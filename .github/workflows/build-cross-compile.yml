--- conflicted
+++ resolved
@@ -120,31 +120,6 @@
           sudo update-alternatives --install /usr/bin/gcc gcc /usr/bin/gcc-${{ inputs.gcc-major-version }} 100 --slave /usr/bin/g++ g++ /usr/bin/g++-${{ inputs.gcc-major-version }}
 
       - name: 'Create sysroot'
-<<<<<<< HEAD
-        run: >
-          sudo debootstrap
-          --arch=${{ matrix.debian-arch }}
-          --verbose
-          --include=fakeroot,symlinks,build-essential,libx11-dev,libxext-dev,libxrender-dev,libxrandr-dev,libxtst-dev,libxt-dev,libcups2-dev,libfontconfig1-dev,libasound2-dev,libfreetype6-dev,libpng-dev
-          --resolve-deps
-          --variant=minbase
-          $(test -n "${{ matrix.debian-keyring }}" && echo "--keyring=${{ matrix.debian-keyring }}")
-          ${{ matrix.debian-version }}
-          sysroot
-          ${{ matrix.debian-repository }}
-        if: steps.get-cached-sysroot.outputs.cache-hit != 'true'
-
-      - name: 'Prepare sysroot'
-        run: |
-          # Prepare sysroot and remove unused files to minimize cache
-          sudo chroot sysroot symlinks -cr .
-          sudo chown ${USER} -R sysroot
-          rm -rf sysroot/{dev,proc,run,sys,var}
-          rm -rf sysroot/usr/{sbin,bin,share}
-          rm -rf sysroot/usr/lib/{apt,gcc,udev,systemd}
-          rm -rf sysroot/usr/libexec/gcc
-        if: steps.get-cached-sysroot.outputs.cache-hit != 'true'
-=======
         uses: ./.github/actions/create-sysroot
         with:
           target-cpu: ${{ steps.platform-variables.outputs.target-cpu }}
@@ -153,7 +128,6 @@
           debian-repository: ${{ steps.platform-variables.outputs.debian-repository }}
           debian-version: ${{ steps.platform-variables.outputs.debian-version }}
           debian-keyring: ${{ steps.platform-variables.outputs.debian-keyring }}
->>>>>>> f84ec703
 
       - name: 'Configure'
         run: >
