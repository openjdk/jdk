--- conflicted
+++ resolved
@@ -64,42 +64,26 @@
             gnu-arch: aarch64
             debian-arch: arm64
             debian-repository: https://httpredir.debian.org/debian/
-<<<<<<< HEAD
-            debian-version: bookworm
-=======
             debian-version: trixie
->>>>>>> fde6cd77
             tolerate-sysroot-errors: false
           - target-cpu: arm
             gnu-arch: arm
             debian-arch: armhf
             debian-repository: https://httpredir.debian.org/debian/
-<<<<<<< HEAD
-            debian-version: bookworm
-=======
             debian-version: trixie
->>>>>>> fde6cd77
             tolerate-sysroot-errors: false
             gnu-abi: eabihf
           - target-cpu: s390x
             gnu-arch: s390x
             debian-arch: s390x
             debian-repository: https://httpredir.debian.org/debian/
-<<<<<<< HEAD
-            debian-version: bookworm
-=======
             debian-version: trixie
->>>>>>> fde6cd77
             tolerate-sysroot-errors: false
           - target-cpu: ppc64le
             gnu-arch: powerpc64le
             debian-arch: ppc64el
             debian-repository: https://httpredir.debian.org/debian/
-<<<<<<< HEAD
-            debian-version: bookworm
-=======
             debian-version: trixie
->>>>>>> fde6cd77
             tolerate-sysroot-errors: false
           - target-cpu: riscv64
             gnu-arch: riscv64
