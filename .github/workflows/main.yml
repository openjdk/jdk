#
# Copyright (c) 2022, Oracle and/or its affiliates. All rights reserved.
# DO NOT ALTER OR REMOVE COPYRIGHT NOTICES OR THIS FILE HEADER.
#
# This code is free software; you can redistribute it and/or modify it
# under the terms of the GNU General Public License version 2 only, as
# published by the Free Software Foundation.  Oracle designates this
# particular file as subject to the "Classpath" exception as provided
# by Oracle in the LICENSE file that accompanied this code.
#
# This code is distributed in the hope that it will be useful, but WITHOUT
# ANY WARRANTY; without even the implied warranty of MERCHANTABILITY or
# FITNESS FOR A PARTICULAR PURPOSE.  See the GNU General Public License
# version 2 for more details (a copy is included in the LICENSE file that
# accompanied this code).
#
# You should have received a copy of the GNU General Public License version
# 2 along with this work; if not, write to the Free Software Foundation,
# Inc., 51 Franklin St, Fifth Floor, Boston, MA 02110-1301 USA.
#
# Please contact Oracle, 500 Oracle Parkway, Redwood Shores, CA 94065 USA
# or visit www.oracle.com if you need additional information or have any
# questions.
#

name: 'OpenJDK GHA Sanity Checks'

on:
  pull_request:
    branches:
      - rivos/main
  push:
    branches:
      - rivos/main
  workflow_dispatch:
    inputs:
      platforms:
        description: 'Platform(s) to execute on (comma separated, e.g. "linux-x64, macos, aarch64")'
        required: true
        default: 'linux-x64, linux-x86, linux-x64-variants, linux-cross-compile, macos-x64, macos-aarch64, windows-x64, windows-aarch64'
      configure-arguments:
        description: 'Additional configure arguments'
        required: false
      make-arguments:
        description: 'Additional make arguments'
        required: false

concurrency:
  group: ${{ github.workflow }}-${{ github.ref }}
  cancel-in-progress: true

jobs:

  ###
  ### Determine platforms to include
  ###

  select:
    name: 'Select platforms'
    runs-on: ubuntu-22.04
    outputs:
      linux-x64: ${{ steps.include.outputs.linux-x64 }}
      linux-x86: ${{ steps.include.outputs.linux-x86 }}
      linux-x64-variants: ${{ steps.include.outputs.linux-x64-variants }}
      linux-cross-compile: ${{ steps.include.outputs.linux-cross-compile }}
      macos-x64: ${{ steps.include.outputs.macos-x64 }}
      macos-aarch64: ${{ steps.include.outputs.macos-aarch64 }}
      windows-x64: ${{ steps.include.outputs.windows-x64 }}
      windows-aarch64: ${{ steps.include.outputs.windows-aarch64 }}

    steps:
        # This function must be inlined in main.yml, or we'd be forced to checkout the repo
      - name: 'Check what jobs to run'
        id: include
        run: |
          # Determine which platform jobs to run

          # Returns 'true' if the input platform list matches any of the platform monikers given as argument,
          # 'false' otherwise.
          # arg $1: platform name or names to look for
          function check_platform() {
            if [[ '${{ !secrets.JDK_SUBMIT_FILTER || startsWith(github.ref, 'refs/heads/submit/') }}' == 'false' ]]; then
              # If JDK_SUBMIT_FILTER is set, and this is not a "submit/" branch, don't run anything
              echo 'false'
              return
            fi

            if [[ $GITHUB_EVENT_NAME == workflow_dispatch ]]; then
              input='${{ github.event.inputs.platforms }}'
            elif [[ $GITHUB_EVENT_NAME == push || $GITHUB_EVENT_NAME == pull_request ]]; then
              input='${{ secrets.JDK_SUBMIT_PLATFORMS }}'
            else
              echo 'Internal error in GHA'
              exit 1
            fi

            normalized_input="$(echo ,$input, | tr -d ' ')"
            if [[ "$normalized_input" == ",," ]]; then
              # For an empty input, assume all platforms should run
              echo 'true'
              return
            else
              # Check for all acceptable platform names
              for part in $* ; do
                if echo "$normalized_input" | grep -q -e ",$part," ; then
                  echo 'true'
                  return
                fi
              done
            fi

            echo 'false'
          }

          echo "linux-x64=$(check_platform linux-x64 linux x64)" >> $GITHUB_OUTPUT
          echo "linux-x86=$(check_platform linux-x86 linux x86)" >> $GITHUB_OUTPUT
          echo "linux-x64-variants=$(check_platform linux-x64-variants variants)" >> $GITHUB_OUTPUT
          echo "linux-cross-compile=$(check_platform linux-cross-compile cross-compile)" >> $GITHUB_OUTPUT
          echo "macos-x64=$(check_platform macos-x64 macos x64)" >> $GITHUB_OUTPUT
          echo "macos-aarch64=$(check_platform macos-aarch64 macos aarch64)" >> $GITHUB_OUTPUT
          echo "windows-x64=$(check_platform windows-x64 windows x64)" >> $GITHUB_OUTPUT
          echo "windows-aarch64=$(check_platform windows-aarch64 windows aarch64)" >> $GITHUB_OUTPUT

  ###
  ### Build jobs
  ###

  build-linux-x64:
    name: linux-x64
    needs: select
    uses: ./.github/workflows/build-linux.yml
    with:
      platform: linux-x64
      gcc-major-version: '10'
      apt-gcc-version: '10.4.0-4ubuntu1~22.04'
      configure-arguments: ${{ github.event.inputs.configure-arguments }}
      make-arguments: ${{ github.event.inputs.make-arguments }}
    # The linux-x64 jdk bundle is used as buildjdk for the cross-compile job
    if: needs.select.outputs.linux-x64 == 'true' || needs.select.outputs.linux-cross-compile == 'true'

  build-linux-x86:
    name: linux-x86
    needs: select
    uses: ./.github/workflows/build-linux.yml
    with:
      platform: linux-x86
      gcc-major-version: '10'
      gcc-package-suffix: '-multilib'
      apt-gcc-version: '10.4.0-4ubuntu1~22.04'
      apt-architecture: 'i386'
      # Some multilib libraries do not have proper inter-dependencies, so we have to
      # install their dependencies manually.
      apt-extra-packages: 'libfreetype6-dev:i386 libtiff-dev:i386 libcupsimage2-dev:i386 libc6-i386'
      extra-conf-options: '--with-target-bits=32'
      configure-arguments: ${{ github.event.inputs.configure-arguments }}
      make-arguments: ${{ github.event.inputs.make-arguments }}
    if: needs.select.outputs.linux-x86 == 'true'

  build-linux-x64-hs-nopch:
    name: linux-x64-hs-nopch
    needs: select
    uses: ./.github/workflows/build-linux.yml
    with:
      platform: linux-x64
      make-target: 'hotspot'
      debug-levels: '[ "debug" ]'
      gcc-major-version: '10'
      apt-gcc-version: '10.4.0-4ubuntu1~22.04'
      extra-conf-options: '--disable-precompiled-headers'
      configure-arguments: ${{ github.event.inputs.configure-arguments }}
      make-arguments: ${{ github.event.inputs.make-arguments }}
    if: needs.select.outputs.linux-x64-variants == 'true'

  build-linux-x64-hs-zero:
    name: linux-x64-hs-zero
    needs: select
    uses: ./.github/workflows/build-linux.yml
    with:
      platform: linux-x64
      make-target: 'hotspot'
      debug-levels: '[ "debug" ]'
      gcc-major-version: '10'
      apt-gcc-version: '10.4.0-4ubuntu1~22.04'
      extra-conf-options: '--with-jvm-variants=zero --disable-precompiled-headers'
      configure-arguments: ${{ github.event.inputs.configure-arguments }}
      make-arguments: ${{ github.event.inputs.make-arguments }}
    if: needs.select.outputs.linux-x64-variants == 'true'

  build-linux-x64-hs-minimal:
    name: linux-x64-hs-minimal
    needs: select
    uses: ./.github/workflows/build-linux.yml
    with:
      platform: linux-x64
      make-target: 'hotspot'
      debug-levels: '[ "debug" ]'
      gcc-major-version: '10'
      apt-gcc-version: '10.4.0-4ubuntu1~22.04'
      extra-conf-options: '--with-jvm-variants=minimal --disable-precompiled-headers'
      configure-arguments: ${{ github.event.inputs.configure-arguments }}
      make-arguments: ${{ github.event.inputs.make-arguments }}
    if: needs.select.outputs.linux-x64-variants == 'true'

  build-linux-x64-hs-optimized:
    name: linux-x64-hs-optimized
    needs: select
    uses: ./.github/workflows/build-linux.yml
    with:
      platform: linux-x64
      make-target: 'hotspot'
      # Technically this is not the "debug" level, but we can't inject a new matrix state for just this job
      debug-levels: '[ "debug" ]'
      gcc-major-version: '10'
      apt-gcc-version: '10.4.0-4ubuntu1~22.04'
      extra-conf-options: '--with-debug-level=optimized --disable-precompiled-headers'
      configure-arguments: ${{ github.event.inputs.configure-arguments }}
      make-arguments: ${{ github.event.inputs.make-arguments }}
    if: needs.select.outputs.linux-x64-variants == 'true'

  build-linux-aarch64:
    name: linux-aarch64
    needs:
      - select
      - build-linux-x64
    uses: ./.github/workflows/build-cross-compile.yml
    with:
      platform: linux-aarch64
      gcc-major-version: '10'
      apt-gcc-version: '10.4.0-4ubuntu1~22.04'
      apt-gcc-cross-version: '10.4.0-4ubuntu1~22.04cross1'
<<<<<<< HEAD
=======
    if: needs.select.outputs.linux-cross-compile == 'true'

  build-linux-arm:
    name: linux-arm
    needs:
      - select
      - build-linux-x64
    uses: ./.github/workflows/build-cross-compile.yml
    with:
      platform: linux-arm
      gcc-major-version: '10'
      apt-gcc-version: '10.4.0-4ubuntu1~22.04'
      apt-gcc-cross-version: '10.4.0-4ubuntu1~22.04cross1'
    if: needs.select.outputs.linux-cross-compile == 'true'

  build-linux-ppc64le:
    name: linux-ppc64le
    needs:
      - select
      - build-linux-x64
    uses: ./.github/workflows/build-cross-compile.yml
    with:
      platform: linux-ppc64le
      gcc-major-version: '10'
      apt-gcc-version: '10.4.0-4ubuntu1~22.04'
      apt-gcc-cross-version: '10.4.0-4ubuntu1~22.04cross1'
    if: needs.select.outputs.linux-cross-compile == 'true'

  build-linux-riscv64:
    name: linux-riscv64
    needs:
      - select
      - build-linux-x64
    uses: ./.github/workflows/build-cross-compile.yml
    with:
      platform: linux-riscv64
      gcc-major-version: '10'
      apt-gcc-version: '10.4.0-4ubuntu1~22.04'
      apt-gcc-cross-version: '10.4.0-4ubuntu1~22.04cross1'
    if: needs.select.outputs.linux-cross-compile == 'true'

  build-linux-s390x:
    name: linux-s390x
    needs:
      - select
      - build-linux-x64
    uses: ./.github/workflows/build-cross-compile.yml
    with:
      platform: linux-s390x
      gcc-major-version: '10'
      apt-gcc-version: '10.4.0-4ubuntu1~22.04'
      apt-gcc-cross-version: '10.4.0-4ubuntu1~22.04cross1'
>>>>>>> 88784667
      configure-arguments: ${{ github.event.inputs.configure-arguments }}
      make-arguments: ${{ github.event.inputs.make-arguments }}
    if: needs.select.outputs.linux-cross-compile == 'true'

  build-macos-x64:
    name: macos-x64
    needs: select
    uses: ./.github/workflows/build-macos.yml
    with:
      platform: macos-x64
      xcode-toolset-version: '11.7'
      configure-arguments: ${{ github.event.inputs.configure-arguments }}
      make-arguments: ${{ github.event.inputs.make-arguments }}
    if: needs.select.outputs.macos-x64 == 'true'

  build-macos-aarch64:
    name: macos-aarch64
    needs: select
    uses: ./.github/workflows/build-macos.yml
    with:
      platform: macos-aarch64
      xcode-toolset-version: '12.4'
      extra-conf-options: '--openjdk-target=aarch64-apple-darwin'
      configure-arguments: ${{ github.event.inputs.configure-arguments }}
      make-arguments: ${{ github.event.inputs.make-arguments }}
    if: needs.select.outputs.macos-aarch64 == 'true'

  build-windows-x64:
    name: windows-x64
    needs: select
    uses: ./.github/workflows/build-windows.yml
    with:
      platform: windows-x64
      msvc-toolset-version: '14.29'
      msvc-toolset-architecture: 'x86.x64'
      configure-arguments: ${{ github.event.inputs.configure-arguments }}
      make-arguments: ${{ github.event.inputs.make-arguments }}
    if: needs.select.outputs.windows-x64 == 'true'

  build-windows-aarch64:
    name: windows-aarch64
    needs: select
    uses: ./.github/workflows/build-windows.yml
    with:
      platform: windows-aarch64
      msvc-toolset-version: '14.29'
      msvc-toolset-architecture: 'arm64'
      make-target: 'hotspot'
      extra-conf-options: '--openjdk-target=aarch64-unknown-cygwin'
      configure-arguments: ${{ github.event.inputs.configure-arguments }}
      make-arguments: ${{ github.event.inputs.make-arguments }}
    if: needs.select.outputs.windows-aarch64 == 'true'

  ###
  ### Test jobs
  ###

  test-linux-x64:
    name: linux-x64
    needs:
      - build-linux-x64
    uses: ./.github/workflows/test.yml
    with:
      platform: linux-x64
      bootjdk-platform: linux-x64
      runs-on: ubuntu-22.04

  test-linux-x86:
    name: linux-x86
    needs:
      - build-linux-x86
    uses: ./.github/workflows/test.yml
    with:
      platform: linux-x86
      bootjdk-platform: linux-x64
      runs-on: ubuntu-22.04

  # test-linux-aarch64:
  #   name: linux-aarch64
  #   needs:
  #     - build-linux-aarch64
  #   uses: ./.github/workflows/test-cross-compile.yml
  #   with:
  #     platform: linux-aarch64
  #     bootjdk-platform: linux-x64
  #     runs-on: ubuntu-22.04

  # test-linux-arm:
  #   name: linux-arm
  #   needs:
  #     - build-linux-arm
  #   uses: ./.github/workflows/test-cross-compile.yml
  #   with:
  #     platform: linux-arm
  #     bootjdk-platform: linux-x64
  #     runs-on: ubuntu-22.04
  #   if: EXTRA_TEST_PLATFORMS == 'true'

  # test-linux-ppc64le:
  #   name: linux-ppc64le
  #   needs:
  #     - build-linux-ppc64le
  #   uses: ./.github/workflows/test-cross-compile.yml
  #   with:
  #     platform: linux-ppc64le
  #     bootjdk-platform: linux-x64
  #     runs-on: ubuntu-22.04

  test-linux-riscv64:
    name: linux-riscv64
    needs:
      - build-linux-riscv64
    uses: ./.github/workflows/test-cross-compile.yml
    with:
      platform: linux-riscv64
      bootjdk-platform: linux-x64
      runs-on: ubuntu-22.04

  # test-linux-s390x:
  #   name: linux-s390x
  #   needs:
  #     - build-linux-s390x
  #   uses: ./.github/workflows/test-cross-compile.yml
  #   with:
  #     platform: linux-s390x
  #     bootjdk-platform: linux-x64
  #     runs-on: ubuntu-22.04

  test-macos-x64:
    name: macos-x64
    needs:
      - build-macos-x64
    uses: ./.github/workflows/test.yml
    with:
      platform: macos-x64
      bootjdk-platform: macos-x64
      runs-on: macos-11

  test-windows-x64:
    name: windows-x64
    needs:
      - build-windows-x64
    uses: ./.github/workflows/test.yml
    with:
      platform: windows-x64
      bootjdk-platform: windows-x64
      runs-on: windows-2019

  # Remove bundles so they are not misconstrued as binary distributions from the JDK project
  remove-bundles:
    name: 'Remove bundle artifacts'
    runs-on: ubuntu-22.04
    if: always()
    needs:
      - build-linux-x64
      - build-linux-x86
      - build-linux-x64-hs-nopch
      - build-linux-x64-hs-zero
      - build-linux-x64-hs-minimal
      - build-linux-x64-hs-optimized
      - build-linux-aarch64
      - build-linux-arm
      - build-linux-s390x
      - build-linux-ppc64le
      - build-linux-riscv64
      - build-macos-x64
      - build-macos-aarch64
      - build-windows-x64
      - build-windows-aarch64
      - test-linux-x64
      - test-linux-x86
      # - test-linux-aarch64
      # - test-linux-arm
      # - test-linux-ppc64le
      - test-linux-riscv64
      # - test-linux-s390x
      - test-macos-x64
      - test-windows-x64

    steps:
        # Hack to get hold of the api environment variables that are only defined for actions
      - name: 'Get API configuration'
        id: api
        uses: actions/github-script@v6
        with:
          script: 'return { url: process.env["ACTIONS_RUNTIME_URL"], token: process.env["ACTIONS_RUNTIME_TOKEN"] }'

      - name: 'Remove bundle artifacts'
        run: |
          # Find and remove all bundle artifacts
          ALL_ARTIFACT_URLS="$(curl -s \
              -H 'Accept: application/json;api-version=6.0-preview' \
              -H 'Authorization: Bearer ${{ fromJson(steps.api.outputs.result).token }}' \
              '${{ fromJson(steps.api.outputs.result).url }}_apis/pipelines/workflows/${{ github.run_id }}/artifacts?api-version=6.0-preview')"
          BUNDLE_ARTIFACT_URLS="$(echo "$ALL_ARTIFACT_URLS" | jq -r -c '.value | map(select(.name|startswith("bundles-"))) | .[].url')"
          for url in $BUNDLE_ARTIFACT_URLS; do
            echo "Removing $url"
            curl -s \
                -H 'Accept: application/json;api-version=6.0-preview' \
                -H 'Authorization: Bearer ${{ fromJson(steps.api.outputs.result).token }}' \
                -X DELETE "$url" \
            || echo "Failed to remove bundle"
          done<|MERGE_RESOLUTION|>--- conflicted
+++ resolved
@@ -228,8 +228,8 @@
       gcc-major-version: '10'
       apt-gcc-version: '10.4.0-4ubuntu1~22.04'
       apt-gcc-cross-version: '10.4.0-4ubuntu1~22.04cross1'
-<<<<<<< HEAD
-=======
+      configure-arguments: ${{ github.event.inputs.configure-arguments }}
+      make-arguments: ${{ github.event.inputs.make-arguments }}
     if: needs.select.outputs.linux-cross-compile == 'true'
 
   build-linux-arm:
@@ -243,6 +243,8 @@
       gcc-major-version: '10'
       apt-gcc-version: '10.4.0-4ubuntu1~22.04'
       apt-gcc-cross-version: '10.4.0-4ubuntu1~22.04cross1'
+      configure-arguments: ${{ github.event.inputs.configure-arguments }}
+      make-arguments: ${{ github.event.inputs.make-arguments }}
     if: needs.select.outputs.linux-cross-compile == 'true'
 
   build-linux-ppc64le:
@@ -269,6 +271,8 @@
       gcc-major-version: '10'
       apt-gcc-version: '10.4.0-4ubuntu1~22.04'
       apt-gcc-cross-version: '10.4.0-4ubuntu1~22.04cross1'
+      configure-arguments: ${{ github.event.inputs.configure-arguments }}
+      make-arguments: ${{ github.event.inputs.make-arguments }}
     if: needs.select.outputs.linux-cross-compile == 'true'
 
   build-linux-s390x:
@@ -282,7 +286,6 @@
       gcc-major-version: '10'
       apt-gcc-version: '10.4.0-4ubuntu1~22.04'
       apt-gcc-cross-version: '10.4.0-4ubuntu1~22.04cross1'
->>>>>>> 88784667
       configure-arguments: ${{ github.event.inputs.configure-arguments }}
       make-arguments: ${{ github.event.inputs.make-arguments }}
     if: needs.select.outputs.linux-cross-compile == 'true'
