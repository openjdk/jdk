/*
 * Copyright (c) 2017, 2022, Oracle and/or its affiliates. All rights reserved.
 * DO NOT ALTER OR REMOVE COPYRIGHT NOTICES OR THIS FILE HEADER.
 *
 * This code is free software; you can redistribute it and/or modify it
 * under the terms of the GNU General Public License version 2 only, as
 * published by the Free Software Foundation.  Oracle designates this
 * particular file as subject to the "Classpath" exception as provided
 * by Oracle in the LICENSE file that accompanied this code.
 *
 * This code is distributed in the hope that it will be useful, but WITHOUT
 * ANY WARRANTY; without even the implied warranty of MERCHANTABILITY or
 * FITNESS FOR A PARTICULAR PURPOSE.  See the GNU General Public License
 * version 2 for more details (a copy is included in the LICENSE file that
 * accompanied this code).
 *
 * You should have received a copy of the GNU General Public License version
 * 2 along with this work; if not, write to the Free Software Foundation,
 * Inc., 51 Franklin St, Fifth Floor, Boston, MA 02110-1301 USA.
 *
 * Please contact Oracle, 500 Oracle Parkway, Redwood Shores, CA 94065 USA
 * or visit www.oracle.com if you need additional information or have any
 * questions.
 */
package jdk.incubator.vector;

import java.lang.foreign.MemorySegment;
import java.util.Arrays;
import java.util.Objects;
import java.util.function.IntUnaryOperator;

import jdk.internal.vm.annotation.ForceInline;
import jdk.internal.vm.vector.VectorSupport;

import static jdk.internal.vm.vector.VectorSupport.*;

import static jdk.incubator.vector.VectorOperators.*;

// -- This file was mechanically generated: Do not edit! -- //

@SuppressWarnings("cast")  // warning: redundant cast
final class Short256Vector extends ShortVector {
    static final ShortSpecies VSPECIES =
        (ShortSpecies) ShortVector.SPECIES_256;

    static final VectorShape VSHAPE =
        VSPECIES.vectorShape();

    static final Class<Short256Vector> VCLASS = Short256Vector.class;

    static final int VSIZE = VSPECIES.vectorBitSize();

    static final int VLENGTH = VSPECIES.laneCount(); // used by the JVM

    static final Class<Short> ETYPE = short.class; // used by the JVM

    Short256Vector(short[] v) {
        super(v);
    }

    // For compatibility as Short256Vector::new,
    // stored into species.vectorFactory.
    Short256Vector(Object v) {
        this((short[]) v);
    }

    static final Short256Vector ZERO = new Short256Vector(new short[VLENGTH]);
    static final Short256Vector IOTA = new Short256Vector(VSPECIES.iotaArray());

    static {
        // Warm up a few species caches.
        // If we do this too much we will
        // get NPEs from bootstrap circularity.
        VSPECIES.dummyVector();
        VSPECIES.withLanes(LaneType.BYTE);
    }

    // Specialized extractors

    @ForceInline
    final @Override
    public ShortSpecies vspecies() {
        // ISSUE:  This should probably be a @Stable
        // field inside AbstractVector, rather than
        // a megamorphic method.
        return VSPECIES;
    }

    @ForceInline
    @Override
    public final Class<Short> elementType() { return short.class; }

    @ForceInline
    @Override
    public final int elementSize() { return Short.SIZE; }

    @ForceInline
    @Override
    public final VectorShape shape() { return VSHAPE; }

    @ForceInline
    @Override
    public final int length() { return VLENGTH; }

    @ForceInline
    @Override
    public final int bitSize() { return VSIZE; }

    @ForceInline
    @Override
    public final int byteSize() { return VSIZE / Byte.SIZE; }

    /*package-private*/
    @ForceInline
    final @Override
    short[] vec() {
        return (short[])getPayload();
    }

    // Virtualized constructors

    @Override
    @ForceInline
    public final Short256Vector broadcast(short e) {
        return (Short256Vector) super.broadcastTemplate(e);  // specialize
    }

    @Override
    @ForceInline
    public final Short256Vector broadcast(long e) {
        return (Short256Vector) super.broadcastTemplate(e);  // specialize
    }

    @Override
    @ForceInline
    Short256Mask maskFromArray(boolean[] bits) {
        return new Short256Mask(bits);
    }

    @Override
    @ForceInline
    Short256Shuffle iotaShuffle() { return Short256Shuffle.IOTA; }

    @ForceInline
    Short256Shuffle iotaShuffle(int start, int step, boolean wrap) {
      if (wrap) {
        return (Short256Shuffle)VectorSupport.shuffleIota(ETYPE, Short256Shuffle.class, VSPECIES, VLENGTH, start, step, 1,
                (l, lstart, lstep, s) -> s.shuffleFromOp(i -> (VectorIntrinsics.wrapToRange(i*lstep + lstart, l))));
      } else {
        return (Short256Shuffle)VectorSupport.shuffleIota(ETYPE, Short256Shuffle.class, VSPECIES, VLENGTH, start, step, 0,
                (l, lstart, lstep, s) -> s.shuffleFromOp(i -> (i*lstep + lstart)));
      }
    }

    @Override
    @ForceInline
    Short256Shuffle shuffleFromBytes(byte[] reorder) { return new Short256Shuffle(reorder); }

    @Override
    @ForceInline
    Short256Shuffle shuffleFromArray(int[] indexes, int i) { return new Short256Shuffle(indexes, i); }

    @Override
    @ForceInline
    Short256Shuffle shuffleFromOp(IntUnaryOperator fn) { return new Short256Shuffle(fn); }

    // Make a vector of the same species but the given elements:
    @ForceInline
    final @Override
    Short256Vector vectorFactory(short[] vec) {
        return new Short256Vector(vec);
    }

    @ForceInline
    final @Override
    Byte256Vector asByteVectorRaw() {
        return (Byte256Vector) super.asByteVectorRawTemplate();  // specialize
    }

    @ForceInline
    final @Override
    AbstractVector<?> asVectorRaw(LaneType laneType) {
        return super.asVectorRawTemplate(laneType);  // specialize
    }

    // Unary operator

    @ForceInline
    final @Override
    Short256Vector uOp(FUnOp f) {
        return (Short256Vector) super.uOpTemplate(f);  // specialize
    }

    @ForceInline
    final @Override
    Short256Vector uOp(VectorMask<Short> m, FUnOp f) {
        return (Short256Vector)
            super.uOpTemplate((Short256Mask)m, f);  // specialize
    }

    // Binary operator

    @ForceInline
    final @Override
    Short256Vector bOp(Vector<Short> v, FBinOp f) {
        return (Short256Vector) super.bOpTemplate((Short256Vector)v, f);  // specialize
    }

    @ForceInline
    final @Override
    Short256Vector bOp(Vector<Short> v,
                     VectorMask<Short> m, FBinOp f) {
        return (Short256Vector)
            super.bOpTemplate((Short256Vector)v, (Short256Mask)m,
                              f);  // specialize
    }

    // Ternary operator

    @ForceInline
    final @Override
    Short256Vector tOp(Vector<Short> v1, Vector<Short> v2, FTriOp f) {
        return (Short256Vector)
            super.tOpTemplate((Short256Vector)v1, (Short256Vector)v2,
                              f);  // specialize
    }

    @ForceInline
    final @Override
    Short256Vector tOp(Vector<Short> v1, Vector<Short> v2,
                     VectorMask<Short> m, FTriOp f) {
        return (Short256Vector)
            super.tOpTemplate((Short256Vector)v1, (Short256Vector)v2,
                              (Short256Mask)m, f);  // specialize
    }

    @ForceInline
    final @Override
    short rOp(short v, VectorMask<Short> m, FBinOp f) {
        return super.rOpTemplate(v, m, f);  // specialize
    }

    @Override
    @ForceInline
    public final <F>
    Vector<F> convertShape(VectorOperators.Conversion<Short,F> conv,
                           VectorSpecies<F> rsp, int part) {
        return super.convertShapeTemplate(conv, rsp, part);  // specialize
    }

    @Override
    @ForceInline
    public final <F>
    Vector<F> reinterpretShape(VectorSpecies<F> toSpecies, int part) {
        return super.reinterpretShapeTemplate(toSpecies, part);  // specialize
    }

    // Specialized algebraic operations:

    // The following definition forces a specialized version of this
    // crucial method into the v-table of this class.  A call to add()
    // will inline to a call to lanewise(ADD,), at which point the JIT
    // intrinsic will have the opcode of ADD, plus all the metadata
    // for this particular class, enabling it to generate precise
    // code.
    //
    // There is probably no benefit to the JIT to specialize the
    // masked or broadcast versions of the lanewise method.

    @Override
    @ForceInline
    public Short256Vector lanewise(Unary op) {
        return (Short256Vector) super.lanewiseTemplate(op);  // specialize
    }

    @Override
    @ForceInline
    public Short256Vector lanewise(Unary op, VectorMask<Short> m) {
        return (Short256Vector) super.lanewiseTemplate(op, Short256Mask.class, (Short256Mask) m);  // specialize
    }

    @Override
    @ForceInline
    public Short256Vector lanewise(Binary op, Vector<Short> v) {
        return (Short256Vector) super.lanewiseTemplate(op, v);  // specialize
    }

    @Override
    @ForceInline
    public Short256Vector lanewise(Binary op, Vector<Short> v, VectorMask<Short> m) {
        return (Short256Vector) super.lanewiseTemplate(op, Short256Mask.class, v, (Short256Mask) m);  // specialize
    }

    /*package-private*/
    @Override
    @ForceInline Short256Vector
    lanewiseShift(VectorOperators.Binary op, int e) {
        return (Short256Vector) super.lanewiseShiftTemplate(op, e);  // specialize
    }

    /*package-private*/
    @Override
    @ForceInline Short256Vector
    lanewiseShift(VectorOperators.Binary op, int e, VectorMask<Short> m) {
        return (Short256Vector) super.lanewiseShiftTemplate(op, Short256Mask.class, e, (Short256Mask) m);  // specialize
    }

    /*package-private*/
    @Override
    @ForceInline
    public final
    Short256Vector
    lanewise(Ternary op, Vector<Short> v1, Vector<Short> v2) {
        return (Short256Vector) super.lanewiseTemplate(op, v1, v2);  // specialize
    }

    @Override
    @ForceInline
    public final
    Short256Vector
    lanewise(Ternary op, Vector<Short> v1, Vector<Short> v2, VectorMask<Short> m) {
        return (Short256Vector) super.lanewiseTemplate(op, Short256Mask.class, v1, v2, (Short256Mask) m);  // specialize
    }

    @Override
    @ForceInline
    public final
    Short256Vector addIndex(int scale) {
        return (Short256Vector) super.addIndexTemplate(scale);  // specialize
    }

    // Type specific horizontal reductions

    @Override
    @ForceInline
    public final short reduceLanes(VectorOperators.Associative op) {
        return super.reduceLanesTemplate(op);  // specialized
    }

    @Override
    @ForceInline
    public final short reduceLanes(VectorOperators.Associative op,
                                    VectorMask<Short> m) {
        return super.reduceLanesTemplate(op, Short256Mask.class, (Short256Mask) m);  // specialized
    }

    @Override
    @ForceInline
    public final long reduceLanesToLong(VectorOperators.Associative op) {
        return (long) super.reduceLanesTemplate(op);  // specialized
    }

    @Override
    @ForceInline
    public final long reduceLanesToLong(VectorOperators.Associative op,
                                        VectorMask<Short> m) {
        return (long) super.reduceLanesTemplate(op, Short256Mask.class, (Short256Mask) m);  // specialized
    }

    @ForceInline
    public VectorShuffle<Short> toShuffle() {
        return super.toShuffleTemplate(Short256Shuffle.class); // specialize
    }

    // Specialized unary testing

    @Override
    @ForceInline
    public final Short256Mask test(Test op) {
        return super.testTemplate(Short256Mask.class, op);  // specialize
    }

    @Override
    @ForceInline
    public final Short256Mask test(Test op, VectorMask<Short> m) {
        return super.testTemplate(Short256Mask.class, op, (Short256Mask) m);  // specialize
    }

    // Specialized comparisons

    @Override
    @ForceInline
    public final Short256Mask compare(Comparison op, Vector<Short> v) {
        return super.compareTemplate(Short256Mask.class, op, v);  // specialize
    }

    @Override
    @ForceInline
    public final Short256Mask compare(Comparison op, short s) {
        return super.compareTemplate(Short256Mask.class, op, s);  // specialize
    }

    @Override
    @ForceInline
    public final Short256Mask compare(Comparison op, long s) {
        return super.compareTemplate(Short256Mask.class, op, s);  // specialize
    }

    @Override
    @ForceInline
    public final Short256Mask compare(Comparison op, Vector<Short> v, VectorMask<Short> m) {
        return super.compareTemplate(Short256Mask.class, op, v, (Short256Mask) m);
    }


    @Override
    @ForceInline
    public Short256Vector blend(Vector<Short> v, VectorMask<Short> m) {
        return (Short256Vector)
            super.blendTemplate(Short256Mask.class,
                                (Short256Vector) v,
                                (Short256Mask) m);  // specialize
    }

    @Override
    @ForceInline
    public Short256Vector slice(int origin, Vector<Short> v) {
        return (Short256Vector) super.sliceTemplate(origin, v);  // specialize
    }

    @Override
    @ForceInline
    public Short256Vector slice(int origin) {
        return (Short256Vector) super.sliceTemplate(origin);  // specialize
    }

    @Override
    @ForceInline
    public Short256Vector unslice(int origin, Vector<Short> w, int part) {
        return (Short256Vector) super.unsliceTemplate(origin, w, part);  // specialize
    }

    @Override
    @ForceInline
    public Short256Vector unslice(int origin, Vector<Short> w, int part, VectorMask<Short> m) {
        return (Short256Vector)
            super.unsliceTemplate(Short256Mask.class,
                                  origin, w, part,
                                  (Short256Mask) m);  // specialize
    }

    @Override
    @ForceInline
    public Short256Vector unslice(int origin) {
        return (Short256Vector) super.unsliceTemplate(origin);  // specialize
    }

    @Override
    @ForceInline
    public Short256Vector rearrange(VectorShuffle<Short> s) {
        return (Short256Vector)
            super.rearrangeTemplate(Short256Shuffle.class,
                                    (Short256Shuffle) s);  // specialize
    }

    @Override
    @ForceInline
    public Short256Vector rearrange(VectorShuffle<Short> shuffle,
                                  VectorMask<Short> m) {
        return (Short256Vector)
            super.rearrangeTemplate(Short256Shuffle.class,
                                    Short256Mask.class,
                                    (Short256Shuffle) shuffle,
                                    (Short256Mask) m);  // specialize
    }

    @Override
    @ForceInline
    public Short256Vector rearrange(VectorShuffle<Short> s,
                                  Vector<Short> v) {
        return (Short256Vector)
            super.rearrangeTemplate(Short256Shuffle.class,
                                    (Short256Shuffle) s,
                                    (Short256Vector) v);  // specialize
    }

    @Override
    @ForceInline
    public Short256Vector compress(VectorMask<Short> m) {
        return (Short256Vector)
            super.compressTemplate(Short256Mask.class,
                                   (Short256Mask) m);  // specialize
    }

    @Override
    @ForceInline
    public Short256Vector expand(VectorMask<Short> m) {
        return (Short256Vector)
            super.expandTemplate(Short256Mask.class,
                                   (Short256Mask) m);  // specialize
    }

    @Override
    @ForceInline
    public Short256Vector selectFrom(Vector<Short> v) {
        return (Short256Vector)
            super.selectFromTemplate((Short256Vector) v);  // specialize
    }

    @Override
    @ForceInline
    public Short256Vector selectFrom(Vector<Short> v,
                                   VectorMask<Short> m) {
        return (Short256Vector)
            super.selectFromTemplate((Short256Vector) v,
                                     (Short256Mask) m);  // specialize
    }


    @ForceInline
    @Override
    public short lane(int i) {
        switch(i) {
            case 0: return laneHelper(0);
            case 1: return laneHelper(1);
            case 2: return laneHelper(2);
            case 3: return laneHelper(3);
            case 4: return laneHelper(4);
            case 5: return laneHelper(5);
            case 6: return laneHelper(6);
            case 7: return laneHelper(7);
            case 8: return laneHelper(8);
            case 9: return laneHelper(9);
            case 10: return laneHelper(10);
            case 11: return laneHelper(11);
            case 12: return laneHelper(12);
            case 13: return laneHelper(13);
            case 14: return laneHelper(14);
            case 15: return laneHelper(15);
            default: throw new IllegalArgumentException("Index " + i + " must be zero or positive, and less than " + VLENGTH);
        }
    }

    public short laneHelper(int i) {
        return (short) VectorSupport.extract(
                                VCLASS, ETYPE, VLENGTH,
                                this, i,
                                (vec, ix) -> {
                                    short[] vecarr = vec.vec();
                                    return (long)vecarr[ix];
                                });
    }

    @ForceInline
    @Override
    public Short256Vector withLane(int i, short e) {
        switch (i) {
            case 0: return withLaneHelper(0, e);
            case 1: return withLaneHelper(1, e);
            case 2: return withLaneHelper(2, e);
            case 3: return withLaneHelper(3, e);
            case 4: return withLaneHelper(4, e);
            case 5: return withLaneHelper(5, e);
            case 6: return withLaneHelper(6, e);
            case 7: return withLaneHelper(7, e);
            case 8: return withLaneHelper(8, e);
            case 9: return withLaneHelper(9, e);
            case 10: return withLaneHelper(10, e);
            case 11: return withLaneHelper(11, e);
            case 12: return withLaneHelper(12, e);
            case 13: return withLaneHelper(13, e);
            case 14: return withLaneHelper(14, e);
            case 15: return withLaneHelper(15, e);
            default: throw new IllegalArgumentException("Index " + i + " must be zero or positive, and less than " + VLENGTH);
        }
    }

    public Short256Vector withLaneHelper(int i, short e) {
        return VectorSupport.insert(
                                VCLASS, ETYPE, VLENGTH,
                                this, i, (long)e,
                                (v, ix, bits) -> {
                                    short[] res = v.vec().clone();
                                    res[ix] = (short)bits;
                                    return v.vectorFactory(res);
                                });
    }

    // Mask

    static final class Short256Mask extends AbstractMask<Short> {
        static final int VLENGTH = VSPECIES.laneCount();    // used by the JVM
        static final Class<Short> ETYPE = short.class; // used by the JVM

        Short256Mask(boolean[] bits) {
            this(bits, 0);
        }

        Short256Mask(boolean[] bits, int offset) {
            super(prepare(bits, offset));
        }

        Short256Mask(boolean val) {
            super(prepare(val));
        }

        private static boolean[] prepare(boolean[] bits, int offset) {
            boolean[] newBits = new boolean[VSPECIES.laneCount()];
            for (int i = 0; i < newBits.length; i++) {
                newBits[i] = bits[offset + i];
            }
            return newBits;
        }

        private static boolean[] prepare(boolean val) {
            boolean[] bits = new boolean[VSPECIES.laneCount()];
            Arrays.fill(bits, val);
            return bits;
        }

        @ForceInline
        final @Override
        public ShortSpecies vspecies() {
            // ISSUE:  This should probably be a @Stable
            // field inside AbstractMask, rather than
            // a megamorphic method.
            return VSPECIES;
        }

        @ForceInline
        boolean[] getBits() {
            return (boolean[])getPayload();
        }

        @Override
        Short256Mask uOp(MUnOp f) {
            boolean[] res = new boolean[vspecies().laneCount()];
            boolean[] bits = getBits();
            for (int i = 0; i < res.length; i++) {
                res[i] = f.apply(i, bits[i]);
            }
            return new Short256Mask(res);
        }

        @Override
        Short256Mask bOp(VectorMask<Short> m, MBinOp f) {
            boolean[] res = new boolean[vspecies().laneCount()];
            boolean[] bits = getBits();
            boolean[] mbits = ((Short256Mask)m).getBits();
            for (int i = 0; i < res.length; i++) {
                res[i] = f.apply(i, bits[i], mbits[i]);
            }
            return new Short256Mask(res);
        }

        @ForceInline
        @Override
        public final
        Short256Vector toVector() {
            return (Short256Vector) super.toVectorTemplate();  // specialize
        }

        /**
         * Helper function for lane-wise mask conversions.
         * This function kicks in after intrinsic failure.
         */
        @ForceInline
        private final <E>
        VectorMask<E> defaultMaskCast(AbstractSpecies<E> dsp) {
            if (length() != dsp.laneCount())
                throw new IllegalArgumentException("VectorMask length and species length differ");
            boolean[] maskArray = toArray();
            return  dsp.maskFactory(maskArray).check(dsp);
        }

        @Override
        @ForceInline
        public <E> VectorMask<E> cast(VectorSpecies<E> dsp) {
            AbstractSpecies<E> species = (AbstractSpecies<E>) dsp;
            if (length() != species.laneCount())
                throw new IllegalArgumentException("VectorMask length and species length differ");

            return VectorSupport.convert(VectorSupport.VECTOR_OP_CAST,
                this.getClass(), ETYPE, VLENGTH,
                species.maskType(), species.elementType(), VLENGTH,
                this, species,
                (m, s) -> s.maskFactory(m.toArray()).check(s));
        }

        @Override
        @ForceInline
        public Short256Mask eq(VectorMask<Short> mask) {
            Objects.requireNonNull(mask);
            Short256Mask m = (Short256Mask)mask;
            return xor(m.not());
        }

        // Unary operations

        @Override
        @ForceInline
        public Short256Mask not() {
            return xor(maskAll(true));
        }

        @Override
        @ForceInline
        public Short256Mask compress() {
            return (Short256Mask)VectorSupport.compressExpandOp(VectorSupport.VECTOR_OP_MASK_COMPRESS,
                Short256Vector.class, Short256Mask.class, ETYPE, VLENGTH, null, this,
                (v1, m1) -> VSPECIES.iota().compare(VectorOperators.LT, m1.trueCount()));
        }


        // Binary operations

        @Override
        @ForceInline
        public Short256Mask and(VectorMask<Short> mask) {
            Objects.requireNonNull(mask);
            Short256Mask m = (Short256Mask)mask;
            return VectorSupport.binaryOp(VECTOR_OP_AND, Short256Mask.class, null, short.class, VLENGTH,
                                          this, m, null,
                                          (m1, m2, vm) -> m1.bOp(m2, (i, a, b) -> a & b));
        }

        @Override
        @ForceInline
        public Short256Mask or(VectorMask<Short> mask) {
            Objects.requireNonNull(mask);
            Short256Mask m = (Short256Mask)mask;
            return VectorSupport.binaryOp(VECTOR_OP_OR, Short256Mask.class, null, short.class, VLENGTH,
                                          this, m, null,
                                          (m1, m2, vm) -> m1.bOp(m2, (i, a, b) -> a | b));
        }

        @ForceInline
        /* package-private */
        Short256Mask xor(VectorMask<Short> mask) {
            Objects.requireNonNull(mask);
            Short256Mask m = (Short256Mask)mask;
            return VectorSupport.binaryOp(VECTOR_OP_XOR, Short256Mask.class, null, short.class, VLENGTH,
                                          this, m, null,
                                          (m1, m2, vm) -> m1.bOp(m2, (i, a, b) -> a ^ b));
        }

        // Mask Query operations

        @Override
        @ForceInline
        public int trueCount() {
            return (int) VectorSupport.maskReductionCoerced(VECTOR_OP_MASK_TRUECOUNT, Short256Mask.class, short.class, VLENGTH, this,
                                                      (m) -> trueCountHelper(m.getBits()));
        }

        @Override
        @ForceInline
        public int firstTrue() {
            return (int) VectorSupport.maskReductionCoerced(VECTOR_OP_MASK_FIRSTTRUE, Short256Mask.class, short.class, VLENGTH, this,
                                                      (m) -> firstTrueHelper(m.getBits()));
        }

        @Override
        @ForceInline
        public int lastTrue() {
            return (int) VectorSupport.maskReductionCoerced(VECTOR_OP_MASK_LASTTRUE, Short256Mask.class, short.class, VLENGTH, this,
                                                      (m) -> lastTrueHelper(m.getBits()));
        }

        @Override
        @ForceInline
        public long toLong() {
            if (length() > Long.SIZE) {
                throw new UnsupportedOperationException("too many lanes for one long");
            }
            return VectorSupport.maskReductionCoerced(VECTOR_OP_MASK_TOLONG, Short256Mask.class, short.class, VLENGTH, this,
                                                      (m) -> toLongHelper(m.getBits()));
        }

        // Reductions

        @Override
        @ForceInline
        public boolean anyTrue() {
            return VectorSupport.test(BT_ne, Short256Mask.class, short.class, VLENGTH,
                                         this, vspecies().maskAll(true),
                                         (m, __) -> anyTrueHelper(((Short256Mask)m).getBits()));
        }

        @Override
        @ForceInline
        public boolean allTrue() {
            return VectorSupport.test(BT_overflow, Short256Mask.class, short.class, VLENGTH,
                                         this, vspecies().maskAll(true),
                                         (m, __) -> allTrueHelper(((Short256Mask)m).getBits()));
        }

        @ForceInline
        /*package-private*/
        static Short256Mask maskAll(boolean bit) {
            return VectorSupport.fromBitsCoerced(Short256Mask.class, short.class, VLENGTH,
                                                 (bit ? -1 : 0), MODE_BROADCAST, null,
                                                 (v, __) -> (v != 0 ? TRUE_MASK : FALSE_MASK));
        }
        private static final Short256Mask  TRUE_MASK = new Short256Mask(true);
        private static final Short256Mask FALSE_MASK = new Short256Mask(false);

    }

    // Shuffle

    static final class Short256Shuffle extends AbstractShuffle<Short> {
        static final int VLENGTH = VSPECIES.laneCount();    // used by the JVM
        static final Class<Short> ETYPE = short.class; // used by the JVM

        Short256Shuffle(byte[] reorder) {
            super(VLENGTH, reorder);
        }

        public Short256Shuffle(int[] reorder) {
            super(VLENGTH, reorder);
        }

        public Short256Shuffle(int[] reorder, int i) {
            super(VLENGTH, reorder, i);
        }

        public Short256Shuffle(IntUnaryOperator fn) {
            super(VLENGTH, fn);
        }

        @Override
        public ShortSpecies vspecies() {
            return VSPECIES;
        }

        static {
            // There must be enough bits in the shuffle lanes to encode
            // VLENGTH valid indexes and VLENGTH exceptional ones.
            assert(VLENGTH < Byte.MAX_VALUE);
            assert(Byte.MIN_VALUE <= -VLENGTH);
        }
        static final Short256Shuffle IOTA = new Short256Shuffle(IDENTITY);

        @Override
        @ForceInline
        public Short256Vector toVector() {
            return VectorSupport.shuffleToVector(VCLASS, ETYPE, Short256Shuffle.class, this, VLENGTH,
                                                    (s) -> ((Short256Vector)(((AbstractShuffle<Short>)(s)).toVectorTemplate())));
        }

        @Override
        @ForceInline
        public <F> VectorShuffle<F> cast(VectorSpecies<F> s) {
            AbstractSpecies<F> species = (AbstractSpecies<F>) s;
            if (length() != species.laneCount())
                throw new IllegalArgumentException("VectorShuffle length and species length differ");
            int[] shuffleArray = toArray();
            return s.shuffleFromArray(shuffleArray, 0).check(s);
        }

        @ForceInline
        @Override
        public Short256Shuffle rearrange(VectorShuffle<Short> shuffle) {
            Short256Shuffle s = (Short256Shuffle) shuffle;
            byte[] reorder1 = reorder();
            byte[] reorder2 = s.reorder();
            byte[] r = new byte[reorder1.length];
            for (int i = 0; i < reorder1.length; i++) {
                int ssi = reorder2[i];
                r[i] = reorder1[ssi];  // throws on exceptional index
            }
            return new Short256Shuffle(r);
        }
    }

    // ================================================

    // Specialized low-level memory operations.

    @ForceInline
    @Override
    final
    ShortVector fromArray0(short[] a, int offset) {
        return super.fromArray0Template(a, offset);  // specialize
    }

    @ForceInline
    @Override
    final
    ShortVector fromArray0(short[] a, int offset, VectorMask<Short> m, int offsetInRange) {
        return super.fromArray0Template(Short256Mask.class, a, offset, (Short256Mask) m, offsetInRange);  // specialize
    }


    @ForceInline
    @Override
    final
    ShortVector fromCharArray0(char[] a, int offset) {
        return super.fromCharArray0Template(a, offset);  // specialize
    }

    @ForceInline
    @Override
    final
    ShortVector fromCharArray0(char[] a, int offset, VectorMask<Short> m, int offsetInRange) {
        return super.fromCharArray0Template(Short256Mask.class, a, offset, (Short256Mask) m, offsetInRange);  // specialize
    }


    @ForceInline
    @Override
    final
    ShortVector fromMemorySegment0(MemorySegment ms, long offset) {
        return super.fromMemorySegment0Template(ms, offset);  // specialize
    }

    @ForceInline
    @Override
    final
<<<<<<< HEAD
    ShortVector fromByteArray0(byte[] a, int offset, VectorMask<Short> m, int offsetInRange) {
        return super.fromByteArray0Template(Short256Mask.class, a, offset, (Short256Mask) m, offsetInRange);  // specialize
    }

    @ForceInline
    @Override
    final
    ShortVector fromByteBuffer0(ByteBuffer bb, int offset) {
        return super.fromByteBuffer0Template(bb, offset);  // specialize
    }

    @ForceInline
    @Override
    final
    ShortVector fromByteBuffer0(ByteBuffer bb, int offset, VectorMask<Short> m, int offsetInRange) {
        return super.fromByteBuffer0Template(Short256Mask.class, bb, offset, (Short256Mask) m, offsetInRange);  // specialize
=======
    ShortVector fromMemorySegment0(MemorySegment ms, long offset, VectorMask<Short> m) {
        return super.fromMemorySegment0Template(Short256Mask.class, ms, offset, (Short256Mask) m);  // specialize
>>>>>>> 8fc201e5
    }

    @ForceInline
    @Override
    final
    void intoArray0(short[] a, int offset) {
        super.intoArray0Template(a, offset);  // specialize
    }

    @ForceInline
    @Override
    final
    void intoArray0(short[] a, int offset, VectorMask<Short> m) {
        super.intoArray0Template(Short256Mask.class, a, offset, (Short256Mask) m);
    }



    @ForceInline
    @Override
    final
    void intoMemorySegment0(MemorySegment ms, long offset, VectorMask<Short> m) {
        super.intoMemorySegment0Template(Short256Mask.class, ms, offset, (Short256Mask) m);
    }

    @ForceInline
    @Override
    final
    void intoCharArray0(char[] a, int offset, VectorMask<Short> m) {
        super.intoCharArray0Template(Short256Mask.class, a, offset, (Short256Mask) m);
    }

    // End of specialized low-level memory operations.

    // ================================================

}
<|MERGE_RESOLUTION|>--- conflicted
+++ resolved
@@ -908,27 +908,8 @@
     @ForceInline
     @Override
     final
-<<<<<<< HEAD
-    ShortVector fromByteArray0(byte[] a, int offset, VectorMask<Short> m, int offsetInRange) {
-        return super.fromByteArray0Template(Short256Mask.class, a, offset, (Short256Mask) m, offsetInRange);  // specialize
-    }
-
-    @ForceInline
-    @Override
-    final
-    ShortVector fromByteBuffer0(ByteBuffer bb, int offset) {
-        return super.fromByteBuffer0Template(bb, offset);  // specialize
-    }
-
-    @ForceInline
-    @Override
-    final
-    ShortVector fromByteBuffer0(ByteBuffer bb, int offset, VectorMask<Short> m, int offsetInRange) {
-        return super.fromByteBuffer0Template(Short256Mask.class, bb, offset, (Short256Mask) m, offsetInRange);  // specialize
-=======
-    ShortVector fromMemorySegment0(MemorySegment ms, long offset, VectorMask<Short> m) {
-        return super.fromMemorySegment0Template(Short256Mask.class, ms, offset, (Short256Mask) m);  // specialize
->>>>>>> 8fc201e5
+    ShortVector fromMemorySegment0(MemorySegment ms, long offset, VectorMask<Short> m, int offsetInRange) {
+        return super.fromMemorySegment0Template(Short256Mask.class, ms, offset, (Short256Mask) m, offsetInRange);  // specialize
     }
 
     @ForceInline
