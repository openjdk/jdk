/*
 * Copyright (c) 2003, 2021, Oracle and/or its affiliates. All rights reserved.
 * DO NOT ALTER OR REMOVE COPYRIGHT NOTICES OR THIS FILE HEADER.
 *
 * This code is free software; you can redistribute it and/or modify it
 * under the terms of the GNU General Public License version 2 only, as
 * published by the Free Software Foundation.  Oracle designates this
 * particular file as subject to the "Classpath" exception as provided
 * by Oracle in the LICENSE file that accompanied this code.
 *
 * This code is distributed in the hope that it will be useful, but WITHOUT
 * ANY WARRANTY; without even the implied warranty of MERCHANTABILITY or
 * FITNESS FOR A PARTICULAR PURPOSE.  See the GNU General Public License
 * version 2 for more details (a copy is included in the LICENSE file that
 * accompanied this code).
 *
 * You should have received a copy of the GNU General Public License version
 * 2 along with this work; if not, write to the Free Software Foundation,
 * Inc., 51 Franklin St, Fifth Floor, Boston, MA 02110-1301 USA.
 *
 * Please contact Oracle, 500 Oracle Parkway, Redwood Shores, CA 94065 USA
 * or visit www.oracle.com if you need additional information or have any
 * questions.
 */

/*
 * @author    Sun Microsystems, Inc.
 * @build        @BUILD_TAG_PLACEHOLDER@
 *
 * @COPYRIGHT_MINI_LEGAL_NOTICE_PLACEHOLDER@
 */

package sun.management.jmxremote;

import java.io.ObjectInputFilter;
import java.rmi.AccessException;
import java.rmi.NotBoundException;
import java.rmi.Remote;
import java.rmi.RemoteException;
import java.rmi.server.RMIClientSocketFactory;
import java.rmi.server.RMIServerSocketFactory;

import sun.rmi.registry.RegistryImpl;

/** A Registry that consists of a single entry that never changes. */
public class SingleEntryRegistry extends RegistryImpl {
    SingleEntryRegistry(int port, String name, Remote object)
            throws RemoteException {
        super(port, null, null, SingleEntryRegistry::singleRegistryFilter);
        this.name = name;
        this.object = object;
    }

    SingleEntryRegistry(int port,
                        RMIClientSocketFactory csf,
                        RMIServerSocketFactory ssf,
                        String name,
                        Remote object)
            throws RemoteException {
        super(port, csf, ssf, SingleEntryRegistry::singleRegistryFilter);
        this.name = name;
        this.object = object;
    }

    public String[] list() {
        return new String[] {name};
    }

    public Remote lookup(String name) throws NotBoundException {
        if (name.equals(this.name))
            return object;
        throw new NotBoundException("Not bound: \"" + name + "\" (only " +
                                    "bound name is \"" + this.name + "\")");
    }

    public void bind(String name, Remote obj) throws AccessException {
        throw new AccessException("Cannot modify this registry");
    }

    public void rebind(String name, Remote obj) throws AccessException {
        throw new AccessException("Cannot modify this registry");
    }

    public void unbind(String name) throws AccessException {
        throw new AccessException("Cannot modify this registry");
    }

    /**
     * ObjectInputFilter to check parameters to SingleEntryRegistry.
     * Since it is a read-only Registry, no classes are accepted.
     * String arguments are accepted without passing them to the serialFilter.
     *
     * @param info a reference to the serialization filter information
     * @return Status.REJECTED if parameters are out of range
     */
    private static ObjectInputFilter.Status singleRegistryFilter(ObjectInputFilter.FilterInfo info) {
        return (info.serialClass() != null ||
                info.depth() > 2 ||
                info.references() > 4 ||
                info.arrayLength() >= 0)
        ? ObjectInputFilter.Status.REJECTED
        : ObjectInputFilter.Status.ALLOWED;
    }

    private final String name;
<<<<<<< HEAD
    @SuppressWarnings("serial")
=======
    @SuppressWarnings("serial") // Type of field is not Serializable
>>>>>>> 8215b2eb
    private final Remote object;

    private static final long serialVersionUID = -4897238949499730950L;
}<|MERGE_RESOLUTION|>--- conflicted
+++ resolved
@@ -103,11 +103,7 @@
     }
 
     private final String name;
-<<<<<<< HEAD
-    @SuppressWarnings("serial")
-=======
     @SuppressWarnings("serial") // Type of field is not Serializable
->>>>>>> 8215b2eb
     private final Remote object;
 
     private static final long serialVersionUID = -4897238949499730950L;
