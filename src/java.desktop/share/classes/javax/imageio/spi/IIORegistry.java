/*
 * Copyright (c) 1999, 2024, Oracle and/or its affiliates. All rights reserved.
 * DO NOT ALTER OR REMOVE COPYRIGHT NOTICES OR THIS FILE HEADER.
 *
 * This code is free software; you can redistribute it and/or modify it
 * under the terms of the GNU General Public License version 2 only, as
 * published by the Free Software Foundation.  Oracle designates this
 * particular file as subject to the "Classpath" exception as provided
 * by Oracle in the LICENSE file that accompanied this code.
 *
 * This code is distributed in the hope that it will be useful, but WITHOUT
 * ANY WARRANTY; without even the implied warranty of MERCHANTABILITY or
 * FITNESS FOR A PARTICULAR PURPOSE.  See the GNU General Public License
 * version 2 for more details (a copy is included in the LICENSE file that
 * accompanied this code).
 *
 * You should have received a copy of the GNU General Public License version
 * 2 along with this work; if not, write to the Free Software Foundation,
 * Inc., 51 Franklin St, Fifth Floor, Boston, MA 02110-1301 USA.
 *
 * Please contact Oracle, 500 Oracle Parkway, Redwood Shores, CA 94065 USA
 * or visit www.oracle.com if you need additional information or have any
 * questions.
 */

package javax.imageio.spi;

import java.util.Iterator;
import com.sun.imageio.spi.FileImageInputStreamSpi;
import com.sun.imageio.spi.FileImageOutputStreamSpi;
import com.sun.imageio.spi.InputStreamImageInputStreamSpi;
import com.sun.imageio.spi.OutputStreamImageOutputStreamSpi;
import com.sun.imageio.spi.RAFImageInputStreamSpi;
import com.sun.imageio.spi.RAFImageOutputStreamSpi;
import com.sun.imageio.plugins.gif.GIFImageReaderSpi;
import com.sun.imageio.plugins.gif.GIFImageWriterSpi;
import com.sun.imageio.plugins.jpeg.JPEGImageReaderSpi;
import com.sun.imageio.plugins.jpeg.JPEGImageWriterSpi;
import com.sun.imageio.plugins.png.PNGImageReaderSpi;
import com.sun.imageio.plugins.png.PNGImageWriterSpi;
import com.sun.imageio.plugins.bmp.BMPImageReaderSpi;
import com.sun.imageio.plugins.bmp.BMPImageWriterSpi;
import com.sun.imageio.plugins.wbmp.WBMPImageReaderSpi;
import com.sun.imageio.plugins.wbmp.WBMPImageWriterSpi;
import com.sun.imageio.plugins.tiff.TIFFImageReaderSpi;
import com.sun.imageio.plugins.tiff.TIFFImageWriterSpi;
import java.util.List;
import java.util.ServiceLoader;
import java.util.ServiceConfigurationError;

/**
 * A registry for Image I/O service provider instances.  Service provider
 * classes may be discovered at runtime by the mechanisms documented in
 * {@link java.util.ServiceLoader ServiceLoader}.
 *
 * The intent is that it be relatively inexpensive to load and inspect
 * all available Image I/O service provider classes.
 * These classes may then be used to locate and instantiate
 * more heavyweight classes that will perform actual work, in this
 * case instances of {@code ImageReader},
 * {@code ImageWriter}, {@code ImageTranscoder},
 * {@code ImageInputStream}, and {@code ImageOutputStream}.
 *
 * Service providers included in the Java runtime are automatically
 * loaded as soon as this class is instantiated.
 *
 * <p> When the {@code registerApplicationClasspathSpis} method
 * is called, additional service provider instances will be discovered
 * using {@link java.util.ServiceLoader ServiceLoader}.
 *
 * <p> It is also possible to manually add service providers not found
 * automatically, as well as to remove those that are using the
 * interfaces of the {@code ServiceRegistry} class.  Thus
 * the application may customize the contents of the registry as it
 * sees fit.
 *
 * <p> For information on how to create and deploy service providers,
 * refer to the documentation on {@link java.util.ServiceLoader ServiceLoader}
 */
public final class IIORegistry extends ServiceRegistry {

    /**
     * A {@code List} containing the valid IIO registry
     * categories (superinterfaces) to be used in the constructor.
     */
    private static final List<Class<?>> initialCategories = List.of(
            ImageReaderSpi.class,
            ImageWriterSpi.class,
            ImageTranscoderSpi.class,
            ImageInputStreamSpi.class,
            ImageOutputStreamSpi.class
    );

    /**
     * Set up the valid service provider categories and automatically
     * register all available service providers.
     *
     * <p> The constructor is private in order to prevent creation of
     * additional instances.
     */
    private IIORegistry() {
        super(initialCategories.iterator());
        registerStandardSpis();
        registerApplicationClasspathSpis();
    }

    private static final IIORegistry registry = new IIORegistry();

    /**
     * Returns the default {@code IIORegistry} instance used by
     * the Image I/O API.  This instance should be used for all
     * registry functions.
<<<<<<< HEAD
     *
     * <p> Each {@code ThreadGroup} will receive its own instance.
     *
     * @return the default registry for the current
     * {@code ThreadGroup}.
=======
     * @return the default registry for the Image I/O API
>>>>>>> fde6cd77
     */
    public static IIORegistry getDefaultInstance() {
        return registry;
    }

    private void registerStandardSpis() {
        // Hardwire standard SPIs
        registerServiceProvider(new GIFImageReaderSpi());
        registerServiceProvider(new GIFImageWriterSpi());
        registerServiceProvider(new BMPImageReaderSpi());
        registerServiceProvider(new BMPImageWriterSpi());
        registerServiceProvider(new WBMPImageReaderSpi());
        registerServiceProvider(new WBMPImageWriterSpi());
        registerServiceProvider(new TIFFImageReaderSpi());
        registerServiceProvider(new TIFFImageWriterSpi());
        registerServiceProvider(new PNGImageReaderSpi());
        registerServiceProvider(new PNGImageWriterSpi());
        registerServiceProvider(new JPEGImageReaderSpi());
        registerServiceProvider(new JPEGImageWriterSpi());
        registerServiceProvider(new FileImageInputStreamSpi());
        registerServiceProvider(new FileImageOutputStreamSpi());
        registerServiceProvider(new InputStreamImageInputStreamSpi());
        registerServiceProvider(new OutputStreamImageOutputStreamSpi());
        registerServiceProvider(new RAFImageInputStreamSpi());
        registerServiceProvider(new RAFImageOutputStreamSpi());

        registerInstalledProviders();
    }

    /**
     * Registers all available service providers found on the
     * application class path, using the default
     * {@code ClassLoader}.  This method is typically invoked by
     * the {@code ImageIO.scanForPlugins} method.
     *
     * @see javax.imageio.ImageIO#scanForPlugins
     * @see ClassLoader#getResources
     */
    public void registerApplicationClasspathSpis() {
        // FIX: load only from application classpath

        ClassLoader loader = Thread.currentThread().getContextClassLoader();

        Iterator<Class<?>> categories = getCategories();
        while (categories.hasNext()) {
            @SuppressWarnings("unchecked")
            Class<IIOServiceProvider> c = (Class<IIOServiceProvider>)categories.next();
            Iterator<IIOServiceProvider> riter =
                    ServiceLoader.load(c, loader).iterator();
            while (riter.hasNext()) {
                IIOServiceProvider r = riter.next();
                registerServiceProvider(r);
            }
        }
    }

    private void registerInstalledProviders() {
        Iterator<Class<?>> categories = getCategories();
        while (categories.hasNext()) {
            @SuppressWarnings("unchecked")
            Class<IIOServiceProvider> c = (Class<IIOServiceProvider>)categories.next();
            for (IIOServiceProvider p : ServiceLoader.loadInstalled(c)) {
                registerServiceProvider(p);
            }
        }
    }
}<|MERGE_RESOLUTION|>--- conflicted
+++ resolved
@@ -110,15 +110,7 @@
      * Returns the default {@code IIORegistry} instance used by
      * the Image I/O API.  This instance should be used for all
      * registry functions.
-<<<<<<< HEAD
-     *
-     * <p> Each {@code ThreadGroup} will receive its own instance.
-     *
-     * @return the default registry for the current
-     * {@code ThreadGroup}.
-=======
      * @return the default registry for the Image I/O API
->>>>>>> fde6cd77
      */
     public static IIORegistry getDefaultInstance() {
         return registry;
