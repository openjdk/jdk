/*
 * Copyright (c) 2013, 2024, Oracle and/or its affiliates. All rights reserved.
 * DO NOT ALTER OR REMOVE COPYRIGHT NOTICES OR THIS FILE HEADER.
 *
 * This code is free software; you can redistribute it and/or modify it
 * under the terms of the GNU General Public License version 2 only, as
 * published by the Free Software Foundation.  Oracle designates this
 * particular file as subject to the "Classpath" exception as provided
 * by Oracle in the LICENSE file that accompanied this code.
 *
 * This code is distributed in the hope that it will be useful, but WITHOUT
 * ANY WARRANTY; without even the implied warranty of MERCHANTABILITY or
 * FITNESS FOR A PARTICULAR PURPOSE.  See the GNU General Public License
 * version 2 for more details (a copy is included in the LICENSE file that
 * accompanied this code).
 *
 * You should have received a copy of the GNU General Public License version
 * 2 along with this work; if not, write to the Free Software Foundation,
 * Inc., 51 Franklin St, Fifth Floor, Boston, MA 02110-1301 USA.
 *
 * Please contact Oracle, 500 Oracle Parkway, Redwood Shores, CA 94065 USA
 * or visit www.oracle.com if you need additional information or have any
 * questions.
 */

package sun.swing;

import java.awt.*;
import java.awt.dnd.DragGestureEvent;
import java.awt.dnd.DragGestureListener;
import java.awt.dnd.DragGestureRecognizer;
import java.awt.dnd.DragSource;
import java.awt.dnd.DropTarget;
import java.awt.dnd.InvalidDnDOperationException;
import java.awt.dnd.peer.DragSourceContextPeer;
import java.awt.event.ContainerEvent;
import java.awt.event.ContainerListener;
import java.awt.geom.AffineTransform;
import java.awt.image.BufferedImage;
import java.awt.image.DataBufferInt;
import java.beans.PropertyChangeEvent;
import java.beans.PropertyChangeListener;
import javax.swing.JComponent;

import javax.swing.JLayeredPane;
import javax.swing.JPanel;
import javax.swing.JRootPane;
import javax.swing.LayoutFocusTraversalPolicy;
import javax.swing.RepaintManager;
import javax.swing.RootPaneContainer;
import javax.swing.SwingUtilities;

import sun.awt.AWTAccessor;
import sun.awt.DisplayChangedListener;
import sun.awt.LightweightFrame;
import sun.awt.OverrideNativeWindowHandle;
import sun.swing.SwingUtilities2.RepaintListener;

/**
 * The frame serves as a lightweight container which paints its content
 * to an offscreen image and provides access to the image's data via the
 * {@link LightweightContent} interface. Note, that it may not be shown
 * as a standalone toplevel frame. Its purpose is to provide functionality
 * for lightweight embedding.
 *
 * @author Artem Ananiev
 * @author Anton Tarasov
 */
@SuppressWarnings("serial") // JDK-implementation class
public final class JLightweightFrame extends LightweightFrame implements RootPaneContainer {

    private final JRootPane rootPane = new JRootPane();

    private LightweightContent content;

    private Component component;
    private JPanel contentPane;

    private BufferedImage bbImage;

    private volatile double scaleFactorX;
    private volatile double scaleFactorY;

    private PropertyChangeListener layoutSizeListener;
    private RepaintListener repaintListener;

    static {
        SwingAccessor.setJLightweightFrameAccessor(new SwingAccessor.JLightweightFrameAccessor() {
            @Override
            public void updateCursor(JLightweightFrame frame) {
                frame.updateClientCursor();
            }
        });
    }

    /**
     * {@code copyBufferEnabled}, true by default, defines the following strategy.
     * A duplicating (copy) buffer is created for the original pixel buffer.
     * The copy buffer is synchronized with the original buffer every time the
     * latter changes. {@code JLightweightFrame} passes the copy buffer array
     * to the {@link LightweightContent#imageBufferReset} method. The code spot
     * which synchronizes two buffers becomes the only critical section guarded
     * by the lock (managed with the {@link LightweightContent#paintLock()},
     * {@link LightweightContent#paintUnlock()} methods).
     */
    private static boolean copyBufferEnabled = "true".equals(
            System.getProperty("swing.jlf.copyBufferEnabled", "true"));
    private int[] copyBuffer;

    /**
     * Constructs a new, initially invisible {@code JLightweightFrame}
     * instance.
     */
    public JLightweightFrame() {
        super();
        AffineTransform defaultTransform =
                           getGraphicsConfiguration().getDefaultTransform();
        scaleFactorX = defaultTransform.getScaleX();
        scaleFactorY = defaultTransform.getScaleY();
        copyBufferEnabled = "true".equals(System.getProperty("swing.jlf.copyBufferEnabled", "true"));

        add(rootPane, BorderLayout.CENTER);
        setFocusTraversalPolicy(new LayoutFocusTraversalPolicy());
        if (getGraphicsConfiguration().isTranslucencyCapable()) {
            setBackground(new Color(0, 0, 0, 0));
        }

        layoutSizeListener = new PropertyChangeListener() {
            @Override
            public void propertyChange(PropertyChangeEvent e) {
                Dimension d = (Dimension)e.getNewValue();

                if ("preferredSize".equals(e.getPropertyName())) {
                    content.preferredSizeChanged(d.width, d.height);

                } else if ("maximumSize".equals(e.getPropertyName())) {
                    content.maximumSizeChanged(d.width, d.height);

                } else if ("minimumSize".equals(e.getPropertyName())) {
                    content.minimumSizeChanged(d.width, d.height);
                }
            }
        };

        repaintListener = (JComponent c, int x, int y, int w, int h) -> {
            Window jlf = SwingUtilities.getWindowAncestor(c);
            if (jlf != JLightweightFrame.this) {
                return;
            }
            Point p = SwingUtilities.convertPoint(c, x, y, jlf);
            Rectangle r = new Rectangle(p.x, p.y, w, h).intersection(
                    new Rectangle(0, 0,
                          (int)Math.round(bbImage.getWidth() / scaleFactorX),
                          (int)Math.round(bbImage.getHeight() / scaleFactorY)));

            if (!r.isEmpty()) {
                notifyImageUpdated(r.x, r.y, r.width, r.height);
            }
        };

        SwingAccessor.getRepaintManagerAccessor().addRepaintListener(
            RepaintManager.currentManager(this), repaintListener);
    }

    @Override
    public void dispose() {
        SwingAccessor.getRepaintManagerAccessor().removeRepaintListener(
            RepaintManager.currentManager(this), repaintListener);
        super.dispose();
    }

    /**
     * Sets the {@link LightweightContent} instance for this frame.
     * The {@code JComponent} object returned by the
     * {@link LightweightContent#getComponent()} method is immediately
     * added to the frame's content pane.
     *
     * @param content the {@link LightweightContent} instance
     */
    public void setContent(final LightweightContent content) {
        if (content == null) {
            System.err.println("JLightweightFrame.setContent: content may not be null!");
            return;
        }
        this.content = content;
        this.component = content.getComponent();

        Dimension d = this.component.getPreferredSize();
        content.preferredSizeChanged(d.width, d.height);

        d = this.component.getMaximumSize();
        content.maximumSizeChanged(d.width, d.height);

        d = this.component.getMinimumSize();
        content.minimumSizeChanged(d.width, d.height);

        initInterior();
    }

    @Override
    public Graphics getGraphics() {
        if (bbImage == null) return null;

        Graphics2D g = bbImage.createGraphics();
        g.setBackground(getBackground());
        g.setColor(getForeground());
        g.setFont(getFont());
        g.scale(scaleFactorX, scaleFactorY);
        return g;
    }

    /**
     * {@inheritDoc}
     *
     * @see LightweightContent#focusGrabbed()
     */
    @Override
    public void grabFocus() {
        if (content != null) content.focusGrabbed();
    }

    /**
     * {@inheritDoc}
     *
     * @see LightweightContent#focusUngrabbed()
     */
    @Override
    public void ungrabFocus() {
        if (content != null) content.focusUngrabbed();
    }

    @Override
    @SuppressWarnings("deprecation")
    public int getScaleFactor() {
        return (int)scaleFactorX;
    }

    @Override
    public double getScaleFactorX() {
        return scaleFactorX;
    }

    @Override
    public double getScaleFactorY() {
        return scaleFactorY;
    }

    @Override
    @SuppressWarnings("deprecation")
    public void notifyDisplayChanged(final int scaleFactor) {
        notifyDisplayChanged(scaleFactor, scaleFactor);
    }

    @Override
    public void notifyDisplayChanged(final double scaleFactorX,
                                                    final double scaleFactorY) {
        if (Double.compare(scaleFactorX, this.scaleFactorX) != 0 ||
                         Double.compare(scaleFactorY, this.scaleFactorY) != 0) {
            if (!copyBufferEnabled) content.paintLock();
            try {
                if (bbImage != null) {
                    resizeBuffer(getWidth(), getHeight(), scaleFactorX,
                                                                  scaleFactorY);
                }
            } finally {
                if (!copyBufferEnabled) content.paintUnlock();
            }
            this.scaleFactorX = scaleFactorX;
            this.scaleFactorY = scaleFactorY;

            if(isVisible()) {
                final Object peer =
                        AWTAccessor.getComponentAccessor().getPeer(this);
                if (peer instanceof DisplayChangedListener) {
                    ((DisplayChangedListener) peer).displayChanged();
                }
                repaint();
            }
        }
    }

    @Override
    public void addNotify() {
        super.addNotify();
        final Object peer = AWTAccessor.getComponentAccessor().getPeer(this);
        if (peer instanceof DisplayChangedListener) {
            ((DisplayChangedListener) peer).displayChanged();
        }
    }

    private void syncCopyBuffer(boolean reset, int x, int y, int w, int h,
                                                 double scaleX, double scaleY) {
        content.paintLock();
        try {
            int[] srcBuffer = ((DataBufferInt)bbImage.getRaster().getDataBuffer()).getData();
            if (reset) {
                copyBuffer = new int[srcBuffer.length];
            }
            int linestride = bbImage.getWidth();

            int startX = (int)Math.floor(x * scaleX);
            int startY = (int)Math.floor(y * scaleY);
            int width  = (int)Math.ceil((x + w) * scaleX) - startX;
            int height = (int)Math.ceil((y + h) * scaleY) - startY;
            if (startX + width > linestride) {
                width = linestride - startX;
            }
            if (startY + height > bbImage.getHeight()) {
                height = bbImage.getHeight() - startY;
            }

            for (int i = 0; i < height; i++) {
                int from = (startY + i) * linestride + startX;
                System.arraycopy(srcBuffer, from, copyBuffer, from, width);
            }
        } finally {
            content.paintUnlock();
        }
    }

    private void notifyImageUpdated(int x, int y, int width, int height) {
        if (copyBufferEnabled) {
            syncCopyBuffer(false, x, y, width, height, scaleFactorX,
                                                                  scaleFactorY);
        }
        content.imageUpdated(x, y, width, height);
    }

<<<<<<< HEAD
    @SuppressWarnings("serial") // anonymous class inside
=======
    @SuppressWarnings("removal")
>>>>>>> 8a1f9f0a
    private void initInterior() {
        contentPane = new JPanel() {
            @Override
            public void paint(Graphics g) {
                if (!copyBufferEnabled) {
                    content.paintLock();
                }
                try {
                    super.paint(g);

                    final Rectangle clip = g.getClipBounds() != null ?
                            g.getClipBounds() :
                            new Rectangle(0, 0, contentPane.getWidth(), contentPane.getHeight());

                    clip.x = Math.max(0, clip.x);
                    clip.y = Math.max(0, clip.y);
                    clip.width = Math.min(contentPane.getWidth(), clip.width);
                    clip.height = Math.min(contentPane.getHeight(), clip.height);

                    EventQueue.invokeLater(new Runnable() {
                        @Override
                        public void run() {
                            Rectangle c = contentPane.getBounds().intersection(clip);
                            notifyImageUpdated(c.x, c.y, c.width, c.height);
                        }
                    });
                } finally {
                    if (!copyBufferEnabled) {
                        content.paintUnlock();
                    }
                }
            }
            @Override
            protected boolean isPaintingOrigin() {
                return true;
            }
        };
        contentPane.setLayout(new BorderLayout());

        contentPane.addContainerListener(new ContainerListener() {
            @Override
            public void componentAdded(ContainerEvent e) {
                Component c = JLightweightFrame.this.component;
                if (e.getChild() == c) {
                    c.addPropertyChangeListener("preferredSize", layoutSizeListener);
                    c.addPropertyChangeListener("maximumSize", layoutSizeListener);
                    c.addPropertyChangeListener("minimumSize", layoutSizeListener);
                }
            }
            @Override
            public void componentRemoved(ContainerEvent e) {
                Component c = JLightweightFrame.this.component;
                if (e.getChild() == c) {
                    c.removePropertyChangeListener(layoutSizeListener);
                }
            }
        });
        contentPane.add(component);
        contentPane.revalidate();
        contentPane.repaint();
        if ("true".equals(System.getProperty("swing.jlf.contentPaneTransparent", "false")))
        {
            contentPane.setOpaque(false);
        }
        setContentPane(contentPane);
    }

    @SuppressWarnings("deprecation")
    @Override public void reshape(int x, int y, int width, int height) {
        super.reshape(x, y, width, height);

        if (width == 0 || height == 0) {
            return;
        }
        if (!copyBufferEnabled) {
            content.paintLock();
        }
        try {
            boolean createBB = (bbImage == null);
            int newW = width;
            int newH = height;
            if (bbImage != null) {
                int imgWidth = (int)Math.round(bbImage.getWidth() /
                                                                  scaleFactorX);
                int imgHeight = (int)Math.round(bbImage.getHeight() /
                                                                  scaleFactorY);
                if (width != imgWidth || height != imgHeight) {
                    createBB = true;
                    if (bbImage != null) {
                        int oldW = imgWidth;
                        int oldH = imgHeight;
                        if ((oldW >= newW) && (oldH >= newH)) {
                            createBB = false;
                        } else {
                            if (oldW >= newW) {
                                newW = oldW;
                            } else {
                                newW = Math.max((int)(oldW * 1.2), width);
                            }
                            if (oldH >= newH) {
                                newH = oldH;
                            } else {
                                newH = Math.max((int)(oldH * 1.2), height);
                            }
                        }
                    }
                }
            }
            if (createBB) {
                resizeBuffer(newW, newH, scaleFactorX, scaleFactorY);
                return;
            }
            content.imageReshaped(0, 0, width, height);

        } finally {
            if (!copyBufferEnabled) {
                content.paintUnlock();
            }
        }
    }

    private void resizeBuffer(int width, int height, double newScaleFactorX,
                                                     double newScaleFactorY) {
        bbImage = new BufferedImage((int)Math.round(width * newScaleFactorX),
                                    (int)Math.round(height * newScaleFactorY),
                                        BufferedImage.TYPE_INT_ARGB_PRE);
        int[] pixels= ((DataBufferInt)bbImage.getRaster().getDataBuffer()).getData();
        if (copyBufferEnabled) {
            syncCopyBuffer(true, 0, 0, width, height, newScaleFactorX,
                                                               newScaleFactorY);
            pixels = copyBuffer;
        }
        content.imageBufferReset(pixels, 0, 0, width, height,
                          bbImage.getWidth(), newScaleFactorX, newScaleFactorY);
    }

    @Override
    public JRootPane getRootPane() {
        return rootPane;
    }

    @Override
    public void setContentPane(Container contentPane) {
        getRootPane().setContentPane(contentPane);
    }

    @Override
    public Container getContentPane() {
        return getRootPane().getContentPane();
    }

    @Override
    public void setLayeredPane(JLayeredPane layeredPane) {
        getRootPane().setLayeredPane(layeredPane);
    }

    @Override
    public JLayeredPane getLayeredPane() {
        return getRootPane().getLayeredPane();
    }

    @Override
    public void setGlassPane(Component glassPane) {
        getRootPane().setGlassPane(glassPane);
    }

    @Override
    public Component getGlassPane() {
        return getRootPane().getGlassPane();
    }


    /*
     * Notifies client toolkit that it should change a cursor.
     *
     * Called from the peer via SwingAccessor, because the
     * Component.updateCursorImmediately method is final
     * and could not be overridden.
     */
    private void updateClientCursor() {
        PointerInfo pointerInfo = MouseInfo.getPointerInfo();
        if (pointerInfo == null) {
            /*
             * This can happen when multiple graphics device cannot decide
             * which graphics device contains the current mouse position
             * or on systems without a mouse
             */
             return;
        }
        Point p = pointerInfo.getLocation();
        SwingUtilities.convertPointFromScreen(p, this);
        Component target = SwingUtilities.getDeepestComponentAt(this, p.x, p.y);
        if (target != null) {
            content.setCursor(target.getCursor());
        }
    }

    //Called by reflection by SwingNode
    public void overrideNativeWindowHandle(long handle, Runnable closeWindow) {
        final Object peer = AWTAccessor.getComponentAccessor().getPeer(this);
        if (peer instanceof OverrideNativeWindowHandle) {
            ((OverrideNativeWindowHandle) peer).overrideWindowHandle(handle);
        }
        if (closeWindow != null) {
            closeWindow.run();
        }
    }


    public <T extends DragGestureRecognizer> T createDragGestureRecognizer(
            Class<T> abstractRecognizerClass,
            DragSource ds, Component c, int srcActions,
            DragGestureListener dgl)
    {
        return content == null ? null : content.createDragGestureRecognizer(
                abstractRecognizerClass, ds, c, srcActions, dgl);
    }

    public DragSourceContextPeer createDragSourceContextPeer(DragGestureEvent dge) throws InvalidDnDOperationException {
        return content == null ? null : content.createDragSourceContextPeer(dge);
    }

    public void addDropTarget(DropTarget dt) {
        if (content == null) return;
        content.addDropTarget(dt);
    }

    public void removeDropTarget(DropTarget dt) {
        if (content == null) return;
        content.removeDropTarget(dt);
    }
}<|MERGE_RESOLUTION|>--- conflicted
+++ resolved
@@ -326,11 +326,6 @@
         content.imageUpdated(x, y, width, height);
     }
 
-<<<<<<< HEAD
-    @SuppressWarnings("serial") // anonymous class inside
-=======
-    @SuppressWarnings("removal")
->>>>>>> 8a1f9f0a
     private void initInterior() {
         contentPane = new JPanel() {
             @Override
