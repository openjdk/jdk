/*
 * Copyright (c) 1997, 2022, Oracle and/or its affiliates. All rights reserved.
 * DO NOT ALTER OR REMOVE COPYRIGHT NOTICES OR THIS FILE HEADER.
 *
 * This code is free software; you can redistribute it and/or modify it
 * under the terms of the GNU General Public License version 2 only, as
 * published by the Free Software Foundation.  Oracle designates this
 * particular file as subject to the "Classpath" exception as provided
 * by Oracle in the LICENSE file that accompanied this code.
 *
 * This code is distributed in the hope that it will be useful, but WITHOUT
 * ANY WARRANTY; without even the implied warranty of MERCHANTABILITY or
 * FITNESS FOR A PARTICULAR PURPOSE.  See the GNU General Public License
 * version 2 for more details (a copy is included in the LICENSE file that
 * accompanied this code).
 *
 * You should have received a copy of the GNU General Public License version
 * 2 along with this work; if not, write to the Free Software Foundation,
 * Inc., 51 Franklin St, Fifth Floor, Boston, MA 02110-1301 USA.
 *
 * Please contact Oracle, 500 Oracle Parkway, Redwood Shores, CA 94065 USA
 * or visit www.oracle.com if you need additional information or have any
 * questions.
 */

package sun.awt;

import java.awt.AWTEvent;
import java.awt.AWTException;
import java.awt.Button;
import java.awt.Canvas;
import java.awt.Checkbox;
import java.awt.Choice;
import java.awt.Component;
import java.awt.Container;
import java.awt.DefaultKeyboardFocusManager;
import java.awt.Dialog;
import java.awt.Dimension;
import java.awt.EventQueue;
import java.awt.FocusTraversalPolicy;
import java.awt.Font;
import java.awt.FontMetrics;
import java.awt.Graphics2D;
import java.awt.GraphicsConfiguration;
import java.awt.GraphicsDevice;
import java.awt.GraphicsEnvironment;
import java.awt.HeadlessException;
import java.awt.Image;
import java.awt.KeyboardFocusManager;
import java.awt.Label;
import java.awt.MenuComponent;
import java.awt.Panel;
import java.awt.RenderingHints;
import java.awt.ScrollPane;
import java.awt.Scrollbar;
import java.awt.SystemTray;
import java.awt.TextArea;
import java.awt.TextField;
import java.awt.Toolkit;
import java.awt.TrayIcon;
import java.awt.Window;
import java.awt.event.InputEvent;
import java.awt.event.KeyEvent;
import java.awt.event.WindowEvent;
import java.awt.image.BufferedImage;
import java.awt.image.ColorModel;
import java.awt.image.DataBuffer;
import java.awt.image.DataBufferInt;
import java.awt.image.ImageObserver;
import java.awt.image.ImageProducer;
import java.awt.image.MultiResolutionImage;
import java.awt.image.Raster;
import java.awt.peer.FramePeer;
import java.awt.peer.KeyboardFocusManagerPeer;
import java.awt.peer.SystemTrayPeer;
import java.awt.peer.TrayIconPeer;
import java.io.File;
import java.io.IOException;
import java.io.InputStream;
import java.lang.reflect.InvocationTargetException;
import java.net.URL;
import java.security.AccessController;
import java.util.ArrayList;
import java.util.Collections;
import java.util.Locale;
import java.util.Map;
import java.util.Vector;
import java.util.WeakHashMap;
import java.util.concurrent.TimeUnit;
import java.util.concurrent.atomic.AtomicBoolean;
import java.util.concurrent.locks.Condition;
import java.util.concurrent.locks.ReentrantLock;

import sun.awt.im.InputContext;
import sun.awt.image.ByteArrayImageSource;
import sun.awt.image.FileImageSource;
import sun.awt.image.ImageRepresentation;
import sun.awt.image.MultiResolutionToolkitImage;
import sun.awt.image.ToolkitImage;
import sun.awt.image.URLImageSource;
import sun.font.FontDesignMetrics;
import sun.net.util.URLUtil;
import sun.security.action.GetBooleanAction;
import sun.security.action.GetPropertyAction;
import sun.util.logging.PlatformLogger;

import static java.awt.RenderingHints.KEY_TEXT_ANTIALIASING;
import static java.awt.RenderingHints.VALUE_TEXT_ANTIALIAS_GASP;
import static java.awt.RenderingHints.VALUE_TEXT_ANTIALIAS_LCD_HBGR;
import static java.awt.RenderingHints.VALUE_TEXT_ANTIALIAS_LCD_HRGB;
import static java.awt.RenderingHints.VALUE_TEXT_ANTIALIAS_LCD_VBGR;
import static java.awt.RenderingHints.VALUE_TEXT_ANTIALIAS_LCD_VRGB;
import static java.awt.RenderingHints.VALUE_TEXT_ANTIALIAS_ON;

public abstract class SunToolkit extends Toolkit
    implements ComponentFactory, InputMethodSupport, KeyboardFocusManagerPeerProvider {

    // 8014718: logging has been removed from SunToolkit

    /* Load debug settings for native code */
    static {
        initStatic();
    }

    @SuppressWarnings("removal")
    private static void initStatic() {
        if (AccessController.doPrivileged(new GetBooleanAction("sun.awt.nativedebug"))) {
            DebugSettings.init();
        }
        touchKeyboardAutoShowIsEnabled = Boolean.parseBoolean(
            GetPropertyAction.privilegedGetProperty(
                "awt.touchKeyboardAutoShowIsEnabled", "true"));
    };

    /**
     * Special mask for the UngrabEvent events, in addition to the
     * public masks defined in AWTEvent.  Should be used as the mask
     * value for Toolkit.addAWTEventListener.
     */
    public static final int GRAB_EVENT_MASK = 0x80000000;

    /* The key to put()/get() the PostEventQueue into/from the AppContext.
     */
    private static final String POST_EVENT_QUEUE_KEY = "PostEventQueue";

    /**
     * Number of buttons.
     * By default it's taken from the system. If system value does not
     * fit into int type range, use our own MAX_BUTTONS_SUPPORT value.
     */
    protected static int numberOfButtons = 0;


    /* XFree standard mention 24 buttons as maximum:
     * http://www.xfree86.org/current/mouse.4.html
     * We workaround systems supporting more than 24 buttons.
     * Otherwise, we have to use long type values as masks
     * which leads to API change.
     * InputEvent.BUTTON_DOWN_MASK may contain only 21 masks due to
     * the 4-bytes limit for the int type. (CR 6799099)
     * One more bit is reserved for FIRST_HIGH_BIT.
     */
    public static final int MAX_BUTTONS_SUPPORTED = 20;

    /**
     * Creates and initializes EventQueue instance for the specified
     * AppContext.
     * Note that event queue must be created from createNewAppContext()
     * only in order to ensure that EventQueue constructor obtains
     * the correct AppContext.
     * @param appContext AppContext to associate with the event queue
     */
    private static void initEQ(AppContext appContext) {
        EventQueue eventQueue = new EventQueue();
        appContext.put(AppContext.EVENT_QUEUE_KEY, eventQueue);

        PostEventQueue postEventQueue = new PostEventQueue(eventQueue);
        appContext.put(POST_EVENT_QUEUE_KEY, postEventQueue);
    }

    public SunToolkit() {
    }

    public boolean useBufferPerWindow() {
        return false;
    }

    public abstract FramePeer createLightweightFrame(LightweightFrame target)
        throws HeadlessException;

    public abstract TrayIconPeer createTrayIcon(TrayIcon target)
        throws HeadlessException, AWTException;

    public abstract SystemTrayPeer createSystemTray(SystemTray target);

    public abstract boolean isTraySupported();

    @Override
    public abstract KeyboardFocusManagerPeer getKeyboardFocusManagerPeer()
        throws HeadlessException;

    /**
     * The AWT lock is typically only used on Unix platforms to synchronize
     * access to Xlib, OpenGL, etc.  However, these methods are implemented
     * in SunToolkit so that they can be called from shared code (e.g.
     * from the OGL pipeline) or from the X11 pipeline regardless of whether
     * XToolkit is currently in use.  There are native macros
     * (such as AWT_LOCK) defined in awt.h, so if the implementation of these
     * methods is changed, make sure it is compatible with the native macros.
     *
     * Note: The following methods (awtLock(), awtUnlock(), etc) should be
     * used in place of:
     *     synchronized (getAWTLock()) {
     *         ...
     *     }
     *
     * By factoring these methods out specially, we are able to change the
     * implementation of these methods (e.g. use more advanced locking
     * mechanisms) without impacting calling code.
     *
     * Sample usage:
     *     private void doStuffWithXlib() {
     *         assert !SunToolkit.isAWTLockHeldByCurrentThread();
     *         SunToolkit.awtLock();
     *         try {
     *             ...
     *             XlibWrapper.XDoStuff();
     *         } finally {
     *             SunToolkit.awtUnlock();
     *         }
     *     }
     */

    private static final ReentrantLock AWT_LOCK = new ReentrantLock();
    private static final Condition AWT_LOCK_COND = AWT_LOCK.newCondition();

    public static final void awtLock() {
        AWT_LOCK.lock();
    }

    public static final boolean awtTryLock() {
        return AWT_LOCK.tryLock();
    }

    public static final void awtUnlock() {
        AWT_LOCK.unlock();
    }

    public static final void awtLockWait()
        throws InterruptedException
    {
        AWT_LOCK_COND.await();
    }

    public static final void awtLockWait(long timeout)
        throws InterruptedException
    {
        AWT_LOCK_COND.await(timeout, TimeUnit.MILLISECONDS);
    }

    public static final void awtLockNotify() {
        AWT_LOCK_COND.signal();
    }

    public static final void awtLockNotifyAll() {
        AWT_LOCK_COND.signalAll();
    }

    public static final boolean isAWTLockHeldByCurrentThread() {
        return AWT_LOCK.isHeldByCurrentThread();
    }

    /*
     * Create a new AppContext, along with its EventQueue, for a
     * new ThreadGroup.  Browser code, for example, would use this
     * method to create an AppContext & EventQueue for an Applet.
     */
    public static AppContext createNewAppContext() {
        ThreadGroup threadGroup = Thread.currentThread().getThreadGroup();
        return createNewAppContext(threadGroup);
    }

    static final AppContext createNewAppContext(ThreadGroup threadGroup) {
        // Create appContext before initialization of EventQueue, so all
        // the calls to AppContext.getAppContext() from EventQueue ctor
        // return correct values
        AppContext appContext = new AppContext(threadGroup);
        initEQ(appContext);

        return appContext;
    }

    static void wakeupEventQueue(EventQueue q, boolean isShutdown){
        AWTAccessor.getEventQueueAccessor().wakeup(q, isShutdown);
    }

    /*
     * Fetch the peer associated with the given target (as specified
     * in the peer creation method).  This can be used to determine
     * things like what the parent peer is.  If the target is null
     * or the target can't be found (either because the peer was
     * never created for it or the peer was disposed), a null will
     * be returned.
     */
    protected static Object targetToPeer(Object target) {
        if (target != null && !GraphicsEnvironment.isHeadless()) {
            return AWTAutoShutdown.getInstance().getPeer(target);
        }
        return null;
    }

    protected static void targetCreatedPeer(Object target, Object peer) {
        if (target != null && peer != null &&
            !GraphicsEnvironment.isHeadless())
        {
            AWTAutoShutdown.getInstance().registerPeer(target, peer);
        }
    }

    protected static void targetDisposedPeer(Object target, Object peer) {
        if (target != null && peer != null &&
            !GraphicsEnvironment.isHeadless())
        {
            AWTAutoShutdown.getInstance().unregisterPeer(target, peer);
        }
    }

    // Maps from non-Component/MenuComponent to AppContext.
    // WeakHashMap<Component,AppContext>
    private static final Map<Object, AppContext> appContextMap =
        Collections.synchronizedMap(new WeakIdentityHashMap<Object, AppContext>());

    /**
     * Sets the appContext field of target. If target is not a Component or
     * MenuComponent, this returns false.
     */
    private static boolean setAppContext(Object target,
                                         AppContext context) {
        if (target instanceof Component) {
            AWTAccessor.getComponentAccessor().
                setAppContext((Component)target, context);
        } else if (target instanceof MenuComponent) {
            AWTAccessor.getMenuComponentAccessor().
                setAppContext((MenuComponent)target, context);
        } else {
            return false;
        }
        return true;
    }

    /**
     * Returns the appContext field for target. If target is not a
     * Component or MenuComponent this returns null.
     */
    private static AppContext getAppContext(Object target) {
        if (target instanceof Component) {
            return AWTAccessor.getComponentAccessor().
                       getAppContext((Component)target);
        } else if (target instanceof MenuComponent) {
            return AWTAccessor.getMenuComponentAccessor().
                       getAppContext((MenuComponent)target);
        } else {
            return null;
        }
    }

    /*
     * Fetch the AppContext associated with the given target.
     * This can be used to determine things like which EventQueue
     * to use for posting events to a Component.  If the target is
     * null or the target can't be found, a null with be returned.
     */
    public static AppContext targetToAppContext(Object target) {
        if (target == null) {
            return null;
        }
        AppContext context = getAppContext(target);
        if (context == null) {
            // target is not a Component/MenuComponent, try the
            // appContextMap.
            context = appContextMap.get(target);
        }
        return context;
    }

     /**
      * Sets the synchronous status of focus requests on lightweight
      * components in the specified window to the specified value.
      * If the boolean parameter is {@code true} then the focus
      * requests on lightweight components will be performed
      * synchronously, if it is {@code false}, then asynchronously.
      * By default, all windows have their lightweight request status
      * set to asynchronous.
      * <p>
      * The application can only set the status of lightweight focus
      * requests to synchronous for any of its windows if it doesn't
      * perform focus transfers between different heavyweight containers.
      * In this case the observable focus behaviour is the same as with
      * asynchronous status.
      * <p>
      * If the application performs focus transfer between different
      * heavyweight containers and sets the lightweight focus request
      * status to synchronous for any of its windows, then further focus
      * behaviour is unspecified.
      * <p>
      * @param    changed the window for which the lightweight focus request
      *           status should be set
      * @param    status the value of lightweight focus request status
      */

    public static void setLWRequestStatus(Window changed,boolean status){
        AWTAccessor.getWindowAccessor().setLWRequestStatus(changed, status);
    };

    public static void checkAndSetPolicy(Container cont) {
        FocusTraversalPolicy defaultPolicy = KeyboardFocusManager.
            getCurrentKeyboardFocusManager().
                getDefaultFocusTraversalPolicy();

        cont.setFocusTraversalPolicy(defaultPolicy);
    }

    /*
     * Insert a mapping from target to AppContext, for later retrieval
     * via targetToAppContext() above.
     */
    public static void insertTargetMapping(Object target, AppContext appContext) {
        if (!setAppContext(target, appContext)) {
            // Target is not a Component/MenuComponent, use the private Map
            // instead.
            appContextMap.put(target, appContext);
        }
    }

    /*
     * Post an AWTEvent to the Java EventQueue, using the PostEventQueue
     * to avoid possibly calling client code (EventQueueSubclass.postEvent())
     * on the toolkit (AWT-Windows/AWT-Motif) thread.  This function should
     * not be called under another lock since it locks the EventQueue.
     * See bugids 4632918, 4526597.
     */
    public static void postEvent(AppContext appContext, AWTEvent event) {
        if (event == null) {
            throw new NullPointerException();
        }

        AWTAccessor.SequencedEventAccessor sea = AWTAccessor.getSequencedEventAccessor();
        if (sea != null && sea.isSequencedEvent(event)) {
            AWTEvent nested = sea.getNested(event);
            if (nested.getID() == WindowEvent.WINDOW_LOST_FOCUS &&
                nested instanceof TimedWindowEvent)
            {
                TimedWindowEvent twe = (TimedWindowEvent)nested;
                ((SunToolkit)Toolkit.getDefaultToolkit()).
                    setWindowDeactivationTime((Window)twe.getSource(), twe.getWhen());
            }
        }

        // All events posted via this method are system-generated.
        // Placing the following call here reduces considerably the
        // number of places throughout the toolkit that would
        // otherwise have to be modified to precisely identify
        // system-generated events.
        setSystemGenerated(event);
        AppContext eventContext = targetToAppContext(event.getSource());
        if (eventContext != null && !eventContext.equals(appContext)) {
            throw new RuntimeException("Event posted on wrong app context : " + event);
        }
        PostEventQueue postEventQueue =
            (PostEventQueue)appContext.get(POST_EVENT_QUEUE_KEY);
        if (postEventQueue != null) {
            postEventQueue.postEvent(event);
        }
    }

    /*
     * Post AWTEvent of high priority.
     */
    public static void postPriorityEvent(final AWTEvent e) {
        PeerEvent pe = new PeerEvent(Toolkit.getDefaultToolkit(), new Runnable() {
                @Override
                public void run() {
                    AWTAccessor.getAWTEventAccessor().setPosted(e);
                    ((Component)e.getSource()).dispatchEvent(e);
                }
            }, PeerEvent.ULTIMATE_PRIORITY_EVENT);
        postEvent(targetToAppContext(e.getSource()), pe);
    }

    /*
     * Flush any pending events which haven't been posted to the AWT
     * EventQueue yet.
     */
    public static void flushPendingEvents()  {
        AppContext appContext = AppContext.getAppContext();
        flushPendingEvents(appContext);
    }

    /*
     * Flush the PostEventQueue for the right AppContext.
     * The default flushPendingEvents only flushes the thread-local context,
     * which is not always correct, c.f. 3746956
     */
    public static void flushPendingEvents(AppContext appContext) {
        PostEventQueue postEventQueue =
                (PostEventQueue)appContext.get(POST_EVENT_QUEUE_KEY);
        if (postEventQueue != null) {
            postEventQueue.flush();
        }
    }

    /*
     * Execute a chunk of code on the Java event handler thread for the
     * given target.  Does not wait for the execution to occur before
     * returning to the caller.
     */
    public static void executeOnEventHandlerThread(Object target,
                                                   Runnable runnable) {
        executeOnEventHandlerThread(new PeerEvent(target, runnable, PeerEvent.PRIORITY_EVENT));
    }

    /*
     * Fixed 5064013: the InvocationEvent time should be equals
     * the time of the ActionEvent
     */
    @SuppressWarnings("serial")
    public static void executeOnEventHandlerThread(Object target,
                                                   Runnable runnable,
                                                   final long when) {
        executeOnEventHandlerThread(
            new PeerEvent(target, runnable, PeerEvent.PRIORITY_EVENT) {
                @Override
                public long getWhen() {
                    return when;
                }
            });
    }

    /*
     * Execute a chunk of code on the Java event handler thread for the
     * given target.  Does not wait for the execution to occur before
     * returning to the caller.
     */
    public static void executeOnEventHandlerThread(PeerEvent peerEvent) {
        postEvent(targetToAppContext(peerEvent.getSource()), peerEvent);
    }

    /*
     * Execute a chunk of code on the Java event handler thread. The
     * method takes into account provided AppContext and sets
     * {@code SunToolkit.getDefaultToolkit()} as a target of the
     * event. See 6451487 for detailes.
     * Does not wait for the execution to occur before returning to
     * the caller.
     */
     public static void invokeLaterOnAppContext(
        AppContext appContext, Runnable dispatcher)
     {
        postEvent(appContext,
            new PeerEvent(Toolkit.getDefaultToolkit(), dispatcher,
                PeerEvent.PRIORITY_EVENT));
     }

    /*
     * Execute a chunk of code on the Java event handler thread for the
     * given target.  Waits for the execution to occur before returning
     * to the caller.
     */
    public static void executeOnEDTAndWait(Object target, Runnable runnable)
        throws InterruptedException, InvocationTargetException
    {
        if (EventQueue.isDispatchThread()) {
            throw new Error("Cannot call executeOnEDTAndWait from any event dispatcher thread");
        }

        class AWTInvocationLock {}
        Object lock = new AWTInvocationLock();

        PeerEvent event = new PeerEvent(target, runnable, lock, true, PeerEvent.PRIORITY_EVENT);

        synchronized (lock) {
            executeOnEventHandlerThread(event);
            while(!event.isDispatched()) {
                lock.wait();
            }
        }

        Throwable eventThrowable = event.getThrowable();
        if (eventThrowable != null) {
            throw new InvocationTargetException(eventThrowable);
        }
    }

    /*
     * Returns true if the calling thread is the event dispatch thread
     * contained within AppContext which associated with the given target.
     * Use this call to ensure that a given task is being executed
     * (or not being) on the event dispatch thread for the given target.
     */
    public static boolean isDispatchThreadForAppContext(Object target) {
        AppContext appContext = targetToAppContext(target);
        EventQueue eq = (EventQueue)appContext.get(AppContext.EVENT_QUEUE_KEY);

        AWTAccessor.EventQueueAccessor accessor = AWTAccessor.getEventQueueAccessor();
        return accessor.isDispatchThreadImpl(eq);
    }

    @Override
    public Dimension getScreenSize() {
        return GraphicsEnvironment.getLocalGraphicsEnvironment()
                .getDefaultScreenDevice().getDefaultConfiguration()
                .getBounds().getSize();
    }

    @Override
    public ColorModel getColorModel() throws HeadlessException {
        return GraphicsEnvironment.getLocalGraphicsEnvironment()
                .getDefaultScreenDevice().getDefaultConfiguration()
                .getColorModel();
    }

    @Override
    @SuppressWarnings("deprecation")
    public FontMetrics getFontMetrics(Font font) {
        return FontDesignMetrics.getMetrics(font);
    }

    @Override
    @SuppressWarnings("deprecation")
    public String[] getFontList() {
        String[] hardwiredFontList = {
            Font.DIALOG, Font.SANS_SERIF, Font.SERIF, Font.MONOSPACED,
            Font.DIALOG_INPUT

            // -- Obsolete font names from 1.0.2.  It was decided that
            // -- getFontList should not return these old names:
            //    "Helvetica", "TimesRoman", "Courier", "ZapfDingbats"
        };
        return hardwiredFontList;
    }

    /**
     * Disables erasing of background on the canvas before painting if
     * this is supported by the current toolkit. It is recommended to
     * call this method early, before the Canvas becomes displayable,
     * because some Toolkit implementations do not support changing
     * this property once the Canvas becomes displayable.
     */
    public void disableBackgroundErase(Canvas canvas) {
        disableBackgroundEraseImpl(canvas);
    }

    /**
     * Disables the native erasing of the background on the given
     * component before painting if this is supported by the current
     * toolkit. This only has an effect for certain components such as
     * Canvas, Panel and Window. It is recommended to call this method
     * early, before the Component becomes displayable, because some
     * Toolkit implementations do not support changing this property
     * once the Component becomes displayable.
     */
    public void disableBackgroundErase(Component component) {
        disableBackgroundEraseImpl(component);
    }

    private void disableBackgroundEraseImpl(Component component) {
        AWTAccessor.getComponentAccessor().setBackgroundEraseDisabled(component, true);
    }

    /**
     * Returns the value of "sun.awt.noerasebackground" property. Default
     * value is {@code false}.
     */
    @SuppressWarnings("removal")
    public static boolean getSunAwtNoerasebackground() {
        return AccessController.doPrivileged(new GetBooleanAction("sun.awt.noerasebackground"));
    }

    /**
     * Returns the value of "sun.awt.erasebackgroundonresize" property. Default
     * value is {@code false}.
     */
    @SuppressWarnings("removal")
    public static boolean getSunAwtErasebackgroundonresize() {
        return AccessController.doPrivileged(new GetBooleanAction("sun.awt.erasebackgroundonresize"));
    }


    @SuppressWarnings("deprecation")
    static final SoftCache fileImgCache = new SoftCache();

    @SuppressWarnings("deprecation")
    static final SoftCache urlImgCache = new SoftCache();

    static Image getImageFromHash(Toolkit tk, URL url) {
        checkPermissions(url);
        synchronized (urlImgCache) {
            String key = url.toString();
            Image img = (Image)urlImgCache.get(key);
            if (img == null) {
                try {
                    img = tk.createImage(new URLImageSource(url));
                    urlImgCache.put(key, img);
                } catch (Exception e) {
                }
            }
            return img;
        }
    }

    static Image getImageFromHash(Toolkit tk,
                                               String filename) {
        checkPermissions(filename);
        synchronized (fileImgCache) {
            Image img = (Image)fileImgCache.get(filename);
            if (img == null) {
                try {
                    img = tk.createImage(new FileImageSource(filename));
                    fileImgCache.put(filename, img);
                } catch (Exception e) {
                }
            }
            return img;
        }
    }

    @Override
    public Image getImage(String filename) {
        return getImageFromHash(this, filename);
    }

    @Override
    public Image getImage(URL url) {
        return getImageFromHash(this, url);
    }

    protected Image getImageWithResolutionVariant(String fileName,
            String resolutionVariantName) {
        synchronized (fileImgCache) {
            Image image = getImageFromHash(this, fileName);
            if (image instanceof MultiResolutionImage) {
                return image;
            }
            Image resolutionVariant = getImageFromHash(this, resolutionVariantName);
            image = createImageWithResolutionVariant(image, resolutionVariant);
            fileImgCache.put(fileName, image);
            return image;
        }
    }

    protected Image getImageWithResolutionVariant(URL url,
            URL resolutionVariantURL) {
        synchronized (urlImgCache) {
            Image image = getImageFromHash(this, url);
            if (image instanceof MultiResolutionImage) {
                return image;
            }
            Image resolutionVariant = getImageFromHash(this, resolutionVariantURL);
            image = createImageWithResolutionVariant(image, resolutionVariant);
            String key = url.toString();
            urlImgCache.put(key, image);
            return image;
        }
    }


    @Override
    public Image createImage(String filename) {
        checkPermissions(filename);
        return createImage(new FileImageSource(filename));
    }

    @Override
    public Image createImage(URL url) {
        checkPermissions(url);
        return createImage(new URLImageSource(url));
    }

    @Override
    public Image createImage(byte[] data, int offset, int length) {
        return createImage(new ByteArrayImageSource(data, offset, length));
    }

    @Override
    public Image createImage(ImageProducer producer) {
        return new ToolkitImage(producer);
    }

    public static Image createImageWithResolutionVariant(Image image,
            Image resolutionVariant) {
        return new MultiResolutionToolkitImage(image, resolutionVariant);
    }

    @Override
    public int checkImage(Image img, int w, int h, ImageObserver o) {
        if (!(img instanceof ToolkitImage)) {
            return ImageObserver.ALLBITS;
        }

        ToolkitImage tkimg = (ToolkitImage)img;
        int repbits;
        if (w == 0 || h == 0) {
            repbits = ImageObserver.ALLBITS;
        } else {
            repbits = tkimg.getImageRep().check(o);
        }
        return (tkimg.check(o) | repbits) & checkResolutionVariant(img, w, h, o);
    }

    @Override
    public boolean prepareImage(Image img, int w, int h, ImageObserver o) {
        if (w == 0 || h == 0) {
            return true;
        }

        // Must be a ToolkitImage
        if (!(img instanceof ToolkitImage)) {
            return true;
        }

        ToolkitImage tkimg = (ToolkitImage)img;
        if (tkimg.hasError()) {
            if (o != null) {
                o.imageUpdate(img, ImageObserver.ERROR|ImageObserver.ABORT,
                              -1, -1, -1, -1);
            }
            return false;
        }
        ImageRepresentation ir = tkimg.getImageRep();
        return ir.prepare(o) & prepareResolutionVariant(img, w, h, o);
    }

    private int checkResolutionVariant(Image img, int w, int h, ImageObserver o) {
        ToolkitImage rvImage = getResolutionVariant(img);
        int rvw = getRVSize(w);
        int rvh = getRVSize(h);
        // Ignore the resolution variant in case of error
        return (rvImage == null || rvImage.hasError()) ? 0xFFFF :
                checkImage(rvImage, rvw, rvh, MultiResolutionToolkitImage.
                                getResolutionVariantObserver(
                                        img, o, w, h, rvw, rvh, true));
    }

    private boolean prepareResolutionVariant(Image img, int w, int h,
            ImageObserver o) {

        ToolkitImage rvImage = getResolutionVariant(img);
        int rvw = getRVSize(w);
        int rvh = getRVSize(h);
        // Ignore the resolution variant in case of error
        return rvImage == null || rvImage.hasError() || prepareImage(
                rvImage, rvw, rvh,
                MultiResolutionToolkitImage.getResolutionVariantObserver(
                        img, o, w, h, rvw, rvh, true));
    }

    private static int getRVSize(int size){
        return size == -1 ? -1 : 2 * size;
    }

    private static ToolkitImage getResolutionVariant(Image image) {
        if (image instanceof MultiResolutionToolkitImage) {
            Image resolutionVariant = ((MultiResolutionToolkitImage) image).
                    getResolutionVariant();
            if (resolutionVariant instanceof ToolkitImage) {
                return (ToolkitImage) resolutionVariant;
            }
        }
        return null;
    }

    protected static boolean imageCached(String fileName) {
        return fileImgCache.containsKey(fileName);
    }

    protected static boolean imageCached(URL url) {
        String key = url.toString();
        return urlImgCache.containsKey(key);
    }

    protected static boolean imageExists(String filename) {
        if (filename != null) {
            checkPermissions(filename);
            return new File(filename).exists();
        }
        return false;
    }

    @SuppressWarnings("try")
    protected static boolean imageExists(URL url) {
        if (url != null) {
            checkPermissions(url);
            try (InputStream is = url.openStream()) {
                return true;
            }catch(IOException e){
                return false;
            }
        }
        return false;
    }

    private static void checkPermissions(String filename) {
        @SuppressWarnings("removal")
        SecurityManager security = System.getSecurityManager();
        if (security != null) {
            security.checkRead(filename);
        }
    }

    private static void checkPermissions(URL url) {
        @SuppressWarnings("removal")
        SecurityManager sm = System.getSecurityManager();
        if (sm != null) {
            try {
                java.security.Permission perm =
                    URLUtil.getConnectPermission(url);
                if (perm != null) {
                    sm.checkPermission(perm);
                }
            } catch (java.io.IOException ioe) {
                sm.checkConnect(url.getHost(), url.getPort());
            }
        }
    }

    /**
     * Scans {@code imageList} for best-looking image of specified dimensions.
     * Image can be scaled and/or padded with transparency.
     */
    public static BufferedImage getScaledIconImage(java.util.List<Image> imageList, int width, int height) {
        if (width == 0 || height == 0) {
            return null;
        }
        java.util.List<Image> multiResAndnormalImages = new ArrayList<>(imageList.size());
        for (Image image : imageList) {
            if ((image instanceof MultiResolutionImage)) {
                Image im = ((MultiResolutionImage) image).getResolutionVariant(width, height);
                multiResAndnormalImages.add(im);
            } else {
                multiResAndnormalImages.add(image);
            }
        }
        Image bestImage = null;
        int bestWidth = 0;
        int bestHeight = 0;
        double bestSimilarity = 3; //Impossibly high value
        double bestScaleFactor = 0;
        for (Image im : multiResAndnormalImages) {
            //Iterate imageList looking for best matching image.
            //'Similarity' measure is defined as good scale factor and small insets.
            //best possible similarity is 0 (no scale, no insets).
            //It's found while the experiments that good-looking result is achieved
            //with scale factors x1, x3/4, x2/3, xN, x1/N.
            if (im == null) {
                continue;
            }
            if (im instanceof ToolkitImage) {
                ImageRepresentation ir = ((ToolkitImage)im).getImageRep();
                ir.reconstruct(ImageObserver.ALLBITS);
            }
            int iw;
            int ih;
            try {
                iw = im.getWidth(null);
                ih = im.getHeight(null);
            } catch (Exception e){
                continue;
            }
            if (iw > 0 && ih > 0) {
                //Calc scale factor
                double scaleFactor = Math.min((double)width / (double)iw,
                                              (double)height / (double)ih);
                //Calculate scaled image dimensions
                //adjusting scale factor to nearest "good" value
                int adjw = 0;
                int adjh = 0;
                double scaleMeasure = 1; //0 - best (no) scale, 1 - impossibly bad
                if (scaleFactor >= 2) {
                    //Need to enlarge image more than twice
                    //Round down scale factor to multiply by integer value
                    scaleFactor = Math.floor(scaleFactor);
                    adjw = iw * (int)scaleFactor;
                    adjh = ih * (int)scaleFactor;
                    scaleMeasure = 1.0 - 0.5 / scaleFactor;
                } else if (scaleFactor >= 1) {
                    //Don't scale
                    scaleFactor = 1.0;
                    adjw = iw;
                    adjh = ih;
                    scaleMeasure = 0;
                } else if (scaleFactor >= 0.75) {
                    //Multiply by 3/4
                    scaleFactor = 0.75;
                    adjw = iw * 3 / 4;
                    adjh = ih * 3 / 4;
                    scaleMeasure = 0.3;
                } else if (scaleFactor >= 0.6666) {
                    //Multiply by 2/3
                    scaleFactor = 0.6666;
                    adjw = iw * 2 / 3;
                    adjh = ih * 2 / 3;
                    scaleMeasure = 0.33;
                } else {
                    //Multiply size by 1/scaleDivider
                    //where scaleDivider is minimum possible integer
                    //larger than 1/scaleFactor
                    double scaleDivider = Math.ceil(1.0 / scaleFactor);
                    scaleFactor = 1.0 / scaleDivider;
                    adjw = (int)Math.round((double)iw / scaleDivider);
                    adjh = (int)Math.round((double)ih / scaleDivider);
                    scaleMeasure = 1.0 - 1.0 / scaleDivider;
                }
                double similarity = ((double)width - (double)adjw) / (double)width +
                    ((double)height - (double)adjh) / (double)height + //Large padding is bad
                    scaleMeasure; //Large rescale is bad
                if (similarity < bestSimilarity) {
                    bestSimilarity = similarity;
                    bestScaleFactor = scaleFactor;
                    bestImage = im;
                    bestWidth = adjw;
                    bestHeight = adjh;
                }
                if (similarity == 0) break;
            }
        }
        if (bestImage == null) {
            //No images were found, possibly all are broken
            return null;
        }
        BufferedImage bimage =
            new BufferedImage(width, height, BufferedImage.TYPE_INT_ARGB);
        Graphics2D g = bimage.createGraphics();
        g.setRenderingHint(RenderingHints.KEY_INTERPOLATION,
                           RenderingHints.VALUE_INTERPOLATION_BILINEAR);
        try {
            int x = (width - bestWidth) / 2;
            int y = (height - bestHeight) / 2;
            g.drawImage(bestImage, x, y, bestWidth, bestHeight, null);
        } finally {
            g.dispose();
        }
        return bimage;
    }

    public static DataBufferInt getScaledIconData(java.util.List<Image> imageList, int width, int height) {
        BufferedImage bimage = getScaledIconImage(imageList, width, height);
        if (bimage == null) {
            return null;
        }
        Raster raster = bimage.getRaster();
        DataBuffer buffer = raster.getDataBuffer();
        return (DataBufferInt)buffer;
    }

    @Override
    protected EventQueue getSystemEventQueueImpl() {
        return getSystemEventQueueImplPP();
    }

    // Package private implementation
    static EventQueue getSystemEventQueueImplPP() {
        return getSystemEventQueueImplPP(AppContext.getAppContext());
    }

    public static EventQueue getSystemEventQueueImplPP(AppContext appContext) {
        EventQueue theEventQueue =
            (EventQueue)appContext.get(AppContext.EVENT_QUEUE_KEY);
        return theEventQueue;
    }

    /**
     * Give native peers the ability to query the native container
     * given a native component (eg the direct parent may be lightweight).
     */
    public static Container getNativeContainer(Component c) {
        return Toolkit.getNativeContainer(c);
    }

    /**
     * Gives native peers the ability to query the closest HW component.
     * If the given component is heavyweight, then it returns this. Otherwise,
     * it goes one level up in the hierarchy and tests next component.
     */
    public static Component getHeavyweightComponent(Component c) {
        while (c != null && AWTAccessor.getComponentAccessor().isLightweight(c)) {
            c = AWTAccessor.getComponentAccessor().getParent(c);
        }
        return c;
    }

    /**
     * Returns key modifiers used by Swing to set up a focus accelerator key stroke.
     */
    @SuppressWarnings("deprecation")
    public int getFocusAcceleratorKeyMask() {
        return InputEvent.ALT_MASK;
    }

    /**
     * Tests whether specified key modifiers mask can be used to enter a printable
     * character. This is a default implementation of this method, which reflects
     * the way things work on Windows: here, pressing ctrl + alt allows user to enter
     * characters from the extended character set (like euro sign or math symbols)
     */
    @SuppressWarnings("deprecation")
    public boolean isPrintableCharacterModifiersMask(int mods) {
        return ((mods & InputEvent.ALT_MASK) == (mods & InputEvent.CTRL_MASK));
    }

    /**
     * Returns whether popup is allowed to be shown above the task bar.
     * This is a default implementation of this method, which checks
     * corresponding security permission.
     */
    public boolean canPopupOverlapTaskBar() {
        boolean result = true;
        try {
            @SuppressWarnings("removal")
            SecurityManager sm = System.getSecurityManager();
            if (sm != null) {
                sm.checkPermission(AWTPermissions.SET_WINDOW_ALWAYS_ON_TOP_PERMISSION);
            }
        } catch (SecurityException se) {
            // There is no permission to show popups over the task bar
            result = false;
        }
        return result;
    }

    /**
     * Returns a new input method window, with behavior as specified in
     * {@link java.awt.im.spi.InputMethodContext#createInputMethodWindow}.
     * If the inputContext is not null, the window should return it from its
     * getInputContext() method. The window needs to implement
     * sun.awt.im.InputMethodWindow.
     * <p>
     * SunToolkit subclasses can override this method to return better input
     * method windows.
     */
    @Override
    public Window createInputMethodWindow(String title, InputContext context) {
        return new sun.awt.im.SimpleInputMethodWindow(title, context);
    }

    /**
     * Returns whether enableInputMethods should be set to true for peered
     * TextComponent instances on this platform. False by default.
     */
    @Override
    public boolean enableInputMethodsForTextComponent() {
        return false;
    }

    private static Locale startupLocale = null;

    /**
     * Returns the locale in which the runtime was started.
     */
    @SuppressWarnings("removal")
    public static Locale getStartupLocale() {
        if (startupLocale == null) {
            String language, region, country, variant;
            language = AccessController.doPrivileged(
                            new GetPropertyAction("user.language", "en"));
            // for compatibility, check for old user.region property
            region = AccessController.doPrivileged(
                            new GetPropertyAction("user.region"));
            if (region != null) {
                // region can be of form country, country_variant, or _variant
                int i = region.indexOf('_');
                if (i >= 0) {
                    country = region.substring(0, i);
                    variant = region.substring(i + 1);
                } else {
                    country = region;
                    variant = "";
                }
            } else {
                country = AccessController.doPrivileged(
                                new GetPropertyAction("user.country", ""));
                variant = AccessController.doPrivileged(
                                new GetPropertyAction("user.variant", ""));
            }
            startupLocale = Locale.of(language, country, variant);
        }
        return startupLocale;
    }

    /**
     * Returns the default keyboard locale of the underlying operating system
     */
    @Override
    public Locale getDefaultKeyboardLocale() {
        return getStartupLocale();
    }

    /**
     * Returns whether default toolkit needs the support of the xembed
     * from embedding host(if any).
     * @return {@code true}, if XEmbed is needed, {@code false} otherwise
     */
    public static boolean needsXEmbed() {
        @SuppressWarnings("removal")
        String noxembed = AccessController.
            doPrivileged(new GetPropertyAction("sun.awt.noxembed", "false"));
        if ("true".equals(noxembed)) {
            return false;
        }

        Toolkit tk = Toolkit.getDefaultToolkit();
        if (tk instanceof SunToolkit) {
            // SunToolkit descendants should override this method to specify
            // concrete behavior
            return ((SunToolkit)tk).needsXEmbedImpl();
        } else {
            // Non-SunToolkit doubtly might support XEmbed
            return false;
        }
    }

    /**
     * Returns whether this toolkit needs the support of the xembed
     * from embedding host(if any).
     * @return {@code true}, if XEmbed is needed, {@code false} otherwise
     */
    protected boolean needsXEmbedImpl() {
        return false;
    }

    private static Dialog.ModalExclusionType DEFAULT_MODAL_EXCLUSION_TYPE = null;

    /**
     * Returns whether the XEmbed server feature is requested by
     * developer.  If true, Toolkit should return an
     * XEmbed-server-enabled CanvasPeer instead of the ordinary CanvasPeer.
     */
    @SuppressWarnings("removal")
    protected final boolean isXEmbedServerRequested() {
        return AccessController.doPrivileged(new GetBooleanAction("sun.awt.xembedserver"));
    }

    /**
     * Returns whether the modal exclusion API is supported by the current toolkit.
     * When it isn't supported, calling {@code setModalExcluded} has no
     * effect, and {@code isModalExcluded} returns false for all windows.
     *
     * @return true if modal exclusion is supported by the toolkit, false otherwise
     *
     * @see sun.awt.SunToolkit#setModalExcluded(java.awt.Window)
     * @see sun.awt.SunToolkit#isModalExcluded(java.awt.Window)
     *
     * @since 1.5
     */
    public static boolean isModalExcludedSupported()
    {
        Toolkit tk = Toolkit.getDefaultToolkit();
        return tk.isModalExclusionTypeSupported(DEFAULT_MODAL_EXCLUSION_TYPE);
    }
    /*
     * Default implementation for isModalExcludedSupportedImpl(), returns false.
     *
     * @see sun.awt.windows.WToolkit#isModalExcludeSupportedImpl
     * @see sun.awt.X11.XToolkit#isModalExcludeSupportedImpl
     *
     * @since 1.5
     */
    protected boolean isModalExcludedSupportedImpl()
    {
        return false;
    }

    /*
     * Sets this window to be excluded from being modally blocked. When the
     * toolkit supports modal exclusion and this method is called, input
     * events, focus transfer and z-order will continue to work for the
     * window, it's owned windows and child components, even in the
     * presence of a modal dialog.
     * For details on which {@code Window}s are normally blocked
     * by modal dialog, see {@link java.awt.Dialog}.
     * Invoking this method when the modal exclusion API is not supported by
     * the current toolkit has no effect.
     * @param window Window to be marked as not modally blocked
     * @see java.awt.Dialog
     * @see java.awt.Dialog#setModal(boolean)
     * @see sun.awt.SunToolkit#isModalExcludedSupported
     * @see sun.awt.SunToolkit#isModalExcluded(java.awt.Window)
     */
    public static void setModalExcluded(Window window)
    {
        if (DEFAULT_MODAL_EXCLUSION_TYPE == null) {
            DEFAULT_MODAL_EXCLUSION_TYPE = Dialog.ModalExclusionType.APPLICATION_EXCLUDE;
        }
        window.setModalExclusionType(DEFAULT_MODAL_EXCLUSION_TYPE);
    }

    /*
     * Returns whether the specified window is blocked by modal dialogs.
     * If the modal exclusion API isn't supported by the current toolkit,
     * it returns false for all windows.
     *
     * @param window Window to test for modal exclusion
     *
     * @return true if the window is modal excluded, false otherwise. If
     * the modal exclusion isn't supported by the current Toolkit, false
     * is returned
     *
     * @see sun.awt.SunToolkit#isModalExcludedSupported
     * @see sun.awt.SunToolkit#setModalExcluded(java.awt.Window)
     *
     * @since 1.5
     */
    public static boolean isModalExcluded(Window window)
    {
        if (DEFAULT_MODAL_EXCLUSION_TYPE == null) {
            DEFAULT_MODAL_EXCLUSION_TYPE = Dialog.ModalExclusionType.APPLICATION_EXCLUDE;
        }
        return window.getModalExclusionType().compareTo(DEFAULT_MODAL_EXCLUSION_TYPE) >= 0;
    }

    /**
     * Overridden in XToolkit and WToolkit
     */
    @Override
    public boolean isModalityTypeSupported(Dialog.ModalityType modalityType) {
        return (modalityType == Dialog.ModalityType.MODELESS) ||
               (modalityType == Dialog.ModalityType.APPLICATION_MODAL);
    }

    /**
     * Overridden in XToolkit and WToolkit
     */
    @Override
    public boolean isModalExclusionTypeSupported(Dialog.ModalExclusionType exclusionType) {
        return (exclusionType == Dialog.ModalExclusionType.NO_EXCLUDE);
    }

    ///////////////////////////////////////////////////////////////////////////
    //
    // The following is used by the Java Plug-in to coordinate dialog modality
    // between containing applications (browsers, ActiveX containers etc) and
    // the AWT.
    //
    ///////////////////////////////////////////////////////////////////////////

    private ModalityListenerList modalityListeners = new ModalityListenerList();

    public void addModalityListener(ModalityListener listener) {
        modalityListeners.add(listener);
    }

    public void removeModalityListener(ModalityListener listener) {
        modalityListeners.remove(listener);
    }

    public void notifyModalityPushed(Dialog dialog) {
        notifyModalityChange(ModalityEvent.MODALITY_PUSHED, dialog);
    }

    public void notifyModalityPopped(Dialog dialog) {
        notifyModalityChange(ModalityEvent.MODALITY_POPPED, dialog);
    }

    final void notifyModalityChange(int id, Dialog source) {
        ModalityEvent ev = new ModalityEvent(source, modalityListeners, id);
        ev.dispatch();
    }

    static class ModalityListenerList implements ModalityListener {

        Vector<ModalityListener> listeners = new Vector<ModalityListener>();

        void add(ModalityListener listener) {
            listeners.addElement(listener);
        }

        void remove(ModalityListener listener) {
            listeners.removeElement(listener);
        }

        @Override
        public void modalityPushed(ModalityEvent ev) {
            for (ModalityListener listener : listeners) {
                listener.modalityPushed(ev);
            }
        }

        @Override
        public void modalityPopped(ModalityEvent ev) {
            for (ModalityListener listener : listeners) {
                listener.modalityPopped(ev);
            }
        }
    } // end of class ModalityListenerList

    ///////////////////////////////////////////////////////////////////////////
    // End Plug-in code
    ///////////////////////////////////////////////////////////////////////////

    public static boolean isLightweightOrUnknown(Component comp) {
        if (comp.isLightweight()
            || !(getDefaultToolkit() instanceof SunToolkit))
        {
            return true;
        }
        return !(comp instanceof Button
            || comp instanceof Canvas
            || comp instanceof Checkbox
            || comp instanceof Choice
            || comp instanceof Label
            || comp instanceof java.awt.List
            || comp instanceof Panel
            || comp instanceof Scrollbar
            || comp instanceof ScrollPane
            || comp instanceof TextArea
            || comp instanceof TextField
            || comp instanceof Window);
    }

    @SuppressWarnings("serial")
    public static class IllegalThreadException extends RuntimeException {
        public IllegalThreadException(String msg) {
            super(msg);
        }
        public IllegalThreadException() {
        }
    }

    public static final int DEFAULT_WAIT_TIME = 10000;
    private static final int MAX_ITERS = 100;
    private static final int MIN_ITERS = 1;
    private static final int MINIMAL_DELAY = 5;

    /**
<<<<<<< HEAD
     * Parameterless version of realsync which uses default timeout (see DEFAULT_WAIT_TIME).
=======
     * Parameterless version of {@link #realSync(long)} which uses
     * the default timeout of {@link #DEFAULT_WAIT_TIME}.
>>>>>>> bdb4ed0f
     */
    public void realSync() {
        realSync(DEFAULT_WAIT_TIME);
    }

    /**
     * Forces toolkit to synchronize with the native windowing
     * sub-system, flushing all pending work and waiting for all the
     * events to be processed.  This method guarantees that after
     * return no additional Java events will be generated, unless
     * cause by user. Obviously, the method cannot be used on the
     * event dispatch thread (EDT). In case it nevertheless gets
     * invoked on this thread, the method throws the
     * IllegalThreadException runtime exception.
     *
     * <p> This method allows to write tests without explicit timeouts
     * or wait for some event.  Example:
     * <pre>{@code
     * Frame f = ...;
     * f.setVisible(true);
     * ((SunToolkit)Toolkit.getDefaultToolkit()).realSync();
     * }</pre>
     *
     * <p> After realSync, {@code f} will be completely visible
     * on the screen, its getLocationOnScreen will be returning the
     * right result and it will be the focus owner.
     *
     * <p> Another example:
     * <pre>{@code
     * b.requestFocus();
     * ((SunToolkit)Toolkit.getDefaultToolkit()).realSync();
     * }</pre>
     *
     * <p> After realSync, {@code b} will be focus owner.
     *
     * <p> Notice that realSync isn't guaranteed to work if recurring
     * actions occur, such as if during processing of some event
     * another request which may generate some events occurs.  By
     * default, sync tries to perform as much as {@value #MAX_ITERS}
     * cycles of event processing, allowing for roughly {@value
     * #MAX_ITERS} additional requests.
     *
     * <p> For example, requestFocus() generates native request, which
     * generates one or two Java focus events, which then generate a
     * series of paint events, a series of Java focus events, which then
     * generate a series of paint events which then are processed -
     * three cycles, minimum.
     *
     * @param timeout the maximum time to wait in milliseconds, negative means "forever".
     */
    public void realSync(final long timeout) {
        if (EventQueue.isDispatchThread()) {
            throw new IllegalThreadException("The SunToolkit.realSync() method cannot be used on the event dispatch thread (EDT).");
        }
        try {
            // We should wait unconditionally for the first event on EDT
            EventQueue.invokeAndWait(() -> {/*dummy implementation*/});
        } catch (InterruptedException | InvocationTargetException ignored) {
        }
        int bigLoop = 0;
        long end = TimeUnit.NANOSECONDS.toMillis(System.nanoTime()) + timeout;
        do {
            if (timeout(end) < 0) {
                return;
            }
            // Let's do sync first
            sync();

            // During the wait process, when we were processing incoming
            // events, we could have made some new request, which can
            // generate new events.  Example: MapNotify/XSetInputFocus.
            // Therefore, we dispatch them as long as there is something
            // to dispatch.
            int iters = 0;
            while (iters < MIN_ITERS) {
                syncNativeQueue(timeout(end));
                iters++;
            }
            while (syncNativeQueue(timeout(end)) && iters < MAX_ITERS) {
                iters++;
            }

            // native requests were dispatched by X/Window Manager or Windows
            // Moreover, we processed them all on Toolkit thread
            // Now wait while EDT processes them.
            //
            // During processing of some events (focus, for example),
            // some other events could have been generated.  So, after
            // waitForIdle, we may end up with full EventQueue
            iters = 0;
            while (iters < MIN_ITERS) {
                waitForIdle(timeout(end));
                iters++;
            }
            while (waitForIdle(end) && iters < MAX_ITERS) {
                iters++;
            }

            bigLoop++;
            // Again, for Java events, it was simple to check for new Java
            // events by checking event queue, but what if Java events
            // resulted in native requests?  Therefore, check native events again.
        } while ((syncNativeQueue(timeout(end)) || waitForIdle(end))
                && bigLoop < MAX_ITERS);
    }

    protected long timeout(long end){
        return end - TimeUnit.NANOSECONDS.toMillis(System.nanoTime());
    }

    /**
     * Platform toolkits need to implement this method to perform the
     * sync of the native queue.  The method should wait until native
     * requests are processed, all native events are processed and
     * corresponding Java events are generated.  Should return
     * {@code true} if some events were processed,
     * {@code false} otherwise.
     */
    protected abstract boolean syncNativeQueue(long timeout);

    private final Object waitLock = new Object();

    private boolean isEQEmpty() {
        EventQueue queue = getSystemEventQueueImpl();
        return AWTAccessor.getEventQueueAccessor().noEvents(queue);
    }

    /**
     * Waits for the Java event queue to empty.  Ensures that all
     * events are processed (including paint events), and that if
     * recursive events were generated, they are also processed.
     * Should return {@code true} if more processing is
     * necessary, {@code false} otherwise.
     */
    @SuppressWarnings("serial")
    private final boolean waitForIdle(final long end) {
        if (timeout(end) <= 0) {
            return false;
        }
        flushPendingEvents();
        final boolean queueWasEmpty;
        final AtomicBoolean queueEmpty = new AtomicBoolean();
        final AtomicBoolean eventDispatched = new AtomicBoolean();
        synchronized (waitLock) {
            queueWasEmpty = isEQEmpty();
            postEvent(AppContext.getAppContext(),
                      new PeerEvent(getSystemEventQueueImpl(), null, PeerEvent.LOW_PRIORITY_EVENT) {
                          @Override
                          public void dispatch() {
                              // Here we block EDT.  It could have some
                              // events, it should have dispatched them by
                              // now.  So native requests could have been
                              // generated.  First, dispatch them.  Then,
                              // flush Java events again.
                              int iters = 0;
                              while (iters < MIN_ITERS) {
                                  syncNativeQueue(timeout(end));
                                  iters++;
                              }
                              while (syncNativeQueue(timeout(end)) && iters < MAX_ITERS) {
                                  iters++;
                              }
                              flushPendingEvents();

                              synchronized(waitLock) {
                                  queueEmpty.set(isEQEmpty());
                                  eventDispatched.set(true);
                                  waitLock.notifyAll();
                              }
                          }
                      });
            try {
                while (!eventDispatched.get() && timeout(end) > 0) {
                    waitLock.wait(timeout(end));
                }
            } catch (InterruptedException ie) {
                return false;
            }
        }

        try {
            Thread.sleep(MINIMAL_DELAY);
        } catch (InterruptedException ie) {
            throw new RuntimeException("Interrupted");
        }

        flushPendingEvents();

        // Lock to force write-cache flush for queueEmpty.
        synchronized (waitLock) {
            return !(queueEmpty.get() && isEQEmpty() && queueWasEmpty);
        }
    }

    /**
     * Grabs the mouse input for the given window.  The window must be
     * visible.  The window or its children do not receive any
     * additional mouse events besides those targeted to them.  All
     * other events will be dispatched as before - to the respective
     * targets.  This Window will receive UngrabEvent when automatic
     * ungrab is about to happen.  The event can be listened to by
     * installing AWTEventListener with WINDOW_EVENT_MASK.  See
     * UngrabEvent class for the list of conditions when ungrab is
     * about to happen.
     * @see UngrabEvent
     */
    public abstract void grab(Window w);

    /**
     * Forces ungrab.  No event will be sent.
     */
    public abstract void ungrab(Window w);

    public void showOrHideTouchKeyboard(Component comp, AWTEvent e) {}

    private static boolean touchKeyboardAutoShowIsEnabled;

    public static boolean isTouchKeyboardAutoShowEnabled() {
        return touchKeyboardAutoShowIsEnabled;
    }

    /**
     * Locates the splash screen library in a platform dependent way and closes
     * the splash screen. Should be invoked on first top-level frame display.
     * @see java.awt.SplashScreen
     * @since 1.6
     */
    public static native void closeSplashScreen();

    /* The following methods and variables are to support retrieving
     * desktop text anti-aliasing settings
     */

    /* Need an instance method because setDesktopProperty(..) is protected. */
    private void fireDesktopFontPropertyChanges() {
        setDesktopProperty(SunToolkit.DESKTOPFONTHINTS,
                           SunToolkit.getDesktopFontHints());
    }

    private static boolean checkedSystemAAFontSettings;
    private static boolean useSystemAAFontSettings;
    private static boolean lastExtraCondition = true;
    private static RenderingHints desktopFontHints;

    /* Since Swing is the reason for this "extra condition" logic its
     * worth documenting it in some detail.
     * First, a goal is for Swing and applications to both retrieve and
     * use the same desktop property value so that there is complete
     * consistency between the settings used by JDK's Swing implementation
     * and 3rd party custom Swing components, custom L&Fs and any general
     * text rendering that wants to be consistent with these.
     * But by default on Solaris & Linux Swing will not use AA text over
     * remote X11 display (unless Xrender can be used which is TBD and may not
     * always be available anyway) as that is a noticeable performance hit.
     * So there needs to be a way to express that extra condition so that
     * it is seen by all clients of the desktop property API.
     * If this were the only condition it could be handled here as it would
     * be the same for any L&F and could reasonably be considered to be
     * a static behaviour of those systems.
     * But GTK currently has an additional test based on locale which is
     * not applied by Metal. So mixing GTK in a few locales with Metal
     * would mean the last one wins.
     * This could be stored per-app context which would work
     * for different applets, but wouldn't help for a single application
     * using GTK and some other L&F concurrently.
     * But it is expected this will be addressed within GTK and the font
     * system so is a temporary and somewhat unlikely harmless corner case.
     */
    public static void setAAFontSettingsCondition(boolean extraCondition) {
        if (extraCondition != lastExtraCondition) {
            lastExtraCondition = extraCondition;
            if (checkedSystemAAFontSettings) {
                /* Someone already asked for this info, under a different
                 * condition.
                 * We'll force re-evaluation instead of replicating the
                 * logic, then notify any listeners of any change.
                 */
                checkedSystemAAFontSettings = false;
                Toolkit tk = Toolkit.getDefaultToolkit();
                if (tk instanceof SunToolkit) {
                     ((SunToolkit)tk).fireDesktopFontPropertyChanges();
                }
            }
        }
    }

    /* "false", "off", ""default" aren't explicitly tested, they
     * just fall through to produce a null return which all are equated to
     * "false".
     */
    private static RenderingHints getDesktopAAHintsByName(String hintname) {
        Object aaHint = null;
        hintname = hintname.toLowerCase(Locale.ENGLISH);
        if (hintname.equals("on")) {
            aaHint = VALUE_TEXT_ANTIALIAS_ON;
        } else if (hintname.equals("gasp")) {
            aaHint = VALUE_TEXT_ANTIALIAS_GASP;
        } else if (hintname.equals("lcd") || hintname.equals("lcd_hrgb")) {
            aaHint = VALUE_TEXT_ANTIALIAS_LCD_HRGB;
        } else if (hintname.equals("lcd_hbgr")) {
            aaHint = VALUE_TEXT_ANTIALIAS_LCD_HBGR;
        } else if (hintname.equals("lcd_vrgb")) {
            aaHint = VALUE_TEXT_ANTIALIAS_LCD_VRGB;
        } else if (hintname.equals("lcd_vbgr")) {
            aaHint = VALUE_TEXT_ANTIALIAS_LCD_VBGR;
        }
        if (aaHint != null) {
            RenderingHints map = new RenderingHints(null);
            map.put(KEY_TEXT_ANTIALIASING, aaHint);
            return map;
        } else {
            return null;
        }
    }

    /* This method determines whether to use the system font settings,
     * or ignore them if a L&F has specified they should be ignored, or
     * to override both of these with a system property specified value.
     * If the toolkit isn't a SunToolkit, (eg may be headless) then that
     * system property isn't applied as desktop properties are considered
     * to be inapplicable in that case. In that headless case although
     * this method will return "true" the toolkit will return a null map.
     */
    @SuppressWarnings("removal")
    private static boolean useSystemAAFontSettings() {
        if (!checkedSystemAAFontSettings) {
            useSystemAAFontSettings = true; /* initially set this true */
            String systemAAFonts = null;
            Toolkit tk = Toolkit.getDefaultToolkit();
            if (tk instanceof SunToolkit) {
                systemAAFonts =
                    AccessController.doPrivileged(
                         new GetPropertyAction("awt.useSystemAAFontSettings"));
            }
            if (systemAAFonts != null) {
                useSystemAAFontSettings = Boolean.parseBoolean(systemAAFonts);
                /* If it is anything other than "true", then it may be
                 * a hint name , or it may be "off, "default", etc.
                 */
                if (!useSystemAAFontSettings) {
                    desktopFontHints = getDesktopAAHintsByName(systemAAFonts);
                }
            }
            /* If its still true, apply the extra condition */
            if (useSystemAAFontSettings) {
                 useSystemAAFontSettings = lastExtraCondition;
            }
            checkedSystemAAFontSettings = true;
        }
        return useSystemAAFontSettings;
    }

    /* A variable defined for the convenience of JDK code */
    public static final String DESKTOPFONTHINTS = "awt.font.desktophints";

    /* Overridden by subclasses to return platform/desktop specific values */
    protected RenderingHints getDesktopAAHints() {
        return null;
    }

    /* Subclass desktop property loading methods call this which
     * in turn calls the appropriate subclass implementation of
     * getDesktopAAHints() when system settings are being used.
     * Its public rather than protected because subclasses may delegate
     * to a helper class.
     */
    public static RenderingHints getDesktopFontHints() {
        if (useSystemAAFontSettings()) {
             Toolkit tk = Toolkit.getDefaultToolkit();
             if (tk instanceof SunToolkit) {
                 RenderingHints map = ((SunToolkit)tk).getDesktopAAHints();
                 return map;
             } else { /* Headless Toolkit */
                 return null;
             }
        } else if (desktopFontHints != null) {
            /* cloning not necessary as the return value is cloned later, but
             * its harmless.
             */
            return (RenderingHints)(desktopFontHints.clone());
        } else {
            return null;
        }
    }


    public abstract boolean isDesktopSupported();
    public abstract boolean isTaskbarSupported();

    /*
     * consumeNextKeyTyped() method is not currently used,
     * however Swing could use it in the future.
     */
    public static synchronized void consumeNextKeyTyped(KeyEvent keyEvent) {
        try {
            AWTAccessor.getDefaultKeyboardFocusManagerAccessor().consumeNextKeyTyped(
                (DefaultKeyboardFocusManager)KeyboardFocusManager.
                    getCurrentKeyboardFocusManager(),
                keyEvent);
        } catch (ClassCastException cce) {
             cce.printStackTrace();
        }
    }

    protected static void dumpPeers(final PlatformLogger aLog) {
        AWTAutoShutdown.getInstance().dumpPeers(aLog);
    }

    /**
     * Returns the {@code Window} ancestor of the component {@code comp}.
     * @return Window ancestor of the component or component by itself if it is Window;
     *         null, if component is not a part of window hierarchy
     */
    public static Window getContainingWindow(Component comp) {
        while (comp != null && !(comp instanceof Window)) {
            comp = comp.getParent();
        }
        return (Window)comp;
    }

    private static Boolean sunAwtDisableMixing = null;

    /**
     * Returns the value of "sun.awt.disableMixing" property. Default
     * value is {@code false}.
     */
    @SuppressWarnings("removal")
    public static synchronized boolean getSunAwtDisableMixing() {
        if (sunAwtDisableMixing == null) {
            sunAwtDisableMixing = AccessController.doPrivileged(
                                      new GetBooleanAction("sun.awt.disableMixing"));
        }
        return sunAwtDisableMixing.booleanValue();
    }

    public String getDesktop() {
        return null;
    }

    /**
     * Returns true if the native GTK libraries are available.  The
     * default implementation returns false, but UNIXToolkit overrides this
     * method to provide a more specific answer.
     */
    public boolean isNativeGTKAvailable() {
        return false;
    }

    private static final Object DEACTIVATION_TIMES_MAP_KEY = new Object();

    public synchronized void setWindowDeactivationTime(Window w, long time) {
        AppContext ctx = getAppContext(w);
        if (ctx == null) {
            return;
        }
        @SuppressWarnings("unchecked")
        WeakHashMap<Window, Long> map = (WeakHashMap<Window, Long>)ctx.get(DEACTIVATION_TIMES_MAP_KEY);
        if (map == null) {
            map = new WeakHashMap<Window, Long>();
            ctx.put(DEACTIVATION_TIMES_MAP_KEY, map);
        }
        map.put(w, time);
    }

    public synchronized long getWindowDeactivationTime(Window w) {
        AppContext ctx = getAppContext(w);
        if (ctx == null) {
            return -1;
        }
        @SuppressWarnings("unchecked")
        WeakHashMap<Window, Long> map = (WeakHashMap<Window, Long>)ctx.get(DEACTIVATION_TIMES_MAP_KEY);
        if (map == null) {
            return -1;
        }
        Long time = map.get(w);
        return time == null ? -1 : time;
    }

    public void updateScreenMenuBarUI() {
    }

    // Cosntant alpha
    public boolean isWindowOpacitySupported() {
        return false;
    }

    // Shaping
    public boolean isWindowShapingSupported() {
        return false;
    }

    // Per-pixel alpha
    public boolean isWindowTranslucencySupported() {
        return false;
    }

    public boolean isTranslucencyCapable(GraphicsConfiguration gc) {
        return false;
    }

    /**
     * Returns true if swing backbuffer should be translucent.
     */
    public boolean isSwingBackbufferTranslucencySupported() {
        return false;
    }

    /**
     * Returns whether or not a containing top level window for the passed
     * component is
     * {@link GraphicsDevice.WindowTranslucency#PERPIXEL_TRANSLUCENT PERPIXEL_TRANSLUCENT}.
     *
     * @param c a Component which toplevel's to check
     * @return {@code true}  if the passed component is not null and has a
     * containing toplevel window which is opaque (so per-pixel translucency
     * is not enabled), {@code false} otherwise
     * @see GraphicsDevice.WindowTranslucency#PERPIXEL_TRANSLUCENT
     */
    public static boolean isContainingTopLevelOpaque(Component c) {
        Window w = getContainingWindow(c);
        return w != null && w.isOpaque();
    }

    /**
     * Returns whether or not a containing top level window for the passed
     * component is
     * {@link GraphicsDevice.WindowTranslucency#TRANSLUCENT TRANSLUCENT}.
     *
     * @param c a Component which toplevel's to check
     * @return {@code true} if the passed component is not null and has a
     * containing toplevel window which has opacity less than
     * 1.0f (which means that it is translucent), {@code false} otherwise
     * @see GraphicsDevice.WindowTranslucency#TRANSLUCENT
     */
    public static boolean isContainingTopLevelTranslucent(Component c) {
        Window w = getContainingWindow(c);
        return w != null && w.getOpacity() < 1.0f;
    }

    /**
     * Returns whether the native system requires using the peer.updateWindow()
     * method to update the contents of a non-opaque window, or if usual
     * painting procedures are sufficient. The default return value covers
     * the X11 systems. On MS Windows this method is overridden in WToolkit
     * to return true.
     */
    public boolean needUpdateWindow() {
        return false;
    }

    /**
     * Descendants of the SunToolkit should override and put their own logic here.
     */
    public int getNumberOfButtons(){
        return 3;
    }

    /**
     * Checks that the given object implements/extends the given
     * interface/class.
     *
     * Note that using the instanceof operator causes a class to be loaded.
     * Using this method doesn't load a class and it can be used instead of
     * the instanceof operator for performance reasons.
     *
     * @param obj Object to be checked
     * @param type The name of the interface/class. Must be
     * fully-qualified interface/class name.
     * @return true, if this object implements/extends the given
     *         interface/class, false, otherwise, or if obj or type is null
     */
    public static boolean isInstanceOf(Object obj, String type) {
        if (obj == null) return false;
        if (type == null) return false;

        return isInstanceOf(obj.getClass(), type);
    }

    private static boolean isInstanceOf(Class<?> cls, String type) {
        if (cls == null) return false;

        if (cls.getName().equals(type)) {
            return true;
        }

        for (Class<?> c : cls.getInterfaces()) {
            if (c.getName().equals(type)) {
                return true;
            }
        }
        return isInstanceOf(cls.getSuperclass(), type);
    }

    protected static LightweightFrame getLightweightFrame(Component c) {
        for (; c != null; c = c.getParent()) {
            if (c instanceof LightweightFrame) {
                return (LightweightFrame)c;
            }
            if (c instanceof Window) {
                // Don't traverse owner windows
                return null;
            }
        }
        return null;
    }

    ///////////////////////////////////////////////////////////////////////////
    //
    // The following methods help set and identify whether a particular
    // AWTEvent object was produced by the system or by user code. As of this
    // writing the only consumer is the Java Plug-In, although this information
    // could be useful to more clients and probably should be formalized in
    // the public API.
    //
    ///////////////////////////////////////////////////////////////////////////

    public static void setSystemGenerated(AWTEvent e) {
        AWTAccessor.getAWTEventAccessor().setSystemGenerated(e);
    }

    public static boolean isSystemGenerated(AWTEvent e) {
        return AWTAccessor.getAWTEventAccessor().isSystemGenerated(e);
    }

} // class SunToolkit


/*
 * PostEventQueue is a Thread that runs in the same AppContext as the
 * Java EventQueue.  It is a queue of AWTEvents to be posted to the
 * Java EventQueue.  The toolkit Thread (AWT-Windows/AWT-Motif) posts
 * events to this queue, which then calls EventQueue.postEvent().
 *
 * We do this because EventQueue.postEvent() may be overridden by client
 * code, and we mustn't ever call client code from the toolkit thread.
 */
class PostEventQueue {
    private EventQueueItem queueHead = null;
    private EventQueueItem queueTail = null;
    private final EventQueue eventQueue;

    private Thread flushThread = null;

    PostEventQueue(EventQueue eq) {
        eventQueue = eq;
    }

    /*
     * Continually post pending AWTEvents to the Java EventQueue. The method
     * is synchronized to ensure the flush is completed before a new event
     * can be posted to this queue.
     *
     * 7177040: The method couldn't be wholly synchronized because of calls
     * of EventQueue.postEvent() that uses pushPopLock, otherwise it could
     * potentially lead to deadlock
     */
    public void flush() {

        Thread newThread = Thread.currentThread();

        try {
            EventQueueItem tempQueue;
            synchronized (this) {
                // Avoid method recursion
                if (newThread == flushThread) {
                    return;
                }
                // Wait for other threads' flushing
                while (flushThread != null) {
                    wait();
                }
                // Skip everything if queue is empty
                if (queueHead == null) {
                    return;
                }
                // Remember flushing thread
                flushThread = newThread;

                tempQueue = queueHead;
                queueHead = queueTail = null;
            }
            try {
                while (tempQueue != null) {
                    eventQueue.postEvent(tempQueue.event);
                    tempQueue = tempQueue.next;
                }
            }
            finally {
                // Only the flushing thread can get here
                synchronized (this) {
                    // Forget flushing thread, inform other pending threads
                    flushThread = null;
                    notifyAll();
                }
            }
        }
        catch (InterruptedException e) {
            // Couldn't allow exception go up, so at least recover the flag
            newThread.interrupt();
        }
    }

    /*
     * Enqueue an AWTEvent to be posted to the Java EventQueue.
     */
    void postEvent(AWTEvent event) {
        EventQueueItem item = new EventQueueItem(event);

        synchronized (this) {
            if (queueHead == null) {
                queueHead = queueTail = item;
            } else {
                queueTail.next = item;
                queueTail = item;
            }
        }
        SunToolkit.wakeupEventQueue(eventQueue, event.getSource() == AWTAutoShutdown.getInstance());
    }
} // class PostEventQueue<|MERGE_RESOLUTION|>--- conflicted
+++ resolved
@@ -1431,12 +1431,8 @@
     private static final int MINIMAL_DELAY = 5;
 
     /**
-<<<<<<< HEAD
-     * Parameterless version of realsync which uses default timeout (see DEFAULT_WAIT_TIME).
-=======
      * Parameterless version of {@link #realSync(long)} which uses
      * the default timeout of {@link #DEFAULT_WAIT_TIME}.
->>>>>>> bdb4ed0f
      */
     public void realSync() {
         realSync(DEFAULT_WAIT_TIME);
