/*
 * Copyright (c) 2006, 2021, Oracle and/or its affiliates. All rights reserved.
 * DO NOT ALTER OR REMOVE COPYRIGHT NOTICES OR THIS FILE HEADER.
 *
 * This code is free software; you can redistribute it and/or modify it
 * under the terms of the GNU General Public License version 2 only, as
 * published by the Free Software Foundation.  Oracle designates this
 * particular file as subject to the "Classpath" exception as provided
 * by Oracle in the LICENSE file that accompanied this code.
 *
 * This code is distributed in the hope that it will be useful, but WITHOUT
 * ANY WARRANTY; without even the implied warranty of MERCHANTABILITY or
 * FITNESS FOR A PARTICULAR PURPOSE.  See the GNU General Public License
 * version 2 for more details (a copy is included in the LICENSE file that
 * accompanied this code).
 *
 * You should have received a copy of the GNU General Public License version
 * 2 along with this work; if not, write to the Free Software Foundation,
 * Inc., 51 Franklin St, Fifth Floor, Boston, MA 02110-1301 USA.
 *
 * Please contact Oracle, 500 Oracle Parkway, Redwood Shores, CA 94065 USA
 * or visit www.oracle.com if you need additional information or have any
 * questions.
 */

package java.awt.geom;

import java.awt.Rectangle;
import java.awt.Shape;
import java.io.IOException;
import java.io.Serial;
import java.io.Serializable;
import java.io.StreamCorruptedException;
import java.util.Arrays;

import sun.awt.geom.Curve;

/**
 * The {@code Path2D} class provides a simple, yet flexible
 * shape which represents an arbitrary geometric path.
 * It can fully represent any path which can be iterated by the
 * {@link PathIterator} interface including all of its segment
 * types and winding rules and it implements all of the
 * basic hit testing methods of the {@link Shape} interface.
 * <p>
 * Use {@link Path2D.Float} when dealing with data that can be represented
 * and used with floating point precision.  Use {@link Path2D.Double}
 * for data that requires the accuracy or range of double precision.
 * <p>
 * {@code Path2D} provides exactly those facilities required for
 * basic construction and management of a geometric path and
 * implementation of the above interfaces with little added
 * interpretation.
 * If it is useful to manipulate the interiors of closed
 * geometric shapes beyond simple hit testing then the
 * {@link Area} class provides additional capabilities
 * specifically targeted at closed figures.
 * While both classes nominally implement the {@code Shape}
 * interface, they differ in purpose and together they provide
 * two useful views of a geometric shape where {@code Path2D}
 * deals primarily with a trajectory formed by path segments
 * and {@code Area} deals more with interpretation and manipulation
 * of enclosed regions of 2D geometric space.
 * <p>
 * The {@link PathIterator} interface has more detailed descriptions
 * of the types of segments that make up a path and the winding rules
 * that control how to determine which regions are inside or outside
 * the path.
 *
 * @author Jim Graham
 * @since 1.6
 */
public abstract sealed class Path2D implements Shape, Cloneable
    permits Path2D.Double,
            Path2D.Float   {
    /**
     * An even-odd winding rule for determining the interior of
     * a path.
     *
     * @see PathIterator#WIND_EVEN_ODD
     * @since 1.6
     */
    public static final int WIND_EVEN_ODD = PathIterator.WIND_EVEN_ODD;

    /**
     * A non-zero winding rule for determining the interior of a
     * path.
     *
     * @see PathIterator#WIND_NON_ZERO
     * @since 1.6
     */
    public static final int WIND_NON_ZERO = PathIterator.WIND_NON_ZERO;

    // For code simplicity, copy these constants to our namespace
    // and cast them to byte constants for easy storage.
    private static final byte SEG_MOVETO  = (byte) PathIterator.SEG_MOVETO;
    private static final byte SEG_LINETO  = (byte) PathIterator.SEG_LINETO;
    private static final byte SEG_QUADTO  = (byte) PathIterator.SEG_QUADTO;
    private static final byte SEG_CUBICTO = (byte) PathIterator.SEG_CUBICTO;
    private static final byte SEG_CLOSE   = (byte) PathIterator.SEG_CLOSE;

    transient byte[] pointTypes;
    transient int numTypes;
    transient int numCoords;
    transient int windingRule;

    static final int INIT_SIZE = 20;
    static final int EXPAND_MAX = 500;
    static final int EXPAND_MAX_COORDS = EXPAND_MAX * 2;
    static final int EXPAND_MIN = 10; // ensure > 6 (cubics)

    /**
     * Constructs a new empty {@code Path2D} object.
     * It is assumed that the package sibling subclass that is
     * defaulting to this constructor will fill in all values.
     *
     * @since 1.6
     */
    /* private protected */
    Path2D() {
    }

    /**
     * Constructs a new {@code Path2D} object from the given
     * specified initial values.
     * This method is only intended for internal use and should
     * not be made public if the other constructors for this class
     * are ever exposed.
     *
     * @param rule the winding rule
     * @param initialTypes the size to make the initial array to
     *                     store the path segment types
     * @throws IllegalArgumentException if {@code rule} is not either
     *         {@link #WIND_EVEN_ODD} or {@link #WIND_NON_ZERO}
     * @throws NegativeArraySizeException if {@code initialTypes} is negative
     * @since 1.6
     */
    /* private protected */
    Path2D(int rule, int initialTypes) {
        setWindingRule(rule);
        this.pointTypes = new byte[initialTypes];
    }

    abstract float[] cloneCoordsFloat(AffineTransform at);
    abstract double[] cloneCoordsDouble(AffineTransform at);
    abstract void append(float x, float y);
    abstract void append(double x, double y);
    abstract Point2D getPoint(int coordindex);
    abstract void needRoom(boolean needMove, int newCoords);
    abstract int pointCrossings(double px, double py);
    abstract int rectCrossings(double rxmin, double rymin,
                               double rxmax, double rymax);

    static byte[] expandPointTypes(byte[] oldPointTypes, int needed) {
        final int oldSize = oldPointTypes.length;
        final int newSizeMin = oldSize + needed;
        if (newSizeMin < oldSize) {
            // hard overflow failure - we can't even accommodate
            // new items without overflowing
            throw new ArrayIndexOutOfBoundsException(
                          "pointTypes exceeds maximum capacity !");
        }
        // growth algorithm computation
        int grow = oldSize;
        if (grow > EXPAND_MAX) {
            grow = Math.max(EXPAND_MAX, oldSize >> 3); // 1/8th min
        } else if (grow < EXPAND_MIN) {
            grow = EXPAND_MIN;
        }
        assert grow > 0;

        int newSize = oldSize + grow;
        if (newSize < newSizeMin) {
            // overflow in growth algorithm computation
            newSize = Integer.MAX_VALUE;
        }
        while (true) {
            try {
                // try allocating the larger array
                return Arrays.copyOf(oldPointTypes, newSize);
            } catch (OutOfMemoryError oome) {
                if (newSize == newSizeMin) {
                    throw oome;
                }
            }
            newSize = newSizeMin + (newSize - newSizeMin) / 2;
        }
    }

    /**
     * The {@code Float} class defines a geometric path with
     * coordinates stored in single precision floating point.
     *
     * @since 1.6
     */
    public static non-sealed class Float extends Path2D implements Serializable {
        transient float[] floatCoords;

        /**
         * Constructs a new empty single precision {@code Path2D} object
         * with a default winding rule of {@link #WIND_NON_ZERO}.
         *
         * @since 1.6
         */
        public Float() {
            this(WIND_NON_ZERO, INIT_SIZE);
        }

        /**
         * Constructs a new empty single precision {@code Path2D} object
         * with the specified winding rule to control operations that
         * require the interior of the path to be defined.
         *
         * @param rule the winding rule
         * @throws IllegalArgumentException if {@code rule} is not either
         *         {@link #WIND_EVEN_ODD} or {@link #WIND_NON_ZERO}
         * @see #WIND_EVEN_ODD
         * @see #WIND_NON_ZERO
         * @since 1.6
         */
        public Float(int rule) {
            this(rule, INIT_SIZE);
        }

        /**
         * Constructs a new empty single precision {@code Path2D} object
         * with the specified winding rule and the specified initial
         * capacity to store path segments.
         * This number is an initial guess as to how many path segments
         * will be added to the path, but the storage is expanded as
         * needed to store whatever path segments are added.
         *
         * @param rule the winding rule
         * @param initialCapacity the estimate for the number of path segments
         *                        in the path
         * @throws IllegalArgumentException if {@code rule} is not either
         *         {@link #WIND_EVEN_ODD} or {@link #WIND_NON_ZERO}
         * @throws NegativeArraySizeException if {@code initialCapacity} is
         *         negative
         * @see #WIND_EVEN_ODD
         * @see #WIND_NON_ZERO
         * @since 1.6
         */
        public Float(int rule, int initialCapacity) {
            super(rule, initialCapacity);
            floatCoords = new float[initialCapacity * 2];
        }

        /**
         * Constructs a new single precision {@code Path2D} object
         * from an arbitrary {@link Shape} object.
         * All of the initial geometry and the winding rule for this path are
         * taken from the specified {@code Shape} object.
         *
         * @param s the specified {@code Shape} object
         * @throws NullPointerException if {@code s} is {@code null}
         * @since 1.6
         */
        public Float(Shape s) {
            this(s, null);
        }

        /**
         * Constructs a new single precision {@code Path2D} object
         * from an arbitrary {@link Shape} object, transformed by an
         * {@link AffineTransform} object.
         * All of the initial geometry and the winding rule for this path are
         * taken from the specified {@code Shape} object and transformed
         * by the specified {@code AffineTransform} object.
         *
         * @param s the specified {@code Shape} object
         * @param at the specified {@code AffineTransform} object
         * @throws NullPointerException if {@code s} is {@code null}
         * @since 1.6
         */
        public Float(Shape s, AffineTransform at) {
            if (s instanceof Path2D) {
                Path2D p2d = (Path2D) s;
                setWindingRule(p2d.windingRule);
                this.numTypes = p2d.numTypes;
                // trim arrays:
                this.pointTypes = Arrays.copyOf(p2d.pointTypes, p2d.numTypes);
                this.numCoords = p2d.numCoords;
                this.floatCoords = p2d.cloneCoordsFloat(at);
            } else {
                PathIterator pi = s.getPathIterator(at);
                setWindingRule(pi.getWindingRule());
                this.pointTypes = new byte[INIT_SIZE];
                this.floatCoords = new float[INIT_SIZE * 2];
                append(pi, false);
            }
        }

        @Override
        public final void trimToSize() {
            // trim arrays:
            if (numTypes < pointTypes.length) {
                this.pointTypes = Arrays.copyOf(pointTypes, numTypes);
            }
            if (numCoords < floatCoords.length) {
                this.floatCoords = Arrays.copyOf(floatCoords, numCoords);
            }
        }

        @Override
        float[] cloneCoordsFloat(AffineTransform at) {
            // trim arrays:
            float[] ret;
            if (at == null) {
                ret = Arrays.copyOf(floatCoords, numCoords);
            } else {
                ret = new float[numCoords];
                at.transform(floatCoords, 0, ret, 0, numCoords / 2);
            }
            return ret;
        }

        @Override
        double[] cloneCoordsDouble(AffineTransform at) {
            // trim arrays:
            double[] ret = new double[numCoords];
            if (at == null) {
                for (int i = 0; i < numCoords; i++) {
                    ret[i] = floatCoords[i];
                }
            } else {
                at.transform(floatCoords, 0, ret, 0, numCoords / 2);
            }
            return ret;
        }

        void append(float x, float y) {
            floatCoords[numCoords++] = x;
            floatCoords[numCoords++] = y;
        }

        void append(double x, double y) {
            floatCoords[numCoords++] = (float) x;
            floatCoords[numCoords++] = (float) y;
        }

        Point2D getPoint(int coordindex) {
            return new Point2D.Float(floatCoords[coordindex],
                                     floatCoords[coordindex+1]);
        }

        @Override
        void needRoom(boolean needMove, int newCoords) {
            if ((numTypes == 0) && needMove) {
                throw new IllegalPathStateException("missing initial moveto "+
                                                    "in path definition");
            }
            if (numTypes >= pointTypes.length) {
                pointTypes = expandPointTypes(pointTypes, 1);
            }
            if (numCoords > (floatCoords.length - newCoords)) {
                floatCoords = expandCoords(floatCoords, newCoords);
            }
        }

        static float[] expandCoords(float[] oldCoords, int needed) {
            final int oldSize = oldCoords.length;
            final int newSizeMin = oldSize + needed;
            if (newSizeMin < oldSize) {
                // hard overflow failure - we can't even accommodate
                // new items without overflowing
                throw new ArrayIndexOutOfBoundsException(
                              "coords exceeds maximum capacity !");
            }
            // growth algorithm computation
            int grow = oldSize;
            if (grow > EXPAND_MAX_COORDS) {
                grow = Math.max(EXPAND_MAX_COORDS, oldSize >> 3); // 1/8th min
            } else if (grow < EXPAND_MIN) {
                grow = EXPAND_MIN;
            }
            assert grow > needed;

            int newSize = oldSize + grow;
            if (newSize < newSizeMin) {
                // overflow in growth algorithm computation
                newSize = Integer.MAX_VALUE;
            }
            while (true) {
                try {
                    // try allocating the larger array
                    return Arrays.copyOf(oldCoords, newSize);
                } catch (OutOfMemoryError oome) {
                    if (newSize == newSizeMin) {
                        throw oome;
                    }
                }
                newSize = newSizeMin + (newSize - newSizeMin) / 2;
            }
        }

        /**
         * {@inheritDoc}
         * @since 1.6
         */
        public final synchronized void moveTo(double x, double y) {
            if (numTypes > 0 && pointTypes[numTypes - 1] == SEG_MOVETO) {
                floatCoords[numCoords-2] = (float) x;
                floatCoords[numCoords-1] = (float) y;
            } else {
                needRoom(false, 2);
                pointTypes[numTypes++] = SEG_MOVETO;
                floatCoords[numCoords++] = (float) x;
                floatCoords[numCoords++] = (float) y;
            }
        }

        /**
         * Adds a point to the path by moving to the specified
         * coordinates specified in float precision.
         * <p>
         * This method provides a single precision variant of
         * the double precision {@code moveTo()} method on the
         * base {@code Path2D} class.
         *
         * @param x the specified X coordinate
         * @param y the specified Y coordinate
         * @see Path2D#moveTo
         * @since 1.6
         */
        public final synchronized void moveTo(float x, float y) {
            if (numTypes > 0 && pointTypes[numTypes - 1] == SEG_MOVETO) {
                floatCoords[numCoords-2] = x;
                floatCoords[numCoords-1] = y;
            } else {
                needRoom(false, 2);
                pointTypes[numTypes++] = SEG_MOVETO;
                floatCoords[numCoords++] = x;
                floatCoords[numCoords++] = y;
            }
        }

        /**
         * {@inheritDoc}
         * @since 1.6
         */
        public final synchronized void lineTo(double x, double y) {
            needRoom(true, 2);
            pointTypes[numTypes++] = SEG_LINETO;
            floatCoords[numCoords++] = (float) x;
            floatCoords[numCoords++] = (float) y;
        }

        /**
         * Adds a point to the path by drawing a straight line from the
         * current coordinates to the new specified coordinates
         * specified in float precision.
         * <p>
         * This method provides a single precision variant of
         * the double precision {@code lineTo()} method on the
         * base {@code Path2D} class.
         *
         * @param x the specified X coordinate
         * @param y the specified Y coordinate
         * @see Path2D#lineTo
         * @since 1.6
         */
        public final synchronized void lineTo(float x, float y) {
            needRoom(true, 2);
            pointTypes[numTypes++] = SEG_LINETO;
            floatCoords[numCoords++] = x;
            floatCoords[numCoords++] = y;
        }

        /**
         * {@inheritDoc}
         * @since 1.6
         */
        public final synchronized void quadTo(double x1, double y1,
                                              double x2, double y2)
        {
            needRoom(true, 4);
            pointTypes[numTypes++] = SEG_QUADTO;
            floatCoords[numCoords++] = (float) x1;
            floatCoords[numCoords++] = (float) y1;
            floatCoords[numCoords++] = (float) x2;
            floatCoords[numCoords++] = (float) y2;
        }

        /**
         * Adds a curved segment, defined by two new points, to the path by
         * drawing a Quadratic curve that intersects both the current
         * coordinates and the specified coordinates {@code (x2,y2)},
         * using the specified point {@code (x1,y1)} as a quadratic
         * parametric control point.
         * All coordinates are specified in float precision.
         * <p>
         * This method provides a single precision variant of
         * the double precision {@code quadTo()} method on the
         * base {@code Path2D} class.
         *
         * @param x1 the X coordinate of the quadratic control point
         * @param y1 the Y coordinate of the quadratic control point
         * @param x2 the X coordinate of the final end point
         * @param y2 the Y coordinate of the final end point
         * @see Path2D#quadTo
         * @since 1.6
         */
        public final synchronized void quadTo(float x1, float y1,
                                              float x2, float y2)
        {
            needRoom(true, 4);
            pointTypes[numTypes++] = SEG_QUADTO;
            floatCoords[numCoords++] = x1;
            floatCoords[numCoords++] = y1;
            floatCoords[numCoords++] = x2;
            floatCoords[numCoords++] = y2;
        }

        /**
         * {@inheritDoc}
         * @since 1.6
         */
        public final synchronized void curveTo(double x1, double y1,
                                               double x2, double y2,
                                               double x3, double y3)
        {
            needRoom(true, 6);
            pointTypes[numTypes++] = SEG_CUBICTO;
            floatCoords[numCoords++] = (float) x1;
            floatCoords[numCoords++] = (float) y1;
            floatCoords[numCoords++] = (float) x2;
            floatCoords[numCoords++] = (float) y2;
            floatCoords[numCoords++] = (float) x3;
            floatCoords[numCoords++] = (float) y3;
        }

        /**
         * Adds a curved segment, defined by three new points, to the path by
         * drawing a B&eacute;zier curve that intersects both the current
         * coordinates and the specified coordinates {@code (x3,y3)},
         * using the specified points {@code (x1,y1)} and {@code (x2,y2)} as
         * B&eacute;zier control points.
         * All coordinates are specified in float precision.
         * <p>
         * This method provides a single precision variant of
         * the double precision {@code curveTo()} method on the
         * base {@code Path2D} class.
         *
         * @param x1 the X coordinate of the first B&eacute;zier control point
         * @param y1 the Y coordinate of the first B&eacute;zier control point
         * @param x2 the X coordinate of the second B&eacute;zier control point
         * @param y2 the Y coordinate of the second B&eacute;zier control point
         * @param x3 the X coordinate of the final end point
         * @param y3 the Y coordinate of the final end point
         * @see Path2D#curveTo
         * @since 1.6
         */
        public final synchronized void curveTo(float x1, float y1,
                                               float x2, float y2,
                                               float x3, float y3)
        {
            needRoom(true, 6);
            pointTypes[numTypes++] = SEG_CUBICTO;
            floatCoords[numCoords++] = x1;
            floatCoords[numCoords++] = y1;
            floatCoords[numCoords++] = x2;
            floatCoords[numCoords++] = y2;
            floatCoords[numCoords++] = x3;
            floatCoords[numCoords++] = y3;
        }

        int pointCrossings(double px, double py) {
            if (numTypes == 0) {
                return 0;
            }
            double movx, movy, curx, cury, endx, endy;
            float[] coords = floatCoords;
            curx = movx = coords[0];
            cury = movy = coords[1];
            int crossings = 0;
            int ci = 2;
            for (int i = 1; i < numTypes; i++) {
                switch (pointTypes[i]) {
                case PathIterator.SEG_MOVETO:
                    if (cury != movy) {
                        crossings +=
                            Curve.pointCrossingsForLine(px, py,
                                                        curx, cury,
                                                        movx, movy);
                    }
                    movx = curx = coords[ci++];
                    movy = cury = coords[ci++];
                    break;
                case PathIterator.SEG_LINETO:
                    crossings +=
                        Curve.pointCrossingsForLine(px, py,
                                                    curx, cury,
                                                    endx = coords[ci++],
                                                    endy = coords[ci++]);
                    curx = endx;
                    cury = endy;
                    break;
                case PathIterator.SEG_QUADTO:
                    crossings +=
                        Curve.pointCrossingsForQuad(px, py,
                                                    curx, cury,
                                                    coords[ci++],
                                                    coords[ci++],
                                                    endx = coords[ci++],
                                                    endy = coords[ci++],
                                                    0);
                    curx = endx;
                    cury = endy;
                    break;
            case PathIterator.SEG_CUBICTO:
                    crossings +=
                        Curve.pointCrossingsForCubic(px, py,
                                                     curx, cury,
                                                     coords[ci++],
                                                     coords[ci++],
                                                     coords[ci++],
                                                     coords[ci++],
                                                     endx = coords[ci++],
                                                     endy = coords[ci++],
                                                     0);
                    curx = endx;
                    cury = endy;
                    break;
                case PathIterator.SEG_CLOSE:
                    if (cury != movy) {
                        crossings +=
                            Curve.pointCrossingsForLine(px, py,
                                                        curx, cury,
                                                        movx, movy);
                    }
                    curx = movx;
                    cury = movy;
                    break;
                }
            }
            if (cury != movy) {
                crossings +=
                    Curve.pointCrossingsForLine(px, py,
                                                curx, cury,
                                                movx, movy);
            }
            return crossings;
        }

        int rectCrossings(double rxmin, double rymin,
                          double rxmax, double rymax)
        {
            if (numTypes == 0) {
                return 0;
            }
            float[] coords = floatCoords;
            double curx, cury, movx, movy, endx, endy;
            curx = movx = coords[0];
            cury = movy = coords[1];
            int crossings = 0;
            int ci = 2;
            for (int i = 1;
                 crossings != Curve.RECT_INTERSECTS && i < numTypes;
                 i++)
            {
                switch (pointTypes[i]) {
                case PathIterator.SEG_MOVETO:
                    if (curx != movx || cury != movy) {
                        crossings =
                            Curve.rectCrossingsForLine(crossings,
                                                       rxmin, rymin,
                                                       rxmax, rymax,
                                                       curx, cury,
                                                       movx, movy);
                    }
                    // Count should always be a multiple of 2 here.
                    // assert((crossings & 1) != 0);
                    movx = curx = coords[ci++];
                    movy = cury = coords[ci++];
                    break;
                case PathIterator.SEG_LINETO:
                    crossings =
                        Curve.rectCrossingsForLine(crossings,
                                                   rxmin, rymin,
                                                   rxmax, rymax,
                                                   curx, cury,
                                                   endx = coords[ci++],
                                                   endy = coords[ci++]);
                    curx = endx;
                    cury = endy;
                    break;
                case PathIterator.SEG_QUADTO:
                    crossings =
                        Curve.rectCrossingsForQuad(crossings,
                                                   rxmin, rymin,
                                                   rxmax, rymax,
                                                   curx, cury,
                                                   coords[ci++],
                                                   coords[ci++],
                                                   endx = coords[ci++],
                                                   endy = coords[ci++],
                                                   0);
                    curx = endx;
                    cury = endy;
                    break;
                case PathIterator.SEG_CUBICTO:
                    crossings =
                        Curve.rectCrossingsForCubic(crossings,
                                                    rxmin, rymin,
                                                    rxmax, rymax,
                                                    curx, cury,
                                                    coords[ci++],
                                                    coords[ci++],
                                                    coords[ci++],
                                                    coords[ci++],
                                                    endx = coords[ci++],
                                                    endy = coords[ci++],
                                                    0);
                    curx = endx;
                    cury = endy;
                    break;
                case PathIterator.SEG_CLOSE:
                    if (curx != movx || cury != movy) {
                        crossings =
                            Curve.rectCrossingsForLine(crossings,
                                                       rxmin, rymin,
                                                       rxmax, rymax,
                                                       curx, cury,
                                                       movx, movy);
                    }
                    curx = movx;
                    cury = movy;
                    // Count should always be a multiple of 2 here.
                    // assert((crossings & 1) != 0);
                    break;
                }
            }
            if (crossings != Curve.RECT_INTERSECTS &&
                (curx != movx || cury != movy))
            {
                crossings =
                    Curve.rectCrossingsForLine(crossings,
                                               rxmin, rymin,
                                               rxmax, rymax,
                                               curx, cury,
                                               movx, movy);
            }
            // Count should always be a multiple of 2 here.
            // assert((crossings & 1) != 0);
            return crossings;
        }

        /**
         * {@inheritDoc}
         * @since 1.6
         */
        public final void append(PathIterator pi, boolean connect) {
            float[] coords = new float[6];
            while (!pi.isDone()) {
                switch (pi.currentSegment(coords)) {
                case SEG_MOVETO:
                    if (!connect || numTypes < 1 || numCoords < 1) {
                        moveTo(coords[0], coords[1]);
                        break;
                    }
                    if (pointTypes[numTypes - 1] != SEG_CLOSE &&
                        floatCoords[numCoords-2] == coords[0] &&
                        floatCoords[numCoords-1] == coords[1])
                    {
                        // Collapse out initial moveto/lineto
                        break;
                    }
                    lineTo(coords[0], coords[1]);
                    break;
                case SEG_LINETO:
                    lineTo(coords[0], coords[1]);
                    break;
                case SEG_QUADTO:
                    quadTo(coords[0], coords[1],
                           coords[2], coords[3]);
                    break;
                case SEG_CUBICTO:
                    curveTo(coords[0], coords[1],
                            coords[2], coords[3],
                            coords[4], coords[5]);
                    break;
                case SEG_CLOSE:
                    closePath();
                    break;
                }
                pi.next();
                connect = false;
            }
        }

        /**
         * {@inheritDoc}
         * @since 1.6
         */
        public final void transform(AffineTransform at) {
            at.transform(floatCoords, 0, floatCoords, 0, numCoords / 2);
        }

        /**
         * {@inheritDoc}
         * @since 1.6
         */
        public final synchronized Rectangle2D getBounds2D() {
            return getBounds2D(getPathIterator(null));
        }

        /**
         * {@inheritDoc}
         * <p>
         * The iterator for this class is not multi-threaded safe,
         * which means that the {@code Path2D} class does not
         * guarantee that modifications to the geometry of this
         * {@code Path2D} object do not affect any iterations of
         * that geometry that are already in process.
         *
         * @since 1.6
         */
        public final PathIterator getPathIterator(AffineTransform at) {
            if (at == null) {
                return new CopyIterator(this);
            } else {
                return new TxIterator(this, at);
            }
        }

        /**
         * Creates a new object of the same class as this object.
         *
         * @return     a clone of this instance.
         * @throws  OutOfMemoryError    if there is not enough memory.
         * @see        java.lang.Cloneable
         * @since      1.6
         */
        public final Object clone() {
            // Note: It would be nice to have this return Path2D
            // but one of our subclasses (GeneralPath) needs to
            // offer "public Object clone()" for backwards
            // compatibility so we cannot restrict it further.
            // REMIND: Can we do both somehow?
            if (this instanceof GeneralPath) {
                return new GeneralPath(this);
            } else {
                return new Path2D.Float(this);
            }
        }

        /**
         * Use serialVersionUID from JDK 1.6 for interoperability.
         */
        @Serial
        private static final long serialVersionUID = 6990832515060788886L;

        /**
         * Writes the default serializable fields to the
         * {@code ObjectOutputStream} followed by an explicit
         * serialization of the path segments stored in this
         * path.
         *
         * @param  s the {@code ObjectOutputStream} to write
         * @throws IOException if an I/O error occurs
         * @serialData
         * <ol>
         * <li>The default serializable fields.
         * There are no default serializable fields as of 1.6.
         * <li>followed by
         * a byte indicating the storage type of the original object
         * as a hint (SERIAL_STORAGE_FLT_ARRAY)
         * <li>followed by
         * an integer indicating the number of path segments to follow (NP)
         * or -1 to indicate an unknown number of path segments follows
         * <li>followed by
         * an integer indicating the total number of coordinates to follow (NC)
         * or -1 to indicate an unknown number of coordinates follows
         * (NC should always be even since coordinates always appear in pairs
         *  representing an x,y pair)
         * <li>followed by
         * a byte indicating the winding rule
         * ({@link #WIND_EVEN_ODD WIND_EVEN_ODD} or
         *  {@link #WIND_NON_ZERO WIND_NON_ZERO})
         * <li>followed by
         * {@code NP} (or unlimited if {@code NP < 0}) sets of values consisting of
         * a single byte indicating a path segment type
         * followed by one or more pairs of float or double
         * values representing the coordinates of the path segment
         * <li>followed by
         * a byte indicating the end of the path (SERIAL_PATH_END).
         * </ol>
         * <p>
         * The following byte value constants are used in the serialized form
         * of {@code Path2D} objects:
         *
         * <table class="striped">
         * <caption>Constants</caption>
         * <thead>
         * <tr>
         * <th scope="col">Constant Name</th>
         * <th scope="col">Byte Value</th>
         * <th scope="col">Followed by</th>
         * <th scope="col">Description</th>
         * </tr>
         * </thead>
         * <tbody>
         * <tr>
         * <th scope="row">{@code SERIAL_STORAGE_FLT_ARRAY}</th>
         * <td>0x30</td>
         * <td></td>
         * <td>A hint that the original {@code Path2D} object stored
         * the coordinates in a Java array of floats.</td>
         * </tr>
         * <tr>
         * <th scope="row">{@code SERIAL_STORAGE_DBL_ARRAY}</th>
         * <td>0x31</td>
         * <td></td>
         * <td>A hint that the original {@code Path2D} object stored
         * the coordinates in a Java array of doubles.</td>
         * </tr>
         * <tr>
         * <th scope="row">{@code SERIAL_SEG_FLT_MOVETO}</th>
         * <td>0x40</td>
         * <td>2 floats</td>
         * <td>A {@link #moveTo moveTo} path segment follows.</td>
         * </tr>
         * <tr>
         * <th scope="row">{@code SERIAL_SEG_FLT_LINETO}</th>
         * <td>0x41</td>
         * <td>2 floats</td>
         * <td>A {@link #lineTo lineTo} path segment follows.</td>
         * </tr>
         * <tr>
         * <th scope="row">{@code SERIAL_SEG_FLT_QUADTO}</th>
         * <td>0x42</td>
         * <td>4 floats</td>
         * <td>A {@link #quadTo quadTo} path segment follows.</td>
         * </tr>
         * <tr>
         * <th scope="row">{@code SERIAL_SEG_FLT_CUBICTO}</th>
         * <td>0x43</td>
         * <td>6 floats</td>
         * <td>A {@link #curveTo curveTo} path segment follows.</td>
         * </tr>
         * <tr>
         * <th scope="row">{@code SERIAL_SEG_DBL_MOVETO}</th>
         * <td>0x50</td>
         * <td>2 doubles</td>
         * <td>A {@link #moveTo moveTo} path segment follows.</td>
         * </tr>
         * <tr>
         * <th scope="row">{@code SERIAL_SEG_DBL_LINETO}</th>
         * <td>0x51</td>
         * <td>2 doubles</td>
         * <td>A {@link #lineTo lineTo} path segment follows.</td>
         * </tr>
         * <tr>
         * <th scope="row">{@code SERIAL_SEG_DBL_QUADTO}</th>
         * <td>0x52</td>
         * <td>4 doubles</td>
         * <td>A {@link #curveTo curveTo} path segment follows.</td>
         * </tr>
         * <tr>
         * <th scope="row">{@code SERIAL_SEG_DBL_CUBICTO}</th>
         * <td>0x53</td>
         * <td>6 doubles</td>
         * <td>A {@link #curveTo curveTo} path segment follows.</td>
         * </tr>
         * <tr>
         * <th scope="row">{@code SERIAL_SEG_CLOSE}</th>
         * <td>0x60</td>
         * <td></td>
         * <td>A {@link #closePath closePath} path segment.</td>
         * </tr>
         * <tr>
         * <th scope="row">{@code SERIAL_PATH_END}</th>
         * <td>0x61</td>
         * <td></td>
         * <td>There are no more path segments following.</td>
         * </tbody>
         * </table>
         *
         * @since 1.6
         */
        @Serial
        private void writeObject(java.io.ObjectOutputStream s)
            throws java.io.IOException
        {
            super.writeObject(s, false);
        }

        /**
         * Reads the default serializable fields from the
         * {@code ObjectInputStream} followed by an explicit
         * serialization of the path segments stored in this
         * path.
         * <p>
         * There are no default serializable fields as of 1.6.
         * <p>
         * The serial data for this object is described in the
         * writeObject method.
         *
         * @param  s the {@code ObjectInputStream} to read
         * @throws ClassNotFoundException if the class of a serialized object
         *         could not be found
         * @throws IOException if an I/O error occurs
         * @since 1.6
         */
        @Serial
        private void readObject(java.io.ObjectInputStream s)
            throws java.lang.ClassNotFoundException, java.io.IOException
        {
            super.readObject(s, false);
        }

        static class CopyIterator extends Path2D.Iterator {
            float[] floatCoords;

            CopyIterator(Path2D.Float p2df) {
                super(p2df);
                this.floatCoords = p2df.floatCoords;
            }

            public int currentSegment(float[] coords) {
                int type = path.pointTypes[typeIdx];
                int numCoords = curvecoords[type];
                if (numCoords > 0) {
                    System.arraycopy(floatCoords, pointIdx,
                                     coords, 0, numCoords);
                }
                return type;
            }

            public int currentSegment(double[] coords) {
                int type = path.pointTypes[typeIdx];
                int numCoords = curvecoords[type];
                if (numCoords > 0) {
                    for (int i = 0; i < numCoords; i++) {
                        coords[i] = floatCoords[pointIdx + i];
                    }
                }
                return type;
            }
        }

        static class TxIterator extends Path2D.Iterator {
            float[] floatCoords;
            AffineTransform affine;

            TxIterator(Path2D.Float p2df, AffineTransform at) {
                super(p2df);
                this.floatCoords = p2df.floatCoords;
                this.affine = at;
            }

            public int currentSegment(float[] coords) {
                int type = path.pointTypes[typeIdx];
                int numCoords = curvecoords[type];
                if (numCoords > 0) {
                    affine.transform(floatCoords, pointIdx,
                                     coords, 0, numCoords / 2);
                }
                return type;
            }

            public int currentSegment(double[] coords) {
                int type = path.pointTypes[typeIdx];
                int numCoords = curvecoords[type];
                if (numCoords > 0) {
                    affine.transform(floatCoords, pointIdx,
                                     coords, 0, numCoords / 2);
                }
                return type;
            }
        }

    }

    /**
     * The {@code Double} class defines a geometric path with
     * coordinates stored in double precision floating point.
     *
     * @since 1.6
     */
    public static non-sealed class Double extends Path2D implements Serializable {
        transient double[] doubleCoords;

        /**
         * Constructs a new empty double precision {@code Path2D} object
         * with a default winding rule of {@link #WIND_NON_ZERO}.
         *
         * @since 1.6
         */
        public Double() {
            this(WIND_NON_ZERO, INIT_SIZE);
        }

        /**
         * Constructs a new empty double precision {@code Path2D} object
         * with the specified winding rule to control operations that
         * require the interior of the path to be defined.
         *
         * @param rule the winding rule
         * @throws IllegalArgumentException if {@code rule} is not either
         *         {@link #WIND_EVEN_ODD} or {@link #WIND_NON_ZERO}
         * @see #WIND_EVEN_ODD
         * @see #WIND_NON_ZERO
         * @since 1.6
         */
        public Double(int rule) {
            this(rule, INIT_SIZE);
        }

        /**
         * Constructs a new empty double precision {@code Path2D} object
         * with the specified winding rule and the specified initial
         * capacity to store path segments.
         * This number is an initial guess as to how many path segments
         * are in the path, but the storage is expanded as needed to store
         * whatever path segments are added to this path.
         *
         * @param rule the winding rule
         * @param initialCapacity the estimate for the number of path segments
         *                        in the path
         * @throws IllegalArgumentException if {@code rule} is not either
         *         {@link #WIND_EVEN_ODD} or {@link #WIND_NON_ZERO}
         * @throws NegativeArraySizeException if {@code initialCapacity} is
         *         negative
         * @see #WIND_EVEN_ODD
         * @see #WIND_NON_ZERO
         * @since 1.6
         */
        public Double(int rule, int initialCapacity) {
            super(rule, initialCapacity);
            doubleCoords = new double[initialCapacity * 2];
        }

        /**
         * Constructs a new double precision {@code Path2D} object
         * from an arbitrary {@link Shape} object.
         * All of the initial geometry and the winding rule for this path are
         * taken from the specified {@code Shape} object.
         *
         * @param s the specified {@code Shape} object
         * @throws NullPointerException if {@code s} is {@code null}
         * @since 1.6
         */
        public Double(Shape s) {
            this(s, null);
        }

        /**
         * Constructs a new double precision {@code Path2D} object
         * from an arbitrary {@link Shape} object, transformed by an
         * {@link AffineTransform} object.
         * All of the initial geometry and the winding rule for this path are
         * taken from the specified {@code Shape} object and transformed
         * by the specified {@code AffineTransform} object.
         *
         * @param s the specified {@code Shape} object
         * @param at the specified {@code AffineTransform} object
         * @throws NullPointerException if {@code s} is {@code null}
         * @since 1.6
         */
        public Double(Shape s, AffineTransform at) {
            if (s instanceof Path2D) {
                Path2D p2d = (Path2D) s;
                setWindingRule(p2d.windingRule);
                this.numTypes = p2d.numTypes;
                // trim arrays:
                this.pointTypes = Arrays.copyOf(p2d.pointTypes, p2d.numTypes);
                this.numCoords = p2d.numCoords;
                this.doubleCoords = p2d.cloneCoordsDouble(at);
            } else {
                PathIterator pi = s.getPathIterator(at);
                setWindingRule(pi.getWindingRule());
                this.pointTypes = new byte[INIT_SIZE];
                this.doubleCoords = new double[INIT_SIZE * 2];
                append(pi, false);
            }
        }

        @Override
        public final void trimToSize() {
            // trim arrays:
            if (numTypes < pointTypes.length) {
                this.pointTypes = Arrays.copyOf(pointTypes, numTypes);
            }
            if (numCoords < doubleCoords.length) {
                this.doubleCoords = Arrays.copyOf(doubleCoords, numCoords);
            }
        }

        @Override
        float[] cloneCoordsFloat(AffineTransform at) {
            // trim arrays:
            float[] ret = new float[numCoords];
            if (at == null) {
                for (int i = 0; i < numCoords; i++) {
                    ret[i] = (float) doubleCoords[i];
                }
            } else {
                at.transform(doubleCoords, 0, ret, 0, numCoords / 2);
            }
            return ret;
        }

        @Override
        double[] cloneCoordsDouble(AffineTransform at) {
            // trim arrays:
            double[] ret;
            if (at == null) {
                ret = Arrays.copyOf(doubleCoords, numCoords);
            } else {
                ret = new double[numCoords];
                at.transform(doubleCoords, 0, ret, 0, numCoords / 2);
            }
            return ret;
        }

        void append(float x, float y) {
            doubleCoords[numCoords++] = x;
            doubleCoords[numCoords++] = y;
        }

        void append(double x, double y) {
            doubleCoords[numCoords++] = x;
            doubleCoords[numCoords++] = y;
        }

        Point2D getPoint(int coordindex) {
            return new Point2D.Double(doubleCoords[coordindex],
                                      doubleCoords[coordindex+1]);
        }

        @Override
        void needRoom(boolean needMove, int newCoords) {
            if ((numTypes == 0) && needMove) {
                throw new IllegalPathStateException("missing initial moveto "+
                                                    "in path definition");
            }
            if (numTypes >= pointTypes.length) {
                pointTypes = expandPointTypes(pointTypes, 1);
            }
            if (numCoords > (doubleCoords.length - newCoords)) {
                doubleCoords = expandCoords(doubleCoords, newCoords);
            }
        }

        static double[] expandCoords(double[] oldCoords, int needed) {
            final int oldSize = oldCoords.length;
            final int newSizeMin = oldSize + needed;
            if (newSizeMin < oldSize) {
                // hard overflow failure - we can't even accommodate
                // new items without overflowing
                throw new ArrayIndexOutOfBoundsException(
                              "coords exceeds maximum capacity !");
            }
            // growth algorithm computation
            int grow = oldSize;
            if (grow > EXPAND_MAX_COORDS) {
                grow = Math.max(EXPAND_MAX_COORDS, oldSize >> 3); // 1/8th min
            } else if (grow < EXPAND_MIN) {
                grow = EXPAND_MIN;
            }
            assert grow > needed;

            int newSize = oldSize + grow;
            if (newSize < newSizeMin) {
                // overflow in growth algorithm computation
                newSize = Integer.MAX_VALUE;
            }
            while (true) {
                try {
                    // try allocating the larger array
                    return Arrays.copyOf(oldCoords, newSize);
                } catch (OutOfMemoryError oome) {
                    if (newSize == newSizeMin) {
                        throw oome;
                    }
                }
                newSize = newSizeMin + (newSize - newSizeMin) / 2;
            }
        }

        /**
         * {@inheritDoc}
         * @since 1.6
         */
        public final synchronized void moveTo(double x, double y) {
            if (numTypes > 0 && pointTypes[numTypes - 1] == SEG_MOVETO) {
                doubleCoords[numCoords-2] = x;
                doubleCoords[numCoords-1] = y;
            } else {
                needRoom(false, 2);
                pointTypes[numTypes++] = SEG_MOVETO;
                doubleCoords[numCoords++] = x;
                doubleCoords[numCoords++] = y;
            }
        }

        /**
         * {@inheritDoc}
         * @since 1.6
         */
        public final synchronized void lineTo(double x, double y) {
            needRoom(true, 2);
            pointTypes[numTypes++] = SEG_LINETO;
            doubleCoords[numCoords++] = x;
            doubleCoords[numCoords++] = y;
        }

        /**
         * {@inheritDoc}
         * @since 1.6
         */
        public final synchronized void quadTo(double x1, double y1,
                                              double x2, double y2)
        {
            needRoom(true, 4);
            pointTypes[numTypes++] = SEG_QUADTO;
            doubleCoords[numCoords++] = x1;
            doubleCoords[numCoords++] = y1;
            doubleCoords[numCoords++] = x2;
            doubleCoords[numCoords++] = y2;
        }

        /**
         * {@inheritDoc}
         * @since 1.6
         */
        public final synchronized void curveTo(double x1, double y1,
                                               double x2, double y2,
                                               double x3, double y3)
        {
            needRoom(true, 6);
            pointTypes[numTypes++] = SEG_CUBICTO;
            doubleCoords[numCoords++] = x1;
            doubleCoords[numCoords++] = y1;
            doubleCoords[numCoords++] = x2;
            doubleCoords[numCoords++] = y2;
            doubleCoords[numCoords++] = x3;
            doubleCoords[numCoords++] = y3;
        }

        int pointCrossings(double px, double py) {
            if (numTypes == 0) {
                return 0;
            }
            double movx, movy, curx, cury, endx, endy;
            double[] coords = doubleCoords;
            curx = movx = coords[0];
            cury = movy = coords[1];
            int crossings = 0;
            int ci = 2;
            for (int i = 1; i < numTypes; i++) {
                switch (pointTypes[i]) {
                case PathIterator.SEG_MOVETO:
                    if (cury != movy) {
                        crossings +=
                            Curve.pointCrossingsForLine(px, py,
                                                        curx, cury,
                                                        movx, movy);
                    }
                    movx = curx = coords[ci++];
                    movy = cury = coords[ci++];
                    break;
                case PathIterator.SEG_LINETO:
                    crossings +=
                        Curve.pointCrossingsForLine(px, py,
                                                    curx, cury,
                                                    endx = coords[ci++],
                                                    endy = coords[ci++]);
                    curx = endx;
                    cury = endy;
                    break;
                case PathIterator.SEG_QUADTO:
                    crossings +=
                        Curve.pointCrossingsForQuad(px, py,
                                                    curx, cury,
                                                    coords[ci++],
                                                    coords[ci++],
                                                    endx = coords[ci++],
                                                    endy = coords[ci++],
                                                    0);
                    curx = endx;
                    cury = endy;
                    break;
            case PathIterator.SEG_CUBICTO:
                    crossings +=
                        Curve.pointCrossingsForCubic(px, py,
                                                     curx, cury,
                                                     coords[ci++],
                                                     coords[ci++],
                                                     coords[ci++],
                                                     coords[ci++],
                                                     endx = coords[ci++],
                                                     endy = coords[ci++],
                                                     0);
                    curx = endx;
                    cury = endy;
                    break;
                case PathIterator.SEG_CLOSE:
                    if (cury != movy) {
                        crossings +=
                            Curve.pointCrossingsForLine(px, py,
                                                        curx, cury,
                                                        movx, movy);
                    }
                    curx = movx;
                    cury = movy;
                    break;
                }
            }
            if (cury != movy) {
                crossings +=
                    Curve.pointCrossingsForLine(px, py,
                                                curx, cury,
                                                movx, movy);
            }
            return crossings;
        }

        int rectCrossings(double rxmin, double rymin,
                          double rxmax, double rymax)
        {
            if (numTypes == 0) {
                return 0;
            }
            double[] coords = doubleCoords;
            double curx, cury, movx, movy, endx, endy;
            curx = movx = coords[0];
            cury = movy = coords[1];
            int crossings = 0;
            int ci = 2;
            for (int i = 1;
                 crossings != Curve.RECT_INTERSECTS && i < numTypes;
                 i++)
            {
                switch (pointTypes[i]) {
                case PathIterator.SEG_MOVETO:
                    if (curx != movx || cury != movy) {
                        crossings =
                            Curve.rectCrossingsForLine(crossings,
                                                       rxmin, rymin,
                                                       rxmax, rymax,
                                                       curx, cury,
                                                       movx, movy);
                    }
                    // Count should always be a multiple of 2 here.
                    // assert((crossings & 1) != 0);
                    movx = curx = coords[ci++];
                    movy = cury = coords[ci++];
                    break;
                case PathIterator.SEG_LINETO:
                    endx = coords[ci++];
                    endy = coords[ci++];
                    crossings =
                        Curve.rectCrossingsForLine(crossings,
                                                   rxmin, rymin,
                                                   rxmax, rymax,
                                                   curx, cury,
                                                   endx, endy);
                    curx = endx;
                    cury = endy;
                    break;
                case PathIterator.SEG_QUADTO:
                    crossings =
                        Curve.rectCrossingsForQuad(crossings,
                                                   rxmin, rymin,
                                                   rxmax, rymax,
                                                   curx, cury,
                                                   coords[ci++],
                                                   coords[ci++],
                                                   endx = coords[ci++],
                                                   endy = coords[ci++],
                                                   0);
                    curx = endx;
                    cury = endy;
                    break;
                case PathIterator.SEG_CUBICTO:
                    crossings =
                        Curve.rectCrossingsForCubic(crossings,
                                                    rxmin, rymin,
                                                    rxmax, rymax,
                                                    curx, cury,
                                                    coords[ci++],
                                                    coords[ci++],
                                                    coords[ci++],
                                                    coords[ci++],
                                                    endx = coords[ci++],
                                                    endy = coords[ci++],
                                                    0);
                    curx = endx;
                    cury = endy;
                    break;
                case PathIterator.SEG_CLOSE:
                    if (curx != movx || cury != movy) {
                        crossings =
                            Curve.rectCrossingsForLine(crossings,
                                                       rxmin, rymin,
                                                       rxmax, rymax,
                                                       curx, cury,
                                                       movx, movy);
                    }
                    curx = movx;
                    cury = movy;
                    // Count should always be a multiple of 2 here.
                    // assert((crossings & 1) != 0);
                    break;
                }
            }
            if (crossings != Curve.RECT_INTERSECTS &&
                (curx != movx || cury != movy))
            {
                crossings =
                    Curve.rectCrossingsForLine(crossings,
                                               rxmin, rymin,
                                               rxmax, rymax,
                                               curx, cury,
                                               movx, movy);
            }
            // Count should always be a multiple of 2 here.
            // assert((crossings & 1) != 0);
            return crossings;
        }

        /**
         * {@inheritDoc}
         * @since 1.6
         */
        public final void append(PathIterator pi, boolean connect) {
            double[] coords = new double[6];
            while (!pi.isDone()) {
                switch (pi.currentSegment(coords)) {
                case SEG_MOVETO:
                    if (!connect || numTypes < 1 || numCoords < 1) {
                        moveTo(coords[0], coords[1]);
                        break;
                    }
                    if (pointTypes[numTypes - 1] != SEG_CLOSE &&
                        doubleCoords[numCoords-2] == coords[0] &&
                        doubleCoords[numCoords-1] == coords[1])
                    {
                        // Collapse out initial moveto/lineto
                        break;
                    }
                    lineTo(coords[0], coords[1]);
                    break;
                case SEG_LINETO:
                    lineTo(coords[0], coords[1]);
                    break;
                case SEG_QUADTO:
                    quadTo(coords[0], coords[1],
                           coords[2], coords[3]);
                    break;
                case SEG_CUBICTO:
                    curveTo(coords[0], coords[1],
                            coords[2], coords[3],
                            coords[4], coords[5]);
                    break;
                case SEG_CLOSE:
                    closePath();
                    break;
                }
                pi.next();
                connect = false;
            }
        }

        /**
         * {@inheritDoc}
         * @since 1.6
         */
        public final void transform(AffineTransform at) {
            at.transform(doubleCoords, 0, doubleCoords, 0, numCoords / 2);
        }

        /**
         * {@inheritDoc}
         * @since 1.6
         */
        public final synchronized Rectangle2D getBounds2D() {
            return getBounds2D(getPathIterator(null));
        }

        /**
         * {@inheritDoc}
         * <p>
         * The iterator for this class is not multi-threaded safe,
         * which means that the {@code Path2D} class does not
         * guarantee that modifications to the geometry of this
         * {@code Path2D} object do not affect any iterations of
         * that geometry that are already in process.
         *
         * @param at an {@code AffineTransform}
         * @return a new {@code PathIterator} that iterates along the boundary
         *         of this {@code Shape} and provides access to the geometry
         *         of this {@code Shape}'s outline
         * @since 1.6
         */
        public final PathIterator getPathIterator(AffineTransform at) {
            if (at == null) {
                return new CopyIterator(this);
            } else {
                return new TxIterator(this, at);
            }
        }

        /**
         * Creates a new object of the same class as this object.
         *
         * @return     a clone of this instance.
         * @throws  OutOfMemoryError    if there is not enough memory.
         * @see        java.lang.Cloneable
         * @since      1.6
         */
        public final Object clone() {
            // Note: It would be nice to have this return Path2D
            // but one of our subclasses (GeneralPath) needs to
            // offer "public Object clone()" for backwards
            // compatibility so we cannot restrict it further.
            // REMIND: Can we do both somehow?
            return new Path2D.Double(this);
        }

        /**
         * Use serialVersionUID from JDK 1.6 for interoperability.
         */
        @Serial
        private static final long serialVersionUID = 1826762518450014216L;

        /**
         * Writes the default serializable fields to the
         * {@code ObjectOutputStream} followed by an explicit
         * serialization of the path segments stored in this
         * path.
         *
         * @param  s the {@code ObjectOutputStream} to write
         * @throws IOException if an I/O error occurs
         * @serialData
         * <ol>
         * <li>The default serializable fields.
         * There are no default serializable fields as of 1.6.
         * <li>followed by
         * a byte indicating the storage type of the original object
         * as a hint (SERIAL_STORAGE_DBL_ARRAY)
         * <li>followed by
         * an integer indicating the number of path segments to follow (NP)
         * or -1 to indicate an unknown number of path segments follows
         * <li>followed by
         * an integer indicating the total number of coordinates to follow (NC)
         * or -1 to indicate an unknown number of coordinates follows
         * (NC should always be even since coordinates always appear in pairs
         *  representing an x,y pair)
         * <li>followed by
         * a byte indicating the winding rule
         * ({@link #WIND_EVEN_ODD WIND_EVEN_ODD} or
         *  {@link #WIND_NON_ZERO WIND_NON_ZERO})
         * <li>followed by
         * {@code NP} (or unlimited if {@code NP < 0}) sets of values consisting of
         * a single byte indicating a path segment type
         * followed by one or more pairs of float or double
         * values representing the coordinates of the path segment
         * <li>followed by
         * a byte indicating the end of the path (SERIAL_PATH_END).
         * </ol>
         * <p>
         * The following byte value constants are used in the serialized form
         * of {@code Path2D} objects:
         * <table class="striped">
         * <caption>Constants</caption>
         * <thead>
         * <tr>
         * <th scope="col">Constant Name</th>
         * <th scope="col">Byte Value</th>
         * <th scope="col">Followed by</th>
         * <th scope="col">Description</th>
         * </tr>
         * </thead>
         * <tbody>
         * <tr>
         * <th scope="row">{@code SERIAL_STORAGE_FLT_ARRAY}</th>
         * <td>0x30</td>
         * <td></td>
         * <td>A hint that the original {@code Path2D} object stored
         * the coordinates in a Java array of floats.</td>
         * </tr>
         * <tr>
         * <th scope="row">{@code SERIAL_STORAGE_DBL_ARRAY}</th>
         * <td>0x31</td>
         * <td></td>
         * <td>A hint that the original {@code Path2D} object stored
         * the coordinates in a Java array of doubles.</td>
         * </tr>
         * <tr>
         * <th scope="row">{@code SERIAL_SEG_FLT_MOVETO}</th>
         * <td>0x40</td>
         * <td>2 floats</td>
         * <td>A {@link #moveTo moveTo} path segment follows.</td>
         * </tr>
         * <tr>
         * <th scope="row">{@code SERIAL_SEG_FLT_LINETO}</th>
         * <td>0x41</td>
         * <td>2 floats</td>
         * <td>A {@link #lineTo lineTo} path segment follows.</td>
         * </tr>
         * <tr>
         * <th scope="row">{@code SERIAL_SEG_FLT_QUADTO}</th>
         * <td>0x42</td>
         * <td>4 floats</td>
         * <td>A {@link #quadTo quadTo} path segment follows.</td>
         * </tr>
         * <tr>
         * <th scope="row">{@code SERIAL_SEG_FLT_CUBICTO}</th>
         * <td>0x43</td>
         * <td>6 floats</td>
         * <td>A {@link #curveTo curveTo} path segment follows.</td>
         * </tr>
         * <tr>
         * <th scope="row">{@code SERIAL_SEG_DBL_MOVETO}</th>
         * <td>0x50</td>
         * <td>2 doubles</td>
         * <td>A {@link #moveTo moveTo} path segment follows.</td>
         * </tr>
         * <tr>
         * <th scope="row">{@code SERIAL_SEG_DBL_LINETO}</th>
         * <td>0x51</td>
         * <td>2 doubles</td>
         * <td>A {@link #lineTo lineTo} path segment follows.</td>
         * </tr>
         * <tr>
         * <th scope="row">{@code SERIAL_SEG_DBL_QUADTO}</th>
         * <td>0x52</td>
         * <td>4 doubles</td>
         * <td>A {@link #curveTo curveTo} path segment follows.</td>
         * </tr>
         * <tr>
         * <th scope="row">{@code SERIAL_SEG_DBL_CUBICTO}</th>
         * <td>0x53</td>
         * <td>6 doubles</td>
         * <td>A {@link #curveTo curveTo} path segment follows.</td>
         * </tr>
         * <tr>
         * <th scope="row">{@code SERIAL_SEG_CLOSE}</th>
         * <td>0x60</td>
         * <td></td>
         * <td>A {@link #closePath closePath} path segment.</td>
         * </tr>
         * <tr>
         * <th scope="row">{@code SERIAL_PATH_END}</th>
         * <td>0x61</td>
         * <td></td>
         * <td>There are no more path segments following.</td>
         * </tbody>
         * </table>
         *
         * @since 1.6
         */
        @Serial
        private void writeObject(java.io.ObjectOutputStream s)
            throws java.io.IOException
        {
            super.writeObject(s, true);
        }

        /**
         * Reads the default serializable fields from the
         * {@code ObjectInputStream} followed by an explicit
         * serialization of the path segments stored in this
         * path.
         * <p>
         * There are no default serializable fields as of 1.6.
         * <p>
         * The serial data for this object is described in the
         * writeObject method.
         *
         * @param  s the {@code ObjectInputStream} to read
         * @throws ClassNotFoundException if the class of a serialized object
         *         could not be found
         * @throws IOException if an I/O error occurs         *
         * @since 1.6
         */
        @Serial
        private void readObject(java.io.ObjectInputStream s)
            throws java.lang.ClassNotFoundException, java.io.IOException
        {
            super.readObject(s, true);
        }

        static class CopyIterator extends Path2D.Iterator {
            double[] doubleCoords;

            CopyIterator(Path2D.Double p2dd) {
                super(p2dd);
                this.doubleCoords = p2dd.doubleCoords;
            }

            public int currentSegment(float[] coords) {
                int type = path.pointTypes[typeIdx];
                int numCoords = curvecoords[type];
                if (numCoords > 0) {
                    for (int i = 0; i < numCoords; i++) {
                        coords[i] = (float) doubleCoords[pointIdx + i];
                    }
                }
                return type;
            }

            public int currentSegment(double[] coords) {
                int type = path.pointTypes[typeIdx];
                int numCoords = curvecoords[type];
                if (numCoords > 0) {
                    System.arraycopy(doubleCoords, pointIdx,
                                     coords, 0, numCoords);
                }
                return type;
            }
        }

        static class TxIterator extends Path2D.Iterator {
            double[] doubleCoords;
            AffineTransform affine;

            TxIterator(Path2D.Double p2dd, AffineTransform at) {
                super(p2dd);
                this.doubleCoords = p2dd.doubleCoords;
                this.affine = at;
            }

            public int currentSegment(float[] coords) {
                int type = path.pointTypes[typeIdx];
                int numCoords = curvecoords[type];
                if (numCoords > 0) {
                    affine.transform(doubleCoords, pointIdx,
                                     coords, 0, numCoords / 2);
                }
                return type;
            }

            public int currentSegment(double[] coords) {
                int type = path.pointTypes[typeIdx];
                int numCoords = curvecoords[type];
                if (numCoords > 0) {
                    affine.transform(doubleCoords, pointIdx,
                                     coords, 0, numCoords / 2);
                }
                return type;
            }
        }
    }

    /**
     * Adds a point to the path by moving to the specified
     * coordinates specified in double precision.
     *
     * @param x the specified X coordinate
     * @param y the specified Y coordinate
     * @since 1.6
     */
    public abstract void moveTo(double x, double y);

    /**
     * Adds a point to the path by drawing a straight line from the
     * current coordinates to the new specified coordinates
     * specified in double precision.
     *
     * @param x the specified X coordinate
     * @param y the specified Y coordinate
     * @since 1.6
     */
    public abstract void lineTo(double x, double y);

    /**
     * Adds a curved segment, defined by two new points, to the path by
     * drawing a Quadratic curve that intersects both the current
     * coordinates and the specified coordinates {@code (x2,y2)},
     * using the specified point {@code (x1,y1)} as a quadratic
     * parametric control point.
     * All coordinates are specified in double precision.
     *
     * @param x1 the X coordinate of the quadratic control point
     * @param y1 the Y coordinate of the quadratic control point
     * @param x2 the X coordinate of the final end point
     * @param y2 the Y coordinate of the final end point
     * @since 1.6
     */
    public abstract void quadTo(double x1, double y1,
                                double x2, double y2);

    /**
     * Adds a curved segment, defined by three new points, to the path by
     * drawing a B&eacute;zier curve that intersects both the current
     * coordinates and the specified coordinates {@code (x3,y3)},
     * using the specified points {@code (x1,y1)} and {@code (x2,y2)} as
     * B&eacute;zier control points.
     * All coordinates are specified in double precision.
     *
     * @param x1 the X coordinate of the first B&eacute;zier control point
     * @param y1 the Y coordinate of the first B&eacute;zier control point
     * @param x2 the X coordinate of the second B&eacute;zier control point
     * @param y2 the Y coordinate of the second B&eacute;zier control point
     * @param x3 the X coordinate of the final end point
     * @param y3 the Y coordinate of the final end point
     * @since 1.6
     */
    public abstract void curveTo(double x1, double y1,
                                 double x2, double y2,
                                 double x3, double y3);

    /**
     * Closes the current subpath by drawing a straight line back to
     * the coordinates of the last {@code moveTo}.  If the path is already
     * closed then this method has no effect.
     *
     * @since 1.6
     */
    public final synchronized void closePath() {
        if (numTypes == 0 || pointTypes[numTypes - 1] != SEG_CLOSE) {
            needRoom(true, 0);
            pointTypes[numTypes++] = SEG_CLOSE;
        }
    }

    /**
     * Appends the geometry of the specified {@code Shape} object to the
     * path, possibly connecting the new geometry to the existing path
     * segments with a line segment.
     * If the {@code connect} parameter is {@code true} and the
     * path is not empty then any initial {@code moveTo} in the
     * geometry of the appended {@code Shape}
     * is turned into a {@code lineTo} segment.
     * If the destination coordinates of such a connecting {@code lineTo}
     * segment match the ending coordinates of a currently open
     * subpath then the segment is omitted as superfluous.
     * The winding rule of the specified {@code Shape} is ignored
     * and the appended geometry is governed by the winding
     * rule specified for this path.
     *
     * @param s the {@code Shape} whose geometry is appended
     *          to this path
     * @param connect a boolean to control whether or not to turn an initial
     *                {@code moveTo} segment into a {@code lineTo} segment
     *                to connect the new geometry to the existing path
     * @since 1.6
     */
    public final void append(Shape s, boolean connect) {
        append(s.getPathIterator(null), connect);
    }

    /**
     * Appends the geometry of the specified
     * {@link PathIterator} object
     * to the path, possibly connecting the new geometry to the existing
     * path segments with a line segment.
     * If the {@code connect} parameter is {@code true} and the
     * path is not empty then any initial {@code moveTo} in the
     * geometry of the appended {@code Shape} is turned into a
     * {@code lineTo} segment.
     * If the destination coordinates of such a connecting {@code lineTo}
     * segment match the ending coordinates of a currently open
     * subpath then the segment is omitted as superfluous.
     * The winding rule of the specified {@code Shape} is ignored
     * and the appended geometry is governed by the winding
     * rule specified for this path.
     *
     * @param pi the {@code PathIterator} whose geometry is appended to
     *           this path
     * @param connect a boolean to control whether or not to turn an initial
     *                {@code moveTo} segment into a {@code lineTo} segment
     *                to connect the new geometry to the existing path
     * @since 1.6
     */
    public abstract void append(PathIterator pi, boolean connect);

    /**
     * Returns the fill style winding rule.
     *
     * @return an integer representing the current winding rule.
     * @see #WIND_EVEN_ODD
     * @see #WIND_NON_ZERO
     * @see #setWindingRule
     * @since 1.6
     */
    public final synchronized int getWindingRule() {
        return windingRule;
    }

    /**
     * Sets the winding rule for this path to the specified value.
     *
     * @param rule an integer representing the specified
     *             winding rule
     * @throws IllegalArgumentException if
     *          {@code rule} is not either
     *          {@link #WIND_EVEN_ODD} or
     *          {@link #WIND_NON_ZERO}
     * @see #getWindingRule
     * @since 1.6
     */
    public final void setWindingRule(int rule) {
        if (rule != WIND_EVEN_ODD && rule != WIND_NON_ZERO) {
            throw new IllegalArgumentException("winding rule must be "+
                                               "WIND_EVEN_ODD or "+
                                               "WIND_NON_ZERO");
        }
        windingRule = rule;
    }

    /**
     * Returns the coordinates most recently added to the end of the path
     * as a {@link Point2D} object.
     *
     * @return a {@code Point2D} object containing the ending coordinates of
     *         the path or {@code null} if there are no points in the path.
     * @since 1.6
     */
    public final synchronized Point2D getCurrentPoint() {
        int index = numCoords;
        if (numTypes < 1 || index < 1) {
            return null;
        }
        if (pointTypes[numTypes - 1] == SEG_CLOSE) {
        loop:
            for (int i = numTypes - 2; i > 0; i--) {
                switch (pointTypes[i]) {
                case SEG_MOVETO:
                    break loop;
                case SEG_LINETO:
                    index -= 2;
                    break;
                case SEG_QUADTO:
                    index -= 4;
                    break;
                case SEG_CUBICTO:
                    index -= 6;
                    break;
                case SEG_CLOSE:
                    break;
                }
            }
        }
        return getPoint(index - 2);
    }

    /**
     * Resets the path to empty.  The append position is set back to the
     * beginning of the path and all coordinates and point types are
     * forgotten.
     *
     * @since 1.6
     */
    public final synchronized void reset() {
        numTypes = numCoords = 0;
    }

    /**
     * Transforms the geometry of this path using the specified
     * {@link AffineTransform}.
     * The geometry is transformed in place, which permanently changes the
     * boundary defined by this object.
     *
     * @param at the {@code AffineTransform} used to transform the area
     * @since 1.6
     */
    public abstract void transform(AffineTransform at);

    /**
     * Returns a new {@code Shape} representing a transformed version
     * of this {@code Path2D}.
     * Note that the exact type and coordinate precision of the return
     * value is not specified for this method.
     * The method will return a Shape that contains no less precision
     * for the transformed geometry than this {@code Path2D} currently
     * maintains, but it may contain no more precision either.
     * If the tradeoff of precision vs. storage size in the result is
     * important then the convenience constructors in the
     * {@link Path2D.Float#Float(Shape, AffineTransform) Path2D.Float}
     * and
     * {@link Path2D.Double#Double(Shape, AffineTransform) Path2D.Double}
     * subclasses should be used to make the choice explicit.
     *
     * @param at the {@code AffineTransform} used to transform a
     *           new {@code Shape}.
     * @return a new {@code Shape}, transformed with the specified
     *         {@code AffineTransform}.
     * @since 1.6
     */
    public final synchronized Shape createTransformedShape(AffineTransform at) {
        Path2D p2d = (Path2D) clone();
        if (at != null) {
            p2d.transform(at);
        }
        return p2d;
    }

    /**
     * {@inheritDoc}
     * @since 1.6
     */
    public final Rectangle getBounds() {
        return getBounds2D().getBounds();
    }

    /**
     * Returns a high precision bounding box of the specified PathIterator.
     * <p>
     * This method provides a basic facility for implementors of the {@link Shape} interface to
     * implement support for the {@link Shape#getBounds2D()} method.
     * </p>
     *
     * @param pi the specified {@code PathIterator}
     * @return an instance of {@code Rectangle2D} that is a high-precision bounding box of the
     *         {@code PathIterator}.
     * @see Shape#getBounds2D()
     */
    static Rectangle2D getBounds2D(final PathIterator pi) {
        final double[] coeff = new double[4];
        final double[] deriv_coeff = new double[3];

        final double[] coords = new double[6];

        // bounds are stored as {leftX, rightX, topY, bottomY}
        double[] bounds = null;
        double lastX = 0.0;
        double lastY = 0.0;
        double endX = 0.0;
        double endY = 0.0;
<<<<<<< HEAD
        double moveX = 0.0;
        double moveY = 0.0;
=======
>>>>>>> 5dbf0a67

        for (; !pi.isDone(); pi.next()) {
            final int type = pi.currentSegment(coords);
            switch (type) {
                case PathIterator.SEG_MOVETO:
                    if (bounds == null) {
                        bounds = new double[] { coords[0], coords[0], coords[1], coords[1] };
                    }
<<<<<<< HEAD
                    moveX = endX = coords[0];
                    moveY = endY = coords[1];
=======
                    endX = coords[0];
                    endY = coords[1];
>>>>>>> 5dbf0a67
                    break;
                case PathIterator.SEG_LINETO:
                    endX = coords[0];
                    endY = coords[1];
                    break;
                case PathIterator.SEG_QUADTO:
                    endX = coords[2];
                    endY = coords[3];
                    break;
                case PathIterator.SEG_CUBICTO:
                    endX = coords[4];
                    endY = coords[5];
                    break;
                case PathIterator.SEG_CLOSE:
<<<<<<< HEAD
                    endX = moveX;
                    endY = moveY;
                    break;
=======
>>>>>>> 5dbf0a67
                default:
                    continue;
            }

            if (endX < bounds[0]) bounds[0] = endX;
            if (endX > bounds[1]) bounds[1] = endX;
            if (endY < bounds[2]) bounds[2] = endY;
            if (endY > bounds[3]) bounds[3] = endY;

            switch (type) {
                case PathIterator.SEG_QUADTO:
                    Curve.accumulateExtremaBoundsForQuad(bounds, 0, lastX, coords[0], coords[2], coeff, deriv_coeff);
                    Curve.accumulateExtremaBoundsForQuad(bounds, 2, lastY, coords[1], coords[3], coeff, deriv_coeff);
                    break;
                case PathIterator.SEG_CUBICTO:
                    Curve.accumulateExtremaBoundsForCubic(bounds, 0, lastX, coords[0], coords[2], coords[4], coeff, deriv_coeff);
                    Curve.accumulateExtremaBoundsForCubic(bounds, 2, lastY, coords[1], coords[3], coords[5], coeff, deriv_coeff);
                    break;
                default:
                    break;
            }

            lastX = endX;
            lastY = endY;
        }
        if (bounds != null) {
            return new Rectangle2D.Double(bounds[0], bounds[2], bounds[1] - bounds[0], bounds[3] - bounds[2]);
        }

        // there's room to debate what should happen here, but historically we return a zeroed
        // out rectangle here. So for backwards compatibility let's keep doing that:
        return new Rectangle2D.Double();
    }

    /**
     * Tests if the specified coordinates are inside the closed
     * boundary of the specified {@link PathIterator}.
     * <p>
     * This method provides a basic facility for implementors of
     * the {@link Shape} interface to implement support for the
     * {@link Shape#contains(double, double)} method.
     *
     * @param pi the specified {@code PathIterator}
     * @param x the specified X coordinate
     * @param y the specified Y coordinate
     * @return {@code true} if the specified coordinates are inside the
     *         specified {@code PathIterator}; {@code false} otherwise
     * @since 1.6
     */
    public static boolean contains(PathIterator pi, double x, double y) {
        if (x * 0.0 + y * 0.0 == 0.0) {
            /* N * 0.0 is 0.0 only if N is finite.
             * Here we know that both x and y are finite.
             */
            int mask = (pi.getWindingRule() == WIND_NON_ZERO ? -1 : 1);
            int cross = Curve.pointCrossingsForPath(pi, x, y);
            return ((cross & mask) != 0);
        } else {
            /* Either x or y was infinite or NaN.
             * A NaN always produces a negative response to any test
             * and Infinity values cannot be "inside" any path so
             * they should return false as well.
             */
            return false;
        }
    }

    /**
     * Tests if the specified {@link Point2D} is inside the closed
     * boundary of the specified {@link PathIterator}.
     * <p>
     * This method provides a basic facility for implementors of
     * the {@link Shape} interface to implement support for the
     * {@link Shape#contains(Point2D)} method.
     *
     * @param pi the specified {@code PathIterator}
     * @param p the specified {@code Point2D}
     * @return {@code true} if the specified coordinates are inside the
     *         specified {@code PathIterator}; {@code false} otherwise
     * @since 1.6
     */
    public static boolean contains(PathIterator pi, Point2D p) {
        return contains(pi, p.getX(), p.getY());
    }

    /**
     * {@inheritDoc}
     * @since 1.6
     */
    public final boolean contains(double x, double y) {
        if (x * 0.0 + y * 0.0 == 0.0) {
            /* N * 0.0 is 0.0 only if N is finite.
             * Here we know that both x and y are finite.
             */
            if (numTypes < 2) {
                return false;
            }
            int mask = (windingRule == WIND_NON_ZERO ? -1 : 1);
            return ((pointCrossings(x, y) & mask) != 0);
        } else {
            /* Either x or y was infinite or NaN.
             * A NaN always produces a negative response to any test
             * and Infinity values cannot be "inside" any path so
             * they should return false as well.
             */
            return false;
        }
    }

    /**
     * {@inheritDoc}
     * @since 1.6
     */
    public final boolean contains(Point2D p) {
        return contains(p.getX(), p.getY());
    }

    /**
     * Tests if the specified rectangular area is entirely inside the
     * closed boundary of the specified {@link PathIterator}.
     * <p>
     * This method provides a basic facility for implementors of
     * the {@link Shape} interface to implement support for the
     * {@link Shape#contains(double, double, double, double)} method.
     * <p>
     * This method object may conservatively return false in
     * cases where the specified rectangular area intersects a
     * segment of the path, but that segment does not represent a
     * boundary between the interior and exterior of the path.
     * Such segments could lie entirely within the interior of the
     * path if they are part of a path with a {@link #WIND_NON_ZERO}
     * winding rule or if the segments are retraced in the reverse
     * direction such that the two sets of segments cancel each
     * other out without any exterior area falling between them.
     * To determine whether segments represent true boundaries of
     * the interior of the path would require extensive calculations
     * involving all of the segments of the path and the winding
     * rule and are thus beyond the scope of this implementation.
     *
     * @param pi the specified {@code PathIterator}
     * @param x the specified X coordinate
     * @param y the specified Y coordinate
     * @param w the width of the specified rectangular area
     * @param h the height of the specified rectangular area
     * @return {@code true} if the specified {@code PathIterator} contains
     *         the specified rectangular area; {@code false} otherwise.
     * @since 1.6
     */
    public static boolean contains(PathIterator pi,
                                   double x, double y, double w, double h)
    {
        if (java.lang.Double.isNaN(x+w) || java.lang.Double.isNaN(y+h)) {
            /* [xy]+[wh] is NaN if any of those values are NaN,
             * or if adding the two together would produce NaN
             * by virtue of adding opposing Infinte values.
             * Since we need to add them below, their sum must
             * not be NaN.
             * We return false because NaN always produces a
             * negative response to tests
             */
            return false;
        }
        if (w <= 0 || h <= 0) {
            return false;
        }
        int mask = (pi.getWindingRule() == WIND_NON_ZERO ? -1 : 2);
        int crossings = Curve.rectCrossingsForPath(pi, x, y, x+w, y+h);
        return (crossings != Curve.RECT_INTERSECTS &&
                (crossings & mask) != 0);
    }

    /**
     * Tests if the specified {@link Rectangle2D} is entirely inside the
     * closed boundary of the specified {@link PathIterator}.
     * <p>
     * This method provides a basic facility for implementors of
     * the {@link Shape} interface to implement support for the
     * {@link Shape#contains(Rectangle2D)} method.
     * <p>
     * This method object may conservatively return false in
     * cases where the specified rectangular area intersects a
     * segment of the path, but that segment does not represent a
     * boundary between the interior and exterior of the path.
     * Such segments could lie entirely within the interior of the
     * path if they are part of a path with a {@link #WIND_NON_ZERO}
     * winding rule or if the segments are retraced in the reverse
     * direction such that the two sets of segments cancel each
     * other out without any exterior area falling between them.
     * To determine whether segments represent true boundaries of
     * the interior of the path would require extensive calculations
     * involving all of the segments of the path and the winding
     * rule and are thus beyond the scope of this implementation.
     *
     * @param pi the specified {@code PathIterator}
     * @param r a specified {@code Rectangle2D}
     * @return {@code true} if the specified {@code PathIterator} contains
     *         the specified {@code Rectangle2D}; {@code false} otherwise.
     * @since 1.6
     */
    public static boolean contains(PathIterator pi, Rectangle2D r) {
        return contains(pi, r.getX(), r.getY(), r.getWidth(), r.getHeight());
    }

    /**
     * {@inheritDoc}
     * <p>
     * This method object may conservatively return false in
     * cases where the specified rectangular area intersects a
     * segment of the path, but that segment does not represent a
     * boundary between the interior and exterior of the path.
     * Such segments could lie entirely within the interior of the
     * path if they are part of a path with a {@link #WIND_NON_ZERO}
     * winding rule or if the segments are retraced in the reverse
     * direction such that the two sets of segments cancel each
     * other out without any exterior area falling between them.
     * To determine whether segments represent true boundaries of
     * the interior of the path would require extensive calculations
     * involving all of the segments of the path and the winding
     * rule and are thus beyond the scope of this implementation.
     *
     * @since 1.6
     */
    public final boolean contains(double x, double y, double w, double h) {
        if (java.lang.Double.isNaN(x+w) || java.lang.Double.isNaN(y+h)) {
            /* [xy]+[wh] is NaN if any of those values are NaN,
             * or if adding the two together would produce NaN
             * by virtue of adding opposing Infinte values.
             * Since we need to add them below, their sum must
             * not be NaN.
             * We return false because NaN always produces a
             * negative response to tests
             */
            return false;
        }
        if (w <= 0 || h <= 0) {
            return false;
        }
        int mask = (windingRule == WIND_NON_ZERO ? -1 : 2);
        int crossings = rectCrossings(x, y, x+w, y+h);
        return (crossings != Curve.RECT_INTERSECTS &&
                (crossings & mask) != 0);
    }

    /**
     * {@inheritDoc}
     * <p>
     * This method object may conservatively return false in
     * cases where the specified rectangular area intersects a
     * segment of the path, but that segment does not represent a
     * boundary between the interior and exterior of the path.
     * Such segments could lie entirely within the interior of the
     * path if they are part of a path with a {@link #WIND_NON_ZERO}
     * winding rule or if the segments are retraced in the reverse
     * direction such that the two sets of segments cancel each
     * other out without any exterior area falling between them.
     * To determine whether segments represent true boundaries of
     * the interior of the path would require extensive calculations
     * involving all of the segments of the path and the winding
     * rule and are thus beyond the scope of this implementation.
     *
     * @since 1.6
     */
    public final boolean contains(Rectangle2D r) {
        return contains(r.getX(), r.getY(), r.getWidth(), r.getHeight());
    }

    /**
     * Tests if the interior of the specified {@link PathIterator}
     * intersects the interior of a specified set of rectangular
     * coordinates.
     * <p>
     * This method provides a basic facility for implementors of
     * the {@link Shape} interface to implement support for the
     * {@link Shape#intersects(double, double, double, double)} method.
     * <p>
     * This method object may conservatively return true in
     * cases where the specified rectangular area intersects a
     * segment of the path, but that segment does not represent a
     * boundary between the interior and exterior of the path.
     * Such a case may occur if some set of segments of the
     * path are retraced in the reverse direction such that the
     * two sets of segments cancel each other out without any
     * interior area between them.
     * To determine whether segments represent true boundaries of
     * the interior of the path would require extensive calculations
     * involving all of the segments of the path and the winding
     * rule and are thus beyond the scope of this implementation.
     *
     * @param pi the specified {@code PathIterator}
     * @param x the specified X coordinate
     * @param y the specified Y coordinate
     * @param w the width of the specified rectangular coordinates
     * @param h the height of the specified rectangular coordinates
     * @return {@code true} if the specified {@code PathIterator} and
     *         the interior of the specified set of rectangular
     *         coordinates intersect each other; {@code false} otherwise.
     * @since 1.6
     */
    public static boolean intersects(PathIterator pi,
                                     double x, double y, double w, double h)
    {
        if (java.lang.Double.isNaN(x+w) || java.lang.Double.isNaN(y+h)) {
            /* [xy]+[wh] is NaN if any of those values are NaN,
             * or if adding the two together would produce NaN
             * by virtue of adding opposing Infinte values.
             * Since we need to add them below, their sum must
             * not be NaN.
             * We return false because NaN always produces a
             * negative response to tests
             */
            return false;
        }
        if (w <= 0 || h <= 0) {
            return false;
        }
        int mask = (pi.getWindingRule() == WIND_NON_ZERO ? -1 : 2);
        int crossings = Curve.rectCrossingsForPath(pi, x, y, x+w, y+h);
        return (crossings == Curve.RECT_INTERSECTS ||
                (crossings & mask) != 0);
    }

    /**
     * Tests if the interior of the specified {@link PathIterator}
     * intersects the interior of a specified {@link Rectangle2D}.
     * <p>
     * This method provides a basic facility for implementors of
     * the {@link Shape} interface to implement support for the
     * {@link Shape#intersects(Rectangle2D)} method.
     * <p>
     * This method object may conservatively return true in
     * cases where the specified rectangular area intersects a
     * segment of the path, but that segment does not represent a
     * boundary between the interior and exterior of the path.
     * Such a case may occur if some set of segments of the
     * path are retraced in the reverse direction such that the
     * two sets of segments cancel each other out without any
     * interior area between them.
     * To determine whether segments represent true boundaries of
     * the interior of the path would require extensive calculations
     * involving all of the segments of the path and the winding
     * rule and are thus beyond the scope of this implementation.
     *
     * @param pi the specified {@code PathIterator}
     * @param r the specified {@code Rectangle2D}
     * @return {@code true} if the specified {@code PathIterator} and
     *         the interior of the specified {@code Rectangle2D}
     *         intersect each other; {@code false} otherwise.
     * @since 1.6
     */
    public static boolean intersects(PathIterator pi, Rectangle2D r) {
        return intersects(pi, r.getX(), r.getY(), r.getWidth(), r.getHeight());
    }

    /**
     * {@inheritDoc}
     * <p>
     * This method object may conservatively return true in
     * cases where the specified rectangular area intersects a
     * segment of the path, but that segment does not represent a
     * boundary between the interior and exterior of the path.
     * Such a case may occur if some set of segments of the
     * path are retraced in the reverse direction such that the
     * two sets of segments cancel each other out without any
     * interior area between them.
     * To determine whether segments represent true boundaries of
     * the interior of the path would require extensive calculations
     * involving all of the segments of the path and the winding
     * rule and are thus beyond the scope of this implementation.
     *
     * @since 1.6
     */
    public final boolean intersects(double x, double y, double w, double h) {
        if (java.lang.Double.isNaN(x+w) || java.lang.Double.isNaN(y+h)) {
            /* [xy]+[wh] is NaN if any of those values are NaN,
             * or if adding the two together would produce NaN
             * by virtue of adding opposing Infinte values.
             * Since we need to add them below, their sum must
             * not be NaN.
             * We return false because NaN always produces a
             * negative response to tests
             */
            return false;
        }
        if (w <= 0 || h <= 0) {
            return false;
        }
        int mask = (windingRule == WIND_NON_ZERO ? -1 : 2);
        int crossings = rectCrossings(x, y, x+w, y+h);
        return (crossings == Curve.RECT_INTERSECTS ||
                (crossings & mask) != 0);
    }

    /**
     * {@inheritDoc}
     * <p>
     * This method object may conservatively return true in
     * cases where the specified rectangular area intersects a
     * segment of the path, but that segment does not represent a
     * boundary between the interior and exterior of the path.
     * Such a case may occur if some set of segments of the
     * path are retraced in the reverse direction such that the
     * two sets of segments cancel each other out without any
     * interior area between them.
     * To determine whether segments represent true boundaries of
     * the interior of the path would require extensive calculations
     * involving all of the segments of the path and the winding
     * rule and are thus beyond the scope of this implementation.
     *
     * @since 1.6
     */
    public final boolean intersects(Rectangle2D r) {
        return intersects(r.getX(), r.getY(), r.getWidth(), r.getHeight());
    }

    /**
     * {@inheritDoc}
     * <p>
     * The iterator for this class is not multi-threaded safe,
     * which means that this {@code Path2D} class does not
     * guarantee that modifications to the geometry of this
     * {@code Path2D} object do not affect any iterations of
     * that geometry that are already in process.
     *
     * @since 1.6
     */
    public final PathIterator getPathIterator(AffineTransform at,
                                              double flatness)
    {
        return new FlatteningPathIterator(getPathIterator(at), flatness);
    }

    /**
     * Creates a new object of the same class as this object.
     *
     * @return     a clone of this instance.
     * @throws  OutOfMemoryError            if there is not enough memory.
     * @see        java.lang.Cloneable
     * @since      1.6
     */
    public abstract Object clone();
        // Note: It would be nice to have this return Path2D
        // but one of our subclasses (GeneralPath) needs to
        // offer "public Object clone()" for backwards
        // compatibility so we cannot restrict it further.
        // REMIND: Can we do both somehow?

    /**
     * Trims the capacity of this Path2D instance to its current
     * size. An application can use this operation to minimize the
     * storage of a path.
     *
     * @since 10
     */
    public abstract void trimToSize();

    /*
     * Support fields and methods for serializing the subclasses.
     */
    private static final byte SERIAL_STORAGE_FLT_ARRAY = 0x30;
    private static final byte SERIAL_STORAGE_DBL_ARRAY = 0x31;

    private static final byte SERIAL_SEG_FLT_MOVETO    = 0x40;
    private static final byte SERIAL_SEG_FLT_LINETO    = 0x41;
    private static final byte SERIAL_SEG_FLT_QUADTO    = 0x42;
    private static final byte SERIAL_SEG_FLT_CUBICTO   = 0x43;

    private static final byte SERIAL_SEG_DBL_MOVETO    = 0x50;
    private static final byte SERIAL_SEG_DBL_LINETO    = 0x51;
    private static final byte SERIAL_SEG_DBL_QUADTO    = 0x52;
    private static final byte SERIAL_SEG_DBL_CUBICTO   = 0x53;

    private static final byte SERIAL_SEG_CLOSE         = 0x60;
    private static final byte SERIAL_PATH_END          = 0x61;

    final void writeObject(java.io.ObjectOutputStream s, boolean isdbl)
        throws java.io.IOException
    {
        s.defaultWriteObject();

        float[] fCoords;
        double[] dCoords;

        if (isdbl) {
            dCoords = ((Path2D.Double) this).doubleCoords;
            fCoords = null;
        } else {
            fCoords = ((Path2D.Float) this).floatCoords;
            dCoords = null;
        }

        int numTypes = this.numTypes;

        s.writeByte(isdbl
                    ? SERIAL_STORAGE_DBL_ARRAY
                    : SERIAL_STORAGE_FLT_ARRAY);
        s.writeInt(numTypes);
        s.writeInt(numCoords);
        s.writeByte((byte) windingRule);

        int cindex = 0;
        for (int i = 0; i < numTypes; i++) {
            int npoints;
            byte serialtype;
            switch (pointTypes[i]) {
            case SEG_MOVETO:
                npoints = 1;
                serialtype = (isdbl
                              ? SERIAL_SEG_DBL_MOVETO
                              : SERIAL_SEG_FLT_MOVETO);
                break;
            case SEG_LINETO:
                npoints = 1;
                serialtype = (isdbl
                              ? SERIAL_SEG_DBL_LINETO
                              : SERIAL_SEG_FLT_LINETO);
                break;
            case SEG_QUADTO:
                npoints = 2;
                serialtype = (isdbl
                              ? SERIAL_SEG_DBL_QUADTO
                              : SERIAL_SEG_FLT_QUADTO);
                break;
            case SEG_CUBICTO:
                npoints = 3;
                serialtype = (isdbl
                              ? SERIAL_SEG_DBL_CUBICTO
                              : SERIAL_SEG_FLT_CUBICTO);
                break;
            case SEG_CLOSE:
                npoints = 0;
                serialtype = SERIAL_SEG_CLOSE;
                break;

            default:
                // Should never happen
                throw new InternalError("unrecognized path type");
            }
            s.writeByte(serialtype);
            while (--npoints >= 0) {
                if (isdbl) {
                    s.writeDouble(dCoords[cindex++]);
                    s.writeDouble(dCoords[cindex++]);
                } else {
                    s.writeFloat(fCoords[cindex++]);
                    s.writeFloat(fCoords[cindex++]);
                }
            }
        }
        s.writeByte(SERIAL_PATH_END);
    }

    final void readObject(java.io.ObjectInputStream s, boolean storedbl)
        throws java.lang.ClassNotFoundException, java.io.IOException
    {
        s.defaultReadObject();

        // The subclass calls this method with the storage type that
        // they want us to use (storedbl) so we ignore the storage
        // method hint from the stream.
        s.readByte();
        int nT = s.readInt();
        int nC = s.readInt();
        try {
            setWindingRule(s.readByte());
        } catch (IllegalArgumentException iae) {
            throw new java.io.InvalidObjectException(iae.getMessage());
        }

        // Accept the size from the stream only if it is less than INIT_SIZE
        // otherwise the size will be based on the real data in the stream
        pointTypes = new byte[(nT < 0 || nT > INIT_SIZE) ? INIT_SIZE : nT];
        final int initX2 = INIT_SIZE * 2;
        if (nC < 0 || nC > initX2) {
            nC = initX2;
        }
        if (storedbl) {
            ((Path2D.Double) this).doubleCoords = new double[nC];
        } else {
            ((Path2D.Float) this).floatCoords = new float[nC];
        }

    PATHDONE:
        for (int i = 0; nT < 0 || i < nT; i++) {
            boolean isdbl;
            int npoints;
            byte segtype;

            byte serialtype = s.readByte();
            switch (serialtype) {
            case SERIAL_SEG_FLT_MOVETO:
                isdbl = false;
                npoints = 1;
                segtype = SEG_MOVETO;
                break;
            case SERIAL_SEG_FLT_LINETO:
                isdbl = false;
                npoints = 1;
                segtype = SEG_LINETO;
                break;
            case SERIAL_SEG_FLT_QUADTO:
                isdbl = false;
                npoints = 2;
                segtype = SEG_QUADTO;
                break;
            case SERIAL_SEG_FLT_CUBICTO:
                isdbl = false;
                npoints = 3;
                segtype = SEG_CUBICTO;
                break;

            case SERIAL_SEG_DBL_MOVETO:
                isdbl = true;
                npoints = 1;
                segtype = SEG_MOVETO;
                break;
            case SERIAL_SEG_DBL_LINETO:
                isdbl = true;
                npoints = 1;
                segtype = SEG_LINETO;
                break;
            case SERIAL_SEG_DBL_QUADTO:
                isdbl = true;
                npoints = 2;
                segtype = SEG_QUADTO;
                break;
            case SERIAL_SEG_DBL_CUBICTO:
                isdbl = true;
                npoints = 3;
                segtype = SEG_CUBICTO;
                break;

            case SERIAL_SEG_CLOSE:
                isdbl = false;
                npoints = 0;
                segtype = SEG_CLOSE;
                break;

            case SERIAL_PATH_END:
                if (nT < 0) {
                    break PATHDONE;
                }
                throw new StreamCorruptedException("unexpected PATH_END");

            default:
                throw new StreamCorruptedException("unrecognized path type");
            }
            needRoom(segtype != SEG_MOVETO, npoints * 2);
            if (isdbl) {
                while (--npoints >= 0) {
                    append(s.readDouble(), s.readDouble());
                }
            } else {
                while (--npoints >= 0) {
                    append(s.readFloat(), s.readFloat());
                }
            }
            pointTypes[numTypes++] = segtype;
        }
        if (nT >= 0 && s.readByte() != SERIAL_PATH_END) {
            throw new StreamCorruptedException("missing PATH_END");
        }
    }

    abstract static class Iterator implements PathIterator {
        int typeIdx;
        int pointIdx;
        Path2D path;

        static final int[] curvecoords = {2, 2, 4, 6, 0};

        Iterator(Path2D path) {
            this.path = path;
        }

        public int getWindingRule() {
            return path.getWindingRule();
        }

        public boolean isDone() {
            return (typeIdx >= path.numTypes);
        }

        public void next() {
            int type = path.pointTypes[typeIdx++];
            pointIdx += curvecoords[type];
        }
    }
}<|MERGE_RESOLUTION|>--- conflicted
+++ resolved
@@ -2123,11 +2123,8 @@
         double lastY = 0.0;
         double endX = 0.0;
         double endY = 0.0;
-<<<<<<< HEAD
         double moveX = 0.0;
         double moveY = 0.0;
-=======
->>>>>>> 5dbf0a67
 
         for (; !pi.isDone(); pi.next()) {
             final int type = pi.currentSegment(coords);
@@ -2136,13 +2133,8 @@
                     if (bounds == null) {
                         bounds = new double[] { coords[0], coords[0], coords[1], coords[1] };
                     }
-<<<<<<< HEAD
                     moveX = endX = coords[0];
                     moveY = endY = coords[1];
-=======
-                    endX = coords[0];
-                    endY = coords[1];
->>>>>>> 5dbf0a67
                     break;
                 case PathIterator.SEG_LINETO:
                     endX = coords[0];
@@ -2157,12 +2149,9 @@
                     endY = coords[5];
                     break;
                 case PathIterator.SEG_CLOSE:
-<<<<<<< HEAD
                     endX = moveX;
                     endY = moveY;
                     break;
-=======
->>>>>>> 5dbf0a67
                 default:
                     continue;
             }
