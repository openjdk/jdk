/*
 * Copyright (c) 2011, 2017, Oracle and/or its affiliates. All rights reserved.
 * DO NOT ALTER OR REMOVE COPYRIGHT NOTICES OR THIS FILE HEADER.
 *
 * This code is free software; you can redistribute it and/or modify it
 * under the terms of the GNU General Public License version 2 only, as
 * published by the Free Software Foundation.  Oracle designates this
 * particular file as subject to the "Classpath" exception as provided
 * by Oracle in the LICENSE file that accompanied this code.
 *
 * This code is distributed in the hope that it will be useful, but WITHOUT
 * ANY WARRANTY; without even the implied warranty of MERCHANTABILITY or
 * FITNESS FOR A PARTICULAR PURPOSE.  See the GNU General Public License
 * version 2 for more details (a copy is included in the LICENSE file that
 * accompanied this code).
 *
 * You should have received a copy of the GNU General Public License version
 * 2 along with this work; if not, write to the Free Software Foundation,
 * Inc., 51 Franklin St, Fifth Floor, Boston, MA 02110-1301 USA.
 *
 * Please contact Oracle, 500 Oracle Parkway, Redwood Shores, CA 94065 USA
 * or visit www.oracle.com if you need additional information or have any
 * questions.
 */

package apple.laf;

import java.nio.*;
import java.util.*;
import sun.java2d.Disposer;
import sun.java2d.DisposerRecord;

import apple.laf.JRSUIConstants.*;

public final class JRSUIControl {
    private static native int initNativeJRSUI();

    private static native long getPtrOfBuffer(ByteBuffer byteBuffer);
    private static native long getCFDictionary(boolean flipped);
    private static native void disposeCFDictionary(long cfDictionaryPtr);

    private static native int syncChanges(long cfDictionaryPtr, long byteBufferPtr);

//    private static native int paint(long cfDictionaryPtr, long oldProperties, long newProperties, OSXSurfaceData osxsd, double x, double y, double w, double h);
//    private static native int paintChanges(long cfDictionaryPtr, long byteBufferPtr, long oldProperties, long newProperties, OSXSurfaceData osxsd, double x, double y, double w, double h);

    private static native int paintToCGContext                    (long cgContext,    long cfDictionaryPtr, long oldProperties, long newProperties, double x, double y, double w, double h);
    private static native int paintChangesToCGContext            (long cgContext,    long cfDictionaryPtr, long oldProperties, long newProperties, double x, double y, double w, double h, long byteBufferPtr);

    private static native int paintImage        (int[] data, int imgW, int imgH,    long cfDictionaryPtr, long oldProperties, long newProperties, double x, double y, double w, double h);
    private static native int paintChangesImage    (int[] data, int imgW, int imgH,    long cfDictionaryPtr, long oldProperties, long newProperties, double x, double y, double w, double h, long byteBufferPtr);

    private static native int getNativeHitPart(                            long cfDictionaryPtr, long oldProperties, long newProperties, double x, double y, double w, double h, double hitX, double hitY);
    private static native void getNativePartBounds(final double[] rect,    long cfDictionaryPtr, long oldProperties, long newProperties, double x, double y, double w, double h, int part);
    private static native double getNativeScrollBarOffsetChange(        long cfDictionaryPtr, long oldProperties, long newProperties, double x, double y, double w, double h, int offset, int visibleAmount, int extent);

    private static final int INCOHERENT = 2;
    private static final int NOT_INIT = 1;
    private static final int SUCCESS = 0;
    private static final int NULL_PTR = -1;
    private static final int NULL_CG_REF = -2;

    private static int nativeJRSInitialized = NOT_INIT;


    public static void initJRSUI() {
        if (nativeJRSInitialized == SUCCESS) return;
        nativeJRSInitialized = initNativeJRSUI();
        if (nativeJRSInitialized != SUCCESS) throw new RuntimeException("JRSUI could not be initialized (" + nativeJRSInitialized + ").");
    }

    private static final int NIO_BUFFER_SIZE = 128;
    private static final class ThreadLocalByteBuffer {
        final ByteBuffer buffer;
        final long ptr;

        public ThreadLocalByteBuffer() {
            buffer = ByteBuffer.allocateDirect(NIO_BUFFER_SIZE);
            buffer.order(ByteOrder.nativeOrder());
            ptr = getPtrOfBuffer(buffer);
        }
    }

    private static final ThreadLocal<ThreadLocalByteBuffer> threadLocal = new ThreadLocal<ThreadLocalByteBuffer>();
    private static ThreadLocalByteBuffer getThreadLocalBuffer() {
        ThreadLocalByteBuffer byteBuffer = threadLocal.get();
        if (byteBuffer != null) return byteBuffer;

        byteBuffer = new ThreadLocalByteBuffer();
        threadLocal.set(byteBuffer);
        return byteBuffer;
    }

    private final HashMap<Key, DoubleValue> nativeMap;
    private final HashMap<Key, DoubleValue> changes;
    private long cfDictionaryPtr;
    private Object disposerReferent = new Object();

    private long priorEncodedProperties;
    private long currentEncodedProperties;
    private final boolean flipped;

    public JRSUIControl(final boolean flipped){
        this.flipped = flipped;
        cfDictionaryPtr = getCFDictionary(flipped);
        if (cfDictionaryPtr == 0) throw new RuntimeException("Unable to create native representation");
        Disposer.addRecord(disposerReferent, new JRSUIControlDisposerRecord(cfDictionaryPtr));
        nativeMap = new HashMap<Key, DoubleValue>();
        changes = new HashMap<Key, DoubleValue>();
    }

    JRSUIControl(final JRSUIControl other) {
        flipped = other.flipped;
        cfDictionaryPtr = getCFDictionary(flipped);
        if (cfDictionaryPtr == 0) throw new RuntimeException("Unable to create native representation");
        Disposer.addRecord(disposerReferent, new JRSUIControlDisposerRecord(cfDictionaryPtr));
        nativeMap = new HashMap<Key, DoubleValue>();
        changes = new HashMap<Key, DoubleValue>(other.nativeMap);
        changes.putAll(other.changes);
    }

<<<<<<< HEAD
    private static class JRSUIControlDisposerRecord implements DisposerRecord {

        private long cfDictionaryPtr;
        JRSUIControlDisposerRecord(long ptr) {
            cfDictionaryPtr = ptr;
        }

        public void dispose() {
            try {
                disposeCFDictionary(cfDictionaryPtr);
            } catch (Throwable t) {
            }
            cfDictionaryPtr = 0;
        }
=======
    @Override
    @SuppressWarnings("removal")
    protected synchronized void finalize() throws Throwable {
        if (cfDictionaryPtr == 0) return;
        disposeCFDictionary(cfDictionaryPtr);
        cfDictionaryPtr = 0;
>>>>>>> 20b5f097
    }


    enum BufferState {
        NO_CHANGE,
        ALL_CHANGES_IN_BUFFER,
        SOME_CHANGES_IN_BUFFER,
        CHANGE_WONT_FIT_IN_BUFFER
    }

    private BufferState loadBufferWithChanges(final ThreadLocalByteBuffer localByteBuffer) {
        final ByteBuffer buffer = localByteBuffer.buffer;
        buffer.rewind();

        for (final JRSUIConstants.Key key : new HashSet<JRSUIConstants.Key>(changes.keySet())) {
            final int changeIndex = buffer.position();
            final JRSUIConstants.DoubleValue value = changes.get(key);

            try {
                buffer.putLong(key.getConstantPtr());
                buffer.put(value.getTypeCode());
                value.putValueInBuffer(buffer);
            } catch (final BufferOverflowException e) {
                return handleBufferOverflow(buffer, changeIndex);
            } catch (final RuntimeException e) {
                System.err.println(this);
                throw e;
            }

            if (buffer.position() >= NIO_BUFFER_SIZE - 8) {
                return handleBufferOverflow(buffer, changeIndex);
            }

            changes.remove(key);
            nativeMap.put(key, value);
        }

        buffer.putLong(0);
        return BufferState.ALL_CHANGES_IN_BUFFER;
    }

    private BufferState handleBufferOverflow(final ByteBuffer buffer, final int changeIndex) {
        if (changeIndex == 0) {
            buffer.putLong(0, 0);
            return BufferState.CHANGE_WONT_FIT_IN_BUFFER;
        }

        buffer.putLong(changeIndex, 0);
        return BufferState.SOME_CHANGES_IN_BUFFER;
    }

    private synchronized void set(final JRSUIConstants.Key key, final JRSUIConstants.DoubleValue value) {
        final JRSUIConstants.DoubleValue existingValue = nativeMap.get(key);

        if (existingValue != null && existingValue.equals(value)) {
            changes.remove(key);
            return;
        }

        changes.put(key, value);
    }

    public void set(final JRSUIState state) {
        state.apply(this);
    }

    void setEncodedState(final long state) {
        currentEncodedProperties = state;
    }

    void set(final JRSUIConstants.Key key, final double value) {
        set(key, new JRSUIConstants.DoubleValue(value));
    }

//    private static final Color blue = new Color(0x00, 0x00, 0xFF, 0x40);
//    private static void paintDebug(Graphics2D g, double x, double y, double w, double h) {
//        final Color prev = g.getColor();
//        g.setColor(blue);
//        g.drawRect((int)x, (int)y, (int)w, (int)h);
//        g.setColor(prev);
//    }

//    private static int paintsWithNoChange = 0;
//    private static int paintsWithChangesThatFit = 0;
//    private static int paintsWithChangesThatOverflowed = 0;

    public void paint(final int[] data, final int imgW, final int imgH, final double x, final double y, final double w, final double h) {
        paintImage(data, imgW, imgH, x, y, w, h);
        priorEncodedProperties = currentEncodedProperties;
    }

    private synchronized int paintImage(final int[] data, final int imgW, final int imgH, final double x, final double y, final double w, final double h) {
        if (changes.isEmpty()) {
//            paintsWithNoChange++;
            return paintImage(data, imgW, imgH, cfDictionaryPtr, priorEncodedProperties, currentEncodedProperties, x, y, w, h);
        }

        final ThreadLocalByteBuffer localByteBuffer = getThreadLocalBuffer();
        BufferState bufferState = loadBufferWithChanges(localByteBuffer);

        // fast tracking this, since it's the likely scenario
        if (bufferState == BufferState.ALL_CHANGES_IN_BUFFER) {
//            paintsWithChangesThatFit++;
            return paintChangesImage(data, imgW, imgH, cfDictionaryPtr, priorEncodedProperties, currentEncodedProperties, x, y, w, h, localByteBuffer.ptr);
        }

        while (bufferState == BufferState.SOME_CHANGES_IN_BUFFER) {
            final int status = syncChanges(cfDictionaryPtr, localByteBuffer.ptr);
            if (status != SUCCESS) throw new RuntimeException("JRSUI failed to sync changes into the native buffer: " + this);
            bufferState = loadBufferWithChanges(localByteBuffer);
        }

        if (bufferState == BufferState.CHANGE_WONT_FIT_IN_BUFFER) {
            throw new RuntimeException("JRSUI failed to sync changes to the native buffer, because some change was too big: " + this);
        }

        // implicitly ALL_CHANGES_IN_BUFFER, now that we sync'd the buffer down to native a few times
//        paintsWithChangesThatOverflowed++;
        return paintChangesImage(data, imgW, imgH, cfDictionaryPtr, priorEncodedProperties, currentEncodedProperties, x, y, w, h, localByteBuffer.ptr);
    }

    public void paint(final long cgContext, final double x, final double y, final double w, final double h) {
        paintToCGContext(cgContext, x, y, w, h);
        priorEncodedProperties = currentEncodedProperties;
    }

    private synchronized int paintToCGContext(final long cgContext, final double x, final double y, final double w, final double h) {
        if (changes.isEmpty()) {
//            paintsWithNoChange++;
            return paintToCGContext(cgContext, cfDictionaryPtr, priorEncodedProperties, currentEncodedProperties, x, y, w, h);
        }

        final ThreadLocalByteBuffer localByteBuffer = getThreadLocalBuffer();
        BufferState bufferState = loadBufferWithChanges(localByteBuffer);

        // fast tracking this, since it's the likely scenario
        if (bufferState == BufferState.ALL_CHANGES_IN_BUFFER) {
//            paintsWithChangesThatFit++;
            return paintChangesToCGContext(cgContext, cfDictionaryPtr, priorEncodedProperties, currentEncodedProperties, x, y, w, h, localByteBuffer.ptr);
        }

        while (bufferState == BufferState.SOME_CHANGES_IN_BUFFER) {
            final int status = syncChanges(cfDictionaryPtr, localByteBuffer.ptr);
            if (status != SUCCESS) throw new RuntimeException("JRSUI failed to sync changes into the native buffer: " + this);
            bufferState = loadBufferWithChanges(localByteBuffer);
        }

        if (bufferState == BufferState.CHANGE_WONT_FIT_IN_BUFFER) {
            throw new RuntimeException("JRSUI failed to sync changes to the native buffer, because some change was too big: " + this);
        }

        // implicitly ALL_CHANGES_IN_BUFFER, now that we sync'd the buffer down to native a few times
//        paintsWithChangesThatOverflowed++;
        return paintChangesToCGContext(cgContext, cfDictionaryPtr, priorEncodedProperties, currentEncodedProperties, x, y, w, h, localByteBuffer.ptr);
    }


    Hit getHitForPoint(final int x, final int y, final int w, final int h, final int hitX, final int hitY) {
        sync();
        // reflect hitY about the midline of the control before sending to native
        final Hit hit = JRSUIConstants.getHit(getNativeHitPart(cfDictionaryPtr, priorEncodedProperties, currentEncodedProperties, x, y, w, h, hitX, 2 * y + h - hitY));
        priorEncodedProperties = currentEncodedProperties;
        return hit;
    }

    void getPartBounds(final double[] rect, final int x, final int y, final int w, final int h, final int part) {
        if (rect == null) throw new NullPointerException("Cannot load null rect");
        if (rect.length != 4) throw new IllegalArgumentException("Rect must have four elements");

        sync();
        getNativePartBounds(rect, cfDictionaryPtr, priorEncodedProperties, currentEncodedProperties, x, y, w, h, part);
        priorEncodedProperties = currentEncodedProperties;
    }

    double getScrollBarOffsetChange(final int x, final int y, final int w, final int h, final int offset, final int visibleAmount, final int extent) {
        sync();
        final double offsetChange = getNativeScrollBarOffsetChange(cfDictionaryPtr, priorEncodedProperties, currentEncodedProperties, x, y, w, h, offset, visibleAmount, extent);
        priorEncodedProperties = currentEncodedProperties;
        return offsetChange;
    }

    private void sync() {
        if (changes.isEmpty()) return;

        final ThreadLocalByteBuffer localByteBuffer = getThreadLocalBuffer();
        BufferState bufferState = loadBufferWithChanges(localByteBuffer);
        if (bufferState == BufferState.ALL_CHANGES_IN_BUFFER) {
            final int status = syncChanges(cfDictionaryPtr, localByteBuffer.ptr);
            if (status != SUCCESS) throw new RuntimeException("JRSUI failed to sync changes into the native buffer: " + this);
            return;
        }

        while (bufferState == BufferState.SOME_CHANGES_IN_BUFFER) {
            final int status = syncChanges(cfDictionaryPtr, localByteBuffer.ptr);
            if (status != SUCCESS) throw new RuntimeException("JRSUI failed to sync changes into the native buffer: " + this);
            bufferState = loadBufferWithChanges(localByteBuffer);
        }

        if (bufferState == BufferState.CHANGE_WONT_FIT_IN_BUFFER) {
            throw new RuntimeException("JRSUI failed to sync changes to the native buffer, because some change was too big: " + this);
        }
    }

    @Override
    public int hashCode() {
        int bits = Long.hashCode(currentEncodedProperties);
        bits ^= nativeMap.hashCode();
        bits ^= changes.hashCode();
        return bits;
    }

    @Override
    public boolean equals(final Object obj) {
        if (!(obj instanceof JRSUIControl)) return false;
        final JRSUIControl other = (JRSUIControl)obj;
        if (currentEncodedProperties != other.currentEncodedProperties) return false;
        if (!nativeMap.equals(other.nativeMap)) return false;
        if (!changes.equals(other.changes)) return false;
        return true;
    }

    @Override
    public String toString() {
        final StringBuilder builder = new StringBuilder("JRSUIControl[inNative:");
        builder.append(Arrays.toString(nativeMap.entrySet().toArray()));
        builder.append(", changes:");
        builder.append(Arrays.toString(changes.entrySet().toArray()));
        builder.append("]");
        return builder.toString();
    }
}<|MERGE_RESOLUTION|>--- conflicted
+++ resolved
@@ -119,7 +119,6 @@
         changes.putAll(other.changes);
     }
 
-<<<<<<< HEAD
     private static class JRSUIControlDisposerRecord implements DisposerRecord {
 
         private long cfDictionaryPtr;
@@ -134,14 +133,6 @@
             }
             cfDictionaryPtr = 0;
         }
-=======
-    @Override
-    @SuppressWarnings("removal")
-    protected synchronized void finalize() throws Throwable {
-        if (cfDictionaryPtr == 0) return;
-        disposeCFDictionary(cfDictionaryPtr);
-        cfDictionaryPtr = 0;
->>>>>>> 20b5f097
     }
 
 
