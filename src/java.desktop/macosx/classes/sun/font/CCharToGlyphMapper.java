--- conflicted
+++ resolved
@@ -96,21 +96,10 @@
         int glyph = cache.get(unicode, raw);
         if (glyph != 0) return glyph;
 
-<<<<<<< HEAD
         final char[] unicodeArray = new char[] { unicode };
         final int[] glyphArray = new int[1];
         nativeCharsToGlyphs(fFont.getNativeFontPtr(), 1, unicodeArray, glyphArray);
         glyph = glyphArray[0];
-=======
-        if (FontUtilities.isDefaultIgnorable(unicode) || isIgnorableWhitespace(unicode)) {
-            glyph = INVISIBLE_GLYPH_ID;
-        } else {
-            final char[] unicodeArray = new char[] { unicode };
-            final int[] glyphArray = new int[1];
-            nativeCharsToGlyphs(fFont.getNativeFontPtr(), 1, unicodeArray, glyphArray);
-            glyph = glyphArray[0];
-        }
->>>>>>> bbceab07
 
         cache.put(unicode, glyph);
 
@@ -179,7 +168,7 @@
         }
 
         public synchronized int get(final int index, final boolean raw) {
-            if (!raw && FontUtilities.isDefaultIgnorable(index)) {
+            if (!raw && (FontUtilities.isDefaultIgnorable(index) || isIgnorableWhitespace(index))) {
                 return INVISIBLE_GLYPH_ID;
             }
 
@@ -282,12 +271,6 @@
                         values[i+1] = INVISIBLE_GLYPH_ID;
                         i++;
                     }
-<<<<<<< HEAD
-=======
-                } else if (FontUtilities.isDefaultIgnorable(code) || isIgnorableWhitespace(code)) {
-                    values[i] = INVISIBLE_GLYPH_ID;
-                    put(code, INVISIBLE_GLYPH_ID);
->>>>>>> bbceab07
                 } else {
                     values[i] = 0;
                     put(code, -1);
