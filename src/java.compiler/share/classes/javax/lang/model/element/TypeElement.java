--- conflicted
+++ resolved
@@ -191,12 +191,6 @@
      *
      * @since 16
      */
-<<<<<<< HEAD
-    @jdk.internal.javac.PreviewFeature(feature=jdk.internal.javac.PreviewFeature.Feature.RECORDS,
-                                 reflective=true)
-    @SuppressWarnings("preview")
-=======
->>>>>>> ea26ff11
     default List<? extends RecordComponentElement> getRecordComponents() {
         return List.of();
     }
