/*
 * Copyright (c) 2019, 2020, Oracle and/or its affiliates. All rights reserved.
 * DO NOT ALTER OR REMOVE COPYRIGHT NOTICES OR THIS FILE HEADER.
 *
 * This code is free software; you can redistribute it and/or modify it
 * under the terms of the GNU General Public License version 2 only, as
 * published by the Free Software Foundation.  Oracle designates this
 * particular file as subject to the "Classpath" exception as provided
 * by Oracle in the LICENSE file that accompanied this code.
 *
 * This code is distributed in the hope that it will be useful, but WITHOUT
 * ANY WARRANTY; without even the implied warranty of MERCHANTABILITY or
 * FITNESS FOR A PARTICULAR PURPOSE.  See the GNU General Public License
 * version 2 for more details (a copy is included in the LICENSE file that
 * accompanied this code).
 *
 * You should have received a copy of the GNU General Public License version
 * 2 along with this work; if not, write to the Free Software Foundation,
 * Inc., 51 Franklin St, Fifth Floor, Boston, MA 02110-1301 USA.
 *
 * Please contact Oracle, 500 Oracle Parkway, Redwood Shores, CA 94065 USA
 * or visit www.oracle.com if you need additional information or have any
 * questions.
 */

package javax.lang.model.element;

/**
 * Represents a record component.
 *
 * @since 16
 */
<<<<<<< HEAD
@jdk.internal.javac.PreviewFeature(feature=jdk.internal.javac.PreviewFeature.Feature.RECORDS,
                             reflective=true)
=======
>>>>>>> ea26ff11
public interface RecordComponentElement extends Element {
    /**
     * Returns the enclosing element of this record component.
     *
     * The enclosing element of a record component is the type
     * declaring the record component.
     *
     * @return the enclosing element of this record component
     */
    @Override
    Element getEnclosingElement();

    /**
     * Returns the simple name of this record component.
     *
     * <p>The name of each record component must be distinct from the
     * names of all other record components of the same record.
     *
     * @return the simple name of this record component
     *
     * @jls 6.2 Names and Identifiers
     */
    @Override
    Name getSimpleName();

    /**
     * Returns the executable element for the accessor associated with the
     * given record component.
     *
     * @return the record component accessor.
     */
    ExecutableElement getAccessor();
}<|MERGE_RESOLUTION|>--- conflicted
+++ resolved
@@ -30,11 +30,6 @@
  *
  * @since 16
  */
-<<<<<<< HEAD
-@jdk.internal.javac.PreviewFeature(feature=jdk.internal.javac.PreviewFeature.Feature.RECORDS,
-                             reflective=true)
-=======
->>>>>>> ea26ff11
 public interface RecordComponentElement extends Element {
     /**
      * Returns the enclosing element of this record component.
