--- conflicted
+++ resolved
@@ -152,6 +152,9 @@
 import static jdk.jshell.TreeDissector.printType;
 
 import static java.util.stream.Collectors.joining;
+import static javax.lang.model.element.ElementKind.CONSTRUCTOR;
+import static javax.lang.model.element.ElementKind.MODULE;
+import static javax.lang.model.element.ElementKind.PACKAGE;
 
 import javax.lang.model.type.IntersectionType;
 import jdk.internal.shellsupport.doc.JavadocHelper.StoredElement;
@@ -279,38 +282,48 @@
 
     @Override
     public List<Suggestion> completionSuggestions(String code, int cursor, int[] anchor) {
-        Function<List<ElementSuggestion>, List<Suggestion>> convertor = suggestions -> {
+        ElementSuggestionConvertor<Suggestion> convertor = (state, suggestions) -> {
             Set<String> haveParams = suggestions.stream()
                     .map(s -> s.element())
                     .filter(el -> el != null)
                     .filter(IS_CONSTRUCTOR.or(IS_METHOD))
                     .filter(c -> !((ExecutableElement)c).getParameters().isEmpty())
-                    .map(this::continuationName)
+                    .map(this::simpleContinuationName)
                     .collect(toSet());
             List<Suggestion> result = new ArrayList<>();
 
             for (ElementSuggestion s : suggestions) {
                 Element el = s.element();
                 if (el != null) {
-                    String continuation = continuationName(el);
+                    String continuation = continuationName(state, el);
 
                     switch (el.getKind()) {
-                        case CONSTRUCTOR:
-                        case METHOD:
-                            // add trailing open or matched parenthesis, as approriate
-                            if (!s.noParenthesis()) {
+                        case CONSTRUCTOR, METHOD -> {
+                            if (state.completionContext().contains(CompletionContext.ANNOTATION_ATTRIBUTE)) {
+                                continuation += " = ";
+                            } else if (!state.completionContext().contains(CompletionContext.NO_PAREN)) {
+                                // add trailing open or matched parenthesis, as approriate:
                                 continuation += haveParams.contains(continuation) ? "(" : "()";
                             }
-                            break;
-                        case PACKAGE:
+                        }
+                        case ANNOTATION_TYPE -> {
+                            if (state.completionContext().contains(CompletionContext.TYPES_AS_ANNOTATION)) {
+                                boolean hasAnyAttributes =
+                                        ElementFilter.methodsIn(el.getEnclosedElements())
+                                                     .stream()
+                                                     .anyMatch(attribute -> attribute.getParameters().isEmpty());
+                                String paren = hasAnyAttributes ? "(" : "";
+                                continuation = "@" + continuation + paren;
+                            }
+                        }
+                        case PACKAGE ->
                             // add trailing dot to package names
                             continuation += ".";
-                            break;
-                    }
-
-                    result.add(new SuggestionImpl(continuation, s.matchesTypes()));
+                    }
+
+                    result.add(new SuggestionImpl(continuation, s.matchesType()));
                 } else if (s.keyword() != null) {
-                    result.add(new SuggestionImpl(s.keyword(), s.matchesTypes()));
+                    result.add(new SuggestionImpl(s.keyword(), s.matchesType()));
                 }
 
                 anchor[0] = s.anchor();
@@ -324,7 +337,7 @@
     }
 
     @Override
-    public <Suggestion> List<Suggestion> completionSuggestions(String code, int cursor, Function<List<ElementSuggestion>, List<Suggestion>> convertor) {
+    public <Suggestion> List<Suggestion> completionSuggestions(String code, int cursor, ElementSuggestionConvertor<Suggestion> convertor) {
         suspendIndexing();
         try {
             return completionSuggestionsImpl(code, cursor, convertor);
@@ -336,7 +349,7 @@
         }
     }
 
-    private <Suggestion> List<Suggestion> completionSuggestionsImpl(String code, int cursor, Function<List<ElementSuggestion>, List<Suggestion>> suggestionConvertor) {
+    private <Suggestion> List<Suggestion> completionSuggestionsImpl(String code, int cursor, ElementSuggestionConvertor<Suggestion> suggestionConvertor) {
         code = code.substring(0, cursor);
         Matcher m = JAVA_IDENTIFIER.matcher(code);
         String identifier = "";
@@ -358,37 +371,22 @@
             case CLASS, METHOD -> proc.outerMap.wrapInTrialClass(Wrap.classMemberWrap(code));
             default -> proc.outerMap.wrapInTrialClass(Wrap.methodWrap(code));
         };
-<<<<<<< HEAD
-        return computeSuggestions(codeWrap, cursor, identifier, suggestionConvertor);
+        return computeSuggestions(codeWrap, code, cursor, identifier, suggestionConvertor);
     }
 
     private static List<String> COMPLETION_EXTRA_PARAMETERS = List.of("-parameters");
-    private <Suggestion> List<Suggestion> computeSuggestions(OuterWrap code, int cursor, String prefix, Function<List<ElementSuggestion>, List<Suggestion>> suggestionConvertor) {
+
+    private <Suggestion> List<Suggestion> computeSuggestions(OuterWrap code, String inputCode, int cursor, String prefix, ElementSuggestionConvertor<Suggestion> suggestionConvertor) {
         return proc.taskFactory.analyze(code, COMPLETION_EXTRA_PARAMETERS, at -> {
             try (JavadocHelper javadoc = JavadocHelper.create(at.task, findSources())) {
-=======
-        String[] requiredPrefix = new String[] {identifier};
-        return computeSuggestions(codeWrap, code, cursor, requiredPrefix, anchor).stream()
-                .filter(s -> filteringText(s).startsWith(requiredPrefix[0]) && !s.continuation().equals(REPL_DOESNOTMATTER_CLASS_NAME))
-                .sorted(Comparator.comparing(Suggestion::continuation))
-                .toList();
-    }
-
-    private static String filteringText(Suggestion suggestion) {
-        return suggestion instanceof SuggestionImpl impl
-                ? impl.filteringText
-                : suggestion.continuation();
-    }
-
-    private List<Suggestion> computeSuggestions(OuterWrap code, String inputCode, int cursor, String[] requiredPrefix, int[] anchor) {
-        return proc.taskFactory.analyze(code, at -> {
->>>>>>> 356a6d50
             SourcePositions sp = at.trees().getSourcePositions();
             CompilationUnitTree topLevel = at.firstCuTree();
-            List<ElementSuggestion> result = new ArrayList<>();
             TreePath tp = pathFor(topLevel, sp, code, cursor);
             if (tp != null) {
+                List<ElementSuggestion> result = new ArrayList<>();
                 Scope scope = at.trees().getScope(tp);
+                Collection<? extends Element> scopeContent = scopeContent(at, scope, IDENTITY);
+                Set<CompletionContext> completionContext = EnumSet.noneOf(CompletionContext.class);
                 Predicate<Element> accessibility = createAccessibilityFilter(at, tp);
                 Predicate<Element> smartTypeFilter;
                 Predicate<Element> smartFilter;
@@ -452,9 +450,10 @@
                 }
                 switch (tp.getLeaf().getKind()) {
                     case MEMBER_REFERENCE, MEMBER_SELECT: {
+                        completionContext.add(CompletionContext.QUALIFIED);
+
                         javax.lang.model.element.Name identifier;
                         ExpressionTree expression;
-                        boolean noParen = false;
                         if (tp.getLeaf().getKind() == Kind.MEMBER_SELECT) {
                             MemberSelectTree mst = (MemberSelectTree)tp.getLeaf();
                             identifier = mst.getIdentifier();
@@ -463,7 +462,7 @@
                             MemberReferenceTree mst = (MemberReferenceTree)tp.getLeaf();
                             identifier = mst.getName();
                             expression = mst.getQualifierExpression();
-                            noParen = true;
+                            completionContext.add(CompletionContext.NO_PAREN);
                         }
                         if (identifier.contentEquals("*"))
                             break;
@@ -504,7 +503,7 @@
                             filter = filter.and(IS_PACKAGE.or(IS_CLASS).or(IS_INTERFACE));
                             smartFilter = IS_PACKAGE.negate().and(smartTypeFilter);
                         } else if (isImport) {
-                            noParen = true;
+                            completionContext.add(CompletionContext.NO_PAREN);
                             if (!it.isStatic()) {
                                 filter = filter.and(IS_PACKAGE.or(IS_CLASS).or(IS_INTERFACE));
                             }
@@ -514,7 +513,7 @@
 
                         filter = filter.and(staticOnly ? STATIC_ONLY : INSTANCE_ONLY);
 
-                        addElements(javadoc, members, filter, smartFilter, noParen, cursor, prefix, result);
+                        addElements(javadoc, members, filter, smartFilter, cursor, prefix, result);
                         break;
                     }
                     case IDENTIFIER:
@@ -537,20 +536,28 @@
                         if (isThrowsClause(tp)) {
                             Predicate<Element> accept = accessibility.and(STATIC_ONLY)
                                     .and(IS_PACKAGE.or(IS_CLASS).or(IS_INTERFACE));
-                            addScopeElements(at, javadoc, scope, IDENTITY, accept, IS_PACKAGE.negate().and(smartTypeFilter), cursor, prefix, result);
+                            addElements(javadoc, scopeContent, accept, IS_PACKAGE.negate().and(smartTypeFilter), cursor, prefix, result);
                             break;
                         }
                         if (isAnnotation(tp)) {
                             if (getAnnotationAttributeNameOrNull(tp.getParentPath(), true) != null) {
                                 //nested annotation
-                                result = completionSuggestionsImpl(inputCode, cursor - 1, anchor);
-                                requiredPrefix[0] = "@" + requiredPrefix[0];
-                                return result;
+                                completionContext.add(CompletionContext.TYPES_AS_ANNOTATION);
+
+                                return completionSuggestionsImpl(inputCode, cursor - 1, (state, items) -> {
+                                    CompletionState newState = new CompletionStateImpl(((CompletionStateImpl) state).scopeContent, completionContext);
+                                    return suggestionConvertor.convert(newState,
+                                                                       items.stream()
+                                                                            .filter(s -> s.element().getKind() == ElementKind.ANNOTATION_TYPE)
+                                                                            .filter(s -> s.element().getSimpleName().toString().startsWith(prefix))
+                                                                            .map(s -> new ElementSuggestionImpl(s.element(), s.keyword(), s.matchesType(), s.anchor() - 1, s.documentation()))
+                                                                            .<ElementSuggestion>toList());
+                                });
                             }
 
                             Predicate<Element> accept = accessibility.and(STATIC_ONLY)
                                     .and(IS_PACKAGE.or(IS_CLASS).or(IS_INTERFACE));
-                            addScopeElements(at, scope, IDENTITY, accept, IS_PACKAGE.negate().and(smartTypeFilter), result);
+                            addElements(javadoc, scopeContent, accept, IS_PACKAGE.negate().and(smartTypeFilter), cursor, prefix, result);
                             break;
                         }
                         ImportTree it = findImport(tp);
@@ -571,13 +578,13 @@
                                                 : accessibility,
                                         smartFilter, cursor, prefix, result);
 
-                                result.add(new ElementSuggestionImpl(null, "module ", false, false, cursor, () -> null)); //TODO: better javadoc?
+                                result.add(new ElementSuggestionImpl(null, "module ", false, cursor, () -> null)); //TODO: better javadoc?
                             }
                         }
                         break;
                     case CLASS: {
                         Predicate<Element> accept = accessibility.and(IS_TYPE);
-                        addScopeElements(at, javadoc, scope, IDENTITY, accept, smartFilter, cursor, prefix, result);
+                        addElements(javadoc, scopeContent, accept, smartFilter, cursor, prefix, result);
                         addElements(javadoc, primitivesOrVoid(at), TRUE, smartFilter, cursor, prefix, result);
                         break;
                     }
@@ -615,6 +622,8 @@
                                 accept = accept.and(IS_TYPE);
                             }
                         } else if (tp.getParentPath().getLeaf().getKind() == Kind.ANNOTATION) {
+                            completionContext.add(CompletionContext.ANNOTATION_ATTRIBUTE);
+
                             AnnotationTree annotation = (AnnotationTree) tp.getParentPath().getLeaf();
                             Element annotationType = at.trees().getElement(tp.getParentPath());
                             Set<String> present = annotation.getArguments()
@@ -625,15 +634,18 @@
                                                             .filter(var -> var.getKind() == Kind.IDENTIFIER)
                                                             .map(var -> ((IdentifierTree) var).getName().toString())
                                                             .collect(Collectors.toSet());
-                            addElements(ElementFilter.methodsIn(annotationType.getEnclosedElements()), el -> !present.contains(el.getSimpleName().toString()), TRUE, _ -> " = ", result);
+                            addElements(javadoc, ElementFilter.methodsIn(annotationType.getEnclosedElements()), el -> !present.contains(el.getSimpleName().toString()), TRUE, cursor, prefix, /*_ -> " = ", */result);
                             break;
                         } else if (getAnnotationAttributeNameOrNull(tp, true) instanceof String attributeName) {
+                            completionContext.add(CompletionContext.ANNOTATION_ATTRIBUTE);
+
                             Element annotationType = tp.getParentPath().getParentPath().getLeaf().getKind() == Kind.ANNOTATION
                                     ? at.trees().getElement(tp.getParentPath().getParentPath())
                                     : at.trees().getElement(tp.getParentPath().getParentPath().getParentPath());
                             if (sp.getEndPosition(topLevel, tp.getParentPath().getLeaf()) == (-1)) {
                                 //synthetic 'value':
-                                addElements(ElementFilter.methodsIn(annotationType.getEnclosedElements()), TRUE, TRUE, _ -> " = ", result);
+                                //TODO: filter out existing:
+                                addElements(javadoc, ElementFilter.methodsIn(annotationType.getEnclosedElements()), TRUE, TRUE, cursor, prefix, result);
                                 boolean hasValue = findAnnotationAttributeIfAny(annotationType, "value").isPresent();
                                 if (!hasValue) {
                                     break;
@@ -650,29 +662,18 @@
                             if (relevantAttributeType.getKind() == TypeKind.DECLARED &&
                                 at.getTypes().asElement(relevantAttributeType) instanceof Element attributeTypeEl) {
                                 if (attributeTypeEl.getKind() == ElementKind.ANNOTATION_TYPE) {
-                                    boolean hasAnyAttributes =
-                                            ElementFilter.methodsIn(attributeTypeEl.getEnclosedElements())
-                                                         .stream()
-                                                         .anyMatch(attribute -> attribute.getParameters().isEmpty());
-                                    String paren = hasAnyAttributes ? "(" : "";
-                                    String name = scopeContent(at, scope, IDENTITY).contains(attributeTypeEl)
-                                            ? attributeTypeEl.getSimpleName().toString() //simple name ought to be enough:
-                                            : ((TypeElement) attributeTypeEl).getQualifiedName().toString();
-                                    result.add(new SuggestionImpl("@" + name + paren, true));
+                                    completionContext.add(CompletionContext.TYPES_AS_ANNOTATION);
+
+                                    addElements(javadoc, List.of(attributeTypeEl), TRUE, TRUE, cursor, prefix, result);
                                     break;
                                 } else if (attributeTypeEl.getKind() == ElementKind.ENUM) {
-                                    String typeName = scopeContent(at, scope, IDENTITY).contains(attributeTypeEl)
-                                            ? attributeTypeEl.getSimpleName().toString() //simple name ought to be enough:
-                                            : ((TypeElement) attributeTypeEl).getQualifiedName().toString();
-                                    result.add(new SuggestionImpl(typeName, true));
-                                    result.addAll(ElementFilter.fieldsIn(attributeTypeEl.getEnclosedElements())
-                                                               .stream()
-                                                               .filter(e -> e.getKind() == ElementKind.ENUM_CONSTANT)
-                                                               .map(c -> new SuggestionImpl(scopeContent(at, scope, IDENTITY).contains(c)
-                                                                       ? c.getSimpleName().toString()
-                                                                       : typeName + "." + c.getSimpleName(), c.getSimpleName().toString(),
-                                                                       true))
-                                                               .toList());
+                                    List<Element> elements = new ArrayList<>();
+                                    elements.add(attributeTypeEl);
+                                    ElementFilter.fieldsIn(attributeTypeEl.getEnclosedElements())
+                                                 .stream()
+                                                 .filter(e -> e.getKind() == ElementKind.ENUM_CONSTANT)
+                                                 .forEach(elements::add);
+                                    addElements(javadoc, elements, TRUE, TRUE, cursor, prefix, result);
                                     break;
                                 }
                             }
@@ -687,20 +688,8 @@
                             insertPrimitiveTypes = false;
                         }
 
-                        addScopeElements(at, javadoc, scope, IDENTITY, accept, smartFilter, cursor, prefix, result);
-
-<<<<<<< HEAD
-                        Tree parent = tp.getParentPath().getLeaf();
-                        accept = switch (parent.getKind()) {
-                            case VARIABLE -> ((VariableTree) parent).getType() == tp.getLeaf() ?
-                                             IS_VOID.negate() :
-                                             TRUE;
-                            case PARAMETERIZED_TYPE -> FALSE; // TODO: JEP 218: Generics over Primitive Types
-                            case TYPE_PARAMETER, CLASS, INTERFACE, ENUM, RECORD -> FALSE;
-                            default -> TRUE;
-                        };
-                        addElements(javadoc, primitivesOrVoid(at), accept, smartFilter, cursor, prefix, result);
-=======
+                        addElements(javadoc, scopeContent, accept, smartFilter, cursor, prefix, result);
+
                         if (insertPrimitiveTypes) {
                             Tree parent = tp.getParentPath().getLeaf();
                             accept = switch (parent.getKind()) {
@@ -711,27 +700,33 @@
                                 case TYPE_PARAMETER, CLASS, INTERFACE, ENUM, RECORD -> FALSE;
                                 default -> TRUE;
                             };
-                            addElements(primitivesOrVoid(at), accept, smartFilter, result);
+                            addElements(javadoc, primitivesOrVoid(at), accept, smartFilter, cursor, prefix, result);
                         }
 
                         boolean hasBooleanSmartType = targetTypes != null &&
                                 StreamSupport.stream(targetTypes.spliterator(), false)
                                              .anyMatch(tm -> tm.getKind() == TypeKind.BOOLEAN);
                         if (hasBooleanSmartType) {
-                            result.add(new SuggestionImpl("true", true));
-                            result.add(new SuggestionImpl("false", true));
-                        }
->>>>>>> 356a6d50
+                            for (String booleanKeyword : new String[] {"false", "true"}) {
+                                if (booleanKeyword.startsWith(prefix)) {
+                                    result.add(new ElementSuggestionImpl(null, booleanKeyword, true, cursor, () -> null));
+                                }
+                            }
+                                
+                        }
                         break;
                     }
                 }
-            }
-            return suggestionConvertor.apply(result);
+
+                CompletionState completionState = new CompletionStateImpl(scopeContent, completionContext);
+
+                return suggestionConvertor.convert(completionState, result);
+            }
             } catch (IOException ex) {
                 //TODO:
                 ex.printStackTrace();
-                return List.of();
-            }
+            }
+            return Collections.emptyList();
         });
     }
 
@@ -1240,12 +1235,8 @@
     private final Function<Element, Iterable<? extends Element>> IDENTITY = Collections::singletonList;
 
     private void addElements(JavadocHelper javadoc, Iterable<? extends Element> elements, Predicate<Element> accept, Predicate<Element> smart, int anchor, String prefix, List<ElementSuggestion> result) {
-        addElements(javadoc, elements, accept, smart, false, anchor, prefix, result);
-    }
-
-    private void addElements(JavadocHelper javadoc, Iterable<? extends Element> elements, Predicate<Element> accept, Predicate<Element> smart, boolean noParen, int anchor, String prefix, List<ElementSuggestion> result) {
         for (Element c : elements) {
-            if (!accept.test(c) || !continuationName(c).startsWith(prefix))
+            if (!accept.test(c) || !simpleContinuationName(c).startsWith(prefix))
                 continue;
             if (c.getKind() == ElementKind.METHOD &&
                 c.getSimpleName().contentEquals(Util.DOIT_METHOD_NAME) &&
@@ -1254,7 +1245,7 @@
             }
             StoredElement stored = javadoc.getHandle(c);
             Collection<? extends Path> sourceLocations = javadoc.getSourceLocations();
-            result.add(new ElementSuggestionImpl(c, null, smart.test(c), noParen, anchor, () -> {
+            result.add(new ElementSuggestionImpl(c, null, smart.test(c), anchor, () -> {
                 return proc.taskFactory.analyze(proc.outerMap.wrapInTrialClass(Wrap.methodWrap(";")), task -> {
                     try (JavadocHelper nestedJavadoc = JavadocHelper.create(task.task, sourceLocations)) {
                         return nestedJavadoc.getResolvedDocComment(stored);
@@ -1274,16 +1265,42 @@
             if (!me.getQualifiedName().toString().startsWith(prefix)) {
                 continue;
             }
-            result.add(new ElementSuggestionImpl(me, null, false, false, anchor, () -> null)); //TODO: better javadoc!
-        }
-    }
-
-    private String continuationName(Element el) {
+            result.add(new ElementSuggestionImpl(me, null, false, anchor, () -> null)); //TODO: better javadoc!
+        }
+    }
+
+    private String simpleContinuationName(Element el) {
         return switch (el.getKind()) {
             case CONSTRUCTOR -> el.getEnclosingElement().getSimpleName().toString();
             case MODULE -> ((ModuleElement) el).getQualifiedName().toString();
             default -> el.getSimpleName().toString();
         };
+    }
+
+    private String continuationName(CompletionState state, Element el) {
+        if (state.completionContext().contains(CompletionContext.QUALIFIED)) {
+            return simpleContinuationName(el);
+        } else if (state.availableUsingSimpleName(el)) {
+            return el.getSimpleName().toString();
+        } else {
+            return (switch (el.getKind()) {
+                case PACKAGE -> ((PackageElement) el).getQualifiedName();
+                case ANNOTATION_TYPE, CLASS, ENUM, INTERFACE, RECORD ->
+                        primitiveLikeClass(el)
+                            ? el.getSimpleName()
+                            : continuationName(state, el.getEnclosingElement()) + "." + el.getSimpleName();
+                case ENUM_CONSTANT, FIELD, METHOD ->
+                    el.getModifiers().contains(Modifier.STATIC)
+                        ? continuationName(state, el.getEnclosingElement()) + "." + el.getSimpleName()
+                        : el.getSimpleName();
+                default -> simpleContinuationName(el);
+            }).toString();
+        }
+    }
+
+    private boolean primitiveLikeClass(Element el) {
+        return el.asType().getKind().isPrimitive() ||
+               el.asType().getKind() == TypeKind.VOID;
     }
 
     private List<? extends Element> membersOf(AnalyzeTask at, TypeMirror site, boolean shouldGenerateDotClassItem) {
@@ -2488,7 +2505,6 @@
     private static class SuggestionImpl implements Suggestion {
 
         private final String continuation;
-        private final String filteringText;
         private final boolean matchesType;
 
         /**
@@ -2498,19 +2514,7 @@
          * @param matchesType does the candidate match the target type
          */
         public SuggestionImpl(String continuation, boolean matchesType) {
-            this(continuation, continuation, matchesType);
-        }
-
-        /**
-         * Create a {@code Suggestion} instance.
-         *
-         * @param continuation a candidate continuation of the user's input
-         * @param filteringText a text that should be used for filtering
-         * @param matchesType does the candidate match the target type
-         */
-        public SuggestionImpl(String continuation, String filteringText, boolean matchesType) {
             this.continuation = continuation;
-            this.filteringText = filteringText;
             this.matchesType = matchesType;
         }
 
@@ -2588,6 +2592,28 @@
         }
     }
 
-    record ElementSuggestionImpl(Element element, String keyword, boolean matchesTypes, boolean noParenthesis, int anchor, Supplier<String> documentation) implements ElementSuggestion {
+    record ElementSuggestionImpl(Element element, String keyword, boolean matchesType, int anchor, Supplier<String> documentation) implements ElementSuggestion {
+    }
+
+    final static class CompletionStateImpl implements CompletionState {
+
+        private final Collection<? extends Element> scopeContent;
+        private final Set<CompletionContext> completionContext;
+
+        public CompletionStateImpl(Collection<? extends Element> scopeContent, Set<CompletionContext> completionContext) {
+            this.scopeContent = scopeContent;
+            this.completionContext = Collections.unmodifiableSet(completionContext);
+        }
+
+        @Override
+        public boolean availableUsingSimpleName(Element el) {
+            return scopeContent.contains(el);
+        }
+
+        @Override
+        public Set<CompletionContext> completionContext() {
+            return completionContext;
+        }
+        
     }
 }