/*
 * Copyright (c) 2023, 2024, Oracle and/or its affiliates. All rights reserved.
 * DO NOT ALTER OR REMOVE COPYRIGHT NOTICES OR THIS FILE HEADER.
 *
 * This code is free software; you can redistribute it and/or modify it
 * under the terms of the GNU General Public License version 2 only, as
 * published by the Free Software Foundation.  Oracle designates this
 * particular file as subject to the "Classpath" exception as provided
 * by Oracle in the LICENSE file that accompanied this code.
 *
 * This code is distributed in the hope that it will be useful, but WITHOUT
 * ANY WARRANTY; without even the implied warranty of MERCHANTABILITY or
 * FITNESS FOR A PARTICULAR PURPOSE.  See the GNU General Public License
 * version 2 for more details (a copy is included in the LICENSE file that
 * accompanied this code).
 *
 * You should have received a copy of the GNU General Public License version
 * 2 along with this work; if not, write to the Free Software Foundation,
 * Inc., 51 Franklin St, Fifth Floor, Boston, MA 02110-1301 USA.
 *
 * Please contact Oracle, 500 Oracle Parkway, Redwood Shores, CA 94065 USA
 * or visit www.oracle.com if you need additional information or have any
 * questions.
 */
package jdk.jshell.execution.impl;

import java.io.BufferedOutputStream;
import java.io.IOError;
import java.io.IOException;
import java.io.InputStream;
import java.io.OutputStream;
import java.io.PrintWriter;
import java.io.Reader;
import java.io.Writer;
import java.nio.charset.Charset;
import java.util.Arrays;
import java.util.Locale;

import jdk.internal.io.JdkConsole;
import jdk.internal.io.JdkConsoleProvider;
import jdk.jshell.JShellConsole;

/**
 *
 */
public class ConsoleImpl {

    public static void ensureOutputAreWritten() {
        var console = ConsoleProviderImpl.console;

        if (console != null) {
            console.ensureOutputAreWritten();
        }
    }

    public static class ConsoleProviderImpl implements JdkConsoleProvider {

        public ConsoleProviderImpl() {
        }

        private static InputStream remoteOutput;
        private static OutputStream remoteInput;
        private static RemoteConsole console;

        @Override
        public JdkConsole console(boolean isTTY, Charset charset) {
            synchronized (ConsoleProviderImpl.class) {
                if (remoteOutput != null && remoteInput != null) {
                    return console = new RemoteConsole(remoteOutput, remoteInput);
                }
                return null;
            }
        }

        public static synchronized void setRemoteOutput(InputStream remoteOutput) {
            ConsoleProviderImpl.remoteOutput = remoteOutput;
        }

        public static synchronized void setRemoteInput(OutputStream remoteInput) {
            ConsoleProviderImpl.remoteInput =
                    new BufferedOutputStream(remoteInput);
        }

    }

    private static final class RemoteConsole implements JdkConsole {
        private final InputStream remoteOutput;
        private final OutputStream remoteInput;
        private PrintWriter writer;
        private Reader reader;

        public RemoteConsole(InputStream remoteOutput, OutputStream remoteInput) {
            this.remoteInput = new BufferedOutputStream(remoteInput);
            this.remoteOutput = new InputStream() {
                @Override
                public int read() throws IOException {
                    RemoteConsole.this.remoteInput.flush();
                    return remoteOutput.read();
                }
            };
        }

        private void sendChars(char[] data, int off, int len) throws IOException {
            ConsoleImpl.sendChars(remoteInput, data, off, len);
        }

        private int readChars(char[] data, int off, int len) throws IOException {
            sendInt(len);
            int actualLen = readInt();
            for (int i = 0; i < actualLen; i++) {
                data[off + i] = (char) ((remoteOutput.read() <<  8) |
                                        (remoteOutput.read() <<  0));
            }
            return actualLen;
        }

        private char[] readChars() throws IOException {
            int actualLen = readInt();
            char[] result = new char[actualLen];
            for (int i = 0; i < actualLen; i++) {
                result[i] = (char) ((remoteOutput.read() <<  8) |
                                    (remoteOutput.read() <<  0));
            }
            return result;
        }

        private void sendInt(int data) throws IOException {
            ConsoleImpl.sendInt(remoteInput, data);
        }

        private int readInt() throws IOException {
            return (remoteOutput.read() << 24) |
                   (remoteOutput.read() << 16) |
                   (remoteOutput.read() <<  8) |
                   (remoteOutput.read() <<  0);
        }

        /**
         * {@inheritDoc}
         */
        @Override
        public synchronized PrintWriter writer() {
            if (writer == null) {
                writer = new PrintWriter(new Writer() {
                    int i;
                    @Override
                    public void write(char[] cbuf, int off, int len) throws IOException {
                        sendAndReceive(() -> {
                            remoteInput.write(Task.WRITE_CHARS.ordinal());
                            sendChars(cbuf, off, len);
                            return null;
                        });
                    }

                    @Override
                    public void flush() throws IOException {
                        sendAndReceive(() -> {
                            remoteInput.write(Task.FLUSH_OUTPUT.ordinal());
                            remoteOutput.read();
                            return null;
                        });
                    }

                    @Override
                    public void close() throws IOException {
                    }
                });
            }
            return writer;
        }

        /**
         * {@inheritDoc}
         */
        @Override
        public synchronized Reader reader() {
            if (reader == null) {
                reader = new Reader() {
                    @Override
                    public int read(char[] cbuf, int off, int len) throws IOException {
                        return sendAndReceive(() -> {
                            remoteInput.write(Task.READ_CHARS.ordinal());
                            return readChars(cbuf, off, len);
                        });
                    }

                    @Override
                    public void close() throws IOException {
                    }
                };
            } return reader;
        }

        /**
         * {@inheritDoc}
         */
        @Override
<<<<<<< HEAD
        public JdkConsole println(Object obj) {
            writer().println(obj);
            writer().flush();
            return this;
        }

        /**
         * {@inheritDoc}
         */
        @Override
        public JdkConsole print(Object obj) {
            writer().print(obj);
            writer().flush();
            return this;
        }

        /**
         * {@inheritDoc}
         *
         * @throws IOError {@inheritDoc}
         */
        @Override
        public String readln(String prompt) {
            try {
                return sendAndReceive(() -> {
                    remoteInput.write(Task.READ_LINE.ordinal());
                    char[] chars = (prompt == null ? "null" : prompt).toCharArray();
                    sendChars(chars, 0, chars.length);
                    char[] line = readChars();
                    return new String(line);
                });
            } catch (IOException ex) {
                throw new IOError(ex);
            }
        }

        /**
         * {@inheritDoc}
         */
        @Override
        public JdkConsole format(String fmt, Object... args) {
            writer().format(fmt, args).flush();
=======
        public JdkConsole format(Locale locale, String format, Object... args) {
            writer().format(locale, format, args).flush();
>>>>>>> b92bd671
            return this;
        }

        /**
         * {@inheritDoc}
         */
        @Override
        public String readLine(Locale locale, String format, Object... args) {
            try {
                return sendAndReceive(() -> {
                    remoteInput.write(Task.READ_LINE.ordinal());
                    String prompt = String.format(locale, format, args);
                    char[] chars = prompt.toCharArray();
                    sendChars(chars, 0, chars.length);
                    char[] line = readChars();
                    return new String(line);
                });
            } catch (IOException ex) {
                throw new IOError(ex);
            }
        }

        /**
         * {@inheritDoc}
         */
        @Override
        public String readLine() {
            return readLine(Locale.getDefault(Locale.Category.FORMAT), "");
        }

        /**
         * {@inheritDoc}
         */
        @Override
        public char[] readPassword(Locale locale, String format, Object... args) {
            try {
                return sendAndReceive(() -> {
                    remoteInput.write(Task.READ_PASSWORD.ordinal());
                    String prompt = String.format(locale, format, args);
                    char[] chars = prompt.toCharArray();
                    sendChars(chars, 0, chars.length);
                    return readChars();
                });
            } catch (IOException ex) {
                throw new IOError(ex);
            }
        }

        /**
         * {@inheritDoc}
         */
        @Override
        public char[] readPassword() {
            return readPassword(Locale.getDefault(Locale.Category.FORMAT), "");
        }

        /**
         * {@inheritDoc}
         */
        @Override
        public void flush() {
            try {
                sendAndReceive(() -> {
                    remoteInput.write(Task.FLUSH_CONSOLE.ordinal());
                    remoteOutput.read();
                    return null;
                });
            } catch (IOException ex) {
                throw new IOError(ex);
            }
        }

        @Override
        public Charset charset() {
            try {
                return sendAndReceive(() -> {
                    remoteInput.write(Task.CHARSET.ordinal());
                    return Charset.forName(new String(readChars()));
                });
            } catch (IOException ex) {
                throw new IOError(ex);
            }
        }

        void ensureOutputAreWritten() {
            try {
                sendAndReceive(() -> {
                    remoteInput.write(Task.ENSURE_OUTPUTS_ARE_WRITTEN.ordinal());
                    return remoteOutput.read();
                });
            } catch (IOException ex) {
                throw new IOError(ex);
            }
        }

        private synchronized <R, E extends Exception> R sendAndReceive(SendAndReceive<R, E> task) throws IOException, E {
            return task.run();
        }

        interface SendAndReceive<R, E extends Exception> {
            R run() throws E;
        }

    }

    public static final class ConsoleOutputStream extends OutputStream {

        int[] buffer = new int[1024];
        int bp;
        final JShellConsole console;
        public final InputStream sinkInput;
        final OutputStream sinkOutput;

        public ConsoleOutputStream(JShellConsole console) {
            this.console = console;
            PipeInputStream sinkInput = new PipeInputStream();
            this.sinkInput = sinkInput;
            this.sinkOutput = sinkInput.createOutput();
        }

        @Override
        public synchronized void write(int b) throws IOException {
            if (bp + 1 >= buffer.length) {
                buffer = Arrays.copyOf(buffer, 2 * buffer.length);
            }

            buffer[bp++] = b;

            switch (Task.values()[buffer[0]]) {
                case WRITE_CHARS -> {
                    char[] data = readCharsOrNull(1);
                    if (data != null) {
                        console.writer().write(data);
                        bp = 0;
                    }
                }
                case FLUSH_OUTPUT -> {
                    console.writer().flush();
                    sinkOutput.write(0);
                    bp = 0;
                }
                case READ_CHARS -> {
                    if (bp >= 5) {
                        int len = readInt(b);
                        int c = console.reader().read();
                        //XXX: EOF handling!
                        sendChars(sinkOutput, new char[] {(char) c}, 0, 1);
                        bp = 0;
                    }
                }
                case READ_LINE -> {
                    char[] data = readCharsOrNull(1);
                    if (data != null) {
                        String line = console.readLine(new String(data));
                        char[] chars = line.toCharArray();
                        sendChars(sinkOutput, chars, 0, chars.length);
                        bp = 0;
                    }
                }
                case READ_PASSWORD -> {
                    char[] data = readCharsOrNull(1);
                    if (data != null) {
                        char[] chars = console.readPassword(new String(data));
                        sendChars(sinkOutput, chars, 0, chars.length);
                        bp = 0;
                    }
                }
                case FLUSH_CONSOLE -> {
                    console.flush();
                    sinkOutput.write(0);
                    bp = 0;
                }
                case CHARSET -> {
                    char[] name = console.charset().name().toCharArray();
                    sendChars(sinkOutput, name, 0, name.length);
                    bp = 0;
                }
                case ENSURE_OUTPUTS_ARE_WRITTEN -> {
                    sinkOutput.write(0);
                    bp = 0;
                }
            }
        }

        private int readInt(int pos) throws IOException {
            return (buffer[pos + 0] << 24) |
                   (buffer[pos + 1] << 16) |
                   (buffer[pos + 2] <<  8) |
                   (buffer[pos + 3] <<  0);
        }

        private char readChar(int pos) throws IOException {
            return (char) ((buffer[pos] << 8) |
                    (buffer[pos + 1] << 0));
        }

        private char[] readCharsOrNull(int pos) throws IOException {
            if (bp >= pos + 4) {
                int len = readInt(pos);
                if (bp >= pos + 4 + 2 * len) {
                    char[] result = new char[len];
                    for (int i = 0; i < len; i++) {
                        result[i] = readChar(pos + 4 + 2 * i);
                    }
                    return result;
                }
            }
            return null;
        }
    }

    private static void sendChars(OutputStream remoteInput, char[] data, int off, int len) throws IOException {
        sendInt(remoteInput, len);
        for (int i = 0; i < len; i++) {
            char c = data[off + i];

            remoteInput.write((c >> 8) & 0xFF);
            remoteInput.write((c >> 0) & 0xFF);
        }
    }

    private static void sendInt(OutputStream remoteInput, int data) throws IOException {
        remoteInput.write((data >> 24) & 0xFF);
        remoteInput.write((data >> 16) & 0xFF);
        remoteInput.write((data >>  8) & 0xFF);
        remoteInput.write((data >>  0) & 0xFF);
    }

    private enum Task {
        WRITE_CHARS,
        FLUSH_OUTPUT,
        READ_CHARS,
        READ_LINE,
        READ_PASSWORD,
        FLUSH_CONSOLE,
        CHARSET,
        ENSURE_OUTPUTS_ARE_WRITTEN,
        ;
    }
}<|MERGE_RESOLUTION|>--- conflicted
+++ resolved
@@ -195,7 +195,6 @@
          * {@inheritDoc}
          */
         @Override
-<<<<<<< HEAD
         public JdkConsole println(Object obj) {
             writer().println(obj);
             writer().flush();
@@ -236,12 +235,8 @@
          * {@inheritDoc}
          */
         @Override
-        public JdkConsole format(String fmt, Object... args) {
-            writer().format(fmt, args).flush();
-=======
         public JdkConsole format(Locale locale, String format, Object... args) {
             writer().format(locale, format, args).flush();
->>>>>>> b92bd671
             return this;
         }
 
