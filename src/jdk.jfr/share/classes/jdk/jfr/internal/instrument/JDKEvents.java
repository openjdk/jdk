/*
 * Copyright (c) 2016, 2023, Oracle and/or its affiliates. All rights reserved.
 * DO NOT ALTER OR REMOVE COPYRIGHT NOTICES OR THIS FILE HEADER.
 *
 * This code is free software; you can redistribute it and/or modify it
 * under the terms of the GNU General Public License version 2 only, as
 * published by the Free Software Foundation.  Oracle designates this
 * particular file as subject to the "Classpath" exception as provided
 * by Oracle in the LICENSE file that accompanied this code.
 *
 * This code is distributed in the hope that it will be useful, but WITHOUT
 * ANY WARRANTY; without even the implied warranty of MERCHANTABILITY or
 * FITNESS FOR A PARTICULAR PURPOSE.  See the GNU General Public License
 * version 2 for more details (a copy is included in the LICENSE file that
 * accompanied this code).
 *
 * You should have received a copy of the GNU General Public License version
 * 2 along with this work; if not, write to the Free Software Foundation,
 * Inc., 51 Franklin St, Fifth Floor, Boston, MA 02110-1301 USA.
 *
 * Please contact Oracle, 500 Oracle Parkway, Redwood Shores, CA 94065 USA
 * or visit www.oracle.com if you need additional information or have any
 * questions.
 */

package jdk.jfr.internal.instrument;

import java.util.ArrayList;
import java.util.List;
import java.util.Properties;

import jdk.internal.access.SharedSecrets;
import jdk.internal.event.ThrowableTracer;
import jdk.jfr.Event;
import jdk.jfr.events.ActiveRecordingEvent;
import jdk.jfr.events.ActiveSettingEvent;
import jdk.jfr.events.ContainerIOUsageEvent;
import jdk.jfr.events.ContainerConfigurationEvent;
import jdk.jfr.events.ContainerCPUUsageEvent;
import jdk.jfr.events.ContainerCPUThrottlingEvent;
import jdk.jfr.events.ContainerMemoryUsageEvent;
import jdk.jfr.events.DirectBufferStatisticsEvent;
import jdk.jfr.events.FileForceEvent;
import jdk.jfr.events.FileReadEvent;
import jdk.jfr.events.FileWriteEvent;
import jdk.jfr.events.InitialSecurityPropertyEvent;
import jdk.jfr.events.SocketReadEvent;
import jdk.jfr.events.SocketWriteEvent;

import jdk.jfr.internal.JVM;
import jdk.jfr.internal.LogLevel;
import jdk.jfr.internal.LogTag;
import jdk.jfr.internal.Logger;
import jdk.jfr.internal.SecuritySupport;
import jdk.jfr.internal.periodic.PeriodicEvents;
import jdk.internal.platform.Container;
import jdk.internal.platform.Metrics;

public final class JDKEvents {

    private static final Class<?>[] eventClasses = {
        FileForceEvent.class,
        FileReadEvent.class,
        FileWriteEvent.class,
        SocketReadEvent.class,
        SocketWriteEvent.class,
        ActiveSettingEvent.class,
        ActiveRecordingEvent.class,
        // jdk.internal.event.* classes need their mirror
        // event class to be listed in the MirrorEvents class.
        jdk.internal.event.DeserializationEvent.class,
        jdk.internal.event.ErrorThrownEvent.class,
        jdk.internal.event.ExceptionStatisticsEvent.class,
        jdk.internal.event.ExceptionThrownEvent.class,
        jdk.internal.event.ProcessStartEvent.class,
        jdk.internal.event.SecurityPropertyModificationEvent.class,
        jdk.internal.event.SecurityProviderServiceEvent.class,
<<<<<<< HEAD
        jdk.internal.event.SelectorSelectEvent.class,
=======
        jdk.internal.event.SerializationMisdeclarationEvent.class,
>>>>>>> 36246c97
        jdk.internal.event.SocketReadEvent.class,
        jdk.internal.event.SocketWriteEvent.class,
        jdk.internal.event.ThreadSleepEvent.class,
        jdk.internal.event.TLSHandshakeEvent.class,
        jdk.internal.event.VirtualThreadStartEvent.class,
        jdk.internal.event.VirtualThreadEndEvent.class,
        jdk.internal.event.VirtualThreadPinnedEvent.class,
        jdk.internal.event.VirtualThreadSubmitFailedEvent.class,
        jdk.internal.event.X509CertificateEvent.class,
        jdk.internal.event.X509ValidationEvent.class,
        DirectBufferStatisticsEvent.class,
        InitialSecurityPropertyEvent.class,
    };

    // This is a list of the classes with instrumentation code that should be applied.
    private static final Class<?>[] instrumentationClasses = new Class<?>[] {
        FileInputStreamInstrumentor.class,
        FileOutputStreamInstrumentor.class,
        RandomAccessFileInstrumentor.class,
        FileChannelImplInstrumentor.class
    };

    private static final Class<?>[] targetClasses = new Class<?>[instrumentationClasses.length];
    private static final Runnable emitExceptionStatistics = JDKEvents::emitExceptionStatistics;
    private static final Runnable emitDirectBufferStatistics = JDKEvents::emitDirectBufferStatistics;
    private static final Runnable emitContainerConfiguration = JDKEvents::emitContainerConfiguration;
    private static final Runnable emitContainerCPUUsage = JDKEvents::emitContainerCPUUsage;
    private static final Runnable emitContainerCPUThrottling = JDKEvents::emitContainerCPUThrottling;
    private static final Runnable emitContainerMemoryUsage = JDKEvents::emitContainerMemoryUsage;
    private static final Runnable emitContainerIOUsage = JDKEvents::emitContainerIOUsage;
    private static final Runnable emitInitialSecurityProperties = JDKEvents::emitInitialSecurityProperties;
    private static Metrics containerMetrics = null;
    private static boolean initializationTriggered;

    @SuppressWarnings("unchecked")
    public static synchronized void initialize() {
        try {
            if (initializationTriggered == false) {
                for (Class<?> eventClass : eventClasses) {
                    SecuritySupport.registerEvent((Class<? extends Event>) eventClass);
                }
                PeriodicEvents.addJDKEvent(jdk.internal.event.ExceptionStatisticsEvent.class, emitExceptionStatistics);
                PeriodicEvents.addJDKEvent(DirectBufferStatisticsEvent.class, emitDirectBufferStatistics);
                PeriodicEvents.addJDKEvent(InitialSecurityPropertyEvent.class, emitInitialSecurityProperties);

                initializeContainerEvents();
                ThrowableTracer.enable();
                initializationTriggered = true;
            }
        } catch (Exception e) {
            Logger.log(LogTag.JFR_SYSTEM, LogLevel.WARN, "Could not initialize JDK events. " + e.getMessage());
        }
    }

    public static void addInstrumentation() {
        try {
            List<Class<?>> list = new ArrayList<>();
            for (int i = 0; i < instrumentationClasses.length; i++) {
                JIInstrumentationTarget tgt = instrumentationClasses[i].getAnnotation(JIInstrumentationTarget.class);
                Class<?> clazz = Class.forName(tgt.value());
                targetClasses[i] = clazz;
                list.add(clazz);
            }
            Logger.log(LogTag.JFR_SYSTEM, LogLevel.INFO, "Retransformed JDK classes");
            JVM.retransformClasses(list.toArray(new Class<?>[list.size()]));
        } catch (IllegalStateException ise) {
            throw ise;
        } catch (Exception e) {
            Logger.log(LogTag.JFR_SYSTEM, LogLevel.WARN, "Could not add instrumentation for JDK events. " + e.getMessage());
        }
    }

    private static void initializeContainerEvents() {
        if (JVM.isContainerized() ) {
            Logger.log(LogTag.JFR_SYSTEM, LogLevel.DEBUG, "JVM is containerized");
            containerMetrics = Container.metrics();
            if (containerMetrics != null) {
                Logger.log(LogTag.JFR_SYSTEM, LogLevel.DEBUG, "Container metrics are available");
            }
        }
        // The registration of events and hooks are needed to provide metadata,
        // even when not running in a container
        SecuritySupport.registerEvent(ContainerConfigurationEvent.class);
        SecuritySupport.registerEvent(ContainerCPUUsageEvent.class);
        SecuritySupport.registerEvent(ContainerCPUThrottlingEvent.class);
        SecuritySupport.registerEvent(ContainerMemoryUsageEvent.class);
        SecuritySupport.registerEvent(ContainerIOUsageEvent.class);

        PeriodicEvents.addJDKEvent(ContainerConfigurationEvent.class, emitContainerConfiguration);
        PeriodicEvents.addJDKEvent(ContainerCPUUsageEvent.class, emitContainerCPUUsage);
        PeriodicEvents.addJDKEvent(ContainerCPUThrottlingEvent.class, emitContainerCPUThrottling);
        PeriodicEvents.addJDKEvent(ContainerMemoryUsageEvent.class, emitContainerMemoryUsage);
        PeriodicEvents.addJDKEvent(ContainerIOUsageEvent.class, emitContainerIOUsage);
    }

    private static void emitExceptionStatistics() {
        ThrowableTracer.emitStatistics();
    }

    private static void emitContainerConfiguration() {
        if (containerMetrics != null) {
            ContainerConfigurationEvent t = new ContainerConfigurationEvent();
            t.containerType = containerMetrics.getProvider();
            t.cpuSlicePeriod = containerMetrics.getCpuPeriod();
            t.cpuQuota = containerMetrics.getCpuQuota();
            t.cpuShares = containerMetrics.getCpuShares();
            t.effectiveCpuCount = containerMetrics.getEffectiveCpuCount();
            t.memorySoftLimit = containerMetrics.getMemorySoftLimit();
            t.memoryLimit = containerMetrics.getMemoryLimit();
            t.swapMemoryLimit = containerMetrics.getMemoryAndSwapLimit();
            t.hostTotalMemory = JVM.hostTotalMemory();
            t.hostTotalSwapMemory = JVM.hostTotalSwapMemory();
            t.commit();
        }
    }

    private static void emitContainerCPUUsage() {
        if (containerMetrics != null) {
            ContainerCPUUsageEvent event = new ContainerCPUUsageEvent();

            event.cpuTime = containerMetrics.getCpuUsage();
            event.cpuSystemTime = containerMetrics.getCpuSystemUsage();
            event.cpuUserTime = containerMetrics.getCpuUserUsage();
            event.commit();
        }
    }
    private static void emitContainerMemoryUsage() {
        if (containerMetrics != null) {
            ContainerMemoryUsageEvent event = new ContainerMemoryUsageEvent();

            event.memoryFailCount = containerMetrics.getMemoryFailCount();
            event.memoryUsage = containerMetrics.getMemoryUsage();
            event.swapMemoryUsage = containerMetrics.getMemoryAndSwapUsage();
            event.commit();
        }
    }

    private static void emitContainerIOUsage() {
        if (containerMetrics != null) {
            ContainerIOUsageEvent event = new ContainerIOUsageEvent();

            event.serviceRequests = containerMetrics.getBlkIOServiceCount();
            event.dataTransferred = containerMetrics.getBlkIOServiced();
            event.commit();
        }
    }

    private static void emitContainerCPUThrottling() {
        if (containerMetrics != null) {
            ContainerCPUThrottlingEvent event = new ContainerCPUThrottlingEvent();

            event.cpuElapsedSlices = containerMetrics.getCpuNumPeriods();
            event.cpuThrottledSlices = containerMetrics.getCpuNumThrottled();
            event.cpuThrottledTime = containerMetrics.getCpuThrottledTime();
            event.commit();
        }
    }

    @SuppressWarnings("deprecation")
    public static byte[] retransformCallback(Class<?> klass, byte[] oldBytes) throws Throwable {
        for (int i = 0; i < targetClasses.length; i++) {
            if (targetClasses[i].equals(klass)) {
                Class<?> c = instrumentationClasses[i];
                if (Logger.shouldLog(LogTag.JFR_SYSTEM, LogLevel.TRACE)) {
                    Logger.log(LogTag.JFR_SYSTEM, LogLevel.TRACE, "Processing instrumentation class: " + c);
                }
                return new JIClassInstrumentation(instrumentationClasses[i], klass, oldBytes).getNewBytes();
            }
        }
        return oldBytes;
    }

    public static void remove() {
        PeriodicEvents.removeEvent(emitExceptionStatistics);
        PeriodicEvents.removeEvent(emitDirectBufferStatistics);
        PeriodicEvents.removeEvent(emitInitialSecurityProperties);

        PeriodicEvents.removeEvent(emitContainerConfiguration);
        PeriodicEvents.removeEvent(emitContainerCPUUsage);
        PeriodicEvents.removeEvent(emitContainerCPUThrottling);
        PeriodicEvents.removeEvent(emitContainerMemoryUsage);
        PeriodicEvents.removeEvent(emitContainerIOUsage);
    }

    private static void emitDirectBufferStatistics() {
        DirectBufferStatisticsEvent e = new DirectBufferStatisticsEvent();
        e.commit();
    }

    private static void emitInitialSecurityProperties() {
        Properties p = SharedSecrets.getJavaSecurityPropertiesAccess().getInitialProperties();
        if (p != null) {
            for (String key : p.stringPropertyNames()) {
                InitialSecurityPropertyEvent e = new InitialSecurityPropertyEvent();
                e.key = key;
                e.value = p.getProperty(key);
                e.commit();
            }
        }
    }
}<|MERGE_RESOLUTION|>--- conflicted
+++ resolved
@@ -75,11 +75,8 @@
         jdk.internal.event.ProcessStartEvent.class,
         jdk.internal.event.SecurityPropertyModificationEvent.class,
         jdk.internal.event.SecurityProviderServiceEvent.class,
-<<<<<<< HEAD
         jdk.internal.event.SelectorSelectEvent.class,
-=======
         jdk.internal.event.SerializationMisdeclarationEvent.class,
->>>>>>> 36246c97
         jdk.internal.event.SocketReadEvent.class,
         jdk.internal.event.SocketWriteEvent.class,
         jdk.internal.event.ThreadSleepEvent.class,
