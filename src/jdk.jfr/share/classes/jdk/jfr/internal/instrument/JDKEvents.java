--- conflicted
+++ resolved
@@ -1,5 +1,5 @@
 /*
- * Copyright (c) 2016, 2024, Oracle and/or its affiliates. All rights reserved.
+ * Copyright (c) 2016, 2023, Oracle and/or its affiliates. All rights reserved.
  * DO NOT ALTER OR REMOVE COPYRIGHT NOTICES OR THIS FILE HEADER.
  *
  * This code is free software; you can redistribute it and/or modify it
@@ -40,15 +40,11 @@
 import jdk.jfr.events.ContainerCPUThrottlingEvent;
 import jdk.jfr.events.ContainerMemoryUsageEvent;
 import jdk.jfr.events.DirectBufferStatisticsEvent;
+import jdk.jfr.events.FileForceEvent;
 import jdk.jfr.events.FileReadEvent;
 import jdk.jfr.events.FileWriteEvent;
 import jdk.jfr.events.InitialSecurityPropertyEvent;
-<<<<<<< HEAD
-import jdk.jfr.events.SocketReadEvent;
-import jdk.jfr.events.SocketWriteEvent;
-=======
-
->>>>>>> 819f3d6f
+
 import jdk.jfr.internal.JVM;
 import jdk.jfr.internal.LogLevel;
 import jdk.jfr.internal.LogTag;
@@ -61,6 +57,7 @@
 public final class JDKEvents {
 
     private static final Class<?>[] eventClasses = {
+        FileForceEvent.class,
         FileReadEvent.class,
         FileWriteEvent.class,
         ActiveSettingEvent.class,
