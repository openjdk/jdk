/*
 * Copyright (c) 2025, Oracle and/or its affiliates. All rights reserved.
 * DO NOT ALTER OR REMOVE COPYRIGHT NOTICES OR THIS FILE HEADER.
 *
 * This code is free software; you can redistribute it and/or modify it
 * under the terms of the GNU General Public License version 2 only, as
 * published by the Free Software Foundation.  Oracle designates this
 * particular file as subject to the "Classpath" exception as provided
 * by Oracle in the LICENSE file that accompanied this code.
 *
 * This code is distributed in the hope that it will be useful, but WITHOUT
 * ANY WARRANTY; without even the implied warranty of MERCHANTABILITY or
 * FITNESS FOR A PARTICULAR PURPOSE.  See the GNU General Public License
 * version 2 for more details (a copy is included in the LICENSE file that
 * accompanied this code).
 *
 * You should have received a copy of the GNU General Public License version
 * 2 along with this work; if not, write to the Free Software Foundation,
 * Inc., 51 Franklin St, Fifth Floor, Boston, MA 02110-1301 USA.
 *
 * Please contact Oracle, 500 Oracle Parkway, Redwood Shores, CA 94065 USA
 * or visit www.oracle.com if you need additional information or have any
 * questions.
 */
package jdk.jfr.internal.settings;

import java.util.List;

import jdk.jfr.Description;
import jdk.jfr.Label;
import jdk.jfr.MetadataDefinition;
import jdk.jfr.Name;
import jdk.jfr.internal.PlatformEventType;
import jdk.jfr.internal.Type;
import jdk.jfr.internal.tracing.Modification;
import jdk.jfr.internal.tracing.Filter;
import jdk.jfr.internal.tracing.PlatformTracer;

@MetadataDefinition
@Label("Filter")
@Description("Methods to be filtered")
@Name(Type.SETTINGS_PREFIX + "Filter")
public final class MethodSetting extends FilterSetting {
    private final Modification modification;
<<<<<<< HEAD
    private volatile static boolean initialized;
=======
    private static volatile boolean initialized;
>>>>>>> fde6cd77

    public MethodSetting(PlatformEventType eventType, Modification modification, String defaultValue) {
        super(eventType, defaultValue);
        this.modification = modification;
    }

    @Override
    public boolean isValid(String text) {
        return Filter.isValid(text);
    }

    @Override
    protected void apply(PlatformEventType eventType, List<String> filters) {
        ensureInitialized();
        PlatformTracer.setFilters(modification, filters);
    }

    // Expected to be called when holding external lock, so no extra
    // synchronization is required here.
    private static void ensureInitialized() {
        if (!initialized) {
            PlatformTracer.initialize();
            initialized = true;
        }
    }

    public static boolean isInitialized() {
        return initialized;
    }
}<|MERGE_RESOLUTION|>--- conflicted
+++ resolved
@@ -42,11 +42,7 @@
 @Name(Type.SETTINGS_PREFIX + "Filter")
 public final class MethodSetting extends FilterSetting {
     private final Modification modification;
-<<<<<<< HEAD
-    private volatile static boolean initialized;
-=======
     private static volatile boolean initialized;
->>>>>>> fde6cd77
 
     public MethodSetting(PlatformEventType eventType, Modification modification, String defaultValue) {
         super(eventType, defaultValue);
