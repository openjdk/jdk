/*
 * Copyright (c) 2017, 2025, Oracle and/or its affiliates. All rights reserved.
 * DO NOT ALTER OR REMOVE COPYRIGHT NOTICES OR THIS FILE HEADER.
 *
 * This code is free software; you can redistribute it and/or modify it
 * under the terms of the GNU General Public License version 2 only, as
 * published by the Free Software Foundation.  Oracle designates this
 * particular file as subject to the "Classpath" exception as provided
 * by Oracle in the LICENSE file that accompanied this code.
 *
 * This code is distributed in the hope that it will be useful, but WITHOUT
 * ANY WARRANTY; without even the implied warranty of MERCHANTABILITY or
 * FITNESS FOR A PARTICULAR PURPOSE.  See the GNU General Public License
 * version 2 for more details (a copy is included in the LICENSE file that
 * accompanied this code).
 *
 * You should have received a copy of the GNU General Public License version
 * 2 along with this work; if not, write to the Free Software Foundation,
 * Inc., 51 Franklin St, Fifth Floor, Boston, MA 02110-1301 USA.
 *
 * Please contact Oracle, 500 Oracle Parkway, Redwood Shores, CA 94065 USA
 * or visit www.oracle.com if you need additional information or have any
 * questions.
 */

package jdk.jfr.internal;

import java.util.ArrayList;
import java.util.List;
import java.util.Objects;

import jdk.jfr.SettingDescriptor;
import jdk.jfr.events.ActiveSettingEvent;
import jdk.jfr.internal.periodic.PeriodicEvents;
import jdk.jfr.internal.util.ImplicitFields;
import jdk.jfr.internal.util.TimespanRate;
import jdk.jfr.internal.util.Utils;
import jdk.jfr.internal.tracing.Modification;

/**
 * Implementation of event type.
 *
 * To avoid memory leaks, this class must not hold strong reference to an event
 * class or a setting class
 */
public final class PlatformEventType extends Type {
    private final boolean isJVM;
    private final boolean isJDK;
    private final boolean isMethodSampling;
    private final boolean isCPUTimeMethodSampling;
    private final List<SettingDescriptor> settings = new ArrayList<>(5);
    private final boolean dynamicSettings;
    private final int stackTraceOffset;
    private long startFilterId = -1;

    // default values
    private boolean largeSize = false;
    private boolean enabled = false;
    private boolean stackTraceEnabled = true;
    private long thresholdTicks = 0;
    private long period = 0;
    private TimespanRate cpuRate;
    private boolean hasHook;

    private boolean beginChunk;
    private boolean endChunk;
    private boolean hasPeriod = true;
    private boolean hasCutoff = false;
    private boolean hasThrottle = false;
    private boolean isInstrumented;
    private boolean markForInstrumentation;
    private boolean registered = true;
    private boolean committable = enabled && registered;
    private boolean hasLevel = false;

    // package private
    PlatformEventType(String name, long id, boolean isJDK, boolean dynamicSettings) {
        super(name, Type.SUPER_TYPE_EVENT, id);
        this.dynamicSettings = dynamicSettings;
        this.isJVM = Type.isDefinedByJVM(id);
<<<<<<< HEAD
        this.isMethodSampling = isJVM && (name.equals(Type.EVENT_NAME_PREFIX + "ExecutionSample") || name.equals(Type.EVENT_NAME_PREFIX + "NativeMethodSample"));
        this.isCPUTimeMethodSampling = isJVM && name.equals(Type.EVENT_NAME_PREFIX + "CPUTimeSample");
=======
        this.isMethodSampling = determineMethodSampling();
>>>>>>> 79aff26c
        this.isJDK = isJDK;
        this.stackTraceOffset = determineStackTraceOffset();
    }

    private boolean isExceptionEvent() {
        switch (getName()) {
            case Type.EVENT_NAME_PREFIX + "JavaErrorThrow" :
            case Type.EVENT_NAME_PREFIX + "JavaExceptionThrow" :
                return true;
        }
        return false;
    }

    private boolean isStaticCommit() {
        switch (getName()) {
            case Type.EVENT_NAME_PREFIX + "SocketRead"  :
            case Type.EVENT_NAME_PREFIX + "SocketWrite" :
            case Type.EVENT_NAME_PREFIX + "FileRead"    :
            case Type.EVENT_NAME_PREFIX + "FileWrite"   :
            case Type.EVENT_NAME_PREFIX + "FileForce"   :
                return true;
        }
        return false;
    }

    private int determineStackTraceOffset() {
        if (isJDK) {
            // Order matters
            if (isExceptionEvent()) {
                return 4;
            }
            if (getModification() == Modification.TRACING) {
                return 5;
            }
            if (isStaticCommit()) {
                return 3;
            }
        }
        return 3;
    }

    private boolean determineMethodSampling() {
        if (!isJVM) {
            return false;
        }
        switch (getName()) {
            case Type.EVENT_NAME_PREFIX + "ExecutionSample":
            case Type.EVENT_NAME_PREFIX + "NativeMethodSample":
                return true;
        }
        return false;
    }

    public Modification getModification() {
        switch (getName()) {
            case Type.EVENT_NAME_PREFIX + "MethodTrace":
                return Modification.TRACING;
            case Type.EVENT_NAME_PREFIX + "MethodTiming":
                return Modification.TIMING;
        }
        return Modification.NONE;
    }

    public void add(SettingDescriptor settingDescriptor) {
        Objects.requireNonNull(settingDescriptor);
        settings.add(settingDescriptor);
    }

    public List<SettingDescriptor> getSettings() {
        if (dynamicSettings) {
            List<SettingDescriptor> list = new ArrayList<>(settings.size());
            for (SettingDescriptor s : settings) {
                if (Utils.isSettingVisible(s.getTypeId(), hasHook)) {
                    list.add(s);
                }
            }
            return list;
        }
        return settings;
    }

    public List<SettingDescriptor> getAllSettings() {
        return settings;
    }

    public void setHasCutoff(boolean hasCutoff) {
       this.hasCutoff = hasCutoff;
    }

    public void setHasThrottle(boolean hasThrottle) {
        this.hasThrottle = hasThrottle;
    }

    public void setCutoff(long cutoffNanos) {
        if (isJVM) {
            long cutoffTicks = JVMSupport.nanosToTicks(cutoffNanos);
            JVM.setMiscellaneous(getId(), cutoffTicks);
        }
    }

    public void setLevel(long level) {
        setMiscellaneous(level);
    }

    private void setMiscellaneous(long value) {
        if (isJVM) {
            JVM.setMiscellaneous(getId(), value);
        }
    }

    public void setThrottle(long eventSampleSize, long period_ms) {
        if (isJVM) {
            JVM.setThrottle(getId(), eventSampleSize, period_ms);
        }
    }

    public void setCPUThrottle(TimespanRate rate) {
        if (isCPUTimeMethodSampling) {
            this.cpuRate = rate;
            JVM.setCPUThrottle(rate.rate(), rate.autoadapt());
        }
    }

    public void setHasPeriod(boolean hasPeriod) {
        this.hasPeriod = hasPeriod;
    }

    public void setHasLevel(boolean hasLevel) {
        this.hasLevel = hasLevel;
    }

    public boolean hasLevel() {
        return this.hasLevel;
    }

    public boolean hasStackTrace() {
        return getField(ImplicitFields.STACK_TRACE) != null;
    }

    public boolean hasThreshold() {
        if (hasCutoff) {
            // Event has a duration, but not a threshold. Used by OldObjectSample
            return false;
        }
        return getField(ImplicitFields.DURATION) != null;
    }

    public boolean hasPeriod() {
        return this.hasPeriod;
    }

    public boolean hasCutoff() {
        return this.hasCutoff;
    }

    public boolean hasThrottle() {
        return this.hasThrottle;
    }

    public boolean isEnabled() {
        return enabled;
    }

    public boolean isSystem() {
        return isJVM || isJDK;
    }

    public boolean isJVM() {
        return isJVM;
    }

    public boolean isJDK() {
        return isJDK;
    }

    public void setEnabled(boolean enabled) {
        boolean changed = enabled != this.enabled;
        this.enabled = enabled;
        updateCommittable();
        if (isJVM) {
            if (isMethodSampling) {
                long p = enabled ? period : 0;
                JVM.setMethodSamplingPeriod(getId(), p);
            } else if (isCPUTimeMethodSampling) {
                TimespanRate r = enabled ? cpuRate : new TimespanRate(0, false);
                JVM.setCPUThrottle(r.rate(), r.autoadapt());
            } else {
                JVM.setEnabled(getId(), enabled);
            }
        }
        if (changed) {
            PeriodicEvents.setChanged();
        }
    }

    public void setPeriod(long periodMillis, boolean beginChunk, boolean endChunk) {
        if (isMethodSampling) {
            long p = enabled ? periodMillis : 0;
            JVM.setMethodSamplingPeriod(getId(), p);
        }
        this.beginChunk = beginChunk;
        this.endChunk = endChunk;
        boolean changed = period != periodMillis;
        this.period = periodMillis;
        if (changed) {
            PeriodicEvents.setChanged();
        }
    }

    public void setStackTraceEnabled(boolean stackTraceEnabled) {
        this.stackTraceEnabled = stackTraceEnabled;
        if (isJVM) {
            JVM.setStackTraceEnabled(getId(), stackTraceEnabled);
        }
    }

    public void setThreshold(long thresholdNanos) {
        this.thresholdTicks = JVMSupport.nanosToTicks(thresholdNanos);
        if (isJVM) {
            JVM.setThreshold(getId(), thresholdTicks);
        }
    }

    /**
     * Returns true if "beginChunk", "endChunk" or "everyChunk" have
     * been set.
     */
    public boolean isChunkTime() {
        return period == 0;
    }

    public boolean getStackTraceEnabled() {
        return stackTraceEnabled;
    }

    public long getThresholdTicks() {
        return thresholdTicks;
    }

    public long getPeriod() {
        return period;
    }

    public boolean hasEventHook() {
        return hasHook;
    }

    public void setEventHook(boolean hasHook) {
        this.hasHook = hasHook;
        PeriodicEvents.setChanged();
    }

    public boolean isBeginChunk() {
        return beginChunk;
    }

    public boolean isEndChunk() {
        return endChunk;
    }

    public boolean isInstrumented() {
        return isInstrumented;
    }

    public void setInstrumented() {
        isInstrumented = true;
    }

    public void markForInstrumentation(boolean markForInstrumentation) {
        this.markForInstrumentation = markForInstrumentation;
    }

    public boolean isMarkedForInstrumentation() {
        return markForInstrumentation;
    }

    public boolean setRegistered(boolean registered) {
        if (this.registered != registered) {
            this.registered = registered;
            updateCommittable();
            LogTag logTag = isSystem() ? LogTag.JFR_SYSTEM_METADATA : LogTag.JFR_METADATA;
            if (registered) {
                Logger.log(logTag, LogLevel.INFO, "Registered " + getLogName());
            } else {
                Logger.log(logTag, LogLevel.INFO, "Unregistered " + getLogName());
            }
            if (!registered) {
                MetadataRepository.getInstance().setUnregistered();
            }
            return true;
        }
        return false;
    }

    private void updateCommittable() {
        this.committable = enabled && registered;
    }

    public final boolean isRegistered() {
        return registered;
    }

    // Efficient check of enabled && registered
    public boolean isCommittable() {
        return committable;
    }

    public int getStackTraceOffset() {
        return stackTraceOffset;
    }

    public boolean isLargeSize() {
        return largeSize;
    }

    public void setLargeSize() {
        largeSize = true;
    }

    public boolean isMethodSampling() {
        return isMethodSampling;
    }

    public boolean isCPUTimeMethodSampling() {
        return isCPUTimeMethodSampling;
    }

    public void setStackFilterId(long id) {
        startFilterId = id;
    }

    public boolean hasStackFilters() {
        return startFilterId >= 0;
    }

    public long getStackFilterId() {
        return startFilterId;
    }
}<|MERGE_RESOLUTION|>--- conflicted
+++ resolved
@@ -78,12 +78,8 @@
         super(name, Type.SUPER_TYPE_EVENT, id);
         this.dynamicSettings = dynamicSettings;
         this.isJVM = Type.isDefinedByJVM(id);
-<<<<<<< HEAD
-        this.isMethodSampling = isJVM && (name.equals(Type.EVENT_NAME_PREFIX + "ExecutionSample") || name.equals(Type.EVENT_NAME_PREFIX + "NativeMethodSample"));
+        this.isMethodSampling = determineMethodSampling();
         this.isCPUTimeMethodSampling = isJVM && name.equals(Type.EVENT_NAME_PREFIX + "CPUTimeSample");
-=======
-        this.isMethodSampling = determineMethodSampling();
->>>>>>> 79aff26c
         this.isJDK = isJDK;
         this.stackTraceOffset = determineStackTraceOffset();
     }
@@ -131,6 +127,7 @@
         }
         switch (getName()) {
             case Type.EVENT_NAME_PREFIX + "ExecutionSample":
+            case Type.EVENT_NAME_PREFIX + "NativeMethodSample":
             case Type.EVENT_NAME_PREFIX + "NativeMethodSample":
                 return true;
         }
