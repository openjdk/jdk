--- conflicted
+++ resolved
@@ -293,11 +293,7 @@
     /**
      * Reads one buffer ahead all the time, blocking in hasNext()
      */
-<<<<<<< HEAD
-    public static class StreamIterator implements CheckedIterator<ByteBuffer> {
-=======
     private static final class StreamIterator implements CheckedIterator<ByteBuffer> {
->>>>>>> e72b7f5c
         final InputStream is;
         final Supplier<? extends ByteBuffer> bufSupplier;
         private volatile boolean eof;
