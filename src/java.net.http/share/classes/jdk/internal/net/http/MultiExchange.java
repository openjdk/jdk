/*
 * Copyright (c) 2015, 2025, Oracle and/or its affiliates. All rights reserved.
 * DO NOT ALTER OR REMOVE COPYRIGHT NOTICES OR THIS FILE HEADER.
 *
 * This code is free software; you can redistribute it and/or modify it
 * under the terms of the GNU General Public License version 2 only, as
 * published by the Free Software Foundation.  Oracle designates this
 * particular file as subject to the "Classpath" exception as provided
 * by Oracle in the LICENSE file that accompanied this code.
 *
 * This code is distributed in the hope that it will be useful, but WITHOUT
 * ANY WARRANTY; without even the implied warranty of MERCHANTABILITY or
 * FITNESS FOR A PARTICULAR PURPOSE.  See the GNU General Public License
 * version 2 for more details (a copy is included in the LICENSE file that
 * accompanied this code).
 *
 * You should have received a copy of the GNU General Public License version
 * 2 along with this work; if not, write to the Free Software Foundation,
 * Inc., 51 Franklin St, Fifth Floor, Boston, MA 02110-1301 USA.
 *
 * Please contact Oracle, 500 Oracle Parkway, Redwood Shores, CA 94065 USA
 * or visit www.oracle.com if you need additional information or have any
 * questions.
 */

package jdk.internal.net.http;

import java.io.IOException;
import java.lang.ref.WeakReference;
import java.net.ConnectException;
import java.net.ProtocolException;
import java.net.http.HttpClient.Version;
import java.net.http.HttpConnectTimeoutException;
import java.net.http.HttpHeaders;
import java.net.http.StreamLimitException;
import java.time.Duration;
import java.util.List;
import java.util.ListIterator;
import java.util.Objects;
import java.util.Optional;
import java.util.concurrent.CancellationException;
import java.util.concurrent.CompletableFuture;
import java.util.concurrent.CompletionStage;
import java.util.concurrent.Executor;
import java.util.concurrent.Flow;
import java.util.concurrent.atomic.AtomicInteger;
import java.util.concurrent.atomic.AtomicLong;
import java.util.concurrent.atomic.AtomicReference;
import java.util.function.Function;

import java.net.http.HttpClient;
import java.net.http.HttpRequest;
import java.net.http.HttpResponse;
import java.net.http.HttpResponse.BodySubscriber;
import java.net.http.HttpResponse.PushPromiseHandler;
import java.net.http.HttpTimeoutException;
import jdk.internal.net.http.common.Cancelable;
import jdk.internal.net.http.common.Log;
import jdk.internal.net.http.common.Logger;
import jdk.internal.net.http.common.MinimalFuture;
import jdk.internal.net.http.common.ConnectionExpiredException;
import jdk.internal.net.http.common.Utils;
import static jdk.internal.net.http.common.MinimalFuture.completedFuture;
import static jdk.internal.net.http.common.MinimalFuture.failedFuture;
import static jdk.internal.net.http.AltSvcProcessor.processAltSvcHeader;
import static jdk.internal.net.http.common.Utils.readContentLength;


/**
 * Encapsulates multiple Exchanges belonging to one HttpRequestImpl.
 * - manages filters
 * - retries due to filters.
 * - I/O errors and most other exceptions get returned directly to user
 *
 * Creates a new Exchange for each request/response interaction
 */
class MultiExchange<T> implements Cancelable {

    static final Logger debug =
            Utils.getDebugLogger("MultiExchange"::toString, Utils.DEBUG);

    private record RetryContext(Throwable requestFailureCause,
                                boolean shouldRetry,
                                AtomicInteger reqAttemptCounter,
                                boolean shouldResetConnectTimer) {
        private static RetryContext doNotRetry(Throwable requestFailureCause) {
            return new RetryContext(requestFailureCause, false, null, false);
        }
    }

    private static final AtomicLong IDS = new AtomicLong();
    private final HttpRequest userRequest; // the user request
    private final HttpRequestImpl request; // a copy of the user request
    private final ConnectTimeoutTracker connectTimeout; // null if no timeout
    final HttpClientImpl client;
    final HttpResponse.BodyHandler<T> responseHandler;
    final HttpClientImpl.DelegatingExecutor executor;
    final AtomicInteger attempts = new AtomicInteger();
    final long id = IDS.incrementAndGet();
    HttpRequestImpl currentreq; // used for retries & redirect
    HttpRequestImpl previousreq; // used for retries & redirect
    Exchange<T> exchange; // the current exchange
    Exchange<T> previous;
    volatile HttpResponse<T> response;

    // Maximum number of times a request will be retried/redirected
    // for any reason
    static final int DEFAULT_MAX_ATTEMPTS = 5;
    static final int max_attempts = Utils.getIntegerNetProperty(
            "jdk.httpclient.redirects.retrylimit", DEFAULT_MAX_ATTEMPTS
    );

    // Maximum number of times a request should be retried when
    // max streams limit is reached
    static final int max_stream_limit_attempts = Utils.getIntegerNetProperty(
            "jdk.httpclient.retryOnStreamlimit", max_attempts
    );

    private final List<HeaderFilter> filters;
    volatile ResponseTimerEvent responseTimerEvent;
    volatile boolean cancelled;
    AtomicReference<CancellationException> interrupted = new AtomicReference<>();
    final PushGroup<T> pushGroup;

    /**
     * Filter fields. These are attached as required by filters
     * and only used by the filter implementations. This could be
     * generalised into Objects that are passed explicitly to the filters
     * (one per MultiExchange object, and one per Exchange object possibly)
     */
    volatile AuthenticationFilter.AuthInfo serverauth, proxyauth;
    // RedirectHandler
    volatile int numberOfRedirects = 0;
    // StreamLimit
    private final AtomicInteger streamLimitRetries = new AtomicInteger();

    // This class is used to keep track of the connection timeout
    // across retries, when a ConnectException causes a retry.
    // In that case - we will retry the connect, but we don't
    // want to double the timeout by starting a new timer with
    // the full connectTimeout again.
    // Instead, we use the ConnectTimeoutTracker to return a new
    // duration that takes into account the time spent in the
    // first connect attempt.
    // If however, the connection gets connected, but we later
    // retry the whole operation, then we reset the timer before
    // retrying (since the connection used for the second request
    // will not necessarily be the same: it could be a new
    // unconnected connection) - see checkRetryEligible().
    private static final class ConnectTimeoutTracker {
        final Duration max;
        final AtomicLong startTime = new AtomicLong();
        ConnectTimeoutTracker(Duration connectTimeout) {
            this.max = Objects.requireNonNull(connectTimeout);
        }

        Duration getRemaining() {
            long now = System.nanoTime();
            long previous = startTime.compareAndExchange(0, now);
            if (previous == 0 || max.isZero()) return max;
            Duration remaining = max.minus(Duration.ofNanos(now - previous));
            assert remaining.compareTo(max) <= 0;
            return remaining.isNegative() ? Duration.ZERO : remaining;
        }

        void reset() { startTime.set(0); }
    }

    /**
     * MultiExchange with one final response.
     */
    MultiExchange(HttpRequest userRequest,
                  HttpRequestImpl requestImpl,
                  HttpClientImpl client,
                  HttpResponse.BodyHandler<T> responseHandler,
                  PushPromiseHandler<T> pushPromiseHandler) {
        this.previous = null;
        this.userRequest = userRequest;
        this.request = requestImpl;
        this.currentreq = request;
        this.previousreq = null;
        this.client = client;
        this.filters = client.filterChain();
        this.executor = client.theExecutor();
        this.responseHandler = responseHandler;

        if (pushPromiseHandler != null) {
            Executor executor = this.executor::ensureExecutedAsync;
            this.pushGroup = new PushGroup<>(pushPromiseHandler, request, executor);
        } else {
            pushGroup = null;
        }
        this.connectTimeout = client.connectTimeout()
                .map(ConnectTimeoutTracker::new).orElse(null);
        this.exchange = new Exchange<>(request, this);
    }

    static final class CancelableRef implements Cancelable {
        private final WeakReference<Cancelable> cancelableRef;
        CancelableRef(Cancelable cancelable) {
            cancelableRef = new WeakReference<>(cancelable);
        }
        @Override
        public boolean cancel(boolean mayInterruptIfRunning) {
            Cancelable cancelable = cancelableRef.get();
            if (cancelable != null) {
                return cancelable.cancel(mayInterruptIfRunning);
            } else return false;
        }
    }

    synchronized Exchange<T> getExchange() {
        return exchange;
    }

    HttpClientImpl client() {
        return client;
    }

    HttpClient.Version version() {
        HttpClient.Version vers = request.version().orElse(client.version());
        if (vers != Version.HTTP_1_1
                && !request.secure() && request.proxy() != null
                && !request.isHttp3Only(vers)) {
            // downgrade to HTTP_1_1 unless HTTP_3_URI_ONLY.
            // if HTTP_3_URI_ONLY and not secure it will fail down the road, so
            // we don't downgrade here.
            vers = HttpClient.Version.HTTP_1_1;
        }
        if (vers == Version.HTTP_3 && request.secure() && !client.client3().isPresent()) {
            if (!request.isHttp3Only(vers)) {
                // HTTP/3 not supported with the client config.
                // Downgrade to HTTP/2, unless HTTP_3_URI_ONLY is specified
                vers = Version.HTTP_2;
                if (debug.on()) debug.log("HTTP_3 downgraded to " + vers);
            }
        }
        return vers;
    }

    private void setExchange(Exchange<T> exchange) {
        Exchange<T> previousExchange;
        synchronized (this) {
            previousExchange = this.exchange;
            this.exchange = exchange;
        }
        if (previousExchange != null && exchange != previousExchange) {
            previousExchange.released();
        }
        if (cancelled) exchange.cancel();
    }

    public Optional<Duration> remainingConnectTimeout() {
        return Optional.ofNullable(connectTimeout)
                .map(ConnectTimeoutTracker::getRemaining);
    }

    void cancelTimer() {
        if (responseTimerEvent != null) {
            client.cancelTimer(responseTimerEvent);
            responseTimerEvent = null;
        }
    }

    private void requestFilters(HttpRequestImpl r) throws IOException {
        if (Log.trace()) Log.logTrace("Applying request filters");
        for (HeaderFilter filter : filters) {
            if (Log.trace()) Log.logTrace("Applying {0}", filter);
            filter.request(r, this);
        }
        if (Log.trace()) Log.logTrace("All filters applied");
    }

    private HttpRequestImpl responseFilters(Response response) throws IOException
    {
        if (Log.trace()) Log.logTrace("Applying response filters");
        ListIterator<HeaderFilter> reverseItr = filters.listIterator(filters.size());
        while (reverseItr.hasPrevious()) {
            HeaderFilter filter = reverseItr.previous();
            if (Log.trace()) Log.logTrace("Applying {0}", filter);
            HttpRequestImpl newreq = filter.response(response);
            if (newreq != null) {
                if (Log.trace()) Log.logTrace("New request: stopping filters");
                return newreq;
            }
        }
        if (Log.trace()) Log.logTrace("All filters applied");
        return null;
    }

    public void cancel(IOException cause) {
        cancelled = true;
        getExchange().cancel(cause);
    }

    /**
     * Used to relay a call from {@link CompletableFuture#cancel(boolean)}
     * to this multi exchange for the purpose of cancelling the
     * HTTP exchange.
     * @param mayInterruptIfRunning if true, and this exchange is not already
     *        cancelled, this method will attempt to interrupt and cancel the
     *        exchange. Otherwise, the exchange is allowed to proceed and this
     *        method does nothing.
     * @return true if the exchange was cancelled, false otherwise.
     */
    @Override
    public boolean cancel(boolean mayInterruptIfRunning) {
        boolean cancelled = this.cancelled;
        boolean firstCancel = false;
        if (!cancelled && mayInterruptIfRunning) {
            if (interrupted.get() == null) {
                firstCancel = interrupted.compareAndSet(null,
                        new CancellationException("Request cancelled"));
            }
            if (debug.on()) {
                if (firstCancel) {
                    debug.log("multi exchange recording: " + interrupted.get());
                } else {
                    debug.log("multi exchange recorded: " + interrupted.get());
                }
            }
            this.cancelled = true;
            var exchange = getExchange();
            if (exchange != null) {
                exchange.cancel();
            }
            return true;
        } else {
            if (cancelled) {
                if (debug.on()) {
                    debug.log("multi exchange already cancelled: " + interrupted.get());
                }
            } else {
                if (debug.on()) {
                    debug.log("multi exchange mayInterruptIfRunning=" + mayInterruptIfRunning);
                }
            }
        }
        return false;
    }

    public <U> MinimalFuture<U> newMinimalFuture() {
        return new MinimalFuture<>(new CancelableRef(this));
    }

    public CompletableFuture<HttpResponse<T>> responseAsync(Executor executor) {
        CompletableFuture<Void> start = newMinimalFuture();
        CompletableFuture<HttpResponse<T>> cf = responseAsync0(start);
        start.completeAsync( () -> null, executor); // trigger execution
        return cf;
    }

    // return true if the response is a type where a response body is never possible
    // and therefore doesn't have to include header information which indicates no
    // body is present. This is distinct from responses that also do not contain
    // response bodies (possibly ever) but which are required to have content length
    // info in the header (e.g. 205). Those cases do not have to be handled specially

    private static boolean bodyNotPermitted(Response r) {
        return r.statusCode == 204;
    }

    private void ensureNoBody(HttpHeaders headers) throws ProtocolException {

        // Check `Content-Length`
        var contentLength = readContentLength(headers, "", 0);
        if (contentLength > 0) {
            throw new ProtocolException(
                    "Unexpected \"Content-Length\" header in a 204 response: " + contentLength);
        }

        // Check `Transfer-Encoding`
        var transferEncoding = headers.firstValue("Transfer-Encoding");
        if (transferEncoding.isPresent()) {
            throw new ProtocolException(
                    "Unexpected \"Transfer-Encoding\" header in a 204 response: " + transferEncoding.get());
        }

    }

    // Call the user's body handler to get an empty body object

    private CompletableFuture<HttpResponse<T>> handleNoBody(Response r, Exchange<T> exch) {
        BodySubscriber<T> bs = responseHandler.apply(new ResponseInfoImpl(r.statusCode(),
                r.headers(), r.version()));
        bs.onSubscribe(new NullSubscription());
        bs.onComplete();
        CompletionStage<T> cs = ResponseSubscribers.getBodyAsync(executor, bs);
        MinimalFuture<HttpResponse<T>> result = new MinimalFuture<>();
        cs.whenComplete((nullBody, exception) -> {
            if (exception != null)
                result.completeExceptionally(exception);
            else {
                result.complete(setNewResponse(r.request(), r, nullBody, exch));
            }
        });
        // ensure that the connection is closed or returned to the pool.
        return result.whenComplete(exch::nullBody);
    }

    // creates a new HttpResponseImpl object and assign it to this.response
    private HttpResponse<T> setNewResponse(HttpRequest request, Response r, T body, Exchange<T> exch) {
        HttpResponse<T> previousResponse = this.response;
        return this.response = new HttpResponseImpl<>(request, r, previousResponse, body, exch);
    }

    private CompletableFuture<HttpResponse<T>>
    responseAsync0(CompletableFuture<Void> start) {
        return start.thenCompose( _ -> {
                    // this is the first attempt to have the request processed by the server
                    attempts.set(1);
                    return responseAsyncImpl(true);
                }).thenCompose((Response r) -> {
                        processAltSvcHeader(r, client(), currentreq);
                        Exchange<T> exch = getExchange();
                        if (bodyNotPermitted(r)) {
<<<<<<< HEAD
                            try {
                                ensureNoBody(r.headers);
                            } catch (ProtocolException pe) {
                                exch.cancel(pe);
                                return MinimalFuture.failedFuture(pe);
                            }
                            return handleNoBody(r, exch);
=======
                            // No response body consumption is expected, we can cancel the timer right away
                            cancelTimer();
                            if (bodyIsPresent(r)) {
                                IOException ioe = new IOException(
                                    "unexpected content length header with 204 response");
                                exch.cancel(ioe);
                                return MinimalFuture.failedFuture(ioe);
                            } else
                                return handleNoBody(r, exch);
>>>>>>> 786833cd
                        }
                        return exch.readBodyAsync(responseHandler)
                            .thenApply((T body) -> setNewResponse(r.request, r, body, exch));
                    }).exceptionallyCompose(this::whenCancelled);
    }

    // returns a CancellationException that wraps the given cause
    // if cancel(boolean) was called, the given cause otherwise
    private Throwable wrapIfCancelled(Throwable cause) {
        CancellationException interrupt = interrupted.get();
        if (interrupt == null) return cause;

        var cancel = new CancellationException(interrupt.getMessage());
        // preserve the stack trace of the original exception to
        // show where the call to cancel(boolean) came from
        cancel.setStackTrace(interrupt.getStackTrace());
        cancel.initCause(Utils.getCancelCause(cause));
        return cancel;
    }

    // if the request failed because the multi exchange was cancelled,
    // make sure the reported exception is wrapped in CancellationException
    private CompletableFuture<HttpResponse<T>> whenCancelled(Throwable t) {
        var x = wrapIfCancelled(t);
        if (x instanceof CancellationException) {
            if (debug.on()) {
                debug.log("MultiExchange interrupted with: " + x.getCause());
            }
        }
        return MinimalFuture.failedFuture(x);
    }

    static class NullSubscription implements Flow.Subscription {
        @Override
        public void request(long n) {
        }

        @Override
        public void cancel() {
        }
    }

    // we call this only when a request is being retried
    private CompletableFuture<Response> retryRequest() {
        // maintain state indicating a request being retried
        previousreq = currentreq;
        // request is being retried, so the filters have already
        // been applied once. Applying them a second time might
        // cause some headers values to be added twice: for
        // instance, the same cookie might be added again.
        final boolean applyReqFilters = false;
        return responseAsyncImpl(applyReqFilters);
    }

    private CompletableFuture<Response> responseAsyncImpl(final boolean applyReqFilters) {
        if (currentreq.timeout().isPresent()) {
            // Retried/Forwarded requests should reset the timer, if present
            cancelTimer();
            responseTimerEvent = ResponseTimerEvent.of(this);
            client.registerTimer(responseTimerEvent);
        }
        try {
            // 1. apply request filters
            if (applyReqFilters) {
                requestFilters(currentreq);
            }
        } catch (IOException e) {
            return failedFuture(e);
        }
        final Exchange<T> exch = getExchange();
        // 2. get response
        final CompletableFuture<Response> cf = exch.responseAsync()
                .thenCompose((Response response) -> {
                    HttpRequestImpl newrequest;
                    try {
                        // 3. apply response filters
                        newrequest = responseFilters(response);
                    } catch (Throwable t) {
                        IOException e = t instanceof IOException io ? io : new IOException(t);
                        exch.exchImpl.cancel(e);
                        return failedFuture(e);
                    }
                    // 4. check filter result and repeat or continue
                    if (newrequest == null) {
                        if (attempts.get() > 1) {
                            if (Log.requests()) {
                                Log.logResponse(() -> String.format(
                                        "%s #%s Succeeded on attempt %s: statusCode=%s",
                                        request, id, attempts, response.statusCode));
                            }
                        }
                        return completedFuture(response);
                    } else {
                        setNewResponse(currentreq, response, null, exch);
                        if (currentreq.isWebSocket()) {
                            // need to close the connection and open a new one.
                            exch.exchImpl.connection().close();
                        }
                        return exch.ignoreBody().handle((r,t) -> {
                            previousreq = currentreq;
                            currentreq = newrequest;
                            // this is the first attempt to have the new request
                            // processed by the server
                            attempts.set(1);
                            setExchange(new Exchange<>(currentreq, this));
                            return responseAsyncImpl(true);
                        }).thenCompose(Function.identity());
                    } })
                .handle((response, ex) -> {
                    // 5. handle errors and cancel any timer set
                    if (ex == null) {
                        assert response != null;
                        return completedFuture(response);
                    }

                    // Cancel the timer. Note that we only do so if the
                    // response has completed exceptionally. That is, we don't
                    // cancel the timer if there are no exceptions, since the
                    // response body might still get consumed, and it is
                    // still subject to the response timer.
                    cancelTimer();

                    // all exceptions thrown are handled here
                    final RetryContext retryCtx = checkRetryEligible(ex, exch);
                    assert retryCtx != null : "retry context is null";
                    if (retryCtx.shouldRetry()) {
                        // increment the request attempt counter and retry the request
                        assert retryCtx.reqAttemptCounter != null : "request attempt counter is null";
                        final int numAttempt = retryCtx.reqAttemptCounter.incrementAndGet();
                        if (debug.on()) {
                            debug.log("Retrying request: " + currentreq + " id: " + id
                                    + " attempt: " + numAttempt + " due to: "
                                    + retryCtx.requestFailureCause);
                        }
                        // reset the connect timer if necessary
                        if (retryCtx.shouldResetConnectTimer && this.connectTimeout != null) {
                            this.connectTimeout.reset();
                        }
                        return retryRequest();
                    } else {
                        assert retryCtx.requestFailureCause != null : "missing request failure cause";
                        return MinimalFuture.<Response>failedFuture(retryCtx.requestFailureCause);
                    } })
                .thenCompose(Function.identity());
        return cf;
    }

    private static boolean retryPostValue() {
        String s = Utils.getNetProperty("jdk.httpclient.enableAllMethodRetry");
        if (s == null)
            return false;
        return s.isEmpty() || Boolean.parseBoolean(s);
    }

    private static boolean disableRetryConnect() {
        String s = Utils.getNetProperty("jdk.httpclient.disableRetryConnect");
        if (s == null)
            return false;
        return s.isEmpty() || Boolean.parseBoolean(s);
    }

    /** True if ALL ( even non-idempotent ) requests can be automatic retried. */
    private static final boolean RETRY_ALWAYS = retryPostValue();
    /** True if ConnectException should cause a retry. Enabled by default */
    static final boolean RETRY_CONNECT = !disableRetryConnect();

    /** Returns true is given request has an idempotent method. */
    private static boolean isIdempotentRequest(HttpRequest request) {
        String method = request.method();
        return switch (method) {
            case "GET", "HEAD" -> true;
            default -> false;
        };
    }

    /** Returns true if the given request can be automatically retried. */
    private static boolean isHttpMethodRetriable(HttpRequest request) {
        if (RETRY_ALWAYS)
            return true;
        if (isIdempotentRequest(request))
            return true;
        return false;
    }

    // Returns true if cancel(true) was called.
    // This is an important distinction in several scenarios:
    // for instance, if cancel(true) was called 1. we don't want
    // to retry, 2. we don't want to wrap the exception in
    // a timeout exception.
    boolean requestCancelled() {
        return interrupted.get() != null;
    }

    String streamLimitState() {
        return id + " attempt:" + streamLimitRetries.get();
    }

    /**
     * This method determines if a failed request can be retried. The returned RetryContext
     * will contain the {@linkplain RetryContext#shouldRetry() retry decision} and the
     * {@linkplain RetryContext#requestFailureCause() underlying
     * cause} (computed out of the given {@code requestFailureCause}) of the request failure.
     *
     * @param requestFailureCause the exception that caused the request to fail
     * @param exchg               the Exchange
     * @return a non-null RetryContext which contains the result of retry eligibility
     */
    private RetryContext checkRetryEligible(final Throwable requestFailureCause,
                                            final Exchange<?> exchg) {
        assert requestFailureCause != null : "request failure cause is missing";
        assert exchg != null : "exchange cannot be null";
        // determine the underlying cause for the request failure
        final Throwable t = Utils.getCompletionCause(requestFailureCause);
        final Throwable underlyingCause = switch (t) {
            case IOException ioe -> {
                if (cancelled && !requestCancelled() && !(ioe instanceof HttpTimeoutException)) {
                    yield toTimeoutException(ioe);
                }
                yield ioe;
            }
            default -> {
                yield t;
            }
        };
        if (requestCancelled()) {
            // request has been cancelled, do not retry
            return RetryContext.doNotRetry(underlyingCause);
        }
        // check if retry limited is reached. if yes then don't retry.
        record Limit(int numAttempts, int maxLimit) {
            boolean retryLimitReached() {
                return Limit.this.numAttempts >= Limit.this.maxLimit;
            }
        };
        final Limit limit = switch (underlyingCause) {
            case StreamLimitException _ -> {
                yield new Limit(streamLimitRetries.get(), max_stream_limit_attempts);
            }
            case ConnectException _ -> {
                // for ConnectException (i.e. inability to establish a connection to the server)
                // we currently retry the request only once and don't honour the
                // "jdk.httpclient.redirects.retrylimit" configuration value.
                yield new Limit(attempts.get(), 2);
            }
            default -> {
                yield new Limit(attempts.get(), max_attempts);
            }
        };
        if (limit.retryLimitReached()) {
            if (debug.on()) {
                debug.log("request already attempted "
                        + limit.numAttempts + " times, won't be retried again "
                        + currentreq + " " + id, underlyingCause);
            }
            final var x = underlyingCause instanceof ConnectionExpiredException cee
                    ? cee.getCause() == null ? cee : cee.getCause()
                    : underlyingCause;
            // do not retry anymore
            return RetryContext.doNotRetry(x);
        }
        return switch (underlyingCause) {
            case ConnectException _ -> {
                // connection attempt itself failed, so the request hasn't reached the server.
                // check if retry on connection failure is enabled, if not then we don't retry
                // the request.
                if (!RETRY_CONNECT) {
                    // do not retry
                    yield RetryContext.doNotRetry(underlyingCause);
                }
                // OK to retry. Since the failure is due to a connection/stream being unavailable
                // we mark the retry context to not allow the connect timer to be reset
                // when the retry is actually attempted.
                yield new RetryContext(underlyingCause, true, attempts, false);
            }
            case StreamLimitException sle -> {
                // make a note that the stream limit was reached for a particular HTTP version
                exchg.streamLimitReached(true);
                // OK to retry. Since the failure is due to a connection/stream being unavailable
                // we mark the retry context to not allow the connect timer to be reset
                // when the retry is actually attempted.
                yield new RetryContext(underlyingCause, true, streamLimitRetries, false);
            }
            case ConnectionExpiredException cee -> {
                final Throwable cause = cee.getCause() == null ? cee : cee.getCause();
                // check if the request was explicitly marked as unprocessed, in which case
                // we retry
                if (exchg.isUnprocessedByPeer()) {
                    // OK to retry and allow for the connect timer to be reset
                    yield new RetryContext(cause, true, attempts, true);
                }
                // the request which failed hasn't been marked as unprocessed which implies that
                // it could be processed by the server. check if the request's METHOD allows
                // for retry.
                if (!isHttpMethodRetriable(currentreq)) {
                    // request METHOD doesn't allow for retry
                    yield RetryContext.doNotRetry(cause);
                }
                // OK to retry and allow for the connect timer to be reset
                yield new RetryContext(cause, true, attempts, true);
            }
            default -> {
                // some other exception that caused the request to fail.
                // we check if the request has been explicitly marked as "unprocessed",
                // which implies the server hasn't processed the request and is thus OK to retry.
                if (exchg.isUnprocessedByPeer()) {
                    // OK to retry and allow for resetting the connect timer
                    yield new RetryContext(underlyingCause, true, attempts, false);
                }
                // some other cause of failure, do not retry.
                yield RetryContext.doNotRetry(underlyingCause);
            }
        };
    }

    private HttpTimeoutException toTimeoutException(IOException ioe) {
        HttpTimeoutException t = null;

        // more specific, "request timed out", when connected
        Exchange<?> exchange = getExchange();
        if (exchange != null) {
            ExchangeImpl<?> exchangeImpl = exchange.exchImpl;
            if (exchangeImpl != null) {
                if (exchangeImpl.connection().connected()) {
                    t = new HttpTimeoutException("request timed out");
                    t.initCause(ioe);
                }
            }
        }
        if (t == null) {
            t = new HttpConnectTimeoutException("HTTP connect timed out");
            t.initCause(new ConnectException("HTTP connect timed out"));
        }
        return t;
    }
}<|MERGE_RESOLUTION|>--- conflicted
+++ resolved
@@ -29,6 +29,7 @@
 import java.lang.ref.WeakReference;
 import java.net.ConnectException;
 import java.net.ProtocolException;
+import java.net.ProtocolException;
 import java.net.http.HttpClient.Version;
 import java.net.http.HttpConnectTimeoutException;
 import java.net.http.HttpHeaders;
@@ -414,7 +415,8 @@
                         processAltSvcHeader(r, client(), currentreq);
                         Exchange<T> exch = getExchange();
                         if (bodyNotPermitted(r)) {
-<<<<<<< HEAD
+                            // No response body consumption is expected, we can cancel the timer right away
+                            cancelTimer();
                             try {
                                 ensureNoBody(r.headers);
                             } catch (ProtocolException pe) {
@@ -422,17 +424,6 @@
                                 return MinimalFuture.failedFuture(pe);
                             }
                             return handleNoBody(r, exch);
-=======
-                            // No response body consumption is expected, we can cancel the timer right away
-                            cancelTimer();
-                            if (bodyIsPresent(r)) {
-                                IOException ioe = new IOException(
-                                    "unexpected content length header with 204 response");
-                                exch.cancel(ioe);
-                                return MinimalFuture.failedFuture(ioe);
-                            } else
-                                return handleNoBody(r, exch);
->>>>>>> 786833cd
                         }
                         return exch.readBodyAsync(responseHandler)
                             .thenApply((T body) -> setNewResponse(r.request, r, body, exch));
