--- conflicted
+++ resolved
@@ -80,15 +80,8 @@
     private final LayerWidget connectionLayer;
     private final JScrollPane scrollPane;
     private UndoRedo.Manager undoRedoManager;
-<<<<<<< HEAD
-    private final LayerWidget mainLayer;
-    private final LayerWidget blockLayer;
-    private Widget topLeft;
-    private Widget bottomRight;
-=======
     private LayerWidget mainLayer;
     private LayerWidget blockLayer;
->>>>>>> ccc1d316
     private DiagramViewModel model;
     private DiagramViewModel modelCopy;
     private boolean rebuilding;
@@ -123,8 +116,6 @@
         return (T) w;
     }
 
-<<<<<<< HEAD
-=======
     private static boolean intersects(Set<? extends Object> s1, Set<? extends Object> s2) {
         for (Object o : s1) {
             if (s2.contains(o)) {
@@ -145,21 +136,12 @@
         return ZOOM_MAX_FACTOR;
     }
 
->>>>>>> ccc1d316
     @Override
     public void zoomIn(Point zoomCenter, double factor) {
         centredZoom(getZoomFactor() * factor, zoomCenter);
     }
 
     @Override
-<<<<<<< HEAD
-    public void zoomIn() {
-        double zoom = getZoomFactor();
-        double newZoom = zoom * DiagramScene.ZOOM_INCREMENT;
-        if (newZoom < DiagramScene.ZOOM_MAX_FACTOR) {
-            zoom(newZoom);
-        }
-=======
     public void zoomOut(Point zoomCenter, double factor) {
         centredZoom(getZoomFactor() / factor, zoomCenter);
     }
@@ -167,7 +149,6 @@
     @Override
     public void setZoomPercentage(int percentage) {
         centredZoom((double)percentage / 100.0, null);
->>>>>>> ccc1d316
     }
 
     @Override
@@ -337,13 +318,7 @@
 
         this.setBorder(BorderFactory.createLineBorder(Color.white, BORDER_SIZE));
         this.setLayout(LayoutFactory.createAbsoluteLayout());
-<<<<<<< HEAD
-        this.getInputBindings().setZoomActionModifiers(Utilities.isMac() ? KeyEvent.META_DOWN_MASK : KeyEvent.CTRL_DOWN_MASK);
-        this.getActions().addAction(ActionFactory.createMouseCenteredZoomAction(1.1));
-        PopupMenuProvider popupMenuProvider = (widget, localLocation) -> DiagramScene.this.createPopupMenu();
-=======
         this.getActions().addAction(mouseZoomAction);
->>>>>>> ccc1d316
         this.getActions().addAction(ActionFactory.createPopupMenuAction(popupMenuProvider));
 
         LayerWidget selectLayer = new LayerWidget(this);
@@ -764,66 +739,6 @@
 
         Diagram diagram = getModel().getDiagram();
 
-<<<<<<< HEAD
-        int maxX = -BORDER_SIZE;
-        int maxY = -BORDER_SIZE;
-        for (Figure f : diagram.getFigures()) {
-            FigureWidget w = getWidget(f);
-            if (w.isVisible()) {
-                Point p = f.getPosition();
-                Dimension d = f.getSize();
-                maxX = Math.max(maxX, p.x + d.width);
-                maxY = Math.max(maxY, p.y + d.height);
-            }
-        }
-
-        for (FigureConnection c : diagram.getConnections()) {
-            List<Point> points = c.getControlPoints();
-            FigureWidget w1 = getWidget(c.getTo().getVertex());
-            FigureWidget w2 = getWidget(c.getFrom().getVertex());
-            if (w1.isVisible() && w2.isVisible()) {
-                for (Point p : points) {
-                    if (p != null) {
-                        maxX = Math.max(maxX, p.x);
-                        maxY = Math.max(maxY, p.y);
-                    }
-                }
-            }
-        }
-
-        if (getModel().getShowBlocks() || getModel().getShowCFG()) {
-            for (Block b : diagram.getBlocks()) {
-                BlockWidget w = getWidget(b.getInputBlock());
-                if (w != null && w.isVisible()) {
-                    Rectangle r = b.getBounds();
-                    maxX = Math.max(maxX, r.x + r.width);
-                    maxY = Math.max(maxY, r.y + r.height);
-                }
-            }
-        }
-
-        bottomRight.setPreferredLocation(new Point(maxX + BORDER_SIZE, maxY + BORDER_SIZE));
-        int offx = 0;
-        int offy = 0;
-        int curWidth = maxX + 2 * BORDER_SIZE;
-        int curHeight = maxY + 2 * BORDER_SIZE;
-
-        Rectangle bounds = this.getScrollPane().getBounds();
-        bounds.width /= getZoomFactor();
-        bounds.height /= getZoomFactor();
-        if (curWidth < bounds.width) {
-            offx = (bounds.width - curWidth) / 2;
-        }
-
-        if (curHeight < bounds.height) {
-            offy = (bounds.height - curHeight) / 2;
-        }
-
-        final int offx2 = offx;
-        final int offy2 = offy;
-
-=======
->>>>>>> ccc1d316
         SceneAnimator animator = this.getSceneAnimator();
         connectionLayer.removeChildren();
         int visibleFigureCount = 0;
@@ -986,11 +901,7 @@
         return lookup;
     }
 
-<<<<<<< HEAD
-    private void gotoFigures(final List<Figure> figures) {
-=======
     public void gotoFigures(final List<Figure> figures) {
->>>>>>> ccc1d316
         Rectangle overall = null;
         getModel().showFigures(figures);
         for (Figure f : figures) {
@@ -1089,29 +1000,6 @@
         viewRect.y = Math.min(getScrollPane().getViewport().getViewSize().height - viewRect.height, viewRect.y);
         getView().scrollRectToVisible(viewRect);
 
-<<<<<<< HEAD
-        if (getScrollPane().getViewport().getViewRect().width == 0 || getScrollPane().getViewport().getViewRect().height == 0) {
-            return;
-        }
-
-        Rectangle r2 = new Rectangle(r.x, r.y, r.width, r.height);
-        r2 = convertSceneToView(r2);
-
-        double factorX = (double) r2.width / (double) getScrollPane().getViewport().getViewRect().width;
-        double factorY = (double) r2.height / (double) getScrollPane().getViewport().getViewRect().height;
-        double factor = Math.max(factorX, factorY);
-        if (factor >= 1.0) {
-            setZoomFactor(getZoomFactor() / factor);
-            r2.x /= factor;
-            r2.y /= factor;
-            r2.width /= factor;
-            r2.height /= factor;
-            getScrollPane().getViewport().setViewPosition(calcCenter(r2));
-        } else {
-            getScrollPane().getViewport().setViewPosition(calcCenter(r2));
-        }
-=======
->>>>>>> ccc1d316
     }
 
     @Override
