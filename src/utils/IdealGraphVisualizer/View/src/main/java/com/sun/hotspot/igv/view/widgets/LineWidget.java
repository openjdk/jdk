--- conflicted
+++ resolved
@@ -95,34 +95,6 @@
 
         getActions().addAction(ActionFactory.createPopupMenuAction(this));
         setBackground(color);
-<<<<<<< HEAD
-    }
-
-    private void computeClientArea() {
-        int minX = from.x;
-        int minY = from.y;
-        int maxX = to.x;
-        int maxY = to.y;
-
-        // Ensure min and max values are correct
-        if (minX > maxX) {
-            int tmp = minX;
-            minX = maxX;
-            maxX = tmp;
-        }
-
-        if (minY > maxY) {
-            int tmp = minY;
-            minY = maxY;
-            maxY = tmp;
-        }
-
-        // Set client area to include the curve and add a BORDER for extra space
-        clientArea = new Rectangle(minX, minY, maxX - minX + 1, maxY - minY + 1);
-        clientArea.grow(BORDER, BORDER);
-    }
-
-=======
 
         getActions().addAction(new CustomSelectAction(new SelectProvider() {
 
@@ -174,7 +146,6 @@
         clientArea.grow(BORDER, BORDER);
     }
 
->>>>>>> 4da7c354
     private String generateToolTipText(List<? extends Connection> conn) {
         StringBuilder sb = new StringBuilder();
         for (Connection c : conn) {
