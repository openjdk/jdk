/*
 * Copyright (c) 2008, 2024, Oracle and/or its affiliates. All rights reserved.
 * DO NOT ALTER OR REMOVE COPYRIGHT NOTICES OR THIS FILE HEADER.
 *
 * This code is free software; you can redistribute it and/or modify it
 * under the terms of the GNU General Public License version 2 only, as
 * published by the Free Software Foundation.
 *
 * This code is distributed in the hope that it will be useful, but WITHOUT
 * ANY WARRANTY; without even the implied warranty of MERCHANTABILITY or
 * FITNESS FOR A PARTICULAR PURPOSE.  See the GNU General Public License
 * version 2 for more details (a copy is included in the LICENSE file that
 * accompanied this code).
 *
 * You should have received a copy of the GNU General Public License version
 * 2 along with this work; if not, write to the Free Software Foundation,
 * Inc., 51 Franklin St, Fifth Floor, Boston, MA 02110-1301 USA.
 *
 * Please contact Oracle, 500 Oracle Parkway, Redwood Shores, CA 94065 USA
 * or visit www.oracle.com if you need additional information or have any
 * questions.
 *
 */
package com.sun.hotspot.igv.hierarchicallayout;

import static com.sun.hotspot.igv.hierarchicallayout.LayoutNode.*;
import com.sun.hotspot.igv.layout.Link;
import com.sun.hotspot.igv.layout.Vertex;
import java.awt.Point;
import java.util.*;

/**
 *
 * @author Thomas Wuerthinger
 */
public class HierarchicalLayoutManager extends LayoutManager implements LayoutMover {

    int maxLayerLength;
    private LayoutGraph graph;
    private boolean layoutSelfEdges = false;

    public HierarchicalLayoutManager() {
        setCutEdges(false);
        setLayoutSelfEdges(false);
    }

    public void setLayoutSelfEdges(boolean layoutSelfEdges) {
        this.layoutSelfEdges = layoutSelfEdges;
    }

    @Override
    public void setCutEdges(boolean enable) {
        maxLayerLength = enable ? 10 : -1;
    }

    @Override
    public void doLayout(LayoutGraph layoutGraph) {
        layoutGraph.initializeLayout();

        removeSelfEdges(layoutGraph);

        // STEP 1: Reverse edges
        ReverseEdges.apply(layoutGraph);

        // STEP 2: Assign layers and create dummy nodes
        LayerManager.apply(layoutGraph, maxLayerLength);

        // STEP 3: Crossing Reduction
        CrossingReduction.apply(layoutGraph);

        // STEP 4: Assign X coordinates
        AssignXCoordinates.apply(layoutGraph);

        // STEP 5: Write back to interface
        WriteResult.apply(layoutGraph);

        graph = layoutGraph;
    }

<<<<<<< HEAD
    @Override
    public void moveLink(Point linkPos, int shiftX) {
        int layerNr = graph.findLayer(linkPos.y);
        for (LayoutNode node : graph.getLayer(layerNr)) {
            if (node.isDummy() && linkPos.x == node.getX()) {
                LayoutLayer layer = graph.getLayer(layerNr);
                if (layer.contains(node)) {
                    node.setX(linkPos.x + shiftX);
                    layer.sortNodesByX();
                    break;
                }
            }
        }
        writeBack();
    }

    @Override
    public void moveVertices(Set<? extends Vertex> movedVertices) {
        for (Vertex vertex : movedVertices) {
            moveVertex(vertex);
        }
        writeBack();
    }

    private void writeBack() {
        graph.optimizeBackEdgeCrossings();
        graph.updateLayerMinXSpacing();
        graph.straightenEdges();
        WriteResult.apply(graph);
    }

    @Override
    public void moveVertex(Vertex movedVertex) {
        Point newLoc = movedVertex.getPosition();
        LayoutNode movedNode = graph.getLayoutNode(movedVertex);
        assert !movedNode.isDummy();

        int layerNr = graph.findLayer(newLoc.y + movedNode.getOuterHeight() / 2);
        if (movedNode.getLayer() == layerNr) { // we move the node in the same layer
            LayoutLayer layer = graph.getLayer(layerNr);
            if (layer.contains(movedNode)) {
                movedNode.setX(newLoc.x);
                layer.sortNodesByX();
            }
        } else { // only remove edges if we moved the node to a new layer
            if (maxLayerLength > 0) return; // TODO: not implemented
            graph.removeNodeAndEdges(movedNode);
            layerNr = graph.insertNewLayerIfNeeded(movedNode, layerNr);
            graph.addNodeToLayer(movedNode, layerNr);
            movedNode.setX(newLoc.x);
            graph.getLayer(layerNr).sortNodesByX();
            graph.removeEmptyLayers();
            graph.addEdges(movedNode, maxLayerLength);
=======
    /**
     * Removes self-edges from nodes in the graph. If self-edges are to be included in the layout
     * (`layoutSelfEdges` is true), it stores them in the node for later processing and marks the graph
     * to display self-edges
     */
    private void removeSelfEdges(LayoutGraph graph) {
        for (LayoutNode node : graph.getLayoutNodes()) {
            // Collect self-edges first to avoid concurrent modification
            List<LayoutEdge> selfEdges = new ArrayList<>();
            for (LayoutEdge edge : node.getSuccessors()) {
                if (edge.getTo() == node) {
                    selfEdges.add(edge);
                }
            }

            // Remove each self-edge
            for (LayoutEdge edge : selfEdges) {
                node.removeSuccessor(edge);
                node.removePredecessor(edge);
            }
            if (layoutSelfEdges) {
                for (LayoutEdge selfEdge : selfEdges) {
                    node.setSelfEdge(selfEdge);
                }
                graph.setShowSelfEdges(true);
            }
        }
        if (layoutSelfEdges) {
            graph.setShowSelfEdges(true);
>>>>>>> 0023ec4f
        }
    }

    public List<LayoutNode> getNodes() {
        return graph.getAllNodes();
    }

    public static class ReverseEdges {

        static public void apply(LayoutGraph graph) {
            reverseRootInputs(graph);
            depthFirstSearch(graph);

            for (LayoutNode node : graph.getLayoutNodes()) {
                node.computeReversedLinkPoints(false);
            }
        }

        private static void reverseRootInputs(LayoutGraph graph) {
            for (LayoutNode node : graph.getLayoutNodes()) {
                if (node.getVertex().isRoot()) {
                    for (LayoutEdge predEdge : new ArrayList<>(node.getPredecessors())) {
                        reverseEdge(predEdge);
                    }
                }
            }
        }

        public static void reverseEdge(LayoutEdge edge) {
            edge.reverse();

            LayoutNode fromNode = edge.getFrom();
            LayoutNode toNode = edge.getTo();
            int relativeFrom = edge.getRelativeFromX();
            int relativeTo = edge.getRelativeToX();

            edge.setFrom(toNode);
            edge.setTo(fromNode);
            edge.setRelativeFromX(relativeTo);
            edge.setRelativeToX(relativeFrom);

            fromNode.removeSuccessor(edge);
            fromNode.addPredecessor(edge);
            toNode.removePredecessor(edge);
            toNode.addSuccessor(edge);
        }

        private static void depthFirstSearch(LayoutGraph graph) {
            Set<LayoutNode> visited = new HashSet<>();
            Set<LayoutNode> active = new HashSet<>();

            for (LayoutNode startNode : graph.getLayoutNodes()) {
                Deque<LayoutNode> stack = new ArrayDeque<>();
                stack.push(startNode);

                while (!stack.isEmpty()) {
                    LayoutNode node = stack.pop();

                    if (visited.contains(node)) {
                        active.remove(node);
                        continue;
                    }

                    stack.push(node);
                    visited.add(node);
                    active.add(node);

                    for (LayoutEdge edge : new ArrayList<>(node.getSuccessors())) {
                        LayoutNode successor = edge.getTo();
                        if (active.contains(successor)) {
                            reverseEdge(edge);
                        } else if (!visited.contains(successor)) {
                            stack.push(successor);
                        }
                    }
                }
            }
        }
    }

    public static class LayerManager {

        private static void assignLayerDownwards(LayoutGraph graph) {
            ArrayList<LayoutNode> workingList = new ArrayList<>();

            // add all root nodes to layer 0
            for (LayoutNode node : graph.getLayoutNodes()) {
                if (!node.hasPredecessors()) {
                    workingList.add(node);
                    node.setLayer(0);
                }
            }

            // assign layers downwards starting from roots
            int layer = 1;
            while (!workingList.isEmpty()) {
                ArrayList<LayoutNode> newWorkingList = new ArrayList<>();
                for (LayoutNode node : workingList) {
                    for (LayoutEdge succEdge : node.getSuccessors()) {
                        LayoutNode succNode = succEdge.getTo();
                        if (succNode.getLayer() == -1) {
                            // This node was not assigned before.
                            boolean assignedPred = true;
                            for (LayoutEdge predEdge : succNode.getPredecessors()) {
                                LayoutNode predNode = predEdge.getFrom();
                                if (predNode.getLayer() == -1 || predNode.getLayer() >= layer) {
                                    // This now has an unscheduled successor or a successor that was scheduled only in this round.
                                    assignedPred = false;
                                    break;
                                }
                            }
                            if (assignedPred) {
                                // This successor node can be assigned.
                                succNode.setLayer(layer);
                                newWorkingList.add(succNode);
                            }
                        }
                    }
                }
                workingList = newWorkingList;
                layer++;
            }

            int layerCount = layer - 1;
            for (LayoutNode n : graph.getLayoutNodes()) {
                n.setLayer((layerCount - 1 - n.getLayer()));
            }
        }

        private static void assignLayerUpwards(LayoutGraph graph) {
            ArrayList<LayoutNode> workingList = new ArrayList<>();
            // add all leaves to working list, reset layer of non-leave nodes
            for (LayoutNode node : graph.getLayoutNodes()) {
                if (!node.hasSuccessors()) {
                    workingList.add(node);
                } else {
                    node.setLayer(-1);
                }
            }

            // assign layer upwards starting from leaves
            // sinks non-leave nodes down as much as possible
            int layer = 1;
            while (!workingList.isEmpty()) {
                ArrayList<LayoutNode> newWorkingList = new ArrayList<>();
                for (LayoutNode node : workingList) {
                    if (node.getLayer() < layer) {
                        for (LayoutEdge predEdge : node.getPredecessors()) {
                            LayoutNode predNode = predEdge.getFrom();
                            if (predNode.getLayer() == -1) {
                                // This node was not assigned before.
                                boolean assignedSucc = true;
                                for (LayoutEdge succEdge : predNode.getSuccessors()) {
                                    LayoutNode succNode = succEdge.getTo();
                                    if (succNode.getLayer() == -1 || succNode.getLayer() >= layer) {
                                        // This now has an unscheduled successor or a successor that was scheduled only in this round.
                                        assignedSucc = false;
                                        break;
                                    }
                                }

                                if (assignedSucc) {
                                    // This predecessor node can be assigned.
                                    predNode.setLayer(layer);
                                    newWorkingList.add(predNode);
                                }
                            }
                        }
                    } else {
                        newWorkingList.add(node);
                    }
                }

                workingList = newWorkingList;
                layer++;
            }

            int layerCount = layer - 1;
            for (LayoutNode n : graph.getLayoutNodes()) {
                n.setLayer((layerCount - 1 - n.getLayer()));
            }

            graph.initLayers(layerCount);
        }


        static private void assignLayers(LayoutGraph graph) {
            assignLayerDownwards(graph);
            assignLayerUpwards(graph);
        }

        static private void createDummyNodes(LayoutGraph graph, int maxLayerLength) {
            List<LayoutNode> layoutNodes = new ArrayList<>(graph.getLayoutNodes());
            layoutNodes.sort(LAYOUT_NODE_DEGREE_COMPARATOR);

            // Generate initial ordering
            HashSet<LayoutNode> visited = new HashSet<>();
            for (LayoutNode layoutNode : layoutNodes) {
                if (layoutNode.getLayer() == 0) {
                    graph.getLayer(0).add(layoutNode);
                    visited.add(layoutNode);
                } else if (!layoutNode.hasPredecessors()) {
                    graph.getLayer(layoutNode.getLayer()).add(layoutNode);
                    visited.add(layoutNode);
                }
            }

            for (LayoutNode layoutNode : layoutNodes) {
                graph.createDummiesForNodeSuccessor(layoutNode, maxLayerLength);
            }

            for (int i = 0; i < graph.getLayerCount() - 1; i++) {
                for (LayoutNode n : graph.getLayer(i)) {
                    for (LayoutEdge e : n.getSuccessors()) {
                        if (e.getTo().isDummy()) continue;
                        if (!visited.contains(e.getTo())) {
                            visited.add(e.getTo());
                            graph.getLayer(i + 1).add(e.getTo());
                            e.getTo().setLayer(i + 1);
                        }
                    }
                }
            }
        }

        static public void apply(LayoutGraph graph, int maxLayerLength) {
            assignLayers(graph);
            createDummyNodes(graph, maxLayerLength);
            graph.updatePositions();
        }
    }

    static class CrossingReduction {

        public static void apply(LayoutGraph graph) {
            for (int i = 0; i < graph.getLayerCount(); i++) {
                graph.getLayer(i).updateNodeIndices();
                graph.getLayer(i).initXPositions();
            }

            for (int i = 0; i < CROSSING_ITERATIONS; i++) {
                downSweep(graph);
                upSweep(graph);
            }
            downSweep(graph);
        }

        private static void downSweep(LayoutGraph graph) {

            for (int i = 1; i < graph.getLayerCount(); i++) {
                for (LayoutNode n : graph.getLayer(i)) {
                    n.setCrossingNumber(0);
                }
                for (LayoutNode n : graph.getLayer(i)) {
                    int sum = 0;
                    int count = 0;
                    for (LayoutEdge e : n.getPredecessors()) {
                        sum += e.getStartX();
                        count++;
                    }

                    if (count > 0) {
                        sum /= count;
                        n.setCrossingNumber(sum);
                    }
                }
                updateCrossingNumbers(graph.getLayer(i), true);
                graph.getLayer(i).sort(NODE_CROSSING_COMPARATOR);
                graph.getLayer(i).initXPositions();
                graph.getLayer(i).updateNodeIndices();
            }
        }

        private static void updateCrossingNumbers(LayoutLayer layer, boolean down) {
            for (int i = 0; i < layer.size(); i++) {
                LayoutNode n = layer.get(i);
                LayoutNode prev = null;
                if (i > 0) {
                    prev = layer.get(i - 1);
                }
                LayoutNode next = null;
                if (i < layer.size() - 1) {
                    next = layer.get(i + 1);
                }
                boolean cond = !n.hasSuccessors();
                if (down) {
                    cond = !n.hasPredecessors();
                }
                if (cond) {
                    if (prev != null && next != null) {
                        n.setCrossingNumber((prev.getCrossingNumber() + next.getCrossingNumber()) / 2);
                    } else if (prev != null) {
                        n.setCrossingNumber(prev.getCrossingNumber());
                    } else if (next != null) {
                        n.setCrossingNumber(next.getCrossingNumber());
                    }
                }
            }
        }

        private static void upSweep(LayoutGraph graph) {
            for (int i = graph.getLayerCount() - 2; i >= 0; i--) {
                for (LayoutNode n : graph.getLayer(i)) {
                    n.setCrossingNumber(0);
                }
                for (LayoutNode n : graph.getLayer(i)) {
                    int count = 0;
                    int sum = 0;
                    for (LayoutEdge e : n.getSuccessors()) {
                        sum += e.getEndX();
                        count++;
                    }
                    if (count > 0) {
                        sum /= count;
                        n.setCrossingNumber(sum);
                    }

                }
                updateCrossingNumbers(graph.getLayer(i), false);
                graph.getLayer(i).sort(NODE_CROSSING_COMPARATOR);
                graph.getLayer(i).initXPositions();
                graph.getLayer(i).updateNodeIndices();
            }
        }
    }

    static class AssignXCoordinates {

        private static List<ArrayList<Integer>> space;
        private static List<ArrayList<LayoutNode>> downProcessingOrder;
        private static List<ArrayList<LayoutNode>> upProcessingOrder;

        private static final Comparator<LayoutNode> nodeProcessingDownComparator = (n1, n2) -> {
            if (n1.isDummy()) {
                if (n2.isDummy()) {
                    return 0;
                }
                return -1;
            }
            if (n2.isDummy()) {
                return 1;
            }
            return n1.getInDegree() - n2.getInDegree();
        };

        private static final Comparator<LayoutNode> nodeProcessingUpComparator = (n1, n2) -> {
            if (n1.isDummy()) {
                if (n2.isDummy()) {
                    return 0;
                }
                return -1;
            }
            if (n2.isDummy()) {
                return 1;
            }
            return n1.getOutDegree() - n2.getOutDegree();
        };

        public static void apply(LayoutGraph graph) {
            space = new ArrayList<>(graph.getLayerCount());
            downProcessingOrder = new ArrayList<>(graph.getLayerCount());
            upProcessingOrder = new ArrayList<>(graph.getLayerCount());

            for (int i = 0; i < graph.getLayerCount(); i++) {
                // Add a new empty list for each layer
                space.add(new ArrayList<>());
                downProcessingOrder.add(new ArrayList<>());
                upProcessingOrder.add(new ArrayList<>());

                int curX = 0;
                for (LayoutNode n : graph.getLayer(i)) {
                    // Add the current position to space and increment curX
                    space.get(i).add(curX);
                    curX += n.getOuterWidth() + NODE_OFFSET;

                    // Add the current node to processing orders
                    downProcessingOrder.get(i).add(n);
                    upProcessingOrder.get(i).add(n);
                }

                // Sort the processing orders
                downProcessingOrder.get(i).sort(nodeProcessingDownComparator);
                upProcessingOrder.get(i).sort(nodeProcessingUpComparator);
            }

            for (LayoutNode n : graph.getLayoutNodes()) {
                n.setX(space.get(n.getLayer()).get(n.getPos()));
            }

            for (LayoutNode n : graph.getDummyNodes()) {
                n.setX(space.get(n.getLayer()).get(n.getPos()));
            }

            for (int i = 0; i < SWEEP_ITERATIONS; i++) {
                sweepDown(graph);
                adjustSpace(graph);
                sweepUp(graph);
                adjustSpace(graph);
            }

            sweepDown(graph);
            adjustSpace(graph);
            sweepUp(graph);
        }

        private static void adjustSpace(LayoutGraph graph) {
            for (int i = 0; i < graph.getLayerCount(); i++) {
                for (LayoutNode n : graph.getLayer(i)) {
                    space.get(i).add(n.getX());
                }
            }
        }

        private static void sweepUp(LayoutGraph graph) {
            for (int i = graph.getLayerCount() - 1; i >= 0; i--) {
                NodeRow r = new NodeRow(space.get(i));
                for (LayoutNode n : upProcessingOrder.get(i)) {
                    int optimal = n.calculateOptimalXFromSuccessors(true);
                    r.insert(n, optimal);
                }
            }
        }

        private static void sweepDown(LayoutGraph graph) {
            for (int i = 1; i < graph.getLayerCount(); i++) {
                NodeRow r = new NodeRow(space.get(i));
                for (LayoutNode n : downProcessingOrder.get(i)) {
                    int optimal = n.calculateOptimalXFromPredecessors(true);
                    r.insert(n, optimal);
                }
            }
        }
    }

    public static class NodeRow {

        private final TreeSet<LayoutNode> treeSet;
        private final ArrayList<Integer> space;

        public NodeRow(ArrayList<Integer> space) {
            treeSet = new TreeSet<>(NODE_POS_COMPARATOR);
            this.space = space;
        }

        public int offset(LayoutNode n1, LayoutNode n2) {
            int v1 = space.get(n1.getPos()) + n1.getOuterWidth();
            int v2 = space.get(n2.getPos());
            return v2 - v1;
        }

        public void insert(LayoutNode n, int pos) {

            SortedSet<LayoutNode> headSet = treeSet.headSet(n);

            LayoutNode leftNeighbor;
            int minX = Integer.MIN_VALUE;
            if (!headSet.isEmpty()) {
                leftNeighbor = headSet.last();
                minX = leftNeighbor.getOuterRight() + offset(leftNeighbor, n);
            }

            if (pos < minX) {
                n.setX(minX);
            } else {

                LayoutNode rightNeighbor;
                SortedSet<LayoutNode> tailSet = treeSet.tailSet(n);
                int maxX = Integer.MAX_VALUE;
                if (!tailSet.isEmpty()) {
                    rightNeighbor = tailSet.first();
                    maxX = rightNeighbor.getX() - offset(n, rightNeighbor) - n.getOuterWidth();
                }

                n.setX(Math.min(pos, maxX));
            }

            treeSet.add(n);
        }
    }

    public static class WriteResult {

        private static HashMap<Link, List<Point>> computeLinkPositions(LayoutGraph graph) {
            HashMap<Link, List<Point>> linkToSplitEndPoints = new HashMap<>();
            HashMap<Link, List<Point>> linkPositions = new HashMap<>();

            for (LayoutNode layoutNode : graph.getLayoutNodes()) {
                for (LayoutEdge predEdge : layoutNode.getPredecessors()) {
                    LayoutNode fromNode = predEdge.getFrom();
                    LayoutNode toNode = predEdge.getTo();

                    ArrayList<Point> linkPoints = new ArrayList<>();
                    // input edge stub
                    linkPoints.add(new Point(predEdge.getEndX(), predEdge.getEndY()));
                    linkPoints.add(new Point(predEdge.getEndX(), graph.getLayer(toNode.getLayer()).getTop() - LAYER_OFFSET));

                    LayoutEdge curEdge = predEdge;
                    while (fromNode.isDummy() && fromNode.hasPredecessors()) {
                        linkPoints.add(new Point(fromNode.getCenterX(), graph.getLayer(fromNode.getLayer()).getBottom() + LAYER_OFFSET));
                        linkPoints.add(new Point(fromNode.getCenterX(), graph.getLayer(fromNode.getLayer()).getTop() - LAYER_OFFSET));
                        curEdge = fromNode.getPredecessors().get(0);
                        fromNode = curEdge.getFrom();
                    }
                    linkPoints.add(new Point(curEdge.getStartX(), graph.getLayer(fromNode.getLayer()).getBottom() + LAYER_OFFSET));
                    // output edge stub
                    linkPoints.add(new Point(curEdge.getStartX(), curEdge.getStartY()));

                    if (predEdge.isReversed()) {
                        for (Point relativeEnd : toNode.getReversedLinkEndPoints().get(predEdge.getLink())) {
                            Point endPoint = new Point(toNode.getLeft() + relativeEnd.x, toNode.getTop() + relativeEnd.y);
                            linkPoints.add(0, endPoint);
                        }

                        if (!fromNode.isDummy()) {
                            if (fromNode.getReversedLinkStartPoints().containsKey(predEdge.getLink())) {
                                for (Point relativeStart : fromNode.getReversedLinkStartPoints().get(predEdge.getLink())) {
                                    Point startPoint = new Point(fromNode.getLeft() + relativeStart.x, fromNode.getTop() + relativeStart.y);
                                    linkPoints.add(startPoint);
                                }
                            }
                        }
                    } else {
                        Collections.reverse(linkPoints);
                    }

                    if (fromNode.isDummy()) {
                        if (predEdge.isReversed()) {
                            Collections.reverse(linkPoints);
                        }
                        linkToSplitEndPoints.put(predEdge.getLink(), linkPoints);

                    } else {
                        linkPositions.put(predEdge.getLink(), linkPoints);
                    }
                }
            }

            for (LayoutNode layoutNode : graph.getLayoutNodes()) {
                for (LayoutEdge succEdge : layoutNode.getSuccessors()) {
                    if (succEdge.getLink() == null) continue;

                    LayoutNode fromNode = succEdge.getFrom();
                    LayoutNode toNode = succEdge.getTo();

                    ArrayList<Point> linkPoints = new ArrayList<>();
                    linkPoints.add(new Point(succEdge.getStartX(), fromNode.getBottom()));
                    linkPoints.add(new Point(succEdge.getStartX(), graph.getLayer(fromNode.getLayer()).getBottom() + LAYER_OFFSET));

                    LayoutEdge curEdge = succEdge;
                    while (toNode.isDummy() && toNode.hasSuccessors()) {
                        linkPoints.add(new Point(toNode.getCenterX(), graph.getLayer(toNode.getLayer()).getTop() - LAYER_OFFSET));
                        linkPoints.add(new Point(toNode.getCenterX(), graph.getLayer(toNode.getLayer()).getBottom() + LAYER_OFFSET));
                        curEdge = toNode.getSuccessors().get(0);
                        toNode = curEdge.getTo();
                    }
                    linkPoints.add(new Point(curEdge.getEndX(), graph.getLayer(toNode.getLayer()).getTop() - LAYER_OFFSET));
                    linkPoints.add(new Point(curEdge.getEndX(), toNode.getTop()));

                    if (succEdge.isReversed()) {
                        Collections.reverse(linkPoints);

                        if (fromNode.getReversedLinkStartPoints().containsKey(succEdge.getLink())) {
                            for (Point relativeStart : fromNode.getReversedLinkStartPoints().get(succEdge.getLink())) {
                                Point startPoint = new Point(fromNode.getLeft() + relativeStart.x, fromNode.getTop() + relativeStart.y);
                                linkPoints.add(startPoint);
                            }
                        }

                        if (!toNode.isDummy()) {
                            if (toNode.getReversedLinkEndPoints().containsKey(succEdge.getLink())) {
                                for (Point relativeEnd : toNode.getReversedLinkEndPoints().get(succEdge.getLink())) {
                                    Point endPoint = new Point(toNode.getLeft() + relativeEnd.x, toNode.getTop() + relativeEnd.y);
                                    linkPoints.add(0, endPoint);
                                }
                            }
                        }
                    }

                    if (linkToSplitEndPoints.containsKey(succEdge.getLink())) {
                        if (succEdge.isReversed()) {
                            Collections.reverse(linkPoints);
                        }
                        linkPoints.add(null);
                        linkPoints.addAll(linkToSplitEndPoints.get(succEdge.getLink()));
                        if (succEdge.isReversed()) {
                            Collections.reverse(linkPoints);
                        }
                    }
                    linkPositions.put(succEdge.getLink(), linkPoints);
                }
            }

            if (graph.showSelfEdges()) {
                for (LayoutNode layoutNode : graph.getLayoutNodes()) {
                    if (layoutNode.hasSelfEdge()) {
                        LayoutEdge selfEdge = layoutNode.getSelfEdge();
                        ArrayList<Point> points = layoutNode.getSelfEdgePoints();
                        for (Point point : points) {
                            point.setLocation(point.getX() + layoutNode.getLeft(), point.getY() + layoutNode.getTop());
                        }
                        linkPositions.put(selfEdge.getLink(), points);
                    }
                }
            }

            return linkPositions;
        }

        public static void apply(LayoutGraph graph) {
            // Assign Y coordinates
            graph.positionLayers();

            int minX = Integer.MAX_VALUE;
            int minY = Integer.MAX_VALUE;

            HashMap<Link, List<Point>> linkPositions = computeLinkPositions(graph);

            for (List<Point> points : linkPositions.values()) {
                for (Point point : points) {
                    if (point != null) {
                        minX = Math.min(minX, point.x);
                        minY = Math.min(minY, point.y);
                    }
                }
            }

            for (LayoutNode layoutNode : graph.getLayoutNodes()) {
                minX = Math.min(minX, layoutNode.getX());
                minY = Math.min(minY, layoutNode.getY());
            }

            for (LayoutNode dummyNode : graph.getDummyNodes()) {
                minX = Math.min(minX, dummyNode.getX());
                minY = Math.min(minY, dummyNode.getY());
            }

            for (LayoutLayer layer : graph.getLayers()) {
                minY = Math.min(minY, layer.getTop());
            }

            for (LayoutNode layoutNode : graph.getLayoutNodes()) {
                layoutNode.setX(layoutNode.getX() - minX);
                layoutNode.setY(layoutNode.getY() - minY);
            }
            for (LayoutNode dummyNode : graph.getDummyNodes()) {
                dummyNode.setX(dummyNode.getX() - minX);
                dummyNode.setY(dummyNode.getY() - minY);
            }

            for (LayoutLayer layer : graph.getLayers()) {
                layer.moveLayerVertically(-minY);
            }

            // Shift vertices by minX/minY
            for (LayoutNode layoutNode : graph.getLayoutNodes()) {
                Vertex vertex = layoutNode.getVertex();
                vertex.setPosition(new Point(layoutNode.getLeft(), layoutNode.getTop()));
            }

            // shift links by minX/minY
            for (Map.Entry<Link, List<Point>> entry : linkPositions.entrySet()) {
                Link link = entry.getKey();
                List<Point> points = entry.getValue();
                for (Point p : points) {
                    if (p != null) {
                        p.x -= minX;
                        p.y -= minY;
                    }
                }

                // write points back to links
                link.setControlPoints(points);
            }
        }
    }
}<|MERGE_RESOLUTION|>--- conflicted
+++ resolved
@@ -77,7 +77,6 @@
         graph = layoutGraph;
     }
 
-<<<<<<< HEAD
     @Override
     public void moveLink(Point linkPos, int shiftX) {
         int layerNr = graph.findLayer(linkPos.y);
@@ -131,7 +130,9 @@
             graph.getLayer(layerNr).sortNodesByX();
             graph.removeEmptyLayers();
             graph.addEdges(movedNode, maxLayerLength);
-=======
+        }
+    }
+
     /**
      * Removes self-edges from nodes in the graph. If self-edges are to be included in the layout
      * (`layoutSelfEdges` is true), it stores them in the node for later processing and marks the graph
@@ -161,7 +162,6 @@
         }
         if (layoutSelfEdges) {
             graph.setShowSelfEdges(true);
->>>>>>> 0023ec4f
         }
     }
 
