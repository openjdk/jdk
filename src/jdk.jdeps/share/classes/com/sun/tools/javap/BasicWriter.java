--- conflicted
+++ resolved
@@ -59,25 +59,13 @@
     }
 
     protected Set<AccessFlag> maskToAccessFlagsReportUnknown(int mask, AccessFlag.Location location, ClassFileFormatVersion cffv) {
-<<<<<<< HEAD
-        if (cffv == null)
-            cffv = ClassFileFormatVersion.latest();
-        int valid = location.flagsMask(cffv);
-        int unknown = mask & ~(valid);
-        if (unknown != 0) {
-            report("Access Flags: Unmatched bits " + Integer.toHexString(unknown));
-            mask &= valid;
-=======
-        // TODO pass cffv to maskToAccessFlags
         try {
-            return AccessFlag.maskToAccessFlags(mask, location);
+            return AccessFlag.maskToAccessFlags(mask, location, cffv);
         } catch (IllegalArgumentException ex) {
             mask &= location.flagsMask(cffv);
             report("Access Flags: " + ex.getMessage());
-            return AccessFlag.maskToAccessFlags(mask, location);
->>>>>>> b3af1964
-        }
-        return AccessFlag.maskToAccessFlags(mask, location, cffv);
+            return AccessFlag.maskToAccessFlags(mask, location, cffv);
+        }
     }
 
     protected void print(String s) {
