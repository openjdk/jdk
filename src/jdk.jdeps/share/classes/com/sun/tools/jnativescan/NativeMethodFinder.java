/*
 * Copyright (c) 2024, 2025, Oracle and/or its affiliates. All rights reserved.
 * DO NOT ALTER OR REMOVE COPYRIGHT NOTICES OR THIS FILE HEADER.
 *
 * This code is free software; you can redistribute it and/or modify it
 * under the terms of the GNU General Public License version 2 only, as
 * published by the Free Software Foundation.  Oracle designates this
 * particular file as subject to the "Classpath" exception as provided
 * by Oracle in the LICENSE file that accompanied this code.
 *
 * This code is distributed in the hope that it will be useful, but WITHOUT
 * ANY WARRANTY; without even the implied warranty of MERCHANTABILITY or
 * FITNESS FOR A PARTICULAR PURPOSE.  See the GNU General Public License
 * version 2 for more details (a copy is included in the LICENSE file that
 * accompanied this code).
 *
 * You should have received a copy of the GNU General Public License version
 * 2 along with this work; if not, write to the Free Software Foundation,
 * Inc., 51 Franklin St, Fifth Floor, Boston, MA 02110-1301 USA.
 *
 * Please contact Oracle, 500 Oracle Parkway, Redwood Shores, CA 94065 USA
 * or visit www.oracle.com if you need additional information or have any
 * questions.
 */
package com.sun.tools.jnativescan;

import com.sun.tools.jnativescan.JNativeScanTask.Diagnostics;
import com.sun.tools.jnativescan.RestrictedUse.NativeMethodDecl;
import com.sun.tools.jnativescan.RestrictedUse.RestrictedMethodRefs;

import java.io.IOException;
import java.lang.classfile.Attributes;
import java.lang.classfile.ClassModel;
import java.lang.classfile.MethodModel;
import java.lang.classfile.instruction.InvokeInstruction;
import java.lang.constant.MethodTypeDesc;
import java.lang.reflect.AccessFlag;
import java.util.*;

class NativeMethodFinder {

    // ct.sym uses this fake name for the restricted annotation instead
    // see make/langtools/src/classes/build/tools/symbolgenerator/CreateSymbols.java
    private static final String RESTRICTED_NAME = "Ljdk/internal/javac/Restricted+Annotation;";

    private final Map<MethodRef, Boolean> cache = new HashMap<>();
<<<<<<< HEAD
    private final SystemClassResolver systemClassResolver;

    private NativeMethodFinder(SystemClassResolver systemClassResolver) {
        this.systemClassResolver = systemClassResolver;
    }

    public static NativeMethodFinder create(SystemClassResolver systemClassResolver) throws JNativeScanFatalError, IOException {
        return new NativeMethodFinder(systemClassResolver);
=======
    private final Diagnostics diagnostics;
    private final ClassResolver classesToScan;
    private final ClassResolver systemClassResolver;

    private NativeMethodFinder(Diagnostics diagnostics, ClassResolver classesToScan, ClassResolver systemClassResolver) {
        this.diagnostics = diagnostics;
        this.classesToScan = classesToScan;
        this.systemClassResolver = systemClassResolver;
    }

    public static NativeMethodFinder create(Diagnostics diagnostics, ClassResolver classesToScan,
                                            ClassResolver systemClassResolver) throws JNativeScanFatalError, IOException {
        return new NativeMethodFinder(diagnostics, classesToScan, systemClassResolver);
>>>>>>> 5f2a604b
    }

    public List<RestrictedUse> find(ClassModel model) throws JNativeScanFatalError {
        return model.methods().stream().<RestrictedUse>mapMulti((methodModel, sink) -> {
                if (methodModel.flags().has(AccessFlag.NATIVE)) {
                    sink.accept(new NativeMethodDecl(MethodRef.ofModel(methodModel)));
                } else {
<<<<<<< HEAD
                    SortedSet<MethodRef> perMethod = findRestrictedMethodInvocations(methodModel);
=======
                    SortedSet<MethodRef> perMethod = new TreeSet<>(Comparator.comparing(MethodRef::toString));
                    methodModel.code().ifPresent(code -> {
                        code.forEach(e -> {
                            switch (e) {
                                case InvokeInstruction invoke -> {
                                    MethodRef ref = MethodRef.ofInvokeInstruction(invoke);
                                    try {
                                        if (isRestrictedMethod(ref)) {
                                            perMethod.add(ref);
                                        }
                                    } catch (JNativeScanFatalError ex) {
                                        diagnostics.error(MethodRef.ofModel(methodModel), ex);
                                    }
                                }
                                default -> {
                                }
                            }
                        });
                    });
>>>>>>> 5f2a604b
                    if (!perMethod.isEmpty()) {
                        sink.accept(new RestrictedMethodRefs(MethodRef.ofModel(methodModel), perMethod));
                    }
                }
            })
            .toList();
    }

    private SortedSet<MethodRef> findRestrictedMethodInvocations(MethodModel methodModel) {
        SortedSet<MethodRef> perMethod = new TreeSet<>(Comparator.comparing(MethodRef::toString));
        methodModel.code().ifPresent(code -> {
             try {
                 code.forEach(e -> {
                     if (e instanceof InvokeInstruction invoke) {
                         MethodRef ref = MethodRef.ofInvokeInstruction(invoke);
                         if (isRestrictedMethod(ref)) {
                             perMethod.add(ref);
                         }
                     }
                 });
             } catch (JNativeScanFatalError e) {
                 throw new JNativeScanFatalError("Error while processing method: " +
                         MethodRef.ofModel(methodModel), e);
             }
        });
        return perMethod;
    }

    private boolean isRestrictedMethod(MethodRef ref) throws JNativeScanFatalError {
        return cache.computeIfAbsent(ref, methodRef -> {
            if (methodRef.owner().isArray()) {
                // no restricted methods in arrays atm, and we can't look them up since they have no class file
                return false;
            }
            Optional<ClassModel> modelOpt = systemClassResolver.lookup(methodRef.owner());
            if (!modelOpt.isPresent()) {
                return false;
            }
            ClassModel classModel = modelOpt.get();
            Optional<MethodModel> methodModel = findMethod(classModel, methodRef.name(), methodRef.type());
            if (!methodModel.isPresent()) {
                // If we are here, the method was referenced through a subclass of the class containing the actual
                // method declaration. We could implement a method resolver (that needs to be version aware
                // as well) to find the method model of the declaration, but it's not really worth it.
                // None of the restricted methods (atm) are exposed through more than 1 public type, so it's not
                // possible for user code to reference them through a subclass.
                return false;
            }

            return hasRestrictedAnnotation(methodModel.get());
        });
    }

    private static boolean hasRestrictedAnnotation(MethodModel method) {
        return method.findAttribute(Attributes.runtimeVisibleAnnotations())
                .map(rva -> rva.annotations().stream().anyMatch(ann ->
                        ann.className().stringValue().equals(RESTRICTED_NAME)))
                .orElse(false);
    }

    private static Optional<MethodModel> findMethod(ClassModel classModel, String name, MethodTypeDesc type) {
        return classModel.methods().stream()
                .filter(m -> m.methodName().stringValue().equals(name)
                        && m.methodType().stringValue().equals(type.descriptorString()))
                .findFirst();
    }
}<|MERGE_RESOLUTION|>--- conflicted
+++ resolved
@@ -44,30 +44,16 @@
     private static final String RESTRICTED_NAME = "Ljdk/internal/javac/Restricted+Annotation;";
 
     private final Map<MethodRef, Boolean> cache = new HashMap<>();
-<<<<<<< HEAD
+    private final Diagnostics diagnostics;
     private final SystemClassResolver systemClassResolver;
 
-    private NativeMethodFinder(SystemClassResolver systemClassResolver) {
+    private NativeMethodFinder(Diagnostics diagnostics, SystemClassResolver systemClassResolver) {
+        this.diagnostics = diagnostics;
         this.systemClassResolver = systemClassResolver;
     }
 
-    public static NativeMethodFinder create(SystemClassResolver systemClassResolver) throws JNativeScanFatalError, IOException {
-        return new NativeMethodFinder(systemClassResolver);
-=======
-    private final Diagnostics diagnostics;
-    private final ClassResolver classesToScan;
-    private final ClassResolver systemClassResolver;
-
-    private NativeMethodFinder(Diagnostics diagnostics, ClassResolver classesToScan, ClassResolver systemClassResolver) {
-        this.diagnostics = diagnostics;
-        this.classesToScan = classesToScan;
-        this.systemClassResolver = systemClassResolver;
-    }
-
-    public static NativeMethodFinder create(Diagnostics diagnostics, ClassResolver classesToScan,
-                                            ClassResolver systemClassResolver) throws JNativeScanFatalError, IOException {
-        return new NativeMethodFinder(diagnostics, classesToScan, systemClassResolver);
->>>>>>> 5f2a604b
+    public static NativeMethodFinder create(Diagnostics diagnostics, SystemClassResolver systemClassResolver) throws JNativeScanFatalError, IOException {
+        return new NativeMethodFinder(diagnostics, systemClassResolver);
     }
 
     public List<RestrictedUse> find(ClassModel model) throws JNativeScanFatalError {
@@ -75,29 +61,7 @@
                 if (methodModel.flags().has(AccessFlag.NATIVE)) {
                     sink.accept(new NativeMethodDecl(MethodRef.ofModel(methodModel)));
                 } else {
-<<<<<<< HEAD
                     SortedSet<MethodRef> perMethod = findRestrictedMethodInvocations(methodModel);
-=======
-                    SortedSet<MethodRef> perMethod = new TreeSet<>(Comparator.comparing(MethodRef::toString));
-                    methodModel.code().ifPresent(code -> {
-                        code.forEach(e -> {
-                            switch (e) {
-                                case InvokeInstruction invoke -> {
-                                    MethodRef ref = MethodRef.ofInvokeInstruction(invoke);
-                                    try {
-                                        if (isRestrictedMethod(ref)) {
-                                            perMethod.add(ref);
-                                        }
-                                    } catch (JNativeScanFatalError ex) {
-                                        diagnostics.error(MethodRef.ofModel(methodModel), ex);
-                                    }
-                                }
-                                default -> {
-                                }
-                            }
-                        });
-                    });
->>>>>>> 5f2a604b
                     if (!perMethod.isEmpty()) {
                         sink.accept(new RestrictedMethodRefs(MethodRef.ofModel(methodModel), perMethod));
                     }
@@ -108,21 +72,18 @@
 
     private SortedSet<MethodRef> findRestrictedMethodInvocations(MethodModel methodModel) {
         SortedSet<MethodRef> perMethod = new TreeSet<>(Comparator.comparing(MethodRef::toString));
-        methodModel.code().ifPresent(code -> {
-             try {
-                 code.forEach(e -> {
-                     if (e instanceof InvokeInstruction invoke) {
-                         MethodRef ref = MethodRef.ofInvokeInstruction(invoke);
-                         if (isRestrictedMethod(ref)) {
-                             perMethod.add(ref);
-                         }
-                     }
-                 });
-             } catch (JNativeScanFatalError e) {
-                 throw new JNativeScanFatalError("Error while processing method: " +
-                         MethodRef.ofModel(methodModel), e);
-             }
-        });
+        methodModel.code().ifPresent(code -> code.forEach(e -> {
+            if (e instanceof InvokeInstruction invoke) {
+                MethodRef ref = MethodRef.ofInvokeInstruction(invoke);
+                try {
+                    if (isRestrictedMethod(ref)) {
+                        perMethod.add(ref);
+                    }
+                } catch (JNativeScanFatalError ex) {
+                    diagnostics.error(MethodRef.ofModel(methodModel), ex);
+                }
+            }
+        }));
         return perMethod;
     }
 
