--- conflicted
+++ resolved
@@ -265,13 +265,9 @@
          */
         if ( !gdata->jvmtiCallBacksCleared ) {
             // The thread better not be on the runningThreads list if the TLS lookup failed.
-<<<<<<< HEAD
-            // It might be on the runningVThreads list because VIRTUAL_THREAD_END events
+            // It might be on the runningVThreads list because of how ThreadNodes for vthreads
+            // can be recreated just before terminating, or because VIRTUAL_THREAD_END events
             // might not be enabled, so we don't check runningVThreads.
-=======
-            // It might be on the runningVThreads list because of how ThreadNodes for vthreads
-            // can be recreated just before terminating, so we don't check runningVThreads.
->>>>>>> aff25f13
             JDI_ASSERT(!nonTlsSearch(getEnv(), &runningThreads, thread));
         } else {
             /*
