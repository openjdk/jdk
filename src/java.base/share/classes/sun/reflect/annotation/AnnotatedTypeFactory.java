/*
 * Copyright (c) 2013, 2022, Oracle and/or its affiliates. All rights reserved.
 * DO NOT ALTER OR REMOVE COPYRIGHT NOTICES OR THIS FILE HEADER.
 *
 * This code is free software; you can redistribute it and/or modify it
 * under the terms of the GNU General Public License version 2 only, as
 * published by the Free Software Foundation.  Oracle designates this
 * particular file as subject to the "Classpath" exception as provided
 * by Oracle in the LICENSE file that accompanied this code.
 *
 * This code is distributed in the hope that it will be useful, but WITHOUT
 * ANY WARRANTY; without even the implied warranty of MERCHANTABILITY or
 * FITNESS FOR A PARTICULAR PURPOSE.  See the GNU General Public License
 * version 2 for more details (a copy is included in the LICENSE file that
 * accompanied this code).
 *
 * You should have received a copy of the GNU General Public License version
 * 2 along with this work; if not, write to the Free Software Foundation,
 * Inc., 51 Franklin St, Fifth Floor, Boston, MA 02110-1301 USA.
 *
 * Please contact Oracle, 500 Oracle Parkway, Redwood Shores, CA 94065 USA
 * or visit www.oracle.com if you need additional information or have any
 * questions.
 */

package sun.reflect.annotation;

import java.lang.annotation.*;
import java.lang.reflect.*;
import java.util.ArrayList;
import java.util.Arrays;
import java.util.List;
import java.util.Map;
import java.util.Objects;
import java.util.stream.Stream;
import java.util.stream.Collectors;

import static sun.reflect.annotation.TypeAnnotation.*;

public final class AnnotatedTypeFactory {
    /**
     * Creates a simple AnnotatedType without generics or type annotations. This usually
     * corresponds to implicit elements, such as synthetic or mandated method parameters.
     *
     * @param type the base type
     * @return the created dummy type
     */
    public static AnnotatedType simple(Class<?> type) {
        return new AnnotatedTypeBaseImpl(type, LocationInfo.BASE_LOCATION, EMPTY_TYPE_ANNOTATION_ARRAY,
                EMPTY_TYPE_ANNOTATION_ARRAY, null);
    }

    /**
     * Create an AnnotatedType.
     *
     * @param type the type this AnnotatedType corresponds to
     * @param currentLoc the location this AnnotatedType corresponds to
     * @param actualTypeAnnos the type annotations this AnnotatedType has
     * @param allOnSameTarget all type annotation on the same TypeAnnotationTarget
     *                          as the AnnotatedType being built
     */
    public static AnnotatedType buildAnnotatedType(Type type,
            LocationInfo currentLoc,
            TypeAnnotation[] actualTypeAnnos,
            TypeAnnotation[] allOnSameTarget) {
        if (type == null) {
            return EMPTY_ANNOTATED_TYPE;
        }
        if (isArray(type))
            return new AnnotatedArrayTypeImpl(type,
                    currentLoc,
                    actualTypeAnnos,
                    allOnSameTarget);
        if (type instanceof Class) {
            return new AnnotatedTypeBaseImpl(type,
                    currentLoc,
                    actualTypeAnnos,
                    allOnSameTarget);
        } else if (type instanceof TypeVariable<?> typeVariable) {
            return new AnnotatedTypeVariableImpl(typeVariable,
                    currentLoc,
                    actualTypeAnnos,
                    allOnSameTarget);
        } else if (type instanceof ParameterizedType paramType) {
            return new AnnotatedParameterizedTypeImpl(paramType,
                    currentLoc,
                    actualTypeAnnos,
                    allOnSameTarget);
        } else if (type instanceof WildcardType wildType) {
            return new AnnotatedWildcardTypeImpl(wildType,
                    currentLoc,
                    actualTypeAnnos,
                    allOnSameTarget);
        }
        throw new AssertionError("Unknown instance of Type: " + type + "\nThis should not happen.");
    }

    public static LocationInfo nestingForType(Type type, LocationInfo addTo) {
        if (isArray(type))
            return addTo;
        if (type instanceof Class<?> clz) {
            if (clz.getEnclosingClass() == null)
                return addTo;
            if (Modifier.isStatic(clz.getModifiers()))
                return addTo;
            return nestingForType(clz.getEnclosingClass(), addTo.pushInner());
        } else if (type instanceof ParameterizedType t) {
            if (t.getOwnerType() == null)
                return addTo;
            if (t.getRawType() instanceof Class
                    && Modifier.isStatic(((Class) t.getRawType()).getModifiers()))
                return addTo;
            return nestingForType(t.getOwnerType(), addTo.pushInner());
        }
        return addTo;
    }

    private static boolean isArray(Type t) {
        if (t instanceof Class<?> c) {
            if (c.isArray())
                return true;
        } else if (t instanceof GenericArrayType) {
            return true;
        }
        return false;
    }

    static final TypeAnnotation[] EMPTY_TYPE_ANNOTATION_ARRAY = new TypeAnnotation[0];
<<<<<<< HEAD
    static final AnnotatedType EMPTY_ANNOTATED_TYPE = simple(null);
=======
    static final AnnotatedType EMPTY_ANNOTATED_TYPE = new AnnotatedTypeBaseImpl(null, LocationInfo.BASE_LOCATION,
            EMPTY_TYPE_ANNOTATION_ARRAY, EMPTY_TYPE_ANNOTATION_ARRAY);
>>>>>>> adf62feb
    static final AnnotatedType[] EMPTY_ANNOTATED_TYPE_ARRAY = new AnnotatedType[0];

    /*
     * Note that if additional subclasses of AnnotatedTypeBaseImpl are
     * added, the equals methods of AnnotatedTypeBaseImpl will need to
     * be updated to properly implement the equals contract.
     */

    private static class AnnotatedTypeBaseImpl implements AnnotatedType {
        private final Type type;
        private final LocationInfo location;
        private final TypeAnnotation[] allOnSameTargetTypeAnnotations;
        private final Map<Class <? extends Annotation>, Annotation> annotations;

        AnnotatedTypeBaseImpl(Type type, LocationInfo location,
                TypeAnnotation[] actualTypeAnnotations, TypeAnnotation[] allOnSameTargetTypeAnnotations) {
            this.type = type;
            this.location = location;
            this.allOnSameTargetTypeAnnotations = allOnSameTargetTypeAnnotations;
            this.annotations = TypeAnnotationParser.mapTypeAnnotations(location.filter(actualTypeAnnotations));
        }

        // AnnotatedElement
        @Override
        public final Annotation[] getAnnotations() {
            return getDeclaredAnnotations();
        }

        @Override
        public final <T extends Annotation> T getAnnotation(Class<T> annotation) {
            return getDeclaredAnnotation(annotation);
        }

        @Override
        public final <T extends Annotation> T[] getAnnotationsByType(Class<T> annotation) {
            return getDeclaredAnnotationsByType(annotation);
        }

        @Override
        public final Annotation[] getDeclaredAnnotations() {
            return annotations.values().toArray(new Annotation[0]);
        }

        @Override
        @SuppressWarnings("unchecked")
        public final <T extends Annotation> T getDeclaredAnnotation(Class<T> annotation) {
            return (T)annotations.get(annotation);
        }

        @Override
        public final <T extends Annotation> T[] getDeclaredAnnotationsByType(Class<T> annotation) {
            return AnnotationSupport.getDirectlyAndIndirectlyPresent(annotations, annotation);
        }

        // AnnotatedType
        @Override
        public final Type getType() {
            return type;
        }

        @Override
        public AnnotatedType getAnnotatedOwnerType() {
            if (!(type instanceof Class<?>))
                throw new IllegalStateException("Can't compute owner");

            Class<?> nested = (Class<?>)type;
            Class<?> owner = nested.getDeclaringClass();
            if (owner == null) // top-level, local or anonymous
                return null;
            if (nested.isPrimitive() || nested == Void.TYPE)
                return null;

            LocationInfo outerLoc = getLocation().popLocation((byte)1);
            if (outerLoc == null) {
<<<<<<< HEAD
              return simple(owner);
=======
              return buildAnnotatedType(owner, LocationInfo.BASE_LOCATION,
                      EMPTY_TYPE_ANNOTATION_ARRAY, EMPTY_TYPE_ANNOTATION_ARRAY);
>>>>>>> adf62feb
            }
            TypeAnnotation[]all = getTypeAnnotations();
            List<TypeAnnotation> l = new ArrayList<>(all.length);

            for (TypeAnnotation t : all)
                if (t.getLocationInfo().isSameLocationInfo(outerLoc))
                    l.add(t);

            return buildAnnotatedType(owner, outerLoc, l.toArray(EMPTY_TYPE_ANNOTATION_ARRAY), all);

        }

        @Override // java.lang.Object
        public String toString() {
            // Reusable toString implementation, but needs to be
            // specialized for quirks of arrays and interior types of
            // wildcards, etc.
            return annotationsToString(getAnnotations(), false) +
                ((type instanceof Class) ? type.getTypeName(): type.toString());
        }

        protected String annotationsToString(Annotation[] annotations, boolean leadingSpace) {
            if (annotations != null && annotations.length > 0) {
                StringBuilder sb = new StringBuilder();

                sb.append(Stream.of(annotations).
                          map(Annotation::toString).
                          collect(Collectors.joining(" ")));

                if (leadingSpace)
                    sb.insert(0, " ");
                else
                    sb.append(" ");

                return sb.toString();
            } else {
                return "";
            }
        }

        protected boolean equalsTypeAndAnnotations(AnnotatedType that) {
            return getType().equals(that.getType()) &&
                // Treat ordering of annotations as significant
                Arrays.equals(getAnnotations(), that.getAnnotations()) &&
                Objects.equals(getAnnotatedOwnerType(), that.getAnnotatedOwnerType());
        }

        int baseHashCode() {
            return type.hashCode() ^
                // Acceptable to use Objects.hash rather than
                // Arrays.deepHashCode since the elements of the array
                // are not themselves arrays.
                Objects.hash((Object[])getAnnotations()) ^
                Objects.hash(getAnnotatedOwnerType());
        }

        @Override
        public boolean equals(Object o) {
            if (o instanceof AnnotatedType &&
                !(o instanceof AnnotatedArrayType) &&
                !(o instanceof AnnotatedTypeVariable) &&
                !(o instanceof AnnotatedParameterizedType) &&
                !(o instanceof AnnotatedWildcardType)) {
                AnnotatedType that = (AnnotatedType) o;
                return equalsTypeAndAnnotations(that);
            } else {
                return false;
            }
        }

        @Override
        public int hashCode() {
            return baseHashCode();
        }

        // Implementation details
        final LocationInfo getLocation() {
            return location;
        }
        final TypeAnnotation[] getTypeAnnotations() {
            return allOnSameTargetTypeAnnotations;
        }
    }

    private static final class AnnotatedArrayTypeImpl extends AnnotatedTypeBaseImpl implements AnnotatedArrayType {
        AnnotatedArrayTypeImpl(Type type, LocationInfo location,
                TypeAnnotation[] actualTypeAnnotations, TypeAnnotation[] allOnSameTargetTypeAnnotations) {
            super(type, location, actualTypeAnnotations, allOnSameTargetTypeAnnotations);
        }

        @Override
        public AnnotatedType getAnnotatedGenericComponentType() {
            Type t = getComponentType();
            return AnnotatedTypeFactory.buildAnnotatedType(t,
                    nestingForType(t, getLocation().pushArray()),
                    getTypeAnnotations(),
                    getTypeAnnotations());
        }

        @Override
        public AnnotatedType getAnnotatedOwnerType() {
            return null;
        }

        private Type getComponentType() {
            Type t = getType();
            if (t instanceof Class<?> c) {
                return c.getComponentType();
            }
            return ((GenericArrayType)t).getGenericComponentType();
        }

        @Override
        public String toString() {
            // To annotate the full type of an array, the annotations
            // are placed between the type and the brackets. For
            // example, to annotate an array of Strings, the syntax used is
            //
            // String @TypeAnnotation []
            //
            // and *not*
            //
            // @TypeAnnotation String[].
            //
            // The toString output should strive to be reusable in
            // source code. Therefore, the general logic of putting
            // the annotations before a textual representation of the
            // type need to be overridden for arrays.
            StringBuilder sb = new StringBuilder();

            AnnotatedType componentType = this;
            while (componentType instanceof AnnotatedArrayType annotatedArrayType) {
                sb.append(annotationsToString(annotatedArrayType.getAnnotations(), true) + "[]");
                componentType = annotatedArrayType.getAnnotatedGenericComponentType();
            }

            sb.insert(0, componentType.toString());
            return sb.toString();
        }

        @Override
        public boolean equals(Object o) {
            if (o instanceof AnnotatedArrayType that) {
                return equalsTypeAndAnnotations(that) &&
                    Objects.equals(getAnnotatedGenericComponentType(),
                                   that.getAnnotatedGenericComponentType());
            } else {
                return false;
            }
        }

        @Override
        public int hashCode() {
            return baseHashCode() ^ getAnnotatedGenericComponentType().hashCode();
        }
    }

    private static final class AnnotatedTypeVariableImpl extends AnnotatedTypeBaseImpl implements AnnotatedTypeVariable {
        AnnotatedTypeVariableImpl(TypeVariable<?> type, LocationInfo location,
                TypeAnnotation[] actualTypeAnnotations, TypeAnnotation[] allOnSameTargetTypeAnnotations) {
            super(type, location, actualTypeAnnotations, allOnSameTargetTypeAnnotations);
        }

        @Override
        public AnnotatedType[] getAnnotatedBounds() {
            return getTypeVariable().getAnnotatedBounds();
        }

        @Override
        public AnnotatedType getAnnotatedOwnerType() {
            return null;
        }

        private TypeVariable<?> getTypeVariable() {
            return (TypeVariable)getType();
        }

        // The declaration of a type variable should
        // include information about its bounds, etc. However, the
        // use of a type variable should not. For that reason, it is
        // acceptable for the toString and hashCode implementations of
        // AnnotatedTypeVariableImpl to use the inherited
        // implementations from AnnotatedTypeBaseImpl.

        @Override
        public boolean equals(Object o) {
            if (o instanceof AnnotatedTypeVariable that) {
                return equalsTypeAndAnnotations(that);
            } else {
                return false;
            }
        }
    }

    private static final class AnnotatedParameterizedTypeImpl extends AnnotatedTypeBaseImpl
            implements AnnotatedParameterizedType {
        AnnotatedParameterizedTypeImpl(ParameterizedType type, LocationInfo location,
                TypeAnnotation[] actualTypeAnnotations, TypeAnnotation[] allOnSameTargetTypeAnnotations) {
            super(type, location, actualTypeAnnotations, allOnSameTargetTypeAnnotations);
        }

        @Override
        public AnnotatedType[] getAnnotatedActualTypeArguments() {
            Type[] arguments = getParameterizedType().getActualTypeArguments();
            AnnotatedType[] res = new AnnotatedType[arguments.length];
            Arrays.fill(res, EMPTY_ANNOTATED_TYPE);
            int initialCapacity = getTypeAnnotations().length;
            for (int i = 0; i < res.length; i++) {
                List<TypeAnnotation> l = new ArrayList<>(initialCapacity);
                LocationInfo newLoc = nestingForType(arguments[i], getLocation().pushTypeArg((byte)i));
                for (TypeAnnotation t : getTypeAnnotations())
                    if (t.getLocationInfo().isSameLocationInfo(newLoc))
                        l.add(t);
                res[i] = buildAnnotatedType(arguments[i],
                        newLoc,
                        l.toArray(EMPTY_TYPE_ANNOTATION_ARRAY),
                        getTypeAnnotations());
            }
            return res;
        }

        @Override
        public AnnotatedType getAnnotatedOwnerType() {
            Type owner = getParameterizedType().getOwnerType();
            if (owner == null)
                return null;

            LocationInfo outerLoc = getLocation().popLocation((byte)1);
            if (outerLoc == null) {
              return buildAnnotatedType(owner, LocationInfo.BASE_LOCATION,
                      EMPTY_TYPE_ANNOTATION_ARRAY, EMPTY_TYPE_ANNOTATION_ARRAY);
            }
            TypeAnnotation[]all = getTypeAnnotations();
            List<TypeAnnotation> l = new ArrayList<>(all.length);

            for (TypeAnnotation t : all)
                if (t.getLocationInfo().isSameLocationInfo(outerLoc))
                    l.add(t);

            return buildAnnotatedType(owner, outerLoc, l.toArray(EMPTY_TYPE_ANNOTATION_ARRAY), all);
        }

        private ParameterizedType getParameterizedType() {
            return (ParameterizedType)getType();
        }

        @Override
        public String toString() {
            StringBuilder sb = new StringBuilder();
            sb.append(annotationsToString(getAnnotations(), false));

            Type t = getParameterizedType().getRawType();
            sb.append(t.getTypeName());

            AnnotatedType[] typeArgs = getAnnotatedActualTypeArguments();
            if (typeArgs.length > 0) {
                sb.append(Stream.of(typeArgs).map(AnnotatedType::toString).
                          collect(Collectors.joining(", ", "<", ">")));
            }

            return sb.toString();
        }

        @Override
        public boolean equals(Object o) {
            if (o instanceof AnnotatedParameterizedType that) {
                return equalsTypeAndAnnotations(that) &&
                    Arrays.equals(getAnnotatedActualTypeArguments(), that.getAnnotatedActualTypeArguments());
            } else {
                return false;
            }
        }

        @Override
        public int hashCode() {
            return baseHashCode() ^
                Objects.hash((Object[])getAnnotatedActualTypeArguments());
        }
    }

    private static final class AnnotatedWildcardTypeImpl extends AnnotatedTypeBaseImpl implements AnnotatedWildcardType {
        private final boolean hasUpperBounds;
        AnnotatedWildcardTypeImpl(WildcardType type, LocationInfo location,
                TypeAnnotation[] actualTypeAnnotations, TypeAnnotation[] allOnSameTargetTypeAnnotations) {
            super(type, location, actualTypeAnnotations, allOnSameTargetTypeAnnotations);
            hasUpperBounds = (type.getLowerBounds().length == 0);
        }

        @Override
        public AnnotatedType[] getAnnotatedUpperBounds() {
            if (!hasUpperBounds()) {
<<<<<<< HEAD
                return new AnnotatedType[] { simple(Object.class) };
=======
                return new AnnotatedType[] { buildAnnotatedType(Object.class,
                        LocationInfo.BASE_LOCATION,
                        EMPTY_TYPE_ANNOTATION_ARRAY,
                        EMPTY_TYPE_ANNOTATION_ARRAY)
                };
>>>>>>> adf62feb
            }
            return getAnnotatedBounds(getWildcardType().getUpperBounds());
        }

        @Override
        public AnnotatedType[] getAnnotatedLowerBounds() {
            if (hasUpperBounds)
                return new AnnotatedType[0];
            return getAnnotatedBounds(getWildcardType().getLowerBounds());
        }

        @Override
        public AnnotatedType getAnnotatedOwnerType() {
            return null;
        }

        private AnnotatedType[] getAnnotatedBounds(Type[] bounds) {
            AnnotatedType[] res = new AnnotatedType[bounds.length];
            Arrays.fill(res, EMPTY_ANNOTATED_TYPE);
            int initialCapacity = getTypeAnnotations().length;
            for (int i = 0; i < res.length; i++) {
                LocationInfo newLoc = nestingForType(bounds[i], getLocation().pushWildcard());
                List<TypeAnnotation> l = new ArrayList<>(initialCapacity);
                for (TypeAnnotation t : getTypeAnnotations())
                    if (t.getLocationInfo().isSameLocationInfo(newLoc))
                        l.add(t);
                res[i] = buildAnnotatedType(bounds[i],
                        newLoc,
                        l.toArray(EMPTY_TYPE_ANNOTATION_ARRAY),
                        getTypeAnnotations());
            }
            return res;
        }

        private WildcardType getWildcardType() {
            return (WildcardType)getType();
        }

        private boolean hasUpperBounds() {
            return hasUpperBounds;
        }

        @Override
        public String toString() {
            StringBuilder sb = new StringBuilder();
            sb.append(annotationsToString(getAnnotations(), false));
            sb.append("?");

            // Note that the wildcard API is written to accommodate
            // multiple bounds for wildcards, but at the time of
            // writing only a single bound is allowed in the
            // language.
            AnnotatedType[] bounds = getAnnotatedLowerBounds();
            if (bounds.length > 0) {
                sb.append(" super ");
            } else {
                bounds = getAnnotatedUpperBounds();
                if (bounds.length > 0) {
                    if (bounds.length == 1) {
                        // Check for and elide " extends java.lang.Object" if a lone
                        // Object bound is not annotated.
                        AnnotatedType bound = bounds[0];
                        if (bound.getType().equals(Object.class) &&
                            bound.getAnnotations().length == 0) {
                            return sb.toString();
                        }
                    }
                    sb.append(" extends ");
                }
            }

            sb.append(Stream.of(bounds).map(AnnotatedType::toString).
                      collect(Collectors.joining(" & ")));

            return sb.toString();
        }


        @Override
        public boolean equals(Object o) {
            if (o instanceof AnnotatedWildcardType that) {
                return equalsTypeAndAnnotations(that) &&
                    // Treats ordering as significant
                    Arrays.equals(getAnnotatedLowerBounds(), that.getAnnotatedLowerBounds()) &&
                    // Treats ordering as significant
                    Arrays.equals(getAnnotatedUpperBounds(), that.getAnnotatedUpperBounds());
            } else {
                return false;
            }
        }

        @Override
        public int hashCode() {
            return baseHashCode() ^
                Objects.hash((Object[])getAnnotatedLowerBounds()) ^
                Objects.hash((Object[])getAnnotatedUpperBounds());
        }
    }
}<|MERGE_RESOLUTION|>--- conflicted
+++ resolved
@@ -47,7 +47,7 @@
      */
     public static AnnotatedType simple(Class<?> type) {
         return new AnnotatedTypeBaseImpl(type, LocationInfo.BASE_LOCATION, EMPTY_TYPE_ANNOTATION_ARRAY,
-                EMPTY_TYPE_ANNOTATION_ARRAY, null);
+                EMPTY_TYPE_ANNOTATION_ARRAY);
     }
 
     /**
@@ -126,12 +126,7 @@
     }
 
     static final TypeAnnotation[] EMPTY_TYPE_ANNOTATION_ARRAY = new TypeAnnotation[0];
-<<<<<<< HEAD
     static final AnnotatedType EMPTY_ANNOTATED_TYPE = simple(null);
-=======
-    static final AnnotatedType EMPTY_ANNOTATED_TYPE = new AnnotatedTypeBaseImpl(null, LocationInfo.BASE_LOCATION,
-            EMPTY_TYPE_ANNOTATION_ARRAY, EMPTY_TYPE_ANNOTATION_ARRAY);
->>>>>>> adf62feb
     static final AnnotatedType[] EMPTY_ANNOTATED_TYPE_ARRAY = new AnnotatedType[0];
 
     /*
@@ -206,12 +201,7 @@
 
             LocationInfo outerLoc = getLocation().popLocation((byte)1);
             if (outerLoc == null) {
-<<<<<<< HEAD
               return simple(owner);
-=======
-              return buildAnnotatedType(owner, LocationInfo.BASE_LOCATION,
-                      EMPTY_TYPE_ANNOTATION_ARRAY, EMPTY_TYPE_ANNOTATION_ARRAY);
->>>>>>> adf62feb
             }
             TypeAnnotation[]all = getTypeAnnotations();
             List<TypeAnnotation> l = new ArrayList<>(all.length);
@@ -503,15 +493,7 @@
         @Override
         public AnnotatedType[] getAnnotatedUpperBounds() {
             if (!hasUpperBounds()) {
-<<<<<<< HEAD
                 return new AnnotatedType[] { simple(Object.class) };
-=======
-                return new AnnotatedType[] { buildAnnotatedType(Object.class,
-                        LocationInfo.BASE_LOCATION,
-                        EMPTY_TYPE_ANNOTATION_ARRAY,
-                        EMPTY_TYPE_ANNOTATION_ARRAY)
-                };
->>>>>>> adf62feb
             }
             return getAnnotatedBounds(getWildcardType().getUpperBounds());
         }
