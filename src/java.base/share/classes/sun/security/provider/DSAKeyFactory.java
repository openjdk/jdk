/*
 * Copyright (c) 1997, 2021, Oracle and/or its affiliates. All rights reserved.
 * DO NOT ALTER OR REMOVE COPYRIGHT NOTICES OR THIS FILE HEADER.
 *
 * This code is free software; you can redistribute it and/or modify it
 * under the terms of the GNU General Public License version 2 only, as
 * published by the Free Software Foundation.  Oracle designates this
 * particular file as subject to the "Classpath" exception as provided
 * by Oracle in the LICENSE file that accompanied this code.
 *
 * This code is distributed in the hope that it will be useful, but WITHOUT
 * ANY WARRANTY; without even the implied warranty of MERCHANTABILITY or
 * FITNESS FOR A PARTICULAR PURPOSE.  See the GNU General Public License
 * version 2 for more details (a copy is included in the LICENSE file that
 * accompanied this code).
 *
 * You should have received a copy of the GNU General Public License version
 * 2 along with this work; if not, write to the Free Software Foundation,
 * Inc., 51 Franklin St, Fifth Floor, Boston, MA 02110-1301 USA.
 *
 * Please contact Oracle, 500 Oracle Parkway, Redwood Shores, CA 94065 USA
 * or visit www.oracle.com if you need additional information or have any
 * questions.
 */

package sun.security.provider;

import java.security.Key;
import java.security.PublicKey;
import java.security.PrivateKey;
import java.security.KeyFactorySpi;
import java.security.InvalidKeyException;
import java.security.interfaces.DSAParams;
import java.security.spec.DSAPublicKeySpec;
import java.security.spec.DSAPrivateKeySpec;
import java.security.spec.KeySpec;
import java.security.spec.InvalidKeySpecException;
import java.security.spec.X509EncodedKeySpec;
import java.security.spec.PKCS8EncodedKeySpec;
import java.util.Arrays;

/**
 * This class implements the DSA key factory of the Sun provider.
 *
 * @author Jan Luehe
 *
 *
 * @since 1.2
 */

public class DSAKeyFactory extends KeyFactorySpi {
    /**
     * Generates a public key object from the provided key specification
     * (key material).
     *
     * @param keySpec the specification (key material) of the public key
     *
     * @return the public key
     *
     * @exception InvalidKeySpecException if the given key specification
     * is inappropriate for this key factory to produce a public key.
     */
    protected PublicKey engineGeneratePublic(KeySpec keySpec)
    throws InvalidKeySpecException {
        try {
            if (keySpec instanceof DSAPublicKeySpec) {
                DSAPublicKeySpec dsaPubKeySpec = (DSAPublicKeySpec)keySpec;
                return new DSAPublicKeyImpl(dsaPubKeySpec.getY(),
                                    dsaPubKeySpec.getP(),
                                    dsaPubKeySpec.getQ(),
                                    dsaPubKeySpec.getG());
            } else if (keySpec instanceof X509EncodedKeySpec) {
                return new DSAPublicKeyImpl
                    (((X509EncodedKeySpec)keySpec).getEncoded());
            } else {
                throw new InvalidKeySpecException
                    ("Inappropriate key specification");
            }
        } catch (InvalidKeyException e) {
            throw new InvalidKeySpecException
                ("Inappropriate key specification: " + e.getMessage());
        }
    }

    /**
     * Generates a private key object from the provided key specification
     * (key material).
     *
     * @param keySpec the specification (key material) of the private key
     *
     * @return the private key
     *
     * @exception InvalidKeySpecException if the given key specification
     * is inappropriate for this key factory to produce a private key.
     */
    protected PrivateKey engineGeneratePrivate(KeySpec keySpec)
            throws InvalidKeySpecException {
        try {
            if (keySpec instanceof DSAPrivateKeySpec) {
                DSAPrivateKeySpec dsaPrivKeySpec = (DSAPrivateKeySpec)keySpec;
                return new DSAPrivateKey(dsaPrivKeySpec.getX(),
                                         dsaPrivKeySpec.getP(),
                                         dsaPrivKeySpec.getQ(),
                                         dsaPrivKeySpec.getG());

            } else if (keySpec instanceof PKCS8EncodedKeySpec) {
                byte[] encoded = ((PKCS8EncodedKeySpec)keySpec).getEncoded();
                try {
                    return new DSAPrivateKey(encoded);
                } finally {
                    Arrays.fill(encoded, (byte) 0);
                }
            } else {
                throw new InvalidKeySpecException
                    ("Inappropriate key specification");
            }
        } catch (InvalidKeyException e) {
            throw new InvalidKeySpecException
                ("Inappropriate key specification: " + e.getMessage());
        }
    }

    /**
     * Returns a specification (key material) of the given key object
     * in the requested format.
     *
     * @param key the key
     *
     * @param keySpec the requested format in which the key material shall be
     * returned
     *
     * @return the underlying key specification (key material) in the
     * requested format
     *
     * @exception InvalidKeySpecException if the requested key specification is
     * inappropriate for the given key, or the given key cannot be processed
     * (e.g., the given key has an unrecognized algorithm or format).
     */
    protected <T extends KeySpec>
        T engineGetKeySpec(Key key, Class<T> keySpec)
    throws InvalidKeySpecException {

        DSAParams params;

        try {

            if (key instanceof java.security.interfaces.DSAPublicKey) {

                // Determine valid key specs
                Class<?> dsaPubKeySpec = Class.forName
                    ("java.security.spec.DSAPublicKeySpec");
                Class<?> x509KeySpec = Class.forName
                    ("java.security.spec.X509EncodedKeySpec");

                if (keySpec.isAssignableFrom(dsaPubKeySpec)) {
                    java.security.interfaces.DSAPublicKey dsaPubKey
                        = (java.security.interfaces.DSAPublicKey)key;
                    params = dsaPubKey.getParams();
                    return keySpec.cast(new DSAPublicKeySpec(dsaPubKey.getY(),
                                                             params.getP(),
                                                             params.getQ(),
                                                             params.getG()));

                } else if (keySpec.isAssignableFrom(x509KeySpec)) {
                    return keySpec.cast(new X509EncodedKeySpec(key.getEncoded()));

                } else {
                    throw new InvalidKeySpecException
                        ("Inappropriate key specification");
                }

            } else if (key instanceof java.security.interfaces.DSAPrivateKey) {

                // Determine valid key specs
                Class<?> dsaPrivKeySpec = Class.forName
                    ("java.security.spec.DSAPrivateKeySpec");
                Class<?> pkcs8KeySpec = Class.forName
                    ("java.security.spec.PKCS8EncodedKeySpec");

                if (keySpec.isAssignableFrom(dsaPrivKeySpec)) {
                    java.security.interfaces.DSAPrivateKey dsaPrivKey
                        = (java.security.interfaces.DSAPrivateKey)key;
                    params = dsaPrivKey.getParams();
                    return keySpec.cast(new DSAPrivateKeySpec(dsaPrivKey.getX(),
                                                              params.getP(),
                                                              params.getQ(),
                                                              params.getG()));

<<<<<<< HEAD
                } else if (pkcs8KeySpec.isAssignableFrom(keySpec)) {
                    byte[] encoded = key.getEncoded();
                    try {
                        return keySpec.cast(new PKCS8EncodedKeySpec(encoded));
                    } finally {
                        Arrays.fill(encoded, (byte)0);
                    }
=======
                } else if (keySpec.isAssignableFrom(pkcs8KeySpec)) {
                    return keySpec.cast(new PKCS8EncodedKeySpec(key.getEncoded()));

>>>>>>> 6d49cc3b
                } else {
                    throw new InvalidKeySpecException
                        ("Inappropriate key specification");
                }

            } else {
                throw new InvalidKeySpecException("Inappropriate key type");
            }

        } catch (ClassNotFoundException e) {
            throw new InvalidKeySpecException
                ("Unsupported key specification: " + e.getMessage());
        }
    }

    /**
     * Translates a key object, whose provider may be unknown or potentially
     * untrusted, into a corresponding key object of this key factory.
     *
     * @param key the key whose provider is unknown or untrusted
     *
     * @return the translated key
     *
     * @exception InvalidKeyException if the given key cannot be processed by
     * this key factory.
     */
    protected Key engineTranslateKey(Key key) throws InvalidKeyException {

        try {

            if (key instanceof java.security.interfaces.DSAPublicKey) {
                // Check if key originates from this factory
                if (key instanceof sun.security.provider.DSAPublicKey) {
                    return key;
                }
                // Convert key to spec
                DSAPublicKeySpec dsaPubKeySpec
                    = engineGetKeySpec(key, DSAPublicKeySpec.class);
                // Create key from spec, and return it
                return engineGeneratePublic(dsaPubKeySpec);

            } else if (key instanceof java.security.interfaces.DSAPrivateKey) {
                // Check if key originates from this factory
                if (key instanceof sun.security.provider.DSAPrivateKey) {
                    return key;
                }
                // Convert key to spec
                DSAPrivateKeySpec dsaPrivKeySpec
                    = engineGetKeySpec(key, DSAPrivateKeySpec.class);
                // Create key from spec, and return it
                return engineGeneratePrivate(dsaPrivKeySpec);

            } else {
                throw new InvalidKeyException("Wrong algorithm type");
            }

        } catch (InvalidKeySpecException e) {
            throw new InvalidKeyException("Cannot translate key: "
                                          + e.getMessage());
        }
    }
}<|MERGE_RESOLUTION|>--- conflicted
+++ resolved
@@ -186,19 +186,13 @@
                                                               params.getQ(),
                                                               params.getG()));
 
-<<<<<<< HEAD
-                } else if (pkcs8KeySpec.isAssignableFrom(keySpec)) {
+                } else if (keySpec.isAssignableFrom(pkcs8KeySpec)) {
                     byte[] encoded = key.getEncoded();
                     try {
                         return keySpec.cast(new PKCS8EncodedKeySpec(encoded));
                     } finally {
                         Arrays.fill(encoded, (byte)0);
                     }
-=======
-                } else if (keySpec.isAssignableFrom(pkcs8KeySpec)) {
-                    return keySpec.cast(new PKCS8EncodedKeySpec(key.getEncoded()));
-
->>>>>>> 6d49cc3b
                 } else {
                     throw new InvalidKeySpecException
                         ("Inappropriate key specification");
