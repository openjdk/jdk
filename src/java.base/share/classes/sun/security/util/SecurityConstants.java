--- conflicted
+++ resolved
@@ -72,32 +72,6 @@
     public static final NetPermission SPECIFY_HANDLER_PERMISSION =
        new NetPermission("specifyStreamHandler");
 
-<<<<<<< HEAD
-    // java.net.CookieHandler
-    public static final NetPermission SET_COOKIEHANDLER_PERMISSION =
-       new NetPermission("setCookieHandler");
-
-    // java.net.CookieHandler
-    public static final NetPermission GET_COOKIEHANDLER_PERMISSION =
-       new NetPermission("getCookieHandler");
-
-    // java.net.ResponseCache
-    public static final NetPermission SET_RESPONSECACHE_PERMISSION =
-       new NetPermission("setResponseCache");
-
-    // java.net.ResponseCache
-    public static final NetPermission GET_RESPONSECACHE_PERMISSION =
-       new NetPermission("getResponseCache");
-=======
-    // java.net.ProxySelector
-    public static final NetPermission SET_PROXYSELECTOR_PERMISSION =
-       new NetPermission("setProxySelector");
-
-    // java.net.ProxySelector
-    public static final NetPermission GET_PROXYSELECTOR_PERMISSION =
-       new NetPermission("getProxySelector");
->>>>>>> d2e4b511
-
     // java.net.ServerSocket, java.net.Socket
     public static final NetPermission SET_SOCKETIMPL_PERMISSION =
         new NetPermission("setSocketImpl");
