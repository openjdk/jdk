--- conflicted
+++ resolved
@@ -426,7 +426,11 @@
         }
     }
 
-<<<<<<< HEAD
+    public static boolean isSupportedKeyAgreementOutputAlgorithm(String alg) {
+        return alg.equalsIgnoreCase("TlsPremasterSecret")
+                || alg.equalsIgnoreCase("Generic");
+    }
+
     /**
      * With a given DER encoded bytes, read through and return the AlgorithmID
      * stored if it can be found.
@@ -476,10 +480,4 @@
     }
 
 
-=======
-    public static boolean isSupportedKeyAgreementOutputAlgorithm(String alg) {
-        return alg.equalsIgnoreCase("TlsPremasterSecret")
-                || alg.equalsIgnoreCase("Generic");
-    }
->>>>>>> a347ecde
 }
