--- conflicted
+++ resolved
@@ -405,7 +405,40 @@
     }
 
     /**
-<<<<<<< HEAD
+     * Finds the hash algorithm from an HSS/LMS public key.
+     *
+     * @param publicKey the HSS/LMS public key
+     * @return the hash algorithm
+     * @throws NoSuchAlgorithmException if key is from an unknown configuration
+     */
+    public static String hashAlgFromHSS(PublicKey publicKey)
+            throws NoSuchAlgorithmException {
+        try {
+            DerValue val = new DerValue(publicKey.getEncoded());
+            val.data.getDerValue();
+            byte[] rawKey = new DerValue(val.data.getBitString()).getOctetString();
+            // According to https://www.rfc-editor.org/rfc/rfc8554.html:
+            // Section 6.1: HSS public key is u32str(L) || pub[0], where pub[0]
+            // is the LMS public key for the top-level tree.
+            // Section 5.3: LMS public key is u32str(type) || u32str(otstype) || I || T[1]
+            // Section 8: type is the numeric identifier for an LMS specification.
+            // This RFC defines 5 SHA-256 based types, value from 5 to 9.
+            if (rawKey.length < 8) {
+                throw new NoSuchAlgorithmException("Cannot decode public key");
+            }
+            int num = ((rawKey[4] & 0xff) << 24) + ((rawKey[5] & 0xff) << 16)
+                    + ((rawKey[6] & 0xff) << 8) + (rawKey[7] & 0xff);
+            return switch (num) {
+                // RFC 8554 only supports SHA_256 hash algorithm
+                case 5, 6, 7, 8, 9 -> "SHA-256";
+                default -> throw new NoSuchAlgorithmException("Unknown LMS type: " + num);
+            };
+        } catch (IOException e) {
+            throw new NoSuchAlgorithmException("Cannot decode public key", e);
+        }
+    }
+
+    /**
      * With a given DER encoded bytes, read through and return the AlgorithmID
      * stored if it can be found.
      *
@@ -454,38 +487,4 @@
     }
 
 
-=======
-     * Finds the hash algorithm from an HSS/LMS public key.
-     *
-     * @param publicKey the HSS/LMS public key
-     * @return the hash algorithm
-     * @throws NoSuchAlgorithmException if key is from an unknown configuration
-     */
-    public static String hashAlgFromHSS(PublicKey publicKey)
-            throws NoSuchAlgorithmException {
-        try {
-            DerValue val = new DerValue(publicKey.getEncoded());
-            val.data.getDerValue();
-            byte[] rawKey = new DerValue(val.data.getBitString()).getOctetString();
-            // According to https://www.rfc-editor.org/rfc/rfc8554.html:
-            // Section 6.1: HSS public key is u32str(L) || pub[0], where pub[0]
-            // is the LMS public key for the top-level tree.
-            // Section 5.3: LMS public key is u32str(type) || u32str(otstype) || I || T[1]
-            // Section 8: type is the numeric identifier for an LMS specification.
-            // This RFC defines 5 SHA-256 based types, value from 5 to 9.
-            if (rawKey.length < 8) {
-                throw new NoSuchAlgorithmException("Cannot decode public key");
-            }
-            int num = ((rawKey[4] & 0xff) << 24) + ((rawKey[5] & 0xff) << 16)
-                    + ((rawKey[6] & 0xff) << 8) + (rawKey[7] & 0xff);
-            return switch (num) {
-                // RFC 8554 only supports SHA_256 hash algorithm
-                case 5, 6, 7, 8, 9 -> "SHA-256";
-                default -> throw new NoSuchAlgorithmException("Unknown LMS type: " + num);
-            };
-        } catch (IOException e) {
-            throw new NoSuchAlgorithmException("Cannot decode public key", e);
-        }
-    }
->>>>>>> f4822605
 }
