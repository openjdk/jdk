/*
 * Copyright (c) 2012, 2025, Oracle and/or its affiliates. All rights reserved.
 * DO NOT ALTER OR REMOVE COPYRIGHT NOTICES OR THIS FILE HEADER.
 *
 * This code is free software; you can redistribute it and/or modify it
 * under the terms of the GNU General Public License version 2 only, as
 * published by the Free Software Foundation.  Oracle designates this
 * particular file as subject to the "Classpath" exception as provided
 * by Oracle in the LICENSE file that accompanied this code.
 *
 * This code is distributed in the hope that it will be useful, but WITHOUT
 * ANY WARRANTY; without even the implied warranty of MERCHANTABILITY or
 * FITNESS FOR A PARTICULAR PURPOSE.  See the GNU General Public License
 * version 2 for more details (a copy is included in the LICENSE file that
 * accompanied this code).
 *
 * You should have received a copy of the GNU General Public License version
 * 2 along with this work; if not, write to the Free Software Foundation,
 * Inc., 51 Franklin St, Fifth Floor, Boston, MA 02110-1301 USA.
 *
 * Please contact Oracle, 500 Oracle Parkway, Redwood Shores, CA 94065 USA
 * or visit www.oracle.com if you need additional information or have any
 * questions.
 */

package sun.security.util;

import java.io.IOException;
import java.math.BigInteger;
import java.security.*;
import java.security.interfaces.*;
import java.security.spec.*;
import java.util.Arrays;
import java.util.Locale;
import java.util.function.BiFunction;
import javax.crypto.SecretKey;
import javax.crypto.interfaces.DHKey;
import javax.crypto.interfaces.DHPublicKey;
import javax.crypto.spec.DHParameterSpec;
import javax.crypto.spec.DHPublicKeySpec;
import javax.crypto.spec.SecretKeySpec;
import javax.security.auth.DestroyFailedException;
import jdk.internal.access.SharedSecrets;

import sun.security.jca.JCAUtil;
import sun.security.x509.AlgorithmId;

/**
 * A utility class to get key length, validate keys, etc.
 */
public final class KeyUtil {

    /**
     * Returns the key size of the given key object in bits.
     *
     * @param key the key object, cannot be null
     * @return the key size of the given key object in bits, or -1 if the
     *       key size is not accessible
     */
    public static int getKeySize(Key key) {
        int size = -1;

        if (key instanceof Length) {
            try {
                Length ruler = (Length)key;
                size = ruler.length();
            } catch (UnsupportedOperationException usoe) {
                // ignore the exception
            }

            if (size >= 0) {
                return size;
            }
        }

        // try to parse the length from key specification
        if (key instanceof SecretKey sk) {
            String format = sk.getFormat();
            if ("RAW".equals(format)) {
                byte[] encoded = sk.getEncoded();
                if (encoded != null) {
                    size = (encoded.length * 8);
                    Arrays.fill(encoded, (byte)0);
                }
            }   // Otherwise, it may be an unextractable key of PKCS#11, or
                // a key we are not able to handle.
        } else if (key instanceof RSAKey pubk) {
            size = pubk.getModulus().bitLength();
        } else if (key instanceof ECKey pubk) {
            size = pubk.getParams().getOrder().bitLength();
        } else if (key instanceof DSAKey pubk) {
            DSAParams params = pubk.getParams();    // params can be null
            size = (params != null) ? params.getP().bitLength() : -1;
        } else if (key instanceof DHKey pubk) {
            size = pubk.getParams().getP().bitLength();
        } else if (key instanceof XECKey pubk) {
            AlgorithmParameterSpec params = pubk.getParams();
            if (params instanceof NamedParameterSpec) {
                String name = ((NamedParameterSpec) params).getName();
                if (name.equalsIgnoreCase(NamedParameterSpec.X25519.getName())) {
                    size = 255;
                } else if (name.equalsIgnoreCase(NamedParameterSpec.X448.getName())) {
                    size = 448;
                } else {
                    size = -1;
                }
            } else {
                size = -1;
            }
        } else if (key instanceof EdECKey) {
            String nc = ((EdECKey) key).getParams().getName();
            if (nc.equalsIgnoreCase(NamedParameterSpec.ED25519.getName())) {
                size = 255;
            } else if (nc.equalsIgnoreCase(
                    NamedParameterSpec.ED448.getName())) {
                size = 448;
            } else {
                size = -1;
            }
        }   // Otherwise, it may be an unextractable key of PKCS#11, or
            // a key we are not able to handle.

        return size;
    }

    /**
     * Returns the key size of the given cryptographic parameters in bits.
     *
     * @param parameters the cryptographic parameters, cannot be null
     * @return the key size of the given cryptographic parameters in bits,
     *       or -1 if the key size is not accessible
     */
    public static final int getKeySize(AlgorithmParameters parameters) {

        switch (parameters.getAlgorithm()) {
            case "EC":
                // ECKeySizeParameterSpec is SunEC internal only
                if (parameters.getProvider().getName().equals("SunEC")) {
                    try {
                        ECKeySizeParameterSpec ps = parameters.getParameterSpec(
                            ECKeySizeParameterSpec.class);
                        if (ps != null) {
                            return ps.getKeySize();
                        }
                    } catch (InvalidParameterSpecException ipse) {
                        // ignore
                    }
                }

                try {
                    ECParameterSpec ps = parameters.getParameterSpec(
                            ECParameterSpec.class);
                    if (ps != null) {
                        return ps.getOrder().bitLength();
                    }
                } catch (InvalidParameterSpecException ipse) {
                    // ignore
                }

                // Note: the ECGenParameterSpec case should be covered by the
                // ECParameterSpec case above.
                // See ECUtil.getECParameterSpec(String).

                break;
            case "DiffieHellman":
                try {
                    DHParameterSpec ps = parameters.getParameterSpec(
                            DHParameterSpec.class);
                    if (ps != null) {
                        return ps.getP().bitLength();
                    }
                } catch (InvalidParameterSpecException ipse) {
                    // ignore
                }
                break;

            // May support more AlgorithmParameters algorithms in the future.
        }

        return -1;
    }

    /**
     * If the key is a sub-algorithm of a larger group of algorithms, this
     * method will return that sub-algorithm.  For example, key.getAlgorithm()
     * returns "EdDSA", but the underlying key may be "Ed448".  For
     * DisabledAlgorithmConstraints (DAC), this distinction is important.
     * "EdDSA" means all curves for DAC, but when using it with
     * KeyPairGenerator, "EdDSA" means "Ed25519".
     */
    public static String getAlgorithm(Key key) {
        if (key instanceof AsymmetricKey ak &&
            ak.getParams() instanceof NamedParameterSpec nps) {
            return nps.getName();
        }
        return key.getAlgorithm();
    }

    /**
     * Returns whether the key is valid or not.
     * <P>
     * Note that this method is only apply to DHPublicKey at present.
     *
     * @param  key the key object, cannot be null
     *
     * @throws NullPointerException if {@code key} is null
     * @throws InvalidKeyException if {@code key} is invalid
     */
    public static final void validate(Key key)
            throws InvalidKeyException {
        if (key == null) {
            throw new NullPointerException(
                "The key to be validated cannot be null");
        }

        if (key instanceof DHPublicKey) {
            validateDHPublicKey((DHPublicKey)key);
        }
    }


    /**
     * Returns whether the key spec is valid or not.
     * <P>
     * Note that this method is only apply to DHPublicKeySpec at present.
     *
     * @param  keySpec
     *         the key spec object, cannot be null
     *
     * @throws NullPointerException if {@code keySpec} is null
     * @throws InvalidKeyException if {@code keySpec} is invalid
     */
    public static final void validate(KeySpec keySpec)
            throws InvalidKeyException {
        if (keySpec == null) {
            throw new NullPointerException(
                "The key spec to be validated cannot be null");
        }

        if (keySpec instanceof DHPublicKeySpec) {
            validateDHPublicKey((DHPublicKeySpec)keySpec);
        }
    }

    /**
     * Returns whether the specified provider is Oracle provider or not.
     *
     * @param  providerName
     *         the provider name
     * @return true if, and only if, the provider of the specified
     *         {@code providerName} is Oracle provider
     */
    public static final boolean isOracleJCEProvider(String providerName) {
        return providerName != null &&
                (providerName.equals("SunJCE") ||
                    providerName.equals("SunMSCAPI") ||
                    providerName.startsWith("SunPKCS11"));
    }

    /**
     * Check the format of TLS PreMasterSecret.
     * <P>
     * To avoid vulnerabilities described by section 7.4.7.1, RFC 5246,
     * treating incorrectly formatted message blocks and/or mismatched
     * version numbers in a manner indistinguishable from correctly
     * formatted RSA blocks.
     *
     * RFC 5246 describes the approach as:
     * <pre>{@literal
     *
     *  1. Generate a string R of 48 random bytes
     *
     *  2. Decrypt the message to recover the plaintext M
     *
     *  3. If the PKCS#1 padding is not correct, or the length of message
     *     M is not exactly 48 bytes:
     *        pre_master_secret = R
     *     else If ClientHello.client_version <= TLS 1.0, and version
     *     number check is explicitly disabled:
     *        premaster secret = M
     *     else If M[0..1] != ClientHello.client_version:
     *        premaster secret = R
     *     else:
     *        premaster secret = M
     *
     * Note that #2 should have completed before the call to this method.
     * }</pre>
     *
     * @param  clientVersion the version of the TLS protocol by which the
     *         client wishes to communicate during this session
     * @param  serverVersion the negotiated version of the TLS protocol which
     *         contains the lower of that suggested by the client in the client
     *         hello and the highest supported by the server.
     * @param  encoded the encoded key in its "RAW" encoding format
     * @param  failure true if encoded is incorrect according to previous checks
     * @return the polished PreMasterSecret key in its "RAW" encoding format
     */
    public static byte[] checkTlsPreMasterSecretKey(
            int clientVersion, int serverVersion, SecureRandom random,
            byte[] encoded, boolean failure) {

        byte[] tmp;

        if (random == null) {
            random = JCAUtil.getSecureRandom();
        }
        byte[] replacer = new byte[48];
        random.nextBytes(replacer);

        if (failure) {
            tmp = replacer;
        } else {
            tmp = encoded;
        }

        if (tmp == null) {
            encoded = replacer;
        } else {
            encoded = tmp;
        }
        // check the length
        if (encoded.length != 48) {
            // private, don't need to clone the byte array.
            tmp = replacer;
        } else {
            tmp = encoded;
        }

        // At this point tmp.length is 48
        int encodedVersion =
                ((tmp[0] & 0xFF) << 8) | (tmp[1] & 0xFF);

        // The following code is a time-constant version of
        // if ((clientVersion != encodedVersion) ||
        //    ((clientVersion > 0x301) && (serverVersion != encodedVersion))) {
        //        return replacer;
        // } else { return tmp; }
        int check1 = (clientVersion - encodedVersion) |
                (encodedVersion - clientVersion);
        int check2 = 0x0301 - clientVersion;
        int check3 = (serverVersion - encodedVersion) |
                (encodedVersion - serverVersion);

        check1 = (check1 & (check2 | check3)) >> 24;

        // Now check1 is either 0 or -1
        check2 = ~check1;

        for (int i = 0; i < 48; i++) {
            tmp[i] = (byte) ((tmp[i] & check2) | (replacer[i] & check1));
        }

        return tmp;
    }

    /**
     * Returns whether the Diffie-Hellman public key is valid or not.
     *
     * Per RFC 2631 and NIST SP800-56A, the following algorithm is used to
     * validate Diffie-Hellman public keys:
     * 1. Verify that y lies within the interval [2,p-1]. If it does not,
     *    the key is invalid.
     * 2. Compute y^q mod p. If the result == 1, the key is valid.
     *    Otherwise, the key is invalid.
     */
    private static void validateDHPublicKey(DHPublicKey publicKey)
            throws InvalidKeyException {
        DHParameterSpec paramSpec = publicKey.getParams();

        BigInteger p = paramSpec.getP();
        BigInteger g = paramSpec.getG();
        BigInteger y = publicKey.getY();

        validateDHPublicKey(p, g, y);
    }

    private static void validateDHPublicKey(DHPublicKeySpec publicKeySpec)
            throws InvalidKeyException {
        validateDHPublicKey(publicKeySpec.getP(),
            publicKeySpec.getG(), publicKeySpec.getY());
    }

    private static void validateDHPublicKey(BigInteger p,
            BigInteger g, BigInteger y) throws InvalidKeyException {

        // For better interoperability, the interval is limited to [2, p-2].
        BigInteger leftOpen = BigInteger.ONE;
        BigInteger rightOpen = p.subtract(BigInteger.ONE);
        if (y.compareTo(leftOpen) <= 0) {
            throw new InvalidKeyException(
                    "Diffie-Hellman public key is too small");
        }
        if (y.compareTo(rightOpen) >= 0) {
            throw new InvalidKeyException(
                    "Diffie-Hellman public key is too large");
        }

        // y^q mod p == 1?
        // Unable to perform this check as q is unknown in this circumstance.

        // p is expected to be prime.  However, it is too expensive to check
        // that p is prime.  Instead, in order to mitigate the impact of
        // non-prime values, we check that y is not a factor of p.
        BigInteger r = p.remainder(y);
        if (r.equals(BigInteger.ZERO)) {
            throw new InvalidKeyException("Invalid Diffie-Hellman parameters");
        }
    }

    /**
     * Trim leading (most significant) zeroes from the result.
     *
     * @throws NullPointerException if {@code b} is null
     */
    public static byte[] trimZeroes(byte[] b) {
        int i = 0;
        while ((i < b.length - 1) && (b[i] == 0)) {
            i++;
        }
        if (i == 0) {
            return b;
        }
        byte[] t = new byte[b.length - i];
        System.arraycopy(b, i, t, 0, t.length);
        return t;
    }

    /**
     * Finds the hash algorithm from an HSS/LMS public key.
     *
     * @param publicKey the HSS/LMS public key
     * @return the hash algorithm
     * @throws NoSuchAlgorithmException if key is from an unknown configuration
     */
    public static String hashAlgFromHSS(PublicKey publicKey)
            throws NoSuchAlgorithmException {
        try {
            DerValue val = new DerValue(publicKey.getEncoded());
            val.data.getDerValue();
            byte[] rawKey = val.data.getBitString();
            // According to https://www.rfc-editor.org/rfc/rfc8554.html:
            // Section 6.1: HSS public key is u32str(L) || pub[0], where pub[0]
            // is the LMS public key for the top-level tree.
            // Section 5.3: LMS public key is u32str(type) || u32str(otstype) || I || T[1]
            // Section 8: type is the numeric identifier for an LMS specification.
            // This RFC defines 5 SHA-256 based types, value from 5 to 9.
            if (rawKey.length < 8) {
                throw new NoSuchAlgorithmException("Cannot decode public key");
            }
            int num = ((rawKey[4] & 0xff) << 24) + ((rawKey[5] & 0xff) << 16)
                    + ((rawKey[6] & 0xff) << 8) + (rawKey[7] & 0xff);
            return switch (num) {
                // RFC 8554 only supports SHA_256 hash algorithm
                case 5, 6, 7, 8, 9 -> "SHA-256";
                default -> throw new NoSuchAlgorithmException("Unknown LMS type: " + num);
            };
        } catch (IOException e) {
            throw new NoSuchAlgorithmException("Cannot decode public key", e);
        }
    }

    public static boolean isSupportedKeyAgreementOutputAlgorithm(String alg) {
        return alg.equalsIgnoreCase("TlsPremasterSecret")
                || alg.equalsIgnoreCase("Generic");
    }

    // destroy secret keys in a best-effort way
    public static void destroySecretKeys(SecretKey... keys) {
        for (SecretKey k : keys) {
            if (k != null) {
                if (k instanceof SecretKeySpec sk) {
                    SharedSecrets.getJavaxCryptoSpecAccess()
                            .clearSecretKeySpec(sk);
                } else {
                    try {
                        k.destroy();
                    } catch (DestroyFailedException e) {
                        // swallow
                    }
                }
            }
        }
    }

    /**
<<<<<<< HEAD
     * Writes one of the ML-KEM or ML-DSA private key formats.
     *
     * For example:
     *  ML-KEM-1024-PrivateKey ::= CHOICE {
     *       seed [0] OCTET STRING (SIZE (64)),
     *       expandedKey OCTET STRING (SIZE (3168)),
     *       both SEQUENCE {
     *           seed OCTET STRING (SIZE (64)),
     *           expandedKey OCTET STRING (SIZE (3168))
     *           }
     *       }
     *
     * This method returns one of the choices depending on the system/security
     * property jdk.type.pkcs8.encoding.
     *
     * @param pname parameter set name
     * @param type the type string in property name, "mlkem" or "mldsa"
     * @param seed the seed, could be null
     * @param expanded the expanded key, could be null
     * @param expand function to calculate expanded from seed, could be null
     *               if there is already expanded provided
     * @returns one of the choices, null if seed not provided but the output
     *          requires it. Note that the expanded key will always be
     *          generated even if not provided in the input
     */
    public static byte[] writeToChoices(
            String pname, String type, byte[] seed, byte[] expanded,
            BiFunction<String, byte[], byte[]> expand) {
        byte[] skOctets;
        var prop = SecurityProperties.getOverridableProperty(
                "jdk." + type + ".pkcs8.encoding");
        if (prop == null) {
            prop = "seed";
        }

        // Ensures using one-byte len in DER
        assert seed == null || seed.length < 128;
        // Ensures using two-byte len in DER
        assert expanded == null || expanded.length > 256 && expanded.length < 60000;

        switch (prop.toLowerCase(Locale.ROOT)) {
            case "seed" -> {
                if (seed == null) {
                    return null;
                }
                skOctets = new byte[seed.length + 2];
                skOctets[0] = (byte)0x80;
                skOctets[1] = (byte) seed.length;
                System.arraycopy(seed, 0, skOctets, 2, seed.length);
            }
            case "expandedkey" -> {
                if (expanded == null) {
                    expanded = expand.apply(pname, seed);
                }
                skOctets = new byte[expanded.length + 4];
                skOctets[0] = 0x04;
                writeShortLength(skOctets, 1, expanded.length);
                System.arraycopy(expanded, 0, skOctets, 4, expanded.length);
            }
            case "both" -> {
                if (seed == null) {
                    return null;
                }
                if (expanded == null) {
                    expanded = expand.apply(pname, seed);
                }
                skOctets = new byte[10 + seed.length + expanded.length];
                skOctets[0] = 0x30;
                writeShortLength(skOctets, 1, 6 + seed.length + expanded.length);
                skOctets[4] = 0x04;
                skOctets[5] = (byte)seed.length;
                System.arraycopy(seed, 0, skOctets, 6, seed.length);
                skOctets[6 + seed.length] = 0x04;
                writeShortLength(skOctets, 7 + seed.length, expanded.length);
                System.arraycopy(expanded, 0, skOctets, 10 + seed.length, expanded.length);
            }
            default -> throw new IllegalArgumentException("Unknown format: " + prop);
        }
        return skOctets;
    }

    /**
     * Splits one of the ML-KEM or ML-DSA private key formats into
     * seed and expandedKey, if exists.
     *
     * @param seedLen correct seed length
     * @param input input bytes
     * @returns seed and expandedkey, each could be null if not inside
     *          the input. Results are newly allocated arrays
     * @throws InvalidKeyException if input is invalid
     */
    public static byte[][] splitChoices(int seedLen, byte[] input)
            throws InvalidKeyException {
        if (input.length < seedLen + 2) {
            throw new InvalidKeyException("Too short");
        }
        return switch (input[0]) {
            case (byte) 0x80 -> {
                // 80 SEED_LEN <SEED_LEN of seed>
                if (input[1] != seedLen && input.length != seedLen + 2) {
                    throw new InvalidKeyException("Invalid seed");
                }
                yield new byte[][] { Arrays.copyOfRange(input, 2, seedLen + 2), null };
            }
            case 0x04 -> {
                // 04 82 nn nn <nn of expandedKey>
                if (readShortLength(input, 1) != input.length - 4) {
                    throw new InvalidKeyException("Invalid expandedKey");
                }
                yield new byte[][] { null, Arrays.copyOfRange(input, 4, input.length) };
            }
            case 0x30 -> {
                // 30 82 mm mm 04 SEED_LEN <SEED_LEN of seed> 04 82 nn nn <nn of expandedKey>
                if (input.length < 6 + seedLen + 4) {
                    throw new InvalidKeyException("Too short");
                }
                if (readShortLength(input, 1) != input.length - 4
                        || input[4] != 0x04
                        || input[5] != (byte)seedLen
                        || input[seedLen + 6] != 0x04
                        || readShortLength(input, seedLen + 7)
                        != input.length - 10 - seedLen) {
                    throw new InvalidKeyException("Invalid both");
                }
                yield new byte[][] {
                        Arrays.copyOfRange(input, 6, 6 + seedLen),
                        Arrays.copyOfRange(input, seedLen + 10, input.length)};
            }
            default -> throw new InvalidKeyException("Wrong tag: " + input[0]);
        };
    }

    // Reads a 2 bytes length from DER encoding
    private static int readShortLength(byte[] input, int from) throws InvalidKeyException {
        if (input[from] != (byte)0x82) {
            throw new InvalidKeyException("Unexpected length");
        }
        return ((input[from + 1] & 0xff) << 8) + (input[from + 2] & 0xff);
    }

    // Writes a 2 bytes length to DER encoding
    private static void writeShortLength(byte[] input, int from, int value) {
        input[from] = (byte)0x82;
        input[from + 1] = (byte) (value >> 8);
        input[from + 2] = (byte) (value);
    }
=======
     * With a given DER encoded bytes, read through and return the AlgorithmID
     * stored if it can be found.  If none is found or there is an IOException,
     * null is returned.
     *
     * @param encoded DER encoded bytes
     * @return AlgorithmID stored in the DER encoded bytes or null.
     */
    public static String getAlgorithm(byte[] encoded) throws IOException {
        try {
            return getAlgorithmId(encoded).getName();
        } catch (IOException e) {
            throw new IOException("No recognized algorithm detected in " +
                "encoding", e);
        }
    }

    /**
     * With a given DER encoded bytes, read through and return the AlgorithmID
     * stored if it can be found.
     *
     * @param encoded DER encoded bytes
     * @return AlgorithmID stored in the DER encoded bytes
     * @throws IOException if there was a DER or other parsing error
     */
    public static AlgorithmId getAlgorithmId(byte[] encoded) throws IOException {
        DerInputStream is = new DerInputStream(encoded);
        DerValue value = is.getDerValue();
        if (value.tag != DerValue.tag_Sequence) {
            throw new IOException("Unknown DER Format:  Value 1 not a Sequence");
        }

        is = value.data;
        value = is.getDerValue();
        // This route is for:  RSAPublic, Encrypted RSAPrivate, EC Public,
        // Encrypted EC Private,
        if (value.tag == DerValue.tag_Sequence) {
            return AlgorithmId.parse(value);
        } else if (value.tag == DerValue.tag_Integer) {
            // RSAPrivate, ECPrivate
            // current value is version, which can be ignored
            value = is.getDerValue();
            if (value.tag == DerValue.tag_OctetString) {
                value = is.getDerValue();
                if (value.tag == DerValue.tag_Sequence) {
                    return AlgorithmId.parse(value);
                } else {
                    // OpenSSL/X9.62 (0xA0)
                    ObjectIdentifier oid = value.data.getOID();
                    AlgorithmId algo = new AlgorithmId(oid, (AlgorithmParameters) null);
                    if (CurveDB.lookup(algo.getName()) != null) {
                        return new AlgorithmId(AlgorithmId.EC_oid);
                    }

                }

            } else if (value.tag == DerValue.tag_Sequence) {
                // Public Key
                return AlgorithmId.parse(value);
            }

        }
        throw new IOException("No algorithm detected");
    }


>>>>>>> fe3be498
}
<|MERGE_RESOLUTION|>--- conflicted
+++ resolved
@@ -483,154 +483,6 @@
     }
 
     /**
-<<<<<<< HEAD
-     * Writes one of the ML-KEM or ML-DSA private key formats.
-     *
-     * For example:
-     *  ML-KEM-1024-PrivateKey ::= CHOICE {
-     *       seed [0] OCTET STRING (SIZE (64)),
-     *       expandedKey OCTET STRING (SIZE (3168)),
-     *       both SEQUENCE {
-     *           seed OCTET STRING (SIZE (64)),
-     *           expandedKey OCTET STRING (SIZE (3168))
-     *           }
-     *       }
-     *
-     * This method returns one of the choices depending on the system/security
-     * property jdk.type.pkcs8.encoding.
-     *
-     * @param pname parameter set name
-     * @param type the type string in property name, "mlkem" or "mldsa"
-     * @param seed the seed, could be null
-     * @param expanded the expanded key, could be null
-     * @param expand function to calculate expanded from seed, could be null
-     *               if there is already expanded provided
-     * @returns one of the choices, null if seed not provided but the output
-     *          requires it. Note that the expanded key will always be
-     *          generated even if not provided in the input
-     */
-    public static byte[] writeToChoices(
-            String pname, String type, byte[] seed, byte[] expanded,
-            BiFunction<String, byte[], byte[]> expand) {
-        byte[] skOctets;
-        var prop = SecurityProperties.getOverridableProperty(
-                "jdk." + type + ".pkcs8.encoding");
-        if (prop == null) {
-            prop = "seed";
-        }
-
-        // Ensures using one-byte len in DER
-        assert seed == null || seed.length < 128;
-        // Ensures using two-byte len in DER
-        assert expanded == null || expanded.length > 256 && expanded.length < 60000;
-
-        switch (prop.toLowerCase(Locale.ROOT)) {
-            case "seed" -> {
-                if (seed == null) {
-                    return null;
-                }
-                skOctets = new byte[seed.length + 2];
-                skOctets[0] = (byte)0x80;
-                skOctets[1] = (byte) seed.length;
-                System.arraycopy(seed, 0, skOctets, 2, seed.length);
-            }
-            case "expandedkey" -> {
-                if (expanded == null) {
-                    expanded = expand.apply(pname, seed);
-                }
-                skOctets = new byte[expanded.length + 4];
-                skOctets[0] = 0x04;
-                writeShortLength(skOctets, 1, expanded.length);
-                System.arraycopy(expanded, 0, skOctets, 4, expanded.length);
-            }
-            case "both" -> {
-                if (seed == null) {
-                    return null;
-                }
-                if (expanded == null) {
-                    expanded = expand.apply(pname, seed);
-                }
-                skOctets = new byte[10 + seed.length + expanded.length];
-                skOctets[0] = 0x30;
-                writeShortLength(skOctets, 1, 6 + seed.length + expanded.length);
-                skOctets[4] = 0x04;
-                skOctets[5] = (byte)seed.length;
-                System.arraycopy(seed, 0, skOctets, 6, seed.length);
-                skOctets[6 + seed.length] = 0x04;
-                writeShortLength(skOctets, 7 + seed.length, expanded.length);
-                System.arraycopy(expanded, 0, skOctets, 10 + seed.length, expanded.length);
-            }
-            default -> throw new IllegalArgumentException("Unknown format: " + prop);
-        }
-        return skOctets;
-    }
-
-    /**
-     * Splits one of the ML-KEM or ML-DSA private key formats into
-     * seed and expandedKey, if exists.
-     *
-     * @param seedLen correct seed length
-     * @param input input bytes
-     * @returns seed and expandedkey, each could be null if not inside
-     *          the input. Results are newly allocated arrays
-     * @throws InvalidKeyException if input is invalid
-     */
-    public static byte[][] splitChoices(int seedLen, byte[] input)
-            throws InvalidKeyException {
-        if (input.length < seedLen + 2) {
-            throw new InvalidKeyException("Too short");
-        }
-        return switch (input[0]) {
-            case (byte) 0x80 -> {
-                // 80 SEED_LEN <SEED_LEN of seed>
-                if (input[1] != seedLen && input.length != seedLen + 2) {
-                    throw new InvalidKeyException("Invalid seed");
-                }
-                yield new byte[][] { Arrays.copyOfRange(input, 2, seedLen + 2), null };
-            }
-            case 0x04 -> {
-                // 04 82 nn nn <nn of expandedKey>
-                if (readShortLength(input, 1) != input.length - 4) {
-                    throw new InvalidKeyException("Invalid expandedKey");
-                }
-                yield new byte[][] { null, Arrays.copyOfRange(input, 4, input.length) };
-            }
-            case 0x30 -> {
-                // 30 82 mm mm 04 SEED_LEN <SEED_LEN of seed> 04 82 nn nn <nn of expandedKey>
-                if (input.length < 6 + seedLen + 4) {
-                    throw new InvalidKeyException("Too short");
-                }
-                if (readShortLength(input, 1) != input.length - 4
-                        || input[4] != 0x04
-                        || input[5] != (byte)seedLen
-                        || input[seedLen + 6] != 0x04
-                        || readShortLength(input, seedLen + 7)
-                        != input.length - 10 - seedLen) {
-                    throw new InvalidKeyException("Invalid both");
-                }
-                yield new byte[][] {
-                        Arrays.copyOfRange(input, 6, 6 + seedLen),
-                        Arrays.copyOfRange(input, seedLen + 10, input.length)};
-            }
-            default -> throw new InvalidKeyException("Wrong tag: " + input[0]);
-        };
-    }
-
-    // Reads a 2 bytes length from DER encoding
-    private static int readShortLength(byte[] input, int from) throws InvalidKeyException {
-        if (input[from] != (byte)0x82) {
-            throw new InvalidKeyException("Unexpected length");
-        }
-        return ((input[from + 1] & 0xff) << 8) + (input[from + 2] & 0xff);
-    }
-
-    // Writes a 2 bytes length to DER encoding
-    private static void writeShortLength(byte[] input, int from, int value) {
-        input[from] = (byte)0x82;
-        input[from + 1] = (byte) (value >> 8);
-        input[from + 2] = (byte) (value);
-    }
-=======
      * With a given DER encoded bytes, read through and return the AlgorithmID
      * stored if it can be found.  If none is found or there is an IOException,
      * null is returned.
@@ -695,6 +547,151 @@
         throw new IOException("No algorithm detected");
     }
 
-
->>>>>>> fe3be498
+    /**
+     * Writes one of the ML-KEM or ML-DSA private key formats.
+     *
+     * For example:
+     *  ML-KEM-1024-PrivateKey ::= CHOICE {
+     *       seed [0] OCTET STRING (SIZE (64)),
+     *       expandedKey OCTET STRING (SIZE (3168)),
+     *       both SEQUENCE {
+     *           seed OCTET STRING (SIZE (64)),
+     *           expandedKey OCTET STRING (SIZE (3168))
+     *           }
+     *       }
+     *
+     * This method returns one of the choices depending on the system/security
+     * property jdk.type.pkcs8.encoding.
+     *
+     * @param pname parameter set name
+     * @param type the type string in property name, "mlkem" or "mldsa"
+     * @param seed the seed, could be null
+     * @param expanded the expanded key, could be null
+     * @param expand function to calculate expanded from seed, could be null
+     *               if there is already expanded provided
+     * @returns one of the choices, null if seed not provided but the output
+     *          requires it. Note that the expanded key will always be
+     *          generated even if not provided in the input
+     */
+    public static byte[] writeToChoices(
+            String pname, String type, byte[] seed, byte[] expanded,
+            BiFunction<String, byte[], byte[]> expand) {
+        byte[] skOctets;
+        var prop = SecurityProperties.getOverridableProperty(
+                "jdk." + type + ".pkcs8.encoding");
+        if (prop == null) {
+            prop = "seed";
+        }
+
+        // Ensures using one-byte len in DER
+        assert seed == null || seed.length < 128;
+        // Ensures using two-byte len in DER
+        assert expanded == null || expanded.length > 256 && expanded.length < 60000;
+
+        switch (prop.toLowerCase(Locale.ROOT)) {
+            case "seed" -> {
+                if (seed == null) {
+                    return null;
+                }
+                skOctets = new byte[seed.length + 2];
+                skOctets[0] = (byte)0x80;
+                skOctets[1] = (byte) seed.length;
+                System.arraycopy(seed, 0, skOctets, 2, seed.length);
+            }
+            case "expandedkey" -> {
+                if (expanded == null) {
+                    expanded = expand.apply(pname, seed);
+                }
+                skOctets = new byte[expanded.length + 4];
+                skOctets[0] = 0x04;
+                writeShortLength(skOctets, 1, expanded.length);
+                System.arraycopy(expanded, 0, skOctets, 4, expanded.length);
+            }
+            case "both" -> {
+                if (seed == null) {
+                    return null;
+                }
+                if (expanded == null) {
+                    expanded = expand.apply(pname, seed);
+                }
+                skOctets = new byte[10 + seed.length + expanded.length];
+                skOctets[0] = 0x30;
+                writeShortLength(skOctets, 1, 6 + seed.length + expanded.length);
+                skOctets[4] = 0x04;
+                skOctets[5] = (byte)seed.length;
+                System.arraycopy(seed, 0, skOctets, 6, seed.length);
+                skOctets[6 + seed.length] = 0x04;
+                writeShortLength(skOctets, 7 + seed.length, expanded.length);
+                System.arraycopy(expanded, 0, skOctets, 10 + seed.length, expanded.length);
+            }
+            default -> throw new IllegalArgumentException("Unknown format: " + prop);
+        }
+        return skOctets;
+    }
+
+    /**
+     * Splits one of the ML-KEM or ML-DSA private key formats into
+     * seed and expandedKey, if exists.
+     *
+     * @param seedLen correct seed length
+     * @param input input bytes
+     * @returns seed and expandedkey, each could be null if not inside
+     *          the input. Results are newly allocated arrays
+     * @throws InvalidKeyException if input is invalid
+     */
+    public static byte[][] splitChoices(int seedLen, byte[] input)
+            throws InvalidKeyException {
+        if (input.length < seedLen + 2) {
+            throw new InvalidKeyException("Too short");
+        }
+        return switch (input[0]) {
+            case (byte) 0x80 -> {
+                // 80 SEED_LEN <SEED_LEN of seed>
+                if (input[1] != seedLen && input.length != seedLen + 2) {
+                    throw new InvalidKeyException("Invalid seed");
+                }
+                yield new byte[][] { Arrays.copyOfRange(input, 2, seedLen + 2), null };
+            }
+            case 0x04 -> {
+                // 04 82 nn nn <nn of expandedKey>
+                if (readShortLength(input, 1) != input.length - 4) {
+                    throw new InvalidKeyException("Invalid expandedKey");
+                }
+                yield new byte[][] { null, Arrays.copyOfRange(input, 4, input.length) };
+            }
+            case 0x30 -> {
+                // 30 82 mm mm 04 SEED_LEN <SEED_LEN of seed> 04 82 nn nn <nn of expandedKey>
+                if (input.length < 6 + seedLen + 4) {
+                    throw new InvalidKeyException("Too short");
+                }
+                if (readShortLength(input, 1) != input.length - 4
+                        || input[4] != 0x04
+                        || input[5] != (byte)seedLen
+                        || input[seedLen + 6] != 0x04
+                        || readShortLength(input, seedLen + 7)
+                        != input.length - 10 - seedLen) {
+                    throw new InvalidKeyException("Invalid both");
+                }
+                yield new byte[][] {
+                        Arrays.copyOfRange(input, 6, 6 + seedLen),
+                        Arrays.copyOfRange(input, seedLen + 10, input.length)};
+            }
+            default -> throw new InvalidKeyException("Wrong tag: " + input[0]);
+        };
+    }
+
+    // Reads a 2 bytes length from DER encoding
+    private static int readShortLength(byte[] input, int from) throws InvalidKeyException {
+        if (input[from] != (byte)0x82) {
+            throw new InvalidKeyException("Unexpected length");
+        }
+        return ((input[from + 1] & 0xff) << 8) + (input[from + 2] & 0xff);
+    }
+
+    // Writes a 2 bytes length to DER encoding
+    private static void writeShortLength(byte[] input, int from, int value) {
+        input[from] = (byte)0x82;
+        input[from + 1] = (byte) (value >> 8);
+        input[from + 2] = (byte) (value);
+    }
 }
