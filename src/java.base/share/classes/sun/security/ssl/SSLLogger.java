--- conflicted
+++ resolved
@@ -228,16 +228,10 @@
 
     // Logs a warning message and always returns false. This method
     // can be used as an OR Predicate to add a log in a stream filter.
-<<<<<<< HEAD
     public static boolean logWarning(
             String option, String s, Object... params) {
-        if (SSLLogger.isOn && SSLLogger.isOn(option)) {
+        if (SSLLogger.isOn() && SSLLogger.isOn(option)) {
             SSLLogger.warning(s, params);
-=======
-    public static boolean logWarning(String option, String s) {
-        if (SSLLogger.isOn() && SSLLogger.isOn(option)) {
-            SSLLogger.warning(s);
->>>>>>> c0abecdd
         }
         return false;
     }
