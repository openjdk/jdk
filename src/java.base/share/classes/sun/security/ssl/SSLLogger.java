/*
 * Copyright (c) 2018, 2025, Oracle and/or its affiliates. All rights reserved.
 * DO NOT ALTER OR REMOVE COPYRIGHT NOTICES OR THIS FILE HEADER.
 *
 * This code is free software; you can redistribute it and/or modify it
 * under the terms of the GNU General Public License version 2 only, as
 * published by the Free Software Foundation.  Oracle designates this
 * particular file as subject to the "Classpath" exception as provided
 * by Oracle in the LICENSE file that accompanied this code.
 *
 * This code is distributed in the hope that it will be useful, but WITHOUT
 * ANY WARRANTY; without even the implied warranty of MERCHANTABILITY or
 * FITNESS FOR A PARTICULAR PURPOSE.  See the GNU General Public License
 * version 2 for more details (a copy is included in the LICENSE file that
 * accompanied this code).
 *
 * You should have received a copy of the GNU General Public License version
 * 2 along with this work; if not, write to the Free Software Foundation,
 * Inc., 51 Franklin St, Fifth Floor, Boston, MA 02110-1301 USA.
 *
 * Please contact Oracle, 500 Oracle Parkway, Redwood Shores, CA 94065 USA
 * or visit www.oracle.com if you need additional information or have any
 * questions.
 */

package sun.security.ssl;

import java.io.ByteArrayInputStream;
import java.io.ByteArrayOutputStream;
import java.io.IOException;
import java.io.PrintStream;
import java.lang.System.Logger;
import java.lang.System.Logger.Level;
import java.nio.ByteBuffer;
import java.security.cert.Certificate;
import java.security.cert.Extension;
import java.security.cert.X509Certificate;
import java.text.MessageFormat;
import java.time.Instant;
import java.time.ZoneId;
import java.time.format.DateTimeFormatter;
import java.util.*;

import sun.security.util.HexDumpEncoder;
import sun.security.util.Debug;
import sun.security.x509.*;

import static java.nio.charset.StandardCharsets.UTF_8;

/**
 * Implementation of SSL logger.
 *
 * If the system property "javax.net.debug" is not defined, the debug logging
 * is turned off.  If the system property "javax.net.debug" is defined as
 * empty, the debug logger is specified by System.getLogger("javax.net.ssl"),
 * and applications can customize and configure the logger or use external
 * logging mechanisms.  If the system property "javax.net.debug" is defined
 * and non-empty, a private debug logger implemented in this class is used.
 */
public final class SSLLogger {
    private static final System.Logger logger;
    private static final String property;
    public static final boolean isOn;
    static EnumSet<ComponentToken> activeComponents = EnumSet.noneOf(ComponentToken.class);

    static {
        String p = System.getProperty("javax.net.debug");
        if (p != null) {
            if (p.isEmpty()) {
                property = "";
                logger = System.getLogger("javax.net.ssl");
                activeComponents.add(ComponentToken.EMPTYALL);
            } else {
                property = p.toLowerCase(Locale.ENGLISH);
                if (property.contains("help")) {
                    help();
                }
                logger = new SSLConsoleLogger("javax.net.ssl", p);
                if (property.contains("all")) {
                    activeComponents.add(ComponentToken.EMPTYALL);
                } else {
                    String tmpProperty = property;
                    for (ComponentToken o : ComponentToken.values()) {
                        if (tmpProperty.contains(o.component)) {
                            activeComponents.add(o);
                            // remove the pattern to avoid it being reused
                            // e.g. "ssl,sslctx" parsing
                            tmpProperty = tmpProperty.replaceFirst(o.component, "");
                        }
                    }
                    // some rules to check
                    if ((activeComponents.contains(ComponentToken.PLAINTEXT)
                            || activeComponents.contains(ComponentToken.PACKET))
                            && !activeComponents.contains(ComponentToken.RECORD)) {
                        activeComponents.remove(ComponentToken.PLAINTEXT);
                        activeComponents.remove(ComponentToken.PACKET);
                    }

                    if (activeComponents.contains(ComponentToken.VERBOSE)
                            && !activeComponents.contains(ComponentToken.HANDSHAKE)) {
                        activeComponents.remove(ComponentToken.VERBOSE);
                    }
                }
            }
            isOn = activeComponents.contains(ComponentToken.EMPTYALL)
                    || activeComponents.contains(ComponentToken.SSL);
        } else {
            property = null;
            logger = null;
            isOn = false;
        }
    }

    private static void help() {
        System.err.println();
        System.err.println("help           print this help message and exit");
        System.err.println("expand         expanded (less compact) output format");
        System.err.println();
        System.err.println("all            turn on all debugging");
        System.err.println("ssl            turn on ssl debugging");
        System.err.println();
        System.err.println("The following can be used with ssl:");
        System.err.println("\tdefaultctx   print default SSL initialization");
        System.err.println("\thandshake    print each handshake message");
        System.err.println("\tkeymanager   print key manager tracing");
        System.err.println("\trecord       enable per-record tracing");
        System.err.println("\trespmgr      print OCSP response tracing");
        System.err.println("\tsession      print session activity");
        System.err.println("\tsslctx       print SSLContext tracing");
        System.err.println("\ttrustmanager print trust manager tracing");
        System.err.println();
        System.err.println("\thandshake debugging can be widened with:");
        System.err.println("\tverbose   verbose handshake message printing");
        System.err.println();
        System.err.println("\trecord debugging can be widened with:");
        System.err.println("\tplaintext    hex dump of record plaintext");
        System.err.println("\tpacket       print raw SSL/TLS packets");
        System.err.println();
        System.exit(0);
    }

    /**
     * Return true if the "javax.net.debug" property contains the
     * debug check points, "all" or if the System.Logger is used.
     *
     * Specify all string tokens required when calling this method.
     * E.g. since "plaintext" is a widened option of the "record" option,
     * the call needs to be isOn("ssl,record,plaintext") to ensure
     * correct use. It also ensures that the user specifies the correct
     * system property value syntax as per help menu.
     */
    public static boolean isOn(String checkPoints) {
        if (!isOn) {
            return false;
        }

        if (activeComponents.contains(ComponentToken.EMPTYALL)) {
            // System.Logger in use or property = "all"
            return true;
        }

        if (checkPoints.equals("ssl")) {
            return !ComponentToken.isSslFilteringEnabled();
        }

        if (activeComponents.size() == 1 && !containsWidenOption(checkPoints)) {
            // in ssl mode, we always log except for widen options
            return true;
        }

        String[] options = checkPoints.split(",");
        for (String option : options) {
            option = option.trim().toLowerCase(Locale.ROOT);
            if (!property.contains(option)) {
                return false;
            }
        }
        return true;
    }

<<<<<<< HEAD
    private static boolean containsWidenOption(String options) {
        return options.contains("verbose")
                || options.contains("plaintext")
                || options.contains("packet")
                || options.contains("expand");
=======
    private static boolean hasOption(String option) {
        option = option.toLowerCase(Locale.ENGLISH);
        if (property.contains("all")) {
            return true;
        } else {
            // remove first occurrence of "sslctx" since
            // it interferes with search for "ssl"
            String modified = property.replaceFirst("sslctx", "");
            if (modified.contains("ssl")) {
                // don't enable data and plaintext options by default
                if (!(option.equals("data")
                        || option.equals("packet")
                        || option.equals("plaintext"))) {
                    return true;
                }
            }
        }

        return property.contains(option);
>>>>>>> 89f9268e
    }

    public static void severe(String msg, Object... params) {
        SSLLogger.log(Level.ERROR, msg, params);
    }

    public static void warning(String msg, Object... params) {
        SSLLogger.log(Level.WARNING, msg, params);
    }

    public static void info(String msg, Object... params) {
        SSLLogger.log(Level.INFO, msg, params);
    }

    public static void fine(String msg, Object... params) {
        SSLLogger.log(Level.DEBUG, msg, params);
    }

    public static void finer(String msg, Object... params) {
        SSLLogger.log(Level.TRACE, msg, params);
    }

    public static void finest(String msg, Object... params) {
        SSLLogger.log(Level.ALL, msg, params);
    }

    private static void log(Level level, String msg, Object... params) {
        if (logger != null && logger.isLoggable(level)) {
            if (params == null || params.length == 0) {
                logger.log(level, msg);
            } else {
                try {
                     logger.log(level, () -> msg + ":\n" + SSLSimpleFormatter.formatParameters(params));
                } catch (Exception exp) {
                    // ignore it, just for debugging.
                }
            }
        }
    }

    static String toString(Object... params) {
        try {
            return SSLSimpleFormatter.formatParameters(params);
        } catch (Exception exp) {
            return "unexpected exception thrown: " + exp.getMessage();
        }
    }

    // Logs a warning message and always returns false. This method
    // can be used as an OR Predicate to add a log in a stream filter.
    public static boolean logWarning(String option, String s) {
        if (SSLLogger.isOn && SSLLogger.isOn(option)) {
            SSLLogger.warning(s);
        }
        return false;
    }

    enum ComponentToken {
        EMPTYALL,
        DEFAULTCTX,
        HANDSHAKE,
        KEYMANAGER,
        RECORD,
        RESPMGR,
        SESSION,
        SSLCTX,
        TRUSTMANAGER,
        VERBOSE,
        PLAINTEXT,
        PACKET,
        SSL; // define ssl last, helps with sslctx matching later.

        final String component;

        ComponentToken() {
            this.component = this.toString().toLowerCase(Locale.ROOT);
        }

        static boolean isSslFilteringEnabled() {
            return activeComponents.contains(DEFAULTCTX)
                    || activeComponents.contains(HANDSHAKE)
                    || activeComponents.contains(KEYMANAGER)
                    || activeComponents.contains(RECORD)
                    || activeComponents.contains(RESPMGR)
                    || activeComponents.contains(SESSION)
                    || activeComponents.contains(SSLCTX)
                    || activeComponents.contains(TRUSTMANAGER);
        }
    }


    private static class SSLConsoleLogger implements Logger {
        private final String loggerName;
        private final boolean useCompactFormat;

        SSLConsoleLogger(String loggerName, String options) {
            this.loggerName = loggerName;
            options = options.toLowerCase(Locale.ENGLISH);
            this.useCompactFormat = !options.contains("expand");
        }

        @Override
        public String getName() {
            return loggerName;
        }

        @Override
        public boolean isLoggable(Level level) {
            return level != Level.OFF;
        }

        @Override
        public void log(Level level,
                ResourceBundle rb, String message, Throwable thrwbl) {
            if (isLoggable(level)) {
                try {
                    String formatted =
                        SSLSimpleFormatter.format(this, level, message, thrwbl);
                    System.err.write(formatted.getBytes(UTF_8));
                } catch (Exception exp) {
                    // ignore it, just for debugging.
                }
            }
        }

        @Override
        public void log(Level level,
                ResourceBundle rb, String message, Object... params) {
            if (isLoggable(level)) {
                try {
                    String formatted =
                        SSLSimpleFormatter.format(this, level, message, params);
                    System.err.write(formatted.getBytes(UTF_8));
                } catch (Exception exp) {
                    // ignore it, just for debugging.
                }
            }
        }
    }

    private static class SSLSimpleFormatter {
        private static final String PATTERN = "yyyy-MM-dd kk:mm:ss.SSS z";
        private static final DateTimeFormatter dateTimeFormat = DateTimeFormatter.ofPattern(PATTERN, Locale.ENGLISH)
                                                                                 .withZone(ZoneId.systemDefault());

        private static final MessageFormat basicCertFormat = new MessageFormat(
                """
                        "version"            : "v{0}",
                        "serial number"      : "{1}",
                        "signature algorithm": "{2}",
                        "issuer"             : "{3}",
                        "not before"         : "{4}",
                        "not  after"         : "{5}",
                        "subject"            : "{6}",
                        "subject public key" : "{7}"
                        """,
                Locale.ENGLISH);

        private static final MessageFormat extendedCertFormat =
            new MessageFormat(
                    """
                            "version"            : "v{0}",
                            "serial number"      : "{1}",
                            "signature algorithm": "{2}",
                            "issuer"             : "{3}",
                            "not before"         : "{4}",
                            "not  after"         : "{5}",
                            "subject"            : "{6}",
                            "subject public key" : "{7}",
                            "extensions"         : [
                            {8}
                            ]
                            """,
                Locale.ENGLISH);

        private static final MessageFormat messageFormatNoParas =
            new MessageFormat(
                    """
                            '{'
                              "logger"      : "{0}",
                              "level"       : "{1}",
                              "thread id"   : "{2}",
                              "thread name" : "{3}",
                              "time"        : "{4}",
                              "caller"      : "{5}",
                              "message"     : "{6}"
                            '}'
                            """,
                Locale.ENGLISH);

        private static final MessageFormat messageCompactFormatNoParas =
            new MessageFormat(
                "{0}|{1}|{2}|{3}|{4}|{5}|{6}\n",
                Locale.ENGLISH);

        private static final MessageFormat messageFormatWithParas =
            new MessageFormat(
                    """
                            '{'
                              "logger"      : "{0}",
                              "level"       : "{1}",
                              "thread id"   : "{2}",
                              "thread name" : "{3}",
                              "time"        : "{4}",
                              "caller"      : "{5}",
                              "message"     : "{6}",
                              "specifics"   : [
                            {7}
                              ]
                            '}'
                            """,
                Locale.ENGLISH);

        private static final MessageFormat messageCompactFormatWithParas =
            new MessageFormat(
                    """
                            {0}|{1}|{2}|{3}|{4}|{5}|{6} (
                            {7}
                            )
                            """,
                Locale.ENGLISH);

        private static final MessageFormat keyObjectFormat = new MessageFormat(
                """
                        "{0}" : '{'
                        {1}'}'
                        """,
                Locale.ENGLISH);

        // INFO: [TH: 123450] 2011-08-20 23:12:32.3225 PDT
        //     log message
        //     log message
        //     ...
        private static String format(SSLConsoleLogger logger, Level level,
                    String message, Object ... parameters) {

            if (parameters == null || parameters.length == 0) {
                Object[] messageFields = {
                    logger.loggerName,
                    level.getName(),
                    Utilities.toHexString(Thread.currentThread().threadId()),
                    Thread.currentThread().getName(),
                    dateTimeFormat.format(Instant.now()),
                    formatCaller(),
                    message
                };

                if (logger.useCompactFormat) {
                    return messageCompactFormatNoParas.format(messageFields);
                } else {
                    return messageFormatNoParas.format(messageFields);
                }
            }

            Object[] messageFields = {
                    logger.loggerName,
                    level.getName(),
                    Utilities.toHexString(Thread.currentThread().threadId()),
                    Thread.currentThread().getName(),
                    dateTimeFormat.format(Instant.now()),
                    formatCaller(),
                    message,
                    (logger.useCompactFormat ?
                        formatParameters(parameters) :
                        Utilities.indent(formatParameters(parameters)))
                };

            if (logger.useCompactFormat) {
                return messageCompactFormatWithParas.format(messageFields);
            } else {
                return messageFormatWithParas.format(messageFields);
            }
        }

        private static String formatCaller() {
            return StackWalker.getInstance().walk(s ->
                s.dropWhile(f ->
                    f.getClassName().startsWith("sun.security.ssl.SSLLogger") ||
                    f.getClassName().startsWith("java.lang.System"))
                .map(f -> f.getFileName() + ":" + f.getLineNumber())
                .findFirst().orElse("unknown caller"));
        }

        private static String formatParameters(Object ... parameters) {
            StringBuilder builder = new StringBuilder(512);
            boolean isFirst = true;
            for (Object parameter : parameters) {
                if (isFirst) {
                    isFirst = false;
                } else {
                    builder.append(",\n");
                }

                if (parameter instanceof Throwable) {
                    builder.append(formatThrowable((Throwable)parameter));
                } else if (parameter instanceof Certificate) {
                    builder.append(formatCertificate((Certificate)parameter));
                } else if (parameter instanceof ByteArrayInputStream) {
                    builder.append(formatByteArrayInputStream(
                        (ByteArrayInputStream)parameter));
                } else if (parameter instanceof ByteBuffer) {
                    builder.append(formatByteBuffer((ByteBuffer)parameter));
                } else if (parameter instanceof byte[]) {
                    builder.append(formatByteArrayInputStream(
                        new ByteArrayInputStream((byte[])parameter)));
                } else if (parameter instanceof Map.Entry) {
                    @SuppressWarnings("unchecked")
                    Map.Entry<String, ?> mapParameter =
                        (Map.Entry<String, ?>)parameter;
                    builder.append(formatMapEntry(mapParameter));
                } else {
                    builder.append(formatObject(parameter));
                }
            }

            return builder.toString();
        }

        // "throwable": {
        //   ...
        // }
        private static String formatThrowable(Throwable throwable) {
            StringBuilder builder = new StringBuilder(512);
            ByteArrayOutputStream bytesOut = new ByteArrayOutputStream();
            try (PrintStream out = new PrintStream(bytesOut)) {
                throwable.printStackTrace(out);
                builder.append(Utilities.indent(bytesOut.toString()));
            }
            Object[] fields = {
                    "throwable",
                    builder.toString()
                };

            return keyObjectFormat.format(fields);
        }

        // "certificate": {
        //   ...
        // }
        private static String formatCertificate(Certificate certificate) {

            if (!(certificate instanceof X509Certificate)) {
                return Utilities.indent(certificate.toString());
            }

            StringBuilder builder = new StringBuilder(512);
            try {
                X509CertImpl x509 =
                    X509CertImpl.toImpl((X509Certificate)certificate);
                X509CertInfo certInfo = x509.getInfo();
                CertificateExtensions certExts = certInfo.getExtensions();
                if (certExts == null) {
                    Object[] certFields = {
                        x509.getVersion(),
                        Debug.toString(x509.getSerialNumber()),
                        x509.getSigAlgName(),
                        x509.getIssuerX500Principal().toString(),
                        dateTimeFormat.format(x509.getNotBefore().toInstant()),
                        dateTimeFormat.format(x509.getNotAfter().toInstant()),
                        x509.getSubjectX500Principal().toString(),
                        x509.getPublicKey().getAlgorithm()
                        };
                    builder.append(Utilities.indent(
                            basicCertFormat.format(certFields)));
                } else {
                    StringBuilder extBuilder = new StringBuilder(512);
                    boolean isFirst = true;
                    for (Extension certExt : certExts.getAllExtensions()) {
                        if (isFirst) {
                            isFirst = false;
                        } else {
                            extBuilder.append(",\n");
                        }
                        extBuilder.append("{\n" +
                            Utilities.indent(certExt.toString()) + "\n}");
                    }
                    Object[] certFields = {
                        x509.getVersion(),
                        Debug.toString(x509.getSerialNumber()),
                        x509.getSigAlgName(),
                        x509.getIssuerX500Principal().toString(),
                        dateTimeFormat.format(x509.getNotBefore().toInstant()),
                        dateTimeFormat.format(x509.getNotAfter().toInstant()),
                        x509.getSubjectX500Principal().toString(),
                        x509.getPublicKey().getAlgorithm(),
                        Utilities.indent(extBuilder.toString())
                        };
                    builder.append(Utilities.indent(
                            extendedCertFormat.format(certFields)));
                }
            } catch (Exception ce) {
                // ignore the exception
            }

            Object[] fields = {
                    "certificate",
                    builder.toString()
                };

            return Utilities.indent(keyObjectFormat.format(fields));
        }

        private static String formatByteArrayInputStream(
                ByteArrayInputStream bytes) {
            StringBuilder builder = new StringBuilder(512);

            try (ByteArrayOutputStream bytesOut = new ByteArrayOutputStream()) {
                HexDumpEncoder hexEncoder = new HexDumpEncoder();
                hexEncoder.encodeBuffer(bytes, bytesOut);

                builder.append(Utilities.indent(bytesOut.toString()));
            } catch (IOException ioe) {
                // ignore it, just for debugging.
            }

            return builder.toString();
        }

        private static String formatByteBuffer(ByteBuffer byteBuffer) {
            StringBuilder builder = new StringBuilder(512);
            try (ByteArrayOutputStream bytesOut = new ByteArrayOutputStream()) {
                HexDumpEncoder hexEncoder = new HexDumpEncoder();
                hexEncoder.encodeBuffer(byteBuffer.duplicate(), bytesOut);
                builder.append(Utilities.indent(bytesOut.toString()));
            } catch (IOException ioe) {
                // ignore it, just for debugging.
            }

            return builder.toString();
        }

        private static String formatMapEntry(Map.Entry<String, ?> entry) {
            String key = entry.getKey();
            Object value = entry.getValue();

            String formatted;
            if (value instanceof String) {
                // "key": "value"
                formatted = "\"" + key + "\": \"" + value + "\"";
            } else if (value instanceof String[] strings) {
                // "key": [ "string a",
                //          "string b",
                //          "string c"
                //        ]
                StringBuilder builder = new StringBuilder(512);
                builder.append("\"" + key + "\": [\n");
                int len = strings.length;
                for (int i = 0; i < len; i++) {
                    String string = strings[i];
                    builder.append("      \"" + string + "\"");
                    if (i != len - 1) {
                        builder.append(",");
                    }
                    builder.append("\n");
                }
                builder.append("      ]");

                formatted = builder.toString();
            } else if (value instanceof byte[]) {
                formatted = "\"" + key + "\": \"" +
                    Utilities.toHexString((byte[])value) + "\"";
            } else if (value instanceof Byte) {
                formatted = "\"" + key + "\": \"" +
                        HexFormat.of().toHexDigits((byte)value) + "\"";
            } else {
                formatted = "\"" + key + "\": " +
                    "\"" + value.toString() + "\"";
            }

            return Utilities.indent(formatted);
        }

        private static String formatObject(Object obj) {
            return obj.toString();
        }
    }
}<|MERGE_RESOLUTION|>--- conflicted
+++ resolved
@@ -126,8 +126,12 @@
         System.err.println("\trecord       enable per-record tracing");
         System.err.println("\trespmgr      print OCSP response tracing");
         System.err.println("\tsession      print session activity");
+        System.err.println("\tdefaultctx   print default SSL initialization");
         System.err.println("\tsslctx       print SSLContext tracing");
+        System.err.println("\tsessioncache print session cache tracing");
+        System.err.println("\tkeymanager   print key manager tracing");
         System.err.println("\ttrustmanager print trust manager tracing");
+        System.err.println("\tpluggability print pluggability tracing");
         System.err.println();
         System.err.println("\thandshake debugging can be widened with:");
         System.err.println("\tverbose   verbose handshake message printing");
@@ -175,36 +179,15 @@
                 return false;
             }
         }
+
         return true;
     }
 
-<<<<<<< HEAD
     private static boolean containsWidenOption(String options) {
         return options.contains("verbose")
                 || options.contains("plaintext")
                 || options.contains("packet")
                 || options.contains("expand");
-=======
-    private static boolean hasOption(String option) {
-        option = option.toLowerCase(Locale.ENGLISH);
-        if (property.contains("all")) {
-            return true;
-        } else {
-            // remove first occurrence of "sslctx" since
-            // it interferes with search for "ssl"
-            String modified = property.replaceFirst("sslctx", "");
-            if (modified.contains("ssl")) {
-                // don't enable data and plaintext options by default
-                if (!(option.equals("data")
-                        || option.equals("packet")
-                        || option.equals("plaintext"))) {
-                    return true;
-                }
-            }
-        }
-
-        return property.contains(option);
->>>>>>> 89f9268e
     }
 
     public static void severe(String msg, Object... params) {
