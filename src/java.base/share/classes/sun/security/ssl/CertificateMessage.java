--- conflicted
+++ resolved
@@ -385,13 +385,8 @@
                 if (shc.sslConfig.clientAuthType !=
                         ClientAuthType.CLIENT_AUTH_REQUESTED) {
                     // unexpected or require client authentication
-<<<<<<< HEAD
                     throw shc.conContext.fatal(Alert.HANDSHAKE_FAILURE,
-                        "Empty server certificate chain");
-=======
-                    throw shc.conContext.fatal(Alert.BAD_CERTIFICATE,
                         "Empty client certificate chain");
->>>>>>> 7777eb5e
                 } else {
                     return;
                 }
