/*
 * Copyright (c) 2019, 2025, Oracle and/or its affiliates. All rights reserved.
 * DO NOT ALTER OR REMOVE COPYRIGHT NOTICES OR THIS FILE HEADER.
 *
 * This code is free software; you can redistribute it and/or modify it
 * under the terms of the GNU General Public License version 2 only, as
 * published by the Free Software Foundation.  Oracle designates this
 * particular file as subject to the "Classpath" exception as provided
 * by Oracle in the LICENSE file that accompanied this code.
 *
 * This code is distributed in the hope that it will be useful, but WITHOUT
 * ANY WARRANTY; without even the implied warranty of MERCHANTABILITY or
 * FITNESS FOR A PARTICULAR PURPOSE.  See the GNU General Public License
 * version 2 for more details (a copy is included in the LICENSE file that
 * accompanied this code).
 *
 * You should have received a copy of the GNU General Public License version
 * 2 along with this work; if not, write to the Free Software Foundation,
 * Inc., 51 Franklin St, Fifth Floor, Boston, MA 02110-1301 USA.
 *
 * Please contact Oracle, 500 Oracle Parkway, Redwood Shores, CA 94065 USA
 * or visit www.oracle.com if you need additional information or have any
 * questions.
 */
package sun.security.ssl;

import java.io.IOException;
import java.security.*;
import java.security.spec.AlgorithmParameterSpec;
import java.security.spec.ECParameterSpec;
import java.security.spec.InvalidParameterSpecException;
import java.security.spec.NamedParameterSpec;
import java.util.Arrays;
import java.util.Collections;
import java.util.EnumSet;
import java.util.List;
import java.util.ArrayList;
import java.util.Objects;
import java.util.Set;
import javax.crypto.KeyAgreement;
import javax.crypto.spec.DHParameterSpec;
import sun.security.ssl.ECDHKeyExchange.ECDHEPossession;
import sun.security.util.CurveDB;

/**
 * An enum containing all known named groups for use in TLS.
 *
 * The enum also contains the required properties of each group and the
 * required functions (e.g. encoding/decoding).
 */
enum NamedGroup {
    // Elliptic Curves (RFC 4492)
    //
    // See sun.security.util.CurveDB for the OIDs
    // NIST K-163

    SECT163_K1(0x0001, "sect163k1",
            NamedGroupSpec.NAMED_GROUP_ECDHE,
            ProtocolVersion.PROTOCOLS_TO_12,
            CurveDB.lookup("sect163k1")),
    SECT163_R1(0x0002, "sect163r1",
            NamedGroupSpec.NAMED_GROUP_ECDHE,
            ProtocolVersion.PROTOCOLS_TO_12,
            CurveDB.lookup("sect163r1")),

    // NIST B-163
    SECT163_R2(0x0003, "sect163r2",
            NamedGroupSpec.NAMED_GROUP_ECDHE,
            ProtocolVersion.PROTOCOLS_TO_12,
            CurveDB.lookup("sect163r2")),
    SECT193_R1(0x0004, "sect193r1",
            NamedGroupSpec.NAMED_GROUP_ECDHE,
            ProtocolVersion.PROTOCOLS_TO_12,
            CurveDB.lookup("sect193r1")),
    SECT193_R2(0x0005, "sect193r2",
            NamedGroupSpec.NAMED_GROUP_ECDHE,
            ProtocolVersion.PROTOCOLS_TO_12,
            CurveDB.lookup("sect193r2")),

    // NIST K-233
    SECT233_K1(0x0006, "sect233k1",
            NamedGroupSpec.NAMED_GROUP_ECDHE,
            ProtocolVersion.PROTOCOLS_TO_12,
            CurveDB.lookup("sect233k1")),

    // NIST B-233
    SECT233_R1(0x0007, "sect233r1",
            NamedGroupSpec.NAMED_GROUP_ECDHE,
            ProtocolVersion.PROTOCOLS_TO_12,
            CurveDB.lookup("sect233r1")),
    SECT239_K1(0x0008, "sect239k1",
            NamedGroupSpec.NAMED_GROUP_ECDHE,
            ProtocolVersion.PROTOCOLS_TO_12,
            CurveDB.lookup("sect239k1")),

    // NIST K-283
    SECT283_K1(0x0009, "sect283k1",
            NamedGroupSpec.NAMED_GROUP_ECDHE,
            ProtocolVersion.PROTOCOLS_TO_12,
            CurveDB.lookup("sect283k1")),

    // NIST B-283
    SECT283_R1(0x000A, "sect283r1",
            NamedGroupSpec.NAMED_GROUP_ECDHE,
            ProtocolVersion.PROTOCOLS_TO_12,
            CurveDB.lookup("sect283r1")),

    // NIST K-409
    SECT409_K1(0x000B, "sect409k1",
            NamedGroupSpec.NAMED_GROUP_ECDHE,
            ProtocolVersion.PROTOCOLS_TO_12,
            CurveDB.lookup("sect409k1")),

    // NIST B-409
    SECT409_R1(0x000C, "sect409r1",
            NamedGroupSpec.NAMED_GROUP_ECDHE,
            ProtocolVersion.PROTOCOLS_TO_12,
            CurveDB.lookup("sect409r1")),

    // NIST K-571
    SECT571_K1(0x000D, "sect571k1",
            NamedGroupSpec.NAMED_GROUP_ECDHE,
            ProtocolVersion.PROTOCOLS_TO_12,
            CurveDB.lookup("sect571k1")),

    // NIST B-571
    SECT571_R1(0x000E, "sect571r1",
            NamedGroupSpec.NAMED_GROUP_ECDHE,
            ProtocolVersion.PROTOCOLS_TO_12,
            CurveDB.lookup("sect571r1")),
    SECP160_K1(0x000F, "secp160k1",
            NamedGroupSpec.NAMED_GROUP_ECDHE,
            ProtocolVersion.PROTOCOLS_TO_12,
            CurveDB.lookup("secp160k1")),
    SECP160_R1(0x0010, "secp160r1",
            NamedGroupSpec.NAMED_GROUP_ECDHE,
            ProtocolVersion.PROTOCOLS_TO_12,
            CurveDB.lookup("secp160r1")),
    SECP160_R2(0x0011, "secp160r2",
            NamedGroupSpec.NAMED_GROUP_ECDHE,
            ProtocolVersion.PROTOCOLS_TO_12,
            CurveDB.lookup("secp160r2")),
    SECP192_K1(0x0012, "secp192k1",
            NamedGroupSpec.NAMED_GROUP_ECDHE,
            ProtocolVersion.PROTOCOLS_TO_12,
            CurveDB.lookup("secp192k1")),

    // NIST P-192
    SECP192_R1(0x0013, "secp192r1",
            NamedGroupSpec.NAMED_GROUP_ECDHE,
            ProtocolVersion.PROTOCOLS_TO_12,
            CurveDB.lookup("secp192r1")),
    SECP224_K1(0x0014, "secp224k1",
            NamedGroupSpec.NAMED_GROUP_ECDHE,
            ProtocolVersion.PROTOCOLS_TO_12,
            CurveDB.lookup("secp224k1")),

    // NIST P-224
    SECP224_R1(0x0015, "secp224r1",
            NamedGroupSpec.NAMED_GROUP_ECDHE,
            ProtocolVersion.PROTOCOLS_TO_12,
            CurveDB.lookup("secp224r1")),
    SECP256_K1(0x0016, "secp256k1",
            NamedGroupSpec.NAMED_GROUP_ECDHE,
            ProtocolVersion.PROTOCOLS_TO_12,
            CurveDB.lookup("secp256k1")),

    // NIST P-256
    SECP256_R1(0x0017, "secp256r1",
            NamedGroupSpec.NAMED_GROUP_ECDHE,
            ProtocolVersion.PROTOCOLS_TO_13,
            CurveDB.lookup("secp256r1")),

    // NIST P-384
    SECP384_R1(0x0018, "secp384r1",
            NamedGroupSpec.NAMED_GROUP_ECDHE,
            ProtocolVersion.PROTOCOLS_TO_13,
            CurveDB.lookup("secp384r1")),

    // NIST P-521
    SECP521_R1(0x0019, "secp521r1",
            NamedGroupSpec.NAMED_GROUP_ECDHE,
            ProtocolVersion.PROTOCOLS_TO_13,
            CurveDB.lookup("secp521r1")),

    // x25519 and x448 (RFC 8422/8446)
    X25519(0x001D, "x25519",
            NamedGroupSpec.NAMED_GROUP_XDH,
            ProtocolVersion.PROTOCOLS_TO_13,
            NamedParameterSpec.X25519),
    X448(0x001E, "x448",
            NamedGroupSpec.NAMED_GROUP_XDH,
            ProtocolVersion.PROTOCOLS_TO_13,
            NamedParameterSpec.X448),

    // Finite Field Diffie-Hellman Ephemeral Parameters (RFC 7919)
    FFDHE_2048(0x0100, "ffdhe2048",
            NamedGroupSpec.NAMED_GROUP_FFDHE,
            ProtocolVersion.PROTOCOLS_TO_13,
            PredefinedDHParameterSpecs.ffdheParams.get(2048)),

    FFDHE_3072(0x0101, "ffdhe3072",
            NamedGroupSpec.NAMED_GROUP_FFDHE,
            ProtocolVersion.PROTOCOLS_TO_13,
            PredefinedDHParameterSpecs.ffdheParams.get(3072)),
    FFDHE_4096(0x0102, "ffdhe4096",
            NamedGroupSpec.NAMED_GROUP_FFDHE,
            ProtocolVersion.PROTOCOLS_TO_13,
            PredefinedDHParameterSpecs.ffdheParams.get(4096)),
    FFDHE_6144(0x0103, "ffdhe6144",
            NamedGroupSpec.NAMED_GROUP_FFDHE,
            ProtocolVersion.PROTOCOLS_TO_13,
            PredefinedDHParameterSpecs.ffdheParams.get(6144)),
    FFDHE_8192(0x0104, "ffdhe8192",
            NamedGroupSpec.NAMED_GROUP_FFDHE,
            ProtocolVersion.PROTOCOLS_TO_13,
            PredefinedDHParameterSpecs.ffdheParams.get(8192)),

    // Elliptic Curves (RFC 4492)
    //
    // arbitrary prime and characteristic-2 curves
    ARBITRARY_PRIME(0xFF01, "arbitrary_explicit_prime_curves",
            NamedGroupSpec.NAMED_GROUP_ARBITRARY,
            ProtocolVersion.PROTOCOLS_TO_12,
            null),
    ARBITRARY_CHAR2(0xFF02, "arbitrary_explicit_char2_curves",
            NamedGroupSpec.NAMED_GROUP_ARBITRARY,
            ProtocolVersion.PROTOCOLS_TO_12,
            null);

    final int id;               // hash + signature
    final String name;          // literal name
    final NamedGroupSpec spec;  // group type
    final ProtocolVersion[] supportedProtocols;
    final String algorithm;     // key exchange algorithm
    final AlgorithmParameterSpec keAlgParamSpec;
    final AlgorithmParameters keAlgParams;
    final boolean isAvailable;

    // performance optimization
    private static final Set<CryptoPrimitive> KEY_AGREEMENT_PRIMITIVE_SET =
        Collections.unmodifiableSet(EnumSet.of(CryptoPrimitive.KEY_AGREEMENT));

    // Constructor used for all NamedGroup types
    NamedGroup(int id, String name,
            NamedGroupSpec namedGroupSpec,
            ProtocolVersion[] supportedProtocols,
            AlgorithmParameterSpec keAlgParamSpec) {
        this.id = id;
        this.name = name;
        this.spec = namedGroupSpec;
        this.algorithm = namedGroupSpec.algorithm;
        this.supportedProtocols = supportedProtocols;
        this.keAlgParamSpec = keAlgParamSpec;

        // Check if it is a supported named group.
        AlgorithmParameters algParams = null;
        boolean mediator = (keAlgParamSpec != null);

        // An EC provider, for example the SunEC provider, may support
        // AlgorithmParameters but not KeyPairGenerator or KeyAgreement.
        //
        // Note: Please be careful if removing this block!
        if (mediator && (namedGroupSpec == NamedGroupSpec.NAMED_GROUP_ECDHE)) {
            mediator = JsseJce.isEcAvailable();
        }

        // Check the specific algorithm parameters.
        if (mediator) {
            try {
                algParams =
                    AlgorithmParameters.getInstance(namedGroupSpec.algorithm);
                algParams.init(keAlgParamSpec);
            } catch (InvalidParameterSpecException
                    | NoSuchAlgorithmException exp) {
                if (namedGroupSpec != NamedGroupSpec.NAMED_GROUP_XDH) {
                    mediator = false;
                    if (SSLLogger.isOn() && SSLLogger.isOn("ssl,handshake")) {
                        SSLLogger.warning(
                            "No AlgorithmParameters for " + name, exp);
                    }
                } else {
                    // Please remove the following code if the XDH/X25519/X448
                    // AlgorithmParameters algorithms are supported in JDK.
                    //
                    // Note: Please be careful if removing this block!
                    algParams = null;
                    try {
                        KeyAgreement.getInstance(name);

                        // The following service is also needed.  But for
                        // performance, check the KeyAgreement impl only.
                        //
                        // KeyFactory.getInstance(name);
                        // KeyPairGenerator.getInstance(name);
                        // AlgorithmParameters.getInstance(name);
                    } catch (NoSuchAlgorithmException nsae) {
                        mediator = false;
                        if (SSLLogger.isOn() && SSLLogger.isOn("ssl,handshake")) {
                            SSLLogger.warning(
                                "No AlgorithmParameters for " + name, nsae);
                        }
                    }
                }
            }
        }

        this.isAvailable = mediator;
        this.keAlgParams = mediator ? algParams : null;
    }

    //
    // The next set of methods search & retrieve NamedGroups.
    //
    static NamedGroup valueOf(int id) {
        for (NamedGroup group : NamedGroup.values()) {
            if (group.id == id) {
                return group;
            }
        }

        return null;
    }

    static NamedGroup valueOf(ECParameterSpec params) {
        for (NamedGroup ng : NamedGroup.values()) {
            if (ng.spec == NamedGroupSpec.NAMED_GROUP_ECDHE) {
                if ((params == ng.keAlgParamSpec) ||
                        (ng.keAlgParamSpec == CurveDB.lookup(params))) {
                    return ng;
                }
            }
        }

        return null;
    }

    static NamedGroup valueOf(DHParameterSpec params) {
        for (NamedGroup ng : NamedGroup.values()) {
            if (ng.spec != NamedGroupSpec.NAMED_GROUP_FFDHE) {
                continue;
            }

            DHParameterSpec ngParams = (DHParameterSpec)ng.keAlgParamSpec;
            if (ngParams.getP().equals(params.getP())
                    && ngParams.getG().equals(params.getG())) {
                return ng;
            }
        }

        return null;
    }

    static NamedGroup nameOf(String name) {
        for (NamedGroup group : NamedGroup.values()) {
            if (group.name.equalsIgnoreCase(name)) {
                return group;
            }
        }

        return null;
    }

    static String nameOf(int id) {
        for (NamedGroup group : NamedGroup.values()) {
            if (group.id == id) {
                return group.name;
            }
        }

        return "UNDEFINED-NAMED-GROUP(" + id + ")";
    }

    public static List<NamedGroup> namesOf(String[] namedGroups) {
        if (namedGroups == null) {
            return null;
        }

        if (namedGroups.length == 0) {
            return List.of();
        }

        List<NamedGroup> ngs = new ArrayList<>(namedGroups.length);
        for (String ss : namedGroups) {
            NamedGroup ng = NamedGroup.nameOf(ss);
            if (ng == null || !ng.isAvailable) {
                if (SSLLogger.isOn() &&
                        SSLLogger.isOn("ssl,handshake,verbose")) {
                    SSLLogger.finest(
                            "Ignore the named group (" + ss
                                    + "), unsupported or unavailable");
                }

                continue;
            }

            ngs.add(ng);
        }

        return Collections.unmodifiableList(ngs);
    }

    // Is there any supported group permitted by the constraints?
    static boolean isActivatable(SSLConfiguration sslConfig,
            AlgorithmConstraints constraints, NamedGroupSpec type) {

        boolean hasFFDHEGroups = false;
        for (NamedGroup namedGroup :
                SupportedGroups.getGroupsFromConfig(sslConfig)) {
            if (namedGroup.isAvailable && namedGroup.spec == type) {
                if (namedGroup.isPermitted(constraints)) {
                    return true;
                }

                if (!hasFFDHEGroups &&
                        (type == NamedGroupSpec.NAMED_GROUP_FFDHE)) {
                    hasFFDHEGroups = true;
                }
            }
        }

        // For compatibility, if no FFDHE groups are defined, the non-FFDHE
        // compatible mode (using DHE cipher suite without FFDHE extension)
        // is allowed.
        //
        // Note that the constraints checking on DHE parameters will be
        // performed during key exchanging in a handshake.
        return !hasFFDHEGroups && type == NamedGroupSpec.NAMED_GROUP_FFDHE;
    }

    // Is the named group permitted by the constraints?
    static boolean isActivatable(
            SSLConfiguration sslConfig,
            AlgorithmConstraints constraints, NamedGroup namedGroup) {
        if (!namedGroup.isAvailable || !isEnabled(sslConfig, namedGroup)) {
            return false;
        }

        return namedGroup.isPermitted(constraints);
    }

    // Is the named group supported?
    static boolean isEnabled(SSLConfiguration sslConfig,
                             NamedGroup namedGroup) {
        for (NamedGroup ng : SupportedGroups.getGroupsFromConfig(sslConfig)) {
            if (namedGroup.equals(ng)) {
                return true;
            }
        }

        return false;
    }

    // Get preferred named group from the configured named groups for the
    // negotiated protocol and named group types.
    static NamedGroup getPreferredGroup(
            SSLConfiguration sslConfig,
            ProtocolVersion negotiatedProtocol,
            AlgorithmConstraints constraints, NamedGroupSpec[] types) {
        for (NamedGroup ng : SupportedGroups.getGroupsFromConfig(sslConfig)) {
            if (ng.isAvailable && NamedGroupSpec.arrayContains(types, ng.spec)
                    && ng.isAvailable(negotiatedProtocol)
                    && ng.isPermitted(constraints)) {
                return ng;
            }
        }

        return null;
    }

    // Get preferred named group from the requested and configured named
    // groups for the negotiated protocol and named group types.
    static NamedGroup getPreferredGroup(
            SSLConfiguration sslConfig,
            ProtocolVersion negotiatedProtocol,
            AlgorithmConstraints constraints, NamedGroupSpec[] types,
            List<NamedGroup> requestedNamedGroups) {
        for (NamedGroup namedGroup : requestedNamedGroups) {
            if ((namedGroup.isAvailable &&
                    NamedGroupSpec.arrayContains(types, namedGroup.spec)) &&
                    namedGroup.isAvailable(negotiatedProtocol) &&
                    isEnabled(sslConfig, namedGroup) &&
                    namedGroup.isPermitted(constraints)) {
                return namedGroup;
            }
        }

        return null;
    }

    // Is the NamedGroup available for the protocols desired?
    boolean isAvailable(List<ProtocolVersion> protocolVersions) {
        if (this.isAvailable) {
            for (ProtocolVersion pv : supportedProtocols) {
                if (protocolVersions.contains(pv)) {
                    return true;
                }
            }
        }

        return false;
    }

    boolean isAvailable(ProtocolVersion protocolVersion) {
        if (this.isAvailable) {
            for (ProtocolVersion pv : supportedProtocols) {
                if (protocolVersion == pv) {
                    return true;
                }
            }
        }

        return false;
    }

    // Are the NamedGroups available for the ciphersuites desired?
    boolean isSupported(List<CipherSuite> cipherSuites) {
        for (CipherSuite cs : cipherSuites) {
            boolean isMatch = isAvailable(cs.supportedProtocols);
            if (isMatch && ((cs.keyExchange == null)
                    || (NamedGroupSpec.arrayContains(
                            cs.keyExchange.groupTypes, spec)))) {
                return true;
            }
        }

        return false;
    }

    boolean isPermitted(AlgorithmConstraints constraints) {
        return constraints.permits(KEY_AGREEMENT_PRIMITIVE_SET,
                        this.name, null) &&
                constraints.permits(KEY_AGREEMENT_PRIMITIVE_SET,
                        this.algorithm, this.keAlgParams);
    }

    byte[] encodePossessionPublicKey(
            NamedGroupPossession namedGroupPossession) {
        return spec.encodePossessionPublicKey(namedGroupPossession);
    }

    SSLCredentials decodeCredentials(
            byte[] encoded) throws IOException, GeneralSecurityException {
        return spec.decodeCredentials(this, encoded);
    }

    SSLPossession createPossession(SecureRandom random) {
        return spec.createPossession(this, random);
    }

    SSLKeyDerivation createKeyDerivation(
            HandshakeContext hc) throws IOException {
        return spec.createKeyDerivation(hc);
    }

    // A list of operations related to named groups.
    private interface NamedGroupScheme {
        byte[] encodePossessionPublicKey(
                NamedGroupPossession namedGroupPossession);

        SSLCredentials decodeCredentials(NamedGroup ng,
                byte[] encoded) throws IOException, GeneralSecurityException;

        SSLPossession createPossession(NamedGroup ng, SecureRandom random);

        SSLKeyDerivation createKeyDerivation(
                HandshakeContext hc) throws IOException;
    }

    enum NamedGroupSpec implements NamedGroupScheme {
        // Elliptic Curve Groups (ECDHE)
        NAMED_GROUP_ECDHE("EC", ECDHEScheme.instance),

        // Finite Field Groups (DHE)
        NAMED_GROUP_FFDHE("DiffieHellman", FFDHEScheme.instance),

        // Finite Field Groups (XDH)
        NAMED_GROUP_XDH("XDH", XDHScheme.instance),

        // arbitrary prime and curves (ECDHE)
        NAMED_GROUP_ARBITRARY("EC", null),

        // Not predefined named group
        NAMED_GROUP_NONE("", null);

        private final String algorithm;     // key exchange name
        private final NamedGroupScheme scheme;  // named group operations

        NamedGroupSpec(String algorithm, NamedGroupScheme scheme) {
            this.algorithm = algorithm;
            this.scheme = scheme;
        }

        boolean isSupported(List<CipherSuite> cipherSuites) {
            for (CipherSuite cs : cipherSuites) {
                if (cs.keyExchange == null ||
                        arrayContains(cs.keyExchange.groupTypes, this)) {
                    return true;
                }
            }

            return false;
        }

        static boolean arrayContains(NamedGroupSpec[] namedGroupTypes,
                NamedGroupSpec namedGroupType) {
            for (NamedGroupSpec ng : namedGroupTypes) {
                if (ng == namedGroupType) {
                    return true;
                }
            }

            return false;
        }

        @Override
        public byte[] encodePossessionPublicKey(
                NamedGroupPossession namedGroupPossession) {
            if (scheme != null) {
                return scheme.encodePossessionPublicKey(namedGroupPossession);
            }

            return null;
        }

        @Override
        public SSLCredentials decodeCredentials(NamedGroup ng,
                byte[] encoded) throws IOException, GeneralSecurityException {
            if (scheme != null) {
                return scheme.decodeCredentials(ng, encoded);
            }

            return null;
        }

        @Override
        public SSLPossession createPossession(
                NamedGroup ng, SecureRandom random) {
            if (scheme != null) {
                return scheme.createPossession(ng, random);
            }

            return null;
        }

        @Override
        public SSLKeyDerivation createKeyDerivation(
                HandshakeContext hc) throws IOException {
            if (scheme != null) {
                return scheme.createKeyDerivation(hc);
            }

            return null;
        }
    }

    private static class FFDHEScheme implements NamedGroupScheme {
        private static final FFDHEScheme instance = new FFDHEScheme();

        @Override
        public byte[] encodePossessionPublicKey(
                NamedGroupPossession namedGroupPossession) {
            return namedGroupPossession.encode();
        }

        @Override
        public SSLCredentials decodeCredentials(NamedGroup ng,
                byte[] encoded) throws IOException, GeneralSecurityException {
            return DHKeyExchange.DHECredentials.valueOf(ng, encoded);
        }

        @Override
        public SSLPossession createPossession(
                NamedGroup ng, SecureRandom random) {
            return new DHKeyExchange.DHEPossession(ng, random);
        }

        @Override
        public SSLKeyDerivation createKeyDerivation(
                HandshakeContext hc) throws IOException {

            return DHKeyExchange.kaGenerator.createKeyDerivation(hc);
        }
    }

    private static class ECDHEScheme implements NamedGroupScheme {
        private static final ECDHEScheme instance = new ECDHEScheme();

        @Override
        public byte[] encodePossessionPublicKey(
                NamedGroupPossession namedGroupPossession) {
            return ((ECDHEPossession)namedGroupPossession).encode();
        }

        @Override
        public SSLCredentials decodeCredentials(NamedGroup ng,
                byte[] encoded) throws IOException, GeneralSecurityException {
            return ECDHKeyExchange.ECDHECredentials.valueOf(ng, encoded);
        }

        @Override
        public SSLPossession createPossession(
                NamedGroup ng, SecureRandom random) {
            return new ECDHKeyExchange.ECDHEPossession(ng, random);
        }

        @Override
        public SSLKeyDerivation createKeyDerivation(
                HandshakeContext hc) throws IOException {
            return ECDHKeyExchange.ecdheKAGenerator.createKeyDerivation(hc);
        }
    }

    private static class XDHScheme implements NamedGroupScheme {
        private static final XDHScheme instance = new XDHScheme();

        @Override
        public byte[] encodePossessionPublicKey(NamedGroupPossession poss) {
            return ((XDHKeyExchange.XDHEPossession)poss).encode();
        }

        @Override
        public SSLCredentials decodeCredentials(NamedGroup ng,
                byte[] encoded) throws IOException, GeneralSecurityException {
            return XDHKeyExchange.XDHECredentials.valueOf(ng, encoded);
        }

        @Override
        public SSLPossession createPossession(
                NamedGroup ng, SecureRandom random) {
            return new XDHKeyExchange.XDHEPossession(ng, random);
        }

        @Override
        public SSLKeyDerivation createKeyDerivation(
                HandshakeContext hc) throws IOException {
            return XDHKeyExchange.xdheKAGenerator.createKeyDerivation(hc);
        }
    }

    // Inner class encapsulating supported named groups.
    static final class SupportedGroups {

        // Default named groups.
        private static final NamedGroup[] defaultGroups = new NamedGroup[]{

                // Primary XDH (RFC 7748) curves
                X25519,

                // Primary NIST Suite B curves
                SECP256_R1,
                SECP384_R1,
                SECP521_R1,

                // Secondary XDH curves
                X448,

                // FFDHE (RFC 7919)
                FFDHE_2048,
                FFDHE_3072,
                FFDHE_4096,
                FFDHE_6144,
                FFDHE_8192
        };

        private static final String[] defaultNames = Arrays.stream(
                        defaultGroups)
                .filter(ng -> ng.isAvailable)
                // Filter default groups names against default constraints.
                .filter(ng -> ng.isPermitted(SSLAlgorithmConstraints.DEFAULT))
                .map(ng -> ng.name)
                .toArray(String[]::new);

        private static final NamedGroup[] customizedGroups =
                getCustomizedNamedGroups();

        private static final String[] customizedNames =
                customizedGroups == null ?
                        null : Arrays.stream(customizedGroups)
                        .map(ng -> ng.name)
                        .toArray(String[]::new);

        // Named group names for SSLConfiguration.
        static final String[] namedGroups;

        static {
            if (customizedNames != null) {
                namedGroups = customizedNames;
            } else {
                if (defaultNames.length == 0) {
                    SSLLogger.logWarning("ssl", "No default named groups");
                }
                namedGroups = defaultNames;
            }
        }

        // Avoid the group lookup for default and customized groups.
        static NamedGroup[] getGroupsFromConfig(SSLConfiguration sslConfig) {
            if (sslConfig.namedGroups == defaultNames) {
                return defaultGroups;
            } else if (sslConfig.namedGroups == customizedNames) {
                return customizedGroups;
            } else {
                return Arrays.stream(sslConfig.namedGroups)
                        .map(NamedGroup::nameOf)
                        .filter(Objects::nonNull)
                        .toArray(NamedGroup[]::new);
            }
        }

        // The value of the System Property defines a list of enabled named
        // groups in preference order, separated with comma.  For example:
        //
        //      jdk.tls.namedGroups="secp521r1, secp256r1, ffdhe2048"
        //
        // If the System Property is not defined or the value is empty, the
        // default groups and preferences will be used.
        private static NamedGroup[] getCustomizedNamedGroups() {
            String property = System.getProperty("jdk.tls.namedGroups");

            if (property != null && !property.isEmpty()) {
                // remove double quote marks from beginning/end of the property
                if (property.length() > 1 && property.charAt(0) == '"' &&
                        property.charAt(property.length() - 1) == '"') {
                    property = property.substring(1, property.length() - 1);
                }
            }

            if (property != null && !property.isEmpty()) {
                NamedGroup[] ret = Arrays.stream(property.split(","))
                        .map(String::trim)
                        .map(NamedGroup::nameOf)
                        .filter(Objects::nonNull)
                        .filter(ng -> ng.isAvailable)
                        .toArray(NamedGroup[]::new);

                if (ret.length == 0) {
                    throw new IllegalArgumentException(
                            "System property jdk.tls.namedGroups(" +
                                    property
                                    + ") contains no supported named groups");
                }

<<<<<<< HEAD
                return ret;
=======
                if (groupList.isEmpty() &&
                        SSLLogger.isOn() && SSLLogger.isOn("ssl")) {
                    SSLLogger.warning("No default named groups");
                }
>>>>>>> c0abecdd
            }

            return null;
        }
    }
}<|MERGE_RESOLUTION|>--- conflicted
+++ resolved
@@ -841,14 +841,7 @@
                                     + ") contains no supported named groups");
                 }
 
-<<<<<<< HEAD
                 return ret;
-=======
-                if (groupList.isEmpty() &&
-                        SSLLogger.isOn() && SSLLogger.isOn("ssl")) {
-                    SSLLogger.warning("No default named groups");
-                }
->>>>>>> c0abecdd
             }
 
             return null;
