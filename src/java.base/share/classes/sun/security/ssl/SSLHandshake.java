--- conflicted
+++ resolved
@@ -1,5 +1,5 @@
 /*
- * Copyright (c) 2006, 2024, Oracle and/or its affiliates. All rights reserved.
+ * Copyright (c) 2006, 2021, Oracle and/or its affiliates. All rights reserved.
  * DO NOT ALTER OR REMOVE COPYRIGHT NOTICES OR THIS FILE HEADER.
  *
  * This code is free software; you can redistribute it and/or modify it
@@ -367,18 +367,17 @@
                             KeyUpdate.handshakeProducer,
                             ProtocolVersion.PROTOCOLS_OF_13
                     )
-<<<<<<< HEAD
-            })),
+            }),
 
     @SuppressWarnings({"unchecked", "rawtypes"})
     COMPRESSED_CERTIFICATE      ((byte)0x19, "compressed_certificate",
-            (Map.Entry<SSLConsumer, ProtocolVersion[]>[])(new Map.Entry[] {
+            (new Map.Entry[] {
                     new SimpleImmutableEntry<>(
                             CompressedCertificate.handshakeConsumer,
                             ProtocolVersion.PROTOCOLS_OF_13
                     )
             }),
-            (Map.Entry<HandshakeProducer, ProtocolVersion[]>[])(new Map.Entry[] {
+            (new Map.Entry[] {
                     // Note that the producing of this message is delegated to
                     // CertificateMessage producer.
                     new SimpleImmutableEntry<>(
@@ -386,15 +385,6 @@
                             ProtocolVersion.PROTOCOLS_OF_13
                     )
             })),
-=======
-            }),
-
-    // RFC 8879 - TLS Certificate Compression
-    COMPRESSED_CERTIFICATE      ((byte)0x19, "compressed_certificate"),
-
-    // RFC 8870 - Encrypted Key Transport for DTLS/Secure RTP
-    EKT_KEY                     ((byte)0x1A, "ekt_key"),
->>>>>>> 1b6ae205
 
     MESSAGE_HASH                ((byte)0xFE, "message_hash"),
     NOT_APPLICABLE              ((byte)0xFF, "not_applicable");
