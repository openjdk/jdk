/*
 * Copyright (c) 2018, 2025, Oracle and/or its affiliates. All rights reserved.
 * DO NOT ALTER OR REMOVE COPYRIGHT NOTICES OR THIS FILE HEADER.
 *
 * This code is free software; you can redistribute it and/or modify it
 * under the terms of the GNU General Public License version 2 only, as
 * published by the Free Software Foundation.  Oracle designates this
 * particular file as subject to the "Classpath" exception as provided
 * by Oracle in the LICENSE file that accompanied this code.
 *
 * This code is distributed in the hope that it will be useful, but WITHOUT
 * ANY WARRANTY; without even the implied warranty of MERCHANTABILITY or
 * FITNESS FOR A PARTICULAR PURPOSE.  See the GNU General Public License
 * version 2 for more details (a copy is included in the LICENSE file that
 * accompanied this code).
 *
 * You should have received a copy of the GNU General Public License version
 * 2 along with this work; if not, write to the Free Software Foundation,
 * Inc., 51 Franklin St, Fifth Floor, Boston, MA 02110-1301 USA.
 *
 * Please contact Oracle, 500 Oracle Parkway, Redwood Shores, CA 94065 USA
 * or visit www.oracle.com if you need additional information or have any
 * questions.
 */

package sun.security.ssl;

import java.io.IOException;
import java.nio.ByteBuffer;
import java.text.MessageFormat;
import java.util.*;

import sun.security.ssl.SSLHandshake.HandshakeMessage;
import sun.security.util.HexDumpEncoder;

enum SSLExtension implements SSLStringizer {
    // Extensions defined in RFC 6066 (TLS Extensions: Extension Definitions)
    CH_SERVER_NAME          (0x0000,  "server_name",
                                SSLHandshake.CLIENT_HELLO,
                                ProtocolVersion.PROTOCOLS_TO_13,
                                ServerNameExtension.chNetworkProducer,
                                ServerNameExtension.chOnLoadConsumer,
                                null,
                                null,
                                null,
                                ServerNameExtension.chStringizer),
    SH_SERVER_NAME          (0x0000, "server_name",
                                SSLHandshake.SERVER_HELLO,
                                ProtocolVersion.PROTOCOLS_TO_12,
                                ServerNameExtension.shNetworkProducer,
                                ServerNameExtension.shOnLoadConsumer,
                                null,
                                null,
                                null,
                                ServerNameExtension.shStringizer),
    EE_SERVER_NAME          (0x0000, "server_name",
                                SSLHandshake.ENCRYPTED_EXTENSIONS,
                                ProtocolVersion.PROTOCOLS_OF_13,
                                ServerNameExtension.eeNetworkProducer,
                                ServerNameExtension.eeOnLoadConsumer,
                                null,
                                null,
                                null,
                                ServerNameExtension.shStringizer),

    CH_MAX_FRAGMENT_LENGTH (0x0001, "max_fragment_length",
                                SSLHandshake.CLIENT_HELLO,
                                ProtocolVersion.PROTOCOLS_TO_13,
                                MaxFragExtension.chNetworkProducer,
                                MaxFragExtension.chOnLoadConsumer,
                                null,
                                null,
                                null,
                                MaxFragExtension.maxFragLenStringizer),
    SH_MAX_FRAGMENT_LENGTH (0x0001, "max_fragment_length",
                                SSLHandshake.SERVER_HELLO,
                                ProtocolVersion.PROTOCOLS_TO_12,
                                MaxFragExtension.shNetworkProducer,
                                MaxFragExtension.shOnLoadConsumer,
                                null,
                                MaxFragExtension.shOnTradeConsumer,
                                null,
                                MaxFragExtension.maxFragLenStringizer),
    EE_MAX_FRAGMENT_LENGTH (0x0001, "max_fragment_length",
                                SSLHandshake.ENCRYPTED_EXTENSIONS,
                                ProtocolVersion.PROTOCOLS_OF_13,
                                MaxFragExtension.eeNetworkProducer,
                                MaxFragExtension.eeOnLoadConsumer,
                                null,
                                MaxFragExtension.eeOnTradeConsumer,
                                null,
                                MaxFragExtension.maxFragLenStringizer),

    CLIENT_CERTIFICATE_URL  (0x0002, "client_certificate_url"),
    TRUSTED_CA_KEYS         (0x0003, "trusted_ca_keys"),
    TRUNCATED_HMAC          (0x0004, "truncated_hmac"),

    CH_STATUS_REQUEST       (0x0005, "status_request",
                                SSLHandshake.CLIENT_HELLO,
                                ProtocolVersion.PROTOCOLS_TO_13,
                                CertStatusExtension.chNetworkProducer,
                                CertStatusExtension.chOnLoadConsumer,
                                null,
                                null,
                                null,
                                CertStatusExtension.certStatusReqStringizer),
    SH_STATUS_REQUEST       (0x0005, "status_request",
                                SSLHandshake.SERVER_HELLO,
                                ProtocolVersion.PROTOCOLS_TO_12,
                                CertStatusExtension.shNetworkProducer,
                                CertStatusExtension.shOnLoadConsumer,
                                null,
                                null,
                                null,
                                CertStatusExtension.certStatusReqStringizer),
    CR_STATUS_REQUEST       (0x0005, "status_request"),
    CT_STATUS_REQUEST       (0x0005, "status_request",
                                SSLHandshake.CERTIFICATE,
                                ProtocolVersion.PROTOCOLS_OF_13,
                                CertStatusExtension.ctNetworkProducer,
                                CertStatusExtension.ctOnLoadConsumer,
                                null,
                                null,
                                null,
                                CertStatusExtension.certStatusRespStringizer),

    // Extensions defined in RFC 4681 (TLS User Mapping Extension)
    USER_MAPPING            (0x0006, "user_mapping"),

    // Extensions defined in RFC 5878 (TLS Authorization Extensions)
    CLIENT_AUTHZ            (0x0007, "client_authz"),
    SERVER_AUTHZ            (0x0008, "server_authz"),

    // Extensions defined in RFC 6091 (Using OpenPGP Keys for TLS Authentication)
    CERT_TYPE               (0x0009, "cert_type"),

    // Extensions defined in RFC 8422 (ECC Cipher Suites for TLS Versions 1.2 and Earlier)
    CH_SUPPORTED_GROUPS     (0x000A, "supported_groups",
                                SSLHandshake.CLIENT_HELLO,
                                ProtocolVersion.PROTOCOLS_TO_13,
                                SupportedGroupsExtension.chNetworkProducer,
                                SupportedGroupsExtension.chOnLoadConsumer,
                                null,
                                null,
                                SupportedGroupsExtension.chOnTradeAbsence,
                                SupportedGroupsExtension.sgsStringizer),
    EE_SUPPORTED_GROUPS     (0x000A, "supported_groups",
                                SSLHandshake.ENCRYPTED_EXTENSIONS,
                                ProtocolVersion.PROTOCOLS_OF_13,
                                SupportedGroupsExtension.eeNetworkProducer,
                                SupportedGroupsExtension.eeOnLoadConsumer,
                                null,
                                null,
                                null,
                                SupportedGroupsExtension.sgsStringizer),

    CH_EC_POINT_FORMATS     (0x000B, "ec_point_formats",
                                SSLHandshake.CLIENT_HELLO,
                                ProtocolVersion.PROTOCOLS_TO_12,
                                ECPointFormatsExtension.chNetworkProducer,
                                ECPointFormatsExtension.chOnLoadConsumer,
                                null,
                                null,
                                null,
                                ECPointFormatsExtension.epfStringizer),
    SH_EC_POINT_FORMATS     (0x000B, "ec_point_formats",
                                SSLHandshake.SERVER_HELLO,
                                ProtocolVersion.PROTOCOLS_TO_12,
                                null,   // not use of the producer
                                ECPointFormatsExtension.shOnLoadConsumer,
                                null,
                                null,
                                null,
                                ECPointFormatsExtension.epfStringizer),

    // Extensions defined in RFC 5054 (Using the SRP Protocol for TLS Authentication)
    SRP                     (0x000C, "srp"),

    // Extensions defined in RFC 5764 (DTLS Extension to Establish Keys for the SRTP)
    USE_SRTP                (0x000E, "use_srtp"),

    // Extensions defined in RFC 6520 (TLS and DTLS Heartbeat Extension)
    HEARTBEAT               (0x000F, "heartbeat"),

    // Extensions defined in RFC 7301 (TLS Application-Layer Protocol Negotiation Extension)
    CH_ALPN                 (0x0010, "application_layer_protocol_negotiation",
                                SSLHandshake.CLIENT_HELLO,
                                ProtocolVersion.PROTOCOLS_TO_13,
                                AlpnExtension.chNetworkProducer,
                                AlpnExtension.chOnLoadConsumer,
                                AlpnExtension.chOnLoadAbsence,
                                null,
                                null,
                                AlpnExtension.alpnStringizer),
    SH_ALPN                 (0x0010, "application_layer_protocol_negotiation",
                                SSLHandshake.SERVER_HELLO,
                                ProtocolVersion.PROTOCOLS_TO_12,
                                AlpnExtension.shNetworkProducer,
                                AlpnExtension.shOnLoadConsumer,
                                AlpnExtension.shOnLoadAbsence,
                                null,
                                null,
                                AlpnExtension.alpnStringizer),
    EE_ALPN                 (0x0010, "application_layer_protocol_negotiation",
                                SSLHandshake.ENCRYPTED_EXTENSIONS,
                                ProtocolVersion.PROTOCOLS_OF_13,
                                AlpnExtension.shNetworkProducer,
                                AlpnExtension.shOnLoadConsumer,
                                AlpnExtension.shOnLoadAbsence,
                                null,
                                null,
                                AlpnExtension.alpnStringizer),

    // Extensions defined in RFC 6961 (TLS Multiple Certificate Status Request Extension)
    CH_STATUS_REQUEST_V2    (0x0011, "status_request_v2",
                                SSLHandshake.CLIENT_HELLO,
                                ProtocolVersion.PROTOCOLS_TO_12,
                                CertStatusExtension.chV2NetworkProducer,
                                CertStatusExtension.chV2OnLoadConsumer,
                                null,
                                null,
                                null,
                                CertStatusExtension.certStatusReqV2Stringizer),
    SH_STATUS_REQUEST_V2    (0x0011, "status_request_v2",
                                SSLHandshake.SERVER_HELLO,
                                ProtocolVersion.PROTOCOLS_TO_12,
                                CertStatusExtension.shV2NetworkProducer,
                                CertStatusExtension.shV2OnLoadConsumer,
                                null,
                                null,
                                null,
                                CertStatusExtension.certStatusReqV2Stringizer),

    // Extensions defined in RFC 6962 (Certificate Transparency)
    SIGNED_CERT_TIMESTAMP   (0x0012, "signed_certificate_timestamp"),

    // Extensions defined in RFC 7250 (Using Raw Public Keys in TLS and DTLS)
    CLIENT_CERT_TYPE        (0x0013, "client_certificate_type"),
    SERVER_CERT_TYPE        (0x0014, "server_certificate_type"),

    // Extensions defined in RFC 7685 (TLS ClientHello Padding Extension)
    PADDING                 (0x0015, "padding"),

    // Extensions defined in RFC 7366 (Encrypt-then-MAC for TLS and DTLS)
    ENCRYPT_THEN_MAC        (0x0016, "encrypt_then_mac"),

    // Extensions defined in RFC 7627 (TLS Session Hash and Extended Master Secret Extension)
    CH_EXTENDED_MASTER_SECRET  (0x0017, "extended_master_secret",
                                SSLHandshake.CLIENT_HELLO,
                                ProtocolVersion.PROTOCOLS_TO_12,
                                ExtendedMasterSecretExtension.chNetworkProducer,
                                ExtendedMasterSecretExtension.chOnLoadConsumer,
                                ExtendedMasterSecretExtension.chOnLoadAbsence,
                                null,
                                null,
                                ExtendedMasterSecretExtension.emsStringizer),
    SH_EXTENDED_MASTER_SECRET  (0x0017, "extended_master_secret",
                                SSLHandshake.SERVER_HELLO,
                                ProtocolVersion.PROTOCOLS_TO_12,
                                ExtendedMasterSecretExtension.shNetworkProducer,
                                ExtendedMasterSecretExtension.shOnLoadConsumer,
                                ExtendedMasterSecretExtension.shOnLoadAbsence,
                                null,
                                null,
                                ExtendedMasterSecretExtension.emsStringizer),

    // Extensions defined in RFC 8472 (TLS Extension for Token Binding Protocol Negotiation)
    TOKEN_BINDING           (0x0018, "token_binding"),

    // Extensions defined in RFC 7924 (TLS Cached Information Extension)
    CACHED_INFO             (0x0019, "cached_info"),

    // Extensions defined in RFC 5077 (TLS Session Resumption without Server-Side State)
    CH_SESSION_TICKET       (0x0023, "session_ticket",
            SSLHandshake.CLIENT_HELLO,
            ProtocolVersion.PROTOCOLS_10_12,
            SessionTicketExtension.chNetworkProducer,
            SessionTicketExtension.chOnLoadConsumer,
            null,
            null,
            null,
            SessionTicketExtension.steStringizer),
            //null),
    SH_SESSION_TICKET       (0x0023, "session_ticket",
            SSLHandshake.SERVER_HELLO,
            ProtocolVersion.PROTOCOLS_10_12,
            SessionTicketExtension.shNetworkProducer,
            SessionTicketExtension.shOnLoadConsumer,
            null,
            null,
            null,
            SessionTicketExtension.steStringizer),
            //null),

    // Extensions defined in RFC 8446 (TLS Protocol Version 1.3)
    CH_SIGNATURE_ALGORITHMS (0x000D, "signature_algorithms",
                                SSLHandshake.CLIENT_HELLO,
                                ProtocolVersion.PROTOCOLS_12_13,
                                SignatureAlgorithmsExtension.chNetworkProducer,
                                SignatureAlgorithmsExtension.chOnLoadConsumer,
                                SignatureAlgorithmsExtension.chOnLoadAbsence,
                                SignatureAlgorithmsExtension.chOnTradeConsumer,
                                SignatureAlgorithmsExtension.chOnTradeAbsence,
                                SignatureAlgorithmsExtension.ssStringizer),
    CR_SIGNATURE_ALGORITHMS (0x000D, "signature_algorithms",
                                SSLHandshake.CERTIFICATE_REQUEST,
                                ProtocolVersion.PROTOCOLS_OF_13,
                                SignatureAlgorithmsExtension.crNetworkProducer,
                                SignatureAlgorithmsExtension.crOnLoadConsumer,
                                SignatureAlgorithmsExtension.crOnLoadAbsence,
                                SignatureAlgorithmsExtension.crOnTradeConsumer,
                                null,
                                SignatureAlgorithmsExtension.ssStringizer),

    CH_EARLY_DATA           (0x002A, "early_data"),
    EE_EARLY_DATA           (0x002A, "early_data"),
    NST_EARLY_DATA          (0x002A, "early_data"),

    CH_SUPPORTED_VERSIONS   (0x002B, "supported_versions",
                                SSLHandshake.CLIENT_HELLO,
                                ProtocolVersion.PROTOCOLS_TO_13,
                                SupportedVersionsExtension.chNetworkProducer,
                                SupportedVersionsExtension.chOnLoadConsumer,
                                null,
                                null,
                                null,
                                SupportedVersionsExtension.chStringizer),
    SH_SUPPORTED_VERSIONS   (0x002B, "supported_versions",
                                SSLHandshake.SERVER_HELLO,
                                ProtocolVersion.PROTOCOLS_OF_13,
                                SupportedVersionsExtension.shNetworkProducer,
                                SupportedVersionsExtension.shOnLoadConsumer,
                                null,
                                null,
                                null,
                                SupportedVersionsExtension.shStringizer),
    HRR_SUPPORTED_VERSIONS  (0x002B, "supported_versions",
                                SSLHandshake.HELLO_RETRY_REQUEST,
                                ProtocolVersion.PROTOCOLS_OF_13,
                                SupportedVersionsExtension.hrrNetworkProducer,
                                SupportedVersionsExtension.hrrOnLoadConsumer,
                                null,
                                null,
                                null,
                                SupportedVersionsExtension.hrrStringizer),
    MH_SUPPORTED_VERSIONS   (0x002B, "supported_versions",
                                SSLHandshake.MESSAGE_HASH,
                                ProtocolVersion.PROTOCOLS_OF_13,
                                SupportedVersionsExtension.hrrReproducer,
                                null, null, null,
                                null,
                                SupportedVersionsExtension.hrrStringizer),

    CH_COOKIE               (0x002C, "cookie",
                                SSLHandshake.CLIENT_HELLO,
                                ProtocolVersion.PROTOCOLS_OF_13,
                                CookieExtension.chNetworkProducer,
                                CookieExtension.chOnLoadConsumer,
                                null,
                                CookieExtension.chOnTradeConsumer,
                                null,
                                CookieExtension.cookieStringizer),
    HRR_COOKIE              (0x002C, "cookie",
                                SSLHandshake.HELLO_RETRY_REQUEST,
                                ProtocolVersion.PROTOCOLS_OF_13,
                                CookieExtension.hrrNetworkProducer,
                                CookieExtension.hrrOnLoadConsumer,
                                null, null,
                                null,
                                CookieExtension.cookieStringizer),
    MH_COOKIE               (0x002C, "cookie",
                                SSLHandshake.MESSAGE_HASH,
                                ProtocolVersion.PROTOCOLS_OF_13,
                                CookieExtension.hrrNetworkReproducer,
                                null, null, null,
                                null,
                                CookieExtension.cookieStringizer),

    PSK_KEY_EXCHANGE_MODES  (0x002D, "psk_key_exchange_modes",
                                SSLHandshake.CLIENT_HELLO,
                                ProtocolVersion.PROTOCOLS_OF_13,
                                PskKeyExchangeModesExtension.chNetworkProducer,
                                PskKeyExchangeModesExtension.chOnLoadConsumer,
                                PskKeyExchangeModesExtension.chOnLoadAbsence,
                                null,
                                PskKeyExchangeModesExtension.chOnTradeAbsence,
                                PskKeyExchangeModesExtension.pkemStringizer),
    CH_CERTIFICATE_AUTHORITIES (0x002F, "certificate_authorities",
                                SSLHandshake.CLIENT_HELLO,
                                ProtocolVersion.PROTOCOLS_OF_13,
                                CertificateAuthoritiesExtension.chNetworkProducer,
                                CertificateAuthoritiesExtension.chOnLoadConsumer,
                                null,
                                null,
                                null,
                                CertificateAuthoritiesExtension.ssStringizer),
    CR_CERTIFICATE_AUTHORITIES (0x002F, "certificate_authorities",
                                SSLHandshake.CERTIFICATE_REQUEST,
                                ProtocolVersion.PROTOCOLS_OF_13,
                                CertificateAuthoritiesExtension.crNetworkProducer,
                                CertificateAuthoritiesExtension.crOnLoadConsumer,
                                null,
                                null,
                                null,
                                CertificateAuthoritiesExtension.ssStringizer),

    OID_FILTERS             (0x0030, "oid_filters"),
    POST_HANDSHAKE_AUTH     (0x0031, "post_handshake_auth"),

    CH_SIGNATURE_ALGORITHMS_CERT (0x0032, "signature_algorithms_cert",
                                SSLHandshake.CLIENT_HELLO,
                                ProtocolVersion.PROTOCOLS_12_13,
                                CertSignAlgsExtension.chNetworkProducer,
                                CertSignAlgsExtension.chOnLoadConsumer,
                                null,
                                CertSignAlgsExtension.chOnTradeConsumer,
                                null,
                                CertSignAlgsExtension.ssStringizer),
    CR_SIGNATURE_ALGORITHMS_CERT (0x0032, "signature_algorithms_cert",
                                SSLHandshake.CERTIFICATE_REQUEST,
                                ProtocolVersion.PROTOCOLS_OF_13,
                                CertSignAlgsExtension.crNetworkProducer,
                                CertSignAlgsExtension.crOnLoadConsumer,
                                null,
                                CertSignAlgsExtension.crOnTradeConsumer,
                                null,
                                CertSignAlgsExtension.ssStringizer),

    CH_KEY_SHARE            (0x0033, "key_share",
                                SSLHandshake.CLIENT_HELLO,
                                ProtocolVersion.PROTOCOLS_OF_13,
                                KeyShareExtension.chNetworkProducer,
                                KeyShareExtension.chOnLoadConsumer,
                                null,
                                null,
                                KeyShareExtension.chOnTradeAbsence,
                                KeyShareExtension.chStringizer),
    SH_KEY_SHARE            (0x0033, "key_share",
                                SSLHandshake.SERVER_HELLO,
                                ProtocolVersion.PROTOCOLS_OF_13,
                                KeyShareExtension.shNetworkProducer,
                                KeyShareExtension.shOnLoadConsumer,
                                KeyShareExtension.shOnLoadAbsence,
                                null,
                                null,
                                KeyShareExtension.shStringizer),
    HRR_KEY_SHARE           (0x0033, "key_share",
                                SSLHandshake.HELLO_RETRY_REQUEST,
                                ProtocolVersion.PROTOCOLS_OF_13,
                                KeyShareExtension.hrrNetworkProducer,
                                KeyShareExtension.hrrOnLoadConsumer,
                                null, null, null,
                                KeyShareExtension.hrrStringizer),
    MH_KEY_SHARE            (0x0033, "key_share",
                                SSLHandshake.MESSAGE_HASH,
                                ProtocolVersion.PROTOCOLS_OF_13,
                                KeyShareExtension.hrrNetworkReproducer,
                                null, null, null, null,
                                KeyShareExtension.hrrStringizer),

    // Extension defined in RFC 9001
    CH_QUIC_TRANSPORT_PARAMETERS     (0x0039, "quic_transport_parameters",
            SSLHandshake.CLIENT_HELLO,
            ProtocolVersion.PROTOCOLS_OF_13,
            QuicTransportParametersExtension.chNetworkProducer,
            QuicTransportParametersExtension.chOnLoadConsumer,
            QuicTransportParametersExtension.chOnLoadAbsence,
            null,
            null,
            // TODO properly stringize, rather than hex output.
            null),
    EE_QUIC_TRANSPORT_PARAMETERS     (0x0039, "quic_transport_parameters",
            SSLHandshake.ENCRYPTED_EXTENSIONS,
            ProtocolVersion.PROTOCOLS_OF_13,
            QuicTransportParametersExtension.eeNetworkProducer,
            QuicTransportParametersExtension.eeOnLoadConsumer,
            QuicTransportParametersExtension.eeOnLoadAbsence,
            null,
            null,
            // TODO properly stringize, rather than hex output
            null),

    // Extensions defined in RFC 5746 (TLS Renegotiation Indication Extension)
    CH_RENEGOTIATION_INFO   (0xff01, "renegotiation_info",
                                SSLHandshake.CLIENT_HELLO,
                                ProtocolVersion.PROTOCOLS_TO_12,
                                RenegoInfoExtension.chNetworkProducer,
                                RenegoInfoExtension.chOnLoadConsumer,
                                RenegoInfoExtension.chOnLoadAbsence,
                                null,
                                null,
                                RenegoInfoExtension.rniStringizer),
    SH_RENEGOTIATION_INFO   (0xff01, "renegotiation_info",
                                SSLHandshake.SERVER_HELLO,
                                ProtocolVersion.PROTOCOLS_TO_12,
                                RenegoInfoExtension.shNetworkProducer,
                                RenegoInfoExtension.shOnLoadConsumer,
                                RenegoInfoExtension.shOnLoadAbsence,
                                null,
                                null,
                                RenegoInfoExtension.rniStringizer),

    // RFC 8446 (TLS Protocol Version 1.3) PSK extension must be last
    CH_PRE_SHARED_KEY       (0x0029, "pre_shared_key",
                                SSLHandshake.CLIENT_HELLO,
                                ProtocolVersion.PROTOCOLS_OF_13,
                                PreSharedKeyExtension.chNetworkProducer,
                                PreSharedKeyExtension.chOnLoadConsumer,
                                PreSharedKeyExtension.chOnLoadAbsence,
                                PreSharedKeyExtension.chOnTradeConsumer,
                                PreSharedKeyExtension.chOnTradeAbsence,
                                PreSharedKeyExtension.chStringizer),
    SH_PRE_SHARED_KEY       (0x0029, "pre_shared_key",
                                SSLHandshake.SERVER_HELLO,
                                ProtocolVersion.PROTOCOLS_OF_13,
                                PreSharedKeyExtension.shNetworkProducer,
                                PreSharedKeyExtension.shOnLoadConsumer,
                                PreSharedKeyExtension.shOnLoadAbsence,
                                null, null,
                                PreSharedKeyExtension.shStringizer);

    final int id;
    final SSLHandshake handshakeType;
    final String name;
    final ProtocolVersion[] supportedProtocols;

    /*
     * networkProducer: produces outbound handshake data.
     *
     * onLoadConsumer:  parses inbound data.  It may not be appropriate
     *                  to act until all the message inputs have
     *                  been parsed.  (e.g. parsing keyShares and choosing
     *                  a local value without having seen the SupportedGroups
     *                  extension.)
     *
     * onLoadAbsence:   if a missing message needs special handling
     *                  during the load phase.
     *
     * onTradeConsumer: act on the parsed message once all inbound data has
     *                  been traded and parsed.
     *
     * onTradeAbsence:  if a missing message needs special handling
     *                  during the trade phase.
     */
    final HandshakeProducer networkProducer;
    final ExtensionConsumer onLoadConsumer;
    final HandshakeAbsence  onLoadAbsence;
    final HandshakeConsumer onTradeConsumer;
    final HandshakeAbsence  onTradeAbsence;
    final SSLStringizer stringizer;

    // known but unsupported extension
    SSLExtension(int id, String name) {
        this.id = id;
        this.handshakeType = SSLHandshake.NOT_APPLICABLE;
        this.name = name;
        this.supportedProtocols = new ProtocolVersion[0];
        this.networkProducer = null;
        this.onLoadConsumer = null;
        this.onLoadAbsence = null;
        this.onTradeConsumer = null;
        this.onTradeAbsence = null;
        this.stringizer = null;
    }

    // supported extension
    SSLExtension(int id, String name, SSLHandshake handshakeType,
            ProtocolVersion[] supportedProtocols,
            HandshakeProducer producer,
            ExtensionConsumer onLoadConsumer, HandshakeAbsence onLoadAbsence,
            HandshakeConsumer onTradeConsumer, HandshakeAbsence onTradeAbsence,
            SSLStringizer stringize) {
        this.id = id;
        this.handshakeType = handshakeType;
        this.name = name;
        this.supportedProtocols = supportedProtocols;
        this.networkProducer = producer;
        this.onLoadConsumer = onLoadConsumer;
        this.onLoadAbsence = onLoadAbsence;
        this.onTradeConsumer = onTradeConsumer;
        this.onTradeAbsence = onTradeAbsence;
        this.stringizer = stringize;
    }

    static SSLExtension valueOf(SSLHandshake handshakeType, int extensionType) {
        for (SSLExtension ext : SSLExtension.values()) {
            if (ext.id == extensionType &&
                    ext.handshakeType == handshakeType) {
                return ext;
            }
        }

        return null;
    }

    static String nameOf(int extensionType) {
        for (SSLExtension ext : SSLExtension.values()) {
            if (ext.id == extensionType) {
                return ext.name;
            }
        }

        return "unknown extension";
    }

    static boolean isConsumable(int extensionType) {
        for (SSLExtension ext : SSLExtension.values()) {
            if (ext.id == extensionType &&
                    ext.onLoadConsumer != null) {
                return true;
            }
        }

        return false;
    }

    public byte[] produce(ConnectionContext context,
            HandshakeMessage message) throws IOException {
        if (networkProducer != null) {
            return networkProducer.produce(context, message);
        } else {
            throw new UnsupportedOperationException(
                    "Not yet supported extension producing.");
        }
    }

    public void consumeOnLoad(ConnectionContext context,
            HandshakeMessage message, ByteBuffer buffer) throws IOException {
        if (onLoadConsumer != null) {
            onLoadConsumer.consume(context, message, buffer);
        } else {
            throw new UnsupportedOperationException(
                    "Not yet supported extension loading.");
        }
    }

    public void consumeOnTrade(ConnectionContext context,
            HandshakeMessage message) throws IOException {
        if (onTradeConsumer != null) {
            onTradeConsumer.consume(context, message);
        } else {
            throw new UnsupportedOperationException(
                    "Not yet supported extension processing.");
        }
    }

    void absentOnLoad(ConnectionContext context,
            HandshakeMessage message) throws IOException {
        if (onLoadAbsence != null) {
            onLoadAbsence.absent(context, message);
        } else {
            throw new UnsupportedOperationException(
                    "Not yet supported extension absence processing.");
        }
    }

    void absentOnTrade(ConnectionContext context,
            HandshakeMessage message) throws IOException {
        if (onTradeAbsence != null) {
            onTradeAbsence.absent(context, message);
        } else {
            throw new UnsupportedOperationException(
                    "Not yet supported extension absence processing.");
        }
    }

    public boolean isAvailable(ProtocolVersion protocolVersion) {
        for (ProtocolVersion supportedProtocol : supportedProtocols) {
            if (supportedProtocol == protocolVersion) {
                return true;
            }
        }

        return false;
    }

    @Override
    public String toString() {
        return name;
    }

    @Override
    public String toString(
            HandshakeContext handshakeContext, ByteBuffer byteBuffer) {
        MessageFormat messageFormat = new MessageFormat(
                """
                        "{0} ({1})": '{'
                        {2}
                        '}'""",
            Locale.ENGLISH);

        String extData;
        if (stringizer == null) {
            HexDumpEncoder hexEncoder = new HexDumpEncoder();
            extData = hexEncoder.encode(byteBuffer.duplicate());
        } else {
            extData = stringizer.toString(handshakeContext, byteBuffer);
        }

        Object[] messageFields = {
            this.name,
            this.id,
            Utilities.indent(extData)
        };

        return messageFormat.format(messageFields);
    }

    //////////////////////////////////////////////////////
    // Nested extension, consumer and producer interfaces.

    interface ExtensionConsumer {
        void consume(ConnectionContext context,
                HandshakeMessage message, ByteBuffer buffer) throws IOException;
    }

    /**
     * A (transparent) specification of extension data.
     *
     * This interface contains no methods or constants. Its only purpose is to
     * group all extension data.  All extension data should implement this
     * interface if the data is expected to handle in the following handshake
     * processes.
     */
    interface SSLExtensionSpec {
        // blank
    }

    // Default enabled client extensions.
    static final class ClientExtensions {
        static final Collection<SSLExtension> defaults;

        static {
            Collection<String> clientDisabledExtensions =
                    getDisabledExtensions("jdk.tls.client.disableExtensions");
            Collection<SSLExtension> extensions = new LinkedList<>();
            for (SSLExtension extension : SSLExtension.values()) {
                if (extension.handshakeType != SSLHandshake.NOT_APPLICABLE &&
                        !clientDisabledExtensions.contains(extension.name)) {
                    extensions.add(extension);
                }
            }

            // Switch off SNI extension?
            if (extensions.contains(CH_SERVER_NAME)) {
                boolean enableExtension = Utilities.getBooleanProperty(
                        "jsse.enableSNIExtension", true);
                if (!enableExtension) {
                    extensions.remove(CH_SERVER_NAME);
                }
            }

            // To switch off the max_fragment_length extension.
            //
            // Note that "jsse.enableMFLNExtension" is the CSR approved
            // property name.  However, "jsse.enableMFLExtension" was used
            // in the original implementation.  Temporarily, if either of
            // the two properties set to true, the extension is switch on.
            // We may remove the "jsse.enableMFLExtension" property in the
            // future.  Please don't continue to use the misspelling property.
            if (extensions.contains(CH_MAX_FRAGMENT_LENGTH)) {
                boolean enableExtension =
                        Utilities.getBooleanProperty(
                                "jsse.enableMFLNExtension", false) ||
                        Utilities.getBooleanProperty(
                                "jsse.enableMFLExtension", false);
                if (!enableExtension) {
                    extensions.remove(CH_MAX_FRAGMENT_LENGTH);
                }
            }

            // To switch on certificate_authorities extension in ClientHello.
            //
            // Note: Please be careful to enable this extension in ClientHello.
            //
            // In practice, if the server certificate cannot be validated by
            // the underlying programs, the user may manually check the
            // certificate in order to access the service.  The certificate
            // could be accepted manually, and the handshake continues.  For
            // example, the browsers provide the manual option to accept
            // untrusted server certificate. If this extension is enabled in
            // the ClientHello handshake message, and the server's certificate
            // does not chain back to any of the CAs in the extension, then the
            // server will terminate the handshake and close the connection.
            // There is no chance for the client to perform the manual check.
            // Therefore, enabling this extension in ClientHello may lead to
            // unexpected compatibility issues for such cases.
            //
            // According to TLS 1.3 specification [RFC 8446] the maximum size
            // of the certificate_authorities extension is 2^16 bytes.  The
            // maximum TLS record size is 2^14 bytes.  If the handshake
            // message is bigger than maximum TLS record size, it should be
            // split into several records.  In fact, some server
            // implementations do not allow ClientHello messages bigger than
            // the maximum TLS record size and will immediately abort the
            // connection with a fatal alert.  Therefore, if the client trusts
            // too many certificate authorities, there may be unexpected
            // interoperability issues.
            //
            // Furthermore, if the client trusts more CAs such that it exceeds
            // the size limit of the extension, enabling this extension in
            // client side does not really make sense any longer as there is
            // no way to indicate the server certificate selection accurately.
            //
            // In general, a server does not use multiple certificates issued
            // from different CAs.  It is not expected to use this extension a
            // lot in practice.  When there is a need to use this extension
            // in ClientHello handshake message, please take care of the
            // potential compatibility and interoperability issues above.
            if (extensions.contains(CH_CERTIFICATE_AUTHORITIES)) {
                boolean enableExtension = Utilities.getBooleanProperty(
                        "jdk.tls.client.enableCAExtension", false);
                if (!enableExtension) {
                    extensions.remove(CH_CERTIFICATE_AUTHORITIES);
                }
            }

            defaults = Collections.unmodifiableCollection(extensions);
        }
    }

    // Default enabled server extensions.
    static final class ServerExtensions {
        static final Collection<SSLExtension> defaults;

        static {
            Collection<String> serverDisabledExtensions =
                    getDisabledExtensions("jdk.tls.server.disableExtensions");
            Collection<SSLExtension> extensions = new LinkedList<>();
            for (SSLExtension extension : SSLExtension.values()) {
                if (extension.handshakeType != SSLHandshake.NOT_APPLICABLE &&
                        !serverDisabledExtensions.contains(extension.name)) {
                    extensions.add(extension);
                }
            }

            defaults = Collections.unmodifiableCollection(extensions);
        }
    }

    // Get disabled extensions, which could be customized with System Properties.
    private static Collection<String> getDisabledExtensions(
                String propertyName) {
        String property = System.getProperty(propertyName);
<<<<<<< HEAD
        if (SSLLogger.logging && SSLLogger.isOn(SSLLogger.Opt.SSLCTX)) {
=======
        // this method is called from class initializer; logging here
        // will occasionally pin threads and deadlock if called from a virtual thread
        if (SSLLogger.isOn && SSLLogger.isOn("ssl,sslctx")
                && !Thread.currentThread().isVirtual()) {
>>>>>>> 47efe3c7
            SSLLogger.fine(
                    "System property " + propertyName + " is set to '" +
                            property + "'");
        }
        if (property != null && !property.isEmpty()) {
            // remove double quote marks from beginning/end of the property
            if (property.length() > 1 && property.charAt(0) == '"' &&
                    property.charAt(property.length() - 1) == '"') {
                property = property.substring(1, property.length() - 1);
            }
        }

        if (property != null && !property.isEmpty()) {
            String[] extensionNames = property.split(",");
            Collection<String> extensions =
                    new ArrayList<>(extensionNames.length);
            for (String extension : extensionNames) {
                extension = extension.trim();
                if (!extension.isEmpty()) {
                    extensions.add(extension);
                }
            }

            return extensions;
        }

        return Collections.emptyList();
    }
}<|MERGE_RESOLUTION|>--- conflicted
+++ resolved
@@ -842,14 +842,10 @@
     private static Collection<String> getDisabledExtensions(
                 String propertyName) {
         String property = System.getProperty(propertyName);
-<<<<<<< HEAD
-        if (SSLLogger.logging && SSLLogger.isOn(SSLLogger.Opt.SSLCTX)) {
-=======
         // this method is called from class initializer; logging here
         // will occasionally pin threads and deadlock if called from a virtual thread
-        if (SSLLogger.isOn && SSLLogger.isOn("ssl,sslctx")
+        if (SSLLogger.logging && SSLLogger.isOn(SSLLogger.Opt.SSLCTX)
                 && !Thread.currentThread().isVirtual()) {
->>>>>>> 47efe3c7
             SSLLogger.fine(
                     "System property " + propertyName + " is set to '" +
                             property + "'");
