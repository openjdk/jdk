/*
 * Copyright (c) 2018, 2025, Oracle and/or its affiliates. All rights reserved.
 * DO NOT ALTER OR REMOVE COPYRIGHT NOTICES OR THIS FILE HEADER.
 *
 * This code is free software; you can redistribute it and/or modify it
 * under the terms of the GNU General Public License version 2 only, as
 * published by the Free Software Foundation.  Oracle designates this
 * particular file as subject to the "Classpath" exception as provided
 * by Oracle in the LICENSE file that accompanied this code.
 *
 * This code is distributed in the hope that it will be useful, but WITHOUT
 * ANY WARRANTY; without even the implied warranty of MERCHANTABILITY or
 * FITNESS FOR A PARTICULAR PURPOSE.  See the GNU General Public License
 * version 2 for more details (a copy is included in the LICENSE file that
 * accompanied this code).
 *
 * You should have received a copy of the GNU General Public License version
 * 2 along with this work; if not, write to the Free Software Foundation,
 * Inc., 51 Franklin St, Fifth Floor, Boston, MA 02110-1301 USA.
 *
 * Please contact Oracle, 500 Oracle Parkway, Redwood Shores, CA 94065 USA
 * or visit www.oracle.com if you need additional information or have any
 * questions.
 */

package sun.security.ssl;

import java.io.IOException;
import java.nio.BufferOverflowException;
import java.nio.BufferUnderflowException;
import java.nio.ByteBuffer;
import java.security.AlgorithmConstraints;
import java.security.CryptoPrimitive;
import java.util.*;
import java.util.AbstractMap.SimpleImmutableEntry;
<<<<<<< HEAD
import java.util.ArrayList;
import java.util.Collections;
import java.util.EnumMap;
import java.util.EnumSet;
import java.util.HashMap;
import java.util.LinkedHashMap;
import java.util.LinkedList;
import java.util.List;
import java.util.Map;
import java.util.Queue;
import java.util.function.Function;
=======
>>>>>>> 1b6ae205
import javax.crypto.SecretKey;
import javax.net.ssl.SNIServerName;
import javax.net.ssl.SSLHandshakeException;
import javax.security.auth.x500.X500Principal;
import sun.security.ssl.NamedGroup.NamedGroupSpec;
import static sun.security.ssl.NamedGroup.NamedGroupSpec.*;

abstract class HandshakeContext implements ConnectionContext {
    // System properties

    // By default, disable the unsafe legacy session renegotiation.
    static final boolean allowUnsafeRenegotiation =
            Utilities.getBooleanProperty(
                    "sun.security.ssl.allowUnsafeRenegotiation", false);

    // For maximum interoperability and backward compatibility, RFC 5746
    // allows server (or client) to accept ClientHello (or ServerHello)
    // message without the secure renegotiation_info extension or SCSV.
    //
    // For maximum security, RFC 5746 also allows server (or client) to
    // reject such message with a fatal "handshake_failure" alert.
    //
    // By default, allow such legacy hello messages.
    static final boolean allowLegacyHelloMessages =
            Utilities.getBooleanProperty(
                    "sun.security.ssl.allowLegacyHelloMessages", true);

    // registered handshake message actors
    LinkedHashMap<Byte, SSLConsumer>  handshakeConsumers;
    final HashMap<Byte, HandshakeProducer>  handshakeProducers;

    // context
    final SSLContextImpl                    sslContext;
    final TransportContext                  conContext;
    final SSLConfiguration                  sslConfig;

    // consolidated parameters
    final List<ProtocolVersion>             activeProtocols;
    final List<CipherSuite>                 activeCipherSuites;
    final SSLAlgorithmConstraints           algorithmConstraints;
    final ProtocolVersion                   maximumActiveProtocol;

    // output stream
    final HandshakeOutStream                handshakeOutput;

    // handshake transcript hash
    final HandshakeHash                     handshakeHash;

    // negotiated security parameters
    SSLSessionImpl                          handshakeSession;
    boolean                                 handshakeFinished;
    // boolean                                 isInvalidated;

    boolean                                 kickstartMessageDelivered;

    // Resumption
    boolean                                 isResumption;
    SSLSessionImpl                          resumingSession;
    // Session is using stateless resumption
    boolean                                 statelessResumption;

    final Queue<Map.Entry<Byte, ByteBuffer>> delegatedActions;
    volatile boolean                        taskDelegated;
    volatile Exception                      delegatedThrown;

    ProtocolVersion                         negotiatedProtocol;
    CipherSuite                             negotiatedCipherSuite;
    final List<SSLPossession>               handshakePossessions;
    final List<SSLCredentials>              handshakeCredentials;
    SSLKeyDerivation                        handshakeKeyDerivation;
    SSLKeyExchange                          handshakeKeyExchange;
    SecretKey                               baseReadSecret;
    SecretKey                               baseWriteSecret;

    // protocol version being established
    int                                     clientHelloVersion;
    String                                  applicationProtocol;

    RandomCookie                            clientHelloRandom;
    RandomCookie                            serverHelloRandom;
    byte[]                                  certRequestContext;

    ////////////////////
    // Extensions

    // the extensions used in the handshake
    final Map<SSLExtension, SSLExtension.SSLExtensionSpec>
                                            handshakeExtensions;

    // MaxFragmentLength
    int                                     maxFragmentLength;

    // SignatureScheme
    List<SignatureScheme>                   localSupportedSignAlgs;
    List<SignatureScheme>                   localSupportedCertSignAlgs;
    List<SignatureScheme>                   peerRequestedSignatureSchemes;
    List<SignatureScheme>                   peerRequestedCertSignSchemes;

    // CertificateCompressionAlgorithm
    Map<Integer, Function<byte[], byte[]>>          certInflaters;
    Map.Entry<Integer, Function<byte[], byte[]>>    certDeflater;

    // Known authorities
    X500Principal[]                         peerSupportedAuthorities = null;

    // SupportedGroups
    List<NamedGroup>                        clientRequestedNamedGroups;

    // HelloRetryRequest
    NamedGroup                              serverSelectedNamedGroup;

    // if server name indicator is negotiated
    //
    // May need a public API for the indication in the future.
    List<SNIServerName>                     requestedServerNames;
    SNIServerName                           negotiatedServerName;

    // OCSP Stapling info
    boolean                                 staplingActive = false;

    protected HandshakeContext(SSLContextImpl sslContext,
            TransportContext conContext) throws IOException {
        this.sslContext = sslContext;
        this.conContext = conContext;
        this.sslConfig = (SSLConfiguration)conContext.sslConfig.clone();

        this.algorithmConstraints = SSLAlgorithmConstraints.wrap(
                sslConfig.userSpecifiedAlgorithmConstraints);
        this.activeProtocols =
                getActiveProtocols(sslConfig, algorithmConstraints);
        if (activeProtocols.isEmpty()) {
            throw new SSLHandshakeException(
                "No appropriate protocol (protocol is disabled or " +
                "cipher suites are inappropriate)");
        }

        ProtocolVersion maximumVersion = ProtocolVersion.NONE;
        for (ProtocolVersion pv : this.activeProtocols) {
            if (maximumVersion == ProtocolVersion.NONE ||
                    pv.compare(maximumVersion) > 0) {
                maximumVersion = pv;
            }
        }
        this.maximumActiveProtocol = maximumVersion;
        this.activeCipherSuites = getActiveCipherSuites(sslConfig,
                this.activeProtocols, algorithmConstraints);
        if (activeCipherSuites.isEmpty()) {
            throw new SSLHandshakeException("No appropriate cipher suite");
        }

        this.handshakeConsumers = new LinkedHashMap<>();
        this.handshakeProducers = new HashMap<>();
        this.handshakeHash = conContext.inputRecord.handshakeHash;
        this.handshakeOutput = new HandshakeOutStream(conContext.outputRecord);

        this.handshakeFinished = false;
        this.kickstartMessageDelivered = false;

        this.delegatedActions = new LinkedList<>();
        this.handshakeExtensions = new HashMap<>();
        this.handshakePossessions = new LinkedList<>();
        this.handshakeCredentials = new LinkedList<>();
        this.requestedServerNames = null;
        this.negotiatedServerName = null;
        this.negotiatedCipherSuite = conContext.cipherSuite;
        initialize();
    }

    /**
     * Constructor for PostHandshakeContext
     */
    protected HandshakeContext(TransportContext conContext) {
        this.sslContext = conContext.sslContext;
        this.conContext = conContext;
        this.sslConfig = conContext.sslConfig;

        this.negotiatedProtocol = conContext.protocolVersion;
        this.negotiatedCipherSuite = conContext.cipherSuite;
        this.handshakeOutput = new HandshakeOutStream(conContext.outputRecord);
        this.delegatedActions = new LinkedList<>();

        this.handshakeConsumers = new LinkedHashMap<>();
        this.handshakeProducers = null;
        this.handshakeHash = null;
        this.activeProtocols = null;
        this.activeCipherSuites = null;
        this.algorithmConstraints = null;
        this.maximumActiveProtocol = null;
        this.handshakeExtensions = Collections.emptyMap();  // Not in TLS13
        this.handshakePossessions = null;
        this.handshakeCredentials = null;
    }

    // Initialize the non-final class variables.
    private void initialize() {
        ProtocolVersion inputHelloVersion;
        ProtocolVersion outputHelloVersion;
        if (conContext.isNegotiated) {
            inputHelloVersion = conContext.protocolVersion;
            outputHelloVersion = conContext.protocolVersion;
        } else {
            if (activeProtocols.contains(ProtocolVersion.SSL20Hello)) {
                inputHelloVersion = ProtocolVersion.SSL20Hello;

                // Per TLS 1.3 protocol, implementation MUST NOT send an SSL
                // version 2.0 compatible CLIENT-HELLO.
                if (maximumActiveProtocol.useTLS13PlusSpec()) {
                    outputHelloVersion = maximumActiveProtocol;
                } else {
                    outputHelloVersion = ProtocolVersion.SSL20Hello;
                }
            } else {
                inputHelloVersion = maximumActiveProtocol;
                outputHelloVersion = maximumActiveProtocol;
            }
        }

        conContext.inputRecord.setHelloVersion(inputHelloVersion);
        conContext.outputRecord.setHelloVersion(outputHelloVersion);

        if (!conContext.isNegotiated) {
            conContext.protocolVersion = maximumActiveProtocol;
        }
        conContext.outputRecord.setVersion(conContext.protocolVersion);
    }

    private static List<ProtocolVersion> getActiveProtocols(
            SSLConfiguration sslConfig,
            AlgorithmConstraints algorithmConstraints) {
        boolean enabledSSL20Hello = false;
        ArrayList<ProtocolVersion> protocols = new ArrayList<>(4);
        for (ProtocolVersion protocol : sslConfig.enabledProtocols) {
            if (!enabledSSL20Hello && protocol == ProtocolVersion.SSL20Hello) {
                enabledSSL20Hello = true;
                continue;
            }

            if (!algorithmConstraints.permits(
                    EnumSet.of(CryptoPrimitive.KEY_AGREEMENT),
                    protocol.name, null)) {
                // Ignore disabled protocol.
                continue;
            }

            boolean found = false;
            Map<NamedGroupSpec, Boolean> cachedStatus =
                    new EnumMap<>(NamedGroupSpec.class);
            for (CipherSuite suite : sslConfig.enabledCipherSuites) {
                if (suite.isAvailable() && suite.supports(protocol)) {
                    if (isActivatable(sslConfig, suite,
                            algorithmConstraints, cachedStatus)) {
                        protocols.add(protocol);
                        found = true;
                        break;
                    }
                } else if (SSLLogger.isOn && SSLLogger.isOn("verbose")) {
                    SSLLogger.fine(
                        "Ignore unsupported cipher suite: " + suite +
                             " for " + protocol.name);
                }
            }

            if (!found && (SSLLogger.isOn) && SSLLogger.isOn("handshake")) {
                SSLLogger.fine(
                    "No available cipher suite for " + protocol.name);
            }
        }

        if (!protocols.isEmpty()) {
            if (enabledSSL20Hello) {
                protocols.add(ProtocolVersion.SSL20Hello);
            }
            Collections.sort(protocols);
        }

        return Collections.unmodifiableList(protocols);
    }

    private static List<CipherSuite> getActiveCipherSuites(
            SSLConfiguration sslConfig,
            List<ProtocolVersion> enabledProtocols,
            AlgorithmConstraints algorithmConstraints) {

        List<CipherSuite> suites = new LinkedList<>();
        if (enabledProtocols != null && !enabledProtocols.isEmpty()) {
            Map<NamedGroupSpec, Boolean> cachedStatus =
                    new EnumMap<>(NamedGroupSpec.class);
            for (CipherSuite suite : sslConfig.enabledCipherSuites) {
                if (!suite.isAvailable()) {
                    continue;
                }

                boolean isSupported = false;
                for (ProtocolVersion protocol : enabledProtocols) {
                    if (!suite.supports(protocol)) {
                        continue;
                    }
                    if (isActivatable(sslConfig, suite,
                            algorithmConstraints, cachedStatus)) {
                        suites.add(suite);
                        isSupported = true;
                        break;
                    }
                }

                if (!isSupported &&
                        SSLLogger.isOn && SSLLogger.isOn("verbose")) {
                    SSLLogger.finest(
                            "Ignore unsupported cipher suite: " + suite);
                }
            }
        }

        return Collections.unmodifiableList(suites);
    }

    /**
     * Parse the handshake record and return the contentType
     */
    static byte getHandshakeType(TransportContext conContext,
            Plaintext plaintext) throws IOException {
        //     struct {
        //         HandshakeType msg_type;    /* handshake type */
        //         uint24 length;             /* bytes in message */
        //         select (HandshakeType) {
        //             ...
        //         } body;
        //     } Handshake;

        if (plaintext.contentType != ContentType.HANDSHAKE.id) {
            throw conContext.fatal(Alert.INTERNAL_ERROR,
                "Unexpected operation for record: " + plaintext.contentType);
        }

        if (plaintext.fragment == null || plaintext.fragment.remaining() < 4) {
            throw conContext.fatal(Alert.UNEXPECTED_MESSAGE,
                    "Invalid handshake message: insufficient data");
        }

        byte handshakeType = (byte)Record.getInt8(plaintext.fragment);
        int handshakeLen = Record.getInt24(plaintext.fragment);
        if (handshakeLen != plaintext.fragment.remaining()) {
            throw conContext.fatal(Alert.UNEXPECTED_MESSAGE,
                    "Invalid handshake message: insufficient handshake body");
        }

        return handshakeType;
    }

    void dispatch(byte handshakeType, Plaintext plaintext) throws IOException {
        if (conContext.transport.useDelegatedTask()) {
            boolean hasDelegated = !delegatedActions.isEmpty();
            if (hasDelegated ||
                   (handshakeType != SSLHandshake.FINISHED.id &&
                    handshakeType != SSLHandshake.KEY_UPDATE.id &&
                    handshakeType != SSLHandshake.NEW_SESSION_TICKET.id)) {
                if (!hasDelegated) {
                    taskDelegated = false;
                    delegatedThrown = null;
                }

                // Clone the fragment for delegated actions.
                //
                // The plaintext may share the application buffers.  It is
                // fine to use shared buffers if no delegated actions.
                // However, for delegated actions, the shared buffers may be
                // polluted in application layer before the delegated actions
                // executed.
                ByteBuffer fragment = ByteBuffer.wrap(
                        new byte[plaintext.fragment.remaining()]);
                fragment.put(plaintext.fragment);
                fragment = fragment.rewind();

                delegatedActions.add(new SimpleImmutableEntry<>(
                        handshakeType,
                        fragment
                    ));

                // For TLS 1.2 and previous versions, the ChangeCipherSpec
                // message is always delivered before the Finished handshake
                // message.  ChangeCipherSpec is not a handshake message,
                // and cannot be wrapped in one TLS record.  The processing
                // of Finished handshake message is unlikely to be delegated.
                //
                // However, for TLS 1.3 there is no non-handshake messages
                // delivered immediately before Finished message.  Then, the
                // 'hasDelegated' could be true, and the Finished message is
                // handled in a delegated action.
                //
                // The HandshakeStatus.FINISHED for the final handshake flight
                // could be used to determine if the handshake has completed.
                // Per the HandshakeStatus.FINISHED specification, it is only
                // generated by call to SSLEngine.wrap()/unwrap().  It is
                // unlikely to change the spec, so we cannot use delegated
                // action and SSLEngine.getHandshakeStatus() to indicate the
                // FINISHED handshake status.
                //
                // To work around this special user case, the follow-on call to
                // SSLEngine.wrap() method will return HandshakeStatus.FINISHED
                // status if needed.
                //
                // As the final handshake flight is always delivered from the
                // client side, so we only need to take care of the server
                // dispatching processes.
                //
                // See also the note on
                // TransportContext.needHandshakeFinishedStatus.
                if (hasDelegated &&
                        !conContext.sslConfig.isClientMode &&
                        handshakeType == SSLHandshake.FINISHED.id) {
                    conContext.hasDelegatedFinished = true;
                }
            } else {
                dispatch(handshakeType, plaintext.fragment);
            }
        } else {
            dispatch(handshakeType, plaintext.fragment);
        }
    }

    void dispatch(byte handshakeType,
            ByteBuffer fragment) throws IOException {
        SSLConsumer consumer;
        if (handshakeType == SSLHandshake.HELLO_REQUEST.id) {
            // For TLS 1.2 and prior versions, the HelloRequest message MAY
            // be sent by the server at any time.

            // If we're in server mode, we want the consumer to be null so
            // that we don't attempt to cast a Server object as a Client object
            // further down in the stack. Having the consumer be null forces
            // the check a few lines later to pass and throws the message for
            // "Unexpected handshake message".
            consumer = conContext.sslConfig.isClientMode ?
                    SSLHandshake.HELLO_REQUEST : null;
        } else {
            consumer = handshakeConsumers.get(handshakeType);
        }

        if (consumer == null) {
            throw conContext.fatal(Alert.UNEXPECTED_MESSAGE,
                    "Unexpected handshake message: " +
                    SSLHandshake.nameOf(handshakeType));
        }

        try {
            consumer.consume(this, fragment);
        } catch (UnsupportedOperationException unsoe) {
            throw conContext.fatal(Alert.UNEXPECTED_MESSAGE,
                    "Unsupported handshake message: " +
                    SSLHandshake.nameOf(handshakeType), unsoe);
        } catch (BufferUnderflowException | BufferOverflowException be) {
            throw conContext.fatal(Alert.DECODE_ERROR,
                    "Illegal handshake message: " +
                    SSLHandshake.nameOf(handshakeType), be);
        }

        // update handshake hash after handshake message consumption.
        handshakeHash.consume();
    }

    abstract void kickstart() throws IOException;

    /**
     * Check if the given cipher suite is enabled and available within
     * the current active cipher suites.
     *
     * Does not check if the required server certificates are available.
     */
    boolean isNegotiable(CipherSuite cs) {
        return isNegotiable(activeCipherSuites, cs);
    }

    /**
     * Check if the given cipher suite is enabled and available within
     * the proposed cipher suite list.
     *
     * Does not check if the required server certificates are available.
     */
    static final boolean isNegotiable(
            List<CipherSuite> proposed, CipherSuite cs) {
        return proposed.contains(cs) && cs.isNegotiable();
    }

    /**
     * Check if the given cipher suite is enabled and available within
     * the proposed cipher suite list and specific protocol version.
     *
     * Does not check if the required server certificates are available.
     */
    static final boolean isNegotiable(List<CipherSuite> proposed,
            ProtocolVersion protocolVersion, CipherSuite cs) {
        return proposed.contains(cs) &&
                cs.isNegotiable() && cs.supports(protocolVersion);
    }

    /**
     * Check if the given protocol version is enabled and available.
     */
    boolean isNegotiable(ProtocolVersion protocolVersion) {
        return activeProtocols.contains(protocolVersion);
    }

    private static boolean isActivatable(
            SSLConfiguration sslConfig,
            CipherSuite suite,
            AlgorithmConstraints algorithmConstraints,
            Map<NamedGroupSpec, Boolean> cachedStatus) {

        if (algorithmConstraints.permits(
                EnumSet.of(CryptoPrimitive.KEY_AGREEMENT), suite.name, null)) {
            if (suite.keyExchange == null) {
                // TLS 1.3, no definition of key exchange in cipher suite.
                return true;
            }

            // Is at least one of the group types available?
            boolean groupAvailable, retval = false;
            NamedGroupSpec[] groupTypes = suite.keyExchange.groupTypes;
            for (NamedGroupSpec groupType : groupTypes) {
                if (groupType != NAMED_GROUP_NONE) {
                    Boolean checkedStatus = cachedStatus.get(groupType);
                    if (checkedStatus == null) {
                        groupAvailable = NamedGroup.isActivatable(
                                sslConfig, algorithmConstraints, groupType);
                        cachedStatus.put(groupType, groupAvailable);

                        if (!groupAvailable &&
                                SSLLogger.isOn && SSLLogger.isOn("verbose")) {
                            SSLLogger.fine(
                                    "No activated named group in " + groupType);
                        }
                    } else {
                        groupAvailable = checkedStatus;
                    }

                    retval |= groupAvailable;
                } else {
                    retval = true;
                }
            }

            if (!retval && SSLLogger.isOn && SSLLogger.isOn("verbose")) {
                SSLLogger.fine("No active named group(s), ignore " + suite);
            }

            return retval;

        } else if (SSLLogger.isOn && SSLLogger.isOn("verbose")) {
            SSLLogger.fine("Ignore disabled cipher suite: " + suite);
        }

        return false;
    }

    List<SNIServerName> getRequestedServerNames() {
        return Objects.requireNonNullElse(requestedServerNames,
                Collections.emptyList());
    }
}<|MERGE_RESOLUTION|>--- conflicted
+++ resolved
@@ -1,5 +1,5 @@
 /*
- * Copyright (c) 2018, 2025, Oracle and/or its affiliates. All rights reserved.
+ * Copyright (c) 2018, 2021, Oracle and/or its affiliates. All rights reserved.
  * DO NOT ALTER OR REMOVE COPYRIGHT NOTICES OR THIS FILE HEADER.
  *
  * This code is free software; you can redistribute it and/or modify it
@@ -32,27 +32,13 @@
 import java.security.AlgorithmConstraints;
 import java.security.CryptoPrimitive;
 import java.util.*;
-import java.util.AbstractMap.SimpleImmutableEntry;
-<<<<<<< HEAD
-import java.util.ArrayList;
-import java.util.Collections;
-import java.util.EnumMap;
-import java.util.EnumSet;
-import java.util.HashMap;
-import java.util.LinkedHashMap;
-import java.util.LinkedList;
-import java.util.List;
-import java.util.Map;
-import java.util.Queue;
-import java.util.function.Function;
-=======
->>>>>>> 1b6ae205
 import javax.crypto.SecretKey;
 import javax.net.ssl.SNIServerName;
 import javax.net.ssl.SSLHandshakeException;
 import javax.security.auth.x500.X500Principal;
 import sun.security.ssl.NamedGroup.NamedGroupSpec;
 import static sun.security.ssl.NamedGroup.NamedGroupSpec.*;
+import sun.security.ssl.SupportedGroupsExtension.SupportedGroups;
 
 abstract class HandshakeContext implements ConnectionContext {
     // System properties
@@ -86,7 +72,7 @@
     // consolidated parameters
     final List<ProtocolVersion>             activeProtocols;
     final List<CipherSuite>                 activeCipherSuites;
-    final SSLAlgorithmConstraints           algorithmConstraints;
+    final AlgorithmConstraints              algorithmConstraints;
     final ProtocolVersion                   maximumActiveProtocol;
 
     // output stream
@@ -605,4 +591,4 @@
         return Objects.requireNonNullElse(requestedServerNames,
                 Collections.emptyList());
     }
-}+}
