--- conflicted
+++ resolved
@@ -56,11 +56,8 @@
 import java.security.spec.InvalidParameterSpecException;
 import java.util.Arrays;
 
-<<<<<<< HEAD
-=======
 import jdk.internal.vm.annotation.IntrinsicCandidate;
 
->>>>>>> 108d4a3e
 /**
  * This class represents ciphers in GaloisCounter (GCM) mode.
  *
@@ -592,6 +589,7 @@
     /**
      * Intrinsic for Vector AES Galois Counter Mode implementation.
      * AES and GHASH operations are interleaved in the intrinsic implementation.
+     * return - number of processed bytes
      *
      * Requires 768 bytes (48 AES blocks) to efficiently use the intrinsic.
      * inLen that is less than 768 size block sizes, before or after this
@@ -607,7 +605,7 @@
      * @param ghash object for the ghash operation
      * @return number of processed bytes
      */
-    //@IntrinsicCandidate
+    @IntrinsicCandidate
     private static int implGCMCrypt(byte[] in, int inOfs, int inLen,
         byte[] ct, int ctOfs, byte[] out, int outOfs,
         GCTR gctr, GHASH ghash) {
@@ -616,11 +614,7 @@
 
         int len = 0;
         int cOfs = ctOfs;
-<<<<<<< HEAD
         if (inLen >= TRIGGERLEN) {
-=======
-        if (inLen > TRIGGERLEN) {
->>>>>>> 108d4a3e
             int i = 0;
             int segments = (inLen / 6);
             segments -= segments % gctr.blockSize;
@@ -718,7 +712,6 @@
         /**
          *  ByteBuffer wrapper for intrinsic implGCMCrypt.
          */
-<<<<<<< HEAD
         int implGCMCrypt(ByteBuffer src, ByteBuffer dst) {
             int srcLen = src.remaining() - (src.remaining() % PARALLEL_LEN);
             int len;
@@ -746,61 +739,13 @@
                 len = srcLen;
                 do {
                     src.get(bin, 0, PARALLEL_LEN);
-                    len -= GaloisCounterMode.implGCMCrypt(bin, 0,
-                        PARALLEL_LEN, ct, 0, bout, 0, gctr, ghash);
+                    len -= GaloisCounterMode.implGCMCrypt(bin, 0, PARALLEL_LEN,
+                        ct, 0, bout, 0, gctr, ghash);
                     dst.put(bout, 0, PARALLEL_LEN);
                 } while (len >= PARALLEL_LEN);
 
                 return srcLen - len;
             }
-=======
-        int implGCMCrypt(GCMOperation op, ByteBuffer src, ByteBuffer dst) {
-            int srcLen = src.remaining() - (src.remaining() % blockSize);
-
-            if (srcLen < blockSize) {
-                return 0;
-            }
-
-            int rlen = srcLen;
-            // 'in' and 'out' are always set together, just need to check 'in'
-            if (in == null || (in.length != PARALLEL_LEN
-                && in.length < srcLen)) {
-                in = new byte[Math.min(PARALLEL_LEN, srcLen)];
-                out = new byte[Math.min(PARALLEL_LEN, srcLen)];
-            }
-
-            if (srcLen >= PARALLEL_LEN) {
-                if (src.hasArray() && dst.hasArray()) {
-                    ByteBuffer ct = (encryption ? dst : src);
-                    int len = GaloisCounterMode.implGCMCrypt(src.array(),
-                        src.arrayOffset() + src.position(), srcLen,
-                        ct.array(), ct.arrayOffset() + ct.position(),
-                        dst.array(), dst.arrayOffset() + dst.position(),
-                        gctr, ghash);
-                    src.position(src.position() + len);
-                    dst.position(dst.position() + len);
-                    rlen -= len;
-                } else {
-
-                    byte[] ct = (encryption ? out : in);
-                    do {
-                        src.get(in, 0, PARALLEL_LEN);
-                        rlen -= GaloisCounterMode.implGCMCrypt(in, 0,
-                            PARALLEL_LEN, ct, 0, out, 0, gctr, ghash);
-                        dst.put(out, 0, PARALLEL_LEN);
-                    } while (rlen >= PARALLEL_LEN);
-                }
-            }
-
-            if (rlen >= blockSize) {
-                src.get(in, 0, rlen);
-                rlen = op.update(in, 0, rlen, out, 0);
-            }
-
-            dst.put(out, 0, rlen);
-            processed += srcLen;
-            return srcLen;
->>>>>>> 108d4a3e
         }
 
         /**
