/*
 * Copyright (c) 1997, 2021, Oracle and/or its affiliates. All rights reserved.
 * DO NOT ALTER OR REMOVE COPYRIGHT NOTICES OR THIS FILE HEADER.
 *
 * This code is free software; you can redistribute it and/or modify it
 * under the terms of the GNU General Public License version 2 only, as
 * published by the Free Software Foundation.  Oracle designates this
 * particular file as subject to the "Classpath" exception as provided
 * by Oracle in the LICENSE file that accompanied this code.
 *
 * This code is distributed in the hope that it will be useful, but WITHOUT
 * ANY WARRANTY; without even the implied warranty of MERCHANTABILITY or
 * FITNESS FOR A PARTICULAR PURPOSE.  See the GNU General Public License
 * version 2 for more details (a copy is included in the LICENSE file that
 * accompanied this code).
 *
 * You should have received a copy of the GNU General Public License version
 * 2 along with this work; if not, write to the Free Software Foundation,
 * Inc., 51 Franklin St, Fifth Floor, Boston, MA 02110-1301 USA.
 *
 * Please contact Oracle, 500 Oracle Parkway, Redwood Shores, CA 94065 USA
 * or visit www.oracle.com if you need additional information or have any
 * questions.
 */

package com.sun.crypto.provider;

import javax.crypto.SecretKey;
import javax.crypto.SecretKeyFactorySpi;
import javax.crypto.spec.DESedeKeySpec;
import java.security.InvalidKeyException;
import java.security.spec.KeySpec;
import java.security.spec.InvalidKeySpecException;
import java.util.Arrays;
import javax.crypto.spec.SecretKeySpec;

/**
 * This class implements the DES-EDE key factory of the Sun provider.
 *
 * @author Jan Luehe
 *
 */

public final class DESedeKeyFactory extends SecretKeyFactorySpi {

    /**
     * Empty constructor
     */
    public DESedeKeyFactory() {
    }

    /**
     * Generates a <code>SecretKey</code> object from the provided key
     * specification (key material).
     *
     * @param keySpec the specification (key material) of the secret key
     *
     * @return the secret key
     *
     * @exception InvalidKeySpecException if the given key specification
     * is inappropriate for this key factory to produce a public key.
     */
    protected SecretKey engineGenerateSecret(KeySpec keySpec)
        throws InvalidKeySpecException {

        try {
            byte[] encoded;
            if (keySpec instanceof DESedeKeySpec) {
                encoded = ((DESedeKeySpec)keySpec).getKey();
            } else if (keySpec instanceof SecretKeySpec) {
                encoded = ((SecretKeySpec)keySpec).getEncoded();
            } else {
                throw new InvalidKeySpecException
                        ("Inappropriate key specification");
            }
            try {
                return new DESedeKey(encoded);
            } finally {
                Arrays.fill(encoded, (byte)0);
            }
        } catch (InvalidKeyException e) {
            throw new InvalidKeySpecException(e.getMessage());
        }
    }

    /**
     * Returns a specification (key material) of the given key
     * in the requested format.
     *
     * @param key the key
     *
     * @param keySpec the requested format in which the key material shall be
     * returned
     *
     * @return the underlying key specification (key material) in the
     * requested format
     *
     * @exception InvalidKeySpecException if the requested key specification is
     * inappropriate for the given key, or the given key cannot be processed
     * (e.g., the given key has an unrecognized algorithm or format).
     */
    protected KeySpec engineGetKeySpec(SecretKey key, Class<?> keySpec)
        throws InvalidKeySpecException {

        try {
            if ((key instanceof SecretKey)
                && (key.getAlgorithm().equalsIgnoreCase("DESede"))
                && (key.getFormat().equalsIgnoreCase("RAW"))) {

                // Check if requested key spec is amongst the valid ones
<<<<<<< HEAD
                if (DESedeKeySpec.class.isAssignableFrom(keySpec)) {
                    byte[] encoded = key.getEncoded();
                    try {
                        return new DESedeKeySpec(encoded);
                    } finally {
                        if (encoded != null) {
                            Arrays.fill(encoded, (byte) 0);
                        }
                    }
=======
                if (keySpec.isAssignableFrom(DESedeKeySpec.class)) {
                    return new DESedeKeySpec(key.getEncoded());

>>>>>>> 6d49cc3b
                } else {
                    throw new InvalidKeySpecException
                        ("Inappropriate key specification");
                }

            } else {
                throw new InvalidKeySpecException
                    ("Inappropriate key format/algorithm");
            }
        } catch (InvalidKeyException e) {
            throw new InvalidKeySpecException("Secret key has wrong size");
        }
    }

    /**
     * Translates a <code>SecretKey</code> object, whose provider may be
     * unknown or potentially untrusted, into a corresponding
     * <code>SecretKey</code> object of this key factory.
     *
     * @param key the key whose provider is unknown or untrusted
     *
     * @return the translated key
     *
     * @exception InvalidKeyException if the given key cannot be processed by
     * this key factory.
     */
    protected SecretKey engineTranslateKey(SecretKey key)
        throws InvalidKeyException {

        try {

            if ((key != null)
                && (key.getAlgorithm().equalsIgnoreCase("DESede"))
                && (key.getFormat().equalsIgnoreCase("RAW"))) {
                // Check if key originates from this factory
                if (key instanceof com.sun.crypto.provider.DESedeKey) {
                    return key;
                }
                // Convert key to spec
                DESedeKeySpec desEdeKeySpec
                    = (DESedeKeySpec)engineGetKeySpec(key,
                                                      DESedeKeySpec.class);
                // Create key from spec, and return it
                return engineGenerateSecret(desEdeKeySpec);

            } else {
                throw new InvalidKeyException
                    ("Inappropriate key format/algorithm");
            }

        } catch (InvalidKeySpecException e) {
            throw new InvalidKeyException("Cannot translate key");
        }
    }
}<|MERGE_RESOLUTION|>--- conflicted
+++ resolved
@@ -108,8 +108,7 @@
                 && (key.getFormat().equalsIgnoreCase("RAW"))) {
 
                 // Check if requested key spec is amongst the valid ones
-<<<<<<< HEAD
-                if (DESedeKeySpec.class.isAssignableFrom(keySpec)) {
+                if (keySpec.isAssignableFrom(DESedeKeySpec.class)) {
                     byte[] encoded = key.getEncoded();
                     try {
                         return new DESedeKeySpec(encoded);
@@ -118,11 +117,6 @@
                             Arrays.fill(encoded, (byte) 0);
                         }
                     }
-=======
-                if (keySpec.isAssignableFrom(DESedeKeySpec.class)) {
-                    return new DESedeKeySpec(key.getEncoded());
-
->>>>>>> 6d49cc3b
                 } else {
                     throw new InvalidKeySpecException
                         ("Inappropriate key specification");
