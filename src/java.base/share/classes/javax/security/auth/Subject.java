--- conflicted
+++ resolved
@@ -334,30 +334,10 @@
     public static <T> T callAs(final Subject subject,
             final Callable<T> action) throws CompletionException {
         Objects.requireNonNull(action);
-<<<<<<< HEAD
         try {
-            return ScopedValue.callWhere(SCOPED_SUBJECT, subject, action::call);
+            return ScopedValue.where(SCOPED_SUBJECT, subject).call(action::call);
         } catch (Exception e) {
             throw new CompletionException(e);
-=======
-        if (!SharedSecrets.getJavaLangAccess().allowSecurityManager()) {
-            try {
-                return ScopedValue.where(SCOPED_SUBJECT, subject).call(action::call);
-            } catch (Exception e) {
-                throw new CompletionException(e);
-            }
-        } else {
-            try {
-                PrivilegedExceptionAction<T> pa = () -> action.call();
-                @SuppressWarnings("removal")
-                var result = doAs(subject, pa);
-                return result;
-            } catch (PrivilegedActionException e) {
-                throw new CompletionException(e.getCause());
-            } catch (Exception e) {
-                throw new CompletionException(e);
-            }
->>>>>>> 3fab8e37
         }
     }
 
