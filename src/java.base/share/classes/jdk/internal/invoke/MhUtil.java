/*
 * Copyright (c) 2024, 2025, Oracle and/or its affiliates. All rights reserved.
 * DO NOT ALTER OR REMOVE COPYRIGHT NOTICES OR THIS FILE HEADER.
 *
 * This code is free software; you can redistribute it and/or modify it
 * under the terms of the GNU General Public License version 2 only, as
 * published by the Free Software Foundation.  Oracle designates this
 * particular file as subject to the "Classpath" exception as provided
 * by Oracle in the LICENSE file that accompanied this code.
 *
 * This code is distributed in the hope that it will be useful, but WITHOUT
 * ANY WARRANTY; without even the implied warranty of MERCHANTABILITY or
 * FITNESS FOR A PARTICULAR PURPOSE.  See the GNU General Public License
 * version 2 for more details (a copy is included in the LICENSE file that
 * accompanied this code).
 *
 * You should have received a copy of the GNU General Public License version
 * 2 along with this work; if not, write to the Free Software Foundation,
 * Inc., 51 Franklin St, Fifth Floor, Boston, MA 02110-1301 USA.
 *
 * Please contact Oracle, 500 Oracle Parkway, Redwood Shores, CA 94065 USA
 * or visit www.oracle.com if you need additional information or have any
 * questions.
 */

package jdk.internal.invoke;

import java.lang.invoke.MethodHandle;
import java.lang.invoke.MethodHandles;
import java.lang.invoke.MethodType;
import java.lang.invoke.VarHandle;

/**
 * Static factories for certain VarHandle/MethodHandle variants.
 * <p>
 * Some methods take no receiver argument. In these cases, the receiver is the
 * lookup class.
 * <p>
 * The methods will throw an {@link InternalError} if the lookup fails.
 * <p>
 * Here is an example of how one of these methods could be used:
 * {@snippet lang=java
 * static MethodHandle BAR_HANDLE =
 *         MhUtil.findVirtual(MethodHandles.lookup(),
 *                 Foo.class,"bar",MethodType.methodType(int.class));
 * }
 */
public final class MhUtil {

    private MhUtil() {}

    public static VarHandle findVarHandle(MethodHandles.Lookup lookup,
                                          String name,
                                          Class<?> type) {
        return findVarHandle(lookup, lookup.lookupClass(), name, type);
    }

    public static VarHandle findVarHandle(MethodHandles.Lookup lookup,
                                          Class<?> recv,
                                          String name,
                                          Class<?> type) {
        try {
            return lookup.findVarHandle(recv, name, type);
        } catch (ReflectiveOperationException e) {
            throw new InternalError(e);
        }
    }

    public static MethodHandle findVirtual(MethodHandles.Lookup lookup,
                                           String name,
                                           MethodType type) {
        return findVirtual(lookup, lookup.lookupClass(), name, type);
    }

    public static MethodHandle findVirtual(MethodHandles.Lookup lookup,
                                           Class<?> refc,
                                           String name,
                                           MethodType type) {
        try {
            return lookup.findVirtual(refc, name, type);
        } catch (ReflectiveOperationException e) {
            throw new InternalError(e);
        }
    }

    public static MethodHandle findStatic(MethodHandles.Lookup lookup,
<<<<<<< HEAD
                                           String name,
                                           MethodType type) {
        try {
            return lookup.findStatic(lookup.lookupClass(), name, type);
=======
                                          String name,
                                          MethodType type) {
        return findStatic(lookup, lookup.lookupClass(), name, type);
    }

    public static MethodHandle findStatic(MethodHandles.Lookup lookup,
                                          Class<?> refc,
                                          String name,
                                          MethodType type) {
        try {
            return lookup.findStatic(refc, name, type);
>>>>>>> 4e51a8c9
        } catch (ReflectiveOperationException e) {
            throw new InternalError(e);
        }
    }

}<|MERGE_RESOLUTION|>--- conflicted
+++ resolved
@@ -84,14 +84,8 @@
     }
 
     public static MethodHandle findStatic(MethodHandles.Lookup lookup,
-<<<<<<< HEAD
                                            String name,
                                            MethodType type) {
-        try {
-            return lookup.findStatic(lookup.lookupClass(), name, type);
-=======
-                                          String name,
-                                          MethodType type) {
         return findStatic(lookup, lookup.lookupClass(), name, type);
     }
 
@@ -101,7 +95,6 @@
                                           MethodType type) {
         try {
             return lookup.findStatic(refc, name, type);
->>>>>>> 4e51a8c9
         } catch (ReflectiveOperationException e) {
             throw new InternalError(e);
         }
