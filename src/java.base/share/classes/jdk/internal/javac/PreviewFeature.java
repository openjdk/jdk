--- conflicted
+++ resolved
@@ -80,14 +80,11 @@
         MODULE_IMPORTS,
         @JEP(number=478, title="Key Derivation Function API", status="Preview")
         KEY_DERIVATION,
-<<<<<<< HEAD
+        @JEP(number = 502, title = "Stable Values", status = "Preview")
+        STABLE_VALUES,
         //XXX Number will change when assigned
         @JEP(number=999, title="PEM API", status="Preview")
         PEM_API,
-=======
-        @JEP(number = 502, title = "Stable Values", status = "Preview")
-        STABLE_VALUES,
->>>>>>> e2ae50d8
         LANGUAGE_MODEL,
         /**
          * A key for testing.
