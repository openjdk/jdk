--- conflicted
+++ resolved
@@ -77,13 +77,10 @@
         SCOPED_VALUES,
         @JEP(number=453, title="Structured Concurrency", status="Preview")
         STRUCTURED_CONCURRENCY,
-<<<<<<< HEAD
         @JEP(number=457, title="ClassFile API", status="Preview")
         CLASSFILE_API,
-=======
         @JEP(number=461, title="Stream Gatherers", status="Preview")
         STREAM_GATHERERS,
->>>>>>> 3b30095a
         /**
          * A key for testing.
          */
