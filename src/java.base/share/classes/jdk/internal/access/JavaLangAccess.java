--- conflicted
+++ resolved
@@ -617,18 +617,9 @@
      * Are the string bytes compatible with the given charset?
      */
     boolean bytesCompatible(String string, Charset charset);
-<<<<<<< HEAD
-
-    /**
-     * Is a security manager already set or allowed to be set
-     * (using -Djava.security.manager=allow)?
-     */
-    boolean allowSecurityManager();
 
     /**
      * Return a short version string for this runtime.
      */
     String conciseVersionString();
-=======
->>>>>>> dfddbcaa
 }