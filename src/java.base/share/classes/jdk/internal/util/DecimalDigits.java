/*
 * Copyright (c) 2024, Oracle and/or its affiliates. All rights reserved.
 * DO NOT ALTER OR REMOVE COPYRIGHT NOTICES OR THIS FILE HEADER.
 *
 * This code is free software; you can redistribute it and/or modify it
 * under the terms of the GNU General Public License version 2 only, as
 * published by the Free Software Foundation.  Oracle designates this
 * particular file as subject to the "Classpath" exception as provided
 * by Oracle in the LICENSE file that accompanied this code.
 *
 * This code is distributed in the hope that it will be useful, but WITHOUT
 * ANY WARRANTY; without even the implied warranty of MERCHANTABILITY or
 * FITNESS FOR A PARTICULAR PURPOSE.  See the GNU General Public License
 * version 2 for more details (a copy is included in the LICENSE file that
 * accompanied this code).
 *
 * You should have received a copy of the GNU General Public License version
 * 2 along with this work; if not, write to the Free Software Foundation,
 * Inc., 51 Franklin St, Fifth Floor, Boston, MA 02110-1301 USA.
 *
 * Please contact Oracle, 500 Oracle Parkway, Redwood Shores, CA 94065 USA
 * or visit www.oracle.com if you need additional information or have any
 * questions.
 */

package jdk.internal.util;

import jdk.internal.misc.Unsafe;
import jdk.internal.vm.annotation.Stable;

import static jdk.internal.misc.Unsafe.ARRAY_BYTE_BASE_OFFSET;

/**
 * Digits class for decimal digits.
 *
 * @since 21
 */
public final class DecimalDigits {
    private static final Unsafe UNSAFE = Unsafe.getUnsafe();

    /**
     * Each element of the array represents the packaging of two ascii characters based on little endian:<p>
     * <pre>
     *      00 -> '0' | ('0' << 8) -> 0x3030
     *      01 -> '0' | ('1' << 8) -> 0x3130
     *      02 -> '0' | ('2' << 8) -> 0x3230
     *
     *     ...
     *
     *      10 -> '1' | ('0' << 8) -> 0x3031
     *      11 -> '1' | ('1' << 8) -> 0x3131
     *      12 -> '1' | ('2' << 8) -> 0x3231
     *
     *     ...
     *
     *      97 -> '9' | ('7' << 8) -> 0x3739
     *      98 -> '9' | ('8' << 8) -> 0x3839
     *      99 -> '9' | ('9' << 8) -> 0x3939
     * </pre>
     */
    @Stable
    private static final short[] DIGITS;

    static {
        short[] digits = new short[128];

        for (int i = 0; i < 10; i++) {
            short hi = (short) (i + '0');
            for (int j = 0; j < 10; j++) {
                short lo = (short) ((j + '0') << 8);
                digits[i * 10 + j] = (short) (hi | lo);
            }
        }
        DIGITS = digits;
    }

    /**
     * Constructor.
     */
    private DecimalDigits() {
    }

    /**
     * Returns the string representation size for a given int value.
     *
     * @param x int value
     * @return string size
     *
     * @implNote There are other ways to compute this: e.g. binary search,
     * but values are biased heavily towards zero, and therefore linear search
     * wins. The iteration results are also routinely inlined in the generated
     * code after loop unrolling.
     */
    public static int stringSize(int x) {
        int d = 1;
        if (x >= 0) {
            d = 0;
            x = -x;
        }
        int p = -10;
        for (int i = 1; i < 10; i++) {
            if (x > p)
                return i + d;
            p = 10 * p;
        }
        return 10 + d;
    }

    /**
     * Returns the string representation size for a given long value.
     *
     * @param x long value
     * @return string size
     *
     * @implNote There are other ways to compute this: e.g. binary search,
     * but values are biased heavily towards zero, and therefore linear search
     * wins. The iteration results are also routinely inlined in the generated
     * code after loop unrolling.
     */
    public static int stringSize(long x) {
        int d = 1;
        if (x >= 0) {
            d = 0;
            x = -x;
        }
        long p = -10;
        for (int i = 1; i < 19; i++) {
            if (x > p)
                return i + d;
            p = 10 * p;
        }
        return 19 + d;
    }

    /**
     * Places characters representing the integer i into the
     * character array buf. The characters are placed into
     * the buffer backwards starting with the least significant
     * digit at the specified index (exclusive), and working
     * backwards from there.
     *
     * @implNote This method converts positive inputs into negative
     * values, to cover the Integer.MIN_VALUE case. Converting otherwise
     * (negative to positive) will expose -Integer.MIN_VALUE that overflows
     * integer.
     *
     * @param i     value to convert
     * @param index next index, after the least significant digit
     * @param buf   target buffer, Latin1-encoded
     * @return index of the most significant digit or minus sign, if present
     */
    public static int getCharsLatin1(int i, int index, byte[] buf) {
        // Used by trusted callers.  Assumes all necessary bounds checks have been done by the caller.
        int q;
        int charPos = index;

        boolean negative = i < 0;
        if (!negative) {
            i = -i;
        }

        // Generate two digits per iteration
        while (i <= -100) {
            q = i / 100;
            charPos -= 2;
            putPairLatin1(buf, charPos, (q * 100) - i);
            i = q;
        }

        // We know there are at most two digits left at this point.
        if (i <= -10) {
            charPos -= 2;
            putPairLatin1(buf, charPos, -i);
        } else {
            putCharLatin1(buf, --charPos, '0' - i);
        }

        if (negative) {
            putCharLatin1(buf, --charPos, '-');
        }
        return charPos;
    }


    /**
     * Places characters representing the long i into the
     * character array buf. The characters are placed into
     * the buffer backwards starting with the least significant
     * digit at the specified index (exclusive), and working
     * backwards from there.
     *
     * @implNote This method converts positive inputs into negative
     * values, to cover the Long.MIN_VALUE case. Converting otherwise
     * (negative to positive) will expose -Long.MIN_VALUE that overflows
     * long.
     *
     * @param i     value to convert
     * @param index next index, after the least significant digit
     * @param buf   target buffer, Latin1-encoded
     * @return index of the most significant digit or minus sign, if present
     */
    public static int getCharsLatin1(long i, int index, byte[] buf) {
        // Used by trusted callers.  Assumes all necessary bounds checks have been done by the caller.
        long q;
        int charPos = index;

        boolean negative = (i < 0);
        if (!negative) {
            i = -i;
        }

        // Get 2 digits/iteration using longs until quotient fits into an int
        while (i < Integer.MIN_VALUE) {
            q = i / 100;
            charPos -= 2;
            putPairLatin1(buf, charPos, (int)((q * 100) - i));
            i = q;
        }

        // Get 2 digits/iteration using ints
        int q2;
        int i2 = (int)i;
        while (i2 <= -100) {
            q2 = i2 / 100;
            charPos -= 2;
            putPairLatin1(buf, charPos, (q2 * 100) - i2);
            i2 = q2;
        }

        // We know there are at most two digits left at this point.
        if (i2 <= -10) {
            charPos -= 2;
            putPairLatin1(buf, charPos, -i2);
        } else {
            putCharLatin1(buf, --charPos, '0' - i2);
        }

        if (negative) {
            putCharLatin1(buf, --charPos, '-');
        }
        return charPos;
    }


    /**
     * This is a variant of {@link DecimalDigits#getCharsLatin1(int, int, byte[])}, but for
     * UTF-16 coder.
     *
     * @param i     value to convert
     * @param index next index, after the least significant digit
     * @param buf   target buffer, UTF16-coded.
     * @return index of the most significant digit or minus sign, if present
     */
    public static int getCharsUTF16(int i, int index, byte[] buf) {
        // Used by trusted callers.  Assumes all necessary bounds checks have been done by the caller.
        int q;
        int charPos = index;

        boolean negative = (i < 0);
        if (!negative) {
            i = -i;
        }

        // Get 2 digits/iteration using ints
        while (i <= -100) {
            q = i / 100;
            charPos -= 2;
            putPairUTF16(buf, charPos, (q * 100) - i);
            i = q;
        }

        // We know there are at most two digits left at this point.
        if (i <= -10) {
            charPos -= 2;
            putPairUTF16(buf, charPos, -i);
        } else {
            putCharUTF16(buf, --charPos, '0' - i);
        }

        if (negative) {
            putCharUTF16(buf, --charPos, '-');
        }
        return charPos;
    }


    /**
     * This is a variant of {@link DecimalDigits#getCharsLatin1(long, int, byte[])}, but for
     * UTF-16 coder.
     *
     * @param i     value to convert
     * @param index next index, after the least significant digit
     * @param buf   target buffer, UTF16-coded.
     * @return index of the most significant digit or minus sign, if present
     */
    public static int getCharsUTF16(long i, int index, byte[] buf) {
        // Used by trusted callers.  Assumes all necessary bounds checks have been done by the caller.
        long q;
        int charPos = index;

        boolean negative = (i < 0);
        if (!negative) {
            i = -i;
        }

        // Get 2 digits/iteration using longs until quotient fits into an int
        while (i < Integer.MIN_VALUE) {
            q = i / 100;
            charPos -= 2;
            putPairUTF16(buf, charPos, (int)((q * 100) - i));
            i = q;
        }

        // Get 2 digits/iteration using ints
        int q2;
        int i2 = (int)i;
        while (i2 <= -100) {
            q2 = i2 / 100;
            charPos -= 2;
            putPairUTF16(buf, charPos, (q2 * 100) - i2);
            i2 = q2;
        }

        // We know there are at most two digits left at this point.
        if (i2 <= -10) {
            charPos -= 2;
            putPairUTF16(buf, charPos, -i2);
        } else {
            putCharUTF16(buf, --charPos, '0' - i2);
        }

        if (negative) {
            putCharUTF16(buf, --charPos, '-');
        }
        return charPos;
    }

    /**
<<<<<<< HEAD
=======
     * This is a variant of {@link DecimalDigits#getCharsUTF16(long, int, byte[])}, but for
     * UTF-16 coder.
     *
     * @param i     value to convert
     * @param index next index, after the least significant digit
     * @param buf   target buffer, UTF16-coded.
     * @return index of the most significant digit or minus sign, if present
     */
    public static int getChars(long i, int index, char[] buf) {
        // Used by trusted callers.  Assumes all necessary bounds checks have been done by the caller.
        long q;
        int charPos = index;

        boolean negative = (i < 0);
        if (!negative) {
            i = -i;
        }

        // Get 2 digits/iteration using longs until quotient fits into an int
        while (i < Integer.MIN_VALUE) {
            q = i / 100;
            charPos -= 2;
            putPair(buf, charPos, (int)((q * 100) - i));
            i = q;
        }

        // Get 2 digits/iteration using ints
        int q2;
        int i2 = (int)i;
        while (i2 <= -100) {
            q2 = i2 / 100;
            charPos -= 2;
            putPair(buf, charPos, (q2 * 100) - i2);
            i2 = q2;
        }

        // We know there are at most two digits left at this point.
        if (i2 <= -10) {
            charPos -= 2;
            putPair(buf, charPos, -i2);
        } else {
            buf[--charPos] = (char) ('0' - i2);
        }

        if (negative) {
            buf[--charPos] = '-';
        }
        return charPos;
    }

    /**
     * Insert the 2-chars integer into the buf as 2 decimal digit ASCII chars,
     * only least significant 16 bits of {@code v} are used.
     * @param buf byte buffer to copy into
     * @param charPos insert point
     * @param v to convert
     */
    public static void putPair(char[] buf, int charPos, int v) {
        int packed = DIGITS[v & 0x7f];
        buf[charPos    ] = (char) (packed & 0xFF);
        buf[charPos + 1] = (char) (packed >> 8);
    }

    /**
>>>>>>> d985b31c
     * Insert the 2-bytes integer into the buf as 2 decimal digit ASCII bytes,
     * only least significant 16 bits of {@code v} are used.
     * @param buf byte buffer to copy into
     * @param charPos insert point
     * @param v to convert
     */
    public static void putPairLatin1(byte[] buf, int charPos, int v) {
        int packed = DIGITS[v & 0x7f];
        putCharLatin1(buf, charPos, packed & 0xFF);
        putCharLatin1(buf, charPos + 1, packed >> 8);
    }

    /**
     * Insert the 2-chars integer into the buf as 2 decimal digit UTF16 bytes,
     * only least significant 16 bits of {@code v} are used.
     * @param buf byte buffer to copy into
     * @param charPos insert point
     * @param v to convert
     */
    public static void putPairUTF16(byte[] buf, int charPos, int v) {
        int packed = DIGITS[v & 0x7f];
        putCharUTF16(buf, charPos, packed & 0xFF);
        putCharUTF16(buf, charPos + 1, packed >> 8);
    }

    private static void putCharLatin1(byte[] buf, int charPos, int c) {
        UNSAFE.putByte(buf, ARRAY_BYTE_BASE_OFFSET + (long) charPos, (byte) c);
    }

    private static void putCharUTF16(byte[] buf, int charPos, int c) {
        UNSAFE.putCharUnaligned(buf, ARRAY_BYTE_BASE_OFFSET + ((long) charPos << 1), (char) c);
    }
}<|MERGE_RESOLUTION|>--- conflicted
+++ resolved
@@ -336,8 +336,6 @@
     }
 
     /**
-<<<<<<< HEAD
-=======
      * This is a variant of {@link DecimalDigits#getCharsUTF16(long, int, byte[])}, but for
      * UTF-16 coder.
      *
@@ -402,7 +400,6 @@
     }
 
     /**
->>>>>>> d985b31c
      * Insert the 2-bytes integer into the buf as 2 decimal digit ASCII bytes,
      * only least significant 16 bits of {@code v} are used.
      * @param buf byte buffer to copy into
