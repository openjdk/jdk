/*
 * Copyright (c) 2025, Oracle and/or its affiliates. All rights reserved.
 * Copyright (c) 2024, Alibaba Group Holding Limited. All Rights Reserved.
 * DO NOT ALTER OR REMOVE COPYRIGHT NOTICES OR THIS FILE HEADER.
 *
 * This code is free software; you can redistribute it and/or modify it
 * under the terms of the GNU General Public License version 2 only, as
 * published by the Free Software Foundation.  Oracle designates this
 * particular file as subject to the "Classpath" exception as provided
 * by Oracle in the LICENSE file that accompanied this code.
 *
 * This code is distributed in the hope that it will be useful, but WITHOUT
 * ANY WARRANTY; without even the implied warranty of MERCHANTABILITY or
 * FITNESS FOR A PARTICULAR PURPOSE.  See the GNU General Public License
 * version 2 for more details (a copy is included in the LICENSE file that
 * accompanied this code).
 *
 * You should have received a copy of the GNU General Public License version
 * 2 along with this work; if not, write to the Free Software Foundation,
 * Inc., 51 Franklin St, Fifth Floor, Boston, MA 02110-1301 USA.
 *
 * Please contact Oracle, 500 Oracle Parkway, Redwood Shores, CA 94065 USA
 * or visit www.oracle.com if you need additional information or have any
 * questions.
 */

package jdk.internal.util;

import jdk.internal.vm.annotation.ForceInline;

/// Utilities for string encoding and decoding with the
/// [Modified UTF-8][java.io.DataInput##modified-utf-8] format.
public final class ModifiedUtf {
    /// Maximum number of bytes allowed for a Modified UTF-8 encoded string
    /// in a [java.lang.classfile.constantpool.Utf8Entry] or a hotspot `Symbol`.
    public static final int CONSTANT_POOL_UTF8_MAX_BYTES = 65535;

    private ModifiedUtf() {
    }

    @ForceInline
    public static int putChar(byte[] buf, int offset, char c) {
        if (c != 0 && c < 0x80) {
            buf[offset++] = (byte) c;
        } else if (c >= 0x800) {
            buf[offset    ] = (byte) (0xE0 | c >> 12 & 0x0F);
            buf[offset + 1] = (byte) (0x80 | c >> 6  & 0x3F);
            buf[offset + 2] = (byte) (0x80 | c       & 0x3F);
            offset += 3;
        } else {
            buf[offset    ] = (byte) (0xC0 | c >> 6 & 0x1F);
            buf[offset + 1] = (byte) (0x80 | c      & 0x3F);
            offset += 2;
        }
        return offset;
    }

    /// Calculate the encoded length of an input String.
    /// For many workloads that have fast paths for ASCII-only prefixes,
    /// [#utfLen(String, int)] skips scanning that prefix.
    ///
    /// @param str input string
    public static int utfLen(String str) {
        return utfLen(str, 0);
    }

    /// Calculate the encoded length of trailing parts of an input String,
    /// after [jdk.internal.access.JavaLangAccess#countNonZeroAscii(String)]
    /// calculates the number of contiguous single-byte characters in the
    /// beginning of the string.
    ///
    /// @param str input string
    /// @param countNonZeroAscii the number of non-zero ascii characters in the
    ///        prefix calculated by JLA.countNonZeroAscii(str)
    @ForceInline
    public static long utfLen(String str, int countNonZeroAscii) {
        long utflen = str.length();
        for (int i = (int)utflen - 1; i >= countNonZeroAscii; i--) {
            int c = str.charAt(i);
            if (c >= 0x80 || c == 0)
                utflen += (c >= 0x800) ? 2L : 1L;
        }
        return utflen;
    }

    /// Checks whether an input String can be encoded in a
    /// [java.lang.classfile.constantpool.Utf8Entry], or represented as a
    /// hotspot `Symbol` (which has the same length limit).
    ///
    /// @param str input string
    @ForceInline
    public static boolean isValidLengthInConstantPool(String str) {
        // Quick approximation: each char can be at most 3 bytes in Modified UTF-8.
        // If the string is short enough, it definitely fits.
        int strLen = str.length();
        if (strLen <= CONSTANT_POOL_UTF8_MAX_BYTES / 3) {
            return true;
        }
        if (strLen > CONSTANT_POOL_UTF8_MAX_BYTES) {
            return false;
        }
        // Check exact Modified UTF-8 length.
<<<<<<< HEAD
        // The check strLen > CONSTANT_POOL_UTF8_MAX_BYTES above ensures that utfLen can't overflow here.
        int utfLen = utfLen(str);
=======
        long utfLen = utfLen(str, 0);
>>>>>>> 735afd93
        return utfLen <= CONSTANT_POOL_UTF8_MAX_BYTES;
    }
}<|MERGE_RESOLUTION|>--- conflicted
+++ resolved
@@ -60,7 +60,7 @@
     /// [#utfLen(String, int)] skips scanning that prefix.
     ///
     /// @param str input string
-    public static int utfLen(String str) {
+    public static long utfLen(String str) {
         return utfLen(str, 0);
     }
 
@@ -100,12 +100,7 @@
             return false;
         }
         // Check exact Modified UTF-8 length.
-<<<<<<< HEAD
-        // The check strLen > CONSTANT_POOL_UTF8_MAX_BYTES above ensures that utfLen can't overflow here.
-        int utfLen = utfLen(str);
-=======
-        long utfLen = utfLen(str, 0);
->>>>>>> 735afd93
+        long utfLen = utfLen(str);
         return utfLen <= CONSTANT_POOL_UTF8_MAX_BYTES;
     }
 }