--- conflicted
+++ resolved
@@ -1425,21 +1425,6 @@
          * to create spliterators, then the main public methods.
          */
 
-<<<<<<< HEAD
-        /**
-         * Explicit constructor.
-         */
-        protected AbstractSpliteratorGenerator() {
-        }
-
-        protected abstract Spliterator.OfInt makeIntsSpliterator(long index, long fence, int origin, int bound);
-        protected abstract Spliterator.OfLong makeLongsSpliterator(long index, long fence, long origin, long bound);
-        protected abstract Spliterator.OfDouble makeDoublesSpliterator(long index, long fence, double origin, double bound);
-
-        /* ---------------- public methods ---------------- */
-
-=======
->>>>>>> f78440ad
         // stream methods, coded in a way intended to better isolate for
         // maintenance purposes the small differences across forms.
 
@@ -1643,23 +1628,6 @@
         protected AbstractArbitrarilyJumpableGenerator() {
         }
 
-<<<<<<< HEAD
-        // Methods required by class AbstractSpliteratorGenerator
-
-        protected Spliterator.OfInt makeIntsSpliterator(long index, long fence, int origin, int bound) {
-            return new RandomIntsSpliterator(this, index, fence, origin, bound);
-        }
-
-        protected Spliterator.OfLong makeLongsSpliterator(long index, long fence, long origin, long bound) {
-            return new RandomLongsSpliterator(this, index, fence, origin, bound);
-        }
-
-        protected Spliterator.OfDouble makeDoublesSpliterator(long index, long fence, double origin, double bound) {
-            return new RandomDoublesSpliterator(this, index, fence, origin, bound);
-        }
-
-=======
->>>>>>> f78440ad
         // Similar methods used by this class
 
         Spliterator<RandomGenerator> makeJumpsSpliterator(long index, long fence, double distance) {
@@ -2087,21 +2055,6 @@
         protected AbstractSplittableGenerator() {
         }
 
-<<<<<<< HEAD
-        protected Spliterator.OfInt makeIntsSpliterator(long index, long fence, int origin, int bound) {
-            return new RandomIntsSpliterator(this, index, fence, origin, bound);
-        }
-
-        protected Spliterator.OfLong makeLongsSpliterator(long index, long fence, long origin, long bound) {
-            return new RandomLongsSpliterator(this, index, fence, origin, bound);
-        }
-
-        protected Spliterator.OfDouble makeDoublesSpliterator(long index, long fence, double origin, double bound) {
-            return new RandomDoublesSpliterator(this, index, fence, origin, bound);
-        }
-
-=======
->>>>>>> f78440ad
         Spliterator<SplittableGenerator> makeSplitsSpliterator(long index, long fence, SplittableGenerator source) {
             return new RandomSplitsSpliterator(source, index, fence, this);
         }
