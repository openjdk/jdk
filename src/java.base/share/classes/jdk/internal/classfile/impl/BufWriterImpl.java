--- conflicted
+++ resolved
@@ -276,16 +276,11 @@
     void writeUtfEntry(String str) {
         int strlen = str.length();
         int countNonZeroAscii = JLA.countNonZeroAscii(str);
-<<<<<<< HEAD
-        int utflen = utfLen(str, countNonZeroAscii);
-        assert (char) utflen == utflen : "Bad utflen " + utflen;
-=======
         long utflenLong = utfLen(str, countNonZeroAscii);
         if (!ExactConversionsSupport.isLongToCharExact(utflenLong)) {
             throw new IllegalArgumentException("utf8 length out of range of u2: " + utflenLong);
         }
         int utflen = (int)utflenLong;
->>>>>>> 735afd93
         reserveSpace(utflen + 3);
 
         int offset = this.offset;
