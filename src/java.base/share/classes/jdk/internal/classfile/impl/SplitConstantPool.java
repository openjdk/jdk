--- conflicted
+++ resolved
@@ -24,10 +24,7 @@
  */
 package jdk.internal.classfile.impl;
 
-<<<<<<< HEAD
-=======
 import java.lang.constant.ClassDesc;
->>>>>>> e97f0fe1
 import java.lang.constant.MethodTypeDesc;
 import java.util.Arrays;
 import java.util.List;
@@ -355,13 +352,8 @@
         EntryMap map = map();
         for (int token = map.firstToken(hash); token != -1;
              token = map.nextToken(hash, token)) {
-<<<<<<< HEAD
-            PoolEntry e = map.getElementByToken(token);
+            PoolEntry e = entryByIndex(map.getIndexByToken(token));
             if (e.tag() == TAG_UTF8
-=======
-            PoolEntry e = entryByIndex(map.getIndexByToken(token));
-            if (e.tag() == ClassFile.TAG_UTF8
->>>>>>> e97f0fe1
                 && e instanceof AbstractPoolEntry.Utf8EntryImpl ce
                 && ce.hashCode() == hash
                 && target.equals(ce.stringValue()))
@@ -377,13 +369,8 @@
     private AbstractPoolEntry.Utf8EntryImpl tryFindUtf8(int hash, AbstractPoolEntry.Utf8EntryImpl target) {
         EntryMap map = map();
         for (int token = map.firstToken(hash); token != -1; token = map.nextToken(hash, token)) {
-<<<<<<< HEAD
-            PoolEntry e = map.getElementByToken(token);
+            PoolEntry e = entryByIndex(map.getIndexByToken(token));
             if (e.tag() == TAG_UTF8
-=======
-            PoolEntry e = entryByIndex(map.getIndexByToken(token));
-            if (e.tag() == ClassFile.TAG_UTF8
->>>>>>> e97f0fe1
                 && e instanceof AbstractPoolEntry.Utf8EntryImpl ce
                 && target.equalsUtf8(ce))
                 return ce;
@@ -512,19 +499,11 @@
             };
         }
 
-<<<<<<< HEAD
         int hash = AbstractPoolEntry.hash2(TAG_METHOD_HANDLE, refKind, reference.index());
-        EntryMap<PoolEntry> map1 = map();
-        for (int token = map1.firstToken(hash); token != -1; token = map1.nextToken(hash, token)) {
-            PoolEntry e = map1.getElementByToken(token);
-            if (e.tag() == TAG_METHOD_HANDLE
-=======
-        int hash = AbstractPoolEntry.hash2(TAG_METHODHANDLE, refKind, reference.index());
         EntryMap map1 = map();
         for (int token = map1.firstToken(hash); token != -1; token = map1.nextToken(hash, token)) {
             PoolEntry e = entryByIndex(map1.getIndexByToken(token));
-            if (e.tag() == TAG_METHODHANDLE
->>>>>>> e97f0fe1
+            if (e.tag() == TAG_METHOD_HANDLE
                 && e instanceof AbstractPoolEntry.MethodHandleEntryImpl ce
                 && ce.kind() == refKind && ce.reference() == reference)
                 return ce;
@@ -549,13 +528,8 @@
                 bootstrapMethodEntry.bsmIndex(), nameAndType.index());
         EntryMap map1 = map();
         for (int token = map1.firstToken(hash); token != -1; token = map1.nextToken(hash, token)) {
-<<<<<<< HEAD
-            PoolEntry e = map1.getElementByToken(token);
+            PoolEntry e = entryByIndex(map1.getIndexByToken(token));
             if (e.tag() == TAG_INVOKE_DYNAMIC
-=======
-            PoolEntry e = entryByIndex(map1.getIndexByToken(token));
-            if (e.tag() == TAG_INVOKEDYNAMIC
->>>>>>> e97f0fe1
                 && e instanceof AbstractPoolEntry.InvokeDynamicEntryImpl ce
                 && ce.bootstrap() == bootstrapMethodEntry && ce.nameAndType() == nameAndType)
                 return ce;
@@ -585,13 +559,8 @@
                 bootstrapMethodEntry.bsmIndex(), nameAndType.index());
         EntryMap map1 = map();
         for (int token = map1.firstToken(hash); token != -1; token = map1.nextToken(hash, token)) {
-<<<<<<< HEAD
-            PoolEntry e = map1.getElementByToken(token);
+            PoolEntry e = entryByIndex(map1.getIndexByToken(token));
             if (e.tag() == TAG_DYNAMIC
-=======
-            PoolEntry e = entryByIndex(map1.getIndexByToken(token));
-            if (e.tag() == TAG_CONSTANTDYNAMIC
->>>>>>> e97f0fe1
                 && e instanceof AbstractPoolEntry.ConstantDynamicEntryImpl ce
                 && ce.bootstrap() == bootstrapMethodEntry && ce.nameAndType() == nameAndType)
                 return ce;
