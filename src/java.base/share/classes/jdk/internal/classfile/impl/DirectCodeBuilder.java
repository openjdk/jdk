/*
 * Copyright (c) 2022, 2024, Oracle and/or its affiliates. All rights reserved.
 * Copyright (c) 2024, Alibaba Group Holding Limited. All Rights Reserved.
 * DO NOT ALTER OR REMOVE COPYRIGHT NOTICES OR THIS FILE HEADER.
 *
 * This code is free software; you can redistribute it and/or modify it
 * under the terms of the GNU General Public License version 2 only, as
 * published by the Free Software Foundation.  Oracle designates this
 * particular file as subject to the "Classpath" exception as provided
 * by Oracle in the LICENSE file that accompanied this code.
 *
 * This code is distributed in the hope that it will be useful, but WITHOUT
 * ANY WARRANTY; without even the implied warranty of MERCHANTABILITY or
 * FITNESS FOR A PARTICULAR PURPOSE.  See the GNU General Public License
 * version 2 for more details (a copy is included in the LICENSE file that
 * accompanied this code).
 *
 * You should have received a copy of the GNU General Public License version
 * 2 along with this work; if not, write to the Free Software Foundation,
 * Inc., 51 Franklin St, Fifth Floor, Boston, MA 02110-1301 USA.
 *
 * Please contact Oracle, 500 Oracle Parkway, Redwood Shores, CA 94065 USA
 * or visit www.oracle.com if you need additional information or have any
 * questions.
 */
package jdk.internal.classfile.impl;

import java.lang.constant.ClassDesc;
import java.lang.constant.MethodTypeDesc;
import java.lang.classfile.Attribute;
import java.lang.classfile.Attributes;
import java.lang.classfile.ClassFile;
import java.lang.classfile.CodeBuilder;
import java.lang.classfile.CodeElement;
import java.lang.classfile.CodeModel;
import java.lang.classfile.CustomAttribute;
import java.lang.classfile.Label;
import java.lang.classfile.Opcode;
import java.lang.classfile.TypeKind;
import java.lang.classfile.attribute.CodeAttribute;
import java.lang.classfile.attribute.LineNumberTableAttribute;
import java.lang.classfile.constantpool.ClassEntry;
import java.lang.classfile.constantpool.ConstantPoolBuilder;
import java.lang.classfile.constantpool.DoubleEntry;
import java.lang.classfile.constantpool.FieldRefEntry;
import java.lang.classfile.constantpool.InterfaceMethodRefEntry;
import java.lang.classfile.constantpool.InvokeDynamicEntry;
import java.lang.classfile.constantpool.LoadableConstantEntry;
import java.lang.classfile.constantpool.LongEntry;
import java.lang.classfile.constantpool.MemberRefEntry;
import java.lang.classfile.constantpool.MethodRefEntry;
import java.lang.classfile.instruction.CharacterRange;
import java.lang.classfile.instruction.ExceptionCatch;
import java.lang.classfile.instruction.LocalVariable;
import java.lang.classfile.instruction.LocalVariableType;
import java.lang.classfile.instruction.SwitchCase;
import java.util.ArrayList;
import java.util.Arrays;
import java.util.Comparator;
import java.util.HashMap;
import java.util.IdentityHashMap;
import java.util.List;
import java.util.Map;
import java.util.function.Consumer;
import java.util.function.Function;

import static jdk.internal.classfile.impl.BytecodeHelpers.*;
import static jdk.internal.classfile.impl.RawBytecodeHelper.*;

public final class DirectCodeBuilder
        extends AbstractDirectBuilder<CodeModel>
        implements TerminalCodeBuilder {
    private static final CharacterRange[] EMPTY_CHARACTER_RANGE = new CharacterRange[0];
    private static final DeferredLabel[] EMPTY_LABEL_ARRAY = new DeferredLabel[0];
    private static final LocalVariable[] EMPTY_LOCAL_VARIABLE_ARRAY = new LocalVariable[0];
    private static final LocalVariableType[] EMPTY_LOCAL_VARIABLE_TYPE_ARRAY = new LocalVariableType[0];
    private static final AbstractPseudoInstruction.ExceptionCatchImpl[] EMPTY_HANDLER_ARRAY = new AbstractPseudoInstruction.ExceptionCatchImpl[0];
    private static final DeferredLabel[] EMPTY_DEFERRED_LABEL_ARRAY = new DeferredLabel[0];

    final List<AbstractPseudoInstruction.ExceptionCatchImpl> handlers = new ArrayList<>();
    private CharacterRange[] characterRanges = EMPTY_CHARACTER_RANGE;
    private LocalVariable[] localVariables = EMPTY_LOCAL_VARIABLE_ARRAY;
    private LocalVariableType[] localVariableTypes = EMPTY_LOCAL_VARIABLE_TYPE_ARRAY;
    private int characterRangesCount = 0;
    private int localVariablesCount = 0;
    private int localVariableTypesCount = 0;
    private final boolean transformDeferredJumps, transformKnownJumps;
    private final Label startLabel, endLabel;
    final MethodInfo methodInfo;
    final BufWriterImpl bytecodesBufWriter;
    private CodeAttribute mruParent;
    private int[] mruParentTable;
    private Map<CodeAttribute, int[]> parentMap;
    private DedupLineNumberTableAttribute lineNumberWriter;
    private int topLocal;

    private DeferredLabel[] deferredLabels = EMPTY_DEFERRED_LABEL_ARRAY;
    private int deferredLabelsCount = 0;

    /* Locals management
       lazily computed maxLocal = -1
       first time: derive count from methodType descriptor (for new methods) & ACC_STATIC,
       or model maxLocals (for transformation)
       block builders inherit parent count
       allocLocal(TypeKind) bumps by nSlots
     */

    public static UnboundAttribute<CodeAttribute> build(MethodInfo methodInfo,
                                                 Consumer<? super CodeBuilder> handler,
                                                 SplitConstantPool constantPool,
                                                 ClassFileImpl context,
                                                 CodeModel original) {
        DirectCodeBuilder cb;
        try {
            handler.accept(cb = new DirectCodeBuilder(methodInfo, constantPool, context, original, false));
            cb.buildContent();
        } catch (LabelOverflowException loe) {
            if (context.fixShortJumps()) {
                handler.accept(cb = new DirectCodeBuilder(methodInfo, constantPool, context, original, true));
                cb.buildContent();
            }
            else
                throw loe;
        }
        return cb.content;
    }

    private DirectCodeBuilder(MethodInfo methodInfo,
                              SplitConstantPool constantPool,
                              ClassFileImpl context,
                              CodeModel original,
                              boolean transformDeferredJumps) {
        super(constantPool, context);
        setOriginal(original);
        this.methodInfo = methodInfo;
        this.transformDeferredJumps = transformDeferredJumps;
        this.transformKnownJumps = context.fixShortJumps();
        bytecodesBufWriter = (original instanceof CodeImpl cai) ? new BufWriterImpl(constantPool, context, cai.codeLength())
                : new BufWriterImpl(constantPool, context);
        this.startLabel = new LabelImpl(this, 0);
        this.endLabel = new LabelImpl(this, -1);
        this.topLocal = TerminalCodeBuilder.setupTopLocal(methodInfo, original);
    }

    @Override
    public CodeBuilder with(CodeElement element) {
        if (element instanceof AbstractElement ae) {
            ae.writeTo(this);
        } else {
            writeAttribute((CustomAttribute<?>) element);
        }
        return this;
    }

    @Override
    public Label newLabel() {
        return new LabelImpl(this, -1);
    }

    @Override
    public Label startLabel() {
        return startLabel;
    }

    @Override
    public Label endLabel() {
        return endLabel;
    }

    @Override
    public int receiverSlot() {
        return methodInfo.receiverSlot();
    }

    @Override
    public int parameterSlot(int paramNo) {
        return methodInfo.parameterSlot(paramNo);
    }

    public int curTopLocal() {
        return topLocal;
    }

    @Override
    public int allocateLocal(TypeKind typeKind) {
        int retVal = topLocal;
        topLocal += typeKind.slotSize();
        return retVal;
    }

    public int curPc() {
        return bytecodesBufWriter.size();
    }

    public MethodInfo methodInfo() {
        return methodInfo;
    }

    private UnboundAttribute<CodeAttribute> content = null;

    private void writeExceptionHandlers(BufWriterImpl buf) {
        int pos = buf.size();
        int handlersSize = handlers.size();
        buf.writeU2(handlersSize);
        if (handlersSize > 0) {
            writeExceptionHandlers(buf, pos);
        }
    }

    private void writeExceptionHandlers(BufWriterImpl buf, int pos) {
        int handlersSize = handlers.size();
        for (AbstractPseudoInstruction.ExceptionCatchImpl h : handlers) {
            int startPc = labelToBci(h.tryStart());
            int endPc = labelToBci(h.tryEnd());
            int handlerPc = labelToBci(h.handler());
            if (startPc == -1 || endPc == -1 || handlerPc == -1) {
                if (context.dropDeadLabels()) {
                    handlersSize--;
                } else {
                    throw new IllegalArgumentException("Unbound label in exception handler");
                }
            } else {
                buf.writeU2U2U2(startPc, endPc, handlerPc);
                buf.writeIndexOrZero(h.catchTypeEntry());
                handlersSize++;
            }
        }
        if (handlersSize < handlers.size())
            buf.patchU2(pos, handlersSize);
    }

    private void buildContent() {
        if (content != null) return;
        setLabelTarget(endLabel);

        // Backfill branches for which Label didn't have position yet
        processDeferredLabels();

        if (context.passDebugElements()) {
            if (characterRangesCount > 0) {
                Attribute<?> a = new UnboundAttribute.AdHocAttribute<>(Attributes.characterRangeTable()) {

                    @Override
                    public void writeBody(BufWriterImpl b) {
                        int pos = b.size();
                        int crSize = characterRangesCount;
                        b.writeU2(crSize);
                        for (int i = 0; i < characterRangesCount; i++) {
                            CharacterRange cr = characterRanges[i];
                            var start = labelToBci(cr.startScope());
                            var end = labelToBci(cr.endScope());
                            if (start == -1 || end == -1) {
                                if (context.dropDeadLabels()) {
                                    crSize--;
                                } else {
                                    throw new IllegalArgumentException("Unbound label in character range");
                                }
                            } else {
                                b.writeU2U2(start, end - 1);
                                b.writeInt(cr.characterRangeStart());
                                b.writeInt(cr.characterRangeEnd());
                                b.writeU2(cr.flags());
                            }
                        }
                        if (crSize < characterRangesCount)
                            b.patchU2(pos, crSize);
                    }
                };
                attributes.withAttribute(a);
            }

            if (localVariablesCount > 0) {
                Attribute<?> a = new UnboundAttribute.AdHocAttribute<>(Attributes.localVariableTable()) {
                    @Override
                    public void writeBody(BufWriterImpl b) {
                        int pos = b.size();
                        int lvSize = localVariablesCount;
                        b.writeU2(lvSize);
                        for (int i = 0; i < localVariablesCount; i++) {
                            LocalVariable l = localVariables[i];
                            if (!Util.writeLocalVariable(b, l)) {
                                if (context.dropDeadLabels()) {
                                    lvSize--;
                                } else {
                                    throw new IllegalArgumentException("Unbound label in local variable type");
                                }
                            }
                        }
                        if (lvSize < localVariablesCount)
                            b.patchU2(pos, lvSize);
                    }
                };
                attributes.withAttribute(a);
            }

            if (localVariableTypesCount > 0) {
                Attribute<?> a = new UnboundAttribute.AdHocAttribute<>(Attributes.localVariableTypeTable()) {
                    @Override
                    public void writeBody(BufWriterImpl b) {
                        int pos = b.size();
                        int lvtSize = localVariableTypesCount;
                        b.writeU2(lvtSize);
                        for (int i = 0; i < localVariableTypesCount; i++) {
                            LocalVariableType l = localVariableTypes[i];
                            if (!Util.writeLocalVariable(b, l)) {
                                if (context.dropDeadLabels()) {
                                    lvtSize--;
                                } else {
                                    throw new IllegalArgumentException("Unbound label in local variable type");
                                }
                            }
                        }
                        if (lvtSize < localVariableTypesCount)
                            b.patchU2(pos, lvtSize);
                    }
                };
                attributes.withAttribute(a);
            }
        }

        if (lineNumberWriter != null) {
            attributes.withAttribute(lineNumberWriter);
        }

        content = new UnboundAttribute.AdHocAttribute<>(Attributes.code()) {

            private void writeCounters(boolean codeMatch, BufWriterImpl buf) {
                if (codeMatch) {
                    var originalAttribute = (CodeImpl) original;
                    buf.writeU2U2(originalAttribute.maxStack(), originalAttribute.maxLocals());
                } else {
                    StackCounter cntr = StackCounter.of(DirectCodeBuilder.this, buf);
                    buf.writeU2U2(cntr.maxStack(), cntr.maxLocals());
                }
            }

            private void generateStackMaps(BufWriterImpl buf) throws IllegalArgumentException {
                //new instance of generator immediately calculates maxStack, maxLocals, all frames,
                // patches dead bytecode blocks and removes them from exception table
                var dcb = DirectCodeBuilder.this;
                StackMapGenerator gen = StackMapGenerator.of(dcb, buf);
                dcb.attributes.withAttribute(gen.stackMapTableAttribute());
                buf.writeU2U2(gen.maxStack(), gen.maxLocals());
            }

            private void tryGenerateStackMaps(boolean codeMatch, BufWriterImpl buf) {
                if (buf.getMajorVersion() >= ClassFile.JAVA_6_VERSION) {
                    try {
                        generateStackMaps(buf);
                    } catch (IllegalArgumentException e) {
                        //failover following JVMS-4.10
                        if (buf.getMajorVersion() == ClassFile.JAVA_6_VERSION) {
                            writeCounters(codeMatch, buf);
                        } else {
                            throw e;
                        }
                    }
                } else {
                    writeCounters(codeMatch, buf);
                }
            }

            @Override
            public void writeBody(BufWriterImpl buf) {
                DirectCodeBuilder dcb = DirectCodeBuilder.this;
                buf.setLabelContext(dcb);

                int codeLength = curPc();
                if (codeLength == 0 || codeLength >= 65536) {
                    throw new IllegalArgumentException(String.format(
                            "Code length %d is outside the allowed range in %s%s",
                            codeLength,
                            dcb.methodInfo.methodName().stringValue(),
                            dcb.methodInfo.methodTypeSymbol().displayDescriptor()));
                }

                var context = dcb.context;
                if (dcb.original != null && codeAndExceptionsMatch(codeLength)) {
                    if (context.stackMapsWhenRequired()) {
                        dcb.attributes.withAttribute(dcb.original.findAttribute(Attributes.stackMapTable()).orElse(null));
                        writeCounters(true, buf);
                    } else if (context.generateStackMaps()) {
                        generateStackMaps(buf);
                    } else if (context.dropStackMaps()) {
                        writeCounters(true, buf);
                    }
                } else {
                    if (context.stackMapsWhenRequired()) {
                        tryGenerateStackMaps(false, buf);
                    } else if (context.generateStackMaps()) {
                        generateStackMaps(buf);
                    } else if (context.dropStackMaps()) {
                        writeCounters(false, buf);
                    }
                }

                buf.writeInt(codeLength);
                buf.writeBytes(dcb.bytecodesBufWriter);
                dcb.writeExceptionHandlers(buf);
                dcb.attributes.writeTo(buf);
                buf.setLabelContext(null);
            }
        };
    }

    private static class DedupLineNumberTableAttribute extends UnboundAttribute.AdHocAttribute<LineNumberTableAttribute> {
        private final BufWriterImpl buf;
        private int lastPc, lastLine, writtenLine;

        public DedupLineNumberTableAttribute(ConstantPoolBuilder constantPool, ClassFileImpl context) {
            super(Attributes.lineNumberTable());
            buf = new BufWriterImpl(constantPool, context);
            lastPc = -1;
            writtenLine = -1;
        }

        private void push() {
            //subsequent identical line numbers are skipped
            if (lastPc >= 0 && lastLine != writtenLine) {
                buf.writeU2U2(lastPc, lastLine);
                writtenLine = lastLine;
            }
        }

        //writes are expected ordered by pc in ascending sequence
        public void writeLineNumber(int pc, int lineNo) {
            //for each pc only the latest line number is written
            if (lastPc != pc && lastLine != lineNo) {
                push();
                lastPc = pc;
            }
            lastLine = lineNo;
        }

        @Override
        public void writeBody(BufWriterImpl b) {
            throw new UnsupportedOperationException();
        }

        @Override
        public void writeTo(BufWriterImpl b) {
            b.writeIndex(b.constantPool().utf8Entry(Attributes.NAME_LINE_NUMBER_TABLE));
            push();
            b.writeInt(buf.size() + 2);
            b.writeU2(buf.size() / 4);
            b.writeBytes(buf);
        }
    }

    private boolean codeAndExceptionsMatch(int codeLength) {
        boolean codeAttributesMatch;
        if (original instanceof CodeImpl cai && canWriteDirect(cai.constantPool())) {
            codeAttributesMatch = cai.codeLength == curPc()
                                  && cai.compareCodeBytes(bytecodesBufWriter, 0, codeLength);
            if (codeAttributesMatch) {
                var bw = new BufWriterImpl(constantPool, context);
                writeExceptionHandlers(bw);
                codeAttributesMatch = cai.classReader.compare(bw, 0, cai.exceptionHandlerPos, bw.size());
            }
        }
        else
            codeAttributesMatch = false;
        return codeAttributesMatch;
    }

    // Writing support

    private record DeferredLabel(int labelPc, int size, int instructionPc, Label label) { }

    private void processDeferredLabels() {
        for (int i = 0; i < deferredLabelsCount; i++) {
            DeferredLabel dl = deferredLabels[i];
            int branchOffset = labelToBci(dl.label) - dl.instructionPc;
            if (dl.size == 2) {
                if ((short) branchOffset != branchOffset) throw new LabelOverflowException();
                bytecodesBufWriter.patchU2(dl.labelPc, branchOffset);
            } else {
                assert dl.size == 4;
                bytecodesBufWriter.patchInt(dl.labelPc, branchOffset);
            }
        }
    }

    // Instruction writing

    public void writeBytecode(Opcode opcode) {
        assert !opcode.isWide();
        bytecodesBufWriter.writeU1(opcode.bytecode());
    }

    // Instruction version, refer to opcode
    public void writeLocalVar(Opcode opcode, int slot) {
        if (opcode.isWide()) {
            bytecodesBufWriter.writeU2U2(opcode.bytecode(), slot);
        } else {
            bytecodesBufWriter.writeU1U1(opcode.bytecode(), slot);
        }
    }

    // Shortcut version, refer to and validate slot
    private void writeLocalVar(int bytecode, int slot) {
        // TODO validation like (slot & 0xFFFF) == slot
        if (slot < 256) {
            bytecodesBufWriter.writeU1U1(bytecode, slot);
        } else {
            bytecodesBufWriter.writeU1U1U2(WIDE, bytecode, slot);
        }
    }

    public void writeIncrement(boolean wide, int slot, int val) {
        if (wide) {
            bytecodesBufWriter.writeU2U2U2((WIDE << 8) | IINC, slot, val);
        } else {
            bytecodesBufWriter.writeU1U1U1(IINC, slot, val);
        }
    }

    public void writeBranch(Opcode op, Label target) {
        if (op.sizeIfFixed() == 3) {
            writeShortJump(op.bytecode(), target);
        } else {
            writeLongJump(op.bytecode(), target);
        }
    }

    private void writeLongLabelOffset(int instructionPc, Label label) {
        int targetBci = labelToBci(label);

        // algebraic union of jump | (instructionPc, target), distinguished by null == target.
        int jumpOrInstructionPc;
        Label nullOrTarget;
        if (targetBci == -1) {
            jumpOrInstructionPc = instructionPc;
            nullOrTarget = label;
        } else {
            jumpOrInstructionPc = targetBci - instructionPc;
            nullOrTarget = null;
        }

        writeParsedLongLabel(jumpOrInstructionPc, nullOrTarget);
    }

    private void writeShortJump(int bytecode, Label target) {
        int instructionPc = curPc();
        int targetBci = labelToBci(target);

        // algebraic union of jump | (instructionPc, target), distinguished by null == target.
        int jumpOrInstructionPc;
        Label nullOrTarget;
        if (targetBci == -1) {
            jumpOrInstructionPc = instructionPc;
            nullOrTarget = target;
        } else {
            jumpOrInstructionPc = targetBci - instructionPc;
            nullOrTarget = null;
        }

        //transform short-opcode forward jumps if enforced, and backward jumps if enabled and overflowing
        if (transformDeferredJumps || transformKnownJumps && nullOrTarget == null && jumpOrInstructionPc < Short.MIN_VALUE) {
            fixShortJump(bytecode, jumpOrInstructionPc, nullOrTarget);
        } else {
            bytecodesBufWriter.writeU1(bytecode);
            writeParsedShortLabel(jumpOrInstructionPc, nullOrTarget);
        }
    }

    private void writeLongJump(int bytecode, Label target) {
        int instructionPc = curPc();
        bytecodesBufWriter.writeU1(bytecode);
        writeLongLabelOffset(instructionPc, target);
    }

    private void fixShortJump(int bytecode, int jumpOrInstructionPc, Label nullOrTarget) {
        if (bytecode == GOTO) {
            bytecodesBufWriter.writeU1(GOTO_W);
            writeParsedLongLabel(jumpOrInstructionPc, nullOrTarget);
        } else if (bytecode == JSR) {
            bytecodesBufWriter.writeU1(JSR_W);
            writeParsedLongLabel(jumpOrInstructionPc, nullOrTarget);
        } else {
            bytecodesBufWriter.writeU1U2(
                    BytecodeHelpers.reverseBranchOpcode(bytecode),   // u1
                    8); // u1 + s2 + u1 + s4                         // s2
            bytecodesBufWriter.writeU1(GOTO_W);                      // u1
            if (nullOrTarget == null) {
                jumpOrInstructionPc -= 3; // jump -= 3;
            } else {
                jumpOrInstructionPc += 3; // instructionPc += 3;
            }
            writeParsedLongLabel(jumpOrInstructionPc, nullOrTarget); // s4
        }
    }

    private void writeParsedShortLabel(int jumpOrInstructionPc, Label nullOrTarget) {
        if (nullOrTarget == null) {
            if ((short) jumpOrInstructionPc != jumpOrInstructionPc)
                throw new LabelOverflowException();
            bytecodesBufWriter.writeU2(jumpOrInstructionPc);
        } else {
            int pc = bytecodesBufWriter.skip(2);
            addLabel(new DeferredLabel(pc, 2, jumpOrInstructionPc, nullOrTarget));
        }
    }

    private void writeParsedLongLabel(int jumpOrInstructionPc, Label nullOrTarget) {
        if (nullOrTarget == null) {
            bytecodesBufWriter.writeInt(jumpOrInstructionPc);
        } else {
            int pc = bytecodesBufWriter.skip(4);
            addLabel(new DeferredLabel(pc, 4, jumpOrInstructionPc, nullOrTarget));
        }
    }

    public void writeLookupSwitch(Label defaultTarget, List<SwitchCase> cases) {
        int instructionPc = curPc();
        bytecodesBufWriter.writeU1(LOOKUPSWITCH);
        int pad = 4 - (curPc() % 4);
        if (pad != 4)
            bytecodesBufWriter.skip(pad); // padding content can be anything
        writeLongLabelOffset(instructionPc, defaultTarget);
        bytecodesBufWriter.writeInt(cases.size());
        cases = new ArrayList<>(cases);
        cases.sort(new Comparator<>() {
            @Override
            public int compare(SwitchCase c1, SwitchCase c2) {
                return Integer.compare(c1.caseValue(), c2.caseValue());
            }
        });
        for (var c : cases) {
            bytecodesBufWriter.writeInt(c.caseValue());
            var target = c.target();
            writeLongLabelOffset(instructionPc, target);
        }
    }

    public void writeTableSwitch(int low, int high, Label defaultTarget, List<SwitchCase> cases) {
        int instructionPc = curPc();
        bytecodesBufWriter.writeU1(TABLESWITCH);
        int pad = 4 - (curPc() % 4);
        if (pad != 4)
            bytecodesBufWriter.skip(pad); // padding content can be anything
        writeLongLabelOffset(instructionPc, defaultTarget);
        bytecodesBufWriter.writeInt(low);
        bytecodesBufWriter.writeInt(high);
        var caseMap = new HashMap<Integer, Label>(cases.size());
        for (var c : cases) {
            caseMap.put(c.caseValue(), c.target());
        }
        for (long l = low; l<=high; l++) {
            var target = caseMap.getOrDefault((int)l, defaultTarget);
            writeLongLabelOffset(instructionPc, target);
        }
    }

    public void writeFieldAccess(Opcode opcode, FieldRefEntry ref) {
        bytecodesBufWriter.writeIndex(opcode.bytecode(), ref);
    }

    public void writeInvokeNormal(Opcode opcode, MemberRefEntry ref) {
        bytecodesBufWriter.writeIndex(opcode.bytecode(), ref);
    }

    public void writeInvokeInterface(Opcode opcode,
                                     InterfaceMethodRefEntry ref,
                                     int count) {
        bytecodesBufWriter.writeIndex(opcode.bytecode(), ref);
        bytecodesBufWriter.writeU1U1(count, 0);
    }

    public void writeInvokeDynamic(InvokeDynamicEntry ref) {
        bytecodesBufWriter.writeIndex(INVOKEDYNAMIC, ref);
        bytecodesBufWriter.writeU2(0);
    }

    public void writeNewObject(ClassEntry type) {
        bytecodesBufWriter.writeIndex(NEW, type);
    }

    public void writeNewPrimitiveArray(int newArrayCode) {
        bytecodesBufWriter.writeU1U1(NEWARRAY, newArrayCode);
    }

    public void writeNewReferenceArray(ClassEntry type) {
        bytecodesBufWriter.writeIndex(ANEWARRAY, type);
    }

    public void writeNewMultidimensionalArray(int dimensions, ClassEntry type) {
        bytecodesBufWriter.writeIndex(MULTIANEWARRAY, type);
        bytecodesBufWriter.writeU1(dimensions);
    }

    public void writeTypeCheck(Opcode opcode, ClassEntry type) {
        bytecodesBufWriter.writeIndex(opcode.bytecode(), type);
    }

    public void writeArgumentConstant(Opcode opcode, int value) {
        if (opcode.sizeIfFixed() == 3) {
            bytecodesBufWriter.writeU1U2(opcode.bytecode(), value);
        } else {
            bytecodesBufWriter.writeU1U1(opcode.bytecode(), value);
        }
    }

    public void writeLoadConstant(Opcode opcode, LoadableConstantEntry value) {
        // Make sure Long and Double have LDC2_W and
        // rewrite to _W if index is > 256
        int index = AbstractPoolEntry.maybeClone(constantPool, value).index();
        if (value instanceof LongEntry || value instanceof DoubleEntry) {
            opcode = Opcode.LDC2_W;
        } else if (index >= 256)
            opcode = Opcode.LDC_W;

        bytecodesBufWriter.writeU1(opcode.bytecode());
        if (opcode.sizeIfFixed() == 3) {
            bytecodesBufWriter.writeU2(index);
        } else {
            bytecodesBufWriter.writeU1(index);
        }
    }

    @Override
    public Label getLabel(int bci) {
        throw new UnsupportedOperationException("Lookup by BCI not supported by CodeBuilder");
    }

    @Override
    public int labelToBci(Label label) {
        LabelImpl lab = (LabelImpl) label;
        LabelContext context = lab.labelContext();
        if (context == this) {
            return lab.getBCI();
        }
        return labelToBci(context, lab);
    }

    private int labelToBci(LabelContext context, LabelImpl lab) {
        if (context == mruParent) {
            return mruParentTable[lab.getBCI()] - 1;
        }
        else if (context instanceof CodeAttribute parent) {
            if (parentMap == null)
                parentMap = new IdentityHashMap<>();
            //critical JDK bootstrap path, cannot use lambda here
            int[] table = parentMap.computeIfAbsent(parent, new Function<CodeAttribute, int[]>() {
                @Override
                public int[] apply(CodeAttribute x) {
                    return new int[parent.codeLength() + 1];
                }
            });

            mruParent = parent;
            mruParentTable = table;
            return mruParentTable[lab.getBCI()] - 1;
        }
        else if (context instanceof BufferedCodeBuilder) {
            // Hijack the label
            return lab.getBCI();
        }
        else {
            throw new IllegalStateException(String.format("Unexpected label context %s in =%s", context, this));
        }
    }

    public void setLineNumber(int lineNo) {
        if (lineNumberWriter == null)
            lineNumberWriter = new DedupLineNumberTableAttribute(constantPool, context);
        lineNumberWriter.writeLineNumber(curPc(), lineNo);
    }

    public void setLabelTarget(Label label) {
        setLabelTarget(label, curPc());
    }

    @Override
    public void setLabelTarget(Label label, int bci) {
        LabelImpl lab = (LabelImpl) label;
        if (lab.labelContext() == this) {
            if (lab.getBCI() != -1)
                throw new IllegalArgumentException("Setting label target for already-set label");
            lab.setBCI(bci);
        } else {
            setLabelTarget(lab, bci);
        }
    }

    private void setLabelTarget(LabelImpl lab, int bci) {
        LabelContext context = lab.labelContext();
        if (context == mruParent) {
            mruParentTable[lab.getBCI()] = bci + 1;
        }
        else if (context instanceof CodeAttribute parent) {
            if (parentMap == null)
                parentMap = new IdentityHashMap<>();
            int[] table = parentMap.computeIfAbsent(parent, new Function<CodeAttribute, int[]>() {
                @Override
                public int[] apply(CodeAttribute x) {
                    return new int[parent.codeLength() + 1];
                }
            });

            mruParent = parent;
            mruParentTable = table;
            table[lab.getBCI()] = bci + 1;
        }
        else if (context instanceof BufferedCodeBuilder) {
            // Hijack the label
            lab.setBCI(bci);
        }
        else {
            throw new IllegalStateException(String.format("Unexpected label context %s in =%s", context, this));
        }
    }

    public void addCharacterRange(CharacterRange element) {
        if (characterRangesCount >= characterRanges.length) {
            int newCapacity = characterRangesCount + 8;
            this.characterRanges = Arrays.copyOf(characterRanges, newCapacity);
        }
        characterRanges[characterRangesCount++] = element;
    }

    public void addLabel(DeferredLabel label) {
        if (deferredLabelsCount >= deferredLabels.length) {
            int newCapacity = deferredLabelsCount + 8;
            this.deferredLabels = Arrays.copyOf(deferredLabels, newCapacity);
        }
        deferredLabels[deferredLabelsCount++] = label;
    }

    public void addHandler(ExceptionCatch element) {
        AbstractPseudoInstruction.ExceptionCatchImpl el = (AbstractPseudoInstruction.ExceptionCatchImpl) element;
        ClassEntry type = el.catchTypeEntry();
        if (type != null && !constantPool.canWriteDirect(type.constantPool()))
            el = new AbstractPseudoInstruction.ExceptionCatchImpl(element.handler(), element.tryStart(), element.tryEnd(), AbstractPoolEntry.maybeClone(constantPool, type));
        handlers.add(el);
    }

    public void addLocalVariable(LocalVariable element) {
        if (localVariablesCount >= localVariables.length) {
            int newCapacity = localVariablesCount + 8;
            this.localVariables = Arrays.copyOf(localVariables, newCapacity);
        }
        localVariables[localVariablesCount++] = element;
    }

    public void addLocalVariableType(LocalVariableType element) {
        if (localVariableTypesCount >= localVariableTypes.length) {
            int newCapacity = localVariableTypesCount + 8;
            this.localVariableTypes = Arrays.copyOf(localVariableTypes, newCapacity);
        }
        localVariableTypes[localVariableTypesCount++] = element;
    }

    @Override
    public String toString() {
        return String.format("CodeBuilder[id=%d]", System.identityHashCode(this));
    }

    //ToDo: consolidate and open all exceptions
    private static final class LabelOverflowException extends IllegalArgumentException {

        private static final long serialVersionUID = 1L;

        public LabelOverflowException() {
            super("Label target offset overflow");
        }
    }

    // Fast overrides to avoid intermediate instructions
    // These are helpful for direct class building

    @Override
    public CodeBuilder return_() {
        bytecodesBufWriter.writeU1(RETURN);
        return this;
    }

    @Override
    public CodeBuilder return_(TypeKind tk) {
        bytecodesBufWriter.writeU1(returnBytecode(tk));
        return this;
    }

    @Override
    public CodeBuilder storeLocal(TypeKind tk, int slot) {
        return switch (tk) {
            case INT, SHORT, BYTE, CHAR, BOOLEAN
                           -> istore(slot);
            case LONG      -> lstore(slot);
            case DOUBLE    -> dstore(slot);
            case FLOAT     -> fstore(slot);
            case REFERENCE -> astore(slot);
            case VOID      -> throw new IllegalArgumentException("void");
        };
    }

    @Override
    public CodeBuilder labelBinding(Label label) {
        setLabelTarget(label, curPc());
        return this;
    }

    @Override
    public CodeBuilder loadLocal(TypeKind tk, int slot) {
        return switch (tk) {
            case INT, SHORT, BYTE, CHAR, BOOLEAN
                           -> iload(slot);
            case LONG      -> lload(slot);
            case DOUBLE    -> dload(slot);
            case FLOAT     -> fload(slot);
            case REFERENCE -> aload(slot);
            case VOID      -> throw new IllegalArgumentException("void");
        };
    }

    @Override
    public CodeBuilder invoke(Opcode opcode, MemberRefEntry ref) {
<<<<<<< HEAD
        if (opcode == Opcode.INVOKEINTERFACE) {
            int slots = Util.parameterSlots(Util.methodTypeSymbol(ref.nameAndType())) + 1;
=======
        if (opcode == INVOKEINTERFACE) {
            int slots = Util.parameterSlots(Util.methodTypeSymbol(ref.type())) + 1;
>>>>>>> 1c3e56c3
            writeInvokeInterface(opcode, (InterfaceMethodRefEntry) ref, slots);
        } else {
            writeInvokeNormal(opcode, ref);
        }
        return this;
    }

    @Override
    public CodeBuilder invokespecial(ClassDesc owner, String name, MethodTypeDesc type) {
        bytecodesBufWriter.writeIndex(INVOKESPECIAL, constantPool().methodRefEntry(owner, name, type));
        return this;
    }

    @Override
    public CodeBuilder invokestatic(ClassDesc owner, String name, MethodTypeDesc type) {
        bytecodesBufWriter.writeIndex(INVOKESTATIC, constantPool().methodRefEntry(owner, name, type));
        return this;
    }

    @Override
    public CodeBuilder invokevirtual(ClassDesc owner, String name, MethodTypeDesc type) {
        bytecodesBufWriter.writeIndex(INVOKEVIRTUAL, constantPool().methodRefEntry(owner, name, type));
        return this;
    }

    @Override
    public CodeBuilder getfield(ClassDesc owner, String name, ClassDesc type) {
        bytecodesBufWriter.writeIndex(GETFIELD, constantPool().fieldRefEntry(owner, name, type));
        return this;
    }

    @Override
    public CodeBuilder fieldAccess(Opcode opcode, FieldRefEntry ref) {
        bytecodesBufWriter.writeIndex(opcode.bytecode(), ref);
        return this;
    }

    @Override
    public CodeBuilder arrayLoad(TypeKind tk) {
        bytecodesBufWriter.writeU1(BytecodeHelpers.arrayLoadBytecode(tk));
        return this;
    }

    @Override
    public CodeBuilder arrayStore(TypeKind tk) {
        bytecodesBufWriter.writeU1(BytecodeHelpers.arrayStoreBytecode(tk));
        return this;
    }

    @Override
    public CodeBuilder branch(Opcode op, Label target) {
        writeBranch(op, target);
        return this;
    }

    @Override
    public CodeBuilder nop() {
        bytecodesBufWriter.writeU1(NOP);
        return this;
    }

    @Override
    public CodeBuilder aconst_null() {
        bytecodesBufWriter.writeU1(ACONST_NULL);
        return this;
    }

    @Override
    public CodeBuilder aload(int slot) {
        if (slot >= 0 && slot <= 3) {
            bytecodesBufWriter.writeU1(ALOAD_0 + slot);
        } else {
            writeLocalVar(ALOAD, slot);
        }
        return this;
    }

    @Override
    public CodeBuilder anewarray(ClassEntry entry) {
        writeNewReferenceArray(entry);
        return this;
    }

    @Override
    public CodeBuilder arraylength() {
        bytecodesBufWriter.writeU1(ARRAYLENGTH);
        return this;
    }

    @Override
    public CodeBuilder areturn() {
        bytecodesBufWriter.writeU1(ARETURN);
        return this;
    }

    @Override
    public CodeBuilder astore(int slot) {
        if (slot >= 0 && slot <= 3) {
            bytecodesBufWriter.writeU1(ASTORE_0 + slot);
        } else {
            writeLocalVar(ASTORE, slot);
        }
        return this;
    }

    @Override
    public CodeBuilder athrow() {
        bytecodesBufWriter.writeU1(ATHROW);
        return this;
    }

    @Override
    public CodeBuilder bipush(int b) {
        BytecodeHelpers.validateBipush(b);
        bytecodesBufWriter.writeU1U1(BIPUSH, b);
        return this;
    }

    @Override
    public CodeBuilder checkcast(ClassEntry type) {
        bytecodesBufWriter.writeIndex(CHECKCAST, type);
        return this;
    }

    @Override
    public CodeBuilder d2f() {
        bytecodesBufWriter.writeU1(D2F);
        return this;
    }

    @Override
    public CodeBuilder d2i() {
        bytecodesBufWriter.writeU1(D2I);
        return this;
    }

    @Override
    public CodeBuilder d2l() {
        bytecodesBufWriter.writeU1(D2L);
        return this;
    }

    @Override
    public CodeBuilder dadd() {
        bytecodesBufWriter.writeU1(DADD);
        return this;
    }

    @Override
    public CodeBuilder dcmpg() {
        bytecodesBufWriter.writeU1(DCMPG);
        return this;
    }

    @Override
    public CodeBuilder dcmpl() {
        bytecodesBufWriter.writeU1(DCMPL);
        return this;
    }

    @Override
    public CodeBuilder dconst_0() {
        bytecodesBufWriter.writeU1(DCONST_0);
        return this;
    }

    @Override
    public CodeBuilder dconst_1() {
        bytecodesBufWriter.writeU1(DCONST_1);
        return this;
    }

    @Override
    public CodeBuilder ddiv() {
        bytecodesBufWriter.writeU1(DDIV);
        return this;
    }

    @Override
    public CodeBuilder dload(int slot) {
        if (slot >= 0 && slot <= 3) {
            bytecodesBufWriter.writeU1(DLOAD_0 + slot);
        } else {
            writeLocalVar(DLOAD, slot);
        }
        return this;
    }

    @Override
    public CodeBuilder dmul() {
        bytecodesBufWriter.writeU1(DMUL);
        return this;
    }

    @Override
    public CodeBuilder dneg() {
        bytecodesBufWriter.writeU1(DNEG);
        return this;
    }

    @Override
    public CodeBuilder drem() {
        bytecodesBufWriter.writeU1(DREM);
        return this;
    }

    @Override
    public CodeBuilder dreturn() {
        bytecodesBufWriter.writeU1(DRETURN);
        return this;
    }

    @Override
    public CodeBuilder dstore(int slot) {
        if (slot >= 0 && slot <= 3) {
            bytecodesBufWriter.writeU1(DSTORE_0 + slot);
        } else {
            writeLocalVar(DSTORE, slot);
        }
        return this;
    }

    @Override
    public CodeBuilder dsub() {
        bytecodesBufWriter.writeU1(DSUB);
        return this;
    }

    @Override
    public CodeBuilder dup() {
        bytecodesBufWriter.writeU1(DUP);
        return this;
    }

    @Override
    public CodeBuilder dup2() {
        bytecodesBufWriter.writeU1(DUP2);
        return this;
    }

    @Override
    public CodeBuilder dup2_x1() {
        bytecodesBufWriter.writeU1(DUP2_X1);
        return this;
    }

    @Override
    public CodeBuilder dup2_x2() {
        bytecodesBufWriter.writeU1(DUP2_X2);
        return this;
    }

    @Override
    public CodeBuilder dup_x1() {
        bytecodesBufWriter.writeU1(DUP_X1);
        return this;
    }

    @Override
    public CodeBuilder dup_x2() {
        bytecodesBufWriter.writeU1(DUP_X2);
        return this;
    }

    @Override
    public CodeBuilder f2d() {
        bytecodesBufWriter.writeU1(F2D);
        return this;
    }

    @Override
    public CodeBuilder f2i() {
        bytecodesBufWriter.writeU1(F2I);
        return this;
    }

    @Override
    public CodeBuilder f2l() {
        bytecodesBufWriter.writeU1(F2L);
        return this;
    }

    @Override
    public CodeBuilder fadd() {
        bytecodesBufWriter.writeU1(FADD);
        return this;
    }

    @Override
    public CodeBuilder fcmpg() {
        bytecodesBufWriter.writeU1(FCMPG);
        return this;
    }

    @Override
    public CodeBuilder fcmpl() {
        bytecodesBufWriter.writeU1(FCMPL);
        return this;
    }

    @Override
    public CodeBuilder fconst_0() {
        bytecodesBufWriter.writeU1(FCONST_0);
        return this;
    }

    @Override
    public CodeBuilder fconst_1() {
        bytecodesBufWriter.writeU1(FCONST_1);
        return this;
    }

    @Override
    public CodeBuilder fconst_2() {
        bytecodesBufWriter.writeU1(FCONST_2);
        return this;
    }

    @Override
    public CodeBuilder fdiv() {
        bytecodesBufWriter.writeU1(FDIV);
        return this;
    }

    @Override
    public CodeBuilder fload(int slot) {
        if (slot >= 0 && slot <= 3) {
            bytecodesBufWriter.writeU1(FLOAD_0 + slot);
        } else {
            writeLocalVar(FLOAD, slot);
        }
        return this;
    }

    @Override
    public CodeBuilder fmul() {
        bytecodesBufWriter.writeU1(FMUL);
        return this;
    }

    @Override
    public CodeBuilder fneg() {
        bytecodesBufWriter.writeU1(FNEG);
        return this;
    }

    @Override
    public CodeBuilder frem() {
        bytecodesBufWriter.writeU1(FREM);
        return this;
    }

    @Override
    public CodeBuilder freturn() {
        bytecodesBufWriter.writeU1(FRETURN);
        return this;
    }

    @Override
    public CodeBuilder fstore(int slot) {
        if (slot >= 0 && slot <= 3) {
            bytecodesBufWriter.writeU1(FSTORE_0 + slot);
        } else {
            writeLocalVar(FSTORE, slot);
        }
        return this;
    }

    @Override
    public CodeBuilder fsub() {
        bytecodesBufWriter.writeU1(FSUB);
        return this;
    }

    @Override
    public CodeBuilder getstatic(ClassDesc owner, String name, ClassDesc type) {
        bytecodesBufWriter.writeIndex(GETSTATIC, constantPool().fieldRefEntry(owner, name, type));
        return this;
    }

    @Override
    public CodeBuilder goto_(Label target) {
        writeShortJump(GOTO, target);
        return this;
    }

    @Override
    public CodeBuilder i2b() {
        bytecodesBufWriter.writeU1(I2B);
        return this;
    }

    @Override
    public CodeBuilder i2c() {
        bytecodesBufWriter.writeU1(I2C);
        return this;
    }

    @Override
    public CodeBuilder i2d() {
        bytecodesBufWriter.writeU1(I2D);
        return this;
    }

    @Override
    public CodeBuilder i2f() {
        bytecodesBufWriter.writeU1(I2F);
        return this;
    }

    @Override
    public CodeBuilder i2l() {
        bytecodesBufWriter.writeU1(I2L);
        return this;
    }

    @Override
    public CodeBuilder i2s() {
        bytecodesBufWriter.writeU1(I2S);
        return this;
    }

    @Override
    public CodeBuilder iadd() {
        bytecodesBufWriter.writeU1(IADD);
        return this;
    }

    @Override
    public CodeBuilder iand() {
        bytecodesBufWriter.writeU1(IAND);
        return this;
    }

    @Override
    public CodeBuilder iconst_0() {
        bytecodesBufWriter.writeU1(ICONST_0);
        return this;
    }

    @Override
    public CodeBuilder iconst_1() {
        bytecodesBufWriter.writeU1(ICONST_1);
        return this;
    }

    @Override
    public CodeBuilder iconst_2() {
        bytecodesBufWriter.writeU1(ICONST_2);
        return this;
    }

    @Override
    public CodeBuilder iconst_3() {
        bytecodesBufWriter.writeU1(ICONST_3);
        return this;
    }

    @Override
    public CodeBuilder iconst_4() {
        bytecodesBufWriter.writeU1(ICONST_4);
        return this;
    }

    @Override
    public CodeBuilder iconst_5() {
        bytecodesBufWriter.writeU1(ICONST_5);
        return this;
    }

    @Override
    public CodeBuilder iconst_m1() {
        bytecodesBufWriter.writeU1(ICONST_M1);
        return this;
    }

    @Override
    public CodeBuilder idiv() {
        bytecodesBufWriter.writeU1(IDIV);
        return this;
    }

    @Override
    public CodeBuilder if_acmpeq(Label target) {
        writeShortJump(IF_ACMPEQ, target);
        return this;
    }

    @Override
    public CodeBuilder if_acmpne(Label target) {
        writeShortJump(IF_ACMPNE, target);
        return this;
    }

    @Override
    public CodeBuilder if_icmpeq(Label target) {
        writeShortJump(IF_ICMPEQ, target);
        return this;
    }

    @Override
    public CodeBuilder if_icmpge(Label target) {
        writeShortJump(IF_ICMPGE, target);
        return this;
    }

    @Override
    public CodeBuilder if_icmpgt(Label target) {
        writeShortJump(IF_ICMPGT, target);
        return this;
    }

    @Override
    public CodeBuilder if_icmple(Label target) {
        writeShortJump(IF_ICMPLE, target);
        return this;
    }

    @Override
    public CodeBuilder if_icmplt(Label target) {
        writeShortJump(IF_ICMPLT, target);
        return this;
    }

    @Override
    public CodeBuilder if_icmpne(Label target) {
        writeShortJump(IF_ICMPNE, target);
        return this;
    }

    @Override
    public CodeBuilder ifnonnull(Label target) {
        writeShortJump(IFNONNULL, target);
        return this;
    }

    @Override
    public CodeBuilder ifnull(Label target) {
        writeShortJump(IFNULL, target);
        return this;
    }

    @Override
    public CodeBuilder ifeq(Label target) {
        writeShortJump(IFEQ, target);
        return this;
    }

    @Override
    public CodeBuilder ifge(Label target) {
        writeShortJump(IFGE, target);
        return this;
    }

    @Override
    public CodeBuilder ifgt(Label target) {
        writeShortJump(IFGT, target);
        return this;
    }

    @Override
    public CodeBuilder ifle(Label target) {
        writeShortJump(IFLE, target);
        return this;
    }

    @Override
    public CodeBuilder iflt(Label target) {
        writeShortJump(IFLT, target);
        return this;
    }

    @Override
    public CodeBuilder ifne(Label target) {
        writeShortJump(IFNE, target);
        return this;
    }

    @Override
    public CodeBuilder iinc(int slot, int val) {
        writeIncrement(validateAndIsWideIinc(slot, val), slot, val);
        return this;
    }

    @Override
    public CodeBuilder iload(int slot) {
        if (slot >= 0 && slot <= 3) {
            bytecodesBufWriter.writeU1(ILOAD_0 + slot);
        } else {
            writeLocalVar(ILOAD, slot);
        }
        return this;
    }

    @Override
    public CodeBuilder imul() {
        bytecodesBufWriter.writeU1(IMUL);
        return this;
    }

    @Override
    public CodeBuilder ineg() {
        bytecodesBufWriter.writeU1(INEG);
        return this;
    }

    @Override
    public CodeBuilder instanceOf(ClassEntry target) {
        bytecodesBufWriter.writeIndex(INSTANCEOF, target);
        return this;
    }

    @Override
    public CodeBuilder invokedynamic(InvokeDynamicEntry ref) {
        writeInvokeDynamic(ref);
        return this;
    }

    @Override
    public CodeBuilder invokeinterface(InterfaceMethodRefEntry ref) {
        writeInvokeInterface(Opcode.INVOKEINTERFACE, ref, Util.parameterSlots(ref.typeSymbol()) + 1);
        return this;
    }

    @Override
    public CodeBuilder invokespecial(InterfaceMethodRefEntry ref) {
        bytecodesBufWriter.writeIndex(INVOKESPECIAL, ref);
        return this;
    }

    @Override
    public CodeBuilder invokespecial(MethodRefEntry ref) {
        bytecodesBufWriter.writeIndex(INVOKESPECIAL, ref);
        return this;
    }

    @Override
    public CodeBuilder invokestatic(InterfaceMethodRefEntry ref) {
        bytecodesBufWriter.writeIndex(INVOKESTATIC, ref);
        return this;
    }

    @Override
    public CodeBuilder invokestatic(MethodRefEntry ref) {
        bytecodesBufWriter.writeIndex(INVOKESTATIC, ref);
        return this;
    }

    @Override
    public CodeBuilder invokevirtual(MethodRefEntry ref) {
        bytecodesBufWriter.writeIndex(INVOKEVIRTUAL, ref);
        return this;
    }

    @Override
    public CodeBuilder ior() {
        bytecodesBufWriter.writeU1(IOR);
        return this;
    }

    @Override
    public CodeBuilder irem() {
        bytecodesBufWriter.writeU1(IREM);
        return this;
    }

    @Override
    public CodeBuilder ireturn() {
        bytecodesBufWriter.writeU1(IRETURN);
        return this;
    }

    @Override
    public CodeBuilder ishl() {
        bytecodesBufWriter.writeU1(ISHL);
        return this;
    }

    @Override
    public CodeBuilder ishr() {
        bytecodesBufWriter.writeU1(ISHR);
        return this;
    }

    @Override
    public CodeBuilder istore(int slot) {
        if (slot >= 0 && slot <= 3) {
            bytecodesBufWriter.writeU1(ISTORE_0 + slot);
        } else {
            writeLocalVar(ISTORE, slot);
        }
        return this;
    }

    @Override
    public CodeBuilder isub() {
        bytecodesBufWriter.writeU1(ISUB);
        return this;
    }

    @Override
    public CodeBuilder iushr() {
        bytecodesBufWriter.writeU1(IUSHR);
        return this;
    }

    @Override
    public CodeBuilder ixor() {
        bytecodesBufWriter.writeU1(IXOR);
        return this;
    }

    @Override
    public CodeBuilder lookupswitch(Label defaultTarget, List<SwitchCase> cases) {
        writeLookupSwitch(defaultTarget, cases);
        return this;
    }

    @Override
    public CodeBuilder l2d() {
        bytecodesBufWriter.writeU1(L2D);
        return this;
    }

    @Override
    public CodeBuilder l2f() {
        bytecodesBufWriter.writeU1(L2F);
        return this;
    }

    @Override
    public CodeBuilder l2i() {
        bytecodesBufWriter.writeU1(L2I);
        return this;
    }

    @Override
    public CodeBuilder ladd() {
        bytecodesBufWriter.writeU1(LADD);
        return this;
    }

    @Override
    public CodeBuilder land() {
        bytecodesBufWriter.writeU1(LAND);
        return this;
    }

    @Override
    public CodeBuilder lcmp() {
        bytecodesBufWriter.writeU1(LCMP);
        return this;
    }

    @Override
    public CodeBuilder lconst_0() {
        bytecodesBufWriter.writeU1(LCONST_0);
        return this;
    }

    @Override
    public CodeBuilder lconst_1() {
        bytecodesBufWriter.writeU1(LCONST_1);
        return this;
    }

    @Override
    public CodeBuilder ldc(LoadableConstantEntry entry) {
        writeLoadConstant(BytecodeHelpers.ldcOpcode(entry), entry);
        return this;
    }

    @Override
    public CodeBuilder ldiv() {
        bytecodesBufWriter.writeU1(LDIV);
        return this;
    }

    @Override
    public CodeBuilder lload(int slot) {
        if (slot >= 0 && slot <= 3) {
            bytecodesBufWriter.writeU1(LLOAD_0 + slot);
        } else {
            writeLocalVar(LLOAD, slot);
        }
        return this;
    }

    @Override
    public CodeBuilder lmul() {
        bytecodesBufWriter.writeU1(LMUL);
        return this;
    }

    @Override
    public CodeBuilder lneg() {
        bytecodesBufWriter.writeU1(LNEG);
        return this;
    }

    @Override
    public CodeBuilder lor() {
        bytecodesBufWriter.writeU1(LOR);
        return this;
    }

    @Override
    public CodeBuilder lrem() {
        bytecodesBufWriter.writeU1(LREM);
        return this;
    }

    @Override
    public CodeBuilder lreturn() {
        bytecodesBufWriter.writeU1(LRETURN);
        return this;
    }

    @Override
    public CodeBuilder lshl() {
        bytecodesBufWriter.writeU1(LSHL);
        return this;
    }

    @Override
    public CodeBuilder lshr() {
        bytecodesBufWriter.writeU1(LSHR);
        return this;
    }

    @Override
    public CodeBuilder lstore(int slot) {
        if (slot >= 0 && slot <= 3) {
            bytecodesBufWriter.writeU1(LSTORE_0 + slot);
        } else {
            writeLocalVar(LSTORE, slot);
        }
        return this;
    }

    @Override
    public CodeBuilder lsub() {
        bytecodesBufWriter.writeU1(LSUB);
        return this;
    }

    @Override
    public CodeBuilder lushr() {
        bytecodesBufWriter.writeU1(LUSHR);
        return this;
    }

    @Override
    public CodeBuilder lxor() {
        bytecodesBufWriter.writeU1(LXOR);
        return this;
    }

    @Override
    public CodeBuilder monitorenter() {
        bytecodesBufWriter.writeU1(MONITORENTER);
        return this;
    }

    @Override
    public CodeBuilder monitorexit() {
        bytecodesBufWriter.writeU1(MONITOREXIT);
        return this;
    }

    @Override
    public CodeBuilder multianewarray(ClassEntry array, int dims) {
        writeNewMultidimensionalArray(dims, array);
        return this;
    }

    @Override
    public CodeBuilder new_(ClassEntry clazz) {
        writeNewObject(clazz);
        return this;
    }

    @Override
    public CodeBuilder newarray(TypeKind typeKind) {
        int atype = typeKind.newarrayCode(); // implicit null check
        if (atype < 0)
            throw new IllegalArgumentException("Illegal component type: ".concat(typeKind.upperBound().displayName()));
        writeNewPrimitiveArray(atype);
        return this;
    }

    @Override
    public CodeBuilder pop() {
        bytecodesBufWriter.writeU1(POP);
        return this;
    }

    @Override
    public CodeBuilder pop2() {
        bytecodesBufWriter.writeU1(POP2);
        return this;
    }

    @Override
    public CodeBuilder sipush(int s) {
        BytecodeHelpers.validateSipush(s);
        bytecodesBufWriter.writeU1U2(SIPUSH, s);
        return this;
    }

    @Override
    public CodeBuilder swap() {
        bytecodesBufWriter.writeU1(SWAP);
        return this;
    }

    @Override
    public CodeBuilder tableswitch(int low, int high, Label defaultTarget, List<SwitchCase> cases) {
        writeTableSwitch(low, high, defaultTarget, cases);
        return this;
    }
}<|MERGE_RESOLUTION|>--- conflicted
+++ resolved
@@ -915,13 +915,8 @@
 
     @Override
     public CodeBuilder invoke(Opcode opcode, MemberRefEntry ref) {
-<<<<<<< HEAD
-        if (opcode == Opcode.INVOKEINTERFACE) {
-            int slots = Util.parameterSlots(Util.methodTypeSymbol(ref.nameAndType())) + 1;
-=======
         if (opcode == INVOKEINTERFACE) {
             int slots = Util.parameterSlots(Util.methodTypeSymbol(ref.type())) + 1;
->>>>>>> 1c3e56c3
             writeInvokeInterface(opcode, (InterfaceMethodRefEntry) ref, slots);
         } else {
             writeInvokeNormal(opcode, ref);
