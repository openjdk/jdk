/*
 * Copyright (c) 2022, 2024, Oracle and/or its affiliates. All rights reserved.
 * DO NOT ALTER OR REMOVE COPYRIGHT NOTICES OR THIS FILE HEADER.
 *
 * This code is free software; you can redistribute it and/or modify it
 * under the terms of the GNU General Public License version 2 only, as
 * published by the Free Software Foundation.  Oracle designates this
 * particular file as subject to the "Classpath" exception as provided
 * by Oracle in the LICENSE file that accompanied this code.
 *
 * This code is distributed in the hope that it will be useful, but WITHOUT
 * ANY WARRANTY; without even the implied warranty of MERCHANTABILITY or
 * FITNESS FOR A PARTICULAR PURPOSE.  See the GNU General Public License
 * version 2 for more details (a copy is included in the LICENSE file that
 * accompanied this code).
 *
 * You should have received a copy of the GNU General Public License version
 * 2 along with this work; if not, write to the Free Software Foundation,
 * Inc., 51 Franklin St, Fifth Floor, Boston, MA 02110-1301 USA.
 *
 * Please contact Oracle, 500 Oracle Parkway, Redwood Shores, CA 94065 USA
 * or visit www.oracle.com if you need additional information or have any
 * questions.
 */
package jdk.internal.classfile.impl;

import java.lang.constant.ClassDesc;
import java.lang.constant.ConstantDesc;
import java.lang.constant.ConstantDescs;
import java.lang.constant.DirectMethodHandleDesc;
import java.lang.constant.DynamicConstantDesc;
import java.lang.constant.MethodTypeDesc;
import java.lang.invoke.MethodHandleInfo;
import java.util.ArrayList;
import java.util.List;

import java.lang.classfile.BootstrapMethodEntry;
import java.lang.classfile.constantpool.ClassEntry;
import java.lang.classfile.constantpool.ConstantDynamicEntry;
import java.lang.classfile.constantpool.ConstantPoolBuilder;
import java.lang.classfile.Opcode;
import java.lang.classfile.TypeKind;
import java.lang.classfile.constantpool.LoadableConstantEntry;
import java.lang.classfile.constantpool.MemberRefEntry;
import java.lang.classfile.constantpool.MethodHandleEntry;
import java.lang.classfile.constantpool.NameAndTypeEntry;

import static java.lang.classfile.ClassFile.*;

/**
 * Note: This class switches on opcode.bytecode for code size
 */
public class BytecodeHelpers {

    private BytecodeHelpers() {
    }

    public static Opcode loadOpcode(TypeKind tk, int slot) {
        return switch (tk) {
            case IntType, ShortType, ByteType, CharType, BooleanType -> switch (slot) {
                case 0 -> Opcode.ILOAD_0;
                case 1 -> Opcode.ILOAD_1;
                case 2 -> Opcode.ILOAD_2;
                case 3 -> Opcode.ILOAD_3;
                default -> (slot < 256) ? Opcode.ILOAD : Opcode.ILOAD_W;
            };
            case LongType -> switch (slot) {
                case 0 -> Opcode.LLOAD_0;
                case 1 -> Opcode.LLOAD_1;
                case 2 -> Opcode.LLOAD_2;
                case 3 -> Opcode.LLOAD_3;
                default -> (slot < 256) ? Opcode.LLOAD : Opcode.LLOAD_W;
            };
            case DoubleType -> switch (slot) {
                case 0 -> Opcode.DLOAD_0;
                case 1 -> Opcode.DLOAD_1;
                case 2 -> Opcode.DLOAD_2;
                case 3 -> Opcode.DLOAD_3;
                default -> (slot < 256) ? Opcode.DLOAD : Opcode.DLOAD_W;
            };
            case FloatType -> switch (slot) {
                case 0 -> Opcode.FLOAD_0;
                case 1 -> Opcode.FLOAD_1;
                case 2 -> Opcode.FLOAD_2;
                case 3 -> Opcode.FLOAD_3;
                default -> (slot < 256) ? Opcode.FLOAD : Opcode.FLOAD_W;
            };
            case ReferenceType -> switch (slot) {
                case 0 -> Opcode.ALOAD_0;
                case 1 -> Opcode.ALOAD_1;
                case 2 -> Opcode.ALOAD_2;
                case 3 -> Opcode.ALOAD_3;
                default -> (slot < 256) ? Opcode.ALOAD : Opcode.ALOAD_W;
            };
            case VoidType -> throw new IllegalArgumentException("void");
        };
    }

    public static Opcode storeOpcode(TypeKind tk, int slot) {
        return switch (tk) {
            case IntType, ShortType, ByteType, CharType, BooleanType -> switch (slot) {
                case 0 -> Opcode.ISTORE_0;
                case 1 -> Opcode.ISTORE_1;
                case 2 -> Opcode.ISTORE_2;
                case 3 -> Opcode.ISTORE_3;
                default -> (slot < 256) ? Opcode.ISTORE : Opcode.ISTORE_W;
            };
            case LongType -> switch (slot) {
                case 0 -> Opcode.LSTORE_0;
                case 1 -> Opcode.LSTORE_1;
                case 2 -> Opcode.LSTORE_2;
                case 3 -> Opcode.LSTORE_3;
                default -> (slot < 256) ? Opcode.LSTORE : Opcode.LSTORE_W;
            };
            case DoubleType -> switch (slot) {
                case 0 -> Opcode.DSTORE_0;
                case 1 -> Opcode.DSTORE_1;
                case 2 -> Opcode.DSTORE_2;
                case 3 -> Opcode.DSTORE_3;
                default -> (slot < 256) ? Opcode.DSTORE : Opcode.DSTORE_W;
            };
            case FloatType -> switch (slot) {
                case 0 -> Opcode.FSTORE_0;
                case 1 -> Opcode.FSTORE_1;
                case 2 -> Opcode.FSTORE_2;
                case 3 -> Opcode.FSTORE_3;
                default -> (slot < 256) ? Opcode.FSTORE : Opcode.FSTORE_W;
            };
            case ReferenceType -> switch (slot) {
                case 0 -> Opcode.ASTORE_0;
                case 1 -> Opcode.ASTORE_1;
                case 2 -> Opcode.ASTORE_2;
                case 3 -> Opcode.ASTORE_3;
                default -> (slot < 256) ? Opcode.ASTORE : Opcode.ASTORE_W;
            };
            case VoidType -> throw new IllegalArgumentException("void");
        };
    }

    public static Opcode returnOpcode(TypeKind tk) {
        return switch (tk) {
            case ByteType, ShortType, IntType, CharType, BooleanType -> Opcode.IRETURN;
            case FloatType -> Opcode.FRETURN;
            case LongType -> Opcode.LRETURN;
            case DoubleType -> Opcode.DRETURN;
            case ReferenceType -> Opcode.ARETURN;
            case VoidType -> Opcode.RETURN;
        };
    }

    public static Opcode arrayLoadOpcode(TypeKind tk) {
        return switch (tk) {
            case ByteType, BooleanType -> Opcode.BALOAD;
            case ShortType -> Opcode.SALOAD;
            case IntType -> Opcode.IALOAD;
            case FloatType -> Opcode.FALOAD;
            case LongType -> Opcode.LALOAD;
            case DoubleType -> Opcode.DALOAD;
            case ReferenceType -> Opcode.AALOAD;
            case CharType -> Opcode.CALOAD;
            case VoidType -> throw new IllegalArgumentException("void not an allowable array type");
        };
    }

    public static Opcode arrayStoreOpcode(TypeKind tk) {
        return switch (tk) {
            case ByteType, BooleanType -> Opcode.BASTORE;
            case ShortType -> Opcode.SASTORE;
            case IntType -> Opcode.IASTORE;
            case FloatType -> Opcode.FASTORE;
            case LongType -> Opcode.LASTORE;
            case DoubleType -> Opcode.DASTORE;
            case ReferenceType -> Opcode.AASTORE;
            case CharType -> Opcode.CASTORE;
            case VoidType -> throw new IllegalArgumentException("void not an allowable array type");
        };
    }

    public static Opcode reverseBranchOpcode(Opcode op) {
        return switch (op.bytecode()) {
            case IFEQ -> Opcode.IFNE;
            case IFNE -> Opcode.IFEQ;
            case IFLT -> Opcode.IFGE;
            case IFGE -> Opcode.IFLT;
            case IFGT -> Opcode.IFLE;
            case IFLE -> Opcode.IFGT;
            case IF_ICMPEQ -> Opcode.IF_ICMPNE;
            case IF_ICMPNE -> Opcode.IF_ICMPEQ;
            case IF_ICMPLT -> Opcode.IF_ICMPGE;
            case IF_ICMPGE -> Opcode.IF_ICMPLT;
            case IF_ICMPGT -> Opcode.IF_ICMPLE;
            case IF_ICMPLE -> Opcode.IF_ICMPGT;
            case IF_ACMPEQ -> Opcode.IF_ACMPNE;
            case IF_ACMPNE -> Opcode.IF_ACMPEQ;
            case IFNULL -> Opcode.IFNONNULL;
            case IFNONNULL -> Opcode.IFNULL;
            default -> throw Util.badOpcodeKindException(op, Opcode.Kind.BRANCH);
        };
    }

    public static Opcode convertOpcode(TypeKind from, TypeKind to) {
        return switch (from) {
            case IntType ->
                    switch (to) {
                        case LongType -> Opcode.I2L;
                        case FloatType -> Opcode.I2F;
                        case DoubleType -> Opcode.I2D;
                        case ByteType -> Opcode.I2B;
                        case CharType -> Opcode.I2C;
                        case ShortType -> Opcode.I2S;
                        default -> throw new IllegalArgumentException(String.format("convert %s -> %s", from, to));
                    };
            case LongType ->
                    switch (to) {
                        case FloatType -> Opcode.L2F;
                        case DoubleType -> Opcode.L2D;
                        case IntType -> Opcode.L2I;
                        default -> throw new IllegalArgumentException(String.format("convert %s -> %s", from, to));
                    };
            case DoubleType ->
                    switch (to) {
                        case FloatType -> Opcode.D2F;
                        case LongType -> Opcode.D2L;
                        case IntType -> Opcode.D2I;
                        default -> throw new IllegalArgumentException(String.format("convert %s -> %s", from, to));
                    };
            case FloatType ->
                    switch (to) {
                        case LongType -> Opcode.F2L;
                        case DoubleType -> Opcode.F2D;
                        case IntType -> Opcode.F2I;
                        default -> throw new IllegalArgumentException(String.format("convert %s -> %s", from, to));
                    };
            default -> throw new IllegalArgumentException(String.format("convert %s -> %s", from, to));
        };
    }

<<<<<<< HEAD
    public static TypeKind convertFromType(Opcode opcode) {
        return switch (opcode.bytecode()) {
            case I2D, I2F, I2L, I2B, I2C, I2S -> TypeKind.IntType;
            case L2D, L2F, L2I -> TypeKind.LongType;
            case F2D, F2I, F2L -> TypeKind.FloatType;
            case D2F, D2I, D2L -> TypeKind.DoubleType;
            default -> throw Util.badOpcodeKindException(opcode, Opcode.Kind.CONVERT);
        };
    }

    public static TypeKind convertToType(Opcode opcode) {
        return switch (opcode.bytecode()) {
            case I2B -> TypeKind.ByteType;
            case I2C -> TypeKind.CharType;
            case I2S -> TypeKind.ShortType;
            case L2I, F2I, D2I -> TypeKind.IntType;
            case I2L, F2L, D2L -> TypeKind.LongType;
            case I2F, L2F, D2F -> TypeKind.FloatType;
            case I2D, L2D, F2D -> TypeKind.DoubleType;
            default -> throw Util.badOpcodeKindException(opcode, Opcode.Kind.CONVERT);
        };
    }

    static void validateSIPUSH(ConstantDesc d) {
        if (d instanceof Integer iVal && Short.MIN_VALUE <= iVal && iVal <= Short.MAX_VALUE)
            return;

        if (d instanceof Long lVal && Short.MIN_VALUE <= lVal && Short.MAX_VALUE <= lVal)
            return;

        throw new IllegalArgumentException("SIPUSH: value must be within: Short.MIN_VALUE <= value <= Short.MAX_VALUE"
                                           + ", found: " + d);
=======
    static void validateSipush(long value) {
        if (value < Short.MIN_VALUE || Short.MAX_VALUE < value)
            throw new IllegalArgumentException(
                    "SIPUSH: value must be within: Short.MIN_VALUE <= value <= Short.MAX_VALUE, found: "
                            .concat(Long.toString(value)));
>>>>>>> a4962ace
    }

    static void validateBipush(long value) {
        if (value < Byte.MIN_VALUE || Byte.MAX_VALUE < value)
            throw new IllegalArgumentException(
                    "BIPUSH: value must be within: Byte.MIN_VALUE <= value <= Byte.MAX_VALUE, found: "
                            .concat(Long.toString(value)));
    }

    static void validateSipush(ConstantDesc d) {
        if (d instanceof Integer iVal) {
            validateSipush(iVal.longValue());
        } else if (d instanceof Long lVal) {
            validateSipush(lVal.longValue());
        } else {
            throw new IllegalArgumentException("SIPUSH: not an integral number: ".concat(d.toString()));
        }
    }

    static void validateBipush(ConstantDesc d) {
        if (d instanceof Integer iVal) {
            validateBipush(iVal.longValue());
        } else if (d instanceof Long lVal) {
            validateBipush(lVal.longValue());
        } else {
            throw new IllegalArgumentException("BIPUSH: not an integral number: ".concat(d.toString()));
        }
    }

    public static MethodHandleEntry handleDescToHandleInfo(ConstantPoolBuilder constantPool, DirectMethodHandleDesc bootstrapMethod) {
        ClassEntry bsOwner = constantPool.classEntry(bootstrapMethod.owner());
        NameAndTypeEntry bsNameAndType = constantPool.nameAndTypeEntry(constantPool.utf8Entry(bootstrapMethod.methodName()),
                                                               constantPool.utf8Entry(bootstrapMethod.lookupDescriptor()));
        int bsRefKind = bootstrapMethod.refKind();
        MemberRefEntry bsReference = toBootstrapMemberRef(constantPool, bsRefKind, bsOwner, bsNameAndType, bootstrapMethod.isOwnerInterface());

        return constantPool.methodHandleEntry(bsRefKind, bsReference);
    }

    static MemberRefEntry toBootstrapMemberRef(ConstantPoolBuilder constantPool, int bsRefKind, ClassEntry owner, NameAndTypeEntry nat, boolean isOwnerInterface) {
        return isOwnerInterface
               ? constantPool.interfaceMethodRefEntry(owner, nat)
               : bsRefKind <= MethodHandleInfo.REF_putStatic
                 ? constantPool.fieldRefEntry(owner, nat)
                 : constantPool.methodRefEntry(owner, nat);
    }

    static ConstantDynamicEntry handleConstantDescToHandleInfo(ConstantPoolBuilder constantPool, DynamicConstantDesc<?> desc) {
        ConstantDesc[] bootstrapArgs = desc.bootstrapArgs();
        List<LoadableConstantEntry> staticArgs = new ArrayList<>(bootstrapArgs.length);
        for (ConstantDesc bootstrapArg : bootstrapArgs)
            staticArgs.add(constantPool.loadableConstantEntry(bootstrapArg));
        MethodHandleEntry methodHandleEntry = handleDescToHandleInfo(constantPool, desc.bootstrapMethod());
        BootstrapMethodEntry bme = constantPool.bsmEntry(methodHandleEntry, staticArgs);
        return constantPool.constantDynamicEntry(bme,
                                                 constantPool.nameAndTypeEntry(desc.constantName(),
                                                                       desc.constantType()));
    }

    public static void validateValue(Opcode opcode, ConstantDesc v) {
        switch (opcode.bytecode()) {
            case ACONST_NULL -> {
                if (v != null && v != ConstantDescs.NULL)
                    throw new IllegalArgumentException("value must be null or ConstantDescs.NULL with opcode ACONST_NULL");
            }
            case SIPUSH ->
                    validateSipush(v);
            case BIPUSH ->
                    validateBipush(v);
            case LDC, LDC_W, LDC2_W -> {
                if (v == null)
                    throw new IllegalArgumentException("`null` must use ACONST_NULL");
            }
            default -> {
                var exp = intrinsicConstantValue(opcode);
                if (v == null || !(v.equals(exp) || (exp instanceof Long l && v.equals(l.intValue())))) {
                    var t = (exp instanceof Long) ? "L" : (exp instanceof Float) ? "f" : (exp instanceof Double) ? "d" : "";
                    throw new IllegalArgumentException("value must be " + exp + t + " with opcode " + opcode.name());
                }
            }
        }
    }

    public static Opcode ldcOpcode(LoadableConstantEntry entry) {
        return entry.typeKind().slotSize() == 2 ? Opcode.LDC2_W
                : entry.index() > 0xff ? Opcode.LDC_W
                : Opcode.LDC;
    }

    public static LoadableConstantEntry constantEntry(ConstantPoolBuilder constantPool,
                                                      ConstantDesc constantValue) {
        // this method is invoked during JVM bootstrap - cannot use pattern switch
        if (constantValue instanceof Integer value) {
            return constantPool.intEntry(value);
        }
        if (constantValue instanceof String value) {
            return constantPool.stringEntry(value);
        }
        if (constantValue instanceof ClassDesc value && !value.isPrimitive()) {
            return constantPool.classEntry(value);
        }
        if (constantValue instanceof Long value) {
            return constantPool.longEntry(value);
        }
        if (constantValue instanceof Float value) {
            return constantPool.floatEntry(value);
        }
        if (constantValue instanceof Double value) {
            return constantPool.doubleEntry(value);
        }
        if (constantValue instanceof MethodTypeDesc value) {
            return constantPool.methodTypeEntry(value);
        }
        if (constantValue instanceof DirectMethodHandleDesc value) {
            return handleDescToHandleInfo(constantPool, value);
        } if (constantValue instanceof DynamicConstantDesc<?> value) {
            return handleConstantDescToHandleInfo(constantPool, value);
        }
        throw new UnsupportedOperationException("not yet: " + constantValue);
    }

    public static ConstantDesc intrinsicConstantValue(Opcode opcode) {
        return switch (opcode.bytecode()) {
            case ACONST_NULL -> ConstantDescs.NULL;
            case ICONST_M1 -> -1;
            case ICONST_0 -> 0;
            case ICONST_1 -> 1;
            case ICONST_2 -> 2;
            case ICONST_3 -> 3;
            case ICONST_4 -> 4;
            case ICONST_5 -> 5;
            case LCONST_0 -> 0L;
            case LCONST_1 -> 1L;
            case FCONST_0 -> 0F;
            case FCONST_1 -> 1F;
            case FCONST_2 -> 2F;
            case DCONST_0 -> 0D;
            case DCONST_1 -> 1D;
            default -> throw Util.badOpcodeKindException(opcode, Opcode.Kind.CONSTANT);
        };
    }

    public static TypeKind intrinsicConstantType(Opcode opcode) {
        return switch (opcode.bytecode()) {
            case ACONST_NULL -> TypeKind.ReferenceType;
            case ICONST_M1, ICONST_0, ICONST_1, ICONST_2, ICONST_3, ICONST_4, ICONST_5 -> TypeKind.IntType;
            case LCONST_0, LCONST_1 -> TypeKind.LongType;
            case FCONST_0, FCONST_1, FCONST_2 -> TypeKind.FloatType;
            case DCONST_0, DCONST_1 -> TypeKind.DoubleType;
            default -> throw Util.badOpcodeKindException(opcode, Opcode.Kind.CONSTANT);
        };
    }

    public static boolean isUnconditionalBranch(Opcode opcode) {
        return switch (opcode.bytecode()) {
            case GOTO, ATHROW, GOTO_W, LOOKUPSWITCH, TABLESWITCH -> true;
            default -> opcode.kind() == Opcode.Kind.RETURN;
        };
    }

    // Must check Opcode.sizeIfFixed() == 1 before call!
    public static int intrinsicLoadSlot(Opcode loadOpcode) {
        return switch (loadOpcode.bytecode()) {
            case ILOAD_0, LLOAD_0, FLOAD_0, DLOAD_0, ALOAD_0 -> 0;
            case ILOAD_1, LLOAD_1, FLOAD_1, DLOAD_1, ALOAD_1 -> 1;
            case ILOAD_2, LLOAD_2, FLOAD_2, DLOAD_2, ALOAD_2 -> 2;
            case ILOAD_3, LLOAD_3, FLOAD_3, DLOAD_3, ALOAD_3 -> 3;
            default -> throw Util.badOpcodeKindException(loadOpcode, Opcode.Kind.LOAD);
        };
    }

    // Must check Opcode.sizeIfFixed() == 1 before call!
    public static int intrinsicStoreSlot(Opcode storeOpcode) {
        return switch (storeOpcode.bytecode()) {
            case ISTORE_0, LSTORE_0, FSTORE_0, DSTORE_0, ASTORE_0 -> 0;
            case ISTORE_1, LSTORE_1, FSTORE_1, DSTORE_1, ASTORE_1 -> 1;
            case ISTORE_2, LSTORE_2, FSTORE_2, DSTORE_2, ASTORE_2 -> 2;
            case ISTORE_3, LSTORE_3, FSTORE_3, DSTORE_3, ASTORE_3 -> 3;
            default -> throw Util.badOpcodeKindException(storeOpcode, Opcode.Kind.STORE);
        };
    }

    public static TypeKind loadType(Opcode loadOpcode) {
        // Note: 0xFF handles wide opcodes
        return switch (loadOpcode.bytecode() & 0xFF) {
            case ILOAD, ILOAD_0, ILOAD_1, ILOAD_2, ILOAD_3 -> TypeKind.IntType;
            case LLOAD, LLOAD_0, LLOAD_1, LLOAD_2, LLOAD_3 -> TypeKind.LongType;
            case FLOAD, FLOAD_0, FLOAD_1, FLOAD_2, FLOAD_3 -> TypeKind.FloatType;
            case DLOAD, DLOAD_0, DLOAD_1, DLOAD_2, DLOAD_3 -> TypeKind.DoubleType;
            case ALOAD, ALOAD_0, ALOAD_1, ALOAD_2, ALOAD_3 -> TypeKind.ReferenceType;
            default -> throw Util.badOpcodeKindException(loadOpcode, Opcode.Kind.LOAD);
        };
    }

    public static TypeKind storeType(Opcode storeOpcode) {
        // Note: 0xFF handles wide opcodes
        return switch (storeOpcode.bytecode() & 0xFF) {
            case ISTORE, ISTORE_0, ISTORE_1, ISTORE_2, ISTORE_3 -> TypeKind.IntType;
            case LSTORE, LSTORE_0, LSTORE_1, LSTORE_2, LSTORE_3 -> TypeKind.LongType;
            case FSTORE, FSTORE_0, FSTORE_1, FSTORE_2, FSTORE_3 -> TypeKind.FloatType;
            case DSTORE, DSTORE_0, DSTORE_1, DSTORE_2, DSTORE_3 -> TypeKind.DoubleType;
            case ASTORE, ASTORE_0, ASTORE_1, ASTORE_2, ASTORE_3 -> TypeKind.ReferenceType;
            default -> throw Util.badOpcodeKindException(storeOpcode, Opcode.Kind.STORE);
        };
    }

    public static TypeKind arrayLoadType(Opcode arrayLoadOpcode) {
        return switch (arrayLoadOpcode.bytecode()) {
            case IALOAD -> TypeKind.IntType;
            case LALOAD -> TypeKind.LongType;
            case FALOAD -> TypeKind.FloatType;
            case DALOAD -> TypeKind.DoubleType;
            case AALOAD -> TypeKind.ReferenceType;
            case BALOAD -> TypeKind.ByteType;
            case CALOAD -> TypeKind.CharType;
            case SALOAD -> TypeKind.ShortType;
            default -> throw Util.badOpcodeKindException(arrayLoadOpcode, Opcode.Kind.ARRAY_LOAD);
        };
    }

    public static TypeKind arrayStoreType(Opcode arrayStoreOpcode) {
        return switch (arrayStoreOpcode.bytecode()) {
            case IASTORE -> TypeKind.IntType;
            case LASTORE -> TypeKind.LongType;
            case FASTORE -> TypeKind.FloatType;
            case DASTORE -> TypeKind.DoubleType;
            case AASTORE -> TypeKind.ReferenceType;
            case BASTORE -> TypeKind.ByteType;
            case CASTORE -> TypeKind.CharType;
            case SASTORE -> TypeKind.ShortType;
            default -> throw Util.badOpcodeKindException(arrayStoreOpcode, Opcode.Kind.ARRAY_STORE);
        };
    }

    public static TypeKind returnType(Opcode returnOpcode) {
        return switch (returnOpcode.bytecode()) {
            case IRETURN -> TypeKind.IntType;
            case LRETURN -> TypeKind.LongType;
            case FRETURN -> TypeKind.FloatType;
            case DRETURN -> TypeKind.DoubleType;
            case ARETURN -> TypeKind.ReferenceType;
            case RETURN -> TypeKind.VoidType;
            default -> throw Util.badOpcodeKindException(returnOpcode, Opcode.Kind.RETURN);
        };
    }

    public static TypeKind operatorOperandType(Opcode operationOpcode) {
        return switch (operationOpcode.bytecode()) {
            case IADD, ISUB, IMUL, IDIV, IREM, INEG,
                 ISHL, ISHR, IUSHR, IAND, IOR, IXOR,
                 ARRAYLENGTH -> TypeKind.IntType;
            case LADD, LSUB, LMUL, LDIV, LREM, LNEG,
                 LSHL, LSHR, LUSHR, LAND, LOR, LXOR,
                 LCMP -> TypeKind.LongType;
            case FADD, FSUB, FMUL, FDIV, FREM, FNEG,
                 FCMPL, FCMPG -> TypeKind.FloatType;
            case DADD, DSUB, DMUL, DDIV, DREM, DNEG,
                 DCMPL, DCMPG -> TypeKind.DoubleType;
            default -> throw Util.badOpcodeKindException(operationOpcode, Opcode.Kind.OPERATOR);
        };
    }
}<|MERGE_RESOLUTION|>--- conflicted
+++ resolved
@@ -235,7 +235,6 @@
         };
     }
 
-<<<<<<< HEAD
     public static TypeKind convertFromType(Opcode opcode) {
         return switch (opcode.bytecode()) {
             case I2D, I2F, I2L, I2B, I2C, I2S -> TypeKind.IntType;
@@ -259,22 +258,11 @@
         };
     }
 
-    static void validateSIPUSH(ConstantDesc d) {
-        if (d instanceof Integer iVal && Short.MIN_VALUE <= iVal && iVal <= Short.MAX_VALUE)
-            return;
-
-        if (d instanceof Long lVal && Short.MIN_VALUE <= lVal && Short.MAX_VALUE <= lVal)
-            return;
-
-        throw new IllegalArgumentException("SIPUSH: value must be within: Short.MIN_VALUE <= value <= Short.MAX_VALUE"
-                                           + ", found: " + d);
-=======
     static void validateSipush(long value) {
         if (value < Short.MIN_VALUE || Short.MAX_VALUE < value)
             throw new IllegalArgumentException(
                     "SIPUSH: value must be within: Short.MIN_VALUE <= value <= Short.MAX_VALUE, found: "
                             .concat(Long.toString(value)));
->>>>>>> a4962ace
     }
 
     static void validateBipush(long value) {
