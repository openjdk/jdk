--- conflicted
+++ resolved
@@ -26,17 +26,9 @@
 
 import java.util.ArrayList;
 import java.util.List;
-<<<<<<< HEAD
-
-import static jdk.internal.classfile.impl.verifier.VerificationType.ITEM_Object;
-import static jdk.internal.classfile.impl.verifier.VerificationType.ITEM_Uninitialized;
-import static jdk.internal.classfile.impl.verifier.VerificationType.ITEM_UninitializedThis;
-
-=======
 
 import static jdk.internal.classfile.impl.StackMapGenerator.*;
 
->>>>>>> fde6cd77
 /// From `stackMapTable.cpp`.
 class VerificationTable {
 
@@ -286,11 +278,7 @@
             int offset;
             VerificationType[] locals = null;
             int frame_type = _stream.get_u1();
-<<<<<<< HEAD
-            if (frame_type < 64) {
-=======
             if (frame_type <= SAME_FRAME_END) {
->>>>>>> fde6cd77
                 if (_first) {
                     offset = frame_type;
                     if (_prev_frame.locals_size() > 0) {
@@ -307,24 +295,14 @@
                 _first = false;
                 return frame;
             }
-<<<<<<< HEAD
-            if (frame_type < 128) {
-                if (_first) {
-                    offset = frame_type - 64;
-=======
             if (frame_type <= SAME_LOCALS_1_STACK_ITEM_FRAME_END) {
                 if (_first) {
                     offset = frame_type - SAME_LOCALS_1_STACK_ITEM_FRAME_START;
->>>>>>> fde6cd77
                     if (_prev_frame.locals_size() > 0) {
                         locals = new VerificationType[_prev_frame.locals_size()];
                     }
                 } else {
-<<<<<<< HEAD
-                    offset = _prev_frame.offset() + frame_type - 63;
-=======
                     offset = _prev_frame.offset() + frame_type - SAME_LOCALS_1_STACK_ITEM_FRAME_START + 1;
->>>>>>> fde6cd77
                     locals = _prev_frame.locals();
                 }
                 VerificationType[] stack = new VerificationType[2];
@@ -371,17 +349,10 @@
                 _first = false;
                 return frame;
             }
-<<<<<<< HEAD
-            if (frame_type <= SAME_EXTENDED) {
-                locals = _prev_frame.locals();
-                int length = _prev_frame.locals_size();
-                int chops = SAME_EXTENDED - frame_type;
-=======
             if (frame_type <= SAME_FRAME_EXTENDED) {
                 locals = _prev_frame.locals();
                 int length = _prev_frame.locals_size();
                 int chops = SAME_FRAME_EXTENDED - frame_type;
->>>>>>> fde6cd77
                 int new_length = length;
                 int flags = _prev_frame.flags();
                 if (chops != 0) {
@@ -411,13 +382,8 @@
                 }
                 _first = false;
                 return frame;
-<<<<<<< HEAD
-            } else if (frame_type < SAME_EXTENDED + 4) {
-                int appends = frame_type - SAME_EXTENDED;
-=======
             } else if (frame_type <= APPEND_FRAME_END) {
                 int appends = frame_type - APPEND_FRAME_START + 1;
->>>>>>> fde6cd77
                 int real_length = _prev_frame.locals_size();
                 int new_length = real_length + appends*2;
                 locals = new VerificationType[new_length];
