--- conflicted
+++ resolved
@@ -122,73 +122,11 @@
         boolean decimalDigitsExact();
     }
 
-<<<<<<< HEAD
-    /**
-     * A {@link BinaryToASCIIConverter} which represents <code>NaN</code>
-     * and infinite values.
-     */
-    private static class ExceptionalBinaryToASCIIBuffer implements BinaryToASCIIConverter {
-        private final String image;
-        private final boolean isNegative;
-
-        public ExceptionalBinaryToASCIIBuffer(String image, boolean isNegative) {
-            this.image = image;
-            this.isNegative = isNegative;
-        }
-
-        @Override
-        @SuppressWarnings("deprecation")
-        public int getChars(byte[] chars) {
-            image.getBytes(0, image.length(), chars, 0);
-            return image.length();
-        }
-
-        @Override
-        public int getDecimalExponent() {
-            throw new IllegalArgumentException("Exceptional value does not have an exponent");
-        }
-
-        @Override
-        public int getDigits(byte[] digits) {
-            throw new IllegalArgumentException("Exceptional value does not have digits");
-        }
-
-        @Override
-        public boolean isNegative() {
-            return isNegative;
-        }
-
-        @Override
-        public boolean isExceptional() {
-            return true;
-        }
-
-        @Override
-        public boolean digitsRoundedUp() {
-            throw new IllegalArgumentException("Exceptional value is not rounded");
-        }
-
-        @Override
-        public boolean decimalDigitsExact() {
-            throw new IllegalArgumentException("Exceptional value is not exact");
-        }
-    }
-
     private static final String INFINITY_REP = "Infinity";
     private static final String NAN_REP = "NaN";
 
-    private static final BinaryToASCIIConverter B2AC_POSITIVE_INFINITY = new ExceptionalBinaryToASCIIBuffer(INFINITY_REP, false);
-    private static final BinaryToASCIIConverter B2AC_NEGATIVE_INFINITY = new ExceptionalBinaryToASCIIBuffer("-" + INFINITY_REP, true);
-    private static final BinaryToASCIIConverter B2AC_NOT_A_NUMBER = new ExceptionalBinaryToASCIIBuffer(NAN_REP, false);
-    private static final BinaryToASCIIConverter B2AC_POSITIVE_ZERO = new BinaryToASCIIBuffer(false, new byte[] {'0'});
-    private static final BinaryToASCIIConverter B2AC_NEGATIVE_ZERO = new BinaryToASCIIBuffer(true,  new byte[] {'0'});
-=======
-    private static final String INFINITY_REP = "Infinity";
-    private static final String NAN_REP = "NaN";
-
     private static final BinaryToASCIIConverter B2AC_POSITIVE_ZERO = new BinaryToASCIIBuffer(false, new byte[]{'0'});
     private static final BinaryToASCIIConverter B2AC_NEGATIVE_ZERO = new BinaryToASCIIBuffer(true,  new byte[]{'0'});
->>>>>>> 8be16160
 
     /**
      * A buffered implementation of {@link BinaryToASCIIConverter}.
@@ -272,8 +210,7 @@
          * and besides want to treat trailing 0s specially. If Long.toString
          * changes, we should re-evaluate this strategy!
          */
-        private void developLongDigits(long lvalue, int insignificantDigits) {
-            int decExponent = 0;
+        private void developLongDigits( int decExponent, long lvalue, int insignificantDigits ){
             if ( insignificantDigits != 0 ){
                 // Discard non-significant low-order bits, while rounding,
                 // up to insignificant value.
@@ -382,7 +319,7 @@
                         } else {
                             fractBits >>>= (EXP_SHIFT-binExp) ;
                         }
-                        developLongDigits(fractBits, insignificant );
+                        developLongDigits( 0, fractBits, insignificant );
                         return;
                     }
                     //
@@ -513,6 +450,7 @@
                     // was too high, our first quotient will be zero. In this
                     // case, we discard it and decrement decExp.
                     //
+                    ndigit = 0;
                     q = b / s;
                     b = 10 * ( b % s );
                     m *= 10;
@@ -566,6 +504,7 @@
                     // was too high, our first quotient will be zero. In this
                     // case, we discard it and decrement decExp.
                     //
+                    ndigit = 0;
                     q = (int) ( b / s );
                     b = 10L * ( b % s );
                     m *= 10L;
@@ -627,6 +566,7 @@
                 // was too high, our first quotient will be zero. In this
                 // case, we discard it and decrement decExp.
                 //
+                ndigit = 0;
                 q = Bval.quoRemIteration( Sval );
                 low  = (Bval.cmp( Mval ) < 0);
                 high = tenSval.addAndCmp(Bval,Mval)<=0;
