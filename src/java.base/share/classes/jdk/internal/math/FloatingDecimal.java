--- conflicted
+++ resolved
@@ -93,11 +93,7 @@
      * @param length Number of digits to use
      * @return The double-precision value of the conversion
      */
-<<<<<<< HEAD
-    public static double parseDoubleSignlessDigits(int decExp, char[] digits, int length) {
-=======
     public static double parseDoubleSignlessDigits(int decExp, byte[] digits, int length) {
->>>>>>> fde6cd77
         return readDoubleSignlessDigits(decExp, digits, length).doubleValue();
     }
 
@@ -1753,20 +1749,6 @@
         return new ASCIIToBinaryBuffer(false, decExp, digits, length);
     }
 
-    static ASCIIToBinaryConverter readDoubleSignlessDigits(int decExp, char[] digits, int length) {
-
-        // Prevent an extreme negative exponent from causing overflow issues in doubleValue().
-        // Large positive values are handled within doubleValue();
-        if (decExp < MIN_DECIMAL_EXPONENT) {
-            return A2BC_POSITIVE_ZERO;
-        }
-        byte[] buf = new byte[length];
-        for (int i = 0; i < length; i++) {
-            buf[i] = (byte) digits[i];
-        }
-        return new ASCIIToBinaryBuffer(false, decExp, buf, length);
-    }
-
     /**
      * The input must match the {@link Double#valueOf(String) rules described here},
      * about leading and trailing whitespaces, and the grammar.
