/*
 * Copyright (c) 2015, 2020, Oracle and/or its affiliates. All rights reserved.
 * DO NOT ALTER OR REMOVE COPYRIGHT NOTICES OR THIS FILE HEADER.
 *
 * This code is free software; you can redistribute it and/or modify it
 * under the terms of the GNU General Public License version 2 only, as
 * published by the Free Software Foundation.  Oracle designates this
 * particular file as subject to the "Classpath" exception as provided
 * by Oracle in the LICENSE file that accompanied this code.
 *
 * This code is distributed in the hope that it will be useful, but WITHOUT
 * ANY WARRANTY; without even the implied warranty of MERCHANTABILITY or
 * FITNESS FOR A PARTICULAR PURPOSE.  See the GNU General Public License
 * version 2 for more details (a copy is included in the LICENSE file that
 * accompanied this code).
 *
 * You should have received a copy of the GNU General Public License version
 * 2 along with this work; if not, write to the Free Software Foundation,
 * Inc., 51 Franklin St, Fifth Floor, Boston, MA 02110-1301 USA.
 *
 * Please contact Oracle, 500 Oracle Parkway, Redwood Shores, CA 94065 USA
 * or visit www.oracle.com if you need additional information or have any
 * questions.
 */

package jdk.internal.module;

import java.io.IOException;
import java.io.InputStream;
import java.io.UncheckedIOException;
import java.lang.module.ModuleReader;
import java.lang.module.ModuleReference;
import java.nio.charset.StandardCharsets;
import java.security.MessageDigest;
import java.security.NoSuchAlgorithmException;
import java.util.Arrays;
import java.util.Collections;
import java.util.HashMap;
import java.util.Map;
import java.util.Objects;
import java.util.Set;
import java.util.TreeMap;
import java.util.function.Supplier;
import java.util.stream.Stream;

/**
 * The result of hashing the contents of a number of module artifacts.
 */

public final class ModuleHashes {

    /**
     * A supplier of a message digest.
     */
    public static interface HashSupplier {
        byte[] generate(String algorithm);
    }

    private final String algorithm;
    private final Map<String, byte[]> nameToHash;

    /**
     * Creates a {@code ModuleHashes}.
     *
     * @param algorithm   the algorithm used to create the hashes
     * @param nameToHash  the map of module name to hash value
     */
    ModuleHashes(String algorithm, Map<String, byte[]> nameToHash) {
        this.algorithm = Objects.requireNonNull(algorithm);
        this.nameToHash = Collections.unmodifiableMap(nameToHash);
    }

    /**
     * Returns the algorithm used to hash the modules ("SHA-256" for example).
     */
    public String algorithm() {
        return algorithm;
    }

    /**
     * Returns the set of module names for which hashes are recorded.
     */
    public Set<String> names() {
        return nameToHash.keySet();
    }

    /**
     * Returns the hash for the given module name, {@code null}
     * if there is no hash recorded for the module.
     */
    public byte[] hashFor(String mn) {
        return nameToHash.get(mn);
    }

    /**
     * Returns unmodifiable map of module name to hash
     */
    public Map<String, byte[]> hashes() {
        return nameToHash;
    }

    /**
     * Computes a hash from the names and content of a module.
     *
     * @param reader the module reader to access the module content
     * @param algorithm the name of the message digest algorithm to use
     * @return the hash
     * @throws IllegalArgumentException if digest algorithm is not supported
     * @throws UncheckedIOException if an I/O error occurs
     */
    private static byte[] computeHash(ModuleReader reader, String algorithm) {
        MessageDigest md;
        try {
            md = MessageDigest.getInstance(algorithm);
        } catch (NoSuchAlgorithmException e) {
            throw new IllegalArgumentException(e);
        }
<<<<<<< HEAD
        try (Stream<String> stream = reader.list()) {
            byte[] buf = new byte[32*1024];
=======
        byte[] buf = new byte[32*1024];
        try (Stream<String> stream = reader.list()) {
>>>>>>> 799a2c84
            stream.sorted().forEach(rn -> {
                md.update(rn.getBytes(StandardCharsets.UTF_8));
                try (InputStream in = reader.open(rn).orElseThrow()) {
                    int n;
                    while ((n = in.read(buf)) > 0) {
                        md.update(buf, 0, n);
                    }
                } catch (IOException ioe) {
                    throw new UncheckedIOException(ioe);
                }
            });
        } catch (IOException ioe) {
            throw new UncheckedIOException(ioe);
        }
        return md.digest();
    }

    /**
     * Computes a hash from the names and content of a module.
     *
     * @param supplier supplies the module reader to access the module content
     * @param algorithm the name of the message digest algorithm to use
     * @return the hash
     * @throws IllegalArgumentException if digest algorithm is not supported
     * @throws UncheckedIOException if an I/O error occurs
     */
    static byte[] computeHash(Supplier<ModuleReader> supplier, String algorithm) {
        try (ModuleReader reader = supplier.get()) {
            return computeHash(reader, algorithm);
        } catch (IOException ioe) {
            throw new UncheckedIOException(ioe);
        }
    }

    /**
     * Computes the hash from the names and content of a set of modules. Returns
     * a {@code ModuleHashes} to encapsulate the result.
     *
     * @param mrefs the set of modules
     * @param algorithm the name of the message digest algorithm to use
     * @return ModuleHashes that encapsulates the hashes
     * @throws IllegalArgumentException if digest algorithm is not supported
     * @throws UncheckedIOException if an I/O error occurs
     */
    static ModuleHashes generate(Set<ModuleReference> mrefs, String algorithm) {
        Map<String, byte[]> nameToHash = new TreeMap<>();
        for (ModuleReference mref : mrefs) {
            try (ModuleReader reader = mref.open()) {
                byte[] hash = computeHash(reader, algorithm);
                nameToHash.put(mref.descriptor().name(), hash);
            } catch (IOException ioe) {
                throw new UncheckedIOException(ioe);
            }
        }
        return new ModuleHashes(algorithm, nameToHash);
    }

    @Override
    public int hashCode() {
        int h = algorithm.hashCode();
        for (Map.Entry<String, byte[]> e : nameToHash.entrySet()) {
            h = h * 31 + e.getKey().hashCode();
            h = h * 31 + Arrays.hashCode(e.getValue());
        }
        return h;
    }

    @Override
    public boolean equals(Object obj) {
        if (!(obj instanceof ModuleHashes))
            return false;
        ModuleHashes other = (ModuleHashes) obj;
        if (!algorithm.equals(other.algorithm)
                || nameToHash.size() != other.nameToHash.size())
            return false;
        for (Map.Entry<String, byte[]> e : nameToHash.entrySet()) {
            String name = e.getKey();
            byte[] hash = e.getValue();
            if (!Arrays.equals(hash, other.nameToHash.get(name)))
                return false;
        }
        return true;
    }

    @Override
    public String toString() {
        StringBuilder sb = new StringBuilder(algorithm);
        sb.append(" ");
        nameToHash.entrySet()
                .stream()
                .sorted(Map.Entry.comparingByKey())
                .forEach(e -> {
                    sb.append(e.getKey());
                    sb.append("=");
                    byte[] ba = e.getValue();
                    for (byte b : ba) {
                        sb.append(String.format("%02x", b & 0xff));
                    }
                });
        return sb.toString();
    }

    /**
     * This is used by jdk.internal.module.SystemModules class
     * generated at link time.
     */
    public static class Builder {
        final String algorithm;
        final Map<String, byte[]> nameToHash;

        Builder(String algorithm, int initialCapacity) {
            this.nameToHash = new HashMap<>(initialCapacity);
            this.algorithm =  Objects.requireNonNull(algorithm);
        }

        /**
         * Sets the module hash for the given module name
         */
        public Builder hashForModule(String mn, byte[] hash) {
            nameToHash.put(mn, hash);
            return this;
        }

        /**
         * Builds a {@code ModuleHashes}.
         */
        public ModuleHashes build() {
            if (!nameToHash.isEmpty()) {
                return new ModuleHashes(algorithm, nameToHash);
            } else {
                return null;
            }
        }
    }
}<|MERGE_RESOLUTION|>--- conflicted
+++ resolved
@@ -115,13 +115,8 @@
         } catch (NoSuchAlgorithmException e) {
             throw new IllegalArgumentException(e);
         }
-<<<<<<< HEAD
-        try (Stream<String> stream = reader.list()) {
-            byte[] buf = new byte[32*1024];
-=======
         byte[] buf = new byte[32*1024];
         try (Stream<String> stream = reader.list()) {
->>>>>>> 799a2c84
             stream.sorted().forEach(rn -> {
                 md.update(rn.getBytes(StandardCharsets.UTF_8));
                 try (InputStream in = reader.open(rn).orElseThrow()) {
