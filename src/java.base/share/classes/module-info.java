--- conflicted
+++ resolved
@@ -138,15 +138,12 @@
         jdk.incubator.foreign;
     exports com.sun.security.ntlm to
         java.security.sasl;
-<<<<<<< HEAD
     exports jdk.internal.javac to
-=======
-    exports jdk.internal to // for @HotSpotIntrinsicCandidate
->>>>>>> 9359ff03
         java.compiler,
         jdk.compiler,
-        jdk.incubator.vector,
         jdk.jshell;
+    exports jdk.internal to // for @HotSpotIntrinsicCandidate
+        jdk.incubator.vector;
     exports jdk.internal.access to
         java.desktop,
         java.logging,
