--- conflicted
+++ resolved
@@ -34,12 +34,8 @@
 import java.util.Objects;
 import java.util.function.IntPredicate;
 
-<<<<<<< HEAD
-=======
 import jdk.internal.util.ImmutableBitSetPredicate;
-import jdk.internal.util.StaticProperty;
-
->>>>>>> 4461eeb3
+
 /**
  * Utility class for HTML form encoding. This class contains static methods
  * for converting a String to the <CODE>application/x-www-form-urlencoded</CODE> MIME
@@ -130,21 +126,12 @@
         bitSet.set('0', '9' + 1);
         bitSet.set(' '); /* encoding a space to a + is done
                                     * in the encode() method */
-<<<<<<< HEAD
-        DONT_NEED_ENCODING.set('-');
-        DONT_NEED_ENCODING.set('_');
-        DONT_NEED_ENCODING.set('.');
-        DONT_NEED_ENCODING.set('*');
-=======
         bitSet.set('-');
         bitSet.set('_');
         bitSet.set('.');
         bitSet.set('*');
 
         DONT_NEED_ENCODING = ImmutableBitSetPredicate.of(bitSet);
-
-        DEFAULT_ENCODING_NAME = StaticProperty.fileEncoding();
->>>>>>> 4461eeb3
     }
 
     /**
