--- conflicted
+++ resolved
@@ -254,13 +254,9 @@
         @Override
         String toString(byte[] ba, int off, int length) {
             try {
-<<<<<<< HEAD
-                return JLA.newStringUTF8NoReplacement(ba, off, length);
-=======
                 // Copy subrange for exclusive use by the string being created
                 byte[] bytes = Arrays.copyOfRange(ba, off, off + length);
-                return JLA.uncheckedNewStringNoRepl(bytes, StandardCharsets.UTF_8);
->>>>>>> a7c0f4b8
+                return JLA.uncheckedNewStringNoReplacement(bytes, StandardCharsets.UTF_8);
             } catch (CharacterCodingException cce) {
                 throw new IllegalArgumentException(cce);
             }
@@ -286,13 +282,7 @@
                 // Non-ASCII, fall back to decoding a String
                 // We avoid using decoder() here since the UTF8ZipCoder is
                 // shared and that decoder is not thread safe.
-                // We use the JLA.newStringUTF8NoReplacement variant to throw
-                // exceptions eagerly when opening ZipFiles
-<<<<<<< HEAD
-                return hash(JLA.newStringUTF8NoReplacement(a, off, len));
-=======
                 return hash(toString(a, off, len));
->>>>>>> a7c0f4b8
             }
             int h = ArraysSupport.hashCodeOfUnsigned(a, off, len, 0);
             if (a[end - 1] != '/') {
