--- conflicted
+++ resolved
@@ -458,16 +458,7 @@
             // Delimiter formatting not to a single byte
             return null;
         }
-<<<<<<< HEAD
-        try {
-            // Return a new string using the bytes without making a copy
-            return jla.uncheckedNewStringNoReplacement(rep, StandardCharsets.ISO_8859_1);
-        } catch (CharacterCodingException cce) {
-            throw new AssertionError(cce);
-        }
-=======
         return jla.uncheckedNewStringWithLatin1Bytes(rep);
->>>>>>> a7c0f4b8
     }
 
     /**
@@ -697,15 +688,7 @@
         byte[] rep = new byte[2];
         rep[0] = (byte)toHighHexDigit(value);
         rep[1] = (byte)toLowHexDigit(value);
-<<<<<<< HEAD
-        try {
-            return jla.uncheckedNewStringNoReplacement(rep, StandardCharsets.ISO_8859_1);
-        } catch (CharacterCodingException cce) {
-            throw new AssertionError(cce);
-        }
-=======
         return jla.uncheckedNewStringWithLatin1Bytes(rep);
->>>>>>> a7c0f4b8
     }
 
     /**
@@ -737,15 +720,7 @@
         rep[2] = (byte)toHighHexDigit((byte)value);
         rep[3] = (byte)toLowHexDigit((byte)value);
 
-<<<<<<< HEAD
-        try {
-            return jla.uncheckedNewStringNoReplacement(rep, StandardCharsets.ISO_8859_1);
-        } catch (CharacterCodingException cce) {
-            throw new AssertionError(cce);
-        }
-=======
         return jla.uncheckedNewStringWithLatin1Bytes(rep);
->>>>>>> a7c0f4b8
     }
 
     /**
@@ -769,15 +744,7 @@
         rep[6] = (byte)toHighHexDigit((byte)value);
         rep[7] = (byte)toLowHexDigit((byte)value);
 
-<<<<<<< HEAD
-        try {
-            return jla.uncheckedNewStringNoReplacement(rep, StandardCharsets.ISO_8859_1);
-        } catch (CharacterCodingException cce) {
-            throw new AssertionError(cce);
-        }
-=======
         return jla.uncheckedNewStringWithLatin1Bytes(rep);
->>>>>>> a7c0f4b8
     }
 
     /**
@@ -809,15 +776,7 @@
         rep[14] = (byte)toHighHexDigit((byte)value);
         rep[15] = (byte)toLowHexDigit((byte)value);
 
-<<<<<<< HEAD
-        try {
-            return jla.uncheckedNewStringNoReplacement(rep, StandardCharsets.ISO_8859_1);
-        } catch (CharacterCodingException cce) {
-            throw new AssertionError(cce);
-        }
-=======
         return jla.uncheckedNewStringWithLatin1Bytes(rep);
->>>>>>> a7c0f4b8
     }
 
     /**
@@ -841,15 +800,7 @@
             rep[i] = (byte)toLowHexDigit((byte)(value));
             value = value >>> 4;
         }
-<<<<<<< HEAD
-        try {
-            return jla.uncheckedNewStringNoReplacement(rep, StandardCharsets.ISO_8859_1);
-        } catch (CharacterCodingException cce) {
-            throw new AssertionError(cce);
-        }
-=======
         return jla.uncheckedNewStringWithLatin1Bytes(rep);
->>>>>>> a7c0f4b8
     }
 
     /**
