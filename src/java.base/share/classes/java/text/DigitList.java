/*
 * Copyright (c) 1996, 2025, Oracle and/or its affiliates. All rights reserved.
 * DO NOT ALTER OR REMOVE COPYRIGHT NOTICES OR THIS FILE HEADER.
 *
 * This code is free software; you can redistribute it and/or modify it
 * under the terms of the GNU General Public License version 2 only, as
 * published by the Free Software Foundation.  Oracle designates this
 * particular file as subject to the "Classpath" exception as provided
 * by Oracle in the LICENSE file that accompanied this code.
 *
 * This code is distributed in the hope that it will be useful, but WITHOUT
 * ANY WARRANTY; without even the implied warranty of MERCHANTABILITY or
 * FITNESS FOR A PARTICULAR PURPOSE.  See the GNU General Public License
 * version 2 for more details (a copy is included in the LICENSE file that
 * accompanied this code).
 *
 * You should have received a copy of the GNU General Public License version
 * 2 along with this work; if not, write to the Free Software Foundation,
 * Inc., 51 Franklin St, Fifth Floor, Boston, MA 02110-1301 USA.
 *
 * Please contact Oracle, 500 Oracle Parkway, Redwood Shores, CA 94065 USA
 * or visit www.oracle.com if you need additional information or have any
 * questions.
 */

/*
 * (C) Copyright Taligent, Inc. 1996, 1997 - All Rights Reserved
 * (C) Copyright IBM Corp. 1996 - 1998 - All Rights Reserved
 *
 *   The original version of this source code and documentation is copyrighted
 * and owned by Taligent, Inc., a wholly-owned subsidiary of IBM. These
 * materials are provided under terms of a License Agreement between Taligent
 * and Sun. This technology is protected by multiple US and International
 * patents. This notice and attribution to Taligent may not be removed.
 *   Taligent is a registered trademark of Taligent, Inc.
 *
 */

package java.text;

import java.math.BigDecimal;
import java.math.BigInteger;
import java.math.RoundingMode;
import jdk.internal.math.FloatingDecimal;

/**
 * Digit List. Private to DecimalFormat.
 * Handles the transcoding
 * between numeric values and strings of characters.  Only handles
 * non-negative numbers.  The division of labor between DigitList and
 * DecimalFormat is that DigitList handles the radix 10 representation
 * issues; DecimalFormat handles the locale-specific issues such as
 * positive/negative, grouping, decimal point, currency, and so on.
 * <p>
 * A DigitList is really a representation of a floating point value.
 * It may be an integer value; we assume that a double has sufficient
 * precision to represent all digits of a long.
 * <p>
 * The DigitList representation consists of a string of characters,
 * which are the digits radix 10, from '0' to '9'.  It also has a radix
 * 10 exponent associated with it.  The value represented by a DigitList
 * object can be computed by mulitplying the fraction f, where 0 <= f < 1,
 * derived by placing all the digits of the list to the right of the
 * decimal point, by 10^exponent.
 *
 * @see  Locale
 * @see  Format
 * @see  NumberFormat
 * @see  DecimalFormat
 * @see  ChoiceFormat
 * @see  MessageFormat
 * @author       Mark Davis, Alan Liu
 */
final class DigitList implements Cloneable {
    /**
     * The maximum number of significant digits in an IEEE 754 double, that
     * is, in a Java double.  This must not be increased, or garbage digits
     * will be generated, and should not be decreased, or accuracy will be lost.
     */
    public static final int MAX_COUNT = 19; // == Long.toString(Long.MAX_VALUE).length()

    /**
     * These data members are intentionally public and can be set directly.
     * <p>
     * The value represented is given by placing the decimal point before
     * digits[decimalAt].  If decimalAt is < 0, then leading zeros between
     * the decimal point and the first nonzero digit are implied.  If decimalAt
     * is > count, then trailing zeros between the digits[count-1] and the
     * decimal point are implied.
     * <p>
     * Equivalently, the represented value is given by f * 10^decimalAt.  Here
     * f is a value 0.1 <= f < 1 arrived at by placing the digits in Digits to
     * the right of the decimal.
     * <p>
     * DigitList is normalized, so if it is non-zero, digits[0] is non-zero.  We
     * don't allow denormalized numbers because our exponent is effectively of
     * unlimited magnitude.  The count value contains the number of significant
     * digits present in digits[].
     * <p>
     * Zero is represented by any DigitList with count == 0 or with each digits[i]
     * for all i <= count == '0'.
     */
    public int decimalAt = 0;
    public int count = 0;
    public char[] digits = new char[MAX_COUNT];

    private char[] data;
    private RoundingMode roundingMode = RoundingMode.HALF_EVEN;
    private boolean isNegative = false;

    /**
     * Return true if the represented number is zero.
     */
    boolean isZero() {
        return !nonZeroAfterIndex(0);
    }


    /**
     * Return true if there exists a non-zero digit in the digit list
     * from the given index until the end.
     */
    private boolean nonZeroAfterIndex(int index) {
        for (int i=index; i < count; ++i) {
            if (digits[i] != '0') {
                return true;
            }
        }
        return false;
    }

    /**
     * Set the rounding mode
     */
    void setRoundingMode(RoundingMode r) {
        roundingMode = r;
    }

    /**
     * Clears out the digits.
     * Use before appending them.
     * Typically, you set a series of digits with append, then at the point
     * you hit the decimal point, you set myDigitList.decimalAt = myDigitList.count;
     * then go on appending digits.
     */
    public void clear () {
        decimalAt = 0;
        count = 0;
    }

    /**
     * Appends a digit to the list, extending the list when necessary.
     */
    public void append(char digit) {
        if (count == digits.length) {
            char[] data = new char[count + 100];
            System.arraycopy(digits, 0, data, 0, count);
            digits = data;
        }
        digits[count++] = digit;
    }

    /**
     * Utility routine to get the value of the digit list
     * If (count == 0) this returns 0.0,
     * unlike Double.parseDouble("") which throws NumberFormatException.
     */
    public double getDouble() {
        if (count == 0) {
            return 0.0;
        }
        return FloatingDecimal.parseDoubleSignlessDigits(decimalAt, digits, count);
    }

    /**
     * Utility routine to get the value of the digit list.
     * If (count == 0) this returns 0,
     * unlike Long.parseLong("") which throws NumberFormatException.
     */
    public long getLong() {
        // for now, simple implementation; later, do proper IEEE native stuff

        if (count == 0) {
            return 0;
        }

        // Parse as unsigned to handle Long.MIN_VALUE, which is the one NEGATIVE value
        // we represent.  If we tried to just pass the digits off to parseLong,
        // we'd get a parse failure.
        long v = Long.parseUnsignedLong(new String(digits, 0, count));
        if (v < 0) {
            if (v == Long.MIN_VALUE) {
                return Long.MIN_VALUE;
            }
            throw new NumberFormatException("Unexpected negative value");
        }
        try {
            long pow10 = Math.powExact(10L, Math.max(0, decimalAt - count));
            return Math.multiplyExact(v, pow10);
        } catch (ArithmeticException e) {
            throw new NumberFormatException("Value does not fit into a long");
        }
    }

    /**
     * Utility routine to get the value of the digit list.
     * If (count == 0) this does not throw a NumberFormatException,
     * unlike BigDecimal("").
     */
    public BigDecimal getBigDecimal() {
        if (count == 0) {
            return BigDecimal.valueOf(0, -decimalAt);
        }

       if (decimalAt == count) {
           return new BigDecimal(digits, 0, count);
       } else {
           return new BigDecimal(digits, 0, count).scaleByPowerOfTen(decimalAt - count);
       }
    }

    /**
     * Return true if the number represented by this object can fit into
     * a long.
     * @param isPositive true if this number should be regarded as positive
     * @param ignoreNegativeZero true if -0 should be regarded as identical to
     * +0; otherwise they are considered distinct
     * @return true if this number fits into a Java long
     */
    boolean fitsIntoLong(boolean isPositive, boolean ignoreNegativeZero) {
        // Figure out if the result will fit in a long.  We have to
        // first look for nonzero digits after the decimal point;
        // then check the size.  If the digit count is 18 or less, then
        // the value can definitely be represented as a long.  If it is 19
        // then it may be too large.

        // Trim trailing zeros.  This does not change the represented value.
        while (count > 0 && digits[count - 1] == '0') {
            --count;
        }

        if (count == 0) {
            // Positive zero fits into a long, but negative zero can only
            // be represented as a double. - bug 4162852
            return isPositive || ignoreNegativeZero;
        }

        if (decimalAt < count || decimalAt > MAX_COUNT) {
            return false;
        }

        if (decimalAt < MAX_COUNT) return true;

        // At this point we have decimalAt == count, and count == MAX_COUNT.
        // The number will overflow if it is larger than 9223372036854775807
        // or smaller than -9223372036854775808.
        for (int i=0; i<count; ++i) {
            char dig = digits[i], max = LONG_MIN_REP[i];
            if (dig > max) return false;
            if (dig < max) return true;
        }

        // At this point the first count digits match.  If decimalAt is less
        // than count, then the remaining digits are zero, and we return true.
        if (count < decimalAt) return true;

        // Now we have a representation of Long.MIN_VALUE, without the leading
        // negative sign.  If this represents a positive value, then it does
        // not fit; otherwise it fits.
        return !isPositive;
    }

    /**
     * Set the digit list to a representation of the given double value.
     * This method supports fixed-point notation.
     * @param isNegative Boolean value indicating whether the number is negative.
     * @param source Value to be converted; must not be Inf, -Inf, Nan,
     * or a value <= 0.
     * @param maximumFractionDigits The most fractional digits which should
     * be converted.
     */
    void set(boolean isNegative, double source, int maximumFractionDigits) {
        set(isNegative, source, maximumFractionDigits, true);
    }

    /*
     * This compatibility option will only be available for a *very* limited
     * number of releases.
     * It restores the original behavior to help migrating to the new one,
     * and is used by adding
     *      -Djdk.compat.DecimalFormat=true
     * to the launcher's command line.
     *
     * The new behavior differs from the old one only in very rare cases,
     * so migration should be painless.
     *
     * When this option is removed, the old behavior, including relevant
     * fields and methods, will be removed as well.
     */
    private static final boolean COMPAT = Boolean.getBoolean("jdk.compat.DecimalFormat");

    /**
     * Set the digit list to a representation of the given double value.
     * This method supports both fixed-point and exponential notation.
     * @param isNegative Boolean value indicating whether the number is negative.
     * @param source Value to be converted; must not be Inf, -Inf, Nan,
     * or a value <= 0.
     * @param maximumDigits The most fractional or total digits which should
     * be converted.
     * @param fixedPoint If true, then maximumDigits is the maximum
     * fractional digits to be converted.  If false, total digits.
     */
    void set(boolean isNegative, double source, int maximumDigits, boolean fixedPoint) {
        FloatingDecimal.BinaryToASCIIConverter fdConverter =
                FloatingDecimal.getBinaryToASCIIConverter(source, COMPAT);
        boolean hasBeenRoundedUp = fdConverter.digitsRoundedUp();
        boolean valueExactAsDecimal = fdConverter.decimalDigitsExact();
        assert !fdConverter.isExceptional();
        String digitsString = fdConverter.toJavaFormatString();

        set(isNegative, digitsString,
            hasBeenRoundedUp, valueExactAsDecimal,
            maximumDigits, fixedPoint);
    }

    /**
     * Generate a representation of the form DDDDD, DDDDD.DDDDD, or
     * DDDDDE+/-DDDDD.
     * @param roundedUp whether or not rounding up has already happened.
     * @param valueExactAsDecimal whether or not collected digits provide
     * an exact decimal representation of the value.
     */
    private void set(boolean isNegative, String s,
                     boolean roundedUp, boolean valueExactAsDecimal,
                     int maximumDigits, boolean fixedPoint) {

        this.isNegative = isNegative;
        int len = s.length();
        char[] source = getDataChars(len);
        s.getChars(0, len, source, 0);

        decimalAt = -1;
        count = 0;
        int exponent = 0;
        // Number of zeros between decimal point and first non-zero digit after
        // decimal point, for numbers < 1.
        int leadingZerosAfterDecimal = 0;
        boolean nonZeroDigitSeen = false;

        for (int i = 0; i < len; ) {
            char c = source[i++];
            if (c == '.') {
                decimalAt = count;
            } else if (c == 'e' || c == 'E') {
                exponent = parseInt(source, i, len);
                break;
            } else {
                if (!nonZeroDigitSeen) {
                    nonZeroDigitSeen = (c != '0');
                    if (!nonZeroDigitSeen && decimalAt != -1)
                        ++leadingZerosAfterDecimal;
                }
                if (nonZeroDigitSeen) {
                    digits[count++] = c;
                }
            }
        }
        if (decimalAt == -1) {
            decimalAt = count;
        }
        if (nonZeroDigitSeen) {
            decimalAt += exponent - leadingZerosAfterDecimal;
        }

        if (fixedPoint) {
            // The negative of the exponent represents the number of leading
            // zeros between the decimal and the first non-zero digit, for
            // a value < 0.1 (e.g., for 0.00123, -decimalAt == 2).  If this
            // is more than the maximum fraction digits, then we have an underflow
            // for the printed representation.
            if (-decimalAt > maximumDigits) {
                // Handle an underflow to zero when we round something like
                // 0.0009 to 2 fractional digits.
                count = 0;
                return;
            } else if (-decimalAt == maximumDigits) {
                // If we round 0.0009 to 3 fractional digits, then we have to
                // create a new one digit in the least significant location.
                if (shouldRoundUp(0, roundedUp, valueExactAsDecimal)) {
                    count = 1;
                    ++decimalAt;
                    digits[0] = '1';
                } else {
                    count = 0;
                }
                return;
            }
            // else fall through
        }

        // Eliminate trailing zeros.
        while (count > 1 && digits[count - 1] == '0') {
            --count;
        }

        // Eliminate digits beyond maximum digits to be displayed.
        // Round up if appropriate.
        round(fixedPoint ? (maximumDigits + decimalAt) : maximumDigits,
              roundedUp, valueExactAsDecimal);

     }

    /**
     * Round the representation to the given number of digits.
     * @param maximumDigits The maximum number of digits to be shown.
     *
     * Upon return, count will be less than or equal to maximumDigits.
     */
    private void roundInt(int maximumDigits) {
        // Integers do not need to worry about double rounding
        round(maximumDigits, false, true);
    }

    /**
     * Round the representation to the given number of digits.
     * @param maximumDigits The maximum number of digits to be shown.
     * @param alreadyRounded whether or not rounding up has already happened.
     * @param valueExactAsDecimal whether or not collected digits provide
     * an exact decimal representation of the value.
     *
     * Upon return, count will be less than or equal to maximumDigits.
     */
    private void round(int maximumDigits,
                             boolean alreadyRounded,
                             boolean valueExactAsDecimal) {
        // Eliminate digits beyond maximum digits to be displayed.
        // Round up if appropriate.
        if (maximumDigits >= 0 && maximumDigits < count) {
            if (shouldRoundUp(maximumDigits, alreadyRounded, valueExactAsDecimal)) {
                // Rounding can adjust the max digits
                maximumDigits = roundUp(maximumDigits);
            }
            count = maximumDigits;

            // Eliminate trailing zeros.
            while (count > 1 && digits[count-1] == '0') {
                --count;
            }
        }
    }


    /**
     * Return true if truncating the representation to the given number
     * of digits will result in an increment to the last digit.  This
     * method implements the rounding modes defined in the
     * java.math.RoundingMode class.
     * [bnf]
     * @param maximumDigits the number of digits to keep, from 0 to
     * {@code count-1}.  If 0, then all digits are rounded away, and
     * this method returns true if a one should be generated (e.g., formatting
     * 0.09 with "#.#").
     * @param alreadyRounded whether or not rounding up has already happened.
     * @param valueExactAsDecimal whether or not collected digits provide
     * an exact decimal representation of the value.
     * @throws    ArithmeticException if rounding is needed with rounding
     *            mode being set to RoundingMode.UNNECESSARY
     * @return true if digit {@code maximumDigits-1} should be
     * incremented
     */
    private boolean shouldRoundUp(int maximumDigits,
                                  boolean alreadyRounded,
                                  boolean valueExactAsDecimal) {
        if (maximumDigits < count) {
            /*
             * To avoid erroneous double-rounding or truncation when converting
             * a binary double value to text, information about the exactness
             * of the conversion result in FloatingDecimal, as well as any
             * rounding done, is needed in this class.
             *
             * - For the  HALF_DOWN, HALF_EVEN, HALF_UP rounding rules below:
             *   In the case of formatting float or double, We must take into
             *   account what FloatingDecimal has done in the binary to decimal
             *   conversion.
             *
             *   Considering the tie cases, FloatingDecimal may round up the
             *   value (returning decimal digits equal to tie when it is below),
             *   or "truncate" the value to the tie while value is above it,
             *   or provide the exact decimal digits when the binary value can be
             *   converted exactly to its decimal representation given formatting
             *   rules of FloatingDecimal ( we have thus an exact decimal
             *   representation of the binary value).
             *
             *   - If the double binary value was converted exactly as a decimal
             *     value, then DigitList code must apply the expected rounding
             *     rule.
             *
             *   - If FloatingDecimal already rounded up the decimal value,
             *     DigitList should neither round up the value again in any of
             *     the three rounding modes above.
             *
             *   - If FloatingDecimal has truncated the decimal value to
             *     an ending '5' digit, DigitList should round up the value in
             *     all of the three rounding modes above.
             *
             *
             *   This has to be considered only if digit at maximumDigits index
             *   is exactly the last one in the set of digits, otherwise there are
             *   remaining digits after that position and we don't have to consider
             *   what FloatingDecimal did.
             *
             * - Other rounding modes are not impacted by these tie cases.
             *
             * - For other numbers that are always converted to exact digits
             *   (like BigInteger, Long, ...), the passed alreadyRounded boolean
             *   have to be  set to false, and valueExactAsDecimal has to be set to
             *   true in the upper DigitList call stack, providing the right state
             *   for those situations..
             */

            switch(roundingMode) {
            case UP:
                return nonZeroAfterIndex(maximumDigits);
            case DOWN:
                break;
            case CEILING:
                return nonZeroAfterIndex(maximumDigits) && !isNegative;
            case FLOOR:
                return nonZeroAfterIndex(maximumDigits) && isNegative;
            case HALF_UP:
            case HALF_DOWN:
            case HALF_EVEN:
                // Above tie, round up for all cases
                if (digits[maximumDigits] > '5') {
                    return true;
                    // At tie, consider UP, DOWN, and EVEN logic
                } else if (digits[maximumDigits] == '5' ) {
                    // Rounding position is the last index, there are 3 Cases.
                    if (maximumDigits == (count - 1)) {
                        // When exact, consider specific contract logic
                        if (valueExactAsDecimal) {
                            return (roundingMode == RoundingMode.HALF_UP) ||
                                    (roundingMode == RoundingMode.HALF_EVEN
                                            && (maximumDigits > 0) && (digits[maximumDigits - 1] % 2 != 0));
                        // If already rounded, do not round again, otherwise round up
                        } else {
                            return !alreadyRounded;
                        }
                    // Rounding position is not the last index
                    // If any further digits have a non-zero value, round up
                    } else {
                        return nonZeroAfterIndex(maximumDigits+1);
                    }
                }
                // Below tie, do not round up for all cases
                break;
            case UNNECESSARY:
                if (nonZeroAfterIndex(maximumDigits)) {
                    throw new ArithmeticException(
                            "Rounding needed with the rounding mode being set to RoundingMode.UNNECESSARY");
                }
                break;
            default:
                assert false;
            }
        }
        return false;
    }

    /**
     * Round the digit list up numerically.
     * This involves incrementing digits from the LSD to the MSD.
     * @param maximumDigits The maximum number of digits to be shown.
     * @return The new maximum digits after rounding.
     */
    private int roundUp(int maximumDigits) {
        do {
            --maximumDigits;
            /*
             * We have exhausted the max digits while attempting to round up
             * from the LSD to the MSD. This implies a value of all 9's. As such,
             * adjust representation to a single digit of one and increment the exponent.
             */
            if (maximumDigits < 0) {
                digits[0] = '1';
                ++decimalAt;
                maximumDigits = 0; // Adjust the count
                break;
            }
            ++digits[maximumDigits];
        }
        while (digits[maximumDigits] > '9');

        return ++maximumDigits; // Increment for use as count
    }

    /**
     * Utility routine to set the value of the digit list from a long
     */
    void set(boolean isNegative, long source) {
        set(isNegative, source, 0);
    }

    /**
     * Set the digit list to a representation of the given long value.
     * @param isNegative Boolean value indicating whether the number is negative.
     * @param source Value to be converted; must be >= 0 or ==
     * Long.MIN_VALUE.
     * @param maximumDigits The most digits which should be converted.
     * If maximumDigits is lower than the number of significant digits
     * in source, the representation will be rounded.  Ignored if <= 0.
     */
    void set(boolean isNegative, long source, int maximumDigits) {
        this.isNegative = isNegative;

        // This method does not expect a negative number. However,
        // "source" can be a Long.MIN_VALUE (-9223372036854775808),
        // if the number being formatted is a Long.MIN_VALUE.  In that
        // case, it will be formatted as -Long.MIN_VALUE, a number
        // which is outside the legal range of a long, but which can
        // be represented by DigitList.
        if (source <= 0) {
            if (source == Long.MIN_VALUE) {
                decimalAt = count = MAX_COUNT;
                System.arraycopy(LONG_MIN_REP, 0, digits, 0, count);
            } else {
                decimalAt = count = 0; // Values <= 0 format as zero
            }
        } else {
            // Rewritten to improve performance.  I used to call
            // Long.toString(), which was about 4x slower than this code.
            int left = MAX_COUNT;
            int right;
            while (source > 0) {
                digits[--left] = (char)('0' + (source % 10));
                source /= 10;
            }
            decimalAt = MAX_COUNT - left;
            // Don't copy trailing zeros.  We are guaranteed that there is at
            // least one non-zero digit, so we don't have to check lower bounds.
            right = MAX_COUNT - 1;
            while (digits[right] == '0') {
                --right;
            }
            count = right - left + 1;
            System.arraycopy(digits, left, digits, 0, count);
        }
        if (maximumDigits > 0) {
            roundInt(maximumDigits);
        }
    }

    /**
     * Set the digit list to a representation of the given BigDecimal value.
     * This method supports both fixed-point and exponential notation.
     * @param isNegative Boolean value indicating whether the number is negative.
     * @param source Value to be converted; must not be a value <= 0.
     * @param maximumDigits The most fractional or total digits which should
     * be converted.
     * @param fixedPoint If true, then maximumDigits is the maximum
     * fractional digits to be converted.  If false, total digits.
     */
    void set(boolean isNegative, BigDecimal source, int maximumDigits, boolean fixedPoint) {
        String s = source.toString();
        extendDigits(s.length());

        set(isNegative, s,
            false, true,
            maximumDigits, fixedPoint);
    }

    /**
     * Set the digit list to a representation of the given BigInteger value.
     * @param isNegative Boolean value indicating whether the number is negative.
     * @param source Value to be converted; must be >= 0.
     * @param maximumDigits The most digits which should be converted.
     * If maximumDigits is lower than the number of significant digits
     * in source, the representation will be rounded.  Ignored if <= 0.
     */
    void set(boolean isNegative, BigInteger source, int maximumDigits) {
        this.isNegative = isNegative;
        String s = source.toString();
        int len = s.length();
        extendDigits(len);
        s.getChars(0, len, digits, 0);

        decimalAt = len;
        int right = len - 1;
        while (right >= 0 && digits[right] == '0') {
            --right;
        }
        count = right + 1;

        if (maximumDigits > 0) {
            roundInt(maximumDigits);
        }
    }

    /**
     * equality test between two digit lists.
     */
    public boolean equals(Object obj) {
        if (this == obj)                      // quick check
            return true;
        if (!(obj instanceof DigitList other))         // (1) same object?
            return false;
        if (count != other.count ||
        decimalAt != other.decimalAt)
            return false;
        for (int i = 0; i < count; i++)
            if (digits[i] != other.digits[i])
                return false;
        return true;
    }

    /**
     * Generates the hash code for the digit list.
     */
    public int hashCode() {
        int hashcode = decimalAt;

        for (int i = 0; i < count; i++) {
            hashcode = hashcode * 37 + digits[i];
        }

        return hashcode;
    }

    /**
     * Creates a copy of this object.
     * @return a clone of this instance.
     */
    public Object clone() {
        try {
            DigitList other = (DigitList) super.clone();
            char[] newDigits = new char[digits.length];
            System.arraycopy(digits, 0, newDigits, 0, digits.length);
            other.digits = newDigits;

            // Data does not need to be copied because it does
            // not carry significant information. It will be recreated on demand.
            // Setting it to null is needed to avoid sharing across clones.
            other.data = null;

            return other;
        } catch (CloneNotSupportedException e) {
            throw new InternalError(e);
        }
    }

<<<<<<< HEAD
    /**
     * Returns true if this DigitList represents Long.MIN_VALUE;
     * false, otherwise.  This is required so that getLong() works.
     */
    private boolean isLongMIN_VALUE() {
        if (decimalAt != count || count != MAX_COUNT) {
            return false;
        }

        for (int i = 0; i < count; ++i) {
            if (digits[i] != LONG_MIN_REP[i]) return false;
        }

        return true;
    }

=======
>>>>>>> 2ba8a06f
    private static int parseInt(char[] str, int offset, int strLen) {
        char c;
        boolean positive = true;
        if ((c = str[offset]) == '-') {
            positive = false;
            offset++;
        } else if (c == '+') {
            offset++;
        }

        int value = 0;
        while (offset < strLen) {
            c = str[offset++];
            if (c >= '0' && c <= '9') {
                value = value * 10 + (c - '0');
            } else {
                break;
            }
        }
        return positive ? value : -value;
    }

    // The digit part of -9223372036854775808L
    private static final char[] LONG_MIN_REP = "9223372036854775808".toCharArray();

    public String toString() {
        if (isZero()) {
            return "0";
        }

        return "0." + new String(digits, 0, count) + "x10^" + decimalAt;
    }

    private void extendDigits(int len) {
        if (len > digits.length) {
            digits = new char[len];
        }
    }

    private char[] getDataChars(int length) {
        if (data == null || data.length < length) {
            data = new char[length];
        }
        return data;
    }
}<|MERGE_RESOLUTION|>--- conflicted
+++ resolved
@@ -748,25 +748,6 @@
         }
     }
 
-<<<<<<< HEAD
-    /**
-     * Returns true if this DigitList represents Long.MIN_VALUE;
-     * false, otherwise.  This is required so that getLong() works.
-     */
-    private boolean isLongMIN_VALUE() {
-        if (decimalAt != count || count != MAX_COUNT) {
-            return false;
-        }
-
-        for (int i = 0; i < count; ++i) {
-            if (digits[i] != LONG_MIN_REP[i]) return false;
-        }
-
-        return true;
-    }
-
-=======
->>>>>>> 2ba8a06f
     private static int parseInt(char[] str, int offset, int strLen) {
         char c;
         boolean positive = true;
