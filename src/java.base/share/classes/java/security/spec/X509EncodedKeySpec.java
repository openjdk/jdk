/*
 * Copyright (c) 1997, 2025, Oracle and/or its affiliates. All rights reserved.
 * DO NOT ALTER OR REMOVE COPYRIGHT NOTICES OR THIS FILE HEADER.
 *
 * This code is free software; you can redistribute it and/or modify it
 * under the terms of the GNU General Public License version 2 only, as
 * published by the Free Software Foundation.  Oracle designates this
 * particular file as subject to the "Classpath" exception as provided
 * by Oracle in the LICENSE file that accompanied this code.
 *
 * This code is distributed in the hope that it will be useful, but WITHOUT
 * ANY WARRANTY; without even the implied warranty of MERCHANTABILITY or
 * FITNESS FOR A PARTICULAR PURPOSE.  See the GNU General Public License
 * version 2 for more details (a copy is included in the LICENSE file that
 * accompanied this code).
 *
 * You should have received a copy of the GNU General Public License version
 * 2 along with this work; if not, write to the Free Software Foundation,
 * Inc., 51 Franklin St, Fifth Floor, Boston, MA 02110-1301 USA.
 *
 * Please contact Oracle, 500 Oracle Parkway, Redwood Shores, CA 94065 USA
 * or visit www.oracle.com if you need additional information or have any
 * questions.
 */

package java.security.spec;

/**
 * This class represents the ASN.1 encoding of a public key,
 * encoded according to the ASN.1 type {@code SubjectPublicKeyInfo}.
 * The {@code SubjectPublicKeyInfo} syntax is defined in the X.509
 * standard as follows:
 *
 * <pre>
 * SubjectPublicKeyInfo ::= SEQUENCE {
 *   algorithm AlgorithmIdentifier,
 *   subjectPublicKey BIT STRING }
 * </pre>
 *
 * @author Jan Luehe
 *
 *
 * @see java.security.Key
 * @see java.security.KeyFactory
 * @see KeySpec
 * @see EncodedKeySpec
 * @see PKCS8EncodedKeySpec
 *
 * @since 1.2
 */

public class X509EncodedKeySpec extends EncodedKeySpec {

    /**
     * Creates a new {@code X509EncodedKeySpec} with the given encoded key.
     *
     * @param encodedKey the key, which is assumed to be
     * encoded according to the X.509 standard. The contents of the
     * array are copied to protect against subsequent modification.
     * @throws NullPointerException if {@code encodedKey}
     * is null.
     */
    public X509EncodedKeySpec(byte[] encodedKey) {
        super(encodedKey);
    }

    /**
     * Creates a new {@code X509EncodedKeySpec} with the given encoded key.
     * This constructor is useful when subsequent callers of the
     * {@code X509EncodedKeySpec} object might not know the algorithm
     * of the key.
     *
     * @param encodedKey the key, which is assumed to be
     * encoded according to the X.509 standard. The contents of the
     * array are copied to protect against subsequent modification.
     * @param algorithm the algorithm name of the encoded public key.
     * See the AsymmetricKey Algorithms section in the
     * <a href="{@docRoot}/../specs/security/standard-names.html#asymmetrickey-algorithms">
     * Java Security Standard Algorithm Names Specification</a>
<<<<<<< HEAD
     * for information about standard asymmetric key algorithm names.
=======
     * for information about standard algorithm names.
     * @spec security/standard-names.html Java Security Standard Algorithm Names
>>>>>>> aba60a92
     * @throws NullPointerException if {@code encodedKey}
     * or {@code algorithm} is null.
     * @throws IllegalArgumentException if {@code algorithm} is
     * the empty string {@code ""}
     * @spec security/standard-names.html Java Security Standard Algorithm Names
     * @since 9
     */
    public X509EncodedKeySpec(byte[] encodedKey, String algorithm) {
        super(encodedKey, algorithm);
    }

    /**
     * Returns the key bytes, encoded according to the X.509 standard.
     *
     * @return the X.509 encoding of the key. Returns a new array
     * each time this method is called.
     */
    public byte[] getEncoded() {
        return super.getEncoded();
    }

    /**
     * Returns the name of the encoding format associated with this
     * key specification.
     *
     * @return the string {@code "X.509"}.
     */
    public final String getFormat() {
        return "X.509";
    }
}<|MERGE_RESOLUTION|>--- conflicted
+++ resolved
@@ -77,12 +77,8 @@
      * See the AsymmetricKey Algorithms section in the
      * <a href="{@docRoot}/../specs/security/standard-names.html#asymmetrickey-algorithms">
      * Java Security Standard Algorithm Names Specification</a>
-<<<<<<< HEAD
      * for information about standard asymmetric key algorithm names.
-=======
-     * for information about standard algorithm names.
      * @spec security/standard-names.html Java Security Standard Algorithm Names
->>>>>>> aba60a92
      * @throws NullPointerException if {@code encodedKey}
      * or {@code algorithm} is null.
      * @throws IllegalArgumentException if {@code algorithm} is
