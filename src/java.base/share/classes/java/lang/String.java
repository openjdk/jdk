/*
 * Copyright (c) 1994, 2025, Oracle and/or its affiliates. All rights reserved.
 * DO NOT ALTER OR REMOVE COPYRIGHT NOTICES OR THIS FILE HEADER.
 *
 * This code is free software; you can redistribute it and/or modify it
 * under the terms of the GNU General Public License version 2 only, as
 * published by the Free Software Foundation.  Oracle designates this
 * particular file as subject to the "Classpath" exception as provided
 * by Oracle in the LICENSE file that accompanied this code.
 *
 * This code is distributed in the hope that it will be useful, but WITHOUT
 * ANY WARRANTY; without even the implied warranty of MERCHANTABILITY or
 * FITNESS FOR A PARTICULAR PURPOSE.  See the GNU General Public License
 * version 2 for more details (a copy is included in the LICENSE file that
 * accompanied this code).
 *
 * You should have received a copy of the GNU General Public License version
 * 2 along with this work; if not, write to the Free Software Foundation,
 * Inc., 51 Franklin St, Fifth Floor, Boston, MA 02110-1301 USA.
 *
 * Please contact Oracle, 500 Oracle Parkway, Redwood Shores, CA 94065 USA
 * or visit www.oracle.com if you need additional information or have any
 * questions.
 */

package java.lang;

import java.io.ObjectStreamField;
import java.io.UnsupportedEncodingException;
import java.lang.annotation.Native;
import java.lang.foreign.MemorySegment;
import java.lang.foreign.ValueLayout;
import java.lang.invoke.MethodHandles;
import java.lang.constant.Constable;
import java.lang.constant.ConstantDesc;
import java.nio.ByteBuffer;
import java.nio.CharBuffer;
import java.nio.charset.*;
import java.util.ArrayList;
import java.util.Arrays;
import java.util.Comparator;
import java.util.Formatter;
import java.util.List;
import java.util.Locale;
import java.util.Objects;
import java.util.Optional;
import java.util.Spliterator;
import java.util.function.Function;
import java.util.regex.Pattern;
import java.util.regex.PatternSyntaxException;
import java.util.stream.Collectors;
import java.util.stream.IntStream;
import java.util.stream.Stream;
import java.util.stream.StreamSupport;

import jdk.internal.util.ArraysSupport;
import jdk.internal.util.Preconditions;
import jdk.internal.vm.annotation.ForceInline;
import jdk.internal.vm.annotation.IntrinsicCandidate;
import jdk.internal.vm.annotation.Stable;
import sun.nio.cs.ArrayDecoder;
import sun.nio.cs.ArrayEncoder;

import sun.nio.cs.ISO_8859_1;
import sun.nio.cs.US_ASCII;
import sun.nio.cs.UTF_8;

/**
 * The {@code String} class represents character strings. All
 * string literals in Java programs, such as {@code "abc"}, are
 * implemented as instances of this class.
 * <p>
 * Strings are constant; their values cannot be changed after they
 * are created. String buffers support mutable strings.
 * Because String objects are immutable they can be shared. For example:
 * <blockquote><pre>
 *     String str = "abc";
 * </pre></blockquote><p>
 * is equivalent to:
 * <blockquote><pre>
 *     char data[] = {'a', 'b', 'c'};
 *     String str = new String(data);
 * </pre></blockquote><p>
 * Here are some more examples of how strings can be used:
 * <blockquote><pre>
 *     System.out.println("abc");
 *     String cde = "cde";
 *     System.out.println("abc" + cde);
 *     String c = "abc".substring(2, 3);
 *     String d = cde.substring(1, 2);
 * </pre></blockquote>
 * <p>
 * The class {@code String} includes methods for examining
 * individual characters of the sequence, for comparing strings, for
 * searching strings, for extracting substrings, and for creating a
 * copy of a string with all characters translated to uppercase or to
 * lowercase. Case mapping is based on the Unicode Standard version
 * specified by the {@link java.lang.Character Character} class.
 * <p>
 * The Java language provides special support for the string
 * concatenation operator (&nbsp;+&nbsp;), and for conversion of
 * other objects to strings. For additional information on string
 * concatenation and conversion, see <i>The Java Language Specification</i>.
 *
 * <p> Unless otherwise noted, passing a {@code null} argument to a constructor
 * or method in this class will cause a {@link NullPointerException} to be
 * thrown.
 *
 * <p>A {@code String} represents a string in the UTF-16 format
 * in which <em>supplementary characters</em> are represented by <em>surrogate
 * pairs</em> (see the section <a href="Character.html#unicode">Unicode
 * Character Representations</a> in the {@code Character} class for
 * more information).
 * Index values refer to {@code char} code units, so a supplementary
 * character uses two positions in a {@code String}.
 * <p>The {@code String} class provides methods for dealing with
 * Unicode code points (i.e., characters), in addition to those for
 * dealing with Unicode code units (i.e., {@code char} values).
 *
 * <p>Unless otherwise noted, methods for comparing Strings do not take locale
 * into account.  The {@link java.text.Collator} class provides methods for
 * finer-grain, locale-sensitive String comparison.
 *
 * @implNote The implementation of the string concatenation operator is left to
 * the discretion of a Java compiler, as long as the compiler ultimately conforms
 * to <i>The Java Language Specification</i>. For example, the {@code javac} compiler
 * may implement the operator with {@code StringBuffer}, {@code StringBuilder},
 * or {@code java.lang.invoke.StringConcatFactory} depending on the JDK version. The
 * implementation of string conversion is typically through the method {@code toString},
 * defined by {@code Object} and inherited by all classes in Java.
 *
 * @author  Lee Boynton
 * @author  Arthur van Hoff
 * @author  Martin Buchholz
 * @author  Ulf Zibis
 * @see     java.lang.Object#toString()
 * @see     java.lang.StringBuffer
 * @see     java.lang.StringBuilder
 * @see     java.nio.charset.Charset
 * @since   1.0
 * @jls     15.18.1 String Concatenation Operator +
 */

public final class String
    implements java.io.Serializable, Comparable<String>, CharSequence,
               Constable, ConstantDesc {

    /**
     * The value is used for character storage.
     *
     * @implNote This field is trusted by the VM, and is a subject to
     * constant folding if String instance is constant. Overwriting this
     * field after construction will cause problems.
     *
     * Additionally, it is marked with {@link Stable} to trust the contents
     * of the array. No other facility in JDK provides this functionality (yet).
     * {@link Stable} is safe here, because value is never null.
     */
    @Stable
    private final byte[] value;

    /**
     * The identifier of the encoding used to encode the bytes in
     * {@code value}. The supported values in this implementation are
     *
     * LATIN1
     * UTF16
     *
     * @implNote This field is trusted by the VM, and is a subject to
     * constant folding if String instance is constant. Overwriting this
     * field after construction will cause problems.
     */
    private final byte coder;

    /** Cache the hash code for the string */
    @Stable
    private int hash; // Default to 0

    /**
     * Cache if the hash has been calculated as actually being zero, enabling
     * us to avoid recalculating this. This field is _not_ annotated @Stable as
     * the `hashCode()` method reads the field `hash` first anyhow and if `hash`
     * is the default zero value, is not trusted.
     */
    private boolean hashIsZero; // Default to false;

    /** use serialVersionUID from JDK 1.0.2 for interoperability */
    @java.io.Serial
    private static final long serialVersionUID = -6849794470754667710L;

    /**
     * If String compaction is disabled, the bytes in {@code value} are
     * always encoded in UTF16.
     *
     * For methods with several possible implementation paths, when String
     * compaction is disabled, only one code path is taken.
     *
     * The instance field value is generally opaque to optimizing JIT
     * compilers. Therefore, in performance-sensitive place, an explicit
     * check of the static boolean {@code COMPACT_STRINGS} is done first
     * before checking the {@code coder} field since the static boolean
     * {@code COMPACT_STRINGS} would be constant folded away by an
     * optimizing JIT compiler. The idioms for these cases are as follows.
     *
     * For code such as:
     *
     *    if (coder == LATIN1) { ... }
     *
     * can be written more optimally as
     *
     *    if (coder() == LATIN1) { ... }
     *
     * or:
     *
     *    if (COMPACT_STRINGS && coder == LATIN1) { ... }
     *
     * An optimizing JIT compiler can fold the above conditional as:
     *
     *    COMPACT_STRINGS == true  => if (coder == LATIN1) { ... }
     *    COMPACT_STRINGS == false => if (false)           { ... }
     *
     * @implNote
     * The actual value for this field is injected by JVM. The static
     * initialization block is used to set the value here to communicate
     * that this static final field is not statically foldable, and to
     * avoid any possible circular dependency during vm initialization.
     */
    static final boolean COMPACT_STRINGS;

    static {
        COMPACT_STRINGS = true;
    }

    /**
     * Class String is special cased within the Serialization Stream Protocol.
     *
     * A String instance is written into an ObjectOutputStream according to
     * <a href="{@docRoot}/../specs/serialization/protocol.html#stream-elements">
     * <cite>Java Object Serialization Specification</cite>, Section 6.2, "Stream Elements"</a>
     */
    @java.io.Serial
    private static final ObjectStreamField[] serialPersistentFields =
        new ObjectStreamField[0];

    /**
     * Initializes a newly created {@code String} object so that it represents
     * an empty character sequence.  Note that use of this constructor is
     * unnecessary since Strings are immutable.
     */
    public String() {
        this.value = "".value;
        this.coder = "".coder;
    }

    /**
     * Initializes a newly created {@code String} object so that it represents
     * the same sequence of characters as the argument; in other words, the
     * newly created string is a copy of the argument string. Unless an
     * explicit copy of {@code original} is needed, use of this constructor is
     * unnecessary since Strings are immutable.
     *
     * @param  original
     *         A {@code String}
     */
    @IntrinsicCandidate
    public String(String original) {
        this.value = original.value;
        this.coder = original.coder;
        this.hash = original.hash;
        this.hashIsZero = original.hashIsZero;
    }

    /**
     * Allocates a new {@code String} so that it represents the sequence of
     * characters currently contained in the character array argument. The
     * contents of the character array are copied; subsequent modification of
     * the character array does not affect the newly created string.
     *
     * <p> The contents of the string are unspecified if the character array
     * is modified during string construction.
     *
     * @param  value
     *         The initial value of the string
     */
    public String(char[] value) {
        this(value, 0, value.length, null);
    }

    /**
     * Allocates a new {@code String} that contains characters from a subarray
     * of the character array argument. The {@code offset} argument is the
     * index of the first character of the subarray and the {@code count}
     * argument specifies the length of the subarray. The contents of the
     * subarray are copied; subsequent modification of the character array does
     * not affect the newly created string.
     *
     * <p> The contents of the string are unspecified if the character array
     * is modified during string construction.
     *
     * @param  value
     *         Array that is the source of characters
     *
     * @param  offset
     *         The initial offset
     *
     * @param  count
     *         The length
     *
     * @throws  IndexOutOfBoundsException
     *          If {@code offset} is negative, {@code count} is negative, or
     *          {@code offset} is greater than {@code value.length - count}
     */
    public String(char[] value, int offset, int count) {
        this(value, offset, count, rangeCheck(value, offset, count));
    }

    private static Void rangeCheck(char[] value, int offset, int count) {
        checkBoundsOffCount(offset, count, value.length);
        return null;
    }

    /**
     * Allocates a new {@code String} that contains characters from a subarray
     * of the <a href="Character.html#unicode">Unicode code point</a> array
     * argument.  The {@code offset} argument is the index of the first code
     * point of the subarray and the {@code count} argument specifies the
     * length of the subarray.  The contents of the subarray are converted to
     * {@code char}s; subsequent modification of the {@code int} array does not
     * affect the newly created string.
     *
     * <p> The contents of the string are unspecified if the codepoints array
     * is modified during string construction.
     *
     * @param  codePoints
     *         Array that is the source of Unicode code points
     *
     * @param  offset
     *         The initial offset
     *
     * @param  count
     *         The length
     *
     * @throws  IllegalArgumentException
     *          If any invalid Unicode code point is found in {@code
     *          codePoints}
     *
     * @throws  IndexOutOfBoundsException
     *          If {@code offset} is negative, {@code count} is negative, or
     *          {@code offset} is greater than {@code codePoints.length - count}
     *
     * @since  1.5
     */
    public String(int[] codePoints, int offset, int count) {
        checkBoundsOffCount(offset, count, codePoints.length);
        if (count == 0) {
            this.value = "".value;
            this.coder = "".coder;
            return;
        }
        if (COMPACT_STRINGS) {
            byte[] val = StringUTF16.compress(codePoints, offset, count);
            this.coder = StringUTF16.coderFromArrayLen(val, count);
            this.value = val;
            return;
        }
        this.coder = UTF16;
        this.value = StringUTF16.toBytes(codePoints, offset, count);
    }

    /**
     * Allocates a new {@code String} constructed from a subarray of an array
     * of 8-bit integer values.
     *
     * <p> The {@code offset} argument is the index of the first byte of the
     * subarray, and the {@code count} argument specifies the length of the
     * subarray.
     *
     * <p> Each {@code byte} in the subarray is converted to a {@code char} as
     * specified in the {@link #String(byte[],int) String(byte[],int)} constructor.
     *
     * <p> The contents of the string are unspecified if the byte array
     * is modified during string construction.
     *
     * @deprecated This method does not properly convert bytes into characters.
     * As of JDK&nbsp;1.1, the preferred way to do this is via the
     * {@code String} constructors that take a {@link Charset}, charset name,
     * or that use the {@link Charset#defaultCharset() default charset}.
     *
     * @param  ascii
     *         The bytes to be converted to characters
     *
     * @param  hibyte
     *         The top 8 bits of each 16-bit Unicode code unit
     *
     * @param  offset
     *         The initial offset
     * @param  count
     *         The length
     *
     * @throws  IndexOutOfBoundsException
     *          If {@code offset} is negative, {@code count} is negative, or
     *          {@code offset} is greater than {@code ascii.length - count}
     *
     * @see  #String(byte[], int)
     * @see  #String(byte[], int, int, java.lang.String)
     * @see  #String(byte[], int, int, java.nio.charset.Charset)
     * @see  #String(byte[], int, int)
     * @see  #String(byte[], java.lang.String)
     * @see  #String(byte[], java.nio.charset.Charset)
     * @see  #String(byte[])
     */
    @Deprecated(since="1.1")
    public String(byte[] ascii, int hibyte, int offset, int count) {
        checkBoundsOffCount(offset, count, ascii.length);
        if (count == 0) {
            this.value = "".value;
            this.coder = "".coder;
            return;
        }
        if (COMPACT_STRINGS && (byte)hibyte == 0) {
            this.value = Arrays.copyOfRange(ascii, offset, offset + count);
            this.coder = LATIN1;
        } else {
            hibyte <<= 8;
            byte[] val = StringUTF16.newBytesFor(count);
            for (int i = 0; i < count; i++) {
                StringUTF16.putChar(val, i, hibyte | (ascii[offset++] & 0xff));
            }
            this.value = val;
            this.coder = UTF16;
        }
    }

    /**
     * Allocates a new {@code String} containing characters constructed from
     * an array of 8-bit integer values. Each character <i>c</i> in the
     * resulting string is constructed from the corresponding component
     * <i>b</i> in the byte array such that:
     *
     * <blockquote><pre>
     *     <b><i>c</i></b> == (char)(((hibyte &amp; 0xff) &lt;&lt; 8)
     *                         | (<b><i>b</i></b> &amp; 0xff))
     * </pre></blockquote>
     *
     * <p> The contents of the string are unspecified if the byte array
     * is modified during string construction.
     *
     * @deprecated  This method does not properly convert bytes into
     * characters.  As of JDK&nbsp;1.1, the preferred way to do this is via the
     * {@code String} constructors that take a {@link Charset}, charset name,
     * or that use the {@link Charset#defaultCharset() default charset}.
     *
     * @param  ascii
     *         The bytes to be converted to characters
     *
     * @param  hibyte
     *         The top 8 bits of each 16-bit Unicode code unit
     *
     * @see  #String(byte[], int, int, java.lang.String)
     * @see  #String(byte[], int, int, java.nio.charset.Charset)
     * @see  #String(byte[], int, int)
     * @see  #String(byte[], java.lang.String)
     * @see  #String(byte[], java.nio.charset.Charset)
     * @see  #String(byte[])
     */
    @Deprecated(since="1.1")
    public String(byte[] ascii, int hibyte) {
        this(ascii, hibyte, 0, ascii.length);
    }

    /**
     * Constructs a new {@code String} by decoding the specified subarray of
     * bytes using the specified charset.  The length of the new {@code String}
     * is a function of the charset, and hence may not be equal to the length
     * of the subarray.
     *
     * <p> The behavior of this constructor when the given bytes are not valid
     * in the given charset is unspecified.  The {@link
     * java.nio.charset.CharsetDecoder} class should be used when more control
     * over the decoding process is required.
     *
     * <p> The contents of the string are unspecified if the byte array
     * is modified during string construction.
     *
     * @param  bytes
     *         The bytes to be decoded into characters
     *
     * @param  offset
     *         The index of the first byte to decode
     *
     * @param  length
     *         The number of bytes to decode
     *
     * @param  charsetName
     *         The name of a supported {@linkplain java.nio.charset.Charset
     *         charset}
     *
     * @throws  UnsupportedEncodingException
     *          If the named charset is not supported
     *
     * @throws  IndexOutOfBoundsException
     *          If {@code offset} is negative, {@code length} is negative, or
     *          {@code offset} is greater than {@code bytes.length - length}
     *
     * @since  1.1
     */
    public String(byte[] bytes, int offset, int length, String charsetName)
            throws UnsupportedEncodingException {
        this(lookupCharset(charsetName), bytes, checkBoundsOffCount(offset, length, bytes.length), length);
    }

    /**
     * Constructs a new {@code String} by decoding the specified subarray of
     * bytes using the specified {@linkplain java.nio.charset.Charset charset}.
     * The length of the new {@code String} is a function of the charset, and
     * hence may not be equal to the length of the subarray.
     *
     * <p> This method always replaces malformed-input and unmappable-character
     * sequences with this charset's default replacement string.  The {@link
     * java.nio.charset.CharsetDecoder} class should be used when more control
     * over the decoding process is required.
     *
     * <p> The contents of the string are unspecified if the byte array
     * is modified during string construction.
     *
     * @param  bytes
     *         The bytes to be decoded into characters
     *
     * @param  offset
     *         The index of the first byte to decode
     *
     * @param  length
     *         The number of bytes to decode
     *
     * @param  charset
     *         The {@linkplain java.nio.charset.Charset charset} to be used to
     *         decode the {@code bytes}
     *
     * @throws  IndexOutOfBoundsException
     *          If {@code offset} is negative, {@code length} is negative, or
     *          {@code offset} is greater than {@code bytes.length - length}
     *
     * @since  1.6
     */
    public String(byte[] bytes, int offset, int length, Charset charset) {
        this(Objects.requireNonNull(charset), bytes, checkBoundsOffCount(offset, length, bytes.length), length);
    }

    /**
     * This method does not do any precondition checks on its arguments.
     * <p>
     * Important: parameter order of this method is deliberately changed in order to
     * disambiguate it against other similar methods of this class.
     */
    private String(Charset charset, byte[] bytes, int offset, int length) {
        String str;
        if (length == 0) {
            str = "";
        } else if (charset == UTF_8.INSTANCE) {
            str = utf8(bytes, offset, length);
        } else if (charset == ISO_8859_1.INSTANCE) {
            str = iso88591(bytes, offset, length);
        } else if (charset == US_ASCII.INSTANCE) {
            str = ascii(bytes, offset, length);
        } else {
            str = decode(charset, bytes, offset, length);
        }
        this(str);
    }

    private static String utf8(byte[] bytes, int offset, int length) {
        if (COMPACT_STRINGS) {
            int dp = StringCoding.countPositives(bytes, offset, length);
            if (dp == length) {
                return new String(Arrays.copyOfRange(bytes, offset, offset + length), LATIN1);
            }
            // Decode with a stable copy, to be the result if the decoded length is the same
            byte[] latin1 = Arrays.copyOfRange(bytes, offset, offset + length);
            int sp = dp;            // first dp bytes are already in the copy
            while (sp < length) {
                int b1 = latin1[sp++];
                if (b1 >= 0) {
                    latin1[dp++] = (byte) b1;
                    continue;
                }
                if ((b1 & 0xfe) == 0xc2 && sp < length) { // b1 either 0xc2 or 0xc3
                    int b2 = latin1[sp];
                    if (b2 < -64) { // continuation bytes are always negative values in the range -128 to -65
                        latin1[dp++] = (byte) decode2(b1, b2);
                        sp++;
                        continue;
                    }
                }
                // anything not a latin1, including the REPL
                // we have to go with the utf16
                sp--;
                break;
            }
            if (sp == length) {
                if (dp != latin1.length) {
                    latin1 = Arrays.copyOf(latin1, dp);
                }
                return new String(latin1, LATIN1);
            }
            byte[] utf16 = StringUTF16.newBytesFor(length);
            StringLatin1.inflate(latin1, 0, utf16, 0, dp);
<<<<<<< HEAD
            dp = decodeUTF8_UTF16(latin1, sp, length, utf16, dp, true);
=======
            dp = decodeUTF8_UTF16(latin1, sp, length, utf16, dp);
>>>>>>> fde6cd77
            if (dp != length) {
                utf16 = Arrays.copyOf(utf16, dp << 1);
            }
            return new String(utf16, UTF16);
        } else { // !COMPACT_STRINGS
            byte[] dst = StringUTF16.newBytesFor(length);
<<<<<<< HEAD
            int dp = decodeUTF8_UTF16(bytes, offset, offset + length, dst, 0, true);
=======
            int dp = decodeUTF8_UTF16(bytes, offset, offset + length, dst, 0);
>>>>>>> fde6cd77
            if (dp != length) {
                dst = Arrays.copyOf(dst, dp << 1);
            }
            return new String(dst, UTF16);
        }
    }

    private static String iso88591(byte[] bytes, int offset, int length) {
        if (COMPACT_STRINGS) {
            return new String(Arrays.copyOfRange(bytes, offset, offset + length), LATIN1);
        } else {
            return new String(StringLatin1.inflate(bytes, offset, length), UTF16);
        }
    }
<<<<<<< HEAD

    private static String ascii(byte[] bytes, int offset, int length) {
        if (COMPACT_STRINGS && !StringCoding.hasNegatives(bytes, offset, length)) {
            return new String(Arrays.copyOfRange(bytes, offset, offset + length), LATIN1);
        } else {
            byte[] dst = StringUTF16.newBytesFor(length);
            int dp = 0;
            while (dp < length) {
                int b = bytes[offset++];
                StringUTF16.putChar(dst, dp++, (b >= 0) ? (char) b : REPL);
            }
            return new String(dst, UTF16);
        }
    }

=======

    private static String ascii(byte[] bytes, int offset, int length) {
        if (COMPACT_STRINGS && !StringCoding.hasNegatives(bytes, offset, length)) {
            return new String(Arrays.copyOfRange(bytes, offset, offset + length), LATIN1);
        } else {
            byte[] dst = StringUTF16.newBytesFor(length);
            int dp = 0;
            while (dp < length) {
                int b = bytes[offset++];
                StringUTF16.putChar(dst, dp++, (b >= 0) ? (char) b : REPL);
            }
            return new String(dst, UTF16);
        }
    }

>>>>>>> fde6cd77
    private static String decode(Charset charset, byte[] bytes, int offset, int length) {
        // (1)We never cache the "external" cs, the only benefit of creating
        // an additional StringDe/Encoder object to wrap it is to share the
        // de/encode() method. These SD/E objects are short-lived, the young-gen
        // gc should be able to take care of them well. But the best approach
        // is still not to generate them if not really necessary.
        // (2)The defensive copy of the input byte/char[] has a big performance
        // impact, as well as the outgoing result byte/char[]. Need to do the
        // optimization check of (sm==null && classLoader0==null) for both.
        CharsetDecoder cd = charset.newDecoder();
        // ArrayDecoder fastpaths
        if (cd instanceof ArrayDecoder ad) {
            // ascii
            if (ad.isASCIICompatible() && !StringCoding.hasNegatives(bytes, offset, length)) {
                return iso88591(bytes, offset, length);
            } else {
                // fastpath for always Latin1 decodable single byte
                if (COMPACT_STRINGS && ad.isLatin1Decodable()) {
                    byte[] dst = new byte[length];
                    ad.decodeToLatin1(bytes, offset, length, dst);
                    return new String(dst, LATIN1);
                } else {
                    int en = scale(length, cd.maxCharsPerByte());
                    cd.onMalformedInput(CodingErrorAction.REPLACE)
                            .onUnmappableCharacter(CodingErrorAction.REPLACE);
                    char[] ca = new char[en];
                    int clen = ad.decode(bytes, offset, length, ca);
                    return new String(ca, 0, clen, null);
                }
            }
        } else {
            // decode using CharsetDecoder
            int en = scale(length, cd.maxCharsPerByte());
            cd.onMalformedInput(CodingErrorAction.REPLACE)
                    .onUnmappableCharacter(CodingErrorAction.REPLACE);
            char[] ca = new char[en];
            int caLen;
            try {
                caLen = decodeWithDecoder(cd, ca, bytes, offset, length);
            } catch (CharacterCodingException x) {
                // Substitution is enabled, so this shouldn't happen
                throw new Error(x);
            }
            return new String(ca, 0, caLen, null);
        }
    }

    /**
     * {@return a new string by decoding from the given UTF-8 bytes array}
     * <p>
     * <b>WARNING: The caller of this method is assumed to have relinquished
     * and transferred the ownership of the byte array</b>. It can thus be
     * exclusively used to construct the {@code String}.
     *
     * @param bytes byte array containing UTF-8 encoded characters
     * @param offset the index of the first byte to decode
     * @param length the number of bytes to decode
     * @throws NullPointerException If {@code bytes} is null
     * @throws StringIndexOutOfBoundsException If {@code offset} is negative,
     *         {@code length} is negative, or {@code offset} is greater than
     *         {@code bytes.length - length}
     * @throws CharacterCodingException for malformed input or unmappable characters
     */
    private static String newStringUTF8OrThrow(byte[] bytes, int offset, int length)
            throws CharacterCodingException {
        checkBoundsOffCount(offset, length, bytes.length);  // Implicit null check on `bytes`
        if (length == 0) {
            return "";
        }
        int dp;
        byte[] dst;
        if (COMPACT_STRINGS) {
            dp = StringCoding.countPositives(bytes, offset, length);
            int sl = offset + length;
            if (dp == length) {
                if (length != bytes.length) {
                    return new String(Arrays.copyOfRange(bytes, offset, offset + length), LATIN1);
                } else {
                    return new String(bytes, LATIN1);
                }
            }
            dst = new byte[length];
            System.arraycopy(bytes, offset, dst, 0, dp);
            offset += dp;
            while (offset < sl) {
                int b1 = bytes[offset++];
                if (b1 >= 0) {
                    dst[dp++] = (byte)b1;
                    continue;
                }
                if ((b1 & 0xfe) == 0xc2 && offset < sl) { // b1 either 0xc2 or 0xc3
                    int b2 = bytes[offset];
                    if (b2 < -64) { // continuation bytes are always negative values in the range -128 to -65
                        dst[dp++] = (byte)decode2(b1, b2);
                        offset++;
                        continue;
                    }
                }
                // anything not a latin1, including the REPL
                // we have to go with the utf16
                offset--;
                break;
            }
            if (offset == sl) {
                if (dp != dst.length) {
                    dst = Arrays.copyOf(dst, dp);
                }
                return new String(dst, LATIN1);
            }
            if (dp == 0) {
                dst = StringUTF16.newBytesFor(length);
            } else {
                byte[] buf = StringUTF16.newBytesFor(length);
                StringLatin1.inflate(dst, 0, buf, 0, dp);
                dst = buf;
            }
            dp = decodeUTF8_UTF16OrThrow(bytes, offset, sl, dst, dp);
        } else { // !COMPACT_STRINGS
            dst = StringUTF16.newBytesFor(length);
            dp = decodeUTF8_UTF16OrThrow(bytes, offset, offset + length, dst, 0);
        }
        if (dp != length) {
            dst = Arrays.copyOf(dst, dp << 1);
        }
        return new String(dst, UTF16);
    }

    /**
     * {@return a new String created using the supplied latin1 bytes}
     * @param src a byte array with the bytes for a latin1 string
     */
    static String newStringWithLatin1Bytes(byte[] src) {
        int len = src.length;
        if (len == 0) {
            return "";
        }

        if (COMPACT_STRINGS)
            return new String(src, LATIN1);
        return new String(StringLatin1.inflate(src, 0, src.length), UTF16);
    }

    /**
     * {@return a new {@code String} created using the given byte array that is
     * encoded in specified charset}
     * <p>
     * <b>WARNING: The caller of this method is assumed to have relinquished
     * and transferred the ownership of the byte array</b>. It can thus be
     * exclusively used to construct the {@code String}.
     *
     * @param src byte array containing encoded characters
     * @param cs charset the byte array encoded in
     *
     * @throws CharacterCodingException for malformed input or unmappable characters
     * @throws NullPointerException If {@code src} or {@code cs} is null
     */
    static String newStringOrThrow(byte[] src, Charset cs) throws CharacterCodingException {
        Objects.requireNonNull(cs);
        int len = src.length;   // Implicit null check on `src`
        if (len == 0) {
            return "";
        }
        if (cs == UTF_8.INSTANCE) {
            return newStringUTF8OrThrow(src, 0, src.length);
        }
        if (cs == ISO_8859_1.INSTANCE) {
            if (COMPACT_STRINGS)
                return new String(src, LATIN1);
            return new String(StringLatin1.inflate(src, 0, src.length), UTF16);
        }
        if (cs == US_ASCII.INSTANCE) {
            if (!StringCoding.hasNegatives(src, 0, src.length)) {
                if (COMPACT_STRINGS)
                    return new String(src, LATIN1);
                return new String(StringLatin1.inflate(src, 0, src.length), UTF16);
            } else {
                throw malformedASCII(src);
            }
        }

        CharsetDecoder cd = cs.newDecoder();
        // ascii fastpath
        if (cd instanceof ArrayDecoder ad &&
                ad.isASCIICompatible() &&
                !StringCoding.hasNegatives(src, 0, src.length)) {
            if (COMPACT_STRINGS)
                return new String(src, LATIN1);
            return new String(src, 0, src.length, ISO_8859_1.INSTANCE);
        }
        int en = scale(len, cd.maxCharsPerByte());
        char[] ca = new char[en];
        int caLen = decodeWithDecoder(cd, ca, src, 0, src.length);
        if (COMPACT_STRINGS) {
            byte[] val = StringUTF16.compress(ca, 0, caLen);
            byte coder = StringUTF16.coderFromArrayLen(val, caLen);
            return new String(val, coder);
        }
        return new String(StringUTF16.toBytes(ca, 0, caLen), UTF16);
    }

    private static final char REPL = '\ufffd';

    // Trim the given byte array to the given length
    private static byte[] trimArray(byte[] ba, int len) {
        if (len == ba.length) {
            return ba;
        } else {
            return Arrays.copyOf(ba, len);
        }
    }

    private static int scale(int len, float expansionFactor) {
        // We need to perform double, not float, arithmetic; otherwise
        // we lose low order bits when len is larger than 2**24.
        return (int)(len * (double)expansionFactor);
    }

    private static Charset lookupCharset(String csn) throws UnsupportedEncodingException {
        Objects.requireNonNull(csn);
        try {
            return Charset.forName(csn);
        } catch (UnsupportedCharsetException | IllegalCharsetNameException x) {
            throw new UnsupportedEncodingException(csn);
        }
    }

    private static byte[] encode(Charset cs, byte coder, byte[] val) {
        if (cs == UTF_8.INSTANCE) {
            return encodeUTF8(coder, val);
        }
        if (cs == ISO_8859_1.INSTANCE) {
            return encode8859_1(coder, val);
        }
        if (cs == US_ASCII.INSTANCE) {
            return encodeASCII(coder, val);
        }
        return encodeWithEncoder(cs, coder, val, null);
    }

    /**
     * {@return the byte array obtained by first decoding {@code val} with
     * {@code coder}, and then encoding the result with the encoder of {@code
     * cs}}
     *
     * @param cs a charset to obtain the encoder from
     * @param coder a coder to decode {@code val} with
     * @param val a string byte array encoded with {@code coder}
     * @param exClass The exception class where any non-null value indicates
     *                malformed or unmappable bytes will result in an exception
     *                to be thrown instead of getting replaced.
     * @param <E> The exception type parameter to enable callers to avoid
     *           having to declare the exception
     */
    private static <E extends Exception> byte[] encodeWithEncoder(
            Charset cs, byte coder, byte[] val, Class<E> exClass)
            throws E {
        CharsetEncoder ce = cs.newEncoder();
        int len = val.length >> coder;  // assume LATIN1=0/UTF16=1;
        int en = scale(len, ce.maxBytesPerChar());
        boolean doReplace = exClass == null;
        // fastpath with ArrayEncoder implies `doReplace`.
        if (doReplace && ce instanceof ArrayEncoder ae) {
            // fastpath for ascii compatible
            if (coder == LATIN1 &&
                    ae.isASCIICompatible() &&
                    !StringCoding.hasNegatives(val, 0, val.length)) {
                return val.clone();
            }
            byte[] ba = new byte[en];
            if (len == 0) {
                return ba;
            }

            int blen = (coder == LATIN1) ? ae.encodeFromLatin1(val, 0, len, ba)
                    : ae.encodeFromUTF16(val, 0, len, ba);
            if (blen != -1) {
                return trimArray(ba, blen);
            }
        }

        byte[] ba = new byte[en];
        if (len == 0) {
            return ba;
        }
        if (doReplace) {
            ce.onMalformedInput(CodingErrorAction.REPLACE)
                    .onUnmappableCharacter(CodingErrorAction.REPLACE);
        }
        char[] ca = (coder == LATIN1 ) ? StringLatin1.toChars(val)
                : StringUTF16.toChars(val);
        ByteBuffer bb = ByteBuffer.wrap(ba);
        CharBuffer cb = CharBuffer.wrap(ca, 0, len);
        try {
            CoderResult cr = ce.encode(cb, bb, true);
            if (!cr.isUnderflow())
                cr.throwException();
            cr = ce.flush(bb);
            if (!cr.isUnderflow())
                cr.throwException();
        } catch (CharacterCodingException x) {
            if (!doReplace) {
                @SuppressWarnings("unchecked")
                E cce = (E) x;
                throw cce;
            } else {
                throw new Error(x);
            }
        }
        return trimArray(ba, bb.position());
    }

    /**
     * {@return the sequence of bytes obtained by encoding the given string in UTF-8}
     *
     * @param s the string to encode
     * @throws NullPointerException If {@code s} is null
     * @throws CharacterCodingException For malformed input or unmappable characters
     */
    static byte[] getBytesUTF8OrThrow(String s) throws CharacterCodingException {
        return encodeUTF8OrThrow(s.coder(), s.value());  // Implicit null check on `s`
    }

    private static boolean isASCII(byte[] src) {
        return !StringCoding.hasNegatives(src, 0, src.length);
    }

    /**
     * {@return the sequence of bytes obtained by encoding the given string in
     * the specified {@code Charset}}
     * <p>
     * <b>WARNING: This method returns the {@code byte[]} backing the provided
     * {@code String}, if the input is ASCII. Hence, the returned byte array
     * must not be modified.</b>
     *
     * @param s the string to encode
     * @param cs the charset
     * @throws NullPointerException If {@code s} or {@code cs} is null
     * @throws CharacterCodingException For malformed input or unmappable characters
     */
    static byte[] getBytesOrThrow(String s, Charset cs) throws CharacterCodingException {
        Objects.requireNonNull(cs);
        byte[] val = s.value();     // Implicit null check on `s`
        byte coder = s.coder();
        if (cs == UTF_8.INSTANCE) {
            if (coder == LATIN1 && isASCII(val)) {
                return val;
            }
            return encodeUTF8OrThrow(coder, val);
        }
        if (cs == ISO_8859_1.INSTANCE) {
            if (coder == LATIN1) {
                return val;
            }
            return encode8859_1OrThrow(coder, val);
        }
        if (cs == US_ASCII.INSTANCE) {
            if (coder == LATIN1) {
                if (isASCII(val)) {
                    return val;
                } else {
                    throw unmappableASCII(val);
                }
            }
        }
        return encodeWithEncoder(cs, coder, val, CharacterCodingException.class);
    }

    /**
     * {@return the byte array obtained by first decoding {@code val} with
     * {@code coder}, and then encoding the result with US-ASCII}
     *
     * @param coder a coder to decode {@code val} with
     * @param val a string byte array encoded with {@code coder}
     */
    private static byte[] encodeASCII(byte coder, byte[] val) {
        if (coder == LATIN1) {
            int positives = StringCoding.countPositives(val, 0, val.length);
            byte[] dst = val.clone();
            if (positives < dst.length) {
                replaceNegatives(dst, positives);
            }
            return dst;
        }
        int len = val.length >> 1;
        byte[] dst = new byte[len];
        int dp = 0;
        for (int i = 0; i < len; i++) {
            char c = StringUTF16.getChar(val, i);
            if (c < 0x80) {
                dst[dp++] = (byte)c;
                continue;
            }
            if (Character.isHighSurrogate(c) && i + 1 < len &&
                    Character.isLowSurrogate(StringUTF16.getChar(val, i + 1))) {
                i++;
            }
            dst[dp++] = '?';
        }
        if (len == dp) {
            return dst;
        }
        return Arrays.copyOf(dst, dp);
    }

    private static void replaceNegatives(byte[] val, int fromIndex) {
        for (int i = fromIndex; i < val.length; i++) {
            if (val[i] < 0) {
                val[i] = '?';
            }
        }
    }

    private static byte[] encode8859_1(byte coder, byte[] val) {
        return encode8859_1(coder, val, null);
    }

    private static byte[] encode8859_1OrThrow(byte coder, byte[] val) throws UnmappableCharacterException {
        return encode8859_1(coder, val, UnmappableCharacterException.class);
    }

    /**
     * {@return the byte array obtained by first decoding {@code val} with
     * {@code coder}, and then encoding the result with ISO-8859-1}
     *
     * @param coder a coder to decode {@code val} with
     * @param val a string byte array encoded with {@code coder}
     * @param exClass The exception class where any non-null value indicates
     *                malformed or unmappable bytes will result in an exception
     *                to be thrown instead of getting replaced.
     * @param <E> The exception type parameter to enable callers to avoid
     *           having to declare the exception
     */
    private static <E extends Exception> byte[] encode8859_1(byte coder, byte[] val, Class<E> exClass) throws E {
        if (coder == LATIN1) {
            return val.clone();
        }
        int len = val.length >> 1;
        byte[] dst = new byte[len];
        int dp = 0;
        int sp = 0;
        int sl = len;
        while (sp < sl) {
            int ret = StringCoding.encodeISOArray(val, sp, dst, dp, len);
            sp = sp + ret;
            dp = dp + ret;
            if (ret != len) {
                if (exClass != null) {
                    throw String.<E>unmappableCharacterException(sp);
                }
                char c = StringUTF16.getChar(val, sp++);
                if (Character.isHighSurrogate(c) && sp < sl &&
                        Character.isLowSurrogate(StringUTF16.getChar(val, sp))) {
                    sp++;
                }
                dst[dp++] = '?';
                len = sl - sp;
            }
        }
        if (dp == dst.length) {
            return dst;
        }
        return Arrays.copyOf(dst, dp);
    }

    //------------------------------ utf8 ------------------------------------

    /**
     * Decodes ASCII from the source byte array into the destination
     * char array. Used via JavaLangAccess from UTF_8 and other charset
     * decoders.
     *
     * @return the number of bytes successfully decoded, at most len
     */
    /* package-private */
    static int decodeASCII(byte[] sa, int sp, char[] da, int dp, int len) {
        int count = StringCoding.countPositives(sa, sp, len);
        while (count < len) {
            if (sa[sp + count] < 0) {
                break;
            }
            count++;
        }
        StringLatin1.inflate(sa, sp, da, dp, count);
        return count;
    }

    private static boolean isNotContinuation(int b) {
        return (b & 0xc0) != 0x80;
    }

    private static boolean isMalformed3(int b1, int b2, int b3) {
        return (b1 == (byte)0xe0 && (b2 & 0xe0) == 0x80) ||
                (b2 & 0xc0) != 0x80 || (b3 & 0xc0) != 0x80;
    }

    private static boolean isMalformed3_2(int b1, int b2) {
        return (b1 == (byte)0xe0 && (b2 & 0xe0) == 0x80) ||
                (b2 & 0xc0) != 0x80;
    }

    private static boolean isMalformed4(int b2, int b3, int b4) {
        return (b2 & 0xc0) != 0x80 || (b3 & 0xc0) != 0x80 ||
                (b4 & 0xc0) != 0x80;
    }

    private static boolean isMalformed4_2(int b1, int b2) {
        return (b1 == 0xf0 && (b2 < 0x90 || b2 > 0xbf)) ||
                (b1 == 0xf4 && (b2 & 0xf0) != 0x80) ||
                (b2 & 0xc0) != 0x80;
    }

    private static boolean isMalformed4_3(int b3) {
        return (b3 & 0xc0) != 0x80;
    }

    private static char decode2(int b1, int b2) {
        return (char)(((b1 << 6) ^ b2) ^
                (((byte) 0xC0 << 6) ^
                        ((byte) 0x80 << 0)));
    }

    private static char decode3(int b1, int b2, int b3) {
        return (char)((b1 << 12) ^
                (b2 <<  6) ^
                (b3 ^
                        (((byte) 0xE0 << 12) ^
                                ((byte) 0x80 <<  6) ^
                                ((byte) 0x80 <<  0))));
    }

    private static int decode4(int b1, int b2, int b3, int b4) {
        return ((b1 << 18) ^
                (b2 << 12) ^
                (b3 <<  6) ^
                (b4 ^
                        (((byte) 0xF0 << 18) ^
                                ((byte) 0x80 << 12) ^
                                ((byte) 0x80 <<  6) ^
                                ((byte) 0x80 <<  0))));
    }

    private static int decodeUTF8_UTF16(byte[] src, int sp, int sl, byte[] dst, int dp) {
        return decodeUTF8_UTF16(src, sp, sl, dst, dp, null);
    }

    private static int decodeUTF8_UTF16OrThrow(
            byte[] src, int sp, int sl, byte[] dst, int dp)
            throws MalformedInputException {
        return decodeUTF8_UTF16(src, sp, sl, dst, dp, MalformedInputException.class);
    }

    /**
     * @param exClass The exception class where any non-null value indicates
     *                malformed or unmappable bytes will result in an exception
     *                to be thrown instead of getting replaced.
     * @param <E> The exception type parameter to enable callers to avoid
     *           having to declare the exception
     */
    private static <E extends Exception> int decodeUTF8_UTF16(
            byte[] src, int sp, int sl, byte[] dst, int dp, Class <E> exClass)
            throws E {
        while (sp < sl) {
            int b1 = src[sp++];
            if (b1 >= 0) {
                StringUTF16.putChar(dst, dp++, (char) b1);
            } else if ((b1 >> 5) == -2 && (b1 & 0x1e) != 0) {
                if (sp < sl) {
                    int b2 = src[sp++];
                    if (isNotContinuation(b2)) {
                        if (exClass != null) {
                            throw String.<E>malformedInputException(sp - 1, 1);
                        }
                        StringUTF16.putChar(dst, dp++, REPL);
                        sp--;
                    } else {
                        StringUTF16.putChar(dst, dp++, decode2(b1, b2));
                    }
                    continue;
                }
                if (exClass != null) {
                    throw String.<E>malformedInputException(sp, 1);  // underflow()
                }
                StringUTF16.putChar(dst, dp++, REPL);
                break;
            } else if ((b1 >> 4) == -2) {
                if (sp + 1 < sl) {
                    int b2 = src[sp++];
                    int b3 = src[sp++];
                    if (isMalformed3(b1, b2, b3)) {
                        if (exClass != null) {
                            throw String.<E>malformedInputException(sp - 3, 3);
                        }
                        StringUTF16.putChar(dst, dp++, REPL);
                        sp -= 3;
                        sp += malformed3(src, sp);
                    } else {
                        char c = decode3(b1, b2, b3);
                        if (Character.isSurrogate(c)) {
                            if (exClass != null) {
                                throw String.<E>malformedInputException(sp - 3, 3);
                            }
                            StringUTF16.putChar(dst, dp++, REPL);
                        } else {
                            StringUTF16.putChar(dst, dp++, c);
                        }
                    }
                    continue;
                }
                if (sp < sl && isMalformed3_2(b1, src[sp])) {
                    if (exClass != null) {
                        throw String.<E>malformedInputException(sp - 1, 2);
                    }
                    StringUTF16.putChar(dst, dp++, REPL);
                    continue;
                }
                if (exClass != null) {
                    throw String.<E>malformedInputException(sp, 1);
                }
                StringUTF16.putChar(dst, dp++, REPL);
                break;
            } else if ((b1 >> 3) == -2) {
                if (sp + 2 < sl) {
                    int b2 = src[sp++];
                    int b3 = src[sp++];
                    int b4 = src[sp++];
                    int uc = decode4(b1, b2, b3, b4);
                    if (isMalformed4(b2, b3, b4) ||
                            !Character.isSupplementaryCodePoint(uc)) { // shortest form check
                        if (exClass != null) {
                            throw String.<E>malformedInputException(sp - 4, 4);
                        }
                        StringUTF16.putChar(dst, dp++, REPL);
                        sp -= 4;
                        sp += malformed4(src, sp);
                    } else {
                        StringUTF16.putChar(dst, dp++, Character.highSurrogate(uc));
                        StringUTF16.putChar(dst, dp++, Character.lowSurrogate(uc));
                    }
                    continue;
                }
                b1 &= 0xff;
                if (b1 > 0xf4 || sp < sl && isMalformed4_2(b1, src[sp] & 0xff)) {
                    if (exClass != null) {
                        throw String.<E>malformedInputException(sp - 1, 1);  // or 2
                    }
                    StringUTF16.putChar(dst, dp++, REPL);
                    continue;
                }
                if (exClass != null) {
                    throw String.<E>malformedInputException(sp - 1, 1);
                }
                sp++;
                StringUTF16.putChar(dst, dp++, REPL);
                if (sp < sl && isMalformed4_3(src[sp])) {
                    continue;
                }
                break;
            } else {
                if (exClass != null) {
                    throw String.<E>malformedInputException(sp - 1, 1);
                }
                StringUTF16.putChar(dst, dp++, REPL);
            }
        }
        return dp;
    }

    private static int decodeWithDecoder(CharsetDecoder cd, char[] dst, byte[] src, int offset, int length)
                                            throws CharacterCodingException {
        ByteBuffer bb = ByteBuffer.wrap(src, offset, length);
        CharBuffer cb = CharBuffer.wrap(dst, 0, dst.length);
        CoderResult cr = cd.decode(bb, cb, true);
        if (!cr.isUnderflow())
            cr.throwException();
        cr = cd.flush(cb);
        if (!cr.isUnderflow())
            cr.throwException();
        return cb.position();
    }

    private static int malformed3(byte[] src, int sp) {
        int b1 = src[sp++];
        int b2 = src[sp];    // no need to lookup b3
        return ((b1 == (byte)0xe0 && (b2 & 0xe0) == 0x80) ||
                isNotContinuation(b2)) ? 1 : 2;
    }

    private static int malformed4(byte[] src, int sp) {
        // we don't care the speed here
        int b1 = src[sp++] & 0xff;
        int b2 = src[sp++] & 0xff;
        if (b1 > 0xf4 ||
                (b1 == 0xf0 && (b2 < 0x90 || b2 > 0xbf)) ||
                (b1 == 0xf4 && (b2 & 0xf0) != 0x80) ||
                isNotContinuation(b2))
            return 1;
        if (isNotContinuation(src[sp]))
            return 2;
        return 3;
    }

    /**
     * {@return a new {@link MalformedInputException} for the sub-range denoted
     * by specified {@code offset} and {@code length}}
     *
     * @param <E> The exception type parameter to enable callers to avoid
     *           having to declare the exception
     */
    @SuppressWarnings("unchecked")
    private static <E extends Exception> E malformedInputException(int offset, int length) {
        MalformedInputException mie = new MalformedInputException(length);
        String msg = "malformed input offset : " + offset + ", length : " + length;
        mie.initCause(new IllegalArgumentException(msg));
        return (E) mie;
    }

    /**
     * {@return a new {@link MalformedInputException} for the given malformed
     * ASCII string}
     */
    private static MalformedInputException malformedASCII(byte[] val) {
        int dp = StringCoding.countPositives(val, 0, val.length);
        return malformedInputException(dp, 1);
    }

    /**
     * {@return a new {@link UnmappableCharacterException} at given {@code offset}}
     *
     * @param <E> The exception type parameter to enable callers to avoid
     *           having to declare the exception
     */
    @SuppressWarnings("unchecked")
    private static <E extends Exception> E unmappableCharacterException(int offset) {
        UnmappableCharacterException uce = new UnmappableCharacterException(1);
        String msg = "malformed input offset : " + offset + ", length : 1";
        uce.initCause(new IllegalArgumentException(msg, uce));
        return (E) uce;
    }

    /**
     * {@return a new {@link UnmappableCharacterException} for the given
     * malformed ASCII string}
     */
    private static UnmappableCharacterException unmappableASCII(byte[] val) {
        int dp = StringCoding.countPositives(val, 0, val.length);
        return unmappableCharacterException(dp);
    }

    private static byte[] encodeUTF8(byte coder, byte[] val) {
        return encodeUTF8(coder, val, null);
    }

    private static byte[] encodeUTF8OrThrow(byte coder, byte[] val) throws UnmappableCharacterException {
        return encodeUTF8(coder, val, UnmappableCharacterException.class);
    }

    /**
     * {@return the byte array obtained by first decoding {@code val} with
     * {@code coder}, and then encoding the result with UTF-8}
     *
     * @param coder a coder to decode {@code val} with
     * @param val a string byte array encoded with {@code coder}
     * @param exClass The exception class where any non-null value indicates
     *                malformed or unmappable bytes will result in an exception
     *                to be thrown instead of getting replaced.
     * @param <E> The exception type parameter to enable callers to avoid
     *           having to declare the exception
     */
    private static <E extends Exception> byte[] encodeUTF8(byte coder, byte[] val, Class<E> exClass) throws E {
        if (coder == UTF16) {
            return encodeUTF8_UTF16(val, exClass);
        }

        int positives = StringCoding.countPositives(val, 0, val.length);
        if (positives == val.length) {
            return val.clone();
        }

        byte[] dst = StringUTF16.newBytesFor(val.length);
        if (positives > 0) {
            System.arraycopy(val, 0, dst, 0, positives);
        }
        int dp = positives;
        for (int i = dp; i < val.length; i++) {
            byte c = val[i];
            if (c < 0) {
                dst[dp++] = (byte) (0xc0 | ((c & 0xff) >> 6));
                dst[dp++] = (byte) (0x80 | (c & 0x3f));
            } else {
                dst[dp++] = c;
            }
        }
        if (dp == dst.length) {
            return dst;
        }
        return Arrays.copyOf(dst, dp);
    }

    /**
     * {@return the byte array obtained by first decoding {@code val} with
     * UTF-16, and then encoding the result with UTF-8}
     *
     * @param val a string byte array encoded with UTF-16
     * @param exClass The exception class where any non-null value indicates
     *                malformed or unmappable bytes will result in an exception
     *                to be thrown instead of getting replaced.
     * @param <E> The exception type parameter to enable callers to avoid
     *           having to declare the exception
     */
    private static <E extends Exception> byte[] encodeUTF8_UTF16(byte[] val, Class<E> exClass) throws E {
        int dp = 0;
        int sp = 0;
        int sl = val.length >> 1;
        // UTF-8 encoded can be as much as 3 times the string length
        // For very large estimate, (as in overflow of 32 bit int), precompute the exact size
        long allocLen = (sl * 3 < 0) ? computeSizeUTF8_UTF16(val, exClass) : sl * 3;
        if (allocLen > (long)Integer.MAX_VALUE) {
            throw new OutOfMemoryError("Required length exceeds implementation limit");
        }
        byte[] dst = new byte[(int) allocLen];
        while (sp < sl) {
            // ascii fast loop;
            char c = StringUTF16.getChar(val, sp);
            if (c >= '\u0080') {
                break;
            }
            dst[dp++] = (byte)c;
            sp++;
        }
        while (sp < sl) {
            char c = StringUTF16.getChar(val, sp++);
            if (c < 0x80) {
                dst[dp++] = (byte)c;
            } else if (c < 0x800) {
                dst[dp++] = (byte)(0xc0 | (c >> 6));
                dst[dp++] = (byte)(0x80 | (c & 0x3f));
            } else if (Character.isSurrogate(c)) {
                int uc = -1;
                char c2;
                if (Character.isHighSurrogate(c) && sp < sl &&
                        Character.isLowSurrogate(c2 = StringUTF16.getChar(val, sp))) {
                    uc = Character.toCodePoint(c, c2);
                }
                if (uc < 0) {
                    if (exClass == null) {
                        dst[dp++] = '?';
                    } else {
                        throw String.<E>unmappableCharacterException(sp - 1);
                    }
                } else {
                    dst[dp++] = (byte)(0xf0 | ((uc >> 18)));
                    dst[dp++] = (byte)(0x80 | ((uc >> 12) & 0x3f));
                    dst[dp++] = (byte)(0x80 | ((uc >>  6) & 0x3f));
                    dst[dp++] = (byte)(0x80 | (uc & 0x3f));
                    sp++;  // 2 chars
                }
            } else {
                // 3 bytes, 16 bits
                dst[dp++] = (byte)(0xe0 | ((c >> 12)));
                dst[dp++] = (byte)(0x80 | ((c >>  6) & 0x3f));
                dst[dp++] = (byte)(0x80 | (c & 0x3f));
            }
        }
        if (dp == dst.length) {
            return dst;
        }
        return Arrays.copyOf(dst, dp);
    }

    /**
     * {@return the exact size required to UTF_8 encode this UTF16 string}
     *
     * @param exClass The exception class where any non-null value indicates
     *                malformed or unmappable bytes will result in an exception
     *                to be thrown instead of getting discarded.
     * @param <E> The exception type parameter to enable callers to avoid
     *           having to declare the exception
     */
    private static <E extends Exception> long computeSizeUTF8_UTF16(byte[] val, Class<E> exClass) throws E {
        long dp = 0L;
        int sp = 0;
        int sl = val.length >> 1;

        while (sp < sl) {
            char c = StringUTF16.getChar(val, sp++);
            if (c < 0x80) {
                dp++;
            } else if (c < 0x800) {
                dp += 2;
            } else if (Character.isSurrogate(c)) {
                int uc = -1;
                char c2;
                if (Character.isHighSurrogate(c) && sp < sl &&
                        Character.isLowSurrogate(c2 = StringUTF16.getChar(val, sp))) {
                    uc = Character.toCodePoint(c, c2);
                }
                if (uc < 0) {
                    if (exClass == null) {
                        dp++;
                    } else {
                        throw String.<E>unmappableCharacterException(sp - 1);
                    }
                } else {
                    dp += 4;
                    sp++;  // 2 chars
                }
            } else {
                // 3 bytes, 16 bits
                dp += 3;
            }
        }
        return dp;
    }

    /**
     * Constructs a new {@code String} by decoding the specified array of bytes
     * using the specified {@linkplain java.nio.charset.Charset charset}.  The
     * length of the new {@code String} is a function of the charset, and hence
     * may not be equal to the length of the byte array.
     *
     * <p> The behavior of this constructor when the given bytes are not valid
     * in the given charset is unspecified.  The {@link
     * java.nio.charset.CharsetDecoder} class should be used when more control
     * over the decoding process is required.
     *
     * <p> The contents of the string are unspecified if the byte array
     * is modified during string construction.
     *
     * @param  bytes
     *         The bytes to be decoded into characters
     *
     * @param  charsetName
     *         The name of a supported {@linkplain java.nio.charset.Charset
     *         charset}
     *
     * @throws  UnsupportedEncodingException
     *          If the named charset is not supported
     *
     * @since  1.1
     */
    public String(byte[] bytes, String charsetName)
            throws UnsupportedEncodingException {
        this(lookupCharset(charsetName), bytes, 0, bytes.length);
    }

    /**
     * Constructs a new {@code String} by decoding the specified array of
     * bytes using the specified {@linkplain java.nio.charset.Charset charset}.
     * The length of the new {@code String} is a function of the charset, and
     * hence may not be equal to the length of the byte array.
     *
     * <p> This method always replaces malformed-input and unmappable-character
     * sequences with this charset's default replacement string.  The {@link
     * java.nio.charset.CharsetDecoder} class should be used when more control
     * over the decoding process is required.
     *
     * <p> The contents of the string are unspecified if the byte array
     * is modified during string construction.
     *
     * @param  bytes
     *         The bytes to be decoded into characters
     *
     * @param  charset
     *         The {@linkplain java.nio.charset.Charset charset} to be used to
     *         decode the {@code bytes}
     *
     * @since  1.6
     */
    public String(byte[] bytes, Charset charset) {
        this(Objects.requireNonNull(charset), bytes, 0, bytes.length);
    }

    /**
     * Constructs a new {@code String} by decoding the specified subarray of
     * bytes using the {@link Charset#defaultCharset() default charset}.
     * The length of the new {@code String} is a function of the charset,
     * and hence may not be equal to the length of the subarray.
     *
     * <p> The behavior of this constructor when the given bytes are not valid
     * in the default charset is unspecified.  The {@link
     * java.nio.charset.CharsetDecoder} class should be used when more control
     * over the decoding process is required.
     *
     * <p> The contents of the string are unspecified if the byte array
     * is modified during string construction.
     *
     * @param  bytes
     *         The bytes to be decoded into characters
     *
     * @param  offset
     *         The index of the first byte to decode
     *
     * @param  length
     *         The number of bytes to decode
     *
     * @throws  IndexOutOfBoundsException
     *          If {@code offset} is negative, {@code length} is negative, or
     *          {@code offset} is greater than {@code bytes.length - length}
     *
     * @since  1.1
     */
    public String(byte[] bytes, int offset, int length) {
        this(Charset.defaultCharset(), bytes, checkBoundsOffCount(offset, length, bytes.length), length);
    }

    /**
     * Constructs a new {@code String} by decoding the specified array of bytes
     * using the {@link Charset#defaultCharset() default charset}. The length
     * of the new {@code String} is a function of the charset, and hence may not
     * be equal to the length of the byte array.
     *
     * <p> The behavior of this constructor when the given bytes are not valid
     * in the default charset is unspecified.  The {@link
     * java.nio.charset.CharsetDecoder} class should be used when more control
     * over the decoding process is required.
     *
     * <p> The contents of the string are unspecified if the byte array
     * is modified during string construction.
     *
     * @param  bytes
     *         The bytes to be decoded into characters
     *
     * @since  1.1
     */
    public String(byte[] bytes) {
        this(Charset.defaultCharset(), bytes, 0, bytes.length);
    }

    /**
     * Allocates a new string that contains the sequence of characters
     * currently contained in the string buffer argument. The contents of the
     * string buffer are copied; subsequent modification of the string buffer
     * does not affect the newly created string.
     *
     * @param  buffer
     *         A {@code StringBuffer}
     */
    public String(StringBuffer buffer) {
        this(buffer.toString());
    }

    /**
     * Allocates a new string that contains the sequence of characters
     * currently contained in the string builder argument. The contents of the
     * string builder are copied; subsequent modification of the string builder
     * does not affect the newly created string.
     *
     * <p> The contents of the string are unspecified if the {@code StringBuilder}
     * is modified during string construction.
     *
     * <p> This constructor is provided to ease migration to {@code
     * StringBuilder}. Obtaining a string from a string builder via the {@code
     * toString} method is likely to run faster and is generally preferred.
     *
     * @param   builder
     *          A {@code StringBuilder}
     *
     * @since  1.5
     */
    public String(StringBuilder builder) {
        this(builder, null);
    }

    /**
     * Returns the length of this string.
     * The length is equal to the number of <a href="Character.html#unicode">Unicode
     * code units</a> in the string.
     *
     * @return  the length of the sequence of characters represented by this
     *          object.
     */
    public int length() {
        return value.length >> coder();
    }

    /**
     * Returns {@code true} if, and only if, {@link #length()} is {@code 0}.
     *
     * @return {@code true} if {@link #length()} is {@code 0}, otherwise
     * {@code false}
     *
     * @apiNote
     * To determine whether a string contains only
     * {@linkplain Character#isWhitespace(int) white space}, use
     * {@link #isBlank() isBlank}.
     *
     * @since 1.6
     */
    @Override
    public boolean isEmpty() {
        return value.length == 0;
    }

    /**
     * Returns the {@code char} value at the
     * specified index. An index ranges from {@code 0} to
     * {@code length() - 1}. The first {@code char} value of the sequence
     * is at index {@code 0}, the next at index {@code 1},
     * and so on, as for array indexing.
     *
     * <p>If the {@code char} value specified by the index is a
     * <a href="Character.html#unicode">surrogate</a>, the surrogate
     * value is returned.
     *
     * @param      index   the index of the {@code char} value.
     * @return     the {@code char} value at the specified index of this string.
     *             The first {@code char} value is at index {@code 0}.
     * @throws     IndexOutOfBoundsException  if the {@code index}
     *             argument is negative or not less than the length of this
     *             string.
     */
    public char charAt(int index) {
        if (isLatin1()) {
            return StringLatin1.charAt(value, index);
        } else {
            return StringUTF16.charAt(value, index);
        }
    }

    /**
     * Returns the character (Unicode code point) at the specified
     * index. The index refers to {@code char} values
     * (Unicode code units) and ranges from {@code 0} to
     * {@link #length()}{@code  - 1}.
     *
     * <p> If the {@code char} value specified at the given index
     * is in the high-surrogate range, the following index is less
     * than the length of this {@code String}, and the
     * {@code char} value at the following index is in the
     * low-surrogate range, then the supplementary code point
     * corresponding to this surrogate pair is returned. Otherwise,
     * the {@code char} value at the given index is returned.
     *
     * @param      index the index to the {@code char} values
     * @return     the code point value of the character at the
     *             {@code index}
     * @throws     IndexOutOfBoundsException  if the {@code index}
     *             argument is negative or not less than the length of this
     *             string.
     * @since      1.5
     */
    public int codePointAt(int index) {
        if (isLatin1()) {
            checkIndex(index, value.length);
            return value[index] & 0xff;
        }
        int length = value.length >> 1;
        checkIndex(index, length);
        return StringUTF16.codePointAt(value, index, length);
    }

    /**
     * Returns the character (Unicode code point) before the specified
     * index. The index refers to {@code char} values
     * (Unicode code units) and ranges from {@code 1} to {@link
     * CharSequence#length() length}.
     *
     * <p> If the {@code char} value at {@code (index - 1)}
     * is in the low-surrogate range, {@code (index - 2)} is not
     * negative, and the {@code char} value at {@code (index -
     * 2)} is in the high-surrogate range, then the
     * supplementary code point value of the surrogate pair is
     * returned. If the {@code char} value at {@code index -
     * 1} is an unpaired low-surrogate or a high-surrogate, the
     * surrogate value is returned.
     *
     * @param     index the index following the code point that should be returned
     * @return    the Unicode code point value before the given index.
     * @throws    IndexOutOfBoundsException if the {@code index}
     *            argument is less than 1 or greater than the length
     *            of this string.
     * @since     1.5
     */
    public int codePointBefore(int index) {
        int i = index - 1;
        checkIndex(i, length());
        if (isLatin1()) {
            return (value[i] & 0xff);
        }
        return StringUTF16.codePointBefore(value, index);
    }

    /**
     * Returns the number of Unicode code points in the specified text
     * range of this {@code String}. The text range begins at the
     * specified {@code beginIndex} and extends to the
     * {@code char} at index {@code endIndex - 1}. Thus the
     * length (in {@code char}s) of the text range is
     * {@code endIndex-beginIndex}. Unpaired surrogates within
     * the text range count as one code point each.
     *
     * @param beginIndex the index to the first {@code char} of
     * the text range.
     * @param endIndex the index after the last {@code char} of
     * the text range.
     * @return the number of Unicode code points in the specified text
     * range
     * @throws    IndexOutOfBoundsException if the
     * {@code beginIndex} is negative, or {@code endIndex}
     * is larger than the length of this {@code String}, or
     * {@code beginIndex} is larger than {@code endIndex}.
     * @since  1.5
     */
    public int codePointCount(int beginIndex, int endIndex) {
        Objects.checkFromToIndex(beginIndex, endIndex, length());
        if (isLatin1()) {
            return endIndex - beginIndex;
        }
        return StringUTF16.codePointCount(value, beginIndex, endIndex);
    }

    /**
     * Returns the index within this {@code String} that is
     * offset from the given {@code index} by
     * {@code codePointOffset} code points. Unpaired surrogates
     * within the text range given by {@code index} and
     * {@code codePointOffset} count as one code point each.
     *
     * @param index the index to be offset
     * @param codePointOffset the offset in code points
     * @return the index within this {@code String}
     * @throws    IndexOutOfBoundsException if {@code index}
     *   is negative or larger than the length of this
     *   {@code String}, or if {@code codePointOffset} is positive
     *   and the substring starting with {@code index} has fewer
     *   than {@code codePointOffset} code points,
     *   or if {@code codePointOffset} is negative and the substring
     *   before {@code index} has fewer than the absolute value
     *   of {@code codePointOffset} code points.
     * @since 1.5
     */
    public int offsetByCodePoints(int index, int codePointOffset) {
        return Character.offsetByCodePoints(this, index, codePointOffset);
    }

    /**
     * {@inheritDoc CharSequence}
     * @param srcBegin {@inheritDoc CharSequence}
     * @param srcEnd   {@inheritDoc CharSequence}
     * @param dst      {@inheritDoc CharSequence}
     * @param dstBegin {@inheritDoc CharSequence}
     * @throws    IndexOutOfBoundsException {@inheritDoc CharSequence}
     */
    @Override
    public void getChars(int srcBegin, int srcEnd, char[] dst, int dstBegin) {
        checkBoundsBeginEnd(srcBegin, srcEnd, length());
        checkBoundsOffCount(dstBegin, srcEnd - srcBegin, dst.length);
        if (isLatin1()) {
            StringLatin1.getChars(value, srcBegin, srcEnd, dst, dstBegin);
        } else {
            StringUTF16.getChars(value, srcBegin, srcEnd, dst, dstBegin);
        }
    }

    /**
     * Copies characters from this string into the destination byte array. Each
     * byte receives the 8 low-order bits of the corresponding character. The
     * eight high-order bits of each character are not copied and do not
     * participate in the transfer in any way.
     *
     * <p> The first character to be copied is at index {@code srcBegin}; the
     * last character to be copied is at index {@code srcEnd-1}.  The total
     * number of characters to be copied is {@code srcEnd-srcBegin}. The
     * characters, converted to bytes, are copied into the subarray of {@code
     * dst} starting at index {@code dstBegin} and ending at index:
     *
     * <blockquote><pre>
     *     dstBegin + (srcEnd-srcBegin) - 1
     * </pre></blockquote>
     *
     * @deprecated  This method does not properly convert characters into
     * bytes.  As of JDK&nbsp;1.1, the preferred way to do this is via the
     * {@link #getBytes()} method, which uses the {@link Charset#defaultCharset()
     * default charset}.
     *
     * @param  srcBegin
     *         Index of the first character in the string to copy
     *
     * @param  srcEnd
     *         Index after the last character in the string to copy
     *
     * @param  dst
     *         The destination array
     *
     * @param  dstBegin
     *         The start offset in the destination array
     *
     * @throws  IndexOutOfBoundsException
     *          If any of the following is true:
     *          <ul>
     *            <li> {@code srcBegin} is negative
     *            <li> {@code srcBegin} is greater than {@code srcEnd}
     *            <li> {@code srcEnd} is greater than the length of this String
     *            <li> {@code dstBegin} is negative
     *            <li> {@code dstBegin+(srcEnd-srcBegin)} is larger than {@code
     *                 dst.length}
     *          </ul>
     */
    @Deprecated(since="1.1")
    public void getBytes(int srcBegin, int srcEnd, byte[] dst, int dstBegin) {
        checkBoundsBeginEnd(srcBegin, srcEnd, length());
        Objects.requireNonNull(dst);
        checkBoundsOffCount(dstBegin, srcEnd - srcBegin, dst.length);
        if (isLatin1()) {
            StringLatin1.getBytes(value, srcBegin, srcEnd, dst, dstBegin);
        } else {
            StringUTF16.getBytes(value, srcBegin, srcEnd, dst, dstBegin);
        }
    }

    /**
     * Encodes this {@code String} into a sequence of bytes using the named
     * charset, storing the result into a new byte array.
     *
     * <p> The behavior of this method when this string cannot be encoded in
     * the given charset is unspecified.  The {@link
     * java.nio.charset.CharsetEncoder} class should be used when more control
     * over the encoding process is required.
     *
     * @param  charsetName
     *         The name of a supported {@linkplain java.nio.charset.Charset
     *         charset}
     *
     * @return  The resultant byte array
     *
     * @throws  UnsupportedEncodingException
     *          If the named charset is not supported
     *
     * @since  1.1
     */
    public byte[] getBytes(String charsetName)
            throws UnsupportedEncodingException {
        return encode(lookupCharset(charsetName), coder(), value);
    }

    /**
     * Encodes this {@code String} into a sequence of bytes using the given
     * {@linkplain java.nio.charset.Charset charset}, storing the result into a
     * new byte array.
     *
     * <p> This method always replaces malformed-input and unmappable-character
     * sequences with this charset's default replacement byte array.  The
     * {@link java.nio.charset.CharsetEncoder} class should be used when more
     * control over the encoding process is required.
     *
     * @param  charset
     *         The {@linkplain java.nio.charset.Charset} to be used to encode
     *         the {@code String}
     *
     * @return  The resultant byte array
     *
     * @since  1.6
     */
    public byte[] getBytes(Charset charset) {
        if (charset == null) throw new NullPointerException();
        return encode(charset, coder(), value);
     }

    /**
     * Encodes this {@code String} into a sequence of bytes using the
     * {@link Charset#defaultCharset() default charset}, storing the result
     * into a new byte array.
     *
     * <p> The behavior of this method when this string cannot be encoded in
     * the default charset is unspecified.  The {@link
     * java.nio.charset.CharsetEncoder} class should be used when more control
     * over the encoding process is required.
     *
     * @return  The resultant byte array
     *
     * @since      1.1
     */
    public byte[] getBytes() {
        return encode(Charset.defaultCharset(), coder(), value);
    }

    boolean bytesCompatible(Charset charset) {
        if (isLatin1()) {
            if (charset == ISO_8859_1.INSTANCE) {
                return true; // ok, same encoding
            } else if (charset == UTF_8.INSTANCE || charset == US_ASCII.INSTANCE) {
                return !StringCoding.hasNegatives(value, 0, value.length); // ok, if ASCII-compatible
            }
        }
        return false;
    }

    void copyToSegmentRaw(MemorySegment segment, long offset) {
        MemorySegment.copy(value, 0, segment, ValueLayout.JAVA_BYTE, offset, value.length);
    }

    /**
     * Compares this string to the specified object.  The result is {@code
     * true} if and only if the argument is not {@code null} and is a {@code
     * String} object that represents the same sequence of characters as this
     * object.
     *
     * <p>For finer-grained String comparison, refer to
     * {@link java.text.Collator}.
     *
     * @param  anObject
     *         The object to compare this {@code String} against
     *
     * @return  {@code true} if the given object represents a {@code String}
     *          equivalent to this string, {@code false} otherwise
     *
     * @see  #compareTo(String)
     * @see  #equalsIgnoreCase(String)
     */
    public boolean equals(Object anObject) {
        if (this == anObject) {
            return true;
        }
        return (anObject instanceof String aString)
                && (!COMPACT_STRINGS || this.coder == aString.coder)
                && StringLatin1.equals(value, aString.value);
    }

    /**
     * Compares this string to the specified {@code StringBuffer}.  The result
     * is {@code true} if and only if this {@code String} represents the same
     * sequence of characters as the specified {@code StringBuffer}. This method
     * synchronizes on the {@code StringBuffer}.
     *
     * <p>For finer-grained String comparison, refer to
     * {@link java.text.Collator}.
     *
     * @param  sb
     *         The {@code StringBuffer} to compare this {@code String} against
     *
     * @return  {@code true} if this {@code String} represents the same
     *          sequence of characters as the specified {@code StringBuffer},
     *          {@code false} otherwise
     *
     * @since  1.4
     */
    public boolean contentEquals(StringBuffer sb) {
        return contentEquals((CharSequence)sb);
    }

    private boolean nonSyncContentEquals(AbstractStringBuilder sb) {
        int len = length();
        if (len != sb.length()) {
            return false;
        }
        byte[] v1 = value;
        byte[] v2 = sb.getValue();
        byte coder = coder();
        if (coder == sb.getCoder()) {
            return v1.length <= v2.length && ArraysSupport.mismatch(v1, v2, v1.length) < 0;
        } else {
            if (coder != LATIN1) {  // utf16 str and latin1 abs can never be "equal"
                return false;
            }
            return StringUTF16.contentEquals(v1, v2, len);
        }
    }

    /**
     * Compares this string to the specified {@code CharSequence}.  The
     * result is {@code true} if and only if this {@code String} represents the
     * same sequence of char values as the specified sequence. Note that if the
     * {@code CharSequence} is a {@code StringBuffer} then the method
     * synchronizes on it.
     *
     * <p>For finer-grained String comparison, refer to
     * {@link java.text.Collator}.
     *
     * @param  cs
     *         The sequence to compare this {@code String} against
     *
     * @return  {@code true} if this {@code String} represents the same
     *          sequence of char values as the specified sequence, {@code
     *          false} otherwise
     *
     * @since  1.5
     */
    public boolean contentEquals(CharSequence cs) {
        // Argument is a StringBuffer, StringBuilder
        if (cs instanceof AbstractStringBuilder) {
            if (cs instanceof StringBuffer) {
                synchronized(cs) {
                   return nonSyncContentEquals((AbstractStringBuilder)cs);
                }
            } else {
                return nonSyncContentEquals((AbstractStringBuilder)cs);
            }
        }
        // Argument is a String
        if (cs instanceof String) {
            return equals(cs);
        }
        // Argument is a generic CharSequence
        int n = cs.length();
        if (n != length()) {
            return false;
        }
        byte[] val = this.value;
        if (isLatin1()) {
            for (int i = 0; i < n; i++) {
                if ((val[i] & 0xff) != cs.charAt(i)) {
                    return false;
                }
            }
        } else {
            if (!StringUTF16.contentEquals(val, cs, n)) {
                return false;
            }
        }
        return true;
    }

    /**
     * Compares this {@code String} to another {@code String}, ignoring case
     * considerations.  Two strings are considered equal ignoring case if they
     * are of the same length and corresponding Unicode code points in the two
     * strings are equal ignoring case.
     *
     * <p> Two Unicode code points are considered the same
     * ignoring case if at least one of the following is true:
     * <ul>
     *   <li> The two Unicode code points are the same (as compared by the
     *        {@code ==} operator)
     *   <li> Calling {@code Character.toLowerCase(Character.toUpperCase(int))}
     *        on each Unicode code point produces the same result
     * </ul>
     *
     * <p>Note that this method does <em>not</em> take locale into account, and
     * will result in unsatisfactory results for certain locales.  The
     * {@link java.text.Collator} class provides locale-sensitive comparison.
     *
     * @param  anotherString
     *         The {@code String} to compare this {@code String} against
     *
     * @return  {@code true} if the argument is not {@code null} and it
     *          represents an equivalent {@code String} ignoring case; {@code
     *          false} otherwise
     *
     * @see  #equals(Object)
     * @see  #codePoints()
     */
    public boolean equalsIgnoreCase(String anotherString) {
        return (this == anotherString) ? true
                : (anotherString != null)
                && (anotherString.length() == length())
                && regionMatches(true, 0, anotherString, 0, length());
    }

    /**
     * Compares two strings lexicographically.
     * The comparison is based on the Unicode value of each character in
     * the strings. The character sequence represented by this
     * {@code String} object is compared lexicographically to the
     * character sequence represented by the argument string. The result is
     * a negative integer if this {@code String} object
     * lexicographically precedes the argument string. The result is a
     * positive integer if this {@code String} object lexicographically
     * follows the argument string. The result is zero if the strings
     * are equal; {@code compareTo} returns {@code 0} exactly when
     * the {@link #equals(Object)} method would return {@code true}.
     * <p>
     * This is the definition of lexicographic ordering. If two strings are
     * different, then either they have different characters at some index
     * that is a valid index for both strings, or their lengths are different,
     * or both. If they have different characters at one or more index
     * positions, let <i>k</i> be the smallest such index; then the string
     * whose character at position <i>k</i> has the smaller value, as
     * determined by using the {@code <} operator, lexicographically precedes the
     * other string. In this case, {@code compareTo} returns the
     * difference of the two character values at position {@code k} in
     * the two string -- that is, the value:
     * <blockquote><pre>
     * this.charAt(k)-anotherString.charAt(k)
     * </pre></blockquote>
     * If there is no index position at which they differ, then the shorter
     * string lexicographically precedes the longer string. In this case,
     * {@code compareTo} returns the difference of the lengths of the
     * strings -- that is, the value:
     * <blockquote><pre>
     * this.length()-anotherString.length()
     * </pre></blockquote>
     *
     * <p>For finer-grained String comparison, refer to
     * {@link java.text.Collator}.
     *
     * @param   anotherString   the {@code String} to be compared.
     * @return  the value {@code 0} if the argument string is equal to
     *          this string; a value less than {@code 0} if this string
     *          is lexicographically less than the string argument; and a
     *          value greater than {@code 0} if this string is
     *          lexicographically greater than the string argument.
     */
    public int compareTo(String anotherString) {
        byte[] v1 = value;
        byte[] v2 = anotherString.value;
        byte coder = coder();
        if (coder == anotherString.coder()) {
            return coder == LATIN1 ? StringLatin1.compareTo(v1, v2)
                                   : StringUTF16.compareTo(v1, v2);
        }
        return coder == LATIN1 ? StringLatin1.compareToUTF16(v1, v2)
                               : StringUTF16.compareToLatin1(v1, v2);
     }

    /**
     * A Comparator that orders {@code String} objects as by
     * {@link #compareToIgnoreCase(String) compareToIgnoreCase}.
     * This comparator is serializable.
     * <p>
     * Note that this Comparator does <em>not</em> take locale into account,
     * and will result in an unsatisfactory ordering for certain locales.
     * The {@link java.text.Collator} class provides locale-sensitive comparison.
     *
     * @see     java.text.Collator
     * @since   1.2
     */
    public static final Comparator<String> CASE_INSENSITIVE_ORDER
                                         = new CaseInsensitiveComparator();

    /**
     * CaseInsensitiveComparator for Strings.
     */
    private static class CaseInsensitiveComparator
            implements Comparator<String>, java.io.Serializable {
        // use serialVersionUID from JDK 1.2.2 for interoperability
        @java.io.Serial
        private static final long serialVersionUID = 8575799808933029326L;

        public int compare(String s1, String s2) {
            byte[] v1 = s1.value;
            byte[] v2 = s2.value;
            byte coder = s1.coder();
            if (coder == s2.coder()) {
                return coder == LATIN1 ? StringLatin1.compareToCI(v1, v2)
                                       : StringUTF16.compareToCI(v1, v2);
            }
            return coder == LATIN1 ? StringLatin1.compareToCI_UTF16(v1, v2)
                                   : StringUTF16.compareToCI_Latin1(v1, v2);
        }

        /** Replaces the de-serialized object. */
        @java.io.Serial
        private Object readResolve() { return CASE_INSENSITIVE_ORDER; }
    }

    /**
     * Compares two strings lexicographically, ignoring case
     * differences. This method returns an integer whose sign is that of
     * calling {@code compareTo} with case folded versions of the strings
     * where case differences have been eliminated by calling
     * {@code Character.toLowerCase(Character.toUpperCase(int))} on
     * each Unicode code point.
     * <p>
     * Note that this method does <em>not</em> take locale into account,
     * and will result in an unsatisfactory ordering for certain locales.
     * The {@link java.text.Collator} class provides locale-sensitive comparison.
     *
     * @param   str   the {@code String} to be compared.
     * @return  a negative integer, zero, or a positive integer as the
     *          specified String is greater than, equal to, or less
     *          than this String, ignoring case considerations.
     * @see     java.text.Collator
     * @see     #codePoints()
     * @since   1.2
     */
    public int compareToIgnoreCase(String str) {
        return CASE_INSENSITIVE_ORDER.compare(this, str);
    }

    /**
     * Tests if two string regions are equal.
     * <p>
     * A substring of this {@code String} object is compared to a substring
     * of the argument other. The result is true if these substrings
     * represent identical character sequences. The substring of this
     * {@code String} object to be compared begins at index {@code toffset}
     * and has length {@code len}. The substring of other to be compared
     * begins at index {@code ooffset} and has length {@code len}. The
     * result is {@code false} if and only if at least one of the following
     * is true:
     * <ul><li>{@code toffset} is negative.
     * <li>{@code ooffset} is negative.
     * <li>{@code toffset+len} is greater than the length of this
     * {@code String} object.
     * <li>{@code ooffset+len} is greater than the length of the other
     * argument.
     * <li>There is some nonnegative integer <i>k</i> less than {@code len}
     * such that:
     * {@code this.charAt(toffset + }<i>k</i>{@code ) != other.charAt(ooffset + }
     * <i>k</i>{@code )}
     * </ul>
     *
     * <p>Note that this method does <em>not</em> take locale into account.  The
     * {@link java.text.Collator} class provides locale-sensitive comparison.
     *
     * @param   toffset   the starting offset of the subregion in this string.
     * @param   other     the string argument.
     * @param   ooffset   the starting offset of the subregion in the string
     *                    argument.
     * @param   len       the number of characters to compare.
     * @return  {@code true} if the specified subregion of this string
     *          exactly matches the specified subregion of the string argument;
     *          {@code false} otherwise.
     */
    public boolean regionMatches(int toffset, String other, int ooffset, int len) {
        // Note: toffset, ooffset, or len might be near -1>>>1.
        if ((ooffset < 0) || (toffset < 0) ||
             (toffset > (long)length() - len) ||
             (ooffset > (long)other.length() - len)) {
            return false;
        }
        // Any strings match if len <= 0
        if (len <= 0) {
           return true;
        }
        byte[] tv = value;
        byte[] ov = other.value;
        byte coder = coder();
        if (coder == other.coder()) {
            if (coder == UTF16) {
                toffset <<= UTF16;
                ooffset <<= UTF16;
                len <<= UTF16;
            }
            return ArraysSupport.mismatch(tv, toffset,
                    ov, ooffset, len) < 0;
        } else {
            if (coder == LATIN1) {
                while (len-- > 0) {
                    if (StringLatin1.getChar(tv, toffset++) !=
                        StringUTF16.getChar(ov, ooffset++)) {
                        return false;
                    }
                }
            } else {
                while (len-- > 0) {
                    if (StringUTF16.getChar(tv, toffset++) !=
                        StringLatin1.getChar(ov, ooffset++)) {
                        return false;
                    }
                }
            }
        }
        return true;
    }

    /**
     * Tests if two string regions are equal.
     * <p>
     * A substring of this {@code String} object is compared to a substring
     * of the argument {@code other}. The result is {@code true} if these
     * substrings represent Unicode code point sequences that are the same,
     * ignoring case if and only if {@code ignoreCase} is true.
     * The sequences {@code tsequence} and {@code osequence} are compared,
     * where {@code tsequence} is the sequence produced as if by calling
     * {@code this.substring(toffset, toffset + len).codePoints()} and
     * {@code osequence} is the sequence produced as if by calling
     * {@code other.substring(ooffset, ooffset + len).codePoints()}.
     * The result is {@code true} if and only if all of the following
     * are true:
     * <ul><li>{@code toffset} is non-negative.
     * <li>{@code ooffset} is non-negative.
     * <li>{@code toffset+len} is less than or equal to the length of this
     * {@code String} object.
     * <li>{@code ooffset+len} is less than or equal to the length of the other
     * argument.
     * <li>if {@code ignoreCase} is {@code false}, all pairs of corresponding Unicode
     * code points are equal integer values; or if {@code ignoreCase} is {@code true},
     * {@link Character#toLowerCase(int) Character.toLowerCase(}
     * {@link Character#toUpperCase(int)}{@code )} on all pairs of Unicode code points
     * results in equal integer values.
     * </ul>
     *
     * <p>Note that this method does <em>not</em> take locale into account,
     * and will result in unsatisfactory results for certain locales when
     * {@code ignoreCase} is {@code true}.  The {@link java.text.Collator} class
     * provides locale-sensitive comparison.
     *
     * @param   ignoreCase   if {@code true}, ignore case when comparing
     *                       characters.
     * @param   toffset      the starting offset of the subregion in this
     *                       string.
     * @param   other        the string argument.
     * @param   ooffset      the starting offset of the subregion in the string
     *                       argument.
     * @param   len          the number of characters (Unicode code units -
     *                       16bit {@code char} value) to compare.
     * @return  {@code true} if the specified subregion of this string
     *          matches the specified subregion of the string argument;
     *          {@code false} otherwise. Whether the matching is exact
     *          or case insensitive depends on the {@code ignoreCase}
     *          argument.
     * @see     #codePoints()
     */
    public boolean regionMatches(boolean ignoreCase, int toffset,
            String other, int ooffset, int len) {
        if (!ignoreCase) {
            return regionMatches(toffset, other, ooffset, len);
        }
        // Note: toffset, ooffset, or len might be near -1>>>1.
        if ((ooffset < 0) || (toffset < 0)
                || (toffset > (long)length() - len)
                || (ooffset > (long)other.length() - len)) {
            return false;
        }
        byte[] tv = value;
        byte[] ov = other.value;
        byte coder = coder();
        if (coder == other.coder()) {
            return coder == LATIN1
              ? StringLatin1.regionMatchesCI(tv, toffset, ov, ooffset, len)
              : StringUTF16.regionMatchesCI(tv, toffset, ov, ooffset, len);
        }
        return coder == LATIN1
              ? StringLatin1.regionMatchesCI_UTF16(tv, toffset, ov, ooffset, len)
              : StringUTF16.regionMatchesCI_Latin1(tv, toffset, ov, ooffset, len);
    }

    /**
     * Tests if the substring of this string beginning at the
     * specified index starts with the specified prefix.
     *
     * @param   prefix    the prefix.
     * @param   toffset   where to begin looking in this string.
     * @return  {@code true} if the character sequence represented by the
     *          argument is a prefix of the substring of this object starting
     *          at index {@code toffset}; {@code false} otherwise.
     *          The result is {@code false} if {@code toffset} is
     *          negative or greater than the length of this
     *          {@code String} object; otherwise the result is the same
     *          as the result of the expression
     *          <pre>
     *          this.substring(toffset).startsWith(prefix)
     *          </pre>
     */
    public boolean startsWith(String prefix, int toffset) {
        // Note: toffset might be near -1>>>1.
        if (toffset < 0 || toffset > length() - prefix.length()) {
            return false;
        }
        byte[] ta = value;
        byte[] pa = prefix.value;
        int po = 0;
        int pc = pa.length;
        byte coder = coder();
        if (coder == prefix.coder()) {
            if (coder == UTF16) {
                toffset <<= UTF16;
            }
            return ArraysSupport.mismatch(ta, toffset,
                    pa, 0, pc) < 0;
        } else {
            if (coder == LATIN1) {  // && pcoder == UTF16
                return false;
            }
            // coder == UTF16 && pcoder == LATIN1)
            while (po < pc) {
                if (StringUTF16.getChar(ta, toffset++) != (pa[po++] & 0xff)) {
                    return false;
               }
            }
        }
        return true;
    }

    /**
     * Tests if this string starts with the specified prefix.
     *
     * @param   prefix   the prefix.
     * @return  {@code true} if the character sequence represented by the
     *          argument is a prefix of the character sequence represented by
     *          this string; {@code false} otherwise.
     *          Note also that {@code true} will be returned if the
     *          argument is an empty string or is equal to this
     *          {@code String} object as determined by the
     *          {@link #equals(Object)} method.
     * @since   1.0
     */
    public boolean startsWith(String prefix) {
        return startsWith(prefix, 0);
    }

    /**
     * Tests if this string ends with the specified suffix.
     *
     * @param   suffix   the suffix.
     * @return  {@code true} if the character sequence represented by the
     *          argument is a suffix of the character sequence represented by
     *          this object; {@code false} otherwise. Note that the
     *          result will be {@code true} if the argument is the
     *          empty string or is equal to this {@code String} object
     *          as determined by the {@link #equals(Object)} method.
     */
    public boolean endsWith(String suffix) {
        return startsWith(suffix, length() - suffix.length());
    }

    /**
     * Returns a hash code for this string. The hash code for a
     * {@code String} object is computed as
     * <blockquote><pre>
     * s[0]*31^(n-1) + s[1]*31^(n-2) + ... + s[n-1]
     * </pre></blockquote>
     * using {@code int} arithmetic, where {@code s[i]} is the
     * <i>i</i>th character of the string, {@code n} is the length of
     * the string, and {@code ^} indicates exponentiation.
     * (The hash value of the empty string is zero.)
     *
     * @return  a hash code value for this object.
     */
    public int hashCode() {
        // The hash or hashIsZero fields are subject to a benign data race,
        // making it crucial to ensure that any observable result of the
        // calculation in this method stays correct under any possible read of
        // these fields. Necessary restrictions to allow this to be correct
        // without explicit memory fences or similar concurrency primitives is
        // that we can ever only write to one of these two fields for a given
        // String instance, and that the computation is idempotent and derived
        // from immutable state
        int h = hash;
        if (h == 0 && !hashIsZero) {
            h = isLatin1() ? StringLatin1.hashCode(value)
                           : StringUTF16.hashCode(value);
            if (h == 0) {
                hashIsZero = true;
            } else {
                hash = h;
            }
        }
        return h;
    }

    /**
     * Returns the index within this string of the first occurrence of
     * the specified character. If a character with value
     * {@code ch} occurs in the character sequence represented by
     * this {@code String} object, then the index (in Unicode
     * code units) of the first such occurrence is returned. For
     * values of {@code ch} in the range from 0 to 0xFFFF
     * (inclusive), this is the smallest value <i>k</i> such that:
     * <blockquote><pre>
     * this.charAt(<i>k</i>) == ch
     * </pre></blockquote>
     * is true. For other values of {@code ch}, it is the
     * smallest value <i>k</i> such that:
     * <blockquote><pre>
     * this.codePointAt(<i>k</i>) == ch
     * </pre></blockquote>
     * is true. In either case, if no such character occurs in this
     * string, then {@code -1} is returned.
     *
     * @param   ch   a character (Unicode code point).
     * @return  the index of the first occurrence of the character in the
     *          character sequence represented by this object, or
     *          {@code -1} if the character does not occur.
     */
    public int indexOf(int ch) {
        return isLatin1() ? StringLatin1.indexOf(value, ch, 0, value.length)
                : StringUTF16.indexOf(value, ch, 0, value.length >> 1);
    }

    /**
     * Returns the index within this string of the first occurrence of the
     * specified character, starting the search at the specified index.
     * <p>
     * If a character with value {@code ch} occurs in the
     * character sequence represented by this {@code String}
     * object at an index no smaller than {@code fromIndex}, then
     * the index of the first such occurrence is returned. For values
     * of {@code ch} in the range from 0 to 0xFFFF (inclusive),
     * this is the smallest value <i>k</i> such that:
     * <blockquote><pre>
     * (this.charAt(<i>k</i>) == ch) {@code &&} (<i>k</i> &gt;= fromIndex)
     * </pre></blockquote>
     * is true. For other values of {@code ch}, it is the
     * smallest value <i>k</i> such that:
     * <blockquote><pre>
     * (this.codePointAt(<i>k</i>) == ch) {@code &&} (<i>k</i> &gt;= fromIndex)
     * </pre></blockquote>
     * is true. In either case, if no such character occurs in this
     * string at or after position {@code fromIndex}, then
     * {@code -1} is returned.
     *
     * <p>
     * There is no restriction on the value of {@code fromIndex}. If it
     * is negative, it has the same effect as if it were zero: this entire
     * string may be searched. If it is greater than the length of this
     * string, it has the same effect as if it were equal to the length of
     * this string: {@code -1} is returned.
     *
     * <p>All indices are specified in {@code char} values
     * (Unicode code units).
     *
     * @param   ch          a character (Unicode code point).
     * @param   fromIndex   the index to start the search from.
     * @return  the index of the first occurrence of the character in the
     *          character sequence represented by this object that is greater
     *          than or equal to {@code fromIndex}, or {@code -1}
     *          if the character does not occur.
     *
     * @apiNote
     * Unlike {@link #substring(int)}, for example, this method does not throw
     * an exception when {@code fromIndex} is outside the valid range.
     * Rather, it returns -1 when {@code fromIndex} is larger than the length of
     * the string.
     * This result is, by itself, indistinguishable from a genuine absence of
     * {@code ch} in the string.
     * If stricter behavior is needed, {@link #indexOf(int, int, int)}
     * should be considered instead.
     * On a {@link String} {@code s}, for example,
     * {@code s.indexOf(ch, fromIndex, s.length())} would throw if
     * {@code fromIndex} were larger than the string length, or were negative.
     */
    public int indexOf(int ch, int fromIndex) {
        fromIndex = Math.max(fromIndex, 0);
        return isLatin1() ? StringLatin1.indexOf(value, ch, Math.min(fromIndex, value.length), value.length)
                : StringUTF16.indexOf(value, ch, Math.min(fromIndex, value.length >> 1), value.length >> 1);
    }

    /**
     * Returns the index within this string of the first occurrence of the
     * specified character, starting the search at {@code beginIndex} and
     * stopping before {@code endIndex}.
     *
     * <p>If a character with value {@code ch} occurs in the
     * character sequence represented by this {@code String}
     * object at an index no smaller than {@code beginIndex} but smaller than
     * {@code endIndex}, then
     * the index of the first such occurrence is returned. For values
     * of {@code ch} in the range from 0 to 0xFFFF (inclusive),
     * this is the smallest value <i>k</i> such that:
     * <blockquote><pre>
     * (this.charAt(<i>k</i>) == ch) &amp;&amp; (beginIndex &lt;= <i>k</i> &lt; endIndex)
     * </pre></blockquote>
     * is true. For other values of {@code ch}, it is the
     * smallest value <i>k</i> such that:
     * <blockquote><pre>
     * (this.codePointAt(<i>k</i>) == ch) &amp;&amp; (beginIndex &lt;= <i>k</i> &lt; endIndex)
     * </pre></blockquote>
     * is true. In either case, if no such character occurs in this
     * string at or after position {@code beginIndex} and before position
     * {@code endIndex}, then {@code -1} is returned.
     *
     * <p>All indices are specified in {@code char} values
     * (Unicode code units).
     *
     * @param   ch          a character (Unicode code point).
     * @param   beginIndex  the index to start the search from (included).
     * @param   endIndex    the index to stop the search at (excluded).
     * @return  the index of the first occurrence of the character in the
     *          character sequence represented by this object that is greater
     *          than or equal to {@code beginIndex} and less than {@code endIndex},
     *          or {@code -1} if the character does not occur.
     * @throws  StringIndexOutOfBoundsException if {@code beginIndex}
     *          is negative, or {@code endIndex} is larger than the length of
     *          this {@code String} object, or {@code beginIndex} is larger than
     *          {@code endIndex}.
     * @since   21
     */
    public int indexOf(int ch, int beginIndex, int endIndex) {
        checkBoundsBeginEnd(beginIndex, endIndex, length());
        return isLatin1() ? StringLatin1.indexOf(value, ch, beginIndex, endIndex)
                : StringUTF16.indexOf(value, ch, beginIndex, endIndex);
    }

    /**
     * Returns the index within this string of the last occurrence of
     * the specified character. For values of {@code ch} in the
     * range from 0 to 0xFFFF (inclusive), the index (in Unicode code
     * units) returned is the largest value <i>k</i> such that:
     * <blockquote><pre>
     * this.charAt(<i>k</i>) == ch
     * </pre></blockquote>
     * is true. For other values of {@code ch}, it is the
     * largest value <i>k</i> such that:
     * <blockquote><pre>
     * this.codePointAt(<i>k</i>) == ch
     * </pre></blockquote>
     * is true.  In either case, if no such character occurs in this
     * string, then {@code -1} is returned.  The
     * {@code String} is searched backwards starting at the last
     * character.
     *
     * @param   ch   a character (Unicode code point).
     * @return  the index of the last occurrence of the character in the
     *          character sequence represented by this object, or
     *          {@code -1} if the character does not occur.
     */
    public int lastIndexOf(int ch) {
        return lastIndexOf(ch, length() - 1);
    }

    /**
     * Returns the index within this string of the last occurrence of
     * the specified character, searching backward starting at the
     * specified index. For values of {@code ch} in the range
     * from 0 to 0xFFFF (inclusive), the index returned is the largest
     * value <i>k</i> such that:
     * <blockquote><pre>
     * (this.charAt(<i>k</i>) == ch) {@code &&} (<i>k</i> &lt;= fromIndex)
     * </pre></blockquote>
     * is true. For other values of {@code ch}, it is the
     * largest value <i>k</i> such that:
     * <blockquote><pre>
     * (this.codePointAt(<i>k</i>) == ch) {@code &&} (<i>k</i> &lt;= fromIndex)
     * </pre></blockquote>
     * is true. In either case, if no such character occurs in this
     * string at or before position {@code fromIndex}, then
     * {@code -1} is returned.
     *
     * <p>All indices are specified in {@code char} values
     * (Unicode code units).
     *
     * @param   ch          a character (Unicode code point).
     * @param   fromIndex   the index to start the search from. There is no
     *          restriction on the value of {@code fromIndex}. If it is
     *          greater than or equal to the length of this string, it has
     *          the same effect as if it were equal to one less than the
     *          length of this string: this entire string may be searched.
     *          If it is negative, it has the same effect as if it were -1:
     *          -1 is returned.
     * @return  the index of the last occurrence of the character in the
     *          character sequence represented by this object that is less
     *          than or equal to {@code fromIndex}, or {@code -1}
     *          if the character does not occur before that point.
     */
    public int lastIndexOf(int ch, int fromIndex) {
        return isLatin1() ? StringLatin1.lastIndexOf(value, ch, fromIndex)
                          : StringUTF16.lastIndexOf(value, ch, fromIndex);
    }

    /**
     * Returns the index within this string of the first occurrence of the
     * specified substring.
     *
     * <p>The returned index is the smallest value {@code k} for which:
     * <pre>{@code
     * this.startsWith(str, k)
     * }</pre>
     * If no such value of {@code k} exists, then {@code -1} is returned.
     *
     * @param   str   the substring to search for.
     * @return  the index of the first occurrence of the specified substring,
     *          or {@code -1} if there is no such occurrence.
     */
    public int indexOf(String str) {
        byte coder = coder();
        if (coder == str.coder()) {
            return isLatin1() ? StringLatin1.indexOf(value, str.value)
                              : StringUTF16.indexOf(value, str.value);
        }
        if (coder == LATIN1) {  // str.coder == UTF16
            return -1;
        }
        return StringUTF16.indexOfLatin1(value, str.value);
    }

    /**
     * Returns the index within this string of the first occurrence of the
     * specified substring, starting at the specified index.
     *
     * <p>The returned index is the smallest value {@code k} for which:
     * <pre>{@code
     *     k >= Math.min(fromIndex, this.length()) &&
     *                   this.startsWith(str, k)
     * }</pre>
     * If no such value of {@code k} exists, then {@code -1} is returned.
     *
     * @apiNote
     * Unlike {@link #substring(int)}, for example, this method does not throw
     * an exception when {@code fromIndex} is outside the valid range.
     * Rather, it returns -1 when {@code fromIndex} is larger than the length of
     * the string.
     * This result is, by itself, indistinguishable from a genuine absence of
     * {@code str} in the string.
     * If stricter behavior is needed, {@link #indexOf(String, int, int)}
     * should be considered instead.
     * On {@link String} {@code s} and a non-empty {@code str}, for example,
     * {@code s.indexOf(str, fromIndex, s.length())} would throw if
     * {@code fromIndex} were larger than the string length, or were negative.
     *
     * @param   str         the substring to search for.
     * @param   fromIndex   the index from which to start the search.
     * @return  the index of the first occurrence of the specified substring,
     *          starting at the specified index,
     *          or {@code -1} if there is no such occurrence.
     */
    public int indexOf(String str, int fromIndex) {
        return indexOf(value, coder(), length(), str, fromIndex);
    }

    /**
     * Returns the index of the first occurrence of the specified substring
     * within the specified index range of {@code this} string.
     *
     * <p>This method returns the same result as the one of the invocation
     * <pre>{@code
     *     s.substring(beginIndex, endIndex).indexOf(str) + beginIndex
     * }</pre>
     * if the index returned by {@link #indexOf(String)} is non-negative,
     * and returns -1 otherwise.
     * (No substring is instantiated, though.)
     *
     * @param   str         the substring to search for.
     * @param   beginIndex  the index to start the search from (included).
     * @param   endIndex    the index to stop the search at (excluded).
     * @return  the index of the first occurrence of the specified substring
     *          within the specified index range,
     *          or {@code -1} if there is no such occurrence.
     * @throws  StringIndexOutOfBoundsException if {@code beginIndex}
     *          is negative, or {@code endIndex} is larger than the length of
     *          this {@code String} object, or {@code beginIndex} is larger than
     *          {@code endIndex}.
     * @since   21
     */
    public int indexOf(String str, int beginIndex, int endIndex) {
        if (str.length() == 1) {
            /* Simple optimization, can be omitted without behavioral impact */
            return indexOf(str.charAt(0), beginIndex, endIndex);
        }
        checkBoundsBeginEnd(beginIndex, endIndex, length());
        return indexOf(value, coder(), endIndex, str, beginIndex);
    }

    /**
     * Code shared by String and AbstractStringBuilder to do searches. The
     * source is the character array being searched, and the target
     * is the string being searched for.
     *
     * @param   src       the characters being searched.
     * @param   srcCoder  the coder of the source string.
     * @param   srcCount  last index (exclusive) in the source string.
     * @param   tgtStr    the characters being searched for.
     * @param   fromIndex the index to begin searching from.
     */
    static int indexOf(byte[] src, byte srcCoder, int srcCount,
                       String tgtStr, int fromIndex) {
        fromIndex = Math.clamp(fromIndex, 0, srcCount);
        int tgtCount = tgtStr.length();
        if (tgtCount > srcCount - fromIndex) {
            return -1;
        }
        if (tgtCount == 0) {
            return fromIndex;
        }

        byte[] tgt = tgtStr.value;
        byte tgtCoder = tgtStr.coder();
        if (srcCoder == tgtCoder) {
            return srcCoder == LATIN1
                ? StringLatin1.indexOf(src, srcCount, tgt, tgtCount, fromIndex)
                : StringUTF16.indexOf(src, srcCount, tgt, tgtCount, fromIndex);
        }
        if (srcCoder == LATIN1) {    //  && tgtCoder == UTF16
            return -1;
        }
        // srcCoder == UTF16 && tgtCoder == LATIN1) {
        return StringUTF16.indexOfLatin1(src, srcCount, tgt, tgtCount, fromIndex);
    }

    /**
     * Returns the index within this string of the last occurrence of the
     * specified substring.  The last occurrence of the empty string ""
     * is considered to occur at the index value {@code this.length()}.
     *
     * <p>The returned index is the largest value {@code k} for which:
     * <pre>{@code
     * this.startsWith(str, k)
     * }</pre>
     * If no such value of {@code k} exists, then {@code -1} is returned.
     *
     * @param   str   the substring to search for.
     * @return  the index of the last occurrence of the specified substring,
     *          or {@code -1} if there is no such occurrence.
     */
    public int lastIndexOf(String str) {
        return lastIndexOf(str, length());
    }

    /**
     * Returns the index within this string of the last occurrence of the
     * specified substring, searching backward starting at the specified index.
     *
     * <p>The returned index is the largest value {@code k} for which:
     * <pre>{@code
     *     k <= Math.min(fromIndex, this.length()) &&
     *                   this.startsWith(str, k)
     * }</pre>
     * If no such value of {@code k} exists, then {@code -1} is returned.
     *
     * @param   str         the substring to search for.
     * @param   fromIndex   the index to start the search from.
     * @return  the index of the last occurrence of the specified substring,
     *          searching backward from the specified index,
     *          or {@code -1} if there is no such occurrence.
     */
    public int lastIndexOf(String str, int fromIndex) {
        return lastIndexOf(value, coder(), length(), str, fromIndex);
    }

    /**
     * Code shared by String and AbstractStringBuilder to do searches. The
     * source is the character array being searched, and the target
     * is the string being searched for.
     *
     * @param   src         the characters being searched.
     * @param   srcCoder    coder handles the mapping between bytes/chars
     * @param   srcCount    count of the source string.
     * @param   tgtStr      the characters being searched for.
     * @param   fromIndex   the index to begin searching from.
     */
    static int lastIndexOf(byte[] src, byte srcCoder, int srcCount,
                           String tgtStr, int fromIndex) {
        byte[] tgt = tgtStr.value;
        byte tgtCoder = tgtStr.coder();
        int tgtCount = tgtStr.length();
        /*
         * Check arguments; return immediately where possible. For
         * consistency, don't check for null str.
         */
        int rightIndex = srcCount - tgtCount;
        if (fromIndex > rightIndex) {
            fromIndex = rightIndex;
        }
        if (fromIndex < 0) {
            return -1;
        }
        /* Empty string always matches. */
        if (tgtCount == 0) {
            return fromIndex;
        }
        if (srcCoder == tgtCoder) {
            return srcCoder == LATIN1
                ? StringLatin1.lastIndexOf(src, srcCount, tgt, tgtCount, fromIndex)
                : StringUTF16.lastIndexOf(src, srcCount, tgt, tgtCount, fromIndex);
        }
        if (srcCoder == LATIN1) {    // && tgtCoder == UTF16
            return -1;
        }
        // srcCoder == UTF16 && tgtCoder == LATIN1
        return StringUTF16.lastIndexOfLatin1(src, srcCount, tgt, tgtCount, fromIndex);
    }

    /**
     * Returns a string that is a substring of this string. The
     * substring begins with the character at the specified index and
     * extends to the end of this string. <p>
     * Examples:
     * <blockquote><pre>
     * "unhappy".substring(2) returns "happy"
     * "Harbison".substring(3) returns "bison"
     * "emptiness".substring(9) returns "" (an empty string)
     * </pre></blockquote>
     *
     * @param      beginIndex   the beginning index, inclusive.
     * @return     the specified substring.
     * @throws     IndexOutOfBoundsException  if
     *             {@code beginIndex} is negative or larger than the
     *             length of this {@code String} object.
     */
    public String substring(int beginIndex) {
        return substring(beginIndex, length());
    }

    /**
     * Returns a string that is a substring of this string. The
     * substring begins at the specified {@code beginIndex} and
     * extends to the character at index {@code endIndex - 1}.
     * Thus the length of the substring is {@code endIndex-beginIndex}.
     * <p>
     * Examples:
     * <blockquote><pre>
     * "hamburger".substring(4, 8) returns "urge"
     * "smiles".substring(1, 5) returns "mile"
     * </pre></blockquote>
     *
     * @param      beginIndex   the beginning index, inclusive.
     * @param      endIndex     the ending index, exclusive.
     * @return     the specified substring.
     * @throws     IndexOutOfBoundsException  if the
     *             {@code beginIndex} is negative, or
     *             {@code endIndex} is larger than the length of
     *             this {@code String} object, or
     *             {@code beginIndex} is larger than
     *             {@code endIndex}.
     */
    public String substring(int beginIndex, int endIndex) {
        int length = length();
        checkBoundsBeginEnd(beginIndex, endIndex, length);
        if (beginIndex == 0 && endIndex == length) {
            return this;
        }
        int subLen = endIndex - beginIndex;
        return isLatin1() ? StringLatin1.newString(value, beginIndex, subLen)
                          : StringUTF16.newString(value, beginIndex, subLen);
    }

    /**
     * Returns a character sequence that is a subsequence of this sequence.
     *
     * <p> An invocation of this method of the form
     *
     * <blockquote><pre>
     * str.subSequence(begin,&nbsp;end)</pre></blockquote>
     *
     * behaves in exactly the same way as the invocation
     *
     * <blockquote><pre>
     * str.substring(begin,&nbsp;end)</pre></blockquote>
     *
     * @apiNote
     * This method is defined so that the {@code String} class can implement
     * the {@link CharSequence} interface.
     *
     * @param   beginIndex   the begin index, inclusive.
     * @param   endIndex     the end index, exclusive.
     * @return  the specified subsequence.
     *
     * @throws  IndexOutOfBoundsException
     *          if {@code beginIndex} or {@code endIndex} is negative,
     *          if {@code endIndex} is greater than {@code length()},
     *          or if {@code beginIndex} is greater than {@code endIndex}
     *
     * @since 1.4
     */
    public CharSequence subSequence(int beginIndex, int endIndex) {
        return this.substring(beginIndex, endIndex);
    }

    /**
     * Concatenates the specified string to the end of this string.
     * <p>
     * If the length of the argument string is {@code 0}, then this
     * {@code String} object is returned. Otherwise, a
     * {@code String} object is returned that represents a character
     * sequence that is the concatenation of the character sequence
     * represented by this {@code String} object and the character
     * sequence represented by the argument string.<p>
     * Examples:
     * <blockquote><pre>
     * "cares".concat("s") returns "caress"
     * "to".concat("get").concat("her") returns "together"
     * </pre></blockquote>
     *
     * @param   str   the {@code String} that is concatenated to the end
     *                of this {@code String}.
     * @return  a string that represents the concatenation of this object's
     *          characters followed by the string argument's characters.
     */
    public String concat(String str) {
        if (str.isEmpty()) {
            return this;
        }
        return StringConcatHelper.doConcat(this, str);
    }

    /**
     * Returns a string resulting from replacing all occurrences of
     * {@code oldChar} in this string with {@code newChar}.
     * <p>
     * If the character {@code oldChar} does not occur in the
     * character sequence represented by this {@code String} object,
     * then a reference to this {@code String} object is returned.
     * Otherwise, a {@code String} object is returned that
     * represents a character sequence identical to the character sequence
     * represented by this {@code String} object, except that every
     * occurrence of {@code oldChar} is replaced by an occurrence
     * of {@code newChar}.
     * <p>
     * Examples:
     * <blockquote><pre>
     * "mesquite in your cellar".replace('e', 'o')
     *         returns "mosquito in your collar"
     * "the war of baronets".replace('r', 'y')
     *         returns "the way of bayonets"
     * "sparring with a purple porpoise".replace('p', 't')
     *         returns "starring with a turtle tortoise"
     * "JonL".replace('q', 'x') returns "JonL" (no change)
     * </pre></blockquote>
     *
     * @param   oldChar   the old character.
     * @param   newChar   the new character.
     * @return  a string derived from this string by replacing every
     *          occurrence of {@code oldChar} with {@code newChar}.
     */
    public String replace(char oldChar, char newChar) {
        if (oldChar != newChar) {
            String ret = isLatin1() ? StringLatin1.replace(value, oldChar, newChar)
                                    : StringUTF16.replace(value, oldChar, newChar);
            if (ret != null) {
                return ret;
            }
        }
        return this;
    }

    /**
     * Tells whether or not this string matches the given <a
     * href="../util/regex/Pattern.html#sum">regular expression</a>.
     *
     * <p> An invocation of this method of the form
     * <i>str</i>{@code .matches(}<i>regex</i>{@code )} yields exactly the
     * same result as the expression
     *
     * <blockquote>
     * {@link java.util.regex.Pattern}.{@link java.util.regex.Pattern#matches(String,CharSequence)
     * matches(<i>regex</i>, <i>str</i>)}
     * </blockquote>
     *
     * @param   regex
     *          the regular expression to which this string is to be matched
     *
     * @return  {@code true} if, and only if, this string matches the
     *          given regular expression
     *
     * @throws  PatternSyntaxException
     *          if the regular expression's syntax is invalid
     *
     * @see java.util.regex.Pattern
     *
     * @since 1.4
     */
    public boolean matches(String regex) {
        return Pattern.matches(regex, this);
    }

    /**
     * Returns true if and only if this string contains the specified
     * sequence of char values.
     *
     * @param s the sequence to search for
     * @return true if this string contains {@code s}, false otherwise
     * @since 1.5
     */
    public boolean contains(CharSequence s) {
        return indexOf(s.toString()) >= 0;
    }

    /**
     * Replaces the first substring of this string that matches the given <a
     * href="../util/regex/Pattern.html#sum">regular expression</a> with the
     * given replacement.
     *
     * <p> An invocation of this method of the form
     * <i>str</i>{@code .replaceFirst(}<i>regex</i>{@code ,} <i>repl</i>{@code )}
     * yields exactly the same result as the expression
     *
     * <blockquote>
     * <code>
     * {@link java.util.regex.Pattern}.{@link
     * java.util.regex.Pattern#compile(String) compile}(<i>regex</i>).{@link
     * java.util.regex.Pattern#matcher(java.lang.CharSequence) matcher}(<i>str</i>).{@link
     * java.util.regex.Matcher#replaceFirst(String) replaceFirst}(<i>repl</i>)
     * </code>
     * </blockquote>
     *
     *<p>
     * Note that backslashes ({@code \}) and dollar signs ({@code $}) in the
     * replacement string may cause the results to be different than if it were
     * being treated as a literal replacement string; see
     * {@link java.util.regex.Matcher#replaceFirst}.
     * Use {@link java.util.regex.Matcher#quoteReplacement} to suppress the special
     * meaning of these characters, if desired.
     *
     * @param   regex
     *          the regular expression to which this string is to be matched
     * @param   replacement
     *          the string to be substituted for the first match
     *
     * @return  The resulting {@code String}
     *
     * @throws  PatternSyntaxException
     *          if the regular expression's syntax is invalid
     *
     * @see java.util.regex.Pattern
     *
     * @since 1.4
     */
    public String replaceFirst(String regex, String replacement) {
        return Pattern.compile(regex).matcher(this).replaceFirst(replacement);
    }

    /**
     * Replaces each substring of this string that matches the given <a
     * href="../util/regex/Pattern.html#sum">regular expression</a> with the
     * given replacement.
     *
     * <p> An invocation of this method of the form
     * <i>str</i>{@code .replaceAll(}<i>regex</i>{@code ,} <i>repl</i>{@code )}
     * yields exactly the same result as the expression
     *
     * <blockquote>
     * <code>
     * {@link java.util.regex.Pattern}.{@link
     * java.util.regex.Pattern#compile(String) compile}(<i>regex</i>).{@link
     * java.util.regex.Pattern#matcher(java.lang.CharSequence) matcher}(<i>str</i>).{@link
     * java.util.regex.Matcher#replaceAll(String) replaceAll}(<i>repl</i>)
     * </code>
     * </blockquote>
     *
     *<p>
     * Note that backslashes ({@code \}) and dollar signs ({@code $}) in the
     * replacement string may cause the results to be different than if it were
     * being treated as a literal replacement string; see
     * {@link java.util.regex.Matcher#replaceAll Matcher.replaceAll}.
     * Use {@link java.util.regex.Matcher#quoteReplacement} to suppress the special
     * meaning of these characters, if desired.
     *
     * @param   regex
     *          the regular expression to which this string is to be matched
     * @param   replacement
     *          the string to be substituted for each match
     *
     * @return  The resulting {@code String}
     *
     * @throws  PatternSyntaxException
     *          if the regular expression's syntax is invalid
     *
     * @see java.util.regex.Pattern
     *
     * @since 1.4
     */
    public String replaceAll(String regex, String replacement) {
        return Pattern.compile(regex).matcher(this).replaceAll(replacement);
    }

    /**
     * Replaces each substring of this string that matches the literal target
     * sequence with the specified literal replacement sequence. The
     * replacement proceeds from the beginning of the string to the end, for
     * example, replacing "aa" with "b" in the string "aaa" will result in
     * "ba" rather than "ab".
     *
     * @param  target The sequence of char values to be replaced
     * @param  replacement The replacement sequence of char values
     * @return  The resulting string
     * @since 1.5
     */
    public String replace(CharSequence target, CharSequence replacement) {
        String trgtStr = target.toString();
        String replStr = replacement.toString();
        int thisLen = length();
        int trgtLen = trgtStr.length();
        int replLen = replStr.length();

        if (trgtLen > 0) {
            if (trgtLen == 1 && replLen == 1) {
                return replace(trgtStr.charAt(0), replStr.charAt(0));
            }

            boolean thisIsLatin1 = this.isLatin1();
            boolean trgtIsLatin1 = trgtStr.isLatin1();
            boolean replIsLatin1 = replStr.isLatin1();
            String ret = (thisIsLatin1 && trgtIsLatin1 && replIsLatin1)
                    ? StringLatin1.replace(value, thisLen,
                                           trgtStr.value, trgtLen,
                                           replStr.value, replLen)
                    : StringUTF16.replace(value, thisLen, thisIsLatin1,
                                          trgtStr.value, trgtLen, trgtIsLatin1,
                                          replStr.value, replLen, replIsLatin1);
            if (ret != null) {
                return ret;
            }
            return this;

        } else { // trgtLen == 0
            int resultLen;
            try {
                resultLen = Math.addExact(thisLen, Math.multiplyExact(
                        Math.addExact(thisLen, 1), replLen));
            } catch (ArithmeticException ignored) {
                throw new OutOfMemoryError("Required length exceeds implementation limit");
            }

            StringBuilder sb = new StringBuilder(resultLen);
            sb.append(replStr);
            for (int i = 0; i < thisLen; ++i) {
                sb.append(charAt(i)).append(replStr);
            }
            return sb.toString();
        }
    }

    /**
     * Splits this string around matches of the given
     * <a href="../util/regex/Pattern.html#sum">regular expression</a>.
     *
     * <p> The array returned by this method contains each substring of this
     * string that is terminated by another substring that matches the given
     * expression or is terminated by the end of the string.  The substrings in
     * the array are in the order in which they occur in this string.  If the
     * expression does not match any part of the input then the resulting array
     * has just one element, namely this string.
     *
     * <p> When there is a positive-width match at the beginning of this
     * string then an empty leading substring is included at the beginning
     * of the resulting array. A zero-width match at the beginning however
     * never produces such empty leading substring.
     *
     * <p> The {@code limit} parameter controls the number of times the
     * pattern is applied and therefore affects the length of the resulting
     * array.
     * <ul>
     *    <li><p>
     *    If the <i>limit</i> is positive then the pattern will be applied
     *    at most <i>limit</i>&nbsp;-&nbsp;1 times, the array's length will be
     *    no greater than <i>limit</i>, and the array's last entry will contain
     *    all input beyond the last matched delimiter.</p></li>
     *
     *    <li><p>
     *    If the <i>limit</i> is zero then the pattern will be applied as
     *    many times as possible, the array can have any length, and trailing
     *    empty strings will be discarded.</p></li>
     *
     *    <li><p>
     *    If the <i>limit</i> is negative then the pattern will be applied
     *    as many times as possible and the array can have any length.</p></li>
     * </ul>
     *
     * <p> The string {@code "boo:and:foo"}, for example, yields the
     * following results with these parameters:
     *
     * <blockquote><table class="plain">
     * <caption style="display:none">Split example showing regex, limit, and result</caption>
     * <thead>
     * <tr>
     *     <th scope="col">Regex</th>
     *     <th scope="col">Limit</th>
     *     <th scope="col">Result</th>
     * </tr>
     * </thead>
     * <tbody>
     * <tr><th scope="row" rowspan="3" style="font-weight:normal">:</th>
     *     <th scope="row" style="font-weight:normal; text-align:right; padding-right:1em">2</th>
     *     <td>{@code { "boo", "and:foo" }}</td></tr>
     * <tr><!-- : -->
     *     <th scope="row" style="font-weight:normal; text-align:right; padding-right:1em">5</th>
     *     <td>{@code { "boo", "and", "foo" }}</td></tr>
     * <tr><!-- : -->
     *     <th scope="row" style="font-weight:normal; text-align:right; padding-right:1em">-2</th>
     *     <td>{@code { "boo", "and", "foo" }}</td></tr>
     * <tr><th scope="row" rowspan="3" style="font-weight:normal">o</th>
     *     <th scope="row" style="font-weight:normal; text-align:right; padding-right:1em">5</th>
     *     <td>{@code { "b", "", ":and:f", "", "" }}</td></tr>
     * <tr><!-- o -->
     *     <th scope="row" style="font-weight:normal; text-align:right; padding-right:1em">-2</th>
     *     <td>{@code { "b", "", ":and:f", "", "" }}</td></tr>
     * <tr><!-- o -->
     *     <th scope="row" style="font-weight:normal; text-align:right; padding-right:1em">0</th>
     *     <td>{@code { "b", "", ":and:f" }}</td></tr>
     * </tbody>
     * </table></blockquote>
     *
     * <p> An invocation of this method of the form
     * <i>str.</i>{@code split(}<i>regex</i>{@code ,}&nbsp;<i>n</i>{@code )}
     * yields the same result as the expression
     *
     * <blockquote>
     * <code>
     * {@link java.util.regex.Pattern}.{@link
     * java.util.regex.Pattern#compile(String) compile}(<i>regex</i>).{@link
     * java.util.regex.Pattern#split(java.lang.CharSequence,int) split}(<i>str</i>,&nbsp;<i>n</i>)
     * </code>
     * </blockquote>
     *
     *
     * @param  regex
     *         the delimiting regular expression
     *
     * @param  limit
     *         the result threshold, as described above
     *
     * @return  the array of strings computed by splitting this string
     *          around matches of the given regular expression
     *
     * @throws  PatternSyntaxException
     *          if the regular expression's syntax is invalid
     *
     * @see java.util.regex.Pattern
     *
     * @since 1.4
     */
    public String[] split(String regex, int limit) {
        return split(regex, limit, false);
    }

    /**
     * Splits this string around matches of the given regular expression and
     * returns both the strings and the matching delimiters.
     *
     * <p> The array returned by this method contains each substring of this
     * string that is terminated by another substring that matches the given
     * expression or is terminated by the end of the string.
     * Each substring is immediately followed by the subsequence (the delimiter)
     * that matches the given expression, <em>except</em> for the last
     * substring, which is not followed by anything.
     * The substrings in the array and the delimiters are in the order in which
     * they occur in the input.
     * If the expression does not match any part of the input then the resulting
     * array has just one element, namely this string.
     *
     * <p> When there is a positive-width match at the beginning of this
     * string then an empty leading substring is included at the beginning
     * of the resulting array. A zero-width match at the beginning however
     * never produces such empty leading substring nor the empty delimiter.
     *
     * <p> The {@code limit} parameter controls the number of times the
     * pattern is applied and therefore affects the length of the resulting
     * array.
     * <ul>
     *    <li> If the <i>limit</i> is positive then the pattern will be applied
     *    at most <i>limit</i>&nbsp;-&nbsp;1 times, the array's length will be
     *    no greater than 2 &times; <i>limit</i> - 1, and the array's last
     *    entry will contain all input beyond the last matched delimiter.</li>
     *
     *    <li> If the <i>limit</i> is zero then the pattern will be applied as
     *    many times as possible, the array can have any length, and trailing
     *    empty strings will be discarded.</li>
     *
     *    <li> If the <i>limit</i> is negative then the pattern will be applied
     *    as many times as possible and the array can have any length.</li>
     * </ul>
     *
     * <p> The input {@code "boo:::and::foo"}, for example, yields the following
     * results with these parameters:
     *
     * <table class="plain" style="margin-left:2em;">
     * <caption style="display:none">Split example showing regex, limit, and result</caption>
     * <thead>
     * <tr>
     *     <th scope="col">Regex</th>
     *     <th scope="col">Limit</th>
     *     <th scope="col">Result</th>
     * </tr>
     * </thead>
     * <tbody>
     * <tr><th scope="row" rowspan="3" style="font-weight:normal">:+</th>
     *     <th scope="row" style="font-weight:normal; text-align:right; padding-right:1em">2</th>
     *     <td>{@code { "boo", ":::", "and::foo" }}</td></tr>
     * <tr><!-- : -->
     *     <th scope="row" style="font-weight:normal; text-align:right; padding-right:1em">5</th>
     *     <td>{@code { "boo", ":::", "and", "::", "foo" }}</td></tr>
     * <tr><!-- : -->
     *     <th scope="row" style="font-weight:normal; text-align:right; padding-right:1em">-1</th>
     *     <td>{@code { "boo", ":::", "and", "::", "foo" }}</td></tr>
     * <tr><th scope="row" rowspan="3" style="font-weight:normal">o</th>
     *     <th scope="row" style="font-weight:normal; text-align:right; padding-right:1em">5</th>
     *     <td>{@code { "b", "o", "", "o", ":::and::f", "o", "", "o", "" }}</td></tr>
     * <tr><!-- o -->
     *     <th scope="row" style="font-weight:normal; text-align:right; padding-right:1em">-1</th>
     *     <td>{@code { "b", "o", "", "o", ":::and::f", "o", "", "o", "" }}</td></tr>
     * <tr><!-- o -->
     *     <th scope="row" style="font-weight:normal; text-align:right; padding-right:1em">0</th>
     *     <td>{@code { "b", "o", "", "o", ":::and::f", "o", "", "o" }}</td></tr>
     * </tbody>
     * </table>
     *
     * @apiNote An invocation of this method of the form
     * <i>str.</i>{@code splitWithDelimiters(}<i>regex</i>{@code ,}&nbsp;<i>n</i>{@code )}
     * yields the same result as the expression
     *
     * <blockquote>
     * <code>
     * {@link java.util.regex.Pattern}.{@link
     * java.util.regex.Pattern#compile(String) compile}(<i>regex</i>).{@link
     * java.util.regex.Pattern#splitWithDelimiters(CharSequence,int) splitWithDelimiters}(<i>str</i>,&nbsp;<i>n</i>)
     * </code>
     * </blockquote>
     *
     * @param  regex
     *         the delimiting regular expression
     *
     * @param  limit
     *         the result threshold, as described above
     *
     * @return  the array of strings computed by splitting this string
     *          around matches of the given regular expression, alternating
     *          substrings and matching delimiters
     *
     * @since   21
     */
    public String[] splitWithDelimiters(String regex, int limit) {
        return split(regex, limit, true);
    }

    private String[] split(String regex, int limit, boolean withDelimiters) {
        /* fastpath if the regex is a
         * (1) one-char String and this character is not one of the
         *     RegEx's meta characters ".$|()[{^?*+\\", or
         * (2) two-char String and the first char is the backslash and
         *     the second is not the ascii digit or ascii letter.
         */
        char ch = 0;
        if (((regex.length() == 1 &&
                ".$|()[{^?*+\\".indexOf(ch = regex.charAt(0)) == -1) ||
                (regex.length() == 2 &&
                        regex.charAt(0) == '\\' &&
                        (((ch = regex.charAt(1))-'0')|('9'-ch)) < 0 &&
                        ((ch-'a')|('z'-ch)) < 0 &&
                        ((ch-'A')|('Z'-ch)) < 0)) &&
                (ch < Character.MIN_HIGH_SURROGATE ||
                        ch > Character.MAX_LOW_SURROGATE))
        {
            // All the checks above can potentially be constant folded by
            // a JIT/AOT compiler when the regex is a constant string.
            // That requires method inlining of the checks, which is only
            // possible when the actual split logic is in a separate method
            // because the large split loop can usually not be inlined.
            return split(ch, limit, withDelimiters);
        }
        Pattern pattern = Pattern.compile(regex);
        return withDelimiters
                ? pattern.splitWithDelimiters(this, limit)
                : pattern.split(this, limit);
    }

    private String[] split(char ch, int limit, boolean withDelimiters) {
        int matchCount = 0;
        int off = 0;
        int next;
        boolean limited = limit > 0;
        ArrayList<String> list = new ArrayList<>();
        String del = withDelimiters ? String.valueOf(ch) : null;
        while ((next = indexOf(ch, off)) != -1) {
            if (!limited || matchCount < limit - 1) {
                list.add(substring(off, next));
                if (withDelimiters) {
                    list.add(del);
                }
                off = next + 1;
                ++matchCount;
            } else {    // last one
                int last = length();
                list.add(substring(off, last));
                off = last;
                ++matchCount;
                break;
            }
        }
        // If no match was found, return this
        if (off == 0)
            return new String[] {this};

        // Add remaining segment
        if (!limited || matchCount < limit)
            list.add(substring(off, length()));

        // Construct result
        int resultSize = list.size();
        if (limit == 0) {
            while (resultSize > 0 && list.get(resultSize - 1).isEmpty()) {
                resultSize--;
            }
        }
        String[] result = new String[resultSize];
        return list.subList(0, resultSize).toArray(result);
    }

    /**
     * Splits this string around matches of the given <a
     * href="../util/regex/Pattern.html#sum">regular expression</a>.
     *
     * <p> This method works as if by invoking the two-argument {@link
     * #split(String, int) split} method with the given expression and a limit
     * argument of zero.  Trailing empty strings are therefore not included in
     * the resulting array.
     *
     * <p> The string {@code "boo:and:foo"}, for example, yields the following
     * results with these expressions:
     *
     * <blockquote><table class="plain">
     * <caption style="display:none">Split examples showing regex and result</caption>
     * <thead>
     * <tr>
     *  <th scope="col">Regex</th>
     *  <th scope="col">Result</th>
     * </tr>
     * </thead>
     * <tbody>
     * <tr><th scope="row" style="font-weight:normal">:</th>
     *     <td>{@code { "boo", "and", "foo" }}</td></tr>
     * <tr><th scope="row" style="font-weight:normal">o</th>
     *     <td>{@code { "b", "", ":and:f" }}</td></tr>
     * </tbody>
     * </table></blockquote>
     *
     *
     * @param  regex
     *         the delimiting regular expression
     *
     * @return  the array of strings computed by splitting this string
     *          around matches of the given regular expression
     *
     * @throws  PatternSyntaxException
     *          if the regular expression's syntax is invalid
     *
     * @see java.util.regex.Pattern
     *
     * @since 1.4
     */
    public String[] split(String regex) {
        return split(regex, 0, false);
    }

    /**
     * Returns a new String composed of copies of the
     * {@code CharSequence elements} joined together with a copy of
     * the specified {@code delimiter}.
     *
     * <blockquote>For example,
     * <pre>{@code
     *     String message = String.join("-", "Java", "is", "cool");
     *     // message returned is: "Java-is-cool"
     * }</pre></blockquote>
     *
     * Note that if an element is null, then {@code "null"} is added.
     *
     * @param  delimiter the delimiter that separates each element
     * @param  elements the elements to join together.
     *
     * @return a new {@code String} that is composed of the {@code elements}
     *         separated by the {@code delimiter}
     *
     * @throws NullPointerException If {@code delimiter} or {@code elements}
     *         is {@code null}
     *
     * @see java.util.StringJoiner
     * @since 1.8
     */
    public static String join(CharSequence delimiter, CharSequence... elements) {
        var delim = delimiter.toString();
        var elems = new String[elements.length];
        for (int i = 0; i < elements.length; i++) {
            elems[i] = String.valueOf(elements[i]);
        }
        return join("", "", delim, elems, elems.length);
    }

    /**
     * Designated join routine.
     *
     * @param prefix the non-null prefix
     * @param suffix the non-null suffix
     * @param delimiter the non-null delimiter
     * @param elements the non-null array of non-null elements
     * @param size the number of elements in the array (<= elements.length)
     * @return the joined string
     */
    @ForceInline
    static String join(String prefix, String suffix, String delimiter, String[] elements, int size) {
        int icoder = prefix.coder() | suffix.coder();
        long len = (long) prefix.length() + suffix.length();
        if (size > 1) { // when there are more than one element, size - 1 delimiters will be emitted
            len += (long) (size - 1) * delimiter.length();
            icoder |= delimiter.coder();
        }
        // assert len > 0L; // max: (long) Integer.MAX_VALUE << 32
        // following loop will add max: (long) Integer.MAX_VALUE * Integer.MAX_VALUE to len
        // so len can overflow at most once
        for (int i = 0; i < size; i++) {
            var el = elements[i];
            len += el.length();
            icoder |= el.coder();
        }
        byte coder = (byte) icoder;
        // long len overflow check, char -> byte length, int len overflow check
        if (len < 0L || (len <<= coder) != (int) len) {
            throw new OutOfMemoryError("Requested string length exceeds VM limit");
        }
        byte[] value = StringConcatHelper.newArray(len);

        int off = 0;
        prefix.getBytes(value, off, coder); off += prefix.length();
        if (size > 0) {
            var el = elements[0];
            el.getBytes(value, off, coder); off += el.length();
            for (int i = 1; i < size; i++) {
                delimiter.getBytes(value, off, coder); off += delimiter.length();
                el = elements[i];
                el.getBytes(value, off, coder); off += el.length();
            }
        }
        suffix.getBytes(value, off, coder);
        // assert off + suffix.length() == value.length >> coder;

        return new String(value, coder);
    }

    /**
     * Returns a new {@code String} composed of copies of the
     * {@code CharSequence elements} joined together with a copy of the
     * specified {@code delimiter}.
     *
     * <blockquote>For example,
     * <pre>{@code
     *     List<String> strings = List.of("Java", "is", "cool");
     *     String message = String.join(" ", strings);
     *     // message returned is: "Java is cool"
     *
     *     Set<String> strings =
     *         new LinkedHashSet<>(List.of("Java", "is", "very", "cool"));
     *     String message = String.join("-", strings);
     *     // message returned is: "Java-is-very-cool"
     * }</pre></blockquote>
     *
     * Note that if an individual element is {@code null}, then {@code "null"} is added.
     *
     * @param  delimiter a sequence of characters that is used to separate each
     *         of the {@code elements} in the resulting {@code String}
     * @param  elements an {@code Iterable} that will have its {@code elements}
     *         joined together.
     *
     * @return a new {@code String} that is composed from the {@code elements}
     *         argument
     *
     * @throws NullPointerException If {@code delimiter} or {@code elements}
     *         is {@code null}
     *
     * @see    #join(CharSequence,CharSequence...)
     * @see    java.util.StringJoiner
     * @since 1.8
     */
    public static String join(CharSequence delimiter,
            Iterable<? extends CharSequence> elements) {
        Objects.requireNonNull(delimiter);
        Objects.requireNonNull(elements);
        var delim = delimiter.toString();
        var elems = new String[8];
        int size = 0;
        for (CharSequence cs: elements) {
            if (size >= elems.length) {
                elems = Arrays.copyOf(elems, elems.length << 1);
            }
            elems[size++] = String.valueOf(cs);
        }
        return join("", "", delim, elems, size);
    }

    /**
     * Converts all of the characters in this {@code String} to lower
     * case using the rules of the given {@code Locale}.  Case mapping is based
     * on the Unicode Standard version specified by the {@link java.lang.Character Character}
     * class. Since case mappings are not always 1:1 char mappings, the resulting {@code String}
     * and this {@code String} may differ in length.
     * <p>
     * Examples of lowercase mappings are in the following table:
     * <table class="plain">
     * <caption style="display:none">Lowercase mapping examples showing language code of locale, upper case, lower case, and description</caption>
     * <thead>
     * <tr>
     *   <th scope="col">Language Code of Locale</th>
     *   <th scope="col">Upper Case</th>
     *   <th scope="col">Lower Case</th>
     *   <th scope="col">Description</th>
     * </tr>
     * </thead>
     * <tbody>
     * <tr>
     *   <td>tr (Turkish)</td>
     *   <th scope="row" style="font-weight:normal; text-align:left">&#92;u0130</th>
     *   <td>&#92;u0069</td>
     *   <td>capital letter I with dot above -&gt; small letter i</td>
     * </tr>
     * <tr>
     *   <td>tr (Turkish)</td>
     *   <th scope="row" style="font-weight:normal; text-align:left">&#92;u0049</th>
     *   <td>&#92;u0131</td>
     *   <td>capital letter I -&gt; small letter dotless i </td>
     * </tr>
     * <tr>
     *   <td>(all)</td>
     *   <th scope="row" style="font-weight:normal; text-align:left">French Fries</th>
     *   <td>french fries</td>
     *   <td>lowercased all chars in String</td>
     * </tr>
     * <tr>
     *   <td>(all)</td>
     *   <th scope="row" style="font-weight:normal; text-align:left">
     *       &Iota;&Chi;&Theta;&Upsilon;&Sigma;</th>
     *   <td>&iota;&chi;&theta;&upsilon;&sigma;</td>
     *   <td>lowercased all chars in String</td>
     * </tr>
     * </tbody>
     * </table>
     *
     * @param locale use the case transformation rules for this locale
     * @return the {@code String}, converted to lowercase.
     * @see     java.lang.String#toLowerCase()
     * @see     java.lang.String#toUpperCase()
     * @see     java.lang.String#toUpperCase(Locale)
     * @since   1.1
     */
    public String toLowerCase(Locale locale) {
        return isLatin1() ? StringLatin1.toLowerCase(this, value, locale)
                          : StringUTF16.toLowerCase(this, value, locale);
    }

    /**
     * Converts all of the characters in this {@code String} to lower
     * case using the rules of the default locale. This method is equivalent to
     * {@code toLowerCase(Locale.getDefault())}.
     *
     * @apiNote This method is locale sensitive, and may produce unexpected
     * results if used for strings that are intended to be interpreted locale
     * independently.
     * Examples are programming language identifiers, protocol keys, and HTML
     * tags.
     * For instance, {@code "TITLE".toLowerCase()} in a Turkish locale
     * returns {@code "t\u005Cu0131tle"}, where '\u005Cu0131' is the
     * LATIN SMALL LETTER DOTLESS I character.
     * To obtain correct results for locale insensitive strings, use
     * {@code toLowerCase(Locale.ROOT)}.
     *
     * @return  the {@code String}, converted to lowercase.
     * @see     java.lang.String#toLowerCase(Locale)
     */
    public String toLowerCase() {
        return toLowerCase(Locale.getDefault());
    }

    /**
     * Converts all of the characters in this {@code String} to upper
     * case using the rules of the given {@code Locale}. Case mapping is based
     * on the Unicode Standard version specified by the {@link java.lang.Character Character}
     * class. Since case mappings are not always 1:1 char mappings, the resulting {@code String}
     * and this {@code String} may differ in length.
     * <p>
     * Examples of locale-sensitive and 1:M case mappings are in the following table:
     * <table class="plain">
     * <caption style="display:none">Examples of locale-sensitive and 1:M case mappings. Shows Language code of locale, lower case, upper case, and description.</caption>
     * <thead>
     * <tr>
     *   <th scope="col">Language Code of Locale</th>
     *   <th scope="col">Lower Case</th>
     *   <th scope="col">Upper Case</th>
     *   <th scope="col">Description</th>
     * </tr>
     * </thead>
     * <tbody>
     * <tr>
     *   <td>tr (Turkish)</td>
     *   <th scope="row" style="font-weight:normal; text-align:left">&#92;u0069</th>
     *   <td>&#92;u0130</td>
     *   <td>small letter i -&gt; capital letter I with dot above</td>
     * </tr>
     * <tr>
     *   <td>tr (Turkish)</td>
     *   <th scope="row" style="font-weight:normal; text-align:left">&#92;u0131</th>
     *   <td>&#92;u0049</td>
     *   <td>small letter dotless i -&gt; capital letter I</td>
     * </tr>
     * <tr>
     *   <td>(all)</td>
     *   <th scope="row" style="font-weight:normal; text-align:left">&#92;u00df</th>
     *   <td>&#92;u0053 &#92;u0053</td>
     *   <td>small letter sharp s -&gt; two letters: SS</td>
     * </tr>
     * <tr>
     *   <td>(all)</td>
     *   <th scope="row" style="font-weight:normal; text-align:left">Fahrvergn&uuml;gen</th>
     *   <td>FAHRVERGN&Uuml;GEN</td>
     *   <td></td>
     * </tr>
     * </tbody>
     * </table>
     * @param locale use the case transformation rules for this locale
     * @return the {@code String}, converted to uppercase.
     * @see     java.lang.String#toUpperCase()
     * @see     java.lang.String#toLowerCase()
     * @see     java.lang.String#toLowerCase(Locale)
     * @since   1.1
     */
    public String toUpperCase(Locale locale) {
        return isLatin1() ? StringLatin1.toUpperCase(this, value, locale)
                          : StringUTF16.toUpperCase(this, value, locale);
    }

    /**
     * Converts all of the characters in this {@code String} to upper
     * case using the rules of the default locale. This method is equivalent to
     * {@code toUpperCase(Locale.getDefault())}.
     *
     * @apiNote This method is locale sensitive, and may produce unexpected
     * results if used for strings that are intended to be interpreted locale
     * independently.
     * Examples are programming language identifiers, protocol keys, and HTML
     * tags.
     * For instance, {@code "title".toUpperCase()} in a Turkish locale
     * returns {@code "T\u005Cu0130TLE"}, where '\u005Cu0130' is the
     * LATIN CAPITAL LETTER I WITH DOT ABOVE character.
     * To obtain correct results for locale insensitive strings, use
     * {@code toUpperCase(Locale.ROOT)}.
     *
     * @return  the {@code String}, converted to uppercase.
     * @see     java.lang.String#toUpperCase(Locale)
     */
    public String toUpperCase() {
        return toUpperCase(Locale.getDefault());
    }

    /**
     * Returns a string whose value is this string, with all leading
     * and trailing space removed, where space is defined
     * as any character whose codepoint is less than or equal to
     * {@code 'U+0020'} (the space character).
     * <p>
     * If this {@code String} object represents an empty character
     * sequence, or the first and last characters of character sequence
     * represented by this {@code String} object both have codes
     * that are not space (as defined above), then a
     * reference to this {@code String} object is returned.
     * <p>
     * Otherwise, if all characters in this string are space (as
     * defined above), then a  {@code String} object representing an
     * empty string is returned.
     * <p>
     * Otherwise, let <i>k</i> be the index of the first character in the
     * string whose code is not a space (as defined above) and let
     * <i>m</i> be the index of the last character in the string whose code
     * is not a space (as defined above). A {@code String}
     * object is returned, representing the substring of this string that
     * begins with the character at index <i>k</i> and ends with the
     * character at index <i>m</i>-that is, the result of
     * {@code this.substring(k, m + 1)}.
     *
     * @apiNote
     * This method removes leading and trailing space characters and ASCII control
     * characters from the string. To remove characters using a Unicode-based definition of
     * {@linkplain Character#isWhitespace(int) white space}, use {@link #strip() strip},
     * {@link #stripIndent() stripIndent}, {@link #stripLeading() stripLeading}, or
     * {@link #stripTrailing() stripTrailing}.
     *
     * @return  a string whose value is this string, with all leading
     *          and trailing space removed, or this string if it
     *          has no leading or trailing space.
     */
    public String trim() {
        String ret = isLatin1() ? StringLatin1.trim(value)
                                : StringUTF16.trim(value);
        return ret == null ? this : ret;
    }

    /**
     * Returns a string whose value is this string, with all leading
     * and trailing {@linkplain Character#isWhitespace(int) white space}
     * removed.
     * <p>
     * If this {@code String} object represents an empty string,
     * or if all code points in this string are
     * {@linkplain Character#isWhitespace(int) white space}, then an empty string
     * is returned.
     * <p>
     * Otherwise, returns a substring of this string beginning with the first
     * code point that is not a {@linkplain Character#isWhitespace(int) white space}
     * up to and including the last code point that is not a
     * {@linkplain Character#isWhitespace(int) white space}.
     * <p>
     * This method may be used to strip
     * {@linkplain Character#isWhitespace(int) white space} from
     * the beginning and end of a string.
     *
     * @return  a string whose value is this string, with all leading
     *          and trailing white space removed
     *
     * @see Character#isWhitespace(int)
     *
     * @since 11
     */
    public String strip() {
        String ret = isLatin1() ? StringLatin1.strip(value)
                                : StringUTF16.strip(value);
        return ret == null ? this : ret;
    }

    /**
     * Returns a string whose value is this string, with all leading
     * {@linkplain Character#isWhitespace(int) white space} removed.
     * <p>
     * If this {@code String} object represents an empty string,
     * or if all code points in this string are
     * {@linkplain Character#isWhitespace(int) white space}, then an empty string
     * is returned.
     * <p>
     * Otherwise, returns a substring of this string beginning with the first
     * code point that is not a {@linkplain Character#isWhitespace(int) white space}
     * up to and including the last code point of this string.
     * <p>
     * This method may be used to trim
     * {@linkplain Character#isWhitespace(int) white space} from
     * the beginning of a string.
     *
     * @return  a string whose value is this string, with all leading white
     *          space removed
     *
     * @see Character#isWhitespace(int)
     *
     * @since 11
     */
    public String stripLeading() {
        String ret = isLatin1() ? StringLatin1.stripLeading(value)
                                : StringUTF16.stripLeading(value);
        return ret == null ? this : ret;
    }

    /**
     * Returns a string whose value is this string, with all trailing
     * {@linkplain Character#isWhitespace(int) white space} removed.
     * <p>
     * If this {@code String} object represents an empty string,
     * or if all characters in this string are
     * {@linkplain Character#isWhitespace(int) white space}, then an empty string
     * is returned.
     * <p>
     * Otherwise, returns a substring of this string beginning with the first
     * code point of this string up to and including the last code point
     * that is not a {@linkplain Character#isWhitespace(int) white space}.
     * <p>
     * This method may be used to trim
     * {@linkplain Character#isWhitespace(int) white space} from
     * the end of a string.
     *
     * @return  a string whose value is this string, with all trailing white
     *          space removed
     *
     * @see Character#isWhitespace(int)
     *
     * @since 11
     */
    public String stripTrailing() {
        String ret = isLatin1() ? StringLatin1.stripTrailing(value)
                                : StringUTF16.stripTrailing(value);
        return ret == null ? this : ret;
    }

    /**
     * {@return {@code true} if the string is {@linkplain #isEmpty empty} or contains
     * only {@linkplain Character#isWhitespace(int) white space} codepoints,
     * otherwise {@code false}}
     *
     * @see Character#isWhitespace(int)
     *
     * @since 11
     */
    public boolean isBlank() {
        return indexOfNonWhitespace() == length();
    }

    /**
     * Returns a stream of lines extracted from this string,
     * separated by line terminators.
     * <p>
     * A <i>line terminator</i> is one of the following:
     * a line feed character {@code "\n"} (U+000A),
     * a carriage return character {@code "\r"} (U+000D),
     * or a carriage return followed immediately by a line feed
     * {@code "\r\n"} (U+000D U+000A).
     * <p>
     * A <i>line</i> is either a sequence of zero or more characters
     * followed by a line terminator, or it is a sequence of one or
     * more characters followed by the end of the string. A
     * line does not include the line terminator.
     * <p>
     * The stream returned by this method contains the lines from
     * this string in the order in which they occur.
     *
     * @apiNote This definition of <i>line</i> implies that an empty
     *          string has zero lines and that there is no empty line
     *          following a line terminator at the end of a string.
     *
     * @implNote This method provides better performance than
     *           split("\R") by supplying elements lazily and
     *           by faster search of new line terminators.
     *
     * @return  the stream of lines extracted from this string
     *
     * @since 11
     */
    public Stream<String> lines() {
        return isLatin1() ? StringLatin1.lines(value) : StringUTF16.lines(value);
    }

    /**
     * Adjusts the indentation of each line of this string based on the value of
     * {@code n}, and normalizes line termination characters.
     * <p>
     * This string is conceptually separated into lines using
     * {@link String#lines()}. Each line is then adjusted as described below
     * and then suffixed with a line feed {@code "\n"} (U+000A). The resulting
     * lines are then concatenated and returned.
     * <p>
     * If {@code n > 0} then {@code n} spaces (U+0020) are inserted at the
     * beginning of each line.
     * <p>
     * If {@code n < 0} then up to {@code n}
     * {@linkplain Character#isWhitespace(int) white space characters} are removed
     * from the beginning of each line. If a given line does not contain
     * sufficient white space then all leading
     * {@linkplain Character#isWhitespace(int) white space characters} are removed.
     * Each white space character is treated as a single character. In
     * particular, the tab character {@code "\t"} (U+0009) is considered a
     * single character; it is not expanded.
     * <p>
     * If {@code n == 0} then the line remains unchanged. However, line
     * terminators are still normalized.
     *
     * @param n  number of leading
     *           {@linkplain Character#isWhitespace(int) white space characters}
     *           to add or remove
     *
     * @return string with indentation adjusted and line endings normalized
     *
     * @see String#lines()
     * @see String#isBlank()
     * @see Character#isWhitespace(int)
     *
     * @since 12
     */
    public String indent(int n) {
        if (isEmpty()) {
            return "";
        }
        Stream<String> stream = lines();
        if (n > 0) {
            final String spaces = " ".repeat(n);
            stream = stream.map(s -> spaces + s);
        } else if (n == Integer.MIN_VALUE) {
            stream = stream.map(s -> s.stripLeading());
        } else if (n < 0) {
            stream = stream.map(s -> s.substring(Math.min(-n, s.indexOfNonWhitespace())));
        }
        return stream.collect(Collectors.joining("\n", "", "\n"));
    }

    private int indexOfNonWhitespace() {
        return isLatin1() ? StringLatin1.indexOfNonWhitespace(value)
                          : StringUTF16.indexOfNonWhitespace(value);
    }

    private int lastIndexOfNonWhitespace() {
        return isLatin1() ? StringLatin1.lastIndexOfNonWhitespace(value)
                          : StringUTF16.lastIndexOfNonWhitespace(value);
    }

    /**
     * Returns a string whose value is this string, with incidental
     * {@linkplain Character#isWhitespace(int) white space} removed from
     * the beginning and end of every line.
     * <p>
     * Incidental {@linkplain Character#isWhitespace(int) white space}
     * is often present in a text block to align the content with the opening
     * delimiter. For example, in the following code, dots represent incidental
     * {@linkplain Character#isWhitespace(int) white space}:
     * <blockquote><pre>
     * String html = """
     * ..............&lt;html&gt;
     * ..............    &lt;body&gt;
     * ..............        &lt;p&gt;Hello, world&lt;/p&gt;
     * ..............    &lt;/body&gt;
     * ..............&lt;/html&gt;
     * ..............""";
     * </pre></blockquote>
     * This method treats the incidental
     * {@linkplain Character#isWhitespace(int) white space} as indentation to be
     * stripped, producing a string that preserves the relative indentation of
     * the content. Using | to visualize the start of each line of the string:
     * <blockquote><pre>
     * |&lt;html&gt;
     * |    &lt;body&gt;
     * |        &lt;p&gt;Hello, world&lt;/p&gt;
     * |    &lt;/body&gt;
     * |&lt;/html&gt;
     * </pre></blockquote>
     * First, the individual lines of this string are extracted. A <i>line</i>
     * is a sequence of zero or more characters followed by either a line
     * terminator or the end of the string.
     * If the string has at least one line terminator, the last line consists
     * of the characters between the last terminator and the end of the string.
     * Otherwise, if the string has no terminators, the last line is the start
     * of the string to the end of the string, in other words, the entire
     * string.
     * A line does not include the line terminator.
     * <p>
     * Then, the <i>minimum indentation</i> (min) is determined as follows:
     * <ul>
     *   <li><p>For each non-blank line (as defined by {@link String#isBlank()}),
     *   the leading {@linkplain Character#isWhitespace(int) white space}
     *   characters are counted.</p>
     *   </li>
     *   <li><p>The leading {@linkplain Character#isWhitespace(int) white space}
     *   characters on the last line are also counted even if
     *   {@linkplain String#isBlank() blank}.</p>
     *   </li>
     * </ul>
     * <p>The <i>min</i> value is the smallest of these counts.
     * <p>
     * For each {@linkplain String#isBlank() non-blank} line, <i>min</i> leading
     * {@linkplain Character#isWhitespace(int) white space} characters are
     * removed, and any trailing {@linkplain Character#isWhitespace(int) white
     * space} characters are removed. {@linkplain String#isBlank() Blank} lines
     * are replaced with the empty string.
     *
     * <p>
     * Finally, the lines are joined into a new string, using the LF character
     * {@code "\n"} (U+000A) to separate lines.
     *
     * @apiNote
     * This method's primary purpose is to shift a block of lines as far as
     * possible to the left, while preserving relative indentation. Lines
     * that were indented the least will thus have no leading
     * {@linkplain Character#isWhitespace(int) white space}.
     * The result will have the same number of line terminators as this string.
     * If this string ends with a line terminator then the result will end
     * with a line terminator.
     *
     * @implSpec
     * This method treats all {@linkplain Character#isWhitespace(int) white space}
     * characters as having equal width. As long as the indentation on every
     * line is consistently composed of the same character sequences, then the
     * result will be as described above.
     *
     * @return string with incidental indentation removed and line
     *         terminators normalized
     *
     * @see String#lines()
     * @see String#isBlank()
     * @see String#indent(int)
     * @see Character#isWhitespace(int)
     *
     * @since 15
     *
     */
    public String stripIndent() {
        int length = length();
        if (length == 0) {
            return "";
        }
        char lastChar = charAt(length - 1);
        boolean optOut = lastChar == '\n' || lastChar == '\r';
        List<String> lines = lines().toList();
        final int outdent = optOut ? 0 : outdent(lines);
        return lines.stream()
            .map(line -> {
                int firstNonWhitespace = line.indexOfNonWhitespace();
                int lastNonWhitespace = line.lastIndexOfNonWhitespace();
                int incidentalWhitespace = Math.min(outdent, firstNonWhitespace);
                return firstNonWhitespace > lastNonWhitespace
                    ? "" : line.substring(incidentalWhitespace, lastNonWhitespace);
            })
            .collect(Collectors.joining("\n", "", optOut ? "\n" : ""));
    }

    private static int outdent(List<String> lines) {
        // Note: outdent is guaranteed to be zero or positive number.
        // If there isn't a non-blank line then the last must be blank
        int outdent = Integer.MAX_VALUE;
        for (String line : lines) {
            int leadingWhitespace = line.indexOfNonWhitespace();
            if (leadingWhitespace != line.length()) {
                outdent = Integer.min(outdent, leadingWhitespace);
            }
        }
        String lastLine = lines.get(lines.size() - 1);
        if (lastLine.isBlank()) {
            outdent = Integer.min(outdent, lastLine.length());
        }
        return outdent;
    }

    /**
     * Returns a string whose value is this string, with escape sequences
     * translated as if in a string literal.
     * <p>
     * Escape sequences are translated as follows;
     * <table class="striped">
     *   <caption style="display:none">Translation</caption>
     *   <thead>
     *   <tr>
     *     <th scope="col">Escape</th>
     *     <th scope="col">Name</th>
     *     <th scope="col">Translation</th>
     *   </tr>
     *   </thead>
     *   <tbody>
     *   <tr>
     *     <th scope="row">{@code \u005Cb}</th>
     *     <td>backspace</td>
     *     <td>{@code U+0008}</td>
     *   </tr>
     *   <tr>
     *     <th scope="row">{@code \u005Ct}</th>
     *     <td>horizontal tab</td>
     *     <td>{@code U+0009}</td>
     *   </tr>
     *   <tr>
     *     <th scope="row">{@code \u005Cn}</th>
     *     <td>line feed</td>
     *     <td>{@code U+000A}</td>
     *   </tr>
     *   <tr>
     *     <th scope="row">{@code \u005Cf}</th>
     *     <td>form feed</td>
     *     <td>{@code U+000C}</td>
     *   </tr>
     *   <tr>
     *     <th scope="row">{@code \u005Cr}</th>
     *     <td>carriage return</td>
     *     <td>{@code U+000D}</td>
     *   </tr>
     *   <tr>
     *     <th scope="row">{@code \u005Cs}</th>
     *     <td>space</td>
     *     <td>{@code U+0020}</td>
     *   </tr>
     *   <tr>
     *     <th scope="row">{@code \u005C"}</th>
     *     <td>double quote</td>
     *     <td>{@code U+0022}</td>
     *   </tr>
     *   <tr>
     *     <th scope="row">{@code \u005C'}</th>
     *     <td>single quote</td>
     *     <td>{@code U+0027}</td>
     *   </tr>
     *   <tr>
     *     <th scope="row">{@code \u005C\u005C}</th>
     *     <td>backslash</td>
     *     <td>{@code U+005C}</td>
     *   </tr>
     *   <tr>
     *     <th scope="row">{@code \u005C0 - \u005C377}</th>
     *     <td>octal escape</td>
     *     <td>code point equivalents</td>
     *   </tr>
     *   <tr>
     *     <th scope="row">{@code \u005C<line-terminator>}</th>
     *     <td>continuation</td>
     *     <td>discard</td>
     *   </tr>
     *   </tbody>
     * </table>
     *
     * @implNote
     * This method does <em>not</em> translate Unicode escapes such as "{@code \u005cu2022}".
     * Unicode escapes are translated by the Java compiler when reading input characters and
     * are not part of the string literal specification.
     *
     * @throws IllegalArgumentException when an escape sequence is malformed.
     *
     * @return String with escape sequences translated.
     *
     * @jls 3.10.7 Escape Sequences
     *
     * @since 15
     */
    public String translateEscapes() {
        if (isEmpty()) {
            return "";
        }
        char[] chars = toCharArray();
        int length = chars.length;
        int from = 0;
        int to = 0;
        while (from < length) {
            char ch = chars[from++];
            if (ch == '\\') {
                ch = from < length ? chars[from++] : '\0';
                switch (ch) {
                case 'b':
                    ch = '\b';
                    break;
                case 'f':
                    ch = '\f';
                    break;
                case 'n':
                    ch = '\n';
                    break;
                case 'r':
                    ch = '\r';
                    break;
                case 's':
                    ch = ' ';
                    break;
                case 't':
                    ch = '\t';
                    break;
                case '\'':
                case '\"':
                case '\\':
                    // as is
                    break;
                case '0': case '1': case '2': case '3':
                case '4': case '5': case '6': case '7':
                    int limit = Integer.min(from + (ch <= '3' ? 2 : 1), length);
                    int code = ch - '0';
                    while (from < limit) {
                        ch = chars[from];
                        if (ch < '0' || '7' < ch) {
                            break;
                        }
                        from++;
                        code = (code << 3) | (ch - '0');
                    }
                    ch = (char)code;
                    break;
                case '\n':
                    continue;
                case '\r':
                    if (from < length && chars[from] == '\n') {
                        from++;
                    }
                    continue;
                default: {
                    String msg = String.format(
                        "Invalid escape sequence: \\%c \\\\u%04X",
                        ch, (int)ch);
                    throw new IllegalArgumentException(msg);
                }
                }
            }

            chars[to++] = ch;
        }

        return new String(chars, 0, to);
    }

    /**
     * This method allows the application of a function to {@code this}
     * string. The function should expect a single String argument
     * and produce an {@code R} result.
     * <p>
     * Any exception thrown by {@code f.apply()} will be propagated to the
     * caller.
     *
     * @param f    a function to apply
     *
     * @param <R>  the type of the result
     *
     * @return     the result of applying the function to this string
     *
     * @see java.util.function.Function
     *
     * @since 12
     */
    public <R> R transform(Function<? super String, ? extends R> f) {
        return f.apply(this);
    }

    /**
     * This object (which is already a string!) is itself returned.
     *
     * @return  the string itself.
     */
    public String toString() {
        return this;
    }

    /**
     * Returns a stream of {@code int} zero-extending the {@code char} values
     * from this sequence.  Any char which maps to a {@linkplain
     * Character##unicode surrogate code point} is passed through
     * uninterpreted.
     *
     * @return an IntStream of char values from this sequence
     * @since 9
     */
    @Override
    public IntStream chars() {
        return StreamSupport.intStream(
            isLatin1() ? new StringLatin1.CharsSpliterator(value, Spliterator.IMMUTABLE)
                       : new StringUTF16.CharsSpliterator(value, Spliterator.IMMUTABLE),
            false);
    }


    /**
     * Returns a stream of code point values from this sequence.  Any surrogate
     * pairs encountered in the sequence are combined as if by {@linkplain
     * Character#toCodePoint Character.toCodePoint} and the result is passed
     * to the stream. Any other code units, including ordinary BMP characters,
     * unpaired surrogates, and undefined code units, are zero-extended to
     * {@code int} values which are then passed to the stream.
     *
     * @return an IntStream of Unicode code points from this sequence
     * @since 9
     */
    @Override
    public IntStream codePoints() {
        return StreamSupport.intStream(
            isLatin1() ? new StringLatin1.CharsSpliterator(value, Spliterator.IMMUTABLE)
                       : new StringUTF16.CodePointsSpliterator(value, Spliterator.IMMUTABLE),
            false);
    }

    /**
     * Converts this string to a new character array.
     *
     * @return  a newly allocated character array whose length is the length
     *          of this string and whose contents are initialized to contain
     *          the character sequence represented by this string.
     */
    public char[] toCharArray() {
        return isLatin1() ? StringLatin1.toChars(value)
                          : StringUTF16.toChars(value);
    }

    /**
     * Returns a formatted string using the specified format string and
     * arguments.
     *
     * <p> The locale always used is the one returned by {@link
     * java.util.Locale#getDefault(java.util.Locale.Category)
     * Locale.getDefault(Locale.Category)} with
     * {@link java.util.Locale.Category#FORMAT FORMAT} category specified.
     *
     * @param  format
     *         A <a href="../util/Formatter.html#syntax">format string</a>
     *
     * @param  args
     *         Arguments referenced by the format specifiers in the format
     *         string.  If there are more arguments than format specifiers, the
     *         extra arguments are ignored.  The number of arguments is
     *         variable and may be zero.  The maximum number of arguments is
     *         limited by the maximum dimension of a Java array as defined by
     *         <cite>The Java Virtual Machine Specification</cite>.
     *         The behaviour on a
     *         {@code null} argument depends on the <a
     *         href="../util/Formatter.html#syntax">conversion</a>.
     *
     * @throws  java.util.IllegalFormatException
     *          If a format string contains an illegal syntax, a format
     *          specifier that is incompatible with the given arguments,
     *          insufficient arguments given the format string, or other
     *          illegal conditions.  For specification of all possible
     *          formatting errors, see the <a
     *          href="../util/Formatter.html#detail">Details</a> section of the
     *          formatter class specification.
     *
     * @return  A formatted string
     *
     * @see  java.util.Formatter
     * @since  1.5
     */
    public static String format(String format, Object... args) {
        return new Formatter().format(format, args).toString();
    }

    /**
     * Returns a formatted string using the specified locale, format string,
     * and arguments.
     *
     * @param  l
     *         The {@linkplain java.util.Locale locale} to apply during
     *         formatting.  If {@code l} is {@code null} then no localization
     *         is applied.
     *
     * @param  format
     *         A <a href="../util/Formatter.html#syntax">format string</a>
     *
     * @param  args
     *         Arguments referenced by the format specifiers in the format
     *         string.  If there are more arguments than format specifiers, the
     *         extra arguments are ignored.  The number of arguments is
     *         variable and may be zero.  The maximum number of arguments is
     *         limited by the maximum dimension of a Java array as defined by
     *         <cite>The Java Virtual Machine Specification</cite>.
     *         The behaviour on a
     *         {@code null} argument depends on the
     *         <a href="../util/Formatter.html#syntax">conversion</a>.
     *
     * @throws  java.util.IllegalFormatException
     *          If a format string contains an illegal syntax, a format
     *          specifier that is incompatible with the given arguments,
     *          insufficient arguments given the format string, or other
     *          illegal conditions.  For specification of all possible
     *          formatting errors, see the <a
     *          href="../util/Formatter.html#detail">Details</a> section of the
     *          formatter class specification
     *
     * @return  A formatted string
     *
     * @see  java.util.Formatter
     * @since  1.5
     */
    public static String format(Locale l, String format, Object... args) {
        return new Formatter(l).format(format, args).toString();
    }

    /**
     * Formats using this string as the format string, and the supplied
     * arguments.
     *
     * @implSpec This method is equivalent to {@code String.format(this, args)}.
     *
     * @param  args
     *         Arguments referenced by the format specifiers in this string.
     *
     * @return  A formatted string
     *
     * @see  java.lang.String#format(String,Object...)
     * @see  java.util.Formatter
     *
     * @since 15
     *
     */
    public String formatted(Object... args) {
        return new Formatter().format(this, args).toString();
    }

    /**
     * Returns the string representation of the {@code Object} argument.
     *
     * @param   obj   an {@code Object}.
     * @return  if the argument is {@code null}, then a string equal to
     *          {@code "null"}; otherwise, the value of
     *          {@code obj.toString()} is returned.
     * @see     java.lang.Object#toString()
     */
    public static String valueOf(Object obj) {
        return (obj == null) ? "null" : obj.toString();
    }

    /**
     * Returns the string representation of the {@code char} array
     * argument. The contents of the character array are copied; subsequent
     * modification of the character array does not affect the returned
     * string.
     *
     * <p> The contents of the string are unspecified if the character array
     * is modified during string construction.
     *
     * @param   data     the character array.
     * @return  a {@code String} that contains the characters of the
     *          character array.
     */
    public static String valueOf(char[] data) {
        return new String(data);
    }

    /**
     * Returns the string representation of a specific subarray of the
     * {@code char} array argument.
     * <p>
     * The {@code offset} argument is the index of the first
     * character of the subarray. The {@code count} argument
     * specifies the length of the subarray. The contents of the subarray
     * are copied; subsequent modification of the character array does not
     * affect the returned string.
     *
     * <p> The contents of the string are unspecified if the character array
     * is modified during string construction.
     *
     * @param   data     the character array.
     * @param   offset   initial offset of the subarray.
     * @param   count    length of the subarray.
     * @return  a {@code String} that contains the characters of the
     *          specified subarray of the character array.
     * @throws    IndexOutOfBoundsException if {@code offset} is
     *          negative, or {@code count} is negative, or
     *          {@code offset+count} is larger than
     *          {@code data.length}.
     */
    public static String valueOf(char[] data, int offset, int count) {
        return new String(data, offset, count);
    }

    /**
     * Equivalent to {@link #valueOf(char[], int, int)}.
     *
     * @param   data     the character array.
     * @param   offset   initial offset of the subarray.
     * @param   count    length of the subarray.
     * @return  a {@code String} that contains the characters of the
     *          specified subarray of the character array.
     * @throws    IndexOutOfBoundsException if {@code offset} is
     *          negative, or {@code count} is negative, or
     *          {@code offset+count} is larger than
     *          {@code data.length}.
     */
    public static String copyValueOf(char[] data, int offset, int count) {
        return new String(data, offset, count);
    }

    /**
     * Equivalent to {@link #valueOf(char[])}.
     *
     * @param   data   the character array.
     * @return  a {@code String} that contains the characters of the
     *          character array.
     */
    public static String copyValueOf(char[] data) {
        return new String(data);
    }

    /**
     * Returns the string representation of the {@code boolean} argument.
     *
     * @param   b   a {@code boolean}.
     * @return  if the argument is {@code true}, a string equal to
     *          {@code "true"} is returned; otherwise, a string equal to
     *          {@code "false"} is returned.
     */
    public static String valueOf(boolean b) {
        return b ? "true" : "false";
    }

    /**
     * Returns the string representation of the {@code char}
     * argument.
     *
     * @param   c   a {@code char}.
     * @return  a string of length {@code 1} containing
     *          as its single character the argument {@code c}.
     */
    public static String valueOf(char c) {
        if (COMPACT_STRINGS && StringLatin1.canEncode(c)) {
            return new String(StringLatin1.toBytes(c), LATIN1);
        }
        return new String(StringUTF16.toBytes(c), UTF16);
    }

    /**
     * Returns the string representation of the {@code int} argument.
     * <p>
     * The representation is exactly the one returned by the
     * {@code Integer.toString} method of one argument.
     *
     * @param   i   an {@code int}.
     * @return  a string representation of the {@code int} argument.
     * @see     java.lang.Integer#toString(int, int)
     */
    public static String valueOf(int i) {
        return Integer.toString(i);
    }

    /**
     * Returns the string representation of the {@code long} argument.
     * <p>
     * The representation is exactly the one returned by the
     * {@code Long.toString} method of one argument.
     *
     * @param   l   a {@code long}.
     * @return  a string representation of the {@code long} argument.
     * @see     java.lang.Long#toString(long)
     */
    public static String valueOf(long l) {
        return Long.toString(l);
    }

    /**
     * Returns the string representation of the {@code float} argument.
     * <p>
     * The representation is exactly the one returned by the
     * {@code Float.toString} method of one argument.
     *
     * @param   f   a {@code float}.
     * @return  a string representation of the {@code float} argument.
     * @see     java.lang.Float#toString(float)
     */
    public static String valueOf(float f) {
        return Float.toString(f);
    }

    /**
     * Returns the string representation of the {@code double} argument.
     * <p>
     * The representation is exactly the one returned by the
     * {@code Double.toString} method of one argument.
     *
     * @param   d   a {@code double}.
     * @return  a  string representation of the {@code double} argument.
     * @see     java.lang.Double#toString(double)
     */
    public static String valueOf(double d) {
        return Double.toString(d);
    }

    /**
     * Returns a canonical representation for the string object.
     * <p>
     * A pool of strings, initially empty, is maintained privately by the
     * class {@code String}.
     * <p>
     * When the intern method is invoked, if the pool already contains a
     * string equal to this {@code String} object as determined by
     * the {@link #equals(Object)} method, then the string from the pool is
     * returned. Otherwise, this {@code String} object is added to the
     * pool and a reference to this {@code String} object is returned.
     * <p>
     * It follows that for any two strings {@code s} and {@code t},
     * {@code s.intern() == t.intern()} is {@code true}
     * if and only if {@code s.equals(t)} is {@code true}.
     * <p>
     * All literal strings and string-valued constant expressions are
     * interned. String literals are defined in section {@jls 3.10.5} of the
     * <cite>The Java Language Specification</cite>.
     *
     * @return  a string that has the same contents as this string, but is
     *          guaranteed to be from a pool of unique strings.
     */
    public native String intern();

    /**
     * Returns a string whose value is the concatenation of this
     * string repeated {@code count} times.
     * <p>
     * If this string is empty or count is zero then the empty
     * string is returned.
     *
     * @param   count number of times to repeat
     *
     * @return  A string composed of this string repeated
     *          {@code count} times or the empty string if this
     *          string is empty or count is zero
     *
     * @throws  IllegalArgumentException if the {@code count} is
     *          negative.
     *
     * @since 11
     */
    public String repeat(int count) {
        if (count < 0) {
            throw new IllegalArgumentException("count is negative: " + count);
        }
        if (count == 1) {
            return this;
        }
        final int len = value.length;
        if (len == 0 || count == 0) {
            return "";
        }
        if (Integer.MAX_VALUE / count < len) {
            throw new OutOfMemoryError("Required length exceeds implementation limit");
        }
        if (len == 1) {
            final byte[] single = new byte[count];
            Arrays.fill(single, value[0]);
            return new String(single, coder);
        }
        final int limit = len * count;
        final byte[] multiple = new byte[limit];
        System.arraycopy(value, 0, multiple, 0, len);
        repeatCopyRest(multiple, 0, limit, len);
        return new String(multiple, coder);
    }

    /**
     * Used to perform copying after the initial insertion. Copying is optimized
     * by using power of two duplication. First pass duplicates original copy,
     * second pass then duplicates the original and the copy yielding four copies,
     * third pass duplicates four copies yielding eight copies, and so on.
     * Finally, the remainder is filled in with prior copies.
     *
     * @implNote The technique used here is significantly faster than hand-rolled
     * loops or special casing small numbers due to the intensive optimization
     * done by intrinsic {@code System.arraycopy}.
     *
     * @param buffer    destination buffer
     * @param offset    offset in the destination buffer
     * @param limit     total replicated including what is already in the buffer
     * @param copied    number of bytes that have already in the buffer
     */
    static void repeatCopyRest(byte[] buffer, int offset, int limit, int copied) {
        // Initial copy is in the buffer.
        for (; copied < limit - copied; copied <<= 1) {
            // Power of two duplicate.
            System.arraycopy(buffer, offset, buffer, offset + copied, copied);
        }
        // Duplicate remainder.
        System.arraycopy(buffer, offset, buffer, offset + copied, limit - copied);
    }

    //--------------------------------------------------------------

    /**
     * Copy character bytes from this string into dst starting at dstBegin.
     * This method doesn't perform any range checking.
     *
     * Invoker guarantees: dst is in UTF16 (inflate itself for asb), if two
     * coders are different, and dst is big enough (range check)
     *
     * @param dstBegin  the char index, not offset of byte[]
     * @param coder     the coder of dst[]
     */
    void getBytes(byte[] dst, int dstBegin, byte coder) {
        if (coder() == coder) {
            System.arraycopy(value, 0, dst, dstBegin << coder, value.length);
        } else {    // this.coder == LATIN && coder == UTF16
            StringLatin1.inflate(value, 0, dst, dstBegin, value.length);
        }
    }

    /**
     * Copy character bytes from this string into dst starting at dstBegin.
     * This method doesn't perform any range checking.
     *
     * Invoker guarantees: dst is in UTF16 (inflate itself for asb), if two
     * coders are different, and dst is big enough (range check)
     *
     * @param srcPos    the char index, not offset of byte[]
     * @param dstBegin  the char index to start from
     * @param coder     the coder of dst[]
     * @param length    the amount of copied chars
     */
    void getBytes(byte[] dst, int srcPos, int dstBegin, byte coder, int length) {
        if (coder() == coder) {
            System.arraycopy(value, srcPos << coder, dst, dstBegin << coder, length << coder);
        } else {    // this.coder == LATIN && coder == UTF16
            StringLatin1.inflate(value, srcPos, dst, dstBegin, length);
        }
    }

    /*
     * Private constructor. Trailing Void argument is there for
     * disambiguating it against other (public) constructors.
     *
     * Stores the char[] value into a byte[] that each byte represents
     * the8 low-order bits of the corresponding character, if the char[]
     * contains only latin1 character. Or a byte[] that stores all
     * characters in their byte sequences defined by the {@code StringUTF16}.
     *
     * <p> The contents of the string are unspecified if the character array
     * is modified during string construction.
     */
    private String(char[] value, int off, int len, Void sig) {
        if (len == 0) {
            this.value = "".value;
            this.coder = "".coder;
            return;
        }
        if (COMPACT_STRINGS) {
            byte[] val = StringUTF16.compress(value, off, len);
            this.coder = StringUTF16.coderFromArrayLen(val, len);
            this.value = val;
            return;
        }
        this.coder = UTF16;
        this.value = StringUTF16.toBytes(value, off, len);
    }

    /*
     * Package private constructor. Trailing Void argument is there for
     * disambiguating it against other (public) constructors.
     *
     * <p> The contents of the string are unspecified if the {@code StringBuilder}
     * is modified during string construction.
     */
    String(AbstractStringBuilder asb, Void sig) {
        byte[] val = asb.getValue();
        int length = asb.length();
        if (asb.isLatin1()) {
            this.coder = LATIN1;
            this.value = Arrays.copyOfRange(val, 0, length);
        } else {
            // only try to compress val if some characters were deleted.
            if (COMPACT_STRINGS && asb.maybeLatin1) {
                this.value = StringUTF16.compress(val, 0, length);
                this.coder = StringUTF16.coderFromArrayLen(this.value, length);
                return;
            }
            this.coder = UTF16;
            this.value = Arrays.copyOfRange(val, 0, length << 1);
        }
    }

   /*
    * Package private constructor which shares value array for speed.
    */
    String(byte[] value, byte coder) {
        this.value = value;
        this.coder = coder;
    }

    byte coder() {
        return COMPACT_STRINGS ? coder : UTF16;
    }

    byte[] value() {
        return value;
    }

    boolean isLatin1() {
        return COMPACT_STRINGS && coder == LATIN1;
    }

    @Native static final byte LATIN1 = 0;
    @Native static final byte UTF16  = 1;

    /*
     * StringIndexOutOfBoundsException  if {@code index} is
     * negative or greater than or equal to {@code length}.
     */
    static void checkIndex(int index, int length) {
        Preconditions.checkIndex(index, length, Preconditions.SIOOBE_FORMATTER);
    }

    /*
     * StringIndexOutOfBoundsException  if {@code offset}
     * is negative or greater than {@code length}.
     */
    static void checkOffset(int offset, int length) {
        Preconditions.checkFromToIndex(offset, length, length, Preconditions.SIOOBE_FORMATTER);
    }

    /*
     * Check {@code offset}, {@code count} against {@code 0} and {@code length}
     * bounds.
     *
     * @return  {@code offset} if the sub-range within bounds of the range
     * @throws  StringIndexOutOfBoundsException
     *          If {@code offset} is negative, {@code count} is negative,
     *          or {@code offset} is greater than {@code length - count}
     */
    static int checkBoundsOffCount(int offset, int count, int length) {
        return Preconditions.checkFromIndexSize(offset, count, length, Preconditions.SIOOBE_FORMATTER);
    }

    /*
     * Check {@code begin}, {@code end} against {@code 0} and {@code length}
     * bounds.
     *
     * @throws  StringIndexOutOfBoundsException
     *          If {@code begin} is negative, {@code begin} is greater than
     *          {@code end}, or {@code end} is greater than {@code length}.
     */
    static void checkBoundsBeginEnd(int begin, int end, int length) {
        Preconditions.checkFromToIndex(begin, end, length, Preconditions.SIOOBE_FORMATTER);
    }

    /**
     * Returns the string representation of the {@code codePoint}
     * argument.
     *
     * @param   codePoint a {@code codePoint}.
     * @return  a string of length {@code 1} or {@code 2} containing
     *          as its single character the argument {@code codePoint}.
     * @throws IllegalArgumentException if the specified
     *          {@code codePoint} is not a {@linkplain Character#isValidCodePoint
     *          valid Unicode code point}.
     */
    static String valueOfCodePoint(int codePoint) {
        if (COMPACT_STRINGS && StringLatin1.canEncode(codePoint)) {
            return new String(StringLatin1.toBytes((char)codePoint), LATIN1);
        } else if (Character.isBmpCodePoint(codePoint)) {
            return new String(StringUTF16.toBytes((char)codePoint), UTF16);
        } else if (Character.isSupplementaryCodePoint(codePoint)) {
            return new String(StringUTF16.toBytesSupplementary(codePoint), UTF16);
        }

        throw new IllegalArgumentException(
            format("Not a valid Unicode code point: 0x%X", codePoint));
    }

    /**
     * Returns an {@link Optional} containing the nominal descriptor for this
     * instance, which is the instance itself.
     *
     * @return an {@link Optional} describing the {@linkplain String} instance
     * @since 12
     */
    @Override
    public Optional<String> describeConstable() {
        return Optional.of(this);
    }

    /**
     * Resolves this instance as a {@link ConstantDesc}, the result of which is
     * the instance itself.
     *
     * @param lookup ignored
     * @return the {@linkplain String} instance
     * @since 12
     */
    @Override
    public String resolveConstantDesc(MethodHandles.Lookup lookup) {
        return this;
    }

}<|MERGE_RESOLUTION|>--- conflicted
+++ resolved
@@ -604,22 +604,14 @@
             }
             byte[] utf16 = StringUTF16.newBytesFor(length);
             StringLatin1.inflate(latin1, 0, utf16, 0, dp);
-<<<<<<< HEAD
-            dp = decodeUTF8_UTF16(latin1, sp, length, utf16, dp, true);
-=======
             dp = decodeUTF8_UTF16(latin1, sp, length, utf16, dp);
->>>>>>> fde6cd77
             if (dp != length) {
                 utf16 = Arrays.copyOf(utf16, dp << 1);
             }
             return new String(utf16, UTF16);
         } else { // !COMPACT_STRINGS
             byte[] dst = StringUTF16.newBytesFor(length);
-<<<<<<< HEAD
-            int dp = decodeUTF8_UTF16(bytes, offset, offset + length, dst, 0, true);
-=======
             int dp = decodeUTF8_UTF16(bytes, offset, offset + length, dst, 0);
->>>>>>> fde6cd77
             if (dp != length) {
                 dst = Arrays.copyOf(dst, dp << 1);
             }
@@ -634,7 +626,6 @@
             return new String(StringLatin1.inflate(bytes, offset, length), UTF16);
         }
     }
-<<<<<<< HEAD
 
     private static String ascii(byte[] bytes, int offset, int length) {
         if (COMPACT_STRINGS && !StringCoding.hasNegatives(bytes, offset, length)) {
@@ -650,23 +641,6 @@
         }
     }
 
-=======
-
-    private static String ascii(byte[] bytes, int offset, int length) {
-        if (COMPACT_STRINGS && !StringCoding.hasNegatives(bytes, offset, length)) {
-            return new String(Arrays.copyOfRange(bytes, offset, offset + length), LATIN1);
-        } else {
-            byte[] dst = StringUTF16.newBytesFor(length);
-            int dp = 0;
-            while (dp < length) {
-                int b = bytes[offset++];
-                StringUTF16.putChar(dst, dp++, (b >= 0) ? (char) b : REPL);
-            }
-            return new String(dst, UTF16);
-        }
-    }
-
->>>>>>> fde6cd77
     private static String decode(Charset charset, byte[] bytes, int offset, int length) {
         // (1)We never cache the "external" cs, the only benefit of creating
         // an additional StringDe/Encoder object to wrap it is to share the
