/*
 * Copyright (c) 1994, 2025, Oracle and/or its affiliates. All rights reserved.
 * DO NOT ALTER OR REMOVE COPYRIGHT NOTICES OR THIS FILE HEADER.
 *
 * This code is free software; you can redistribute it and/or modify it
 * under the terms of the GNU General Public License version 2 only, as
 * published by the Free Software Foundation.  Oracle designates this
 * particular file as subject to the "Classpath" exception as provided
 * by Oracle in the LICENSE file that accompanied this code.
 *
 * This code is distributed in the hope that it will be useful, but WITHOUT
 * ANY WARRANTY; without even the implied warranty of MERCHANTABILITY or
 * FITNESS FOR A PARTICULAR PURPOSE.  See the GNU General Public License
 * version 2 for more details (a copy is included in the LICENSE file that
 * accompanied this code).
 *
 * You should have received a copy of the GNU General Public License version
 * 2 along with this work; if not, write to the Free Software Foundation,
 * Inc., 51 Franklin St, Fifth Floor, Boston, MA 02110-1301 USA.
 *
 * Please contact Oracle, 500 Oracle Parkway, Redwood Shores, CA 94065 USA
 * or visit www.oracle.com if you need additional information or have any
 * questions.
 */

package java.lang;

import java.io.ObjectStreamField;
import java.io.UnsupportedEncodingException;
import java.lang.annotation.Native;
import java.lang.foreign.MemorySegment;
import java.lang.foreign.ValueLayout;
import java.lang.invoke.MethodHandles;
import java.lang.constant.Constable;
import java.lang.constant.ConstantDesc;
import java.nio.ByteBuffer;
import java.nio.CharBuffer;
import java.nio.charset.*;
import java.util.ArrayList;
import java.util.Arrays;
import java.util.Comparator;
import java.util.Formatter;
import java.util.List;
import java.util.Locale;
import java.util.Objects;
import java.util.Optional;
import java.util.Spliterator;
import java.util.function.Function;
import java.util.regex.Pattern;
import java.util.regex.PatternSyntaxException;
import java.util.stream.Collectors;
import java.util.stream.IntStream;
import java.util.stream.Stream;
import java.util.stream.StreamSupport;

import jdk.internal.util.ArraysSupport;
import jdk.internal.util.Preconditions;
import jdk.internal.vm.annotation.ForceInline;
import jdk.internal.vm.annotation.IntrinsicCandidate;
import jdk.internal.vm.annotation.Stable;
import sun.nio.cs.ArrayDecoder;
import sun.nio.cs.ArrayEncoder;

import sun.nio.cs.ISO_8859_1;
import sun.nio.cs.US_ASCII;
import sun.nio.cs.UTF_8;

/**
 * The {@code String} class represents character strings. All
 * string literals in Java programs, such as {@code "abc"}, are
 * implemented as instances of this class.
 * <p>
 * Strings are constant; their values cannot be changed after they
 * are created. String buffers support mutable strings.
 * Because String objects are immutable they can be shared. For example:
 * <blockquote><pre>
 *     String str = "abc";
 * </pre></blockquote><p>
 * is equivalent to:
 * <blockquote><pre>
 *     char data[] = {'a', 'b', 'c'};
 *     String str = new String(data);
 * </pre></blockquote><p>
 * Here are some more examples of how strings can be used:
 * <blockquote><pre>
 *     System.out.println("abc");
 *     String cde = "cde";
 *     System.out.println("abc" + cde);
 *     String c = "abc".substring(2, 3);
 *     String d = cde.substring(1, 2);
 * </pre></blockquote>
 * <p>
 * The class {@code String} includes methods for examining
 * individual characters of the sequence, for comparing strings, for
 * searching strings, for extracting substrings, and for creating a
 * copy of a string with all characters translated to uppercase or to
 * lowercase. Case mapping is based on the Unicode Standard version
 * specified by the {@link java.lang.Character Character} class.
 * <p>
 * The Java language provides special support for the string
 * concatenation operator (&nbsp;+&nbsp;), and for conversion of
 * other objects to strings. For additional information on string
 * concatenation and conversion, see <i>The Java Language Specification</i>.
 *
 * <p> Unless otherwise noted, passing a {@code null} argument to a constructor
 * or method in this class will cause a {@link NullPointerException} to be
 * thrown.
 *
 * <p>A {@code String} represents a string in the UTF-16 format
 * in which <em>supplementary characters</em> are represented by <em>surrogate
 * pairs</em> (see the section <a href="Character.html#unicode">Unicode
 * Character Representations</a> in the {@code Character} class for
 * more information).
 * Index values refer to {@code char} code units, so a supplementary
 * character uses two positions in a {@code String}.
 * <p>The {@code String} class provides methods for dealing with
 * Unicode code points (i.e., characters), in addition to those for
 * dealing with Unicode code units (i.e., {@code char} values).
 *
 * <p>Unless otherwise noted, methods for comparing Strings do not take locale
 * into account.  The {@link java.text.Collator} class provides methods for
 * finer-grain, locale-sensitive String comparison.
 *
 * @implNote The implementation of the string concatenation operator is left to
 * the discretion of a Java compiler, as long as the compiler ultimately conforms
 * to <i>The Java Language Specification</i>. For example, the {@code javac} compiler
 * may implement the operator with {@code StringBuffer}, {@code StringBuilder},
 * or {@code java.lang.invoke.StringConcatFactory} depending on the JDK version. The
 * implementation of string conversion is typically through the method {@code toString},
 * defined by {@code Object} and inherited by all classes in Java.
 *
 * @author  Lee Boynton
 * @author  Arthur van Hoff
 * @author  Martin Buchholz
 * @author  Ulf Zibis
 * @see     java.lang.Object#toString()
 * @see     java.lang.StringBuffer
 * @see     java.lang.StringBuilder
 * @see     java.nio.charset.Charset
 * @since   1.0
 * @jls     15.18.1 String Concatenation Operator +
 */

public final class String
    implements java.io.Serializable, Comparable<String>, CharSequence,
               Constable, ConstantDesc {

    /**
     * The value is used for character storage.
     *
     * @implNote This field is trusted by the VM, and is a subject to
     * constant folding if String instance is constant. Overwriting this
     * field after construction will cause problems.
     *
     * Additionally, it is marked with {@link Stable} to trust the contents
     * of the array. No other facility in JDK provides this functionality (yet).
     * {@link Stable} is safe here, because value is never null.
     */
    @Stable
    private final byte[] value;

    /**
     * The identifier of the encoding used to encode the bytes in
     * {@code value}. The supported values in this implementation are
     *
     * LATIN1
     * UTF16
     *
     * @implNote This field is trusted by the VM, and is a subject to
     * constant folding if String instance is constant. Overwriting this
     * field after construction will cause problems.
     */
    private final byte coder;

    /** Cache the hash code for the string */
    @Stable
    private int hash; // Default to 0

    /**
     * Cache if the hash has been calculated as actually being zero, enabling
     * us to avoid recalculating this. This field is _not_ annotated @Stable as
     * the `hashCode()` method reads the field `hash` first anyhow and if `hash`
     * is the default zero value, is not trusted.
     */
    private boolean hashIsZero; // Default to false;

    /** use serialVersionUID from JDK 1.0.2 for interoperability */
    @java.io.Serial
    private static final long serialVersionUID = -6849794470754667710L;

    /**
     * If String compaction is disabled, the bytes in {@code value} are
     * always encoded in UTF16.
     *
     * For methods with several possible implementation paths, when String
     * compaction is disabled, only one code path is taken.
     *
     * The instance field value is generally opaque to optimizing JIT
     * compilers. Therefore, in performance-sensitive place, an explicit
     * check of the static boolean {@code COMPACT_STRINGS} is done first
     * before checking the {@code coder} field since the static boolean
     * {@code COMPACT_STRINGS} would be constant folded away by an
     * optimizing JIT compiler. The idioms for these cases are as follows.
     *
     * For code such as:
     *
     *    if (coder == LATIN1) { ... }
     *
     * can be written more optimally as
     *
     *    if (coder() == LATIN1) { ... }
     *
     * or:
     *
     *    if (COMPACT_STRINGS && coder == LATIN1) { ... }
     *
     * An optimizing JIT compiler can fold the above conditional as:
     *
     *    COMPACT_STRINGS == true  => if (coder == LATIN1) { ... }
     *    COMPACT_STRINGS == false => if (false)           { ... }
     *
     * @implNote
     * The actual value for this field is injected by JVM. The static
     * initialization block is used to set the value here to communicate
     * that this static final field is not statically foldable, and to
     * avoid any possible circular dependency during vm initialization.
     */
    static final boolean COMPACT_STRINGS;

    static {
        COMPACT_STRINGS = true;
    }

    /**
     * Class String is special cased within the Serialization Stream Protocol.
     *
     * A String instance is written into an ObjectOutputStream according to
     * <a href="{@docRoot}/../specs/serialization/protocol.html#stream-elements">
     * <cite>Java Object Serialization Specification</cite>, Section 6.2, "Stream Elements"</a>
     */
    @java.io.Serial
    private static final ObjectStreamField[] serialPersistentFields =
        new ObjectStreamField[0];

    /**
     * Initializes a newly created {@code String} object so that it represents
     * an empty character sequence.  Note that use of this constructor is
     * unnecessary since Strings are immutable.
     */
    public String() {
        this.value = "".value;
        this.coder = "".coder;
    }

    /**
     * Initializes a newly created {@code String} object so that it represents
     * the same sequence of characters as the argument; in other words, the
     * newly created string is a copy of the argument string. Unless an
     * explicit copy of {@code original} is needed, use of this constructor is
     * unnecessary since Strings are immutable.
     *
     * @param  original
     *         A {@code String}
     */
    @IntrinsicCandidate
    public String(String original) {
        this.value = original.value;
        this.coder = original.coder;
        this.hash = original.hash;
        this.hashIsZero = original.hashIsZero;
    }

    /**
     * Allocates a new {@code String} so that it represents the sequence of
     * characters currently contained in the character array argument. The
     * contents of the character array are copied; subsequent modification of
     * the character array does not affect the newly created string.
     *
     * <p> The contents of the string are unspecified if the character array
     * is modified during string construction.
     *
     * @param  value
     *         The initial value of the string
     */
    public String(char[] value) {
        this(value, 0, value.length, null);
    }

    /**
     * Allocates a new {@code String} that contains characters from a subarray
     * of the character array argument. The {@code offset} argument is the
     * index of the first character of the subarray and the {@code count}
     * argument specifies the length of the subarray. The contents of the
     * subarray are copied; subsequent modification of the character array does
     * not affect the newly created string.
     *
     * <p> The contents of the string are unspecified if the character array
     * is modified during string construction.
     *
     * @param  value
     *         Array that is the source of characters
     *
     * @param  offset
     *         The initial offset
     *
     * @param  count
     *         The length
     *
     * @throws  IndexOutOfBoundsException
     *          If {@code offset} is negative, {@code count} is negative, or
     *          {@code offset} is greater than {@code value.length - count}
     */
    public String(char[] value, int offset, int count) {
        this(value, offset, count, rangeCheck(value, offset, count));
    }

    private static Void rangeCheck(char[] value, int offset, int count) {
        checkBoundsOffCount(offset, count, value.length);
        return null;
    }

    /**
     * Allocates a new {@code String} that contains characters from a subarray
     * of the <a href="Character.html#unicode">Unicode code point</a> array
     * argument.  The {@code offset} argument is the index of the first code
     * point of the subarray and the {@code count} argument specifies the
     * length of the subarray.  The contents of the subarray are converted to
     * {@code char}s; subsequent modification of the {@code int} array does not
     * affect the newly created string.
     *
     * <p> The contents of the string are unspecified if the codepoints array
     * is modified during string construction.
     *
     * @param  codePoints
     *         Array that is the source of Unicode code points
     *
     * @param  offset
     *         The initial offset
     *
     * @param  count
     *         The length
     *
     * @throws  IllegalArgumentException
     *          If any invalid Unicode code point is found in {@code
     *          codePoints}
     *
     * @throws  IndexOutOfBoundsException
     *          If {@code offset} is negative, {@code count} is negative, or
     *          {@code offset} is greater than {@code codePoints.length - count}
     *
     * @since  1.5
     */
    public String(int[] codePoints, int offset, int count) {
        checkBoundsOffCount(offset, count, codePoints.length);
        if (count == 0) {
            this.value = "".value;
            this.coder = "".coder;
            return;
        }
        if (COMPACT_STRINGS) {
            byte[] val = StringUTF16.compress(codePoints, offset, count);
            this.coder = StringUTF16.coderFromArrayLen(val, count);
            this.value = val;
            return;
        }
        this.coder = UTF16;
        this.value = StringUTF16.toBytes(codePoints, offset, count);
    }

    /**
     * Allocates a new {@code String} constructed from a subarray of an array
     * of 8-bit integer values.
     *
     * <p> The {@code offset} argument is the index of the first byte of the
     * subarray, and the {@code count} argument specifies the length of the
     * subarray.
     *
     * <p> Each {@code byte} in the subarray is converted to a {@code char} as
     * specified in the {@link #String(byte[],int) String(byte[],int)} constructor.
     *
     * <p> The contents of the string are unspecified if the byte array
     * is modified during string construction.
     *
     * @deprecated This method does not properly convert bytes into characters.
     * As of JDK&nbsp;1.1, the preferred way to do this is via the
     * {@code String} constructors that take a {@link Charset}, charset name,
     * or that use the {@link Charset#defaultCharset() default charset}.
     *
     * @param  ascii
     *         The bytes to be converted to characters
     *
     * @param  hibyte
     *         The top 8 bits of each 16-bit Unicode code unit
     *
     * @param  offset
     *         The initial offset
     * @param  count
     *         The length
     *
     * @throws  IndexOutOfBoundsException
     *          If {@code offset} is negative, {@code count} is negative, or
     *          {@code offset} is greater than {@code ascii.length - count}
     *
     * @see  #String(byte[], int)
     * @see  #String(byte[], int, int, java.lang.String)
     * @see  #String(byte[], int, int, java.nio.charset.Charset)
     * @see  #String(byte[], int, int)
     * @see  #String(byte[], java.lang.String)
     * @see  #String(byte[], java.nio.charset.Charset)
     * @see  #String(byte[])
     */
    @Deprecated(since="1.1")
    public String(byte[] ascii, int hibyte, int offset, int count) {
        checkBoundsOffCount(offset, count, ascii.length);
        if (count == 0) {
            this.value = "".value;
            this.coder = "".coder;
            return;
        }
        if (COMPACT_STRINGS && (byte)hibyte == 0) {
            this.value = Arrays.copyOfRange(ascii, offset, offset + count);
            this.coder = LATIN1;
        } else {
            hibyte <<= 8;
            byte[] val = StringUTF16.newBytesFor(count);
            for (int i = 0; i < count; i++) {
                StringUTF16.putChar(val, i, hibyte | (ascii[offset++] & 0xff));
            }
            this.value = val;
            this.coder = UTF16;
        }
    }

    /**
     * Allocates a new {@code String} containing characters constructed from
     * an array of 8-bit integer values. Each character <i>c</i> in the
     * resulting string is constructed from the corresponding component
     * <i>b</i> in the byte array such that:
     *
     * <blockquote><pre>
     *     <b><i>c</i></b> == (char)(((hibyte &amp; 0xff) &lt;&lt; 8)
     *                         | (<b><i>b</i></b> &amp; 0xff))
     * </pre></blockquote>
     *
     * <p> The contents of the string are unspecified if the byte array
     * is modified during string construction.
     *
     * @deprecated  This method does not properly convert bytes into
     * characters.  As of JDK&nbsp;1.1, the preferred way to do this is via the
     * {@code String} constructors that take a {@link Charset}, charset name,
     * or that use the {@link Charset#defaultCharset() default charset}.
     *
     * @param  ascii
     *         The bytes to be converted to characters
     *
     * @param  hibyte
     *         The top 8 bits of each 16-bit Unicode code unit
     *
     * @see  #String(byte[], int, int, java.lang.String)
     * @see  #String(byte[], int, int, java.nio.charset.Charset)
     * @see  #String(byte[], int, int)
     * @see  #String(byte[], java.lang.String)
     * @see  #String(byte[], java.nio.charset.Charset)
     * @see  #String(byte[])
     */
    @Deprecated(since="1.1")
    public String(byte[] ascii, int hibyte) {
        this(ascii, hibyte, 0, ascii.length);
    }

    /**
     * Constructs a new {@code String} by decoding the specified subarray of
     * bytes using the specified charset.  The length of the new {@code String}
     * is a function of the charset, and hence may not be equal to the length
     * of the subarray.
     *
     * <p> The behavior of this constructor when the given bytes are not valid
     * in the given charset is unspecified.  The {@link
     * java.nio.charset.CharsetDecoder} class should be used when more control
     * over the decoding process is required.
     *
     * <p> The contents of the string are unspecified if the byte array
     * is modified during string construction.
     *
     * @param  bytes
     *         The bytes to be decoded into characters
     *
     * @param  offset
     *         The index of the first byte to decode
     *
     * @param  length
     *         The number of bytes to decode
     *
     * @param  charsetName
     *         The name of a supported {@linkplain java.nio.charset.Charset
     *         charset}
     *
     * @throws  UnsupportedEncodingException
     *          If the named charset is not supported
     *
     * @throws  IndexOutOfBoundsException
     *          If {@code offset} is negative, {@code length} is negative, or
     *          {@code offset} is greater than {@code bytes.length - length}
     *
     * @since  1.1
     */
    public String(byte[] bytes, int offset, int length, String charsetName)
            throws UnsupportedEncodingException {
        this(lookupCharset(charsetName), bytes, checkBoundsOffCount(offset, length, bytes.length), length);
    }

    /**
     * Constructs a new {@code String} by decoding the specified subarray of
     * bytes using the specified {@linkplain java.nio.charset.Charset charset}.
     * The length of the new {@code String} is a function of the charset, and
     * hence may not be equal to the length of the subarray.
     *
     * <p> This method always replaces malformed-input and unmappable-character
     * sequences with this charset's default replacement string.  The {@link
     * java.nio.charset.CharsetDecoder} class should be used when more control
     * over the decoding process is required.
     *
     * <p> The contents of the string are unspecified if the byte array
     * is modified during string construction.
     *
     * @param  bytes
     *         The bytes to be decoded into characters
     *
     * @param  offset
     *         The index of the first byte to decode
     *
     * @param  length
     *         The number of bytes to decode
     *
     * @param  charset
     *         The {@linkplain java.nio.charset.Charset charset} to be used to
     *         decode the {@code bytes}
     *
     * @throws  IndexOutOfBoundsException
     *          If {@code offset} is negative, {@code length} is negative, or
     *          {@code offset} is greater than {@code bytes.length - length}
     *
     * @since  1.6
     */
    public String(byte[] bytes, int offset, int length, Charset charset) {
        this(Objects.requireNonNull(charset), bytes, checkBoundsOffCount(offset, length, bytes.length), length);
    }

    /**
     * This method does not do any precondition checks on its arguments.
     * <p>
     * Important: parameter order of this method is deliberately changed in order to
     * disambiguate it against other similar methods of this class.
     */
    private String(Charset charset, byte[] bytes, int offset, int length) {
        String str;
        if (length == 0) {
            str = "";
        } else if (charset == UTF_8.INSTANCE) {
            str = utf8(bytes, offset, length);
        } else if (charset == ISO_8859_1.INSTANCE) {
            str = iso88591(bytes, offset, length);
        } else if (charset == US_ASCII.INSTANCE) {
            str = ascii(bytes, offset, length);
        } else {
            str = decode(charset, bytes, offset, length);
        }
        this(str);
    }

    private static String utf8(byte[] bytes, int offset, int length) {
        if (COMPACT_STRINGS) {
            int dp = StringCoding.countPositives(bytes, offset, length);
            if (dp == length) {
                return new String(Arrays.copyOfRange(bytes, offset, offset + length), LATIN1);
            }
            // Decode with a stable copy, to be the result if the decoded length is the same
            byte[] latin1 = Arrays.copyOfRange(bytes, offset, offset + length);
            int sp = dp;            // first dp bytes are already in the copy
            while (sp < length) {
                int b1 = latin1[sp++];
                if (b1 >= 0) {
                    latin1[dp++] = (byte) b1;
                    continue;
                }
                if ((b1 & 0xfe) == 0xc2 && sp < length) { // b1 either 0xc2 or 0xc3
                    int b2 = latin1[sp];
                    if (b2 < -64) { // continuation bytes are always negative values in the range -128 to -65
                        latin1[dp++] = (byte) decode2(b1, b2);
                        sp++;
                        continue;
                    }
                }
                // anything not a latin1, including the REPL
                // we have to go with the utf16
                sp--;
                break;
            }
            if (sp == length) {
                if (dp != latin1.length) {
                    latin1 = Arrays.copyOf(latin1, dp);
                }
                return new String(latin1, LATIN1);
            }
            byte[] utf16 = StringUTF16.newBytesFor(length);
            StringLatin1.inflate(latin1, 0, utf16, 0, dp);
            dp = decodeUTF8_UTF16(latin1, sp, length, utf16, dp);
            if (dp != length) {
                utf16 = Arrays.copyOf(utf16, dp << 1);
            }
            return new String(utf16, UTF16);
        } else { // !COMPACT_STRINGS
            byte[] dst = StringUTF16.newBytesFor(length);
            int dp = decodeUTF8_UTF16(bytes, offset, offset + length, dst, 0);
            if (dp != length) {
                dst = Arrays.copyOf(dst, dp << 1);
            }
            return new String(dst, UTF16);
        }
    }

    private static String iso88591(byte[] bytes, int offset, int length) {
        if (COMPACT_STRINGS) {
            return new String(Arrays.copyOfRange(bytes, offset, offset + length), LATIN1);
        } else {
            return new String(StringLatin1.inflate(bytes, offset, length), UTF16);
        }
    }

    private static String ascii(byte[] bytes, int offset, int length) {
        if (COMPACT_STRINGS && !StringCoding.hasNegatives(bytes, offset, length)) {
            return new String(Arrays.copyOfRange(bytes, offset, offset + length), LATIN1);
        } else {
            byte[] dst = StringUTF16.newBytesFor(length);
            int dp = 0;
            while (dp < length) {
                int b = bytes[offset++];
                StringUTF16.putChar(dst, dp++, (b >= 0) ? (char) b : REPL);
            }
            return new String(dst, UTF16);
        }
    }

    private static String decode(Charset charset, byte[] bytes, int offset, int length) {
        // (1)We never cache the "external" cs, the only benefit of creating
        // an additional StringDe/Encoder object to wrap it is to share the
        // de/encode() method. These SD/E objects are short-lived, the young-gen
        // gc should be able to take care of them well. But the best approach
        // is still not to generate them if not really necessary.
        // (2)The defensive copy of the input byte/char[] has a big performance
        // impact, as well as the outgoing result byte/char[]. Need to do the
        // optimization check of (sm==null && classLoader0==null) for both.
        CharsetDecoder cd = charset.newDecoder();
        // ArrayDecoder fastpaths
        if (cd instanceof ArrayDecoder ad) {
            // ascii
            if (ad.isASCIICompatible() && !StringCoding.hasNegatives(bytes, offset, length)) {
                return iso88591(bytes, offset, length);
            } else {
                // fastpath for always Latin1 decodable single byte
                if (COMPACT_STRINGS && ad.isLatin1Decodable()) {
                    byte[] dst = new byte[length];
                    ad.decodeToLatin1(bytes, offset, length, dst);
                    return new String(dst, LATIN1);
                } else {
                    int en = scale(length, cd.maxCharsPerByte());
                    cd.onMalformedInput(CodingErrorAction.REPLACE)
                            .onUnmappableCharacter(CodingErrorAction.REPLACE);
                    char[] ca = new char[en];
                    int clen = ad.decode(bytes, offset, length, ca);
                    return new String(ca, 0, clen, null);
                }
            }
        } else {
            // decode using CharsetDecoder
            int en = scale(length, cd.maxCharsPerByte());
            cd.onMalformedInput(CodingErrorAction.REPLACE)
                    .onUnmappableCharacter(CodingErrorAction.REPLACE);
            char[] ca = new char[en];
            int caLen;
            try {
                caLen = decodeWithDecoder(cd, ca, bytes, offset, length);
            } catch (CharacterCodingException x) {
                // Substitution is enabled, so this shouldn't happen
                throw new Error(x);
            }
            return new String(ca, 0, caLen, null);
        }
    }

    /*
<<<<<<< HEAD
     * {@return a new string by decoding from the given UTF-8 bytes array}
     *
     * @param offset the index of the first byte to decode
     * @param length the number of bytes to decode
     * @param  noShare
     *         {@code true} if the resulting string MUST NOT share the byte array,
     *         {@code false} if the byte array can be exclusively used to construct
     *         the string and is not modified or used for any other purpose.
     * @throws NullPointerException If {@code bytes} is null
     * @throws StringIndexOutOfBoundsException If {@code offset} is negative,
     *         {@code length} is negative, or {@code offset} is greater than
     *         {@code bytes.length - length}
     * @throws CharacterCodingException for malformed input or unmappable characters
     */
    static String newStringUTF8NoReplacement(byte[] bytes, int offset, int length, boolean noShare) throws CharacterCodingException {
        checkBoundsOffCount(offset, length, bytes.length);  // Implicit null check on `bytes`
=======
     * Throws iae, instead of replacing, if malformed or unmappable.
     * The byte array can be exclusively used to construct
     * the string and is not modified or used for any other purpose.
     */
    private static String newStringUTF8NoRepl(byte[] bytes, int offset, int length) {
        checkBoundsOffCount(offset, length, bytes.length);
>>>>>>> a7c0f4b8
        if (length == 0) {
            return "";
        }
        int dp;
        byte[] dst;
        if (COMPACT_STRINGS) {
            dp = StringCoding.countPositives(bytes, offset, length);
            int sl = offset + length;
            if (dp == length) {
                if (length != bytes.length) {
                    return new String(Arrays.copyOfRange(bytes, offset, offset + length), LATIN1);
                } else {
                    return new String(bytes, LATIN1);
                }
            }
            dst = new byte[length];
            System.arraycopy(bytes, offset, dst, 0, dp);
            offset += dp;
            while (offset < sl) {
                int b1 = bytes[offset++];
                if (b1 >= 0) {
                    dst[dp++] = (byte)b1;
                    continue;
                }
                if ((b1 & 0xfe) == 0xc2 && offset < sl) { // b1 either 0xc2 or 0xc3
                    int b2 = bytes[offset];
                    if (b2 < -64) { // continuation bytes are always negative values in the range -128 to -65
                        dst[dp++] = (byte)decode2(b1, b2);
                        offset++;
                        continue;
                    }
                }
                // anything not a latin1, including the REPL
                // we have to go with the utf16
                offset--;
                break;
            }
            if (offset == sl) {
                if (dp != dst.length) {
                    dst = Arrays.copyOf(dst, dp);
                }
                return new String(dst, LATIN1);
            }
            if (dp == 0) {
                dst = StringUTF16.newBytesFor(length);
            } else {
                byte[] buf = StringUTF16.newBytesFor(length);
                StringLatin1.inflate(dst, 0, buf, 0, dp);
                dst = buf;
            }
            dp = decodeUTF8_UTF16NoReplacement(bytes, offset, sl, dst, dp);
        } else { // !COMPACT_STRINGS
            dst = StringUTF16.newBytesFor(length);
            dp = decodeUTF8_UTF16NoReplacement(bytes, offset, offset + length, dst, 0);
        }
        if (dp != length) {
            dst = Arrays.copyOf(dst, dp << 1);
        }
        return new String(dst, UTF16);
    }

<<<<<<< HEAD
    static String newStringNoReplacement(byte[] src, Charset cs) throws CharacterCodingException {
=======
    /**
     * {@return a new String created using the supplied latin1 bytes}
     * @param src a byte array with the bytes for a latin1 string
     */
    static String newStringWithLatin1Bytes(byte[] src) {
        int len = src.length;
        if (len == 0) {
            return "";
        }

        if (COMPACT_STRINGS)
            return new String(src, LATIN1);
        return new String(StringLatin1.inflate(src, 0, src.length), UTF16);
    }

    /**
     * {@return a new {@code String} created using the given byte array that is
     * encoded in specified charset}
     * <p>
     * <b>WARNING: The caller of this method is assumed to have relinquished
     * and transferred the ownership of the byte array</b>. It can thus be
     * exclusively used to construct the {@code String}.
     *
     * @param src byte array containing encoded characters
     * @param cs charset the byte array encoded in
     *
     * @throws CharacterCodingException for malformed input or unmappable characters
     */
    static String newStringNoRepl(byte[] src, Charset cs) throws CharacterCodingException {
        try {
            return newStringNoRepl1(src, cs);
        } catch (IllegalArgumentException e) {
            //newStringNoRepl1 throws IAE with MalformedInputException or CCE as the cause
            Throwable cause = e.getCause();
            if (cause instanceof MalformedInputException mie) {
                throw mie;
            }
            throw (CharacterCodingException)cause;
        }
    }

    private static String newStringNoRepl1(byte[] src, Charset cs) {
>>>>>>> a7c0f4b8
        int len = src.length;
        if (len == 0) {
            return "";
        }
        if (cs == UTF_8.INSTANCE) {
<<<<<<< HEAD
            return newStringUTF8NoReplacement(src, 0, src.length, false);
=======
            return newStringUTF8NoRepl(src, 0, src.length);
>>>>>>> a7c0f4b8
        }
        if (cs == ISO_8859_1.INSTANCE) {
            if (COMPACT_STRINGS)
                return new String(src, LATIN1);
            return new String(StringLatin1.inflate(src, 0, src.length), UTF16);
        }
        if (cs == US_ASCII.INSTANCE) {
            if (!StringCoding.hasNegatives(src, 0, src.length)) {
                if (COMPACT_STRINGS)
                    return new String(src, LATIN1);
                return new String(StringLatin1.inflate(src, 0, src.length), UTF16);
            } else {
                throw malformedInputException(src, MalformedInputException.class);
            }
        }

        CharsetDecoder cd = cs.newDecoder();
        // ascii fastpath
        if (cd instanceof ArrayDecoder ad &&
                ad.isASCIICompatible() &&
                !StringCoding.hasNegatives(src, 0, src.length)) {
            if (COMPACT_STRINGS)
                return new String(src, LATIN1);
            return new String(src, 0, src.length, ISO_8859_1.INSTANCE);
        }
        int en = scale(len, cd.maxCharsPerByte());
        char[] ca = new char[en];
        int caLen = decodeWithDecoder(cd, ca, src, 0, src.length);
        if (COMPACT_STRINGS) {
            byte[] val = StringUTF16.compress(ca, 0, caLen);
            byte coder = StringUTF16.coderFromArrayLen(val, caLen);
            return new String(val, coder);
        }
        return new String(StringUTF16.toBytes(ca, 0, caLen), UTF16);
    }

    private static final char REPL = '\ufffd';

    // Trim the given byte array to the given length
    private static byte[] trimArray(byte[] ba, int len) {
        if (len == ba.length) {
            return ba;
        } else {
            return Arrays.copyOf(ba, len);
        }
    }

    private static int scale(int len, float expansionFactor) {
        // We need to perform double, not float, arithmetic; otherwise
        // we lose low order bits when len is larger than 2**24.
        return (int)(len * (double)expansionFactor);
    }

    private static Charset lookupCharset(String csn) throws UnsupportedEncodingException {
        Objects.requireNonNull(csn);
        try {
            return Charset.forName(csn);
        } catch (UnsupportedCharsetException | IllegalCharsetNameException x) {
            throw new UnsupportedEncodingException(csn);
        }
    }

    private static byte[] encode(Charset cs, byte coder, byte[] val) {
        if (cs == UTF_8.INSTANCE) {
            return encodeUTF8(coder, val);
        }
        if (cs == ISO_8859_1.INSTANCE) {
            return encode8859_1(coder, val);
        }
        if (cs == US_ASCII.INSTANCE) {
            return encodeASCII(coder, val);
        }
        return encodeWithEncoder(cs, coder, val);
    }

    private static byte[] encodeWithEncoder(Charset cs, byte coder, byte[] val) {
        return encodeWithEncoder(cs, coder, val, null);
    }

    private static byte[] encodeWithEncoderNoReplacement(Charset cs, byte coder, byte[] val)
            throws CharacterCodingException {
        return encodeWithEncoder(cs, coder, val, CharacterCodingException.class);
    }

    private static <E extends Exception> byte[] encodeWithEncoder(
            Charset cs, byte coder, byte[] val, Class<E> characterCodingException)
            throws E {
        CharsetEncoder ce = cs.newEncoder();
        int len = val.length >> coder;  // assume LATIN1=0/UTF16=1;
        int en = scale(len, ce.maxBytesPerChar());
        // fastpath with ArrayEncoder implies replacement.
        if (characterCodingException == null && ce instanceof ArrayEncoder ae) {
            // fastpath for ascii compatible
            if (coder == LATIN1 &&
                    ae.isASCIICompatible() &&
                    !StringCoding.hasNegatives(val, 0, val.length)) {
                return val.clone();
            }
            byte[] ba = new byte[en];
            if (len == 0) {
                return ba;
            }

            int blen = (coder == LATIN1) ? ae.encodeFromLatin1(val, 0, len, ba)
                    : ae.encodeFromUTF16(val, 0, len, ba);
            if (blen != -1) {
                return trimArray(ba, blen);
            }
        }

        byte[] ba = new byte[en];
        if (len == 0) {
            return ba;
        }
        if (characterCodingException == null) {
            ce.onMalformedInput(CodingErrorAction.REPLACE)
                    .onUnmappableCharacter(CodingErrorAction.REPLACE);
        }
        char[] ca = (coder == LATIN1 ) ? StringLatin1.toChars(val)
                : StringUTF16.toChars(val);
        ByteBuffer bb = ByteBuffer.wrap(ba);
        CharBuffer cb = CharBuffer.wrap(ca, 0, len);
        try {
            CoderResult cr = ce.encode(cb, bb, true);
            if (!cr.isUnderflow())
                cr.throwException();
            cr = ce.flush(bb);
            if (!cr.isUnderflow())
                cr.throwException();
        } catch (CharacterCodingException x) {
            if (characterCodingException != null) {
                @SuppressWarnings("unchecked")
                E cce = (E) x;
                throw cce;
            } else {
                throw new Error(x);
            }
        }
        return trimArray(ba, bb.position());
    }

    /**
     * {@return the sequence of bytes obtained by encoding the given string in UTF-8}
     *
     * @param s the string to encode
     * @throws NullPointerException If {@code s} is null
     * @throws CharacterCodingException For malformed input or unmappable characters
     */
    static byte[] getBytesUTF8NoReplacement(String s) throws CharacterCodingException {
        return encodeUTF8NoReplacement(s.coder(), s.value());  // Implicit null check on `s`
    }

    private static boolean isASCII(byte[] src) {
        return !StringCoding.hasNegatives(src, 0, src.length);
    }

    /**
     * {@return the sequence of bytes obtained by encoding the given string in
     * the specified {@linkplain java.nio.charset.Charset charset}}
     * <p>
     * <b>WARNING: This method returns the {@code byte[]} backing the provided
     * {@code String}, if the input is ASCII. Hence, the returned byte array
     * must not be modified.</b>
     *
     * @param s the string to encode
     * @param cs the charset
     * @throws NullPointerException If {@code s} or {@code cs} is null
     * @throws CharacterCodingException For malformed input or unmappable characters
     */
    static byte[] getBytesNoReplacement(String s, Charset cs) throws CharacterCodingException {
        Objects.requireNonNull(cs);
        byte[] val = s.value();     // Implicit null check on `s`
        byte coder = s.coder();
        if (cs == UTF_8.INSTANCE) {
            if (coder == LATIN1 && isASCII(val)) {
                return val;
            }
            return encodeUTF8NoReplacement(coder, val);
        }
        if (cs == ISO_8859_1.INSTANCE) {
            if (coder == LATIN1) {
                return val;
            }
            return encode8859_1NoReplacement(coder, val);
        }
        if (cs == US_ASCII.INSTANCE) {
            if (coder == LATIN1) {
                if (isASCII(val)) {
                    return val;
                } else {
                    throw unmappableCharacterException(val, UnmappableCharacterException.class);
                }
            }
        }
        return encodeWithEncoderNoReplacement(cs, coder, val);
    }

    private static byte[] encodeASCII(byte coder, byte[] val) {
        if (coder == LATIN1) {
            int positives = StringCoding.countPositives(val, 0, val.length);
            byte[] dst = val.clone();
            if (positives < dst.length) {
                replaceNegatives(dst, positives);
            }
            return dst;
        }
        int len = val.length >> 1;
        byte[] dst = new byte[len];
        int dp = 0;
        for (int i = 0; i < len; i++) {
            char c = StringUTF16.getChar(val, i);
            if (c < 0x80) {
                dst[dp++] = (byte)c;
                continue;
            }
            if (Character.isHighSurrogate(c) && i + 1 < len &&
                    Character.isLowSurrogate(StringUTF16.getChar(val, i + 1))) {
                i++;
            }
            dst[dp++] = '?';
        }
        if (len == dp) {
            return dst;
        }
        return Arrays.copyOf(dst, dp);
    }

    private static void replaceNegatives(byte[] val, int fromIndex) {
        for (int i = fromIndex; i < val.length; i++) {
            if (val[i] < 0) {
                val[i] = '?';
            }
        }
    }

    private static byte[] encode8859_1(byte coder, byte[] val) {
        return encode8859_1(coder, val, null);
    }

    private static byte[] encode8859_1NoReplacement(byte coder, byte[] val) throws UnmappableCharacterException {
        return encode8859_1(coder, val, UnmappableCharacterException.class);
    }

    private static <E extends Exception> byte[] encode8859_1(byte coder, byte[] val, Class<E> unmappableCharacterException) throws E {
        if (coder == LATIN1) {
            return val.clone();
        }
        int len = val.length >> 1;
        byte[] dst = new byte[len];
        int dp = 0;
        int sp = 0;
        int sl = len;
        while (sp < sl) {
            int ret = StringCoding.encodeISOArray(val, sp, dst, dp, len);
            sp = sp + ret;
            dp = dp + ret;
            if (ret != len) {
                if (unmappableCharacterException != null) {
                    throw unmappableCharacterException(sp, unmappableCharacterException);
                }
                char c = StringUTF16.getChar(val, sp++);
                if (Character.isHighSurrogate(c) && sp < sl &&
                        Character.isLowSurrogate(StringUTF16.getChar(val, sp))) {
                    sp++;
                }
                dst[dp++] = '?';
                len = sl - sp;
            }
        }
        if (dp == dst.length) {
            return dst;
        }
        return Arrays.copyOf(dst, dp);
    }

    //------------------------------ utf8 ------------------------------------

    /**
     * Decodes ASCII from the source byte array into the destination
     * char array. Used via JavaLangAccess from UTF_8 and other charset
     * decoders.
     *
     * @return the number of bytes successfully decoded, at most len
     */
    /* package-private */
    static int decodeASCII(byte[] sa, int sp, char[] da, int dp, int len) {
        int count = StringCoding.countPositives(sa, sp, len);
        while (count < len) {
            if (sa[sp + count] < 0) {
                break;
            }
            count++;
        }
        StringLatin1.inflate(sa, sp, da, dp, count);
        return count;
    }

    private static boolean isNotContinuation(int b) {
        return (b & 0xc0) != 0x80;
    }

    private static boolean isMalformed3(int b1, int b2, int b3) {
        return (b1 == (byte)0xe0 && (b2 & 0xe0) == 0x80) ||
                (b2 & 0xc0) != 0x80 || (b3 & 0xc0) != 0x80;
    }

    private static boolean isMalformed3_2(int b1, int b2) {
        return (b1 == (byte)0xe0 && (b2 & 0xe0) == 0x80) ||
                (b2 & 0xc0) != 0x80;
    }

    private static boolean isMalformed4(int b2, int b3, int b4) {
        return (b2 & 0xc0) != 0x80 || (b3 & 0xc0) != 0x80 ||
                (b4 & 0xc0) != 0x80;
    }

    private static boolean isMalformed4_2(int b1, int b2) {
        return (b1 == 0xf0 && (b2 < 0x90 || b2 > 0xbf)) ||
                (b1 == 0xf4 && (b2 & 0xf0) != 0x80) ||
                (b2 & 0xc0) != 0x80;
    }

    private static boolean isMalformed4_3(int b3) {
        return (b3 & 0xc0) != 0x80;
    }

    private static char decode2(int b1, int b2) {
        return (char)(((b1 << 6) ^ b2) ^
                (((byte) 0xC0 << 6) ^
                        ((byte) 0x80 << 0)));
    }

    private static char decode3(int b1, int b2, int b3) {
        return (char)((b1 << 12) ^
                (b2 <<  6) ^
                (b3 ^
                        (((byte) 0xE0 << 12) ^
                                ((byte) 0x80 <<  6) ^
                                ((byte) 0x80 <<  0))));
    }

    private static int decode4(int b1, int b2, int b3, int b4) {
        return ((b1 << 18) ^
                (b2 << 12) ^
                (b3 <<  6) ^
                (b4 ^
                        (((byte) 0xF0 << 18) ^
                                ((byte) 0x80 << 12) ^
                                ((byte) 0x80 <<  6) ^
                                ((byte) 0x80 <<  0))));
    }

    private static int decodeUTF8_UTF16(byte[] src, int sp, int sl, byte[] dst, int dp) {
        return decodeUTF8_UTF16(src, sp, sl, dst, dp, null);
    }

    private static int decodeUTF8_UTF16NoReplacement(
            byte[] src, int sp, int sl, byte[] dst, int dp)
            throws MalformedInputException {
        return decodeUTF8_UTF16(src, sp, sl, dst, dp, MalformedInputException.class);
    }

    private static <E extends Exception> int decodeUTF8_UTF16(
            byte[] src, int sp, int sl, byte[] dst, int dp, Class <E> malformedInputException)
            throws E {
        while (sp < sl) {
            int b1 = src[sp++];
            if (b1 >= 0) {
                StringUTF16.putChar(dst, dp++, (char) b1);
            } else if ((b1 >> 5) == -2 && (b1 & 0x1e) != 0) {
                if (sp < sl) {
                    int b2 = src[sp++];
                    if (isNotContinuation(b2)) {
                        if (malformedInputException != null) {
                            throw malformedInputException(sp - 1, 1, malformedInputException);
                        }
                        StringUTF16.putChar(dst, dp++, REPL);
                        sp--;
                    } else {
                        StringUTF16.putChar(dst, dp++, decode2(b1, b2));
                    }
                    continue;
                }
                if (malformedInputException != null) {
                    throw malformedInputException(sp, 1, malformedInputException);  // underflow()
                }
                StringUTF16.putChar(dst, dp++, REPL);
                break;
            } else if ((b1 >> 4) == -2) {
                if (sp + 1 < sl) {
                    int b2 = src[sp++];
                    int b3 = src[sp++];
                    if (isMalformed3(b1, b2, b3)) {
                        if (malformedInputException != null) {
                            throw malformedInputException(sp - 3, 3, malformedInputException);
                        }
                        StringUTF16.putChar(dst, dp++, REPL);
                        sp -= 3;
                        sp += malformed3(src, sp);
                    } else {
                        char c = decode3(b1, b2, b3);
                        if (Character.isSurrogate(c)) {
                            if (malformedInputException != null) {
                                throw malformedInputException(sp - 3, 3, malformedInputException);
                            }
                            StringUTF16.putChar(dst, dp++, REPL);
                        } else {
                            StringUTF16.putChar(dst, dp++, c);
                        }
                    }
                    continue;
                }
                if (sp < sl && isMalformed3_2(b1, src[sp])) {
                    if (malformedInputException != null) {
                        throw malformedInputException(sp - 1, 2, malformedInputException);
                    }
                    StringUTF16.putChar(dst, dp++, REPL);
                    continue;
                }
                if (malformedInputException != null) {
                    throw malformedInputException(sp, 1, malformedInputException);
                }
                StringUTF16.putChar(dst, dp++, REPL);
                break;
            } else if ((b1 >> 3) == -2) {
                if (sp + 2 < sl) {
                    int b2 = src[sp++];
                    int b3 = src[sp++];
                    int b4 = src[sp++];
                    int uc = decode4(b1, b2, b3, b4);
                    if (isMalformed4(b2, b3, b4) ||
                            !Character.isSupplementaryCodePoint(uc)) { // shortest form check
                        if (malformedInputException != null) {
                            throw malformedInputException(sp - 4, 4, malformedInputException);
                        }
                        StringUTF16.putChar(dst, dp++, REPL);
                        sp -= 4;
                        sp += malformed4(src, sp);
                    } else {
                        StringUTF16.putChar(dst, dp++, Character.highSurrogate(uc));
                        StringUTF16.putChar(dst, dp++, Character.lowSurrogate(uc));
                    }
                    continue;
                }
                b1 &= 0xff;
                if (b1 > 0xf4 || sp < sl && isMalformed4_2(b1, src[sp] & 0xff)) {
                    if (malformedInputException != null) {
                        throw malformedInputException(sp - 1, 1, malformedInputException);  // or 2
                    }
                    StringUTF16.putChar(dst, dp++, REPL);
                    continue;
                }
                if (malformedInputException != null) {
                    throw malformedInputException(sp - 1, 1, malformedInputException);
                }
                sp++;
                StringUTF16.putChar(dst, dp++, REPL);
                if (sp < sl && isMalformed4_3(src[sp])) {
                    continue;
                }
                break;
            } else {
                if (malformedInputException != null) {
                    throw malformedInputException(sp - 1, 1, malformedInputException);
                }
                StringUTF16.putChar(dst, dp++, REPL);
            }
        }
        return dp;
    }

    private static int decodeWithDecoder(CharsetDecoder cd, char[] dst, byte[] src, int offset, int length)
                                            throws CharacterCodingException {
        ByteBuffer bb = ByteBuffer.wrap(src, offset, length);
        CharBuffer cb = CharBuffer.wrap(dst, 0, dst.length);
        CoderResult cr = cd.decode(bb, cb, true);
        if (!cr.isUnderflow())
            cr.throwException();
        cr = cd.flush(cb);
        if (!cr.isUnderflow())
            cr.throwException();
        return cb.position();
    }

    private static int malformed3(byte[] src, int sp) {
        int b1 = src[sp++];
        int b2 = src[sp];    // no need to lookup b3
        return ((b1 == (byte)0xe0 && (b2 & 0xe0) == 0x80) ||
                isNotContinuation(b2)) ? 1 : 2;
    }

    private static int malformed4(byte[] src, int sp) {
        // we don't care the speed here
        int b1 = src[sp++] & 0xff;
        int b2 = src[sp++] & 0xff;
        if (b1 > 0xf4 ||
                (b1 == 0xf0 && (b2 < 0x90 || b2 > 0xbf)) ||
                (b1 == 0xf4 && (b2 & 0xf0) != 0x80) ||
                isNotContinuation(b2))
            return 1;
        if (isNotContinuation(src[sp]))
            return 2;
        return 3;
    }

    @SuppressWarnings("unchecked")
    private static <E extends Exception> E malformedInputException(int off, int nb, Class<E> exceptionType) {
        MalformedInputException mie = new MalformedInputException(nb);
        String msg = "malformed input off : " + off + ", length : " + nb;
        mie.initCause(new IllegalArgumentException(msg));
        return (E) mie;
    }

    private static <E extends Exception> E malformedInputException(byte[] val, Class<E> exceptionType) {
        int dp = StringCoding.countPositives(val, 0, val.length);
        return malformedInputException(dp, 1, exceptionType);
    }

    @SuppressWarnings("unchecked")
    private static <E extends Exception> E unmappableCharacterException(int off, Class<E> exceptionType) {
        UnmappableCharacterException uce = new UnmappableCharacterException(1);
        String msg = "malformed input off : " + off + ", length : 1";
        uce.initCause(new IllegalArgumentException(msg, uce));
        return (E) uce;
    }

    private static <E extends Exception> E unmappableCharacterException(byte[] val, Class<E> exceptionType) {
        int dp = StringCoding.countPositives(val, 0, val.length);
        return unmappableCharacterException(dp, exceptionType);
    }

    private static byte[] encodeUTF8(byte coder, byte[] val) {
        return encodeUTF8(coder, val, null);
    }

    private static byte[] encodeUTF8NoReplacement(byte coder, byte[] val) throws UnmappableCharacterException {
        return encodeUTF8(coder, val, UnmappableCharacterException.class);
    }

    private static <E extends Exception> byte[] encodeUTF8(byte coder, byte[] val, Class<E> unmappableCharacterException) throws E {
        if (coder == UTF16) {
            return encodeUTF8_UTF16(val, unmappableCharacterException);
        }

        int positives = StringCoding.countPositives(val, 0, val.length);
        if (positives == val.length) {
            return val.clone();
        }

        byte[] dst = StringUTF16.newBytesFor(val.length);
        if (positives > 0) {
            System.arraycopy(val, 0, dst, 0, positives);
        }
        int dp = positives;
        for (int i = dp; i < val.length; i++) {
            byte c = val[i];
            if (c < 0) {
                dst[dp++] = (byte) (0xc0 | ((c & 0xff) >> 6));
                dst[dp++] = (byte) (0x80 | (c & 0x3f));
            } else {
                dst[dp++] = c;
            }
        }
        if (dp == dst.length) {
            return dst;
        }
        return Arrays.copyOf(dst, dp);
    }

    private static <E extends Exception> byte[] encodeUTF8_UTF16(byte[] val, Class<E> unmappableCharacterException) throws E {
        int dp = 0;
        int sp = 0;
        int sl = val.length >> 1;
        // UTF-8 encoded can be as much as 3 times the string length
        // For very large estimate, (as in overflow of 32 bit int), precompute the exact size
        long allocLen = (sl * 3 < 0) ? computeSizeUTF8_UTF16(val, unmappableCharacterException) : sl * 3;
        if (allocLen > (long)Integer.MAX_VALUE) {
            throw new OutOfMemoryError("Required length exceeds implementation limit");
        }
        byte[] dst = new byte[(int) allocLen];
        while (sp < sl) {
            // ascii fast loop;
            char c = StringUTF16.getChar(val, sp);
            if (c >= '\u0080') {
                break;
            }
            dst[dp++] = (byte)c;
            sp++;
        }
        while (sp < sl) {
            char c = StringUTF16.getChar(val, sp++);
            if (c < 0x80) {
                dst[dp++] = (byte)c;
            } else if (c < 0x800) {
                dst[dp++] = (byte)(0xc0 | (c >> 6));
                dst[dp++] = (byte)(0x80 | (c & 0x3f));
            } else if (Character.isSurrogate(c)) {
                int uc = -1;
                char c2;
                if (Character.isHighSurrogate(c) && sp < sl &&
                        Character.isLowSurrogate(c2 = StringUTF16.getChar(val, sp))) {
                    uc = Character.toCodePoint(c, c2);
                }
                if (uc < 0) {
                    if (unmappableCharacterException == null) {
                        dst[dp++] = '?';
                    } else {
                        throw unmappableCharacterException(sp - 1, unmappableCharacterException);
                    }
                } else {
                    dst[dp++] = (byte)(0xf0 | ((uc >> 18)));
                    dst[dp++] = (byte)(0x80 | ((uc >> 12) & 0x3f));
                    dst[dp++] = (byte)(0x80 | ((uc >>  6) & 0x3f));
                    dst[dp++] = (byte)(0x80 | (uc & 0x3f));
                    sp++;  // 2 chars
                }
            } else {
                // 3 bytes, 16 bits
                dst[dp++] = (byte)(0xe0 | ((c >> 12)));
                dst[dp++] = (byte)(0x80 | ((c >>  6) & 0x3f));
                dst[dp++] = (byte)(0x80 | (c & 0x3f));
            }
        }
        if (dp == dst.length) {
            return dst;
        }
        return Arrays.copyOf(dst, dp);
    }

    /**
     * {@return the exact size required to UTF_8 encode this UTF16 string}
     */
    private static <E extends Exception> long computeSizeUTF8_UTF16(byte[] val, Class<E> unmappableCharacterException) throws E {
        long dp = 0L;
        int sp = 0;
        int sl = val.length >> 1;

        while (sp < sl) {
            char c = StringUTF16.getChar(val, sp++);
            if (c < 0x80) {
                dp++;
            } else if (c < 0x800) {
                dp += 2;
            } else if (Character.isSurrogate(c)) {
                int uc = -1;
                char c2;
                if (Character.isHighSurrogate(c) && sp < sl &&
                        Character.isLowSurrogate(c2 = StringUTF16.getChar(val, sp))) {
                    uc = Character.toCodePoint(c, c2);
                }
                if (uc < 0) {
                    if (unmappableCharacterException == null) {
                        dp++;
                    } else {
                        throw unmappableCharacterException(sp - 1, unmappableCharacterException);
                    }
                } else {
                    dp += 4;
                    sp++;  // 2 chars
                }
            } else {
                // 3 bytes, 16 bits
                dp += 3;
            }
        }
        return dp;
    }

    /**
     * Constructs a new {@code String} by decoding the specified array of bytes
     * using the specified {@linkplain java.nio.charset.Charset charset}.  The
     * length of the new {@code String} is a function of the charset, and hence
     * may not be equal to the length of the byte array.
     *
     * <p> The behavior of this constructor when the given bytes are not valid
     * in the given charset is unspecified.  The {@link
     * java.nio.charset.CharsetDecoder} class should be used when more control
     * over the decoding process is required.
     *
     * <p> The contents of the string are unspecified if the byte array
     * is modified during string construction.
     *
     * @param  bytes
     *         The bytes to be decoded into characters
     *
     * @param  charsetName
     *         The name of a supported {@linkplain java.nio.charset.Charset
     *         charset}
     *
     * @throws  UnsupportedEncodingException
     *          If the named charset is not supported
     *
     * @since  1.1
     */
    public String(byte[] bytes, String charsetName)
            throws UnsupportedEncodingException {
        this(lookupCharset(charsetName), bytes, 0, bytes.length);
    }

    /**
     * Constructs a new {@code String} by decoding the specified array of
     * bytes using the specified {@linkplain java.nio.charset.Charset charset}.
     * The length of the new {@code String} is a function of the charset, and
     * hence may not be equal to the length of the byte array.
     *
     * <p> This method always replaces malformed-input and unmappable-character
     * sequences with this charset's default replacement string.  The {@link
     * java.nio.charset.CharsetDecoder} class should be used when more control
     * over the decoding process is required.
     *
     * <p> The contents of the string are unspecified if the byte array
     * is modified during string construction.
     *
     * @param  bytes
     *         The bytes to be decoded into characters
     *
     * @param  charset
     *         The {@linkplain java.nio.charset.Charset charset} to be used to
     *         decode the {@code bytes}
     *
     * @since  1.6
     */
    public String(byte[] bytes, Charset charset) {
        this(Objects.requireNonNull(charset), bytes, 0, bytes.length);
    }

    /**
     * Constructs a new {@code String} by decoding the specified subarray of
     * bytes using the {@link Charset#defaultCharset() default charset}.
     * The length of the new {@code String} is a function of the charset,
     * and hence may not be equal to the length of the subarray.
     *
     * <p> The behavior of this constructor when the given bytes are not valid
     * in the default charset is unspecified.  The {@link
     * java.nio.charset.CharsetDecoder} class should be used when more control
     * over the decoding process is required.
     *
     * <p> The contents of the string are unspecified if the byte array
     * is modified during string construction.
     *
     * @param  bytes
     *         The bytes to be decoded into characters
     *
     * @param  offset
     *         The index of the first byte to decode
     *
     * @param  length
     *         The number of bytes to decode
     *
     * @throws  IndexOutOfBoundsException
     *          If {@code offset} is negative, {@code length} is negative, or
     *          {@code offset} is greater than {@code bytes.length - length}
     *
     * @since  1.1
     */
    public String(byte[] bytes, int offset, int length) {
        this(Charset.defaultCharset(), bytes, checkBoundsOffCount(offset, length, bytes.length), length);
    }

    /**
     * Constructs a new {@code String} by decoding the specified array of bytes
     * using the {@link Charset#defaultCharset() default charset}. The length
     * of the new {@code String} is a function of the charset, and hence may not
     * be equal to the length of the byte array.
     *
     * <p> The behavior of this constructor when the given bytes are not valid
     * in the default charset is unspecified.  The {@link
     * java.nio.charset.CharsetDecoder} class should be used when more control
     * over the decoding process is required.
     *
     * <p> The contents of the string are unspecified if the byte array
     * is modified during string construction.
     *
     * @param  bytes
     *         The bytes to be decoded into characters
     *
     * @since  1.1
     */
    public String(byte[] bytes) {
        this(Charset.defaultCharset(), bytes, 0, bytes.length);
    }

    /**
     * Allocates a new string that contains the sequence of characters
     * currently contained in the string buffer argument. The contents of the
     * string buffer are copied; subsequent modification of the string buffer
     * does not affect the newly created string.
     *
     * @param  buffer
     *         A {@code StringBuffer}
     */
    public String(StringBuffer buffer) {
        this(buffer.toString());
    }

    /**
     * Allocates a new string that contains the sequence of characters
     * currently contained in the string builder argument. The contents of the
     * string builder are copied; subsequent modification of the string builder
     * does not affect the newly created string.
     *
     * <p> The contents of the string are unspecified if the {@code StringBuilder}
     * is modified during string construction.
     *
     * <p> This constructor is provided to ease migration to {@code
     * StringBuilder}. Obtaining a string from a string builder via the {@code
     * toString} method is likely to run faster and is generally preferred.
     *
     * @param   builder
     *          A {@code StringBuilder}
     *
     * @since  1.5
     */
    public String(StringBuilder builder) {
        this(builder, null);
    }

    /**
     * Returns the length of this string.
     * The length is equal to the number of <a href="Character.html#unicode">Unicode
     * code units</a> in the string.
     *
     * @return  the length of the sequence of characters represented by this
     *          object.
     */
    public int length() {
        return value.length >> coder();
    }

    /**
     * Returns {@code true} if, and only if, {@link #length()} is {@code 0}.
     *
     * @return {@code true} if {@link #length()} is {@code 0}, otherwise
     * {@code false}
     *
     * @apiNote
     * To determine whether a string contains only
     * {@linkplain Character#isWhitespace(int) white space}, use
     * {@link #isBlank() isBlank}.
     *
     * @since 1.6
     */
    @Override
    public boolean isEmpty() {
        return value.length == 0;
    }

    /**
     * Returns the {@code char} value at the
     * specified index. An index ranges from {@code 0} to
     * {@code length() - 1}. The first {@code char} value of the sequence
     * is at index {@code 0}, the next at index {@code 1},
     * and so on, as for array indexing.
     *
     * <p>If the {@code char} value specified by the index is a
     * <a href="Character.html#unicode">surrogate</a>, the surrogate
     * value is returned.
     *
     * @param      index   the index of the {@code char} value.
     * @return     the {@code char} value at the specified index of this string.
     *             The first {@code char} value is at index {@code 0}.
     * @throws     IndexOutOfBoundsException  if the {@code index}
     *             argument is negative or not less than the length of this
     *             string.
     */
    public char charAt(int index) {
        if (isLatin1()) {
            return StringLatin1.charAt(value, index);
        } else {
            return StringUTF16.charAt(value, index);
        }
    }

    /**
     * Returns the character (Unicode code point) at the specified
     * index. The index refers to {@code char} values
     * (Unicode code units) and ranges from {@code 0} to
     * {@link #length()}{@code  - 1}.
     *
     * <p> If the {@code char} value specified at the given index
     * is in the high-surrogate range, the following index is less
     * than the length of this {@code String}, and the
     * {@code char} value at the following index is in the
     * low-surrogate range, then the supplementary code point
     * corresponding to this surrogate pair is returned. Otherwise,
     * the {@code char} value at the given index is returned.
     *
     * @param      index the index to the {@code char} values
     * @return     the code point value of the character at the
     *             {@code index}
     * @throws     IndexOutOfBoundsException  if the {@code index}
     *             argument is negative or not less than the length of this
     *             string.
     * @since      1.5
     */
    public int codePointAt(int index) {
        if (isLatin1()) {
            checkIndex(index, value.length);
            return value[index] & 0xff;
        }
        int length = value.length >> 1;
        checkIndex(index, length);
        return StringUTF16.codePointAt(value, index, length);
    }

    /**
     * Returns the character (Unicode code point) before the specified
     * index. The index refers to {@code char} values
     * (Unicode code units) and ranges from {@code 1} to {@link
     * CharSequence#length() length}.
     *
     * <p> If the {@code char} value at {@code (index - 1)}
     * is in the low-surrogate range, {@code (index - 2)} is not
     * negative, and the {@code char} value at {@code (index -
     * 2)} is in the high-surrogate range, then the
     * supplementary code point value of the surrogate pair is
     * returned. If the {@code char} value at {@code index -
     * 1} is an unpaired low-surrogate or a high-surrogate, the
     * surrogate value is returned.
     *
     * @param     index the index following the code point that should be returned
     * @return    the Unicode code point value before the given index.
     * @throws    IndexOutOfBoundsException if the {@code index}
     *            argument is less than 1 or greater than the length
     *            of this string.
     * @since     1.5
     */
    public int codePointBefore(int index) {
        int i = index - 1;
        checkIndex(i, length());
        if (isLatin1()) {
            return (value[i] & 0xff);
        }
        return StringUTF16.codePointBefore(value, index);
    }

    /**
     * Returns the number of Unicode code points in the specified text
     * range of this {@code String}. The text range begins at the
     * specified {@code beginIndex} and extends to the
     * {@code char} at index {@code endIndex - 1}. Thus the
     * length (in {@code char}s) of the text range is
     * {@code endIndex-beginIndex}. Unpaired surrogates within
     * the text range count as one code point each.
     *
     * @param beginIndex the index to the first {@code char} of
     * the text range.
     * @param endIndex the index after the last {@code char} of
     * the text range.
     * @return the number of Unicode code points in the specified text
     * range
     * @throws    IndexOutOfBoundsException if the
     * {@code beginIndex} is negative, or {@code endIndex}
     * is larger than the length of this {@code String}, or
     * {@code beginIndex} is larger than {@code endIndex}.
     * @since  1.5
     */
    public int codePointCount(int beginIndex, int endIndex) {
        Objects.checkFromToIndex(beginIndex, endIndex, length());
        if (isLatin1()) {
            return endIndex - beginIndex;
        }
        return StringUTF16.codePointCount(value, beginIndex, endIndex);
    }

    /**
     * Returns the index within this {@code String} that is
     * offset from the given {@code index} by
     * {@code codePointOffset} code points. Unpaired surrogates
     * within the text range given by {@code index} and
     * {@code codePointOffset} count as one code point each.
     *
     * @param index the index to be offset
     * @param codePointOffset the offset in code points
     * @return the index within this {@code String}
     * @throws    IndexOutOfBoundsException if {@code index}
     *   is negative or larger than the length of this
     *   {@code String}, or if {@code codePointOffset} is positive
     *   and the substring starting with {@code index} has fewer
     *   than {@code codePointOffset} code points,
     *   or if {@code codePointOffset} is negative and the substring
     *   before {@code index} has fewer than the absolute value
     *   of {@code codePointOffset} code points.
     * @since 1.5
     */
    public int offsetByCodePoints(int index, int codePointOffset) {
        return Character.offsetByCodePoints(this, index, codePointOffset);
    }

    /**
     * {@inheritDoc CharSequence}
     * @param srcBegin {@inheritDoc CharSequence}
     * @param srcEnd   {@inheritDoc CharSequence}
     * @param dst      {@inheritDoc CharSequence}
     * @param dstBegin {@inheritDoc CharSequence}
     * @throws    IndexOutOfBoundsException {@inheritDoc CharSequence}
     */
    @Override
    public void getChars(int srcBegin, int srcEnd, char[] dst, int dstBegin) {
        checkBoundsBeginEnd(srcBegin, srcEnd, length());
        checkBoundsOffCount(dstBegin, srcEnd - srcBegin, dst.length);
        if (isLatin1()) {
            StringLatin1.getChars(value, srcBegin, srcEnd, dst, dstBegin);
        } else {
            StringUTF16.getChars(value, srcBegin, srcEnd, dst, dstBegin);
        }
    }

    /**
     * Copies characters from this string into the destination byte array. Each
     * byte receives the 8 low-order bits of the corresponding character. The
     * eight high-order bits of each character are not copied and do not
     * participate in the transfer in any way.
     *
     * <p> The first character to be copied is at index {@code srcBegin}; the
     * last character to be copied is at index {@code srcEnd-1}.  The total
     * number of characters to be copied is {@code srcEnd-srcBegin}. The
     * characters, converted to bytes, are copied into the subarray of {@code
     * dst} starting at index {@code dstBegin} and ending at index:
     *
     * <blockquote><pre>
     *     dstBegin + (srcEnd-srcBegin) - 1
     * </pre></blockquote>
     *
     * @deprecated  This method does not properly convert characters into
     * bytes.  As of JDK&nbsp;1.1, the preferred way to do this is via the
     * {@link #getBytes()} method, which uses the {@link Charset#defaultCharset()
     * default charset}.
     *
     * @param  srcBegin
     *         Index of the first character in the string to copy
     *
     * @param  srcEnd
     *         Index after the last character in the string to copy
     *
     * @param  dst
     *         The destination array
     *
     * @param  dstBegin
     *         The start offset in the destination array
     *
     * @throws  IndexOutOfBoundsException
     *          If any of the following is true:
     *          <ul>
     *            <li> {@code srcBegin} is negative
     *            <li> {@code srcBegin} is greater than {@code srcEnd}
     *            <li> {@code srcEnd} is greater than the length of this String
     *            <li> {@code dstBegin} is negative
     *            <li> {@code dstBegin+(srcEnd-srcBegin)} is larger than {@code
     *                 dst.length}
     *          </ul>
     */
    @Deprecated(since="1.1")
    public void getBytes(int srcBegin, int srcEnd, byte[] dst, int dstBegin) {
        checkBoundsBeginEnd(srcBegin, srcEnd, length());
        Objects.requireNonNull(dst);
        checkBoundsOffCount(dstBegin, srcEnd - srcBegin, dst.length);
        if (isLatin1()) {
            StringLatin1.getBytes(value, srcBegin, srcEnd, dst, dstBegin);
        } else {
            StringUTF16.getBytes(value, srcBegin, srcEnd, dst, dstBegin);
        }
    }

    /**
     * Encodes this {@code String} into a sequence of bytes using the named
     * charset, storing the result into a new byte array.
     *
     * <p> The behavior of this method when this string cannot be encoded in
     * the given charset is unspecified.  The {@link
     * java.nio.charset.CharsetEncoder} class should be used when more control
     * over the encoding process is required.
     *
     * @param  charsetName
     *         The name of a supported {@linkplain java.nio.charset.Charset
     *         charset}
     *
     * @return  The resultant byte array
     *
     * @throws  UnsupportedEncodingException
     *          If the named charset is not supported
     *
     * @since  1.1
     */
    public byte[] getBytes(String charsetName)
            throws UnsupportedEncodingException {
        return encode(lookupCharset(charsetName), coder(), value);
    }

    /**
     * Encodes this {@code String} into a sequence of bytes using the given
     * {@linkplain java.nio.charset.Charset charset}, storing the result into a
     * new byte array.
     *
     * <p> This method always replaces malformed-input and unmappable-character
     * sequences with this charset's default replacement byte array.  The
     * {@link java.nio.charset.CharsetEncoder} class should be used when more
     * control over the encoding process is required.
     *
     * @param  charset
     *         The {@linkplain java.nio.charset.Charset} to be used to encode
     *         the {@code String}
     *
     * @return  The resultant byte array
     *
     * @since  1.6
     */
    public byte[] getBytes(Charset charset) {
        if (charset == null) throw new NullPointerException();
        return encode(charset, coder(), value);
    }

    /**
     * Encodes this {@code String} into a sequence of bytes using the
     * {@link Charset#defaultCharset() default charset}, storing the result
     * into a new byte array.
     *
     * <p> The behavior of this method when this string cannot be encoded in
     * the default charset is unspecified.  The {@link
     * java.nio.charset.CharsetEncoder} class should be used when more control
     * over the encoding process is required.
     *
     * @return  The resultant byte array
     *
     * @since      1.1
     */
    public byte[] getBytes() {
        return encode(Charset.defaultCharset(), coder(), value);
    }

    boolean bytesCompatible(Charset charset) {
        if (isLatin1()) {
            if (charset == ISO_8859_1.INSTANCE) {
                return true; // ok, same encoding
            } else if (charset == UTF_8.INSTANCE || charset == US_ASCII.INSTANCE) {
                return !StringCoding.hasNegatives(value, 0, value.length); // ok, if ASCII-compatible
            }
        }
        return false;
    }

    void copyToSegmentRaw(MemorySegment segment, long offset) {
        MemorySegment.copy(value, 0, segment, ValueLayout.JAVA_BYTE, offset, value.length);
    }

    /**
     * Compares this string to the specified object.  The result is {@code
     * true} if and only if the argument is not {@code null} and is a {@code
     * String} object that represents the same sequence of characters as this
     * object.
     *
     * <p>For finer-grained String comparison, refer to
     * {@link java.text.Collator}.
     *
     * @param  anObject
     *         The object to compare this {@code String} against
     *
     * @return  {@code true} if the given object represents a {@code String}
     *          equivalent to this string, {@code false} otherwise
     *
     * @see  #compareTo(String)
     * @see  #equalsIgnoreCase(String)
     */
    public boolean equals(Object anObject) {
        if (this == anObject) {
            return true;
        }
        return (anObject instanceof String aString)
                && (!COMPACT_STRINGS || this.coder == aString.coder)
                && StringLatin1.equals(value, aString.value);
    }

    /**
     * Compares this string to the specified {@code StringBuffer}.  The result
     * is {@code true} if and only if this {@code String} represents the same
     * sequence of characters as the specified {@code StringBuffer}. This method
     * synchronizes on the {@code StringBuffer}.
     *
     * <p>For finer-grained String comparison, refer to
     * {@link java.text.Collator}.
     *
     * @param  sb
     *         The {@code StringBuffer} to compare this {@code String} against
     *
     * @return  {@code true} if this {@code String} represents the same
     *          sequence of characters as the specified {@code StringBuffer},
     *          {@code false} otherwise
     *
     * @since  1.4
     */
    public boolean contentEquals(StringBuffer sb) {
        return contentEquals((CharSequence)sb);
    }

    private boolean nonSyncContentEquals(AbstractStringBuilder sb) {
        int len = length();
        if (len != sb.length()) {
            return false;
        }
        byte[] v1 = value;
        byte[] v2 = sb.getValue();
        byte coder = coder();
        if (coder == sb.getCoder()) {
            return v1.length <= v2.length && ArraysSupport.mismatch(v1, v2, v1.length) < 0;
        } else {
            if (coder != LATIN1) {  // utf16 str and latin1 abs can never be "equal"
                return false;
            }
            return StringUTF16.contentEquals(v1, v2, len);
        }
    }

    /**
     * Compares this string to the specified {@code CharSequence}.  The
     * result is {@code true} if and only if this {@code String} represents the
     * same sequence of char values as the specified sequence. Note that if the
     * {@code CharSequence} is a {@code StringBuffer} then the method
     * synchronizes on it.
     *
     * <p>For finer-grained String comparison, refer to
     * {@link java.text.Collator}.
     *
     * @param  cs
     *         The sequence to compare this {@code String} against
     *
     * @return  {@code true} if this {@code String} represents the same
     *          sequence of char values as the specified sequence, {@code
     *          false} otherwise
     *
     * @since  1.5
     */
    public boolean contentEquals(CharSequence cs) {
        // Argument is a StringBuffer, StringBuilder
        if (cs instanceof AbstractStringBuilder) {
            if (cs instanceof StringBuffer) {
                synchronized(cs) {
                   return nonSyncContentEquals((AbstractStringBuilder)cs);
                }
            } else {
                return nonSyncContentEquals((AbstractStringBuilder)cs);
            }
        }
        // Argument is a String
        if (cs instanceof String) {
            return equals(cs);
        }
        // Argument is a generic CharSequence
        int n = cs.length();
        if (n != length()) {
            return false;
        }
        byte[] val = this.value;
        if (isLatin1()) {
            for (int i = 0; i < n; i++) {
                if ((val[i] & 0xff) != cs.charAt(i)) {
                    return false;
                }
            }
        } else {
            if (!StringUTF16.contentEquals(val, cs, n)) {
                return false;
            }
        }
        return true;
    }

    /**
     * Compares this {@code String} to another {@code String}, ignoring case
     * considerations.  Two strings are considered equal ignoring case if they
     * are of the same length and corresponding Unicode code points in the two
     * strings are equal ignoring case.
     *
     * <p> Two Unicode code points are considered the same
     * ignoring case if at least one of the following is true:
     * <ul>
     *   <li> The two Unicode code points are the same (as compared by the
     *        {@code ==} operator)
     *   <li> Calling {@code Character.toLowerCase(Character.toUpperCase(int))}
     *        on each Unicode code point produces the same result
     * </ul>
     *
     * <p>Note that this method does <em>not</em> take locale into account, and
     * will result in unsatisfactory results for certain locales.  The
     * {@link java.text.Collator} class provides locale-sensitive comparison.
     *
     * @param  anotherString
     *         The {@code String} to compare this {@code String} against
     *
     * @return  {@code true} if the argument is not {@code null} and it
     *          represents an equivalent {@code String} ignoring case; {@code
     *          false} otherwise
     *
     * @see  #equals(Object)
     * @see  #codePoints()
     */
    public boolean equalsIgnoreCase(String anotherString) {
        return (this == anotherString) ? true
                : (anotherString != null)
                && (anotherString.length() == length())
                && regionMatches(true, 0, anotherString, 0, length());
    }

    /**
     * Compares two strings lexicographically.
     * The comparison is based on the Unicode value of each character in
     * the strings. The character sequence represented by this
     * {@code String} object is compared lexicographically to the
     * character sequence represented by the argument string. The result is
     * a negative integer if this {@code String} object
     * lexicographically precedes the argument string. The result is a
     * positive integer if this {@code String} object lexicographically
     * follows the argument string. The result is zero if the strings
     * are equal; {@code compareTo} returns {@code 0} exactly when
     * the {@link #equals(Object)} method would return {@code true}.
     * <p>
     * This is the definition of lexicographic ordering. If two strings are
     * different, then either they have different characters at some index
     * that is a valid index for both strings, or their lengths are different,
     * or both. If they have different characters at one or more index
     * positions, let <i>k</i> be the smallest such index; then the string
     * whose character at position <i>k</i> has the smaller value, as
     * determined by using the {@code <} operator, lexicographically precedes the
     * other string. In this case, {@code compareTo} returns the
     * difference of the two character values at position {@code k} in
     * the two string -- that is, the value:
     * <blockquote><pre>
     * this.charAt(k)-anotherString.charAt(k)
     * </pre></blockquote>
     * If there is no index position at which they differ, then the shorter
     * string lexicographically precedes the longer string. In this case,
     * {@code compareTo} returns the difference of the lengths of the
     * strings -- that is, the value:
     * <blockquote><pre>
     * this.length()-anotherString.length()
     * </pre></blockquote>
     *
     * <p>For finer-grained String comparison, refer to
     * {@link java.text.Collator}.
     *
     * @param   anotherString   the {@code String} to be compared.
     * @return  the value {@code 0} if the argument string is equal to
     *          this string; a value less than {@code 0} if this string
     *          is lexicographically less than the string argument; and a
     *          value greater than {@code 0} if this string is
     *          lexicographically greater than the string argument.
     */
    public int compareTo(String anotherString) {
        byte[] v1 = value;
        byte[] v2 = anotherString.value;
        byte coder = coder();
        if (coder == anotherString.coder()) {
            return coder == LATIN1 ? StringLatin1.compareTo(v1, v2)
                                   : StringUTF16.compareTo(v1, v2);
        }
        return coder == LATIN1 ? StringLatin1.compareToUTF16(v1, v2)
                               : StringUTF16.compareToLatin1(v1, v2);
     }

    /**
     * A Comparator that orders {@code String} objects as by
     * {@link #compareToIgnoreCase(String) compareToIgnoreCase}.
     * This comparator is serializable.
     * <p>
     * Note that this Comparator does <em>not</em> take locale into account,
     * and will result in an unsatisfactory ordering for certain locales.
     * The {@link java.text.Collator} class provides locale-sensitive comparison.
     *
     * @see     java.text.Collator
     * @since   1.2
     */
    public static final Comparator<String> CASE_INSENSITIVE_ORDER
                                         = new CaseInsensitiveComparator();

    /**
     * CaseInsensitiveComparator for Strings.
     */
    private static class CaseInsensitiveComparator
            implements Comparator<String>, java.io.Serializable {
        // use serialVersionUID from JDK 1.2.2 for interoperability
        @java.io.Serial
        private static final long serialVersionUID = 8575799808933029326L;

        public int compare(String s1, String s2) {
            byte[] v1 = s1.value;
            byte[] v2 = s2.value;
            byte coder = s1.coder();
            if (coder == s2.coder()) {
                return coder == LATIN1 ? StringLatin1.compareToCI(v1, v2)
                                       : StringUTF16.compareToCI(v1, v2);
            }
            return coder == LATIN1 ? StringLatin1.compareToCI_UTF16(v1, v2)
                                   : StringUTF16.compareToCI_Latin1(v1, v2);
        }

        /** Replaces the de-serialized object. */
        @java.io.Serial
        private Object readResolve() { return CASE_INSENSITIVE_ORDER; }
    }

    /**
     * Compares two strings lexicographically, ignoring case
     * differences. This method returns an integer whose sign is that of
     * calling {@code compareTo} with case folded versions of the strings
     * where case differences have been eliminated by calling
     * {@code Character.toLowerCase(Character.toUpperCase(int))} on
     * each Unicode code point.
     * <p>
     * Note that this method does <em>not</em> take locale into account,
     * and will result in an unsatisfactory ordering for certain locales.
     * The {@link java.text.Collator} class provides locale-sensitive comparison.
     *
     * @param   str   the {@code String} to be compared.
     * @return  a negative integer, zero, or a positive integer as the
     *          specified String is greater than, equal to, or less
     *          than this String, ignoring case considerations.
     * @see     java.text.Collator
     * @see     #codePoints()
     * @since   1.2
     */
    public int compareToIgnoreCase(String str) {
        return CASE_INSENSITIVE_ORDER.compare(this, str);
    }

    /**
     * Tests if two string regions are equal.
     * <p>
     * A substring of this {@code String} object is compared to a substring
     * of the argument other. The result is true if these substrings
     * represent identical character sequences. The substring of this
     * {@code String} object to be compared begins at index {@code toffset}
     * and has length {@code len}. The substring of other to be compared
     * begins at index {@code ooffset} and has length {@code len}. The
     * result is {@code false} if and only if at least one of the following
     * is true:
     * <ul><li>{@code toffset} is negative.
     * <li>{@code ooffset} is negative.
     * <li>{@code toffset+len} is greater than the length of this
     * {@code String} object.
     * <li>{@code ooffset+len} is greater than the length of the other
     * argument.
     * <li>There is some nonnegative integer <i>k</i> less than {@code len}
     * such that:
     * {@code this.charAt(toffset + }<i>k</i>{@code ) != other.charAt(ooffset + }
     * <i>k</i>{@code )}
     * </ul>
     *
     * <p>Note that this method does <em>not</em> take locale into account.  The
     * {@link java.text.Collator} class provides locale-sensitive comparison.
     *
     * @param   toffset   the starting offset of the subregion in this string.
     * @param   other     the string argument.
     * @param   ooffset   the starting offset of the subregion in the string
     *                    argument.
     * @param   len       the number of characters to compare.
     * @return  {@code true} if the specified subregion of this string
     *          exactly matches the specified subregion of the string argument;
     *          {@code false} otherwise.
     */
    public boolean regionMatches(int toffset, String other, int ooffset, int len) {
        // Note: toffset, ooffset, or len might be near -1>>>1.
        if ((ooffset < 0) || (toffset < 0) ||
             (toffset > (long)length() - len) ||
             (ooffset > (long)other.length() - len)) {
            return false;
        }
        // Any strings match if len <= 0
        if (len <= 0) {
           return true;
        }
        byte[] tv = value;
        byte[] ov = other.value;
        byte coder = coder();
        if (coder == other.coder()) {
            if (coder == UTF16) {
                toffset <<= UTF16;
                ooffset <<= UTF16;
                len <<= UTF16;
            }
            return ArraysSupport.mismatch(tv, toffset,
                    ov, ooffset, len) < 0;
        } else {
            if (coder == LATIN1) {
                while (len-- > 0) {
                    if (StringLatin1.getChar(tv, toffset++) !=
                        StringUTF16.getChar(ov, ooffset++)) {
                        return false;
                    }
                }
            } else {
                while (len-- > 0) {
                    if (StringUTF16.getChar(tv, toffset++) !=
                        StringLatin1.getChar(ov, ooffset++)) {
                        return false;
                    }
                }
            }
        }
        return true;
    }

    /**
     * Tests if two string regions are equal.
     * <p>
     * A substring of this {@code String} object is compared to a substring
     * of the argument {@code other}. The result is {@code true} if these
     * substrings represent Unicode code point sequences that are the same,
     * ignoring case if and only if {@code ignoreCase} is true.
     * The sequences {@code tsequence} and {@code osequence} are compared,
     * where {@code tsequence} is the sequence produced as if by calling
     * {@code this.substring(toffset, toffset + len).codePoints()} and
     * {@code osequence} is the sequence produced as if by calling
     * {@code other.substring(ooffset, ooffset + len).codePoints()}.
     * The result is {@code true} if and only if all of the following
     * are true:
     * <ul><li>{@code toffset} is non-negative.
     * <li>{@code ooffset} is non-negative.
     * <li>{@code toffset+len} is less than or equal to the length of this
     * {@code String} object.
     * <li>{@code ooffset+len} is less than or equal to the length of the other
     * argument.
     * <li>if {@code ignoreCase} is {@code false}, all pairs of corresponding Unicode
     * code points are equal integer values; or if {@code ignoreCase} is {@code true},
     * {@link Character#toLowerCase(int) Character.toLowerCase(}
     * {@link Character#toUpperCase(int)}{@code )} on all pairs of Unicode code points
     * results in equal integer values.
     * </ul>
     *
     * <p>Note that this method does <em>not</em> take locale into account,
     * and will result in unsatisfactory results for certain locales when
     * {@code ignoreCase} is {@code true}.  The {@link java.text.Collator} class
     * provides locale-sensitive comparison.
     *
     * @param   ignoreCase   if {@code true}, ignore case when comparing
     *                       characters.
     * @param   toffset      the starting offset of the subregion in this
     *                       string.
     * @param   other        the string argument.
     * @param   ooffset      the starting offset of the subregion in the string
     *                       argument.
     * @param   len          the number of characters (Unicode code units -
     *                       16bit {@code char} value) to compare.
     * @return  {@code true} if the specified subregion of this string
     *          matches the specified subregion of the string argument;
     *          {@code false} otherwise. Whether the matching is exact
     *          or case insensitive depends on the {@code ignoreCase}
     *          argument.
     * @see     #codePoints()
     */
    public boolean regionMatches(boolean ignoreCase, int toffset,
            String other, int ooffset, int len) {
        if (!ignoreCase) {
            return regionMatches(toffset, other, ooffset, len);
        }
        // Note: toffset, ooffset, or len might be near -1>>>1.
        if ((ooffset < 0) || (toffset < 0)
                || (toffset > (long)length() - len)
                || (ooffset > (long)other.length() - len)) {
            return false;
        }
        byte[] tv = value;
        byte[] ov = other.value;
        byte coder = coder();
        if (coder == other.coder()) {
            return coder == LATIN1
              ? StringLatin1.regionMatchesCI(tv, toffset, ov, ooffset, len)
              : StringUTF16.regionMatchesCI(tv, toffset, ov, ooffset, len);
        }
        return coder == LATIN1
              ? StringLatin1.regionMatchesCI_UTF16(tv, toffset, ov, ooffset, len)
              : StringUTF16.regionMatchesCI_Latin1(tv, toffset, ov, ooffset, len);
    }

    /**
     * Tests if the substring of this string beginning at the
     * specified index starts with the specified prefix.
     *
     * @param   prefix    the prefix.
     * @param   toffset   where to begin looking in this string.
     * @return  {@code true} if the character sequence represented by the
     *          argument is a prefix of the substring of this object starting
     *          at index {@code toffset}; {@code false} otherwise.
     *          The result is {@code false} if {@code toffset} is
     *          negative or greater than the length of this
     *          {@code String} object; otherwise the result is the same
     *          as the result of the expression
     *          <pre>
     *          this.substring(toffset).startsWith(prefix)
     *          </pre>
     */
    public boolean startsWith(String prefix, int toffset) {
        // Note: toffset might be near -1>>>1.
        if (toffset < 0 || toffset > length() - prefix.length()) {
            return false;
        }
        byte[] ta = value;
        byte[] pa = prefix.value;
        int po = 0;
        int pc = pa.length;
        byte coder = coder();
        if (coder == prefix.coder()) {
            if (coder == UTF16) {
                toffset <<= UTF16;
            }
            return ArraysSupport.mismatch(ta, toffset,
                    pa, 0, pc) < 0;
        } else {
            if (coder == LATIN1) {  // && pcoder == UTF16
                return false;
            }
            // coder == UTF16 && pcoder == LATIN1)
            while (po < pc) {
                if (StringUTF16.getChar(ta, toffset++) != (pa[po++] & 0xff)) {
                    return false;
               }
            }
        }
        return true;
    }

    /**
     * Tests if this string starts with the specified prefix.
     *
     * @param   prefix   the prefix.
     * @return  {@code true} if the character sequence represented by the
     *          argument is a prefix of the character sequence represented by
     *          this string; {@code false} otherwise.
     *          Note also that {@code true} will be returned if the
     *          argument is an empty string or is equal to this
     *          {@code String} object as determined by the
     *          {@link #equals(Object)} method.
     * @since   1.0
     */
    public boolean startsWith(String prefix) {
        return startsWith(prefix, 0);
    }

    /**
     * Tests if this string ends with the specified suffix.
     *
     * @param   suffix   the suffix.
     * @return  {@code true} if the character sequence represented by the
     *          argument is a suffix of the character sequence represented by
     *          this object; {@code false} otherwise. Note that the
     *          result will be {@code true} if the argument is the
     *          empty string or is equal to this {@code String} object
     *          as determined by the {@link #equals(Object)} method.
     */
    public boolean endsWith(String suffix) {
        return startsWith(suffix, length() - suffix.length());
    }

    /**
     * Returns a hash code for this string. The hash code for a
     * {@code String} object is computed as
     * <blockquote><pre>
     * s[0]*31^(n-1) + s[1]*31^(n-2) + ... + s[n-1]
     * </pre></blockquote>
     * using {@code int} arithmetic, where {@code s[i]} is the
     * <i>i</i>th character of the string, {@code n} is the length of
     * the string, and {@code ^} indicates exponentiation.
     * (The hash value of the empty string is zero.)
     *
     * @return  a hash code value for this object.
     */
    public int hashCode() {
        // The hash or hashIsZero fields are subject to a benign data race,
        // making it crucial to ensure that any observable result of the
        // calculation in this method stays correct under any possible read of
        // these fields. Necessary restrictions to allow this to be correct
        // without explicit memory fences or similar concurrency primitives is
        // that we can ever only write to one of these two fields for a given
        // String instance, and that the computation is idempotent and derived
        // from immutable state
        int h = hash;
        if (h == 0 && !hashIsZero) {
            h = isLatin1() ? StringLatin1.hashCode(value)
                           : StringUTF16.hashCode(value);
            if (h == 0) {
                hashIsZero = true;
            } else {
                hash = h;
            }
        }
        return h;
    }

    /**
     * Returns the index within this string of the first occurrence of
     * the specified character. If a character with value
     * {@code ch} occurs in the character sequence represented by
     * this {@code String} object, then the index (in Unicode
     * code units) of the first such occurrence is returned. For
     * values of {@code ch} in the range from 0 to 0xFFFF
     * (inclusive), this is the smallest value <i>k</i> such that:
     * <blockquote><pre>
     * this.charAt(<i>k</i>) == ch
     * </pre></blockquote>
     * is true. For other values of {@code ch}, it is the
     * smallest value <i>k</i> such that:
     * <blockquote><pre>
     * this.codePointAt(<i>k</i>) == ch
     * </pre></blockquote>
     * is true. In either case, if no such character occurs in this
     * string, then {@code -1} is returned.
     *
     * @param   ch   a character (Unicode code point).
     * @return  the index of the first occurrence of the character in the
     *          character sequence represented by this object, or
     *          {@code -1} if the character does not occur.
     */
    public int indexOf(int ch) {
        return isLatin1() ? StringLatin1.indexOf(value, ch, 0, value.length)
                : StringUTF16.indexOf(value, ch, 0, value.length >> 1);
    }

    /**
     * Returns the index within this string of the first occurrence of the
     * specified character, starting the search at the specified index.
     * <p>
     * If a character with value {@code ch} occurs in the
     * character sequence represented by this {@code String}
     * object at an index no smaller than {@code fromIndex}, then
     * the index of the first such occurrence is returned. For values
     * of {@code ch} in the range from 0 to 0xFFFF (inclusive),
     * this is the smallest value <i>k</i> such that:
     * <blockquote><pre>
     * (this.charAt(<i>k</i>) == ch) {@code &&} (<i>k</i> &gt;= fromIndex)
     * </pre></blockquote>
     * is true. For other values of {@code ch}, it is the
     * smallest value <i>k</i> such that:
     * <blockquote><pre>
     * (this.codePointAt(<i>k</i>) == ch) {@code &&} (<i>k</i> &gt;= fromIndex)
     * </pre></blockquote>
     * is true. In either case, if no such character occurs in this
     * string at or after position {@code fromIndex}, then
     * {@code -1} is returned.
     *
     * <p>
     * There is no restriction on the value of {@code fromIndex}. If it
     * is negative, it has the same effect as if it were zero: this entire
     * string may be searched. If it is greater than the length of this
     * string, it has the same effect as if it were equal to the length of
     * this string: {@code -1} is returned.
     *
     * <p>All indices are specified in {@code char} values
     * (Unicode code units).
     *
     * @param   ch          a character (Unicode code point).
     * @param   fromIndex   the index to start the search from.
     * @return  the index of the first occurrence of the character in the
     *          character sequence represented by this object that is greater
     *          than or equal to {@code fromIndex}, or {@code -1}
     *          if the character does not occur.
     *
     * @apiNote
     * Unlike {@link #substring(int)}, for example, this method does not throw
     * an exception when {@code fromIndex} is outside the valid range.
     * Rather, it returns -1 when {@code fromIndex} is larger than the length of
     * the string.
     * This result is, by itself, indistinguishable from a genuine absence of
     * {@code ch} in the string.
     * If stricter behavior is needed, {@link #indexOf(int, int, int)}
     * should be considered instead.
     * On a {@link String} {@code s}, for example,
     * {@code s.indexOf(ch, fromIndex, s.length())} would throw if
     * {@code fromIndex} were larger than the string length, or were negative.
     */
    public int indexOf(int ch, int fromIndex) {
        fromIndex = Math.max(fromIndex, 0);
        return isLatin1() ? StringLatin1.indexOf(value, ch, Math.min(fromIndex, value.length), value.length)
                : StringUTF16.indexOf(value, ch, Math.min(fromIndex, value.length >> 1), value.length >> 1);
    }

    /**
     * Returns the index within this string of the first occurrence of the
     * specified character, starting the search at {@code beginIndex} and
     * stopping before {@code endIndex}.
     *
     * <p>If a character with value {@code ch} occurs in the
     * character sequence represented by this {@code String}
     * object at an index no smaller than {@code beginIndex} but smaller than
     * {@code endIndex}, then
     * the index of the first such occurrence is returned. For values
     * of {@code ch} in the range from 0 to 0xFFFF (inclusive),
     * this is the smallest value <i>k</i> such that:
     * <blockquote><pre>
     * (this.charAt(<i>k</i>) == ch) &amp;&amp; (beginIndex &lt;= <i>k</i> &lt; endIndex)
     * </pre></blockquote>
     * is true. For other values of {@code ch}, it is the
     * smallest value <i>k</i> such that:
     * <blockquote><pre>
     * (this.codePointAt(<i>k</i>) == ch) &amp;&amp; (beginIndex &lt;= <i>k</i> &lt; endIndex)
     * </pre></blockquote>
     * is true. In either case, if no such character occurs in this
     * string at or after position {@code beginIndex} and before position
     * {@code endIndex}, then {@code -1} is returned.
     *
     * <p>All indices are specified in {@code char} values
     * (Unicode code units).
     *
     * @param   ch          a character (Unicode code point).
     * @param   beginIndex  the index to start the search from (included).
     * @param   endIndex    the index to stop the search at (excluded).
     * @return  the index of the first occurrence of the character in the
     *          character sequence represented by this object that is greater
     *          than or equal to {@code beginIndex} and less than {@code endIndex},
     *          or {@code -1} if the character does not occur.
     * @throws  StringIndexOutOfBoundsException if {@code beginIndex}
     *          is negative, or {@code endIndex} is larger than the length of
     *          this {@code String} object, or {@code beginIndex} is larger than
     *          {@code endIndex}.
     * @since   21
     */
    public int indexOf(int ch, int beginIndex, int endIndex) {
        checkBoundsBeginEnd(beginIndex, endIndex, length());
        return isLatin1() ? StringLatin1.indexOf(value, ch, beginIndex, endIndex)
                : StringUTF16.indexOf(value, ch, beginIndex, endIndex);
    }

    /**
     * Returns the index within this string of the last occurrence of
     * the specified character. For values of {@code ch} in the
     * range from 0 to 0xFFFF (inclusive), the index (in Unicode code
     * units) returned is the largest value <i>k</i> such that:
     * <blockquote><pre>
     * this.charAt(<i>k</i>) == ch
     * </pre></blockquote>
     * is true. For other values of {@code ch}, it is the
     * largest value <i>k</i> such that:
     * <blockquote><pre>
     * this.codePointAt(<i>k</i>) == ch
     * </pre></blockquote>
     * is true.  In either case, if no such character occurs in this
     * string, then {@code -1} is returned.  The
     * {@code String} is searched backwards starting at the last
     * character.
     *
     * @param   ch   a character (Unicode code point).
     * @return  the index of the last occurrence of the character in the
     *          character sequence represented by this object, or
     *          {@code -1} if the character does not occur.
     */
    public int lastIndexOf(int ch) {
        return lastIndexOf(ch, length() - 1);
    }

    /**
     * Returns the index within this string of the last occurrence of
     * the specified character, searching backward starting at the
     * specified index. For values of {@code ch} in the range
     * from 0 to 0xFFFF (inclusive), the index returned is the largest
     * value <i>k</i> such that:
     * <blockquote><pre>
     * (this.charAt(<i>k</i>) == ch) {@code &&} (<i>k</i> &lt;= fromIndex)
     * </pre></blockquote>
     * is true. For other values of {@code ch}, it is the
     * largest value <i>k</i> such that:
     * <blockquote><pre>
     * (this.codePointAt(<i>k</i>) == ch) {@code &&} (<i>k</i> &lt;= fromIndex)
     * </pre></blockquote>
     * is true. In either case, if no such character occurs in this
     * string at or before position {@code fromIndex}, then
     * {@code -1} is returned.
     *
     * <p>All indices are specified in {@code char} values
     * (Unicode code units).
     *
     * @param   ch          a character (Unicode code point).
     * @param   fromIndex   the index to start the search from. There is no
     *          restriction on the value of {@code fromIndex}. If it is
     *          greater than or equal to the length of this string, it has
     *          the same effect as if it were equal to one less than the
     *          length of this string: this entire string may be searched.
     *          If it is negative, it has the same effect as if it were -1:
     *          -1 is returned.
     * @return  the index of the last occurrence of the character in the
     *          character sequence represented by this object that is less
     *          than or equal to {@code fromIndex}, or {@code -1}
     *          if the character does not occur before that point.
     */
    public int lastIndexOf(int ch, int fromIndex) {
        return isLatin1() ? StringLatin1.lastIndexOf(value, ch, fromIndex)
                          : StringUTF16.lastIndexOf(value, ch, fromIndex);
    }

    /**
     * Returns the index within this string of the first occurrence of the
     * specified substring.
     *
     * <p>The returned index is the smallest value {@code k} for which:
     * <pre>{@code
     * this.startsWith(str, k)
     * }</pre>
     * If no such value of {@code k} exists, then {@code -1} is returned.
     *
     * @param   str   the substring to search for.
     * @return  the index of the first occurrence of the specified substring,
     *          or {@code -1} if there is no such occurrence.
     */
    public int indexOf(String str) {
        byte coder = coder();
        if (coder == str.coder()) {
            return isLatin1() ? StringLatin1.indexOf(value, str.value)
                              : StringUTF16.indexOf(value, str.value);
        }
        if (coder == LATIN1) {  // str.coder == UTF16
            return -1;
        }
        return StringUTF16.indexOfLatin1(value, str.value);
    }

    /**
     * Returns the index within this string of the first occurrence of the
     * specified substring, starting at the specified index.
     *
     * <p>The returned index is the smallest value {@code k} for which:
     * <pre>{@code
     *     k >= Math.min(fromIndex, this.length()) &&
     *                   this.startsWith(str, k)
     * }</pre>
     * If no such value of {@code k} exists, then {@code -1} is returned.
     *
     * @apiNote
     * Unlike {@link #substring(int)}, for example, this method does not throw
     * an exception when {@code fromIndex} is outside the valid range.
     * Rather, it returns -1 when {@code fromIndex} is larger than the length of
     * the string.
     * This result is, by itself, indistinguishable from a genuine absence of
     * {@code str} in the string.
     * If stricter behavior is needed, {@link #indexOf(String, int, int)}
     * should be considered instead.
     * On {@link String} {@code s} and a non-empty {@code str}, for example,
     * {@code s.indexOf(str, fromIndex, s.length())} would throw if
     * {@code fromIndex} were larger than the string length, or were negative.
     *
     * @param   str         the substring to search for.
     * @param   fromIndex   the index from which to start the search.
     * @return  the index of the first occurrence of the specified substring,
     *          starting at the specified index,
     *          or {@code -1} if there is no such occurrence.
     */
    public int indexOf(String str, int fromIndex) {
        return indexOf(value, coder(), length(), str, fromIndex);
    }

    /**
     * Returns the index of the first occurrence of the specified substring
     * within the specified index range of {@code this} string.
     *
     * <p>This method returns the same result as the one of the invocation
     * <pre>{@code
     *     s.substring(beginIndex, endIndex).indexOf(str) + beginIndex
     * }</pre>
     * if the index returned by {@link #indexOf(String)} is non-negative,
     * and returns -1 otherwise.
     * (No substring is instantiated, though.)
     *
     * @param   str         the substring to search for.
     * @param   beginIndex  the index to start the search from (included).
     * @param   endIndex    the index to stop the search at (excluded).
     * @return  the index of the first occurrence of the specified substring
     *          within the specified index range,
     *          or {@code -1} if there is no such occurrence.
     * @throws  StringIndexOutOfBoundsException if {@code beginIndex}
     *          is negative, or {@code endIndex} is larger than the length of
     *          this {@code String} object, or {@code beginIndex} is larger than
     *          {@code endIndex}.
     * @since   21
     */
    public int indexOf(String str, int beginIndex, int endIndex) {
        if (str.length() == 1) {
            /* Simple optimization, can be omitted without behavioral impact */
            return indexOf(str.charAt(0), beginIndex, endIndex);
        }
        checkBoundsBeginEnd(beginIndex, endIndex, length());
        return indexOf(value, coder(), endIndex, str, beginIndex);
    }

    /**
     * Code shared by String and AbstractStringBuilder to do searches. The
     * source is the character array being searched, and the target
     * is the string being searched for.
     *
     * @param   src       the characters being searched.
     * @param   srcCoder  the coder of the source string.
     * @param   srcCount  last index (exclusive) in the source string.
     * @param   tgtStr    the characters being searched for.
     * @param   fromIndex the index to begin searching from.
     */
    static int indexOf(byte[] src, byte srcCoder, int srcCount,
                       String tgtStr, int fromIndex) {
        fromIndex = Math.clamp(fromIndex, 0, srcCount);
        int tgtCount = tgtStr.length();
        if (tgtCount > srcCount - fromIndex) {
            return -1;
        }
        if (tgtCount == 0) {
            return fromIndex;
        }

        byte[] tgt = tgtStr.value;
        byte tgtCoder = tgtStr.coder();
        if (srcCoder == tgtCoder) {
            return srcCoder == LATIN1
                ? StringLatin1.indexOf(src, srcCount, tgt, tgtCount, fromIndex)
                : StringUTF16.indexOf(src, srcCount, tgt, tgtCount, fromIndex);
        }
        if (srcCoder == LATIN1) {    //  && tgtCoder == UTF16
            return -1;
        }
        // srcCoder == UTF16 && tgtCoder == LATIN1) {
        return StringUTF16.indexOfLatin1(src, srcCount, tgt, tgtCount, fromIndex);
    }

    /**
     * Returns the index within this string of the last occurrence of the
     * specified substring.  The last occurrence of the empty string ""
     * is considered to occur at the index value {@code this.length()}.
     *
     * <p>The returned index is the largest value {@code k} for which:
     * <pre>{@code
     * this.startsWith(str, k)
     * }</pre>
     * If no such value of {@code k} exists, then {@code -1} is returned.
     *
     * @param   str   the substring to search for.
     * @return  the index of the last occurrence of the specified substring,
     *          or {@code -1} if there is no such occurrence.
     */
    public int lastIndexOf(String str) {
        return lastIndexOf(str, length());
    }

    /**
     * Returns the index within this string of the last occurrence of the
     * specified substring, searching backward starting at the specified index.
     *
     * <p>The returned index is the largest value {@code k} for which:
     * <pre>{@code
     *     k <= Math.min(fromIndex, this.length()) &&
     *                   this.startsWith(str, k)
     * }</pre>
     * If no such value of {@code k} exists, then {@code -1} is returned.
     *
     * @param   str         the substring to search for.
     * @param   fromIndex   the index to start the search from.
     * @return  the index of the last occurrence of the specified substring,
     *          searching backward from the specified index,
     *          or {@code -1} if there is no such occurrence.
     */
    public int lastIndexOf(String str, int fromIndex) {
        return lastIndexOf(value, coder(), length(), str, fromIndex);
    }

    /**
     * Code shared by String and AbstractStringBuilder to do searches. The
     * source is the character array being searched, and the target
     * is the string being searched for.
     *
     * @param   src         the characters being searched.
     * @param   srcCoder    coder handles the mapping between bytes/chars
     * @param   srcCount    count of the source string.
     * @param   tgtStr      the characters being searched for.
     * @param   fromIndex   the index to begin searching from.
     */
    static int lastIndexOf(byte[] src, byte srcCoder, int srcCount,
                           String tgtStr, int fromIndex) {
        byte[] tgt = tgtStr.value;
        byte tgtCoder = tgtStr.coder();
        int tgtCount = tgtStr.length();
        /*
         * Check arguments; return immediately where possible. For
         * consistency, don't check for null str.
         */
        int rightIndex = srcCount - tgtCount;
        if (fromIndex > rightIndex) {
            fromIndex = rightIndex;
        }
        if (fromIndex < 0) {
            return -1;
        }
        /* Empty string always matches. */
        if (tgtCount == 0) {
            return fromIndex;
        }
        if (srcCoder == tgtCoder) {
            return srcCoder == LATIN1
                ? StringLatin1.lastIndexOf(src, srcCount, tgt, tgtCount, fromIndex)
                : StringUTF16.lastIndexOf(src, srcCount, tgt, tgtCount, fromIndex);
        }
        if (srcCoder == LATIN1) {    // && tgtCoder == UTF16
            return -1;
        }
        // srcCoder == UTF16 && tgtCoder == LATIN1
        return StringUTF16.lastIndexOfLatin1(src, srcCount, tgt, tgtCount, fromIndex);
    }

    /**
     * Returns a string that is a substring of this string. The
     * substring begins with the character at the specified index and
     * extends to the end of this string. <p>
     * Examples:
     * <blockquote><pre>
     * "unhappy".substring(2) returns "happy"
     * "Harbison".substring(3) returns "bison"
     * "emptiness".substring(9) returns "" (an empty string)
     * </pre></blockquote>
     *
     * @param      beginIndex   the beginning index, inclusive.
     * @return     the specified substring.
     * @throws     IndexOutOfBoundsException  if
     *             {@code beginIndex} is negative or larger than the
     *             length of this {@code String} object.
     */
    public String substring(int beginIndex) {
        return substring(beginIndex, length());
    }

    /**
     * Returns a string that is a substring of this string. The
     * substring begins at the specified {@code beginIndex} and
     * extends to the character at index {@code endIndex - 1}.
     * Thus the length of the substring is {@code endIndex-beginIndex}.
     * <p>
     * Examples:
     * <blockquote><pre>
     * "hamburger".substring(4, 8) returns "urge"
     * "smiles".substring(1, 5) returns "mile"
     * </pre></blockquote>
     *
     * @param      beginIndex   the beginning index, inclusive.
     * @param      endIndex     the ending index, exclusive.
     * @return     the specified substring.
     * @throws     IndexOutOfBoundsException  if the
     *             {@code beginIndex} is negative, or
     *             {@code endIndex} is larger than the length of
     *             this {@code String} object, or
     *             {@code beginIndex} is larger than
     *             {@code endIndex}.
     */
    public String substring(int beginIndex, int endIndex) {
        int length = length();
        checkBoundsBeginEnd(beginIndex, endIndex, length);
        if (beginIndex == 0 && endIndex == length) {
            return this;
        }
        int subLen = endIndex - beginIndex;
        return isLatin1() ? StringLatin1.newString(value, beginIndex, subLen)
                          : StringUTF16.newString(value, beginIndex, subLen);
    }

    /**
     * Returns a character sequence that is a subsequence of this sequence.
     *
     * <p> An invocation of this method of the form
     *
     * <blockquote><pre>
     * str.subSequence(begin,&nbsp;end)</pre></blockquote>
     *
     * behaves in exactly the same way as the invocation
     *
     * <blockquote><pre>
     * str.substring(begin,&nbsp;end)</pre></blockquote>
     *
     * @apiNote
     * This method is defined so that the {@code String} class can implement
     * the {@link CharSequence} interface.
     *
     * @param   beginIndex   the begin index, inclusive.
     * @param   endIndex     the end index, exclusive.
     * @return  the specified subsequence.
     *
     * @throws  IndexOutOfBoundsException
     *          if {@code beginIndex} or {@code endIndex} is negative,
     *          if {@code endIndex} is greater than {@code length()},
     *          or if {@code beginIndex} is greater than {@code endIndex}
     *
     * @since 1.4
     */
    public CharSequence subSequence(int beginIndex, int endIndex) {
        return this.substring(beginIndex, endIndex);
    }

    /**
     * Concatenates the specified string to the end of this string.
     * <p>
     * If the length of the argument string is {@code 0}, then this
     * {@code String} object is returned. Otherwise, a
     * {@code String} object is returned that represents a character
     * sequence that is the concatenation of the character sequence
     * represented by this {@code String} object and the character
     * sequence represented by the argument string.<p>
     * Examples:
     * <blockquote><pre>
     * "cares".concat("s") returns "caress"
     * "to".concat("get").concat("her") returns "together"
     * </pre></blockquote>
     *
     * @param   str   the {@code String} that is concatenated to the end
     *                of this {@code String}.
     * @return  a string that represents the concatenation of this object's
     *          characters followed by the string argument's characters.
     */
    public String concat(String str) {
        if (str.isEmpty()) {
            return this;
        }
        return StringConcatHelper.doConcat(this, str);
    }

    /**
     * Returns a string resulting from replacing all occurrences of
     * {@code oldChar} in this string with {@code newChar}.
     * <p>
     * If the character {@code oldChar} does not occur in the
     * character sequence represented by this {@code String} object,
     * then a reference to this {@code String} object is returned.
     * Otherwise, a {@code String} object is returned that
     * represents a character sequence identical to the character sequence
     * represented by this {@code String} object, except that every
     * occurrence of {@code oldChar} is replaced by an occurrence
     * of {@code newChar}.
     * <p>
     * Examples:
     * <blockquote><pre>
     * "mesquite in your cellar".replace('e', 'o')
     *         returns "mosquito in your collar"
     * "the war of baronets".replace('r', 'y')
     *         returns "the way of bayonets"
     * "sparring with a purple porpoise".replace('p', 't')
     *         returns "starring with a turtle tortoise"
     * "JonL".replace('q', 'x') returns "JonL" (no change)
     * </pre></blockquote>
     *
     * @param   oldChar   the old character.
     * @param   newChar   the new character.
     * @return  a string derived from this string by replacing every
     *          occurrence of {@code oldChar} with {@code newChar}.
     */
    public String replace(char oldChar, char newChar) {
        if (oldChar != newChar) {
            String ret = isLatin1() ? StringLatin1.replace(value, oldChar, newChar)
                                    : StringUTF16.replace(value, oldChar, newChar);
            if (ret != null) {
                return ret;
            }
        }
        return this;
    }

    /**
     * Tells whether or not this string matches the given <a
     * href="../util/regex/Pattern.html#sum">regular expression</a>.
     *
     * <p> An invocation of this method of the form
     * <i>str</i>{@code .matches(}<i>regex</i>{@code )} yields exactly the
     * same result as the expression
     *
     * <blockquote>
     * {@link java.util.regex.Pattern}.{@link java.util.regex.Pattern#matches(String,CharSequence)
     * matches(<i>regex</i>, <i>str</i>)}
     * </blockquote>
     *
     * @param   regex
     *          the regular expression to which this string is to be matched
     *
     * @return  {@code true} if, and only if, this string matches the
     *          given regular expression
     *
     * @throws  PatternSyntaxException
     *          if the regular expression's syntax is invalid
     *
     * @see java.util.regex.Pattern
     *
     * @since 1.4
     */
    public boolean matches(String regex) {
        return Pattern.matches(regex, this);
    }

    /**
     * Returns true if and only if this string contains the specified
     * sequence of char values.
     *
     * @param s the sequence to search for
     * @return true if this string contains {@code s}, false otherwise
     * @since 1.5
     */
    public boolean contains(CharSequence s) {
        return indexOf(s.toString()) >= 0;
    }

    /**
     * Replaces the first substring of this string that matches the given <a
     * href="../util/regex/Pattern.html#sum">regular expression</a> with the
     * given replacement.
     *
     * <p> An invocation of this method of the form
     * <i>str</i>{@code .replaceFirst(}<i>regex</i>{@code ,} <i>repl</i>{@code )}
     * yields exactly the same result as the expression
     *
     * <blockquote>
     * <code>
     * {@link java.util.regex.Pattern}.{@link
     * java.util.regex.Pattern#compile(String) compile}(<i>regex</i>).{@link
     * java.util.regex.Pattern#matcher(java.lang.CharSequence) matcher}(<i>str</i>).{@link
     * java.util.regex.Matcher#replaceFirst(String) replaceFirst}(<i>repl</i>)
     * </code>
     * </blockquote>
     *
     *<p>
     * Note that backslashes ({@code \}) and dollar signs ({@code $}) in the
     * replacement string may cause the results to be different than if it were
     * being treated as a literal replacement string; see
     * {@link java.util.regex.Matcher#replaceFirst}.
     * Use {@link java.util.regex.Matcher#quoteReplacement} to suppress the special
     * meaning of these characters, if desired.
     *
     * @param   regex
     *          the regular expression to which this string is to be matched
     * @param   replacement
     *          the string to be substituted for the first match
     *
     * @return  The resulting {@code String}
     *
     * @throws  PatternSyntaxException
     *          if the regular expression's syntax is invalid
     *
     * @see java.util.regex.Pattern
     *
     * @since 1.4
     */
    public String replaceFirst(String regex, String replacement) {
        return Pattern.compile(regex).matcher(this).replaceFirst(replacement);
    }

    /**
     * Replaces each substring of this string that matches the given <a
     * href="../util/regex/Pattern.html#sum">regular expression</a> with the
     * given replacement.
     *
     * <p> An invocation of this method of the form
     * <i>str</i>{@code .replaceAll(}<i>regex</i>{@code ,} <i>repl</i>{@code )}
     * yields exactly the same result as the expression
     *
     * <blockquote>
     * <code>
     * {@link java.util.regex.Pattern}.{@link
     * java.util.regex.Pattern#compile(String) compile}(<i>regex</i>).{@link
     * java.util.regex.Pattern#matcher(java.lang.CharSequence) matcher}(<i>str</i>).{@link
     * java.util.regex.Matcher#replaceAll(String) replaceAll}(<i>repl</i>)
     * </code>
     * </blockquote>
     *
     *<p>
     * Note that backslashes ({@code \}) and dollar signs ({@code $}) in the
     * replacement string may cause the results to be different than if it were
     * being treated as a literal replacement string; see
     * {@link java.util.regex.Matcher#replaceAll Matcher.replaceAll}.
     * Use {@link java.util.regex.Matcher#quoteReplacement} to suppress the special
     * meaning of these characters, if desired.
     *
     * @param   regex
     *          the regular expression to which this string is to be matched
     * @param   replacement
     *          the string to be substituted for each match
     *
     * @return  The resulting {@code String}
     *
     * @throws  PatternSyntaxException
     *          if the regular expression's syntax is invalid
     *
     * @see java.util.regex.Pattern
     *
     * @since 1.4
     */
    public String replaceAll(String regex, String replacement) {
        return Pattern.compile(regex).matcher(this).replaceAll(replacement);
    }

    /**
     * Replaces each substring of this string that matches the literal target
     * sequence with the specified literal replacement sequence. The
     * replacement proceeds from the beginning of the string to the end, for
     * example, replacing "aa" with "b" in the string "aaa" will result in
     * "ba" rather than "ab".
     *
     * @param  target The sequence of char values to be replaced
     * @param  replacement The replacement sequence of char values
     * @return  The resulting string
     * @since 1.5
     */
    public String replace(CharSequence target, CharSequence replacement) {
        String trgtStr = target.toString();
        String replStr = replacement.toString();
        int thisLen = length();
        int trgtLen = trgtStr.length();
        int replLen = replStr.length();

        if (trgtLen > 0) {
            if (trgtLen == 1 && replLen == 1) {
                return replace(trgtStr.charAt(0), replStr.charAt(0));
            }

            boolean thisIsLatin1 = this.isLatin1();
            boolean trgtIsLatin1 = trgtStr.isLatin1();
            boolean replIsLatin1 = replStr.isLatin1();
            String ret = (thisIsLatin1 && trgtIsLatin1 && replIsLatin1)
                    ? StringLatin1.replace(value, thisLen,
                                           trgtStr.value, trgtLen,
                                           replStr.value, replLen)
                    : StringUTF16.replace(value, thisLen, thisIsLatin1,
                                          trgtStr.value, trgtLen, trgtIsLatin1,
                                          replStr.value, replLen, replIsLatin1);
            if (ret != null) {
                return ret;
            }
            return this;

        } else { // trgtLen == 0
            int resultLen;
            try {
                resultLen = Math.addExact(thisLen, Math.multiplyExact(
                        Math.addExact(thisLen, 1), replLen));
            } catch (ArithmeticException ignored) {
                throw new OutOfMemoryError("Required length exceeds implementation limit");
            }

            StringBuilder sb = new StringBuilder(resultLen);
            sb.append(replStr);
            for (int i = 0; i < thisLen; ++i) {
                sb.append(charAt(i)).append(replStr);
            }
            return sb.toString();
        }
    }

    /**
     * Splits this string around matches of the given
     * <a href="../util/regex/Pattern.html#sum">regular expression</a>.
     *
     * <p> The array returned by this method contains each substring of this
     * string that is terminated by another substring that matches the given
     * expression or is terminated by the end of the string.  The substrings in
     * the array are in the order in which they occur in this string.  If the
     * expression does not match any part of the input then the resulting array
     * has just one element, namely this string.
     *
     * <p> When there is a positive-width match at the beginning of this
     * string then an empty leading substring is included at the beginning
     * of the resulting array. A zero-width match at the beginning however
     * never produces such empty leading substring.
     *
     * <p> The {@code limit} parameter controls the number of times the
     * pattern is applied and therefore affects the length of the resulting
     * array.
     * <ul>
     *    <li><p>
     *    If the <i>limit</i> is positive then the pattern will be applied
     *    at most <i>limit</i>&nbsp;-&nbsp;1 times, the array's length will be
     *    no greater than <i>limit</i>, and the array's last entry will contain
     *    all input beyond the last matched delimiter.</p></li>
     *
     *    <li><p>
     *    If the <i>limit</i> is zero then the pattern will be applied as
     *    many times as possible, the array can have any length, and trailing
     *    empty strings will be discarded.</p></li>
     *
     *    <li><p>
     *    If the <i>limit</i> is negative then the pattern will be applied
     *    as many times as possible and the array can have any length.</p></li>
     * </ul>
     *
     * <p> The string {@code "boo:and:foo"}, for example, yields the
     * following results with these parameters:
     *
     * <blockquote><table class="plain">
     * <caption style="display:none">Split example showing regex, limit, and result</caption>
     * <thead>
     * <tr>
     *     <th scope="col">Regex</th>
     *     <th scope="col">Limit</th>
     *     <th scope="col">Result</th>
     * </tr>
     * </thead>
     * <tbody>
     * <tr><th scope="row" rowspan="3" style="font-weight:normal">:</th>
     *     <th scope="row" style="font-weight:normal; text-align:right; padding-right:1em">2</th>
     *     <td>{@code { "boo", "and:foo" }}</td></tr>
     * <tr><!-- : -->
     *     <th scope="row" style="font-weight:normal; text-align:right; padding-right:1em">5</th>
     *     <td>{@code { "boo", "and", "foo" }}</td></tr>
     * <tr><!-- : -->
     *     <th scope="row" style="font-weight:normal; text-align:right; padding-right:1em">-2</th>
     *     <td>{@code { "boo", "and", "foo" }}</td></tr>
     * <tr><th scope="row" rowspan="3" style="font-weight:normal">o</th>
     *     <th scope="row" style="font-weight:normal; text-align:right; padding-right:1em">5</th>
     *     <td>{@code { "b", "", ":and:f", "", "" }}</td></tr>
     * <tr><!-- o -->
     *     <th scope="row" style="font-weight:normal; text-align:right; padding-right:1em">-2</th>
     *     <td>{@code { "b", "", ":and:f", "", "" }}</td></tr>
     * <tr><!-- o -->
     *     <th scope="row" style="font-weight:normal; text-align:right; padding-right:1em">0</th>
     *     <td>{@code { "b", "", ":and:f" }}</td></tr>
     * </tbody>
     * </table></blockquote>
     *
     * <p> An invocation of this method of the form
     * <i>str.</i>{@code split(}<i>regex</i>{@code ,}&nbsp;<i>n</i>{@code )}
     * yields the same result as the expression
     *
     * <blockquote>
     * <code>
     * {@link java.util.regex.Pattern}.{@link
     * java.util.regex.Pattern#compile(String) compile}(<i>regex</i>).{@link
     * java.util.regex.Pattern#split(java.lang.CharSequence,int) split}(<i>str</i>,&nbsp;<i>n</i>)
     * </code>
     * </blockquote>
     *
     *
     * @param  regex
     *         the delimiting regular expression
     *
     * @param  limit
     *         the result threshold, as described above
     *
     * @return  the array of strings computed by splitting this string
     *          around matches of the given regular expression
     *
     * @throws  PatternSyntaxException
     *          if the regular expression's syntax is invalid
     *
     * @see java.util.regex.Pattern
     *
     * @since 1.4
     */
    public String[] split(String regex, int limit) {
        return split(regex, limit, false);
    }

    /**
     * Splits this string around matches of the given regular expression and
     * returns both the strings and the matching delimiters.
     *
     * <p> The array returned by this method contains each substring of this
     * string that is terminated by another substring that matches the given
     * expression or is terminated by the end of the string.
     * Each substring is immediately followed by the subsequence (the delimiter)
     * that matches the given expression, <em>except</em> for the last
     * substring, which is not followed by anything.
     * The substrings in the array and the delimiters are in the order in which
     * they occur in the input.
     * If the expression does not match any part of the input then the resulting
     * array has just one element, namely this string.
     *
     * <p> When there is a positive-width match at the beginning of this
     * string then an empty leading substring is included at the beginning
     * of the resulting array. A zero-width match at the beginning however
     * never produces such empty leading substring nor the empty delimiter.
     *
     * <p> The {@code limit} parameter controls the number of times the
     * pattern is applied and therefore affects the length of the resulting
     * array.
     * <ul>
     *    <li> If the <i>limit</i> is positive then the pattern will be applied
     *    at most <i>limit</i>&nbsp;-&nbsp;1 times, the array's length will be
     *    no greater than 2 &times; <i>limit</i> - 1, and the array's last
     *    entry will contain all input beyond the last matched delimiter.</li>
     *
     *    <li> If the <i>limit</i> is zero then the pattern will be applied as
     *    many times as possible, the array can have any length, and trailing
     *    empty strings will be discarded.</li>
     *
     *    <li> If the <i>limit</i> is negative then the pattern will be applied
     *    as many times as possible and the array can have any length.</li>
     * </ul>
     *
     * <p> The input {@code "boo:::and::foo"}, for example, yields the following
     * results with these parameters:
     *
     * <table class="plain" style="margin-left:2em;">
     * <caption style="display:none">Split example showing regex, limit, and result</caption>
     * <thead>
     * <tr>
     *     <th scope="col">Regex</th>
     *     <th scope="col">Limit</th>
     *     <th scope="col">Result</th>
     * </tr>
     * </thead>
     * <tbody>
     * <tr><th scope="row" rowspan="3" style="font-weight:normal">:+</th>
     *     <th scope="row" style="font-weight:normal; text-align:right; padding-right:1em">2</th>
     *     <td>{@code { "boo", ":::", "and::foo" }}</td></tr>
     * <tr><!-- : -->
     *     <th scope="row" style="font-weight:normal; text-align:right; padding-right:1em">5</th>
     *     <td>{@code { "boo", ":::", "and", "::", "foo" }}</td></tr>
     * <tr><!-- : -->
     *     <th scope="row" style="font-weight:normal; text-align:right; padding-right:1em">-1</th>
     *     <td>{@code { "boo", ":::", "and", "::", "foo" }}</td></tr>
     * <tr><th scope="row" rowspan="3" style="font-weight:normal">o</th>
     *     <th scope="row" style="font-weight:normal; text-align:right; padding-right:1em">5</th>
     *     <td>{@code { "b", "o", "", "o", ":::and::f", "o", "", "o", "" }}</td></tr>
     * <tr><!-- o -->
     *     <th scope="row" style="font-weight:normal; text-align:right; padding-right:1em">-1</th>
     *     <td>{@code { "b", "o", "", "o", ":::and::f", "o", "", "o", "" }}</td></tr>
     * <tr><!-- o -->
     *     <th scope="row" style="font-weight:normal; text-align:right; padding-right:1em">0</th>
     *     <td>{@code { "b", "o", "", "o", ":::and::f", "o", "", "o" }}</td></tr>
     * </tbody>
     * </table>
     *
     * @apiNote An invocation of this method of the form
     * <i>str.</i>{@code splitWithDelimiters(}<i>regex</i>{@code ,}&nbsp;<i>n</i>{@code )}
     * yields the same result as the expression
     *
     * <blockquote>
     * <code>
     * {@link java.util.regex.Pattern}.{@link
     * java.util.regex.Pattern#compile(String) compile}(<i>regex</i>).{@link
     * java.util.regex.Pattern#splitWithDelimiters(CharSequence,int) splitWithDelimiters}(<i>str</i>,&nbsp;<i>n</i>)
     * </code>
     * </blockquote>
     *
     * @param  regex
     *         the delimiting regular expression
     *
     * @param  limit
     *         the result threshold, as described above
     *
     * @return  the array of strings computed by splitting this string
     *          around matches of the given regular expression, alternating
     *          substrings and matching delimiters
     *
     * @since   21
     */
    public String[] splitWithDelimiters(String regex, int limit) {
        return split(regex, limit, true);
    }

    private String[] split(String regex, int limit, boolean withDelimiters) {
        /* fastpath if the regex is a
         * (1) one-char String and this character is not one of the
         *     RegEx's meta characters ".$|()[{^?*+\\", or
         * (2) two-char String and the first char is the backslash and
         *     the second is not the ascii digit or ascii letter.
         */
        char ch = 0;
        if (((regex.length() == 1 &&
                ".$|()[{^?*+\\".indexOf(ch = regex.charAt(0)) == -1) ||
                (regex.length() == 2 &&
                        regex.charAt(0) == '\\' &&
                        (((ch = regex.charAt(1))-'0')|('9'-ch)) < 0 &&
                        ((ch-'a')|('z'-ch)) < 0 &&
                        ((ch-'A')|('Z'-ch)) < 0)) &&
                (ch < Character.MIN_HIGH_SURROGATE ||
                        ch > Character.MAX_LOW_SURROGATE))
        {
            // All the checks above can potentially be constant folded by
            // a JIT/AOT compiler when the regex is a constant string.
            // That requires method inlining of the checks, which is only
            // possible when the actual split logic is in a separate method
            // because the large split loop can usually not be inlined.
            return split(ch, limit, withDelimiters);
        }
        Pattern pattern = Pattern.compile(regex);
        return withDelimiters
                ? pattern.splitWithDelimiters(this, limit)
                : pattern.split(this, limit);
    }

    private String[] split(char ch, int limit, boolean withDelimiters) {
        int matchCount = 0;
        int off = 0;
        int next;
        boolean limited = limit > 0;
        ArrayList<String> list = new ArrayList<>();
        String del = withDelimiters ? String.valueOf(ch) : null;
        while ((next = indexOf(ch, off)) != -1) {
            if (!limited || matchCount < limit - 1) {
                list.add(substring(off, next));
                if (withDelimiters) {
                    list.add(del);
                }
                off = next + 1;
                ++matchCount;
            } else {    // last one
                int last = length();
                list.add(substring(off, last));
                off = last;
                ++matchCount;
                break;
            }
        }
        // If no match was found, return this
        if (off == 0)
            return new String[] {this};

        // Add remaining segment
        if (!limited || matchCount < limit)
            list.add(substring(off, length()));

        // Construct result
        int resultSize = list.size();
        if (limit == 0) {
            while (resultSize > 0 && list.get(resultSize - 1).isEmpty()) {
                resultSize--;
            }
        }
        String[] result = new String[resultSize];
        return list.subList(0, resultSize).toArray(result);
    }

    /**
     * Splits this string around matches of the given <a
     * href="../util/regex/Pattern.html#sum">regular expression</a>.
     *
     * <p> This method works as if by invoking the two-argument {@link
     * #split(String, int) split} method with the given expression and a limit
     * argument of zero.  Trailing empty strings are therefore not included in
     * the resulting array.
     *
     * <p> The string {@code "boo:and:foo"}, for example, yields the following
     * results with these expressions:
     *
     * <blockquote><table class="plain">
     * <caption style="display:none">Split examples showing regex and result</caption>
     * <thead>
     * <tr>
     *  <th scope="col">Regex</th>
     *  <th scope="col">Result</th>
     * </tr>
     * </thead>
     * <tbody>
     * <tr><th scope="row" style="font-weight:normal">:</th>
     *     <td>{@code { "boo", "and", "foo" }}</td></tr>
     * <tr><th scope="row" style="font-weight:normal">o</th>
     *     <td>{@code { "b", "", ":and:f" }}</td></tr>
     * </tbody>
     * </table></blockquote>
     *
     *
     * @param  regex
     *         the delimiting regular expression
     *
     * @return  the array of strings computed by splitting this string
     *          around matches of the given regular expression
     *
     * @throws  PatternSyntaxException
     *          if the regular expression's syntax is invalid
     *
     * @see java.util.regex.Pattern
     *
     * @since 1.4
     */
    public String[] split(String regex) {
        return split(regex, 0, false);
    }

    /**
     * Returns a new String composed of copies of the
     * {@code CharSequence elements} joined together with a copy of
     * the specified {@code delimiter}.
     *
     * <blockquote>For example,
     * <pre>{@code
     *     String message = String.join("-", "Java", "is", "cool");
     *     // message returned is: "Java-is-cool"
     * }</pre></blockquote>
     *
     * Note that if an element is null, then {@code "null"} is added.
     *
     * @param  delimiter the delimiter that separates each element
     * @param  elements the elements to join together.
     *
     * @return a new {@code String} that is composed of the {@code elements}
     *         separated by the {@code delimiter}
     *
     * @throws NullPointerException If {@code delimiter} or {@code elements}
     *         is {@code null}
     *
     * @see java.util.StringJoiner
     * @since 1.8
     */
    public static String join(CharSequence delimiter, CharSequence... elements) {
        var delim = delimiter.toString();
        var elems = new String[elements.length];
        for (int i = 0; i < elements.length; i++) {
            elems[i] = String.valueOf(elements[i]);
        }
        return join("", "", delim, elems, elems.length);
    }

    /**
     * Designated join routine.
     *
     * @param prefix the non-null prefix
     * @param suffix the non-null suffix
     * @param delimiter the non-null delimiter
     * @param elements the non-null array of non-null elements
     * @param size the number of elements in the array (<= elements.length)
     * @return the joined string
     */
    @ForceInline
    static String join(String prefix, String suffix, String delimiter, String[] elements, int size) {
        int icoder = prefix.coder() | suffix.coder();
        long len = (long) prefix.length() + suffix.length();
        if (size > 1) { // when there are more than one element, size - 1 delimiters will be emitted
            len += (long) (size - 1) * delimiter.length();
            icoder |= delimiter.coder();
        }
        // assert len > 0L; // max: (long) Integer.MAX_VALUE << 32
        // following loop will add max: (long) Integer.MAX_VALUE * Integer.MAX_VALUE to len
        // so len can overflow at most once
        for (int i = 0; i < size; i++) {
            var el = elements[i];
            len += el.length();
            icoder |= el.coder();
        }
        byte coder = (byte) icoder;
        // long len overflow check, char -> byte length, int len overflow check
        if (len < 0L || (len <<= coder) != (int) len) {
            throw new OutOfMemoryError("Requested string length exceeds VM limit");
        }
        byte[] value = StringConcatHelper.newArray(len);

        int off = 0;
        prefix.getBytes(value, off, coder); off += prefix.length();
        if (size > 0) {
            var el = elements[0];
            el.getBytes(value, off, coder); off += el.length();
            for (int i = 1; i < size; i++) {
                delimiter.getBytes(value, off, coder); off += delimiter.length();
                el = elements[i];
                el.getBytes(value, off, coder); off += el.length();
            }
        }
        suffix.getBytes(value, off, coder);
        // assert off + suffix.length() == value.length >> coder;

        return new String(value, coder);
    }

    /**
     * Returns a new {@code String} composed of copies of the
     * {@code CharSequence elements} joined together with a copy of the
     * specified {@code delimiter}.
     *
     * <blockquote>For example,
     * <pre>{@code
     *     List<String> strings = List.of("Java", "is", "cool");
     *     String message = String.join(" ", strings);
     *     // message returned is: "Java is cool"
     *
     *     Set<String> strings =
     *         new LinkedHashSet<>(List.of("Java", "is", "very", "cool"));
     *     String message = String.join("-", strings);
     *     // message returned is: "Java-is-very-cool"
     * }</pre></blockquote>
     *
     * Note that if an individual element is {@code null}, then {@code "null"} is added.
     *
     * @param  delimiter a sequence of characters that is used to separate each
     *         of the {@code elements} in the resulting {@code String}
     * @param  elements an {@code Iterable} that will have its {@code elements}
     *         joined together.
     *
     * @return a new {@code String} that is composed from the {@code elements}
     *         argument
     *
     * @throws NullPointerException If {@code delimiter} or {@code elements}
     *         is {@code null}
     *
     * @see    #join(CharSequence,CharSequence...)
     * @see    java.util.StringJoiner
     * @since 1.8
     */
    public static String join(CharSequence delimiter,
            Iterable<? extends CharSequence> elements) {
        Objects.requireNonNull(delimiter);
        Objects.requireNonNull(elements);
        var delim = delimiter.toString();
        var elems = new String[8];
        int size = 0;
        for (CharSequence cs: elements) {
            if (size >= elems.length) {
                elems = Arrays.copyOf(elems, elems.length << 1);
            }
            elems[size++] = String.valueOf(cs);
        }
        return join("", "", delim, elems, size);
    }

    /**
     * Converts all of the characters in this {@code String} to lower
     * case using the rules of the given {@code Locale}.  Case mapping is based
     * on the Unicode Standard version specified by the {@link java.lang.Character Character}
     * class. Since case mappings are not always 1:1 char mappings, the resulting {@code String}
     * and this {@code String} may differ in length.
     * <p>
     * Examples of lowercase mappings are in the following table:
     * <table class="plain">
     * <caption style="display:none">Lowercase mapping examples showing language code of locale, upper case, lower case, and description</caption>
     * <thead>
     * <tr>
     *   <th scope="col">Language Code of Locale</th>
     *   <th scope="col">Upper Case</th>
     *   <th scope="col">Lower Case</th>
     *   <th scope="col">Description</th>
     * </tr>
     * </thead>
     * <tbody>
     * <tr>
     *   <td>tr (Turkish)</td>
     *   <th scope="row" style="font-weight:normal; text-align:left">&#92;u0130</th>
     *   <td>&#92;u0069</td>
     *   <td>capital letter I with dot above -&gt; small letter i</td>
     * </tr>
     * <tr>
     *   <td>tr (Turkish)</td>
     *   <th scope="row" style="font-weight:normal; text-align:left">&#92;u0049</th>
     *   <td>&#92;u0131</td>
     *   <td>capital letter I -&gt; small letter dotless i </td>
     * </tr>
     * <tr>
     *   <td>(all)</td>
     *   <th scope="row" style="font-weight:normal; text-align:left">French Fries</th>
     *   <td>french fries</td>
     *   <td>lowercased all chars in String</td>
     * </tr>
     * <tr>
     *   <td>(all)</td>
     *   <th scope="row" style="font-weight:normal; text-align:left">
     *       &Iota;&Chi;&Theta;&Upsilon;&Sigma;</th>
     *   <td>&iota;&chi;&theta;&upsilon;&sigma;</td>
     *   <td>lowercased all chars in String</td>
     * </tr>
     * </tbody>
     * </table>
     *
     * @param locale use the case transformation rules for this locale
     * @return the {@code String}, converted to lowercase.
     * @see     java.lang.String#toLowerCase()
     * @see     java.lang.String#toUpperCase()
     * @see     java.lang.String#toUpperCase(Locale)
     * @since   1.1
     */
    public String toLowerCase(Locale locale) {
        return isLatin1() ? StringLatin1.toLowerCase(this, value, locale)
                          : StringUTF16.toLowerCase(this, value, locale);
    }

    /**
     * Converts all of the characters in this {@code String} to lower
     * case using the rules of the default locale. This method is equivalent to
     * {@code toLowerCase(Locale.getDefault())}.
     *
     * @apiNote This method is locale sensitive, and may produce unexpected
     * results if used for strings that are intended to be interpreted locale
     * independently.
     * Examples are programming language identifiers, protocol keys, and HTML
     * tags.
     * For instance, {@code "TITLE".toLowerCase()} in a Turkish locale
     * returns {@code "t\u005Cu0131tle"}, where '\u005Cu0131' is the
     * LATIN SMALL LETTER DOTLESS I character.
     * To obtain correct results for locale insensitive strings, use
     * {@code toLowerCase(Locale.ROOT)}.
     *
     * @return  the {@code String}, converted to lowercase.
     * @see     java.lang.String#toLowerCase(Locale)
     */
    public String toLowerCase() {
        return toLowerCase(Locale.getDefault());
    }

    /**
     * Converts all of the characters in this {@code String} to upper
     * case using the rules of the given {@code Locale}. Case mapping is based
     * on the Unicode Standard version specified by the {@link java.lang.Character Character}
     * class. Since case mappings are not always 1:1 char mappings, the resulting {@code String}
     * and this {@code String} may differ in length.
     * <p>
     * Examples of locale-sensitive and 1:M case mappings are in the following table:
     * <table class="plain">
     * <caption style="display:none">Examples of locale-sensitive and 1:M case mappings. Shows Language code of locale, lower case, upper case, and description.</caption>
     * <thead>
     * <tr>
     *   <th scope="col">Language Code of Locale</th>
     *   <th scope="col">Lower Case</th>
     *   <th scope="col">Upper Case</th>
     *   <th scope="col">Description</th>
     * </tr>
     * </thead>
     * <tbody>
     * <tr>
     *   <td>tr (Turkish)</td>
     *   <th scope="row" style="font-weight:normal; text-align:left">&#92;u0069</th>
     *   <td>&#92;u0130</td>
     *   <td>small letter i -&gt; capital letter I with dot above</td>
     * </tr>
     * <tr>
     *   <td>tr (Turkish)</td>
     *   <th scope="row" style="font-weight:normal; text-align:left">&#92;u0131</th>
     *   <td>&#92;u0049</td>
     *   <td>small letter dotless i -&gt; capital letter I</td>
     * </tr>
     * <tr>
     *   <td>(all)</td>
     *   <th scope="row" style="font-weight:normal; text-align:left">&#92;u00df</th>
     *   <td>&#92;u0053 &#92;u0053</td>
     *   <td>small letter sharp s -&gt; two letters: SS</td>
     * </tr>
     * <tr>
     *   <td>(all)</td>
     *   <th scope="row" style="font-weight:normal; text-align:left">Fahrvergn&uuml;gen</th>
     *   <td>FAHRVERGN&Uuml;GEN</td>
     *   <td></td>
     * </tr>
     * </tbody>
     * </table>
     * @param locale use the case transformation rules for this locale
     * @return the {@code String}, converted to uppercase.
     * @see     java.lang.String#toUpperCase()
     * @see     java.lang.String#toLowerCase()
     * @see     java.lang.String#toLowerCase(Locale)
     * @since   1.1
     */
    public String toUpperCase(Locale locale) {
        return isLatin1() ? StringLatin1.toUpperCase(this, value, locale)
                          : StringUTF16.toUpperCase(this, value, locale);
    }

    /**
     * Converts all of the characters in this {@code String} to upper
     * case using the rules of the default locale. This method is equivalent to
     * {@code toUpperCase(Locale.getDefault())}.
     *
     * @apiNote This method is locale sensitive, and may produce unexpected
     * results if used for strings that are intended to be interpreted locale
     * independently.
     * Examples are programming language identifiers, protocol keys, and HTML
     * tags.
     * For instance, {@code "title".toUpperCase()} in a Turkish locale
     * returns {@code "T\u005Cu0130TLE"}, where '\u005Cu0130' is the
     * LATIN CAPITAL LETTER I WITH DOT ABOVE character.
     * To obtain correct results for locale insensitive strings, use
     * {@code toUpperCase(Locale.ROOT)}.
     *
     * @return  the {@code String}, converted to uppercase.
     * @see     java.lang.String#toUpperCase(Locale)
     */
    public String toUpperCase() {
        return toUpperCase(Locale.getDefault());
    }

    /**
     * Returns a string whose value is this string, with all leading
     * and trailing space removed, where space is defined
     * as any character whose codepoint is less than or equal to
     * {@code 'U+0020'} (the space character).
     * <p>
     * If this {@code String} object represents an empty character
     * sequence, or the first and last characters of character sequence
     * represented by this {@code String} object both have codes
     * that are not space (as defined above), then a
     * reference to this {@code String} object is returned.
     * <p>
     * Otherwise, if all characters in this string are space (as
     * defined above), then a  {@code String} object representing an
     * empty string is returned.
     * <p>
     * Otherwise, let <i>k</i> be the index of the first character in the
     * string whose code is not a space (as defined above) and let
     * <i>m</i> be the index of the last character in the string whose code
     * is not a space (as defined above). A {@code String}
     * object is returned, representing the substring of this string that
     * begins with the character at index <i>k</i> and ends with the
     * character at index <i>m</i>-that is, the result of
     * {@code this.substring(k, m + 1)}.
     *
     * @apiNote
     * This method removes leading and trailing space characters and ASCII control
     * characters from the string. To remove characters using a Unicode-based definition of
     * {@linkplain Character#isWhitespace(int) white space}, use {@link #strip() strip},
     * {@link #stripIndent() stripIndent}, {@link #stripLeading() stripLeading}, or
     * {@link #stripTrailing() stripTrailing}.
     *
     * @return  a string whose value is this string, with all leading
     *          and trailing space removed, or this string if it
     *          has no leading or trailing space.
     */
    public String trim() {
        String ret = isLatin1() ? StringLatin1.trim(value)
                                : StringUTF16.trim(value);
        return ret == null ? this : ret;
    }

    /**
     * Returns a string whose value is this string, with all leading
     * and trailing {@linkplain Character#isWhitespace(int) white space}
     * removed.
     * <p>
     * If this {@code String} object represents an empty string,
     * or if all code points in this string are
     * {@linkplain Character#isWhitespace(int) white space}, then an empty string
     * is returned.
     * <p>
     * Otherwise, returns a substring of this string beginning with the first
     * code point that is not a {@linkplain Character#isWhitespace(int) white space}
     * up to and including the last code point that is not a
     * {@linkplain Character#isWhitespace(int) white space}.
     * <p>
     * This method may be used to strip
     * {@linkplain Character#isWhitespace(int) white space} from
     * the beginning and end of a string.
     *
     * @return  a string whose value is this string, with all leading
     *          and trailing white space removed
     *
     * @see Character#isWhitespace(int)
     *
     * @since 11
     */
    public String strip() {
        String ret = isLatin1() ? StringLatin1.strip(value)
                                : StringUTF16.strip(value);
        return ret == null ? this : ret;
    }

    /**
     * Returns a string whose value is this string, with all leading
     * {@linkplain Character#isWhitespace(int) white space} removed.
     * <p>
     * If this {@code String} object represents an empty string,
     * or if all code points in this string are
     * {@linkplain Character#isWhitespace(int) white space}, then an empty string
     * is returned.
     * <p>
     * Otherwise, returns a substring of this string beginning with the first
     * code point that is not a {@linkplain Character#isWhitespace(int) white space}
     * up to and including the last code point of this string.
     * <p>
     * This method may be used to trim
     * {@linkplain Character#isWhitespace(int) white space} from
     * the beginning of a string.
     *
     * @return  a string whose value is this string, with all leading white
     *          space removed
     *
     * @see Character#isWhitespace(int)
     *
     * @since 11
     */
    public String stripLeading() {
        String ret = isLatin1() ? StringLatin1.stripLeading(value)
                                : StringUTF16.stripLeading(value);
        return ret == null ? this : ret;
    }

    /**
     * Returns a string whose value is this string, with all trailing
     * {@linkplain Character#isWhitespace(int) white space} removed.
     * <p>
     * If this {@code String} object represents an empty string,
     * or if all characters in this string are
     * {@linkplain Character#isWhitespace(int) white space}, then an empty string
     * is returned.
     * <p>
     * Otherwise, returns a substring of this string beginning with the first
     * code point of this string up to and including the last code point
     * that is not a {@linkplain Character#isWhitespace(int) white space}.
     * <p>
     * This method may be used to trim
     * {@linkplain Character#isWhitespace(int) white space} from
     * the end of a string.
     *
     * @return  a string whose value is this string, with all trailing white
     *          space removed
     *
     * @see Character#isWhitespace(int)
     *
     * @since 11
     */
    public String stripTrailing() {
        String ret = isLatin1() ? StringLatin1.stripTrailing(value)
                                : StringUTF16.stripTrailing(value);
        return ret == null ? this : ret;
    }

    /**
     * {@return {@code true} if the string is {@linkplain #isEmpty empty} or contains
     * only {@linkplain Character#isWhitespace(int) white space} codepoints,
     * otherwise {@code false}}
     *
     * @see Character#isWhitespace(int)
     *
     * @since 11
     */
    public boolean isBlank() {
        return indexOfNonWhitespace() == length();
    }

    /**
     * Returns a stream of lines extracted from this string,
     * separated by line terminators.
     * <p>
     * A <i>line terminator</i> is one of the following:
     * a line feed character {@code "\n"} (U+000A),
     * a carriage return character {@code "\r"} (U+000D),
     * or a carriage return followed immediately by a line feed
     * {@code "\r\n"} (U+000D U+000A).
     * <p>
     * A <i>line</i> is either a sequence of zero or more characters
     * followed by a line terminator, or it is a sequence of one or
     * more characters followed by the end of the string. A
     * line does not include the line terminator.
     * <p>
     * The stream returned by this method contains the lines from
     * this string in the order in which they occur.
     *
     * @apiNote This definition of <i>line</i> implies that an empty
     *          string has zero lines and that there is no empty line
     *          following a line terminator at the end of a string.
     *
     * @implNote This method provides better performance than
     *           split("\R") by supplying elements lazily and
     *           by faster search of new line terminators.
     *
     * @return  the stream of lines extracted from this string
     *
     * @since 11
     */
    public Stream<String> lines() {
        return isLatin1() ? StringLatin1.lines(value) : StringUTF16.lines(value);
    }

    /**
     * Adjusts the indentation of each line of this string based on the value of
     * {@code n}, and normalizes line termination characters.
     * <p>
     * This string is conceptually separated into lines using
     * {@link String#lines()}. Each line is then adjusted as described below
     * and then suffixed with a line feed {@code "\n"} (U+000A). The resulting
     * lines are then concatenated and returned.
     * <p>
     * If {@code n > 0} then {@code n} spaces (U+0020) are inserted at the
     * beginning of each line.
     * <p>
     * If {@code n < 0} then up to {@code n}
     * {@linkplain Character#isWhitespace(int) white space characters} are removed
     * from the beginning of each line. If a given line does not contain
     * sufficient white space then all leading
     * {@linkplain Character#isWhitespace(int) white space characters} are removed.
     * Each white space character is treated as a single character. In
     * particular, the tab character {@code "\t"} (U+0009) is considered a
     * single character; it is not expanded.
     * <p>
     * If {@code n == 0} then the line remains unchanged. However, line
     * terminators are still normalized.
     *
     * @param n  number of leading
     *           {@linkplain Character#isWhitespace(int) white space characters}
     *           to add or remove
     *
     * @return string with indentation adjusted and line endings normalized
     *
     * @see String#lines()
     * @see String#isBlank()
     * @see Character#isWhitespace(int)
     *
     * @since 12
     */
    public String indent(int n) {
        if (isEmpty()) {
            return "";
        }
        Stream<String> stream = lines();
        if (n > 0) {
            final String spaces = " ".repeat(n);
            stream = stream.map(s -> spaces + s);
        } else if (n == Integer.MIN_VALUE) {
            stream = stream.map(s -> s.stripLeading());
        } else if (n < 0) {
            stream = stream.map(s -> s.substring(Math.min(-n, s.indexOfNonWhitespace())));
        }
        return stream.collect(Collectors.joining("\n", "", "\n"));
    }

    private int indexOfNonWhitespace() {
        return isLatin1() ? StringLatin1.indexOfNonWhitespace(value)
                          : StringUTF16.indexOfNonWhitespace(value);
    }

    private int lastIndexOfNonWhitespace() {
        return isLatin1() ? StringLatin1.lastIndexOfNonWhitespace(value)
                          : StringUTF16.lastIndexOfNonWhitespace(value);
    }

    /**
     * Returns a string whose value is this string, with incidental
     * {@linkplain Character#isWhitespace(int) white space} removed from
     * the beginning and end of every line.
     * <p>
     * Incidental {@linkplain Character#isWhitespace(int) white space}
     * is often present in a text block to align the content with the opening
     * delimiter. For example, in the following code, dots represent incidental
     * {@linkplain Character#isWhitespace(int) white space}:
     * <blockquote><pre>
     * String html = """
     * ..............&lt;html&gt;
     * ..............    &lt;body&gt;
     * ..............        &lt;p&gt;Hello, world&lt;/p&gt;
     * ..............    &lt;/body&gt;
     * ..............&lt;/html&gt;
     * ..............""";
     * </pre></blockquote>
     * This method treats the incidental
     * {@linkplain Character#isWhitespace(int) white space} as indentation to be
     * stripped, producing a string that preserves the relative indentation of
     * the content. Using | to visualize the start of each line of the string:
     * <blockquote><pre>
     * |&lt;html&gt;
     * |    &lt;body&gt;
     * |        &lt;p&gt;Hello, world&lt;/p&gt;
     * |    &lt;/body&gt;
     * |&lt;/html&gt;
     * </pre></blockquote>
     * First, the individual lines of this string are extracted. A <i>line</i>
     * is a sequence of zero or more characters followed by either a line
     * terminator or the end of the string.
     * If the string has at least one line terminator, the last line consists
     * of the characters between the last terminator and the end of the string.
     * Otherwise, if the string has no terminators, the last line is the start
     * of the string to the end of the string, in other words, the entire
     * string.
     * A line does not include the line terminator.
     * <p>
     * Then, the <i>minimum indentation</i> (min) is determined as follows:
     * <ul>
     *   <li><p>For each non-blank line (as defined by {@link String#isBlank()}),
     *   the leading {@linkplain Character#isWhitespace(int) white space}
     *   characters are counted.</p>
     *   </li>
     *   <li><p>The leading {@linkplain Character#isWhitespace(int) white space}
     *   characters on the last line are also counted even if
     *   {@linkplain String#isBlank() blank}.</p>
     *   </li>
     * </ul>
     * <p>The <i>min</i> value is the smallest of these counts.
     * <p>
     * For each {@linkplain String#isBlank() non-blank} line, <i>min</i> leading
     * {@linkplain Character#isWhitespace(int) white space} characters are
     * removed, and any trailing {@linkplain Character#isWhitespace(int) white
     * space} characters are removed. {@linkplain String#isBlank() Blank} lines
     * are replaced with the empty string.
     *
     * <p>
     * Finally, the lines are joined into a new string, using the LF character
     * {@code "\n"} (U+000A) to separate lines.
     *
     * @apiNote
     * This method's primary purpose is to shift a block of lines as far as
     * possible to the left, while preserving relative indentation. Lines
     * that were indented the least will thus have no leading
     * {@linkplain Character#isWhitespace(int) white space}.
     * The result will have the same number of line terminators as this string.
     * If this string ends with a line terminator then the result will end
     * with a line terminator.
     *
     * @implSpec
     * This method treats all {@linkplain Character#isWhitespace(int) white space}
     * characters as having equal width. As long as the indentation on every
     * line is consistently composed of the same character sequences, then the
     * result will be as described above.
     *
     * @return string with incidental indentation removed and line
     *         terminators normalized
     *
     * @see String#lines()
     * @see String#isBlank()
     * @see String#indent(int)
     * @see Character#isWhitespace(int)
     *
     * @since 15
     *
     */
    public String stripIndent() {
        int length = length();
        if (length == 0) {
            return "";
        }
        char lastChar = charAt(length - 1);
        boolean optOut = lastChar == '\n' || lastChar == '\r';
        List<String> lines = lines().toList();
        final int outdent = optOut ? 0 : outdent(lines);
        return lines.stream()
            .map(line -> {
                int firstNonWhitespace = line.indexOfNonWhitespace();
                int lastNonWhitespace = line.lastIndexOfNonWhitespace();
                int incidentalWhitespace = Math.min(outdent, firstNonWhitespace);
                return firstNonWhitespace > lastNonWhitespace
                    ? "" : line.substring(incidentalWhitespace, lastNonWhitespace);
            })
            .collect(Collectors.joining("\n", "", optOut ? "\n" : ""));
    }

    private static int outdent(List<String> lines) {
        // Note: outdent is guaranteed to be zero or positive number.
        // If there isn't a non-blank line then the last must be blank
        int outdent = Integer.MAX_VALUE;
        for (String line : lines) {
            int leadingWhitespace = line.indexOfNonWhitespace();
            if (leadingWhitespace != line.length()) {
                outdent = Integer.min(outdent, leadingWhitespace);
            }
        }
        String lastLine = lines.get(lines.size() - 1);
        if (lastLine.isBlank()) {
            outdent = Integer.min(outdent, lastLine.length());
        }
        return outdent;
    }

    /**
     * Returns a string whose value is this string, with escape sequences
     * translated as if in a string literal.
     * <p>
     * Escape sequences are translated as follows;
     * <table class="striped">
     *   <caption style="display:none">Translation</caption>
     *   <thead>
     *   <tr>
     *     <th scope="col">Escape</th>
     *     <th scope="col">Name</th>
     *     <th scope="col">Translation</th>
     *   </tr>
     *   </thead>
     *   <tbody>
     *   <tr>
     *     <th scope="row">{@code \u005Cb}</th>
     *     <td>backspace</td>
     *     <td>{@code U+0008}</td>
     *   </tr>
     *   <tr>
     *     <th scope="row">{@code \u005Ct}</th>
     *     <td>horizontal tab</td>
     *     <td>{@code U+0009}</td>
     *   </tr>
     *   <tr>
     *     <th scope="row">{@code \u005Cn}</th>
     *     <td>line feed</td>
     *     <td>{@code U+000A}</td>
     *   </tr>
     *   <tr>
     *     <th scope="row">{@code \u005Cf}</th>
     *     <td>form feed</td>
     *     <td>{@code U+000C}</td>
     *   </tr>
     *   <tr>
     *     <th scope="row">{@code \u005Cr}</th>
     *     <td>carriage return</td>
     *     <td>{@code U+000D}</td>
     *   </tr>
     *   <tr>
     *     <th scope="row">{@code \u005Cs}</th>
     *     <td>space</td>
     *     <td>{@code U+0020}</td>
     *   </tr>
     *   <tr>
     *     <th scope="row">{@code \u005C"}</th>
     *     <td>double quote</td>
     *     <td>{@code U+0022}</td>
     *   </tr>
     *   <tr>
     *     <th scope="row">{@code \u005C'}</th>
     *     <td>single quote</td>
     *     <td>{@code U+0027}</td>
     *   </tr>
     *   <tr>
     *     <th scope="row">{@code \u005C\u005C}</th>
     *     <td>backslash</td>
     *     <td>{@code U+005C}</td>
     *   </tr>
     *   <tr>
     *     <th scope="row">{@code \u005C0 - \u005C377}</th>
     *     <td>octal escape</td>
     *     <td>code point equivalents</td>
     *   </tr>
     *   <tr>
     *     <th scope="row">{@code \u005C<line-terminator>}</th>
     *     <td>continuation</td>
     *     <td>discard</td>
     *   </tr>
     *   </tbody>
     * </table>
     *
     * @implNote
     * This method does <em>not</em> translate Unicode escapes such as "{@code \u005cu2022}".
     * Unicode escapes are translated by the Java compiler when reading input characters and
     * are not part of the string literal specification.
     *
     * @throws IllegalArgumentException when an escape sequence is malformed.
     *
     * @return String with escape sequences translated.
     *
     * @jls 3.10.7 Escape Sequences
     *
     * @since 15
     */
    public String translateEscapes() {
        if (isEmpty()) {
            return "";
        }
        char[] chars = toCharArray();
        int length = chars.length;
        int from = 0;
        int to = 0;
        while (from < length) {
            char ch = chars[from++];
            if (ch == '\\') {
                ch = from < length ? chars[from++] : '\0';
                switch (ch) {
                case 'b':
                    ch = '\b';
                    break;
                case 'f':
                    ch = '\f';
                    break;
                case 'n':
                    ch = '\n';
                    break;
                case 'r':
                    ch = '\r';
                    break;
                case 's':
                    ch = ' ';
                    break;
                case 't':
                    ch = '\t';
                    break;
                case '\'':
                case '\"':
                case '\\':
                    // as is
                    break;
                case '0': case '1': case '2': case '3':
                case '4': case '5': case '6': case '7':
                    int limit = Integer.min(from + (ch <= '3' ? 2 : 1), length);
                    int code = ch - '0';
                    while (from < limit) {
                        ch = chars[from];
                        if (ch < '0' || '7' < ch) {
                            break;
                        }
                        from++;
                        code = (code << 3) | (ch - '0');
                    }
                    ch = (char)code;
                    break;
                case '\n':
                    continue;
                case '\r':
                    if (from < length && chars[from] == '\n') {
                        from++;
                    }
                    continue;
                default: {
                    String msg = String.format(
                        "Invalid escape sequence: \\%c \\\\u%04X",
                        ch, (int)ch);
                    throw new IllegalArgumentException(msg);
                }
                }
            }

            chars[to++] = ch;
        }

        return new String(chars, 0, to);
    }

    /**
     * This method allows the application of a function to {@code this}
     * string. The function should expect a single String argument
     * and produce an {@code R} result.
     * <p>
     * Any exception thrown by {@code f.apply()} will be propagated to the
     * caller.
     *
     * @param f    a function to apply
     *
     * @param <R>  the type of the result
     *
     * @return     the result of applying the function to this string
     *
     * @see java.util.function.Function
     *
     * @since 12
     */
    public <R> R transform(Function<? super String, ? extends R> f) {
        return f.apply(this);
    }

    /**
     * This object (which is already a string!) is itself returned.
     *
     * @return  the string itself.
     */
    public String toString() {
        return this;
    }

    /**
     * Returns a stream of {@code int} zero-extending the {@code char} values
     * from this sequence.  Any char which maps to a {@linkplain
     * Character##unicode surrogate code point} is passed through
     * uninterpreted.
     *
     * @return an IntStream of char values from this sequence
     * @since 9
     */
    @Override
    public IntStream chars() {
        return StreamSupport.intStream(
            isLatin1() ? new StringLatin1.CharsSpliterator(value, Spliterator.IMMUTABLE)
                       : new StringUTF16.CharsSpliterator(value, Spliterator.IMMUTABLE),
            false);
    }


    /**
     * Returns a stream of code point values from this sequence.  Any surrogate
     * pairs encountered in the sequence are combined as if by {@linkplain
     * Character#toCodePoint Character.toCodePoint} and the result is passed
     * to the stream. Any other code units, including ordinary BMP characters,
     * unpaired surrogates, and undefined code units, are zero-extended to
     * {@code int} values which are then passed to the stream.
     *
     * @return an IntStream of Unicode code points from this sequence
     * @since 9
     */
    @Override
    public IntStream codePoints() {
        return StreamSupport.intStream(
            isLatin1() ? new StringLatin1.CharsSpliterator(value, Spliterator.IMMUTABLE)
                       : new StringUTF16.CodePointsSpliterator(value, Spliterator.IMMUTABLE),
            false);
    }

    /**
     * Converts this string to a new character array.
     *
     * @return  a newly allocated character array whose length is the length
     *          of this string and whose contents are initialized to contain
     *          the character sequence represented by this string.
     */
    public char[] toCharArray() {
        return isLatin1() ? StringLatin1.toChars(value)
                          : StringUTF16.toChars(value);
    }

    /**
     * Returns a formatted string using the specified format string and
     * arguments.
     *
     * <p> The locale always used is the one returned by {@link
     * java.util.Locale#getDefault(java.util.Locale.Category)
     * Locale.getDefault(Locale.Category)} with
     * {@link java.util.Locale.Category#FORMAT FORMAT} category specified.
     *
     * @param  format
     *         A <a href="../util/Formatter.html#syntax">format string</a>
     *
     * @param  args
     *         Arguments referenced by the format specifiers in the format
     *         string.  If there are more arguments than format specifiers, the
     *         extra arguments are ignored.  The number of arguments is
     *         variable and may be zero.  The maximum number of arguments is
     *         limited by the maximum dimension of a Java array as defined by
     *         <cite>The Java Virtual Machine Specification</cite>.
     *         The behaviour on a
     *         {@code null} argument depends on the <a
     *         href="../util/Formatter.html#syntax">conversion</a>.
     *
     * @throws  java.util.IllegalFormatException
     *          If a format string contains an illegal syntax, a format
     *          specifier that is incompatible with the given arguments,
     *          insufficient arguments given the format string, or other
     *          illegal conditions.  For specification of all possible
     *          formatting errors, see the <a
     *          href="../util/Formatter.html#detail">Details</a> section of the
     *          formatter class specification.
     *
     * @return  A formatted string
     *
     * @see  java.util.Formatter
     * @since  1.5
     */
    public static String format(String format, Object... args) {
        return new Formatter().format(format, args).toString();
    }

    /**
     * Returns a formatted string using the specified locale, format string,
     * and arguments.
     *
     * @param  l
     *         The {@linkplain java.util.Locale locale} to apply during
     *         formatting.  If {@code l} is {@code null} then no localization
     *         is applied.
     *
     * @param  format
     *         A <a href="../util/Formatter.html#syntax">format string</a>
     *
     * @param  args
     *         Arguments referenced by the format specifiers in the format
     *         string.  If there are more arguments than format specifiers, the
     *         extra arguments are ignored.  The number of arguments is
     *         variable and may be zero.  The maximum number of arguments is
     *         limited by the maximum dimension of a Java array as defined by
     *         <cite>The Java Virtual Machine Specification</cite>.
     *         The behaviour on a
     *         {@code null} argument depends on the
     *         <a href="../util/Formatter.html#syntax">conversion</a>.
     *
     * @throws  java.util.IllegalFormatException
     *          If a format string contains an illegal syntax, a format
     *          specifier that is incompatible with the given arguments,
     *          insufficient arguments given the format string, or other
     *          illegal conditions.  For specification of all possible
     *          formatting errors, see the <a
     *          href="../util/Formatter.html#detail">Details</a> section of the
     *          formatter class specification
     *
     * @return  A formatted string
     *
     * @see  java.util.Formatter
     * @since  1.5
     */
    public static String format(Locale l, String format, Object... args) {
        return new Formatter(l).format(format, args).toString();
    }

    /**
     * Formats using this string as the format string, and the supplied
     * arguments.
     *
     * @implSpec This method is equivalent to {@code String.format(this, args)}.
     *
     * @param  args
     *         Arguments referenced by the format specifiers in this string.
     *
     * @return  A formatted string
     *
     * @see  java.lang.String#format(String,Object...)
     * @see  java.util.Formatter
     *
     * @since 15
     *
     */
    public String formatted(Object... args) {
        return new Formatter().format(this, args).toString();
    }

    /**
     * Returns the string representation of the {@code Object} argument.
     *
     * @param   obj   an {@code Object}.
     * @return  if the argument is {@code null}, then a string equal to
     *          {@code "null"}; otherwise, the value of
     *          {@code obj.toString()} is returned.
     * @see     java.lang.Object#toString()
     */
    public static String valueOf(Object obj) {
        return (obj == null) ? "null" : obj.toString();
    }

    /**
     * Returns the string representation of the {@code char} array
     * argument. The contents of the character array are copied; subsequent
     * modification of the character array does not affect the returned
     * string.
     *
     * <p> The contents of the string are unspecified if the character array
     * is modified during string construction.
     *
     * @param   data     the character array.
     * @return  a {@code String} that contains the characters of the
     *          character array.
     */
    public static String valueOf(char[] data) {
        return new String(data);
    }

    /**
     * Returns the string representation of a specific subarray of the
     * {@code char} array argument.
     * <p>
     * The {@code offset} argument is the index of the first
     * character of the subarray. The {@code count} argument
     * specifies the length of the subarray. The contents of the subarray
     * are copied; subsequent modification of the character array does not
     * affect the returned string.
     *
     * <p> The contents of the string are unspecified if the character array
     * is modified during string construction.
     *
     * @param   data     the character array.
     * @param   offset   initial offset of the subarray.
     * @param   count    length of the subarray.
     * @return  a {@code String} that contains the characters of the
     *          specified subarray of the character array.
     * @throws    IndexOutOfBoundsException if {@code offset} is
     *          negative, or {@code count} is negative, or
     *          {@code offset+count} is larger than
     *          {@code data.length}.
     */
    public static String valueOf(char[] data, int offset, int count) {
        return new String(data, offset, count);
    }

    /**
     * Equivalent to {@link #valueOf(char[], int, int)}.
     *
     * @param   data     the character array.
     * @param   offset   initial offset of the subarray.
     * @param   count    length of the subarray.
     * @return  a {@code String} that contains the characters of the
     *          specified subarray of the character array.
     * @throws    IndexOutOfBoundsException if {@code offset} is
     *          negative, or {@code count} is negative, or
     *          {@code offset+count} is larger than
     *          {@code data.length}.
     */
    public static String copyValueOf(char[] data, int offset, int count) {
        return new String(data, offset, count);
    }

    /**
     * Equivalent to {@link #valueOf(char[])}.
     *
     * @param   data   the character array.
     * @return  a {@code String} that contains the characters of the
     *          character array.
     */
    public static String copyValueOf(char[] data) {
        return new String(data);
    }

    /**
     * Returns the string representation of the {@code boolean} argument.
     *
     * @param   b   a {@code boolean}.
     * @return  if the argument is {@code true}, a string equal to
     *          {@code "true"} is returned; otherwise, a string equal to
     *          {@code "false"} is returned.
     */
    public static String valueOf(boolean b) {
        return b ? "true" : "false";
    }

    /**
     * Returns the string representation of the {@code char}
     * argument.
     *
     * @param   c   a {@code char}.
     * @return  a string of length {@code 1} containing
     *          as its single character the argument {@code c}.
     */
    public static String valueOf(char c) {
        if (COMPACT_STRINGS && StringLatin1.canEncode(c)) {
            return new String(StringLatin1.toBytes(c), LATIN1);
        }
        return new String(StringUTF16.toBytes(c), UTF16);
    }

    /**
     * Returns the string representation of the {@code int} argument.
     * <p>
     * The representation is exactly the one returned by the
     * {@code Integer.toString} method of one argument.
     *
     * @param   i   an {@code int}.
     * @return  a string representation of the {@code int} argument.
     * @see     java.lang.Integer#toString(int, int)
     */
    public static String valueOf(int i) {
        return Integer.toString(i);
    }

    /**
     * Returns the string representation of the {@code long} argument.
     * <p>
     * The representation is exactly the one returned by the
     * {@code Long.toString} method of one argument.
     *
     * @param   l   a {@code long}.
     * @return  a string representation of the {@code long} argument.
     * @see     java.lang.Long#toString(long)
     */
    public static String valueOf(long l) {
        return Long.toString(l);
    }

    /**
     * Returns the string representation of the {@code float} argument.
     * <p>
     * The representation is exactly the one returned by the
     * {@code Float.toString} method of one argument.
     *
     * @param   f   a {@code float}.
     * @return  a string representation of the {@code float} argument.
     * @see     java.lang.Float#toString(float)
     */
    public static String valueOf(float f) {
        return Float.toString(f);
    }

    /**
     * Returns the string representation of the {@code double} argument.
     * <p>
     * The representation is exactly the one returned by the
     * {@code Double.toString} method of one argument.
     *
     * @param   d   a {@code double}.
     * @return  a  string representation of the {@code double} argument.
     * @see     java.lang.Double#toString(double)
     */
    public static String valueOf(double d) {
        return Double.toString(d);
    }

    /**
     * Returns a canonical representation for the string object.
     * <p>
     * A pool of strings, initially empty, is maintained privately by the
     * class {@code String}.
     * <p>
     * When the intern method is invoked, if the pool already contains a
     * string equal to this {@code String} object as determined by
     * the {@link #equals(Object)} method, then the string from the pool is
     * returned. Otherwise, this {@code String} object is added to the
     * pool and a reference to this {@code String} object is returned.
     * <p>
     * It follows that for any two strings {@code s} and {@code t},
     * {@code s.intern() == t.intern()} is {@code true}
     * if and only if {@code s.equals(t)} is {@code true}.
     * <p>
     * All literal strings and string-valued constant expressions are
     * interned. String literals are defined in section {@jls 3.10.5} of the
     * <cite>The Java Language Specification</cite>.
     *
     * @return  a string that has the same contents as this string, but is
     *          guaranteed to be from a pool of unique strings.
     */
    public native String intern();

    /**
     * Returns a string whose value is the concatenation of this
     * string repeated {@code count} times.
     * <p>
     * If this string is empty or count is zero then the empty
     * string is returned.
     *
     * @param   count number of times to repeat
     *
     * @return  A string composed of this string repeated
     *          {@code count} times or the empty string if this
     *          string is empty or count is zero
     *
     * @throws  IllegalArgumentException if the {@code count} is
     *          negative.
     *
     * @since 11
     */
    public String repeat(int count) {
        if (count < 0) {
            throw new IllegalArgumentException("count is negative: " + count);
        }
        if (count == 1) {
            return this;
        }
        final int len = value.length;
        if (len == 0 || count == 0) {
            return "";
        }
        if (Integer.MAX_VALUE / count < len) {
            throw new OutOfMemoryError("Required length exceeds implementation limit");
        }
        if (len == 1) {
            final byte[] single = new byte[count];
            Arrays.fill(single, value[0]);
            return new String(single, coder);
        }
        final int limit = len * count;
        final byte[] multiple = new byte[limit];
        System.arraycopy(value, 0, multiple, 0, len);
        repeatCopyRest(multiple, 0, limit, len);
        return new String(multiple, coder);
    }

    /**
     * Used to perform copying after the initial insertion. Copying is optimized
     * by using power of two duplication. First pass duplicates original copy,
     * second pass then duplicates the original and the copy yielding four copies,
     * third pass duplicates four copies yielding eight copies, and so on.
     * Finally, the remainder is filled in with prior copies.
     *
     * @implNote The technique used here is significantly faster than hand-rolled
     * loops or special casing small numbers due to the intensive optimization
     * done by intrinsic {@code System.arraycopy}.
     *
     * @param buffer    destination buffer
     * @param offset    offset in the destination buffer
     * @param limit     total replicated including what is already in the buffer
     * @param copied    number of bytes that have already in the buffer
     */
    static void repeatCopyRest(byte[] buffer, int offset, int limit, int copied) {
        // Initial copy is in the buffer.
        for (; copied < limit - copied; copied <<= 1) {
            // Power of two duplicate.
            System.arraycopy(buffer, offset, buffer, offset + copied, copied);
        }
        // Duplicate remainder.
        System.arraycopy(buffer, offset, buffer, offset + copied, limit - copied);
    }

    //--------------------------------------------------------------

    /**
     * Copy character bytes from this string into dst starting at dstBegin.
     * This method doesn't perform any range checking.
     *
     * Invoker guarantees: dst is in UTF16 (inflate itself for asb), if two
     * coders are different, and dst is big enough (range check)
     *
     * @param dstBegin  the char index, not offset of byte[]
     * @param coder     the coder of dst[]
     */
    void getBytes(byte[] dst, int dstBegin, byte coder) {
        if (coder() == coder) {
            System.arraycopy(value, 0, dst, dstBegin << coder, value.length);
        } else {    // this.coder == LATIN && coder == UTF16
            StringLatin1.inflate(value, 0, dst, dstBegin, value.length);
        }
    }

    /**
     * Copy character bytes from this string into dst starting at dstBegin.
     * This method doesn't perform any range checking.
     *
     * Invoker guarantees: dst is in UTF16 (inflate itself for asb), if two
     * coders are different, and dst is big enough (range check)
     *
     * @param srcPos    the char index, not offset of byte[]
     * @param dstBegin  the char index to start from
     * @param coder     the coder of dst[]
     * @param length    the amount of copied chars
     */
    void getBytes(byte[] dst, int srcPos, int dstBegin, byte coder, int length) {
        if (coder() == coder) {
            System.arraycopy(value, srcPos << coder, dst, dstBegin << coder, length << coder);
        } else {    // this.coder == LATIN && coder == UTF16
            StringLatin1.inflate(value, srcPos, dst, dstBegin, length);
        }
    }

    /*
     * Private constructor. Trailing Void argument is there for
     * disambiguating it against other (public) constructors.
     *
     * Stores the char[] value into a byte[] that each byte represents
     * the8 low-order bits of the corresponding character, if the char[]
     * contains only latin1 character. Or a byte[] that stores all
     * characters in their byte sequences defined by the {@code StringUTF16}.
     *
     * <p> The contents of the string are unspecified if the character array
     * is modified during string construction.
     */
    private String(char[] value, int off, int len, Void sig) {
        if (len == 0) {
            this.value = "".value;
            this.coder = "".coder;
            return;
        }
        if (COMPACT_STRINGS) {
            byte[] val = StringUTF16.compress(value, off, len);
            this.coder = StringUTF16.coderFromArrayLen(val, len);
            this.value = val;
            return;
        }
        this.coder = UTF16;
        this.value = StringUTF16.toBytes(value, off, len);
    }

    /*
     * Package private constructor. Trailing Void argument is there for
     * disambiguating it against other (public) constructors.
     *
     * <p> The contents of the string are unspecified if the {@code StringBuilder}
     * is modified during string construction.
     */
    String(AbstractStringBuilder asb, Void sig) {
        byte[] val = asb.getValue();
        int length = asb.length();
        if (asb.isLatin1()) {
            this.coder = LATIN1;
            this.value = Arrays.copyOfRange(val, 0, length);
        } else {
            // only try to compress val if some characters were deleted.
            if (COMPACT_STRINGS && asb.maybeLatin1) {
                this.value = StringUTF16.compress(val, 0, length);
                this.coder = StringUTF16.coderFromArrayLen(this.value, length);
                return;
            }
            this.coder = UTF16;
            this.value = Arrays.copyOfRange(val, 0, length << 1);
        }
    }

   /*
    * Package private constructor which shares value array for speed.
    */
    String(byte[] value, byte coder) {
        this.value = value;
        this.coder = coder;
    }

    byte coder() {
        return COMPACT_STRINGS ? coder : UTF16;
    }

    byte[] value() {
        return value;
    }

    boolean isLatin1() {
        return COMPACT_STRINGS && coder == LATIN1;
    }

    @Native static final byte LATIN1 = 0;
    @Native static final byte UTF16  = 1;

    /*
     * StringIndexOutOfBoundsException  if {@code index} is
     * negative or greater than or equal to {@code length}.
     */
    static void checkIndex(int index, int length) {
        Preconditions.checkIndex(index, length, Preconditions.SIOOBE_FORMATTER);
    }

    /*
     * StringIndexOutOfBoundsException  if {@code offset}
     * is negative or greater than {@code length}.
     */
    static void checkOffset(int offset, int length) {
        Preconditions.checkFromToIndex(offset, length, length, Preconditions.SIOOBE_FORMATTER);
    }

    /*
     * Check {@code offset}, {@code count} against {@code 0} and {@code length}
     * bounds.
     *
     * @return  {@code offset} if the sub-range within bounds of the range
     * @throws  StringIndexOutOfBoundsException
     *          If {@code offset} is negative, {@code count} is negative,
     *          or {@code offset} is greater than {@code length - count}
     */
    static int checkBoundsOffCount(int offset, int count, int length) {
        return Preconditions.checkFromIndexSize(offset, count, length, Preconditions.SIOOBE_FORMATTER);
    }

    /*
     * Check {@code begin}, {@code end} against {@code 0} and {@code length}
     * bounds.
     *
     * @throws  StringIndexOutOfBoundsException
     *          If {@code begin} is negative, {@code begin} is greater than
     *          {@code end}, or {@code end} is greater than {@code length}.
     */
    static void checkBoundsBeginEnd(int begin, int end, int length) {
        Preconditions.checkFromToIndex(begin, end, length, Preconditions.SIOOBE_FORMATTER);
    }

    /**
     * Returns the string representation of the {@code codePoint}
     * argument.
     *
     * @param   codePoint a {@code codePoint}.
     * @return  a string of length {@code 1} or {@code 2} containing
     *          as its single character the argument {@code codePoint}.
     * @throws IllegalArgumentException if the specified
     *          {@code codePoint} is not a {@linkplain Character#isValidCodePoint
     *          valid Unicode code point}.
     */
    static String valueOfCodePoint(int codePoint) {
        if (COMPACT_STRINGS && StringLatin1.canEncode(codePoint)) {
            return new String(StringLatin1.toBytes((char)codePoint), LATIN1);
        } else if (Character.isBmpCodePoint(codePoint)) {
            return new String(StringUTF16.toBytes((char)codePoint), UTF16);
        } else if (Character.isSupplementaryCodePoint(codePoint)) {
            return new String(StringUTF16.toBytesSupplementary(codePoint), UTF16);
        }

        throw new IllegalArgumentException(
            format("Not a valid Unicode code point: 0x%X", codePoint));
    }

    /**
     * Returns an {@link Optional} containing the nominal descriptor for this
     * instance, which is the instance itself.
     *
     * @return an {@link Optional} describing the {@linkplain String} instance
     * @since 12
     */
    @Override
    public Optional<String> describeConstable() {
        return Optional.of(this);
    }

    /**
     * Resolves this instance as a {@link ConstantDesc}, the result of which is
     * the instance itself.
     *
     * @param lookup ignored
     * @return the {@linkplain String} instance
     * @since 12
     */
    @Override
    public String resolveConstantDesc(MethodHandles.Lookup lookup) {
        return this;
    }

}<|MERGE_RESOLUTION|>--- conflicted
+++ resolved
@@ -689,31 +689,23 @@
     }
 
     /*
-<<<<<<< HEAD
      * {@return a new string by decoding from the given UTF-8 bytes array}
-     *
+     * <p>
+     * <b>WARNING: The caller of this method is assumed to have relinquished
+     * and transferred the ownership of the byte array</b>. It can thus be
+     * exclusively used to construct the {@code String}.
+     *
+     * @param bytes byte array containing UTF-8 encoded characters
      * @param offset the index of the first byte to decode
      * @param length the number of bytes to decode
-     * @param  noShare
-     *         {@code true} if the resulting string MUST NOT share the byte array,
-     *         {@code false} if the byte array can be exclusively used to construct
-     *         the string and is not modified or used for any other purpose.
      * @throws NullPointerException If {@code bytes} is null
      * @throws StringIndexOutOfBoundsException If {@code offset} is negative,
      *         {@code length} is negative, or {@code offset} is greater than
      *         {@code bytes.length - length}
      * @throws CharacterCodingException for malformed input or unmappable characters
      */
-    static String newStringUTF8NoReplacement(byte[] bytes, int offset, int length, boolean noShare) throws CharacterCodingException {
+    private static String newStringUTF8NoReplacement(byte[] bytes, int offset, int length) throws CharacterCodingException {
         checkBoundsOffCount(offset, length, bytes.length);  // Implicit null check on `bytes`
-=======
-     * Throws iae, instead of replacing, if malformed or unmappable.
-     * The byte array can be exclusively used to construct
-     * the string and is not modified or used for any other purpose.
-     */
-    private static String newStringUTF8NoRepl(byte[] bytes, int offset, int length) {
-        checkBoundsOffCount(offset, length, bytes.length);
->>>>>>> a7c0f4b8
         if (length == 0) {
             return "";
         }
@@ -775,9 +767,6 @@
         return new String(dst, UTF16);
     }
 
-<<<<<<< HEAD
-    static String newStringNoReplacement(byte[] src, Charset cs) throws CharacterCodingException {
-=======
     /**
      * {@return a new String created using the supplied latin1 bytes}
      * @param src a byte array with the bytes for a latin1 string
@@ -806,31 +795,13 @@
      *
      * @throws CharacterCodingException for malformed input or unmappable characters
      */
-    static String newStringNoRepl(byte[] src, Charset cs) throws CharacterCodingException {
-        try {
-            return newStringNoRepl1(src, cs);
-        } catch (IllegalArgumentException e) {
-            //newStringNoRepl1 throws IAE with MalformedInputException or CCE as the cause
-            Throwable cause = e.getCause();
-            if (cause instanceof MalformedInputException mie) {
-                throw mie;
-            }
-            throw (CharacterCodingException)cause;
-        }
-    }
-
-    private static String newStringNoRepl1(byte[] src, Charset cs) {
->>>>>>> a7c0f4b8
+    static String newStringNoReplacement(byte[] src, Charset cs) throws CharacterCodingException {
         int len = src.length;
         if (len == 0) {
             return "";
         }
         if (cs == UTF_8.INSTANCE) {
-<<<<<<< HEAD
-            return newStringUTF8NoReplacement(src, 0, src.length, false);
-=======
-            return newStringUTF8NoRepl(src, 0, src.length);
->>>>>>> a7c0f4b8
+            return newStringUTF8NoReplacement(src, 0, src.length);
         }
         if (cs == ISO_8859_1.INSTANCE) {
             if (COMPACT_STRINGS)
@@ -1941,7 +1912,7 @@
     public byte[] getBytes(Charset charset) {
         if (charset == null) throw new NullPointerException();
         return encode(charset, coder(), value);
-    }
+     }
 
     /**
      * Encodes this {@code String} into a sequence of bytes using the
