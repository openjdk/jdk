--- conflicted
+++ resolved
@@ -657,245 +657,4 @@
                 !RuntimeException.class.isAssignableFrom(clazz) &&
                 !Error.class.isAssignableFrom(clazz);
     }
-<<<<<<< HEAD
-
-//    /**
-//     * A helper program to generate the VarHandleGuards class with a set of
-//     * static guard methods each of which corresponds to a particular shape and
-//     * performs a type check of the symbolic type descriptor with the VarHandle
-//     * type descriptor before linking/invoking to the underlying operation as
-//     * characterized by the operation member name on the VarForm of the
-//     * VarHandle.
-//     * <p>
-//     * The generated class essentially encapsulates pre-compiled LambdaForms,
-//     * one for each method, for the most set of common method signatures.
-//     * This reduces static initialization costs, footprint costs, and circular
-//     * dependencies that may arise if a class is generated per LambdaForm.
-//     * <p>
-//     * A maximum of L*T*S methods will be generated where L is the number of
-//     * access modes kinds (or unique operation signatures) and T is the number
-//     * of variable types and S is the number of shapes (such as instance field,
-//     * static field, or array access).
-//     * If there are 4 unique operation signatures, 5 basic types (Object, int,
-//     * long, float, double), and 3 shapes then a maximum of 60 methods will be
-//     * generated.  However, the number is likely to be less since there
-//     * be duplicate signatures.
-//     * <p>
-//     * Each method is annotated with @LambdaForm.Compiled to inform the runtime
-//     * that such methods should be treated as if a method of a class that is the
-//     * result of compiling a LambdaForm.  Annotation of such methods is
-//     * important for correct evaluation of certain assertions and method return
-//     * type profiling in HotSpot.
-//     */
-//    public static class GuardMethodGenerator {
-//
-//        static final String GUARD_METHOD_SIG_TEMPLATE = "<RETURN> <NAME>_<SIGNATURE>(<PARAMS>)";
-//
-//        static final String GUARD_METHOD_TEMPLATE =
-//                """
-//                @ForceInline
-//                @LambdaForm.Compiled
-//                @Hidden
-//                static final <METHOD> throws Throwable {
-//                    boolean direct = handle.checkAccessModeThenIsDirect(ad);
-//                    if (direct && handle.vform.methodType_table[ad.type] == ad.symbolicMethodTypeErased) {
-//                        <RESULT_ERASED>MethodHandle.linkToStatic(<LINK_TO_STATIC_ARGS>);<RETURN_ERASED>
-//                    } else {
-//                        MethodHandle mh = handle.getMethodHandle(ad.mode);
-//                        <RETURN>mh.asType(ad.symbolicMethodTypeInvoker).invokeBasic(<LINK_TO_INVOKER_ARGS>);
-//                    }
-//                }""";
-//
-//        static final String GUARD_METHOD_TEMPLATE_V =
-//                """
-//                @ForceInline
-//                @LambdaForm.Compiled
-//                @Hidden
-//                static final <METHOD> throws Throwable {
-//                    boolean direct = handle.checkAccessModeThenIsDirect(ad);
-//                    if (direct && handle.vform.methodType_table[ad.type] == ad.symbolicMethodTypeErased) {
-//                        MethodHandle.linkToStatic(<LINK_TO_STATIC_ARGS>);
-//                    } else if (direct && handle.vform.getMethodType_V(ad.type) == ad.symbolicMethodTypeErased) {
-//                        MethodHandle.linkToStatic(<LINK_TO_STATIC_ARGS>);
-//                    } else {
-//                        MethodHandle mh = handle.getMethodHandle(ad.mode);
-//                        mh.asType(ad.symbolicMethodTypeInvoker).invokeBasic(<LINK_TO_INVOKER_ARGS>);
-//                    }
-//                }""";
-//
-//        // A template for deriving the operations
-//        // could be supported by annotating VarHandle directly with the
-//        // operation kind and shape
-//        interface VarHandleTemplate {
-//            Object get();
-//
-//            void set(Object value);
-//
-//            boolean compareAndSet(Object actualValue, Object expectedValue);
-//
-//            Object compareAndExchange(Object actualValue, Object expectedValue);
-//
-//            Object getAndUpdate(Object value);
-//        }
-//
-//        record HandleType(Class<?> receiver, Class<?>... intermediates) {
-//        }
-//
-//        /**
-//         * @param args parameters
-//         */
-//        public static void main(String[] args) {
-//            System.out.println("package java.lang.invoke;");
-//            System.out.println();
-//            System.out.println("import jdk.internal.vm.annotation.AOTSafeClassInitializer;");
-//            System.out.println("import jdk.internal.vm.annotation.ForceInline;");
-//            System.out.println("import jdk.internal.vm.annotation.Hidden;");
-//            System.out.println();
-//            System.out.println("// This class is auto-generated by " +
-//                               GuardMethodGenerator.class.getName() +
-//                               ". Do not edit.");
-//            System.out.println("@AOTSafeClassInitializer");
-//            System.out.println("final class VarHandleGuards {");
-//
-//            System.out.println();
-//
-//            // Declare the stream of shapes
-//            List<HandleType> hts = List.of(
-//                    // Object->T
-//                    new HandleType(Object.class),
-//
-//                    // <static>->T
-//                    new HandleType(null),
-//
-//                    // Array[index]->T
-//                    new HandleType(Object.class, int.class),
-//
-//                    // MS[base]->T
-//                    new HandleType(Object.class, long.class),
-//
-//                    // MS[base][offset]->T
-//                    new HandleType(Object.class, long.class, long.class)
-//            );
-//
-//            Stream.of(VarHandleTemplate.class.getMethods()).<MethodType>
-//                    mapMulti((m, sink) -> {
-//                        for (var ht : hts) {
-//                            for (var bt : LambdaForm.BasicType.ARG_TYPES) {
-//                                sink.accept(generateMethodType(m, ht.receiver, bt.btClass, ht.intermediates));
-//                            }
-//                        }
-//                    }).
-//                    distinct().
-//                    map(GuardMethodGenerator::generateMethod).
-//                    forEach(System.out::println);
-//
-//            System.out.println("}");
-//        }
-//
-//        static MethodType generateMethodType(Method m, Class<?> receiver, Class<?> value, Class<?>... intermediates) {
-//            Class<?> returnType = m.getReturnType() == Object.class
-//                                  ? value : m.getReturnType();
-//
-//            List<Class<?>> params = new ArrayList<>();
-//            if (receiver != null)
-//                params.add(receiver);
-//            java.util.Collections.addAll(params, intermediates);
-//            for (var p : m.getParameters()) {
-//                params.add(value);
-//            }
-//            return MethodType.methodType(returnType, params);
-//        }
-//
-//        static String generateMethod(MethodType mt) {
-//            Class<?> returnType = mt.returnType();
-//
-//            var params = new java.util.LinkedHashMap<String, Class<?>>();
-//            params.put("handle", VarHandle.class);
-//            for (int i = 0; i < mt.parameterCount(); i++) {
-//                params.put("arg" + i, mt.parameterType(i));
-//            }
-//            params.put("ad", VarHandle.AccessDescriptor.class);
-//
-//            // Generate method signature line
-//            String RETURN = className(returnType);
-//            String NAME = "guard";
-//            String SIGNATURE = getSignature(mt);
-//            String PARAMS = params.entrySet().stream().
-//                    map(e -> className(e.getValue()) + " " + e.getKey()).
-//                    collect(java.util.stream.Collectors.joining(", "));
-//            String METHOD = GUARD_METHOD_SIG_TEMPLATE.
-//                    replace("<RETURN>", RETURN).
-//                    replace("<NAME>", NAME).
-//                    replace("<SIGNATURE>", SIGNATURE).
-//                    replace("<PARAMS>", PARAMS);
-//
-//            // Generate method
-//            params.remove("ad");
-//
-//            List<String> LINK_TO_STATIC_ARGS = new ArrayList<>(params.keySet());
-//            LINK_TO_STATIC_ARGS.add("handle.vform.getMemberName(ad.mode)");
-//
-//            List<String> LINK_TO_INVOKER_ARGS = new ArrayList<>(params.keySet());
-//            LINK_TO_INVOKER_ARGS.set(0, LINK_TO_INVOKER_ARGS.get(0) + ".asDirect()");
-//
-//            RETURN = returnType == void.class
-//                     ? ""
-//                     : returnType == Object.class
-//                       ? "return "
-//                       : "return (" + returnType.getName() + ") ";
-//
-//            String RESULT_ERASED = returnType == void.class
-//                                   ? ""
-//                                   : returnType != Object.class
-//                                     ? "return (" + returnType.getName() + ") "
-//                                     : "Object r = ";
-//
-//            String RETURN_ERASED = returnType != Object.class
-//                                   ? ""
-//                                   : "\n        return ad.returnType.cast(r);";
-//
-//            String template = returnType == void.class
-//                              ? GUARD_METHOD_TEMPLATE_V
-//                              : GUARD_METHOD_TEMPLATE;
-//            return template.
-//                    replace("<METHOD>", METHOD).
-//                    replace("<NAME>", NAME).
-//                    replaceAll("<RETURN>", RETURN).
-//                    replace("<RESULT_ERASED>", RESULT_ERASED).
-//                    replace("<RETURN_ERASED>", RETURN_ERASED).
-//                    replaceAll("<LINK_TO_STATIC_ARGS>", String.join(", ", LINK_TO_STATIC_ARGS)).
-//                    replace("<LINK_TO_INVOKER_ARGS>", String.join(", ", LINK_TO_INVOKER_ARGS))
-//                    .indent(4);
-//        }
-//
-//        static String className(Class<?> c) {
-//            String n = c.getName();
-//            if (n.startsWith("java.lang.")) {
-//                n = n.replace("java.lang.", "");
-//                if (n.startsWith("invoke.")) {
-//                    n = n.replace("invoke.", "");
-//                }
-//            }
-//            return n.replace('$', '.');
-//        }
-//
-//        static String getSignature(MethodType m) {
-//            StringBuilder sb = new StringBuilder(m.parameterCount() + 1);
-//
-//            for (int i = 0; i < m.parameterCount(); i++) {
-//                Class<?> pt = m.parameterType(i);
-//                sb.append(getCharType(pt));
-//            }
-//
-//            sb.append('_').append(getCharType(m.returnType()));
-//
-//            return sb.toString();
-//        }
-//
-//        static char getCharType(Class<?> pt) {
-//            return Wrapper.forBasicType(pt).basicTypeChar();
-//        }
-//    }
-=======
->>>>>>> fde6cd77
 }