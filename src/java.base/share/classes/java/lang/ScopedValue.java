--- conflicted
+++ resolved
@@ -1,10 +1,6 @@
 /*
  * Copyright (c) 2020, 2025, Oracle and/or its affiliates. All rights reserved.
-<<<<<<< HEAD
  * Copyright (c) 2020, 2025, Red Hat Inc.
-=======
- * Copyright (c) 2020, 2022, Red Hat Inc.
->>>>>>> 12efc1fe
  * DO NOT ALTER OR REMOVE COPYRIGHT NOTICES OR THIS FILE HEADER.
  *
  * This code is free software; you can redistribute it and/or modify it
