/*
 * Copyright (c) 2022, 2025, Oracle and/or its affiliates. All rights reserved.
 * DO NOT ALTER OR REMOVE COPYRIGHT NOTICES OR THIS FILE HEADER.
 *
 * This code is free software; you can redistribute it and/or modify it
 * under the terms of the GNU General Public License version 2 only, as
 * published by the Free Software Foundation.  Oracle designates this
 * particular file as subject to the "Classpath" exception as provided
 * by Oracle in the LICENSE file that accompanied this code.
 *
 * This code is distributed in the hope that it will be useful, but WITHOUT
 * ANY WARRANTY; without even the implied warranty of MERCHANTABILITY or
 * FITNESS FOR A PARTICULAR PURPOSE.  See the GNU General Public License
 * version 2 for more details (a copy is included in the LICENSE file that
 * accompanied this code).
 *
 * You should have received a copy of the GNU General Public License version
 * 2 along with this work; if not, write to the Free Software Foundation,
 * Inc., 51 Franklin St, Fifth Floor, Boston, MA 02110-1301 USA.
 *
 * Please contact Oracle, 500 Oracle Parkway, Redwood Shores, CA 94065 USA
 * or visit www.oracle.com if you need additional information or have any
 * questions.
 */

package java.lang.classfile;

import java.lang.classfile.constantpool.ClassEntry;
import java.lang.classfile.constantpool.ConstantPoolBuilder;
import java.lang.classfile.constantpool.Utf8Entry;
import java.lang.constant.ClassDesc;
import java.lang.constant.MethodTypeDesc;
import java.lang.reflect.AccessFlag;
import java.util.Arrays;
import java.util.List;
import java.util.function.Consumer;

import jdk.internal.classfile.impl.AccessFlagsImpl;
import jdk.internal.classfile.impl.ChainedClassBuilder;
import jdk.internal.classfile.impl.DirectClassBuilder;
import jdk.internal.classfile.impl.Util;

/**
 * A builder for a {@code class} file.  {@link ClassFile} provides different
 * {@code build} methods that accept handlers to configure such a builder;
 * {@link ClassFile#build(ClassDesc, Consumer)} suffices for basic usage, while
 * {@link ClassFile#build(ClassEntry, ConstantPoolBuilder, Consumer)} allows
 * fine-grained control over {@linkplain ClassFileBuilder#constantPool() the
 * constant pool}.
 * <p>
 * Refer to {@link ClassFileBuilder} for general guidance and caution around
 * the use of builders for structures in the {@code class} file format.
 *
 * @see ClassFile#build(ClassEntry, ConstantPoolBuilder, Consumer)
 * @see ClassModel
 * @see ClassTransform
 * @since 24
 */
public sealed interface ClassBuilder
        extends ClassFileBuilder<ClassElement, ClassBuilder>
        permits ChainedClassBuilder, DirectClassBuilder {

    /**
     * Sets the version of this class.
     *
     * @param major the major version number
     * @param minor the minor version number
     * @return this builder
<<<<<<< HEAD
     * @throws IllegalArgumentException if {@code major} is not in the range
     * {@code [0, 65535]}, or the {@code minor} is not in the range {@code [-1,
     * 65535]}
=======
     * @throws IllegalArgumentException if {@code major} or {@code minor} is not
     *         {@link java.lang.classfile##u2 u2}; {@code minor} may be {@code
     *         -1} to indicate {@value ClassFile#PREVIEW_MINOR_VERSION}
>>>>>>> ae1d2878
     * @see ClassFileVersion
     */
    default ClassBuilder withVersion(int major, int minor) {
        return with(ClassFileVersion.of(major, minor));
    }

    /**
     * Sets the access flags of this class.
     *
     * @param flags the access flags, as a bit mask
     * @return this builder
<<<<<<< HEAD
     * @throws IllegalArgumentException if {@code flags} is not in the range
     * {@code [0, 0xFFFF]}
=======
     * @throws IllegalArgumentException if {@code flags} is not {@link
     *         java.lang.classfile##u2 u2}
>>>>>>> ae1d2878
     * @see AccessFlags
     * @see AccessFlag.Location#CLASS
     */
    default ClassBuilder withFlags(int flags) {
        return with(new AccessFlagsImpl(AccessFlag.Location.CLASS, flags));
    }

    /**
     * Sets the access flags of this class.
     *
     * @param flags the access flags, as flag enums
     * @return this builder
     * @throws IllegalArgumentException if any flag cannot be applied to the
     *         {@link AccessFlag.Location#CLASS} location
     * @see AccessFlags
     * @see AccessFlag.Location#CLASS
     */
    default ClassBuilder withFlags(AccessFlag... flags) {
        return with(new AccessFlagsImpl(AccessFlag.Location.CLASS, flags));
    }

    /**
     * Sets the superclass of this class.
     *
     * @param superclassEntry the superclass
     * @return this builder
     * @see Superclass
     */
    default ClassBuilder withSuperclass(ClassEntry superclassEntry) {
        return with(Superclass.of(superclassEntry));
    }

    /**
     * Sets the superclass of this class.
     *
     * @param desc the superclass
     * @return this builder
     * @throws IllegalArgumentException if {@code desc} represents a primitive type
     * @see Superclass
     */
    default ClassBuilder withSuperclass(ClassDesc desc) {
        return withSuperclass(constantPool().classEntry(desc));
    }

    /**
     * Sets the interfaces of this class.
     *
     * @param interfaces the interfaces
     * @return this builder
     * @throws IllegalArgumentException if the number of interfaces exceeds {@code 65535}
     * @see Interfaces
     */
    default ClassBuilder withInterfaces(List<ClassEntry> interfaces) {
        return with(Interfaces.of(interfaces));
    }

    /**
     * Sets the interfaces of this class.
     *
     * @param interfaces the interfaces
     * @return this builder
     * @throws IllegalArgumentException if the number of interfaces exceeds {@code 65535}
     * @see Interfaces
     */
    default ClassBuilder withInterfaces(ClassEntry... interfaces) {
        return withInterfaces(List.of(interfaces));
    }

    /**
     * Sets the interfaces of this class.
     *
     * @param interfaces the interfaces
     * @return this builder
     * @throws IllegalArgumentException if any of {@code interfaces} is primitive,
     *         or if the number of interfaces exceeds {@code 65535}
     * @see Interfaces
     */
    default ClassBuilder withInterfaceSymbols(List<ClassDesc> interfaces) {
        return withInterfaces(Util.entryList(interfaces));
    }

    /**
     * Sets the interfaces of this class.
     *
     * @param interfaces the interfaces
     * @return this builder
     * @throws IllegalArgumentException if any of {@code interfaces} is primitive,
     *         or if the number of interfaces exceeds {@code 65535}
     * @see Interfaces
     */
    default ClassBuilder withInterfaceSymbols(ClassDesc... interfaces) {
        // list version does defensive copy
        return withInterfaceSymbols(Arrays.asList(interfaces));
    }

    /**
     * Adds a field.
     *
     * @param name the field name
     * @param descriptor the field descriptor string
     * @param handler handler to supply the contents of the field
     * @return this builder
     * @see FieldModel
     */
    ClassBuilder withField(Utf8Entry name,
                           Utf8Entry descriptor,
                           Consumer<? super FieldBuilder> handler);

    /**
     * Adds a field, with only access flags.
     *
     * @param name the field name
     * @param descriptor the field descriptor string
     * @param flags the access flags for this field, as a bit mask
     * @return this builder
<<<<<<< HEAD
     * @throws IllegalArgumentException if {@code flags} is not in the range
     * {@code [0, 0xFFFF]}
=======
     * @throws IllegalArgumentException if {@code flags} is not {@link
     *         java.lang.classfile##u2 u2}
>>>>>>> ae1d2878
     * @see FieldModel
     * @see FieldBuilder#withFlags(int)
     */
    default ClassBuilder withField(Utf8Entry name,
                                   Utf8Entry descriptor,
                                   int flags) {
        return withField(name, descriptor, Util.buildingFlags(flags));
    }

    /**
     * Adds a field.
     *
     * @param name the field name
     * @param descriptor the symbolic field descriptor
     * @param handler handler to supply the contents of the field
     * @return this builder
     * @see FieldModel
     */
    default ClassBuilder withField(String name,
                                   ClassDesc descriptor,
                                   Consumer<? super FieldBuilder> handler) {
        return withField(constantPool().utf8Entry(name),
                         constantPool().utf8Entry(descriptor),
                         handler);
    }

    /**
     * Adds a field, with only access flags.
     *
     * @param name the field name
     * @param descriptor the symbolic field descriptor
     * @param flags the access flags for this field, as a bit mask
     * @return this builder
<<<<<<< HEAD
     * @throws IllegalArgumentException if {@code flags} is not in the range
     * {@code [0, 0xFFFF]}
=======
     * @throws IllegalArgumentException if {@code flags} is not {@link
     *         java.lang.classfile##u2 u2}
>>>>>>> ae1d2878
     * @see FieldModel
     * @see FieldBuilder#withFlags(int)
     */
    default ClassBuilder withField(String name,
                                   ClassDesc descriptor,
                                   int flags) {
        return withField(constantPool().utf8Entry(name),
                         constantPool().utf8Entry(descriptor),
                         flags);
    }

    /**
     * Adds a field by transforming a field from another class.
     * <p>
     * This method behaves as if:
     * {@snippet lang=java :
     * // @link substring=withField target="#withField(Utf8Entry, Utf8Entry, Consumer)" :
     * withField(field.fieldName(), field.fieldType(),
     *           fb -> fb.transform(field, transform)) // @link regex="transform(?=\()" target="FieldBuilder#transform"
     * }
     *
     * @param field the field to be transformed
     * @param transform the transform to apply to the field
     * @return this builder
     * @see FieldTransform
     */
    ClassBuilder transformField(FieldModel field, FieldTransform transform);

    /**
     * Adds a method.  The bit for {@link ClassFile#ACC_STATIC ACC_STATIC} flag
     * cannot be modified by the {@code handler} later, and must be set through
     * {@code methodFlags}.
     *
     * @param name the method name
     * @param descriptor the method descriptor
     * @param methodFlags the access flags as a bit mask, with the {@code
     *        ACC_STATIC} bit definitely set
     * @param handler handler to supply the contents of the method
     * @return this builder
<<<<<<< HEAD
     * @throws IllegalArgumentException if {@code methodFlags} is not in the
     * range {@code [0, 0xFFFF]}
=======
     * @throws IllegalArgumentException if {@code methodFlags} is not {@link
     *         java.lang.classfile##u2 u2}
>>>>>>> ae1d2878
     * @see MethodModel
     */
    ClassBuilder withMethod(Utf8Entry name,
                            Utf8Entry descriptor,
                            int methodFlags,
                            Consumer<? super MethodBuilder> handler);

    /**
     * Adds a method, with only access flags and a {@link CodeModel}.  The bit
     * for {@link ClassFile#ACC_STATIC ACC_STATIC} flag cannot be modified by
     * the {@code handler} later, and must be set through {@code methodFlags}.
     * <p>
     * This method behaves as if:
     * {@snippet lang=java :
     * // @link substring=withMethod target="#withMethod(Utf8Entry, Utf8Entry, int, Consumer)" :
     * withMethod(name, descriptor, methodFlags, mb -> mb.withCode(handler)) // @link substring=withCode target="MethodBuilder#withCode"
     * }
     *
     * @param name the method name
     * @param descriptor the method descriptor
     * @param methodFlags the access flags as a bit mask, with the {@code
     *        ACC_STATIC} bit definitely set
     * @param handler handler to supply the contents of the method body
     * @return this builder
<<<<<<< HEAD
     * @throws IllegalArgumentException if {@code methodFlags} is not in the
     * range {@code [0, 0xFFFF]}
=======
     * @throws IllegalArgumentException if {@code methodFlags} is not {@link
     *         java.lang.classfile##u2 u2}
>>>>>>> ae1d2878
     * @see MethodModel
     */
    default ClassBuilder withMethodBody(Utf8Entry name,
                                        Utf8Entry descriptor,
                                        int methodFlags,
                                        Consumer<? super CodeBuilder> handler) {
        return withMethod(name, descriptor, methodFlags, Util.buildingCode(handler));
    }

    /**
     * Adds a method.  The bit for {@link ClassFile#ACC_STATIC ACC_STATIC} flag
     * cannot be modified by the {@code handler}, and must be set through
     * {@code methodFlags}.
     *
     * @param name the method name
     * @param descriptor the method descriptor
     * @param methodFlags the access flags as a bit mask, with the {@code
     *        ACC_STATIC} bit definitely set
     * @param handler handler to supply the contents of the method
     * @return this builder
<<<<<<< HEAD
     * @throws IllegalArgumentException if {@code methodFlags} is not in the
     * range {@code [0, 0xFFFF]}
=======
     * @throws IllegalArgumentException if {@code methodFlags} is not {@link
     *         java.lang.classfile##u2 u2}
>>>>>>> ae1d2878
     * @see MethodModel
     */
    default ClassBuilder withMethod(String name,
                                    MethodTypeDesc descriptor,
                                    int methodFlags,
                                    Consumer<? super MethodBuilder> handler) {
        return withMethod(constantPool().utf8Entry(name),
                          constantPool().utf8Entry(descriptor),
                          methodFlags,
                          handler);
    }

    /**
     * Adds a method, with only access flags and a {@link CodeModel}.  The bit
     * for {@link ClassFile#ACC_STATIC ACC_STATIC} flag cannot be modified by
     * the {@code handler}, and must be set through {@code methodFlags}.
     * <p>
     * This method behaves as if:
     * {@snippet lang=java :
     * // @link substring=withMethod target="#withMethod(String, MethodTypeDesc, int, Consumer)" :
     * withMethod(name, descriptor, methodFlags, mb -> mb.withCode(handler)) // @link substring=withCode target="MethodBuilder#withCode"
     * }
     *
     * @param name the method name
     * @param descriptor the method descriptor
     * @param methodFlags the access flags as a bit mask, with the {@code
     *        ACC_STATIC} bit definitely set
     * @param handler handler to supply the contents of the method body
     * @return this builder
<<<<<<< HEAD
     * @throws IllegalArgumentException if {@code methodFlags} is not in the
     * range {@code [0, 0xFFFF]}
=======
     * @throws IllegalArgumentException if {@code methodFlags} is not {@link
     *         java.lang.classfile##u2 u2}
>>>>>>> ae1d2878
     * @see MethodModel
     */
    default ClassBuilder withMethodBody(String name,
                                        MethodTypeDesc descriptor,
                                        int methodFlags,
                                        Consumer<? super CodeBuilder> handler) {
        return withMethod(name, descriptor, methodFlags, Util.buildingCode(handler));
    }

    /**
     * Adds a method by transforming a method from another class.  The transform
     * cannot modify the {@link ClassFile#ACC_STATIC ACC_STATIC} flag of the
     * original method.
     * <p>
     * This method behaves as if:
     * {@snippet lang=java :
     * // @link substring=withMethod target="#withMethod(Utf8Entry, Utf8Entry, int, Consumer)" :
     * withMethod(method.methodName(), method.methodType(), method.flags().flagMask(),
     *            mb -> mb.transform(method, transform)) // @link regex="transform(?=\()" target="MethodBuilder#transform"
     * }
     *
     * @param method the method to be transformed
     * @param transform the transform to apply to the method
     * @return this builder
     * @see MethodTransform
     */
    ClassBuilder transformMethod(MethodModel method, MethodTransform transform);
}<|MERGE_RESOLUTION|>--- conflicted
+++ resolved
@@ -66,15 +66,9 @@
      * @param major the major version number
      * @param minor the minor version number
      * @return this builder
-<<<<<<< HEAD
-     * @throws IllegalArgumentException if {@code major} is not in the range
-     * {@code [0, 65535]}, or the {@code minor} is not in the range {@code [-1,
-     * 65535]}
-=======
      * @throws IllegalArgumentException if {@code major} or {@code minor} is not
      *         {@link java.lang.classfile##u2 u2}; {@code minor} may be {@code
      *         -1} to indicate {@value ClassFile#PREVIEW_MINOR_VERSION}
->>>>>>> ae1d2878
      * @see ClassFileVersion
      */
     default ClassBuilder withVersion(int major, int minor) {
@@ -86,13 +80,8 @@
      *
      * @param flags the access flags, as a bit mask
      * @return this builder
-<<<<<<< HEAD
-     * @throws IllegalArgumentException if {@code flags} is not in the range
-     * {@code [0, 0xFFFF]}
-=======
      * @throws IllegalArgumentException if {@code flags} is not {@link
      *         java.lang.classfile##u2 u2}
->>>>>>> ae1d2878
      * @see AccessFlags
      * @see AccessFlag.Location#CLASS
      */
@@ -208,13 +197,8 @@
      * @param descriptor the field descriptor string
      * @param flags the access flags for this field, as a bit mask
      * @return this builder
-<<<<<<< HEAD
-     * @throws IllegalArgumentException if {@code flags} is not in the range
-     * {@code [0, 0xFFFF]}
-=======
      * @throws IllegalArgumentException if {@code flags} is not {@link
      *         java.lang.classfile##u2 u2}
->>>>>>> ae1d2878
      * @see FieldModel
      * @see FieldBuilder#withFlags(int)
      */
@@ -248,13 +232,8 @@
      * @param descriptor the symbolic field descriptor
      * @param flags the access flags for this field, as a bit mask
      * @return this builder
-<<<<<<< HEAD
-     * @throws IllegalArgumentException if {@code flags} is not in the range
-     * {@code [0, 0xFFFF]}
-=======
      * @throws IllegalArgumentException if {@code flags} is not {@link
      *         java.lang.classfile##u2 u2}
->>>>>>> ae1d2878
      * @see FieldModel
      * @see FieldBuilder#withFlags(int)
      */
@@ -294,13 +273,8 @@
      *        ACC_STATIC} bit definitely set
      * @param handler handler to supply the contents of the method
      * @return this builder
-<<<<<<< HEAD
-     * @throws IllegalArgumentException if {@code methodFlags} is not in the
-     * range {@code [0, 0xFFFF]}
-=======
      * @throws IllegalArgumentException if {@code methodFlags} is not {@link
      *         java.lang.classfile##u2 u2}
->>>>>>> ae1d2878
      * @see MethodModel
      */
     ClassBuilder withMethod(Utf8Entry name,
@@ -325,13 +299,8 @@
      *        ACC_STATIC} bit definitely set
      * @param handler handler to supply the contents of the method body
      * @return this builder
-<<<<<<< HEAD
-     * @throws IllegalArgumentException if {@code methodFlags} is not in the
-     * range {@code [0, 0xFFFF]}
-=======
      * @throws IllegalArgumentException if {@code methodFlags} is not {@link
      *         java.lang.classfile##u2 u2}
->>>>>>> ae1d2878
      * @see MethodModel
      */
     default ClassBuilder withMethodBody(Utf8Entry name,
@@ -352,13 +321,8 @@
      *        ACC_STATIC} bit definitely set
      * @param handler handler to supply the contents of the method
      * @return this builder
-<<<<<<< HEAD
-     * @throws IllegalArgumentException if {@code methodFlags} is not in the
-     * range {@code [0, 0xFFFF]}
-=======
      * @throws IllegalArgumentException if {@code methodFlags} is not {@link
      *         java.lang.classfile##u2 u2}
->>>>>>> ae1d2878
      * @see MethodModel
      */
     default ClassBuilder withMethod(String name,
@@ -388,13 +352,8 @@
      *        ACC_STATIC} bit definitely set
      * @param handler handler to supply the contents of the method body
      * @return this builder
-<<<<<<< HEAD
-     * @throws IllegalArgumentException if {@code methodFlags} is not in the
-     * range {@code [0, 0xFFFF]}
-=======
      * @throws IllegalArgumentException if {@code methodFlags} is not {@link
      *         java.lang.classfile##u2 u2}
->>>>>>> ae1d2878
      * @see MethodModel
      */
     default ClassBuilder withMethodBody(String name,
