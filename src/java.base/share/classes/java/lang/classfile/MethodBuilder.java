--- conflicted
+++ resolved
@@ -58,13 +58,8 @@
      *
      * @param flags the access flags, as a bit mask
      * @return this builder
-<<<<<<< HEAD
-     * @throws IllegalArgumentException if {@code flags} is not in the range
-     *         {@code [0, 65535]}, or the {@link ClassFile#ACC_STATIC
-=======
      * @throws IllegalArgumentException if {@code flags} is not {@link
      *         java.lang.classfile##u2 u2}, or the {@link ClassFile#ACC_STATIC
->>>>>>> ae1d2878
      *         ACC_STATIC} flag is modified
      * @see AccessFlags
      * @see AccessFlag.Location#METHOD
