--- conflicted
+++ resolved
@@ -34,12 +34,8 @@
 
 import java.lang.constant.ClassDesc;
 import java.util.List;
-<<<<<<< HEAD
-=======
 
 import jdk.internal.classfile.impl.Util;
-import jdk.internal.javac.PreviewFeature;
->>>>>>> 54595188
 
 /**
  * Models an {@code annotation} structure (JVMS {@jvms 4.7.16}) or part of a {@code
