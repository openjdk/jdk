--- conflicted
+++ resolved
@@ -38,12 +38,8 @@
 import java.lang.constant.Constable;
 import java.util.ArrayList;
 import java.util.List;
-<<<<<<< HEAD
-=======
 
 import jdk.internal.classfile.impl.Util;
-import jdk.internal.javac.PreviewFeature;
->>>>>>> 54595188
 
 /**
  * Models an {@code element_value} structure, or a value of an element-value
