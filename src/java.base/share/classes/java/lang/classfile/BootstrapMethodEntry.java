/*
 * Copyright (c) 2022, 2024, Oracle and/or its affiliates. All rights reserved.
 * DO NOT ALTER OR REMOVE COPYRIGHT NOTICES OR THIS FILE HEADER.
 *
 * This code is free software; you can redistribute it and/or modify it
 * under the terms of the GNU General Public License version 2 only, as
 * published by the Free Software Foundation.  Oracle designates this
 * particular file as subject to the "Classpath" exception as provided
 * by Oracle in the LICENSE file that accompanied this code.
 *
 * This code is distributed in the hope that it will be useful, but WITHOUT
 * ANY WARRANTY; without even the implied warranty of MERCHANTABILITY or
 * FITNESS FOR A PARTICULAR PURPOSE.  See the GNU General Public License
 * version 2 for more details (a copy is included in the LICENSE file that
 * accompanied this code).
 *
 * You should have received a copy of the GNU General Public License version
 * 2 along with this work; if not, write to the Free Software Foundation,
 * Inc., 51 Franklin St, Fifth Floor, Boston, MA 02110-1301 USA.
 *
 * Please contact Oracle, 500 Oracle Parkway, Redwood Shores, CA 94065 USA
 * or visit www.oracle.com if you need additional information or have any
 * questions.
 */

package java.lang.classfile;

import java.lang.classfile.attribute.BootstrapMethodsAttribute;
import java.lang.classfile.constantpool.ConstantPool;
import java.lang.classfile.constantpool.ConstantPoolBuilder;
import java.lang.classfile.constantpool.LoadableConstantEntry;
import java.lang.classfile.constantpool.MethodHandleEntry;
import java.util.List;

import jdk.internal.classfile.impl.BootstrapMethodEntryImpl;

/**
 * Models an entry in the bootstrap method table.  The bootstrap method table
 * is stored in the {@link BootstrapMethodsAttribute BootstrapMethods}
 * attribute, but is modeled by the {@link ConstantPool}, since the bootstrap
 * method table is logically part of the constant pool.
 * <p>
 * Conceptually, a bootstrap method entry is a record:
 * {@snippet lang=text :
 * // @link region=1 substring="BootstrapMethodEntry" target="ConstantPoolBuilder#bsmEntry(DirectMethodHandleDesc, List)"
 * // @link substring="DirectMethodHandleDesc" target="#bootstrapMethod" :
 * BootstrapMethodEntry(DirectMethodHandleDesc, List<ConstantDesc>) // @link substring="List<ConstantDesc>" target="#arguments()"
 * // @end region=1
 * }
 * <p>
 * Physically, a bootstrap method entry is a record:
 * {@snippet lang=text :
 * // @link region=1 substring="BootstrapMethodEntry" target="ConstantPoolBuilder#bsmEntry(MethodHandleEntry, List)"
 * // @link substring="MethodHandleEntry" target="#bootstrapMethod" :
 * BootstrapMethodEntry(MethodHandleEntry, List<LoadableConstantEntry>) // @link substring="List<LoadableConstantEntry>" target="#arguments()"
 * // @end region=1
 * }
 *
<<<<<<< HEAD
 * @see ConstantPoolBuilder#bsmEntry ConstantPoolBuilder::bsmEntry
 * @since 22
=======
 * @since 24
>>>>>>> 1866c0c2
 */
public sealed interface BootstrapMethodEntry
        permits BootstrapMethodEntryImpl {

    /**
     * {@return the constant pool associated with this entry}
     *
     * @apiNote
     * Given a {@link ConstantPoolBuilder} {@code builder} and a {@code
     * BootstrapMethodEntry} {@code entry}, use {@link
     * ConstantPoolBuilder#canWriteDirect
     * builder.canWriteDirect(entry.constantPool())} instead of object equality
     * of the constant pool to determine if an entry is compatible.
     */
    ConstantPool constantPool();

    /**
     * {@return the index into the bootstrap method table corresponding to this
     * entry}
     */
    int bsmIndex();

    /**
     * {@return the bootstrap method}
     *
     * @apiNote
     * A symbolic descriptor for the bootstrap method is available through
     * {@link MethodHandleEntry#asSymbol() bootstrapMethod().asSymbol()}.
     */
    MethodHandleEntry bootstrapMethod();

    /**
     * {@return the bootstrap arguments}
     *
     * @apiNote
     * A symbolic descriptor for each entry in the returned list is available
     * via {@link LoadableConstantEntry#constantValue
     * LoadableConstantEntry::constantValue}.
     */
    List<LoadableConstantEntry> arguments();
}<|MERGE_RESOLUTION|>--- conflicted
+++ resolved
@@ -56,12 +56,8 @@
  * // @end region=1
  * }
  *
-<<<<<<< HEAD
  * @see ConstantPoolBuilder#bsmEntry ConstantPoolBuilder::bsmEntry
- * @since 22
-=======
  * @since 24
->>>>>>> 1866c0c2
  */
 public sealed interface BootstrapMethodEntry
         permits BootstrapMethodEntryImpl {
