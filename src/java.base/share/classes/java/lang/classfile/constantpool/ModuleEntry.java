--- conflicted
+++ resolved
@@ -45,12 +45,8 @@
  * }
  * where the {@code Utf8Entry} is a {@linkplain #asSymbol() module name}.
  *
-<<<<<<< HEAD
  * @jvms 4.4.11 The {@code CONSTANT_Module_info} Structure
- * @since 22
-=======
  * @since 24
->>>>>>> 1866c0c2
  */
 public sealed interface ModuleEntry extends PoolEntry
         permits AbstractPoolEntry.ModuleEntryImpl {
