--- conflicted
+++ resolved
@@ -55,12 +55,8 @@
  * where {@code Utf8Entry name} is an unqualified name, and {@code Utf8Entry
  * type} is a field or method descriptor string.
  *
-<<<<<<< HEAD
  * @jvms 4.4.6 The {@code CONSTANT_NameAndType_info} Structure
- * @since 22
-=======
  * @since 24
->>>>>>> 1866c0c2
  */
 public sealed interface NameAndTypeEntry extends PoolEntry
         permits AbstractPoolEntry.NameAndTypeEntryImpl {
