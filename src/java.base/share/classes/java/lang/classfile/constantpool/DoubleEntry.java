--- conflicted
+++ resolved
@@ -45,14 +45,10 @@
  * This constant has a {@linkplain #width() width} of {@code 2}, making its
  * subsequent constant pool index valid and unusable.
  *
-<<<<<<< HEAD
  * @see ConstantPoolBuilder#doubleEntry ConstantPoolBuilder::doubleEntry
  * @jvms 4.4.5 The {@code CONSTANT_Long_info} and {@code CONSTANT_Double_info}
  *             Structures
- * @since 22
-=======
  * @since 24
->>>>>>> 1866c0c2
  */
 public sealed interface DoubleEntry
         extends AnnotationConstantValueEntry, ConstantValueEntry
