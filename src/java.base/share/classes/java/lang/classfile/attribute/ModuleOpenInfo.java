--- conflicted
+++ resolved
@@ -109,13 +109,8 @@
      * @param opensFlags the open flags
      * @param opensTo the modules to which this package is opened, or empty if
      *               this is an unqualified open
-<<<<<<< HEAD
-     * @throws IllegalArgumentException if {@code opensFlags} is not in the
-     * range {@code [0, 65535]}, or the number of modules exceeds {@code 65535}
-=======
-     * @throws IllegalArgumentException if {@code opensFlags} is not {@link
-     *         java.lang.classfile##u2 u2}
->>>>>>> ae1d2878
+     * @throws IllegalArgumentException if {@code opensFlags} is not {@link
+     *         java.lang.classfile##u2 u2} or if the number of modules exceeds {@code 65535}
      */
     static ModuleOpenInfo of(PackageEntry opens, int opensFlags,
                              List<ModuleEntry> opensTo) {
@@ -145,13 +140,8 @@
      * @param opensFlags the open flags
      * @param opensTo the modules to which this package is opened, or empty if
      *               this is an unqualified open
-<<<<<<< HEAD
-     * @throws IllegalArgumentException if {@code opensFlags} is not in the
-     * range {@code [0, 65535]}, or the number of modules exceeds {@code 65535}
-=======
-     * @throws IllegalArgumentException if {@code opensFlags} is not {@link
-     *         java.lang.classfile##u2 u2}
->>>>>>> ae1d2878
+     * @throws IllegalArgumentException if {@code opensFlags} is not {@link
+     *         java.lang.classfile##u2 u2} or if the number of modules exceeds {@code 65535}
      */
     static ModuleOpenInfo of(PackageEntry opens,
                              int opensFlags,
@@ -182,13 +172,8 @@
      * @param opensFlags the open flags
      * @param opensTo the modules to which this package is opened, if it is a
      *                qualified open, or empty
-<<<<<<< HEAD
-     * @throws IllegalArgumentException if {@code opensFlags} is not in the
-     * range {@code [0, 65535]}, or the number of modules exceeds {@code 65535}
-=======
-     * @throws IllegalArgumentException if {@code opensFlags} is not {@link
-     *         java.lang.classfile##u2 u2}
->>>>>>> ae1d2878
+     * @throws IllegalArgumentException if {@code opensFlags} is not {@link
+     *         java.lang.classfile##u2 u2} or if the number of modules exceeds {@code 65535}
      */
     static ModuleOpenInfo of(PackageDesc opens, int opensFlags,
                              List<ModuleDesc> opensTo) {
@@ -218,13 +203,8 @@
      * @param opensFlags the open flags
      * @param opensTo the packages to which this package is opened, or empty if
      *               this is an unqualified open
-<<<<<<< HEAD
-     * @throws IllegalArgumentException if {@code opensFlags} is not in the
-     * range {@code [0, 65535]}, or the number of modules exceeds {@code 65535}
-=======
-     * @throws IllegalArgumentException if {@code opensFlags} is not {@link
-     *         java.lang.classfile##u2 u2}
->>>>>>> ae1d2878
+     * @throws IllegalArgumentException if {@code opensFlags} is not {@link
+     *         java.lang.classfile##u2 u2} or if the number of modules exceeds {@code 65535}
      */
     static ModuleOpenInfo of(PackageDesc opens,
                              int opensFlags,
