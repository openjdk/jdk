/*
 * Copyright (c) 2022, 2025, Oracle and/or its affiliates. All rights reserved.
 * DO NOT ALTER OR REMOVE COPYRIGHT NOTICES OR THIS FILE HEADER.
 *
 * This code is free software; you can redistribute it and/or modify it
 * under the terms of the GNU General Public License version 2 only, as
 * published by the Free Software Foundation.  Oracle designates this
 * particular file as subject to the "Classpath" exception as provided
 * by Oracle in the LICENSE file that accompanied this code.
 *
 * This code is distributed in the hope that it will be useful, but WITHOUT
 * ANY WARRANTY; without even the implied warranty of MERCHANTABILITY or
 * FITNESS FOR A PARTICULAR PURPOSE.  See the GNU General Public License
 * version 2 for more details (a copy is included in the LICENSE file that
 * accompanied this code).
 *
 * You should have received a copy of the GNU General Public License version
 * 2 along with this work; if not, write to the Free Software Foundation,
 * Inc., 51 Franklin St, Fifth Floor, Boston, MA 02110-1301 USA.
 *
 * Please contact Oracle, 500 Oracle Parkway, Redwood Shores, CA 94065 USA
 * or visit www.oracle.com if you need additional information or have any
 * questions.
 */
package java.lang.classfile.attribute;

import java.lang.classfile.CodeBuilder;
import java.lang.classfile.instruction.CharacterRange;

import jdk.internal.classfile.impl.UnboundAttribute;
import jdk.internal.classfile.impl.Util;

/**
 * Models a single character range entry in the {@link
 * CharacterRangeTableAttribute}.
 * <p>
 * Each character range entry associates a range of indices in the code array
 * with a range of character positions in the source file.  A character position
 * in the source file is represented by a line number and a column number, and
 * its value is encoded as {@code lineNumber << 10 + columnNumber}.  Note that
 * column numbers are not the same as byte indices in a column as multibyte
 * characters may be present in the source file.
 *
 * Each character range entry includes a
 * flag which indicates what kind of range is described: statement, assignment,
 * method call, etc.
 *
 * @see CharacterRangeTableAttribute#characterRangeTable()
 * @see CharacterRange
 * @since 24
 */
public sealed interface CharacterRangeInfo
        permits UnboundAttribute.UnboundCharacterRangeInfo {

    /**
     * {@return the start of indices in the code array, inclusive}
     *
     * @see CharacterRange#startScope()
     */
    int startPc();

    /**
     * {@return the end of indices in the code array, exclusive}
     *
     * @see CharacterRange#endScope()
     */
    int endPc();

    /**
     * {@return the encoded start of character positions in the source file,
     * inclusive}
     */
    int characterRangeStart();

    /**
     * {@return the encoded end of character positions in the source file,
     * exclusive}
     */
    int characterRangeEnd();

    /**
     * {@return the flags of this character range entry}
     * <p>
     * The value of the flags item describes the kind of range. Multiple flags
     * may be set within flags.
     * <ul>
     * <li>{@link CharacterRange#FLAG_STATEMENT} Range is a Statement
     * (except ExpressionStatement), StatementExpression (JLS {@jls 14.8}), as
     * well as each {@code VariableDeclaratorId = VariableInitializer} of
     * LocalVariableDeclarationStatement (JLS {@jls 14.4}) or FieldDeclaration
     * (JLS {@jls 8.3}) in the grammar.
     * <li>{@link CharacterRange#FLAG_BLOCK} Range is a Block in the grammar.
     * <li>{@link CharacterRange#FLAG_ASSIGNMENT} Range is an assignment
     * expression - {@code Expression1 AssignmentOperator Expression1} in the
     * grammar as well as increment and decrement expressions (both prefix and
     * postfix).
     * <li>{@link CharacterRange#FLAG_FLOW_CONTROLLER} An expression
     * whose value will affect control flow. {@code Flowcon} in the following:
     * <pre>
     * if ( Flowcon ) Statement [else Statement]
     * for ( ForInitOpt ; [Flowcon] ; ForUpdateOpt ) Statement
     * while ( Flowcon ) Statement
     * do Statement while ( Flowcon ) ;
     * switch ( Flowcon ) { SwitchBlockStatementGroups }
     * Flowcon || Expression3
     * Flowcon &amp;&amp; Expression3
     * Flowcon ? Expression : Expression1
     * </pre>
     * <li>{@link CharacterRange#FLAG_FLOW_TARGET} Statement or
     * expression effected by a CRT_FLOW_CONTROLLER. {@code Flowtarg} in the following:
     * <pre>
     * if ( Flowcon ) Flowtarg [else Flowtarg]
     * for ( ForInitOpt ; [Flowcon] ; ForUpdateOpt ) Flowtarg
     * while ( Flowcon ) Flowtarg
     * do Flowtarg while ( Flowcon ) ;
     * Flowcon || Flowtarg
     * Flowcon &amp;&amp; Flowtarg
     * Flowcon ? Flowtarg : Flowtarg
     * </pre>
     * <li>{@link CharacterRange#FLAG_INVOKE} Method invocation. For
     * example: Identifier Arguments.
     * <li>{@link CharacterRange#FLAG_CREATE} New object creation. For
     * example: new Creator.
     * <li>{@link CharacterRange#FLAG_BRANCH_TRUE} A condition encoded
     * in the branch instruction immediately contained in the code range for
     * this item is not inverted towards the corresponding branch condition in
     * the source code. I.e. actual jump occurs if and only if the the source
     * code branch condition evaluates to true. Entries of this type are
     * produced only for conditions that are listed in the description of
     * CRT_FLOW_CONTROLLER flag. The source range for the entry contains flow
     * controlling expression. start_pc field for an entry of this type must
     * point to a branch instruction: if_acmp&lt;cond&gt;, if_icmp&lt;cond&gt;,
     * if&lt;cond&gt;, ifnonull, ifnull or goto. CRT_BRANCH_TRUE and
     * CRT_BRANCH_FALSE are special kinds of entries that can be used to
     * determine what branch of a condition was chosen during the runtime.
     * <li>{@link CharacterRange#FLAG_BRANCH_FALSE} A condition encoded
     * in the branch instruction immediately contained in the code range for
     * this item is inverted towards the corresponding branch condition in the
     * source code. I.e. actual jump occurs if and only if the the source code
     * branch condition evaluates to false. Entries of this type are produced
     * only for conditions that are listed in the description of
     * CRT_FLOW_CONTROLLER flag. The source range for the entry contains flow
     * controlling expression. start_pc field for an entry of this type must
     * point to a branch instruction: if_acmp&lt;cond&gt;, if_icmp&lt;cond&gt;,
     * if&lt;cond&gt;, ifnonull, ifnull or goto.
     * </ul>
     * <p>
     * All bits of the flags item not assigned above are reserved for future use.
     * They should be set to zero in generated class files and should be ignored
     * by Java virtual machine implementations.
     *
     * @see CharacterRange#flags()
     */
    int flags();

    /**
     * {@return a character range entry}
     *
     * @apiNote
     * The created entry cannot be written to a {@link CodeBuilder}.  Use
     * {@link CodeBuilder#characterRange CodeBuilder::characterRange} instead.
     *
     * @param startPc the start of indices in the code array, inclusive
     * @param endPc the end of indices in the code array, exclusive
     * @param characterRangeStart the encoded start of character positions in
     *        the source file, inclusive
     * @param characterRangeEnd the encoded end of character positions in the
     *        source file, exclusive
     * @param flags the flags of this entry
     * @throws IllegalArgumentException if {@code startPc}, {@code endPc}, or
<<<<<<< HEAD
     * {@code flags} is not in the range {@code [0, 65535]}
=======
     *         {@code flags} is not {@link java.lang.classfile##u2 u2}
>>>>>>> ae1d2878
     */
    static CharacterRangeInfo of(int startPc,
                                 int endPc,
                                 int characterRangeStart,
                                 int characterRangeEnd,
                                 int flags) {
        return new UnboundAttribute.UnboundCharacterRangeInfo(startPc, endPc,
                                                              characterRangeStart, characterRangeEnd,
                                                              flags);
    }
}<|MERGE_RESOLUTION|>--- conflicted
+++ resolved
@@ -168,11 +168,7 @@
      *        source file, exclusive
      * @param flags the flags of this entry
      * @throws IllegalArgumentException if {@code startPc}, {@code endPc}, or
-<<<<<<< HEAD
-     * {@code flags} is not in the range {@code [0, 65535]}
-=======
      *         {@code flags} is not {@link java.lang.classfile##u2 u2}
->>>>>>> ae1d2878
      */
     static CharacterRangeInfo of(int startPc,
                                  int endPc,
