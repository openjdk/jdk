/*
 * Copyright (c) 2022, 2025, Oracle and/or its affiliates. All rights reserved.
 * DO NOT ALTER OR REMOVE COPYRIGHT NOTICES OR THIS FILE HEADER.
 *
 * This code is free software; you can redistribute it and/or modify it
 * under the terms of the GNU General Public License version 2 only, as
 * published by the Free Software Foundation.  Oracle designates this
 * particular file as subject to the "Classpath" exception as provided
 * by Oracle in the LICENSE file that accompanied this code.
 *
 * This code is distributed in the hope that it will be useful, but WITHOUT
 * ANY WARRANTY; without even the implied warranty of MERCHANTABILITY or
 * FITNESS FOR A PARTICULAR PURPOSE.  See the GNU General Public License
 * version 2 for more details (a copy is included in the LICENSE file that
 * accompanied this code).
 *
 * You should have received a copy of the GNU General Public License version
 * 2 along with this work; if not, write to the Free Software Foundation,
 * Inc., 51 Franklin St, Fifth Floor, Boston, MA 02110-1301 USA.
 *
 * Please contact Oracle, 500 Oracle Parkway, Redwood Shores, CA 94065 USA
 * or visit www.oracle.com if you need additional information or have any
 * questions.
 */
package java.lang.classfile.attribute;

import java.lang.classfile.constantpool.ModuleEntry;
import java.lang.classfile.constantpool.PackageEntry;
import java.lang.constant.ModuleDesc;
import java.lang.constant.PackageDesc;
import java.lang.module.ModuleDescriptor;
import java.lang.reflect.AccessFlag;
import java.util.Collection;
import java.util.List;
import java.util.Set;

import jdk.internal.classfile.impl.TemporaryConstantPool;
import jdk.internal.classfile.impl.UnboundAttribute;
import jdk.internal.classfile.impl.Util;

/**
 * Models a single "exports" declaration in the {@link ModuleAttribute}.
 *
 * @see ModuleAttribute#exports()
 * @see ModuleDescriptor.Exports
 * @jvms 4.7.25 The {@code Module} Attribute
 * @since 24
 */
public sealed interface ModuleExportInfo
        permits UnboundAttribute.UnboundModuleExportInfo {

    /**
     * {@return the exported package}
     *
     * @see ModuleDescriptor.Exports#source()
     */
    PackageEntry exportedPackage();

    /**
     * {@return the flags associated with this export declaration, as a bit mask}
     * It is a {@link java.lang.classfile##u2 u2} value.
     *
     * @see ModuleDescriptor.Exports#modifiers()
     * @see AccessFlag.Location#MODULE_EXPORTS
     */
    int exportsFlagsMask();

    /**
     * {@return the flags associated with this export declaration, as a set of
     * flag enums}
     *
     * @throws IllegalArgumentException if the flags mask has any undefined bit set
     * @see ModuleDescriptor.Exports#accessFlags()
     * @see AccessFlag.Location#MODULE_EXPORTS
     */
    default Set<AccessFlag> exportsFlags() {
        return AccessFlag.maskToAccessFlags(exportsFlagsMask(), AccessFlag.Location.MODULE_EXPORTS);
    }

    /**
     * {@return whether the export declaration has the specified access flag set}
     *
     * @param flag the access flag
     * @see AccessFlag.Location#MODULE_EXPORTS
     */
    default boolean has(AccessFlag flag) {
        return Util.has(AccessFlag.Location.MODULE_EXPORTS, exportsFlagsMask(), flag);
    }

    /**
     * {@return the list of modules to which this package is exported, or empty
     * if this is an unqualified export}
     *
     * @see ModuleDescriptor.Exports#isQualified()
     * @see ModuleDescriptor.Exports#targets()
     */
    List<ModuleEntry> exportsTo();

    /**
     * {@return a module export description}
     *
     * @param exports the exported package
     * @param exportFlags the export flags, as a bitmask
     * @param exportsTo the modules to which this package is exported, or empty
     *        if this is an unqualified export
<<<<<<< HEAD
     * @throws IllegalArgumentException if {@code exportFlags} is not in the
     * range {@code [0, 65535]}, or if the number of modules exceeds {@code 65535}
=======
     * @throws IllegalArgumentException if {@code exportFlags} is not {@link
     *         java.lang.classfile##u2 u2}
>>>>>>> ae1d2878
     */
    static ModuleExportInfo of(PackageEntry exports, int exportFlags,
                               List<ModuleEntry> exportsTo) {
        return new UnboundAttribute.UnboundModuleExportInfo(exports, exportFlags, exportsTo);
    }

    /**
     * {@return a module export description}
     *
     * @param exports the exported package
     * @param exportFlags the export flags
     * @param exportsTo the modules to which this package is exported, or empty
     *        if this is an unqualified export
     * @throws IllegalArgumentException if any flag cannot be applied to the
     *         {@link AccessFlag.Location#MODULE_EXPORTS} location, or if the
     *         number of modules exceeds {@code 65535}
     */
    static ModuleExportInfo of(PackageEntry exports, Collection<AccessFlag> exportFlags,
                               List<ModuleEntry> exportsTo) {
        return of(exports, Util.flagsToBits(AccessFlag.Location.MODULE_EXPORTS, exportFlags), exportsTo);
    }

    /**
     * {@return a module export description}
     *
     * @param exports the exported package
     * @param exportFlags the export flags, as a bitmask
     * @param exportsTo the modules to which this package is exported, or empty
     *        if this is an unqualified export
<<<<<<< HEAD
     * @throws IllegalArgumentException if {@code exportFlags} is not in the
     * range {@code [0, 65535]}, or if the number of modules exceeds {@code 65535}
=======
     * @throws IllegalArgumentException if {@code exportFlags} is not {@link
     *         java.lang.classfile##u2 u2}
>>>>>>> ae1d2878
     */
    static ModuleExportInfo of(PackageEntry exports,
                               int exportFlags,
                               ModuleEntry... exportsTo) {
        return of(exports, exportFlags, List.of(exportsTo));
    }

    /**
     * {@return a module export description}
     *
     * @param exports the exported package
     * @param exportFlags the export flags
     * @param exportsTo the modules to which this package is exported, or empty
     *        if this is an unqualified export
     * @throws IllegalArgumentException if any flag cannot be applied to the
     *         {@link AccessFlag.Location#MODULE_EXPORTS} location, or if the
     *         number of modules exceeds {@code 65535}
     */
    static ModuleExportInfo of(PackageEntry exports,
                               Collection<AccessFlag> exportFlags,
                               ModuleEntry... exportsTo) {
        return of(exports, Util.flagsToBits(AccessFlag.Location.MODULE_EXPORTS, exportFlags), exportsTo);
    }

    /**
     * {@return a module export description}
     *
     * @param exports the exported package
     * @param exportFlags the export flags, as a bitmask
     * @param exportsTo the modules to which this package is exported, or empty
     *        if this is an unqualified export
<<<<<<< HEAD
     * @throws IllegalArgumentException if {@code exportFlags} is not in the
     * range {@code [0, 65535]}, or if the number of modules exceeds {@code 65535}
=======
     * @throws IllegalArgumentException if {@code exportFlags} is not {@link
     *         java.lang.classfile##u2 u2}
>>>>>>> ae1d2878
     */
    static ModuleExportInfo of(PackageDesc exports, int exportFlags,
                               List<ModuleDesc> exportsTo) {
        return of(TemporaryConstantPool.INSTANCE.packageEntry(TemporaryConstantPool.INSTANCE.utf8Entry(exports.internalName())),
                exportFlags,
                Util.moduleEntryList(exportsTo));
    }

    /**
     * {@return a module export description}
     *
     * @param exports the exported package
     * @param exportFlags the export flags
     * @param exportsTo the modules to which this package is exported, or empty
     *        if this is an unqualified export
     * @throws IllegalArgumentException if any flag cannot be applied to the
     *         {@link AccessFlag.Location#MODULE_EXPORTS} location, or if the
     *         number of modules exceeds {@code 65535}
     */
    static ModuleExportInfo of(PackageDesc exports, Collection<AccessFlag> exportFlags,
                               List<ModuleDesc> exportsTo) {
        return of(exports, Util.flagsToBits(AccessFlag.Location.MODULE_EXPORTS, exportFlags), exportsTo);
    }

    /**
     * {@return a module export description}
     *
     * @param exports the exported package
     * @param exportFlags the export flags, as a bitmask
     * @param exportsTo the modules to which this package is exported, or empty
     *        if this is an unqualified export
<<<<<<< HEAD
     * @throws IllegalArgumentException if {@code exportFlags} is not in the
     * range {@code [0, 65535]}, or if the number of modules exceeds {@code 65535}
=======
     * @throws IllegalArgumentException if {@code exportFlags} is not {@link
     *         java.lang.classfile##u2 u2}
>>>>>>> ae1d2878
     */
    static ModuleExportInfo of(PackageDesc exports,
                               int exportFlags,
                               ModuleDesc... exportsTo) {
        return of(exports, exportFlags, List.of(exportsTo));
    }

    /**
     * {@return a module export description}
     *
     * @param exports the exported package
     * @param exportFlags the export flags
     * @param exportsTo the modules to which this package is exported, or empty
     *        if this is an unqualified export
     * @throws IllegalArgumentException if any flag cannot be applied to the
     *         {@link AccessFlag.Location#MODULE_EXPORTS} location, or if the
     *         number of modules exceeds {@code 65535}
     */
    static ModuleExportInfo of(PackageDesc exports,
                               Collection<AccessFlag> exportFlags,
                               ModuleDesc... exportsTo) {
        return of(exports, Util.flagsToBits(AccessFlag.Location.MODULE_EXPORTS, exportFlags), exportsTo);
    }
}<|MERGE_RESOLUTION|>--- conflicted
+++ resolved
@@ -103,13 +103,8 @@
      * @param exportFlags the export flags, as a bitmask
      * @param exportsTo the modules to which this package is exported, or empty
      *        if this is an unqualified export
-<<<<<<< HEAD
-     * @throws IllegalArgumentException if {@code exportFlags} is not in the
-     * range {@code [0, 65535]}, or if the number of modules exceeds {@code 65535}
-=======
-     * @throws IllegalArgumentException if {@code exportFlags} is not {@link
-     *         java.lang.classfile##u2 u2}
->>>>>>> ae1d2878
+     * @throws IllegalArgumentException if {@code exportFlags} is not {@link
+     *         java.lang.classfile##u2 u2} or if the number of modules exceeds {@code 65535}
      */
     static ModuleExportInfo of(PackageEntry exports, int exportFlags,
                                List<ModuleEntry> exportsTo) {
@@ -139,13 +134,8 @@
      * @param exportFlags the export flags, as a bitmask
      * @param exportsTo the modules to which this package is exported, or empty
      *        if this is an unqualified export
-<<<<<<< HEAD
-     * @throws IllegalArgumentException if {@code exportFlags} is not in the
-     * range {@code [0, 65535]}, or if the number of modules exceeds {@code 65535}
-=======
-     * @throws IllegalArgumentException if {@code exportFlags} is not {@link
-     *         java.lang.classfile##u2 u2}
->>>>>>> ae1d2878
+     * @throws IllegalArgumentException if {@code exportFlags} is not {@link
+     *         java.lang.classfile##u2 u2} or if the number of modules exceeds {@code 65535}
      */
     static ModuleExportInfo of(PackageEntry exports,
                                int exportFlags,
@@ -177,13 +167,8 @@
      * @param exportFlags the export flags, as a bitmask
      * @param exportsTo the modules to which this package is exported, or empty
      *        if this is an unqualified export
-<<<<<<< HEAD
-     * @throws IllegalArgumentException if {@code exportFlags} is not in the
-     * range {@code [0, 65535]}, or if the number of modules exceeds {@code 65535}
-=======
-     * @throws IllegalArgumentException if {@code exportFlags} is not {@link
-     *         java.lang.classfile##u2 u2}
->>>>>>> ae1d2878
+     * @throws IllegalArgumentException if {@code exportFlags} is not {@link
+     *         java.lang.classfile##u2 u2} or if the number of modules exceeds {@code 65535}
      */
     static ModuleExportInfo of(PackageDesc exports, int exportFlags,
                                List<ModuleDesc> exportsTo) {
@@ -215,13 +200,8 @@
      * @param exportFlags the export flags, as a bitmask
      * @param exportsTo the modules to which this package is exported, or empty
      *        if this is an unqualified export
-<<<<<<< HEAD
-     * @throws IllegalArgumentException if {@code exportFlags} is not in the
-     * range {@code [0, 65535]}, or if the number of modules exceeds {@code 65535}
-=======
-     * @throws IllegalArgumentException if {@code exportFlags} is not {@link
-     *         java.lang.classfile##u2 u2}
->>>>>>> ae1d2878
+     * @throws IllegalArgumentException if {@code exportFlags} is not {@link
+     *         java.lang.classfile##u2 u2} or if the number of modules exceeds {@code 65535}
      */
     static ModuleExportInfo of(PackageDesc exports,
                                int exportFlags,
