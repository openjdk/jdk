--- conflicted
+++ resolved
@@ -45,107 +45,55 @@
     NOP(OpcodeValues.NOP, 1, Kind.NOP),
 
     /** Push null */
-<<<<<<< HEAD
-    ACONST_NULL(OpcodeValues.ACONST_NULL, 1, Kind.CONSTANT, TypeKind.ReferenceType, 0, ConstantDescs.NULL),
+    ACONST_NULL(OpcodeValues.ACONST_NULL, 1, Kind.CONSTANT, TypeKind.REFERENCE, 0, ConstantDescs.NULL),
 
     /** Push int constant -1 */
-    ICONST_M1(OpcodeValues.ICONST_M1, 1, Kind.CONSTANT, TypeKind.IntType, 0, -1),
+    ICONST_M1(OpcodeValues.ICONST_M1, 1, Kind.CONSTANT, TypeKind.INT, 0, -1),
 
     /** Push int constant 0 */
-    ICONST_0(OpcodeValues.ICONST_0, 1, Kind.CONSTANT, TypeKind.IntType, 0, 0),
+    ICONST_0(OpcodeValues.ICONST_0, 1, Kind.CONSTANT, TypeKind.INT, 0, 0),
 
     /** Push int constant 1 */
-    ICONST_1(OpcodeValues.ICONST_1, 1, Kind.CONSTANT, TypeKind.IntType, 0, 1),
+    ICONST_1(OpcodeValues.ICONST_1, 1, Kind.CONSTANT, TypeKind.INT, 0, 1),
 
     /** Push int constant 2 */
-    ICONST_2(OpcodeValues.ICONST_2, 1, Kind.CONSTANT, TypeKind.IntType, 0, 2),
+    ICONST_2(OpcodeValues.ICONST_2, 1, Kind.CONSTANT, TypeKind.INT, 0, 2),
 
     /** Push int constant 3 */
-    ICONST_3(OpcodeValues.ICONST_3, 1, Kind.CONSTANT, TypeKind.IntType, 0, 3),
+    ICONST_3(OpcodeValues.ICONST_3, 1, Kind.CONSTANT, TypeKind.INT, 0, 3),
 
     /** Push int constant 4 */
-    ICONST_4(OpcodeValues.ICONST_4, 1, Kind.CONSTANT, TypeKind.IntType, 0, 4),
+    ICONST_4(OpcodeValues.ICONST_4, 1, Kind.CONSTANT, TypeKind.INT, 0, 4),
 
     /** Push int constant 5 */
-    ICONST_5(OpcodeValues.ICONST_5, 1, Kind.CONSTANT, TypeKind.IntType, 0, 5),
+    ICONST_5(OpcodeValues.ICONST_5, 1, Kind.CONSTANT, TypeKind.INT, 0, 5),
 
     /** Push long constant 0 */
-    LCONST_0(OpcodeValues.LCONST_0, 1, Kind.CONSTANT, TypeKind.LongType, 0, 0L),
+    LCONST_0(OpcodeValues.LCONST_0, 1, Kind.CONSTANT, TypeKind.LONG, 0, 0L),
 
     /** Push long constant  1 */
-    LCONST_1(OpcodeValues.LCONST_1, 1, Kind.CONSTANT, TypeKind.LongType, 0, 1L),
+    LCONST_1(OpcodeValues.LCONST_1, 1, Kind.CONSTANT, TypeKind.LONG, 0, 1L),
 
     /** Push float constant 0 */
-    FCONST_0(OpcodeValues.FCONST_0, 1, Kind.CONSTANT, TypeKind.FloatType, 0, 0.0f),
+    FCONST_0(OpcodeValues.FCONST_0, 1, Kind.CONSTANT, TypeKind.FLOAT, 0, 0.0f),
 
     /** Push float constant 1 */
-    FCONST_1(OpcodeValues.FCONST_1, 1, Kind.CONSTANT, TypeKind.FloatType, 0, 1.0f),
+    FCONST_1(OpcodeValues.FCONST_1, 1, Kind.CONSTANT, TypeKind.FLOAT, 0, 1.0f),
 
     /** Push float constant 2 */
-    FCONST_2(OpcodeValues.FCONST_2, 1, Kind.CONSTANT, TypeKind.FloatType, 0, 2.0f),
+    FCONST_2(OpcodeValues.FCONST_2, 1, Kind.CONSTANT, TypeKind.FLOAT, 0, 2.0f),
 
     /** Push double constant 0 */
-    DCONST_0(OpcodeValues.DCONST_0, 1, Kind.CONSTANT, TypeKind.DoubleType, 0, 0.0d),
+    DCONST_0(OpcodeValues.DCONST_0, 1, Kind.CONSTANT, TypeKind.DOUBLE, 0, 0.0d),
 
     /** Push double constant 1 */
-    DCONST_1(OpcodeValues.DCONST_1, 1, Kind.CONSTANT, TypeKind.DoubleType, 0, 1.0d),
+    DCONST_1(OpcodeValues.DCONST_1, 1, Kind.CONSTANT, TypeKind.DOUBLE, 0, 1.0d),
 
     /** Push byte */
-    BIPUSH(OpcodeValues.BIPUSH, 2, Kind.CONSTANT, TypeKind.ByteType),
+    BIPUSH(OpcodeValues.BIPUSH, 2, Kind.CONSTANT, TypeKind.BYTE),
 
     /** Push short */
-    SIPUSH(OpcodeValues.SIPUSH, 3, Kind.CONSTANT, TypeKind.ShortType),
-=======
-    ACONST_NULL(ClassFile.ACONST_NULL, 1, Kind.CONSTANT, TypeKind.REFERENCE, 0, ConstantDescs.NULL),
-
-    /** Push int constant -1 */
-    ICONST_M1(ClassFile.ICONST_M1, 1, Kind.CONSTANT, TypeKind.INT, 0, -1),
-
-    /** Push int constant 0 */
-    ICONST_0(ClassFile.ICONST_0, 1, Kind.CONSTANT, TypeKind.INT, 0, 0),
-
-    /** Push int constant 1 */
-    ICONST_1(ClassFile.ICONST_1, 1, Kind.CONSTANT, TypeKind.INT, 0, 1),
-
-    /** Push int constant 2 */
-    ICONST_2(ClassFile.ICONST_2, 1, Kind.CONSTANT, TypeKind.INT, 0, 2),
-
-    /** Push int constant 3 */
-    ICONST_3(ClassFile.ICONST_3, 1, Kind.CONSTANT, TypeKind.INT, 0, 3),
-
-    /** Push int constant 4 */
-    ICONST_4(ClassFile.ICONST_4, 1, Kind.CONSTANT, TypeKind.INT, 0, 4),
-
-    /** Push int constant 5 */
-    ICONST_5(ClassFile.ICONST_5, 1, Kind.CONSTANT, TypeKind.INT, 0, 5),
-
-    /** Push long constant 0 */
-    LCONST_0(ClassFile.LCONST_0, 1, Kind.CONSTANT, TypeKind.LONG, 0, 0L),
-
-    /** Push long constant  1 */
-    LCONST_1(ClassFile.LCONST_1, 1, Kind.CONSTANT, TypeKind.LONG, 0, 1L),
-
-    /** Push float constant 0 */
-    FCONST_0(ClassFile.FCONST_0, 1, Kind.CONSTANT, TypeKind.FLOAT, 0, 0.0f),
-
-    /** Push float constant 1 */
-    FCONST_1(ClassFile.FCONST_1, 1, Kind.CONSTANT, TypeKind.FLOAT, 0, 1.0f),
-
-    /** Push float constant 2 */
-    FCONST_2(ClassFile.FCONST_2, 1, Kind.CONSTANT, TypeKind.FLOAT, 0, 2.0f),
-
-    /** Push double constant 0 */
-    DCONST_0(ClassFile.DCONST_0, 1, Kind.CONSTANT, TypeKind.DOUBLE, 0, 0.0d),
-
-    /** Push double constant 1 */
-    DCONST_1(ClassFile.DCONST_1, 1, Kind.CONSTANT, TypeKind.DOUBLE, 0, 1.0d),
-
-    /** Push byte */
-    BIPUSH(ClassFile.BIPUSH, 2, Kind.CONSTANT, TypeKind.BYTE),
-
-    /** Push short */
-    SIPUSH(ClassFile.SIPUSH, 3, Kind.CONSTANT, TypeKind.SHORT),
->>>>>>> 25e03b52
+    SIPUSH(OpcodeValues.SIPUSH, 3, Kind.CONSTANT, TypeKind.SHORT),
 
     /** Push item from run-time constant pool */
     LDC(OpcodeValues.LDC, 2, Kind.CONSTANT),
@@ -157,401 +105,202 @@
     LDC2_W(OpcodeValues.LDC2_W, 3, Kind.CONSTANT),
 
     /** Load int from local variable */
-<<<<<<< HEAD
-    ILOAD(OpcodeValues.ILOAD, 2, Kind.LOAD, TypeKind.IntType, -1),
+    ILOAD(OpcodeValues.ILOAD, 2, Kind.LOAD, TypeKind.INT, -1),
 
     /** Load long from local variable */
-    LLOAD(OpcodeValues.LLOAD, 2, Kind.LOAD, TypeKind.LongType, -1),
+    LLOAD(OpcodeValues.LLOAD, 2, Kind.LOAD, TypeKind.LONG, -1),
 
     /** Load float from local variable */
-    FLOAD(OpcodeValues.FLOAD, 2, Kind.LOAD, TypeKind.FloatType, -1),
+    FLOAD(OpcodeValues.FLOAD, 2, Kind.LOAD, TypeKind.FLOAT, -1),
 
     /** Load double from local variable */
-    DLOAD(OpcodeValues.DLOAD, 2, Kind.LOAD, TypeKind.DoubleType, -1),
+    DLOAD(OpcodeValues.DLOAD, 2, Kind.LOAD, TypeKind.DOUBLE, -1),
 
     /** Load reference from local variable */
-    ALOAD(OpcodeValues.ALOAD, 2, Kind.LOAD, TypeKind.ReferenceType, -1),
+    ALOAD(OpcodeValues.ALOAD, 2, Kind.LOAD, TypeKind.REFERENCE, -1),
 
     /** Load int from local variable 0 */
-    ILOAD_0(OpcodeValues.ILOAD_0, 1, Kind.LOAD, TypeKind.IntType, 0),
+    ILOAD_0(OpcodeValues.ILOAD_0, 1, Kind.LOAD, TypeKind.INT, 0),
 
     /** Load int from local variable 1 */
-    ILOAD_1(OpcodeValues.ILOAD_1, 1, Kind.LOAD, TypeKind.IntType, 1),
+    ILOAD_1(OpcodeValues.ILOAD_1, 1, Kind.LOAD, TypeKind.INT, 1),
 
     /** Load int from local variable 2 */
-    ILOAD_2(OpcodeValues.ILOAD_2, 1, Kind.LOAD, TypeKind.IntType, 2),
+    ILOAD_2(OpcodeValues.ILOAD_2, 1, Kind.LOAD, TypeKind.INT, 2),
 
     /** Load int from local variable3  */
-    ILOAD_3(OpcodeValues.ILOAD_3, 1, Kind.LOAD, TypeKind.IntType, 3),
+    ILOAD_3(OpcodeValues.ILOAD_3, 1, Kind.LOAD, TypeKind.INT, 3),
 
     /** Load long from local variable 0 */
-    LLOAD_0(OpcodeValues.LLOAD_0, 1, Kind.LOAD, TypeKind.LongType, 0),
+    LLOAD_0(OpcodeValues.LLOAD_0, 1, Kind.LOAD, TypeKind.LONG, 0),
 
     /** Load long from local variable 1 */
-    LLOAD_1(OpcodeValues.LLOAD_1, 1, Kind.LOAD, TypeKind.LongType, 1),
+    LLOAD_1(OpcodeValues.LLOAD_1, 1, Kind.LOAD, TypeKind.LONG, 1),
 
     /** Load long from local variable 2 */
-    LLOAD_2(OpcodeValues.LLOAD_2, 1, Kind.LOAD, TypeKind.LongType, 2),
+    LLOAD_2(OpcodeValues.LLOAD_2, 1, Kind.LOAD, TypeKind.LONG, 2),
 
     /** Load long from local variable 3 */
-    LLOAD_3(OpcodeValues.LLOAD_3, 1, Kind.LOAD, TypeKind.LongType, 3),
+    LLOAD_3(OpcodeValues.LLOAD_3, 1, Kind.LOAD, TypeKind.LONG, 3),
 
     /** Load float from local variable 0 */
-    FLOAD_0(OpcodeValues.FLOAD_0, 1, Kind.LOAD, TypeKind.FloatType, 0),
+    FLOAD_0(OpcodeValues.FLOAD_0, 1, Kind.LOAD, TypeKind.FLOAT, 0),
 
     /** Load float from local variable 1 */
-    FLOAD_1(OpcodeValues.FLOAD_1, 1, Kind.LOAD, TypeKind.FloatType, 1),
+    FLOAD_1(OpcodeValues.FLOAD_1, 1, Kind.LOAD, TypeKind.FLOAT, 1),
 
     /** Load float from local variable 2 */
-    FLOAD_2(OpcodeValues.FLOAD_2, 1, Kind.LOAD, TypeKind.FloatType, 2),
+    FLOAD_2(OpcodeValues.FLOAD_2, 1, Kind.LOAD, TypeKind.FLOAT, 2),
 
     /** Load float from local variable 3 */
-    FLOAD_3(OpcodeValues.FLOAD_3, 1, Kind.LOAD, TypeKind.FloatType, 3),
+    FLOAD_3(OpcodeValues.FLOAD_3, 1, Kind.LOAD, TypeKind.FLOAT, 3),
 
     /** Load double from local variable 0 */
-    DLOAD_0(OpcodeValues.DLOAD_0, 1, Kind.LOAD, TypeKind.DoubleType, 0),
+    DLOAD_0(OpcodeValues.DLOAD_0, 1, Kind.LOAD, TypeKind.DOUBLE, 0),
 
     /** Load double from local variable 1 */
-    DLOAD_1(OpcodeValues.DLOAD_1, 1, Kind.LOAD, TypeKind.DoubleType, 1),
+    DLOAD_1(OpcodeValues.DLOAD_1, 1, Kind.LOAD, TypeKind.DOUBLE, 1),
 
     /** Load double from local variable 2 */
-    DLOAD_2(OpcodeValues.DLOAD_2, 1, Kind.LOAD, TypeKind.DoubleType, 2),
+    DLOAD_2(OpcodeValues.DLOAD_2, 1, Kind.LOAD, TypeKind.DOUBLE, 2),
 
     /** Load double from local variable 3 */
-    DLOAD_3(OpcodeValues.DLOAD_3, 1, Kind.LOAD, TypeKind.DoubleType, 3),
+    DLOAD_3(OpcodeValues.DLOAD_3, 1, Kind.LOAD, TypeKind.DOUBLE, 3),
 
     /**  Load reference from local variable 0 */
-    ALOAD_0(OpcodeValues.ALOAD_0, 1, Kind.LOAD, TypeKind.ReferenceType, 0),
+    ALOAD_0(OpcodeValues.ALOAD_0, 1, Kind.LOAD, TypeKind.REFERENCE, 0),
 
     /** Load reference from local variable 1 */
-    ALOAD_1(OpcodeValues.ALOAD_1, 1, Kind.LOAD, TypeKind.ReferenceType, 1),
+    ALOAD_1(OpcodeValues.ALOAD_1, 1, Kind.LOAD, TypeKind.REFERENCE, 1),
 
     /** Load reference from local variable 2 */
-    ALOAD_2(OpcodeValues.ALOAD_2, 1, Kind.LOAD, TypeKind.ReferenceType, 2),
+    ALOAD_2(OpcodeValues.ALOAD_2, 1, Kind.LOAD, TypeKind.REFERENCE, 2),
 
     /** Load reference from local variable 3 */
-    ALOAD_3(OpcodeValues.ALOAD_3, 1, Kind.LOAD, TypeKind.ReferenceType, 3),
+    ALOAD_3(OpcodeValues.ALOAD_3, 1, Kind.LOAD, TypeKind.REFERENCE, 3),
 
     /** Load int from array */
-    IALOAD(OpcodeValues.IALOAD, 1, Kind.ARRAY_LOAD, TypeKind.IntType),
+    IALOAD(OpcodeValues.IALOAD, 1, Kind.ARRAY_LOAD, TypeKind.INT),
 
     /** Load long from array */
-    LALOAD(OpcodeValues.LALOAD, 1, Kind.ARRAY_LOAD, TypeKind.LongType),
+    LALOAD(OpcodeValues.LALOAD, 1, Kind.ARRAY_LOAD, TypeKind.LONG),
 
     /** Load float from array */
-    FALOAD(OpcodeValues.FALOAD, 1, Kind.ARRAY_LOAD, TypeKind.FloatType),
+    FALOAD(OpcodeValues.FALOAD, 1, Kind.ARRAY_LOAD, TypeKind.FLOAT),
 
     /** Load double from array */
-    DALOAD(OpcodeValues.DALOAD, 1, Kind.ARRAY_LOAD, TypeKind.DoubleType),
+    DALOAD(OpcodeValues.DALOAD, 1, Kind.ARRAY_LOAD, TypeKind.DOUBLE),
 
     /** Load reference from array */
-    AALOAD(OpcodeValues.AALOAD, 1, Kind.ARRAY_LOAD, TypeKind.ReferenceType),
+    AALOAD(OpcodeValues.AALOAD, 1, Kind.ARRAY_LOAD, TypeKind.REFERENCE),
 
     /** Load byte from array */
-    BALOAD(OpcodeValues.BALOAD, 1, Kind.ARRAY_LOAD, TypeKind.ByteType),
+    BALOAD(OpcodeValues.BALOAD, 1, Kind.ARRAY_LOAD, TypeKind.BYTE),
 
     /** Load char from array */
-    CALOAD(OpcodeValues.CALOAD, 1, Kind.ARRAY_LOAD, TypeKind.CharType),
+    CALOAD(OpcodeValues.CALOAD, 1, Kind.ARRAY_LOAD, TypeKind.CHAR),
 
     /** Load short from array */
-    SALOAD(OpcodeValues.SALOAD, 1, Kind.ARRAY_LOAD, TypeKind.ShortType),
+    SALOAD(OpcodeValues.SALOAD, 1, Kind.ARRAY_LOAD, TypeKind.SHORT),
 
     /** Store int into local variable */
-    ISTORE(OpcodeValues.ISTORE, 2, Kind.STORE, TypeKind.IntType, -1),
+    ISTORE(OpcodeValues.ISTORE, 2, Kind.STORE, TypeKind.INT, -1),
 
     /** Store long into local variable */
-    LSTORE(OpcodeValues.LSTORE, 2, Kind.STORE, TypeKind.LongType, -1),
+    LSTORE(OpcodeValues.LSTORE, 2, Kind.STORE, TypeKind.LONG, -1),
 
     /** Store float into local variable */
-    FSTORE(OpcodeValues.FSTORE, 2, Kind.STORE, TypeKind.FloatType, -1),
+    FSTORE(OpcodeValues.FSTORE, 2, Kind.STORE, TypeKind.FLOAT, -1),
 
     /** Store double into local variable */
-    DSTORE(OpcodeValues.DSTORE, 2, Kind.STORE, TypeKind.DoubleType, -1),
+    DSTORE(OpcodeValues.DSTORE, 2, Kind.STORE, TypeKind.DOUBLE, -1),
 
     /** Store reference into local variable */
-    ASTORE(OpcodeValues.ASTORE, 2, Kind.STORE, TypeKind.ReferenceType, -1),
+    ASTORE(OpcodeValues.ASTORE, 2, Kind.STORE, TypeKind.REFERENCE, -1),
 
     /** Store int into local variable 0 */
-    ISTORE_0(OpcodeValues.ISTORE_0, 1, Kind.STORE, TypeKind.IntType, 0),
+    ISTORE_0(OpcodeValues.ISTORE_0, 1, Kind.STORE, TypeKind.INT, 0),
 
     /** Store int into local variable 1 */
-    ISTORE_1(OpcodeValues.ISTORE_1, 1, Kind.STORE, TypeKind.IntType, 1),
+    ISTORE_1(OpcodeValues.ISTORE_1, 1, Kind.STORE, TypeKind.INT, 1),
 
     /** Store int into local variable 2 */
-    ISTORE_2(OpcodeValues.ISTORE_2, 1, Kind.STORE, TypeKind.IntType, 2),
+    ISTORE_2(OpcodeValues.ISTORE_2, 1, Kind.STORE, TypeKind.INT, 2),
 
     /** Store int into local variable 3 */
-    ISTORE_3(OpcodeValues.ISTORE_3, 1, Kind.STORE, TypeKind.IntType, 3),
+    ISTORE_3(OpcodeValues.ISTORE_3, 1, Kind.STORE, TypeKind.INT, 3),
 
     /** Store long into local variable 0 */
-    LSTORE_0(OpcodeValues.LSTORE_0, 1, Kind.STORE, TypeKind.LongType, 0),
+    LSTORE_0(OpcodeValues.LSTORE_0, 1, Kind.STORE, TypeKind.LONG, 0),
 
     /** Store long into local variable 1 */
-    LSTORE_1(OpcodeValues.LSTORE_1, 1, Kind.STORE, TypeKind.LongType, 1),
+    LSTORE_1(OpcodeValues.LSTORE_1, 1, Kind.STORE, TypeKind.LONG, 1),
 
     /** Store long into local variable 2 */
-    LSTORE_2(OpcodeValues.LSTORE_2, 1, Kind.STORE, TypeKind.LongType, 2),
+    LSTORE_2(OpcodeValues.LSTORE_2, 1, Kind.STORE, TypeKind.LONG, 2),
 
     /** Store long into local variable 3 */
-    LSTORE_3(OpcodeValues.LSTORE_3, 1, Kind.STORE, TypeKind.LongType, 3),
+    LSTORE_3(OpcodeValues.LSTORE_3, 1, Kind.STORE, TypeKind.LONG, 3),
 
     /** Store float into local variable 0 */
-    FSTORE_0(OpcodeValues.FSTORE_0, 1, Kind.STORE, TypeKind.FloatType, 0),
+    FSTORE_0(OpcodeValues.FSTORE_0, 1, Kind.STORE, TypeKind.FLOAT, 0),
 
     /** Store float into local variable 1 */
-    FSTORE_1(OpcodeValues.FSTORE_1, 1, Kind.STORE, TypeKind.FloatType, 1),
+    FSTORE_1(OpcodeValues.FSTORE_1, 1, Kind.STORE, TypeKind.FLOAT, 1),
 
     /** Store float into local variable 2 */
-    FSTORE_2(OpcodeValues.FSTORE_2, 1, Kind.STORE, TypeKind.FloatType, 2),
+    FSTORE_2(OpcodeValues.FSTORE_2, 1, Kind.STORE, TypeKind.FLOAT, 2),
 
     /** Store float into local variable 3 */
-    FSTORE_3(OpcodeValues.FSTORE_3, 1, Kind.STORE, TypeKind.FloatType, 3),
+    FSTORE_3(OpcodeValues.FSTORE_3, 1, Kind.STORE, TypeKind.FLOAT, 3),
 
     /** Store double into local variable 0 */
-    DSTORE_0(OpcodeValues.DSTORE_0, 1, Kind.STORE, TypeKind.DoubleType, 0),
+    DSTORE_0(OpcodeValues.DSTORE_0, 1, Kind.STORE, TypeKind.DOUBLE, 0),
 
     /** Store double into local variable 1 */
-    DSTORE_1(OpcodeValues.DSTORE_1, 1, Kind.STORE, TypeKind.DoubleType, 1),
+    DSTORE_1(OpcodeValues.DSTORE_1, 1, Kind.STORE, TypeKind.DOUBLE, 1),
 
     /** Store double into local variable 2 */
-    DSTORE_2(OpcodeValues.DSTORE_2, 1, Kind.STORE, TypeKind.DoubleType, 2),
+    DSTORE_2(OpcodeValues.DSTORE_2, 1, Kind.STORE, TypeKind.DOUBLE, 2),
 
     /** Store double into local variable 3 */
-    DSTORE_3(OpcodeValues.DSTORE_3, 1, Kind.STORE, TypeKind.DoubleType, 3),
+    DSTORE_3(OpcodeValues.DSTORE_3, 1, Kind.STORE, TypeKind.DOUBLE, 3),
 
     /** Store reference into local variable 0 */
-    ASTORE_0(OpcodeValues.ASTORE_0, 1, Kind.STORE, TypeKind.ReferenceType, 0),
+    ASTORE_0(OpcodeValues.ASTORE_0, 1, Kind.STORE, TypeKind.REFERENCE, 0),
 
     /** Store reference into local variable 1 */
-    ASTORE_1(OpcodeValues.ASTORE_1, 1, Kind.STORE, TypeKind.ReferenceType, 1),
+    ASTORE_1(OpcodeValues.ASTORE_1, 1, Kind.STORE, TypeKind.REFERENCE, 1),
 
     /** Store reference into local variable 2 */
-    ASTORE_2(OpcodeValues.ASTORE_2, 1, Kind.STORE, TypeKind.ReferenceType, 2),
+    ASTORE_2(OpcodeValues.ASTORE_2, 1, Kind.STORE, TypeKind.REFERENCE, 2),
 
     /** Store reference into local variable 3 */
-    ASTORE_3(OpcodeValues.ASTORE_3, 1, Kind.STORE, TypeKind.ReferenceType, 3),
+    ASTORE_3(OpcodeValues.ASTORE_3, 1, Kind.STORE, TypeKind.REFERENCE, 3),
 
     /** Store into int array */
-    IASTORE(OpcodeValues.IASTORE, 1, Kind.ARRAY_STORE, TypeKind.IntType),
+    IASTORE(OpcodeValues.IASTORE, 1, Kind.ARRAY_STORE, TypeKind.INT),
 
     /** Store into long array */
-    LASTORE(OpcodeValues.LASTORE, 1, Kind.ARRAY_STORE, TypeKind.LongType),
+    LASTORE(OpcodeValues.LASTORE, 1, Kind.ARRAY_STORE, TypeKind.LONG),
 
     /** Store into float array */
-    FASTORE(OpcodeValues.FASTORE, 1, Kind.ARRAY_STORE, TypeKind.FloatType),
+    FASTORE(OpcodeValues.FASTORE, 1, Kind.ARRAY_STORE, TypeKind.FLOAT),
 
     /** Store into double array */
-    DASTORE(OpcodeValues.DASTORE, 1, Kind.ARRAY_STORE, TypeKind.DoubleType),
+    DASTORE(OpcodeValues.DASTORE, 1, Kind.ARRAY_STORE, TypeKind.DOUBLE),
 
     /** Store into reference array */
-    AASTORE(OpcodeValues.AASTORE, 1, Kind.ARRAY_STORE, TypeKind.ReferenceType),
+    AASTORE(OpcodeValues.AASTORE, 1, Kind.ARRAY_STORE, TypeKind.REFERENCE),
 
     /** Store into byte array */
-    BASTORE(OpcodeValues.BASTORE, 1, Kind.ARRAY_STORE, TypeKind.ByteType),
+    BASTORE(OpcodeValues.BASTORE, 1, Kind.ARRAY_STORE, TypeKind.BYTE),
 
     /** Store into char array */
-    CASTORE(OpcodeValues.CASTORE, 1, Kind.ARRAY_STORE, TypeKind.CharType),
+    CASTORE(OpcodeValues.CASTORE, 1, Kind.ARRAY_STORE, TypeKind.CHAR),
 
     /** Store into short array */
-    SASTORE(OpcodeValues.SASTORE, 1, Kind.ARRAY_STORE, TypeKind.ShortType),
-=======
-    ILOAD(ClassFile.ILOAD, 2, Kind.LOAD, TypeKind.INT, -1),
-
-    /** Load long from local variable */
-    LLOAD(ClassFile.LLOAD, 2, Kind.LOAD, TypeKind.LONG, -1),
-
-    /** Load float from local variable */
-    FLOAD(ClassFile.FLOAD, 2, Kind.LOAD, TypeKind.FLOAT, -1),
-
-    /** Load double from local variable */
-    DLOAD(ClassFile.DLOAD, 2, Kind.LOAD, TypeKind.DOUBLE, -1),
-
-    /** Load reference from local variable */
-    ALOAD(ClassFile.ALOAD, 2, Kind.LOAD, TypeKind.REFERENCE, -1),
-
-    /** Load int from local variable 0 */
-    ILOAD_0(ClassFile.ILOAD_0, 1, Kind.LOAD, TypeKind.INT, 0),
-
-    /** Load int from local variable 1 */
-    ILOAD_1(ClassFile.ILOAD_1, 1, Kind.LOAD, TypeKind.INT, 1),
-
-    /** Load int from local variable 2 */
-    ILOAD_2(ClassFile.ILOAD_2, 1, Kind.LOAD, TypeKind.INT, 2),
-
-    /** Load int from local variable3  */
-    ILOAD_3(ClassFile.ILOAD_3, 1, Kind.LOAD, TypeKind.INT, 3),
-
-    /** Load long from local variable 0 */
-    LLOAD_0(ClassFile.LLOAD_0, 1, Kind.LOAD, TypeKind.LONG, 0),
-
-    /** Load long from local variable 1 */
-    LLOAD_1(ClassFile.LLOAD_1, 1, Kind.LOAD, TypeKind.LONG, 1),
-
-    /** Load long from local variable 2 */
-    LLOAD_2(ClassFile.LLOAD_2, 1, Kind.LOAD, TypeKind.LONG, 2),
-
-    /** Load long from local variable 3 */
-    LLOAD_3(ClassFile.LLOAD_3, 1, Kind.LOAD, TypeKind.LONG, 3),
-
-    /** Load float from local variable 0 */
-    FLOAD_0(ClassFile.FLOAD_0, 1, Kind.LOAD, TypeKind.FLOAT, 0),
-
-    /** Load float from local variable 1 */
-    FLOAD_1(ClassFile.FLOAD_1, 1, Kind.LOAD, TypeKind.FLOAT, 1),
-
-    /** Load float from local variable 2 */
-    FLOAD_2(ClassFile.FLOAD_2, 1, Kind.LOAD, TypeKind.FLOAT, 2),
-
-    /** Load float from local variable 3 */
-    FLOAD_3(ClassFile.FLOAD_3, 1, Kind.LOAD, TypeKind.FLOAT, 3),
-
-    /** Load double from local variable 0 */
-    DLOAD_0(ClassFile.DLOAD_0, 1, Kind.LOAD, TypeKind.DOUBLE, 0),
-
-    /** Load double from local variable 1 */
-    DLOAD_1(ClassFile.DLOAD_1, 1, Kind.LOAD, TypeKind.DOUBLE, 1),
-
-    /** Load double from local variable 2 */
-    DLOAD_2(ClassFile.DLOAD_2, 1, Kind.LOAD, TypeKind.DOUBLE, 2),
-
-    /** Load double from local variable 3 */
-    DLOAD_3(ClassFile.DLOAD_3, 1, Kind.LOAD, TypeKind.DOUBLE, 3),
-
-    /**  Load reference from local variable 0 */
-    ALOAD_0(ClassFile.ALOAD_0, 1, Kind.LOAD, TypeKind.REFERENCE, 0),
-
-    /** Load reference from local variable 1 */
-    ALOAD_1(ClassFile.ALOAD_1, 1, Kind.LOAD, TypeKind.REFERENCE, 1),
-
-    /** Load reference from local variable 2 */
-    ALOAD_2(ClassFile.ALOAD_2, 1, Kind.LOAD, TypeKind.REFERENCE, 2),
-
-    /** Load reference from local variable 3 */
-    ALOAD_3(ClassFile.ALOAD_3, 1, Kind.LOAD, TypeKind.REFERENCE, 3),
-
-    /** Load int from array */
-    IALOAD(ClassFile.IALOAD, 1, Kind.ARRAY_LOAD, TypeKind.INT),
-
-    /** Load long from array */
-    LALOAD(ClassFile.LALOAD, 1, Kind.ARRAY_LOAD, TypeKind.LONG),
-
-    /** Load float from array */
-    FALOAD(ClassFile.FALOAD, 1, Kind.ARRAY_LOAD, TypeKind.FLOAT),
-
-    /** Load double from array */
-    DALOAD(ClassFile.DALOAD, 1, Kind.ARRAY_LOAD, TypeKind.DOUBLE),
-
-    /** Load reference from array */
-    AALOAD(ClassFile.AALOAD, 1, Kind.ARRAY_LOAD, TypeKind.REFERENCE),
-
-    /** Load byte or boolean from array */
-    BALOAD(ClassFile.BALOAD, 1, Kind.ARRAY_LOAD, TypeKind.BYTE),
-
-    /** Load char from array */
-    CALOAD(ClassFile.CALOAD, 1, Kind.ARRAY_LOAD, TypeKind.CHAR),
-
-    /** Load short from array */
-    SALOAD(ClassFile.SALOAD, 1, Kind.ARRAY_LOAD, TypeKind.SHORT),
-
-    /** Store int into local variable */
-    ISTORE(ClassFile.ISTORE, 2, Kind.STORE, TypeKind.INT, -1),
-
-    /** Store long into local variable */
-    LSTORE(ClassFile.LSTORE, 2, Kind.STORE, TypeKind.LONG, -1),
-
-    /** Store float into local variable */
-    FSTORE(ClassFile.FSTORE, 2, Kind.STORE, TypeKind.FLOAT, -1),
-
-    /** Store double into local variable */
-    DSTORE(ClassFile.DSTORE, 2, Kind.STORE, TypeKind.DOUBLE, -1),
-
-    /** Store reference into local variable */
-    ASTORE(ClassFile.ASTORE, 2, Kind.STORE, TypeKind.REFERENCE, -1),
-
-    /** Store int into local variable 0 */
-    ISTORE_0(ClassFile.ISTORE_0, 1, Kind.STORE, TypeKind.INT, 0),
-
-    /** Store int into local variable 1 */
-    ISTORE_1(ClassFile.ISTORE_1, 1, Kind.STORE, TypeKind.INT, 1),
-
-    /** Store int into local variable 2 */
-    ISTORE_2(ClassFile.ISTORE_2, 1, Kind.STORE, TypeKind.INT, 2),
-
-    /** Store int into local variable 3 */
-    ISTORE_3(ClassFile.ISTORE_3, 1, Kind.STORE, TypeKind.INT, 3),
-
-    /** Store long into local variable 0 */
-    LSTORE_0(ClassFile.LSTORE_0, 1, Kind.STORE, TypeKind.LONG, 0),
-
-    /** Store long into local variable 1 */
-    LSTORE_1(ClassFile.LSTORE_1, 1, Kind.STORE, TypeKind.LONG, 1),
-
-    /** Store long into local variable 2 */
-    LSTORE_2(ClassFile.LSTORE_2, 1, Kind.STORE, TypeKind.LONG, 2),
-
-    /** Store long into local variable 3 */
-    LSTORE_3(ClassFile.LSTORE_3, 1, Kind.STORE, TypeKind.LONG, 3),
-
-    /** Store float into local variable 0 */
-    FSTORE_0(ClassFile.FSTORE_0, 1, Kind.STORE, TypeKind.FLOAT, 0),
-
-    /** Store float into local variable 1 */
-    FSTORE_1(ClassFile.FSTORE_1, 1, Kind.STORE, TypeKind.FLOAT, 1),
-
-    /** Store float into local variable 2 */
-    FSTORE_2(ClassFile.FSTORE_2, 1, Kind.STORE, TypeKind.FLOAT, 2),
-
-    /** Store float into local variable 3 */
-    FSTORE_3(ClassFile.FSTORE_3, 1, Kind.STORE, TypeKind.FLOAT, 3),
-
-    /** Store double into local variable 0 */
-    DSTORE_0(ClassFile.DSTORE_0, 1, Kind.STORE, TypeKind.DOUBLE, 0),
-
-    /** Store double into local variable 1 */
-    DSTORE_1(ClassFile.DSTORE_1, 1, Kind.STORE, TypeKind.DOUBLE, 1),
-
-    /** Store double into local variable 2 */
-    DSTORE_2(ClassFile.DSTORE_2, 1, Kind.STORE, TypeKind.DOUBLE, 2),
-
-    /** Store double into local variable 3 */
-    DSTORE_3(ClassFile.DSTORE_3, 1, Kind.STORE, TypeKind.DOUBLE, 3),
-
-    /** Store reference into local variable 0 */
-    ASTORE_0(ClassFile.ASTORE_0, 1, Kind.STORE, TypeKind.REFERENCE, 0),
-
-    /** Store reference into local variable 1 */
-    ASTORE_1(ClassFile.ASTORE_1, 1, Kind.STORE, TypeKind.REFERENCE, 1),
-
-    /** Store reference into local variable 2 */
-    ASTORE_2(ClassFile.ASTORE_2, 1, Kind.STORE, TypeKind.REFERENCE, 2),
-
-    /** Store reference into local variable 3 */
-    ASTORE_3(ClassFile.ASTORE_3, 1, Kind.STORE, TypeKind.REFERENCE, 3),
-
-    /** Store into int array */
-    IASTORE(ClassFile.IASTORE, 1, Kind.ARRAY_STORE, TypeKind.INT),
-
-    /** Store into long array */
-    LASTORE(ClassFile.LASTORE, 1, Kind.ARRAY_STORE, TypeKind.LONG),
-
-    /** Store into float array */
-    FASTORE(ClassFile.FASTORE, 1, Kind.ARRAY_STORE, TypeKind.FLOAT),
-
-    /** Store into double array */
-    DASTORE(ClassFile.DASTORE, 1, Kind.ARRAY_STORE, TypeKind.DOUBLE),
-
-    /** Store into reference array */
-    AASTORE(ClassFile.AASTORE, 1, Kind.ARRAY_STORE, TypeKind.REFERENCE),
-
-    /** Store into byte or boolean array */
-    BASTORE(ClassFile.BASTORE, 1, Kind.ARRAY_STORE, TypeKind.BYTE),
-
-    /** Store into char array */
-    CASTORE(ClassFile.CASTORE, 1, Kind.ARRAY_STORE, TypeKind.CHAR),
-
-    /** Store into short array */
-    SASTORE(ClassFile.SASTORE, 1, Kind.ARRAY_STORE, TypeKind.SHORT),
->>>>>>> 25e03b52
+    SASTORE(OpcodeValues.SASTORE, 1, Kind.ARRAY_STORE, TypeKind.SHORT),
 
     /** Pop the top operand stack value */
     POP(OpcodeValues.POP, 1, Kind.STACK),
@@ -581,437 +330,220 @@
     SWAP(OpcodeValues.SWAP, 1, Kind.STACK),
 
     /** Add int */
-<<<<<<< HEAD
-    IADD(OpcodeValues.IADD, 1, Kind.OPERATOR, TypeKind.IntType),
+    IADD(OpcodeValues.IADD, 1, Kind.OPERATOR, TypeKind.INT),
 
     /** Add long */
-    LADD(OpcodeValues.LADD, 1, Kind.OPERATOR, TypeKind.LongType),
+    LADD(OpcodeValues.LADD, 1, Kind.OPERATOR, TypeKind.LONG),
 
     /** Add float */
-    FADD(OpcodeValues.FADD, 1, Kind.OPERATOR, TypeKind.FloatType),
+    FADD(OpcodeValues.FADD, 1, Kind.OPERATOR, TypeKind.FLOAT),
 
     /** Add double */
-    DADD(OpcodeValues.DADD, 1, Kind.OPERATOR, TypeKind.DoubleType),
+    DADD(OpcodeValues.DADD, 1, Kind.OPERATOR, TypeKind.DOUBLE),
 
     /** Subtract int */
-    ISUB(OpcodeValues.ISUB, 1, Kind.OPERATOR, TypeKind.IntType),
+    ISUB(OpcodeValues.ISUB, 1, Kind.OPERATOR, TypeKind.INT),
 
     /** Subtract long */
-    LSUB(OpcodeValues.LSUB, 1, Kind.OPERATOR, TypeKind.LongType),
+    LSUB(OpcodeValues.LSUB, 1, Kind.OPERATOR, TypeKind.LONG),
 
     /** Subtract float */
-    FSUB(OpcodeValues.FSUB, 1, Kind.OPERATOR, TypeKind.FloatType),
+    FSUB(OpcodeValues.FSUB, 1, Kind.OPERATOR, TypeKind.FLOAT),
 
     /** Subtract double */
-    DSUB(OpcodeValues.DSUB, 1, Kind.OPERATOR, TypeKind.DoubleType),
+    DSUB(OpcodeValues.DSUB, 1, Kind.OPERATOR, TypeKind.DOUBLE),
 
     /** Multiply int */
-    IMUL(OpcodeValues.IMUL, 1, Kind.OPERATOR, TypeKind.IntType),
+    IMUL(OpcodeValues.IMUL, 1, Kind.OPERATOR, TypeKind.INT),
 
     /** Multiply long */
-    LMUL(OpcodeValues.LMUL, 1, Kind.OPERATOR, TypeKind.LongType),
+    LMUL(OpcodeValues.LMUL, 1, Kind.OPERATOR, TypeKind.LONG),
 
     /** Multiply float */
-    FMUL(OpcodeValues.FMUL, 1, Kind.OPERATOR, TypeKind.FloatType),
+    FMUL(OpcodeValues.FMUL, 1, Kind.OPERATOR, TypeKind.FLOAT),
 
     /** Multiply double */
-    DMUL(OpcodeValues.DMUL, 1, Kind.OPERATOR, TypeKind.DoubleType),
+    DMUL(OpcodeValues.DMUL, 1, Kind.OPERATOR, TypeKind.DOUBLE),
 
     /** Divide int */
-    IDIV(OpcodeValues.IDIV, 1, Kind.OPERATOR, TypeKind.IntType),
+    IDIV(OpcodeValues.IDIV, 1, Kind.OPERATOR, TypeKind.INT),
 
     /** Divide long */
-    LDIV(OpcodeValues.LDIV, 1, Kind.OPERATOR, TypeKind.LongType),
+    LDIV(OpcodeValues.LDIV, 1, Kind.OPERATOR, TypeKind.LONG),
 
     /** Divide float */
-    FDIV(OpcodeValues.FDIV, 1, Kind.OPERATOR, TypeKind.FloatType),
+    FDIV(OpcodeValues.FDIV, 1, Kind.OPERATOR, TypeKind.FLOAT),
 
     /** Divide double */
-    DDIV(OpcodeValues.DDIV, 1, Kind.OPERATOR, TypeKind.DoubleType),
+    DDIV(OpcodeValues.DDIV, 1, Kind.OPERATOR, TypeKind.DOUBLE),
 
     /** Remainder int */
-    IREM(OpcodeValues.IREM, 1, Kind.OPERATOR, TypeKind.IntType),
+    IREM(OpcodeValues.IREM, 1, Kind.OPERATOR, TypeKind.INT),
 
     /** Remainder long */
-    LREM(OpcodeValues.LREM, 1, Kind.OPERATOR, TypeKind.LongType),
+    LREM(OpcodeValues.LREM, 1, Kind.OPERATOR, TypeKind.LONG),
 
     /** Remainder float */
-    FREM(OpcodeValues.FREM, 1, Kind.OPERATOR, TypeKind.FloatType),
+    FREM(OpcodeValues.FREM, 1, Kind.OPERATOR, TypeKind.FLOAT),
 
     /** Remainder double */
-    DREM(OpcodeValues.DREM, 1, Kind.OPERATOR, TypeKind.DoubleType),
+    DREM(OpcodeValues.DREM, 1, Kind.OPERATOR, TypeKind.DOUBLE),
 
     /** Negate int */
-    INEG(OpcodeValues.INEG, 1, Kind.OPERATOR, TypeKind.IntType),
+    INEG(OpcodeValues.INEG, 1, Kind.OPERATOR, TypeKind.INT),
 
     /** Negate long */
-    LNEG(OpcodeValues.LNEG, 1, Kind.OPERATOR, TypeKind.LongType),
+    LNEG(OpcodeValues.LNEG, 1, Kind.OPERATOR, TypeKind.LONG),
 
     /** Negate float */
-    FNEG(OpcodeValues.FNEG, 1, Kind.OPERATOR, TypeKind.FloatType),
+    FNEG(OpcodeValues.FNEG, 1, Kind.OPERATOR, TypeKind.FLOAT),
 
     /** Negate double */
-    DNEG(OpcodeValues.DNEG, 1, Kind.OPERATOR, TypeKind.DoubleType),
+    DNEG(OpcodeValues.DNEG, 1, Kind.OPERATOR, TypeKind.DOUBLE),
 
     /** Shift left int */
-    ISHL(OpcodeValues.ISHL, 1, Kind.OPERATOR, TypeKind.IntType),
+    ISHL(OpcodeValues.ISHL, 1, Kind.OPERATOR, TypeKind.INT),
 
     /** Shift left long */
-    LSHL(OpcodeValues.LSHL, 1, Kind.OPERATOR, TypeKind.LongType),
+    LSHL(OpcodeValues.LSHL, 1, Kind.OPERATOR, TypeKind.LONG),
 
     /** Shift right int */
-    ISHR(OpcodeValues.ISHR, 1, Kind.OPERATOR, TypeKind.IntType),
+    ISHR(OpcodeValues.ISHR, 1, Kind.OPERATOR, TypeKind.INT),
 
     /** Shift right long */
-    LSHR(OpcodeValues.LSHR, 1, Kind.OPERATOR, TypeKind.LongType),
+    LSHR(OpcodeValues.LSHR, 1, Kind.OPERATOR, TypeKind.LONG),
 
     /** Logical shift right int */
-    IUSHR(OpcodeValues.IUSHR, 1, Kind.OPERATOR, TypeKind.IntType),
+    IUSHR(OpcodeValues.IUSHR, 1, Kind.OPERATOR, TypeKind.INT),
 
     /** Logical shift right long */
-    LUSHR(OpcodeValues.LUSHR, 1, Kind.OPERATOR, TypeKind.LongType),
+    LUSHR(OpcodeValues.LUSHR, 1, Kind.OPERATOR, TypeKind.LONG),
 
     /** Boolean AND int */
-    IAND(OpcodeValues.IAND, 1, Kind.OPERATOR, TypeKind.IntType),
+    IAND(OpcodeValues.IAND, 1, Kind.OPERATOR, TypeKind.INT),
 
     /** Boolean AND long */
-    LAND(OpcodeValues.LAND, 1, Kind.OPERATOR, TypeKind.LongType),
+    LAND(OpcodeValues.LAND, 1, Kind.OPERATOR, TypeKind.LONG),
 
     /** Boolean OR int */
-    IOR(OpcodeValues.IOR, 1, Kind.OPERATOR, TypeKind.IntType),
+    IOR(OpcodeValues.IOR, 1, Kind.OPERATOR, TypeKind.INT),
 
     /** Boolean OR long */
-    LOR(OpcodeValues.LOR, 1, Kind.OPERATOR, TypeKind.LongType),
+    LOR(OpcodeValues.LOR, 1, Kind.OPERATOR, TypeKind.LONG),
 
     /** Boolean XOR int */
-    IXOR(OpcodeValues.IXOR, 1, Kind.OPERATOR, TypeKind.IntType),
+    IXOR(OpcodeValues.IXOR, 1, Kind.OPERATOR, TypeKind.INT),
 
     /** Boolean XOR long */
-    LXOR(OpcodeValues.LXOR, 1, Kind.OPERATOR, TypeKind.LongType),
+    LXOR(OpcodeValues.LXOR, 1, Kind.OPERATOR, TypeKind.LONG),
 
     /** Increment local variable by constant */
-    IINC(OpcodeValues.IINC, 3, Kind.INCREMENT, TypeKind.IntType, -1),
+    IINC(OpcodeValues.IINC, 3, Kind.INCREMENT, TypeKind.INT, -1),
 
     /** Convert int to long */
-    I2L(OpcodeValues.I2L, 1, Kind.CONVERT, TypeKind.IntType, TypeKind.LongType),
+    I2L(OpcodeValues.I2L, 1, Kind.CONVERT, TypeKind.INT, TypeKind.LONG),
 
     /** Convert int to float */
-    I2F(OpcodeValues.I2F, 1, Kind.CONVERT, TypeKind.IntType, TypeKind.FloatType),
+    I2F(OpcodeValues.I2F, 1, Kind.CONVERT, TypeKind.INT, TypeKind.FLOAT),
 
     /** Convert int to double */
-    I2D(OpcodeValues.I2D, 1, Kind.CONVERT, TypeKind.IntType, TypeKind.DoubleType),
+    I2D(OpcodeValues.I2D, 1, Kind.CONVERT, TypeKind.INT, TypeKind.DOUBLE),
 
     /** Convert long to int */
-    L2I(OpcodeValues.L2I, 1, Kind.CONVERT, TypeKind.LongType, TypeKind.IntType),
+    L2I(OpcodeValues.L2I, 1, Kind.CONVERT, TypeKind.LONG, TypeKind.INT),
 
     /** Convert long to float */
-    L2F(OpcodeValues.L2F, 1, Kind.CONVERT, TypeKind.LongType, TypeKind.FloatType),
+    L2F(OpcodeValues.L2F, 1, Kind.CONVERT, TypeKind.LONG, TypeKind.FLOAT),
 
     /** Convert long to double */
-    L2D(OpcodeValues.L2D, 1, Kind.CONVERT, TypeKind.LongType, TypeKind.DoubleType),
+    L2D(OpcodeValues.L2D, 1, Kind.CONVERT, TypeKind.LONG, TypeKind.DOUBLE),
 
     /** Convert float to int */
-    F2I(OpcodeValues.F2I, 1, Kind.CONVERT, TypeKind.FloatType, TypeKind.IntType),
+    F2I(OpcodeValues.F2I, 1, Kind.CONVERT, TypeKind.FLOAT, TypeKind.INT),
 
     /** Convert float to long */
-    F2L(OpcodeValues.F2L, 1, Kind.CONVERT, TypeKind.FloatType, TypeKind.LongType),
+    F2L(OpcodeValues.F2L, 1, Kind.CONVERT, TypeKind.FLOAT, TypeKind.LONG),
 
     /** Convert float to double */
-    F2D(OpcodeValues.F2D, 1, Kind.CONVERT, TypeKind.FloatType, TypeKind.DoubleType),
+    F2D(OpcodeValues.F2D, 1, Kind.CONVERT, TypeKind.FLOAT, TypeKind.DOUBLE),
 
     /** Convert double to int */
-    D2I(OpcodeValues.D2I, 1, Kind.CONVERT, TypeKind.DoubleType, TypeKind.IntType),
+    D2I(OpcodeValues.D2I, 1, Kind.CONVERT, TypeKind.DOUBLE, TypeKind.INT),
 
     /** Convert double to long */
-    D2L(OpcodeValues.D2L, 1, Kind.CONVERT, TypeKind.DoubleType, TypeKind.LongType),
+    D2L(OpcodeValues.D2L, 1, Kind.CONVERT, TypeKind.DOUBLE, TypeKind.LONG),
 
     /** Convert double to float */
-    D2F(OpcodeValues.D2F, 1, Kind.CONVERT, TypeKind.DoubleType, TypeKind.FloatType),
+    D2F(OpcodeValues.D2F, 1, Kind.CONVERT, TypeKind.DOUBLE, TypeKind.FLOAT),
 
     /** Convert int to byte */
-    I2B(OpcodeValues.I2B, 1, Kind.CONVERT, TypeKind.IntType, TypeKind.ByteType),
+    I2B(OpcodeValues.I2B, 1, Kind.CONVERT, TypeKind.INT, TypeKind.BYTE),
 
     /** Convert int to char */
-    I2C(OpcodeValues.I2C, 1, Kind.CONVERT, TypeKind.IntType, TypeKind.CharType),
+    I2C(OpcodeValues.I2C, 1, Kind.CONVERT, TypeKind.INT, TypeKind.CHAR),
 
     /** Convert int to short */
-    I2S(OpcodeValues.I2S, 1, Kind.CONVERT, TypeKind.IntType, TypeKind.ShortType),
+    I2S(OpcodeValues.I2S, 1, Kind.CONVERT, TypeKind.INT, TypeKind.SHORT),
 
     /** Compare long */
-    LCMP(OpcodeValues.LCMP, 1, Kind.OPERATOR, TypeKind.LongType),
+    LCMP(OpcodeValues.LCMP, 1, Kind.OPERATOR, TypeKind.LONG),
 
     /** Compare float */
-    FCMPL(OpcodeValues.FCMPL, 1, Kind.OPERATOR, TypeKind.FloatType),
+    FCMPL(OpcodeValues.FCMPL, 1, Kind.OPERATOR, TypeKind.FLOAT),
 
     /** Compare float */
-    FCMPG(OpcodeValues.FCMPG, 1, Kind.OPERATOR, TypeKind.FloatType),
+    FCMPG(OpcodeValues.FCMPG, 1, Kind.OPERATOR, TypeKind.FLOAT),
 
     /** Compare double */
-    DCMPL(OpcodeValues.DCMPL, 1, Kind.OPERATOR, TypeKind.DoubleType),
+    DCMPL(OpcodeValues.DCMPL, 1, Kind.OPERATOR, TypeKind.DOUBLE),
 
     /** Compare double */
-    DCMPG(OpcodeValues.DCMPG, 1, Kind.OPERATOR, TypeKind.DoubleType),
+    DCMPG(OpcodeValues.DCMPG, 1, Kind.OPERATOR, TypeKind.DOUBLE),
 
     /** Branch if int comparison with zero succeeds */
-    IFEQ(OpcodeValues.IFEQ, 3, Kind.BRANCH, TypeKind.IntType),
+    IFEQ(OpcodeValues.IFEQ, 3, Kind.BRANCH, TypeKind.INT),
 
     /** Branch if int comparison with zero succeeds */
-    IFNE(OpcodeValues.IFNE, 3, Kind.BRANCH, TypeKind.IntType),
+    IFNE(OpcodeValues.IFNE, 3, Kind.BRANCH, TypeKind.INT),
 
     /** Branch if int comparison with zero succeeds */
-    IFLT(OpcodeValues.IFLT, 3, Kind.BRANCH, TypeKind.IntType),
+    IFLT(OpcodeValues.IFLT, 3, Kind.BRANCH, TypeKind.INT),
 
     /** Branch if int comparison with zero succeeds */
-    IFGE(OpcodeValues.IFGE, 3, Kind.BRANCH, TypeKind.IntType),
+    IFGE(OpcodeValues.IFGE, 3, Kind.BRANCH, TypeKind.INT),
 
     /** Branch if int comparison with zero succeeds */
-    IFGT(OpcodeValues.IFGT, 3, Kind.BRANCH, TypeKind.IntType),
+    IFGT(OpcodeValues.IFGT, 3, Kind.BRANCH, TypeKind.INT),
 
     /** Branch if int comparison with zero succeeds */
-    IFLE(OpcodeValues.IFLE, 3, Kind.BRANCH, TypeKind.IntType),
+    IFLE(OpcodeValues.IFLE, 3, Kind.BRANCH, TypeKind.INT),
 
     /** Branch if int comparison succeeds */
-    IF_ICMPEQ(OpcodeValues.IF_ICMPEQ, 3, Kind.BRANCH, TypeKind.IntType),
+    IF_ICMPEQ(OpcodeValues.IF_ICMPEQ, 3, Kind.BRANCH, TypeKind.INT),
 
     /** Branch if int comparison succeeds */
-    IF_ICMPNE(OpcodeValues.IF_ICMPNE, 3, Kind.BRANCH, TypeKind.IntType),
+    IF_ICMPNE(OpcodeValues.IF_ICMPNE, 3, Kind.BRANCH, TypeKind.INT),
 
     /** Branch if int comparison succeeds */
-    IF_ICMPLT(OpcodeValues.IF_ICMPLT, 3, Kind.BRANCH, TypeKind.IntType),
+    IF_ICMPLT(OpcodeValues.IF_ICMPLT, 3, Kind.BRANCH, TypeKind.INT),
 
     /** Branch if int comparison succeeds */
-    IF_ICMPGE(OpcodeValues.IF_ICMPGE, 3, Kind.BRANCH, TypeKind.IntType),
+    IF_ICMPGE(OpcodeValues.IF_ICMPGE, 3, Kind.BRANCH, TypeKind.INT),
 
     /** Branch if int comparison succeeds */
-    IF_ICMPGT(OpcodeValues.IF_ICMPGT, 3, Kind.BRANCH, TypeKind.IntType),
+    IF_ICMPGT(OpcodeValues.IF_ICMPGT, 3, Kind.BRANCH, TypeKind.INT),
 
     /** Branch if int comparison succeeds */
-    IF_ICMPLE(OpcodeValues.IF_ICMPLE, 3, Kind.BRANCH, TypeKind.IntType),
+    IF_ICMPLE(OpcodeValues.IF_ICMPLE, 3, Kind.BRANCH, TypeKind.INT),
 
     /** Branch if reference comparison succeeds */
-    IF_ACMPEQ(OpcodeValues.IF_ACMPEQ, 3, Kind.BRANCH, TypeKind.ReferenceType),
+    IF_ACMPEQ(OpcodeValues.IF_ACMPEQ, 3, Kind.BRANCH, TypeKind.REFERENCE),
 
     /** Branch if reference comparison succeeds */
-    IF_ACMPNE(OpcodeValues.IF_ACMPNE, 3, Kind.BRANCH, TypeKind.ReferenceType),
+    IF_ACMPNE(OpcodeValues.IF_ACMPNE, 3, Kind.BRANCH, TypeKind.REFERENCE),
 
     /** Branch always */
-    GOTO(OpcodeValues.GOTO, 3, Kind.BRANCH, TypeKind.VoidType),
-=======
-    IADD(ClassFile.IADD, 1, Kind.OPERATOR, TypeKind.INT),
-
-    /** Add long */
-    LADD(ClassFile.LADD, 1, Kind.OPERATOR, TypeKind.LONG),
-
-    /** Add float */
-    FADD(ClassFile.FADD, 1, Kind.OPERATOR, TypeKind.FLOAT),
-
-    /** Add double */
-    DADD(ClassFile.DADD, 1, Kind.OPERATOR, TypeKind.DOUBLE),
-
-    /** Subtract int */
-    ISUB(ClassFile.ISUB, 1, Kind.OPERATOR, TypeKind.INT),
-
-    /** Subtract long */
-    LSUB(ClassFile.LSUB, 1, Kind.OPERATOR, TypeKind.LONG),
-
-    /** Subtract float */
-    FSUB(ClassFile.FSUB, 1, Kind.OPERATOR, TypeKind.FLOAT),
-
-    /** Subtract double */
-    DSUB(ClassFile.DSUB, 1, Kind.OPERATOR, TypeKind.DOUBLE),
-
-    /** Multiply int */
-    IMUL(ClassFile.IMUL, 1, Kind.OPERATOR, TypeKind.INT),
-
-    /** Multiply long */
-    LMUL(ClassFile.LMUL, 1, Kind.OPERATOR, TypeKind.LONG),
-
-    /** Multiply float */
-    FMUL(ClassFile.FMUL, 1, Kind.OPERATOR, TypeKind.FLOAT),
-
-    /** Multiply double */
-    DMUL(ClassFile.DMUL, 1, Kind.OPERATOR, TypeKind.DOUBLE),
-
-    /** Divide int */
-    IDIV(ClassFile.IDIV, 1, Kind.OPERATOR, TypeKind.INT),
-
-    /** Divide long */
-    LDIV(ClassFile.LDIV, 1, Kind.OPERATOR, TypeKind.LONG),
-
-    /** Divide float */
-    FDIV(ClassFile.FDIV, 1, Kind.OPERATOR, TypeKind.FLOAT),
-
-    /** Divide double */
-    DDIV(ClassFile.DDIV, 1, Kind.OPERATOR, TypeKind.DOUBLE),
-
-    /** Remainder int */
-    IREM(ClassFile.IREM, 1, Kind.OPERATOR, TypeKind.INT),
-
-    /** Remainder long */
-    LREM(ClassFile.LREM, 1, Kind.OPERATOR, TypeKind.LONG),
-
-    /** Remainder float */
-    FREM(ClassFile.FREM, 1, Kind.OPERATOR, TypeKind.FLOAT),
-
-    /** Remainder double */
-    DREM(ClassFile.DREM, 1, Kind.OPERATOR, TypeKind.DOUBLE),
-
-    /** Negate int */
-    INEG(ClassFile.INEG, 1, Kind.OPERATOR, TypeKind.INT),
-
-    /** Negate long */
-    LNEG(ClassFile.LNEG, 1, Kind.OPERATOR, TypeKind.LONG),
-
-    /** Negate float */
-    FNEG(ClassFile.FNEG, 1, Kind.OPERATOR, TypeKind.FLOAT),
-
-    /** Negate double */
-    DNEG(ClassFile.DNEG, 1, Kind.OPERATOR, TypeKind.DOUBLE),
-
-    /** Shift left int */
-    ISHL(ClassFile.ISHL, 1, Kind.OPERATOR, TypeKind.INT),
-
-    /** Shift left long */
-    LSHL(ClassFile.LSHL, 1, Kind.OPERATOR, TypeKind.LONG),
-
-    /** Shift right int */
-    ISHR(ClassFile.ISHR, 1, Kind.OPERATOR, TypeKind.INT),
-
-    /** Shift right long */
-    LSHR(ClassFile.LSHR, 1, Kind.OPERATOR, TypeKind.LONG),
-
-    /** Logical shift right int */
-    IUSHR(ClassFile.IUSHR, 1, Kind.OPERATOR, TypeKind.INT),
-
-    /** Logical shift right long */
-    LUSHR(ClassFile.LUSHR, 1, Kind.OPERATOR, TypeKind.LONG),
-
-    /** Boolean AND int */
-    IAND(ClassFile.IAND, 1, Kind.OPERATOR, TypeKind.INT),
-
-    /** Boolean AND long */
-    LAND(ClassFile.LAND, 1, Kind.OPERATOR, TypeKind.LONG),
-
-    /** Boolean OR int */
-    IOR(ClassFile.IOR, 1, Kind.OPERATOR, TypeKind.INT),
-
-    /** Boolean OR long */
-    LOR(ClassFile.LOR, 1, Kind.OPERATOR, TypeKind.LONG),
-
-    /** Boolean XOR int */
-    IXOR(ClassFile.IXOR, 1, Kind.OPERATOR, TypeKind.INT),
-
-    /** Boolean XOR long */
-    LXOR(ClassFile.LXOR, 1, Kind.OPERATOR, TypeKind.LONG),
-
-    /** Increment local variable by constant */
-    IINC(ClassFile.IINC, 3, Kind.INCREMENT, TypeKind.INT, -1),
-
-    /** Convert int to long */
-    I2L(ClassFile.I2L, 1, Kind.CONVERT, TypeKind.INT, TypeKind.LONG),
-
-    /** Convert int to float */
-    I2F(ClassFile.I2F, 1, Kind.CONVERT, TypeKind.INT, TypeKind.FLOAT),
-
-    /** Convert int to double */
-    I2D(ClassFile.I2D, 1, Kind.CONVERT, TypeKind.INT, TypeKind.DOUBLE),
-
-    /** Convert long to int */
-    L2I(ClassFile.L2I, 1, Kind.CONVERT, TypeKind.LONG, TypeKind.INT),
-
-    /** Convert long to float */
-    L2F(ClassFile.L2F, 1, Kind.CONVERT, TypeKind.LONG, TypeKind.FLOAT),
-
-    /** Convert long to double */
-    L2D(ClassFile.L2D, 1, Kind.CONVERT, TypeKind.LONG, TypeKind.DOUBLE),
-
-    /** Convert float to int */
-    F2I(ClassFile.F2I, 1, Kind.CONVERT, TypeKind.FLOAT, TypeKind.INT),
-
-    /** Convert float to long */
-    F2L(ClassFile.F2L, 1, Kind.CONVERT, TypeKind.FLOAT, TypeKind.LONG),
-
-    /** Convert float to double */
-    F2D(ClassFile.F2D, 1, Kind.CONVERT, TypeKind.FLOAT, TypeKind.DOUBLE),
-
-    /** Convert double to int */
-    D2I(ClassFile.D2I, 1, Kind.CONVERT, TypeKind.DOUBLE, TypeKind.INT),
-
-    /** Convert double to long */
-    D2L(ClassFile.D2L, 1, Kind.CONVERT, TypeKind.DOUBLE, TypeKind.LONG),
-
-    /** Convert double to float */
-    D2F(ClassFile.D2F, 1, Kind.CONVERT, TypeKind.DOUBLE, TypeKind.FLOAT),
-
-    /** Convert int to byte */
-    I2B(ClassFile.I2B, 1, Kind.CONVERT, TypeKind.INT, TypeKind.BYTE),
-
-    /** Convert int to char */
-    I2C(ClassFile.I2C, 1, Kind.CONVERT, TypeKind.INT, TypeKind.CHAR),
-
-    /** Convert int to short */
-    I2S(ClassFile.I2S, 1, Kind.CONVERT, TypeKind.INT, TypeKind.SHORT),
-
-    /** Compare long */
-    LCMP(ClassFile.LCMP, 1, Kind.OPERATOR, TypeKind.LONG),
-
-    /** Compare float */
-    FCMPL(ClassFile.FCMPL, 1, Kind.OPERATOR, TypeKind.FLOAT),
-
-    /** Compare float */
-    FCMPG(ClassFile.FCMPG, 1, Kind.OPERATOR, TypeKind.FLOAT),
-
-    /** Compare double */
-    DCMPL(ClassFile.DCMPL, 1, Kind.OPERATOR, TypeKind.DOUBLE),
-
-    /** Compare double */
-    DCMPG(ClassFile.DCMPG, 1, Kind.OPERATOR, TypeKind.DOUBLE),
-
-    /** Branch if int comparison with zero succeeds */
-    IFEQ(ClassFile.IFEQ, 3, Kind.BRANCH, TypeKind.INT),
-
-    /** Branch if int comparison with zero succeeds */
-    IFNE(ClassFile.IFNE, 3, Kind.BRANCH, TypeKind.INT),
-
-    /** Branch if int comparison with zero succeeds */
-    IFLT(ClassFile.IFLT, 3, Kind.BRANCH, TypeKind.INT),
-
-    /** Branch if int comparison with zero succeeds */
-    IFGE(ClassFile.IFGE, 3, Kind.BRANCH, TypeKind.INT),
-
-    /** Branch if int comparison with zero succeeds */
-    IFGT(ClassFile.IFGT, 3, Kind.BRANCH, TypeKind.INT),
-
-    /** Branch if int comparison with zero succeeds */
-    IFLE(ClassFile.IFLE, 3, Kind.BRANCH, TypeKind.INT),
-
-    /** Branch if int comparison succeeds */
-    IF_ICMPEQ(ClassFile.IF_ICMPEQ, 3, Kind.BRANCH, TypeKind.INT),
-
-    /** Branch if int comparison succeeds */
-    IF_ICMPNE(ClassFile.IF_ICMPNE, 3, Kind.BRANCH, TypeKind.INT),
-
-    /** Branch if int comparison succeeds */
-    IF_ICMPLT(ClassFile.IF_ICMPLT, 3, Kind.BRANCH, TypeKind.INT),
-
-    /** Branch if int comparison succeeds */
-    IF_ICMPGE(ClassFile.IF_ICMPGE, 3, Kind.BRANCH, TypeKind.INT),
-
-    /** Branch if int comparison succeeds */
-    IF_ICMPGT(ClassFile.IF_ICMPGT, 3, Kind.BRANCH, TypeKind.INT),
-
-    /** Branch if int comparison succeeds */
-    IF_ICMPLE(ClassFile.IF_ICMPLE, 3, Kind.BRANCH, TypeKind.INT),
-
-    /** Branch if reference comparison succeeds */
-    IF_ACMPEQ(ClassFile.IF_ACMPEQ, 3, Kind.BRANCH, TypeKind.REFERENCE),
-
-    /** Branch if reference comparison succeeds */
-    IF_ACMPNE(ClassFile.IF_ACMPNE, 3, Kind.BRANCH, TypeKind.REFERENCE),
-
-    /** Branch always */
-    GOTO(ClassFile.GOTO, 3, Kind.BRANCH, TypeKind.VOID),
->>>>>>> 25e03b52
+    GOTO(OpcodeValues.GOTO, 3, Kind.BRANCH, TypeKind.VOID),
 
     /**
      * Jump subroutine is discontinued opcode
@@ -1032,41 +564,22 @@
     LOOKUPSWITCH(OpcodeValues.LOOKUPSWITCH, -1, Kind.LOOKUP_SWITCH),
 
     /** Return int from method */
-<<<<<<< HEAD
-    IRETURN(OpcodeValues.IRETURN, 1, Kind.RETURN, TypeKind.IntType),
+    IRETURN(OpcodeValues.IRETURN, 1, Kind.RETURN, TypeKind.INT),
 
     /** Return long from method */
-    LRETURN(OpcodeValues.LRETURN, 1, Kind.RETURN, TypeKind.LongType),
+    LRETURN(OpcodeValues.LRETURN, 1, Kind.RETURN, TypeKind.LONG),
 
     /** Return float from method */
-    FRETURN(OpcodeValues.FRETURN, 1, Kind.RETURN, TypeKind.FloatType),
+    FRETURN(OpcodeValues.FRETURN, 1, Kind.RETURN, TypeKind.FLOAT),
 
     /** Return double from method */
-    DRETURN(OpcodeValues.DRETURN, 1, Kind.RETURN, TypeKind.DoubleType),
+    DRETURN(OpcodeValues.DRETURN, 1, Kind.RETURN, TypeKind.DOUBLE),
 
     /** Return reference from method */
-    ARETURN(OpcodeValues.ARETURN, 1, Kind.RETURN, TypeKind.ReferenceType),
+    ARETURN(OpcodeValues.ARETURN, 1, Kind.RETURN, TypeKind.REFERENCE),
 
     /** Return void from method */
-    RETURN(OpcodeValues.RETURN, 1, Kind.RETURN, TypeKind.VoidType),
-=======
-    IRETURN(ClassFile.IRETURN, 1, Kind.RETURN, TypeKind.INT),
-
-    /** Return long from method */
-    LRETURN(ClassFile.LRETURN, 1, Kind.RETURN, TypeKind.LONG),
-
-    /** Return float from method */
-    FRETURN(ClassFile.FRETURN, 1, Kind.RETURN, TypeKind.FLOAT),
-
-    /** Return double from method */
-    DRETURN(ClassFile.DRETURN, 1, Kind.RETURN, TypeKind.DOUBLE),
-
-    /** Return reference from method */
-    ARETURN(ClassFile.ARETURN, 1, Kind.RETURN, TypeKind.REFERENCE),
-
-    /** Return void from method */
-    RETURN(ClassFile.RETURN, 1, Kind.RETURN, TypeKind.VOID),
->>>>>>> 25e03b52
+    RETURN(OpcodeValues.RETURN, 1, Kind.RETURN, TypeKind.VOID),
 
     /** Get static field from class */
     GETSTATIC(OpcodeValues.GETSTATIC, 3, Kind.FIELD_ACCESS),
@@ -1108,11 +621,7 @@
     ANEWARRAY(OpcodeValues.ANEWARRAY, 3, Kind.NEW_REF_ARRAY),
 
     /** Get length of array */
-<<<<<<< HEAD
-    ARRAYLENGTH(OpcodeValues.ARRAYLENGTH, 1, Kind.OPERATOR, TypeKind.IntType),
-=======
-    ARRAYLENGTH(ClassFile.ARRAYLENGTH, 1, Kind.OPERATOR, TypeKind.INT),
->>>>>>> 25e03b52
+    ARRAYLENGTH(OpcodeValues.ARRAYLENGTH, 1, Kind.OPERATOR, TypeKind.INT),
 
     /** Throw exception or error */
     ATHROW(OpcodeValues.ATHROW, 1, Kind.THROW_EXCEPTION),
@@ -1133,23 +642,13 @@
     MULTIANEWARRAY(OpcodeValues.MULTIANEWARRAY, 4, Kind.NEW_MULTI_ARRAY),
 
     /** Branch if reference is null */
-<<<<<<< HEAD
-    IFNULL(OpcodeValues.IFNULL, 3, Kind.BRANCH, TypeKind.ReferenceType),
+    IFNULL(OpcodeValues.IFNULL, 3, Kind.BRANCH, TypeKind.REFERENCE),
 
     /** Branch if reference not null */
-    IFNONNULL(OpcodeValues.IFNONNULL, 3, Kind.BRANCH, TypeKind.ReferenceType),
+    IFNONNULL(OpcodeValues.IFNONNULL, 3, Kind.BRANCH, TypeKind.REFERENCE),
 
     /** Branch always (wide index) */
-    GOTO_W(OpcodeValues.GOTO_W, 5, Kind.BRANCH, TypeKind.VoidType),
-=======
-    IFNULL(ClassFile.IFNULL, 3, Kind.BRANCH, TypeKind.REFERENCE),
-
-    /** Branch if reference not null */
-    IFNONNULL(ClassFile.IFNONNULL, 3, Kind.BRANCH, TypeKind.REFERENCE),
-
-    /** Branch always (wide index) */
-    GOTO_W(ClassFile.GOTO_W, 5, Kind.BRANCH, TypeKind.VOID),
->>>>>>> 25e03b52
+    GOTO_W(OpcodeValues.GOTO_W, 5, Kind.BRANCH, TypeKind.VOID),
 
     /**
      * Jump subroutine (wide index) is discontinued opcode
@@ -1158,65 +657,34 @@
     JSR_W(OpcodeValues.JSR_W, 5, Kind.DISCONTINUED_JSR),
 
     /** Load int from local variable (wide index) */
-<<<<<<< HEAD
-    ILOAD_W((OpcodeValues.WIDE << 8) | OpcodeValues.ILOAD, 4, Kind.LOAD, TypeKind.IntType, -1),
+    ILOAD_W((OpcodeValues.WIDE << 8) | OpcodeValues.ILOAD, 4, Kind.LOAD, TypeKind.INT, -1),
 
     /** Load long from local variable (wide index) */
-    LLOAD_W((OpcodeValues.WIDE << 8) | OpcodeValues.LLOAD, 4, Kind.LOAD, TypeKind.LongType, -1),
+    LLOAD_W((OpcodeValues.WIDE << 8) | OpcodeValues.LLOAD, 4, Kind.LOAD, TypeKind.LONG, -1),
 
     /** Load float from local variable (wide index) */
-    FLOAD_W((OpcodeValues.WIDE << 8) | OpcodeValues.FLOAD, 4, Kind.LOAD, TypeKind.FloatType, -1),
+    FLOAD_W((OpcodeValues.WIDE << 8) | OpcodeValues.FLOAD, 4, Kind.LOAD, TypeKind.FLOAT, -1),
 
     /** Load double from local variable (wide index) */
-    DLOAD_W((OpcodeValues.WIDE << 8) | OpcodeValues.DLOAD, 4, Kind.LOAD, TypeKind.DoubleType, -1),
+    DLOAD_W((OpcodeValues.WIDE << 8) | OpcodeValues.DLOAD, 4, Kind.LOAD, TypeKind.DOUBLE, -1),
 
     /** Load reference from local variable (wide index) */
-    ALOAD_W((OpcodeValues.WIDE << 8) | OpcodeValues.ALOAD, 4, Kind.LOAD, TypeKind.ReferenceType, -1),
+    ALOAD_W((OpcodeValues.WIDE << 8) | OpcodeValues.ALOAD, 4, Kind.LOAD, TypeKind.REFERENCE, -1),
 
     /** Store int into local variable (wide index) */
-    ISTORE_W((OpcodeValues.WIDE << 8) | OpcodeValues.ISTORE, 4, Kind.STORE, TypeKind.IntType, -1),
+    ISTORE_W((OpcodeValues.WIDE << 8) | OpcodeValues.ISTORE, 4, Kind.STORE, TypeKind.INT, -1),
 
     /** Store long into local variable (wide index) */
-    LSTORE_W((OpcodeValues.WIDE << 8) | OpcodeValues.LSTORE, 4, Kind.STORE, TypeKind.LongType, -1),
+    LSTORE_W((OpcodeValues.WIDE << 8) | OpcodeValues.LSTORE, 4, Kind.STORE, TypeKind.LONG, -1),
 
     /** Store float into local variable (wide index) */
-    FSTORE_W((OpcodeValues.WIDE << 8) | OpcodeValues.FSTORE, 4, Kind.STORE, TypeKind.FloatType, -1),
+    FSTORE_W((OpcodeValues.WIDE << 8) | OpcodeValues.FSTORE, 4, Kind.STORE, TypeKind.FLOAT, -1),
 
     /** Store double into local variable (wide index) */
-    DSTORE_W((OpcodeValues.WIDE << 8) | OpcodeValues.DSTORE, 4, Kind.STORE, TypeKind.DoubleType, -1),
+    DSTORE_W((OpcodeValues.WIDE << 8) | OpcodeValues.DSTORE, 4, Kind.STORE, TypeKind.DOUBLE, -1),
 
     /** Store reference into local variable (wide index) */
-    ASTORE_W((OpcodeValues.WIDE << 8) | OpcodeValues.ASTORE, 4, Kind.STORE, TypeKind.ReferenceType, -1),
-=======
-    ILOAD_W((ClassFile.WIDE << 8) | ClassFile.ILOAD, 4, Kind.LOAD, TypeKind.INT, -1),
-
-    /** Load long from local variable (wide index) */
-    LLOAD_W((ClassFile.WIDE << 8) | ClassFile.LLOAD, 4, Kind.LOAD, TypeKind.LONG, -1),
-
-    /** Load float from local variable (wide index) */
-    FLOAD_W((ClassFile.WIDE << 8) | ClassFile.FLOAD, 4, Kind.LOAD, TypeKind.FLOAT, -1),
-
-    /** Load double from local variable (wide index) */
-    DLOAD_W((ClassFile.WIDE << 8) | ClassFile.DLOAD, 4, Kind.LOAD, TypeKind.DOUBLE, -1),
-
-    /** Load reference from local variable (wide index) */
-    ALOAD_W((ClassFile.WIDE << 8) | ClassFile.ALOAD, 4, Kind.LOAD, TypeKind.REFERENCE, -1),
-
-    /** Store int into local variable (wide index) */
-    ISTORE_W((ClassFile.WIDE << 8) | ClassFile.ISTORE, 4, Kind.STORE, TypeKind.INT, -1),
-
-    /** Store long into local variable (wide index) */
-    LSTORE_W((ClassFile.WIDE << 8) | ClassFile.LSTORE, 4, Kind.STORE, TypeKind.LONG, -1),
-
-    /** Store float into local variable (wide index) */
-    FSTORE_W((ClassFile.WIDE << 8) | ClassFile.FSTORE, 4, Kind.STORE, TypeKind.FLOAT, -1),
-
-    /** Store double into local variable (wide index) */
-    DSTORE_W((ClassFile.WIDE << 8) | ClassFile.DSTORE, 4, Kind.STORE, TypeKind.DOUBLE, -1),
-
-    /** Store reference into local variable (wide index) */
-    ASTORE_W((ClassFile.WIDE << 8) | ClassFile.ASTORE, 4, Kind.STORE, TypeKind.REFERENCE, -1),
->>>>>>> 25e03b52
+    ASTORE_W((OpcodeValues.WIDE << 8) | OpcodeValues.ASTORE, 4, Kind.STORE, TypeKind.REFERENCE, -1),
 
     /**
      * Return from subroutine (wide index) is discontinued opcode
@@ -1225,11 +693,7 @@
     RET_W((OpcodeValues.WIDE << 8) | OpcodeValues.RET, 4, Kind.DISCONTINUED_RET),
 
     /** Increment local variable by constant (wide index) */
-<<<<<<< HEAD
-    IINC_W((OpcodeValues.WIDE << 8) | OpcodeValues.IINC, 6, Kind.INCREMENT, TypeKind.IntType, -1);
-=======
-    IINC_W((ClassFile.WIDE << 8) | ClassFile.IINC, 6, Kind.INCREMENT, TypeKind.INT, -1);
->>>>>>> 25e03b52
+    IINC_W((OpcodeValues.WIDE << 8) | OpcodeValues.IINC, 6, Kind.INCREMENT, TypeKind.INT, -1);
 
     /**
      * Kinds of opcodes.
