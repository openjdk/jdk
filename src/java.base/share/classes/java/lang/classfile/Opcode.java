--- conflicted
+++ resolved
@@ -24,12 +24,8 @@
  */
 package java.lang.classfile;
 
-<<<<<<< HEAD
-=======
 import jdk.internal.classfile.impl.RawBytecodeHelper;
-import jdk.internal.javac.PreviewFeature;
-
->>>>>>> 8c8f0d85
+
 /**
  * Describes the opcodes of the JVM instruction set, as described in JVMS {@jvms 6.5}.
  * As well as a number of pseudo-instructions that may be encountered when
