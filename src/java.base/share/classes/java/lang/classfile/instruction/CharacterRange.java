--- conflicted
+++ resolved
@@ -149,13 +149,8 @@
      * @param characterRangeStart the encoded start of the character range region (inclusive)
      * @param characterRangeEnd the encoded end of the character range region (exclusive)
      * @param flags a flags word, indicating the kind of range
-<<<<<<< HEAD
-     * @throws IllegalArgumentException if {@code flags} is not in the range
-     * {@code [0, 65535]}
-=======
      * @throws IllegalArgumentException if {@code flags} is not {@link
      *         java.lang.classfile##u2 u2}
->>>>>>> ae1d2878
      */
     static CharacterRange of(Label startScope, Label endScope, int characterRangeStart, int characterRangeEnd, int flags) {
         return new AbstractPseudoInstruction.UnboundCharacterRange(startScope, endScope, characterRangeStart, characterRangeEnd, flags);
