--- conflicted
+++ resolved
@@ -75,13 +75,8 @@
      * {@return a line number pseudo-instruction}
      *
      * @param line the line number
-<<<<<<< HEAD
-     * @throws IllegalArgumentException if {@code line} is not in the range
-     * {@code [0, 65535]}
-=======
      * @throws IllegalArgumentException if {@code line} is not {@link
      *         java.lang.classfile##u2 u2}
->>>>>>> ae1d2878
      */
     static LineNumber of(int line) {
         return LineNumberImpl.of(line);
