--- conflicted
+++ resolved
@@ -812,13 +812,8 @@
      *
      * @param line the line number
      * @return this builder
-<<<<<<< HEAD
-     * @throws IllegalArgumentException if {@code line} is not in the range
-     * {@code [0, 65535]}
-=======
      * @throws IllegalArgumentException if {@code line} is not {@link
      *         java.lang.classfile##u2 u2}
->>>>>>> ae1d2878
      * @see LineNumber
      */
     default CodeBuilder lineNumber(int line) {
@@ -915,13 +910,8 @@
      * @param characterRangeEnd the encoded end of the character range region (exclusive)
      * @param flags the flags word, indicating the kind of range
      * @return this builder
-<<<<<<< HEAD
-     * @throws IllegalArgumentException if {@code flags} is not in the range
-     * {@code [0, 65535]}
-=======
      * @throws IllegalArgumentException if {@code flags} is not {@link
      *         java.lang.classfile##u2 u2}
->>>>>>> ae1d2878
      * @see CharacterRange
      */
     default CodeBuilder characterRange(Label startScope, Label endScope, int characterRangeStart, int characterRangeEnd, int flags) {
