/*
 * Copyright (c) 2022, 2025, Oracle and/or its affiliates. All rights reserved.
 * DO NOT ALTER OR REMOVE COPYRIGHT NOTICES OR THIS FILE HEADER.
 *
 * This code is free software; you can redistribute it and/or modify it
 * under the terms of the GNU General Public License version 2 only, as
 * published by the Free Software Foundation.  Oracle designates this
 * particular file as subject to the "Classpath" exception as provided
 * by Oracle in the LICENSE file that accompanied this code.
 *
 * This code is distributed in the hope that it will be useful, but WITHOUT
 * ANY WARRANTY; without even the implied warranty of MERCHANTABILITY or
 * FITNESS FOR A PARTICULAR PURPOSE.  See the GNU General Public License
 * version 2 for more details (a copy is included in the LICENSE file that
 * accompanied this code).
 *
 * You should have received a copy of the GNU General Public License version
 * 2 along with this work; if not, write to the Free Software Foundation,
 * Inc., 51 Franklin St, Fifth Floor, Boston, MA 02110-1301 USA.
 *
 * Please contact Oracle, 500 Oracle Parkway, Redwood Shores, CA 94065 USA
 * or visit www.oracle.com if you need additional information or have any
 * questions.
 */

package java.lang.classfile;

import java.lang.classfile.attribute.RuntimeInvisibleTypeAnnotationsAttribute;
import java.lang.classfile.attribute.RuntimeVisibleTypeAnnotationsAttribute;
import java.util.List;

import jdk.internal.classfile.impl.TargetInfoImpl;
import jdk.internal.classfile.impl.UnboundAttribute;
import jdk.internal.classfile.impl.Util;

import static java.lang.classfile.TypeAnnotation.TargetInfo.*;

/**
 * Models a {@code type_annotation} structure (JVMS {@jvms 4.7.20}). This model
 * indicates the annotated type within a declaration or expression and the part
 * of the indicated type that is annotated, in addition to what is {@linkplain
 * #annotation() available} in an {@code Annotation}.
 * <p>
 * This model can reconstruct an annotation on a type or a part of a type, given
 * the location of the {@code type_annotation} structure in the class file and
 * the definition of the annotation interface.
 * <p>
 * Two {@code TypeAnnotation} objects should be compared using the {@link
 * Object#equals(Object) equals} method.
 *
 * @see Annotation
 * @see RuntimeVisibleTypeAnnotationsAttribute
 * @see RuntimeInvisibleTypeAnnotationsAttribute
 *
 * @since 24
 */
public sealed interface TypeAnnotation
        permits UnboundAttribute.UnboundTypeAnnotation {

    /**
     * The kind of target on which the annotation appears, as defined in JVMS {@jvms 4.7.20.1}.
     *
     * @see TargetInfo#targetType()
     * @since 24
     */
    public enum TargetType {
        /** For annotations on a class type parameter declaration. */
        CLASS_TYPE_PARAMETER(TARGET_CLASS_TYPE_PARAMETER, 1),

        /** For annotations on a method type parameter declaration. */
        METHOD_TYPE_PARAMETER(TARGET_METHOD_TYPE_PARAMETER, 1),

        /** For annotations on the type of an "extends" or "implements" clause. */
        CLASS_EXTENDS(TARGET_CLASS_EXTENDS, 2),

        /** For annotations on a bound of a type parameter of a class. */
        CLASS_TYPE_PARAMETER_BOUND(TARGET_CLASS_TYPE_PARAMETER_BOUND, 2),

        /** For annotations on a bound of a type parameter of a method. */
        METHOD_TYPE_PARAMETER_BOUND(TARGET_METHOD_TYPE_PARAMETER_BOUND, 2),

        /** For annotations on a field. */
        FIELD(TARGET_FIELD, 0),

        /** For annotations on a method return type. */
        METHOD_RETURN(TARGET_METHOD_RETURN, 0),

        /** For annotations on the method receiver. */
        METHOD_RECEIVER(TARGET_METHOD_RECEIVER, 0),

        /** For annotations on a method parameter. */
        METHOD_FORMAL_PARAMETER(TARGET_METHOD_FORMAL_PARAMETER, 1),

        /** For annotations on a throws clause in a method declaration. */
        THROWS(TARGET_THROWS, 2),

        /** For annotations on a local variable. */
        LOCAL_VARIABLE(TARGET_LOCAL_VARIABLE, -1),

        /** For annotations on a resource variable. */
        RESOURCE_VARIABLE(TARGET_RESOURCE_VARIABLE, -1),

        /** For annotations on an exception parameter. */
        EXCEPTION_PARAMETER(TARGET_EXCEPTION_PARAMETER, 2),

        /** For annotations on a type test. */
        INSTANCEOF(TARGET_INSTANCEOF, 2),

        /** For annotations on an object creation expression. */
        NEW(TARGET_NEW, 2),

        /** For annotations on a constructor reference receiver. */
        CONSTRUCTOR_REFERENCE(TARGET_CONSTRUCTOR_REFERENCE, 2),

        /** For annotations on a method reference receiver. */
        METHOD_REFERENCE(TARGET_METHOD_REFERENCE, 2),

        /** For annotations on a typecast. */
        CAST(TARGET_CAST, 3),

        /** For annotations on a type argument of an object creation expression. */
        CONSTRUCTOR_INVOCATION_TYPE_ARGUMENT(TARGET_CONSTRUCTOR_INVOCATION_TYPE_ARGUMENT, 3),

        /** For annotations on a type argument of a method call. */
        METHOD_INVOCATION_TYPE_ARGUMENT(TARGET_METHOD_INVOCATION_TYPE_ARGUMENT, 3),

        /** For annotations on a type argument of a constructor reference. */
        CONSTRUCTOR_REFERENCE_TYPE_ARGUMENT(TARGET_CONSTRUCTOR_REFERENCE_TYPE_ARGUMENT, 3),

        /** For annotations on a type argument of a method reference. */
        METHOD_REFERENCE_TYPE_ARGUMENT(TARGET_METHOD_REFERENCE_TYPE_ARGUMENT, 3);

        private final int targetTypeValue;
        private final int sizeIfFixed;

        private TargetType(int targetTypeValue, int sizeIfFixed) {
            this.targetTypeValue = targetTypeValue;
            this.sizeIfFixed = sizeIfFixed;
        }

        /**
         * {@return the target type value}
         *
         * @apiNote
         * {@code TARGET_}-prefixed constants in {@link TargetInfo}, such as {@link
         * TargetInfo#TARGET_CLASS_TYPE_PARAMETER}, describe the possible return
         * values of this method.
         */
        public int targetTypeValue() {
            return targetTypeValue;
        }

        /**
         * {@return the size of the target type if fixed or -1 if variable}
         */
        public int sizeIfFixed() {
            return sizeIfFixed;
        }
    }

    /**
     * {@return information describing precisely which type in a declaration or expression
     * is annotated} This models the {@code target_type} and {@code target_info} items.
     */
    TargetInfo targetInfo();

    /**
     * {@return which part of the type indicated by {@link #targetInfo()} is annotated}
     */
    List<TypePathComponent> targetPath();

    /**
     * {@return the annotation applied to the part indicated by {@link #targetPath()}}
     * This models the interface of the annotation and the set of element-value pairs,
     * the subset of the {@code type_annotation} structure that is identical to the
     * {@code annotation} structure.
     */
    Annotation annotation();

    /**
     * {@return a {@code type_annotation} structure}
     * @param targetInfo which type in a declaration or expression is annotated
     * @param targetPath which part of the type is annotated
     * @param annotation the annotation
     * @throws IllegalArgumentException if the size of {@code targetPath}
     *         exceeds {@code 255}
     */
    static TypeAnnotation of(TargetInfo targetInfo, List<TypePathComponent> targetPath,
                             Annotation annotation) {
        return new UnboundAttribute.UnboundTypeAnnotation(targetInfo, targetPath, annotation);
    }

    /**
     * Specifies which type in a declaration or expression is being annotated.
     *
     * @see #targetInfo()
     * @sealedGraph
     * @since 24
     */
    sealed interface TargetInfo {

        /**
         * The {@linkplain TargetType#targetTypeValue() value} of type annotation {@linkplain
         * #targetType target type} {@link TargetType#CLASS_TYPE_PARAMETER CLASS_TYPE_PARAMETER}.
         */
        int TARGET_CLASS_TYPE_PARAMETER = 0x00;

        /**
         * The {@linkplain TargetType#targetTypeValue() value} of type annotation {@linkplain
         * #targetType target type} {@link TargetType#METHOD_TYPE_PARAMETER METHOD_TYPE_PARAMETER}.
         */
        int TARGET_METHOD_TYPE_PARAMETER = 0x01;

        /**
         * The {@linkplain TargetType#targetTypeValue() value} of type annotation {@linkplain
         * #targetType target type} {@link TargetType#CLASS_EXTENDS CLASS_EXTENDS}.
         */
        int TARGET_CLASS_EXTENDS = 0x10;

        /**
         * The {@linkplain TargetType#targetTypeValue() value} of type annotation {@linkplain
         * #targetType target type} {@link TargetType#CLASS_TYPE_PARAMETER_BOUND
         * CLASS_TYPE_PARAMETER_BOUND}.
         */
        int TARGET_CLASS_TYPE_PARAMETER_BOUND = 0x11;

        /**
         * The {@linkplain TargetType#targetTypeValue() value} of type annotation {@linkplain
         * #targetType target type} {@link TargetType#METHOD_TYPE_PARAMETER_BOUND
         * METHOD_TYPE_PARAMETER_BOUND}.
         */
        int TARGET_METHOD_TYPE_PARAMETER_BOUND = 0x12;

        /**
         * The {@linkplain TargetType#targetTypeValue() value} of type annotation {@linkplain
         * #targetType target type} {@link TargetType#FIELD FIELD}.
         */
        int TARGET_FIELD = 0x13;

        /**
         * The {@linkplain TargetType#targetTypeValue() value} of type annotation {@linkplain
         * #targetType target type} {@link TargetType#METHOD_RETURN METHOD_RETURN}.
         */
        int TARGET_METHOD_RETURN = 0x14;

        /**
         * The {@linkplain TargetType#targetTypeValue() value} of type annotation {@linkplain
         * #targetType target type} {@link TargetType#METHOD_RECEIVER METHOD_RECEIVER}.
         */
        int TARGET_METHOD_RECEIVER = 0x15;

        /**
         * The {@linkplain TargetType#targetTypeValue() value} of type annotation {@linkplain
         * #targetType target type} {@link TargetType#METHOD_FORMAL_PARAMETER
         * METHOD_FORMAL_PARAMETER}.
         */
        int TARGET_METHOD_FORMAL_PARAMETER = 0x16;

        /**
         * The {@linkplain TargetType#targetTypeValue() value} of type annotation {@linkplain
         * #targetType target type} {@link TargetType#THROWS THROWS}.
         */
        int TARGET_THROWS = 0x17;

        /**
         * The {@linkplain TargetType#targetTypeValue() value} of type annotation {@linkplain
         * #targetType target type} {@link TargetType#LOCAL_VARIABLE LOCAL_VARIABLE}.
         */
        int TARGET_LOCAL_VARIABLE = 0x40;

        /**
         * The {@linkplain TargetType#targetTypeValue() value} of type annotation {@linkplain
         * #targetType target type} {@link TargetType#RESOURCE_VARIABLE RESOURCE_VARIABLE}.
         */
        int TARGET_RESOURCE_VARIABLE = 0x41;

        /**
         * The {@linkplain TargetType#targetTypeValue() value} of type annotation {@linkplain
         * #targetType target type} {@link TargetType#EXCEPTION_PARAMETER EXCEPTION_PARAMETER}.
         */
        int TARGET_EXCEPTION_PARAMETER = 0x42;

        /**
         * The {@linkplain TargetType#targetTypeValue() value} of type annotation {@linkplain
         * #targetType target type} {@link TargetType#INSTANCEOF INSTANCEOF}.
         */
        int TARGET_INSTANCEOF = 0x43;

        /**
         * The {@linkplain TargetType#targetTypeValue() value} of type annotation {@linkplain
         * #targetType target type} {@link TargetType#NEW NEW}.
         */
        int TARGET_NEW = 0x44;

        /**
         * The {@linkplain TargetType#targetTypeValue() value} of type annotation {@linkplain
         * #targetType target type} {@link TargetType#CONSTRUCTOR_REFERENCE
         * CONSTRUCTOR_REFERENCE}.
         */
        int TARGET_CONSTRUCTOR_REFERENCE = 0x45;

        /**
         * The {@linkplain TargetType#targetTypeValue() value} of type annotation {@linkplain
         * #targetType target type} {@link TargetType#METHOD_REFERENCE METHOD_REFERENCE}.
         */
        int TARGET_METHOD_REFERENCE = 0x46;

        /**
         * The {@linkplain TargetType#targetTypeValue() value} of type annotation {@linkplain
         * #targetType target type} {@link TargetType#CAST CAST}.
         */
        int TARGET_CAST = 0x47;

        /**
         * The {@linkplain TargetType#targetTypeValue() value} of type annotation {@linkplain
         * #targetType target type} {@link TargetType#CONSTRUCTOR_INVOCATION_TYPE_ARGUMENT
         * CONSTRUCTOR_INVOCATION_TYPE_ARGUMENT}.
         */
        int TARGET_CONSTRUCTOR_INVOCATION_TYPE_ARGUMENT = 0x48;

        /**
         * The {@linkplain TargetType#targetTypeValue() value} of type annotation {@linkplain
         * #targetType target type} {@link TargetType#METHOD_INVOCATION_TYPE_ARGUMENT
         * METHOD_INVOCATION_TYPE_ARGUMENT}.
         */
        int TARGET_METHOD_INVOCATION_TYPE_ARGUMENT = 0x49;

        /**
         * The {@linkplain TargetType#targetTypeValue() value} of type annotation {@linkplain
         * #targetType target type} {@link TargetType#CONSTRUCTOR_REFERENCE_TYPE_ARGUMENT
         * CONSTRUCTOR_REFERENCE_TYPE_ARGUMENT}.
         */
        int TARGET_CONSTRUCTOR_REFERENCE_TYPE_ARGUMENT = 0x4A;

        /**
         * The {@linkplain TargetType#targetTypeValue() value} of type annotation {@linkplain
         * #targetType target type} {@link TargetType#METHOD_REFERENCE_TYPE_ARGUMENT
         * METHOD_REFERENCE_TYPE_ARGUMENT}.
         */
        int TARGET_METHOD_REFERENCE_TYPE_ARGUMENT = 0x4B;

        /**
         * {@return the type of the target}
         */
        TargetType targetType();

        /**
         * {@return the size of the target info}
         */
        default int size() {
            return targetType().sizeIfFixed;
        }

        /**
         * {@return a target for annotations on a class or method type parameter declaration}
         * @param targetType {@link TargetType#CLASS_TYPE_PARAMETER} or {@link TargetType#METHOD_TYPE_PARAMETER}
         * @param typeParameterIndex specifies which type parameter declaration is annotated
         * @throws IllegalArgumentException if {@code typeParameterIndex} is not
<<<<<<< HEAD
         * in the range {@code [0, 255]}
=======
         *         {@link java.lang.classfile##u1 u1}
>>>>>>> ae1d2878
         */
        static TypeParameterTarget ofTypeParameter(TargetType targetType, int typeParameterIndex) {
            return new TargetInfoImpl.TypeParameterTargetImpl(targetType, typeParameterIndex);
        }

        /**
         * {@return a target for annotations on a class type parameter declaration}
         * @param typeParameterIndex specifies which type parameter declaration is annotated
         * @throws IllegalArgumentException if {@code typeParameterIndex} is not
<<<<<<< HEAD
         * in the range {@code [0, 255]}
=======
         *         {@link java.lang.classfile##u1 u1}
>>>>>>> ae1d2878
         */
        static TypeParameterTarget ofClassTypeParameter(int typeParameterIndex) {
            return ofTypeParameter(TargetType.CLASS_TYPE_PARAMETER, typeParameterIndex);
        }

        /**
         * {@return a target for annotations on a method type parameter declaration}
         * @param typeParameterIndex specifies which type parameter declaration is annotated
         * @throws IllegalArgumentException if {@code typeParameterIndex} is not
<<<<<<< HEAD
         * in the range {@code [0, 255]}
=======
         *         {@link java.lang.classfile##u1 u1}
>>>>>>> ae1d2878
         */
        static TypeParameterTarget ofMethodTypeParameter(int typeParameterIndex) {
            return ofTypeParameter(TargetType.METHOD_TYPE_PARAMETER, typeParameterIndex);
        }

        /**
         * {@return a target for annotations on the type of an "extends" or "implements" clause}
         * @param supertypeIndex the index into the interfaces array or 65535 to indicate it is the superclass
         * @throws IllegalArgumentException if {@code supertypeIndex} is not
<<<<<<< HEAD
         * in the range {@code [0, 65535]}
=======
         *         {@link java.lang.classfile##u2 u2}
>>>>>>> ae1d2878
         */
        static SupertypeTarget ofClassExtends(int supertypeIndex) {
            return new TargetInfoImpl.SupertypeTargetImpl(supertypeIndex);
        }

        /**
         * {@return a target for annotations on the i'th bound of the j'th type parameter declaration of
         * a generic class, interface, method, or constructor}
         * @param targetType {@link TargetType#CLASS_TYPE_PARAMETER_BOUND} or {@link TargetType#METHOD_TYPE_PARAMETER_BOUND}
         * @param typeParameterIndex specifies which type parameter declaration is annotated
         * @param boundIndex specifies which bound of the type parameter declaration is annotated
         * @throws IllegalArgumentException if {@code typeParameterIndex} or
<<<<<<< HEAD
         * {@code boundIndex} is not in the range {@code [0, 255]}
=======
         *         {@code boundIndex} is not {@link java.lang.classfile##u1 u1}
>>>>>>> ae1d2878
         */
        static TypeParameterBoundTarget ofTypeParameterBound(TargetType targetType, int typeParameterIndex, int boundIndex) {
            return new TargetInfoImpl.TypeParameterBoundTargetImpl(targetType, typeParameterIndex, boundIndex);
        }

        /**
         * {@return a target for annotations on the i'th bound of the j'th type parameter declaration of
         * a generic class, or interface}
         * @param typeParameterIndex specifies which type parameter declaration is annotated
         * @param boundIndex specifies which bound of the type parameter declaration is annotated
         * @throws IllegalArgumentException if {@code typeParameterIndex} or
<<<<<<< HEAD
         * {@code boundIndex} is not in the range {@code [0, 255]}
=======
         *         {@code boundIndex} is not {@link java.lang.classfile##u1 u1}
>>>>>>> ae1d2878
         */
        static TypeParameterBoundTarget ofClassTypeParameterBound(int typeParameterIndex, int boundIndex) {
            return ofTypeParameterBound(TargetType.CLASS_TYPE_PARAMETER_BOUND, typeParameterIndex, boundIndex);
        }

        /**
         * {@return a target for annotations on the i'th bound of the j'th type parameter declaration of
         * a generic method, or constructor}
         * @param typeParameterIndex specifies which type parameter declaration is annotated
         * @param boundIndex specifies which bound of the type parameter declaration is annotated
         * @throws IllegalArgumentException if {@code typeParameterIndex} or
<<<<<<< HEAD
         * {@code boundIndex} is not in the range {@code [0, 255]}
=======
         *         {@code boundIndex} is not {@link java.lang.classfile##u1 u1}
>>>>>>> ae1d2878
         */
        static TypeParameterBoundTarget ofMethodTypeParameterBound(int typeParameterIndex, int boundIndex) {
            return ofTypeParameterBound(TargetType.METHOD_TYPE_PARAMETER_BOUND, typeParameterIndex, boundIndex);
        }

        /**
         * {@return a target for annotations}
         * @param targetType {@link TargetType#FIELD}, {@link TargetType#METHOD_RETURN} or {@link TargetType#METHOD_RECEIVER}
         */
        static EmptyTarget of(TargetType targetType) {
            return new TargetInfoImpl.EmptyTargetImpl(targetType);
        }

        /**
         * {@return a target for annotations on the type in a field or record declaration}
         */
        static EmptyTarget ofField() {
            return of(TargetType.FIELD);
        }

        /**
         * {@return a target for annotations on the return type of a method or a newly constructed object}
         */
        static EmptyTarget ofMethodReturn() {
            return of(TargetType.METHOD_RETURN);
        }

        /**
         * {@return a target for annotations on the receiver type of a method or constructor}
         */
        static EmptyTarget ofMethodReceiver() {
            return of(TargetType.METHOD_RECEIVER);
        }

        /**
         * {@return a target for annotations on the type in a formal parameter
         * declaration of a method, constructor, or lambda expression}  The
         * index may differ from the index in the method descriptor because some
         * synthetic or implicit parameters are omitted.
         *
         * @param formalParameterIndex specifies which formal parameter declaration has an annotated type
         * @throws IllegalArgumentException if {@code formalParameterIndex} is
<<<<<<< HEAD
         * not in the range {@code [0, 255]}
=======
         *         not {@link java.lang.classfile##u1 u1}
>>>>>>> ae1d2878
         */
        static FormalParameterTarget ofMethodFormalParameter(int formalParameterIndex) {
            return new TargetInfoImpl.FormalParameterTargetImpl(formalParameterIndex);
        }

        /**
         * {@return a target for annotations on the i'th type in the throws clause of a method or
         * constructor declaration}
         * @param throwsTargetIndex the index into the exception table of the Exceptions attribute of the method
         * @throws IllegalArgumentException if {@code throwsTargetIndex} is
<<<<<<< HEAD
         * not in the range {@code [0, 65535]}
=======
         *         not {@link java.lang.classfile##u2 u2}
>>>>>>> ae1d2878
         */
        static ThrowsTarget ofThrows(int throwsTargetIndex) {
            return new TargetInfoImpl.ThrowsTargetImpl(throwsTargetIndex);
        }

        /**
         * {@return a target for annotations on the type in a local variable declaration,
         * including a variable declared as a resource in a try-with-resources statement}
         * @param targetType {@link TargetType#LOCAL_VARIABLE} or {@link TargetType#RESOURCE_VARIABLE}
         * @param table the list of local variable targets
         * @throws IllegalArgumentException if the size of the list of targets
         *         exceeds {@code 65535}
         */
        static LocalVarTarget ofVariable(TargetType targetType, List<LocalVarTargetInfo> table) {
            return new TargetInfoImpl.LocalVarTargetImpl(targetType, table);
        }

        /**
         * {@return a target for annotations on the type in a local variable declaration}
         * @param table the list of local variable targets
         * @throws IllegalArgumentException if the size of the list of targets
         *         exceeds {@code 65535}
         */
        static LocalVarTarget ofLocalVariable(List<LocalVarTargetInfo> table) {
            return ofVariable(TargetType.LOCAL_VARIABLE, table);
        }

        /**
         * {@return a target for annotations on the type in a local variable declared
         * as a resource in a try-with-resources statement}
         * @param table the list of local variable targets
         * @throws IllegalArgumentException if the size of the list of targets
         *         exceeds {@code 65535}
         */
        static LocalVarTarget ofResourceVariable(List<LocalVarTargetInfo> table) {
            return ofVariable(TargetType.RESOURCE_VARIABLE, table);
        }

        /**
         * {@return a target for annotations on the i'th type in an exception parameter declaration}
         * @param exceptionTableIndex the index into the exception table of the Code attribute
<<<<<<< HEAD
         * @throws IllegalArgumentException if {@code exceptionTableIndex} is not
         * in the range {@code [0, 65535]}
=======
         * @throws IllegalArgumentException if {@code exceptionTableIndex} is
         *         not {@link java.lang.classfile##u2 u2}
>>>>>>> ae1d2878
         */
        static CatchTarget ofExceptionParameter(int exceptionTableIndex) {
            return new TargetInfoImpl.CatchTargetImpl(exceptionTableIndex);
        }

        /**
         * {@return a target for annotations on the type in an instanceof expression or a new expression,
         * or the type before the :: in a method reference expression}
         * @param targetType {@link TargetType#INSTANCEOF}, {@link TargetType#NEW},
         *                   {@link TargetType#CONSTRUCTOR_REFERENCE},
         *                   or {@link TargetType#METHOD_REFERENCE}
         * @param target the label right before the instruction
         */
        static OffsetTarget ofOffset(TargetType targetType, Label target) {
            return new TargetInfoImpl.OffsetTargetImpl(targetType, target);
        }

        /**
         * {@return a target for annotations on the type in an instanceof expression}
         * @param target the label right before the instruction
         */
        static OffsetTarget ofInstanceofExpr(Label target) {
            return ofOffset(TargetType.INSTANCEOF, target);
        }

        /**
         * {@return a target for annotations on the type in a new expression}
         * @param target the label right before the instruction
         */
        static OffsetTarget ofNewExpr(Label target) {
            return ofOffset(TargetType.NEW, target);
        }

        /**
         * {@return a target for annotations on the type before the :: in a constructor reference expression}
         * @param target the label right before the instruction
         */
        static OffsetTarget ofConstructorReference(Label target) {
            return ofOffset(TargetType.CONSTRUCTOR_REFERENCE, target);
        }

        /**
         * {@return a target for annotations on the type before the :: in a method reference expression}
         * @param target the label right before the instruction
         */
        static OffsetTarget ofMethodReference(Label target) {
            return ofOffset(TargetType.METHOD_REFERENCE, target);
        }

        /**
         * {@return a target for annotations on the i'th type in a cast expression,
         * or on the i'th type argument in the explicit type argument list for any of the following:
         * a new expression, an explicit constructor invocation statement, a method invocation expression,
         * or a method reference expression}
         * @param targetType {@link TargetType#CAST}, {@link TargetType#CONSTRUCTOR_INVOCATION_TYPE_ARGUMENT},
         *                   {@link TargetType#METHOD_INVOCATION_TYPE_ARGUMENT},
         *                   {@link TargetType#CONSTRUCTOR_REFERENCE_TYPE_ARGUMENT},
         *                   or {@link TargetType#METHOD_REFERENCE_TYPE_ARGUMENT}
         * @param target the label right before the instruction
         * @param typeArgumentIndex specifies which type in the cast operator or argument is annotated
         * @throws IllegalArgumentException if {@code typeArgumentIndex} is not
<<<<<<< HEAD
         * in the range {@code [0, 255]}
=======
         *         {@link java.lang.classfile##u1 u1}
>>>>>>> ae1d2878
         */
        static TypeArgumentTarget ofTypeArgument(TargetType targetType, Label target, int typeArgumentIndex) {
            return new TargetInfoImpl.TypeArgumentTargetImpl(targetType, target, typeArgumentIndex);
        }

        /**
         * {@return a target for annotations on the i'th type in a cast expression}
         * @param target the label right before the instruction
         * @param typeArgumentIndex specifies which type in the cast operator is annotated
         * @throws IllegalArgumentException if {@code typeArgumentIndex} is not
<<<<<<< HEAD
         * in the range {@code [0, 255]}
=======
         *         {@link java.lang.classfile##u1 u1}
>>>>>>> ae1d2878
         */
        static TypeArgumentTarget ofCastExpr(Label target, int typeArgumentIndex) {
            return ofTypeArgument(TargetType.CAST, target, typeArgumentIndex);
        }

        /**
         * {@return a target for annotations on the i'th type argument in the explicit type argument list for
         * an explicit constructor invocation statement}
         * @param target the label right before the instruction
         * @param typeArgumentIndex specifies which type in the argument is annotated
         * @throws IllegalArgumentException if {@code typeArgumentIndex} is not
<<<<<<< HEAD
         * in the range {@code [0, 255]}
=======
         *         {@link java.lang.classfile##u1 u1}
>>>>>>> ae1d2878
         */
        static TypeArgumentTarget ofConstructorInvocationTypeArgument(Label target, int typeArgumentIndex) {
            return ofTypeArgument(TargetType.CONSTRUCTOR_INVOCATION_TYPE_ARGUMENT, target, typeArgumentIndex);
        }

        /**
         * {@return a target for annotations on the i'th type argument in the explicit type argument list for
         * a method invocation expression}
         * @param target the label right before the instruction
         * @param typeArgumentIndex specifies which type in the argument is annotated
         * @throws IllegalArgumentException if {@code typeArgumentIndex} is not
<<<<<<< HEAD
         * in the range {@code [0, 255]}
=======
         *         {@link java.lang.classfile##u1 u1}
>>>>>>> ae1d2878
         */
        static TypeArgumentTarget ofMethodInvocationTypeArgument(Label target, int typeArgumentIndex) {
            return ofTypeArgument(TargetType.METHOD_INVOCATION_TYPE_ARGUMENT, target, typeArgumentIndex);
        }

        /**
         * {@return a target for annotations on the i'th type argument in the explicit type argument list for
         * a new expression}
         * @param target the label right before the instruction
         * @param typeArgumentIndex specifies which type in the argument is annotated
         * @throws IllegalArgumentException if {@code typeArgumentIndex} is not
<<<<<<< HEAD
         * in the range {@code [0, 255]}
=======
         *         {@link java.lang.classfile##u1 u1}
>>>>>>> ae1d2878
         */
        static TypeArgumentTarget ofConstructorReferenceTypeArgument(Label target, int typeArgumentIndex) {
            return ofTypeArgument(TargetType.CONSTRUCTOR_REFERENCE_TYPE_ARGUMENT, target, typeArgumentIndex);
        }

        /**
         * {@return a target for annotations on the i'th type argument in the explicit type argument list for
         * a method reference expression}
         * @param target the label right before the instruction
         * @param typeArgumentIndex specifies which type in the argument is annotated
         * @throws IllegalArgumentException if {@code typeArgumentIndex} is not
<<<<<<< HEAD
         * in the range {@code [0, 255]}
=======
         *         {@link java.lang.classfile##u1 u1}
>>>>>>> ae1d2878
         */
        static TypeArgumentTarget ofMethodReferenceTypeArgument(Label target, int typeArgumentIndex) {
            return ofTypeArgument(TargetType.METHOD_REFERENCE_TYPE_ARGUMENT, target, typeArgumentIndex);
        }
    }

    /**
     * Indicates that an annotation appears on the declaration of the i'th type
     * parameter of a generic class, generic interface, generic method, or
     * generic constructor.
     *
     * @see #ofTypeParameter(TargetType, int)
     * @see #ofClassTypeParameter(int)
     * @see #ofMethodTypeParameter(int)
     * @since 24
     */
    sealed interface TypeParameterTarget extends TargetInfo
            permits TargetInfoImpl.TypeParameterTargetImpl {

        /**
         * JVMS: The value of the type_parameter_index item specifies which type parameter declaration is annotated.
         * A type_parameter_index value of 0 specifies the first type parameter declaration.
         *
         * @return the index into the type parameters
         */
        int typeParameterIndex();
    }

    /**
     * Indicates that an annotation appears on a type in the extends or implements
     * clause of a class or interface declaration.
     *
     * @see #ofClassExtends(int)
     * @since 24
     */
    sealed interface SupertypeTarget extends TargetInfo
            permits TargetInfoImpl.SupertypeTargetImpl {

        /**
         * JVMS: A supertype_index value of 65535 specifies that the annotation appears on the superclass in an extends
         * clause of a class declaration.
         *
         * Any other supertype_index value is an index into the interfaces array of the enclosing ClassFile structure,
         * and specifies that the annotation appears on that superinterface in either the implements clause of a class
         * declaration or the extends clause of an interface declaration.
         *
         * @return the index into the interfaces array or 65535 to indicate it is the superclass
         */
        int supertypeIndex();
    }

    /**
     * Indicates that an annotation appears on the i'th bound of the j'th
     * type parameter declaration of a generic class, interface, method, or
     * constructor.
     *
     * @see #ofTypeParameterBound(TargetType, int, int)
     * @see #ofClassTypeParameterBound(int, int)
     * @see #ofMethodTypeParameterBound(int, int)
     * @since 24
     */
    sealed interface TypeParameterBoundTarget extends TargetInfo
            permits TargetInfoImpl.TypeParameterBoundTargetImpl {

        /**
         * Which type parameter declaration has an annotated bound.
         *
         * @return the zero-origin index into the type parameters
         */
        int typeParameterIndex();

        /**
         * Which bound of the type parameter declaration is annotated.
         *
         * @return the zero-origin index into bounds on the type parameter
         */
        int boundIndex();
    }

    /**
     * Indicates that an annotation appears on either the type in a field
     * declaration, the return type of a method, the type of a newly constructed
     * object, or the receiver type of a method or constructor.
     *
     * @see #of(TargetType)
     * @see #ofField()
     * @see #ofMethodReturn()
     * @see #ofMethodReceiver()
     * @since 24
     */
    sealed interface EmptyTarget extends TargetInfo
            permits TargetInfoImpl.EmptyTargetImpl {
    }

    /**
     * Indicates that an annotation appears on the type in a formal parameter
     * declaration of a method, constructor, or lambda expression.
     *
     * @see #ofMethodFormalParameter(int)
     * @since 24
     */
    sealed interface FormalParameterTarget extends TargetInfo
            permits TargetInfoImpl.FormalParameterTargetImpl {

        /**
         * {@return the index into the formal parameter declarations, in the
         * order declared in the source code}  The index may differ from the
         * index in the method descriptor because some synthetic or implicit
         * parameters are omitted.
         */
        int formalParameterIndex();
    }

    /**
     * Indicates that an annotation appears on the i'th type in the throws
     * clause of a method or constructor declaration.
     *
     * @see #ofThrows(int)
     * @since 24
     */
    sealed interface ThrowsTarget extends TargetInfo
            permits TargetInfoImpl.ThrowsTargetImpl {

        /**
         * The index into the exception_index_table array of the
         * Exceptions attribute of the method_info structure enclosing the
         * RuntimeVisibleTypeAnnotations attribute.
         *
         * @return the index into the list java.lang.classfile.attribute.ExceptionsAttribute.exceptions()
         */
        int throwsTargetIndex();
    }

    /**
     * Indicates that an annotation appears on the type in a local variable declaration,
     * including a variable declared as a resource in a try-with-resources statement.
     *
     * @see #ofLocalVariable(List)
     * @since 24
     */
    sealed interface LocalVarTarget extends TargetInfo
            permits TargetInfoImpl.LocalVarTargetImpl {

        /**
         * {@return the table of local variable location/indices}
         */
        List<LocalVarTargetInfo> table();
    }

    /**
     * Indicates a range of code array offsets within which a local variable
     * has a value, and the index into the local variable array of the current
     * frame at which that local variable can be found.
     *
     * @see LocalVarTarget
     * @since 24
     */
    sealed interface LocalVarTargetInfo
            permits TargetInfoImpl.LocalVarTargetInfoImpl {

        /**
         * The given local variable has a value at indices into the code array in the interval
         * [start_pc, start_pc + length), that is, between start_pc inclusive and start_pc + length exclusive.
         *
         * @return the start of the bytecode section
         */
        Label startLabel();

        /**
         * The given local variable has a value at indices into the code array in the interval
         * [start_pc, start_pc + length), that is, between start_pc inclusive and start_pc + length exclusive.
         *
         * @return the end of the bytecode section
         */
        Label endLabel();

        /**
         * The given local variable must be at index in the local variable array of the current frame.
         *
         * If the local variable at index is of type double or long, it occupies both index and index + 1.
         *
         * @return the index into the local variables
         */
        int index();

        /**
         * {@return local variable target info}
         * @param startLabel the code label indicating start of an interval where variable has value
         * @param endLabel the code label indicating start of an interval where variable has value
         * @param index index into the local variables
<<<<<<< HEAD
         * @throws IllegalArgumentException if {@code index} is out of bounds
=======
         * @throws IllegalArgumentException if {@code index} is not {@link
         *         java.lang.classfile##u2 u2}
>>>>>>> ae1d2878
         */
        static LocalVarTargetInfo of(Label startLabel, Label endLabel, int index) {
            return new TargetInfoImpl.LocalVarTargetInfoImpl(startLabel, endLabel, index);
        }
    }

    /**
     * Indicates that an annotation appears on the i'th type in an exception parameter
     * declaration.
     *
     * @see #ofExceptionParameter(int)
     * @since 24
     */
    sealed interface CatchTarget extends TargetInfo
            permits TargetInfoImpl.CatchTargetImpl {

        /**
         * The index into the exception_table array of the Code
         * attribute enclosing the RuntimeVisibleTypeAnnotations attribute.
         *
         * @return the index into the exception table
         */
        int exceptionTableIndex();
    }

    /**
     * Indicates that an annotation appears on either the type in an instanceof expression
     * or a new expression, or the type before the :: in a method reference expression.
     *
     * @see #ofOffset(TargetType, Label)
     * @see #ofNewExpr(Label)
     * @see #ofInstanceofExpr(Label)
     * @see #ofConstructorReference(Label)
     * @see #ofMethodReference(Label)
     * @since 24
     */
    sealed interface OffsetTarget extends TargetInfo
            permits TargetInfoImpl.OffsetTargetImpl {

        /**
         * The label right before the {@link Instruction} corresponding to the
         * instanceof expression, the new expression, or the method reference
         * expression.
         *
         * @return the label right before the instruction
         */
        Label target();
    }

    /**
     * Indicates that an annotation appears either on the i'th type in a cast
     * expression, or on the i'th type argument in the explicit type argument list for any of the following: a new
     * expression, an explicit constructor invocation statement, a method invocation expression, or a method reference
     * expression.
     *
     * @see #ofTypeArgument(TargetType, Label, int)
     * @see #ofCastExpr(Label, int)
     * @see #ofConstructorInvocationTypeArgument(Label, int)
     * @see #ofConstructorReferenceTypeArgument(Label, int)
     * @see #ofMethodInvocationTypeArgument(Label, int)
     * @see #ofMethodReferenceTypeArgument(Label, int)
     * @since 24
     */
    sealed interface TypeArgumentTarget extends TargetInfo
            permits TargetInfoImpl.TypeArgumentTargetImpl {

        /**
         * The label right before the {@link Instruction} corresponding to the
         * cast expression, the new expression, the explicit constructor
         * invocation statement, the method invocation expression, or the method
         * reference expression.
         *
         * @return the label right before the instruction
         */
        Label target();

        /**
         * For a cast expression, the value of the type_argument_index item specifies which type in the cast
         * operator is annotated. A type_argument_index value of 0 specifies the first (or only) type in the cast
         * operator.
         *
         * The possibility of more than one type in a cast expression arises from a cast to an intersection type.
         *
         * For an explicit type argument list, the value of the type_argument_index item specifies which type argument
         * is annotated. A type_argument_index value of 0 specifies the first type argument.
         *
         * @return the index into the type arguments
         */
        int typeArgumentIndex();
    }

    /**
     * JVMS: Type_path structure identifies which part of the type is annotated,
     * as defined in JVMS {@jvms 4.7.20.2}
     *
     * @see #targetPath()
     * @since 24
     */
    sealed interface TypePathComponent
            permits UnboundAttribute.TypePathComponentImpl {

        /**
         * Type path kind, as defined in JVMS {@jvms 4.7.20.2}
         *
         * @since 24
         */
        public enum Kind {

            /** Annotation is deeper in an array type */
            ARRAY(0),

            /** Annotation is deeper in a nested type */
            INNER_TYPE(1),

            /** Annotation is on the bound of a wildcard type argument of a parameterized type */
            WILDCARD(2),

            /** Annotation is on a type argument of a parameterized type */
            TYPE_ARGUMENT(3);

            private final int tag;

            private Kind(int tag) {
                this.tag = tag;
            }

            /**
             * {@return the type path kind value}
             */
            public int tag() {
                return tag;
            }
        }

        /** static instance for annotation is deeper in an array type */
        TypePathComponent ARRAY = new UnboundAttribute.TypePathComponentImpl(Kind.ARRAY, 0);

        /** static instance for annotation is deeper in a nested type */
        TypePathComponent INNER_TYPE = new UnboundAttribute.TypePathComponentImpl(Kind.INNER_TYPE, 0);

        /** static instance for annotation is on the bound of a wildcard type argument of a parameterized type */
        TypePathComponent WILDCARD = new UnboundAttribute.TypePathComponentImpl(Kind.WILDCARD, 0);


        /**
         * The type path kind items from JVMS Table 4.7.20.2-A.
         *
         * @return the kind of path element
         */
        Kind typePathKind();

        /**
         * JVMS: type_argument_index
         * If the value of the type_path_kind item is 0, 1, or 2, then the value of the type_argument_index item is 0.
         *
         * If the value of the type_path_kind item is 3, then the value of the type_argument_index item specifies which
         * type argument of a parameterized type is annotated, where 0 indicates the first type argument of a
         * parameterized type.
         *
         * @return the index within the type component
         */
        int typeArgumentIndex();

        /**
         * {@return type path component of an annotation}
         * @param typePathKind the kind of path element
         * @param typeArgumentIndex the type argument index
         * @throws IllegalArgumentException if {@code typeArgumentIndex} is not
<<<<<<< HEAD
         * in the range {@code [0, 255]}
=======
         *         {@link java.lang.classfile##u1 u1}
>>>>>>> ae1d2878
         */
        static TypePathComponent of(Kind typePathKind, int typeArgumentIndex) {
            Util.checkU1(typeArgumentIndex, "type argument index");
            return switch (typePathKind) {
                case ARRAY -> ARRAY;
                case INNER_TYPE -> INNER_TYPE;
                case WILDCARD -> WILDCARD;
                case TYPE_ARGUMENT -> new UnboundAttribute.TypePathComponentImpl(Kind.TYPE_ARGUMENT, typeArgumentIndex);
            };
        }
    }
}<|MERGE_RESOLUTION|>--- conflicted
+++ resolved
@@ -356,11 +356,7 @@
          * @param targetType {@link TargetType#CLASS_TYPE_PARAMETER} or {@link TargetType#METHOD_TYPE_PARAMETER}
          * @param typeParameterIndex specifies which type parameter declaration is annotated
          * @throws IllegalArgumentException if {@code typeParameterIndex} is not
-<<<<<<< HEAD
-         * in the range {@code [0, 255]}
-=======
          *         {@link java.lang.classfile##u1 u1}
->>>>>>> ae1d2878
          */
         static TypeParameterTarget ofTypeParameter(TargetType targetType, int typeParameterIndex) {
             return new TargetInfoImpl.TypeParameterTargetImpl(targetType, typeParameterIndex);
@@ -370,11 +366,7 @@
          * {@return a target for annotations on a class type parameter declaration}
          * @param typeParameterIndex specifies which type parameter declaration is annotated
          * @throws IllegalArgumentException if {@code typeParameterIndex} is not
-<<<<<<< HEAD
-         * in the range {@code [0, 255]}
-=======
          *         {@link java.lang.classfile##u1 u1}
->>>>>>> ae1d2878
          */
         static TypeParameterTarget ofClassTypeParameter(int typeParameterIndex) {
             return ofTypeParameter(TargetType.CLASS_TYPE_PARAMETER, typeParameterIndex);
@@ -384,11 +376,7 @@
          * {@return a target for annotations on a method type parameter declaration}
          * @param typeParameterIndex specifies which type parameter declaration is annotated
          * @throws IllegalArgumentException if {@code typeParameterIndex} is not
-<<<<<<< HEAD
-         * in the range {@code [0, 255]}
-=======
          *         {@link java.lang.classfile##u1 u1}
->>>>>>> ae1d2878
          */
         static TypeParameterTarget ofMethodTypeParameter(int typeParameterIndex) {
             return ofTypeParameter(TargetType.METHOD_TYPE_PARAMETER, typeParameterIndex);
@@ -398,11 +386,7 @@
          * {@return a target for annotations on the type of an "extends" or "implements" clause}
          * @param supertypeIndex the index into the interfaces array or 65535 to indicate it is the superclass
          * @throws IllegalArgumentException if {@code supertypeIndex} is not
-<<<<<<< HEAD
-         * in the range {@code [0, 65535]}
-=======
          *         {@link java.lang.classfile##u2 u2}
->>>>>>> ae1d2878
          */
         static SupertypeTarget ofClassExtends(int supertypeIndex) {
             return new TargetInfoImpl.SupertypeTargetImpl(supertypeIndex);
@@ -415,11 +399,7 @@
          * @param typeParameterIndex specifies which type parameter declaration is annotated
          * @param boundIndex specifies which bound of the type parameter declaration is annotated
          * @throws IllegalArgumentException if {@code typeParameterIndex} or
-<<<<<<< HEAD
-         * {@code boundIndex} is not in the range {@code [0, 255]}
-=======
          *         {@code boundIndex} is not {@link java.lang.classfile##u1 u1}
->>>>>>> ae1d2878
          */
         static TypeParameterBoundTarget ofTypeParameterBound(TargetType targetType, int typeParameterIndex, int boundIndex) {
             return new TargetInfoImpl.TypeParameterBoundTargetImpl(targetType, typeParameterIndex, boundIndex);
@@ -431,11 +411,7 @@
          * @param typeParameterIndex specifies which type parameter declaration is annotated
          * @param boundIndex specifies which bound of the type parameter declaration is annotated
          * @throws IllegalArgumentException if {@code typeParameterIndex} or
-<<<<<<< HEAD
-         * {@code boundIndex} is not in the range {@code [0, 255]}
-=======
          *         {@code boundIndex} is not {@link java.lang.classfile##u1 u1}
->>>>>>> ae1d2878
          */
         static TypeParameterBoundTarget ofClassTypeParameterBound(int typeParameterIndex, int boundIndex) {
             return ofTypeParameterBound(TargetType.CLASS_TYPE_PARAMETER_BOUND, typeParameterIndex, boundIndex);
@@ -447,11 +423,7 @@
          * @param typeParameterIndex specifies which type parameter declaration is annotated
          * @param boundIndex specifies which bound of the type parameter declaration is annotated
          * @throws IllegalArgumentException if {@code typeParameterIndex} or
-<<<<<<< HEAD
-         * {@code boundIndex} is not in the range {@code [0, 255]}
-=======
          *         {@code boundIndex} is not {@link java.lang.classfile##u1 u1}
->>>>>>> ae1d2878
          */
         static TypeParameterBoundTarget ofMethodTypeParameterBound(int typeParameterIndex, int boundIndex) {
             return ofTypeParameterBound(TargetType.METHOD_TYPE_PARAMETER_BOUND, typeParameterIndex, boundIndex);
@@ -494,11 +466,7 @@
          *
          * @param formalParameterIndex specifies which formal parameter declaration has an annotated type
          * @throws IllegalArgumentException if {@code formalParameterIndex} is
-<<<<<<< HEAD
-         * not in the range {@code [0, 255]}
-=======
          *         not {@link java.lang.classfile##u1 u1}
->>>>>>> ae1d2878
          */
         static FormalParameterTarget ofMethodFormalParameter(int formalParameterIndex) {
             return new TargetInfoImpl.FormalParameterTargetImpl(formalParameterIndex);
@@ -509,11 +477,7 @@
          * constructor declaration}
          * @param throwsTargetIndex the index into the exception table of the Exceptions attribute of the method
          * @throws IllegalArgumentException if {@code throwsTargetIndex} is
-<<<<<<< HEAD
-         * not in the range {@code [0, 65535]}
-=======
          *         not {@link java.lang.classfile##u2 u2}
->>>>>>> ae1d2878
          */
         static ThrowsTarget ofThrows(int throwsTargetIndex) {
             return new TargetInfoImpl.ThrowsTargetImpl(throwsTargetIndex);
@@ -555,13 +519,8 @@
         /**
          * {@return a target for annotations on the i'th type in an exception parameter declaration}
          * @param exceptionTableIndex the index into the exception table of the Code attribute
-<<<<<<< HEAD
-         * @throws IllegalArgumentException if {@code exceptionTableIndex} is not
-         * in the range {@code [0, 65535]}
-=======
          * @throws IllegalArgumentException if {@code exceptionTableIndex} is
          *         not {@link java.lang.classfile##u2 u2}
->>>>>>> ae1d2878
          */
         static CatchTarget ofExceptionParameter(int exceptionTableIndex) {
             return new TargetInfoImpl.CatchTargetImpl(exceptionTableIndex);
@@ -623,11 +582,7 @@
          * @param target the label right before the instruction
          * @param typeArgumentIndex specifies which type in the cast operator or argument is annotated
          * @throws IllegalArgumentException if {@code typeArgumentIndex} is not
-<<<<<<< HEAD
-         * in the range {@code [0, 255]}
-=======
          *         {@link java.lang.classfile##u1 u1}
->>>>>>> ae1d2878
          */
         static TypeArgumentTarget ofTypeArgument(TargetType targetType, Label target, int typeArgumentIndex) {
             return new TargetInfoImpl.TypeArgumentTargetImpl(targetType, target, typeArgumentIndex);
@@ -638,11 +593,7 @@
          * @param target the label right before the instruction
          * @param typeArgumentIndex specifies which type in the cast operator is annotated
          * @throws IllegalArgumentException if {@code typeArgumentIndex} is not
-<<<<<<< HEAD
-         * in the range {@code [0, 255]}
-=======
          *         {@link java.lang.classfile##u1 u1}
->>>>>>> ae1d2878
          */
         static TypeArgumentTarget ofCastExpr(Label target, int typeArgumentIndex) {
             return ofTypeArgument(TargetType.CAST, target, typeArgumentIndex);
@@ -654,11 +605,7 @@
          * @param target the label right before the instruction
          * @param typeArgumentIndex specifies which type in the argument is annotated
          * @throws IllegalArgumentException if {@code typeArgumentIndex} is not
-<<<<<<< HEAD
-         * in the range {@code [0, 255]}
-=======
          *         {@link java.lang.classfile##u1 u1}
->>>>>>> ae1d2878
          */
         static TypeArgumentTarget ofConstructorInvocationTypeArgument(Label target, int typeArgumentIndex) {
             return ofTypeArgument(TargetType.CONSTRUCTOR_INVOCATION_TYPE_ARGUMENT, target, typeArgumentIndex);
@@ -670,11 +617,7 @@
          * @param target the label right before the instruction
          * @param typeArgumentIndex specifies which type in the argument is annotated
          * @throws IllegalArgumentException if {@code typeArgumentIndex} is not
-<<<<<<< HEAD
-         * in the range {@code [0, 255]}
-=======
          *         {@link java.lang.classfile##u1 u1}
->>>>>>> ae1d2878
          */
         static TypeArgumentTarget ofMethodInvocationTypeArgument(Label target, int typeArgumentIndex) {
             return ofTypeArgument(TargetType.METHOD_INVOCATION_TYPE_ARGUMENT, target, typeArgumentIndex);
@@ -686,11 +629,7 @@
          * @param target the label right before the instruction
          * @param typeArgumentIndex specifies which type in the argument is annotated
          * @throws IllegalArgumentException if {@code typeArgumentIndex} is not
-<<<<<<< HEAD
-         * in the range {@code [0, 255]}
-=======
          *         {@link java.lang.classfile##u1 u1}
->>>>>>> ae1d2878
          */
         static TypeArgumentTarget ofConstructorReferenceTypeArgument(Label target, int typeArgumentIndex) {
             return ofTypeArgument(TargetType.CONSTRUCTOR_REFERENCE_TYPE_ARGUMENT, target, typeArgumentIndex);
@@ -702,11 +641,7 @@
          * @param target the label right before the instruction
          * @param typeArgumentIndex specifies which type in the argument is annotated
          * @throws IllegalArgumentException if {@code typeArgumentIndex} is not
-<<<<<<< HEAD
-         * in the range {@code [0, 255]}
-=======
          *         {@link java.lang.classfile##u1 u1}
->>>>>>> ae1d2878
          */
         static TypeArgumentTarget ofMethodReferenceTypeArgument(Label target, int typeArgumentIndex) {
             return ofTypeArgument(TargetType.METHOD_REFERENCE_TYPE_ARGUMENT, target, typeArgumentIndex);
@@ -897,12 +832,8 @@
          * @param startLabel the code label indicating start of an interval where variable has value
          * @param endLabel the code label indicating start of an interval where variable has value
          * @param index index into the local variables
-<<<<<<< HEAD
-         * @throws IllegalArgumentException if {@code index} is out of bounds
-=======
          * @throws IllegalArgumentException if {@code index} is not {@link
          *         java.lang.classfile##u2 u2}
->>>>>>> ae1d2878
          */
         static LocalVarTargetInfo of(Label startLabel, Label endLabel, int index) {
             return new TargetInfoImpl.LocalVarTargetInfoImpl(startLabel, endLabel, index);
@@ -1071,11 +1002,7 @@
          * @param typePathKind the kind of path element
          * @param typeArgumentIndex the type argument index
          * @throws IllegalArgumentException if {@code typeArgumentIndex} is not
-<<<<<<< HEAD
-         * in the range {@code [0, 255]}
-=======
          *         {@link java.lang.classfile##u1 u1}
->>>>>>> ae1d2878
          */
         static TypePathComponent of(Kind typePathKind, int typeArgumentIndex) {
             Util.checkU1(typeArgumentIndex, "type argument index");
