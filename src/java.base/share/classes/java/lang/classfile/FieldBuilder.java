--- conflicted
+++ resolved
@@ -56,13 +56,8 @@
      *
      * @param flags the access flags, as a bit mask
      * @return this builder
-<<<<<<< HEAD
-     * @throws IllegalArgumentException if {@code flags} is not in the range
-     * {@code [0, 65535]}
-=======
      * @throws IllegalArgumentException if {@code flags} is not {@link
      *         java.lang.classfile##u2 u2}
->>>>>>> ae1d2878
      * @see AccessFlags
      * @see AccessFlag.Location#FIELD
      * @see ClassBuilder#withField(String, ClassDesc, int)
