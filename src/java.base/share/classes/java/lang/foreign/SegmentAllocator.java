/*
 * Copyright (c) 2021, 2023, Oracle and/or its affiliates. All rights reserved.
 * DO NOT ALTER OR REMOVE COPYRIGHT NOTICES OR THIS FILE HEADER.
 *
 * This code is free software; you can redistribute it and/or modify it
 * under the terms of the GNU General Public License version 2 only, as
 * published by the Free Software Foundation.  Oracle designates this
 * particular file as subject to the "Classpath" exception as provided
 * by Oracle in the LICENSE file that accompanied this code.
 *
 * This code is distributed in the hope that it will be useful, but WITHOUT
 * ANY WARRANTY; without even the implied warranty of MERCHANTABILITY or
 * FITNESS FOR A PARTICULAR PURPOSE.  See the GNU General Public License
 * version 2 for more details (a copy is included in the LICENSE file that
 * accompanied this code).
 *
 * You should have received a copy of the GNU General Public License version
 * 2 along with this work; if not, write to the Free Software Foundation,
 * Inc., 51 Franklin St, Fifth Floor, Boston, MA 02110-1301 USA.
 *
 * Please contact Oracle, 500 Oracle Parkway, Redwood Shores, CA 94065 USA
 * or visit www.oracle.com if you need additional information or have any
 * questions.
 */

package java.lang.foreign;

import java.lang.reflect.Array;
import java.nio.ByteOrder;
import java.nio.charset.Charset;
import java.nio.charset.StandardCharsets;
import java.util.Objects;
import java.util.function.Function;
import jdk.internal.foreign.AbstractMemorySegmentImpl;
import jdk.internal.foreign.SlicingAllocator;
import jdk.internal.foreign.StringSupport;
import jdk.internal.vm.annotation.ForceInline;

/**
 * An object that may be used to allocate {@linkplain MemorySegment memory segments}. Clients implementing this interface
 * must implement the {@link #allocate(long, long)} method. A segment allocator defines several methods
 * which can be useful to create segments from several kinds of Java values such as primitives and arrays.
 * <p>
 * {@code SegmentAllocator} is a {@linkplain FunctionalInterface functional interface}. Clients can easily obtain a new
 * segment allocator by using either a lambda expression or a method reference:
 *
 * {@snippet lang=java :
 * SegmentAllocator autoAllocator = (byteSize, byteAlignment) -> Arena.ofAuto().allocate(byteSize, byteAlignment);
 * }
 * <p>
 * This interface defines factories for commonly used allocators:
 * <ul>
 *     <li>{@link #slicingAllocator(MemorySegment)} obtains an efficient slicing allocator, where memory
 *     is allocated by repeatedly slicing the provided memory segment;</li>
 *     <li>{@link #prefixAllocator(MemorySegment)} obtains an allocator which wraps a segment
 *     and recycles its content upon each new allocation request.</li>
 * </ul>
 * <p>
 * Passing a segment allocator to an API can be especially useful in circumstances where a client wants to communicate <em>where</em>
 * the results of a certain operation (performed by the API) should be stored, as a memory segment. For instance,
 * {@linkplain Linker#downcallHandle(FunctionDescriptor, Linker.Option...) downcall method handles} can accept an additional
 * {@link SegmentAllocator} parameter if the underlying foreign function is known to return a struct by-value. Effectively,
 * the allocator parameter tells the linker where to store the return value of the foreign function.
 *
 * @apiNote Unless otherwise specified, the {@link #allocate(long, long)} method is not thread-safe.
 * Furthermore, memory segments allocated by a segment allocator can be associated with different
 * lifetimes, and can even be backed by overlapping regions of memory. For these reasons, clients should generally
 * only interact with a segment allocator they own.
 * <p>
 * Clients should consider using an {@linkplain Arena arena} instead, which, provides strong thread-safety,
 * lifetime and non-overlapping guarantees.
 *
 * @since 22
 */
@FunctionalInterface
public interface SegmentAllocator {

    /**
<<<<<<< HEAD
     * Converts a Java string into a null-terminated C string using the {@linkplain StandardCharsets#UTF_8 UTF-8} charset,
     * storing the result into a memory segment.
=======
     * {@return a new memory segment with a Java string converted into a UTF-8 encoded, null-terminated C string}
>>>>>>> 23fe2ece
     * <p>
     * Calling this method is equivalent to the following code:
     * {@snippet lang = java:
     * allocateFrom(str, StandardCharsets.UTF_8);
     *}
     *
     * @param str the Java string to be converted into a C string.
     * @return a new native segment containing the converted C string.
     */
    @ForceInline
    default MemorySegment allocateFrom(String str) {
        Objects.requireNonNull(str);
        return allocateFrom(str, StandardCharsets.UTF_8);
    }

    /**
     * Converts a Java string into a null-terminated C string using the provided charset,
     * and storing the result into a memory segment.
     * <p>
     * This method always replaces malformed-input and unmappable-character
     * sequences with this charset's default replacement byte array.  The
     * {@link java.nio.charset.CharsetEncoder} class should be used when more
     * control over the encoding process is required.
     * <p>
     * If the given string contains any {@code '\0'} characters, they will be
     * copied as well. This means that, depending on the method used to read
     * the string, such as {@link MemorySegment#getString(long)}, the string
     * will appear truncated when read again.
     *
<<<<<<< HEAD
     * @param str     the Java string to be converted into a C string.
     * @param charset the charset used to {@linkplain Charset#newEncoder() encode} the string bytes.
     * @return a new native segment containing the converted C string.
     * @throws UnsupportedOperationException if {@code charset} is not a {@linkplain StandardCharsets standard charset}.
     * @implSpec the default implementation for this method copies the contents of the provided Java string
     * into a new memory segment obtained by calling {@code this.allocate(B + N)}, where:
     * <ul>
     *     <li>{@code B} is the size, in bytes, of the string encoded using the provided charset
     *     (e.g. {@code str.getBytes(charset).length});</li>
     *     <li>{@code N} is the size (in bytes) of the terminator char according to the provided charset. For instance,
     *     this is 1 for {@link StandardCharsets#US_ASCII} and 2 for {@link StandardCharsets#UTF_16}.</li>
     * </ul>
=======
     * @implSpec The default implementation for this method copies the contents of the provided Java string
     * into a new memory segment obtained by calling {@code this.allocate(str.length() + 1)}.
     * @param str the Java string to be converted into a C string.
>>>>>>> 23fe2ece
     */
    @ForceInline
    default MemorySegment allocateFrom(String str, Charset charset) {
        Objects.requireNonNull(charset);
        Objects.requireNonNull(str);
        int termCharSize = StringSupport.CharsetKind.of(charset).terminatorCharSize();
        byte[] bytes = str.getBytes(charset);
        MemorySegment segment = allocate(bytes.length + termCharSize);
        MemorySegment.copy(bytes, 0, segment, ValueLayout.JAVA_BYTE, 0, bytes.length);
        return segment;
    }

    /**
     * {@return a new memory segment initialized with the provided {@code byte} {@code value} as
     * specified by the provided {@code layout} (i.e. byte ordering, alignment and size)}
     *
     * @implSpec The default implementation is equivalent to:
     * {@snippet lang=java :
     *  MemorySegment seg = allocate(Objects.requireNonNull(layout));
     *  seg.set(layout, 0, value);
     *  return seg;
     * }
     *
     * @param layout the layout of the block of memory to be allocated.
     * @param value  the value to be set in the newly allocated memory segment.
     */
    default MemorySegment allocateFrom(ValueLayout.OfByte layout, byte value) {
        Objects.requireNonNull(layout);
<<<<<<< HEAD
        MemorySegment addr = allocate(layout);
        addr.set(layout, 0, value);
        return addr;
=======
        VarHandle handle = layout.varHandle();
        MemorySegment seg = allocate(layout);
        handle.set(seg, value);
        return seg;
>>>>>>> 23fe2ece
    }

    /**
     * {@return a new memory segment initialized with the provided {@code char} {@code value} as
     * specified by the provided {@code layout} (i.e. byte ordering, alignment and size)}
     *
     * @implSpec The default implementation is equivalent to:
     * {@snippet lang=java :
     *  MemorySegment seg = allocate(Objects.requireNonNull(layout));
     *  seg.set(layout, 0, value);
     *  return seg;
     * }
     *
     * @param layout the layout of the block of memory to be allocated.
     * @param value  the value to be set in the newly allocated memory segment.
     */
    default MemorySegment allocateFrom(ValueLayout.OfChar layout, char value) {
        Objects.requireNonNull(layout);
<<<<<<< HEAD
        MemorySegment addr = allocate(layout);
        addr.set(layout, 0, value);
        return addr;
=======
        VarHandle handle = layout.varHandle();
        MemorySegment seg = allocate(layout);
        handle.set(seg, value);
        return seg;
>>>>>>> 23fe2ece
    }

    /**
     * {@return a new memory segment initialized with the provided {@code short} {@code value} as
     * specified by the provided {@code layout} (i.e. byte ordering, alignment and size)}
     *
     * @implSpec The default implementation is equivalent to:
     * {@snippet lang=java :
     *  MemorySegment seg = allocate(Objects.requireNonNull(layout));
     *  seg.set(layout, 0, value);
     *  return seg;
     * }
     *
     * @param layout the layout of the block of memory to be allocated.
     * @param value  the value to be set in the newly allocated memory segment.
     */
    default MemorySegment allocateFrom(ValueLayout.OfShort layout, short value) {
        Objects.requireNonNull(layout);
<<<<<<< HEAD
        MemorySegment addr = allocate(layout);
        addr.set(layout, 0, value);
        return addr;
=======
        VarHandle handle = layout.varHandle();
        MemorySegment seg = allocate(layout);
        handle.set(seg, value);
        return seg;
>>>>>>> 23fe2ece
    }

    /**
     * {@return a new memory segment initialized with the provided {@code int} {@code value} as
     * specified by the provided {@code layout} (i.e. byte ordering, alignment and size)}
     *
     * @implSpec The default implementation is equivalent to:
     * {@snippet lang=java :
     *  MemorySegment seg = allocate(Objects.requireNonNull(layout));
     *  seg.set(layout, 0, value);
     *  return seg;
     * }
     *
     * @param layout the layout of the block of memory to be allocated.
     * @param value  the value to be set in the newly allocated memory segment.
     */
    default MemorySegment allocateFrom(ValueLayout.OfInt layout, int value) {
        Objects.requireNonNull(layout);
<<<<<<< HEAD
        MemorySegment addr = allocate(layout);
        addr.set(layout, 0, value);
        return addr;
=======
        VarHandle handle = layout.varHandle();
        MemorySegment seg = allocate(layout);
        handle.set(seg, value);
        return seg;
>>>>>>> 23fe2ece
    }

    /**
     * {@return a new memory segment initialized with the provided {@code float} {@code value} as
     * specified by the provided {@code layout} (i.e. byte ordering, alignment and size)}
     *
     * @implSpec The default implementation is equivalent to:
     * {@snippet lang=java :
     *  MemorySegment seg = allocate(Objects.requireNonNull(layout));
     *  seg.set(layout, 0, value);
     *  return seg;
     * }
     *
     * @param layout the layout of the block of memory to be allocated.
     * @param value  the value to be set in the newly allocated memory segment.
     */
    default MemorySegment allocateFrom(ValueLayout.OfFloat layout, float value) {
        Objects.requireNonNull(layout);
<<<<<<< HEAD
        MemorySegment addr = allocate(layout);
        addr.set(layout, 0, value);
        return addr;
=======
        VarHandle handle = layout.varHandle();
        MemorySegment seg = allocate(layout);
        handle.set(seg, value);
        return seg;
>>>>>>> 23fe2ece
    }

    /**
     * {@return a new memory segment initialized with the provided {@code long} {@code value} as
     * specified by the provided {@code layout} (i.e. byte ordering, alignment and size)}
     *
     * @implSpec The default implementation is equivalent to:
     * {@snippet lang=java :
     *  MemorySegment seg = allocate(Objects.requireNonNull(layout));
     *  seg.set(layout, 0, value);
     *  return seg;
     * }
     *
     * @param layout the layout of the block of memory to be allocated.
     * @param value  the value to be set in the newly allocated memory segment.
     */
    default MemorySegment allocateFrom(ValueLayout.OfLong layout, long value) {
        Objects.requireNonNull(layout);
<<<<<<< HEAD
        MemorySegment addr = allocate(layout);
        addr.set(layout, 0, value);
        return addr;
=======
        VarHandle handle = layout.varHandle();
        MemorySegment seg = allocate(layout);
        handle.set(seg, value);
        return seg;
>>>>>>> 23fe2ece
    }

    /**
     * {@return a new memory segment initialized with the provided {@code double} {@code value} as
     * specified by the provided {@code layout} (i.e. byte ordering, alignment and size)}
     *
     * @implSpec The default implementation is equivalent to:
     * {@snippet lang=java :
     *  MemorySegment seg = allocate(Objects.requireNonNull(layout));
     *  seg.set(layout, 0, value);
     *  return seg;
     * }
     *
     * @param layout the layout of the block of memory to be allocated.
     * @param value  the value to be set in the newly allocated memory segment.
     */
    default MemorySegment allocateFrom(ValueLayout.OfDouble layout, double value) {
        Objects.requireNonNull(layout);
<<<<<<< HEAD
        MemorySegment addr = allocate(layout);
        addr.set(layout, 0, value);
        return addr;
=======
        VarHandle handle = layout.varHandle();
        MemorySegment seg = allocate(layout);
        handle.set(seg, value);
        return seg;
>>>>>>> 23fe2ece
    }

    /**
     * {@return a new memory segment initialized with the address of the provided {@code value} as
     * specified by the provided {@code layout} (i.e. byte ordering, alignment and size)}
     * <p>
     * The address value might be narrowed according to the platform address size (see {@link ValueLayout#ADDRESS}).
     *
     * @implSpec The default implementation is equivalent to:
     * {@snippet lang=java :
     *  Objects.requireNonNull(value);
     *  MemorySegment seg = allocate(Objects.requireNonNull(layout));
     *  seg.set(layout, 0, value);
     *  return seg;
     * }
     *
     * @param layout the layout of the block of memory to be allocated.
     * @param value  the value to be set in the newly allocated memory segment.
     */
    default MemorySegment allocateFrom(AddressLayout layout, MemorySegment value) {
        Objects.requireNonNull(value);
        Objects.requireNonNull(layout);
<<<<<<< HEAD
        MemorySegment segment = allocate(layout);
        segment.set(layout, 0, value);
        return segment;
    }

    /**
     * Allocates a memory segment with the given layout and initializes it with the given byte elements.
     * @implSpec the default implementation for this method calls {@code this.allocate(layout, array.length)}.
=======
        MemorySegment seg = allocate(layout);
        layout.varHandle().set(seg, value);
        return seg;
    }

    /**
     * {@return a new memory segment with a {@linkplain MemorySegment#byteSize() byteSize()} of
     * {@code E*layout.byteSize()} initialized with the provided {@code E} {@code byte} {@code elements} as
     * specified by the provided {@code layout} (i.e. byte ordering, alignment and size)}
     *
     * @implSpec The default implementation is equivalent to:
     * {@snippet lang=java :
     *  int size = Objects.requireNonNull(elements).length;
     *  MemorySegment seg = allocateArray(Objects.requireNonNull(elementLayout), size);
     *  MemorySegment.copy(elements, 0, seg, elementLayout, 0, size);
     *  return seg;
     * }
     *
>>>>>>> 23fe2ece
     * @param elementLayout the element layout of the array to be allocated.
     * @param elements      the short elements to be copied to the newly allocated memory block.
     */
    default MemorySegment allocateFrom(ValueLayout.OfByte elementLayout, byte... elements) {
        return copyArrayWithSwapIfNeeded(elements, elementLayout, MemorySegment::ofArray);
    }

    /**
<<<<<<< HEAD
     * Allocates a memory segment with the given layout and initializes it with the given short elements.
     * @implSpec the default implementation for this method calls {@code this.allocate(layout, array.length)}.
=======
     * {@return a new memory segment with a {@linkplain MemorySegment#byteSize() byteSize()} of
     * {@code E*layout.byteSize()} initialized with the provided {@code E} {@code short} {@code elements} as
     * specified by the provided {@code layout} (i.e. byte ordering, alignment and size)}
     *
     * @implSpec The default implementation is equivalent to:
     * {@snippet lang=java :
     *  int size = Objects.requireNonNull(elements).length;
     *  MemorySegment seg = allocateArray(Objects.requireNonNull(elementLayout), size);
     *  MemorySegment.copy(elements, 0, seg, elementLayout, 0, size);
     *  return seg;
     * }
     *
>>>>>>> 23fe2ece
     * @param elementLayout the element layout of the array to be allocated.
     * @param elements      the short elements to be copied to the newly allocated memory block.
     */
    default MemorySegment allocateFrom(ValueLayout.OfShort elementLayout, short... elements) {
        return copyArrayWithSwapIfNeeded(elements, elementLayout, MemorySegment::ofArray);
    }

    /**
<<<<<<< HEAD
     * Allocates a memory segment with the given layout and initializes it with the given char elements.
     * @implSpec the default implementation for this method calls {@code this.allocate(layout, array.length)}.
=======
     * {@return a new memory segment with a {@linkplain MemorySegment#byteSize() byteSize()} of
     * {@code E*layout.byteSize()} initialized with the provided {@code E} {@code char} {@code elements} as
     * specified by the provided {@code layout} (i.e. byte ordering, alignment and size)}
     *
     * @implSpec The default implementation is equivalent to:
     * {@snippet lang=java :
     *  int size = Objects.requireNonNull(elements).length;
     *  MemorySegment seg = allocateArray(Objects.requireNonNull(elementLayout), size);
     *  MemorySegment.copy(elements, 0, seg, elementLayout, 0, size);
     *  return seg;
     * }
     *
>>>>>>> 23fe2ece
     * @param elementLayout the element layout of the array to be allocated.
     * @param elements      the short elements to be copied to the newly allocated memory block.
     */
    default MemorySegment allocateFrom(ValueLayout.OfChar elementLayout, char... elements) {
        return copyArrayWithSwapIfNeeded(elements, elementLayout, MemorySegment::ofArray);
    }

    /**
<<<<<<< HEAD
     * Allocates a memory segment with the given layout and initializes it with the given int elements.
     * @implSpec the default implementation for this method calls {@code this.allocate(layout, array.length)}.
=======
     * {@return a new memory segment with a {@linkplain MemorySegment#byteSize() byteSize()} of
     * {@code E*layout.byteSize()} initialized with the provided {@code E} {@code int} {@code elements} as
     * specified by the provided {@code layout} (i.e. byte ordering, alignment and size)}
     *
     * @implSpec The default implementation is equivalent to:
     * {@snippet lang=java :
     *  int size = Objects.requireNonNull(elements).length;
     *  MemorySegment seg = allocateArray(Objects.requireNonNull(elementLayout), size);
     *  MemorySegment.copy(elements, 0, seg, elementLayout, 0, size);
     *  return seg;
     * }
     *
>>>>>>> 23fe2ece
     * @param elementLayout the element layout of the array to be allocated.
     * @param elements      the short elements to be copied to the newly allocated memory block.
     */
    default MemorySegment allocateFrom(ValueLayout.OfInt elementLayout, int... elements) {
        return copyArrayWithSwapIfNeeded(elements, elementLayout, MemorySegment::ofArray);
    }

    /**
<<<<<<< HEAD
     * Allocates a memory segment with the given layout and initializes it with the given float elements.
     * @implSpec the default implementation for this method calls {@code this.allocate(layout, array.length)}.
=======
     * {@return a new memory segment with a {@linkplain MemorySegment#byteSize() byteSize()} of
     * {@code E*layout.byteSize()} initialized with the provided {@code E} {@code float} {@code elements} as
     * specified by the provided {@code layout} (i.e. byte ordering, alignment and size)}
     *
     * @implSpec The default implementation is equivalent to:
     * {@snippet lang=java :
     *  int size = Objects.requireNonNull(elements).length;
     *  MemorySegment seg = allocateArray(Objects.requireNonNull(elementLayout), size);
     *  MemorySegment.copy(elements, 0, seg, elementLayout, 0, size);
     *  return seg;
     * }
     *
>>>>>>> 23fe2ece
     * @param elementLayout the element layout of the array to be allocated.
     * @param elements      the short elements to be copied to the newly allocated memory block.
     */
    default MemorySegment allocateFrom(ValueLayout.OfFloat elementLayout, float... elements) {
        return copyArrayWithSwapIfNeeded(elements, elementLayout, MemorySegment::ofArray);
    }

    /**
<<<<<<< HEAD
     * Allocates a memory segment with the given layout and initializes it with the given long elements.
     * @implSpec the default implementation for this method calls {@code this.allocate(layout, array.length)}.
=======
     * {@return a new memory segment with a {@linkplain MemorySegment#byteSize() byteSize()} of
     * {@code E*layout.byteSize()} initialized with the provided {@code E} {@code long} {@code elements} as
     * specified by the provided {@code layout} (i.e. byte ordering, alignment and size)}
     *
     * @implSpec The default implementation is equivalent to:
     * {@snippet lang=java :
     *  int size = Objects.requireNonNull(elements).length;
     *  MemorySegment seg = allocateArray(Objects.requireNonNull(elementLayout), size);
     *  MemorySegment.copy(elements, 0, seg, elementLayout, 0, size);
     *  return seg;
     * }
     *
>>>>>>> 23fe2ece
     * @param elementLayout the element layout of the array to be allocated.
     * @param elements      the short elements to be copied to the newly allocated memory block.
     */
    default MemorySegment allocateFrom(ValueLayout.OfLong elementLayout, long... elements) {
        return copyArrayWithSwapIfNeeded(elements, elementLayout, MemorySegment::ofArray);
    }

    /**
<<<<<<< HEAD
     * Allocates a memory segment with the given layout and initializes it with the given double elements.
     * @implSpec the default implementation for this method calls {@code this.allocate(layout, array.length)}.
=======
     * {@return a new memory segment with a {@linkplain MemorySegment#byteSize() byteSize()} of
     * {@code E*layout.byteSize()} initialized with the provided {@code E} {@code double} {@code elements} as
     * specified by the provided {@code layout} (i.e. byte ordering, alignment and size)}
     *
     * @implSpec The default implementation is equivalent to:
     * {@snippet lang=java :
     *  int size = Objects.requireNonNull(elements).length;
     *  MemorySegment seg = allocateArray(Objects.requireNonNull(elementLayout), size);
     *  MemorySegment.copy(elements, 0, seg, elementLayout, 0, size);
     *  return seg;
     * }
     *
>>>>>>> 23fe2ece
     * @param elementLayout the element layout of the array to be allocated.
     * @param elements      the short elements to be copied to the newly allocated memory block.
     */
    default MemorySegment allocateFrom(ValueLayout.OfDouble elementLayout, double... elements) {
        return copyArrayWithSwapIfNeeded(elements, elementLayout, MemorySegment::ofArray);
    }

    private <Z> MemorySegment copyArrayWithSwapIfNeeded(Z array, ValueLayout elementLayout,
                                                        Function<Z, MemorySegment> heapSegmentFactory) {
        int size = Array.getLength(Objects.requireNonNull(array));
<<<<<<< HEAD
        MemorySegment addr = allocate(Objects.requireNonNull(elementLayout), size);
=======
        MemorySegment seg = allocateArray(Objects.requireNonNull(elementLayout), size);
>>>>>>> 23fe2ece
        if (size > 0) {
            MemorySegment.copy(heapSegmentFactory.apply(array), elementLayout, 0,
                    seg, elementLayout.withOrder(ByteOrder.nativeOrder()), 0, size);
        }
        return seg;
    }

    /**
     * {@return a new memory segment with the given layout}
     *
     * @implSpec The default implementation for this method calls
     * {@code this.allocate(layout.byteSize(), layout.byteAlignment())}.
     *
     * @param layout the layout of the block of memory to be allocated.
     */
    default MemorySegment allocate(MemoryLayout layout) {
        Objects.requireNonNull(layout);
        return allocate(layout.byteSize(), layout.byteAlignment());
    }

    /**
     * {@return a new memory segment with the given {@code elementLayout} and {@code count}}
     *
     * @implSpec The default implementation for this method calls
     * {@code this.allocate(MemoryLayout.sequenceLayout(count, elementLayout))}.
     *
     * @param elementLayout the array element layout.
     * @param count the array element count.
     * @throws IllegalArgumentException if {@code elementLayout.byteSize() * count} overflows.
     * @throws IllegalArgumentException if {@code count < 0}.
     */
    default MemorySegment allocate(MemoryLayout elementLayout, long count) {
        Objects.requireNonNull(elementLayout);
        if (count < 0) {
            throw new IllegalArgumentException("Negative array size");
        }
        return allocate(MemoryLayout.sequenceLayout(count, elementLayout));
    }

    /**
     * {@return a new memory segment with the given {@code byteSize}}
     *
     * @implSpec The default implementation for this method calls
     * {@code this.allocate(byteSize, 1)}.
     *
     * @param byteSize the size (in bytes) of the block of memory to be allocated.
     * @throws IllegalArgumentException if {@code byteSize < 0}
     */
    default MemorySegment allocate(long byteSize) {
        return allocate(byteSize, 1);
    }

    /**
     * {@return a new memory segment with the given {@code byteSize} and {@code byteAlignment}}
     *
     * @param byteSize the size (in bytes) of the block of memory to be allocated.
     * @param byteAlignment the alignment (in bytes) of the block of memory to be allocated.
     * @throws IllegalArgumentException if {@code byteSize < 0}, {@code byteAlignment <= 0},
     * or if {@code byteAlignment} is not a power of 2.
     */
    MemorySegment allocate(long byteSize, long byteAlignment);

    /**
     * Returns a segment allocator which responds to allocation requests by returning consecutive slices
     * obtained from the provided segment. Each new allocation request will return a new slice starting at the
     * current offset (modulo additional padding to satisfy alignment constraint), with given size.
     * <p>
     * The returned allocator throws {@link IndexOutOfBoundsException} when a slice of the provided
     * segment with the requested size and alignment cannot be found.
     *
     * @implNote A slicing allocator is not <em>thread-safe</em>.
     *
     * @param segment the segment which the returned allocator should slice from.
     * @return a new slicing allocator
     */
    static SegmentAllocator slicingAllocator(MemorySegment segment) {
        Objects.requireNonNull(segment);
        return new SlicingAllocator(segment);
    }

    /**
     * Returns a segment allocator which responds to allocation requests by recycling a single segment. Each
     * new allocation request will return a new slice starting at the segment offset {@code 0}, hence the name
     * <em>prefix allocator</em>.
     * Equivalent to (but likely more efficient than) the following code:
     * {@snippet lang=java :
     * MemorySegment segment = ...
     * SegmentAllocator prefixAllocator = (size, align) -> segment.asSlice(0, size, align);
     * }
     * The returned allocator throws {@link IndexOutOfBoundsException} when a slice of the provided
     * segment with the requested size and alignment cannot be found.
     *
     * @apiNote A prefix allocator can be useful to limit allocation requests in case a client
     * knows that they have fully processed the contents of the allocated segment before the subsequent allocation request
     * takes place.
     * @implNote While a prefix allocator is <em>thread-safe</em>, concurrent access on the same recycling
     * allocator might cause a thread to overwrite contents written to the underlying segment by a different thread.
     *
     * @param segment the memory segment to be recycled by the returned allocator.
     * @return an allocator which recycles an existing segment upon each new allocation request.
     */
    static SegmentAllocator prefixAllocator(MemorySegment segment) {
        return (AbstractMemorySegmentImpl)Objects.requireNonNull(segment);
    }
}<|MERGE_RESOLUTION|>--- conflicted
+++ resolved
@@ -76,12 +76,8 @@
 public interface SegmentAllocator {
 
     /**
-<<<<<<< HEAD
      * Converts a Java string into a null-terminated C string using the {@linkplain StandardCharsets#UTF_8 UTF-8} charset,
      * storing the result into a memory segment.
-=======
-     * {@return a new memory segment with a Java string converted into a UTF-8 encoded, null-terminated C string}
->>>>>>> 23fe2ece
      * <p>
      * Calling this method is equivalent to the following code:
      * {@snippet lang = java:
@@ -111,12 +107,11 @@
      * the string, such as {@link MemorySegment#getString(long)}, the string
      * will appear truncated when read again.
      *
-<<<<<<< HEAD
      * @param str     the Java string to be converted into a C string.
      * @param charset the charset used to {@linkplain Charset#newEncoder() encode} the string bytes.
      * @return a new native segment containing the converted C string.
      * @throws UnsupportedOperationException if {@code charset} is not a {@linkplain StandardCharsets standard charset}.
-     * @implSpec the default implementation for this method copies the contents of the provided Java string
+     * @implSpec The default implementation for this method copies the contents of the provided Java string
      * into a new memory segment obtained by calling {@code this.allocate(B + N)}, where:
      * <ul>
      *     <li>{@code B} is the size, in bytes, of the string encoded using the provided charset
@@ -124,11 +119,6 @@
      *     <li>{@code N} is the size (in bytes) of the terminator char according to the provided charset. For instance,
      *     this is 1 for {@link StandardCharsets#US_ASCII} and 2 for {@link StandardCharsets#UTF_16}.</li>
      * </ul>
-=======
-     * @implSpec The default implementation for this method copies the contents of the provided Java string
-     * into a new memory segment obtained by calling {@code this.allocate(str.length() + 1)}.
-     * @param str the Java string to be converted into a C string.
->>>>>>> 23fe2ece
      */
     @ForceInline
     default MemorySegment allocateFrom(String str, Charset charset) {
@@ -157,16 +147,9 @@
      */
     default MemorySegment allocateFrom(ValueLayout.OfByte layout, byte value) {
         Objects.requireNonNull(layout);
-<<<<<<< HEAD
-        MemorySegment addr = allocate(layout);
-        addr.set(layout, 0, value);
-        return addr;
-=======
-        VarHandle handle = layout.varHandle();
-        MemorySegment seg = allocate(layout);
-        handle.set(seg, value);
-        return seg;
->>>>>>> 23fe2ece
+        MemorySegment seg = allocate(layout);
+        seg.set(layout, 0, value);
+        return seg;
     }
 
     /**
@@ -185,16 +168,9 @@
      */
     default MemorySegment allocateFrom(ValueLayout.OfChar layout, char value) {
         Objects.requireNonNull(layout);
-<<<<<<< HEAD
-        MemorySegment addr = allocate(layout);
-        addr.set(layout, 0, value);
-        return addr;
-=======
-        VarHandle handle = layout.varHandle();
-        MemorySegment seg = allocate(layout);
-        handle.set(seg, value);
-        return seg;
->>>>>>> 23fe2ece
+        MemorySegment seg = allocate(layout);
+        seg.set(layout, 0, value);
+        return seg;
     }
 
     /**
@@ -213,16 +189,9 @@
      */
     default MemorySegment allocateFrom(ValueLayout.OfShort layout, short value) {
         Objects.requireNonNull(layout);
-<<<<<<< HEAD
-        MemorySegment addr = allocate(layout);
-        addr.set(layout, 0, value);
-        return addr;
-=======
-        VarHandle handle = layout.varHandle();
-        MemorySegment seg = allocate(layout);
-        handle.set(seg, value);
-        return seg;
->>>>>>> 23fe2ece
+        MemorySegment seg = allocate(layout);
+        seg.set(layout, 0, value);
+        return seg;
     }
 
     /**
@@ -241,16 +210,9 @@
      */
     default MemorySegment allocateFrom(ValueLayout.OfInt layout, int value) {
         Objects.requireNonNull(layout);
-<<<<<<< HEAD
-        MemorySegment addr = allocate(layout);
-        addr.set(layout, 0, value);
-        return addr;
-=======
-        VarHandle handle = layout.varHandle();
-        MemorySegment seg = allocate(layout);
-        handle.set(seg, value);
-        return seg;
->>>>>>> 23fe2ece
+        MemorySegment seg = allocate(layout);
+        seg.set(layout, 0, value);
+        return seg;
     }
 
     /**
@@ -269,16 +231,9 @@
      */
     default MemorySegment allocateFrom(ValueLayout.OfFloat layout, float value) {
         Objects.requireNonNull(layout);
-<<<<<<< HEAD
-        MemorySegment addr = allocate(layout);
-        addr.set(layout, 0, value);
-        return addr;
-=======
-        VarHandle handle = layout.varHandle();
-        MemorySegment seg = allocate(layout);
-        handle.set(seg, value);
-        return seg;
->>>>>>> 23fe2ece
+        MemorySegment seg = allocate(layout);
+        seg.set(layout, 0, value);
+        return seg;
     }
 
     /**
@@ -297,16 +252,9 @@
      */
     default MemorySegment allocateFrom(ValueLayout.OfLong layout, long value) {
         Objects.requireNonNull(layout);
-<<<<<<< HEAD
-        MemorySegment addr = allocate(layout);
-        addr.set(layout, 0, value);
-        return addr;
-=======
-        VarHandle handle = layout.varHandle();
-        MemorySegment seg = allocate(layout);
-        handle.set(seg, value);
-        return seg;
->>>>>>> 23fe2ece
+        MemorySegment seg = allocate(layout);
+        seg.set(layout, 0, value);
+        return seg;
     }
 
     /**
@@ -325,16 +273,9 @@
      */
     default MemorySegment allocateFrom(ValueLayout.OfDouble layout, double value) {
         Objects.requireNonNull(layout);
-<<<<<<< HEAD
-        MemorySegment addr = allocate(layout);
-        addr.set(layout, 0, value);
-        return addr;
-=======
-        VarHandle handle = layout.varHandle();
-        MemorySegment seg = allocate(layout);
-        handle.set(seg, value);
-        return seg;
->>>>>>> 23fe2ece
+        MemorySegment seg = allocate(layout);
+        seg.set(layout, 0, value);
+        return seg;
     }
 
     /**
@@ -357,18 +298,8 @@
     default MemorySegment allocateFrom(AddressLayout layout, MemorySegment value) {
         Objects.requireNonNull(value);
         Objects.requireNonNull(layout);
-<<<<<<< HEAD
-        MemorySegment segment = allocate(layout);
-        segment.set(layout, 0, value);
-        return segment;
-    }
-
-    /**
-     * Allocates a memory segment with the given layout and initializes it with the given byte elements.
-     * @implSpec the default implementation for this method calls {@code this.allocate(layout, array.length)}.
-=======
-        MemorySegment seg = allocate(layout);
-        layout.varHandle().set(seg, value);
+        MemorySegment seg = allocate(layout);
+        seg.set(layout, 0, value);
         return seg;
     }
 
@@ -385,7 +316,6 @@
      *  return seg;
      * }
      *
->>>>>>> 23fe2ece
      * @param elementLayout the element layout of the array to be allocated.
      * @param elements      the short elements to be copied to the newly allocated memory block.
      */
@@ -394,10 +324,6 @@
     }
 
     /**
-<<<<<<< HEAD
-     * Allocates a memory segment with the given layout and initializes it with the given short elements.
-     * @implSpec the default implementation for this method calls {@code this.allocate(layout, array.length)}.
-=======
      * {@return a new memory segment with a {@linkplain MemorySegment#byteSize() byteSize()} of
      * {@code E*layout.byteSize()} initialized with the provided {@code E} {@code short} {@code elements} as
      * specified by the provided {@code layout} (i.e. byte ordering, alignment and size)}
@@ -410,7 +336,6 @@
      *  return seg;
      * }
      *
->>>>>>> 23fe2ece
      * @param elementLayout the element layout of the array to be allocated.
      * @param elements      the short elements to be copied to the newly allocated memory block.
      */
@@ -419,10 +344,6 @@
     }
 
     /**
-<<<<<<< HEAD
-     * Allocates a memory segment with the given layout and initializes it with the given char elements.
-     * @implSpec the default implementation for this method calls {@code this.allocate(layout, array.length)}.
-=======
      * {@return a new memory segment with a {@linkplain MemorySegment#byteSize() byteSize()} of
      * {@code E*layout.byteSize()} initialized with the provided {@code E} {@code char} {@code elements} as
      * specified by the provided {@code layout} (i.e. byte ordering, alignment and size)}
@@ -435,7 +356,6 @@
      *  return seg;
      * }
      *
->>>>>>> 23fe2ece
      * @param elementLayout the element layout of the array to be allocated.
      * @param elements      the short elements to be copied to the newly allocated memory block.
      */
@@ -444,10 +364,6 @@
     }
 
     /**
-<<<<<<< HEAD
-     * Allocates a memory segment with the given layout and initializes it with the given int elements.
-     * @implSpec the default implementation for this method calls {@code this.allocate(layout, array.length)}.
-=======
      * {@return a new memory segment with a {@linkplain MemorySegment#byteSize() byteSize()} of
      * {@code E*layout.byteSize()} initialized with the provided {@code E} {@code int} {@code elements} as
      * specified by the provided {@code layout} (i.e. byte ordering, alignment and size)}
@@ -460,7 +376,6 @@
      *  return seg;
      * }
      *
->>>>>>> 23fe2ece
      * @param elementLayout the element layout of the array to be allocated.
      * @param elements      the short elements to be copied to the newly allocated memory block.
      */
@@ -469,10 +384,6 @@
     }
 
     /**
-<<<<<<< HEAD
-     * Allocates a memory segment with the given layout and initializes it with the given float elements.
-     * @implSpec the default implementation for this method calls {@code this.allocate(layout, array.length)}.
-=======
      * {@return a new memory segment with a {@linkplain MemorySegment#byteSize() byteSize()} of
      * {@code E*layout.byteSize()} initialized with the provided {@code E} {@code float} {@code elements} as
      * specified by the provided {@code layout} (i.e. byte ordering, alignment and size)}
@@ -485,7 +396,6 @@
      *  return seg;
      * }
      *
->>>>>>> 23fe2ece
      * @param elementLayout the element layout of the array to be allocated.
      * @param elements      the short elements to be copied to the newly allocated memory block.
      */
@@ -494,10 +404,6 @@
     }
 
     /**
-<<<<<<< HEAD
-     * Allocates a memory segment with the given layout and initializes it with the given long elements.
-     * @implSpec the default implementation for this method calls {@code this.allocate(layout, array.length)}.
-=======
      * {@return a new memory segment with a {@linkplain MemorySegment#byteSize() byteSize()} of
      * {@code E*layout.byteSize()} initialized with the provided {@code E} {@code long} {@code elements} as
      * specified by the provided {@code layout} (i.e. byte ordering, alignment and size)}
@@ -510,7 +416,6 @@
      *  return seg;
      * }
      *
->>>>>>> 23fe2ece
      * @param elementLayout the element layout of the array to be allocated.
      * @param elements      the short elements to be copied to the newly allocated memory block.
      */
@@ -519,10 +424,6 @@
     }
 
     /**
-<<<<<<< HEAD
-     * Allocates a memory segment with the given layout and initializes it with the given double elements.
-     * @implSpec the default implementation for this method calls {@code this.allocate(layout, array.length)}.
-=======
      * {@return a new memory segment with a {@linkplain MemorySegment#byteSize() byteSize()} of
      * {@code E*layout.byteSize()} initialized with the provided {@code E} {@code double} {@code elements} as
      * specified by the provided {@code layout} (i.e. byte ordering, alignment and size)}
@@ -535,7 +436,6 @@
      *  return seg;
      * }
      *
->>>>>>> 23fe2ece
      * @param elementLayout the element layout of the array to be allocated.
      * @param elements      the short elements to be copied to the newly allocated memory block.
      */
@@ -546,11 +446,7 @@
     private <Z> MemorySegment copyArrayWithSwapIfNeeded(Z array, ValueLayout elementLayout,
                                                         Function<Z, MemorySegment> heapSegmentFactory) {
         int size = Array.getLength(Objects.requireNonNull(array));
-<<<<<<< HEAD
-        MemorySegment addr = allocate(Objects.requireNonNull(elementLayout), size);
-=======
-        MemorySegment seg = allocateArray(Objects.requireNonNull(elementLayout), size);
->>>>>>> 23fe2ece
+        MemorySegment seg = allocate(Objects.requireNonNull(elementLayout), size);
         if (size > 0) {
             MemorySegment.copy(heapSegmentFactory.apply(array), elementLayout, 0,
                     seg, elementLayout.withOrder(ByteOrder.nativeOrder()), 0, size);
