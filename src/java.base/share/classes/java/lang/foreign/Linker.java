--- conflicted
+++ resolved
@@ -323,13 +323,8 @@
  *
  * {@snippet lang = java:
  * MemorySegment allocateMemory(long byteSize, Arena arena) {
-<<<<<<< HEAD
- *     MemorySegment segment = (MemorySegment)malloc.invokeExact(byteSize);   // size = 0, scope = always alive
- *     return segment.reinterpret(size, arena, s -> free.invokeExact(s));     // size = byteSize, scope = arena.scope()
-=======
  *     MemorySegment segment = (MemorySegment)malloc.invokeExact(byteSize);    // size = 0, scope = always alive
  *     return segment.reinterpret(byteSize, arena, s -> free.invokeExact(s));  // size = byteSize, scope = arena.scope()
->>>>>>> b827ce83
  * }
  * }
  *
