--- conflicted
+++ resolved
@@ -40,10 +40,7 @@
 import java.util.Optional;
 
 import static java.lang.Character.digit;
-<<<<<<< HEAD
-=======
 import static java.lang.String.COMPACT_STRINGS;
->>>>>>> ee9d553e
 
 /**
  * The {@code Integer} class is the {@linkplain
