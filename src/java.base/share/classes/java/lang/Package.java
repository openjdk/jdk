/*
 * Copyright (c) 1997, 2020, Oracle and/or its affiliates. All rights reserved.
 * DO NOT ALTER OR REMOVE COPYRIGHT NOTICES OR THIS FILE HEADER.
 *
 * This code is free software; you can redistribute it and/or modify it
 * under the terms of the GNU General Public License version 2 only, as
 * published by the Free Software Foundation.  Oracle designates this
 * particular file as subject to the "Classpath" exception as provided
 * by Oracle in the LICENSE file that accompanied this code.
 *
 * This code is distributed in the hope that it will be useful, but WITHOUT
 * ANY WARRANTY; without even the implied warranty of MERCHANTABILITY or
 * FITNESS FOR A PARTICULAR PURPOSE.  See the GNU General Public License
 * version 2 for more details (a copy is included in the LICENSE file that
 * accompanied this code).
 *
 * You should have received a copy of the GNU General Public License version
 * 2 along with this work; if not, write to the Free Software Foundation,
 * Inc., 51 Franklin St, Fifth Floor, Boston, MA 02110-1301 USA.
 *
 * Please contact Oracle, 500 Oracle Parkway, Redwood Shores, CA 94065 USA
 * or visit www.oracle.com if you need additional information or have any
 * questions.
 */

package java.lang;

import java.lang.annotation.Annotation;
import java.lang.reflect.AnnotatedElement;
import java.net.MalformedURLException;
import java.net.URI;
import java.net.URL;
import java.security.AccessController;
import java.security.PrivilegedAction;
import java.util.Objects;

import jdk.internal.loader.BootLoader;
import jdk.internal.reflect.CallerSensitive;
import jdk.internal.reflect.Reflection;


/**
 * Represents metadata about a run-time package associated with a class loader.
 * Metadata includes annotations, versioning, and sealing.
 * <p>
 * Annotations for the run-time package are read from {@code package-info.class}
 * at the same code source as classes in the run-time package.
 * <p>
 * The set of classes that make up the run-time package may implement a
 * particular specification. The specification title, version, and vendor
 * (indicating the owner/maintainer of the specification) can be provided
 * when the {@code Package} is defined. An application can ask if the
 * {@code Package} is compatible with a particular specification version
 * by using the {@link #isCompatibleWith Package.isCompatibleWith(String)}
 * method. In addition, information about the actual classes that make up the
 * run-time package can be provided when the {@code Package} is defined.
 * This information consists of an implementation title, version, and vendor
 * (indicating the supplier of the classes).
 * <p>
 * A {@code Package} may be explicitly defined with
 * the {@link ClassLoader#definePackage(String, String, String, String,
 * String, String, String, URL)} method.
 * The caller supplies the specification and implementation titles, versions, and
 * vendors. The caller also indicates whether the package is
 * {@linkplain java.util.jar.Attributes.Name#SEALED sealed}.
 * If a {@code Package} is not explicitly defined for a run-time package when
 * a class in that run-time package is defined, then a {@code Package} is
 * automatically defined by the class's defining class loader, as follows.
 * <p>
 * A {@code Package} automatically defined for classes in a named module has
 * the following properties:
 * <ul>
 * <li>The name of the package is derived from the {@linkplain Class#getName() binary names}
 *     of the classes. Since classes in a named module must be in a named package,
 *     the derived name is never empty.</li>
 * <li>The package is sealed with the {@linkplain java.lang.module.ModuleReference#location()
 *     module location} as the code source, if known.</li>
 * <li>The specification and implementation titles, versions, and vendors
 *     are unspecified.</li>
 * <li>Any annotations on the package are read from {@code package-info.class}
 *     as specified above.</li>
 * </ul>
 * <p>
 * A {@code Package} automatically defined for classes in an unnamed module
 * has the following properties:
 * <ul>
 * <li>The name of the package is either {@code ""} (for classes in an unnamed package)
 *     or derived from the {@linkplain Class#getName() binary names} of the classes
 *     (for classes in a named package).</li>
 * <li>The package is not sealed.</li>
 * <li>The specification and implementation titles, versions, and vendors
 *     are unspecified.</li>
 * <li>Any annotations on the package are read from {@code package-info.class}
 *     as specified above.</li>
 * </ul>
 *
 * <p>
 * A {@code Package} can be obtained with the {@link Package#getPackage
 * Package.getPackage(String)} and {@link ClassLoader#getDefinedPackage
 * ClassLoader.getDefinedPackage(String)} methods.
 * Every {@code Package} defined by a class loader can be obtained
 * with the {@link Package#getPackages Package.getPackages()} and
 * {@link ClassLoader#getDefinedPackages} methods.
 *
 * @implNote
 * The <a href="ClassLoader.html#builtinLoaders">builtin class loaders</a>
 * do not explicitly define {@code Package} objects for packages in
 * <em>named modules</em>.  Instead those packages are automatically defined
 * and have no specification and implementation versioning information.
 *
 * @jvms 5.3 Creation and Loading
 * @see <a href="{@docRoot}/../specs/jar/jar.html#package-sealing">
 * The JAR File Specification: Package Sealing</a>
 * @see ClassLoader#definePackage(String, String, String, String, String, String, String, URL)
 *
 * @since 1.2
 * @revised 9
 */
public class Package extends NamedPackage implements java.lang.reflect.AnnotatedElement {
    /**
     * Return the name of this package.
     *
     * @return  The fully-qualified name of this package as defined in section {@jls 6.5.3} of
     *          <cite>The Java Language Specification</cite>,
     *          for example, {@code java.lang}
     */
    public String getName() {
        return packageName();
    }

    /**
     * Return the title of the specification that this package implements.
     * @return the specification title, {@code null} is returned if it is not known.
     */
    public String getSpecificationTitle() {
        return versionInfo.specTitle;
    }

    /**
     * Returns the version number of the specification
     * that this package implements.
     * This version string must be a sequence of non-negative decimal
     * integers separated by "."'s and may have leading zeros.
     * When version strings are compared the most significant
     * numbers are compared.
     *
     *
     * <p>Specification version numbers use a syntax that consists of non-negative
     * decimal integers separated by periods ".", for example "2.0" or
     * "1.2.3.4.5.6.7".  This allows an extensible number to be used to represent
     * major, minor, micro, etc. versions.  The version specification is described
     * by the following formal grammar:
     * <blockquote>
     * <dl>
     * <dt><i>SpecificationVersion:</i>
     * <dd><i>Digits RefinedVersion<sub>opt</sub></i>
     *
     * <dt><i>RefinedVersion:</i>
     * <dd>{@code .} <i>Digits</i>
     * <dd>{@code .} <i>Digits RefinedVersion</i>
     *
     * <dt><i>Digits:</i>
     * <dd><i>Digit</i>
     * <dd><i>Digits</i>
     *
     * <dt><i>Digit:</i>
     * <dd>any character for which {@link Character#isDigit} returns {@code true},
     * e.g. 0, 1, 2, ...
     * </dl>
     * </blockquote>
     *
     * @return the specification version, {@code null} is returned if it is not known.
     */
    public String getSpecificationVersion() {
        return versionInfo.specVersion;
    }

    /**
     * Return the name of the organization, vendor,
     * or company that owns and maintains the specification
     * of the classes that implement this package.
     * @return the specification vendor, {@code null} is returned if it is not known.
     */
    public String getSpecificationVendor() {
        return versionInfo.specVendor;
    }

    /**
     * Return the title of this package.
     * @return the title of the implementation, {@code null} is returned if it is not known.
     */
    public String getImplementationTitle() {
        return versionInfo.implTitle;
    }

    /**
     * Return the version of this implementation. It consists of any string
     * assigned by the vendor of this implementation and does
     * not have any particular syntax specified or expected by the Java
     * runtime. It may be compared for equality with other
     * package version strings used for this implementation
     * by this vendor for this package.
     * @return the version of the implementation, {@code null} is returned if it is not known.
     */
    public String getImplementationVersion() {
        return versionInfo.implVersion;
    }

    /**
     * Returns the vendor that implemented this package, {@code null}
     * is returned if it is not known.
     * @return the vendor that implemented this package, {@code null}
     * is returned if it is not known.
     *
     * @revised 9
     */
    public String getImplementationVendor() {
        return versionInfo.implVendor;
    }

    /**
     * Returns true if this package is sealed.
     *
     * @apiNote
<<<<<<< HEAD
     * This method reports on a distinct concept of sealing from
     * {@link Class#isSealed() Class::isSealed}.
=======
     * <a href="{@docRoot}/../specs/jar/jar.html#package-sealing">Package sealing</a>
     * has no relationship with {@linkplain Class#isSealed() sealed classes or interfaces}.
     * Package sealing is specific to JAR files defined for classes in an unnamed module.
     * See the {@link Package Package} class specification for details
     * how a {@code Package} is defined as sealed package.
>>>>>>> 0d91f0a1
     *
     * @return true if the package is sealed, false otherwise
     *
     */
    public boolean isSealed() {
        return module().isNamed() || versionInfo.sealBase != null;
    }

    /**
     * Returns true if this package is sealed with respect to the specified
     * code source {@code url}.
     *
     * @apiNote
     * <a href="{@docRoot}/../specs/jar/jar.html#package-sealing">Package sealing</a>
     * has no relationship with {@linkplain Class#isSealed() sealed classes or interfaces}.
     * Package sealing is specific to JAR files defined for classes in an unnamed module.
     * See the {@link Package Package} class specification for details
     * how a {@code Package} is defined as sealed package.
     *
     * @param  url the code source URL
     * @return true if this package is sealed with respect to the given {@code url}
     */
    public boolean isSealed(URL url) {
        Objects.requireNonNull(url);

        URL sealBase = null;
        if (versionInfo != VersionInfo.NULL_VERSION_INFO) {
            sealBase = versionInfo.sealBase;
        } else {
            try {
                URI uri = location();
                sealBase = uri != null ? uri.toURL() : null;
            } catch (MalformedURLException e) {
            }
        }
        return url.equals(sealBase);
    }

    /**
     * Compare this package's specification version with a
     * desired version. It returns true if
     * this packages specification version number is greater than or equal
     * to the desired version number. <p>
     *
     * Version numbers are compared by sequentially comparing corresponding
     * components of the desired and specification strings.
     * Each component is converted as a decimal integer and the values
     * compared.
     * If the specification value is greater than the desired
     * value true is returned. If the value is less false is returned.
     * If the values are equal the period is skipped and the next pair of
     * components is compared.
     *
     * @param  desired the version string of the desired version.
     * @return true if this package's version number is greater
     *         than or equal to the desired version number
     *
     * @throws NumberFormatException if the current version is not known or
     *         the desired or current version is not of the correct dotted form.
     */
    public boolean isCompatibleWith(String desired)
        throws NumberFormatException
    {
        if (versionInfo.specVersion == null || versionInfo.specVersion.length() < 1) {
            throw new NumberFormatException("Empty version string");
        }

        String [] sa = versionInfo.specVersion.split("\\.", -1);
        int [] si = new int[sa.length];
        for (int i = 0; i < sa.length; i++) {
            si[i] = Integer.parseInt(sa[i]);
            if (si[i] < 0)
                throw NumberFormatException.forInputString("" + si[i], 10);
        }

        String [] da = desired.split("\\.", -1);
        int [] di = new int[da.length];
        for (int i = 0; i < da.length; i++) {
            di[i] = Integer.parseInt(da[i]);
            if (di[i] < 0)
                throw NumberFormatException.forInputString("" + di[i], 10);
        }

        int len = Math.max(di.length, si.length);
        for (int i = 0; i < len; i++) {
            int d = (i < di.length ? di[i] : 0);
            int s = (i < si.length ? si[i] : 0);
            if (s < d)
                return false;
            if (s > d)
                return true;
        }
        return true;
    }

    /**
     * Finds a package by name in the caller's class loader and its
     * ancestors.
     * <p>
     * If the caller's class loader defines a {@code Package} of the given name,
     * the {@code Package} is returned. Otherwise, the ancestors of the
     * caller's class loader are searched recursively (parent by parent)
     * for a {@code Package} of the given name.
     * <p>
     * Calling this method is equivalent to calling {@link ClassLoader#getPackage}
     * on a {@code ClassLoader} instance which is the caller's class loader.
     *
     * @param name A package name, such as "{@code java.lang}".
     * @return The {@code Package} of the given name defined by the caller's
     *         class loader or its ancestors, or {@code null} if not found.
     *
     * @throws NullPointerException
     *         if {@code name} is {@code null}.
     *
     * @deprecated
     * If multiple class loaders delegate to each other and define classes
     * with the same package name, and one such loader relies on the lookup
     * behavior of {@code getPackage} to return a {@code Package} from
     * a parent loader, then the properties exposed by the {@code Package}
     * may not be as expected in the rest of the program.
     * For example, the {@code Package} will only expose annotations from the
     * {@code package-info.class} file defined by the parent loader, even if
     * annotations exist in a {@code package-info.class} file defined by
     * a child loader.  A more robust approach is to use the
     * {@link ClassLoader#getDefinedPackage} method which returns
     * a {@code Package} for the specified class loader.
     *
     * @see ClassLoader#getDefinedPackage
     *
     * @revised 9
     */
    @CallerSensitive
    @Deprecated(since="9")
    @SuppressWarnings("deprecation")
    public static Package getPackage(String name) {
        ClassLoader l = ClassLoader.getClassLoader(Reflection.getCallerClass());
        return l != null ? l.getPackage(name) : BootLoader.getDefinedPackage(name);
    }

    /**
     * Returns all of the {@code Package}s defined by the caller's class loader
     * and its ancestors.  The returned array may contain more than one
     * {@code Package} object of the same package name, each defined by
     * a different class loader in the class loader hierarchy.
     * <p>
     * Calling this method is equivalent to calling {@link ClassLoader#getPackages}
     * on a {@code ClassLoader} instance which is the caller's class loader.
     *
     * @return  The array of {@code Package} objects defined by this
     *          class loader and its ancestors
     *
     * @see ClassLoader#getDefinedPackages
     *
     * @revised 9
     */
    @CallerSensitive
    public static Package[] getPackages() {
        ClassLoader cl = ClassLoader.getClassLoader(Reflection.getCallerClass());
        return cl != null ? cl.getPackages() : BootLoader.packages().toArray(Package[]::new);
    }

    /**
     * Return the hash code computed from the package name.
     * @return the hash code computed from the package name.
     */
    @Override
    public int hashCode(){
        return packageName().hashCode();
    }

    /**
     * Returns the string representation of this Package.
     * Its value is the string "package " and the package name.
     * If the package title is defined it is appended.
     * If the package version is defined it is appended.
     * @return the string representation of the package.
     */
    @Override
    public String toString() {
        String spec = versionInfo.specTitle;
        String ver =  versionInfo.specVersion;
        if (spec != null && !spec.isEmpty())
            spec = ", " + spec;
        else
            spec = "";
        if (ver != null && !ver.isEmpty())
            ver = ", version " + ver;
        else
            ver = "";
        return "package " + packageName() + spec + ver;
    }

    private Class<?> getPackageInfo() {
        if (packageInfo == null) {
            // find package-info.class defined by loader
            String cn = packageName() + ".package-info";
            Module module = module();
            PrivilegedAction<ClassLoader> pa = module::getClassLoader;
            ClassLoader loader = AccessController.doPrivileged(pa);
            Class<?> c;
            if (loader != null) {
                c = loader.loadClass(module, cn);
            } else {
                c = BootLoader.loadClass(module, cn);
            }

            if (c != null) {
                packageInfo = c;
            } else {
                // store a proxy for the package info that has no annotations
                class PackageInfoProxy {}
                packageInfo = PackageInfoProxy.class;
            }
        }
        return packageInfo;
    }

    /**
     * {@inheritDoc}
     * <p>Note that any annotation returned by this method is a
     * declaration annotation.
     *
     * @throws NullPointerException {@inheritDoc}
     * @since 1.5
     */
    @Override
    public <A extends Annotation> A getAnnotation(Class<A> annotationClass) {
        return getPackageInfo().getAnnotation(annotationClass);
    }

    /**
     * {@inheritDoc}
     * @throws NullPointerException {@inheritDoc}
     * @since 1.5
     */
    @Override
    public boolean isAnnotationPresent(Class<? extends Annotation> annotationClass) {
        return AnnotatedElement.super.isAnnotationPresent(annotationClass);
    }

    /**
     * {@inheritDoc}
     * <p>Note that any annotations returned by this method are
     * declaration annotations.
     *
     * @throws NullPointerException {@inheritDoc}
     * @since 1.8
     */
    @Override
    public  <A extends Annotation> A[] getAnnotationsByType(Class<A> annotationClass) {
        return getPackageInfo().getAnnotationsByType(annotationClass);
    }

    /**
     * {@inheritDoc}
     * <p>Note that any annotations returned by this method are
     * declaration annotations.
     * @since 1.5
     */
    @Override
    public Annotation[] getAnnotations() {
        return getPackageInfo().getAnnotations();
    }

    /**
     * {@inheritDoc}
     * <p>Note that any annotation returned by this method is a
     * declaration annotation.
     *
     * @throws NullPointerException {@inheritDoc}
     * @since 1.8
     */
    @Override
    public <A extends Annotation> A getDeclaredAnnotation(Class<A> annotationClass) {
        return getPackageInfo().getDeclaredAnnotation(annotationClass);
    }

    /**
     * @throws NullPointerException {@inheritDoc}
     * @since 1.8
     */
    @Override
    public <A extends Annotation> A[] getDeclaredAnnotationsByType(Class<A> annotationClass) {
        return getPackageInfo().getDeclaredAnnotationsByType(annotationClass);
    }

    /**
     * {@inheritDoc}
     * <p>Note that any annotations returned by this method are
     * declaration annotations.
     * @since 1.5
     */
    @Override
    public Annotation[] getDeclaredAnnotations()  {
        return getPackageInfo().getDeclaredAnnotations();
    }

    /**
     * Construct a package instance for an unnamed module
     * with the specified version information.
     *
     * @apiNote
     * This method should not be called to define a Package for named module.
     *
     * @param name the name of the package
     * @param spectitle the title of the specification
     * @param specversion the version of the specification
     * @param specvendor the organization that maintains the specification
     * @param impltitle the title of the implementation
     * @param implversion the version of the implementation
     * @param implvendor the organization that maintains the implementation
     * @param sealbase code source where this Package comes from
     * @param loader defining class loader
     */
    Package(String name,
            String spectitle, String specversion, String specvendor,
            String impltitle, String implversion, String implvendor,
            URL sealbase, ClassLoader loader)
    {
        super(Objects.requireNonNull(name),
              loader != null ? loader.getUnnamedModule()
                             : BootLoader.getUnnamedModule());

        this.versionInfo = VersionInfo.getInstance(spectitle, specversion,
                                                   specvendor, impltitle,
                                                   implversion, implvendor,
                                                   sealbase);
    }

    Package(String name, Module module) {
        super(name, module);
        this.versionInfo = VersionInfo.NULL_VERSION_INFO;
    }

    /*
     * Versioning information.  Only for packages in unnamed modules.
     */
    static class VersionInfo {
        static final VersionInfo NULL_VERSION_INFO
            = new VersionInfo(null, null, null, null, null, null, null);

        private final String specTitle;
        private final String specVersion;
        private final String specVendor;
        private final String implTitle;
        private final String implVersion;
        private final String implVendor;
        private final URL sealBase;

        static VersionInfo getInstance(String spectitle, String specversion,
                                       String specvendor, String impltitle,
                                       String implversion, String implvendor,
                                       URL sealbase) {
            if (spectitle == null && specversion == null &&
                    specvendor == null && impltitle == null &&
                    implversion == null && implvendor == null &&
                    sealbase == null) {
                return NULL_VERSION_INFO;
            }
            return new VersionInfo(spectitle, specversion, specvendor,
                    impltitle, implversion, implvendor,
                    sealbase);
        }

        private VersionInfo(String spectitle, String specversion,
                            String specvendor, String impltitle,
                            String implversion, String implvendor,
                            URL sealbase)
        {
            this.implTitle = impltitle;
            this.implVersion = implversion;
            this.implVendor = implvendor;
            this.specTitle = spectitle;
            this.specVersion = specversion;
            this.specVendor = specvendor;
            this.sealBase = sealbase;
        }
    }

    private final VersionInfo versionInfo;
    private Class<?> packageInfo;
}<|MERGE_RESOLUTION|>--- conflicted
+++ resolved
@@ -222,16 +222,11 @@
      * Returns true if this package is sealed.
      *
      * @apiNote
-<<<<<<< HEAD
-     * This method reports on a distinct concept of sealing from
-     * {@link Class#isSealed() Class::isSealed}.
-=======
      * <a href="{@docRoot}/../specs/jar/jar.html#package-sealing">Package sealing</a>
      * has no relationship with {@linkplain Class#isSealed() sealed classes or interfaces}.
      * Package sealing is specific to JAR files defined for classes in an unnamed module.
      * See the {@link Package Package} class specification for details
      * how a {@code Package} is defined as sealed package.
->>>>>>> 0d91f0a1
      *
      * @return true if the package is sealed, false otherwise
      *
