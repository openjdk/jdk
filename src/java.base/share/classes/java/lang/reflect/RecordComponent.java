--- conflicted
+++ resolved
@@ -46,11 +46,6 @@
  * @jls 8.10 Record Types
  * @since 16
  */
-<<<<<<< HEAD
-@jdk.internal.javac.PreviewFeature(feature=jdk.internal.javac.PreviewFeature.Feature.RECORDS,
-                             reflective=true)
-=======
->>>>>>> ea26ff11
 public final class RecordComponent implements AnnotatedElement {
     // declaring class
     private Class<?> clazz;
