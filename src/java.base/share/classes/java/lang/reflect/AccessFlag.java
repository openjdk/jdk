--- conflicted
+++ resolved
@@ -309,11 +309,7 @@
 
     // immutable
     private final Set<Location> locations;
-<<<<<<< HEAD
-    // historical locations up to a given version
-=======
     // historical locations up to a given version; immutable
->>>>>>> b89dc13e
     private final List<Map.Entry<ClassFileFormatVersion, Set<Location>>> historicalLocations;
 
     private AccessFlag(int mask,
@@ -378,7 +374,6 @@
      */
     public static Set<AccessFlag> maskToAccessFlags(int mask, Location location) {
         var definition = findDefinition(location);
-<<<<<<< HEAD
         int unmatchedMask = mask & (~location.flagsMask());
         if (unmatchedMask != 0) {
             throw new IllegalArgumentException("Unmatched bit position 0x" +
@@ -407,15 +402,6 @@
                     Integer.toHexString(unmatchedMask) +
                     " for location " + location +
                     " for class file format " + cffv);
-=======
-        int flagsMask = location.flagsMask();
-        int parsingMask = location == Location.METHOD ? flagsMask | ACC_STRICT : flagsMask; // flagMask lacks strictfp
-        int unmatchedMask = mask & (~parsingMask);
-        if (unmatchedMask != 0) {
-            throw new IllegalArgumentException("Unmatched bit position 0x" +
-                    Integer.toHexString(unmatchedMask) +
-                    " for location " + location);
->>>>>>> b89dc13e
         }
         return new AccessFlagSet(definition, mask);
     }
@@ -625,11 +611,7 @@
         // These 2 utilities reside in Location because Location must be initialized before AccessFlag
         private static <T> List<Map.Entry<ClassFileFormatVersion, T>> ensureHistoryOrdered(
                 List<Map.Entry<ClassFileFormatVersion, T>> history) {
-<<<<<<< HEAD
-            var lastVersion = ClassFileFormatVersion.latest();
-=======
             ClassFileFormatVersion lastVersion = ClassFileFormatVersion.latest();
->>>>>>> b89dc13e
             for (var e : history) {
                 var historyVersion = e.getKey();
                 if (lastVersion.compareTo(historyVersion) <= 0) {
@@ -655,17 +637,10 @@
 
         /**
          * {@return the union of integer masks of all access flags defined for
-<<<<<<< HEAD
-         * this location in the latest class file format version}  If {@code
-         * mask & ~location.flagsMask() != 0}, then a bit mask {@code mask} has
-         * one or more undefined bits set for {@code location}.  This union of
-         * access flags mask may not itself be a valid flag value.
-=======
          * this location in the current class file format version}
          * <p>
          * This method may return {@code 0} if the structure does not exist in
          * the current class file format version.
->>>>>>> b89dc13e
          *
          * @since 25
          */
@@ -675,19 +650,9 @@
 
         /**
          * {@return the union of integer masks of all access flags defined for
-<<<<<<< HEAD
-         * this location in the given class file format version}  If {@code
-         * mask & ~location.flagsMask(cffv) != 0}, then a bit mask {@code mask}
-         * has one or more undefined bits set for {@code location} in {@code
-         * cffv}.  This union of access flags mask may not itself be a valid
-         * flag value.
-         * <p>
-         * This method may return {@code 0} if the structure did not exist in
-=======
          * this location in the given class file format version}
          * <p>
          * This method may return {@code 0} if the structure does not exist in
->>>>>>> b89dc13e
          * the given {@code cffv}.
          *
          * @param cffv the class file format version
@@ -700,14 +665,10 @@
 
         /**
          * {@return all access flags defined for this location, as a set of
-<<<<<<< HEAD
-         * flag enums}  This set may include mutually exclusive flags.
-=======
          * flag enums, in the current class file format version}
          * <p>
          * This method may return an empty set if the structure does not exist
          * in the current class file format version.
->>>>>>> b89dc13e
          *
          * @since 25
          */
@@ -717,17 +678,10 @@
 
         /**
          * {@return all access flags defined for this location, as a set of flag
-<<<<<<< HEAD
-         * enums}  This set may include mutually exclusive flags.
-         * <p>
-         * This method may return an empty set if the structure did not exist in
-         * the given {@code cffv}.
-=======
          * enums, in the given class file format version}
          * <p>
          * This method may return an empty set if the structure does not exist
          * in the given {@code cffv}.
->>>>>>> b89dc13e
          *
          * @param cffv the class file format version
          * @throws NullPointerException if {@code cffv} is {@code null}
@@ -737,7 +691,6 @@
             // implicit null check cffv
             return new AccessFlagSet(findDefinition(this), flagsMask(cffv));
         }
-<<<<<<< HEAD
     }
 
     private static AccessFlag[] createDefinition(AccessFlag... known) {
@@ -751,21 +704,6 @@
         return ret;
     }
 
-=======
-    }
-
-    private static AccessFlag[] createDefinition(AccessFlag... known) {
-        var ret = new AccessFlag[Character.SIZE];
-        for (var flag : known) {
-            var mask = flag.mask;
-            int pos = Integer.numberOfTrailingZeros(mask);
-            assert ret[pos] == null : ret[pos] + " " + flag;
-            ret[pos] = flag;
-        }
-        return ret;
-    }
-
->>>>>>> b89dc13e
     // Will take extra args in the future for valhalla switch
     private static AccessFlag[] findDefinition(Location location) {
         return switch (location) {
@@ -782,11 +720,7 @@
     }
 
     private static final @Stable AccessFlag[] // Can use stable array and lazy init in the future
-<<<<<<< HEAD
-            CLASS_FLAGS = createDefinition(PUBLIC, FINAL, SUPER, INTERFACE, ABSTRACT, SYNTHETIC, ANNOTATION, ENUM, AccessFlag.MODULE),
-=======
             CLASS_FLAGS = createDefinition(PUBLIC, FINAL, SUPER, INTERFACE, ABSTRACT, SYNTHETIC, ANNOTATION, ENUM, MODULE),
->>>>>>> b89dc13e
             FIELD_FLAGS = createDefinition(PUBLIC, PRIVATE, PROTECTED, STATIC, FINAL, VOLATILE, TRANSIENT, SYNTHETIC, ENUM),
             METHOD_FLAGS = createDefinition(PUBLIC, PRIVATE, PROTECTED, STATIC, FINAL, SYNCHRONIZED, BRIDGE, VARARGS, NATIVE, ABSTRACT, STRICT, SYNTHETIC),
             INNER_CLASS_FLAGS = createDefinition(PUBLIC, PRIVATE, PROTECTED, STATIC, FINAL, INTERFACE, ABSTRACT, SYNTHETIC, ANNOTATION, ENUM),
