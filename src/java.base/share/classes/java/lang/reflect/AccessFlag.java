/*
 * Copyright (c) 2021, 2025, Oracle and/or its affiliates. All rights reserved.
 * DO NOT ALTER OR REMOVE COPYRIGHT NOTICES OR THIS FILE HEADER.
 *
 * This code is free software; you can redistribute it and/or modify it
 * under the terms of the GNU General Public License version 2 only, as
 * published by the Free Software Foundation.  Oracle designates this
 * particular file as subject to the "Classpath" exception as provided
 * by Oracle in the LICENSE file that accompanied this code.
 *
 * This code is distributed in the hope that it will be useful, but WITHOUT
 * ANY WARRANTY; without even the implied warranty of MERCHANTABILITY or
 * FITNESS FOR A PARTICULAR PURPOSE.  See the GNU General Public License
 * version 2 for more details (a copy is included in the LICENSE file that
 * accompanied this code).
 *
 * You should have received a copy of the GNU General Public License version
 * 2 along with this work; if not, write to the Free Software Foundation,
 * Inc., 51 Franklin St, Fifth Floor, Boston, MA 02110-1301 USA.
 *
 * Please contact Oracle, 500 Oracle Parkway, Redwood Shores, CA 94065 USA
 * or visit www.oracle.com if you need additional information or have any
 * questions.
 */

package java.lang.reflect;

import java.lang.classfile.ClassModel;
import java.lang.classfile.FieldModel;
import java.lang.classfile.MethodModel;
import java.lang.classfile.attribute.InnerClassInfo;
import java.lang.classfile.attribute.MethodParameterInfo;
import java.lang.classfile.attribute.ModuleAttribute;
import java.lang.classfile.attribute.ModuleExportInfo;
import java.lang.classfile.attribute.ModuleOpenInfo;
import java.lang.classfile.attribute.ModuleRequireInfo;
import java.lang.module.ModuleDescriptor;
import java.util.*;
import java.util.function.Consumer;
import java.util.function.Predicate;

import jdk.internal.vm.annotation.Stable;

import static java.lang.classfile.ClassFile.*;
import static java.lang.reflect.ClassFileFormatVersion.*;

/**
 * Represents a JVM access or module-related flag on a runtime member,
 * such as a {@linkplain Class class}, {@linkplain Field field}, or
 * {@linkplain Executable method}.
 *
 * <P>JVM access and module-related flags are related to, but distinct
 * from Java language {@linkplain Modifier modifiers}. Some modifiers
 * and access flags have a one-to-one correspondence, such as {@code
 * public}. In other cases, some language-level modifiers do
 * <em>not</em> have an access flag, such as {@code sealed} (JVMS
 * {@jvms 4.7.31}) and some access flags have no corresponding
 * modifier, such as {@linkplain #SYNTHETIC synthetic}.
 *
 * <p>The values for the constants representing the access and module
 * flags are taken from sections of <cite>The Java Virtual Machine
 * Specification</cite> including {@jvms 4.1} (class access and
 * property modifiers), {@jvms 4.5} (field access and property flags),
 * {@jvms 4.6} (method access and property flags), {@jvms 4.7.6}
 * (nested class access and property flags), {@jvms 4.7.24} (method
 * parameters), and {@jvms 4.7.25} (module flags and requires,
 * exports, and opens flags).
 *
 * <p>The {@linkplain #mask() mask} values for the different access
 * flags are <em>not</em> distinct. Flags are defined for different
 * kinds of JVM structures and the same bit position has different
 * meanings in different contexts. For example, {@code 0x0000_0040}
 * indicates a {@link #VOLATILE volatile} field but a {@linkplain
 * #BRIDGE bridge method}; {@code 0x0000_0080} indicates a {@link
 * #TRANSIENT transient} field but a {@linkplain #VARARGS variable
 * arity (varargs)} method.
 *
 * @implSpec
 * The access flag constants are ordered by non-decreasing mask
 * value; that is the mask value of a constant is greater than or
 * equal to the mask value of an immediate neighbor to its (syntactic)
 * left. If new constants are added, this property will be
 * maintained. That implies new constants will not necessarily be
 * added at the end of the existing list.
 *
 * @apiNote
 * The JVM class file format has a {@linkplain ClassFileFormatVersion new version} defined for each new
 * {@linkplain Runtime.Version#feature() feature release}. A new class
 * file version may define new access flags or retire old ones. {@code
 * AccessFlag} is intended to model the set of access flags across
 * class file format versions. The range of versions an access flag is
 * recognized is not explicitly indicated in this API. See the current
 * <cite>The Java Virtual Machine Specification</cite> for
 * details. Unless otherwise indicated, access flags can be assumed to
 * be recognized in the {@linkplain Runtime#version() current
 * version}.
 *
 * @see java.lang.reflect.Modifier
 * @see java.lang.module.ModuleDescriptor.Modifier
 * @see java.lang.module.ModuleDescriptor.Requires.Modifier
 * @see java.lang.module.ModuleDescriptor.Exports.Modifier
 * @see java.lang.module.ModuleDescriptor.Opens.Modifier
 * @see java.compiler/javax.lang.model.element.Modifier
 * @since 20
 */
@SuppressWarnings("doclint:reference") // cross-module link
public enum AccessFlag {
    /**
     * The access flag {@code ACC_PUBLIC}, corresponding to the source
     * modifier {@link Modifier#PUBLIC public}, with a mask value of
     * <code>{@value "0x%04x" Modifier#PUBLIC}</code>.
     */
    PUBLIC(Modifier.PUBLIC, true,
           Location.SET_CLASS_FIELD_METHOD_INNER_CLASS,
           List.of(Map.entry(RELEASE_0, Location.SET_CLASS_FIELD_METHOD))),

    /**
     * The access flag {@code ACC_PRIVATE}, corresponding to the
     * source modifier {@link Modifier#PRIVATE private}, with a mask
     * value of <code>{@value "0x%04x" Modifier#PRIVATE}</code>.
     */
    PRIVATE(Modifier.PRIVATE, true, Location.SET_FIELD_METHOD_INNER_CLASS,
            List.of(Map.entry(RELEASE_0, Location.SET_FIELD_METHOD))),

    /**
     * The access flag {@code ACC_PROTECTED}, corresponding to the
     * source modifier {@link Modifier#PROTECTED protected}, with a mask
     * value of <code>{@value "0x%04x" Modifier#PROTECTED}</code>.
     */
    PROTECTED(Modifier.PROTECTED, true, Location.SET_FIELD_METHOD_INNER_CLASS,
              List.of(Map.entry(RELEASE_0, Location.SET_FIELD_METHOD))),

    /**
     * The access flag {@code ACC_STATIC}, corresponding to the source
     * modifier {@link Modifier#STATIC static}, with a mask value of
     * <code>{@value "0x%04x" Modifier#STATIC}</code>.
     */
    STATIC(Modifier.STATIC, true, Location.SET_FIELD_METHOD_INNER_CLASS,
           List.of(Map.entry(RELEASE_0, Location.SET_FIELD_METHOD))),

    /**
     * The access flag {@code ACC_FINAL}, corresponding to the source
     * modifier {@link Modifier#FINAL final}, with a mask
     * value of <code>{@value "0x%04x" Modifier#FINAL}</code>.
     */
    FINAL(Modifier.FINAL, true,
          Location.SET_FINAL_8,
          List.of(Map.entry(RELEASE_7, Location.SET_CLASS_FIELD_METHOD_INNER_CLASS),
                  Map.entry(RELEASE_0, Location.SET_CLASS_FIELD_METHOD))),

    /**
     * The access flag {@code ACC_SUPER} with a mask value of {@code
     * 0x0020}.
     *
     * @apiNote
     * In Java SE 8 and above, the JVM treats the {@code ACC_SUPER}
     * flag as set in every class file (JVMS {@jvms 4.1}).
     */
    SUPER(0x0000_0020, false, Location.SET_CLASS, List.of()),

    /**
     * The module flag {@code ACC_OPEN} with a mask value of {@code
     * 0x0020}.
     * @see java.lang.module.ModuleDescriptor#isOpen
     */
    OPEN(0x0000_0020, false, Location.SET_MODULE,
         List.of(Map.entry(RELEASE_8, Location.EMPTY_SET))),

    /**
     * The module requires flag {@code ACC_TRANSITIVE} with a mask
     * value of {@code 0x0020}.
     * @see java.lang.module.ModuleDescriptor.Requires.Modifier#TRANSITIVE
     */
    TRANSITIVE(0x0000_0020, false, Location.SET_MODULE_REQUIRES,
               List.of(Map.entry(RELEASE_8, Location.EMPTY_SET))),

    /**
     * The access flag {@code ACC_SYNCHRONIZED}, corresponding to the
     * source modifier {@link Modifier#SYNCHRONIZED synchronized}, with
     * a mask value of <code>{@value "0x%04x" Modifier#SYNCHRONIZED}</code>.
     */
    SYNCHRONIZED(Modifier.SYNCHRONIZED, true, Location.SET_METHOD, List.of()),

    /**
     * The module requires flag {@code ACC_STATIC_PHASE} with a mask
     * value of {@code 0x0040}.
     * @see java.lang.module.ModuleDescriptor.Requires.Modifier#STATIC
     */
    STATIC_PHASE(0x0000_0040, false, Location.SET_MODULE_REQUIRES,
                 List.of(Map.entry(RELEASE_8, Location.EMPTY_SET))),

    /**
     * The access flag {@code ACC_VOLATILE}, corresponding to the
     * source modifier {@link Modifier#VOLATILE volatile}, with a mask
     * value of <code>{@value "0x%04x" Modifier#VOLATILE}</code>.
     */
    VOLATILE(Modifier.VOLATILE, true, Location.SET_FIELD, List.of()),

    /**
     * The access flag {@code ACC_BRIDGE} with a mask value of
     * <code>{@value "0x%04x" Modifier#BRIDGE}</code>
     * @see Method#isBridge()
     */
    BRIDGE(Modifier.BRIDGE, false, Location.SET_METHOD,
           List.of(Map.entry(RELEASE_4, Location.EMPTY_SET))),

    /**
     * The access flag {@code ACC_TRANSIENT}, corresponding to the
     * source modifier {@link Modifier#TRANSIENT transient}, with a
     * mask value of <code>{@value "0x%04x" Modifier#TRANSIENT}</code>.
     */
    TRANSIENT(Modifier.TRANSIENT, true, Location.SET_FIELD, List.of()),

    /**
     * The access flag {@code ACC_VARARGS} with a mask value of
     * <code>{@value "0x%04x" Modifier#VARARGS}</code>.
     * @see Executable#isVarArgs()
     */
    VARARGS(Modifier.VARARGS, false, Location.SET_METHOD,
            List.of(Map.entry(RELEASE_4, Location.EMPTY_SET))),

    /**
     * The access flag {@code ACC_NATIVE}, corresponding to the source
     * modifier {@link Modifier#NATIVE native}, with a mask value of
     * <code>{@value "0x%04x" Modifier#NATIVE}</code>.
     */
    NATIVE(Modifier.NATIVE, true, Location.SET_METHOD, List.of()),

    /**
     * The access flag {@code ACC_INTERFACE} with a mask value of
     * {@code 0x0200}.
     * @see Class#isInterface()
     */
    INTERFACE(Modifier.INTERFACE, false, Location.SET_CLASS_INNER_CLASS,
              List.of(Map.entry(RELEASE_0, Location.SET_CLASS))),

    /**
     * The access flag {@code ACC_ABSTRACT}, corresponding to the
     * source modifier {@link Modifier#ABSTRACT abstract}, with a mask
     * value of <code>{@value "0x%04x" Modifier#ABSTRACT}</code>.
     */
    ABSTRACT(Modifier.ABSTRACT, true,
             Location.SET_CLASS_METHOD_INNER_CLASS,
             List.of(Map.entry(RELEASE_0, Location.SET_CLASS_METHOD))),

    /**
     * The access flag {@code ACC_STRICT}, corresponding to the source
     * modifier {@link Modifier#STRICT strictfp}, with a mask value of
     * <code>{@value "0x%04x" Modifier#STRICT}</code>.
     *
     * @apiNote
     * The {@code ACC_STRICT} access flag is defined for class file
     * major versions 46 through 60, inclusive (JVMS {@jvms 4.6}),
     * corresponding to Java SE 1.2 through 16.
     */
    STRICT(Modifier.STRICT, true, Location.EMPTY_SET,
           List.of(Map.entry(RELEASE_16, Location.SET_METHOD),
                   Map.entry(RELEASE_1, Location.EMPTY_SET))),

    /**
     * The access flag {@code ACC_SYNTHETIC} with a mask value of
     * <code>{@value "0x%04x" Modifier#SYNTHETIC}</code>.
     * @see Class#isSynthetic()
     * @see Executable#isSynthetic()
     * @see java.lang.module.ModuleDescriptor.Modifier#SYNTHETIC
     */
    SYNTHETIC(Modifier.SYNTHETIC, false, Location.SET_SYNTHETIC_9,
              List.of(Map.entry(RELEASE_8, Location.SET_SYNTHETIC_8),
                      Map.entry(RELEASE_7, Location.SET_SYNTHETIC_5),
                      Map.entry(RELEASE_4, Location.EMPTY_SET))),

    /**
     * The access flag {@code ACC_ANNOTATION} with a mask value of
     * <code>{@value "0x%04x" Modifier#ANNOTATION}</code>.
     * @see Class#isAnnotation()
     */
    ANNOTATION(Modifier.ANNOTATION, false, Location.SET_CLASS_INNER_CLASS,
               List.of(Map.entry(RELEASE_4, Location.EMPTY_SET))),

    /**
     * The access flag {@code ACC_ENUM} with a mask value of
     * <code>{@value "0x%04x" Modifier#ENUM}</code>.
     * @see Class#isEnum()
     */
    ENUM(Modifier.ENUM, false, Location.SET_CLASS_FIELD_INNER_CLASS,
         List.of(Map.entry(RELEASE_4, Location.EMPTY_SET))),

    /**
     * The access flag {@code ACC_MANDATED} with a mask value of
     * <code>{@value "0x%04x" Modifier#MANDATED}</code>.
     */
    MANDATED(Modifier.MANDATED, false, Location.SET_MANDATED_9,
             List.of(Map.entry(RELEASE_8, Location.SET_METHOD_PARAM),
                     Map.entry(RELEASE_7, Location.EMPTY_SET))),

    /**
     * The access flag {@code ACC_MODULE} with a mask value of {@code
     * 0x8000}.
     */
    MODULE(0x0000_8000, false, Location.SET_CLASS,
           List.of(Map.entry(RELEASE_8, Location.EMPTY_SET))),
    ;

    // May want to override toString for a different enum constant ->
    // name mapping.

    private final int mask;
    private final boolean sourceModifier;

    // immutable
    private final Set<Location> locations;
    // historical locations up to a given version; immutable
    private final List<Map.Entry<ClassFileFormatVersion, Set<Location>>> historicalLocations;

    private AccessFlag(int mask,
                       boolean sourceModifier,
                       Set<Location> locations,
                       List<Map.Entry<ClassFileFormatVersion, Set<Location>>> historicalLocations) {
        this.mask = mask;
        this.sourceModifier = sourceModifier;
        this.locations = locations;
        this.historicalLocations = Location.ensureHistoryOrdered(historicalLocations);
    }

    /**
     * {@return the corresponding mask for the access flag}  The mask has
     * exactly one bit set and is in the range of {@code char}.
     */
    public int mask() {
        return mask;
    }

    /**
     * {@return whether or not this flag has a directly corresponding
     * modifier in the Java programming language}
     */
    public boolean sourceModifier() {
        return sourceModifier;
    }

    /**
     * {@return locations this flag can be applied to in the current class file
     * format version}
     * <p>
     * This method returns an empty set if this flag is not defined in
     * the current class file format version.
     */
    public Set<Location> locations() {
        return locations;
    }

    /**
     * {@return locations this flag can be applied to in the given class file
     * format version}
     * <p>
     * This method returns an empty set if this flag is not defined in
     * the given {@code cffv}.
     *
     * @param cffv the class file format version to use
     * @throws NullPointerException if the parameter is {@code null}
     */
    public Set<Location> locations(ClassFileFormatVersion cffv) {
        return Location.findInHistory(locations, historicalLocations, cffv);
    }

    /**
     * {@return an unmodifiable set of access flags for the given mask value
     * appropriate for the location in the current class file format version}
     *
     * @param mask bit mask of access flags
     * @param location context to interpret mask value
     * @throws IllegalArgumentException if the mask contains bit
     * positions not defined for the location in the current class file format
     * @throws NullPointerException if {@code location} is {@code null}
     */
    public static Set<AccessFlag> maskToAccessFlags(int mask, Location location) {
        var definition = findDefinition(location);
        int unmatchedMask = mask & (~location.flagsMask());
        if (unmatchedMask != 0) {
            throw new IllegalArgumentException("Unmatched bit position 0x" +
                    Integer.toHexString(unmatchedMask) +
                    " for location " + location);
        }
        return new AccessFlagSet(definition, mask);
    }

    /**
<<<<<<< HEAD
     * {@return an unmodifiable set of access flags for the given mask value
     * appropriate for the location for the given {@code cffv}}
     *
     * @param mask bit mask of access flags
     * @param location context to interpret mask value
     * @param cffv the class file format to interpret mask value
     * @throws IllegalArgumentException if the mask contains bit
     * positions not defined for the location for {@code cffv}
     * @throws NullPointerException if {@code location} or {@code cffv} is {@code null}
     * @since 25
     */
    public static Set<AccessFlag> maskToAccessFlags(int mask, Location location, ClassFileFormatVersion cffv) {
        var definition = findDefinition(location);
        int unmatchedMask = mask & (~location.flagsMask(cffv)); // implicit null check
        if (unmatchedMask != 0) {
            throw new IllegalArgumentException("Unmatched bit position 0x" +
                    Integer.toHexString(unmatchedMask) +
                    " for location " + location +
                    " for class file format " + cffv);
        }
        return new AccessFlagSet(definition, mask);
    }

    /**
     * A location within a class file where flags can be applied.
     *
     * Note that since these locations represent class file structures
     * rather than language structures many language structures, such
=======
     * A location within a {@code class} file where flags can be applied.
     * <p>
     * Note that since these locations represent {@code class} file structures
     * rather than language structures, many language structures, such
>>>>>>> b651e8d8
     * as constructors and interfaces, are <em>not</em> present.
     * @since 20
     */
    public enum Location {
        /**
         * Class location.
         *
         * @see Class#accessFlags()
         * @see ClassModel#flags()
         * @see Modifier#classModifiers()
         * @see Modifier#interfaceModifiers()
         * @jvms 4.1 The {@code ClassFile} Structure
         */
        CLASS(ACC_PUBLIC | ACC_FINAL | ACC_SUPER |
              ACC_INTERFACE | ACC_ABSTRACT |
              ACC_SYNTHETIC | ACC_ANNOTATION |
              ACC_ENUM | ACC_MODULE,
              List.of(Map.entry(RELEASE_8, // no module
                                ACC_PUBLIC | ACC_FINAL | ACC_SUPER |
                                ACC_INTERFACE | ACC_ABSTRACT |
                                ACC_SYNTHETIC | ACC_ANNOTATION | ACC_ENUM),
                      Map.entry(RELEASE_4, // no synthetic, annotation, enum
                                ACC_PUBLIC | ACC_FINAL | ACC_SUPER |
                                ACC_INTERFACE | ACC_ABSTRACT))),

        /**
         * Field location.
         *
         * @see Field#accessFlags()
         * @see FieldModel#flags()
         * @see Modifier#fieldModifiers()
         * @jvms 4.5 Fields
         */
        FIELD(ACC_PUBLIC | ACC_PRIVATE | ACC_PROTECTED |
              ACC_STATIC | ACC_FINAL | ACC_VOLATILE |
              ACC_TRANSIENT | ACC_SYNTHETIC | ACC_ENUM,
              List.of(Map.entry(RELEASE_4, // no synthetic, enum
                                ACC_PUBLIC | ACC_PRIVATE | ACC_PROTECTED |
                                ACC_STATIC | ACC_FINAL | ACC_VOLATILE |
                                ACC_TRANSIENT))),

        /**
         * Method location.
         *
         * @see Executable#accessFlags()
         * @see MethodModel#flags()
         * @see Modifier#methodModifiers()
         * @see Modifier#constructorModifiers()
         * @jvms 4.6 Methods
         */
        METHOD(ACC_PUBLIC | ACC_PRIVATE | ACC_PROTECTED |
               ACC_STATIC | ACC_FINAL | ACC_SYNCHRONIZED |
               ACC_BRIDGE | ACC_VARARGS | ACC_NATIVE |
               ACC_ABSTRACT | ACC_SYNTHETIC,
               List.of(Map.entry(RELEASE_16, // had strict
                                 ACC_PUBLIC | ACC_PRIVATE | ACC_PROTECTED |
                                 ACC_STATIC | ACC_FINAL | ACC_SYNCHRONIZED |
                                 ACC_BRIDGE | ACC_VARARGS | ACC_NATIVE |
                                 ACC_ABSTRACT | ACC_STRICT | ACC_SYNTHETIC),
                       Map.entry(RELEASE_4, // no bridge, varargs, synthetic
                                 ACC_PUBLIC | ACC_PRIVATE | ACC_PROTECTED |
                                 ACC_STATIC | ACC_FINAL | ACC_SYNCHRONIZED |
                                 ACC_NATIVE | ACC_ABSTRACT | ACC_STRICT),
                       Map.entry(RELEASE_1, // no strict
                                 ACC_PUBLIC | ACC_PRIVATE | ACC_PROTECTED |
                                 ACC_STATIC | ACC_FINAL | ACC_SYNCHRONIZED |
                                 ACC_NATIVE | ACC_ABSTRACT))),

        /**
         * Inner class location.
         *
         * @see Class#accessFlags()
         * @see InnerClassInfo#flags()
         * @see Modifier#classModifiers()
         * @see Modifier#interfaceModifiers()
         * @jvms 4.7.6 The {@code InnerClasses} Attribute
         */
        INNER_CLASS(ACC_PUBLIC | ACC_PRIVATE | ACC_PROTECTED |
                    ACC_STATIC | ACC_FINAL | ACC_INTERFACE | ACC_ABSTRACT |
                    ACC_SYNTHETIC | ACC_ANNOTATION | ACC_ENUM,
                    List.of(Map.entry(RELEASE_4, // no synthetic, annotation, enum
                            ACC_PUBLIC | ACC_PRIVATE | ACC_PROTECTED |
                            ACC_STATIC | ACC_FINAL | ACC_INTERFACE |
                            ACC_ABSTRACT),
                            Map.entry(RELEASE_0, 0))), // did not exist

        /**
         * Method parameter location.
         *
         * @see Parameter#accessFlags()
         * @see MethodParameterInfo#flags()
         * @see Modifier#parameterModifiers()
         * @jvms 4.7.24 The {@code MethodParameters} Attribute
         */
        METHOD_PARAMETER(ACC_FINAL | ACC_SYNTHETIC | ACC_MANDATED,
                         List.of(Map.entry(RELEASE_7, 0))),  // did not exist

        /**
         * Module location.
         *
         * @see ModuleDescriptor#accessFlags()
         * @see ModuleAttribute#moduleFlags()
         * @jvms 4.7.25 The {@code Module} Attribute
         */
        MODULE(ACC_OPEN | ACC_SYNTHETIC | ACC_MANDATED,
               List.of(Map.entry(RELEASE_8, 0))),  // did not exist

        /**
         * Module requires location.
         *
         * @see ModuleDescriptor.Requires#accessFlags()
         * @see ModuleRequireInfo#requiresFlags()
         * @jvms 4.7.25 The {@code Module} Attribute
         */
        MODULE_REQUIRES(ACC_TRANSITIVE | ACC_STATIC_PHASE | ACC_SYNTHETIC | ACC_MANDATED,
                        List.of(Map.entry(RELEASE_8, 0))),  // did not exist

        /**
         * Module exports location.
         *
         * @see ModuleDescriptor.Exports#accessFlags()
         * @see ModuleExportInfo#exportsFlags()
         * @jvms 4.7.25 The {@code Module} Attribute
         */
        MODULE_EXPORTS(ACC_SYNTHETIC | ACC_MANDATED,
                       List.of(Map.entry(RELEASE_8, 0))),  // did not exist

        /**
         * Module opens location.
         *
         * @see ModuleDescriptor.Opens#accessFlags()
         * @see ModuleOpenInfo#opensFlags()
         * @jvms 4.7.25 The {@code Module} Attribute
         */
        MODULE_OPENS(ACC_SYNTHETIC | ACC_MANDATED,
                     List.of(Map.entry(RELEASE_8, 0))),  // did not exist
        ;

        // Repeated sets of locations used by AccessFlag constants
        private static final Set<Location> EMPTY_SET = Set.of();
        private static final Set<Location> SET_MODULE = Set.of(MODULE);
        private static final Set<Location> SET_CLASS_METHOD_INNER_CLASS =
            Set.of(CLASS, METHOD, INNER_CLASS);
        private static final Set<Location> SET_CLASS_FIELD_METHOD =
            Set.of(CLASS, FIELD, METHOD);
        private static final Set<Location> SET_CLASS_FIELD_INNER_CLASS =
            Set.of(CLASS, FIELD, INNER_CLASS);
        private static final Set<Location> SET_CLASS_FIELD_METHOD_INNER_CLASS =
            Set.of(CLASS, FIELD, METHOD, INNER_CLASS);
        private static final Set<Location> SET_CLASS_METHOD =
            Set.of(CLASS, METHOD);
        private static final Set<Location> SET_FIELD_METHOD =
            Set.of(FIELD, METHOD);
        private static final Set<Location> SET_FIELD_METHOD_INNER_CLASS =
            Set.of(FIELD, METHOD, INNER_CLASS);
        private static final Set<Location> SET_METHOD = Set.of(METHOD);
        private static final Set<Location> SET_METHOD_PARAM = Set.of(METHOD_PARAMETER);
        private static final Set<Location> SET_FIELD = Set.of(FIELD);
        private static final Set<Location> SET_CLASS = Set.of(CLASS);
        private static final Set<Location> SET_CLASS_INNER_CLASS =
            Set.of(CLASS, INNER_CLASS);
        private static final Set<Location> SET_MODULE_REQUIRES =
            Set.of(MODULE_REQUIRES);
        private static final Set<Location> SET_FINAL_8 =
            Set.of(CLASS, FIELD, METHOD,
                   INNER_CLASS,     /* added in 1.1 */
                   METHOD_PARAMETER); /* added in 8 */
        private static final Set<Location> SET_SYNTHETIC_5 =
              Set.of(CLASS, FIELD, METHOD,
                     INNER_CLASS);
        private static final Set<Location> SET_SYNTHETIC_8 =
              Set.of(CLASS, FIELD, METHOD,
                     INNER_CLASS, METHOD_PARAMETER);
        private static final Set<Location> SET_SYNTHETIC_9 =
              // Added as an access flag in 5.0
              Set.of(CLASS, FIELD, METHOD,
                     INNER_CLASS,
                     METHOD_PARAMETER, // Added in 8
                     // Module-related items added in 9
                     MODULE, MODULE_REQUIRES,
                     MODULE_EXPORTS, MODULE_OPENS);
        private static final Set<Location> SET_MANDATED_9 =
            Set.of(METHOD_PARAMETER, // From 8
                   // Starting in 9
                   MODULE, MODULE_REQUIRES,
                   MODULE_EXPORTS, MODULE_OPENS);

        private final int flagsMask;
        private final List<Map.Entry<ClassFileFormatVersion, Integer>> historicalFlagsMasks;

        Location(int flagsMask,
                 List<Map.Entry<ClassFileFormatVersion, Integer>> historicalFlagsMasks) {
            this.flagsMask = flagsMask;
            this.historicalFlagsMasks = ensureHistoryOrdered(historicalFlagsMasks);
        }

        // Ensures the historical versions are from newest to oldest and do not include the latest
        // These 2 utilities reside in Location because Location must be initialized before AccessFlag
        private static <T> List<Map.Entry<ClassFileFormatVersion, T>> ensureHistoryOrdered(
                List<Map.Entry<ClassFileFormatVersion, T>> history) {
            ClassFileFormatVersion lastVersion = ClassFileFormatVersion.latest();
            for (var e : history) {
                var historyVersion = e.getKey();
                if (lastVersion.compareTo(historyVersion) <= 0) {
                    throw new IllegalArgumentException("Versions out of order");
                }
                lastVersion = historyVersion;
            }
            return history;
        }

        private static <T> T findInHistory(T candidate, List<Map.Entry<ClassFileFormatVersion, T>> history,
                                           ClassFileFormatVersion cffv) {
            Objects.requireNonNull(cffv);
            for (var e : history) {
                if (e.getKey().compareTo(cffv) < 0) {
                    // last version found was valid
                    return candidate;
                }
                candidate = e.getValue();
            }
            return candidate;
        }

        /**
         * {@return the union of masks of all access flags defined for
         * this location in the current class file format version}
         * <p>
         * This method returns {@code 0} if this location does not exist in
         * the current class file format version.
         *
         * @since 25
         */
        public int flagsMask() {
            return flagsMask;
        }

        /**
         * {@return the union of masks of all access flags defined for
         * this location in the given class file format version}
         * <p>
         * This method returns {@code 0} if this location does not exist in
         * the given {@code cffv}.
         *
         * @param cffv the class file format version
         * @throws NullPointerException if {@code cffv} is {@code null}
         * @since 25
         */
        public int flagsMask(ClassFileFormatVersion cffv) {
            return findInHistory(flagsMask, historicalFlagsMasks, cffv);
        }

        /**
         * {@return the set of access flags defined for this location in the
         * current class file format version}  The set is immutable.
         * <p>
         * This method returns an empty set if this location does not exist
         * in the current class file format version.
         *
         * @since 25
         */
        public Set<AccessFlag> flags() {
            return new AccessFlagSet(findDefinition(this), flagsMask());
        }

        /**
         * {@return the set of access flags defined for this location in the
         * given class file format version}  The set is immutable.
         * <p>
         * This method returns an empty set if this location does not exist
         * in the given {@code cffv}.
         *
         * @param cffv the class file format version
         * @throws NullPointerException if {@code cffv} is {@code null}
         * @since 25
         */
        public Set<AccessFlag> flags(ClassFileFormatVersion cffv) {
            // implicit null check cffv
            return new AccessFlagSet(findDefinition(this), flagsMask(cffv));
        }
    }

    private static AccessFlag[] createDefinition(AccessFlag... known) {
        var ret = new AccessFlag[Character.SIZE];
        for (var flag : known) {
            var mask = flag.mask;
            int pos = Integer.numberOfTrailingZeros(mask);
            assert ret[pos] == null : ret[pos] + " " + flag;
            ret[pos] = flag;
        }
        return ret;
    }

    // Will take extra args in the future for valhalla switch
    private static AccessFlag[] findDefinition(Location location) {
        return switch (location) {
            case CLASS -> CLASS_FLAGS;
            case FIELD -> FIELD_FLAGS;
            case METHOD -> METHOD_FLAGS;
            case INNER_CLASS -> INNER_CLASS_FLAGS;
            case METHOD_PARAMETER -> METHOD_PARAMETER_FLAGS;
            case MODULE -> MODULE_FLAGS;
            case MODULE_REQUIRES -> MODULE_REQUIRES_FLAGS;
            case MODULE_EXPORTS -> MODULE_EXPORTS_FLAGS;
            case MODULE_OPENS -> MODULE_OPENS_FLAGS;
        };
    }

    private static final @Stable AccessFlag[] // Can use stable array and lazy init in the future
            CLASS_FLAGS = createDefinition(PUBLIC, FINAL, SUPER, INTERFACE, ABSTRACT, SYNTHETIC, ANNOTATION, ENUM, MODULE),
            FIELD_FLAGS = createDefinition(PUBLIC, PRIVATE, PROTECTED, STATIC, FINAL, VOLATILE, TRANSIENT, SYNTHETIC, ENUM),
            METHOD_FLAGS = createDefinition(PUBLIC, PRIVATE, PROTECTED, STATIC, FINAL, SYNCHRONIZED, BRIDGE, VARARGS, NATIVE, ABSTRACT, STRICT, SYNTHETIC),
            INNER_CLASS_FLAGS = createDefinition(PUBLIC, PRIVATE, PROTECTED, STATIC, FINAL, INTERFACE, ABSTRACT, SYNTHETIC, ANNOTATION, ENUM),
            METHOD_PARAMETER_FLAGS = createDefinition(FINAL, SYNTHETIC, MANDATED),
            MODULE_FLAGS = createDefinition(OPEN, SYNTHETIC, MANDATED),
            MODULE_REQUIRES_FLAGS = createDefinition(TRANSITIVE, STATIC_PHASE, SYNTHETIC, MANDATED),
            MODULE_EXPORTS_FLAGS = createDefinition(SYNTHETIC, MANDATED),
            MODULE_OPENS_FLAGS = createDefinition(SYNTHETIC, MANDATED);

    private static int undefinedMask(AccessFlag[] definition, int mask) {
        assert definition.length == Character.SIZE;
        int definedMask = 0;
        for (int i = 0; i < Character.SIZE; i++) {
            if (definition[i] != null) {
                definedMask |= 1 << i;
            }
        }
        return mask & ~definedMask;
    }

    private static final class AccessFlagSet extends AbstractSet<AccessFlag> {
        private final @Stable AccessFlag[] definition;
        private final int mask;

        // all mutating methods throw UnsupportedOperationException
        @Override public boolean add(AccessFlag e) { throw uoe(); }
        @Override public boolean addAll(Collection<? extends AccessFlag> c) { throw uoe(); }
        @Override public void    clear() { throw uoe(); }
        @Override public boolean remove(Object o) { throw uoe(); }
        @Override public boolean removeAll(Collection<?> c) { throw uoe(); }
        @Override public boolean removeIf(Predicate<? super AccessFlag> filter) { throw uoe(); }
        @Override public boolean retainAll(Collection<?> c) { throw uoe(); }
        private static UnsupportedOperationException uoe() { return new UnsupportedOperationException(); }

        private AccessFlagSet(AccessFlag[] definition, int mask) {
            assert undefinedMask(definition, mask) == 0 : mask;
            this.definition = definition;
            this.mask = mask;
        }

        @Override
        public Iterator<AccessFlag> iterator() {
            return new AccessFlagIterator(definition, mask);
        }

        @Override
        public void forEach(Consumer<? super AccessFlag> action) {
            Objects.requireNonNull(action); // in case of empty
            for (int i = 0; i < Character.SIZE; i++) {
                if ((mask & (1 << i)) != 0) {
                    action.accept(definition[i]);
                }
            }
        }

        private static final class AccessFlagIterator implements Iterator<AccessFlag> {
            private final @Stable AccessFlag[] definition;
            private int remainingMask;

            private AccessFlagIterator(AccessFlag[] definition, int remainingMask) {
                this.definition = definition;
                this.remainingMask = remainingMask;
            }

            @Override
            public boolean hasNext() {
                return remainingMask != 0;
            }

            @Override
            public AccessFlag next() {
                int flagBit = Integer.lowestOneBit(remainingMask);
                if (flagBit == 0) {
                    throw new NoSuchElementException();
                }
                remainingMask &= ~flagBit;
                return definition[Integer.numberOfTrailingZeros(flagBit)];
            }
        }

        @Override
        public int size() {
            return Integer.bitCount(mask);
        }

        @Override
        public boolean contains(Object o) {
            if (Objects.requireNonNull(o) instanceof AccessFlag flag) {
                int bit = flag.mask;
                return (bit & mask) != 0 && definition[Integer.numberOfTrailingZeros(bit)] == flag;
            }
            return false;
        }

        @Override
        public boolean isEmpty() {
            return mask == 0;
        }
    }
}<|MERGE_RESOLUTION|>--- conflicted
+++ resolved
@@ -385,7 +385,6 @@
     }
 
     /**
-<<<<<<< HEAD
      * {@return an unmodifiable set of access flags for the given mask value
      * appropriate for the location for the given {@code cffv}}
      *
@@ -410,16 +409,10 @@
     }
 
     /**
-     * A location within a class file where flags can be applied.
-     *
-     * Note that since these locations represent class file structures
-     * rather than language structures many language structures, such
-=======
      * A location within a {@code class} file where flags can be applied.
      * <p>
      * Note that since these locations represent {@code class} file structures
      * rather than language structures, many language structures, such
->>>>>>> b651e8d8
      * as constructors and interfaces, are <em>not</em> present.
      * @since 20
      */
