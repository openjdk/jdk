--- conflicted
+++ resolved
@@ -32,7 +32,6 @@
 import jdk.internal.constant.ReferenceClassDescImpl;
 
 import static jdk.internal.constant.ConstantUtils.binaryToInternal;
-import static jdk.internal.constant.ConstantUtils.concat;
 import static jdk.internal.constant.ConstantUtils.forPrimitiveType;
 import static jdk.internal.constant.ConstantUtils.validateBinaryClassName;
 import static jdk.internal.constant.ConstantUtils.validateInternalClassName;
@@ -289,27 +288,8 @@
      *
      * @return the human-readable name
      */
-<<<<<<< HEAD
     String displayName();
-=======
-    default String displayName() {
-        if (isPrimitive())
-            return Wrapper.forBasicType(descriptorString().charAt(0)).primitiveSimpleName();
-        else if (isClassOrInterface()) {
-            String desc = descriptorString();
-            return desc.substring(Math.max(1, desc.lastIndexOf('/') + 1), desc.length() - 1);
-        }
-        else if (isArray()) {
-            int depth = arrayDepth(descriptorString());
-            ClassDesc c = this;
-            for (int i=0; i<depth; i++)
-                c = c.componentType();
-            return c.displayName().concat("[]".repeat(depth));
-        }
-        else
-            throw new IllegalStateException(descriptorString());
-    }
->>>>>>> 0b8c9f6d
+
 
     /**
      * Returns a field type descriptor string for this type
