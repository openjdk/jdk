--- conflicted
+++ resolved
@@ -1918,26 +1918,6 @@
         return value;
     }
 
-<<<<<<< HEAD
-    private void putStringAt(int index, String str, int off, int end) {
-        inflateIfNeededFor(str);
-        str.getBytes(value, off, index, coder, end - off);
-    }
-
-    private void putStringAt(int index, String str) {
-        inflateIfNeededFor(str);
-        str.getBytes(value, index, coder);
-    }
-
-    private final void appendChars(char[] s, int off, int end) {
-        int count = this.count;
-        if (isLatin1()) {
-            byte[] val = this.value;
-            int compressed = StringUTF16.compress(s, off, val, count, end - off);
-            count += compressed;
-            off += compressed;
-            for (int i = off, j = count; i < end; i++) {
-=======
     /**
      * {@return the buffer with the substring inserted}
      * If the substring contains UTF16 characters and the current coder is LATIN1, inflation occurs
@@ -1974,7 +1954,6 @@
         if (isLatin1(coder)) {
             int latin1Len = StringUTF16.compress(s, off, value, count, end - off);
             for (int i = off + latin1Len, j = count + latin1Len; i < end; i++) {
->>>>>>> fa7c5a65
                 char c = s[i];
                 if (StringLatin1.canEncode(c)) {
                     value[j++] = (byte)c;
