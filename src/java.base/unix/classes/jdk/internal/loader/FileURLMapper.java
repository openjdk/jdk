--- conflicted
+++ resolved
@@ -41,21 +41,12 @@
  *
  * @author      Michael McMahon
  */
-<<<<<<< HEAD
 public class FileURLMapper {
-=======
-
-final class FileURLMapper {
->>>>>>> c517ffba
 
     private final URL url;
     private String path;
 
-<<<<<<< HEAD
     public FileURLMapper(URL url) {
-=======
-    FileURLMapper(URL url) {
->>>>>>> c517ffba
         this.url = url;
     }
 
@@ -63,51 +54,24 @@
      * @return the platform specific path corresponding to the URL
      *  so long as the URL does not contain a hostname in the authority field.
      */
-<<<<<<< HEAD
 
- 
-        public String getPath() {
+    public String getPath() {
         if (path == null) {
             String host = url.getHost();
             if (host == null || host.isEmpty() || "localhost".equalsIgnoreCase(host)) {
                 path = ParseUtil.decode(url.getFile());
-=======
-    String getPath() throws IOException {
-        if (path != null) {
-            return path;
-        }
-        String host = url.getHost();
-        if (host == null || host.isEmpty() || "localhost".equalsIgnoreCase(host)) {
-            path = url.getFile();
-            try {
-                path = ParseUtil.decode(path);
-            } catch (IllegalArgumentException iae) {
-                throw new IOException(iae);
->>>>>>> c517ffba
             }
         }
         return path;
     }
 
-
     /**
      * Checks whether the file identified by the URL exists.
      */
-<<<<<<< HEAD
 
-        public boolean exists() {
+    public boolean exists() {
         String filePath = getPath();
         return filePath != null && new File(filePath).exists();
-=======
-    boolean exists() throws IOException {
-        String s = getPath();
-        if (s == null) {
-            return false;
-        } else {
-            File f = new File(s);
-            return f.exists();
-        }
->>>>>>> c517ffba
     }
 }
 
