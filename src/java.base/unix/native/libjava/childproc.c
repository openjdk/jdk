/*
 * Copyright (c) 2013, 2025, Oracle and/or its affiliates. All rights reserved.
 * DO NOT ALTER OR REMOVE COPYRIGHT NOTICES OR THIS FILE HEADER.
 *
 * This code is free software; you can redistribute it and/or modify it
 * under the terms of the GNU General Public License version 2 only, as
 * published by the Free Software Foundation.  Oracle designates this
 * particular file as subject to the "Classpath" exception as provided
 * by Oracle in the LICENSE file that accompanied this code.
 *
 * This code is distributed in the hope that it will be useful, but WITHOUT
 * ANY WARRANTY; without even the implied warranty of MERCHANTABILITY or
 * FITNESS FOR A PARTICULAR PURPOSE.  See the GNU General Public License
 * version 2 for more details (a copy is included in the LICENSE file that
 * accompanied this code).
 *
 * You should have received a copy of the GNU General Public License version
 * 2 along with this work; if not, write to the Free Software Foundation,
 * Inc., 51 Franklin St, Fifth Floor, Boston, MA 02110-1301 USA.
 *
 * Please contact Oracle, 500 Oracle Parkway, Redwood Shores, CA 94065 USA
 * or visit www.oracle.com if you need additional information or have any
 * questions.
 */

#include <dirent.h>
#include <errno.h>
#include <fcntl.h>
#include <signal.h>
#include <stdio.h>
#include <stdlib.h>
#include <string.h>
#include <unistd.h>
#include <limits.h>

#include "childproc.h"
#include "jni_util.h"

const char * const *parentPathv;

static int
restartableDup2(int fd_from, int fd_to)
{
    int err;
    RESTARTABLE(dup2(fd_from, fd_to), err);
    return err;
}

int
closeSafely(int fd)
{
    return (fd == -1) ? 0 : close(fd);
}

int
markCloseOnExec(int fd)
{
    const int flags = fcntl(fd, F_GETFD);
    if (flags < 0) {
        return -1;
    }
    if ((flags & FD_CLOEXEC) == 0) {
        if (fcntl(fd, F_SETFD, flags | FD_CLOEXEC) < 0) {
            return -1;
        }
    }
    return 0;
}

static int
isAsciiDigit(char c)
{
  return c >= '0' && c <= '9';
}

#if defined(_AIX)
  /* AIX does not understand '/proc/self' - it requires the real process ID */
  #define FD_DIR aix_fd_dir
#elif defined(_ALLBSD_SOURCE)
  #define FD_DIR "/dev/fd"
#else
  #define FD_DIR "/proc/self/fd"
#endif

static int
markDescriptorsCloseOnExec(void)
{
    DIR *dp;
    struct dirent *dirp;
    /* This function marks all file descriptors beyond stderr as CLOEXEC.
     * That includes the file descriptor used for the fail pipe: we want that
     * one to stay open up until the execve, but it should be closed with the
     * execve. */
    const int fd_from = STDERR_FILENO + 1;

#if defined(_AIX)
    /* AIX does not understand '/proc/self' - it requires the real process ID */
    char aix_fd_dir[32];     /* the pid has at most 19 digits */
    snprintf(aix_fd_dir, 32, "/proc/%d/fd", getpid());
#endif

    if ((dp = opendir(FD_DIR)) == NULL)
        return -1;

    while ((dirp = readdir(dp)) != NULL) {
        int fd;
        if (isAsciiDigit(dirp->d_name[0]) &&
            (fd = strtol(dirp->d_name, NULL, 10)) >= fd_from) {
            if (markCloseOnExec(fd) == -1) {
                closedir(dp);
                return -1;
            }
        }
    }

    closedir(dp);

    return 0;
}

static int
moveDescriptor(int fd_from, int fd_to)
{
    if (fd_from != fd_to) {
        if ((restartableDup2(fd_from, fd_to) == -1) ||
            (close(fd_from) == -1))
            return -1;
    }
    return 0;
}

int
magicNumber() {
    return 43110;
}

/*
 * Reads nbyte bytes from file descriptor fd into buf,
 * The read operation is retried in case of EINTR or partial reads.
 *
 * Returns number of bytes read (normally nbyte, but may be less in
 * case of EOF).  In case of read errors, returns -1 and sets errno.
 */
ssize_t
readFully(int fd, void *buf, size_t nbyte)
{
    ssize_t remaining = nbyte;
    for (;;) {
        ssize_t n = read(fd, buf, remaining);
        if (n == 0) {
            return nbyte - remaining;
        } else if (n > 0) {
            remaining -= n;
            if (remaining <= 0)
                return nbyte;
            /* We were interrupted in the middle of reading the bytes.
             * Unlikely, but possible. */
            buf = (void *) (((char *)buf) + n);
        } else if (errno == EINTR) {
            /* Strange signals like SIGJVM1 are possible at any time.
             * See https://dreamsongs.com/WorseIsBetter.html */
        } else {
            return -1;
        }
    }
}

/*
 * Writes nbyte bytes from buf into file descriptor fd,
 * The write operation is retried in case of EINTR or partial writes.
 *
 * Returns number of bytes written (normally nbyte).
 * In case of write errors, returns -1 and sets errno.
 */
ssize_t
writeFully(int fd, const void *buf, size_t nbyte)
{
#ifdef DEBUG
/* This code is only used in debug builds for testing truncated writes
 * during the handshake with the spawn helper for MODE_POSIX_SPAWN.
 * See: test/jdk/java/lang/ProcessBuilder/JspawnhelperProtocol.java
 */
    const char* env = getenv("JTREG_JSPAWNHELPER_PROTOCOL_TEST");
    if (env != NULL && atoi(env) == 99 && nbyte == sizeof(ChildStuff)) {
        printf("posix_spawn: truncating write of ChildStuff struct\n");
        fflush(stdout);
        nbyte = nbyte / 2;
    }
#endif
    ssize_t remaining = nbyte;
    for (;;) {
        ssize_t n = write(fd, buf, remaining);
        if (n > 0) {
            remaining -= n;
            if (remaining <= 0)
                return nbyte;
            /* We were interrupted in the middle of writing the bytes.
             * Unlikely, but possible. */
            buf = (void *) (((char *)buf) + n);
        } else if (n == -1 && errno == EINTR) {
            /* Retry */
        } else {
            return -1;
        }
    }
}

void
initVectorFromBlock(const char**vector, const char* block, int count)
{
    int i;
    const char *p;
    for (i = 0, p = block; i < count; i++) {
        /* Invariant: p always points to the start of a C string. */
        vector[i] = p;
        while (*(p++));
    }
    vector[count] = NULL;
}

/**
 * Exec FILE as a traditional Bourne shell script (i.e. one without #!).
 * If we could do it over again, we would probably not support such an ancient
 * misfeature, but compatibility wins over sanity.  The original support for
 * this was imported accidentally from execvp().
 */
static void
execve_as_traditional_shell_script(const char *file,
                                   const char *argv[],
                                   const char *const envp[])
{
    /* Use the extra word of space provided for us in argv by caller. */
    const char *argv0 = argv[0];
    const char *const *end = argv;
    while (*end != NULL)
        ++end;
    memmove(argv+2, argv+1, (end-argv) * sizeof(*end));
    argv[0] = "/bin/sh";
    argv[1] = file;
    execve(argv[0], (char **) argv, (char **) envp);
    /* Can't even exec /bin/sh?  Big trouble, but let's soldier on... */
    memmove(argv+1, argv+2, (end-argv) * sizeof(*end));
    argv[0] = argv0;
}

/**
 * Like execve(2), except that in case of ENOEXEC, FILE is assumed to
 * be a shell script and the system default shell is invoked to run it.
 */
static void
execve_with_shell_fallback(int mode, const char *file,
                           const char *argv[],
                           const char *const envp[])
{
    if (mode == MODE_VFORK) {
        /* shared address space; be very careful. */
        execve(file, (char **) argv, (char **) envp);
        if (errno == ENOEXEC)
            execve_as_traditional_shell_script(file, argv, envp);
    } else {
        /* unshared address space; we can mutate environ. */
        environ = (char **) envp;
        execvp(file, (char **) argv);
    }
}

/**
 * 'execvpe' should have been included in the Unix standards,
 * and is a GNU extension in glibc 2.10.
 *
 * JDK_execvpe is identical to execvp, except that the child environment is
 * specified via the 3rd argument instead of being inherited from environ.
 */
static void
JDK_execvpe(int mode, const char *file,
            const char *argv[],
            const char *const envp[])
{
    if (envp == NULL || (char **) envp == environ) {
        execvp(file, (char **) argv);
        return;
    }

    if (*file == '\0') {
        errno = ENOENT;
        return;
    }

    if (strchr(file, '/') != NULL) {
        execve_with_shell_fallback(mode, file, argv, envp);
    } else {
        /* We must search PATH (parent's, not child's) */
        char expanded_file[PATH_MAX];
        int filelen = strlen(file);
        int sticky_errno = 0;
        const char * const * dirs;
        for (dirs = parentPathv; *dirs; dirs++) {
            const char * dir = *dirs;
            int dirlen = strlen(dir);
            if (filelen + dirlen + 2 >= PATH_MAX) {
                errno = ENAMETOOLONG;
                continue;
            }
            memcpy(expanded_file, dir, dirlen);
            if (expanded_file[dirlen - 1] != '/')
                expanded_file[dirlen++] = '/';
            memcpy(expanded_file + dirlen, file, filelen);
            expanded_file[dirlen + filelen] = '\0';
            execve_with_shell_fallback(mode, expanded_file, argv, envp);
            /* There are 3 responses to various classes of errno:
             * return immediately, continue (especially for ENOENT),
             * or continue with "sticky" errno.
             *
             * From exec(3):
             *
             * If permission is denied for a file (the attempted
             * execve returned EACCES), these functions will continue
             * searching the rest of the search path.  If no other
             * file is found, however, they will return with the
             * global variable errno set to EACCES.
             */
            switch (errno) {
            case EACCES:
                sticky_errno = errno;
                /* FALLTHRU */
            case ENOENT:
            case ENOTDIR:
#ifdef ELOOP
            case ELOOP:
#endif
#ifdef ESTALE
            case ESTALE:
#endif
#ifdef ENODEV
            case ENODEV:
#endif
#ifdef ETIMEDOUT
            case ETIMEDOUT:
#endif
                break; /* Try other directories in PATH */
            default:
                return;
            }
        }
        if (sticky_errno != 0)
            errno = sticky_errno;
    }
}

/**
 * Child process after a successful fork().
 * This function must not return, and must be prepared for either all
 * of its address space to be shared with its parent, or to be a copy.
 * It must not modify global variables such as "environ".
 */
int
childProcess(void *arg)
{
    const ChildStuff* p = (const ChildStuff*) arg;
    int fail_pipe_fd = p->fail[1];

    if (p->sendAlivePing) {
        /* Child shall signal aliveness to parent at the very first
         * moment. */
        int code = CHILD_IS_ALIVE;
        if (writeFully(fail_pipe_fd, &code, sizeof(code)) != sizeof(code)) {
            goto WhyCantJohnnyExec;
        }
    }

#ifdef DEBUG
    jtregSimulateCrash(0, 6);
#endif
    /* Close the parent sides of the pipes.
       Closing pipe fds here is redundant, since markDescriptorsCloseOnExec()
       would do it anyways, but a little paranoia is a good thing. */
    if ((closeSafely(p->in[1])   == -1) ||
        (closeSafely(p->out[0])  == -1) ||
        (closeSafely(p->err[0])  == -1) ||
        (closeSafely(p->childenv[0])  == -1) ||
        (closeSafely(p->childenv[1])  == -1) ||
        (closeSafely(p->fail[0]) == -1))
        goto WhyCantJohnnyExec;

    /* Give the child sides of the pipes the right fileno's. */
    /* Note: it is possible for in[0] == 0 */
    if ((moveDescriptor(p->in[0] != -1 ?  p->in[0] : p->fds[0],
                        STDIN_FILENO) == -1) ||
        (moveDescriptor(p->out[1]!= -1 ? p->out[1] : p->fds[1],
                        STDOUT_FILENO) == -1))
        goto WhyCantJohnnyExec;

    if (p->redirectErrorStream) {
        if ((closeSafely(p->err[1]) == -1) ||
            (restartableDup2(STDOUT_FILENO, STDERR_FILENO) == -1))
            goto WhyCantJohnnyExec;
    } else {
        if (moveDescriptor(p->err[1] != -1 ? p->err[1] : p->fds[2],
                           STDERR_FILENO) == -1)
            goto WhyCantJohnnyExec;
    }

    if (moveDescriptor(fail_pipe_fd, FAIL_FILENO) == -1)
        goto WhyCantJohnnyExec;

    /* We moved the fail pipe fd */
    fail_pipe_fd = FAIL_FILENO;

    /* close everything */
    if (markDescriptorsCloseOnExec() == -1) { /* failed,  close the old way */
        int max_fd = (int)sysconf(_SC_OPEN_MAX);
        int fd;
        for (fd = STDERR_FILENO + 1; fd < max_fd; fd++)
            if (markCloseOnExec(fd) == -1 && errno != EBADF)
                goto WhyCantJohnnyExec;
    }

    /* change to the new working directory */
    if (p->pdir != NULL && chdir(p->pdir) < 0)
        goto WhyCantJohnnyExec;

    // Reset any mask signals from parent, but not in VFORK mode
    if (p->mode != MODE_VFORK) {
        sigset_t unblock_signals;
        sigemptyset(&unblock_signals);
        sigprocmask(SIG_SETMASK, &unblock_signals, NULL);
    }

<<<<<<< HEAD
=======
    // Children should be started with default signal disposition for SIGPIPE
    if (signal(SIGPIPE, SIG_DFL) == SIG_ERR) {
        goto WhyCantJohnnyExec;
    }

>>>>>>> fde6cd77
    JDK_execvpe(p->mode, p->argv[0], p->argv, p->envv);

 WhyCantJohnnyExec:
    /* We used to go to an awful lot of trouble to predict whether the
     * child would fail, but there is no reliable way to predict the
     * success of an operation without *trying* it, and there's no way
     * to try a chdir or exec in the parent.  Instead, all we need is a
     * way to communicate any failure back to the parent.  Easy; we just
     * send the errno back to the parent over a pipe in case of failure.
     * The tricky thing is, how do we communicate the *success* of exec?
     * We use FD_CLOEXEC together with the fact that a read() on a pipe
     * yields EOF when the write ends (we have two of them!) are closed.
     */
    {
        int errnum = errno;
        writeFully(fail_pipe_fd, &errnum, sizeof(errnum));
    }
    close(fail_pipe_fd);
    _exit(-1);
    return 0;  /* Suppress warning "no return value from function" */
}

#ifdef DEBUG
/* This method is only used in debug builds for testing MODE_POSIX_SPAWN
 * in the light of abnormal program termination of either the parent JVM
 * or the newly created jspawnhelper child process during the execution of
 * Java_java_lang_ProcessImpl_forkAndExec().
 * See: test/jdk/java/lang/ProcessBuilder/JspawnhelperProtocol.java
 */
void jtregSimulateCrash(pid_t child, int stage) {
    const char* env = getenv("JTREG_JSPAWNHELPER_PROTOCOL_TEST");
    if (env != NULL && atoi(env) == stage) {
        printf("posix_spawn:%d\n", child);
        fflush(stdout);
        _exit(stage);
    }
}
#endif<|MERGE_RESOLUTION|>--- conflicted
+++ resolved
@@ -426,14 +426,11 @@
         sigprocmask(SIG_SETMASK, &unblock_signals, NULL);
     }
 
-<<<<<<< HEAD
-=======
     // Children should be started with default signal disposition for SIGPIPE
     if (signal(SIGPIPE, SIG_DFL) == SIG_ERR) {
         goto WhyCantJohnnyExec;
     }
 
->>>>>>> fde6cd77
     JDK_execvpe(p->mode, p->argv[0], p->argv, p->envv);
 
  WhyCantJohnnyExec:
