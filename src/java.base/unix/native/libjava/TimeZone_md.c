--- conflicted
+++ resolved
@@ -46,14 +46,11 @@
 #define fileclose       fclose
 
 #if defined(__linux__) || defined(_ALLBSD_SOURCE)
-<<<<<<< HEAD
-#ifdef __FreeBSD__
+#  ifdef __FreeBSD__
 static const char *ETC_TIMEZONE_FILE = "/var/db/zoneinfo";
-#else
+#  else
 static const char *ETC_TIMEZONE_FILE = "/etc/timezone";
-#endif
-=======
->>>>>>> 46b3d1d8
+#  endif
 static const char *ZONEINFO_DIR = "/usr/share/zoneinfo";
 static const char *DEFAULT_ZONEINFO_FILE = "/etc/localtime";
 #else
@@ -260,7 +257,6 @@
     size_t size;
     int res;
 
-<<<<<<< HEAD
 #if defined(__linux__) || defined(_BSDONLY_SOURCE)
     /*
      * Try reading the /etc/timezone file for Debian distros. There's
@@ -287,10 +283,8 @@
     }
 #endif /* defined(__linux__) || defined(_BSDONLY_SOURCE) */
 
-=======
->>>>>>> 46b3d1d8
     /*
-     * Try /etc/localtime to find the zone ID.
+     * Next, try /etc/localtime to find the zone ID.
      */
     RESTARTABLE(lstat(DEFAULT_ZONEINFO_FILE, &statbuf), res);
     if (res == -1) {
