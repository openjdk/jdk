--- conflicted
+++ resolved
@@ -33,10 +33,7 @@
 import javax.xml.crypto.dsig.XMLSignature;
 import java.security.Key;
 import java.security.PrivateKey;
-<<<<<<< HEAD
-=======
 import java.security.Provider;
->>>>>>> fde6cd77
 import java.security.SecureRandom;
 import java.security.Signature;
 
@@ -55,18 +52,12 @@
  * instance to sign two different {@link XMLSignature} objects).
  *
  * @implNote
-<<<<<<< HEAD
- * The JDK implementation supports the following property that can be set
- * using the {@link #setProperty setProperty} method.
- * <ul>
-=======
  * The JDK implementation supports the following properties that can be set
  * using the {@link #setProperty setProperty} method.
  * <ul>
  *   <li><code>org.jcp.xml.dsig.internal.dom.SignatureProvider</code>: value
  *       must be a {@link Provider}. If specified, the underlying {@code Signature}
  *       will be instantiated from this provider.
->>>>>>> fde6cd77
  *   <li><code>jdk.xmldsig.SecureRandom</code>: value must be a
  *       {@link SecureRandom}. If specified, this object will be
  *       used to initialize the underlying {@code Signature} during signing
