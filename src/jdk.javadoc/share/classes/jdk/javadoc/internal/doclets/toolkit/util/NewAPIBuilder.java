--- conflicted
+++ resolved
@@ -56,15 +56,7 @@
         if (!utils.hasDocCommentTree(element)) {
             return false;
         }
-<<<<<<< HEAD
-        List<? extends DocTree> since = utils.getBlockTags(element, SINCE);
-        if (since.isEmpty()) {
-            return false;
-        }
-        CommentHelper ch = utils.getCommentHelper(element);
-        return since.stream().anyMatch(tree -> releases.contains(ch.getBody(tree).toString()));
-=======
-        var sinceTrees = utils.getBlockTags(e, SINCE, SinceTree.class);
+        var sinceTrees = utils.getBlockTags(element, SINCE, SinceTree.class);
         if (sinceTrees.isEmpty()) {
             return false;
         }
@@ -72,6 +64,5 @@
         // assumes a simple string value with no formatting
         return sinceTrees.stream()
                 .anyMatch(tree -> releases.contains(tree.getBody().getFirst().toString()));
->>>>>>> e19a421c
     }
 }