--- conflicted
+++ resolved
@@ -133,32 +133,21 @@
         }
         bodyContents.addMainContent(content);
         // The script below enables checkboxes in the page and invokes their click handler
-<<<<<<< HEAD
-        // to restore any previous state, which unfortunately doesn't work on all browsers.
-        bodyContents.addMainContent(new Script("""
-                document.addEventListener("DOMContentLoaded", function(e) {
-                    document.querySelectorAll('input[type="checkbox"]').forEach(
-                        function(c, i) {
-=======
         // to restore any previous state when the page is loaded via back/forward button.
         bodyContents.addMainContent(new Script("""
                 document.addEventListener("DOMContentLoaded", function(e) {
                     document.querySelectorAll('input[type="checkbox"]').forEach(
                         function(c) {
->>>>>>> 4d6fb515
                             c.disabled = false;
                             c.onclick();
                         });
                     });
-<<<<<<< HEAD
-=======
                 window.addEventListener("load", function(e) {
                     document.querySelectorAll('input[type="checkbox"]').forEach(
                         function(c) {
                             c.onclick();
                         });
                     });
->>>>>>> 4d6fb515
                 """).asContent());
         bodyContents.setFooter(getFooter());
         body.add(bodyContents);
