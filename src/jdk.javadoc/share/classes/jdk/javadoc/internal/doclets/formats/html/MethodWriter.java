--- conflicted
+++ resolved
@@ -105,24 +105,14 @@
             for (Element method : methods) {
                 currentMethod = (ExecutableElement)method;
                 Content methodContent = getMethodHeader(currentMethod);
-<<<<<<< HEAD
-
-                buildSignature(methodContent);
-                buildDeprecationInfo(methodContent);
-                buildPreviewInfo(methodContent);
-                buildRestrictedInfo(methodContent);
-                buildMethodComments(methodContent);
-                buildTagInfo(methodContent);
-
-=======
                 Content div = HtmlTree.DIV(HtmlStyle.horizontalScroll);
                 buildSignature(div);
                 buildDeprecationInfo(div);
                 buildPreviewInfo(div);
+                buildRestrictedInfo(div);
                 buildMethodComments(div);
                 buildTagInfo(div);
                 methodContent.add(div);
->>>>>>> 504b0bda
                 memberList.add(writer.getMemberListItem(methodContent));
             }
             Content methodDetails = getMethodDetails(methodDetailsHeader, memberList);
