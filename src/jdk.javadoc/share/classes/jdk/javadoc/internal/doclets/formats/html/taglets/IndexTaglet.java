--- conflicted
+++ resolved
@@ -60,14 +60,9 @@
         }
         tagText = utils.normalizeWhitespace(tagText);
 
-<<<<<<< HEAD
         Content desc = tagletWriter.htmlWriter.commentTagsToContent(element, indexTree.getDescription(),
                 context.within(indexTree));
-        String descText = desc.stripTags().toString();
-=======
-        Content desc = tagletWriter.htmlWriter.commentTagsToContent(element, indexTree.getDescription(), context.within(indexTree));
-        String descText = utils.normalizeWhitespace(extractText(desc));
->>>>>>> 9088afc4
+        String descText = utils.normalizeWhitespace(desc.stripTags().toString());
 
         return tagletWriter.createAnchorAndSearchIndex(element, tagText, descText, tag);
     }
