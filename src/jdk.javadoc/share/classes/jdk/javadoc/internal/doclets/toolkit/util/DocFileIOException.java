--- conflicted
+++ resolved
@@ -57,11 +57,7 @@
     /**
      * The file that was in use when the exception occurred.
      */
-<<<<<<< HEAD
-    @SuppressWarnings("serial")
-=======
     @SuppressWarnings("serial") // Type of field is not Serializable
->>>>>>> 355356c4
     public final DocFile fileName;
 
     /**
