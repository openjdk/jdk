--- conflicted
+++ resolved
@@ -1081,8 +1081,6 @@
     color:var(--search-input-placeholder-color);
     opacity: 1;
 }
-<<<<<<< HEAD
-=======
 input:focus::placeholder {
     color: transparent;
 }
@@ -1095,15 +1093,6 @@
     font-size: 0.9em;
     font-weight: bold;
 }
-.search-tag-desc-result {
-    font-style:italic;
-    font-size:11px;
-}
-.search-tag-holder-result {
-    font-style:italic;
-    font-size:12px;
-}
->>>>>>> d90b79a2
 .search-tag-result:target {
     background-color:var(--search-tag-highlight-color);
 }
