--- conflicted
+++ resolved
@@ -157,109 +157,6 @@
     --invalid-tag-text-color: #000000;
     --icon-filter: invert(100%) brightness(160%);
     --caption-link-color: var(--link-color);
-<<<<<<< HEAD
-}
-
-/*
- * Dark theme
- */
-@media (prefers-color-scheme: dark) {
-    body {
-        --body-text-color: #e8e8e8;
-        --block-text-color: #e8e8e8;
-        --body-background-color: #1f2124;
-        --section-background-color: var(--body-background-color);
-        --detail-background-color: var(--body-background-color);
-        --code-background-color: #303940;
-        --mark-background-color: #313131;
-        --detail-block-color: #31363c;
-        --navbar-background-color: #395A6F;
-        --navbar-text-color: #ffffff;
-        --subnav-background-color: #3d454d;
-        --subnav-link-color: #d8dcdf;
-        --member-heading-background-color: var(--subnav-background-color);
-        --selected-background-color: #f8981d;
-        --selected-text-color: #253441;
-        --selected-link-color: #4a698a;
-        --table-header-color: #38444d;
-        --even-row-color: #222528;
-        --odd-row-color: #2d3135;
-        --title-color: #fff;
-        --link-color: #94badb;
-        --link-color-active: #e8a351;
-        --toc-background-color: #2f3439;
-        --toc-highlight-color: var(--subnav-background-color);
-        --toc-hover-color: #3f4146;
-        --snippet-background-color: #2c353b;
-        --snippet-text-color: var(--block-text-color);
-        --snippet-highlight-color: #f7c590;
-        --pre-background-color: var(--snippet-background-color);
-        --pre-text-color: var(--snippet-text-color);
-        --border-color: #444444;
-        --table-border-color: #717171;
-        --tab-border-radius: 2px 2px 0 0;
-        --search-input-background-color: #303030;
-        --search-input-text-color: #d0d0d0;
-        --search-input-placeholder-color: #979797;
-        --search-tag-background-color: #c6c61e;
-        --search-tag-text-color: #282828;
-        --button-border-color: #909090;
-        --button-active-filter: brightness(96%);
-        --button-focus-filter: brightness(104%);
-        --invalid-tag-background-color: #ffe6e6;
-        --invalid-tag-text-color: #000000;
-        --icon-filter: invert(100%) brightness(160%);
-        --caption-link-color: var(--link-color);
-    }
-
-    body.theme-light {
-        --body-text-color: #181818;
-        --block-text-color: #181818;
-        --body-background-color: #ffffff;
-        --section-background-color: var(--body-background-color);
-        --detail-background-color: var(--body-background-color);
-        --code-background-color: #f5f5f5;
-        --mark-background-color: #f7f7f7;
-        --detail-block-color: #f4f4f4;
-        --navbar-background-color: #4D7A97;
-        --navbar-text-color: #ffffff;
-        --subnav-background-color: #dee3e9;
-        --subnav-link-color: #47688a;
-        --member-heading-background-color: var(--subnav-background-color);
-        --selected-background-color: #f8981d;
-        --selected-text-color: #253441;
-        --selected-link-color: #4a698a;
-        --table-header-color: #ebeff4;
-        --even-row-color: #fdfdfe;
-        --odd-row-color: #f0f0f2;
-        --title-color: #2c4557;
-        --link-color: #437291;
-        --link-color-active: #bb7a2a;
-        --toc-background-color: #f8f8f8;
-        --toc-highlight-color: var(--subnav-background-color);
-        --toc-hover-color: #e9ecf0;
-        --snippet-background-color: #f5f5f5;
-        --snippet-text-color: var(--block-text-color);
-        --snippet-highlight-color: #f7c590;
-        --pre-background-color: var(--snippet-background-color);
-        --pre-text-color: var(--snippet-text-color);
-        --border-color: #e6e6e6;
-        --table-border-color: #000000;
-        --tab-border-radius: 2px 2px 0 0;
-        --search-input-background-color: #ffffff;
-        --search-input-text-color: #000000;
-        --search-input-placeholder-color: #757575;
-        --search-tag-background-color: #ffff66;
-        --search-tag-text-color: var(--block-text-color);
-        --button-border-color: #b0b8c8;
-        --button-active-filter: brightness(96%);
-        --button-focus-filter: brightness(104%);
-        --invalid-tag-background-color: #ffe6e6;
-        --invalid-tag-text-color: #000000;
-        --icon-filter: none;
-        --caption-link-color: var(--subnav-link-color);
-    }
-=======
     /* Inline SVG icons for dark theme */
     --right-svg: url('data:image/svg+xml; utf8, \
     <svg xmlns="http://www.w3.org/2000/svg" width="100" height="100"> \
@@ -275,7 +172,6 @@
     <path d="m8 8 84 84" style="stroke:%23e0e0e0;stroke-width:15"/>\
     <path d="M8 92 92 8" style="stroke:%23e0e0e0;stroke-width:15"/></svg>');
     --current-theme-svg: url("moon.svg");
->>>>>>> 56a27d11
 }
 /*
  * Styles for individual HTML elements.
