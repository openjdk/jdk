/*
 * Copyright (c) 1998, 2022, Oracle and/or its affiliates. All rights reserved.
 * DO NOT ALTER OR REMOVE COPYRIGHT NOTICES OR THIS FILE HEADER.
 *
 * This code is free software; you can redistribute it and/or modify it
 * under the terms of the GNU General Public License version 2 only, as
 * published by the Free Software Foundation.  Oracle designates this
 * particular file as subject to the "Classpath" exception as provided
 * by Oracle in the LICENSE file that accompanied this code.
 *
 * This code is distributed in the hope that it will be useful, but WITHOUT
 * ANY WARRANTY; without even the implied warranty of MERCHANTABILITY or
 * FITNESS FOR A PARTICULAR PURPOSE.  See the GNU General Public License
 * version 2 for more details (a copy is included in the LICENSE file that
 * accompanied this code).
 *
 * You should have received a copy of the GNU General Public License version
 * 2 along with this work; if not, write to the Free Software Foundation,
 * Inc., 51 Franklin St, Fifth Floor, Boston, MA 02110-1301 USA.
 *
 * Please contact Oracle, 500 Oracle Parkway, Redwood Shores, CA 94065 USA
 * or visit www.oracle.com if you need additional information or have any
 * questions.
 */

package jdk.javadoc.internal.doclets.formats.html;

import java.util.ArrayList;
import java.util.HashMap;
import java.util.List;
import java.util.Map;
import java.util.Set;
import java.util.SortedSet;
import java.util.TreeSet;

import javax.lang.model.element.Element;
import javax.lang.model.element.PackageElement;
import javax.lang.model.element.TypeElement;
import javax.tools.Diagnostic;

import jdk.javadoc.internal.doclets.formats.html.markup.ContentBuilder;
import jdk.javadoc.internal.doclets.formats.html.markup.HtmlStyle;
import jdk.javadoc.internal.doclets.formats.html.markup.TagName;
import jdk.javadoc.internal.doclets.formats.html.markup.HtmlTree;
import jdk.javadoc.internal.doclets.formats.html.Navigation.PageMode;
import jdk.javadoc.internal.doclets.toolkit.Content;
import jdk.javadoc.internal.doclets.toolkit.util.ClassTree;
import jdk.javadoc.internal.doclets.toolkit.util.ClassUseMapper;
import jdk.javadoc.internal.doclets.toolkit.util.DocFileIOException;
import jdk.javadoc.internal.doclets.toolkit.util.DocPath;
import jdk.javadoc.internal.doclets.toolkit.util.DocPaths;
import jdk.javadoc.internal.doclets.toolkit.util.Utils;


/**
 * Generate class usage information.
 *
 *  <p><b>This is NOT part of any supported API.
 *  If you write code that depends on this, you do so at your own risk.
 *  This code and its internal interfaces are subject to change or
 *  deletion without notice.</b>
 */
public class ClassUseWriter extends SubWriterHolderWriter {

    final TypeElement typeElement;
    Set<PackageElement> pkgToPackageAnnotations = null;
    final Map<PackageElement, List<Element>> pkgToClassTypeParameter;
    final Map<PackageElement, List<Element>> pkgToClassAnnotations;
    final Map<PackageElement, List<Element>> pkgToMethodTypeParameter;
    final Map<PackageElement, List<Element>> pkgToMethodArgTypeParameter;
    final Map<PackageElement, List<Element>> pkgToMethodReturnTypeParameter;
    final Map<PackageElement, List<Element>> pkgToMethodAnnotations;
    final Map<PackageElement, List<Element>> pkgToMethodParameterAnnotations;
    final Map<PackageElement, List<Element>> pkgToFieldTypeParameter;
    final Map<PackageElement, List<Element>> pkgToFieldAnnotations;
    final Map<PackageElement, List<Element>> pkgToSubclass;
    final Map<PackageElement, List<Element>> pkgToSubinterface;
    final Map<PackageElement, List<Element>> pkgToImplementingClass;
    final Map<PackageElement, List<Element>> pkgToField;
    final Map<PackageElement, List<Element>> pkgToMethodReturn;
    final Map<PackageElement, List<Element>> pkgToMethodArgs;
    final Map<PackageElement, List<Element>> pkgToMethodThrows;
    final Map<PackageElement, List<Element>> pkgToConstructorAnnotations;
    final Map<PackageElement, List<Element>> pkgToConstructorParameterAnnotations;
    final Map<PackageElement, List<Element>> pkgToConstructorArgs;
    final Map<PackageElement, List<Element>> pkgToConstructorArgTypeParameter;
    final Map<PackageElement, List<Element>> pkgToConstructorThrows;
    final SortedSet<PackageElement> pkgSet;
    final MethodWriterImpl methodSubWriter;
    final ConstructorWriterImpl constrSubWriter;
    final FieldWriterImpl fieldSubWriter;
    final NestedClassWriterImpl classSubWriter;

    /**
     * Constructor.
     *
     * @param filename the file to be generated.
     */
    public ClassUseWriter(HtmlConfiguration configuration,
                          ClassUseMapper mapper, DocPath filename,
                          TypeElement typeElement) {
        super(configuration, filename);
        this.typeElement = typeElement;
        if (mapper.classToPackageAnnotations.containsKey(typeElement)) {
            pkgToPackageAnnotations = new TreeSet<>(comparators.makeClassUseComparator());
            pkgToPackageAnnotations.addAll(mapper.classToPackageAnnotations.get(typeElement));
        }
        configuration.currentTypeElement = typeElement;
        this.pkgSet = new TreeSet<>(comparators.makePackageComparator());
        this.pkgToClassTypeParameter = pkgDivide(mapper.classToClassTypeParam);
        this.pkgToClassAnnotations = pkgDivide(mapper.classToClassAnnotations);
        this.pkgToMethodTypeParameter = pkgDivide(mapper.classToMethodTypeParam);
        this.pkgToMethodArgTypeParameter = pkgDivide(mapper.classToMethodArgTypeParam);
        this.pkgToFieldTypeParameter = pkgDivide(mapper.classToFieldTypeParam);
        this.pkgToFieldAnnotations = pkgDivide(mapper.annotationToField);
        this.pkgToMethodReturnTypeParameter = pkgDivide(mapper.classToMethodReturnTypeParam);
        this.pkgToMethodAnnotations = pkgDivide(mapper.classToMethodAnnotations);
        this.pkgToMethodParameterAnnotations = pkgDivide(mapper.classToMethodParamAnnotation);
        this.pkgToSubclass = pkgDivide(mapper.classToSubclass);
        this.pkgToSubinterface = pkgDivide(mapper.classToSubinterface);
        this.pkgToImplementingClass = pkgDivide(mapper.classToImplementingClass);
        this.pkgToField = pkgDivide(mapper.classToField);
        this.pkgToMethodReturn = pkgDivide(mapper.classToMethodReturn);
        this.pkgToMethodArgs = pkgDivide(mapper.classToMethodArgs);
        this.pkgToMethodThrows = pkgDivide(mapper.classToMethodThrows);
        this.pkgToConstructorAnnotations = pkgDivide(mapper.classToConstructorAnnotations);
        this.pkgToConstructorParameterAnnotations = pkgDivide(mapper.classToConstructorParamAnnotation);
        this.pkgToConstructorArgs = pkgDivide(mapper.classToConstructorArgs);
        this.pkgToConstructorArgTypeParameter = pkgDivide(mapper.classToConstructorArgTypeParam);
        this.pkgToConstructorThrows = pkgDivide(mapper.classToConstructorThrows);
        //tmp test
        if (pkgSet.size() > 0 &&
            mapper.classToPackage.containsKey(this.typeElement) &&
            !pkgSet.equals(mapper.classToPackage.get(this.typeElement))) {
            configuration.reporter.print(Diagnostic.Kind.WARNING,
                    "Internal error: package sets don't match: "
                    + pkgSet + " with: " + mapper.classToPackage.get(this.typeElement));
        }

        methodSubWriter = new MethodWriterImpl(this);
        constrSubWriter = new ConstructorWriterImpl(this);
        constrSubWriter.setFoundNonPubConstructor(true);
        fieldSubWriter = new FieldWriterImpl(this);
        classSubWriter = new NestedClassWriterImpl(this);
    }

    /**
     * Write out class use pages.
     *
     * @param configuration the configuration for this doclet
     * @param classtree the class tree hierarchy
     * @throws DocFileIOException if there is an error while generating the documentation
     */
    public static void generate(HtmlConfiguration configuration, ClassTree classtree) throws DocFileIOException  {
        ClassUseMapper mapper = new ClassUseMapper(configuration, classtree);
        boolean nodeprecated = configuration.getOptions().noDeprecated();
        Utils utils = configuration.utils;
        for (TypeElement aClass : configuration.getIncludedTypeElements()) {
            // If -nodeprecated option is set and the containing package is marked
            // as deprecated, do not generate the class-use page. We will still generate
            // the class-use page if the class is marked as deprecated but the containing
            // package is not since it could still be linked from that package-use page.
            if (!(nodeprecated &&
                  utils.isDeprecated(utils.containingPackage(aClass))))
                ClassUseWriter.generate(configuration, mapper, aClass);
        }
        for (PackageElement pkg : configuration.packages) {
            // If -nodeprecated option is set and the package is marked
            // as deprecated, do not generate the package-use page.
            if (!(nodeprecated && utils.isDeprecated(pkg)))
                PackageUseWriter.generate(configuration, mapper, pkg);
        }
    }

    private Map<PackageElement, List<Element>> pkgDivide(Map<TypeElement, ? extends List<? extends Element>> classMap) {
        Map<PackageElement, List<Element>> map = new HashMap<>();
        List<? extends Element> elements = (List<? extends Element>) classMap.get(typeElement);
        if (elements != null) {
            elements.sort(comparators.makeClassUseComparator());
            for (Element e : elements) {
                PackageElement pkg = utils.containingPackage(e);
                pkgSet.add(pkg);
                List<Element> inPkg = map.get(pkg);
                if (inPkg == null) {
                    inPkg = new ArrayList<>();
                    map.put(pkg, inPkg);
                }
                inPkg.add(e);
            }
        }
        return map;
    }

    /**
     * Generate a class page.
     *
     * @throws DocFileIOException if there is a problem while generating the documentation
     */
    public static void generate(HtmlConfiguration configuration, ClassUseMapper mapper,
                                TypeElement typeElement) throws DocFileIOException {
        ClassUseWriter clsgen;
        DocPath path = configuration.docPaths.forPackage(typeElement)
                              .resolve(DocPaths.CLASS_USE)
                              .resolve(configuration.docPaths.forName( typeElement));
        clsgen = new ClassUseWriter(configuration, mapper, path, typeElement);
        clsgen.generateClassUseFile();
    }

    /**
     * Generate the class use elements.
     *
     * @throws DocFileIOException if there is a problem while generating the documentation
     */
    protected void generateClassUseFile() throws DocFileIOException {
        HtmlTree body = getClassUseHeader();
        Content mainContent = new ContentBuilder();
        if (pkgSet.size() > 0) {
            addClassUse(mainContent);
        } else {
            mainContent.add(contents.getContent("doclet.ClassUse_No.usage.of.0",
                    utils.getFullyQualifiedName(typeElement)));
        }
        bodyContents.addMainContent(mainContent);
        bodyContents.setFooter(getFooter());
        body.add(bodyContents);
        String description = getDescription("use", typeElement);
        printHtmlDocument(null, description, body);
    }

    /**
     * Add the class use documentation.
     *
     * @param content the content to which the class use information will be added
     */
    protected void addClassUse(Content content) {
        Content c = new ContentBuilder();
        if (configuration.packages.size() > 1) {
            addPackageList(c);
            addPackageAnnotationList(c);
        }
        addClassList(c);
        content.add(c);
    }

    /**
     * Add the packages elements that use the given class.
     *
     * @param content the content to which the packages elements will be added
     */
    protected void addPackageList(Content content) {
        Content caption = contents.getContent(
                "doclet.ClassUse_Packages.that.use.0",
                getLink(new HtmlLinkInfo(configuration,
                        HtmlLinkInfo.Kind.CLASS_USE_HEADER, typeElement)));
        Table table = new Table(HtmlStyle.summaryTable)
                .setCaption(caption)
                .setHeader(getPackageTableHeader())
                .setColumnStyles(HtmlStyle.colFirst, HtmlStyle.colLast);
        for (PackageElement pkg : pkgSet) {
            addPackageUse(pkg, table);
        }
        content.add(table);
    }

    /**
     * Add the package annotation elements.
     *
     * @param content the content to which the package annotation elements will be added
     */
<<<<<<< HEAD
    protected void addPackageAnnotationList(Content contentTree) {
        if (!utils.isAnnotationInterface(typeElement) ||
=======
    protected void addPackageAnnotationList(Content content) {
        if (!utils.isAnnotationType(typeElement) ||
>>>>>>> 63fec5da
                pkgToPackageAnnotations == null ||
                pkgToPackageAnnotations.isEmpty()) {
            return;
        }
        Content caption = contents.getContent(
                "doclet.ClassUse_PackageAnnotation",
                getLink(new HtmlLinkInfo(configuration,
                        HtmlLinkInfo.Kind.CLASS_USE_HEADER, typeElement)));

        Table table = new Table(HtmlStyle.summaryTable)
                .setCaption(caption)
                .setHeader(getPackageTableHeader())
                .setColumnStyles(HtmlStyle.colFirst, HtmlStyle.colLast);
        for (PackageElement pkg : pkgToPackageAnnotations) {
            Content summary = new ContentBuilder();
            addSummaryComment(pkg, summary);
            table.addRow(getPackageLink(pkg, getLocalizedPackageName(pkg)), summary);
        }
        content.add(table);
    }

    /**
     * Add the class elements that use the given class.
     *
     * @param content the content to which the class elements will be added
     */
    protected void addClassList(Content content) {
        var ul = HtmlTree.UL(HtmlStyle.blockList);
        for (PackageElement pkg : pkgSet) {
            var section = HtmlTree.SECTION(HtmlStyle.detail)
                    .setId(htmlIds.forPackage(pkg));
            Content link = contents.getContent("doclet.ClassUse_Uses.of.0.in.1",
                    getLink(new HtmlLinkInfo(configuration, HtmlLinkInfo.Kind.CLASS_USE_HEADER,
                            typeElement)),
                    getPackageLink(pkg, getLocalizedPackageName(pkg)));
            var heading = HtmlTree.HEADING(Headings.TypeUse.SUMMARY_HEADING, link);
            section.add(heading);
            addClassUse(pkg, section);
            ul.add(HtmlTree.LI(section));
        }
        var li = HtmlTree.SECTION(HtmlStyle.classUses, ul);
        content.add(li);
    }

    /**
     * Add the package use information.
     *
     * @param pkg the package that uses the given class
     * @param table the table to which the package use information will be added
     */
    protected void addPackageUse(PackageElement pkg, Table table) {
        Content pkgLink =
                links.createLink(htmlIds.forPackage(pkg), getLocalizedPackageName(pkg));
        Content summary = new ContentBuilder();
        addSummaryComment(pkg, summary);
        table.addRow(pkgLink, summary);
    }

    /**
     * Add the class use information.
     *
     * @param pkg the package that uses the given class
     * @param content the content to which the class use information will be added
     */
    protected void addClassUse(PackageElement pkg, Content content) {
        Content classLink = getLink(new HtmlLinkInfo(configuration,
            HtmlLinkInfo.Kind.CLASS_USE_HEADER, typeElement));
        Content pkgLink = getPackageLink(pkg, getLocalizedPackageName(pkg));
        classSubWriter.addUseInfo(pkgToClassAnnotations.get(pkg),
                contents.getContent("doclet.ClassUse_Annotation", classLink,
                pkgLink), content);
        classSubWriter.addUseInfo(pkgToClassTypeParameter.get(pkg),
                contents.getContent("doclet.ClassUse_TypeParameter", classLink,
                pkgLink), content);
        classSubWriter.addUseInfo(pkgToSubclass.get(pkg),
                contents.getContent("doclet.ClassUse_Subclass", classLink,
                pkgLink), content);
        classSubWriter.addUseInfo(pkgToSubinterface.get(pkg),
                contents.getContent("doclet.ClassUse_Subinterface", classLink,
                pkgLink), content);
        classSubWriter.addUseInfo(pkgToImplementingClass.get(pkg),
                contents.getContent("doclet.ClassUse_ImplementingClass", classLink,
                pkgLink), content);
        fieldSubWriter.addUseInfo(pkgToField.get(pkg),
                contents.getContent("doclet.ClassUse_Field", classLink,
                pkgLink), content);
        fieldSubWriter.addUseInfo(pkgToFieldAnnotations.get(pkg),
                contents.getContent("doclet.ClassUse_FieldAnnotations", classLink,
                pkgLink), content);
        fieldSubWriter.addUseInfo(pkgToFieldTypeParameter.get(pkg),
                contents.getContent("doclet.ClassUse_FieldTypeParameter", classLink,
                pkgLink), content);
        methodSubWriter.addUseInfo(pkgToMethodAnnotations.get(pkg),
                contents.getContent("doclet.ClassUse_MethodAnnotations", classLink,
                pkgLink), content);
        methodSubWriter.addUseInfo(pkgToMethodParameterAnnotations.get(pkg),
                contents.getContent("doclet.ClassUse_MethodParameterAnnotations", classLink,
                pkgLink), content);
        methodSubWriter.addUseInfo(pkgToMethodTypeParameter.get(pkg),
                contents.getContent("doclet.ClassUse_MethodTypeParameter", classLink,
                pkgLink), content);
        methodSubWriter.addUseInfo(pkgToMethodReturn.get(pkg),
                contents.getContent("doclet.ClassUse_MethodReturn", classLink,
                pkgLink), content);
        methodSubWriter.addUseInfo(pkgToMethodReturnTypeParameter.get(pkg),
                contents.getContent("doclet.ClassUse_MethodReturnTypeParameter", classLink,
                pkgLink), content);
        methodSubWriter.addUseInfo(pkgToMethodArgs.get(pkg),
                contents.getContent("doclet.ClassUse_MethodArgs", classLink,
                pkgLink), content);
        methodSubWriter.addUseInfo(pkgToMethodArgTypeParameter.get(pkg),
                contents.getContent("doclet.ClassUse_MethodArgsTypeParameters", classLink,
                pkgLink), content);
        methodSubWriter.addUseInfo(pkgToMethodThrows.get(pkg),
                contents.getContent("doclet.ClassUse_MethodThrows", classLink,
                pkgLink), content);
        constrSubWriter.addUseInfo(pkgToConstructorAnnotations.get(pkg),
                contents.getContent("doclet.ClassUse_ConstructorAnnotations", classLink,
                pkgLink), content);
        constrSubWriter.addUseInfo(pkgToConstructorParameterAnnotations.get(pkg),
                contents.getContent("doclet.ClassUse_ConstructorParameterAnnotations", classLink,
                pkgLink), content);
        constrSubWriter.addUseInfo(pkgToConstructorArgs.get(pkg),
                contents.getContent("doclet.ClassUse_ConstructorArgs", classLink,
                pkgLink), content);
        constrSubWriter.addUseInfo(pkgToConstructorArgTypeParameter.get(pkg),
                contents.getContent("doclet.ClassUse_ConstructorArgsTypeParameters", classLink,
                pkgLink), content);
        constrSubWriter.addUseInfo(pkgToConstructorThrows.get(pkg),
                contents.getContent("doclet.ClassUse_ConstructorThrows", classLink,
                pkgLink), content);
    }

    /**
     * Get the header for the class use listing.
     *
     * @return the class use header
     */
    protected HtmlTree getClassUseHeader() {
        String cltype = resources.getText(switch (typeElement.getKind()) {
            case ANNOTATION_TYPE -> "doclet.AnnotationType";
            case INTERFACE -> "doclet.Interface";
            case RECORD -> "doclet.RecordClass";
            case ENUM -> "doclet.Enum";
            default -> "doclet.Class";
        });
        String clname = utils.getFullyQualifiedName(typeElement);
        String title = resources.getText("doclet.Window_ClassUse_Header",
                cltype, clname);
        HtmlTree body = getBody(getWindowTitle(title));
        ContentBuilder headingContent = new ContentBuilder();
        headingContent.add(contents.getContent("doclet.ClassUse_Title", cltype));
        headingContent.add(new HtmlTree(TagName.BR));
        headingContent.add(clname);
        var heading = HtmlTree.HEADING_TITLE(Headings.PAGE_TITLE_HEADING,
                HtmlStyle.title, headingContent);
        var div = HtmlTree.DIV(HtmlStyle.header, heading);
        bodyContents.setHeader(getHeader(PageMode.USE, typeElement)).addMainContent(div);
        return body;
    }

    @Override
    protected Navigation getNavBar(PageMode pageMode, Element element) {
        Content mdleLinkContent = getModuleLink(utils.elementUtils.getModuleOf(typeElement),
                contents.moduleLabel);
        Content classLinkContent = getLink(new HtmlLinkInfo(
                configuration, HtmlLinkInfo.Kind.CLASS_USE_HEADER, typeElement)
                .label(resources.getText("doclet.Class"))
                .skipPreview(true));
        return super.getNavBar(pageMode, element)
                .setNavLinkModule(mdleLinkContent)
                .setNavLinkClass(classLinkContent);
    }
}<|MERGE_RESOLUTION|>--- conflicted
+++ resolved
@@ -267,13 +267,8 @@
      *
      * @param content the content to which the package annotation elements will be added
      */
-<<<<<<< HEAD
-    protected void addPackageAnnotationList(Content contentTree) {
+    protected void addPackageAnnotationList(Content content) {
         if (!utils.isAnnotationInterface(typeElement) ||
-=======
-    protected void addPackageAnnotationList(Content content) {
-        if (!utils.isAnnotationType(typeElement) ||
->>>>>>> 63fec5da
                 pkgToPackageAnnotations == null ||
                 pkgToPackageAnnotations.isEmpty()) {
             return;
