/*
 * Copyright (c) 1997, 2024, Oracle and/or its affiliates. All rights reserved.
 * DO NOT ALTER OR REMOVE COPYRIGHT NOTICES OR THIS FILE HEADER.
 *
 * This code is free software; you can redistribute it and/or modify it
 * under the terms of the GNU General Public License version 2 only, as
 * published by the Free Software Foundation.  Oracle designates this
 * particular file as subject to the "Classpath" exception as provided
 * by Oracle in the LICENSE file that accompanied this code.
 *
 * This code is distributed in the hope that it will be useful, but WITHOUT
 * ANY WARRANTY; without even the implied warranty of MERCHANTABILITY or
 * FITNESS FOR A PARTICULAR PURPOSE.  See the GNU General Public License
 * version 2 for more details (a copy is included in the LICENSE file that
 * accompanied this code).
 *
 * You should have received a copy of the GNU General Public License version
 * 2 along with this work; if not, write to the Free Software Foundation,
 * Inc., 51 Franklin St, Fifth Floor, Boston, MA 02110-1301 USA.
 *
 * Please contact Oracle, 500 Oracle Parkway, Redwood Shores, CA 94065 USA
 * or visit www.oracle.com if you need additional information or have any
 * questions.
 */

package jdk.javadoc.internal.doclets.formats.html;

import java.util.Arrays;
import java.util.List;

import javax.lang.model.element.Element;
import javax.lang.model.element.ExecutableElement;
import javax.lang.model.element.TypeElement;
import javax.lang.model.element.TypeParameterElement;

import jdk.javadoc.internal.doclets.formats.html.markup.HtmlStyles;
import jdk.javadoc.internal.doclets.toolkit.BaseOptions;
import jdk.javadoc.internal.doclets.toolkit.util.VisibleMemberTable;
import jdk.javadoc.internal.html.Content;
import jdk.javadoc.internal.html.ContentBuilder;
import jdk.javadoc.internal.html.Entity;
import jdk.javadoc.internal.html.HtmlStyle;
import jdk.javadoc.internal.html.HtmlTag;
import jdk.javadoc.internal.html.HtmlTree;
import jdk.javadoc.internal.html.Text;


/**
 * Writes constructor documentation.
 */
public class ConstructorWriter extends AbstractExecutableMemberWriter {

    /**
     * The current constructor that is being documented at this point in time.
     */
    private ExecutableElement currentConstructor;

    /**
     * If any constructors are non-public, then we want the modifiers shown in the summary.
     * This implies we need a three-column summary.
     */
    private boolean showConstructorModifiers = false;

    /**
     * Whether any constructors have type parameters.
     * This implies we need a three column summary.
     */
    private boolean hasTypeParamsConstructor = false;

    /**
     * Construct a new member writer for constructors.
     *
     * @param writer the writer for the class to which the constructors belong
     */
    public ConstructorWriter(ClassWriter writer) {
        super(writer, writer.typeElement, VisibleMemberTable.Kind.CONSTRUCTORS);

        // the following must be done before the summary table is generated
        var constructors = getVisibleMembers(VisibleMemberTable.Kind.CONSTRUCTORS);
        analyzeConstructors(constructors);
    }

    /**
     * Construct a new ConstructorWriterImpl.
     *
     * @param writer The writer for the class that the constructors belong to.
     */
    public ConstructorWriter(SubWriterHolderWriter writer) {
        super(writer);
    }

    @Override
    public void buildDetails(Content target) {
        buildConstructorDoc(target);
    }

    /**
     * Build the constructor documentation.
     *
     * @param target the content to which the documentation will be added
     */
    protected void buildConstructorDoc(Content target) {
        var constructors = getVisibleMembers(VisibleMemberTable.Kind.CONSTRUCTORS);
        if (!constructors.isEmpty()) {
            analyzeConstructors(constructors);

            Content constructorDetailsHeader = getConstructorDetailsHeader(target);
            Content memberList = getMemberList();
            writer.tableOfContents.addLink(HtmlIds.CONSTRUCTOR_DETAIL, contents.constructorDetailsLabel);
            writer.tableOfContents.pushNestedList();

            for (Element constructor : constructors) {
                currentConstructor = (ExecutableElement)constructor;
                Content constructorContent = getConstructorHeaderContent(currentConstructor);
                Content div = HtmlTree.DIV(HtmlStyles.horizontalScroll);
                buildSignature(div);
                buildDeprecationInfo(div);
                buildPreviewInfo(div);
                buildConstructorComments(div);
                buildTagInfo(div);
                constructorContent.add(div);
                memberList.add(getMemberListItem(constructorContent));
                writer.tableOfContents.addLink(htmlIds.forMember(currentConstructor).getFirst(),
                        Text.of(utils.getSimpleName(constructor)
                                + utils.makeSignature(currentConstructor, typeElement, false, true)));
            }
            Content constructorDetails = getConstructorDetails(constructorDetailsHeader, memberList);
            target.add(constructorDetails);
            writer.tableOfContents.popNestedList();
        }
    }

    // Calculate "showConstructorModifiers" and "hasTypeParamsConstructor"
    private void analyzeConstructors(List<? extends Element> constructors) {
        for (Element constructor : constructors) {
            if (utils.isProtected(constructor) || utils.isPrivate(constructor)) {
                setShowConstructorModifiers(true);
            }
            List<? extends TypeParameterElement> list = ((ExecutableElement)constructor).getTypeParameters();
            if (list != null && !list.isEmpty()) {
                hasTypeParamsConstructor = true;
            }
        }
    }

    // Does the constructor summary need three columnns or just two?
    protected boolean threeColumnSummary() {
        return showConstructorModifiers || hasTypeParamsConstructor;
    }

    @Override
    protected void buildSignature(Content target) {
        target.add(getSignature(currentConstructor));
    }

    @Override
    protected void buildDeprecationInfo(Content target) {
        addDeprecated(currentConstructor, target);
    }

    @Override
    protected void buildPreviewInfo(Content target) {
        addPreview(currentConstructor, target);
    }

    /**
     * Build the comments for the constructor.  Do nothing if
     * {@link BaseOptions#noComment()} is set to true.
     *
     * @param constructorContent the content to which the documentation will be added
     */
    protected void buildConstructorComments(Content constructorContent) {
        if (!options.noComment()) {
            addComments(currentConstructor, constructorContent);
        }
    }

    /**
     * Build the tag information.
     *
     * @param constructorContent the content to which the documentation will be added
     */
    protected void buildTagInfo(Content constructorContent) {
        addTags(currentConstructor, constructorContent);
    }

    @Override
    public Content getMemberSummaryHeader(Content content) {
        content.add(MarkerComments.START_OF_CONSTRUCTOR_SUMMARY);
        Content c = new ContentBuilder();
        writer.addSummaryHeader(this, c);
        return c;
    }

    @Override
    public void buildSummary(Content summariesList, Content content) {
        writer.addSummary(HtmlStyles.constructorSummary,
                HtmlIds.CONSTRUCTOR_SUMMARY, summariesList, content);
    }

    protected Content getConstructorDetailsHeader(Content content) {
        content.add(MarkerComments.START_OF_CONSTRUCTOR_DETAILS);
        Content constructorDetails = new ContentBuilder();
        var heading = HtmlTree.HEADING(Headings.TypeDeclaration.DETAILS_HEADING,
                contents.constructorDetailsLabel);
        constructorDetails.add(heading);
        return constructorDetails;
    }

    protected Content getConstructorHeaderContent(ExecutableElement constructor) {
        Content content = new ContentBuilder();
        var heading = HtmlTree.HEADING(Headings.TypeDeclaration.MEMBER_HEADING,
                Text.of(name(constructor)));

        var anchors = htmlIds.forMember(constructor);
        if (anchors.size() > 1) {
            heading.setId(anchors.getLast());
        }
        content.add(heading);
        return HtmlTree.SECTION(HtmlStyles.detail, content)
                .setId(anchors.getFirst());
    }

    protected Content getSignature(ExecutableElement constructor) {
        return new Signatures.MemberSignature(constructor, this)
                .setTypeParameters(getTypeParameters(constructor))
                .setParameters(getParameters(constructor, true))
                .setExceptions(getExceptions(constructor))
                .setAnnotations(writer.getAnnotationInfo(constructor, true))
                .toContent();
    }

    protected void addDeprecated(ExecutableElement constructor, Content constructorContent) {
        addDeprecatedInfo(constructor, constructorContent);
    }

    protected void addPreview(ExecutableElement constructor, Content content) {
        addPreviewInfo(constructor, content);
    }

    protected void addComments(ExecutableElement constructor, Content constructorContent) {
        addComment(constructor, constructorContent);
    }

    protected void addTags(ExecutableElement constructor, Content constructorContent) {
        writer.addTagsInfo(constructor, constructorContent);
    }

    protected Content getConstructorDetails(Content memberDetailsHeader, Content memberDetails) {
        return writer.getDetailsListItem(
                HtmlTree.SECTION(HtmlStyles.constructorDetails)
                        .setId(HtmlIds.CONSTRUCTOR_DETAIL)
                        .add(memberDetailsHeader)
                        .add(memberDetails));
    }

    protected void setShowConstructorModifiers(boolean showConstructorModifiers) {
        this.showConstructorModifiers = showConstructorModifiers;
    }

    @Override
    public void addSummaryLabel(Content content) {
        var label = HtmlTree.HEADING(Headings.TypeDeclaration.SUMMARY_HEADING,
                contents.constructorSummaryLabel);
        content.add(label);
    }

    @Override
    public TableHeader getSummaryTableHeader(Element member) {
        if (threeColumnSummary()) {
            return new TableHeader(contents.modifierLabel, contents.constructorLabel,
                    contents.descriptionLabel);
        } else {
            return new TableHeader(contents.constructorLabel, contents.descriptionLabel);
        }
    }

    @Override
    protected Table<Element> createSummaryTable() {
        List<HtmlStyle> bodyRowStyles;

<<<<<<< HEAD
        if (foundNonPubConstructor) {
            bodyRowStyles = Arrays.asList(HtmlStyles.colFirst, HtmlStyles.colConstructorName,
                    HtmlStyles.colLast);
=======
        if (threeColumnSummary()) {
            bodyRowStyles = Arrays.asList(HtmlStyle.colFirst, HtmlStyle.colConstructorName,
                    HtmlStyle.colLast);
>>>>>>> e4c7850c
        } else {
            bodyRowStyles = Arrays.asList(HtmlStyles.colConstructorName, HtmlStyles.colLast);
        }

        return new Table<Element>(
                HtmlStyles.summaryTable)
                .setCaption(contents.constructors)
                .setHeader(getSummaryTableHeader(typeElement))
                .setColumnStyles(bodyRowStyles);
    }

    @Override
    public void addInheritedSummaryLabel(TypeElement typeElement, Content content) {
    }

    @Override
    protected void addSummaryType(Element member, Content content) {
<<<<<<< HEAD
        if (foundNonPubConstructor) {
            var code = new HtmlTree(HtmlTag.CODE);
=======
        if (threeColumnSummary()) {
            var code = new HtmlTree(TagName.CODE);
>>>>>>> e4c7850c
            if (utils.isProtected(member)) {
                code.add("protected ");
            } else if (utils.isPrivate(member)) {
                code.add("private ");
            } else if (utils.isPublic(member)) {
                code.add(Entity.NO_BREAK_SPACE);
            } else {
                code.add(
                        resources.getText("doclet.Package_private"));
            }
            ExecutableElement constructor = (ExecutableElement)member;
            List<? extends TypeParameterElement> list = constructor.getTypeParameters();
            if (list != null && !list.isEmpty()) {
                addTypeParameters(constructor, code);
            }
            content.add(code);
        }
    }
}<|MERGE_RESOLUTION|>--- conflicted
+++ resolved
@@ -279,15 +279,9 @@
     protected Table<Element> createSummaryTable() {
         List<HtmlStyle> bodyRowStyles;
 
-<<<<<<< HEAD
-        if (foundNonPubConstructor) {
+        if (threeColumnSummary()) {
             bodyRowStyles = Arrays.asList(HtmlStyles.colFirst, HtmlStyles.colConstructorName,
                     HtmlStyles.colLast);
-=======
-        if (threeColumnSummary()) {
-            bodyRowStyles = Arrays.asList(HtmlStyle.colFirst, HtmlStyle.colConstructorName,
-                    HtmlStyle.colLast);
->>>>>>> e4c7850c
         } else {
             bodyRowStyles = Arrays.asList(HtmlStyles.colConstructorName, HtmlStyles.colLast);
         }
@@ -305,13 +299,8 @@
 
     @Override
     protected void addSummaryType(Element member, Content content) {
-<<<<<<< HEAD
-        if (foundNonPubConstructor) {
+        if (threeColumnSummary()) {
             var code = new HtmlTree(HtmlTag.CODE);
-=======
-        if (threeColumnSummary()) {
-            var code = new HtmlTree(TagName.CODE);
->>>>>>> e4c7850c
             if (utils.isProtected(member)) {
                 code.add("protected ");
             } else if (utils.isPrivate(member)) {
