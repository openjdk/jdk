/*
 * Copyright (c) 1997, 2025, Oracle and/or its affiliates. All rights reserved.
 * DO NOT ALTER OR REMOVE COPYRIGHT NOTICES OR THIS FILE HEADER.
 *
 * This code is free software; you can redistribute it and/or modify it
 * under the terms of the GNU General Public License version 2 only, as
 * published by the Free Software Foundation.  Oracle designates this
 * particular file as subject to the "Classpath" exception as provided
 * by Oracle in the LICENSE file that accompanied this code.
 *
 * This code is distributed in the hope that it will be useful, but WITHOUT
 * ANY WARRANTY; without even the implied warranty of MERCHANTABILITY or
 * FITNESS FOR A PARTICULAR PURPOSE.  See the GNU General Public License
 * version 2 for more details (a copy is included in the LICENSE file that
 * accompanied this code).
 *
 * You should have received a copy of the GNU General Public License version
 * 2 along with this work; if not, write to the Free Software Foundation,
 * Inc., 51 Franklin St, Fifth Floor, Boston, MA 02110-1301 USA.
 *
 * Please contact Oracle, 500 Oracle Parkway, Redwood Shores, CA 94065 USA
 * or visit www.oracle.com if you need additional information or have any
 * questions.
 */

package jdk.javadoc.internal.doclets.formats.html;

import java.io.BufferedReader;
import java.io.FileNotFoundException;
import java.io.IOException;
import java.io.InputStream;
import java.io.InputStreamReader;
import java.net.URISyntaxException;
import java.net.URL;
import java.nio.file.DirectoryStream;
import java.nio.file.Files;
import java.nio.file.InvalidPathException;
import java.nio.file.Path;
import java.util.ArrayList;
import java.util.EnumSet;
import java.util.HashMap;
import java.util.List;
import java.util.Locale;
import java.util.Map;
import java.util.Set;
import java.util.SortedSet;
import java.util.function.Function;
import java.util.regex.Matcher;
import java.util.regex.Pattern;

import javax.lang.model.SourceVersion;
import javax.lang.model.element.ModuleElement;
import javax.lang.model.element.PackageElement;
import javax.lang.model.element.TypeElement;

import jdk.javadoc.doclet.Doclet;
import jdk.javadoc.doclet.DocletEnvironment;
import jdk.javadoc.doclet.Reporter;
import jdk.javadoc.internal.doclets.toolkit.AbstractDoclet;
import jdk.javadoc.internal.doclets.toolkit.DocletException;
import jdk.javadoc.internal.doclets.toolkit.Messages;
import jdk.javadoc.internal.doclets.toolkit.util.ClassTree;
import jdk.javadoc.internal.doclets.toolkit.util.DeprecatedAPIListBuilder;
import jdk.javadoc.internal.doclets.toolkit.util.DocFile;
import jdk.javadoc.internal.doclets.toolkit.util.DocFileIOException;
import jdk.javadoc.internal.doclets.toolkit.util.DocPath;
import jdk.javadoc.internal.doclets.toolkit.util.DocPaths;
import jdk.javadoc.internal.doclets.toolkit.util.NewAPIBuilder;
import jdk.javadoc.internal.doclets.toolkit.util.PreviewAPIListBuilder;
import jdk.javadoc.internal.doclets.toolkit.util.ResourceIOException;
import jdk.javadoc.internal.doclets.toolkit.util.RestrictedAPIListBuilder;

/**
 * The class with "start" method, calls individual Writers.
 */
public class HtmlDoclet extends AbstractDoclet {

    /**
     * Creates a doclet to generate HTML documentation,
     * specifying the "initiating doclet" to be used when
     * initializing any taglets for this doclet.
     * An initiating doclet is one that delegates to
     * this doclet.
     *
     * @param initiatingDoclet the initiating doclet
     */
    public HtmlDoclet(Doclet initiatingDoclet) {
        this.initiatingDoclet = initiatingDoclet;
    }

    @Override // defined by Doclet
    public String getName() {
        return "Html";
    }

    /**
     * The initiating doclet, to be specified when creating
     * the configuration.
     */
    private final Doclet initiatingDoclet;

    /**
     * The global configuration information for this run.
     * Initialized in {@link #init(Locale, Reporter)}.
     */
    private HtmlConfiguration configuration;

    /**
     * Object for generating messages and diagnostics.
     */
    private Messages messages;

    /**
     * Factory for page- and member-writers.
     */
    private WriterFactory writerFactory;

    @Override // defined by Doclet
    public void init(Locale locale, Reporter reporter) {
        configuration = new HtmlConfiguration(initiatingDoclet, locale, reporter);
        messages = configuration.getMessages();
        writerFactory = configuration.getWriterFactory();
    }

    /**
     * Create the configuration instance.
     * Override this method to use a different
     * configuration.
     *
     * @return the configuration
     */
    @Override // defined by AbstractDoclet
    public HtmlConfiguration getConfiguration() {
        return configuration;
    }

    @Override
    protected Function<String, String> getResourceKeyMapper(DocletEnvironment docEnv) {
        SourceVersion sv = docEnv.getSourceVersion();
        Map<String, String> map = new HashMap<>();
        String[][] pairs = {
                // in standard.properties
                { "doclet.Enum_Hierarchy", "doclet.Enum_Class_Hierarchy" },
                { "doclet.Annotation_Type_Hierarchy", "doclet.Annotation_Interface_Hierarchy" },
                { "doclet.Href_Annotation_Title", "doclet.Href_Annotation_Interface_Title" },
                { "doclet.Href_Enum_Title", "doclet.Href_Enum_Class_Title" },
                { "doclet.Annotation_Types", "doclet.Annotation_Interfaces" },
                { "doclet.Annotation_Type_Members", "doclet.Annotation_Interface_Members" },
                { "doclet.annotation_types", "doclet.annotation_interfaces" },
                { "doclet.annotation_type_members", "doclet.annotation_interface_members" },
                { "doclet.help.enum.intro", "doclet.help.enum.class.intro" },
                { "doclet.help.annotation_type.intro", "doclet.help.annotation_interface.intro" },
                { "doclet.help.annotation_type.declaration", "doclet.help.annotation_interface.declaration" },
                { "doclet.help.annotation_type.description", "doclet.help.annotation_interface.description" },

                // in doclets.properties
                { "doclet.Enums", "doclet.EnumClasses" },
                { "doclet.AnnotationType", "doclet.AnnotationInterface" },
                { "doclet.AnnotationTypes", "doclet.AnnotationInterfaces" },
                { "doclet.annotationtype", "doclet.annotationinterface" },
                { "doclet.annotationtypes", "doclet.annotationinterfaces" },
                { "doclet.Enum", "doclet.EnumClass" },
                { "doclet.enum", "doclet.enumclass" },
                { "doclet.enums", "doclet.enumclasses" },
                { "doclet.Annotation_Type_Member", "doclet.Annotation_Interface_Member" },
                { "doclet.enum_values_doc.fullbody", "doclet.enum_class_values_doc.fullbody" },
                { "doclet.enum_values_doc.return", "doclet.enum_class_values_doc.return" },
                { "doclet.enum_valueof_doc.fullbody", "doclet.enum_class_valueof_doc.fullbody" },
                { "doclet.enum_valueof_doc.throws_ila", "doclet.enum_class_valueof_doc.throws_ila" },
                { "doclet.search.types", "doclet.search.classes_and_interfaces"}
        };
        for (String[] pair : pairs) {
            if (sv.compareTo(SourceVersion.RELEASE_16) >= 0) {
                map.put(pair[0], pair[1]);
            } else {
                map.put(pair[1], pair[0]);
            }
        }
        return (k) -> map.getOrDefault(k, k);
    }

    @Override // defined by AbstractDoclet
    public void generateClassFiles(ClassTree classTree) throws DocletException {
        List<String> since = configuration.getOptions().since();
        if (!(configuration.getOptions().noDeprecated()
                || configuration.getOptions().noDeprecatedList())) {
            DeprecatedAPIListBuilder deprecatedBuilder = new DeprecatedAPIListBuilder(configuration, since);
            if (!deprecatedBuilder.isEmpty()) {
                configuration.deprecatedAPIListBuilder = deprecatedBuilder;
                configuration.conditionalPages.add(HtmlConfiguration.ConditionalPage.DEPRECATED);
            }
        }
        if (!since.isEmpty()) {
            NewAPIBuilder newAPIBuilder = new NewAPIBuilder(configuration, since);
            if (!newAPIBuilder.isEmpty()) {
                configuration.newAPIPageBuilder = newAPIBuilder;
                configuration.conditionalPages.add(HtmlConfiguration.ConditionalPage.NEW);
            }
        }
        PreviewAPIListBuilder previewBuilder = new PreviewAPIListBuilder(configuration);
        if (!previewBuilder.isEmpty()) {
            configuration.previewAPIListBuilder = previewBuilder;
            configuration.conditionalPages.add(HtmlConfiguration.ConditionalPage.PREVIEW);
        }
        RestrictedAPIListBuilder restrictedBuilder = new RestrictedAPIListBuilder(configuration);
        if (!restrictedBuilder.isEmpty()) {
            configuration.restrictedAPIListBuilder = restrictedBuilder;
            configuration.conditionalPages.add(HtmlConfiguration.ConditionalPage.RESTRICTED);
        }

        super.generateClassFiles(classTree);
    }

    /**
     * Start the generation of files. Call generate methods in the individual
     * writers, which will in turn generate the documentation files. Call the
     * TreeWriter generation first to ensure the Class Hierarchy is built
     * first and then can be used in the later generation.
     *
     * @throws DocletException if there is a problem while writing the other files
     */
    @Override // defined by AbstractDoclet
    protected void generateOtherFiles(ClassTree classTree)
            throws DocletException {
        super.generateOtherFiles(classTree);

        writerFactory.newConstantsSummaryWriter().buildPage();
        writerFactory.newSerializedFormWriter().buildPage();

        var options = configuration.getOptions();
        if (options.linkSource()) {
            SourceToHTMLConverter.convertRoot(configuration, DocPaths.SOURCE_OUTPUT);
        }
        // Modules with no documented classes may be specified on the
        // command line to specify a service provider, allow these.
        if (configuration.getSpecifiedModuleElements().isEmpty() &&
                configuration.topFile.isEmpty()) {
            messages.error("doclet.No_Non_Deprecated_Classes_To_Document");
            return;
        }
        copyFile(options.helpFile(), DocPath.empty);
        copyFile(options.stylesheetFile(), DocPaths.RESOURCE_FILES);
        for (String stylesheet : options.additionalStylesheets()) {
            copyFile(stylesheet, DocPaths.RESOURCE_FILES);
        }
        for (String script : options.additionalScripts()) {
            copyFile(script, DocPaths.SCRIPT_FILES);
        }
        // do early to reduce memory footprint
        if (options.classUse()) {
            ClassUseWriter.generate(configuration, classTree);
        }

        if (options.createTree()) {
            writerFactory.newTreeWriter(classTree).buildPage();
        }

        for (var cp : EnumSet.of(
                HtmlConfiguration.ConditionalPage.DEPRECATED,
                HtmlConfiguration.ConditionalPage.PREVIEW,
                HtmlConfiguration.ConditionalPage.RESTRICTED,
                HtmlConfiguration.ConditionalPage.NEW)) {
            if (configuration.conditionalPages.contains(cp)) {
                var w = switch (cp) {
                    case DEPRECATED -> writerFactory.newDeprecatedListWriter();
                    case NEW -> writerFactory.newNewAPIListWriter();
                    case PREVIEW -> writerFactory.newPreviewListWriter();
                    case RESTRICTED -> writerFactory.newRestrictedListWriter();
                    default -> throw new AssertionError();
                };
                w.buildPage();
            }
        }

        if (options.createOverview()) {
            var w = configuration.showModules
                    ? writerFactory.newModuleIndexWriter()
                    : writerFactory.newPackageIndexWriter();
            w.buildPage();
        }

        if (options.createIndex()) {
            writerFactory.newExternalSpecsWriter().buildPage();
            writerFactory.newSearchTagsWriter().buildPage();
            writerFactory.newSystemPropertiesWriter().buildPage();

            configuration.indexBuilder.addElements();

            writerFactory.newAllClassesIndexWriter().buildPage();
            if (!configuration.packages.isEmpty()) {
                writerFactory.newAllPackagesIndexWriter().buildPage();
            }

            configuration.indexBuilder.createSearchIndexFiles();
            IndexWriter.generate(configuration);
            writerFactory.newSearchWriter().buildPage();
        }

        if (options.createOverview()) {
            IndexRedirectWriter.generate(configuration, DocPaths.OVERVIEW_SUMMARY, DocPaths.INDEX);
        } else {
            IndexRedirectWriter.generate(configuration);
        }

        if (options.helpFile().isEmpty() && !options.noHelp()) {
            var w = writerFactory.newHelpWriter();
            w.buildPage();
        }

        if (!options.noFonts()) {
            copyFontResources();
        }

        var syntaxHighlight = options.syntaxHighlight();
        if (syntaxHighlight) {
            copyResource(DocPaths.HIGHLIGHT_CSS, DocPaths.RESOURCE_FILES.resolve(DocPaths.HIGHLIGHT_CSS), true);
            copyResource(DocPaths.HIGHLIGHT_JS, DocPaths.SCRIPT_FILES.resolve(DocPaths.HIGHLIGHT_JS), true);
        }

        // If a stylesheet file is not specified, copy the default stylesheet,
        // replace newline with platform-specific newline,
        // and remove the reference to fonts if --no-fonts is used.
        if (options.stylesheetFile().isEmpty()) {
            copyStylesheet(options);
        }
        copyResource(DocPaths.SCRIPT_JS_TEMPLATE, DocPaths.SCRIPT_FILES.resolve(DocPaths.SCRIPT_JS), true);
<<<<<<< HEAD
        copyResource(DocPaths.TOC_JS, DocPaths.SCRIPT_FILES.resolve(DocPaths.TOC_JS), true);
=======
        copyResource(DocPaths.DOWN_SVG, DocPaths.RESOURCE_FILES.resolve(DocPaths.DOWN_SVG), true);
>>>>>>> b06459d3
        copyResource(DocPaths.LEFT_SVG, DocPaths.RESOURCE_FILES.resolve(DocPaths.LEFT_SVG), true);
        copyResource(DocPaths.RIGHT_SVG, DocPaths.RESOURCE_FILES.resolve(DocPaths.RIGHT_SVG), true);
        copyResource(DocPaths.CLIPBOARD_SVG, DocPaths.RESOURCE_FILES.resolve(DocPaths.CLIPBOARD_SVG), true);
        copyResource(DocPaths.LINK_SVG, DocPaths.RESOURCE_FILES.resolve(DocPaths.LINK_SVG), true);
        copyResource(DocPaths.MOON_SVG, DocPaths.RESOURCE_FILES.resolve(DocPaths.MOON_SVG), true);
        copyResource(DocPaths.SUN_SVG, DocPaths.RESOURCE_FILES.resolve(DocPaths.SUN_SVG), true);
        copyResource(DocPaths.TOGGLE_SVG, DocPaths.RESOURCE_FILES.resolve(DocPaths.TOGGLE_SVG), true);

        if (options.createIndex()) {
            copyResource(DocPaths.SEARCH_JS_TEMPLATE, DocPaths.SCRIPT_FILES.resolve(DocPaths.SEARCH_JS), true);
            copyResource(DocPaths.SEARCH_PAGE_JS, DocPaths.SCRIPT_FILES.resolve(DocPaths.SEARCH_PAGE_JS), true);
            copyResource(DocPaths.GLASS_SVG, DocPaths.RESOURCE_FILES.resolve(DocPaths.GLASS_SVG), false);
            copyResource(DocPaths.X_SVG, DocPaths.RESOURCE_FILES.resolve(DocPaths.X_SVG), false);
            // No newline replacement for JQuery files
            copyResource(DocPaths.JQUERY_DIR.resolve(DocPaths.JQUERY_JS),
                    DocPaths.SCRIPT_FILES.resolve(DocPaths.JQUERY_JS), false);
            copyResource(DocPaths.JQUERY_DIR.resolve(DocPaths.JQUERY_UI_JS),
                    DocPaths.SCRIPT_FILES.resolve(DocPaths.JQUERY_UI_JS), false);
            copyResource(DocPaths.JQUERY_DIR.resolve(DocPaths.JQUERY_UI_CSS),
                    DocPaths.RESOURCE_FILES.resolve(DocPaths.JQUERY_UI_CSS), false);        }

        copyLegalFiles(options.createIndex(), options.syntaxHighlight());
        // Print a notice if the documentation contains diagnostic markers
        if (messages.containsDiagnosticMarkers()) {
            messages.notice("doclet.contains.diagnostic.markers");
        }
    }

    @Override
    protected void generateFiles() throws DocletException {
        super.generateFiles();

        if (configuration.tagletManager != null) { // may be null, if no files generated, perhaps because of errors
            configuration.tagletManager.printReport();
        }
    }

    private void copyLegalFiles(boolean includeJQuery, boolean includeHighlightJs) throws DocletException {
        Path legalNoticesDir;
        String legalNotices = configuration.getOptions().legalNotices();
        switch (legalNotices) {
            case "", "default" -> {
                // use a known resource as a stand-in, because we cannot get the URL for a resources directory
                var url = HtmlDoclet.class.getResource(
                        DocPaths.RESOURCES.resolve(DocPaths.LEGAL).resolve(DocPaths.JQUERY_MD).getPath());
                if (url != null) {
                    try {
                        legalNoticesDir = Path.of(url.toURI()).getParent();
                    } catch (URISyntaxException e) {
                        // should not happen when running javadoc from a system image
                        return;
                    }
                } else {
                    return;
                }
            }

            case "none" -> {
                return;
            }

            default -> {
                try {
                    legalNoticesDir = Path.of(legalNotices);
                } catch (InvalidPathException e) {
                    messages.error("doclet.Error_invalid_path_for_legal_notices",
                            legalNotices, e.getMessage());
                    return;
                }
            }
        }

        if (Files.exists(legalNoticesDir)) {
            try (DirectoryStream<Path> ds = Files.newDirectoryStream(legalNoticesDir)) {
                for (Path entry: ds) {
                    if (!Files.isRegularFile(entry)) {
                        continue;
                    }
                    if (entry.getFileName().toString().startsWith("jquery") && !includeJQuery) {
                        continue;
                    }
                    if (entry.getFileName().toString().equals("highlightjs.md") && !includeHighlightJs) {
                        continue;
                    }
                    DocPath filePath = DocPaths.LEGAL.resolve(entry.getFileName().toString());
                    DocFile df = DocFile.createFileForOutput(configuration, filePath);
                    df.copyFile(DocFile.createFileForInput(configuration, entry));
                }
            } catch (IOException e) {
                messages.error("doclet.Error_copying_legal_notices", e);
            }
        }
    }

    @Override // defined by AbstractDoclet
    protected void generateClassFiles(SortedSet<TypeElement> typeElems, ClassTree classTree)
            throws DocletException {
        for (TypeElement te : typeElems) {
            if (utils.isHidden(te) ||
                    !(configuration.isGeneratedDoc(te) && utils.isIncluded(te))) {
                continue;
            }
            writerFactory.newClassWriter(te, classTree).buildPage();
        }
    }

    @Override // defined by AbstractDoclet
    protected void generateModuleFiles() throws DocletException {
        if (configuration.showModules) {
            List<ModuleElement> mdles = new ArrayList<>(configuration.modulePackages.keySet());
            for (ModuleElement mdle : mdles) {
                writerFactory.newModuleWriter(mdle).buildPage();
            }
        }
    }

    @Override // defined by AbstractDoclet
    protected void generatePackageFiles(ClassTree classTree) throws DocletException {
        HtmlOptions options = configuration.getOptions();
        Set<PackageElement> packages = configuration.packages;
        List<PackageElement> pList = new ArrayList<>(packages);
        for (PackageElement pkg : pList) {
            // if -nodeprecated option is set and the package is marked as
            // deprecated, do not generate the package-summary.html, package-frame.html
            // and package-tree.html pages for that package.
            if (!(options.noDeprecated() && utils.isDeprecated(pkg))) {
                writerFactory.newPackageWriter(pkg).buildPage();
                if (options.createTree()) {
                    PackageTreeWriter.generate(configuration, pkg, options.noDeprecated());
                }
            }
        }
    }

    @Override // defined by Doclet
    public Set<? extends Option> getSupportedOptions() {
        return configuration.getOptions().getSupportedOptions();
    }

    private void copyResource(DocPath sourcePath, DocPath targetPath, boolean replaceNewLine)
            throws DocletException {
        ReadableResource resource = resolveResource(sourcePath);
        DocFile f = DocFile.createFileForOutput(configuration, targetPath);

        if (sourcePath.getPath().toLowerCase(Locale.ROOT).endsWith(".template")) {
            f.copyResource(resource.path(), resource.url(), configuration.docResources);
        } else {
            f.copyResource(resource.path(), resource.url(), replaceNewLine);
        }
    }

    private void copyFontResources() throws DocletException {
        DocPath cssPath = DocPaths.FONTS.resolve(DocPaths.DEJAVU_CSS);
        copyResource(cssPath, DocPaths.RESOURCE_FILES.resolve(cssPath), true);

        try {
            // Extract font file names from CSS file
            URL cssURL = HtmlConfiguration.class.getResource(DocPaths.RESOURCES.resolve(cssPath).getPath());
            Pattern pattern = Pattern.compile("DejaVu[-\\w]+\\.\\w+");

            try (InputStream in = cssURL.openStream();
                 BufferedReader reader = new BufferedReader(new InputStreamReader(in))) {
                String line;
                while ((line = reader.readLine()) != null) {
                    Matcher m = pattern.matcher(line);
                    if (m.find()) {
                        DocPath fontPath = DocPaths.FONTS.resolve(m.group());
                        copyResource(fontPath, DocPaths.RESOURCE_FILES.resolve(fontPath), false);
                    }
                }
            }
        } catch (IOException e) {
            throw new ResourceIOException(cssPath, e);
        }
    }

    private void copyStylesheet(HtmlOptions options) throws DocletException {
        ReadableResource resource = resolveResource(DocPaths.STYLESHEET);
        var targetPath = DocPaths.RESOURCE_FILES.resolve(DocPaths.STYLESHEET);
        DocFile f = DocFile.createFileForOutput(configuration, targetPath);

        if (options.noFonts()) {
            f.copyResource(resource.path(), resource.url(), line -> {
                if (line.startsWith("@import url('fonts")) {
                    return null; // remove the line
                }
                return line;
            });
        } else {
            f.copyResource(resource.path(), resource.url(), true);
        }
    }

    private void copyFile(String filename, DocPath targetPath) throws DocFileIOException {
        if (filename.isEmpty()) {
            return;
        }

        DocFile fromfile = DocFile.createFileForInput(configuration, filename);
        DocPath path = targetPath.resolve(fromfile.getName());
        DocFile toFile = DocFile.createFileForOutput(configuration, path);
        if (toFile.isSameFile(fromfile)) {
            return;
        }

        messages.notice("doclet.Copying_File_0_To_File_1",
                fromfile.getPath(), path.getPath());
        toFile.copyFile(fromfile);
    }

    private ReadableResource resolveResource(DocPath sourcePath) throws ResourceIOException {
        DocPath resolvedPath = DocPaths.RESOURCES.resolve(sourcePath);
        // Resolve resources against doclets.formats.html package
        URL resourceURL = HtmlConfiguration.class.getResource(resolvedPath.getPath());
        if (resourceURL == null) {
            throw new ResourceIOException(sourcePath, new FileNotFoundException(resolvedPath.getPath()));
        }
        return new ReadableResource(resolvedPath, resourceURL);
    }

    private record ReadableResource(DocPath path, URL url) {
    }
}<|MERGE_RESOLUTION|>--- conflicted
+++ resolved
@@ -324,11 +324,8 @@
             copyStylesheet(options);
         }
         copyResource(DocPaths.SCRIPT_JS_TEMPLATE, DocPaths.SCRIPT_FILES.resolve(DocPaths.SCRIPT_JS), true);
-<<<<<<< HEAD
         copyResource(DocPaths.TOC_JS, DocPaths.SCRIPT_FILES.resolve(DocPaths.TOC_JS), true);
-=======
         copyResource(DocPaths.DOWN_SVG, DocPaths.RESOURCE_FILES.resolve(DocPaths.DOWN_SVG), true);
->>>>>>> b06459d3
         copyResource(DocPaths.LEFT_SVG, DocPaths.RESOURCE_FILES.resolve(DocPaths.LEFT_SVG), true);
         copyResource(DocPaths.RIGHT_SVG, DocPaths.RESOURCE_FILES.resolve(DocPaths.RIGHT_SVG), true);
         copyResource(DocPaths.CLIPBOARD_SVG, DocPaths.RESOURCE_FILES.resolve(DocPaths.CLIPBOARD_SVG), true);
