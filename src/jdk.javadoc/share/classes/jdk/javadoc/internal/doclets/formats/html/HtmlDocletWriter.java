--- conflicted
+++ resolved
@@ -997,12 +997,8 @@
             ExecutableElement ee = (ExecutableElement)element;
             return getLink(new LinkInfoImpl(configuration, context, typeElement)
                 .label(label)
-<<<<<<< HEAD
-                .where(links.getName(getAnchor(ee, isProperty)))
+                .where(links.getAnchor(ee, isProperty))
                 .whereMember(element)
-=======
-                .where(links.getAnchor(ee, isProperty))
->>>>>>> 97ff38ca
                 .strong(strong));
         }
 
@@ -1036,12 +1032,8 @@
             ExecutableElement emd = (ExecutableElement) element;
             return getLink(new LinkInfoImpl(configuration, context, typeElement)
                 .label(label)
-<<<<<<< HEAD
-                .where(links.getName(getAnchor(emd)))
+                .where(links.getAnchor(emd)))
                 .whereMember(element));
-=======
-                .where(links.getAnchor(emd)));
->>>>>>> 97ff38ca
         } else if (utils.isVariableElement(element) || utils.isTypeElement(element)) {
             return getLink(new LinkInfoImpl(configuration, context, typeElement)
                 .label(label).where(links.getName(element.getSimpleName().toString())).whereMember(element));
