/*
 * Copyright (c) 2003, 2022, Oracle and/or its affiliates. All rights reserved.
 * DO NOT ALTER OR REMOVE COPYRIGHT NOTICES OR THIS FILE HEADER.
 *
 * This code is free software; you can redistribute it and/or modify it
 * under the terms of the GNU General Public License version 2 only, as
 * published by the Free Software Foundation.  Oracle designates this
 * particular file as subject to the "Classpath" exception as provided
 * by Oracle in the LICENSE file that accompanied this code.
 *
 * This code is distributed in the hope that it will be useful, but WITHOUT
 * ANY WARRANTY; without even the implied warranty of MERCHANTABILITY or
 * FITNESS FOR A PARTICULAR PURPOSE.  See the GNU General Public License
 * version 2 for more details (a copy is included in the LICENSE file that
 * accompanied this code).
 *
 * You should have received a copy of the GNU General Public License version
 * 2 along with this work; if not, write to the Free Software Foundation,
 * Inc., 51 Franklin St, Fifth Floor, Boston, MA 02110-1301 USA.
 *
 * Please contact Oracle, 500 Oracle Parkway, Redwood Shores, CA 94065 USA
 * or visit www.oracle.com if you need additional information or have any
 * questions.
 */

package jdk.javadoc.internal.doclets.formats.html;

import java.io.IOException;
import java.io.Writer;
import java.util.ArrayList;
import java.util.Arrays;
import java.util.HashSet;
import java.util.LinkedHashMap;
import java.util.List;
import java.util.Map;
import java.util.Set;
import java.util.function.Predicate;

import javax.lang.model.element.Element;

import jdk.javadoc.internal.doclets.formats.html.markup.ContentBuilder;
import jdk.javadoc.internal.doclets.formats.html.markup.HtmlAttr;
import jdk.javadoc.internal.doclets.formats.html.markup.HtmlId;
import jdk.javadoc.internal.doclets.formats.html.markup.HtmlStyle;
import jdk.javadoc.internal.doclets.formats.html.markup.HtmlTree;
import jdk.javadoc.internal.doclets.formats.html.markup.TagName;
import jdk.javadoc.internal.doclets.formats.html.markup.Text;
import jdk.javadoc.internal.doclets.toolkit.Content;

/**
 * An HTML container used to display summary tables for various kinds of elements.
 * This class historically used to generate an HTML {@code <table>} element but has been
 * updated to render elements as a stream of {@code <div>} elements that rely on
 * <a href="https://www.w3.org/TR/css-grid-1/">CSS Grid Layout</a> for styling.
 * This provides for more flexible layout options, such as splitting up table rows on
 * small displays.
 *
 * <p>The table should be used in three phases:
 * <ol>
 * <li>Configuration: the overall characteristics of the table should be specified
 * <li>Population: the content for the cells in each row should be added
 * <li>Generation: the HTML content and any associated JavaScript can be accessed
 * </ol>
 *
 * Many methods return the current object, to facilitate fluent builder-style usage.
 *
 * A table may support filtered views, which can be selected by clicking on
 * one of a list of tabs above the table. If the table does not support filtered
 * views, the caption element is typically displayed as a single (inactive)
 * tab.
 */
public class Table extends Content {
    private final HtmlStyle tableStyle;
    private Content caption;
    private Map<Content, Predicate<Element>> tabMap;
    private Content defaultTab;
    private Set<Content> tabs;
    private HtmlStyle tabListStyle = HtmlStyle.tableTabs;
    private HtmlStyle activeTabStyle = HtmlStyle.activeTableTab;
    private HtmlStyle tabStyle = HtmlStyle.tableTab;
    private TableHeader header;
    private List<HtmlStyle> columnStyles;
    private List<HtmlStyle> stripedStyles = Arrays.asList(HtmlStyle.evenRowColor, HtmlStyle.oddRowColor);
    private final List<Content> bodyRows;
    private HtmlId id;
    private boolean alwaysShowDefaultTab = false;

    /**
     * Creates a builder for an HTML element representing a table.
     *
     * @param tableStyle the style class for the top-level {@code <div>} element
     */
    public Table(HtmlStyle tableStyle) {
        this.tableStyle = tableStyle;
        bodyRows = new ArrayList<>();
    }

    /**
     * Sets the caption for the table.
     * This is ignored if the table is configured to provide tabs to select
     * different subsets of rows within the table.
     *
     * @param captionContent the caption
     * @return this object
     */
    public Table setCaption(Content captionContent) {
        caption = getCaption(captionContent);
        return this;
    }

    /**
     * Adds a tab to the table.
     * Tabs provide a way to display subsets of rows, as determined by a
     * predicate for the tab, and an element associated with each row.
     * Tabs will appear left-to-right in the order they are added.
     *
     * @param label     the tab label
     * @param predicate the predicate
     * @return this object
     */
    public Table addTab(Content label, Predicate<Element> predicate) {
        if (tabMap == null) {
            tabMap = new LinkedHashMap<>();     // preserves order that tabs are added
            tabs = new HashSet<>();             // order not significant
        }
        tabMap.put(label, predicate);
        return this;
    }

    /**
     * Sets the label for the default tab, which displays all the rows in the table.
     * This tab will appear first in the left-to-right list of displayed tabs.
     *
     * @param label the default tab label
     * @return this object
     */
    public Table setDefaultTab(Content label) {
        defaultTab = label;
        return this;
    }

    /**
     * Sets whether to display the default tab even if tabs are empty or only contain a single tab.
     * @param showDefaultTab true if default tab should always be shown
     * @return this object
     */
    public Table setAlwaysShowDefaultTab(boolean showDefaultTab) {
        this.alwaysShowDefaultTab = showDefaultTab;
        return this;
    }

    /**
     * Sets the name of the styles used to display the tabs.
     *
     * @param tabListStyle      the style for the {@code <div>} element containing the tabs
     * @param activeTabStyle    the style for the active tab
     * @param tabStyle          the style for other tabs
     * @return  this object
     */
    public Table setTabStyles(HtmlStyle tabListStyle, HtmlStyle activeTabStyle, HtmlStyle tabStyle) {
        this.tabListStyle = tabListStyle;
        this.activeTabStyle = activeTabStyle;
        this.tabStyle = tabStyle;
        return this;
    }

    /**
     * Sets the header for the table.
     *
     * <p>Notes:
     * <ul>
     * <li>The column styles are not currently applied to the header, but probably should, eventually
     * </ul>
     *
     * @param header the header
     * @return this object
     */
    public Table setHeader(TableHeader header) {
        this.header = header;
        return this;
    }

    /**
     * Sets the styles used for {@code <tr>} tags, to give a "striped" appearance.
     * The defaults are currently {@code evenRowColor} and {@code oddRowColor}.
     *
     * @param evenRowStyle  the style to use for even-numbered rows
     * @param oddRowStyle   the style to use for odd-numbered rows
     * @return this object
     */
    public Table setStripedStyles(HtmlStyle evenRowStyle, HtmlStyle oddRowStyle) {
        stripedStyles = Arrays.asList(evenRowStyle, oddRowStyle);
        return this;
    }

    /**
     * Sets the styles for be used for the cells in each row.
     *
     * <p>Note:
     * <ul>
     * <li>The column styles are not currently applied to the header, but probably should, eventually
     * </ul>
     *
     * @param styles the styles
     * @return this object
     */
    public Table setColumnStyles(HtmlStyle... styles) {
        return setColumnStyles(Arrays.asList(styles));
    }

    /**
     * Sets the styles for be used for the cells in each row.
     *
     * <p>Note:
     * <ul>
     * <li>The column styles are not currently applied to the header, but probably should, eventually
     * </ul>
     *
     * @param styles the styles
     * @return this object
     */
    public Table setColumnStyles(List<HtmlStyle> styles) {
        columnStyles = styles;
        return this;
    }

    /**
     * Sets the id attribute of the table.
     * This is required if the table has tabs, in which case a subsidiary id
     * will be generated for the tabpanel. This subsidiary id is required for
     * the ARIA support.
     *
     * @param id the id
     * @return this object
     */
    public Table setId(HtmlId id) {
        this.id = id;
        return this;
    }

    /**
     * Adds a row of data to the table.
     * Each item of content should be suitable for use as the content of a
     * {@code <th>} or {@code <td>} cell.
     * This method should not be used when the table has tabs: use a method
     * that takes an {@code Element} parameter instead.
     *
     * @param contents the contents for the row
     */
    public void addRow(Content... contents) {
        addRow(null, Arrays.asList(contents));
    }

    /**
     * Adds a row of data to the table.
     * Each item of content should be suitable for use as the content of a
     * {@code <th>} or {@code <td> cell}.
     * This method should not be used when the table has tabs: use a method
     * that takes an {@code element} parameter instead.
     *
     * @param contents the contents for the row
     */
    public void addRow(List<Content> contents) {
        addRow(null, contents);
    }

    /**
     * Adds a row of data to the table.
     * Each item of content should be suitable for use as the content of a
     * {@code <th>} or {@code <td>} cell.
     *
     * If tabs have been added to the table, the specified element will be used
     * to determine whether the row should be displayed when any particular tab
     * is selected, using the predicate specified when the tab was
     * {@link #addTab(Content, Predicate) added}.
     *
     * @param element the element
     * @param contents the contents for the row
     * @throws NullPointerException if tabs have previously been added to the table
     *      and {@code element} is null
     */
    public void addRow(Element element, Content... contents) {
        addRow(element, Arrays.asList(contents));
    }

    /**
     * Adds a row of data to the table.
     * Each item of content should be suitable for use as the content of a
     * {@code <div>} cell.
     *
     * If tabs have been added to the table, the specified element will be used
     * to determine whether the row should be displayed when any particular tab
     * is selected, using the predicate specified when the tab was
     * {@link #addTab(Content, Predicate) added}.
     *
     * @param element the element
     * @param contents the contents for the row
     * @throws NullPointerException if tabs have previously been added to the table
     *      and {@code element} is null
     */
    public void addRow(Element element, List<Content> contents) {
        if (tabMap != null && element == null) {
            throw new NullPointerException();
        }
        if (contents.size() != columnStyles.size()) {
            throw new IllegalArgumentException("row content size does not match number of columns");
        }

        Content row = new ContentBuilder();

        HtmlStyle rowStyle = null;
        if (stripedStyles != null) {
            int rowIndex = bodyRows.size();
            rowStyle = stripedStyles.get(rowIndex % 2);
        }
        List<String> tabClasses = new ArrayList<>();
        if (tabMap != null) {
            // Construct a series of values to add to the HTML 'class' attribute for the cells of
            // this row, such that there is a default value and a value corresponding to each tab
            // whose predicate matches the element. The values correspond to the equivalent ids.
            // The values are used to determine the cells to make visible when a tab is selected.
            tabClasses.add(id.name());
            int tabIndex = 1;
            for (Map.Entry<Content, Predicate<Element>> e : tabMap.entrySet()) {
                Content label = e.getKey();
                Predicate<Element> predicate = e.getValue();
                if (predicate.test(element)) {
                    tabs.add(label);
                    tabClasses.add(HtmlIds.forTab(id, tabIndex).name());
                }
                tabIndex++;
            }
        }
        int colIndex = 0;
        for (Content c : contents) {
            HtmlStyle cellStyle = columnStyles.get(colIndex);
<<<<<<< HEAD
            // Always add content to make sure the cell isn't dropped
            HtmlTree cell = HtmlTree.DIV(cellStyle).addUnchecked(c.isEmpty() ? Text.EMPTY : c);
=======
            // Replace invalid content with HtmlTree.EMPTY to make sure the cell isn't dropped
            var cell = HtmlTree.DIV(cellStyle, c.isValid() ? c : HtmlTree.EMPTY);
>>>>>>> c3938ec1
            if (rowStyle != null) {
                cell.addStyle(rowStyle);
            }
            for (String tabClass : tabClasses) {
                cell.addStyle(tabClass);
            }
            row.add(cell);
            colIndex++;
        }
        bodyRows.add(row);
    }

    /**
     * Returns whether or not the table is empty.
     * The table is empty if it has no (body) rows.
     *
     * @return true if the table has no rows
     */
    public boolean isEmpty() {
        return bodyRows.isEmpty();
    }

    @Override
    public boolean write(Writer out, boolean atNewline) throws IOException {
        return toContent().write(out, atNewline);
    }

    /**
     * Returns the HTML for the table.
     *
     * @return the HTML
     */
    private Content toContent() {
        Content main;
        if (id != null) {
            main = new HtmlTree(TagName.DIV).setId(id);
        } else {
            main = new ContentBuilder();
        }
        HtmlStyle columnStyle = switch (columnStyles.size()) {
            case 2 -> HtmlStyle.twoColumnSummary;
            case 3 -> HtmlStyle.threeColumnSummary;
            case 4 -> HtmlStyle.fourColumnSummary;
            default -> throw new IllegalStateException();
        };

        var table = HtmlTree.DIV(tableStyle).addStyle(columnStyle);
        if ((tabMap == null || tabs.size() == 1) && !alwaysShowDefaultTab) {
            if (tabMap == null) {
                main.add(caption);
            } else {
                main.add(getCaption(tabs.iterator().next()));
            }
            table.add(getTableBody());
            main.add(table);
        } else {
            var tablist = HtmlTree.DIV(tabListStyle)
                    .put(HtmlAttr.ROLE, "tablist")
                    .put(HtmlAttr.ARIA_ORIENTATION, "horizontal");

            int tabIndex = 0;
            tablist.add(createTab(HtmlIds.forTab(id, tabIndex), activeTabStyle, true, defaultTab));
            table.put(HtmlAttr.ARIA_LABELLEDBY, HtmlIds.forTab(id, tabIndex).name());
            for (Content tabLabel : tabMap.keySet()) {
                tabIndex++;
                if (tabs.contains(tabLabel)) {
                    HtmlTree tab = createTab(HtmlIds.forTab(id, tabIndex), tabStyle, false, tabLabel);
                    tablist.add(tab);
                }
            }
            if (id == null) {
                throw new IllegalStateException("no id set for table");
            }
            var tabpanel = new HtmlTree(TagName.DIV)
                    .setId(HtmlIds.forTabPanel(id))
                    .put(HtmlAttr.ROLE, "tabpanel");
            table.add(getTableBody());
            tabpanel.add(table);
            main.add(tablist);
            main.add(tabpanel);
        }
        return main;
    }

    private HtmlTree createTab(HtmlId tabId, HtmlStyle style, boolean defaultTab, Content tabLabel) {
        var tab = new HtmlTree(TagName.BUTTON)
                .setId(tabId)
                .put(HtmlAttr.ROLE, "tab")
                .put(HtmlAttr.ARIA_SELECTED, defaultTab ? "true" : "false")
                .put(HtmlAttr.ARIA_CONTROLS, HtmlIds.forTabPanel(id).name())
                .put(HtmlAttr.TABINDEX, defaultTab ? "0" : "-1")
                .put(HtmlAttr.ONKEYDOWN, "switchTab(event)")
                .put(HtmlAttr.ONCLICK, "show('" + id.name() + "', '" + (defaultTab ? id : tabId).name()
                        + "', " + columnStyles.size() + ")")
                .setStyle(style);
        tab.add(tabLabel);
        return tab;
    }

    private Content getTableBody() {
        ContentBuilder tableContent = new ContentBuilder();
        tableContent.add(header);
        bodyRows.forEach(tableContent::add);
        return tableContent;
    }

    /**
     * Returns whether or not the table needs JavaScript support.
     * It requires such support if tabs have been added.
     *
     * @return true if JavaScript is required
     */
    public boolean needsScript() {
        return (tabs != null) && (tabs.size() > 1);
    }

    /**
     * Returns the script to be used in conjunction with the table.
     *
     * @return the script
     */
    public String getScript() {
        if (tabMap == null)
            throw new IllegalStateException();

        StringBuilder sb = new StringBuilder();

        // Add the variables defining the stylenames
        appendStyleInfo(sb,
                stripedStyles.get(0), stripedStyles.get(1), tabStyle, activeTabStyle);
        return sb.toString();
    }

    private void appendStyleInfo(StringBuilder sb, HtmlStyle... styles) {
        for (HtmlStyle style : styles) {
            sb.append("var ").append(style.name()).append(" = \"").append(style.cssName()).append("\";\n");
        }

    }

    private HtmlTree getCaption(Content title) {
        return HtmlTree.DIV(HtmlStyle.caption, HtmlTree.SPAN(title));
    }
}<|MERGE_RESOLUTION|>--- conflicted
+++ resolved
@@ -334,13 +334,8 @@
         int colIndex = 0;
         for (Content c : contents) {
             HtmlStyle cellStyle = columnStyles.get(colIndex);
-<<<<<<< HEAD
             // Always add content to make sure the cell isn't dropped
-            HtmlTree cell = HtmlTree.DIV(cellStyle).addUnchecked(c.isEmpty() ? Text.EMPTY : c);
-=======
-            // Replace invalid content with HtmlTree.EMPTY to make sure the cell isn't dropped
-            var cell = HtmlTree.DIV(cellStyle, c.isValid() ? c : HtmlTree.EMPTY);
->>>>>>> c3938ec1
+            var cell = HtmlTree.DIV(cellStyle).addUnchecked(c.isEmpty() ? Text.EMPTY : c);
             if (rowStyle != null) {
                 cell.addStyle(rowStyle);
             }
