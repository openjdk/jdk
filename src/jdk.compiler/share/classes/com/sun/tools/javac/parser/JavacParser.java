/*
 * Copyright (c) 1999, 2025, Oracle and/or its affiliates. All rights reserved.
 * DO NOT ALTER OR REMOVE COPYRIGHT NOTICES OR THIS FILE HEADER.
 *
 * This code is free software; you can redistribute it and/or modify it
 * under the terms of the GNU General Public License version 2 only, as
 * published by the Free Software Foundation.  Oracle designates this
 * particular file as subject to the "Classpath" exception as provided
 * by Oracle in the LICENSE file that accompanied this code.
 *
 * This code is distributed in the hope that it will be useful, but WITHOUT
 * ANY WARRANTY; without even the implied warranty of MERCHANTABILITY or
 * FITNESS FOR A PARTICULAR PURPOSE.  See the GNU General Public License
 * version 2 for more details (a copy is included in the LICENSE file that
 * accompanied this code).
 *
 * You should have received a copy of the GNU General Public License version
 * 2 along with this work; if not, write to the Free Software Foundation,
 * Inc., 51 Franklin St, Fifth Floor, Boston, MA 02110-1301 USA.
 *
 * Please contact Oracle, 500 Oracle Parkway, Redwood Shores, CA 94065 USA
 * or visit www.oracle.com if you need additional information or have any
 * questions.
 */

package com.sun.tools.javac.parser;

import java.util.*;
import java.util.function.Function;
import java.util.function.Predicate;
import java.util.stream.Collectors;

import javax.lang.model.SourceVersion;

import com.sun.source.tree.CaseTree;
import com.sun.source.tree.MemberReferenceTree.ReferenceMode;
import com.sun.source.tree.ModuleTree.ModuleKind;

import com.sun.tools.javac.code.*;
import com.sun.tools.javac.code.Source.Feature;
import com.sun.tools.javac.file.PathFileObject;
import com.sun.tools.javac.parser.Tokens.*;
import com.sun.tools.javac.resources.CompilerProperties.Errors;
import com.sun.tools.javac.resources.CompilerProperties.Fragments;
import com.sun.tools.javac.resources.CompilerProperties.LintWarnings;
import com.sun.tools.javac.resources.CompilerProperties.Warnings;
import com.sun.tools.javac.tree.*;
import com.sun.tools.javac.tree.JCTree.*;
import com.sun.tools.javac.util.*;
import com.sun.tools.javac.util.JCDiagnostic.DiagnosticFlag;
import com.sun.tools.javac.util.JCDiagnostic.Error;
import com.sun.tools.javac.util.JCDiagnostic.Fragment;
import com.sun.tools.javac.util.List;

import static com.sun.tools.javac.parser.Tokens.TokenKind.*;
import static com.sun.tools.javac.parser.Tokens.TokenKind.ASSERT;
import static com.sun.tools.javac.parser.Tokens.TokenKind.CASE;
import static com.sun.tools.javac.parser.Tokens.TokenKind.CATCH;
import static com.sun.tools.javac.parser.Tokens.TokenKind.EQ;
import static com.sun.tools.javac.parser.Tokens.TokenKind.GT;
import static com.sun.tools.javac.parser.Tokens.TokenKind.IMPORT;
import static com.sun.tools.javac.parser.Tokens.TokenKind.LT;
import com.sun.tools.javac.parser.VirtualParser.VirtualScanner;
import static com.sun.tools.javac.tree.JCTree.Tag.*;
import static com.sun.tools.javac.resources.CompilerProperties.Fragments.ImplicitAndExplicitNotAllowed;
import static com.sun.tools.javac.resources.CompilerProperties.Fragments.VarAndExplicitNotAllowed;
import static com.sun.tools.javac.resources.CompilerProperties.Fragments.VarAndImplicitNotAllowed;
import com.sun.tools.javac.util.JCDiagnostic.SimpleDiagnosticPosition;

/**
 * The parser maps a token sequence into an abstract syntax tree.
 * The parser is a hand-written recursive-descent parser that
 * implements the grammar described in the Java Language Specification.
 * For efficiency reasons, an operator precedence scheme is used
 * for parsing binary operation expressions.
 *
 *  <p><b>This is NOT part of any supported API.
 *  If you write code that depends on this, you do so at your own risk.
 *  This code and its internal interfaces are subject to change or
 *  deletion without notice.</b>
 */
public class JavacParser implements Parser {

    /** The number of precedence levels of infix operators.
     */
    private static final int infixPrecedenceLevels = 10;

    /** Is the parser instantiated to parse a module-info file ?
     */
    private final boolean parseModuleInfo;

    /** The scanner used for lexical analysis.
     */
    protected Lexer S;

    /** The factory to be used for abstract syntax tree construction.
     */
    protected TreeMaker F;

    /** The log to be used for error diagnostics.
     */
    private Log log;

    /** The Source language setting. */
    private Source source;

    /** The Preview language setting. */
    private Preview preview;

    /** The name table. */
    private Names names;

    /** End position mappings container */
    protected final AbstractEndPosTable endPosTable;

    /** A map associating "other nearby documentation comments"
     *  with the preferred documentation comment for a declaration. */
    protected Map<Comment, List<Comment>> danglingComments = new HashMap<>();
    /** Handler for deferred diagnostics. */
    protected final DeferredLintHandler deferredLintHandler;

    // Because of javac's limited lookahead, some contexts are ambiguous in
    // the presence of type annotations even though they are not ambiguous
    // in the absence of type annotations.  Consider this code:
    //   void m(String [] m) { }
    //   void m(String ... m) { }
    // After parsing "String", javac calls bracketsOpt which immediately
    // returns if the next character is not '['.  Similarly, javac can see
    // if the next token is ... and in that case parse an ellipsis.  But in
    // the presence of type annotations:
    //   void m(String @A [] m) { }
    //   void m(String @A ... m) { }
    // no finite lookahead is enough to determine whether to read array
    // levels or an ellipsis.  Furthermore, if you call bracketsOpt, then
    // bracketsOpt first reads all the leading annotations and only then
    // discovers that it needs to fail.  bracketsOpt needs a way to push
    // back the extra annotations that it read.  (But, bracketsOpt should
    // not *always* be allowed to push back extra annotations that it finds
    // -- in most contexts, any such extra annotation is an error.
    //
    // The following two variables permit type annotations that have
    // already been read to be stored for later use.  Alternate
    // implementations are possible but would cause much larger changes to
    // the parser.

    /** Type annotations that have already been read but have not yet been used. **/
    private List<JCAnnotation> typeAnnotationsPushedBack = List.nil();

    /**
     * If the parser notices extra annotations, then it either immediately
     * issues an error (if this variable is false) or places the extra
     * annotations in variable typeAnnotationsPushedBack (if this variable
     * is true).
     */
    private boolean permitTypeAnnotationsPushBack = false;
    private JCDiagnostic.Error unexpectedTopLevelDefinitionStartError;

    interface ErrorRecoveryAction {
        JCTree doRecover(JavacParser parser);
    }

    enum BasicErrorRecoveryAction implements ErrorRecoveryAction {
        BLOCK_STMT {public JCTree doRecover(JavacParser parser) { return parser.parseStatementAsBlock(); }},
        CATCH_CLAUSE {public JCTree doRecover(JavacParser parser) { return parser.catchClause(); }}
    }

    /** Construct a parser from a given scanner, tree factory and log.
     */
    protected JavacParser(ParserFactory fac,
                          Lexer S,
                          boolean keepDocComments,
                          boolean keepLineMap,
                          boolean keepEndPositions) {
        this(fac, S, keepDocComments, keepLineMap, keepEndPositions, false);

    }
    /** Construct a parser from a given scanner, tree factory and log.
     */
    @SuppressWarnings("this-escape")
    protected JavacParser(ParserFactory fac,
                     Lexer S,
                     boolean keepDocComments,
                     boolean keepLineMap,
                     boolean keepEndPositions,
                     boolean parseModuleInfo) {
        this.S = S;
        nextToken(); // prime the pump
        this.F = fac.F;
        this.log = fac.log;
        this.names = fac.names;
        this.source = fac.source;
        this.preview = fac.preview;
        this.deferredLintHandler = fac.deferredLintHandler;
        this.allowStringFolding = fac.options.getBoolean("allowStringFolding", true);
        this.keepDocComments = keepDocComments;
        this.parseModuleInfo = parseModuleInfo;
        this.docComments = newDocCommentTable(keepDocComments, fac);
        this.keepLineMap = keepLineMap;
        this.errorTree = F.Erroneous();
        this.endPosTable = newEndPosTable(keepEndPositions);
        this.allowYieldStatement = Feature.SWITCH_EXPRESSION.allowedInSource(source);
        this.allowRecords = Feature.RECORDS.allowedInSource(source);
        this.allowSealedTypes = Feature.SEALED_CLASSES.allowedInSource(source);
        updateUnexpectedTopLevelDefinitionStartError(false);
    }

    /** Construct a parser from an existing parser, with minimal overhead.
     */
    @SuppressWarnings("this-escape")
    protected JavacParser(JavacParser parser,
                          Lexer S) {
        this.S = S;
        this.token = parser.token;
        this.F = parser.F;
        this.log = parser.log;
        this.names = parser.names;
        this.source = parser.source;
        this.preview = parser.preview;
        this.deferredLintHandler = parser.deferredLintHandler;
        this.allowStringFolding = parser.allowStringFolding;
        this.keepDocComments = parser.keepDocComments;
        this.parseModuleInfo = false;
        this.docComments = parser.docComments;
        this.errorTree = F.Erroneous();
        this.endPosTable = newEndPosTable(false);
        this.allowYieldStatement = Feature.SWITCH_EXPRESSION.allowedInSource(source);
        this.allowRecords = Feature.RECORDS.allowedInSource(source);
        this.allowSealedTypes = Feature.SEALED_CLASSES.allowedInSource(source);
        updateUnexpectedTopLevelDefinitionStartError(false);
    }

    protected AbstractEndPosTable newEndPosTable(boolean keepEndPositions) {
        return  keepEndPositions
                ? new SimpleEndPosTable()
                : new MinimalEndPosTable();
    }

    protected DocCommentTable newDocCommentTable(boolean keepDocComments, ParserFactory fac) {
        return keepDocComments ? new LazyDocCommentTable(fac) : null;
    }

    /** Switch: should we fold strings?
     */
    boolean allowStringFolding;

    /** Switch: should we keep docComments?
     */
    boolean keepDocComments;

    /** Switch: should we keep line table?
     */
    boolean keepLineMap;

    /** Switch: is "this" allowed as an identifier?
     * This is needed to parse receiver types.
     */
    boolean allowThisIdent;

    /** Switch: is yield statement allowed in this source level?
     */
    boolean allowYieldStatement;

    /** Switch: are records allowed in this source level?
     */
    boolean allowRecords;

    /** Switch: are sealed types allowed in this source level?
     */
    boolean allowSealedTypes;

    /** The type of the method receiver, as specified by a first "this" parameter.
     */
    JCVariableDecl receiverParam;

    /** When terms are parsed, the mode determines which is expected:
     *     mode = EXPR        : an expression
     *     mode = TYPE        : a type
     *     mode = NOPARAMS    : no parameters allowed for type
     *     mode = TYPEARG     : type argument
     *     mode |= NOLAMBDA   : lambdas are not allowed
     */
    protected static final int EXPR          = 1 << 0;
    protected static final int TYPE          = 1 << 1;
    protected static final int NOPARAMS      = 1 << 2;
    protected static final int TYPEARG       = 1 << 3;
    protected static final int DIAMOND       = 1 << 4;
    protected static final int NOLAMBDA      = 1 << 5;

    protected void setMode(int mode) {
        this.mode = mode;
    }

    protected void setLastMode(int mode) {
        lastmode = mode;
    }

    protected boolean isMode(int mode) {
        return (this.mode & mode) != 0;
    }

    protected boolean wasTypeMode() {
        return (lastmode & TYPE) != 0;
    }

    protected void selectExprMode() {
        setMode((mode & NOLAMBDA) | EXPR);
    }

    protected void selectTypeMode() {
        setMode((mode & NOLAMBDA) | TYPE);
    }

    /** The current mode.
     */
    protected int mode = 0;

    /** The mode of the term that was parsed last.
     */
    protected int lastmode = 0;

    /* ---------- token management -------------- */

    protected Token token;

    public Token token() {
        return token;
    }

    public void nextToken() {
        S.nextToken();
        token = S.token();
    }

    protected boolean peekToken(Predicate<TokenKind> tk) {
        return peekToken(0, tk);
    }

    protected boolean peekToken(int lookahead, Predicate<TokenKind> tk) {
        return tk.test(S.token(lookahead + 1).kind);
    }

    protected boolean peekToken(Predicate<TokenKind> tk1, Predicate<TokenKind> tk2) {
        return peekToken(0, tk1, tk2);
    }

    protected boolean peekToken(int lookahead, Predicate<TokenKind> tk1, Predicate<TokenKind> tk2) {
        return tk1.test(S.token(lookahead + 1).kind) &&
                tk2.test(S.token(lookahead + 2).kind);
    }

    protected boolean peekToken(Predicate<TokenKind> tk1, Predicate<TokenKind> tk2, Predicate<TokenKind> tk3) {
        return peekToken(0, tk1, tk2, tk3);
    }

    protected boolean peekToken(int lookahead, Predicate<TokenKind> tk1, Predicate<TokenKind> tk2, Predicate<TokenKind> tk3) {
        return tk1.test(S.token(lookahead + 1).kind) &&
                tk2.test(S.token(lookahead + 2).kind) &&
                tk3.test(S.token(lookahead + 3).kind);
    }

    @SuppressWarnings("unchecked")
    protected boolean peekToken(Predicate<TokenKind>... kinds) {
        return peekToken(0, kinds);
    }

    @SuppressWarnings("unchecked")
    protected boolean peekToken(int lookahead, Predicate<TokenKind>... kinds) {
        for (Predicate<TokenKind> kind : kinds) {
            if (!kind.test(S.token(++lookahead).kind)) {
                return false;
            }
        }
        return true;
    }

    /* ---------- error recovery -------------- */

    private JCErroneous errorTree;

    /** Skip forward until a suitable stop token is found.
     */
    protected void skip(boolean stopAtImport, boolean stopAtMemberDecl, boolean stopAtIdentifier, boolean stopAtStatement) {
         while (true) {
             switch (token.kind) {
                case SEMI:
                    nextToken();
                    return;
                case PUBLIC:
                case FINAL:
                case ABSTRACT:
                case MONKEYS_AT:
                case EOF:
                case CLASS:
                case INTERFACE:
                case ENUM:
                    return;
                case IMPORT:
                    if (stopAtImport)
                        return;
                    break;
                case LBRACE:
                case RBRACE:
                case PRIVATE:
                case PROTECTED:
                case STATIC:
                case TRANSIENT:
                case NATIVE:
                case VOLATILE:
                case SYNCHRONIZED:
                case STRICTFP:
                case LT:
                case BYTE:
                case SHORT:
                case CHAR:
                case INT:
                case LONG:
                case FLOAT:
                case DOUBLE:
                case BOOLEAN:
                case VOID:
                    if (stopAtMemberDecl)
                        return;
                    break;
                case UNDERSCORE:
                case IDENTIFIER:
                   if (stopAtIdentifier)
                        return;
                    break;
                case CASE:
                case DEFAULT:
                case IF:
                case FOR:
                case WHILE:
                case DO:
                case TRY:
                case SWITCH:
                case RETURN:
                case THROW:
                case BREAK:
                case CONTINUE:
                case ELSE:
                case FINALLY:
                case CATCH:
                case THIS:
                case SUPER:
                case NEW:
                    if (stopAtStatement)
                        return;
                    break;
                case ASSERT:
                    if (stopAtStatement)
                        return;
                    break;
            }
            nextToken();
        }
    }

    protected JCErroneous syntaxError(int pos, Error errorKey) {
        return syntaxError(pos, List.nil(), errorKey);
    }

    protected JCErroneous syntaxError(int pos, List<? extends JCTree> errs, Error errorKey) {
        return syntaxError(pos, errs, errorKey, false);
    }

    private JCErroneous syntaxError(int pos, List<? extends JCTree> errs, Error errorKey, boolean noEofError) {
        setErrorEndPos(pos);
        JCErroneous err = F.at(pos).Erroneous(errs);
        reportSyntaxError(err, errorKey, noEofError);
        if (errs != null) {
            JCTree last = errs.last();
            if (last != null)
                storeEnd(last, pos);
        }
        return toP(err);
    }

    private static final int RECOVERY_THRESHOLD = 50;
    private int errorPos = Position.NOPOS;
    private int count = 0;

    /**
     * Report a syntax using the given the position parameter and arguments,
     * unless one was already reported at the same position.
     */
    protected void reportSyntaxError(int pos, Error errorKey) {
        JCDiagnostic.DiagnosticPosition diag = new JCDiagnostic.SimpleDiagnosticPosition(pos);
        reportSyntaxError(diag, errorKey);
    }

    /**
     * Report a syntax error using the given DiagnosticPosition object and
     * arguments, unless one was already reported at the same position.
     */
    protected void reportSyntaxError(JCDiagnostic.DiagnosticPosition diagPos, Error errorKey) {
        reportSyntaxError(diagPos, errorKey, false);
    }

    private void reportSyntaxError(JCDiagnostic.DiagnosticPosition diagPos, Error errorKey, boolean noEofError) {
        int pos = diagPos.getPreferredPosition();
        if (pos > S.errPos() || pos == Position.NOPOS) {
            if (token.kind == EOF && !noEofError) {
                log.error(DiagnosticFlag.SYNTAX, diagPos, Errors.PrematureEof);
            } else {
                log.error(DiagnosticFlag.SYNTAX, diagPos, errorKey);
            }
        }
        S.errPos(pos);
        if (token.pos == errorPos && token.kind != EOF) {
            //check for a possible infinite loop in parsing:
            Assert.check(count++ < RECOVERY_THRESHOLD);
        } else {
            count = 0;
            errorPos = token.pos;
        }
    }

    /** If next input token matches given token, skip it, otherwise report
     *  an error.
     */
    public void accept(TokenKind tk) {
        accept(tk, Errors::Expected);
    }

    /** If next input token matches given token, skip it, otherwise report
     *  an error.
     */
    public void accept(TokenKind tk, Function<TokenKind, Error> errorProvider) {
        if (token.kind == tk) {
            nextToken();
        } else {
            setErrorEndPos(token.pos);
            reportSyntaxError(S.prevToken().endPos, errorProvider.apply(tk));
        }
    }

    /** Report an illegal start of expression/type error at given position.
     */
    JCExpression illegal(int pos) {
        setErrorEndPos(pos);
        if (isMode(EXPR))
            return syntaxError(pos, Errors.IllegalStartOfExpr);
        else
            return syntaxError(pos, Errors.IllegalStartOfType);

    }

    /** Report an illegal start of expression/type error at current position.
     */
    JCExpression illegal() {
        return illegal(token.pos);
    }

    /** Diagnose a modifier flag from the set, if any. */
    protected void checkNoMods(long mods) {
        checkNoMods(token.pos, mods);
    }

    protected void checkNoMods(int pos, long mods) {
        if (mods != 0) {
            long lowestMod = mods & -mods;
            log.error(DiagnosticFlag.SYNTAX, pos, Errors.ModNotAllowedHere(Flags.asFlagSet(lowestMod)));
        }
    }

/* ---------- doc comments --------- */

    /** A table to store all documentation comments
     *  indexed by the tree nodes they refer to.
     *  defined only if option flag keepDocComment is set.
     */
    private final DocCommentTable docComments;

    /** Record nearby documentation comments against the
     *  primary documentation comment for a declaration.
     *
     *  Dangling documentation comments are handled as follows.
     *  1. {@code Scanner} adds all doc comments to a queue of
     *     recent doc comments. The queue is flushed whenever
     *     it is known that the recent doc comments should be
     *     ignored and should not cause any warnings.
     *  2. The primary documentation comment is the one obtained
     *     from the first token of any declaration.
     *     (using {@code token.getDocComment()}.
     *  3. At the end of the "signature" of the declaration
     *     (that is, before any initialization or body for the
     *     declaration) any other "recent" comments are saved
     *     in a map using the primary comment as a key,
     *     using this method, {@code saveDanglingComments}.
     *  4. When the tree node for the declaration is finally
     *     available, and the primary comment, if any,
     *     is "attached", (in {@link #attach}) any related
     *     dangling comments are also attached to the tree node
     *     by registering them using the {@link #deferredLintHandler}.
     *  5. (Later) Warnings may be generated for the dangling
     *     comments, subject to the {@code -Xlint} and
     *     {@code @SuppressWarnings}.
     *
     *  @param dc the primary documentation comment
     */
    private void saveDanglingDocComments(Comment dc) {
        var recentComments = S.getDocComments();

        switch (recentComments.size()) {
            case 0:
                // no recent comments
                return;

            case 1:
                if (recentComments.peek() == dc) {
                    // no other recent comments
                    recentComments.remove();
                    return;
                }
        }

        var lb = new ListBuffer<Comment>();
        while (!recentComments.isEmpty()) {
            var c = recentComments.remove();
            if (c != dc) {
                lb.add(c);
            }
        }
        danglingComments.put(dc, lb.toList());
    }

    /** Make an entry into docComments hashtable,
     *  provided flag keepDocComments is set and given doc comment is non-null.
     *  If there are any related "dangling comments", register
     *  diagnostics to be handled later, when @SuppressWarnings
     *  can be taken into account.
     *
     *  @param tree   The tree to be used as index in the hashtable
     *  @param dc     The doc comment to associate with the tree, or null.
     *  @return {@code tree}
     */
    protected <T extends JCTree> T attach(T tree, Comment dc) {
        if (keepDocComments && dc != null) {
            docComments.putComment(tree, dc);
        }
        reportDanglingComments(tree, dc);
        return tree;
    }

    /** Reports all dangling comments associated with the
     *  primary comment for a declaration against the position
     *  of the tree node for a declaration.
     *
     * @param tree the tree node for the declaration
     * @param dc the primary comment for the declaration
     */
    void reportDanglingComments(JCTree tree, Comment dc) {
        var list = danglingComments.remove(dc);
        if (list != null) {
            deferredLintHandler.push(tree);
            try {
                list.forEach(this::reportDanglingDocComment);
            } finally {
                deferredLintHandler.pop();
            }
        }
    }

    /**
     * Reports an individual dangling comment using the {@link #deferredLintHandler}.
     * The comment may or not may generate an actual diagnostic, depending on
     * the settings for {@code -Xlint} and/or {@code @SuppressWarnings}.
     *
     * @param c the comment
     */
    void reportDanglingDocComment(Comment c) {
        var pos = c.getPos();
        if (pos != null) {
            deferredLintHandler.report(lint -> {
                if (lint.isEnabled(Lint.LintCategory.DANGLING_DOC_COMMENTS) &&
                        !shebang(c, pos)) {
                    log.warning(
                            pos, LintWarnings.DanglingDocComment);
                }
            });
        }
    }

    /** Returns true for a comment that acts similarly to shebang in UNIX */
    private boolean shebang(Comment c, JCDiagnostic.DiagnosticPosition pos) {
        var src = log.currentSource();
        return c.getStyle() == Comment.CommentStyle.JAVADOC_LINE &&
                c.getPos().getStartPosition() == 0 &&
                src.getLineNumber(pos.getEndPosition(src.getEndPosTable())) == 1;
    }

    /**
     * Ignores any recent documentation comments found by the scanner,
     * such as those that cannot be associated with a nearby declaration.
     */
    private void ignoreDanglingComments() {
        S.getDocComments().clear();
    }

/* -------- source positions ------- */

    protected void setErrorEndPos(int errPos) {
        endPosTable.setErrorEndPos(errPos);
    }

    /**
     * Store ending position for a tree, the value of which is the greater of
     * last error position in {@link #endPosTable} and the given ending position.
     * @param tree tree node
     * @param endpos the ending position to associate with {@code tree}
     * @return {@code tree}
     */
    protected <T extends JCTree> T storeEnd(T tree, int endpos) {
        return endPosTable.storeEnd(tree, endpos);
    }

    /**
     * Store current token's ending position for a tree, the value of which
     * will be the greater of last error position in {@link #endPosTable}
     * and the ending position of the current token.
     * @param tree tree node
     */
    protected <T extends JCTree> T to(T tree) {
        return storeEnd(tree, token.endPos);
    }

    /**
     * Store current token's ending position for a tree, the value of which
     * will be the greater of last error position in {@link #endPosTable}
     * and the ending position of the previous token.
     * @param tree tree node
     */
    protected <T extends JCTree> T toP(T tree) {
        return storeEnd(tree, S.prevToken().endPos);
    }

    /** Get the start position for a tree node.  The start position is
     * defined to be the position of the first character of the first
     * token of the node's source text.
     * @param tree  The tree node
     */
    public int getStartPos(JCTree tree) {
        return TreeInfo.getStartPos(tree);
    }

    /**
     * Get the end position for a tree node.  The end position is
     * defined to be the position of the last character of the last
     * token of the node's source text.  Returns Position.NOPOS if end
     * positions are not generated or the position is otherwise not
     * found.
     * @param tree  The tree node
     */
    public int getEndPos(JCTree tree) {
        return endPosTable.getEndPos(tree);
    }



/* ---------- parsing -------------- */

    /**
     * Ident = IDENTIFIER
     */
    public Name ident() {
        return ident(false);
    }

    protected Name ident(boolean allowClass) {
        return ident(allowClass, false);
    }

    public Name identOrUnderscore() {
        return ident(false, true);
    }

    protected Name ident(boolean allowClass, boolean asVariable) {
        if (token.kind == IDENTIFIER) {
            Name name = token.name();
            nextToken();
            return name;
        } else if (token.kind == ASSERT) {
            log.error(DiagnosticFlag.SYNTAX, token.pos, Errors.AssertAsIdentifier);
            nextToken();
            return names.error;
        } else if (token.kind == ENUM) {
            log.error(DiagnosticFlag.SYNTAX, token.pos, Errors.EnumAsIdentifier);
            nextToken();
            return names.error;
        } else if (token.kind == THIS) {
            if (allowThisIdent) {
                Name name = token.name();
                nextToken();
                return name;
            } else {
                log.error(DiagnosticFlag.SYNTAX, token.pos, Errors.ThisAsIdentifier);
                nextToken();
                return names.error;
            }
        } else if (token.kind == UNDERSCORE) {
            if (Feature.UNDERSCORE_IDENTIFIER.allowedInSource(source)) {
                log.warning(token.pos, Warnings.UnderscoreAsIdentifier);
            } else if (asVariable) {
                checkSourceLevel(Feature.UNNAMED_VARIABLES);
                if (peekToken(LBRACKET)) {
                    log.error(DiagnosticFlag.SYNTAX, token.pos, Errors.UseOfUnderscoreNotAllowedWithBrackets);
                }
            } else {
                if (Feature.UNNAMED_VARIABLES.allowedInSource(source)) {
                    log.error(DiagnosticFlag.SYNTAX, token.pos, Errors.UseOfUnderscoreNotAllowedNonVariable);
                } else {
                    log.error(DiagnosticFlag.SYNTAX, token.pos, Errors.UnderscoreAsIdentifier);
                }
            }
            Name name = token.name();
            nextToken();
            return name;
        } else {
            accept(IDENTIFIER);
            if (allowClass && token.kind == CLASS) {
                nextToken();
                return names._class;
            }
            return names.error;
        }
    }

    /**
     * Qualident = Ident { DOT [Annotations] Ident }
     */
    public JCExpression qualident(boolean allowAnnos) {
        JCExpression t = toP(F.at(token.pos).Ident(ident()));
        while (token.kind == DOT) {
            int pos = token.pos;
            nextToken();
            List<JCAnnotation> tyannos = null;
            if (allowAnnos) {
                tyannos = typeAnnotationsOpt();
            }
            t = toP(F.at(pos).Select(t, ident()));
            if (tyannos != null && tyannos.nonEmpty()) {
                t = toP(F.at(tyannos.head.pos).AnnotatedType(tyannos, t));
            }
        }
        return t;
    }

    JCExpression literal(Name prefix) {
        return literal(prefix, token.pos);
    }

    /**
     * Literal =
     *     INTLITERAL
     *   | LONGLITERAL
     *   | FLOATLITERAL
     *   | DOUBLELITERAL
     *   | CHARLITERAL
     *   | STRINGLITERAL
     *   | TRUE
     *   | FALSE
     *   | NULL
     */
    JCExpression literal(Name prefix, int pos) {
        JCExpression t = errorTree;
        switch (token.kind) {
        case INTLITERAL:
            try {
                t = F.at(pos).Literal(
                    TypeTag.INT,
                    Convert.string2int(strval(prefix), token.radix()));
            } catch (NumberFormatException ex) {
                reportIntegralLiteralError(prefix, pos);
            }
            break;
        case LONGLITERAL:
            try {
                t = F.at(pos).Literal(
                    TypeTag.LONG,
                    Long.valueOf(Convert.string2long(strval(prefix), token.radix())));
            } catch (NumberFormatException ex) {
                reportIntegralLiteralError(prefix, pos);
            }
            break;
        case FLOATLITERAL: {
            String proper = token.radix() == 16 ?
                    ("0x"+ token.stringVal()) :
                    token.stringVal();
            Float n;
            try {
                n = Float.valueOf(proper);
            } catch (NumberFormatException ex) {
                // error already reported in scanner
                n = Float.NaN;
            }
            if (n.floatValue() == 0.0f && !isZero(proper))
                log.error(DiagnosticFlag.SYNTAX, token.pos, Errors.FpNumberTooSmall);
            else if (n.floatValue() == Float.POSITIVE_INFINITY)
                log.error(DiagnosticFlag.SYNTAX, token.pos, Errors.FpNumberTooLarge);
            else
                t = F.at(pos).Literal(TypeTag.FLOAT, n);
            break;
        }
        case DOUBLELITERAL: {
            String proper = token.radix() == 16 ?
                    ("0x"+ token.stringVal()) :
                    token.stringVal();
            Double n;
            try {
                n = Double.valueOf(proper);
            } catch (NumberFormatException ex) {
                // error already reported in scanner
                n = Double.NaN;
            }
            if (n.doubleValue() == 0.0d && !isZero(proper))
                log.error(DiagnosticFlag.SYNTAX, token.pos, Errors.FpNumberTooSmall);
            else if (n.doubleValue() == Double.POSITIVE_INFINITY)
                log.error(DiagnosticFlag.SYNTAX, token.pos, Errors.FpNumberTooLarge);
            else
                t = F.at(pos).Literal(TypeTag.DOUBLE, n);
            break;
        }
        case CHARLITERAL:
            t = F.at(pos).Literal(
                TypeTag.CHAR,
                token.stringVal().charAt(0) + 0);
            break;
        case STRINGLITERAL:
            t = F.at(pos).Literal(
                TypeTag.CLASS,
                token.stringVal());
            break;
        case TRUE: case FALSE:
            t = F.at(pos).Literal(
                TypeTag.BOOLEAN,
                (token.kind == TRUE ? 1 : 0));
            break;
        case NULL:
            t = F.at(pos).Literal(
                TypeTag.BOT,
                null);
            break;
        default:
            Assert.error();
        }
        if (t == errorTree)
            t = F.at(pos).Erroneous();
        storeEnd(t, token.endPos);
        nextToken();
        return t;
    }
    //where
        boolean isZero(String s) {
            char[] cs = s.toCharArray();
            int base = ((cs.length > 1 && Character.toLowerCase(cs[1]) == 'x') ? 16 : 10);
            int i = ((base==16) ? 2 : 0);
            while (i < cs.length && (cs[i] == '0' || cs[i] == '.')) i++;
            return !(i < cs.length && (Character.digit(cs[i], base) > 0));
        }

        String strval(Name prefix) {
            String s = token.stringVal();
            return prefix.isEmpty() ? s : prefix + s;
        }
        void reportIntegralLiteralError(Name prefix, int pos) {
            int radix = token.radix();
            if (radix == 2 || radix == 8) {
                //attempt to produce more user-friendly error message for
                //binary and octal literals with wrong digits:
                String value = strval(prefix);
                char[] cs = value.toCharArray();
                for (int i = 0; i < cs.length; i++) {
                    char c = cs[i];
                    int d = Character.digit(c, radix);
                    if (d == (-1)) {
                        Error err = radix == 2 ? Errors.IllegalDigitInBinaryLiteral
                                               : Errors.IllegalDigitInOctalLiteral;
                        log.error(DiagnosticFlag.SYNTAX,
                                  token.pos + i,
                                  err);
                        return ;
                    }
                }
            }
            log.error(DiagnosticFlag.SYNTAX, token.pos, Errors.IntNumberTooLarge(strval(prefix)));
        }

    /** terms can be either expressions or types.
     */
    public JCExpression parseExpression() {
        return term(EXPR);
    }

    /** parses patterns.
     */
    public JCPattern parsePattern(int pos, JCModifiers mods, JCExpression parsedType,
                                  boolean allowVar, boolean checkGuard) {
        JCPattern pattern;
        mods = mods != null ? mods : optFinal(0);
        JCExpression e;
        if (token.kind == UNDERSCORE && parsedType == null) {
            nextToken();
            checkSourceLevel(Feature.UNNAMED_VARIABLES);
            pattern = toP(F.at(token.pos).AnyPattern());
        }
        else {
            if (parsedType == null) {
                boolean var = token.kind == IDENTIFIER && token.name() == names.var;
                e = unannotatedType(allowVar, TYPE | NOLAMBDA);
                if (var) {
                    e = null;
                }
            } else {
                e = parsedType;
            }
            if (token.kind == LPAREN) {
                //deconstruction pattern:
                checkSourceLevel(Feature.RECORD_PATTERNS);
                ListBuffer<JCPattern> nested = new ListBuffer<>();
                if (!peekToken(RPAREN)) {
                    do {
                        nextToken();
                        JCPattern nestedPattern = parsePattern(token.pos, null, null, true, false);
                        nested.append(nestedPattern);
                    } while (token.kind == COMMA);
                } else {
                    nextToken();
                }
                accept(RPAREN);
                pattern = toP(F.at(pos).RecordPattern(e, nested.toList()));
                if (mods.annotations.nonEmpty()) {
                    log.error(mods.annotations.head.pos(), Errors.RecordPatternsAnnotationsNotAllowed);
                }
                checkNoMods(pos, mods.flags & Flags.FINAL);
                new TreeScanner() {
                    @Override
                    public void visitAnnotatedType(JCAnnotatedType tree) {
                        log.error(tree.pos(), Errors.RecordPatternsAnnotationsNotAllowed);
                    }
                }.scan(e);
            } else {
                //type test pattern:
                int varPos = token.pos;
                Name name = identOrUnderscore();
                if (Feature.UNNAMED_VARIABLES.allowedInSource(source) && name == names.underscore) {
                    name = names.empty;
                }
                JCVariableDecl var = toP(F.at(varPos).VarDef(mods, name, e, null));
                if (e == null) {
                    var.startPos = pos;
                    if (var.name == names.underscore && !allowVar) {
                        log.error(DiagnosticFlag.SYNTAX, varPos, Errors.UseOfUnderscoreNotAllowed);
                    }
                }
                pattern = toP(F.at(pos).BindingPattern(var));
            }
        }
        return pattern;
    }

    /**
     * parses (optional) type annotations followed by a type. If the
     * annotations are present before the type and are not consumed during array
     * parsing, this method returns a {@link JCAnnotatedType} consisting of
     * these annotations and the underlying type. Otherwise, it returns the
     * underlying type.
     *
     * <p>
     *
     * Note that this method sets {@code mode} to {@code TYPE} first, before
     * parsing annotations.
     */
    public JCExpression parseType() {
        return parseType(false);
    }

    public JCExpression parseType(boolean allowVar) {
        List<JCAnnotation> annotations = typeAnnotationsOpt();
        return parseType(allowVar, annotations);
    }

    public JCExpression parseType(boolean allowVar, List<JCAnnotation> annotations) {
        JCExpression result = unannotatedType(allowVar);

        if (annotations.nonEmpty()) {
            result = insertAnnotationsToMostInner(result, annotations, false);
        }

        return result;
    }

    protected JCExpression parseIntersectionType(int pos, JCExpression firstType) {
        JCExpression t = firstType;
        int pos1 = pos;
        List<JCExpression> targets = List.of(t);
        while (token.kind == AMP) {
            accept(AMP);
            targets = targets.prepend(parseType());
        }
        if (targets.length() > 1) {
            t = toP(F.at(pos1).TypeIntersection(targets.reverse()));
        }
        return t;
    }

    public JCExpression unannotatedType(boolean allowVar) {
        return unannotatedType(allowVar, TYPE);
    }

    public JCExpression unannotatedType(boolean allowVar, int newmode) {
        JCExpression result = term(newmode);
        Name restrictedTypeName = restrictedTypeName(result, !allowVar);

        if (restrictedTypeName != null && (!allowVar || restrictedTypeName != names.var)) {
            syntaxError(result.pos, Errors.RestrictedTypeNotAllowedHere(restrictedTypeName));
        }

        return result;
    }



    protected JCExpression term(int newmode) {
        int prevmode = mode;
        setMode(newmode);
        JCExpression t = term();
        setLastMode(mode);
        setMode(prevmode);
        return t;
    }

    /**
     *  {@literal
     *  Expression = Expression1 [ExpressionRest]
     *  ExpressionRest = [AssignmentOperator Expression1]
     *  AssignmentOperator = "=" | "+=" | "-=" | "*=" | "/=" |
     *                       "&=" | "|=" | "^=" |
     *                       "%=" | "<<=" | ">>=" | ">>>="
     *  Type = Type1
     *  TypeNoParams = TypeNoParams1
     *  StatementExpression = Expression
     *  ConstantExpression = Expression
     *  }
     */
    JCExpression term() {
        JCExpression t = term1();
        if (isMode(EXPR) &&
            (token.kind == EQ || PLUSEQ.compareTo(token.kind) <= 0 && token.kind.compareTo(GTGTGTEQ) <= 0))
            return termRest(t);
        else
            return t;
    }

    JCExpression termRest(JCExpression t) {
        switch (token.kind) {
        case EQ: {
            int pos = token.pos;
            nextToken();
            selectExprMode();
            JCExpression t1 = term();
            return toP(F.at(pos).Assign(t, t1));
        }
        case PLUSEQ:
        case SUBEQ:
        case STAREQ:
        case SLASHEQ:
        case PERCENTEQ:
        case AMPEQ:
        case BAREQ:
        case CARETEQ:
        case LTLTEQ:
        case GTGTEQ:
        case GTGTGTEQ:
            int pos = token.pos;
            TokenKind tk = token.kind;
            nextToken();
            selectExprMode();
            JCExpression t1 = term();
            return F.at(pos).Assignop(optag(tk), t, t1);
        default:
            return t;
        }
    }

    /** Expression1   = Expression2 [Expression1Rest]
     *  Type1         = Type2
     *  TypeNoParams1 = TypeNoParams2
     */
    JCExpression term1() {
        JCExpression t = term2();
        if (isMode(EXPR) && token.kind == QUES) {
            selectExprMode();
            return term1Rest(t);
        } else {
            return t;
        }
    }

    /** Expression1Rest = ["?" Expression ":" Expression1]
     */
    JCExpression term1Rest(JCExpression t) {
        if (token.kind == QUES) {
            int pos = token.pos;
            nextToken();
            JCExpression t1 = term();
            accept(COLON);
            JCExpression t2 = term1();
            return F.at(pos).Conditional(t, t1, t2);
        } else {
            return t;
        }
    }

    /** Expression2   = Expression3 [Expression2Rest]
     *  Type2         = Type3
     *  TypeNoParams2 = TypeNoParams3
     */
    JCExpression term2() {
        JCExpression t = term3();
        if (isMode(EXPR) && prec(token.kind) >= TreeInfo.orPrec) {
            selectExprMode();
            return term2Rest(t, TreeInfo.orPrec);
        } else {
            return t;
        }
    }

    /*  Expression2Rest = {infixop Expression3}
     *                  | Expression3 instanceof Type
     *                  | Expression3 instanceof Pattern
     *  infixop         = "||"
     *                  | "&&"
     *                  | "|"
     *                  | "^"
     *                  | "&"
     *                  | "==" | "!="
     *                  | "<" | ">" | "<=" | ">="
     *                  | "<<" | ">>" | ">>>"
     *                  | "+" | "-"
     *                  | "*" | "/" | "%"
     */
    JCExpression term2Rest(JCExpression t, int minprec) {
        JCExpression[] odStack = newOdStack();
        Token[] opStack = newOpStack();

        // optimization, was odStack = new Tree[...]; opStack = new Tree[...];
        int top = 0;
        odStack[0] = t;
        int startPos = token.pos;
        Token topOp = Tokens.DUMMY;
        while (prec(token.kind) >= minprec) {
            opStack[top] = topOp;

            if (token.kind == INSTANCEOF) {
                int pos = token.pos;
                nextToken();
                JCTree pattern;
                if (token.kind == LPAREN) {
                    checkSourceLevel(token.pos, Feature.PATTERN_SWITCH);
                    pattern = parsePattern(token.pos, null, null, false, false);
                } else {
                    int patternPos = token.pos;
                    JCModifiers mods = optFinal(0);
                    int typePos = token.pos;
                    JCExpression type = unannotatedType(false);
                    if (token.kind == IDENTIFIER) {
                        checkSourceLevel(token.pos, Feature.PATTERN_MATCHING_IN_INSTANCEOF);
                        pattern = parsePattern(patternPos, mods, type, false, false);
                    } else if (token.kind == LPAREN) {
                        pattern = parsePattern(patternPos, mods, type, false, false);
                    } else if (token.kind == UNDERSCORE) {
                        checkSourceLevel(token.pos, Feature.UNNAMED_VARIABLES);
                        pattern = parsePattern(patternPos, mods, type, false, false);
                    } else {
                        checkNoMods(typePos, mods.flags & ~Flags.DEPRECATED);
                        if (mods.annotations.nonEmpty()) {
                            List<JCAnnotation> typeAnnos =
                                    mods.annotations
                                        .map(decl -> {
                                            JCAnnotation typeAnno = F.at(decl.pos)
                                                                     .TypeAnnotation(decl.annotationType,
                                                                                      decl.args);
                                            endPosTable.replaceTree(decl, typeAnno);
                                            return typeAnno;
                                        });
                            type = insertAnnotationsToMostInner(type, typeAnnos, false);
                        }
                        pattern = type;
                    }
                }
                odStack[top] = F.at(pos).TypeTest(odStack[top], pattern);
            } else {
                topOp = token;
                nextToken();
                top++;
                odStack[top] = term3();
            }
            while (top > 0 && prec(topOp.kind) >= prec(token.kind)) {
                odStack[top - 1] = F.at(topOp.pos).Binary(optag(topOp.kind), odStack[top - 1], odStack[top]);
                top--;
                topOp = opStack[top];
            }
        }
        Assert.check(top == 0);
        t = odStack[0];

        if (t.hasTag(JCTree.Tag.PLUS)) {
            t = foldStrings(t);
        }

        odStackSupply.add(odStack);
        opStackSupply.add(opStack);
        return t;
    }
    //where
        /** If tree is a concatenation of string literals, replace it
         *  by a single literal representing the concatenated string.
         */
        protected JCExpression foldStrings(JCExpression tree) {
            if (!allowStringFolding)
                return tree;
            ListBuffer<JCExpression> opStack = new ListBuffer<>();
            ListBuffer<JCLiteral> litBuf = new ListBuffer<>();
            boolean needsFolding = false;
            JCExpression curr = tree;
            while (true) {
                if (curr.hasTag(JCTree.Tag.PLUS)) {
                    JCBinary op = (JCBinary)curr;
                    needsFolding |= foldIfNeeded(op.rhs, litBuf, opStack, false);
                    curr = op.lhs;
                } else {
                    needsFolding |= foldIfNeeded(curr, litBuf, opStack, true);
                    break; //last one!
                }
            }
            if (needsFolding) {
                List<JCExpression> ops = opStack.toList();
                JCExpression res = ops.head;
                for (JCExpression op : ops.tail) {
                    res = F.at(op.getStartPosition()).Binary(optag(TokenKind.PLUS), res, op);
                    storeEnd(res, getEndPos(op));
                }
                return res;
            } else {
                return tree;
            }
        }

        private boolean foldIfNeeded(JCExpression tree, ListBuffer<JCLiteral> litBuf,
                                                ListBuffer<JCExpression> opStack, boolean last) {
            JCLiteral str = stringLiteral(tree);
            if (str != null) {
                litBuf.prepend(str);
                return last && merge(litBuf, opStack);
            } else {
                boolean res = merge(litBuf, opStack);
                litBuf.clear();
                opStack.prepend(tree);
                return res;
            }
        }

        boolean merge(ListBuffer<JCLiteral> litBuf, ListBuffer<JCExpression> opStack) {
            if (litBuf.isEmpty()) {
                return false;
            } else if (litBuf.size() == 1) {
                opStack.prepend(litBuf.first());
                return false;
            } else {
                JCExpression t = F.at(litBuf.first().getStartPosition()).Literal(TypeTag.CLASS,
                        litBuf.stream().map(lit -> (String)lit.getValue()).collect(Collectors.joining()));
                storeEnd(t, litBuf.last().getEndPosition(endPosTable));
                opStack.prepend(t);
                return true;
            }
        }

        private JCLiteral stringLiteral(JCTree tree) {
            if (tree.hasTag(LITERAL)) {
                JCLiteral lit = (JCLiteral)tree;
                if (lit.typetag == TypeTag.CLASS) {
                    return lit;
                }
            }
            return null;
        }


        /** optimization: To save allocating a new operand/operator stack
         *  for every binary operation, we use supplys.
         */
        ArrayList<JCExpression[]> odStackSupply = new ArrayList<>();
        ArrayList<Token[]> opStackSupply = new ArrayList<>();

        private JCExpression[] newOdStack() {
            if (odStackSupply.isEmpty())
                return new JCExpression[infixPrecedenceLevels + 1];
            return odStackSupply.remove(odStackSupply.size() - 1);
        }

        private Token[] newOpStack() {
            if (opStackSupply.isEmpty())
                return new Token[infixPrecedenceLevels + 1];
            return opStackSupply.remove(opStackSupply.size() - 1);
        }

    /**
     *  Expression3    = PrefixOp Expression3
     *                 | "(" Expr | TypeNoParams ")" Expression3
     *                 | Primary {Selector} {PostfixOp}
     *
     *  {@literal
     *  Primary        = "(" Expression ")"
     *                 | Literal
     *                 | [TypeArguments] THIS [Arguments]
     *                 | [TypeArguments] SUPER SuperSuffix
     *                 | NEW [TypeArguments] Creator
     *                 | "(" Arguments ")" "->" ( Expression | Block )
     *                 | Ident "->" ( Expression | Block )
     *                 | [Annotations] Ident { "." [Annotations] Ident }
     *                 | Expression3 MemberReferenceSuffix
     *                   [ [Annotations] "[" ( "]" BracketsOpt "." CLASS | Expression "]" )
     *                   | Arguments
     *                   | "." ( CLASS | THIS | [TypeArguments] SUPER Arguments | NEW [TypeArguments] InnerCreator )
     *                   ]
     *                 | BasicType BracketsOpt "." CLASS
     *  }
     *
     *  PrefixOp       = "++" | "--" | "!" | "~" | "+" | "-"
     *  PostfixOp      = "++" | "--"
     *  Type3          = Ident { "." Ident } [TypeArguments] {TypeSelector} BracketsOpt
     *                 | BasicType
     *  TypeNoParams3  = Ident { "." Ident } BracketsOpt
     *  Selector       = "." [TypeArguments] Ident [Arguments]
     *                 | "." THIS
     *                 | "." [TypeArguments] SUPER SuperSuffix
     *                 | "." NEW [TypeArguments] InnerCreator
     *                 | "[" Expression "]"
     *  TypeSelector   = "." Ident [TypeArguments]
     *  SuperSuffix    = Arguments | "." Ident [Arguments]
     */
    protected JCExpression term3() {
        int pos = token.pos;
        JCExpression t;
        List<JCExpression> typeArgs = typeArgumentsOpt(EXPR);
        switch (token.kind) {
        case QUES:
            if (isMode(TYPE) && isMode(TYPEARG) && !isMode(NOPARAMS)) {
                selectTypeMode();
                return typeArgument();
            } else
                return illegal();
        case PLUSPLUS: case SUBSUB: case BANG: case TILDE: case PLUS: case SUB:
            if (typeArgs == null && isMode(EXPR)) {
                TokenKind tk = token.kind;
                nextToken();
                selectExprMode();
                if (tk == SUB &&
                    (token.kind == INTLITERAL || token.kind == LONGLITERAL) &&
                    token.radix() == 10) {
                    selectExprMode();
                    t = literal(names.hyphen, pos);
                } else {
                    t = term3();
                    return F.at(pos).Unary(unoptag(tk), t);
                }
            } else return illegal();
            break;
        case LPAREN:
            if (typeArgs == null && isMode(EXPR)) {
                ParensResult pres = analyzeParens();
                switch (pres) {
                    case CAST:
                       accept(LPAREN);
                       selectTypeMode();
                       t = parseIntersectionType(pos, parseType());
                       accept(RPAREN);
                       selectExprMode();
                       JCExpression t1 = term3();
                       return F.at(pos).TypeCast(t, t1);
                    case IMPLICIT_LAMBDA:
                    case EXPLICIT_LAMBDA:
                        t = lambdaExpressionOrStatement(true, pres == ParensResult.EXPLICIT_LAMBDA, pos);
                        break;
                    default: //PARENS
                        accept(LPAREN);
                        selectExprMode();
                        t = termRest(term1Rest(term2Rest(term3(), TreeInfo.orPrec)));
                        accept(RPAREN);
                        t = toP(F.at(pos).Parens(t));
                        break;
                }
            } else {
                return illegal();
            }
            break;
        case THIS:
            if (isMode(EXPR)) {
                selectExprMode();
                t = to(F.at(pos).Ident(names._this));
                nextToken();
                if (typeArgs == null)
                    t = argumentsOpt(null, t);
                else
                    t = arguments(typeArgs, t);
                typeArgs = null;
            } else return illegal();
            break;
        case SUPER:
            if (isMode(EXPR)) {
                selectExprMode();
                t = to(F.at(pos).Ident(names._super));
                t = superSuffix(typeArgs, t);
                typeArgs = null;
            } else return illegal();
            break;
        case INTLITERAL: case LONGLITERAL: case FLOATLITERAL: case DOUBLELITERAL:
        case CHARLITERAL: case STRINGLITERAL:
        case TRUE: case FALSE: case NULL:
            if (typeArgs == null && isMode(EXPR)) {
                selectExprMode();
                t = literal(names.empty);
            } else return illegal();
            break;
        case NEW:
            if (typeArgs != null) return illegal();
            if (isMode(EXPR)) {
                selectExprMode();
                nextToken();
                if (token.kind == LT) typeArgs = typeArguments(false);
                t = creator(pos, typeArgs);
                typeArgs = null;
            } else return illegal();
            break;
        case MONKEYS_AT:
            // Only annotated cast types and method references are valid
            List<JCAnnotation> typeAnnos = typeAnnotationsOpt();
            if (typeAnnos.isEmpty()) {
                // else there would be no '@'
                throw new AssertionError("Expected type annotations, but found none!");
            }

            JCExpression expr = term3();

            if (!isMode(TYPE)) {
                // Type annotations on class literals no longer legal
                switch (expr.getTag()) {
                case REFERENCE: {
                    JCMemberReference mref = (JCMemberReference) expr;
                    mref.expr = toP(F.at(pos).AnnotatedType(typeAnnos, mref.expr));
                    t = mref;
                    break;
                }
                case SELECT: {
                    JCFieldAccess sel = (JCFieldAccess) expr;

                    if (sel.name != names._class) {
                        return illegal();
                    } else {
                        log.error(token.pos, Errors.NoAnnotationsOnDotClass);
                        return expr;
                    }
                }
                default:
                    return illegal(typeAnnos.head.pos);
                }

            } else {
                // Type annotations targeting a cast
                t = insertAnnotationsToMostInner(expr, typeAnnos, false);
            }
            break;
        case UNDERSCORE: case IDENTIFIER: case ASSERT: case ENUM:
            if (typeArgs != null) return illegal();
            if (isMode(EXPR) && !isMode(NOLAMBDA) && peekToken(ARROW)) {
                t = lambdaExpressionOrStatement(false, false, pos);
            } else {
                t = toP(F.at(token.pos).Ident(ident()));
                loop: while (true) {
                    pos = token.pos;
                    final List<JCAnnotation> annos = typeAnnotationsOpt();

                    // need to report an error later if LBRACKET is for array
                    // index access rather than array creation level
                    if (!annos.isEmpty() && token.kind != LBRACKET && token.kind != ELLIPSIS)
                        return illegal(annos.head.pos);

                    switch (token.kind) {
                    case LBRACKET:
                        nextToken();
                        if (token.kind == RBRACKET) {
                            nextToken();
                            t = bracketsOpt(t);
                            t = toP(F.at(pos).TypeArray(t));
                            if (annos.nonEmpty()) {
                                t = toP(F.at(pos).AnnotatedType(annos, t));
                            }
                            t = bracketsSuffix(t);
                        } else {
                            if (isMode(EXPR)) {
                                selectExprMode();
                                JCExpression t1 = term();
                                if (!annos.isEmpty()) t = illegal(annos.head.pos);
                                t = to(F.at(pos).Indexed(t, t1));
                            }
                            accept(RBRACKET);
                        }
                        break loop;
                    case LPAREN:
                        if (isMode(EXPR)) {
                            selectExprMode();
                            t = arguments(typeArgs, t);
                            if (!annos.isEmpty()) t = illegal(annos.head.pos);
                            typeArgs = null;
                        }
                        break loop;
                    case DOT:
                        nextToken();
                        if (token.kind == TokenKind.IDENTIFIER && typeArgs != null) {
                            return illegal();
                        }
                        int prevmode = mode;
                        setMode(mode & ~NOPARAMS);
                        typeArgs = typeArgumentsOpt(EXPR);
                        setMode(prevmode);
                        if (isMode(EXPR)) {
                            switch (token.kind) {
                            case CLASS:
                                if (typeArgs != null) return illegal();
                                selectExprMode();
                                t = to(F.at(pos).Select(t, names._class));
                                nextToken();
                                break loop;
                            case THIS:
                                if (typeArgs != null) return illegal();
                                selectExprMode();
                                t = to(F.at(pos).Select(t, names._this));
                                nextToken();
                                break loop;
                            case SUPER:
                                selectExprMode();
                                t = to(F.at(pos).Select(t, names._super));
                                t = superSuffix(typeArgs, t);
                                typeArgs = null;
                                break loop;
                            case NEW:
                                if (typeArgs != null) return illegal();
                                selectExprMode();
                                int pos1 = token.pos;
                                nextToken();
                                if (token.kind == LT) typeArgs = typeArguments(false);
                                t = innerCreator(pos1, typeArgs, t);
                                typeArgs = null;
                                break loop;
                            }
                        }

                        List<JCAnnotation> tyannos = null;
                        if (isMode(TYPE) && token.kind == MONKEYS_AT) {
                            tyannos = typeAnnotationsOpt();
                        }
                        // typeArgs saved for next loop iteration.
                        t = toP(F.at(pos).Select(t, ident()));
                        if (token.pos <= endPosTable.errorEndPos &&
                            token.kind == MONKEYS_AT) {
                            //error recovery, case like:
                            //int i = expr.<missing-ident>
                            //@Deprecated
                            if (typeArgs != null) illegal();
                            return toP(t);
                        }
                        if (tyannos != null && tyannos.nonEmpty()) {
                            t = toP(F.at(tyannos.head.pos).AnnotatedType(tyannos, t));
                        }
                        break;
                    case ELLIPSIS:
                        if (this.permitTypeAnnotationsPushBack) {
                            this.typeAnnotationsPushedBack = annos;
                        } else if (annos.nonEmpty()) {
                            // Don't return here -- error recovery attempt
                            illegal(annos.head.pos);
                        }
                        break loop;
                    case LT:
                        if (!isMode(TYPE) && isUnboundMemberRef()) {
                            //this is an unbound method reference whose qualifier
                            //is a generic type i.e. A<S>::m
                            int pos1 = token.pos;
                            accept(LT);
                            ListBuffer<JCExpression> args = new ListBuffer<>();
                            args.append(typeArgument());
                            while (token.kind == COMMA) {
                                nextToken();
                                args.append(typeArgument());
                            }
                            accept(GT);
                            t = toP(F.at(pos1).TypeApply(t, args.toList()));
                            while (token.kind == DOT) {
                                nextToken();
                                selectTypeMode();
                                t = toP(F.at(token.pos).Select(t, ident()));
                                t = typeArgumentsOpt(t);
                            }
                            t = bracketsOpt(t);
                            if (token.kind != COLCOL) {
                                //method reference expected here
                                t = illegal();
                            }
                            selectExprMode();
                            return term3Rest(t, typeArgs);
                        }
                        break loop;
                    default:
                        break loop;
                    }
                }
            }
            if (typeArgs != null) illegal();
            t = typeArgumentsOpt(t);
            break;
        case BYTE: case SHORT: case CHAR: case INT: case LONG: case FLOAT:
        case DOUBLE: case BOOLEAN:
            if (typeArgs != null) illegal();
            t = bracketsSuffix(bracketsOpt(basicType()));
            break;
        case VOID:
            if (typeArgs != null) illegal();
            if (isMode(EXPR)) {
                nextToken();
                if (token.kind == DOT) {
                    JCPrimitiveTypeTree ti = toP(F.at(pos).TypeIdent(TypeTag.VOID));
                    t = bracketsSuffix(ti);
                } else {
                    return illegal(pos);
                }
            } else {
                // Support the corner case of myMethodHandle.<void>invoke() by passing
                // a void type (like other primitive types) to the next phase.
                // The error will be reported in Attr.attribTypes or Attr.visitApply.
                JCPrimitiveTypeTree ti = to(F.at(pos).TypeIdent(TypeTag.VOID));
                nextToken();
                return ti;
                //return illegal();
            }
            break;
        case SWITCH:
            checkSourceLevel(Feature.SWITCH_EXPRESSION);
            allowYieldStatement = true;
            int switchPos = token.pos;
            nextToken();
            JCExpression selector = parExpression();
            accept(LBRACE);
            ListBuffer<JCCase> cases = new ListBuffer<>();
            while (true) {
                pos = token.pos;
                switch (token.kind) {
                case CASE:
                case DEFAULT:
                    cases.appendList(switchExpressionStatementGroup());
                    break;
                case RBRACE: case EOF:
                    JCSwitchExpression e = to(F.at(switchPos).SwitchExpression(selector,
                                                                               cases.toList()));
                    e.bracePos = token.pos;
                    accept(RBRACE);
                    return e;
                default:
                    nextToken(); // to ensure progress
                    syntaxError(pos, Errors.Expected3(CASE, DEFAULT, RBRACE));
                }
            }
            // Not reachable.
        default:
            return illegal();
        }
        return term3Rest(t, typeArgs);
    }

    private List<JCCase> switchExpressionStatementGroup() {
        ListBuffer<JCCase> caseExprs = new ListBuffer<>();
        int casePos = token.pos;
        ListBuffer<JCCaseLabel> pats = new ListBuffer<>();

        if (token.kind == DEFAULT) {
            nextToken();
            pats.append(toP(F.at(casePos).DefaultCaseLabel()));
        } else {
            accept(CASE);
            boolean allowDefault = false;
            while (true) {
                JCCaseLabel label = parseCaseLabel(allowDefault);
                pats.append(label);
                if (token.kind != COMMA) break;
                checkSourceLevel(Feature.SWITCH_MULTIPLE_CASE_LABELS);
                nextToken();
                allowDefault = TreeInfo.isNullCaseLabel(label);
            };
        }
        JCExpression guard = parseGuard(pats.last());
        List<JCStatement> stats = null;
        JCTree body = null;
        CaseTree.CaseKind kind;
        switch (token.kind) {
            case ARROW:
                checkSourceLevel(Feature.SWITCH_RULE);
                nextToken();
                if (token.kind == TokenKind.THROW || token.kind == TokenKind.LBRACE) {
                    stats = List.of(parseStatement());
                    body = stats.head;
                    kind = JCCase.RULE;
                } else {
                    JCExpression value = parseExpression();
                    stats = List.of(to(F.at(value).Yield(value)));
                    body = value;
                    kind = JCCase.RULE;
                    accept(SEMI);
                }
                break;
            default:
                accept(COLON, tk -> Errors.Expected2(COLON, ARROW));
                stats = blockStatements();
                kind = JCCase.STATEMENT;
                break;
        }
        caseExprs.append(toP(F.at(casePos).Case(kind, pats.toList(), guard, stats, body)));
        return caseExprs.toList();
    }

    JCExpression term3Rest(JCExpression t, List<JCExpression> typeArgs) {
        if (typeArgs != null) illegal();
        while (true) {
            int pos1 = token.pos;
            final List<JCAnnotation> annos = typeAnnotationsOpt();

            if (token.kind == LBRACKET) {
                nextToken();
                if (isMode(TYPE)) {
                    int prevmode = mode;
                    selectTypeMode();
                    if (token.kind == RBRACKET) {
                        nextToken();
                        t = bracketsOpt(t);
                        t = toP(F.at(pos1).TypeArray(t));
                        if (token.kind == COLCOL) {
                            selectExprMode();
                            continue;
                        }
                        if (annos.nonEmpty()) {
                            t = toP(F.at(pos1).AnnotatedType(annos, t));
                        }
                        return t;
                    }
                    setMode(prevmode);
                }
                if (isMode(EXPR)) {
                    selectExprMode();
                    JCExpression t1 = term();
                    t = to(F.at(pos1).Indexed(t, t1));
                }
                accept(RBRACKET);
            } else if (token.kind == DOT) {
                nextToken();
                typeArgs = typeArgumentsOpt(EXPR);
                if (token.kind == SUPER && isMode(EXPR)) {
                    selectExprMode();
                    t = to(F.at(pos1).Select(t, names._super));
                    nextToken();
                    t = arguments(typeArgs, t);
                    typeArgs = null;
                } else if (token.kind == NEW && isMode(EXPR)) {
                    if (typeArgs != null) return illegal();
                    selectExprMode();
                    int pos2 = token.pos;
                    nextToken();
                    if (token.kind == LT) typeArgs = typeArguments(false);
                    t = innerCreator(pos2, typeArgs, t);
                    typeArgs = null;
                } else {
                    List<JCAnnotation> tyannos = null;
                    if (isMode(TYPE) && token.kind == MONKEYS_AT) {
                        // is the mode check needed?
                        tyannos = typeAnnotationsOpt();
                    }
                    t = toP(F.at(pos1).Select(t, ident(true)));
                    if (token.pos <= endPosTable.errorEndPos &&
                        token.kind == MONKEYS_AT) {
                        //error recovery, case like:
                        //int i = expr.<missing-ident>
                        //@Deprecated
                        break;
                    }
                    if (tyannos != null && tyannos.nonEmpty()) {
                        t = toP(F.at(tyannos.head.pos).AnnotatedType(tyannos, t));
                    }
                    t = argumentsOpt(typeArgs, typeArgumentsOpt(t));
                    typeArgs = null;
                }
            } else if (isMode(EXPR) && token.kind == COLCOL) {
                selectExprMode();
                if (typeArgs != null) return illegal();
                accept(COLCOL);
                t = memberReferenceSuffix(pos1, t);
            } else {
                if (!annos.isEmpty()) {
                    if (permitTypeAnnotationsPushBack)
                        typeAnnotationsPushedBack = annos;
                    else
                        return illegal(annos.head.pos);
                }
                break;
            }
        }
        while ((token.kind == PLUSPLUS || token.kind == SUBSUB) && isMode(EXPR)) {
            selectExprMode();
            t = to(F.at(token.pos).Unary(
                  token.kind == PLUSPLUS ? POSTINC : POSTDEC, t));
            nextToken();
        }
        return toP(t);
    }

    /**
     * If we see an identifier followed by a '&lt;' it could be an unbound
     * method reference or a binary expression. To disambiguate, look for a
     * matching '&gt;' and see if the subsequent terminal is either '.' or '::'.
     */
    @SuppressWarnings("fallthrough")
    boolean isUnboundMemberRef() {
        int pos = 0, depth = 0;
        outer: for (Token t = S.token(pos) ; ; t = S.token(++pos)) {
            switch (t.kind) {
                case IDENTIFIER: case UNDERSCORE: case QUES: case EXTENDS: case SUPER:
                case DOT: case RBRACKET: case LBRACKET: case COMMA:
                case BYTE: case SHORT: case INT: case LONG: case FLOAT:
                case DOUBLE: case BOOLEAN: case CHAR:
                case MONKEYS_AT:
                    break;

                case LPAREN:
                    // skip annotation values
                    int nesting = 0;
                    for (; ; pos++) {
                        TokenKind tk2 = S.token(pos).kind;
                        switch (tk2) {
                            case EOF:
                                return false;
                            case LPAREN:
                                nesting++;
                                break;
                            case RPAREN:
                                nesting--;
                                if (nesting == 0) {
                                    continue outer;
                                }
                                break;
                        }
                    }

                case LT:
                    depth++; break;
                case GTGTGT:
                    depth--;
                case GTGT:
                    depth--;
                case GT:
                    depth--;
                    if (depth == 0) {
                        TokenKind nextKind = S.token(pos + 1).kind;
                        return
                            nextKind == TokenKind.DOT ||
                            nextKind == TokenKind.LBRACKET ||
                            nextKind == TokenKind.COLCOL;
                    }
                    break;
                default:
                    return false;
            }
        }
    }

    /**
     * If we see an identifier followed by a '&lt;' it could be an unbound
     * method reference or a binary expression. To disambiguate, look for a
     * matching '&gt;' and see if the subsequent terminal is either '.' or '::'.
     */
    @SuppressWarnings("fallthrough")
    ParensResult analyzeParens() {
        int depth = 0;
        boolean type = false;
        ParensResult defaultResult = ParensResult.PARENS;
        outer: for (int lookahead = 0; ; lookahead++) {
            TokenKind tk = S.token(lookahead).kind;
            switch (tk) {
                case COMMA:
                    type = true;
                case EXTENDS: case SUPER: case DOT: case AMP:
                    //skip
                    break;
                case QUES:
                    if (peekToken(lookahead, EXTENDS) ||
                            peekToken(lookahead, SUPER)) {
                        //wildcards
                        type = true;
                    }
                    break;
                case BYTE: case SHORT: case INT: case LONG: case FLOAT:
                case DOUBLE: case BOOLEAN: case CHAR: case VOID:
                    if (peekToken(lookahead, RPAREN)) {
                        //Type, ')' -> cast
                        return ParensResult.CAST;
                    } else if (peekToken(lookahead, LAX_IDENTIFIER)) {
                        //Type, Identifier/'_'/'assert'/'enum' -> explicit lambda
                        return ParensResult.EXPLICIT_LAMBDA;
                    }
                    break;
                case LPAREN:
                    if (lookahead != 0) {
                        // '(' in a non-starting position -> parens
                        return ParensResult.PARENS;
                    } else if (peekToken(lookahead, RPAREN)) {
                        // '(', ')' -> explicit lambda
                        return ParensResult.EXPLICIT_LAMBDA;
                    }
                    break;
                case RPAREN:
                    // if we have seen something that looks like a type,
                    // then it's a cast expression
                    if (type) return ParensResult.CAST;
                    // otherwise, disambiguate cast vs. parenthesized expression
                    // based on subsequent token.
                    switch (S.token(lookahead + 1).kind) {
                        /*case PLUSPLUS: case SUBSUB: */
                        case BANG: case TILDE:
                        case LPAREN: case THIS: case SUPER:
                        case INTLITERAL: case LONGLITERAL: case FLOATLITERAL:
                        case DOUBLELITERAL: case CHARLITERAL: case STRINGLITERAL:
                        case STRINGFRAGMENT:
                        case TRUE: case FALSE: case NULL:
                        case NEW: case IDENTIFIER: case ASSERT: case ENUM: case UNDERSCORE:
                        case SWITCH:
                        case BYTE: case SHORT: case CHAR: case INT:
                        case LONG: case FLOAT: case DOUBLE: case BOOLEAN: case VOID:
                            return ParensResult.CAST;
                        default:
                            return defaultResult;
                    }
                case UNDERSCORE:
                case ASSERT:
                case ENUM:
                case IDENTIFIER:
                    if (peekToken(lookahead, LAX_IDENTIFIER)) {
                        // Identifier, Identifier/'_'/'assert'/'enum' -> explicit lambda
                        return ParensResult.EXPLICIT_LAMBDA;
                    } else if (peekToken(lookahead, RPAREN, ARROW)) {
                        // Identifier, ')' '->' -> implicit lambda
                        return !isMode(NOLAMBDA) ? ParensResult.IMPLICIT_LAMBDA
                                                 : ParensResult.PARENS;
                    } else if (depth == 0 && peekToken(lookahead, COMMA)) {
                        defaultResult = ParensResult.IMPLICIT_LAMBDA;
                    }
                    type = false;
                    break;
                case FINAL:
                case ELLIPSIS:
                    //those can only appear in explicit lambdas
                    return ParensResult.EXPLICIT_LAMBDA;
                case MONKEYS_AT:
                    type = true;
                    lookahead = skipAnnotation(lookahead);
                    break;
                case LBRACKET:
                    if (peekToken(lookahead, RBRACKET, LAX_IDENTIFIER)) {
                        // '[', ']', Identifier/'_'/'assert'/'enum' -> explicit lambda
                        return ParensResult.EXPLICIT_LAMBDA;
                    } else if (peekToken(lookahead, RBRACKET, RPAREN) ||
                            peekToken(lookahead, RBRACKET, AMP)) {
                        // '[', ']', ')' -> cast
                        // '[', ']', '&' -> cast (intersection type)
                        return ParensResult.CAST;
                    } else if (peekToken(lookahead, RBRACKET)) {
                        //consume the ']' and skip
                        type = true;
                        lookahead++;
                        break;
                    } else {
                        return ParensResult.PARENS;
                    }
                case LT:
                    depth++; break;
                case GTGTGT:
                    depth--;
                case GTGT:
                    depth--;
                case GT:
                    depth--;
                    if (depth == 0) {
                        if (peekToken(lookahead, RPAREN) ||
                                peekToken(lookahead, AMP)) {
                            // '>', ')' -> cast
                            // '>', '&' -> cast
                            return ParensResult.CAST;
                        } else if (peekToken(lookahead, LAX_IDENTIFIER, COMMA) ||
                                peekToken(lookahead, LAX_IDENTIFIER, RPAREN, ARROW) ||
                                peekToken(lookahead, ELLIPSIS)) {
                            // '>', Identifier/'_'/'assert'/'enum', ',' -> explicit lambda
                            // '>', Identifier/'_'/'assert'/'enum', ')', '->' -> explicit lambda
                            // '>', '...' -> explicit lambda
                            return ParensResult.EXPLICIT_LAMBDA;
                        }
                        //it looks a type, but could still be (i) a cast to generic type,
                        //(ii) an unbound method reference or (iii) an explicit lambda
                        type = true;
                        break;
                    } else if (depth < 0) {
                        //unbalanced '<', '>' - not a generic type
                        return ParensResult.PARENS;
                    }
                    break;
                default:
                    //this includes EOF
                    return defaultResult;
            }
        }
    }

    private int skipAnnotation(int lookahead) {
        lookahead += 1; //skip '@'
        while (peekToken(lookahead, DOT)) {
            lookahead += 2;
        }
        if (peekToken(lookahead, LPAREN)) {
            lookahead++;
            //skip annotation values
            int nesting = 0;
            for (; ; lookahead++) {
                TokenKind tk2 = S.token(lookahead).kind;
                switch (tk2) {
                    case EOF:
                        return lookahead;
                    case LPAREN:
                        nesting++;
                        break;
                    case RPAREN:
                        nesting--;
                        if (nesting == 0) {
                            return lookahead;
                        }
                    break;
                }
            }
        }
        return lookahead;
    }

    /** Accepts all identifier-like tokens */
    protected Predicate<TokenKind> LAX_IDENTIFIER = t -> t == IDENTIFIER || t == UNDERSCORE || t == ASSERT || t == ENUM;

    enum ParensResult {
        CAST,
        EXPLICIT_LAMBDA,
        IMPLICIT_LAMBDA,
        PARENS
    }

    JCExpression lambdaExpressionOrStatement(boolean hasParens, boolean explicitParams, int pos) {
        List<JCVariableDecl> params = explicitParams ?
                formalParameters(true, false) :
                implicitParameters(hasParens);
        if (explicitParams) {
            LambdaClassifier lambdaClassifier = new LambdaClassifier();
            for (JCVariableDecl param: params) {
                Name restrictedTypeName;
                if (param.vartype != null &&
                        (restrictedTypeName = restrictedTypeName(param.vartype, false)) != null &&
                        param.vartype.hasTag(TYPEARRAY)) {
                    log.error(DiagnosticFlag.SYNTAX, param.pos,
                        Feature.VAR_SYNTAX_IMPLICIT_LAMBDAS.allowedInSource(source)
                            ? Errors.RestrictedTypeNotAllowedArray(restrictedTypeName) : Errors.RestrictedTypeNotAllowedHere(restrictedTypeName));
                }
                lambdaClassifier.addParameter(param);
                if (lambdaClassifier.result() == LambdaParameterKind.ERROR) {
                    break;
                }
            }
            if (lambdaClassifier.diagFragment != null) {
                log.error(DiagnosticFlag.SYNTAX, pos, Errors.InvalidLambdaParameterDeclaration(lambdaClassifier.diagFragment));
            }
            for (JCVariableDecl param: params) {
                if (param.vartype != null
                        && restrictedTypeName(param.vartype, true) != null) {
                    checkSourceLevel(param.pos, Feature.VAR_SYNTAX_IMPLICIT_LAMBDAS);
                    param.startPos = TreeInfo.getStartPos(param.vartype);
                    param.vartype = null;
                }
            }
        }
        return lambdaExpressionOrStatementRest(params, pos);
    }

    enum LambdaParameterKind {
        VAR(0),
        EXPLICIT(1),
        IMPLICIT(2),
        ERROR(-1);

        private final int index;

        LambdaParameterKind(int index) {
            this.index = index;
        }
    }

    private static final Fragment[][] decisionTable = new Fragment[][] {
        /*              VAR                              EXPLICIT                         IMPLICIT  */
        /* VAR      */ {null,                            VarAndExplicitNotAllowed,        VarAndImplicitNotAllowed},
        /* EXPLICIT */ {VarAndExplicitNotAllowed,        null,                            ImplicitAndExplicitNotAllowed},
        /* IMPLICIT */ {VarAndImplicitNotAllowed,        ImplicitAndExplicitNotAllowed,   null},
    };

    class LambdaClassifier {
        LambdaParameterKind kind;
        Fragment diagFragment;

        /**
         * analyzeParens() has already classified the lambda as EXPLICIT_LAMBDA, due to
         * two consecutive identifiers. Because of that {@code (<explicit lambda>)}, the
         * parser will always attempt to parse a type, followed by a name. If the lambda
         * contains an illegal mix of implicit and explicit parameters, it is possible
         * for the parser to see a {@code ,} when expecting a name, in which case the
         * variable is created with an erroneous name. The logic below makes sure that
         * the lambda parameters are all declared with either an explicit type (e.g.
         * {@code String x}), or with an inferred type (using {@code var x}). Any other
         * combination is rejected.
         * */
        void addParameter(JCVariableDecl param) {
            Assert.check(param.vartype != null);

            if (param.name == names.error) {
                reduce(LambdaParameterKind.IMPLICIT);
            }
            else if (restrictedTypeName(param.vartype, false) != null) {
                reduce(LambdaParameterKind.VAR);
            } else {
                reduce(LambdaParameterKind.EXPLICIT);
            }
        }

        private void reduce(LambdaParameterKind newKind) {
            if (kind == null) {
                kind = newKind;
            } else if (kind != newKind && kind != LambdaParameterKind.ERROR) {
                LambdaParameterKind currentKind = kind;
                kind = LambdaParameterKind.ERROR;
                boolean varIndex = currentKind.index == LambdaParameterKind.VAR.index ||
                        newKind.index == LambdaParameterKind.VAR.index;
                diagFragment = Feature.VAR_SYNTAX_IMPLICIT_LAMBDAS.allowedInSource(source) || !varIndex ?
                        decisionTable[currentKind.index][newKind.index] : null;
            }
        }

        LambdaParameterKind result() {
            return kind;
        }
    }

    JCExpression lambdaExpressionOrStatementRest(List<JCVariableDecl> args, int pos) {
        accept(ARROW);

        return token.kind == LBRACE ?
            lambdaStatement(args, pos, token.pos) :
            lambdaExpression(args, pos);
    }

    JCExpression lambdaStatement(List<JCVariableDecl> args, int pos, int pos2) {
        JCBlock block = block(pos2, 0);
        return toP(F.at(pos).Lambda(args, block));
    }

    JCExpression lambdaExpression(List<JCVariableDecl> args, int pos) {
        JCTree expr = parseExpression();
        return toP(F.at(pos).Lambda(args, expr));
    }

    /** SuperSuffix = Arguments | "." [TypeArguments] Ident [Arguments]
     */
    JCExpression superSuffix(List<JCExpression> typeArgs, JCExpression t) {
        nextToken();
        if (token.kind == LPAREN || typeArgs != null) {
            t = arguments(typeArgs, t);
        } else if (token.kind == COLCOL) {
            if (typeArgs != null) return illegal();
            t = memberReferenceSuffix(t);
        } else {
            int pos = token.pos;
            accept(DOT);
            typeArgs = (token.kind == LT) ? typeArguments(false) : null;
            t = toP(F.at(pos).Select(t, ident()));
            t = argumentsOpt(typeArgs, t);
        }
        return t;
    }

    /** BasicType = BYTE | SHORT | CHAR | INT | LONG | FLOAT | DOUBLE | BOOLEAN
     */
    JCPrimitiveTypeTree basicType() {
        JCPrimitiveTypeTree t = to(F.at(token.pos).TypeIdent(typetag(token.kind)));
        nextToken();
        return t;
    }

    /** ArgumentsOpt = [ Arguments ]
     */
    JCExpression argumentsOpt(List<JCExpression> typeArgs, JCExpression t) {
        if (isMode(EXPR) && token.kind == LPAREN || typeArgs != null) {
            selectExprMode();
            return arguments(typeArgs, t);
        } else {
            return t;
        }
    }

    /** Arguments = "(" [Expression { COMMA Expression }] ")"
     */
    List<JCExpression> arguments() {
        ListBuffer<JCExpression> args = new ListBuffer<>();
        if (token.kind == LPAREN) {
            nextToken();
            if (token.kind != RPAREN) {
                args.append(parseExpression());
                while (token.kind == COMMA) {
                    nextToken();
                    args.append(parseExpression());
                }
            }
            accept(RPAREN, tk -> Errors.Expected2(RPAREN, COMMA));
        } else {
            syntaxError(token.pos, Errors.Expected(LPAREN));
        }
        return args.toList();
    }

    JCExpression arguments(List<JCExpression> typeArgs, JCExpression t) {
        int pos = token.pos;
        List<JCExpression> args = arguments();
        JCExpression mi = F.at(pos).Apply(typeArgs, t, args);
        if (t.hasTag(IDENT) && isInvalidUnqualifiedMethodIdentifier(((JCIdent) t).pos,
                                                                    ((JCIdent) t).name)) {
            log.error(DiagnosticFlag.SYNTAX, t, Errors.InvalidYield);
            mi = F.Erroneous(List.of(mi));
        }
        return toP(mi);
    }

    boolean isInvalidUnqualifiedMethodIdentifier(int pos, Name name) {
        if (name == names.yield) {
            if (allowYieldStatement) {
                return true;
            } else {
                log.warning(pos, Warnings.InvalidYield);
            }
        }
        return false;
    }

    /**  TypeArgumentsOpt = [ TypeArguments ]
     */
    JCExpression typeArgumentsOpt(JCExpression t) {
        if (token.kind == LT &&
            isMode(TYPE) &&
            !isMode(NOPARAMS)) {
            selectTypeMode();
            return typeArguments(t, false);
        } else {
            return t;
        }
    }
    List<JCExpression> typeArgumentsOpt() {
        return typeArgumentsOpt(TYPE);
    }

    List<JCExpression> typeArgumentsOpt(int useMode) {
        if (token.kind == LT) {
            if (!isMode(useMode) ||
                isMode(NOPARAMS)) {
                illegal();
            }
            setMode(useMode);
            return typeArguments(false);
        }
        return null;
    }

    /**
     *  {@literal
     *  TypeArguments  = "<" TypeArgument {"," TypeArgument} ">"
     *  }
     */
    List<JCExpression> typeArguments(boolean diamondAllowed) {
        if (token.kind == LT) {
            nextToken();
            if (token.kind == GT && diamondAllowed) {
                setMode(mode | DIAMOND);
                nextToken();
                return List.nil();
            } else {
                ListBuffer<JCExpression> args = new ListBuffer<>();
                args.append(!isMode(EXPR) ? typeArgument() : parseType());
                while (token.kind == COMMA) {
                    nextToken();
                    args.append(!isMode(EXPR) ? typeArgument() : parseType());
                }
                switch (token.kind) {

                case GTGTGTEQ: case GTGTEQ: case GTEQ:
                case GTGTGT: case GTGT:
                    token = S.split();
                    break;
                case GT:
                    nextToken();
                    break;
                default:
                    args.append(syntaxError(token.pos, Errors.Expected2(GT, COMMA)));
                    break;
                }
                return args.toList();
            }
        } else {
            return List.of(syntaxError(token.pos, Errors.Expected(LT)));
        }
    }

    /**
     *  {@literal
     *  TypeArgument = Type
     *               | [Annotations] "?"
     *               | [Annotations] "?" EXTENDS Type {"&" Type}
     *               | [Annotations] "?" SUPER Type
     *  }
     */
    JCExpression typeArgument() {
        List<JCAnnotation> annotations = typeAnnotationsOpt();
        if (token.kind != QUES) return parseType(false, annotations);
        int pos = token.pos;
        nextToken();
        JCExpression result;
        if (token.kind == EXTENDS) {
            TypeBoundKind t = to(F.at(pos).TypeBoundKind(BoundKind.EXTENDS));
            nextToken();
            JCExpression bound = parseType();
            result = F.at(pos).Wildcard(t, bound);
        } else if (token.kind == SUPER) {
            TypeBoundKind t = to(F.at(pos).TypeBoundKind(BoundKind.SUPER));
            nextToken();
            JCExpression bound = parseType();
            result = F.at(pos).Wildcard(t, bound);
        } else if (LAX_IDENTIFIER.test(token.kind)) {
            //error recovery
            TypeBoundKind t = F.at(Position.NOPOS).TypeBoundKind(BoundKind.UNBOUND);
            JCExpression wc = toP(F.at(pos).Wildcard(t, null));
            JCIdent id = toP(F.at(token.pos).Ident(ident()));
            JCErroneous err = F.at(pos).Erroneous(List.<JCTree>of(wc, id));
            reportSyntaxError(err, Errors.Expected3(GT, EXTENDS, SUPER));
            result = err;
        } else {
            TypeBoundKind t = toP(F.at(pos).TypeBoundKind(BoundKind.UNBOUND));
            result = toP(F.at(pos).Wildcard(t, null));
        }
        if (!annotations.isEmpty()) {
            result = toP(F.at(annotations.head.pos).AnnotatedType(annotations,result));
        }
        return result;
    }

    JCTypeApply typeArguments(JCExpression t, boolean diamondAllowed) {
        int pos = token.pos;
        List<JCExpression> args = typeArguments(diamondAllowed);
        return toP(F.at(pos).TypeApply(t, args));
    }

    /**
     * BracketsOpt = { [Annotations] "[" "]" }*
     *
     * <p>
     *
     * <code>annotations</code> is the list of annotations targeting
     * the expression <code>t</code>.
     */
    private JCExpression bracketsOpt(JCExpression t,
            List<JCAnnotation> annotations) {
        List<JCAnnotation> nextLevelAnnotations = typeAnnotationsOpt();

        if (token.kind == LBRACKET) {
            int pos = token.pos;
            nextToken();
            t = bracketsOptCont(t, pos, nextLevelAnnotations);
        } else if (!nextLevelAnnotations.isEmpty()) {
            if (permitTypeAnnotationsPushBack) {
                this.typeAnnotationsPushedBack = nextLevelAnnotations;
            } else {
                return illegal(nextLevelAnnotations.head.pos);
            }
        }

        if (!annotations.isEmpty()) {
            t = toP(F.at(token.pos).AnnotatedType(annotations, t));
        }
        return t;
    }

    /** BracketsOpt = [ "[" "]" { [Annotations] "[" "]"} ]
     */
    private JCExpression bracketsOpt(JCExpression t) {
        return bracketsOpt(t, List.nil());
    }

    private JCExpression bracketsOptCont(JCExpression t, int pos,
            List<JCAnnotation> annotations) {
        accept(RBRACKET);
        t = bracketsOpt(t);
        t = toP(F.at(pos).TypeArray(t));
        if (annotations.nonEmpty()) {
            t = toP(F.at(pos).AnnotatedType(annotations, t));
        }
        return t;
    }

    /** BracketsSuffixExpr = "." CLASS
     *  BracketsSuffixType =
     */
    JCExpression bracketsSuffix(JCExpression t) {
        if (isMode(EXPR) && token.kind == DOT) {
            selectExprMode();
            int pos = token.pos;
            nextToken();
            accept(CLASS);
            if (token.pos == endPosTable.errorEndPos) {
                // error recovery
                Name name;
                if (LAX_IDENTIFIER.test(token.kind)) {
                    name = token.name();
                    nextToken();
                } else {
                    name = names.error;
                }
                t = F.at(pos).Erroneous(List.<JCTree>of(toP(F.at(pos).Select(t, name))));
            } else {
                Tag tag = t.getTag();
                // Type annotations are illegal on class literals. Annotated non array class literals
                // are complained about directly in term3(), Here check for type annotations on dimensions
                // taking care to handle some interior dimension(s) being annotated.
                if ((tag == TYPEARRAY && TreeInfo.containsTypeAnnotation(t)) || tag == ANNOTATED_TYPE)
                    syntaxError(token.pos, Errors.NoAnnotationsOnDotClass);
                t = toP(F.at(pos).Select(t, names._class));
            }
        } else if (isMode(TYPE)) {
            if (token.kind != COLCOL) {
                selectTypeMode();
            }
        } else if (token.kind != COLCOL) {
            syntaxError(token.pos, Errors.DotClassExpected);
        }
        return t;
    }

    /**
     * MemberReferenceSuffix = "::" [TypeArguments] Ident
     *                       | "::" [TypeArguments] "new"
     */
    JCExpression memberReferenceSuffix(JCExpression t) {
        int pos1 = token.pos;
        accept(COLCOL);
        return memberReferenceSuffix(pos1, t);
    }

    JCExpression memberReferenceSuffix(int pos1, JCExpression t) {
        selectExprMode();
        List<JCExpression> typeArgs = null;
        if (token.kind == LT) {
            typeArgs = typeArguments(false);
        }
        Name refName;
        ReferenceMode refMode;
        if (token.kind == NEW) {
            refMode = ReferenceMode.NEW;
            refName = names.init;
            nextToken();
        } else {
            refMode = ReferenceMode.INVOKE;
            refName = ident();
        }
        return toP(F.at(t.getStartPosition()).Reference(refMode, refName, t, typeArgs));
    }

    /** Creator = [Annotations] Qualident [TypeArguments] ( ArrayCreatorRest | ClassCreatorRest )
     */
    JCExpression creator(int newpos, List<JCExpression> typeArgs) {
        List<JCAnnotation> newAnnotations = typeAnnotationsOpt();

        switch (token.kind) {
        case BYTE: case SHORT: case CHAR: case INT: case LONG: case FLOAT:
        case DOUBLE: case BOOLEAN:
            if (typeArgs == null) {
                if (newAnnotations.isEmpty()) {
                    return arrayCreatorRest(newpos, basicType());
                } else {
                    return arrayCreatorRest(newpos, toP(F.at(newAnnotations.head.pos).AnnotatedType(newAnnotations, basicType())));
                }
            }
            break;
        default:
        }
        JCExpression t = qualident(true);

        int prevmode = mode;
        selectTypeMode();
        boolean diamondFound = false;
        int lastTypeargsPos = -1;
        if (token.kind == LT) {
            lastTypeargsPos = token.pos;
            t = typeArguments(t, true);
            diamondFound = isMode(DIAMOND);
        }
        while (token.kind == DOT) {
            if (diamondFound) {
                //cannot select after a diamond
                illegal();
            }
            int pos = token.pos;
            nextToken();
            List<JCAnnotation> tyannos = typeAnnotationsOpt();
            t = toP(F.at(pos).Select(t, ident()));

            if (tyannos != null && tyannos.nonEmpty()) {
                t = toP(F.at(tyannos.head.pos).AnnotatedType(tyannos, t));
            }

            if (token.kind == LT) {
                lastTypeargsPos = token.pos;
                t = typeArguments(t, true);
                diamondFound = isMode(DIAMOND);
            }
        }
        setMode(prevmode);
        if (token.kind == LBRACKET || token.kind == MONKEYS_AT) {
            // handle type annotations for non primitive arrays
            if (newAnnotations.nonEmpty()) {
                t = insertAnnotationsToMostInner(t, newAnnotations, false);
            }

            JCExpression e = arrayCreatorRest(newpos, t);
            if (diamondFound) {
                reportSyntaxError(lastTypeargsPos, Errors.CannotCreateArrayWithDiamond);
                return toP(F.at(newpos).Erroneous(List.of(e)));
            }
            else if (typeArgs != null) {
                int pos = newpos;
                if (!typeArgs.isEmpty() && typeArgs.head.pos != Position.NOPOS) {
                    // note: this should always happen but we should
                    // not rely on this as the parser is continuously
                    // modified to improve error recovery.
                    pos = typeArgs.head.pos;
                }
                setErrorEndPos(S.prevToken().endPos);
                JCErroneous err = F.at(pos).Erroneous(typeArgs.prepend(e));
                reportSyntaxError(err, Errors.CannotCreateArrayWithTypeArguments);
                return toP(err);
            }
            return e;
        } else if (token.kind == LPAREN) {
            // handle type annotations for instantiations and anonymous classes
            if (newAnnotations.nonEmpty()) {
                t = insertAnnotationsToMostInner(t, newAnnotations, false);
            }
            return classCreatorRest(newpos, null, typeArgs, t);
        } else {
            setErrorEndPos(token.pos);
            reportSyntaxError(token.pos, Errors.Expected2(LPAREN, LBRACKET));
            t = toP(F.at(newpos).NewClass(null, typeArgs, t, List.nil(), null));
            return toP(F.at(newpos).Erroneous(List.<JCTree>of(t)));
        }
    }

    /** InnerCreator = [Annotations] Ident [TypeArguments] ClassCreatorRest
     */
    JCExpression innerCreator(int newpos, List<JCExpression> typeArgs, JCExpression encl) {
        List<JCAnnotation> newAnnotations = typeAnnotationsOpt();

        JCExpression t = toP(F.at(token.pos).Ident(ident()));

        if (newAnnotations.nonEmpty()) {
            t = toP(F.at(newAnnotations.head.pos).AnnotatedType(newAnnotations, t));
        }

        if (token.kind == LT) {
            int prevmode = mode;
            t = typeArguments(t, true);
            setMode(prevmode);
        }
        return classCreatorRest(newpos, encl, typeArgs, t);
    }

    /** ArrayCreatorRest = [Annotations] "[" ( "]" BracketsOpt ArrayInitializer
     *                         | Expression "]" {[Annotations]  "[" Expression "]"} BracketsOpt )
     */
    JCExpression arrayCreatorRest(int newpos, JCExpression elemtype) {
        List<JCAnnotation> annos = typeAnnotationsOpt();

        accept(LBRACKET);
        if (token.kind == RBRACKET) {
            accept(RBRACKET);
            elemtype = bracketsOpt(elemtype, annos);
            if (token.kind == LBRACE) {
                JCNewArray na = (JCNewArray)arrayInitializer(newpos, elemtype);
                if (annos.nonEmpty()) {
                    // when an array initializer is present then
                    // the parsed annotations should target the
                    // new array tree
                    // bracketsOpt inserts the annotation in
                    // elemtype, and it needs to be corrected
                    //
                    JCAnnotatedType annotated = (JCAnnotatedType)elemtype;
                    assert annotated.annotations == annos;
                    na.annotations = annotated.annotations;
                    na.elemtype = annotated.underlyingType;
                }
                return na;
            } else {
                JCExpression t = toP(F.at(newpos).NewArray(elemtype, List.nil(), null));
                return syntaxError(token.pos, List.of(t), Errors.ArrayDimensionMissing);
            }
        } else {
            ListBuffer<JCExpression> dims = new ListBuffer<>();

            // maintain array dimension type annotations
            ListBuffer<List<JCAnnotation>> dimAnnotations = new ListBuffer<>();
            dimAnnotations.append(annos);

            dims.append(parseExpression());
            accept(RBRACKET);
            while (token.kind == LBRACKET
                    || token.kind == MONKEYS_AT) {
                List<JCAnnotation> maybeDimAnnos = typeAnnotationsOpt();
                int pos = token.pos;
                nextToken();
                if (token.kind == RBRACKET) { // no dimension
                    elemtype = bracketsOptCont(elemtype, pos, maybeDimAnnos);
                } else {
                    dimAnnotations.append(maybeDimAnnos);
                    dims.append(parseExpression());
                    accept(RBRACKET);
                }
            }

            List<JCExpression> elems = null;
            int errpos = token.pos;

            if (token.kind == LBRACE) {
                elems = arrayInitializerElements(newpos, elemtype);
            }

            JCNewArray na = toP(F.at(newpos).NewArray(elemtype, dims.toList(), elems));
            na.dimAnnotations = dimAnnotations.toList();

            if (elems != null) {
                return syntaxError(errpos, List.of(na), Errors.IllegalArrayCreationBothDimensionAndInitialization);
            }

            return na;
        }
    }

    /** ClassCreatorRest = Arguments [ClassBody]
     */
    JCNewClass classCreatorRest(int newpos,
                                  JCExpression encl,
                                  List<JCExpression> typeArgs,
                                  JCExpression t)
    {
        List<JCExpression> args = arguments();
        JCClassDecl body = null;
        if (token.kind == LBRACE) {
            ignoreDanglingComments(); // ignore any comments from before the '{'
            int pos = token.pos;
            List<JCTree> defs = classInterfaceOrRecordBody(names.empty, false, false);
            JCModifiers mods = F.at(Position.NOPOS).Modifiers(0);
            body = toP(F.at(pos).AnonymousClassDef(mods, defs));
        }
        return toP(F.at(newpos).NewClass(encl, typeArgs, t, args, body));
    }

    /** ArrayInitializer = "{" [VariableInitializer {"," VariableInitializer}] [","] "}"
     */
    JCExpression arrayInitializer(int newpos, JCExpression t) {
        List<JCExpression> elems = arrayInitializerElements(newpos, t);
        return toP(F.at(newpos).NewArray(t, List.nil(), elems));
    }

    List<JCExpression> arrayInitializerElements(int newpos, JCExpression t) {
        accept(LBRACE);
        ListBuffer<JCExpression> elems = new ListBuffer<>();
        if (token.kind == COMMA) {
            nextToken();
        } else if (token.kind != RBRACE) {
            elems.append(variableInitializer());
            while (token.kind == COMMA) {
                nextToken();
                if (token.kind == RBRACE) break;
                elems.append(variableInitializer());
            }
        }
        accept(RBRACE);
        return elems.toList();
    }

    /** VariableInitializer = ArrayInitializer | Expression
     */
    public JCExpression variableInitializer() {
        return token.kind == LBRACE ? arrayInitializer(token.pos, null) : parseExpression();
    }

    /** ParExpression = "(" Expression ")"
     */
    JCExpression parExpression() {
        int pos = token.pos;
        accept(LPAREN);
        JCExpression t = parseExpression();
        accept(RPAREN);
        return toP(F.at(pos).Parens(t));
    }

    /** Block = "{" BlockStatements "}"
     */
    JCBlock block(int pos, long flags) {
        accept(LBRACE);
        ignoreDanglingComments();   // ignore any comments from before the '{'
        List<JCStatement> stats = blockStatements();
        JCBlock t = F.at(pos).Block(flags, stats);
        while (token.kind == CASE || token.kind == DEFAULT) {
            syntaxError(token.pos, Errors.Orphaned(token.kind));
            switchBlockStatementGroups();
        }
        // the Block node has a field "bracePos" for first char of last token, which is
        // usually but not necessarily the last char of the last token.
        t.bracePos = token.pos;
        accept(RBRACE);
        return toP(t);
    }

    public JCBlock block() {
        return block(token.pos, 0);
    }

    /** BlockStatements = { BlockStatement }
     *  BlockStatement  = LocalVariableDeclarationStatement
     *                  | ClassOrInterfaceOrEnumDeclaration
     *                  | [Ident ":"] Statement
     *  LocalVariableDeclarationStatement
     *                  = { FINAL | '@' Annotation } Type VariableDeclarators ";"
     */
    List<JCStatement> blockStatements() {
        //todo: skip to anchor on error(?)
        int lastErrPos = -1;
        ListBuffer<JCStatement> stats = new ListBuffer<>();
        while (true) {
            List<JCStatement> stat = blockStatement();
            ignoreDanglingComments();  // ignore comments not consumed by the statement
            if (stat.isEmpty()) {
                return stats.toList();
            } else {
                // error recovery
                if (token.pos == lastErrPos)
                    return stats.toList();
                if (token.pos <= endPosTable.errorEndPos) {
                    skip(false, true, true, true);
                    lastErrPos = token.pos;
                }
                stats.addAll(stat);
            }
        }
    }

    /*
     * Parse a Statement (JLS 14.5). As an enhancement to improve error recovery,
     * this method will also recognize variable and class declarations (which are
     * not legal for a Statement) by delegating the parsing to BlockStatement (JLS 14.2).
     * If any illegal declarations are found, they will be wrapped in an erroneous tree,
     * and an error will be produced by this method.
     */
    JCStatement parseStatementAsBlock() {
        int pos = token.pos;
        List<JCStatement> stats = blockStatement();
        if (stats.isEmpty()) {
            JCErroneous e = syntaxError(pos, Errors.IllegalStartOfStmt);
            return toP(F.at(pos).Exec(e));
        } else {
            JCStatement first = stats.head;
            Error error = null;
            switch (first.getTag()) {
            case CLASSDEF:
                error = Errors.ClassNotAllowed;
                break;
            case VARDEF:
                error = Errors.VariableNotAllowed;
                break;
            }
            if (error != null) {
                log.error(DiagnosticFlag.SYNTAX, first, error);
                List<JCBlock> blist = List.of(F.at(first.pos).Block(0, stats));
                return toP(F.at(pos).Exec(F.at(first.pos).Erroneous(blist)));
            }
            return first;
        }
    }

    /**This method parses a statement appearing inside a block.
     */
    List<JCStatement> blockStatement() {
        //todo: skip to anchor on error(?)
        Comment dc;
        int pos = token.pos;
        switch (token.kind) {
        case RBRACE: case CASE: case DEFAULT: case EOF:
            return List.nil();
        case LBRACE: case IF: case FOR: case WHILE: case DO: case TRY:
        case SWITCH: case SYNCHRONIZED: case RETURN: case THROW: case BREAK:
        case CONTINUE: case SEMI: case ELSE: case FINALLY: case CATCH:
        case ASSERT:
            return List.of(parseSimpleStatement());
        case MONKEYS_AT:
        case FINAL: {
            dc = token.docComment();
            JCModifiers mods = modifiersOpt();
            if (isDeclaration()) {
                return List.of(classOrRecordOrInterfaceOrEnumDeclaration(mods, dc));
            } else {
                JCExpression t = parseType(true);
                return localVariableDeclarations(mods, t, dc);
            }
        }
        case ABSTRACT: case STRICTFP: {
            dc = token.docComment();
            JCModifiers mods = modifiersOpt();
            return List.of(classOrRecordOrInterfaceOrEnumDeclaration(mods, dc));
        }
        case INTERFACE:
        case CLASS:
            dc = token.docComment();
            return List.of(classOrRecordOrInterfaceOrEnumDeclaration(modifiersOpt(), dc));
        case ENUM:
            if (!allowRecords) {
                log.error(DiagnosticFlag.SYNTAX, token.pos, Errors.LocalEnum);
            }
            dc = token.docComment();
            return List.of(classOrRecordOrInterfaceOrEnumDeclaration(modifiersOpt(), dc));
        case IDENTIFIER:
            if (token.name() == names.yield && allowYieldStatement) {
                Token next = S.token(1);
                boolean isYieldStatement;
                switch (next.kind) {
                    case PLUS: case SUB: case STRINGLITERAL: case CHARLITERAL:
                    case STRINGFRAGMENT:
                    case INTLITERAL: case LONGLITERAL: case FLOATLITERAL: case DOUBLELITERAL:
                    case NULL: case IDENTIFIER: case UNDERSCORE: case TRUE: case FALSE:
                    case NEW: case SWITCH: case THIS: case SUPER:
                    case BYTE, CHAR, SHORT, INT, LONG, FLOAT, DOUBLE, VOID, BOOLEAN:
                        isYieldStatement = true;
                        break;
                    case PLUSPLUS: case SUBSUB:
                        isYieldStatement = S.token(2).kind != SEMI;
                        break;
                    case BANG: case TILDE:
                        isYieldStatement = S.token(1).kind != SEMI;
                        break;
                    case LPAREN:
                        int lookahead = 2;
                        int balance = 1;
                        boolean hasComma = false;
                        boolean inTypeArgs = false;
                        Token l;
                        while ((l = S.token(lookahead)).kind != EOF && balance != 0) {
                            switch (l.kind) {
                                case LPAREN: balance++; break;
                                case RPAREN: balance--; break;
                                case COMMA: if (balance == 1 && !inTypeArgs) hasComma = true; break;
                                case LT: inTypeArgs = true; break;
                                case GT: inTypeArgs = false;
                            }
                            lookahead++;
                        }
                        isYieldStatement = (!hasComma && lookahead != 3) || l.kind == ARROW;
                        break;
                    case SEMI: //error recovery - this is not a valid statement:
                        isYieldStatement = true;
                        break;
                    default:
                        isYieldStatement = false;
                        break;
                }

                if (isYieldStatement) {
                    nextToken();
                    JCExpression t = term(EXPR);
                    accept(SEMI);
                    return List.of(toP(F.at(pos).Yield(t)));
                }

                //else intentional fall-through
            } else {
                if (isNonSealedClassStart(true)) {
                    log.error(token.pos, Errors.SealedOrNonSealedLocalClassesNotAllowed);
                    nextToken();
                    nextToken();
                    nextToken();
                    return List.of(classOrRecordOrInterfaceOrEnumDeclaration(modifiersOpt(), token.docComment()));
                } else if (isSealedClassStart(true)) {
                    checkSourceLevel(Feature.SEALED_CLASSES);
                    log.error(token.pos, Errors.SealedOrNonSealedLocalClassesNotAllowed);
                    nextToken();
                    return List.of(classOrRecordOrInterfaceOrEnumDeclaration(modifiersOpt(), token.docComment()));
                }
            }
        }
        dc = token.docComment();
        if (isRecordStart() && allowRecords) {
            return List.of(recordDeclaration(F.at(pos).Modifiers(0), dc));
        } else {
            Token prevToken = token;
            JCExpression t = term(EXPR | TYPE);
            if (token.kind == COLON && t.hasTag(IDENT)) {
                nextToken();
                JCStatement stat = parseStatementAsBlock();
                return List.of(F.at(pos).Labelled(prevToken.name(), stat));
            } else if (wasTypeMode() && LAX_IDENTIFIER.test(token.kind)) {
                pos = token.pos;
                JCModifiers mods = F.at(Position.NOPOS).Modifiers(0);
                F.at(pos);
                return localVariableDeclarations(mods, t, dc);
            } else {
                // This Exec is an "ExpressionStatement"; it subsumes the terminating semicolon
                t = checkExprStat(t);
                accept(SEMI);
                JCExpressionStatement expr = toP(F.at(pos).Exec(t));
                return List.of(expr);
            }
        }
    }
    //where
        private List<JCStatement> localVariableDeclarations(JCModifiers mods, JCExpression type, Comment dc) {
            if (dc != null) {
                // ignore a well-placed doc comment, but save any misplaced ones
                saveDanglingDocComments(dc);
            }
            ListBuffer<JCStatement> stats =
                    variableDeclarators(mods, type, new ListBuffer<>(), true);
            // A "LocalVariableDeclarationStatement" subsumes the terminating semicolon
            accept(SEMI);
            storeEnd(stats.last(), S.prevToken().endPos);
            return stats.toList();
        }

    /** Statement =
     *       Block
     *     | IF ParExpression Statement [ELSE Statement]
     *     | FOR "(" ForInitOpt ";" [Expression] ";" ForUpdateOpt ")" Statement
     *     | FOR "(" FormalParameter : Expression ")" Statement
     *     | WHILE ParExpression Statement
     *     | DO Statement WHILE ParExpression ";"
     *     | TRY Block ( Catches | [Catches] FinallyPart )
     *     | TRY "(" ResourceSpecification ";"opt ")" Block [Catches] [FinallyPart]
     *     | SWITCH ParExpression "{" SwitchBlockStatementGroups "}"
     *     | SYNCHRONIZED ParExpression Block
     *     | RETURN [Expression] ";"
     *     | THROW Expression ";"
     *     | BREAK [Ident] ";"
     *     | CONTINUE [Ident] ";"
     *     | ASSERT Expression [ ":" Expression ] ";"
     *     | ";"
     */
    public JCStatement parseSimpleStatement() {
        ignoreDanglingComments(); // ignore comments before statement
        int pos = token.pos;
        switch (token.kind) {
        case LBRACE:
            return block();
        case IF: {
            nextToken();
            JCExpression cond = parExpression();
            JCStatement thenpart = parseStatementAsBlock();
            JCStatement elsepart = null;
            if (token.kind == ELSE) {
                nextToken();
                elsepart = parseStatementAsBlock();
            }
            return F.at(pos).If(cond, thenpart, elsepart);
        }
        case FOR: {
            nextToken();
            accept(LPAREN);
            List<JCStatement> inits = token.kind == SEMI ? List.nil() : forInit();
            if (inits.length() == 1 &&
                inits.head.hasTag(VARDEF) &&
                ((JCVariableDecl) inits.head).init == null &&
                token.kind == COLON) {
                JCVariableDecl var = (JCVariableDecl)inits.head;
                accept(COLON);
                JCExpression expr = parseExpression();
                accept(RPAREN);
                JCStatement body = parseStatementAsBlock();
                return F.at(pos).ForeachLoop(var, expr, body);
            } else {
                accept(SEMI);
                JCExpression cond = token.kind == SEMI ? null : parseExpression();
                accept(SEMI);
                List<JCExpressionStatement> steps = token.kind == RPAREN ? List.nil() : forUpdate();
                accept(RPAREN);
                JCStatement body = parseStatementAsBlock();
                return F.at(pos).ForLoop(inits, cond, steps, body);
            }
        }
        case WHILE: {
            nextToken();
            JCExpression cond = parExpression();
            JCStatement body = parseStatementAsBlock();
            return F.at(pos).WhileLoop(cond, body);
        }
        case DO: {
            nextToken();
            JCStatement body = parseStatementAsBlock();
            accept(WHILE);
            JCExpression cond = parExpression();
            accept(SEMI);
            JCDoWhileLoop t = toP(F.at(pos).DoLoop(body, cond));
            return t;
        }
        case TRY: {
            nextToken();
            List<JCTree> resources = List.nil();
            if (token.kind == LPAREN) {
                nextToken();
                resources = resources();
                accept(RPAREN);
            }
            JCBlock body = block();
            ListBuffer<JCCatch> catchers = new ListBuffer<>();
            JCBlock finalizer = null;
            if (token.kind == CATCH || token.kind == FINALLY) {
                while (token.kind == CATCH) catchers.append(catchClause());
                if (token.kind == FINALLY) {
                    nextToken();
                    finalizer = block();
                }
            } else {
                if (resources.isEmpty()) {
                    log.error(DiagnosticFlag.SYNTAX, pos, Errors.TryWithoutCatchFinallyOrResourceDecls);
                }
            }
            return F.at(pos).Try(resources, body, catchers.toList(), finalizer);
        }
        case SWITCH: {
            nextToken();
            JCExpression selector = parExpression();
            accept(LBRACE);
            List<JCCase> cases = switchBlockStatementGroups();
            JCSwitch t = to(F.at(pos).Switch(selector, cases));
            t.bracePos = token.endPos;
            accept(RBRACE);
            return t;
        }
        case SYNCHRONIZED: {
            nextToken();
            JCExpression lock = parExpression();
            JCBlock body = block();
            return F.at(pos).Synchronized(lock, body);
        }
        case RETURN: {
            nextToken();
            JCExpression result = token.kind == SEMI ? null : parseExpression();
            accept(SEMI);
            JCReturn t = toP(F.at(pos).Return(result));
            return t;
        }
        case THROW: {
            nextToken();
            JCExpression exc = parseExpression();
            accept(SEMI);
            JCThrow t = toP(F.at(pos).Throw(exc));
            return t;
        }
        case BREAK: {
            nextToken();
            Name label = LAX_IDENTIFIER.test(token.kind) ? ident() : null;
            accept(SEMI);
            JCBreak t = toP(F.at(pos).Break(label));
            return t;
        }
        case CONTINUE: {
            nextToken();
            Name label = LAX_IDENTIFIER.test(token.kind) ? ident() : null;
            accept(SEMI);
            JCContinue t =  toP(F.at(pos).Continue(label));
            return t;
        }
        case SEMI:
            nextToken();
            return toP(F.at(pos).Skip());
        case ELSE:
            int elsePos = token.pos;
            nextToken();
            return doRecover(elsePos, BasicErrorRecoveryAction.BLOCK_STMT, Errors.ElseWithoutIf);
        case FINALLY:
            int finallyPos = token.pos;
            nextToken();
            return doRecover(finallyPos, BasicErrorRecoveryAction.BLOCK_STMT, Errors.FinallyWithoutTry);
        case CATCH:
            return doRecover(token.pos, BasicErrorRecoveryAction.CATCH_CLAUSE, Errors.CatchWithoutTry);
        case ASSERT: {
            nextToken();
            JCExpression assertion = parseExpression();
            JCExpression message = null;
            if (token.kind == COLON) {
                nextToken();
                message = parseExpression();
            }
            accept(SEMI);
            JCAssert t = toP(F.at(pos).Assert(assertion, message));
            return t;
        }
        default:
            Assert.error();
            return null;
        }
    }

    @Override
    public JCStatement parseStatement() {
        return parseStatementAsBlock();
    }

    private JCStatement doRecover(int startPos, ErrorRecoveryAction action, Error errorKey) {
        int errPos = S.errPos();
        JCTree stm = action.doRecover(this);
        S.errPos(errPos);
        return toP(F.Exec(syntaxError(startPos, List.of(stm), errorKey)));
    }

    /** CatchClause     = CATCH "(" FormalParameter ")" Block
     * TODO: the "FormalParameter" is not correct, it uses the special "catchTypes" rule below.
     */
    protected JCCatch catchClause() {
        int pos = token.pos;
        accept(CATCH);
        accept(LPAREN);
        JCModifiers mods = optFinal(Flags.PARAMETER);
        List<JCExpression> catchTypes = catchTypes();
        JCExpression paramType = catchTypes.size() > 1 ?
                toP(F.at(catchTypes.head.getStartPosition()).TypeUnion(catchTypes)) :
                catchTypes.head;
        JCVariableDecl formal = variableDeclaratorId(mods, paramType, true, false, false);
        accept(RPAREN);
        JCBlock body = block();
        return F.at(pos).Catch(formal, body);
    }

    List<JCExpression> catchTypes() {
        ListBuffer<JCExpression> catchTypes = new ListBuffer<>();
        catchTypes.add(parseType());
        while (token.kind == BAR) {
            nextToken();
            // Instead of qualident this is now parseType.
            // But would that allow too much, e.g. arrays or generics?
            catchTypes.add(parseType());
        }
        return catchTypes.toList();
    }

    /** SwitchBlockStatementGroups = { SwitchBlockStatementGroup }
     *  SwitchBlockStatementGroup = SwitchLabel BlockStatements
     *  SwitchLabel = CASE ConstantExpression ":" | DEFAULT ":"
     */
    List<JCCase> switchBlockStatementGroups() {
        ListBuffer<JCCase> cases = new ListBuffer<>();
        while (true) {
            int pos = token.pos;
            switch (token.kind) {
            case CASE:
            case DEFAULT:
                cases.appendList(switchBlockStatementGroup());
                break;
            case RBRACE: case EOF:
                return cases.toList();
            default:
                nextToken(); // to ensure progress
                syntaxError(pos, Errors.Expected3(CASE, DEFAULT, RBRACE));
            }
        }
    }

    protected List<JCCase> switchBlockStatementGroup() {
        int pos = token.pos;
        List<JCStatement> stats;
        JCCase c;
        ListBuffer<JCCase> cases = new ListBuffer<JCCase>();
        switch (token.kind) {
        case CASE: {
            nextToken();
            ListBuffer<JCCaseLabel> pats = new ListBuffer<>();
            boolean allowDefault = false;
            while (true) {
                JCCaseLabel label = parseCaseLabel(allowDefault);
                pats.append(label);
                if (token.kind != COMMA) break;
                nextToken();
                checkSourceLevel(Feature.SWITCH_MULTIPLE_CASE_LABELS);
                allowDefault = TreeInfo.isNullCaseLabel(label);
            };
            JCExpression guard = parseGuard(pats.last());
            CaseTree.CaseKind caseKind;
            JCTree body = null;
            if (token.kind == ARROW) {
                checkSourceLevel(Feature.SWITCH_RULE);
                accept(ARROW);
                caseKind = JCCase.RULE;
                JCStatement statement = parseStatementAsBlock();
                if (!statement.hasTag(EXEC) && !statement.hasTag(BLOCK) && !statement.hasTag(Tag.THROW)) {
                    log.error(statement.pos(), Errors.SwitchCaseUnexpectedStatement);
                }
                stats = List.of(statement);
                body = stats.head;
            } else {
                accept(COLON, tk -> Errors.Expected2(COLON, ARROW));
                caseKind = JCCase.STATEMENT;
                stats = blockStatements();
            }
            c = F.at(pos).Case(caseKind, pats.toList(), guard, stats, body);
            if (stats.isEmpty())
                storeEnd(c, S.prevToken().endPos);
            return cases.append(c).toList();
        }
        case DEFAULT: {
            nextToken();
            JCCaseLabel defaultPattern = toP(F.at(pos).DefaultCaseLabel());
            JCExpression guard = parseGuard(defaultPattern);
            CaseTree.CaseKind caseKind;
            JCTree body = null;
            if (token.kind == ARROW) {
                checkSourceLevel(Feature.SWITCH_RULE);
                accept(ARROW);
                caseKind = JCCase.RULE;
                JCStatement statement = parseStatementAsBlock();
                if (!statement.hasTag(EXEC) && !statement.hasTag(BLOCK) && !statement.hasTag(Tag.THROW)) {
                    log.error(statement.pos(), Errors.SwitchCaseUnexpectedStatement);
                }
                stats = List.of(statement);
                body = stats.head;
            } else {
                accept(COLON, tk -> Errors.Expected2(COLON, ARROW));
                caseKind = JCCase.STATEMENT;
                stats = blockStatements();
            }
            c = F.at(pos).Case(caseKind, List.of(defaultPattern), guard, stats, body);
            if (stats.isEmpty())
                storeEnd(c, S.prevToken().endPos);
            return cases.append(c).toList();
        }
        }
        throw new AssertionError("should not reach here");
    }

    private JCCaseLabel parseCaseLabel(boolean allowDefault) {
        int patternPos = token.pos;
        JCCaseLabel label;

        if (token.kind == DEFAULT) {
            checkSourceLevel(token.pos, Feature.PATTERN_SWITCH);
            if (!allowDefault) {
                reportSyntaxError(new SimpleDiagnosticPosition(token.pos),
                                  Errors.DefaultLabelNotAllowed);
            }
            nextToken();
            label = toP(F.at(patternPos).DefaultCaseLabel());
        } else {
            JCModifiers mods = optFinal(0);
            boolean pattern = mods.flags != 0 || mods.annotations.nonEmpty() ||
                              analyzePattern(0) == PatternResult.PATTERN;
            if (pattern) {
                checkSourceLevel(token.pos, Feature.PATTERN_SWITCH);
                JCPattern p = parsePattern(patternPos, mods, null, false, true);
                return toP(F.at(patternPos).PatternCaseLabel(p));
            } else {
                JCExpression expr = term(EXPR | NOLAMBDA);
                return toP(F.at(patternPos).ConstantCaseLabel(expr));
            }
        }

        return label;
    }

    private JCExpression parseGuard(JCCaseLabel label) {
        JCExpression guard = null;

        if (token.kind == IDENTIFIER && token.name() == names.when) {
            int pos = token.pos;

            nextToken();
            guard = term(EXPR | NOLAMBDA);

            if (!(label instanceof JCPatternCaseLabel)) {
                guard = syntaxError(pos, List.of(guard), Errors.GuardNotAllowed);
            }
        }

        return guard;
    }
    @SuppressWarnings("fallthrough")
    PatternResult analyzePattern(int lookahead) {
        int typeDepth = 0;
        int parenDepth = 0;
        PatternResult pendingResult = PatternResult.EXPRESSION;
        while (true) {
            TokenKind token = S.token(lookahead).kind;
            switch (token) {
                case BYTE: case SHORT: case INT: case LONG: case FLOAT:
                case DOUBLE: case BOOLEAN: case CHAR: case VOID:
                case ASSERT, ENUM, IDENTIFIER:
                    if (typeDepth == 0 && peekToken(lookahead, LAX_IDENTIFIER)) {
                        if (parenDepth == 0) {
                            return PatternResult.PATTERN;
                        } else {
                            pendingResult = PatternResult.PATTERN;
                        }
                    } else if (typeDepth == 0 && parenDepth == 0 && (peekToken(lookahead, tk -> tk == ARROW || tk == COMMA))) {
                        return PatternResult.EXPRESSION;
                    }
                    break;
                case UNDERSCORE:
                    // TODO: REFACTOR to remove the code duplication
                    if (typeDepth == 0 && peekToken(lookahead, tk -> tk == RPAREN || tk == COMMA)) {
                        return PatternResult.PATTERN;
                    } else if (typeDepth == 0 && peekToken(lookahead, LAX_IDENTIFIER)) {
                        if (parenDepth == 0) {
                            return PatternResult.PATTERN;
                        } else {
                            pendingResult = PatternResult.PATTERN;
                        }
                    }
                    break;
                case DOT, QUES, EXTENDS, SUPER, COMMA: break;
                case LT: typeDepth++; break;
                case GTGTGT: typeDepth--;
                case GTGT: typeDepth--;
                case GT:
                    typeDepth--;
                    if (typeDepth == 0 && !peekToken(lookahead, DOT)) {
                         return peekToken(lookahead, LAX_IDENTIFIER) ||
                                peekToken(lookahead, tk -> tk == LPAREN) ? PatternResult.PATTERN
                                                                         : PatternResult.EXPRESSION;
                    } else if (typeDepth < 0) return PatternResult.EXPRESSION;
                    break;
                case MONKEYS_AT:
                    lookahead = skipAnnotation(lookahead);
                    break;
                case LBRACKET:
                    if (peekToken(lookahead, RBRACKET, LAX_IDENTIFIER)) {
                        return PatternResult.PATTERN;
                    } else if (peekToken(lookahead, RBRACKET)) {
                        lookahead++;
                        break;
                    } else {
                        // This is a potential guard, if we are already in a pattern
                        return pendingResult;
                    }
                case LPAREN:
                    if (S.token(lookahead + 1).kind == RPAREN) {
                        return parenDepth != 0 && S.token(lookahead + 2).kind == ARROW
                                ? PatternResult.EXPRESSION
                                : PatternResult.PATTERN;
                    }
                    parenDepth++; break;
                case RPAREN:
                    parenDepth--;
                    if (parenDepth == 0 &&
                        typeDepth == 0 &&
                        peekToken(lookahead, TokenKind.IDENTIFIER) &&
                        S.token(lookahead + 1).name() == names.when) {
                        return PatternResult.PATTERN;
                    }
                    break;
                case ARROW: return parenDepth > 0 ? PatternResult.EXPRESSION
                                                   : pendingResult;
                case FINAL:
                    if (parenDepth > 0) return PatternResult.PATTERN;
                default: return pendingResult;
            }
            lookahead++;
        }
    }

    private enum PatternResult {
        EXPRESSION,
        PATTERN;
    }

    /** MoreStatementExpressions = { COMMA StatementExpression }
     */
    <T extends ListBuffer<? super JCExpressionStatement>> T moreStatementExpressions(int pos,
                                                                    JCExpression first,
                                                                    T stats) {
        // This Exec is a "StatementExpression"; it subsumes no terminating token
        stats.append(toP(F.at(pos).Exec(checkExprStat(first))));
        while (token.kind == COMMA) {
            nextToken();
            pos = token.pos;
            JCExpression t = parseExpression();
            // This Exec is a "StatementExpression"; it subsumes no terminating token
            stats.append(toP(F.at(pos).Exec(checkExprStat(t))));
        }
        return stats;
    }

    /** ForInit = StatementExpression MoreStatementExpressions
     *           |  { FINAL | '@' Annotation } Type VariableDeclarators
     */
    List<JCStatement> forInit() {
        ListBuffer<JCStatement> stats = new ListBuffer<>();
        int pos = token.pos;
        if (token.kind == FINAL || token.kind == MONKEYS_AT) {
            return variableDeclarators(optFinal(0), parseType(true), stats, true).toList();
        } else {
            JCExpression t = term(EXPR | TYPE);
            if (wasTypeMode() && LAX_IDENTIFIER.test(token.kind)) {
                return variableDeclarators(modifiersOpt(), t, stats, true).toList();
            } else if (wasTypeMode() && token.kind == COLON) {
                log.error(DiagnosticFlag.SYNTAX, pos, Errors.BadInitializer("for-loop"));
                return List.of((JCStatement)F.at(pos).VarDef(modifiersOpt(), names.error, t, null));
            } else {
                return moreStatementExpressions(pos, t, stats).toList();
            }
        }
    }

    /** ForUpdate = StatementExpression MoreStatementExpressions
     */
    List<JCExpressionStatement> forUpdate() {
        return moreStatementExpressions(token.pos,
                                        parseExpression(),
                                        new ListBuffer<JCExpressionStatement>()).toList();
    }

    /** AnnotationsOpt = { '@' Annotation }
     *
     * @param kind Whether to parse an ANNOTATION or TYPE_ANNOTATION
     */
    protected List<JCAnnotation> annotationsOpt(Tag kind) {
        if (token.kind != MONKEYS_AT) return List.nil(); // optimization
        ListBuffer<JCAnnotation> buf = new ListBuffer<>();
        int prevmode = mode;
        while (token.kind == MONKEYS_AT) {
            int pos = token.pos;
            nextToken();
            buf.append(annotation(pos, kind));
        }
        setLastMode(mode);
        setMode(prevmode);
        List<JCAnnotation> annotations = buf.toList();

        return annotations;
    }

    List<JCAnnotation> typeAnnotationsOpt() {
        List<JCAnnotation> annotations = annotationsOpt(Tag.TYPE_ANNOTATION);
        return annotations;
    }

    /** ModifiersOpt = { Modifier }
     *  Modifier = PUBLIC | PROTECTED | PRIVATE | STATIC | ABSTRACT | FINAL
     *           | NATIVE | SYNCHRONIZED | TRANSIENT | VOLATILE | "@"
     *           | "@" Annotation
     */
    protected JCModifiers modifiersOpt() {
        return modifiersOpt(null);
    }
    protected JCModifiers modifiersOpt(JCModifiers partial) {
        long flags;
        ListBuffer<JCAnnotation> annotations = new ListBuffer<>();
        int pos;
        if (partial == null) {
            flags = 0;
            pos = token.pos;
        } else {
            flags = partial.flags;
            annotations.appendList(partial.annotations);
            pos = partial.pos;
        }
        if (token.deprecatedFlag()) {
            flags |= Flags.DEPRECATED;
        }
        int lastPos;
    loop:
        while (true) {
            long flag;
            switch (token.kind) {
            case PRIVATE     : flag = Flags.PRIVATE; break;
            case PROTECTED   : flag = Flags.PROTECTED; break;
            case PUBLIC      : flag = Flags.PUBLIC; break;
            case STATIC      : flag = Flags.STATIC; break;
            case TRANSIENT   : flag = Flags.TRANSIENT; break;
            case FINAL       : flag = Flags.FINAL; break;
            case ABSTRACT    : flag = Flags.ABSTRACT; break;
            case NATIVE      : flag = Flags.NATIVE; break;
            case VOLATILE    : flag = Flags.VOLATILE; break;
            case SYNCHRONIZED: flag = Flags.SYNCHRONIZED; break;
            case STRICTFP    : flag = Flags.STRICTFP; break;
            case MONKEYS_AT  : flag = Flags.ANNOTATION; break;
            case DEFAULT     : flag = Flags.DEFAULT; break;
            case ERROR       : flag = 0; nextToken(); break;
            case IDENTIFIER  : {
                if (isNonSealedClassStart(false)) {
                    flag = Flags.NON_SEALED;
                    nextToken();
                    nextToken();
                    break;
                }
                if (isSealedClassStart(false)) {
                    checkSourceLevel(Feature.SEALED_CLASSES);
                    flag = Flags.SEALED;
                    break;
                }
                break loop;
            }
            default: break loop;
            }
            if ((flags & flag) != 0) log.error(DiagnosticFlag.SYNTAX, token.pos, Errors.RepeatedModifier);
            lastPos = token.pos;
            nextToken();
            if (flag == Flags.ANNOTATION) {
                if (token.kind != INTERFACE) {
                    JCAnnotation ann = annotation(lastPos, Tag.ANNOTATION);
                    // if first modifier is an annotation, set pos to annotation's.
                    if (flags == 0 && annotations.isEmpty())
                        pos = ann.pos;
                    annotations.append(ann);
                    flag = 0;
                }
            }
            flags |= flag;
        }
        switch (token.kind) {
        case ENUM: flags |= Flags.ENUM; break;
        case INTERFACE: flags |= Flags.INTERFACE; break;
        default: break;
        }

        /* A modifiers tree with no modifier tokens or annotations
         * has no text position. */
        if ((flags & (Flags.ModifierFlags | Flags.ANNOTATION)) == 0 && annotations.isEmpty())
            pos = Position.NOPOS;

        JCModifiers mods = F.at(pos).Modifiers(flags, annotations.toList());
        if (pos != Position.NOPOS)
            storeEnd(mods, S.prevToken().endPos);
        return mods;
    }

    /** Annotation              = "@" Qualident [ "(" AnnotationFieldValues ")" ]
     *
     * @param pos position of "@" token
     * @param kind Whether to parse an ANNOTATION or TYPE_ANNOTATION
     */
    JCAnnotation annotation(int pos, Tag kind) {
        // accept(AT); // AT consumed by caller
        JCTree ident = qualident(false);
        List<JCExpression> fieldValues = annotationFieldValuesOpt();
        JCAnnotation ann;
        if (kind == Tag.ANNOTATION) {
            ann = F.at(pos).Annotation(ident, fieldValues);
        } else if (kind == Tag.TYPE_ANNOTATION) {
            ann = F.at(pos).TypeAnnotation(ident, fieldValues);
        } else {
            throw new AssertionError("Unhandled annotation kind: " + kind);
        }
        return toP(ann);
    }

    List<JCExpression> annotationFieldValuesOpt() {
        return (token.kind == LPAREN) ? annotationFieldValues() : List.nil();
    }

    /** AnnotationFieldValues   = "(" [ AnnotationFieldValue { "," AnnotationFieldValue } ] ")" */
    List<JCExpression> annotationFieldValues() {
        accept(LPAREN);
        ListBuffer<JCExpression> buf = new ListBuffer<>();
        if (token.kind != RPAREN) {
            buf.append(annotationFieldValue());
            while (token.kind == COMMA) {
                nextToken();
                buf.append(annotationFieldValue());
            }
        }
        accept(RPAREN);
        return buf.toList();
    }

    /** AnnotationFieldValue    = AnnotationValue
     *                          | Identifier "=" AnnotationValue
     */
    JCExpression annotationFieldValue() {
        if (LAX_IDENTIFIER.test(token.kind)) {
            selectExprMode();
            JCExpression t1 = term1();
            if (t1.hasTag(IDENT) && token.kind == EQ) {
                int pos = token.pos;
                accept(EQ);
                JCExpression v = annotationValue();
                return toP(F.at(pos).Assign(t1, v));
            } else {
                return t1;
            }
        }
        return annotationValue();
    }

    /* AnnotationValue          = ConditionalExpression
     *                          | Annotation
     *                          | "{" [ AnnotationValue { "," AnnotationValue } ] [","] "}"
     */
    JCExpression annotationValue() {
        int pos;
        switch (token.kind) {
        case MONKEYS_AT:
            pos = token.pos;
            nextToken();
            return annotation(pos, Tag.ANNOTATION);
        case LBRACE:
            pos = token.pos;
            accept(LBRACE);
            ListBuffer<JCExpression> buf = new ListBuffer<>();
            if (token.kind == COMMA) {
                nextToken();
            } else if (token.kind != RBRACE) {
                buf.append(annotationValue());
                while (token.kind == COMMA) {
                    nextToken();
                    if (token.kind == RBRACE) break;
                    buf.append(annotationValue());
                }
            }
            accept(RBRACE, tk -> Errors.AnnotationMissingElementValue);
            return toP(F.at(pos).NewArray(null, List.nil(), buf.toList()));
        default:
            selectExprMode();
            return term1();
        }
    }

    /** VariableDeclarators = VariableDeclarator { "," VariableDeclarator }
     */
    public <T extends ListBuffer<? super JCVariableDecl>> T variableDeclarators(JCModifiers mods,
                                                                         JCExpression type,
                                                                         T vdefs,
                                                                         boolean localDecl)
    {
        return variableDeclaratorsRest(token.pos, mods, type, identOrUnderscore(), false, null, vdefs, localDecl);
    }

    /** VariableDeclaratorsRest = VariableDeclaratorRest { "," VariableDeclarator }
     *  ConstantDeclaratorsRest = ConstantDeclaratorRest { "," ConstantDeclarator }
     *
     *  @param reqInit  Is an initializer always required?
     *  @param dc       The documentation comment for the variable declarations, or null.
     */
    protected <T extends ListBuffer<? super JCVariableDecl>> T variableDeclaratorsRest(int pos,
                                                                     JCModifiers mods,
                                                                     JCExpression type,
                                                                     Name name,
                                                                     boolean reqInit,
                                                                     Comment dc,
                                                                     T vdefs,
                                                                     boolean localDecl)
    {
        JCVariableDecl head = variableDeclaratorRest(pos, mods, type, name, reqInit, dc, localDecl, false);
        vdefs.append(head);
        while (token.kind == COMMA) {
            // All but last of multiple declarators subsume a comma
            storeEnd((JCTree)vdefs.last(), token.endPos);
            nextToken();
            vdefs.append(variableDeclarator(mods, type, reqInit, dc, localDecl));
        }
        return vdefs;
    }

    /** VariableDeclarator = Ident VariableDeclaratorRest
     *  ConstantDeclarator = Ident ConstantDeclaratorRest
     */
    JCVariableDecl variableDeclarator(JCModifiers mods, JCExpression type, boolean reqInit, Comment dc, boolean localDecl) {
        return variableDeclaratorRest(token.pos, mods, type, identOrUnderscore(), reqInit, dc, localDecl, true);
    }

    /** VariableDeclaratorRest = BracketsOpt ["=" VariableInitializer]
     *  ConstantDeclaratorRest = BracketsOpt "=" VariableInitializer
     *
     *  @param reqInit  Is an initializer always required?
     *  @param dc       The documentation comment for the variable declarations, or null.
     */
    JCVariableDecl variableDeclaratorRest(int pos, JCModifiers mods, JCExpression type, Name name,
                                  boolean reqInit, Comment dc, boolean localDecl, boolean compound) {
        int varPos = Position.NOPOS;
        JCExpression init = null;
        type = bracketsOpt(type);

        if (Feature.UNNAMED_VARIABLES.allowedInSource(source) && name == names.underscore) {
            if (!localDecl) {
                log.error(DiagnosticFlag.SYNTAX, pos, Errors.UseOfUnderscoreNotAllowed);
            }
            name = names.empty;
        }

        saveDanglingDocComments(dc);

        if (token.kind == EQ) {
            nextToken();
            init = variableInitializer();
        }
        else if (reqInit) syntaxError(token.pos, Errors.Expected(EQ));

        if (Feature.UNNAMED_VARIABLES.allowedInSource(source) && name == names.empty
                && localDecl
                && init == null
                && token.kind != COLON) { // if its unnamed local variable, it needs to have an init unless in enhanced-for
            syntaxError(token.pos, Errors.Expected(EQ));
        }

        int startPos = Position.NOPOS;
        JCTree elemType = TreeInfo.innermostType(type, true);
        if (elemType.hasTag(IDENT)) {
            Name typeName = ((JCIdent) elemType).name;
            if (restrictedTypeNameStartingAtSource(typeName, pos, !compound && localDecl) != null) {
                if (typeName != names.var) {
                    reportSyntaxError(elemType.pos, Errors.RestrictedTypeNotAllowedHere(typeName));
                } else if (type.hasTag(TYPEARRAY) && !compound) {
                    //error - 'var' and arrays
                    reportSyntaxError(elemType.pos, Errors.RestrictedTypeNotAllowedArray(typeName));
                } else {
                    varPos = elemType.pos;
                    if (compound)
                        //error - 'var' in compound local var decl
                        reportSyntaxError(elemType.pos, Errors.RestrictedTypeNotAllowedCompound(typeName));
                    startPos = TreeInfo.getStartPos(mods);
                    if (startPos == Position.NOPOS)
                        startPos = TreeInfo.getStartPos(type);
                    //implicit type
                    type = null;
                }
            }
        }
<<<<<<< HEAD
        JCVariableDecl result = toP(F.at(pos).VarDef(mods, name, type, init, varPos));
        attach(result, dc);
=======
        JCVariableDecl result = toP(F.at(pos).VarDef(mods, name, type, init, declaredUsingVar));
>>>>>>> c793de98
        result.startPos = startPos;
        return attach(result, dc);
    }

    Name restrictedTypeName(JCExpression e, boolean shouldWarn) {
        switch (e.getTag()) {
            case IDENT:
                return restrictedTypeNameStartingAtSource(((JCIdent)e).name, e.pos, shouldWarn) != null ? ((JCIdent)e).name : null;
            case TYPEARRAY:
                return restrictedTypeName(((JCArrayTypeTree)e).elemtype, shouldWarn);
            default:
                return null;
        }
    }

    Source restrictedTypeNameStartingAtSource(Name name, int pos, boolean shouldWarn) {
        if (name == names.var) {
            if (Feature.LOCAL_VARIABLE_TYPE_INFERENCE.allowedInSource(source)) {
                return Source.JDK10;
            } else if (shouldWarn) {
                log.warning(pos, Warnings.RestrictedTypeNotAllowed(name, Source.JDK10));
            }
        }
        if (name == names.yield) {
            if (allowYieldStatement) {
                return Source.JDK14;
            } else if (shouldWarn) {
                log.warning(pos, Warnings.RestrictedTypeNotAllowed(name, Source.JDK14));
            }
        }
        if (name == names.record) {
            if (allowRecords) {
                return Source.JDK14;
            } else if (shouldWarn) {
                log.warning(pos, Warnings.RestrictedTypeNotAllowedPreview(name, Source.JDK14));
            }
        }
        if (name == names.sealed) {
            if (allowSealedTypes) {
                return Source.JDK15;
            } else if (shouldWarn) {
                log.warning(pos, Warnings.RestrictedTypeNotAllowedPreview(name, Source.JDK15));
            }
        }
        if (name == names.permits) {
            if (allowSealedTypes) {
                return Source.JDK15;
            } else if (shouldWarn) {
                log.warning(pos, Warnings.RestrictedTypeNotAllowedPreview(name, Source.JDK15));
            }
        }
        return null;
    }

    /** VariableDeclaratorId = Ident BracketsOpt
     */
    JCVariableDecl variableDeclaratorId(JCModifiers mods, JCExpression type, boolean catchParameter, boolean lambdaParameter, boolean recordComponent) {
        int pos = token.pos;
        Name name;
        if (allowThisIdent ||
            !lambdaParameter ||
            LAX_IDENTIFIER.test(token.kind) ||
            mods.flags != Flags.PARAMETER ||
            mods.annotations.nonEmpty()) {
            JCExpression pn;
            if (token.kind == UNDERSCORE && (catchParameter || lambdaParameter)) {
                pn = toP(F.at(token.pos).Ident(identOrUnderscore()));
            } else {
                pn = qualident(false);
            }
            if (pn.hasTag(Tag.IDENT) && ((JCIdent)pn).name != names._this) {
                name = ((JCIdent)pn).name;
            } else if (lambdaParameter && type == null) {
                // we have a lambda parameter that is not an identifier this is a syntax error
                type = pn;
                name = names.empty;
                reportSyntaxError(pos, Errors.Expected(IDENTIFIER));
            } else {
                if (allowThisIdent) {
                    if ((mods.flags & Flags.VARARGS) != 0) {
                        log.error(token.pos, Errors.VarargsAndReceiver);
                    }
                    if (token.kind == LBRACKET) {
                        log.error(token.pos, Errors.ArrayAndReceiver);
                    }
                    if (pn.hasTag(Tag.SELECT) && ((JCFieldAccess)pn).name != names._this) {
                        log.error(token.pos, Errors.WrongReceiver);
                    }
                }
                return toP(F.at(pos).ReceiverVarDef(mods, pn, type));
            }
        } else {
            /** if it is a lambda parameter and the token kind is not an identifier,
             *  and there are no modifiers or annotations, then this means that the compiler
             *  supposed the lambda to be explicit but it can contain a mix of implicit,
             *  var or explicit parameters. So we assign the error name to the parameter name
             *  instead of issuing an error and analyze the lambda parameters as a whole at
             *  a higher level.
             */
            name = names.error;
        }
        if ((mods.flags & Flags.VARARGS) != 0 &&
                token.kind == LBRACKET) {
            log.error(token.pos, Errors.VarargsAndOldArraySyntax);
        }
        if (recordComponent && token.kind == LBRACKET) {
            log.error(token.pos, Errors.RecordComponentAndOldArraySyntax);
        }
        type = bracketsOpt(type);

        if (Feature.UNNAMED_VARIABLES.allowedInSource(source) && name == names.underscore) {
            name = names.empty;
        }

        return toP(F.at(pos).VarDef(mods, name, type, null,
                type != null && type.hasTag(IDENT) && ((JCIdent)type).name == names.var ? type.pos : Position.NOPOS));
    }

    /** Resources = Resource { ";" Resources }
     */
    List<JCTree> resources() {
        ListBuffer<JCTree> defs = new ListBuffer<>();
        defs.append(resource());
        while (token.kind == SEMI) {
            // All but last of multiple declarators must subsume a semicolon
            storeEnd(defs.last(), token.endPos);
            int semiColonPos = token.pos;
            nextToken();
            if (token.kind == RPAREN) { // Optional trailing semicolon
                                       // after last resource
                break;
            }
            defs.append(resource());
        }
        return defs.toList();
    }

    /** Resource = VariableModifiersOpt Type VariableDeclaratorId "=" Expression
     *           | Expression
     */
    protected JCTree resource() {
        if (token.kind == FINAL || token.kind == MONKEYS_AT) {
            JCModifiers mods = optFinal(0);
            JCExpression t = parseType(true);
            return variableDeclaratorRest(token.pos, mods, t, identOrUnderscore(), true, null, true, false);
        }
        JCExpression t = term(EXPR | TYPE);
        if (wasTypeMode() && LAX_IDENTIFIER.test(token.kind)) {
            JCModifiers mods = F.Modifiers(0);
            return variableDeclaratorRest(token.pos, mods, t, identOrUnderscore(), true, null, true, false);
        } else {
            checkSourceLevel(Feature.EFFECTIVELY_FINAL_VARIABLES_IN_TRY_WITH_RESOURCES);
            if (!t.hasTag(IDENT) && !t.hasTag(SELECT)) {
                log.error(t.pos(), Errors.TryWithResourcesExprNeedsVar);
            }

            return t;
        }
    }

    /** CompilationUnit = [ { "@" Annotation } PACKAGE Qualident ";"] {ImportDeclaration} {TypeDeclaration}
     */
    public JCTree.JCCompilationUnit parseCompilationUnit() {
        Token firstToken = token;
        JCModifiers mods = null;
        boolean consumedToplevelDoc = false;
        boolean seenImport = false;
        boolean seenPackage = false;
        ListBuffer<JCTree> defs = new ListBuffer<>();
        if (token.kind == MONKEYS_AT)
            mods = modifiersOpt();

        if (token.kind == PACKAGE) {
            int packagePos = token.pos;
            List<JCAnnotation> annotations = List.nil();
            seenPackage = true;
            if (mods != null) {
                checkNoMods(mods.flags & ~Flags.DEPRECATED);
                annotations = mods.annotations;
                mods = null;
            }
            nextToken();
            JCExpression pid = qualident(false);
            accept(SEMI);
            JCPackageDecl pd = toP(F.at(packagePos).PackageDecl(annotations, pid));
            attach(pd, firstToken.docComment());
            consumedToplevelDoc = true;
            defs.append(pd);
            updateUnexpectedTopLevelDefinitionStartError(true);
        }

        boolean firstTypeDecl = true;   // have we seen a class, enum, or interface declaration yet?
        boolean isImplicitClass = false;
        OUTER: while (token.kind != EOF) {
            if (token.pos <= endPosTable.errorEndPos) {
                // error recovery
                skip(firstTypeDecl, false, false, false);
                if (token.kind == EOF)
                    break;
            }
            // JLS 7.3 doesn't allow extra semicolons after package or import declarations,
            // but here we try to provide a more helpful error message if we encounter any.
            // Do that by slurping in as many semicolons as possible, and then seeing what
            // comes after before deciding how best to handle them.
            ListBuffer<JCTree> semiList = new ListBuffer<>();
            while (firstTypeDecl && mods == null && token.kind == SEMI) {
                int pos = token.pos;
                nextToken();
                semiList.append(toP(F.at(pos).Skip()));
                if (token.kind == EOF)
                    break OUTER;
            }
            if (firstTypeDecl && mods == null && token.kind == IMPORT) {
                if (!semiList.isEmpty()) {
                    if (source.compareTo(Source.JDK21) >= 0)
                        reportSyntaxError(semiList.first().pos, Errors.ExtraneousSemicolon);
                    else
                        log.warning(semiList.first().pos, Warnings.ExtraneousSemicolon);
                }
                seenImport = true;
                defs.append(importDeclaration());
            } else {
                Comment docComment = token.docComment();
                if (firstTypeDecl && !seenImport && !seenPackage) {
                    docComment = firstToken.docComment();
                    consumedToplevelDoc = true;
                }
                if (mods != null || token.kind != SEMI)
                    mods = modifiersOpt(mods);
                if (firstTypeDecl && token.kind == IDENTIFIER) {
                    if (!semiList.isEmpty()) {
                        if (source.compareTo(Source.JDK21) >= 0)
                            reportSyntaxError(semiList.first().pos, Errors.ExtraneousSemicolon);
                        else
                            log.warning(semiList.first().pos, Warnings.ExtraneousSemicolon);
                    }
                    ModuleKind kind = ModuleKind.STRONG;
                    if (token.name() == names.open) {
                        kind = ModuleKind.OPEN;
                        nextToken();
                    }
                    if (token.kind == IDENTIFIER && token.name() == names.module) {
                        if (mods != null) {
                            checkNoMods(mods.flags & ~Flags.DEPRECATED);
                        }
                        defs.append(moduleDecl(mods, kind, docComment));
                        consumedToplevelDoc = true;
                        break;
                    } else if (kind != ModuleKind.STRONG) {
                        reportSyntaxError(token.pos, Errors.ExpectedModule);
                    }
                }

                defs.appendList(semiList.toList());
                boolean isTopLevelMethodOrField = false;

                // Due to a significant number of existing negative tests
                // this code speculatively tests to see if a top level method
                // or field can parse. If the method or field can parse then
                // it is parsed. Otherwise, parsing continues as though
                // implicitly declared classes did not exist and error reporting
                // is the same as in the past.
                if (!isDeclaration(true)) {
                    final JCModifiers finalMods = mods;
                    JavacParser speculative = new VirtualParser(this);
                    List<JCTree> speculativeResult =
                            speculative.topLevelMethodOrFieldDeclaration(finalMods, null);
                    if (speculativeResult.head.hasTag(METHODDEF) ||
                        speculativeResult.head.hasTag(VARDEF)) {
                        isTopLevelMethodOrField = true;
                    }
                }

                if (isTopLevelMethodOrField) {
                    checkSourceLevel(token.pos, Feature.IMPLICIT_CLASSES);
                    defs.appendList(topLevelMethodOrFieldDeclaration(mods, docComment));
                    isImplicitClass = true;
                } else if (isDefiniteStatementStartToken()) {
                    int startPos = token.pos;
                    List<JCStatement> statements = blockStatement();
                    defs.append(syntaxError(startPos,
                                            statements,
                                            Errors.StatementNotExpected,
                                            true));
                } else {
                    JCTree def = typeDeclaration(mods, docComment);
                    if (def instanceof JCExpressionStatement statement)
                        def = statement.expr;
                    defs.append(def);
                }

                mods = null;
                firstTypeDecl = false;
            }
        }
        List<JCTree> topLevelDefs = isImplicitClass ? constructImplicitClass(defs.toList(), S.prevToken().endPos) : defs.toList();
        JCTree.JCCompilationUnit toplevel = F.at(firstToken.pos).TopLevel(topLevelDefs);
        if (!consumedToplevelDoc)
            attach(toplevel, firstToken.docComment());
        if (defs.isEmpty())
            storeEnd(toplevel, S.prevToken().endPos);
        if (keepDocComments)
            toplevel.docComments = docComments;
        if (keepLineMap)
            toplevel.lineMap = S.getLineMap();
        toplevel.endPositions = this.endPosTable;
        return toplevel;
    }

    // Restructure top level to be an implicitly declared class.
    private List<JCTree> constructImplicitClass(List<JCTree> origDefs, int endPos) {
        ListBuffer<JCTree> topDefs = new ListBuffer<>();
        ListBuffer<JCTree> defs = new ListBuffer<>();

        for (JCTree def : origDefs) {
            if (def.hasTag(Tag.PACKAGEDEF)) {
                log.error(def.pos(), Errors.ImplicitClassShouldNotHavePackageDeclaration);
            } else if (def.hasTag(Tag.IMPORT) || def.hasTag(Tag.MODULEIMPORT)) {
                topDefs.append(def);
            } else if (!def.hasTag(Tag.SKIP)) {
                defs.append(def);
            }
        }

        int primaryPos = getStartPos(defs.first());
        String simplename = PathFileObject.getSimpleName(log.currentSourceFile());

        if (simplename.endsWith(".java")) {
            simplename = simplename.substring(0, simplename.length() - ".java".length());
        }
        if (!SourceVersion.isIdentifier(simplename) || SourceVersion.isKeyword(simplename)) {
            log.error(primaryPos, Errors.BadFileName(simplename));
        }

        Name name = names.fromString(simplename);
        JCModifiers implicitMods = F.at(Position.NOPOS)
                .Modifiers(Flags.FINAL|Flags.IMPLICIT_CLASS, List.nil());
        JCClassDecl implicit = F.at(primaryPos).ClassDef(
                implicitMods, name, List.nil(), null, List.nil(), List.nil(),
                defs.toList());
        storeEnd(implicit, endPos);
        topDefs.append(implicit);
        return topDefs.toList();
    }

    JCModuleDecl moduleDecl(JCModifiers mods, ModuleKind kind, Comment dc) {
        int pos = token.pos;
        checkSourceLevel(Feature.MODULES);

        nextToken();
        JCExpression name = qualident(false);
        List<JCDirective> directives = null;

        accept(LBRACE);
        directives = moduleDirectiveList();
        accept(RBRACE);
        int endPos = S.prevToken().endPos;
        accept(EOF);

        JCModuleDecl result = F.at(pos).ModuleDef(mods, kind, name, directives);
        storeEnd(result, endPos);
        return attach(result, dc);
    }

    List<JCDirective> moduleDirectiveList() {
        ListBuffer<JCDirective> defs = new ListBuffer<>();
        while (token.kind == IDENTIFIER) {
            int pos = token.pos;
            if (token.name() == names.requires) {
                nextToken();
                boolean isTransitive = false;
                boolean isStaticPhase = false;
            loop:
                while (true) {
                    switch (token.kind) {
                        case IDENTIFIER:
                            if (token.name() == names.transitive) {
                                Token t1 = S.token(1);
                                if (t1.kind == SEMI || t1.kind == DOT) {
                                    break loop;
                                }
                                if (isTransitive) {
                                    log.error(DiagnosticFlag.SYNTAX, token.pos, Errors.RepeatedModifier);
                                }
                                isTransitive = true;
                                break;
                            } else {
                                break loop;
                            }
                        case STATIC:
                            if (isStaticPhase) {
                                log.error(DiagnosticFlag.SYNTAX, token.pos, Errors.RepeatedModifier);
                            }
                            isStaticPhase = true;
                            break;
                        default:
                            break loop;
                    }
                    nextToken();
                }
                JCExpression moduleName = qualident(false);
                accept(SEMI);
                defs.append(toP(F.at(pos).Requires(isTransitive, isStaticPhase, moduleName)));
            } else if (token.name() == names.exports || token.name() == names.opens) {
                boolean exports = token.name() == names.exports;
                nextToken();
                JCExpression pkgName = qualident(false);
                List<JCExpression> moduleNames = null;
                if (token.kind == IDENTIFIER && token.name() == names.to) {
                    nextToken();
                    moduleNames = qualidentList(false);
                }
                accept(SEMI);
                JCDirective d;
                if (exports) {
                    d = F.at(pos).Exports(pkgName, moduleNames);
                } else {
                    d = F.at(pos).Opens(pkgName, moduleNames);
                }
                defs.append(toP(d));
            } else if (token.name() == names.provides) {
                nextToken();
                JCExpression serviceName = qualident(false);
                List<JCExpression> implNames;
                if (token.kind == IDENTIFIER && token.name() == names.with) {
                    nextToken();
                    implNames = qualidentList(false);
                } else {
                    log.error(DiagnosticFlag.SYNTAX, token.pos, Errors.ExpectedStr("'" + names.with + "'"));
                    implNames = List.nil();
                }
                accept(SEMI);
                defs.append(toP(F.at(pos).Provides(serviceName, implNames)));
            } else if (token.name() == names.uses) {
                nextToken();
                JCExpression service = qualident(false);
                accept(SEMI);
                defs.append(toP(F.at(pos).Uses(service)));
            } else {
                setErrorEndPos(pos);
                reportSyntaxError(pos, Errors.InvalidModuleDirective);
                break;
            }
        }
        return defs.toList();
    }

    /** ImportDeclaration = IMPORT [ STATIC ] Ident { "." Ident } [ "." "*" ] ";"
     */
    protected JCTree importDeclaration() {
        int pos = token.pos;
        nextToken();
        boolean importStatic = false;
        if (token.kind == STATIC) {
            importStatic = true;
            nextToken();
        } else if (token.kind == IDENTIFIER && token.name() == names.module &&
                   peekToken(TokenKind.IDENTIFIER)) {
            checkSourceLevel(Feature.MODULE_IMPORTS);
            nextToken();
            JCExpression moduleName = qualident(false);
            accept(SEMI);
            return toP(F.at(pos).ModuleImport(moduleName));
        }
        JCExpression pid = toP(F.at(token.pos).Ident(ident()));
        do {
            int pos1 = token.pos;
            accept(DOT);
            if (token.kind == STAR) {
                pid = to(F.at(pos1).Select(pid, names.asterisk));
                nextToken();
                break;
            } else {
                pid = toP(F.at(pos1).Select(pid, ident()));
            }
        } while (token.kind == DOT);
        accept(SEMI);
        return toP(F.at(pos).Import((JCFieldAccess)pid, importStatic));
    }

    /** TypeDeclaration = ClassOrInterfaceOrEnumDeclaration
     *                  | ";"
     */
    JCTree typeDeclaration(JCModifiers mods, Comment docComment) {
        int pos = token.pos;
        if (mods == null && token.kind == SEMI) {
            nextToken();
            return toP(F.at(pos).Skip());
        } else {
            return classOrRecordOrInterfaceOrEnumDeclaration(modifiersOpt(mods), docComment);
        }
    }

    /** ClassOrInterfaceOrEnumDeclaration = ModifiersOpt
     *           (ClassDeclaration | InterfaceDeclaration | EnumDeclaration)
     *  @param mods     Any modifiers starting the class or interface declaration
     *  @param dc       The documentation comment for the class, or null.
     */
    protected JCStatement classOrRecordOrInterfaceOrEnumDeclaration(JCModifiers mods, Comment dc) {
        if (token.kind == CLASS) {
            return classDeclaration(mods, dc);
        } if (isRecordStart()) {
            return recordDeclaration(mods, dc);
        } else if (token.kind == INTERFACE) {
            return interfaceDeclaration(mods, dc);
        } else if (token.kind == ENUM) {
            return enumDeclaration(mods, dc);
        } else {
            int pos = token.pos;
            List<JCTree> errs;
            if (LAX_IDENTIFIER.test(token.kind)) {
                errs = List.of(mods, toP(F.at(pos).Ident(ident())));
                setErrorEndPos(token.pos);
            } else {
                errs = List.of(mods);
            }

            return toP(F.Exec(syntaxError(pos, errs, unexpectedTopLevelDefinitionStartError)));

        }
    }

    /** ClassDeclaration = CLASS Ident TypeParametersOpt [EXTENDS Type]
     *                     [IMPLEMENTS TypeList] ClassBody
     *  @param mods    The modifiers starting the class declaration
     *  @param dc       The documentation comment for the class, or null.
     */
    protected JCClassDecl classDeclaration(JCModifiers mods, Comment dc) {
        int pos = token.pos;
        accept(CLASS);
        Name name = typeName();

        List<JCTypeParameter> typarams = typeParametersOpt();

        JCExpression extending = null;
        if (token.kind == EXTENDS) {
            nextToken();
            extending = parseType();
        }
        List<JCExpression> implementing = List.nil();
        if (token.kind == IMPLEMENTS) {
            nextToken();
            implementing = typeList();
        }
        List<JCExpression> permitting = permitsClause(mods, "class");

        saveDanglingDocComments(dc);

        List<JCTree> defs = classInterfaceOrRecordBody(name, false, false);
        JCClassDecl result = toP(F.at(pos).ClassDef(
            mods, name, typarams, extending, implementing, permitting, defs));
        return attach(result, dc);
    }

    protected JCClassDecl recordDeclaration(JCModifiers mods, Comment dc) {
        int pos = token.pos;
        nextToken();
        mods.flags |= Flags.RECORD;
        Name name = typeName();

        List<JCTypeParameter> typarams = typeParametersOpt();

        List<JCVariableDecl> headerFields = formalParameters(false, true);

        List<JCExpression> implementing = List.nil();
        if (token.kind == IMPLEMENTS) {
            nextToken();
            implementing = typeList();
        }

        saveDanglingDocComments(dc);

        List<JCTree> defs = classInterfaceOrRecordBody(name, false, true);
        java.util.List<JCVariableDecl> fields = new ArrayList<>();
        for (JCVariableDecl field : headerFields) {
            fields.add(field);
        }
        for (JCTree def : defs) {
            if (def.hasTag(METHODDEF)) {
                JCMethodDecl methDef = (JCMethodDecl) def;
                if (methDef.name == names.init && methDef.params.isEmpty() && (methDef.mods.flags & Flags.COMPACT_RECORD_CONSTRUCTOR) != 0) {
                    ListBuffer<JCVariableDecl> tmpParams = new ListBuffer<>();
                    for (JCVariableDecl param : headerFields) {
                        tmpParams.add(F.at(param)
                                // we will get flags plus annotations from the record component
                                .VarDef(F.Modifiers(Flags.PARAMETER | Flags.GENERATED_MEMBER | Flags.MANDATED | param.mods.flags & Flags.VARARGS,
                                        param.mods.annotations),
                                param.name, param.vartype, null));
                    }
                    methDef.params = tmpParams.toList();
                }
            }
        }
        for (int i = fields.size() - 1; i >= 0; i--) {
            JCVariableDecl field = fields.get(i);
            defs = defs.prepend(field);
        }
        JCClassDecl result = toP(F.at(pos).ClassDef(mods, name, typarams, null, implementing, defs));
        return attach(result, dc);
    }

    Name typeName() {
        int pos = token.pos;
        Name name = ident();
        Source source = restrictedTypeNameStartingAtSource(name, pos, true);
        if (source != null) {
            reportSyntaxError(pos, Errors.RestrictedTypeNotAllowed(name, source));
        }
        return name;
    }

    /** InterfaceDeclaration = INTERFACE Ident TypeParametersOpt
     *                         [EXTENDS TypeList] InterfaceBody
     *  @param mods    The modifiers starting the interface declaration
     *  @param dc       The documentation comment for the interface, or null.
     */
    protected JCClassDecl interfaceDeclaration(JCModifiers mods, Comment dc) {
        int pos = token.pos;
        accept(INTERFACE);

        Name name = typeName();

        List<JCTypeParameter> typarams = typeParametersOpt();

        List<JCExpression> extending = List.nil();
        if (token.kind == EXTENDS) {
            nextToken();
            extending = typeList();
        }
        List<JCExpression> permitting = permitsClause(mods, "interface");

        saveDanglingDocComments(dc);

        List<JCTree> defs;
        defs = classInterfaceOrRecordBody(name, true, false);
        JCClassDecl result = toP(F.at(pos).ClassDef(
            mods, name, typarams, null, extending, permitting, defs));
        return attach(result, dc);
    }

    List<JCExpression> permitsClause(JCModifiers mods, String classOrInterface) {
        if (allowSealedTypes && token.kind == IDENTIFIER && token.name() == names.permits) {
            checkSourceLevel(Feature.SEALED_CLASSES);
            if ((mods.flags & Flags.SEALED) == 0) {
                log.error(token.pos, Errors.InvalidPermitsClause(Fragments.ClassIsNotSealed(classOrInterface)));
            }
            nextToken();
            return qualidentList(false);
        }
        return List.nil();
    }

    /** EnumDeclaration = ENUM Ident [IMPLEMENTS TypeList] EnumBody
     *  @param mods    The modifiers starting the enum declaration
     *  @param dc       The documentation comment for the enum, or null.
     */
    protected JCClassDecl enumDeclaration(JCModifiers mods, Comment dc) {
        int pos = token.pos;
        accept(ENUM);

        Name name = typeName();

        int typeNamePos = token.pos;
        List<JCTypeParameter> typarams = typeParametersOpt(true);
        if (typarams == null || !typarams.isEmpty()) {
            int errorPosition = typarams == null
                    ? typeNamePos
                    : typarams.head.pos;
            log.error(DiagnosticFlag.SYNTAX, errorPosition, Errors.EnumCantBeGeneric);
        }

        List<JCExpression> implementing = List.nil();
        if (token.kind == IMPLEMENTS) {
            nextToken();
            implementing = typeList();
        }

        saveDanglingDocComments(dc);

        List<JCTree> defs = enumBody(name);
        mods.flags |= Flags.ENUM;
        JCClassDecl result = toP(F.at(pos).
            ClassDef(mods, name, List.nil(),
                     null, implementing, defs));
        return attach(result, dc);
    }

    /** EnumBody = "{" { EnumeratorDeclarationList } [","]
     *                  [ ";" {ClassBodyDeclaration} ] "}"
     */
    List<JCTree> enumBody(Name enumName) {
        accept(LBRACE);
        ListBuffer<JCTree> defs = new ListBuffer<>();
        boolean wasSemi = false;
        boolean hasStructuralErrors = false;
        boolean wasError = false;
        if (token.kind == COMMA) {
            nextToken();
            if (token.kind == SEMI) {
                wasSemi = true;
                nextToken();
            } else if (token.kind != RBRACE) {
                reportSyntaxError(S.prevToken().endPos,
                                  Errors.Expected2(RBRACE, SEMI));
                wasError = true;
            }
        }
        while (token.kind != RBRACE && token.kind != EOF) {
            if (token.kind == SEMI) {
                accept(SEMI);
                wasSemi = true;
                if (token.kind == RBRACE || token.kind == EOF) break;
            }
            EnumeratorEstimate memberType = estimateEnumeratorOrMember(enumName);
            if (memberType == EnumeratorEstimate.UNKNOWN) {
                memberType = wasSemi ? EnumeratorEstimate.MEMBER
                                     : EnumeratorEstimate.ENUMERATOR;
            }
            if (memberType == EnumeratorEstimate.ENUMERATOR) {
                wasError = false;
                if (wasSemi && !hasStructuralErrors) {
                    reportSyntaxError(token.pos, Errors.EnumConstantNotExpected);
                    hasStructuralErrors = true;
                }
                defs.append(enumeratorDeclaration(enumName));
                if (token.pos <= endPosTable.errorEndPos) {
                    // error recovery
                   skip(false, true, true, false);
                } else {
                    if (token.kind != RBRACE && token.kind != SEMI && token.kind != EOF) {
                        if (token.kind == COMMA) {
                            nextToken();
                        } else {
                            setErrorEndPos(token.pos);
                            reportSyntaxError(S.prevToken().endPos,
                                              Errors.Expected3(COMMA, RBRACE, SEMI));
                            wasError = true;
                        }
                    }
                }
            } else {
                if (!wasSemi && !hasStructuralErrors && !wasError) {
                    reportSyntaxError(token.pos, Errors.EnumConstantExpected);
                    hasStructuralErrors = true;
                }
                wasError = false;
                defs.appendList(classOrInterfaceOrRecordBodyDeclaration(null, enumName,
                                                                false, false));
                if (token.pos <= endPosTable.errorEndPos) {
                    // error recovery
                   skip(false, true, true, false);
                }
            }
        }
        accept(RBRACE);
        return defs.toList();
    }

    @SuppressWarnings("fallthrough")
    private EnumeratorEstimate estimateEnumeratorOrMember(Name enumName) {
        // if we are seeing a record declaration inside of an enum we want the same error message as expected for a
        // let's say an interface declaration inside an enum
        boolean ident = token.kind == TokenKind.IDENTIFIER ||
                        token.kind == TokenKind.UNDERSCORE;
        if (ident && token.name() != enumName &&
                (!allowRecords || !isRecordStart())) {
            Token next = S.token(1);
            switch (next.kind) {
                case LPAREN: case LBRACE: case COMMA: case SEMI:
                    return EnumeratorEstimate.ENUMERATOR;
            }
        }
        switch (token.kind) {
            case IDENTIFIER:
                if (allowRecords && isRecordStart()) {
                    return EnumeratorEstimate.MEMBER;
                }
            case MONKEYS_AT: case LT: case UNDERSCORE:
                return EnumeratorEstimate.UNKNOWN;
            default:
                return EnumeratorEstimate.MEMBER;
        }
    }

    private enum EnumeratorEstimate {
        ENUMERATOR,
        MEMBER,
        UNKNOWN;
    }

    /** EnumeratorDeclaration = AnnotationsOpt [TypeArguments] IDENTIFIER [ Arguments ] [ "{" ClassBody "}" ]
     */
    JCTree enumeratorDeclaration(Name enumName) {
        Comment dc = token.docComment();
        int flags = Flags.PUBLIC|Flags.STATIC|Flags.FINAL|Flags.ENUM;
        if (token.deprecatedFlag()) {
            flags |= Flags.DEPRECATED;
        }
        int pos = token.pos;
        List<JCAnnotation> annotations = annotationsOpt(Tag.ANNOTATION);
        JCModifiers mods = F.at(annotations.isEmpty() ? Position.NOPOS : pos).Modifiers(flags, annotations);
        List<JCExpression> typeArgs = typeArgumentsOpt();
        int identPos = token.pos;
        Name name = ident();
        int createPos = token.pos;

        saveDanglingDocComments(dc);

        List<JCExpression> args = (token.kind == LPAREN)
            ? arguments() : List.nil();

        JCClassDecl body = null;
        if (token.kind == LBRACE) {
            JCModifiers mods1 = F.at(Position.NOPOS).Modifiers(Flags.ENUM);
            List<JCTree> defs = classInterfaceOrRecordBody(names.empty, false, false);
            body = toP(F.at(identPos).AnonymousClassDef(mods1, defs));
        }
        if (args.isEmpty() && body == null)
            createPos = identPos;
        JCIdent ident = F.at(identPos).Ident(enumName);
        JCNewClass create = F.at(createPos).NewClass(null, typeArgs, ident, args, body);
        if (createPos != identPos)
            storeEnd(create, S.prevToken().endPos);
        ident = F.at(identPos).Ident(enumName);
        JCTree result = toP(F.at(pos).VarDef(mods, name, ident, create));
        return attach(result, dc);
    }

    /** TypeList = Type {"," Type}
     */
    List<JCExpression> typeList() {
        ListBuffer<JCExpression> ts = new ListBuffer<>();
        ts.append(parseType());
        while (token.kind == COMMA) {
            nextToken();
            ts.append(parseType());
        }
        return ts.toList();
    }

    /** ClassBody     = "{" {ClassBodyDeclaration} "}"
     *  InterfaceBody = "{" {InterfaceBodyDeclaration} "}"
     */
    List<JCTree> classInterfaceOrRecordBody(Name className, boolean isInterface, boolean isRecord) {
        accept(LBRACE);
        if (token.pos <= endPosTable.errorEndPos) {
            // error recovery
            skip(false, true, false, false);
            if (token.kind == LBRACE)
                nextToken();
            else
                return List.nil();
        }
        ListBuffer<JCTree> defs = new ListBuffer<>();
        while (token.kind != RBRACE && token.kind != EOF) {
            defs.appendList(classOrInterfaceOrRecordBodyDeclaration(null, className, isInterface, isRecord));
            if (token.pos <= endPosTable.errorEndPos) {
               // error recovery
               skip(false, true, true, false);
            }
        }
        accept(RBRACE);
        return defs.toList();
    }

    /** ClassBodyDeclaration =
     *      ";"
     *    | [STATIC] Block
     *    | ModifiersOpt
     *      ( Type Ident
     *        ( VariableDeclaratorsRest ";" | MethodDeclaratorRest )
     *      | VOID Ident VoidMethodDeclaratorRest
     *      | TypeParameters [Annotations]
     *        ( Type Ident MethodDeclaratorRest
     *        | VOID Ident VoidMethodDeclaratorRest
     *        )
     *      | Ident ConstructorDeclaratorRest
     *      | TypeParameters Ident ConstructorDeclaratorRest
     *      | ClassOrInterfaceOrEnumDeclaration
     *      )
     *  InterfaceBodyDeclaration =
     *      ";"
     *    | ModifiersOpt
     *      ( Type Ident
     *        ( ConstantDeclaratorsRest ";" | MethodDeclaratorRest )
     *      | VOID Ident MethodDeclaratorRest
     *      | TypeParameters [Annotations]
     *        ( Type Ident MethodDeclaratorRest
     *        | VOID Ident VoidMethodDeclaratorRest
     *        )
     *      | ClassOrInterfaceOrEnumDeclaration
     *      )
     *
     */
    protected List<JCTree> classOrInterfaceOrRecordBodyDeclaration(JCModifiers mods, Name className,
                                                                   boolean isInterface,
                                                                   boolean isRecord) {
        if (token.kind == SEMI) {
            nextToken();
            return List.nil();
        } else {
            Comment dc = token.docComment();
            int pos = token.pos;
            mods = modifiersOpt(mods);
            if (isDeclaration()) {
                return List.of(classOrRecordOrInterfaceOrEnumDeclaration(mods, dc));
            } else if (token.kind == LBRACE &&
                       (mods.flags & Flags.StandardFlags & ~Flags.STATIC) == 0 &&
                       mods.annotations.isEmpty()) {
                if (isInterface) {
                    log.error(DiagnosticFlag.SYNTAX, token.pos, Errors.InitializerNotAllowed);
                } else if (isRecord && (mods.flags & Flags.STATIC) == 0) {
                    log.error(DiagnosticFlag.SYNTAX, token.pos, Errors.InstanceInitializerNotAllowedInRecords);
                }
                ignoreDanglingComments();   // no declaration with which dangling comments can be associated
                return List.of(block(pos, mods.flags));
            } else if (isDefiniteStatementStartToken()) {
                int startPos = token.pos;
                List<JCStatement> statements = blockStatement();
                return List.of(syntaxError(startPos,
                                           statements,
                                           Errors.StatementNotExpected));
            } else {
                return constructorOrMethodOrFieldDeclaration(mods, className, isInterface, isRecord, dc);
            }
        }
    }

    private List<JCTree> constructorOrMethodOrFieldDeclaration(JCModifiers mods, Name className,
                                                               boolean isInterface,
                                                               boolean isRecord, Comment dc) {
        int pos;
        pos = token.pos;
        List<JCTypeParameter> typarams = typeParametersOpt();
        // if there are type parameters but no modifiers, save the start
        // position of the method in the modifiers.
        if (typarams.nonEmpty() && mods.pos == Position.NOPOS) {
            mods.pos = pos;
            storeEnd(mods, pos);
        }
        List<JCAnnotation> annosAfterParams = annotationsOpt(Tag.ANNOTATION);

        if (annosAfterParams.nonEmpty()) {
            mods.annotations = mods.annotations.appendList(annosAfterParams);
            if (mods.pos == Position.NOPOS)
                mods.pos = mods.annotations.head.pos;
        }

        Token tk = token;
        pos = token.pos;
        JCExpression type;
        boolean isVoid = token.kind == VOID;

        if (isVoid) {
            type = to(F.at(pos).TypeIdent(TypeTag.VOID));
            nextToken();
        } else {
            // method returns types are un-annotated types
            type = unannotatedType(false);
        }

        // Constructor
        if ((token.kind == LPAREN && !isInterface ||
                isRecord && token.kind == LBRACE) && type.hasTag(IDENT)) {
            if (isInterface || tk.name() != className) {
                log.error(DiagnosticFlag.SYNTAX, pos, Errors.InvalidMethDeclRetTypeReq);
            } else if (annosAfterParams.nonEmpty()) {
                illegal(annosAfterParams.head.pos);
            }

            if (isRecord && token.kind == LBRACE) {
                mods.flags |= Flags.COMPACT_RECORD_CONSTRUCTOR;
            }

            return List.of(methodDeclaratorRest(
                    pos, mods, null, names.init, typarams,
                    isInterface, true, isRecord, dc));
        }

        // Record constructor
        if (isRecord && type.hasTag(IDENT) && token.kind == THROWS) {
            // trying to define a compact constructor with a throws clause
            log.error(DiagnosticFlag.SYNTAX, token.pos,
                    Errors.InvalidCanonicalConstructorInRecord(
                            Fragments.Compact,
                            className,
                            Fragments.ThrowsClauseNotAllowedForCanonicalConstructor(Fragments.Compact)));
            skip(false, true, false, false);
            return List.of(methodDeclaratorRest(
                    pos, mods, null, names.init, typarams,
                    isInterface, true, isRecord, dc));
        }

        pos = token.pos;
        Name name = ident();

        // Method
        if (token.kind == LPAREN) {
            return List.of(methodDeclaratorRest(
                    pos, mods, type, name, typarams,
                    isInterface, isVoid, false, dc));
        }

        // Field
        if (!isVoid && typarams.isEmpty()) {
            if (!isRecord || (isRecord && (mods.flags & Flags.STATIC) != 0)) {
                List<JCTree> defs =
                    variableDeclaratorsRest(pos, mods, type, name, isInterface, dc,
                                            new ListBuffer<JCTree>(), false).toList();
                accept(SEMI);
                storeEnd(defs.last(), S.prevToken().endPos);
                return defs;
            }

            int errPos = pos;
            variableDeclaratorsRest(pos, mods, type, name, isInterface, dc,
                    new ListBuffer<JCTree>(), false).toList();
            accept(SEMI);
            return List.of(syntaxError(errPos, null, Errors.RecordCannotDeclareInstanceFields));
         }

         pos = token.pos;
         List<JCTree> err;

         // Error recovery
         if (isVoid || typarams.nonEmpty()) {
             JCMethodDecl m =
                     toP(F.at(pos).MethodDef(mods, name, type, typarams,
                                             List.nil(), List.nil(), null, null));
             attach(m, dc);
             err = List.of(m);
         } else {
             err = List.nil();
         }

         return List.of(syntaxError(token.pos, err, Errors.Expected(LPAREN)));
    }

    private List<JCTree> topLevelMethodOrFieldDeclaration(JCModifiers mods, Comment dc) throws AssertionError {
        int pos = token.pos;
        dc = dc == null ? token.docComment() : dc;
        List<JCTypeParameter> typarams = typeParametersOpt();

        // if there are type parameters but no modifiers, save the start
        // position of the method in the modifiers.
        if (typarams.nonEmpty() && mods.pos == Position.NOPOS) {
            mods.pos = pos;
            storeEnd(mods, pos);
        }

        List<JCAnnotation> annosAfterParams = annotationsOpt(Tag.ANNOTATION);

        if (annosAfterParams.nonEmpty()) {
            mods.annotations = mods.annotations.appendList(annosAfterParams);
            if (mods.pos == Position.NOPOS)
                mods.pos = mods.annotations.head.pos;
        }

        pos = token.pos;
        JCExpression type;
        boolean isVoid = token.kind == VOID;

        if (isVoid) {
            type = to(F.at(pos).TypeIdent(TypeTag.VOID));
            nextToken();
        } else {
            type = unannotatedType(false);
        }

        if (token.kind == IDENTIFIER) {
            pos = token.pos;
            Name name = ident();

            // Method
            if (token.kind == LPAREN) {
                return List.of(methodDeclaratorRest(pos, mods, type, name, typarams,
                        false, isVoid, false, dc));
            }

            // Field
            if (!isVoid && typarams.isEmpty() && (token.kind == EQ || token.kind == SEMI)) {
                List<JCTree> defs =
                        variableDeclaratorsRest(pos, mods, type, name, false, dc,
                                new ListBuffer<JCTree>(), false).toList();
                accept(SEMI);
                storeEnd(defs.last(), S.prevToken().endPos);

                return defs;
            }
        } else if (token.kind == LPAREN && type.hasTag(IDENT)) {
            log.error(DiagnosticFlag.SYNTAX, pos, Errors.InvalidMethDeclRetTypeReq);

            return List.of(methodDeclaratorRest(
                    pos, mods, null, names.init, typarams,
                    false, true, false, dc));
        }

        return List.of(F.Erroneous());
    }

    protected boolean isDeclaration() {
        return isDeclaration(allowRecords);
    }

    private boolean isDeclaration(boolean allowRecords) {
        return token.kind == CLASS ||
               token.kind == INTERFACE ||
               token.kind == ENUM ||
               isRecordStart() && allowRecords;
    }

    /**
     * {@return true if and only if the current token is definitelly a token that
     *  starts a statement.}
     */
    private boolean isDefiniteStatementStartToken() {
        return switch (token.kind) {
            case IF, WHILE, DO, SWITCH, RETURN, TRY, FOR, ASSERT, BREAK,
                 CONTINUE, THROW -> true;
            default -> false;
        };
    }

    protected boolean isRecordStart() {
        if (token.kind == IDENTIFIER && token.name() == names.record && peekToken(TokenKind.IDENTIFIER)) {
            checkSourceLevel(Feature.RECORDS);
            return true;
        } else {
            return false;
        }
    }

    protected boolean isNonSealedClassStart(boolean local) {
        if (isNonSealedIdentifier(token, 0)) {
            Token next = S.token(3);
            return allowedAfterSealedOrNonSealed(next, local, true);
        }
        return false;
    }

    protected boolean isNonSealedIdentifier(Token someToken, int lookAheadOffset) {
        if (someToken.name() == names.non && peekToken(lookAheadOffset, TokenKind.SUB, TokenKind.IDENTIFIER)) {
            Token tokenSub = S.token(lookAheadOffset + 1);
            Token tokenSealed = S.token(lookAheadOffset + 2);
            if (someToken.endPos == tokenSub.pos &&
                    tokenSub.endPos == tokenSealed.pos &&
                    tokenSealed.name() == names.sealed) {
                checkSourceLevel(Feature.SEALED_CLASSES);
                return true;
            }
        }
        return false;
    }

    protected boolean isSealedClassStart(boolean local) {
        if (token.name() == names.sealed) {
            Token next = S.token(1);
            if (allowedAfterSealedOrNonSealed(next, local, false)) {
                checkSourceLevel(Feature.SEALED_CLASSES);
                return true;
            }
        }
        return false;
    }

    private boolean allowedAfterSealedOrNonSealed(Token next, boolean local, boolean currentIsNonSealed) {
        return local ?
            switch (next.kind) {
                case MONKEYS_AT -> {
                    Token afterNext = S.token(2);
                    yield afterNext.kind != INTERFACE || currentIsNonSealed;
                }
                case ABSTRACT, FINAL, STRICTFP, CLASS, INTERFACE, ENUM -> true;
                default -> false;
            } :
            switch (next.kind) {
                case MONKEYS_AT -> {
                    Token afterNext = S.token(2);
                    yield afterNext.kind != INTERFACE || currentIsNonSealed;
                }
                case PUBLIC, PROTECTED, PRIVATE, ABSTRACT, STATIC, FINAL, STRICTFP, CLASS, INTERFACE, ENUM -> true;
                case IDENTIFIER -> isNonSealedIdentifier(next, currentIsNonSealed ? 3 : 1) || next.name() == names.sealed;
                default -> false;
            };
    }

    /** MethodDeclaratorRest =
     *      FormalParameters BracketsOpt [THROWS TypeList] ( MethodBody | [DEFAULT AnnotationValue] ";")
     *  VoidMethodDeclaratorRest =
     *      FormalParameters [THROWS TypeList] ( MethodBody | ";")
     *  ConstructorDeclaratorRest =
     *      "(" FormalParameterListOpt ")" [THROWS TypeList] MethodBody
     */
    protected JCTree methodDeclaratorRest(int pos,
                              JCModifiers mods,
                              JCExpression type,
                              Name name,
                              List<JCTypeParameter> typarams,
                              boolean isInterface, boolean isVoid,
                              boolean isRecord,
                              Comment dc) {
        if (isInterface) {
            if ((mods.flags & Flags.PRIVATE) != 0) {
                checkSourceLevel(Feature.PRIVATE_INTERFACE_METHODS);
            }
        }
        JCVariableDecl prevReceiverParam = this.receiverParam;
        try {
            this.receiverParam = null;
            // Parsing formalParameters sets the receiverParam, if present
            List<JCVariableDecl> params = List.nil();
            List<JCExpression> thrown = List.nil();
            boolean unclosedParameterList;
            if (!isRecord || name != names.init || token.kind == LPAREN) {
                params = formalParameters();
                unclosedParameterList = token.pos == endPosTable.errorEndPos;
                if (!isVoid) type = bracketsOpt(type);
                if (token.kind == THROWS) {
                    nextToken();
                    thrown = qualidentList(true);
                }
            } else {
                unclosedParameterList = false;
            }

            saveDanglingDocComments(dc);

            JCBlock body = null;
            JCExpression defaultValue;
            if (token.kind == LBRACE) {
                body = block();
                defaultValue = null;
            } else {
                if (token.kind == DEFAULT) {
                    accept(DEFAULT);
                    defaultValue = annotationValue();
                    accept(SEMI);
                } else {
                    defaultValue = null;
                    accept(SEMI, tk -> Errors.Expected2(LBRACE, SEMI));
                }
                if (token.pos <= endPosTable.errorEndPos) {
                    // error recovery
                    // look if there is a probable missing opening brace,
                    // and if yes, parse as a block
                    boolean parseAsBlock = openingBraceMissing(unclosedParameterList);

                    if (parseAsBlock) {
                        body = block();
                    }
                }
            }

            JCMethodDecl result =
                    toP(F.at(pos).MethodDef(mods, name, type, typarams,
                                            receiverParam, params, thrown,
                                            body, defaultValue));
            return attach(result, dc);
        } finally {
            this.receiverParam = prevReceiverParam;
        }
    }

    /**
     * After seeing a method header, and not seeing an opening left brace,
     * attempt to estimate if acting as if the left brace was present and
     * parsing the upcoming code will get better results than not parsing
     * the code as a block.
     *
     * The estimate is as follows:
     * - tokens are skipped until member, statement or identifier is found,
     * - then, if there is a left brace, parse as a block,
     * - otherwise, if the head was broken, do not parse as a block,
     * - otherwise, look at the next token and:
     *   - if it definitelly starts a statement, parse as a block,
     *   - otherwise, if it is a closing/right brace, count opening and closing
     *     braces in the rest of the file, to see if imaginarily "adding" an opening
     *     brace would lead to a balanced count - if yes, parse as a block,
     *   - otherwise, speculatively parse the following code as a block, and if
     *     it contains statements that cannot be members, parse as a block,
     *   - otherwise, don't parse as a block.
     *
     * @param unclosedParameterList whether there was a serious problem in the
     *                              parameters list
     * @return true if and only if the following code should be parsed as a block.
     */
    private boolean openingBraceMissing(boolean unclosedParameterList) {
        skip(false, true, !unclosedParameterList, !unclosedParameterList);

        if (token.kind == LBRACE) {
            return true;
        } else if (unclosedParameterList) {
            return false;
        } else {
            return switch (token.kind) {
                //definitelly sees a statement:
                case CASE, DEFAULT, IF, FOR, WHILE, DO, TRY, SWITCH,
                    RETURN, THROW, BREAK, CONTINUE, ELSE, FINALLY,
                    CATCH, THIS, SUPER, NEW -> true;
                case RBRACE -> {
                    //check if adding an opening brace would balance out
                    //the opening and closing braces:
                    int braceBalance = 1;
                    VirtualScanner virtualScanner = new VirtualScanner(S);

                    virtualScanner.nextToken();

                    while (virtualScanner.token().kind != TokenKind.EOF) {
                        switch (virtualScanner.token().kind) {
                            case LBRACE -> braceBalance++;
                            case RBRACE -> braceBalance--;
                        }
                        virtualScanner.nextToken();
                    }

                    yield braceBalance == 0;
                }
                default -> {
                    //speculatively try to parse as a block, and check
                    //if the result would suggest there is a block
                    //e.g.: it contains a statement that is not
                    //a member declaration
                    JavacParser speculative = new VirtualParser(this);
                    JCBlock speculativeResult =
                            speculative.block();
                    if (!speculativeResult.stats.isEmpty()) {
                        JCStatement last = speculativeResult.stats.last();
                        yield !speculativeResult.stats.stream().allMatch(s -> s.hasTag(VARDEF) ||
                                s.hasTag(CLASSDEF) ||
                                s.hasTag(BLOCK) ||
                                s == last) ||
                            !(last instanceof JCExpressionStatement exprStatement &&
                            exprStatement.expr.hasTag(ERRONEOUS));
                    } else {
                        yield false;
                    }
                }
            };
        }
    }

    /** QualidentList = [Annotations] Qualident {"," [Annotations] Qualident}
     */
    List<JCExpression> qualidentList(boolean allowAnnos) {
        ListBuffer<JCExpression> ts = new ListBuffer<>();

        List<JCAnnotation> typeAnnos = allowAnnos ? typeAnnotationsOpt() : List.nil();
        JCExpression qi = qualident(allowAnnos);
        if (!typeAnnos.isEmpty()) {
            JCExpression at = insertAnnotationsToMostInner(qi, typeAnnos, false);
            ts.append(at);
        } else {
            ts.append(qi);
        }
        while (token.kind == COMMA) {
            nextToken();

            typeAnnos = allowAnnos ? typeAnnotationsOpt() : List.nil();
            qi = qualident(allowAnnos);
            if (!typeAnnos.isEmpty()) {
                JCExpression at = insertAnnotationsToMostInner(qi, typeAnnos, false);
                ts.append(at);
            } else {
                ts.append(qi);
            }
        }
        return ts.toList();
    }

    /**
     *  {@literal
     *  TypeParametersOpt = ["<" TypeParameter {"," TypeParameter} ">"]
     *  }
     */
    protected List<JCTypeParameter> typeParametersOpt() {
        return typeParametersOpt(false);
    }
    /** Parses a potentially empty type parameter list if needed with `allowEmpty`.
     *  The caller is free to choose the desirable error message in this (erroneous) case.
     */
    protected List<JCTypeParameter> typeParametersOpt(boolean parseEmpty) {
        if (token.kind == LT) {
            ListBuffer<JCTypeParameter> typarams = new ListBuffer<>();
            nextToken();

            if (parseEmpty && token.kind == GT) {
                accept(GT);
                return null;
            }

            typarams.append(typeParameter());
            while (token.kind == COMMA) {
                nextToken();
                typarams.append(typeParameter());
            }
            accept(GT);
            return typarams.toList();
        } else {
            return List.nil();
        }
    }

    /**
     *  {@literal
     *  TypeParameter = [Annotations] TypeVariable [TypeParameterBound]
     *  TypeParameterBound = EXTENDS Type {"&" Type}
     *  TypeVariable = Ident
     *  }
     */
    JCTypeParameter typeParameter() {
        int pos = token.pos;
        List<JCAnnotation> annos = typeAnnotationsOpt();
        Name name = typeName();
        ListBuffer<JCExpression> bounds = new ListBuffer<>();
        if (token.kind == EXTENDS) {
            nextToken();
            bounds.append(parseType());
            while (token.kind == AMP) {
                nextToken();
                bounds.append(parseType());
            }
        }
        return toP(F.at(pos).TypeParameter(name, bounds.toList(), annos));
    }

    /** FormalParameters = "(" [ FormalParameterList ] ")"
     *  FormalParameterList = [ FormalParameterListNovarargs , ] LastFormalParameter
     *  FormalParameterListNovarargs = [ FormalParameterListNovarargs , ] FormalParameter
     */
    List<JCVariableDecl> formalParameters() {
        return formalParameters(false, false);
    }
    List<JCVariableDecl> formalParameters(boolean lambdaParameters, boolean recordComponents) {
        ListBuffer<JCVariableDecl> params = new ListBuffer<>();
        JCVariableDecl lastParam;
        accept(LPAREN);
        if (token.kind != RPAREN) {
            this.allowThisIdent = !lambdaParameters && !recordComponents;
            lastParam = formalParameter(lambdaParameters, recordComponents);
            if (lastParam.nameexpr != null) {
                this.receiverParam = lastParam;
            } else {
                params.append(lastParam);
            }
            this.allowThisIdent = false;
            while (token.kind == COMMA) {
                if ((lastParam.mods.flags & Flags.VARARGS) != 0) {
                    log.error(DiagnosticFlag.SYNTAX, lastParam, Errors.VarargsMustBeLast);
                }
                nextToken();
                params.append(lastParam = formalParameter(lambdaParameters, recordComponents));
            }
        }
        if (token.kind == RPAREN) {
            nextToken();
        } else {
            setErrorEndPos(token.pos);
            reportSyntaxError(S.prevToken().endPos, Errors.Expected3(COMMA, RPAREN, LBRACKET));
        }
        return params.toList();
    }

    List<JCVariableDecl> implicitParameters(boolean hasParens) {
        if (hasParens) {
            accept(LPAREN);
        }
        ListBuffer<JCVariableDecl> params = new ListBuffer<>();
        if (token.kind != RPAREN && token.kind != ARROW) {
            params.append(implicitParameter());
            while (token.kind == COMMA) {
                nextToken();
                params.append(implicitParameter());
            }
        }
        if (hasParens) {
            accept(RPAREN);
        }
        return params.toList();
    }

    JCModifiers optFinal(long flags) {
        JCModifiers mods = modifiersOpt();
        checkNoMods(mods.flags & ~(Flags.FINAL | Flags.DEPRECATED));
        mods.flags |= flags;
        return mods;
    }

    /**
     * Inserts the annotations (and possibly a new array level)
     * to the left-most type in an array or nested type.
     *
     * When parsing a type like {@code @B Outer.Inner @A []}, the
     * {@code @A} annotation should target the array itself, while
     * {@code @B} targets the nested type {@code Outer}.
     *
     * Currently the parser parses the annotation first, then
     * the array, and then inserts the annotation to the left-most
     * nested type.
     *
     * When {@code createNewLevel} is true, then a new array
     * level is inserted as the most inner type, and have the
     * annotations target it.  This is useful in the case of
     * varargs, e.g. {@code String @A [] @B ...}, as the parser
     * first parses the type {@code String @A []} then inserts
     * a new array level with {@code @B} annotation.
     */
    private JCExpression insertAnnotationsToMostInner(
            JCExpression type, List<JCAnnotation> annos,
            boolean createNewLevel) {
        int origEndPos = getEndPos(type);
        JCExpression mostInnerType = type;
        JCArrayTypeTree mostInnerArrayType = null;
        while (TreeInfo.typeIn(mostInnerType).hasTag(TYPEARRAY)) {
            mostInnerArrayType = (JCArrayTypeTree) TreeInfo.typeIn(mostInnerType);
            mostInnerType = mostInnerArrayType.elemtype;
        }

        if (createNewLevel) {
            mostInnerType = to(F.at(token.pos).TypeArray(mostInnerType));
            origEndPos = getEndPos(mostInnerType);
        }

        JCExpression mostInnerTypeToReturn = mostInnerType;
        if (annos.nonEmpty()) {
            JCExpression lastToModify = mostInnerType;

            while (TreeInfo.typeIn(mostInnerType).hasTag(SELECT) ||
                    TreeInfo.typeIn(mostInnerType).hasTag(TYPEAPPLY)) {
                while (TreeInfo.typeIn(mostInnerType).hasTag(SELECT)) {
                    lastToModify = mostInnerType;
                    mostInnerType = ((JCFieldAccess) TreeInfo.typeIn(mostInnerType)).getExpression();
                }
                while (TreeInfo.typeIn(mostInnerType).hasTag(TYPEAPPLY)) {
                    lastToModify = mostInnerType;
                    mostInnerType = ((JCTypeApply) TreeInfo.typeIn(mostInnerType)).clazz;
                }
            }

            mostInnerType = F.at(annos.head.pos).AnnotatedType(annos, mostInnerType);

            if (TreeInfo.typeIn(lastToModify).hasTag(TYPEAPPLY)) {
                ((JCTypeApply) TreeInfo.typeIn(lastToModify)).clazz = mostInnerType;
            } else if (TreeInfo.typeIn(lastToModify).hasTag(SELECT)) {
                ((JCFieldAccess) TreeInfo.typeIn(lastToModify)).selected = mostInnerType;
            } else {
                // We never saw a SELECT or TYPEAPPLY, return the annotated type.
                mostInnerTypeToReturn = mostInnerType;
            }
        }

        if (mostInnerArrayType == null) {
            return mostInnerTypeToReturn;
        } else {
            mostInnerArrayType.elemtype = mostInnerTypeToReturn;
            return storeEnd(type, origEndPos);
        }
    }

    /** FormalParameter = { FINAL | '@' Annotation } Type VariableDeclaratorId
     *  LastFormalParameter = { FINAL | '@' Annotation } Type '...' Ident | FormalParameter
     */
    protected JCVariableDecl formalParameter(boolean lambdaParameter, boolean recordComponent) {
        JCModifiers mods = !recordComponent ? optFinal(Flags.PARAMETER) : modifiersOpt();
        if (recordComponent && mods.flags != 0) {
            log.error(mods.pos, Errors.RecordCantDeclareFieldModifiers);
        }
        if (recordComponent) {
            mods.flags |= Flags.RECORD | Flags.FINAL | Flags.PRIVATE | Flags.GENERATED_MEMBER;
        }
        // need to distinguish between vararg annos and array annos
        // look at typeAnnotationsPushedBack comment
        this.permitTypeAnnotationsPushBack = true;
        JCExpression type = parseType(lambdaParameter);
        this.permitTypeAnnotationsPushBack = false;

        if (token.kind == ELLIPSIS) {
            List<JCAnnotation> varargsAnnos = typeAnnotationsPushedBack;
            typeAnnotationsPushedBack = List.nil();
            mods.flags |= Flags.VARARGS;
            // insert var arg type annotations
            type = insertAnnotationsToMostInner(type, varargsAnnos, true);
            nextToken();
        } else {
            // if not a var arg, then typeAnnotationsPushedBack should be null
            if (typeAnnotationsPushedBack.nonEmpty()) {
                reportSyntaxError(typeAnnotationsPushedBack.head.pos, Errors.IllegalStartOfType);
            }
            typeAnnotationsPushedBack = List.nil();
        }
        return variableDeclaratorId(mods, type, false, lambdaParameter, recordComponent);
    }

    protected JCVariableDecl implicitParameter() {
        JCModifiers mods = F.at(token.pos).Modifiers(Flags.PARAMETER);
        return variableDeclaratorId(mods, null, false, true, false);
    }

/* ---------- auxiliary methods -------------- */
    /** Check that given tree is a legal expression statement.
     */
    protected JCExpression checkExprStat(JCExpression t) {
        if (!TreeInfo.isExpressionStatement(t)) {
            JCExpression ret = F.at(t.pos).Erroneous(List.<JCTree>of(t));
            log.error(DiagnosticFlag.SYNTAX, ret, Errors.NotStmt);
            return ret;
        } else {
            return t;
        }
    }

    /** Return precedence of operator represented by token,
     *  -1 if token is not a binary operator. @see TreeInfo.opPrec
     */
    static int prec(TokenKind token) {
        JCTree.Tag oc = optag(token);
        return (oc != NO_TAG) ? TreeInfo.opPrec(oc) : -1;
    }

    /**
     * Return the lesser of two positions, making allowance for either one
     * being unset.
     */
    static int earlier(int pos1, int pos2) {
        if (pos1 == Position.NOPOS)
            return pos2;
        if (pos2 == Position.NOPOS)
            return pos1;
        return (pos1 < pos2 ? pos1 : pos2);
    }

    /** Return operation tag of binary operator represented by token,
     *  No_TAG if token is not a binary operator.
     */
    static JCTree.Tag optag(TokenKind token) {
        switch (token) {
        case BARBAR:
            return OR;
        case AMPAMP:
            return AND;
        case BAR:
            return BITOR;
        case BAREQ:
            return BITOR_ASG;
        case CARET:
            return BITXOR;
        case CARETEQ:
            return BITXOR_ASG;
        case AMP:
            return BITAND;
        case AMPEQ:
            return BITAND_ASG;
        case EQEQ:
            return JCTree.Tag.EQ;
        case BANGEQ:
            return NE;
        case LT:
            return JCTree.Tag.LT;
        case GT:
            return JCTree.Tag.GT;
        case LTEQ:
            return LE;
        case GTEQ:
            return GE;
        case LTLT:
            return SL;
        case LTLTEQ:
            return SL_ASG;
        case GTGT:
            return SR;
        case GTGTEQ:
            return SR_ASG;
        case GTGTGT:
            return USR;
        case GTGTGTEQ:
            return USR_ASG;
        case PLUS:
            return JCTree.Tag.PLUS;
        case PLUSEQ:
            return PLUS_ASG;
        case SUB:
            return MINUS;
        case SUBEQ:
            return MINUS_ASG;
        case STAR:
            return MUL;
        case STAREQ:
            return MUL_ASG;
        case SLASH:
            return DIV;
        case SLASHEQ:
            return DIV_ASG;
        case PERCENT:
            return MOD;
        case PERCENTEQ:
            return MOD_ASG;
        case INSTANCEOF:
            return TYPETEST;
        default:
            return NO_TAG;
        }
    }

    /** Return operation tag of unary operator represented by token,
     *  No_TAG if token is not a binary operator.
     */
    static JCTree.Tag unoptag(TokenKind token) {
        switch (token) {
        case PLUS:
            return POS;
        case SUB:
            return NEG;
        case BANG:
            return NOT;
        case TILDE:
            return COMPL;
        case PLUSPLUS:
            return PREINC;
        case SUBSUB:
            return PREDEC;
        default:
            return NO_TAG;
        }
    }

    /** Return type tag of basic type represented by token,
     *  NONE if token is not a basic type identifier.
     */
    static TypeTag typetag(TokenKind token) {
        switch (token) {
        case BYTE:
            return TypeTag.BYTE;
        case CHAR:
            return TypeTag.CHAR;
        case SHORT:
            return TypeTag.SHORT;
        case INT:
            return TypeTag.INT;
        case LONG:
            return TypeTag.LONG;
        case FLOAT:
            return TypeTag.FLOAT;
        case DOUBLE:
            return TypeTag.DOUBLE;
        case BOOLEAN:
            return TypeTag.BOOLEAN;
        default:
            return TypeTag.NONE;
        }
    }

    void checkSourceLevel(Feature feature) {
        checkSourceLevel(token.pos, feature);
    }

    protected void checkSourceLevel(int pos, Feature feature) {
        if (preview.isPreview(feature) && !preview.isEnabled()) {
            //preview feature without --preview flag, error
            log.error(DiagnosticFlag.SOURCE_LEVEL, pos, preview.disabledError(feature));
        } else if (!feature.allowedInSource(source)) {
            //incompatible source level, error
            log.error(DiagnosticFlag.SOURCE_LEVEL, pos, feature.error(source.name));
        } else if (preview.isPreview(feature)) {
            //use of preview feature, warn
            preview.warnPreview(pos, feature);
        }
    }

    private void updateUnexpectedTopLevelDefinitionStartError(boolean hasPackageDecl) {
        //TODO: proper tests for this logic (and updates):
        if (parseModuleInfo) {
            unexpectedTopLevelDefinitionStartError = Errors.ExpectedModuleOrOpen;
        } else if (Feature.IMPLICIT_CLASSES.allowedInSource(source) && !hasPackageDecl) {
            unexpectedTopLevelDefinitionStartError = Errors.ClassMethodOrFieldExpected;
        } else if (allowRecords) {
            unexpectedTopLevelDefinitionStartError = Errors.Expected4(CLASS, INTERFACE, ENUM, "record");
        } else {
            unexpectedTopLevelDefinitionStartError = Errors.Expected3(CLASS, INTERFACE, ENUM);
        }
    }

    /**
     * A straightforward {@link EndPosTable} implementation.
     */
    protected static class SimpleEndPosTable extends AbstractEndPosTable {

        private final IntHashTable endPosMap = new IntHashTable();

        @Override
        public <T extends JCTree> T storeEnd(T tree, int endpos) {
            endPosMap.put(tree, Math.max(endpos, errorEndPos));
            return tree;
        }

        @Override
        public int getEndPos(JCTree tree) {
            int value = endPosMap.get(tree);
            // As long as Position.NOPOS==-1, this just returns value.
            return (value == -1) ? Position.NOPOS : value;
        }

        @Override
        public int replaceTree(JCTree oldTree, JCTree newTree) {
            int pos = endPosMap.remove(oldTree);
            if (pos != -1 && newTree != null) {
                storeEnd(newTree, pos);
            }
            return pos;
        }
    }

    /**
     * A minimal implementation that only stores what's required.
     */
    protected static class MinimalEndPosTable extends SimpleEndPosTable {

        @Override
        public <T extends JCTree> T storeEnd(T tree, int endpos) {
            switch (tree.getTag()) {
            case MODULEDEF:
            case PACKAGEDEF:
            case CLASSDEF:
            case METHODDEF:
            case VARDEF:
                break;
            default:
                return tree;
            }
            return super.storeEnd(tree, endpos);
        }
    }

    protected abstract static class AbstractEndPosTable implements EndPosTable {

        /**
         * Store the last error position.
         */
        public int errorEndPos = Position.NOPOS;

        @Override
        public void setErrorEndPos(int errPos) {
            if (errPos > errorEndPos) {
                errorEndPos = errPos;
            }
        }
    }
}<|MERGE_RESOLUTION|>--- conflicted
+++ resolved
@@ -3853,12 +3853,7 @@
                 }
             }
         }
-<<<<<<< HEAD
         JCVariableDecl result = toP(F.at(pos).VarDef(mods, name, type, init, varPos));
-        attach(result, dc);
-=======
-        JCVariableDecl result = toP(F.at(pos).VarDef(mods, name, type, init, declaredUsingVar));
->>>>>>> c793de98
         result.startPos = startPos;
         return attach(result, dc);
     }
