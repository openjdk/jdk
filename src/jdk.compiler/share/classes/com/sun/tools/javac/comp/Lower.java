/*
 * Copyright (c) 1999, 2025, Oracle and/or its affiliates. All rights reserved.
 * DO NOT ALTER OR REMOVE COPYRIGHT NOTICES OR THIS FILE HEADER.
 *
 * This code is free software; you can redistribute it and/or modify it
 * under the terms of the GNU General Public License version 2 only, as
 * published by the Free Software Foundation.  Oracle designates this
 * particular file as subject to the "Classpath" exception as provided
 * by Oracle in the LICENSE file that accompanied this code.
 *
 * This code is distributed in the hope that it will be useful, but WITHOUT
 * ANY WARRANTY; without even the implied warranty of MERCHANTABILITY or
 * FITNESS FOR A PARTICULAR PURPOSE.  See the GNU General Public License
 * version 2 for more details (a copy is included in the LICENSE file that
 * accompanied this code).
 *
 * You should have received a copy of the GNU General Public License version
 * 2 along with this work; if not, write to the Free Software Foundation,
 * Inc., 51 Franklin St, Fifth Floor, Boston, MA 02110-1301 USA.
 *
 * Please contact Oracle, 500 Oracle Parkway, Redwood Shores, CA 94065 USA
 * or visit www.oracle.com if you need additional information or have any
 * questions.
 */

package com.sun.tools.javac.comp;

import java.util.*;
import java.util.stream.Collectors;

import com.sun.source.tree.LambdaExpressionTree.BodyKind;
import com.sun.tools.javac.code.*;
import com.sun.tools.javac.code.Kinds.KindSelector;
import com.sun.tools.javac.code.Scope.WriteableScope;
import com.sun.tools.javac.jvm.*;
import com.sun.tools.javac.jvm.PoolConstant.LoadableConstant;
import com.sun.tools.javac.main.Option.PkgInfo;
import com.sun.tools.javac.resources.CompilerProperties.Fragments;
import com.sun.tools.javac.resources.CompilerProperties.Notes;
import com.sun.tools.javac.tree.*;
import com.sun.tools.javac.util.*;
import com.sun.tools.javac.util.JCDiagnostic.DiagnosticPosition;
import com.sun.tools.javac.util.List;

import com.sun.tools.javac.code.Symbol.*;
import com.sun.tools.javac.code.Symbol.OperatorSymbol.AccessCode;
import com.sun.tools.javac.resources.CompilerProperties.Errors;
import com.sun.tools.javac.tree.JCTree.*;
import com.sun.tools.javac.code.Type.*;

import com.sun.tools.javac.jvm.Target;
import com.sun.tools.javac.tree.EndPosTable;

import static com.sun.tools.javac.code.Flags.*;
import static com.sun.tools.javac.code.Flags.BLOCK;
import static com.sun.tools.javac.code.Scope.LookupKind.NON_RECURSIVE;
import static com.sun.tools.javac.code.TypeTag.*;
import static com.sun.tools.javac.code.Kinds.Kind.*;
import com.sun.tools.javac.code.Source.Feature;
import static com.sun.tools.javac.jvm.ByteCodes.*;
import com.sun.tools.javac.tree.JCTree.JCBreak;
import com.sun.tools.javac.tree.JCTree.JCCase;
import com.sun.tools.javac.tree.JCTree.JCExpression;
import com.sun.tools.javac.tree.JCTree.JCExpressionStatement;

import static com.sun.tools.javac.tree.JCTree.JCOperatorExpression.OperandPos.LEFT;
import com.sun.tools.javac.tree.JCTree.JCSwitchExpression;

import static com.sun.tools.javac.tree.JCTree.Tag.*;

/** This pass translates away some syntactic sugar: inner classes,
 *  class literals, assertions, foreach loops, etc.
 *
 *  <p><b>This is NOT part of any supported API.
 *  If you write code that depends on this, you do so at your own risk.
 *  This code and its internal interfaces are subject to change or
 *  deletion without notice.</b>
 */
public class Lower extends TreeTranslator {
    protected static final Context.Key<Lower> lowerKey = new Context.Key<>();

    public static Lower instance(Context context) {
        Lower instance = context.get(lowerKey);
        if (instance == null)
            instance = new Lower(context);
        return instance;
    }

    private final Names names;
    private final Log log;
    private final Symtab syms;
    private final Resolve rs;
    private final Operators operators;
    private final Check chk;
    private final Attr attr;
    private TreeMaker make;
    private DiagnosticPosition make_pos;
    private final ConstFold cfolder;
    private final Target target;
    private final TypeEnvs typeEnvs;
    private final Name dollarAssertionsDisabled;
    private final Types types;
    private final TransTypes transTypes;
    private final boolean debugLower;
    private final boolean disableProtectedAccessors; // experimental
    private final PkgInfo pkginfoOpt;
    private final boolean optimizeOuterThis;
    private final boolean nullCheckOuterThis;
    private final boolean useMatchException;
    private final HashMap<TypePairs, String> typePairToName;
    private int variableIndex = 0;

    @SuppressWarnings("this-escape")
    protected Lower(Context context) {
        context.put(lowerKey, this);
        names = Names.instance(context);
        log = Log.instance(context);
        syms = Symtab.instance(context);
        rs = Resolve.instance(context);
        operators = Operators.instance(context);
        chk = Check.instance(context);
        attr = Attr.instance(context);
        make = TreeMaker.instance(context);
        cfolder = ConstFold.instance(context);
        target = Target.instance(context);
        typeEnvs = TypeEnvs.instance(context);
        dollarAssertionsDisabled = names.
            fromString(target.syntheticNameChar() + "assertionsDisabled");

        types = Types.instance(context);
        transTypes = TransTypes.instance(context);
        Options options = Options.instance(context);
        debugLower = options.isSet("debuglower");
        pkginfoOpt = PkgInfo.get(options);
        optimizeOuterThis =
            target.optimizeOuterThis() ||
            options.getBoolean("optimizeOuterThis", false);
        nullCheckOuterThis = options.getBoolean("nullCheckOuterThis",
            target.nullCheckOuterThisByDefault());
        disableProtectedAccessors = options.isSet("disableProtectedAccessors");
        Source source = Source.instance(context);
        Preview preview = Preview.instance(context);
        useMatchException = Feature.PATTERN_SWITCH.allowedInSource(source) &&
                            (preview.isEnabled() || !preview.isPreview(Feature.PATTERN_SWITCH));
        typePairToName = TypePairs.initialize(syms);
    }

    /** The currently enclosing class.
     */
    ClassSymbol currentClass;

    /** A queue of all translated classes.
     */
    ListBuffer<JCTree> translated;

    /** Environment for symbol lookup, set by translateTopLevelClass.
     */
    Env<AttrContext> attrEnv;

    /** A hash table mapping syntax trees to their ending source positions.
     */
    EndPosTable endPosTable;

/* ************************************************************************
 * Global mappings
 *************************************************************************/

    /** A hash table mapping local classes to their definitions.
     */
    Map<ClassSymbol, JCClassDecl> classdefs;

    /** A hash table mapping local classes to a list of pruned trees.
     */
    public Map<ClassSymbol, List<JCTree>> prunedTree = new WeakHashMap<>();

    /** A hash table mapping virtual accessed symbols in outer subclasses
     *  to the actually referred symbol in superclasses.
     */
    Map<Symbol,Symbol> actualSymbols;

    /**
     * The current expected return type.
     */
    Type currentRestype;

    /** The current method definition.
     */
    JCMethodDecl currentMethodDef;

    /** The current method symbol.
     */
    MethodSymbol currentMethodSym;

    /** The currently enclosing outermost class definition.
     */
    JCClassDecl outermostClassDef;

    /** The currently enclosing outermost member definition.
     */
    JCTree outermostMemberDef;

    /** A navigator class for assembling a mapping from local class symbols
     *  to class definition trees.
     *  There is only one case; all other cases simply traverse down the tree.
     */
    class ClassMap extends TreeScanner {

        /** All encountered class defs are entered into classdefs table.
         */
        public void visitClassDef(JCClassDecl tree) {
            classdefs.put(tree.sym, tree);
            super.visitClassDef(tree);
        }
    }
    ClassMap classMap = new ClassMap();

    /** Map a class symbol to its definition.
     *  @param c    The class symbol of which we want to determine the definition.
     */
    JCClassDecl classDef(ClassSymbol c) {
        // First lookup the class in the classdefs table.
        JCClassDecl def = classdefs.get(c);
        if (def == null && outermostMemberDef != null) {
            // If this fails, traverse outermost member definition, entering all
            // local classes into classdefs, and try again.
            classMap.scan(outermostMemberDef);
            def = classdefs.get(c);
        }
        if (def == null) {
            // If this fails, traverse outermost class definition, entering all
            // local classes into classdefs, and try again.
            classMap.scan(outermostClassDef);
            def = classdefs.get(c);
        }
        return def;
    }

    /**
     * Get the enum constants for the given enum class symbol, if known.
     * They will only be found if they are defined within the same top-level
     * class as the class being compiled, so it's safe to assume that they
     * can't change at runtime due to a recompilation.
     */
    List<Name> enumNamesFor(ClassSymbol c) {

        // Find the class definition and verify it is an enum class
        final JCClassDecl classDef = classDef(c);
        if (classDef == null ||
            (classDef.mods.flags & ENUM) == 0 ||
            (types.supertype(currentClass.type).tsym.flags() & ENUM) != 0) {
            return null;
        }

        // Gather the enum identifiers
        ListBuffer<Name> idents = new ListBuffer<>();
        for (List<JCTree> defs = classDef.defs; defs.nonEmpty(); defs=defs.tail) {
            if (defs.head.hasTag(VARDEF) &&
                (((JCVariableDecl) defs.head).mods.flags & ENUM) != 0) {
                JCVariableDecl var = (JCVariableDecl)defs.head;
                idents.append(var.name);
            }
        }
        return idents.toList();
    }

    /** A hash table mapping class symbols to lists of free variables.
     *  accessed by them. Only free variables of the method immediately containing
     *  a class are associated with that class.
     */
    Map<ClassSymbol,List<VarSymbol>> freevarCache;

    /** A navigator class for collecting the free variables accessed
     *  from a local class.
     */
    class FreeVarCollector extends CaptureScanner {

        FreeVarCollector(JCTree ownerTree) {
            super(ownerTree);
        }

        void addFreeVars(ClassSymbol c) {
            List<VarSymbol> fvs = freevarCache.get(c);
            if (fvs != null) {
                for (List<VarSymbol> l = fvs; l.nonEmpty(); l = l.tail) {
                    addFreeVar(l.head);
                }
            }
        }

        /** If tree refers to a class instance creation expression
         *  add all free variables of the freshly created class.
         */
        public void visitNewClass(JCNewClass tree) {
            ClassSymbol c = (ClassSymbol)tree.constructor.owner;
            addFreeVars(c);
            super.visitNewClass(tree);
        }

        /** If tree refers to a superclass constructor call,
         *  add all free variables of the superclass.
         */
        public void visitApply(JCMethodInvocation tree) {
            if (TreeInfo.name(tree.meth) == names._super) {
                addFreeVars((ClassSymbol) TreeInfo.symbol(tree.meth).owner);
            }
            super.visitApply(tree);
        }
    }

    /** Return the variables accessed from within a local class, which
     *  are declared in the local class' owner.
     *  (in reverse order of first access).
     */
    List<VarSymbol> freevars(ClassSymbol c)  {
        List<VarSymbol> fvs = freevarCache.get(c);
        if (fvs != null) {
            return fvs;
        }
        FreeVarCollector collector = new FreeVarCollector(classDef(c));
        fvs = collector.analyzeCaptures().reverse();
        freevarCache.put(c, fvs);
        return fvs;
    }

    Map<TypeSymbol,EnumMapping> enumSwitchMap = new LinkedHashMap<>();

    EnumMapping mapForEnum(DiagnosticPosition pos, TypeSymbol enumClass) {

        // If enum class is part of this compilation, just switch on ordinal value
        if (enumClass.kind == TYP) {
            final List<Name> idents = enumNamesFor((ClassSymbol)enumClass);
            if (idents != null)
                return new CompileTimeEnumMapping(idents);
        }

        // Map identifiers to ordinal values at runtime, and then switch on that
        return enumSwitchMap.computeIfAbsent(enumClass, ec -> new RuntimeEnumMapping(pos, ec));
    }

    /** Generates a test value and corresponding cases for a switch on an enum type.
     */
    interface EnumMapping {

        /** Given an expression for the enum value's ordinal, generate an expression for the switch statement.
         */
        JCExpression switchValue(JCExpression ordinalExpr);

        /** Generate the switch statement case value corresponding to the given enum value.
         */
        JCLiteral caseValue(VarSymbol v);

        default void translate() {
        }
    }

    /** EnumMapping using compile-time constants. Only valid when compiling the enum class itself,
     *  because otherwise the ordinals we use could become obsolete if/when the enum class is recompiled.
     */
    class CompileTimeEnumMapping implements EnumMapping {

        final List<Name> enumNames;

        CompileTimeEnumMapping(List<Name> enumNames) {
            Assert.check(enumNames != null);
            this.enumNames = enumNames;
        }

        @Override
        public JCExpression switchValue(JCExpression ordinalExpr) {
            return ordinalExpr;
        }

        @Override
        public JCLiteral caseValue(VarSymbol v) {
            final int ordinal = enumNames.indexOf(v.name);
            Assert.check(ordinal != -1);
            return make.Literal(ordinal);
        }
    }

    /** EnumMapping using run-time ordinal lookup.
     *
     *  This builds a translation table to be used for enum switches.
     *
     *  <p>For each enum that appears as the type of a switch
     *  expression, we maintain an EnumMapping to assist in the
     *  translation, as exemplified by the following example:
     *
     *  <p>we translate
     *  <pre>
     *          switch(colorExpression) {
     *          case red: stmt1;
     *          case green: stmt2;
     *          }
     *  </pre>
     *  into
     *  <pre>
     *          switch(Outer$0.$EnumMap$Color[colorExpression.ordinal()]) {
     *          case 1: stmt1;
     *          case 2: stmt2
     *          }
     *  </pre>
     *  with the auxiliary table initialized as follows:
     *  <pre>
     *          class Outer$0 {
     *              synthetic final int[] $EnumMap$Color = new int[Color.values().length];
     *              static {
     *                  try { $EnumMap$Color[red.ordinal()] = 1; } catch (NoSuchFieldError ex) {}
     *                  try { $EnumMap$Color[green.ordinal()] = 2; } catch (NoSuchFieldError ex) {}
     *              }
     *          }
     *  </pre>
     *  class EnumMapping provides mapping data and support methods for this translation.
     */
    class RuntimeEnumMapping implements EnumMapping {
        RuntimeEnumMapping(DiagnosticPosition pos, TypeSymbol forEnum) {
            this.forEnum = forEnum;
            this.values = new LinkedHashMap<>();
            this.pos = pos;
            Name varName = names
                .fromString(target.syntheticNameChar() +
                            "SwitchMap" +
                            target.syntheticNameChar() +
                            ClassWriter.externalize(forEnum.type.tsym.flatName().toString())
                            .replace('/', '.')
                            .replace('.', target.syntheticNameChar()));
            ClassSymbol outerCacheClass = outerCacheClass();
            this.mapVar = new VarSymbol(STATIC | SYNTHETIC | FINAL,
                                        varName,
                                        new ArrayType(syms.intType, syms.arrayClass),
                                        outerCacheClass);
            enterSynthetic(pos, mapVar, outerCacheClass.members());
        }

        DiagnosticPosition pos = null;

        // the next value to use
        int next = 1; // 0 (unused map elements) go to the default label

        // the enum for which this is a map
        final TypeSymbol forEnum;

        // the field containing the map
        final VarSymbol mapVar;

        // the mapped values
        final Map<VarSymbol,Integer> values;

        @Override
        public JCExpression switchValue(JCExpression ordinalExpr) {
            return make.Indexed(mapVar, ordinalExpr);
        }

        @Override
        public JCLiteral caseValue(VarSymbol v) {
            Integer result = values.get(v);
            if (result == null)
                values.put(v, result = next++);
            return make.Literal(result);
        }

        // generate the field initializer for the map
        @Override
        public void translate() {
            boolean prevAllowProtectedAccess = attrEnv.info.allowProtectedAccess;
            try {
                make.at(pos.getStartPosition());
                attrEnv.info.allowProtectedAccess = true;
                JCClassDecl owner = classDef((ClassSymbol)mapVar.owner);

                // synthetic static final int[] $SwitchMap$Color = new int[Color.values().length];
                MethodSymbol valuesMethod = lookupMethod(pos,
                                                         names.values,
                                                         forEnum.type,
                                                         List.nil());
                JCExpression size = make // Color.values().length
                    .Select(make.App(make.QualIdent(valuesMethod)),
                            syms.lengthVar);
                JCExpression mapVarInit = make
                    .NewArray(make.Type(syms.intType), List.of(size), null)
                    .setType(new ArrayType(syms.intType, syms.arrayClass));

                // try { $SwitchMap$Color[red.ordinal()] = 1; } catch (java.lang.NoSuchFieldError ex) {}
                ListBuffer<JCStatement> stmts = new ListBuffer<>();
                Symbol ordinalMethod = lookupMethod(pos,
                                                    names.ordinal,
                                                    forEnum.type,
                                                    List.nil());
                List<JCCatch> catcher = List.<JCCatch>nil()
                    .prepend(make.Catch(make.VarDef(new VarSymbol(PARAMETER, names.ex,
                                                                  syms.noSuchFieldErrorType,
                                                                  syms.noSymbol),
                                                    null),
                                        make.Block(0, List.nil())));
                for (Map.Entry<VarSymbol,Integer> e : values.entrySet()) {
                    VarSymbol enumerator = e.getKey();
                    Integer mappedValue = e.getValue();
                    JCExpression assign = make
                        .Assign(make.Indexed(mapVar,
                                             make.App(make.Select(make.QualIdent(enumerator),
                                                                  ordinalMethod))),
                                make.Literal(mappedValue))
                        .setType(syms.intType);
                    JCStatement exec = make.Exec(assign);
                    JCStatement _try = make.Try(make.Block(0, List.of(exec)), catcher, null);
                    stmts.append(_try);
                }

                owner.defs = owner.defs
                    .prepend(make.Block(STATIC, stmts.toList()))
                    .prepend(make.VarDef(mapVar, mapVarInit));
            } finally {
                attrEnv.info.allowProtectedAccess = prevAllowProtectedAccess;
            }
        }
    }


/* ************************************************************************
 * Tree building blocks
 *************************************************************************/

    /** Equivalent to make.at(pos.getStartPosition()) with side effect of caching
     *  pos as make_pos, for use in diagnostics.
     **/
    TreeMaker make_at(DiagnosticPosition pos) {
        make_pos = pos;
        return make.at(pos);
    }

    /** Make an attributed tree representing a literal. This will be an
     *  Ident node in the case of boolean literals, a Literal node in all
     *  other cases.
     *  @param type       The literal's type.
     *  @param value      The literal's value.
     */
    JCExpression makeLit(Type type, Object value) {
        return make.Literal(type.getTag(), value).setType(type.constType(value));
    }

    /** Make an attributed tree representing null.
     */
    JCExpression makeNull() {
        return makeLit(syms.botType, null);
    }

    /** Make an attributed class instance creation expression.
     *  @param ctype    The class type.
     *  @param args     The constructor arguments.
     */
    JCNewClass makeNewClass(Type ctype, List<JCExpression> args) {
        JCNewClass tree = make.NewClass(null,
            null, make.QualIdent(ctype.tsym), args, null);
        tree.constructor = rs.resolveConstructor(
            make_pos, attrEnv, ctype, TreeInfo.types(args), List.nil());
        tree.type = ctype;
        return tree;
    }

    /** Make an attributed unary expression.
     *  @param optag    The operators tree tag.
     *  @param arg      The operator's argument.
     */
    JCUnary makeUnary(JCTree.Tag optag, JCExpression arg) {
        JCUnary tree = make.Unary(optag, arg);
        tree.operator = operators.resolveUnary(tree, optag, arg.type);
        tree.type = tree.operator.type.getReturnType();
        return tree;
    }

    /** Make an attributed binary expression.
     *  @param optag    The operators tree tag.
     *  @param lhs      The operator's left argument.
     *  @param rhs      The operator's right argument.
     */
    JCBinary makeBinary(JCTree.Tag optag, JCExpression lhs, JCExpression rhs) {
        JCBinary tree = make.Binary(optag, lhs, rhs);
        tree.operator = operators.resolveBinary(tree, optag, lhs.type, rhs.type);
        tree.type = tree.operator.type.getReturnType();
        return tree;
    }

    /** Make an attributed assignop expression.
     *  @param optag    The operators tree tag.
     *  @param lhs      The operator's left argument.
     *  @param rhs      The operator's right argument.
     */
    JCAssignOp makeAssignop(JCTree.Tag optag, JCTree lhs, JCTree rhs) {
        JCAssignOp tree = make.Assignop(optag, lhs, rhs);
        tree.operator = operators.resolveBinary(tree, tree.getTag().noAssignOp(), lhs.type, rhs.type);
        tree.type = lhs.type;
        return tree;
    }

    /** Convert tree into string object, unless it has already a
     *  reference type..
     */
    JCExpression makeString(JCExpression tree) {
        if (!tree.type.isPrimitiveOrVoid()) {
            return tree;
        } else {
            Symbol valueOfSym = lookupMethod(tree.pos(),
                                             names.valueOf,
                                             syms.stringType,
                                             List.of(tree.type));
            return make.App(make.QualIdent(valueOfSym), List.of(tree));
        }
    }

    /** Create an empty anonymous class definition and enter and complete
     *  its symbol. Return the class definition's symbol.
     *  and create
     *  @param flags    The class symbol's flags
     *  @param owner    The class symbol's owner
     */
    JCClassDecl makeEmptyClass(long flags, ClassSymbol owner) {
        return makeEmptyClass(flags, owner, null, true);
    }

    JCClassDecl makeEmptyClass(long flags, ClassSymbol owner, Name flatname,
            boolean addToDefs) {
        // Create class symbol.
        ClassSymbol c = syms.defineClass(names.empty, owner);
        if (flatname != null) {
            c.flatname = flatname;
        } else {
            c.flatname = chk.localClassName(c);
        }
        c.sourcefile = owner.sourcefile;
        c.completer = Completer.NULL_COMPLETER;
        c.members_field = WriteableScope.create(c);
        c.flags_field = flags;
        ClassType ctype = (ClassType) c.type;
        ctype.supertype_field = syms.objectType;
        ctype.interfaces_field = List.nil();

        JCClassDecl odef = classDef(owner);

        // Enter class symbol in owner scope and compiled table.
        enterSynthetic(odef.pos(), c, owner.members());
        chk.putCompiled(c);

        // Create class definition tree.
        JCClassDecl cdef = make.ClassDef(
            make.Modifiers(flags), names.empty,
            List.nil(),
            null, List.nil(), List.nil());
        cdef.sym = c;
        cdef.type = c.type;

        // Append class definition tree to owner's definitions.
        if (addToDefs) odef.defs = odef.defs.prepend(cdef);
        return cdef;
    }

/* ************************************************************************
 * Symbol manipulation utilities
 *************************************************************************/

    /** Enter a synthetic symbol in a given scope, but complain if there was already one there.
     *  @param pos           Position for error reporting.
     *  @param sym           The symbol.
     *  @param s             The scope.
     */
    private void enterSynthetic(DiagnosticPosition pos, Symbol sym, WriteableScope s) {
        s.enter(sym);
    }

    /** Create a fresh synthetic name within a given scope - the unique name is
     *  obtained by appending '$' chars at the end of the name until no match
     *  is found.
     *
     * @param name base name
     * @param s scope in which the name has to be unique
     * @return fresh synthetic name
     */
    private Name makeSyntheticName(Name name, Scope s) {
        do {
            name = name.append(
                    target.syntheticNameChar(),
                    names.empty);
        } while (lookupSynthetic(name, s) != null);
        return name;
    }

    /** Check whether synthetic symbols generated during lowering conflict
     *  with user-defined symbols.
     *
     *  @param translatedTrees lowered class trees
     */
    void checkConflicts(List<JCTree> translatedTrees) {
        for (JCTree t : translatedTrees) {
            t.accept(conflictsChecker);
        }
    }

    JCTree.Visitor conflictsChecker = new TreeScanner() {

        TypeSymbol currentClass;

        @Override
        public void visitMethodDef(JCMethodDecl that) {
            checkConflicts(that.pos(), that.sym, currentClass);
            super.visitMethodDef(that);
        }

        @Override
        public void visitVarDef(JCVariableDecl that) {
            if (that.sym.owner.kind == TYP) {
                checkConflicts(that.pos(), that.sym, currentClass);
            }
            super.visitVarDef(that);
        }

        @Override
        public void visitClassDef(JCClassDecl that) {
            TypeSymbol prevCurrentClass = currentClass;
            currentClass = that.sym;
            try {
                super.visitClassDef(that);
            }
            finally {
                currentClass = prevCurrentClass;
            }
        }

        void checkConflicts(DiagnosticPosition pos, Symbol sym, TypeSymbol c) {
            for (Type ct = c.type; ct != Type.noType ; ct = types.supertype(ct)) {
                for (Symbol sym2 : ct.tsym.members().getSymbolsByName(sym.name, NON_RECURSIVE)) {
                    // VM allows methods and variables with differing types
                    if (sym.kind == sym2.kind &&
                        types.isSameType(types.erasure(sym.type), types.erasure(sym2.type)) &&
                        sym != sym2 &&
                        (sym.flags() & Flags.SYNTHETIC) != (sym2.flags() & Flags.SYNTHETIC) &&
                        (sym.flags() & BRIDGE) == 0 && (sym2.flags() & BRIDGE) == 0) {
                        syntheticError(pos, (sym2.flags() & SYNTHETIC) == 0 ? sym2 : sym);
                        return;
                    }
                }
            }
        }

        /** Report a conflict between a user symbol and a synthetic symbol.
         */
        private void syntheticError(DiagnosticPosition pos, Symbol sym) {
            if (!sym.type.isErroneous()) {
                log.error(pos, Errors.CannotGenerateClass(sym.location(), Fragments.SyntheticNameConflict(sym, sym.location())));
            }
        }
    };

    /** Look up a synthetic name in a given scope.
     *  @param s            The scope.
     *  @param name         The name.
     */
    private Symbol lookupSynthetic(Name name, Scope s) {
        Symbol sym = s.findFirst(name);
        return (sym==null || (sym.flags()&SYNTHETIC)==0) ? null : sym;
    }

    /** Look up a method in a given scope.
     */
    private MethodSymbol lookupMethod(DiagnosticPosition pos, Name name, Type qual, List<Type> args) {
        return rs.resolveInternalMethod(pos, attrEnv, qual, name, args, List.nil());
    }

    /** Anon inner classes are used as access constructor tags.
     * accessConstructorTag will use an existing anon class if one is available,
     * and synthesize a class (with makeEmptyClass) if one is not available.
     * However, there is a small possibility that an existing class will not
     * be generated as expected if it is inside a conditional with a constant
     * expression. If that is found to be the case, create an empty class tree here.
     */
    private void checkAccessConstructorTags() {
        for (List<ClassSymbol> l = accessConstrTags; l.nonEmpty(); l = l.tail) {
            ClassSymbol c = l.head;
            if (isTranslatedClassAvailable(c))
                continue;
            // Create class definition tree.
            JCClassDecl cdec = makeEmptyClass(STATIC | SYNTHETIC,
                    c.outermostClass(), c.flatname, false);
            swapAccessConstructorTag(c, cdec.sym);
            translated.append(cdec);
        }
    }
    // where
    private boolean isTranslatedClassAvailable(ClassSymbol c) {
        for (JCTree tree: translated) {
            if (tree.hasTag(CLASSDEF)
                    && ((JCClassDecl) tree).sym == c) {
                return true;
            }
        }
        return false;
    }

    void swapAccessConstructorTag(ClassSymbol oldCTag, ClassSymbol newCTag) {
        for (MethodSymbol methodSymbol : accessConstrs.values()) {
            Assert.check(methodSymbol.type.hasTag(METHOD));
            MethodType oldMethodType =
                    (MethodType)methodSymbol.type;
            if (oldMethodType.argtypes.head.tsym == oldCTag)
                methodSymbol.type =
                    types.createMethodTypeWithParameters(oldMethodType,
                        oldMethodType.getParameterTypes().tail
                            .prepend(newCTag.erasure(types)));
        }
    }

/* ************************************************************************
 * Access methods
 *************************************************************************/

    /** A mapping from symbols to their access numbers.
     */
    private Map<Symbol,Integer> accessNums;

    /** A mapping from symbols to an array of access symbols, indexed by
     *  access code.
     */
    private Map<Symbol,MethodSymbol[]> accessSyms;

    /** A mapping from (constructor) symbols to access constructor symbols.
     */
    private Map<Symbol,MethodSymbol> accessConstrs;

    /** A list of all class symbols used for access constructor tags.
     */
    private List<ClassSymbol> accessConstrTags;

    /** A queue for all accessed symbols.
     */
    private ListBuffer<Symbol> accessed;

    /** return access code for identifier,
     *  @param tree     The tree representing the identifier use.
     *  @param enclOp   The closest enclosing operation node of tree,
     *                  null if tree is not a subtree of an operation.
     */
    private static int accessCode(JCTree tree, JCTree enclOp) {
        if (enclOp == null)
            return AccessCode.DEREF.code;
        else if (enclOp.hasTag(ASSIGN) &&
                 tree == TreeInfo.skipParens(((JCAssign) enclOp).lhs))
            return AccessCode.ASSIGN.code;
        else if ((enclOp.getTag().isIncOrDecUnaryOp() || enclOp.getTag().isAssignop()) &&
                tree == TreeInfo.skipParens(((JCOperatorExpression) enclOp).getOperand(LEFT)))
            return (((JCOperatorExpression) enclOp).operator).getAccessCode(enclOp.getTag());
        else
            return AccessCode.DEREF.code;
    }

    /** Return binary operator that corresponds to given access code.
     */
    private OperatorSymbol binaryAccessOperator(int acode, Tag tag) {
        return operators.lookupBinaryOp(op -> op.getAccessCode(tag) == acode);
    }

    /** Return tree tag for assignment operation corresponding
     *  to given binary operator.
     */
    private static JCTree.Tag treeTag(OperatorSymbol operator) {
        switch (operator.opcode) {
        case ByteCodes.ior: case ByteCodes.lor:
            return BITOR_ASG;
        case ByteCodes.ixor: case ByteCodes.lxor:
            return BITXOR_ASG;
        case ByteCodes.iand: case ByteCodes.land:
            return BITAND_ASG;
        case ByteCodes.ishl: case ByteCodes.lshl:
        case ByteCodes.ishll: case ByteCodes.lshll:
            return SL_ASG;
        case ByteCodes.ishr: case ByteCodes.lshr:
        case ByteCodes.ishrl: case ByteCodes.lshrl:
            return SR_ASG;
        case ByteCodes.iushr: case ByteCodes.lushr:
        case ByteCodes.iushrl: case ByteCodes.lushrl:
            return USR_ASG;
        case ByteCodes.iadd: case ByteCodes.ladd:
        case ByteCodes.fadd: case ByteCodes.dadd:
        case ByteCodes.string_add:
            return PLUS_ASG;
        case ByteCodes.isub: case ByteCodes.lsub:
        case ByteCodes.fsub: case ByteCodes.dsub:
            return MINUS_ASG;
        case ByteCodes.imul: case ByteCodes.lmul:
        case ByteCodes.fmul: case ByteCodes.dmul:
            return MUL_ASG;
        case ByteCodes.idiv: case ByteCodes.ldiv:
        case ByteCodes.fdiv: case ByteCodes.ddiv:
            return DIV_ASG;
        case ByteCodes.imod: case ByteCodes.lmod:
        case ByteCodes.fmod: case ByteCodes.dmod:
            return MOD_ASG;
        default:
            throw new AssertionError();
        }
    }

    /** The name of the access method with number `anum' and access code `acode'.
     */
    Name accessName(int anum, int acode) {
        return names.fromString(
            "access" + target.syntheticNameChar() + anum + acode / 10 + acode % 10);
    }

    /** Return access symbol for a private or protected symbol from an inner class.
     *  @param sym        The accessed private symbol.
     *  @param tree       The accessing tree.
     *  @param enclOp     The closest enclosing operation node of tree,
     *                    null if tree is not a subtree of an operation.
     *  @param protAccess Is access to a protected symbol in another
     *                    package?
     *  @param refSuper   Is access via a (qualified) C.super?
     */
    MethodSymbol accessSymbol(Symbol sym, JCTree tree, JCTree enclOp,
                              boolean protAccess, boolean refSuper) {
        ClassSymbol accOwner = refSuper && protAccess
            // For access via qualified super (T.super.x), place the
            // access symbol on T.
            ? (ClassSymbol)((JCFieldAccess) tree).selected.type.tsym
            // Otherwise pretend that the owner of an accessed
            // protected symbol is the enclosing class of the current
            // class which is a subclass of the symbol's owner.
            : accessClass(sym, protAccess, tree);

        Symbol vsym = sym;
        if (sym.owner != accOwner) {
            vsym = sym.clone(accOwner);
            actualSymbols.put(vsym, sym);
        }

        Integer anum              // The access number of the access method.
            = accessNums.get(vsym);
        if (anum == null) {
            anum = accessed.length();
            accessNums.put(vsym, anum);
            accessSyms.put(vsym, new MethodSymbol[AccessCode.numberOfAccessCodes]);
            accessed.append(vsym);
            // System.out.println("accessing " + vsym + " in " + vsym.location());
        }

        int acode;                // The access code of the access method.
        List<Type> argtypes;      // The argument types of the access method.
        Type restype;             // The result type of the access method.
        List<Type> thrown;        // The thrown exceptions of the access method.
        switch (vsym.kind) {
        case VAR:
            acode = accessCode(tree, enclOp);
            if (acode >= AccessCode.FIRSTASGOP.code) {
                OperatorSymbol operator = binaryAccessOperator(acode, enclOp.getTag());
                if (operator.opcode == string_add)
                    argtypes = List.of(syms.objectType);
                else
                    argtypes = operator.type.getParameterTypes().tail;
            } else if (acode == AccessCode.ASSIGN.code)
                argtypes = List.of(vsym.erasure(types));
            else
                argtypes = List.nil();
            restype = vsym.erasure(types);
            thrown = List.nil();
            break;
        case MTH:
            acode = AccessCode.DEREF.code;
            argtypes = vsym.erasure(types).getParameterTypes();
            restype = vsym.erasure(types).getReturnType();
            thrown = vsym.type.getThrownTypes();
            break;
        default:
            throw new AssertionError();
        }

        // For references via qualified super, increment acode by one,
        // making it odd.
        if (protAccess && refSuper) acode++;

        // Instance access methods get instance as first parameter.
        // For protected symbols this needs to be the instance as a member
        // of the type containing the accessed symbol, not the class
        // containing the access method.
        if ((vsym.flags() & STATIC) == 0) {
            argtypes = argtypes.prepend(vsym.owner.erasure(types));
        }
        MethodSymbol[] accessors = accessSyms.get(vsym);
        MethodSymbol accessor = accessors[acode];
        if (accessor == null) {
            accessor = new MethodSymbol(
                STATIC | SYNTHETIC | (accOwner.isInterface() ? PUBLIC : 0),
                accessName(anum.intValue(), acode),
                new MethodType(argtypes, restype, thrown, syms.methodClass),
                accOwner);
            enterSynthetic(tree.pos(), accessor, accOwner.members());
            accessors[acode] = accessor;
        }
        return accessor;
    }

    /** The qualifier to be used for accessing a symbol in an outer class.
     *  This is either C.sym or C.this.sym, depending on whether or not
     *  sym is static.
     *  @param sym   The accessed symbol.
     */
    JCExpression accessBase(DiagnosticPosition pos, Symbol sym) {
        return (sym.flags() & STATIC) != 0
            ? access(make.at(pos.getStartPosition()).QualIdent(sym.owner))
            : makeOwnerThis(pos, sym, true);
    }

    /** Do we need an access method to reference private symbol?
     */
    boolean needsPrivateAccess(Symbol sym) {
        if (target.hasNestmateAccess()) {
            return false;
        }
        if ((sym.flags() & PRIVATE) == 0 || sym.owner == currentClass) {
            return false;
        } else if (sym.name == names.init && sym.owner.isDirectlyOrIndirectlyLocal()) {
            // private constructor in local class: relax protection
            sym.flags_field &= ~PRIVATE;
            return false;
        } else {
            return true;
        }
    }

    /** Do we need an access method to reference symbol in other package?
     */
    boolean needsProtectedAccess(Symbol sym, JCTree tree) {
        if (disableProtectedAccessors) return false;
        if ((sym.flags() & PROTECTED) == 0 ||
            sym.owner.owner == currentClass.owner || // fast special case
            sym.packge() == currentClass.packge())
            return false;
        if (!currentClass.isSubClass(sym.owner, types))
            return true;
        if ((sym.flags() & STATIC) != 0 ||
            !tree.hasTag(SELECT) ||
            TreeInfo.name(((JCFieldAccess) tree).selected) == names._super)
            return false;
        return !((JCFieldAccess) tree).selected.type.tsym.isSubClass(currentClass, types);
    }

    /** The class in which an access method for given symbol goes.
     *  @param sym        The access symbol
     *  @param protAccess Is access to a protected symbol in another
     *                    package?
     */
    ClassSymbol accessClass(Symbol sym, boolean protAccess, JCTree tree) {
        if (protAccess) {
            Symbol qualifier = null;
            ClassSymbol c = currentClass;
            if (tree.hasTag(SELECT) && (sym.flags() & STATIC) == 0) {
                qualifier = ((JCFieldAccess) tree).selected.type.tsym;
                while (!qualifier.isSubClass(c, types)) {
                    c = c.owner.enclClass();
                }
                return c;
            } else {
                while (!c.isSubClass(sym.owner, types)) {
                    c = c.owner.enclClass();
                }
            }
            return c;
        } else {
            // the symbol is private
            return sym.owner.enclClass();
        }
    }

    private boolean noClassDefIn(JCTree tree) {
        var scanner = new TreeScanner() {
            boolean noClassDef = true;
            @Override
            public void visitClassDef(JCClassDecl tree) {
                noClassDef = false;
            }
        };
        scanner.scan(tree);
        return scanner.noClassDef;
    }

    private void addPrunedInfo(JCTree tree) {
        List<JCTree> infoList = prunedTree.get(currentClass);
        infoList = (infoList == null) ? List.of(tree) : infoList.prepend(tree);
        prunedTree.put(currentClass, infoList);
    }

    /** Ensure that identifier is accessible, return tree accessing the identifier.
     *  @param sym      The accessed symbol.
     *  @param tree     The tree referring to the symbol.
     *  @param enclOp   The closest enclosing operation node of tree,
     *                  null if tree is not a subtree of an operation.
     *  @param refSuper Is access via a (qualified) C.super?
     */
    JCExpression access(Symbol sym, JCExpression tree, JCExpression enclOp, boolean refSuper) {
        // Access a free variable via its proxy, or its proxy's proxy
        while (sym.kind == VAR && sym.owner.kind == MTH &&
            sym.owner.enclClass() != currentClass) {
            // A constant is replaced by its constant value.
            Object cv = ((VarSymbol)sym).getConstValue();
            if (cv != null) {
                make.at(tree.pos);
                return makeLit(sym.type, cv);
            }
            // Otherwise replace the variable by its proxy.
            sym = proxies.get(sym);
            Assert.check(sym != null && (sym.flags_field & FINAL) != 0);
            tree = make.at(tree.pos).Ident(sym);
        }
        JCExpression base = (tree.hasTag(SELECT)) ? ((JCFieldAccess) tree).selected : null;
        switch (sym.kind) {
        case TYP:
            if (sym.owner.kind != PCK) {
                // Convert type idents to
                // <flat name> or <package name> . <flat name>
                Name flatname = Convert.shortName(sym.flatName());
                while (base != null &&
                       TreeInfo.symbol(base) != null &&
                       TreeInfo.symbol(base).kind != PCK) {
                    base = (base.hasTag(SELECT))
                        ? ((JCFieldAccess) base).selected
                        : null;
                }
                if (tree.hasTag(IDENT)) {
                    ((JCIdent) tree).name = flatname;
                } else if (base == null) {
                    tree = make.at(tree.pos).Ident(sym);
                    ((JCIdent) tree).name = flatname;
                } else {
                    ((JCFieldAccess) tree).selected = base;
                    ((JCFieldAccess) tree).name = flatname;
                }
            }
            break;
        case MTH: case VAR:
            if (sym.owner.kind == TYP) {

                // Access methods are required for
                //  - private members,
                //  - protected members in a superclass of an
                //    enclosing class contained in another package.
                //  - all non-private members accessed via a qualified super.
                boolean protAccess = refSuper && !needsPrivateAccess(sym)
                    || needsProtectedAccess(sym, tree);
                boolean accReq = protAccess || needsPrivateAccess(sym);

                // A base has to be supplied for
                //  - simple identifiers accessing variables in outer classes.
                boolean baseReq =
                    base == null &&
                    sym.owner != syms.predefClass &&
                    !sym.isMemberOf(currentClass, types);

                if (accReq || baseReq) {
                    make.at(tree.pos);

                    // Constants are replaced by their constant value.
                    if (sym.kind == VAR) {
                        Object cv = ((VarSymbol)sym).getConstValue();
                        if (cv != null) {
                            addPrunedInfo(tree);
                            return makeLit(sym.type, cv);
                        }
                    }

                    // Private variables and methods are replaced by calls
                    // to their access methods.
                    if (accReq) {
                        List<JCExpression> args = List.nil();
                        if ((sym.flags() & STATIC) == 0) {
                            // Instance access methods get instance
                            // as first parameter.
                            if (base == null)
                                base = makeOwnerThis(tree.pos(), sym, true);
                            args = args.prepend(base);
                            base = null;   // so we don't duplicate code
                        }
                        Symbol access = accessSymbol(sym, tree,
                                                     enclOp, protAccess,
                                                     refSuper);
                        JCExpression receiver = make.Select(
                            base != null ? base : make.QualIdent(access.owner),
                            access);
                        return make.App(receiver, args);

                    // Other accesses to members of outer classes get a
                    // qualifier.
                    } else if (baseReq) {
                        return make.at(tree.pos).Select(
                            accessBase(tree.pos(), sym), sym).setType(tree.type);
                    }
                }
            }
        }
        return tree;
    }

    /** Ensure that identifier is accessible, return tree accessing the identifier.
     *  @param tree     The identifier tree.
     */
    JCExpression access(JCExpression tree) {
        Symbol sym = TreeInfo.symbol(tree);
        return sym == null ? tree : access(sym, tree, null, false);
    }

    /** Return access constructor for a private constructor,
     *  or the constructor itself, if no access constructor is needed.
     *  @param pos       The position to report diagnostics, if any.
     *  @param constr    The private constructor.
     */
    Symbol accessConstructor(DiagnosticPosition pos, Symbol constr) {
        if (needsPrivateAccess(constr)) {
            ClassSymbol accOwner = constr.owner.enclClass();
            MethodSymbol aconstr = accessConstrs.get(constr);
            if (aconstr == null) {
                List<Type> argtypes = constr.type.getParameterTypes();
                if ((accOwner.flags_field & ENUM) != 0)
                    argtypes = argtypes
                        .prepend(syms.intType)
                        .prepend(syms.stringType);
                aconstr = new MethodSymbol(
                    SYNTHETIC,
                    names.init,
                    new MethodType(
                        argtypes.append(
                            accessConstructorTag().erasure(types)),
                        constr.type.getReturnType(),
                        constr.type.getThrownTypes(),
                        syms.methodClass),
                    accOwner);
                enterSynthetic(pos, aconstr, accOwner.members());
                accessConstrs.put(constr, aconstr);
                accessed.append(constr);
            }
            return aconstr;
        } else {
            return constr;
        }
    }

    /** Return an anonymous class nested in this toplevel class.
     */
    ClassSymbol accessConstructorTag() {
        ClassSymbol topClass = currentClass.outermostClass();
        ModuleSymbol topModle = topClass.packge().modle;
        for (int i = 1; ; i++) {
            Name flatname = names.fromString("" + topClass.getQualifiedName() +
                                            target.syntheticNameChar() +
                                            i);
            ClassSymbol ctag = chk.getCompiled(topModle, flatname);
            if (ctag == null)
                ctag = makeEmptyClass(STATIC | SYNTHETIC, topClass).sym;
            else if (!ctag.isAnonymous())
                continue;
            // keep a record of all tags, to verify that all are generated as required
            accessConstrTags = accessConstrTags.prepend(ctag);
            return ctag;
        }
    }

    /** Add all required access methods for a private symbol to enclosing class.
     *  @param sym       The symbol.
     */
    void makeAccessible(Symbol sym) {
        JCClassDecl cdef = classDef(sym.owner.enclClass());
        if (cdef == null) Assert.error("class def not found: " + sym + " in " + sym.owner);
        if (sym.name == names.init) {
            cdef.defs = cdef.defs.prepend(
                accessConstructorDef(cdef.pos, sym, accessConstrs.get(sym)));
        } else {
            MethodSymbol[] accessors = accessSyms.get(sym);
            for (int i = 0; i < AccessCode.numberOfAccessCodes; i++) {
                if (accessors[i] != null)
                    cdef.defs = cdef.defs.prepend(
                        accessDef(cdef.pos, sym, accessors[i], i));
            }
        }
    }

    /** Construct definition of an access method.
     *  @param pos        The source code position of the definition.
     *  @param vsym       The private or protected symbol.
     *  @param accessor   The access method for the symbol.
     *  @param acode      The access code.
     */
    JCTree accessDef(int pos, Symbol vsym, MethodSymbol accessor, int acode) {
//      System.err.println("access " + vsym + " with " + accessor);//DEBUG
        currentClass = vsym.owner.enclClass();
        make.at(pos);
        JCMethodDecl md = make.MethodDef(accessor, null);

        // Find actual symbol
        Symbol sym = actualSymbols.get(vsym);
        if (sym == null) sym = vsym;

        JCExpression ref;           // The tree referencing the private symbol.
        List<JCExpression> args;    // Any additional arguments to be passed along.
        if ((sym.flags() & STATIC) != 0) {
            ref = make.Ident(sym);
            args = make.Idents(md.params);
        } else {
            JCExpression site = make.Ident(md.params.head);
            if (acode % 2 != 0) {
                //odd access codes represent qualified super accesses - need to
                //emit reference to the direct superclass, even if the referred
                //member is from an indirect superclass (JLS 13.1)
                site.setType(types.erasure(types.supertype(vsym.owner.enclClass().type)));
            }
            ref = make.Select(site, sym);
            args = make.Idents(md.params.tail);
        }
        JCStatement stat;          // The statement accessing the private symbol.
        if (sym.kind == VAR) {
            // Normalize out all odd access codes by taking floor modulo 2:
            int acode1 = acode - (acode & 1);

            JCExpression expr;      // The access method's return value.
            AccessCode aCode = AccessCode.getFromCode(acode1);
            switch (aCode) {
            case DEREF:
                expr = ref;
                break;
            case ASSIGN:
                expr = make.Assign(ref, args.head);
                break;
            case PREINC: case POSTINC: case PREDEC: case POSTDEC:
                expr = makeUnary(aCode.tag, ref);
                break;
            default:
                expr = make.Assignop(
                    treeTag(binaryAccessOperator(acode1, JCTree.Tag.NO_TAG)), ref, args.head);
                ((JCAssignOp) expr).operator = binaryAccessOperator(acode1, JCTree.Tag.NO_TAG);
            }
            stat = make.Return(expr.setType(sym.type));
        } else {
            stat = make.Call(make.App(ref, args));
        }
        md.body = make.Block(0, List.of(stat));

        // Make sure all parameters, result types and thrown exceptions
        // are accessible.
        for (List<JCVariableDecl> l = md.params; l.nonEmpty(); l = l.tail)
            l.head.vartype = access(l.head.vartype);
        md.restype = access(md.restype);
        for (List<JCExpression> l = md.thrown; l.nonEmpty(); l = l.tail)
            l.head = access(l.head);

        return md;
    }

    /** Construct definition of an access constructor.
     *  @param pos        The source code position of the definition.
     *  @param constr     The private constructor.
     *  @param accessor   The access method for the constructor.
     */
    JCTree accessConstructorDef(int pos, Symbol constr, MethodSymbol accessor) {
        make.at(pos);
        JCMethodDecl md = make.MethodDef(accessor,
                                      accessor.externalType(types),
                                      null);
        JCIdent callee = make.Ident(names._this);
        callee.sym = constr;
        callee.type = constr.type;
        md.body =
            make.Block(0, List.of(
                make.Call(
                    make.App(
                        callee,
                        make.Idents(md.params.reverse().tail.reverse())))));
        return md;
    }

/* ************************************************************************
 * Free variables proxies and this$n
 *************************************************************************/

    /** A map which allows to retrieve the translated proxy variable for any given symbol of an
     *  enclosing scope that is accessed (the accessed symbol could be the synthetic 'this$n' symbol).
     *  Inside a constructor, the map temporarily overrides entries corresponding to proxies and any
     *  'this$n' symbols, where they represent the constructor parameters.
     */
    Map<Symbol, Symbol> proxies;

    /** A scope containing all unnamed resource variables/saved
     *  exception variables for translated TWR blocks
     */
    WriteableScope twrVars;

    /** A stack containing the this$n field of the currently translated
     *  classes (if needed) in innermost first order.
     *  Inside a constructor, proxies and any this$n symbol are duplicated
     *  in an additional innermost scope, where they represent the constructor
     *  parameters.
     */
    List<VarSymbol> outerThisStack;

    /** The name of a free variable proxy.
     */
    Name proxyName(Name name, int index) {
        Name proxyName = names.fromString("val" + target.syntheticNameChar() + name);
        if (index > 0) {
            proxyName = proxyName.append(names.fromString("" + target.syntheticNameChar() + index));
        }
        return proxyName;
    }

    /** Proxy definitions for all free variables in given list, in reverse order.
     *  @param pos        The source code position of the definition.
     *  @param freevars   The free variables.
     *  @param owner      The class in which the definitions go.
     */
    List<JCVariableDecl> freevarDefs(int pos, List<VarSymbol> freevars, Symbol owner) {
        return freevarDefs(pos, freevars, owner, LOCAL_CAPTURE_FIELD);
    }

    List<JCVariableDecl> freevarDefs(int pos, List<VarSymbol> freevars, Symbol owner,
            long additionalFlags) {
        long flags = FINAL | SYNTHETIC | additionalFlags;
        List<JCVariableDecl> defs = List.nil();
        Set<Name> proxyNames = new HashSet<>();
        for (List<VarSymbol> l = freevars; l.nonEmpty(); l = l.tail) {
            VarSymbol v = l.head;
            int index = 0;
            Name proxyName;
            do {
                proxyName = proxyName(v.name, index++);
            } while (!proxyNames.add(proxyName));
            VarSymbol proxy = new VarSymbol(
                flags, proxyName, v.erasure(types), owner) {
                @Override
                public Symbol baseSymbol() {
                    return v;
                }
            };
            proxies.put(v, proxy);
            JCVariableDecl vd = make.at(pos).VarDef(proxy, null);
            vd.vartype = access(vd.vartype);
            defs = defs.prepend(vd);
        }
        return defs;
    }

    /** The name of a this$n field
     *  @param type   The class referenced by the this$n field
     */
    Name outerThisName(Type type, Symbol owner) {
        Type t = type.getEnclosingType();
        int nestingLevel = 0;
        while (t.hasTag(CLASS)) {
            t = t.getEnclosingType();
            nestingLevel++;
        }
        Name result = names.fromString("this" + target.syntheticNameChar() + nestingLevel);
        while (owner.kind == TYP && ((ClassSymbol)owner).members().findFirst(result) != null)
            result = names.fromString(result.toString() + target.syntheticNameChar());
        return result;
    }

    private VarSymbol makeOuterThisVarSymbol(Symbol owner, long flags) {
        Type target = owner.innermostAccessibleEnclosingClass().erasure(types);
        // Set NOOUTERTHIS for all synthetic outer instance variables, and unset
        // it when the variable is accessed. If the variable is never accessed,
        // we skip creating an outer instance field and saving the constructor
        // parameter to it.
        VarSymbol outerThis =
            new VarSymbol(flags | NOOUTERTHIS, outerThisName(target, owner), target, owner);
        outerThisStack = outerThisStack.prepend(outerThis);
        return outerThis;
    }

    private JCVariableDecl makeOuterThisVarDecl(int pos, VarSymbol sym) {
        JCVariableDecl vd = make.at(pos).VarDef(sym, null);
        vd.vartype = access(vd.vartype);
        return vd;
    }

    /** Definition for this$n field.
     *  @param pos        The source code position of the definition.
     *  @param owner      The method in which the definition goes.
     */
    JCVariableDecl outerThisDef(int pos, MethodSymbol owner) {
        ClassSymbol c = owner.enclClass();
        boolean isMandated =
            // Anonymous constructors
            (owner.isConstructor() && owner.isAnonymous()) ||
            // Constructors of non-private inner member classes
            (owner.isConstructor() && c.isInner() &&
             !c.isPrivate() && !c.isStatic());
        long flags =
            FINAL | (isMandated ? MANDATED : SYNTHETIC) | PARAMETER;
        VarSymbol outerThis = makeOuterThisVarSymbol(owner, flags);
        owner.extraParams = owner.extraParams.prepend(outerThis);
        return makeOuterThisVarDecl(pos, outerThis);
    }

    /** Definition for this$n field.
     *  @param pos        The source code position of the definition.
     *  @param owner      The class in which the definition goes.
     */
    JCVariableDecl outerThisDef(int pos, ClassSymbol owner) {
        VarSymbol outerThis = makeOuterThisVarSymbol(owner, FINAL | SYNTHETIC);
        return makeOuterThisVarDecl(pos, outerThis);
    }

    /** Return a list of trees that load the free variables in given list,
     *  in reverse order.
     *  @param pos          The source code position to be used for the trees.
     *  @param freevars     The list of free variables.
     */
    List<JCExpression> loadFreevars(DiagnosticPosition pos, List<VarSymbol> freevars) {
        List<JCExpression> args = List.nil();
        for (List<VarSymbol> l = freevars; l.nonEmpty(); l = l.tail)
            args = args.prepend(loadFreevar(pos, l.head));
        return args;
    }
//where
        JCExpression loadFreevar(DiagnosticPosition pos, VarSymbol v) {
            return access(v, make.at(pos).Ident(v), null, false);
        }

    /** Construct a tree simulating the expression {@code C.this}.
     *  @param pos           The source code position to be used for the tree.
     *  @param c             The qualifier class.
     */
    JCExpression makeThis(DiagnosticPosition pos, TypeSymbol c) {
        if (currentClass == c) {
            // in this case, `this' works fine
            return make.at(pos).This(c.erasure(types));
        } else {
            // need to go via this$n
            return makeOuterThis(pos, c);
        }
    }

    /**
     * Optionally replace a try statement with the desugaring of a
     * try-with-resources statement.  The canonical desugaring of
     *
     * try ResourceSpecification
     *   Block
     *
     * is
     *
     * {
     *   final VariableModifiers_minus_final R #resource = Expression;
     *
     *   try ResourceSpecificationtail
     *     Block
     *   } body-only-finally {
     *     if (#resource != null) //nullcheck skipped if Expression is provably non-null
     *         #resource.close();
     *   } catch (Throwable #primaryException) {
     *       if (#resource != null) //nullcheck skipped if Expression is provably non-null
     *           try {
     *               #resource.close();
     *           } catch (Throwable #suppressedException) {
     *              #primaryException.addSuppressed(#suppressedException);
     *           }
     *       throw #primaryException;
     *   }
     * }
     *
     * @param tree  The try statement to inspect.
     * @return a desugared try-with-resources tree, or the original
     * try block if there are no resources to manage.
     */
    JCTree makeTwrTry(JCTry tree) {
        make_at(tree.pos());
        twrVars = twrVars.dup();
        JCBlock twrBlock = makeTwrBlock(tree.resources, tree.body, 0);
        if (tree.catchers.isEmpty() && tree.finalizer == null)
            result = translate(twrBlock);
        else
            result = translate(make.Try(twrBlock, tree.catchers, tree.finalizer));
        twrVars = twrVars.leave();
        return result;
    }

    private JCBlock makeTwrBlock(List<JCTree> resources, JCBlock block, int depth) {
        if (resources.isEmpty())
            return block;

        // Add resource declaration or expression to block statements
        ListBuffer<JCStatement> stats = new ListBuffer<>();
        JCTree resource = resources.head;
        JCExpression resourceUse;
        boolean resourceNonNull;
        if (resource instanceof JCVariableDecl variableDecl) {
            resourceUse = make.Ident(variableDecl.sym).setType(resource.type);
            resourceNonNull = variableDecl.init != null && TreeInfo.skipParens(variableDecl.init).hasTag(NEWCLASS);
            stats.add(variableDecl);
        } else {
            Assert.check(resource instanceof JCExpression);
            VarSymbol syntheticTwrVar =
            new VarSymbol(SYNTHETIC | FINAL,
                          makeSyntheticName(names.fromString("twrVar" +
                                           depth), twrVars),
                          (resource.type.hasTag(BOT)) ?
                          syms.autoCloseableType : resource.type,
                          currentMethodSym);
            twrVars.enter(syntheticTwrVar);
            JCVariableDecl syntheticTwrVarDecl =
                make.VarDef(syntheticTwrVar, (JCExpression)resource);
            resourceUse = (JCExpression)make.Ident(syntheticTwrVar);
            resourceNonNull = false;
            stats.add(syntheticTwrVarDecl);
        }

        //create (semi-) finally block that will be copied into the main try body:
        int oldPos = make.pos;
        make.at(TreeInfo.endPos(endPosTable, block));

        // if (#resource != null) { #resource.close(); }
        JCStatement bodyCloseStatement = makeResourceCloseInvocation(resourceUse);

        if (!resourceNonNull) {
            bodyCloseStatement = make.If(makeNonNullCheck(resourceUse),
                                         bodyCloseStatement,
                                         null);
        }

        JCBlock finallyClause = make.Block(BODY_ONLY_FINALIZE, List.of(bodyCloseStatement));
        make.at(oldPos);

        // Create catch clause that saves exception, closes the resource and then rethrows the exception:
        VarSymbol primaryException =
            new VarSymbol(FINAL|SYNTHETIC,
                          names.fromString("t" +
                                           target.syntheticNameChar()),
                          syms.throwableType,
                          currentMethodSym);
        JCVariableDecl primaryExceptionDecl = make.VarDef(primaryException, null);

        // close resource:
        // try {
        //     #resource.close();
        // } catch (Throwable #suppressedException) {
        //     #primaryException.addSuppressed(#suppressedException);
        // }
        VarSymbol suppressedException =
            new VarSymbol(SYNTHETIC, make.paramName(2),
                          syms.throwableType,
                          currentMethodSym);
        JCStatement addSuppressedStatement =
            make.Exec(makeCall(make.Ident(primaryException),
                               names.addSuppressed,
                               List.of(make.Ident(suppressedException))));
        JCBlock closeResourceTryBlock =
            make.Block(0L, List.of(makeResourceCloseInvocation(resourceUse)));
        JCVariableDecl catchSuppressedDecl = make.VarDef(suppressedException, null);
        JCBlock catchSuppressedBlock = make.Block(0L, List.of(addSuppressedStatement));
        List<JCCatch> catchSuppressedClauses =
                List.of(make.Catch(catchSuppressedDecl, catchSuppressedBlock));
        JCTry closeResourceTry = make.Try(closeResourceTryBlock, catchSuppressedClauses, null);
        closeResourceTry.finallyCanCompleteNormally = true;

        JCStatement exceptionalCloseStatement = closeResourceTry;

        if (!resourceNonNull) {
            // if (#resource != null) {  }
            exceptionalCloseStatement = make.If(makeNonNullCheck(resourceUse),
                                                exceptionalCloseStatement,
                                                null);
        }

        JCStatement exceptionalRethrow = make.Throw(make.Ident(primaryException));
        JCBlock exceptionalCloseBlock = make.Block(0L, List.of(exceptionalCloseStatement, exceptionalRethrow));
        JCCatch exceptionalCatchClause = make.Catch(primaryExceptionDecl, exceptionalCloseBlock);

        //create the main try statement with the close:
        JCTry outerTry = make.Try(makeTwrBlock(resources.tail, block, depth + 1),
                                  List.of(exceptionalCatchClause),
                                  finallyClause);

        outerTry.finallyCanCompleteNormally = true;
        stats.add(outerTry);

        JCBlock newBlock = make.Block(0L, stats.toList());
        return newBlock;
    }

    private JCStatement makeResourceCloseInvocation(JCExpression resource) {
        // convert to AutoCloseable if needed
        if (types.asSuper(resource.type, syms.autoCloseableType.tsym) == null) {
            resource = convert(resource, syms.autoCloseableType);
        }

        // create resource.close() method invocation
        JCExpression resourceClose = makeCall(resource,
                                              names.close,
                                              List.nil());
        return make.Exec(resourceClose);
    }

    private JCExpression makeNonNullCheck(JCExpression expression) {
        return makeBinary(NE, expression, makeNull());
    }

    /** Construct a tree that represents the outer instance
     *  {@code C.this}. Never pick the current `this'.
     *  @param pos           The source code position to be used for the tree.
     *  @param c             The qualifier class.
     */
    JCExpression makeOuterThis(DiagnosticPosition pos, TypeSymbol c) {
        List<VarSymbol> ots = outerThisStack;
        if (ots.isEmpty()) {
            log.error(pos, Errors.NoEnclInstanceOfTypeInScope(c));
            return makeNull();
        }
        VarSymbol ot = ots.head;
        JCExpression tree = access(make.at(pos).Ident(ot));
        ot.flags_field &= ~NOOUTERTHIS;
        TypeSymbol otc = ot.type.tsym;
        while (otc != c) {
            do {
                ots = ots.tail;
                if (ots.isEmpty()) {
                    log.error(pos, Errors.NoEnclInstanceOfTypeInScope(c));
                    Assert.error(); // should have been caught in Attr
                    return tree;
                }
                ot = ots.head;
            } while (ot.owner != otc);
            if (otc.owner.kind != PCK && !otc.hasOuterInstance()) {
                log.error(pos, Errors.NoEnclInstanceOfTypeInScope(c));
                Assert.error(); // should have been caught in Attr
                return makeNull();
            }
            tree = access(make.at(pos).Select(tree, ot));
            ot.flags_field &= ~NOOUTERTHIS;
            otc = ot.type.tsym;
        }
        return tree;
    }

    /** Construct a tree that represents the closest outer instance
     *  {@code C.this} such that the given symbol is a member of C.
     *  @param pos           The source code position to be used for the tree.
     *  @param sym           The accessed symbol.
     *  @param preciseMatch  should we accept a type that is a subtype of
     *                       sym's owner, even if it doesn't contain sym
     *                       due to hiding, overriding, or non-inheritance
     *                       due to protection?
     */
    JCExpression makeOwnerThis(DiagnosticPosition pos, Symbol sym, boolean preciseMatch) {
        if (preciseMatch ? sym.isMemberOf(currentClass, types)
                         : currentClass.isSubClass(sym.owner, types)) {
            // in this case, `this' works fine
            return make.at(pos).This(currentClass.erasure(types));
        } else {
            // need to go via this$n
            return makeOwnerThisN(pos, sym, preciseMatch);
        }
    }

    /**
     * Similar to makeOwnerThis but will never pick "this".
     */
    JCExpression makeOwnerThisN(DiagnosticPosition pos, Symbol sym, boolean preciseMatch) {
        Symbol c = sym.owner;
        List<VarSymbol> ots = outerThisStack;
        if (ots.isEmpty()) {
            log.error(pos, Errors.NoEnclInstanceOfTypeInScope(c));
            return makeNull();
        }
        VarSymbol ot = ots.head;
        JCExpression tree = access(make.at(pos).Ident(ot));
        ot.flags_field &= ~NOOUTERTHIS;
        TypeSymbol otc = ot.type.tsym;
        while (!(preciseMatch ? sym.isMemberOf(otc, types) : otc.isSubClass(sym.owner, types))) {
            do {
                ots = ots.tail;
                if (ots.isEmpty()) {
                    log.error(pos, Errors.NoEnclInstanceOfTypeInScope(c));
                    return tree;
                }
                ot = ots.head;
            } while (ot.owner != otc);
            tree = access(make.at(pos).Select(tree, ot));
            ot.flags_field &= ~NOOUTERTHIS;
            otc = ot.type.tsym;
        }
        return tree;
    }

    /** Return tree simulating the assignment {@code this.name = name}, where
     *  name is the name of a free variable.
     */
    JCStatement initField(int pos, Symbol rhs, Symbol lhs) {
        Assert.check(rhs.owner.kind == MTH);
        Assert.check(rhs.owner.owner == lhs.owner);
        make.at(pos);
        return
            make.Exec(
                make.Assign(
                    make.Select(make.This(lhs.owner.erasure(types)), lhs),
                    make.Ident(rhs)).setType(lhs.erasure(types)));
    }

    /**
     * Return tree simulating null checking outer this and/or assigning. This is
     * called when a null check is required (nullCheckOuterThis), or a synthetic
     * field is generated (stores).
     */
    JCStatement initOuterThis(int pos, VarSymbol rhs, boolean stores) {
        Assert.check(rhs.owner.kind == MTH);
        Assert.check(nullCheckOuterThis || stores); // One of the flags must be true
        make.at(pos);
        JCExpression expression = make.Ident(rhs);
        if (nullCheckOuterThis) {
            expression = attr.makeNullCheck(expression);
        }
        if (stores) {
            VarSymbol lhs = outerThisStack.head;
            Assert.check(rhs.owner.owner == lhs.owner);
            expression = make.Assign(
                    make.Select(make.This(lhs.owner.erasure(types)), lhs),
                    expression).setType(lhs.erasure(types));
        }
        return make.Exec(expression);
    }

/* ************************************************************************
 * Code for .class
 *************************************************************************/

    /** Return the symbol of a class to contain a cache of
     *  compiler-generated statics such as class$ and the
     *  $assertionsDisabled flag.  We create an anonymous nested class
     *  (unless one already exists) and return its symbol.  However,
     *  for backward compatibility in 1.4 and earlier we use the
     *  top-level class itself.
     */
    private ClassSymbol outerCacheClass() {
        ClassSymbol clazz = outermostClassDef.sym;
        Scope s = clazz.members();
        for (Symbol sym : s.getSymbols(NON_RECURSIVE))
            if (sym.kind == TYP &&
                sym.name == names.empty &&
                (sym.flags() & INTERFACE) == 0) return (ClassSymbol) sym;
        return makeEmptyClass(STATIC | SYNTHETIC, clazz).sym;
    }

    /** Create an attributed tree of the form left.name(). */
    private JCMethodInvocation makeCall(JCExpression left, Name name, List<JCExpression> args) {
        Assert.checkNonNull(left.type);
        Symbol funcsym = lookupMethod(make_pos, name, left.type,
                                      TreeInfo.types(args));
        return make.App(make.Select(left, funcsym), args);
    }

    /** The tree simulating a T.class expression.
     *  @param clazz      The tree identifying type T.
     */
    private JCExpression classOf(JCTree clazz) {
        return classOfType(clazz.type, clazz.pos());
    }

    private JCExpression classOfType(Type type, DiagnosticPosition pos) {
        switch (type.getTag()) {
        case BYTE: case SHORT: case CHAR: case INT: case LONG: case FLOAT:
        case DOUBLE: case BOOLEAN: case VOID:
            // replace with <BoxedClass>.TYPE
            ClassSymbol c = types.boxedClass(type);
            Symbol typeSym =
                rs.accessBase(
                    rs.findIdentInType(pos, attrEnv, c.type, names.TYPE, KindSelector.VAR),
                    pos, c.type, names.TYPE, true);
            if (typeSym.kind == VAR)
                ((VarSymbol)typeSym).getConstValue(); // ensure initializer is evaluated
            return make.QualIdent(typeSym);
        case CLASS: case ARRAY:
                VarSymbol sym = new VarSymbol(
                        STATIC | PUBLIC | FINAL, names._class,
                        syms.classType, type.tsym);
                return make_at(pos).Select(make.Type(type), sym);
        default:
            throw new AssertionError();
        }
    }

/* ************************************************************************
 * Code for enabling/disabling assertions.
 *************************************************************************/

    private ClassSymbol assertionsDisabledClassCache;

    /**Used to create an auxiliary class to hold $assertionsDisabled for interfaces.
     */
    private ClassSymbol assertionsDisabledClass() {
        if (assertionsDisabledClassCache != null) return assertionsDisabledClassCache;

        assertionsDisabledClassCache = makeEmptyClass(STATIC | SYNTHETIC, outermostClassDef.sym).sym;

        return assertionsDisabledClassCache;
    }

    // This code is not particularly robust if the user has
    // previously declared a member named '$assertionsDisabled'.
    // The same faulty idiom also appears in the translation of
    // class literals above.  We should report an error if a
    // previous declaration is not synthetic.

    private JCExpression assertFlagTest(DiagnosticPosition pos) {
        // Outermost class may be either true class or an interface.
        ClassSymbol outermostClass = outermostClassDef.sym;

        //only classes can hold a non-public field, look for a usable one:
        ClassSymbol container = !currentClass.isInterface() ? currentClass :
                assertionsDisabledClass();

        VarSymbol assertDisabledSym =
            (VarSymbol)lookupSynthetic(dollarAssertionsDisabled,
                                       container.members());
        if (assertDisabledSym == null) {
            assertDisabledSym =
                new VarSymbol(STATIC | FINAL | SYNTHETIC,
                              dollarAssertionsDisabled,
                              syms.booleanType,
                              container);
            enterSynthetic(pos, assertDisabledSym, container.members());
            Symbol desiredAssertionStatusSym = lookupMethod(pos,
                                                            names.desiredAssertionStatus,
                                                            types.erasure(syms.classType),
                                                            List.nil());
            JCClassDecl containerDef = classDef(container);
            make_at(containerDef.pos());
            JCExpression notStatus = makeUnary(NOT, make.App(make.Select(
                    classOfType(types.erasure(outermostClass.type),
                                containerDef.pos()),
                    desiredAssertionStatusSym)));
            JCVariableDecl assertDisabledDef = make.VarDef(assertDisabledSym,
                                                   notStatus);
            containerDef.defs = containerDef.defs.prepend(assertDisabledDef);

            if (currentClass.isInterface()) {
                //need to load the assertions enabled/disabled state while
                //initializing the interface:
                JCClassDecl currentClassDef = classDef(currentClass);
                make_at(currentClassDef.pos());
                JCStatement dummy = make.If(make.QualIdent(assertDisabledSym), make.Skip(), null);
                JCBlock clinit = make.Block(STATIC, List.of(dummy));
                currentClassDef.defs = currentClassDef.defs.prepend(clinit);
            }
        }
        make_at(pos);
        return makeUnary(NOT, make.Ident(assertDisabledSym));
    }


/* ************************************************************************
 * Building blocks for let expressions
 *************************************************************************/

    interface TreeBuilder {
        JCExpression build(JCExpression arg);
    }

    /** Construct an expression using the builder, with the given rval
     *  expression as an argument to the builder.  However, the rval
     *  expression must be computed only once, even if used multiple
     *  times in the result of the builder.  We do that by
     *  constructing a "let" expression that saves the rvalue into a
     *  temporary variable and then uses the temporary variable in
     *  place of the expression built by the builder.  The complete
     *  resulting expression is of the form
     *  <pre>
     *    (let <b>TYPE</b> <b>TEMP</b> = <b>RVAL</b>;
     *     in (<b>BUILDER</b>(<b>TEMP</b>)))
     *  </pre>
     *  where <code><b>TEMP</b></code> is a newly declared variable
     *  in the let expression.
     */
    JCExpression abstractRval(JCExpression rval, Type type, TreeBuilder builder) {
        rval = TreeInfo.skipParens(rval);
        switch (rval.getTag()) {
        case LITERAL:
            return builder.build(rval);
        case IDENT:
            JCIdent id = (JCIdent) rval;
            if ((id.sym.flags() & FINAL) != 0 && id.sym.owner.kind == MTH)
                return builder.build(rval);
        }
        Name name = TreeInfo.name(rval);
        if (name == names._super || name == names._this)
            return builder.build(rval);
        VarSymbol var =
            new VarSymbol(FINAL|SYNTHETIC,
                          names.fromString(
                                          target.syntheticNameChar()
                                          + "" + rval.hashCode()),
                                      type,
                                      currentMethodSym);
        rval = convert(rval,type);
        JCVariableDecl def = make.VarDef(var, rval); // XXX cast
        JCExpression built = builder.build(make.Ident(var));
        JCExpression res = make.LetExpr(def, built);
        res.type = built.type;
        return res;
    }

    // same as above, with the type of the temporary variable computed
    JCExpression abstractRval(JCExpression rval, TreeBuilder builder) {
        return abstractRval(rval, rval.type, builder);
    }

    // same as above, but for an expression that may be used as either
    // an rvalue or an lvalue.  This requires special handling for
    // Select expressions, where we place the left-hand-side of the
    // select in a temporary, and for Indexed expressions, where we
    // place both the indexed expression and the index value in temps.
    JCExpression abstractLval(JCExpression lval, final TreeBuilder builder) {
        lval = TreeInfo.skipParens(lval);
        switch (lval.getTag()) {
        case IDENT:
            return builder.build(lval);
        case SELECT: {
            final JCFieldAccess s = (JCFieldAccess)lval;
            Symbol lid = TreeInfo.symbol(s.selected);
            if (lid != null && lid.kind == TYP) return builder.build(lval);
            return abstractRval(s.selected, selected -> builder.build(make.Select(selected, s.sym)));
        }
        case INDEXED: {
            final JCArrayAccess i = (JCArrayAccess)lval;
            return abstractRval(i.indexed, indexed -> abstractRval(i.index, syms.intType, index -> {
                JCExpression newLval = make.Indexed(indexed, index);
                newLval.setType(i.type);
                return builder.build(newLval);
            }));
        }
        case TYPECAST: {
            return abstractLval(((JCTypeCast)lval).expr, builder);
        }
        }
        throw new AssertionError(lval);
    }

    // evaluate and discard the first expression, then evaluate the second.
    JCExpression makeComma(final JCExpression expr1, final JCExpression expr2) {
        JCExpression res = make.LetExpr(List.of(make.Exec(expr1)), expr2);
        res.type = expr2.type;
        return res;
    }

/* ************************************************************************
 * Translation methods
 *************************************************************************/

    /** Visitor argument: enclosing operator node.
     */
    private JCExpression enclOp;

    /** Visitor method: Translate a single node.
     *  Attach the source position from the old tree to its replacement tree.
     */
    @Override
    public <T extends JCTree> T translate(T tree) {
        if (tree == null) {
            return null;
        } else {
            make_at(tree.pos());
            T result = super.translate(tree);
            if (endPosTable != null && result != null && result != tree) {
                endPosTable.replaceTree(tree, result);
            }
            return result;
        }
    }

    /** Visitor method: Translate a single node, boxing or unboxing if needed.
     */
    public <T extends JCExpression> T translate(T tree, Type type) {
        return (tree == null) ? null : boxIfNeeded(translate(tree), type);
    }

    /** Visitor method: Translate tree.
     */
    public <T extends JCTree> T translate(T tree, JCExpression enclOp) {
        JCExpression prevEnclOp = this.enclOp;
        this.enclOp = enclOp;
        T res = translate(tree);
        this.enclOp = prevEnclOp;
        return res;
    }

    /** Visitor method: Translate list of trees.
     */
    public <T extends JCExpression> List<T> translate(List<T> trees, Type type) {
        if (trees == null) return null;
        for (List<T> l = trees; l.nonEmpty(); l = l.tail)
            l.head = translate(l.head, type);
        return trees;
    }

    public void visitPackageDef(JCPackageDecl tree) {
        if (!needPackageInfoClass(tree))
                        return;

        long flags = Flags.ABSTRACT | Flags.INTERFACE;
        // package-info is marked SYNTHETIC in JDK 1.6 and later releases
        flags = flags | Flags.SYNTHETIC;
        ClassSymbol c = tree.packge.package_info;
        c.setAttributes(tree.packge);
        c.flags_field |= flags;
        ClassType ctype = (ClassType) c.type;
        ctype.supertype_field = syms.objectType;
        ctype.interfaces_field = List.nil();
        createInfoClass(tree.annotations, c);
    }
    // where
    private boolean needPackageInfoClass(JCPackageDecl pd) {
        switch (pkginfoOpt) {
            case ALWAYS:
                return true;
            case LEGACY:
                return pd.getAnnotations().nonEmpty();
            case NONEMPTY:
                for (Attribute.Compound a :
                         pd.packge.getDeclarationAttributes()) {
                    Attribute.RetentionPolicy p = types.getRetention(a);
                    if (p != Attribute.RetentionPolicy.SOURCE)
                        return true;
                }
                return false;
        }
        throw new AssertionError();
    }

    public void visitModuleDef(JCModuleDecl tree) {
        ModuleSymbol msym = tree.sym;
        ClassSymbol c = msym.module_info;
        c.setAttributes(msym);
        c.flags_field |= Flags.MODULE;
        createInfoClass(List.nil(), tree.sym.module_info);
    }

    private void createInfoClass(List<JCAnnotation> annots, ClassSymbol c) {
        long flags = Flags.ABSTRACT | Flags.INTERFACE;
        JCClassDecl infoClass =
                make.ClassDef(make.Modifiers(flags, annots),
                    c.name, List.nil(),
                    null, List.nil(), List.nil());
        infoClass.sym = c;
        translated.append(infoClass);
    }

    public void visitClassDef(JCClassDecl tree) {
        Env<AttrContext> prevEnv = attrEnv;
        ClassSymbol currentClassPrev = currentClass;
        MethodSymbol currentMethodSymPrev = currentMethodSym;

        currentClass = tree.sym;
        currentMethodSym = null;
        attrEnv = typeEnvs.remove(currentClass);
        if (attrEnv == null)
            attrEnv = prevEnv;

        classdefs.put(currentClass, tree);

        Map<Symbol, Symbol> prevProxies = proxies;
        proxies = new HashMap<>(proxies);
        List<VarSymbol> prevOuterThisStack = outerThisStack;

        // If this is an enum definition
        if ((tree.mods.flags & ENUM) != 0 &&
            (types.supertype(currentClass.type).tsym.flags() & ENUM) == 0)
            visitEnumDef(tree);

        if ((tree.mods.flags & RECORD) != 0) {
            visitRecordDef(tree);
        }

        // If this is a nested class, define a this$n field for
        // it and add to proxies.
        JCVariableDecl otdef = null;
        if (currentClass.hasOuterInstance())
            otdef = outerThisDef(tree.pos, currentClass);

        // If this is a local class, define proxies for all its free variables.
        List<JCVariableDecl> fvdefs = freevarDefs(
            tree.pos, freevars(currentClass), currentClass);

        // Recursively translate superclass, interfaces.
        tree.extending = translate(tree.extending);
        tree.implementing = translate(tree.implementing);

        if (currentClass.isDirectlyOrIndirectlyLocal()) {
            ClassSymbol encl = currentClass.owner.enclClass();
            if (encl.trans_local == null) {
                encl.trans_local = List.nil();
            }
            encl.trans_local = encl.trans_local.prepend(currentClass);
        }

        // Recursively translate members, taking into account that new members
        // might be created during the translation and prepended to the member
        // list `tree.defs'.
        List<JCTree> seen = List.nil();
        while (tree.defs != seen) {
            List<JCTree> unseen = tree.defs;
            for (List<JCTree> l = unseen; l.nonEmpty() && l != seen; l = l.tail) {
                JCTree outermostMemberDefPrev = outermostMemberDef;
                if (outermostMemberDefPrev == null) outermostMemberDef = l.head;
                l.head = translate(l.head);
                outermostMemberDef = outermostMemberDefPrev;
            }
            seen = unseen;
        }

        // Convert a protected modifier to public, mask static modifier.
        if ((tree.mods.flags & PROTECTED) != 0) tree.mods.flags |= PUBLIC;
        tree.mods.flags &= ClassFlags;

        // Convert name to flat representation, replacing '.' by '$'.
        tree.name = Convert.shortName(currentClass.flatName());

        // Add free variables proxy definitions to class.

        for (List<JCVariableDecl> l = fvdefs; l.nonEmpty(); l = l.tail) {
            tree.defs = tree.defs.prepend(l.head);
            enterSynthetic(tree.pos(), l.head.sym, currentClass.members());
        }
        // If this$n was accessed, add the field definition and prepend
        // initializer code to any super() invocation to initialize it
        // otherwise prepend enclosing instance null check code if required
        emitOuter:
        if (currentClass.hasOuterInstance()) {
            boolean storesThis = shouldEmitOuterThis(currentClass);
            if (storesThis) {
                tree.defs = tree.defs.prepend(otdef);
                enterSynthetic(tree.pos(), otdef.sym, currentClass.members());
            } else if (!nullCheckOuterThis) {
                break emitOuter;
            }

            for (JCTree def : tree.defs) {
                if (TreeInfo.isConstructor(def)) {
                    JCMethodDecl mdef = (JCMethodDecl)def;
                    if (TreeInfo.hasConstructorCall(mdef, names._super)) {
                        List<JCStatement> initializer = List.of(initOuterThis(mdef.body.pos, mdef.params.head.sym, storesThis)) ;
                        TreeInfo.mapSuperCalls(mdef.body, supercall -> make.Block(0, initializer.append(supercall)));
                    }
                }
            }
        }

        proxies = prevProxies;
        outerThisStack = prevOuterThisStack;

        // Append translated tree to `translated' queue.
        translated.append(tree);

        attrEnv = prevEnv;
        currentClass = currentClassPrev;
        currentMethodSym = currentMethodSymPrev;

        // Return empty block {} as a placeholder for an inner class.
        result = make_at(tree.pos()).Block(SYNTHETIC, List.nil());
    }

    private boolean shouldEmitOuterThis(ClassSymbol sym) {
      if (!optimizeOuterThis) {
        // Optimization is disabled
        return true;
      }
      if ((outerThisStack.head.flags_field & NOOUTERTHIS) == 0)  {
        // Enclosing instance field is used
        return true;
      }
      if (rs.isSerializable(sym.type)) {
        // Class is serializable
        return true;
      }
      return false;
    }

    List<JCTree> generateMandatedAccessors(JCClassDecl tree) {
        List<JCVariableDecl> fields = TreeInfo.recordFields(tree);
        return tree.sym.getRecordComponents().stream()
                .filter(rc -> (rc.accessor.flags() & Flags.GENERATED_MEMBER) != 0)
                .map(rc -> {
                    // we need to return the field not the record component
                    JCVariableDecl field = fields.stream().filter(f -> f.name == rc.name).findAny().get();
                    make_at(tree.pos());
                    return make.MethodDef(rc.accessor, make.Block(0,
                            List.of(make.Return(make.Ident(field)))));
                }).collect(List.collector());
    }

    /** Translate an enum class. */
    private void visitEnumDef(JCClassDecl tree) {
        make_at(tree.pos());

        // add the supertype, if needed
        if (tree.extending == null)
            tree.extending = make.Type(types.supertype(tree.type));

        // classOfType adds a cache field to tree.defs
        JCExpression e_class = classOfType(tree.sym.type, tree.pos()).
            setType(types.erasure(syms.classType));

        // process each enumeration constant, adding implicit constructor parameters
        int nextOrdinal = 0;
        ListBuffer<JCExpression> values = new ListBuffer<>();
        ListBuffer<JCTree> enumDefs = new ListBuffer<>();
        ListBuffer<JCTree> otherDefs = new ListBuffer<>();
        for (List<JCTree> defs = tree.defs;
             defs.nonEmpty();
             defs=defs.tail) {
            if (defs.head.hasTag(VARDEF) && (((JCVariableDecl) defs.head).mods.flags & ENUM) != 0) {
                JCVariableDecl var = (JCVariableDecl)defs.head;
                visitEnumConstantDef(var, nextOrdinal++);
                values.append(make.QualIdent(var.sym));
                enumDefs.append(var);
            } else {
                otherDefs.append(defs.head);
            }
        }

        // synthetic private static T[] $values() { return new T[] { a, b, c }; }
        // synthetic private static final T[] $VALUES = $values();
        Name valuesName = syntheticName(tree, "VALUES");
        Type arrayType = new ArrayType(types.erasure(tree.type), syms.arrayClass);
        VarSymbol valuesVar = new VarSymbol(PRIVATE|FINAL|STATIC|SYNTHETIC,
                                            valuesName,
                                            arrayType,
                                            tree.type.tsym);
        JCNewArray newArray = make.NewArray(make.Type(types.erasure(tree.type)),
                                          List.nil(),
                                          values.toList());
        newArray.type = arrayType;

        MethodSymbol valuesMethod = new MethodSymbol(PRIVATE|STATIC|SYNTHETIC,
                syntheticName(tree, "values"),
                new MethodType(List.nil(), arrayType, List.nil(), tree.type.tsym),
                tree.type.tsym);
        enumDefs.append(make.MethodDef(valuesMethod, make.Block(0, List.of(make.Return(newArray)))));
        tree.sym.members().enter(valuesMethod);

        enumDefs.append(make.VarDef(valuesVar, make.App(make.QualIdent(valuesMethod))));
        tree.sym.members().enter(valuesVar);

        MethodSymbol valuesSym = lookupMethod(tree.pos(), names.values,
                                        tree.type, List.nil());
        List<JCStatement> valuesBody;
        if (useClone()) {
            // return (T[]) $VALUES.clone();
            JCTypeCast valuesResult =
                make.TypeCast(valuesSym.type.getReturnType(),
                              make.App(make.Select(make.Ident(valuesVar),
                                                   syms.arrayCloneMethod)));
            valuesBody = List.of(make.Return(valuesResult));
        } else {
            // template: T[] $result = new T[$values.length];
            Name resultName = syntheticName(tree, "result");
            VarSymbol resultVar = new VarSymbol(FINAL|SYNTHETIC,
                                                resultName,
                                                arrayType,
                                                valuesSym);
            JCNewArray resultArray = make.NewArray(make.Type(types.erasure(tree.type)),
                                  List.of(make.Select(make.Ident(valuesVar), syms.lengthVar)),
                                  null);
            resultArray.type = arrayType;
            JCVariableDecl decl = make.VarDef(resultVar, resultArray);

            // template: System.arraycopy($VALUES, 0, $result, 0, $VALUES.length);
            if (systemArraycopyMethod == null) {
                systemArraycopyMethod =
                    new MethodSymbol(PUBLIC | STATIC,
                                     names.fromString("arraycopy"),
                                     new MethodType(List.of(syms.objectType,
                                                            syms.intType,
                                                            syms.objectType,
                                                            syms.intType,
                                                            syms.intType),
                                                    syms.voidType,
                                                    List.nil(),
                                                    syms.methodClass),
                                     syms.systemType.tsym);
            }
            JCStatement copy =
                make.Exec(make.App(make.Select(make.Ident(syms.systemType.tsym),
                                               systemArraycopyMethod),
                          List.of(make.Ident(valuesVar), make.Literal(0),
                                  make.Ident(resultVar), make.Literal(0),
                                  make.Select(make.Ident(valuesVar), syms.lengthVar))));

            // template: return $result;
            JCStatement ret = make.Return(make.Ident(resultVar));
            valuesBody = List.of(decl, copy, ret);
        }

        JCMethodDecl valuesDef =
             make.MethodDef(valuesSym, make.Block(0, valuesBody));

        enumDefs.append(valuesDef);

        if (debugLower)
            System.err.println(tree.sym + ".valuesDef = " + valuesDef);

        /** The template for the following code is:
         *
         *     public static E valueOf(String name) {
         *         return (E)Enum.valueOf(E.class, name);
         *     }
         *
         *  where E is tree.sym
         */
        MethodSymbol valueOfSym = lookupMethod(tree.pos(),
                         names.valueOf,
                         tree.sym.type,
                         List.of(syms.stringType));
        Assert.check((valueOfSym.flags() & STATIC) != 0);
        VarSymbol nameArgSym = valueOfSym.params.head;
        JCIdent nameVal = make.Ident(nameArgSym);
        JCStatement enum_ValueOf =
            make.Return(make.TypeCast(tree.sym.type,
                                      makeCall(make.Ident(syms.enumSym),
                                               names.valueOf,
                                               List.of(e_class, nameVal))));
        JCMethodDecl valueOf = make.MethodDef(valueOfSym,
                                           make.Block(0, List.of(enum_ValueOf)));
        nameVal.sym = valueOf.params.head.sym;
        if (debugLower)
            System.err.println(tree.sym + ".valueOf = " + valueOf);
        enumDefs.append(valueOf);

        enumDefs.appendList(otherDefs.toList());
        tree.defs = enumDefs.toList();
    }
        // where
        private MethodSymbol systemArraycopyMethod;
        private boolean useClone() {
            try {
                return syms.objectType.tsym.members().findFirst(names.clone) != null;
            }
            catch (CompletionFailure e) {
                return false;
            }
        }

        private Name syntheticName(JCClassDecl tree, String baseName) {
            Name valuesName = names.fromString(target.syntheticNameChar() + baseName);
            while (tree.sym.members().findFirst(valuesName) != null) // avoid name clash
                valuesName = names.fromString(valuesName + "" + target.syntheticNameChar());
            return valuesName;
        }

    /** Translate an enumeration constant and its initializer. */
    private void visitEnumConstantDef(JCVariableDecl var, int ordinal) {
        JCNewClass varDef = (JCNewClass)var.init;
        varDef.args = varDef.args.
            prepend(makeLit(syms.intType, ordinal)).
            prepend(makeLit(syms.stringType, var.name.toString()));
    }

    private List<VarSymbol> recordVars(Type t) {
        List<VarSymbol> vars = List.nil();
        while (!t.hasTag(NONE)) {
            if (t.hasTag(CLASS)) {
                for (Symbol s : t.tsym.members().getSymbols(s -> s.kind == VAR && (s.flags() & RECORD) != 0)) {
                    vars = vars.prepend((VarSymbol)s);
                }
            }
            t = types.supertype(t);
        }
        return vars;
    }

    /** Translate a record. */
    private void visitRecordDef(JCClassDecl tree) {
        make_at(tree.pos());
        List<VarSymbol> vars = recordVars(tree.type);
        MethodHandleSymbol[] getterMethHandles = new MethodHandleSymbol[vars.size()];
        int index = 0;
        for (VarSymbol var : vars) {
            if (var.owner != tree.sym) {
                var = new VarSymbol(var.flags_field, var.name, var.type, tree.sym);
            }
            getterMethHandles[index] = var.asMethodHandle(true);
            index++;
        }

        tree.defs = tree.defs.appendList(generateMandatedAccessors(tree));
        tree.defs = tree.defs.appendList(List.of(
                generateRecordMethod(tree, names.toString, vars, getterMethHandles),
                generateRecordMethod(tree, names.hashCode, vars, getterMethHandles),
                generateRecordMethod(tree, names.equals, vars, getterMethHandles)
        ));
    }

    JCTree generateRecordMethod(JCClassDecl tree, Name name, List<VarSymbol> vars, MethodHandleSymbol[] getterMethHandles) {
        make_at(tree.pos());
        boolean isEquals = name == names.equals;
        MethodSymbol msym = lookupMethod(tree.pos(),
                name,
                tree.sym.type,
                isEquals ? List.of(syms.objectType) : List.nil());
        // compiler generated methods have the record flag set, user defined ones dont
        if ((msym.flags() & RECORD) != 0) {
            /* class java.lang.runtime.ObjectMethods provides a common bootstrap that provides a customized implementation
             * for methods: toString, hashCode and equals. Here we just need to generate and indy call to:
             * java.lang.runtime.ObjectMethods::bootstrap and provide: the record class, the record component names and
             * the accessors.
             */
            Name bootstrapName = names.bootstrap;
            LoadableConstant[] staticArgsValues = new LoadableConstant[2 + getterMethHandles.length];
            staticArgsValues[0] = (ClassType)tree.sym.type;
            String concatNames = vars.stream()
                    .map(v -> v.name)
                    .collect(Collectors.joining(";", "", ""));
            staticArgsValues[1] = LoadableConstant.String(concatNames);
            int index = 2;
            for (MethodHandleSymbol mho : getterMethHandles) {
                staticArgsValues[index] = mho;
                index++;
            }

            List<Type> staticArgTypes = List.of(syms.classType,
                    syms.stringType,
                    new ArrayType(syms.methodHandleType, syms.arrayClass));

            JCFieldAccess qualifier = makeIndyQualifier(syms.objectMethodsType, tree, msym,
                    List.of(syms.methodHandleLookupType,
                            syms.stringType,
                            syms.typeDescriptorType).appendList(staticArgTypes),
                    staticArgsValues, bootstrapName, name, false);

            VarSymbol _this = new VarSymbol(SYNTHETIC, names._this, tree.sym.type, tree.sym);

            JCMethodInvocation proxyCall;
            if (!isEquals) {
                proxyCall = make.Apply(List.nil(), qualifier, List.of(make.Ident(_this)));
            } else {
                VarSymbol o = msym.params.head;
                o.adr = 0;
                proxyCall = make.Apply(List.nil(), qualifier, List.of(make.Ident(_this), make.Ident(o)));
            }
            proxyCall.type = qualifier.type;
            return make.MethodDef(msym, make.Block(0, List.of(make.Return(proxyCall))));
        } else {
            return make.Block(SYNTHETIC, List.nil());
        }
    }

    private String argsTypeSig(List<Type> typeList) {
        LowerSignatureGenerator sg = new LowerSignatureGenerator();
        sg.assembleSig(typeList);
        return sg.toString();
    }

    /**
     * Signature Generation
     */
    private class LowerSignatureGenerator extends Types.SignatureGenerator {

        /**
         * An output buffer for type signatures.
         */
        StringBuilder sb = new StringBuilder();

        LowerSignatureGenerator() {
            types.super();
        }

        @Override
        protected void append(char ch) {
            sb.append(ch);
        }

        @Override
        protected void append(byte[] ba) {
            sb.append(new String(ba));
        }

        @Override
        protected void append(Name name) {
            sb.append(name.toString());
        }

        @Override
        public String toString() {
            return sb.toString();
        }
    }

    /**
     * Creates an indy qualifier, helpful to be part of an indy invocation
     * @param site                the site
     * @param tree                a class declaration tree
     * @param msym                the method symbol
     * @param staticArgTypes      the static argument types
     * @param staticArgValues     the static argument values
     * @param bootstrapName       the bootstrap name to look for
     * @param argName             normally bootstraps receives a method name as second argument, if you want that name
     *                            to be different to that of the bootstrap name pass a different name here
     * @param isStatic            is it static or not
     * @return                    a field access tree
     */
    JCFieldAccess makeIndyQualifier(
            Type site,
            JCClassDecl tree,
            MethodSymbol msym,
            List<Type> staticArgTypes,
            LoadableConstant[] staticArgValues,
            Name bootstrapName,
            Name argName,
            boolean isStatic) {
        MethodSymbol bsm = rs.resolveInternalMethod(tree.pos(), attrEnv, site,
                bootstrapName, staticArgTypes, List.nil());

        MethodType indyType = msym.type.asMethodType();
        indyType = new MethodType(
                isStatic ? List.nil() : indyType.argtypes.prepend(tree.sym.type),
                indyType.restype,
                indyType.thrown,
                syms.methodClass
        );
        DynamicMethodSymbol dynSym = new DynamicMethodSymbol(argName,
                syms.noSymbol,
                bsm.asHandle(),
                indyType,
                staticArgValues);
        JCFieldAccess qualifier = make.Select(make.QualIdent(site.tsym), argName);
        qualifier.sym = dynSym;
        qualifier.type = msym.type.asMethodType().restype;
        return qualifier;
    }

    public void visitMethodDef(JCMethodDecl tree) {
        if (tree.name == names.init && (currentClass.flags_field&ENUM) != 0) {
            // Add "String $enum$name, int $enum$ordinal" to the beginning of the
            // argument list for each constructor of an enum.
            JCVariableDecl nameParam = make_at(tree.pos()).
                Param(names.fromString(target.syntheticNameChar() +
                                       "enum" + target.syntheticNameChar() + "name"),
                      syms.stringType, tree.sym);
            nameParam.mods.flags |= SYNTHETIC; nameParam.sym.flags_field |= SYNTHETIC;
            JCVariableDecl ordParam = make.
                Param(names.fromString(target.syntheticNameChar() +
                                       "enum" + target.syntheticNameChar() +
                                       "ordinal"),
                      syms.intType, tree.sym);
            ordParam.mods.flags |= SYNTHETIC; ordParam.sym.flags_field |= SYNTHETIC;

            MethodSymbol m = tree.sym;
            tree.params = tree.params.prepend(ordParam).prepend(nameParam);

            m.extraParams = m.extraParams.prepend(ordParam.sym);
            m.extraParams = m.extraParams.prepend(nameParam.sym);
            Type olderasure = m.erasure(types);
            m.erasure_field = new MethodType(
                olderasure.getParameterTypes().prepend(syms.intType).prepend(syms.stringType),
                olderasure.getReturnType(),
                olderasure.getThrownTypes(),
                syms.methodClass);
        }

        Type prevRestype = currentRestype;
        JCMethodDecl prevMethodDef = currentMethodDef;
        MethodSymbol prevMethodSym = currentMethodSym;
        int prevVariableIndex = variableIndex;
        try {
            currentRestype = types.erasure(tree.type.getReturnType());
            currentMethodDef = tree;
            currentMethodSym = tree.sym;
            variableIndex = 0;
            visitMethodDefInternal(tree);
        } finally {
            currentRestype = prevRestype;
            currentMethodDef = prevMethodDef;
            currentMethodSym = prevMethodSym;
            variableIndex = prevVariableIndex;
        }
    }

    private void visitMethodDefInternal(JCMethodDecl tree) {
        if (tree.name == names.init &&
            !currentClass.isStatic() &&
            (currentClass.isInner() || currentClass.isDirectlyOrIndirectlyLocal())) {
            // We are seeing a constructor of an inner class.
            MethodSymbol m = tree.sym;

            // Push a new proxy scope for constructor parameters.
            // and create definitions for any this$n and proxy parameters.
            Map<Symbol, Symbol> prevProxies = proxies;
            proxies = new HashMap<>(proxies);
            List<VarSymbol> prevOuterThisStack = outerThisStack;
            List<VarSymbol> fvs = freevars(currentClass);
            JCVariableDecl otdef = null;
            if (currentClass.hasOuterInstance())
                otdef = outerThisDef(tree.pos, m);
            List<JCVariableDecl> fvdefs = freevarDefs(tree.pos, fvs, m, PARAMETER);

            // Recursively translate result type, parameters and thrown list.
            tree.restype = translate(tree.restype);
            tree.params = translateVarDefs(tree.params);
            tree.thrown = translate(tree.thrown);

            // when compiling stubs, don't process body
            if (tree.body == null) {
                result = tree;
                return;
            }

            // Add this$n (if needed) in front of and free variables behind
            // constructor parameter list.
            tree.params = tree.params.appendList(fvdefs);
            if (currentClass.hasOuterInstance()) {
                tree.params = tree.params.prepend(otdef);
            }

            // Determine whether this constructor has a super() invocation
            boolean invokesSuper = TreeInfo.hasConstructorCall(tree, names._super);

            // Create initializers for this$n and proxies
            ListBuffer<JCStatement> added = new ListBuffer<>();
            if (fvs.nonEmpty()) {
                List<Type> addedargtypes = List.nil();
                for (List<VarSymbol> l = fvs; l.nonEmpty(); l = l.tail) {
                    m.capturedLocals =
                        m.capturedLocals.prepend((VarSymbol)
                                                (proxies.get(l.head)));
                    if (invokesSuper) {
                        added = added.prepend(
                          initField(tree.body.pos, proxies.get(l.head), prevProxies.get(l.head)));
                    }
                    addedargtypes = addedargtypes.prepend(l.head.erasure(types));
                }
                Type olderasure = m.erasure(types);
                m.erasure_field = new MethodType(
                    olderasure.getParameterTypes().appendList(addedargtypes),
                    olderasure.getReturnType(),
                    olderasure.getThrownTypes(),
                    syms.methodClass);
            }

            // Recursively translate existing local statements
            tree.body.stats = translate(tree.body.stats);

            // Prepend initializers in front of super() call
            if (added.nonEmpty()) {
                List<JCStatement> initializers = added.toList();
                TreeInfo.mapSuperCalls(tree.body, supercall -> make.Block(0, initializers.append(supercall)));
            }

            // pop local variables from proxy stack
            proxies = prevProxies;

            outerThisStack = prevOuterThisStack;
        } else {
            super.visitMethodDef(tree);
        }
        if (tree.name == names.init && ((tree.sym.flags_field & Flags.COMPACT_RECORD_CONSTRUCTOR) != 0 ||
                (tree.sym.flags_field & (GENERATEDCONSTR | RECORD)) == (GENERATEDCONSTR | RECORD))) {
            // lets find out if there is any field waiting to be initialized
            ListBuffer<VarSymbol> fields = new ListBuffer<>();
            for (Symbol sym : currentClass.getEnclosedElements()) {
                if (sym.kind == Kinds.Kind.VAR && ((sym.flags() & RECORD) != 0))
                    fields.append((VarSymbol) sym);
            }
            for (VarSymbol field: fields) {
                if ((field.flags_field & Flags.UNINITIALIZED_FIELD) != 0) {
                    VarSymbol param = tree.params.stream().filter(p -> p.name == field.name).findFirst().get().sym;
                    make.at(tree.pos);
                    tree.body.stats = tree.body.stats.append(
                            make.Exec(
                                    make.Assign(
                                            make.Select(make.This(field.owner.erasure(types)), field),
                                            make.Ident(param)).setType(field.erasure(types))));
                    // we don't need the flag at the field anymore
                    field.flags_field &= ~Flags.UNINITIALIZED_FIELD;
                }
            }
        }
        result = tree;
    }

    public void visitTypeCast(JCTypeCast tree) {
        tree.clazz = translate(tree.clazz);
        if (tree.type.isPrimitive() != tree.expr.type.isPrimitive())
            tree.expr = translate(tree.expr, tree.type);
        else
            tree.expr = translate(tree.expr);
        result = tree;
    }

    /**
     * All the exactness checks between primitive types that require a run-time
     * check are in {@code java.lang.runtime.ExactConversionsSupport}. Those methods
     * are in the form {@code ExactConversionsSupport.is<S>To<T>Exact} where both
     * {@code S} and {@code T} are primitive types and correspond to the runtime
     * action that will be executed to check whether a certain value (that is passed
     * as a parameter) can be converted to {@code T} without loss of information.
     *
     * Rewrite {@code instanceof if expr : Object} and Type is primitive type:
     *
     * {@snippet :
     *   Object v = ...
     *   if (v instanceof float)
     *   =>
     *   if (let tmp$123 = v; tmp$123 instanceof Float)
     * }
     *
     * Rewrite {@code instanceof if expr : wrapper reference type}
     *
     * {@snippet :
     *   Integer v = ...
     *   if (v instanceof float)
     *   =>
     *   if (let tmp$123 = v; tmp$123 != null && ExactConversionsSupport.intToFloatExact(tmp$123.intValue()))
     * }
     *
     * Rewrite {@code instanceof if expr : primitive}
     *
     * {@snippet :
     *   int v = ...
     *   if (v instanceof float)
     *   =>
     *   if (let tmp$123 = v; ExactConversionsSupport.intToFloatExact(tmp$123))
     * }
     *
     * More rewritings:
     * <ul>
     * <li>If the {@code instanceof} check is unconditionally exact rewrite to true.</li>
     * <li>If expression type is {@code Byte}, {@code Short}, {@code Integer}, ..., an
     *     unboxing conversion followed by a widening primitive conversion.</li>
     * <li>If expression type is a supertype: {@code Number}, a narrowing reference
     *     conversion followed by an unboxing conversion.</li>
     * </ul>
     */
    public void visitTypeTest(JCInstanceOf tree) {
        if (tree.expr.type.isPrimitive() || tree.pattern.type.isPrimitive()) {
            JCExpression exactnessCheck = null;
            JCExpression instanceOfExpr = translate(tree.expr);

            // preserving the side effects of the value
            VarSymbol dollar_s = new VarSymbol(FINAL | SYNTHETIC,
                    names.fromString("tmp" + variableIndex++ + this.target.syntheticNameChar()),
                    types.erasure(tree.expr.type),
                    currentMethodSym);
            JCStatement var = make.at(tree.pos())
                    .VarDef(dollar_s, instanceOfExpr);

            if (types.isUnconditionallyExact(tree.expr.type, tree.pattern.type)) {
                exactnessCheck = make.Literal(BOOLEAN, 1).setType(syms.booleanType.constType(1));
            }
            else if (tree.expr.type.isReference()) {
                JCExpression nullCheck =
                        makeBinary(NE,
                            make.Ident(dollar_s),
                            makeNull());

                if (types.isUnconditionallyExact(types.unboxedType(tree.expr.type), tree.pattern.type)) {
                    exactnessCheck = nullCheck;
                } else if (types.unboxedType(tree.expr.type).isPrimitive()) {
                    exactnessCheck =
                        makeBinary(AND,
                            nullCheck,
                            getExactnessCheck(tree, boxIfNeeded(make.Ident(dollar_s), types.unboxedType(tree.expr.type))));
                } else {
                    exactnessCheck =
                        makeBinary(AND,
                            nullCheck,
                            make.at(tree.pos())
                                .TypeTest(make.Ident(dollar_s), make.Type(types.boxedClass(tree.pattern.type).type))
                                .setType(syms.booleanType));
                }
            }
            else if (tree.expr.type.isPrimitive()) {
                exactnessCheck = getExactnessCheck(tree, make.Ident(dollar_s));
            }

            result = make.LetExpr(List.of(var), exactnessCheck)
                    .setType(syms.booleanType);
        } else {
            tree.expr = translate(tree.expr);
            tree.pattern = translate(tree.pattern);
            result = tree;
        }
    }

    // TypePairs should be in sync with the corresponding record in SwitchBootstraps
    record TypePairs(TypeSymbol from, TypeSymbol to) {
        public static TypePairs of(Symtab syms, Type from, Type to) {
            if (from == syms.byteType || from == syms.shortType || from == syms.charType) {
                from = syms.intType;
            }
            return new TypePairs(from, to);
        }

        public TypePairs(Type from, Type to) {
            this(from.tsym, to.tsym);
        }

        public static HashMap<TypePairs, String> initialize(Symtab syms) {
            HashMap<TypePairs, String> typePairToName = new HashMap<>();
            typePairToName.put(new TypePairs(syms.byteType,   syms.charType),   "isIntToCharExact");      // redirected
            typePairToName.put(new TypePairs(syms.shortType,  syms.byteType),   "isIntToByteExact");      // redirected
            typePairToName.put(new TypePairs(syms.shortType,  syms.charType),   "isIntToCharExact");      // redirected
            typePairToName.put(new TypePairs(syms.charType,   syms.byteType),   "isIntToByteExact");      // redirected
            typePairToName.put(new TypePairs(syms.charType,   syms.shortType),  "isIntToShortExact");     // redirected
            typePairToName.put(new TypePairs(syms.intType,    syms.byteType),   "isIntToByteExact");
            typePairToName.put(new TypePairs(syms.intType,    syms.shortType),  "isIntToShortExact");
            typePairToName.put(new TypePairs(syms.intType,    syms.charType),   "isIntToCharExact");
            typePairToName.put(new TypePairs(syms.intType,    syms.floatType),  "isIntToFloatExact");
            typePairToName.put(new TypePairs(syms.longType,   syms.byteType),   "isLongToByteExact");
            typePairToName.put(new TypePairs(syms.longType,   syms.shortType),  "isLongToShortExact");
            typePairToName.put(new TypePairs(syms.longType,   syms.charType),   "isLongToCharExact");
            typePairToName.put(new TypePairs(syms.longType,   syms.intType),    "isLongToIntExact");
            typePairToName.put(new TypePairs(syms.longType,   syms.floatType),  "isLongToFloatExact");
            typePairToName.put(new TypePairs(syms.longType,   syms.doubleType), "isLongToDoubleExact");
            typePairToName.put(new TypePairs(syms.floatType,  syms.byteType),   "isFloatToByteExact");
            typePairToName.put(new TypePairs(syms.floatType,  syms.shortType),  "isFloatToShortExact");
            typePairToName.put(new TypePairs(syms.floatType,  syms.charType),   "isFloatToCharExact");
            typePairToName.put(new TypePairs(syms.floatType,  syms.intType),    "isFloatToIntExact");
            typePairToName.put(new TypePairs(syms.floatType,  syms.longType),   "isFloatToLongExact");
            typePairToName.put(new TypePairs(syms.doubleType, syms.byteType),   "isDoubleToByteExact");
            typePairToName.put(new TypePairs(syms.doubleType, syms.shortType),  "isDoubleToShortExact");
            typePairToName.put(new TypePairs(syms.doubleType, syms.charType),   "isDoubleToCharExact");
            typePairToName.put(new TypePairs(syms.doubleType, syms.intType),    "isDoubleToIntExact");
            typePairToName.put(new TypePairs(syms.doubleType, syms.longType),   "isDoubleToLongExact");
            typePairToName.put(new TypePairs(syms.doubleType, syms.floatType),  "isDoubleToFloatExact");
            return typePairToName;
        }
    }

    private JCExpression getExactnessCheck(JCInstanceOf tree, JCExpression argument) {
        TypePairs pair = TypePairs.of(syms, types.unboxedTypeOrType(tree.expr.type), tree.pattern.type);

        Name exactnessFunction = names.fromString(typePairToName.get(pair));

        // Resolve the exactness method
        Symbol ecsym = lookupMethod(tree.pos(),
                exactnessFunction,
                syms.exactConversionsSupportType,
                List.of(pair.from.type));

        // Generate the method call ExactnessChecks.<exactness method>(<argument>);
        JCFieldAccess select = make.Select(
                make.QualIdent(syms.exactConversionsSupportType.tsym),
                exactnessFunction);
        select.sym = ecsym;
        select.setType(syms.booleanType);

        JCExpression exactnessCheck = make.Apply(List.nil(),
                select,
                List.of(argument));
        exactnessCheck.setType(syms.booleanType);
        return exactnessCheck;
    }

    public void visitNewClass(JCNewClass tree) {
        ClassSymbol c = (ClassSymbol)tree.constructor.owner;

        // Box arguments, if necessary
        boolean isEnum = (tree.constructor.owner.flags() & ENUM) != 0;
        List<Type> argTypes = tree.constructor.type.getParameterTypes();
        if (isEnum) argTypes = argTypes.prepend(syms.intType).prepend(syms.stringType);
        tree.args = boxArgs(argTypes, tree.args, tree.varargsElement);
        tree.varargsElement = null;

        // If created class is local, add free variables after
        // explicit constructor arguments.
        if (c.isDirectlyOrIndirectlyLocal() && !c.isStatic()) {
            tree.args = tree.args.appendList(loadFreevars(tree.pos(), freevars(c)));
        }

        // If an access constructor is used, append null as a last argument.
        Symbol constructor = accessConstructor(tree.pos(), tree.constructor);
        if (constructor != tree.constructor) {
            tree.args = tree.args.append(makeNull());
            tree.constructor = constructor;
        }

        // If created class has an outer instance, and new is qualified, pass
        // qualifier as first argument. If new is not qualified, pass the
        // correct outer instance as first argument.
        if (c.hasOuterInstance()) {
            JCExpression thisArg;
            if (tree.encl != null) {
                thisArg = attr.makeNullCheck(translate(tree.encl));
                thisArg.type = tree.encl.type;
            } else if (c.isDirectlyOrIndirectlyLocal()) {
                // local class
                thisArg = makeThis(tree.pos(), c.innermostAccessibleEnclosingClass());
            } else {
                // nested class
                thisArg = makeOwnerThis(tree.pos(), c, false);
            }
            tree.args = tree.args.prepend(thisArg);
        }
        tree.encl = null;

        // If we have an anonymous class, create its flat version, rather
        // than the class or interface following new.
        if (tree.def != null) {
            translate(tree.def);

            tree.clazz = access(make_at(tree.clazz.pos()).Ident(tree.def.sym));
            tree.def = null;
        } else {
            tree.clazz = access(c, tree.clazz, enclOp, false);
        }
        result = tree;
    }

    // Simplify conditionals with known constant controlling expressions.
    // This allows us to avoid generating supporting declarations for
    // the dead code, which will not be eliminated during code generation.
    // Note that Flow.isFalse and Flow.isTrue only return true
    // for constant expressions in the sense of JLS 15.27, which
    // are guaranteed to have no side-effects.  More aggressive
    // constant propagation would require that we take care to
    // preserve possible side-effects in the condition expression.

    // One common case is equality expressions involving a constant and null.
    // Since null is not a constant expression (because null cannot be
    // represented in the constant pool), equality checks involving null are
    // not captured by Flow.isTrue/isFalse.
    // Equality checks involving a constant and null, e.g.
    //     "" == null
    // are safe to simplify as no side-effects can occur.

    private boolean isTrue(JCTree exp) {
        if (exp.type.isTrue())
            return true;
        Boolean b = expValue(exp);
        return b == null ? false : b;
    }
    private boolean isFalse(JCTree exp) {
        if (exp.type.isFalse())
            return true;
        Boolean b = expValue(exp);
        return b == null ? false : !b;
    }
    /* look for (in)equality relations involving null.
     * return true - if expression is always true
     *       false - if expression is always false
     *        null - if expression cannot be eliminated
     */
    private Boolean expValue(JCTree exp) {
        while (exp.hasTag(PARENS))
            exp = ((JCParens)exp).expr;

        boolean eq;
        switch (exp.getTag()) {
        case EQ: eq = true;  break;
        case NE: eq = false; break;
        default:
            return null;
        }

        // we have a JCBinary(EQ|NE)
        // check if we have two literals (constants or null)
        JCBinary b = (JCBinary)exp;
        if (b.lhs.type.hasTag(BOT)) return expValueIsNull(eq, b.rhs);
        if (b.rhs.type.hasTag(BOT)) return expValueIsNull(eq, b.lhs);
        return null;
    }
    private Boolean expValueIsNull(boolean eq, JCTree t) {
        if (t.type.hasTag(BOT)) return Boolean.valueOf(eq);
        if (t.hasTag(LITERAL))  return Boolean.valueOf(!eq);
        return null;
    }

    /** Visitor method for conditional expressions.
     */
    @Override
    public void visitConditional(JCConditional tree) {
        JCTree cond = tree.cond = translate(tree.cond, syms.booleanType);
        if (isTrue(cond) && noClassDefIn(tree.falsepart)) {
            result = convert(translate(tree.truepart, tree.type), tree.type);
            addPrunedInfo(cond);
        } else if (isFalse(cond) && noClassDefIn(tree.truepart)) {
            result = convert(translate(tree.falsepart, tree.type), tree.type);
            addPrunedInfo(cond);
        } else {
            // Condition is not a compile-time constant.
            tree.truepart = translate(tree.truepart, tree.type);
            tree.falsepart = translate(tree.falsepart, tree.type);
            result = tree;
        }
    }
//where
    private JCExpression convert(JCExpression tree, Type pt) {
        if (tree.type == pt || tree.type.hasTag(BOT))
            return tree;
        JCExpression result = make_at(tree.pos()).TypeCast(make.Type(pt), tree);
        result.type = (tree.type.constValue() != null) ? cfolder.coerce(tree.type, pt)
                                                       : pt;
        return result;
    }

    /** Visitor method for if statements.
     */
    public void visitIf(JCIf tree) {
        JCTree cond = tree.cond = translate(tree.cond, syms.booleanType);
        if (isTrue(cond) && noClassDefIn(tree.elsepart)) {
            result = translate(tree.thenpart);
            addPrunedInfo(cond);
        } else if (isFalse(cond) && noClassDefIn(tree.thenpart)) {
            if (tree.elsepart != null) {
                result = translate(tree.elsepart);
            } else {
                result = make.Skip();
            }
            addPrunedInfo(cond);
        } else {
            // Condition is not a compile-time constant.
            tree.thenpart = translate(tree.thenpart);
            tree.elsepart = translate(tree.elsepart);
            result = tree;
        }
    }

    /** Visitor method for assert statements. Translate them away.
     */
    public void visitAssert(JCAssert tree) {
        tree.cond = translate(tree.cond, syms.booleanType);
        if (!tree.cond.type.isTrue()) {
            JCExpression cond = assertFlagTest(tree.pos());
            List<JCExpression> exnArgs = (tree.detail == null) ?
                List.nil() : List.of(translate(tree.detail));
            if (!tree.cond.type.isFalse()) {
                cond = makeBinary
                    (AND,
                     cond,
                     makeUnary(NOT, tree.cond));
            }
            result =
                make.If(cond,
                        make_at(tree).
                           Throw(makeNewClass(syms.assertionErrorType, exnArgs)),
                        null);
        } else {
            result = make.Skip();
        }
    }

    public void visitApply(JCMethodInvocation tree) {
        Symbol meth = TreeInfo.symbol(tree.meth);
        List<Type> argtypes = meth.type.getParameterTypes();
        if (meth.name == names.init && meth.owner == syms.enumSym)
            argtypes = argtypes.tail.tail;
        tree.args = boxArgs(argtypes, tree.args, tree.varargsElement);
        tree.varargsElement = null;
        Name methName = TreeInfo.name(tree.meth);
        if (meth.name==names.init) {
            // We are seeing a this(...) or super(...) constructor call.
            // If an access constructor is used, append null as a last argument.
            Symbol constructor = accessConstructor(tree.pos(), meth);
            if (constructor != meth) {
                tree.args = tree.args.append(makeNull());
                TreeInfo.setSymbol(tree.meth, constructor);
            }

            // If we are calling a constructor of a local class, add
            // free variables after explicit constructor arguments.
            ClassSymbol c = (ClassSymbol)constructor.owner;
            if (c.isDirectlyOrIndirectlyLocal() && !c.isStatic()) {
                tree.args = tree.args.appendList(loadFreevars(tree.pos(), freevars(c)));
            }

            // If we are calling a constructor of an enum class, pass
            // along the name and ordinal arguments
            if ((c.flags_field&ENUM) != 0 || c.getQualifiedName() == names.java_lang_Enum) {
                List<JCVariableDecl> params = currentMethodDef.params;
                if (currentMethodSym.owner.hasOuterInstance())
                    params = params.tail; // drop this$n
                tree.args = tree.args
                    .prepend(make_at(tree.pos()).Ident(params.tail.head.sym)) // ordinal
                    .prepend(make.Ident(params.head.sym)); // name
            }

            // If we are calling a constructor of a class with an outer
            // instance, and the call
            // is qualified, pass qualifier as first argument in front of
            // the explicit constructor arguments. If the call
            // is not qualified, pass the correct outer instance as
            // first argument. If we are a static class, there is no
            // such outer instance, so generate an error.
            if (c.hasOuterInstance()) {
                JCExpression thisArg;
                if (tree.meth.hasTag(SELECT)) {
                    thisArg = attr.
                        makeNullCheck(translate(((JCFieldAccess) tree.meth).selected));
                    tree.meth = make.Ident(constructor);
                    ((JCIdent) tree.meth).name = methName;
                } else if (c.isDirectlyOrIndirectlyLocal() || methName == names._this){
                    // local class or this() call
                    thisArg = makeThis(tree.meth.pos(), c.innermostAccessibleEnclosingClass());
                } else if (currentClass.isStatic()) {
                    // super() call from static nested class - invalid
                    log.error(tree.pos(),
                        Errors.NoEnclInstanceOfTypeInScope(c.type.getEnclosingType().tsym));
                    thisArg = make.Literal(BOT, null).setType(syms.botType);
                } else {
                    // super() call of nested class - never pick 'this'
                    thisArg = makeOwnerThisN(tree.meth.pos(), c, false);
                }
                tree.args = tree.args.prepend(thisArg);
            }
        } else {
            // We are seeing a normal method invocation; translate this as usual.
            tree.meth = translate(tree.meth);

            // If the translated method itself is an Apply tree, we are
            // seeing an access method invocation. In this case, append
            // the method arguments to the arguments of the access method.
            if (tree.meth.hasTag(APPLY)) {
                JCMethodInvocation app = (JCMethodInvocation)tree.meth;
                app.args = tree.args.prependList(app.args);
                result = app;
                return;
            }
        }
        if (tree.args.stream().anyMatch(c -> c == null)) {
            throw new AssertionError("Whooops before: " + tree);
        }
        result = tree;
    }

    List<JCExpression> boxArgs(List<Type> parameters, List<JCExpression> _args, Type varargsElement) {
        List<JCExpression> args = _args;
        if (parameters.isEmpty()) return args;
        boolean anyChanges = false;
        ListBuffer<JCExpression> result = new ListBuffer<>();
        while (parameters.tail.nonEmpty()) {
            JCExpression arg = translate(args.head, parameters.head);
            anyChanges |= (arg != args.head);
            result.append(arg);
            args = args.tail;
            parameters = parameters.tail;
        }
        Type parameter = parameters.head;
        if (varargsElement != null) {
            anyChanges = true;
            ListBuffer<JCExpression> elems = new ListBuffer<>();
            while (args.nonEmpty()) {
                JCExpression arg = translate(args.head, varargsElement);
                elems.append(arg);
                args = args.tail;
            }
            JCNewArray boxedArgs = make.NewArray(make.Type(varargsElement),
                                               List.nil(),
                                               elems.toList());
            boxedArgs.type = new ArrayType(varargsElement, syms.arrayClass);
            result.append(boxedArgs);
        } else {
            if (args.length() != 1) throw new AssertionError(args);
            JCExpression arg = translate(args.head, parameter);
            anyChanges |= (arg != args.head);
            result.append(arg);
            if (!anyChanges) return _args;
        }
        return result.toList();
    }

    /** Expand a boxing or unboxing conversion if needed. */
    @SuppressWarnings("unchecked") // XXX unchecked
    <T extends JCExpression> T boxIfNeeded(T tree, Type type) {
        Assert.check(!type.hasTag(VOID));
        if (type.hasTag(NONE))
            return tree;
        boolean havePrimitive = tree.type.isPrimitive();
        if (havePrimitive == type.isPrimitive())
            return tree;
        if (havePrimitive) {
            Type unboxedTarget = types.unboxedType(type);
            if (!unboxedTarget.hasTag(NONE)) {
                if (!types.isSubtype(tree.type, unboxedTarget)) //e.g. Character c = 89;
                    tree.type = unboxedTarget.constType(tree.type.constValue());
                return (T)boxPrimitive(tree, types.erasure(type));
            } else {
                tree = (T)boxPrimitive(tree);
            }
        } else {
            tree = (T)unbox(tree, type);
        }
        return tree;
    }

    /** Box up a single primitive expression. */
    JCExpression boxPrimitive(JCExpression tree) {
        return boxPrimitive(tree, types.boxedClass(tree.type).type);
    }

    /** Box up a single primitive expression. */
    JCExpression boxPrimitive(JCExpression tree, Type box) {
        make_at(tree.pos());
        Symbol valueOfSym = lookupMethod(tree.pos(),
                                         names.valueOf,
                                         box,
                                         List.<Type>nil()
                                         .prepend(tree.type));
        return make.App(make.QualIdent(valueOfSym), List.of(tree));
    }

    /** Unbox an object to a primitive value. */
    JCExpression unbox(JCExpression tree, Type primitive) {
        Type unboxedType = types.unboxedType(tree.type);
        if (unboxedType.hasTag(NONE)) {
            unboxedType = primitive;
            if (!unboxedType.isPrimitive())
                throw new AssertionError(unboxedType);
            make_at(tree.pos());
            tree = make.TypeCast(types.boxedClass(unboxedType).type, tree);
        } else {
            // There must be a conversion from unboxedType to primitive.
            if (!types.isSubtype(unboxedType, primitive))
                throw new AssertionError(tree);
        }
        make_at(tree.pos());
        Symbol valueSym = lookupMethod(tree.pos(),
                                       unboxedType.tsym.name.append(names.Value), // x.intValue()
                                       tree.type,
                                       List.nil());
        return make.App(make.Select(tree, valueSym));
    }

    /** Visitor method for parenthesized expressions.
     *  If the subexpression has changed, omit the parens.
     */
    public void visitParens(JCParens tree) {
        JCTree expr = translate(tree.expr);
        result = ((expr == tree.expr) ? tree : expr);
    }

    public void visitIndexed(JCArrayAccess tree) {
        tree.indexed = translate(tree.indexed);
        tree.index = translate(tree.index, syms.intType);
        result = tree;
    }

    public void visitAssign(JCAssign tree) {
        tree.lhs = translate(tree.lhs, tree);
        tree.rhs = translate(tree.rhs, tree.lhs.type);

        // If translated left hand side is an Apply, we are
        // seeing an access method invocation. In this case, append
        // right hand side as last argument of the access method.
        if (tree.lhs.hasTag(APPLY)) {
            JCMethodInvocation app = (JCMethodInvocation)tree.lhs;
            app.args = List.of(tree.rhs).prependList(app.args);
            result = app;
        } else {
            result = tree;
        }
    }

    public void visitAssignop(final JCAssignOp tree) {
        final boolean boxingReq = !tree.lhs.type.isPrimitive() &&
            tree.operator.type.getReturnType().isPrimitive();

        AssignopDependencyScanner depScanner = new AssignopDependencyScanner(tree);
        depScanner.scan(tree.rhs);

        if (boxingReq || depScanner.dependencyFound) {
            // boxing required; need to rewrite as x = (unbox typeof x)(x op y);
            // or if x == (typeof x)z then z = (unbox typeof x)((typeof x)z op y)
            // (but without recomputing x)
            JCTree newTree = abstractLval(tree.lhs, lhs -> {
                Tag newTag = tree.getTag().noAssignOp();
                // Erasure (TransTypes) can change the type of
                // tree.lhs.  However, we can still get the
                // unerased type of tree.lhs as it is stored
                // in tree.type in Attr.
                OperatorSymbol newOperator = operators.resolveBinary(tree,
                                                              newTag,
                                                              tree.type,
                                                              tree.rhs.type);
                //Need to use the "lhs" at two places, once on the future left hand side
                //and once in the future binary operator. But further processing may change
                //the components of the tree in place (see visitSelect for e.g. <Class>.super.<ident>),
                //so cloning the tree to avoid interference between the uses:
                JCExpression expr = (JCExpression) lhs.clone();
                if (expr.type != tree.type)
                    expr = make.TypeCast(tree.type, expr);
                JCBinary opResult = make.Binary(newTag, expr, tree.rhs);
                opResult.operator = newOperator;
                opResult.type = newOperator.type.getReturnType();
                JCExpression newRhs = boxingReq ?
                    make.TypeCast(types.unboxedType(tree.type), opResult) :
                    opResult;
                return make.Assign(lhs, newRhs).setType(tree.type);
            });
            result = translate(newTree);
            return;
        }
        tree.lhs = translate(tree.lhs, tree);
        tree.rhs = translate(tree.rhs, tree.operator.type.getParameterTypes().tail.head);

        // If translated left hand side is an Apply, we are
        // seeing an access method invocation. In this case, append
        // right hand side as last argument of the access method.
        if (tree.lhs.hasTag(APPLY)) {
            JCMethodInvocation app = (JCMethodInvocation)tree.lhs;
            // if operation is a += on strings,
            // make sure to convert argument to string
            JCExpression rhs = tree.operator.opcode == string_add
              ? makeString(tree.rhs)
              : tree.rhs;
            app.args = List.of(rhs).prependList(app.args);
            result = app;
        } else {
            result = tree;
        }
    }

    class AssignopDependencyScanner extends TreeScanner {

        Symbol sym;
        boolean dependencyFound = false;

        AssignopDependencyScanner(JCAssignOp tree) {
            this.sym = TreeInfo.symbol(tree.lhs);
        }

        @Override
        public void scan(JCTree tree) {
            if (tree != null && sym != null) {
                tree.accept(this);
            }
        }

        @Override
        public void visitAssignop(JCAssignOp tree) {
            if (TreeInfo.symbol(tree.lhs) == sym) {
                dependencyFound = true;
                return;
            }
            super.visitAssignop(tree);
        }

        @Override
        public void visitUnary(JCUnary tree) {
            if (TreeInfo.symbol(tree.arg) == sym) {
                dependencyFound = true;
                return;
            }
            super.visitUnary(tree);
        }
    }

    /** Lower a tree of the form e++ or e-- where e is an object type */
    JCExpression lowerBoxedPostop(final JCUnary tree) {
        // translate to tmp1=lval(e); tmp2=tmp1; tmp1 OP 1; tmp2
        // or
        // translate to tmp1=lval(e); tmp2=tmp1; (typeof tree)tmp1 OP 1; tmp2
        // where OP is += or -=
        final boolean cast = TreeInfo.skipParens(tree.arg).hasTag(TYPECAST);
        return abstractLval(tree.arg, tmp1 -> abstractRval(tmp1, tree.arg.type, tmp2 -> {
            Tag opcode = (tree.hasTag(POSTINC))
                ? PLUS_ASG : MINUS_ASG;
            //"tmp1" and "tmp2" may refer to the same instance
            //(for e.g. <Class>.super.<ident>). But further processing may
            //change the components of the tree in place (see visitSelect),
            //so cloning the tree to avoid interference between the two uses:
            JCExpression lhs = (JCExpression)tmp1.clone();
            lhs = cast
                ? make.TypeCast(tree.arg.type, lhs)
                : lhs;
            JCExpression update = makeAssignop(opcode,
                                         lhs,
                                         make.Literal(1));
            return makeComma(update, tmp2);
        }));
    }

    public void visitUnary(JCUnary tree) {
        boolean isUpdateOperator = tree.getTag().isIncOrDecUnaryOp();
        if (isUpdateOperator && !tree.arg.type.isPrimitive()) {
            switch(tree.getTag()) {
            case PREINC:            // ++ e
                    // translate to e += 1
            case PREDEC:            // -- e
                    // translate to e -= 1
                {
                    JCTree.Tag opcode = (tree.hasTag(PREINC))
                        ? PLUS_ASG : MINUS_ASG;
                    JCAssignOp newTree = makeAssignop(opcode,
                                                    tree.arg,
                                                    make.Literal(1));
                    result = translate(newTree, tree.type);
                    return;
                }
            case POSTINC:           // e ++
            case POSTDEC:           // e --
                {
                    result = translate(lowerBoxedPostop(tree), tree.type);
                    return;
                }
            }
            throw new AssertionError(tree);
        }

        tree.arg = boxIfNeeded(translate(tree.arg, tree), tree.type);

        if (tree.hasTag(NOT) && tree.arg.type.constValue() != null) {
            tree.type = cfolder.fold1(bool_not, tree.arg.type);
        }

        // If translated left hand side is an Apply, we are
        // seeing an access method invocation. In this case, return
        // that access method invocation as result.
        if (isUpdateOperator && tree.arg.hasTag(APPLY)) {
            result = tree.arg;
        } else {
            result = tree;
        }
    }

    public void visitBinary(JCBinary tree) {
        List<Type> formals = tree.operator.type.getParameterTypes();
        JCTree lhs = tree.lhs = translate(tree.lhs, formals.head);
        switch (tree.getTag()) {
        case OR:
            if (isTrue(lhs)) {
                result = lhs;
                return;
            }
            if (isFalse(lhs)) {
                result = translate(tree.rhs, formals.tail.head);
                return;
            }
            break;
        case AND:
            if (isFalse(lhs)) {
                result = lhs;
                return;
            }
            if (isTrue(lhs)) {
                result = translate(tree.rhs, formals.tail.head);
                return;
            }
            break;
        }
        tree.rhs = translate(tree.rhs, formals.tail.head);
        result = tree;
    }

    public void visitIdent(JCIdent tree) {
        result = access(tree.sym, tree, enclOp, false);
    }

    /** Translate away the foreach loop.  */
    public void visitForeachLoop(JCEnhancedForLoop tree) {
        if (types.elemtype(tree.expr.type) == null)
            visitIterableForeachLoop(tree);
        else
            visitArrayForeachLoop(tree);
    }
        // where
        /**
         * A statement of the form
         *
         * <pre>
         *     for ( T v : arrayexpr ) stmt;
         * </pre>
         *
         * (where arrayexpr is of an array type) gets translated to
         *
         * <pre>{@code
         *     for ( { arraytype #arr = arrayexpr;
         *             int #len = array.length;
         *             int #i = 0; };
         *           #i < #len; i$++ ) {
         *         T v = arr$[#i];
         *         stmt;
         *     }
         * }</pre>
         *
         * where #arr, #len, and #i are freshly named synthetic local variables.
         */
        private void visitArrayForeachLoop(JCEnhancedForLoop tree) {
            make_at(tree.expr.pos());
            VarSymbol arraycache = new VarSymbol(SYNTHETIC,
                                                 names.fromString("arr" + target.syntheticNameChar()),
                                                 tree.expr.type,
                                                 currentMethodSym);
            JCStatement arraycachedef = make.VarDef(arraycache, tree.expr);
            VarSymbol lencache = new VarSymbol(SYNTHETIC,
                                               names.fromString("len" + target.syntheticNameChar()),
                                               syms.intType,
                                               currentMethodSym);
            JCStatement lencachedef = make.
                VarDef(lencache, make.Select(make.Ident(arraycache), syms.lengthVar));
            VarSymbol index = new VarSymbol(SYNTHETIC,
                                            names.fromString("i" + target.syntheticNameChar()),
                                            syms.intType,
                                            currentMethodSym);

            JCVariableDecl indexdef = make.VarDef(index, make.Literal(INT, 0));
            indexdef.init.type = indexdef.type = syms.intType.constType(0);

            List<JCStatement> loopinit = List.of(arraycachedef, lencachedef, indexdef);
            JCBinary cond = makeBinary(LT, make.Ident(index), make.Ident(lencache));

            JCExpressionStatement step = make.Exec(makeUnary(PREINC, make.Ident(index)));

            Type elemtype = types.elemtype(tree.expr.type);
            JCExpression loopvarinit = make.Indexed(make.Ident(arraycache),
                                                    make.Ident(index)).setType(elemtype);
            JCVariableDecl loopvardef = (JCVariableDecl)make.VarDef(tree.var.mods,
                                                  tree.var.name,
                                                  tree.var.vartype,
                                                  loopvarinit).setType(tree.var.type);
            loopvardef.sym = tree.var.sym;
            JCBlock body = make.
                Block(0, List.of(loopvardef, tree.body));

            result = translate(make.
                               ForLoop(loopinit,
                                       cond,
                                       List.of(step),
                                       body));
            patchTargets(body, tree, result);
        }
        /** Patch up break and continue targets. */
        private void patchTargets(JCTree body, final JCTree src, final JCTree dest) {
            class Patcher extends TreeScanner {
                public void visitBreak(JCBreak tree) {
                    if (tree.target == src)
                        tree.target = dest;
                }
                public void visitYield(JCYield tree) {
                    if (tree.target == src)
                        tree.target = dest;
                    scan(tree.value);
                }
                public void visitContinue(JCContinue tree) {
                    if (tree.target == src)
                        tree.target = dest;
                }
                public void visitClassDef(JCClassDecl tree) {}
            }
            new Patcher().scan(body);
        }
        /**
         * A statement of the form
         *
         * <pre>
         *     for ( T v : coll ) stmt ;
         * </pre>
         *
         * (where coll implements {@code Iterable<? extends T>}) gets translated to
         *
         * <pre>{@code
         *     for ( Iterator<? extends T> #i = coll.iterator(); #i.hasNext(); ) {
         *         T v = (T) #i.next();
         *         stmt;
         *     }
         * }</pre>
         *
         * where #i is a freshly named synthetic local variable.
         */
        private void visitIterableForeachLoop(JCEnhancedForLoop tree) {
            make_at(tree.expr.pos());
            Type iteratorTarget = syms.objectType;
            Type iterableType = types.asSuper(types.cvarUpperBound(tree.expr.type),
                                              syms.iterableType.tsym);
            if (iterableType.getTypeArguments().nonEmpty())
                iteratorTarget = types.erasure(iterableType.getTypeArguments().head);
            tree.expr.type = types.erasure(types.skipTypeVars(tree.expr.type, false));
            tree.expr = transTypes.coerce(attrEnv, tree.expr, types.erasure(iterableType));
            Symbol iterator = lookupMethod(tree.expr.pos(),
                                           names.iterator,
                                           tree.expr.type,
                                           List.nil());
            Assert.check(types.isSameType(types.erasure(types.asSuper(iterator.type.getReturnType(), syms.iteratorType.tsym)), types.erasure(syms.iteratorType)));
            VarSymbol itvar = new VarSymbol(SYNTHETIC, names.fromString("i" + target.syntheticNameChar()),
                                            types.erasure(syms.iteratorType),
                                            currentMethodSym);

             JCStatement init = make.
                VarDef(itvar, make.App(make.Select(tree.expr, iterator)
                     .setType(types.erasure(iterator.type))));

            Symbol hasNext = lookupMethod(tree.expr.pos(),
                                          names.hasNext,
                                          itvar.type,
                                          List.nil());
            JCMethodInvocation cond = make.App(make.Select(make.Ident(itvar), hasNext));
            Symbol next = lookupMethod(tree.expr.pos(),
                                       names.next,
                                       itvar.type,
                                       List.nil());
            JCExpression vardefinit = make.App(make.Select(make.Ident(itvar), next));
            if (tree.var.type.isPrimitive())
                vardefinit = make.TypeCast(types.cvarUpperBound(iteratorTarget), vardefinit);
            else
                vardefinit = make.TypeCast(tree.var.type, vardefinit);
            JCVariableDecl indexDef = (JCVariableDecl)make.VarDef(tree.var.mods,
                                                  tree.var.name,
                                                  tree.var.vartype,
                                                  vardefinit).setType(tree.var.type);
            indexDef.sym = tree.var.sym;
            JCBlock body = make.Block(0, List.of(indexDef, tree.body));
<<<<<<< HEAD
            body.bracePos = TreeInfo.endPos(endPosTable, tree.body);
=======
            body.bracePos = TreeInfo.endPos(tree.body);
>>>>>>> 205f77e9
            result = translate(make.
                ForLoop(List.of(init),
                        cond,
                        List.nil(),
                        body));
            patchTargets(body, tree, result);
        }

    public void visitVarDef(JCVariableDecl tree) {
        MethodSymbol oldMethodSym = currentMethodSym;
        int prevVariableIndex = variableIndex;
        tree.mods = translate(tree.mods);
        tree.vartype = translate(tree.vartype);
        if (currentMethodSym == null) {
            // A class or instance field initializer.
            currentMethodSym =
                new MethodSymbol((tree.mods.flags&STATIC) | BLOCK,
                                 names.empty, null,
                                 currentClass);
        }
        try {
            if (tree.init != null) tree.init = translate(tree.init, tree.type);
            result = tree;
        } finally {
            currentMethodSym = oldMethodSym;
            variableIndex = prevVariableIndex;
        }
    }

    public void visitBlock(JCBlock tree) {
        MethodSymbol oldMethodSym = currentMethodSym;
        if (currentMethodSym == null) {
            // Block is a static or instance initializer.
            currentMethodSym =
                new MethodSymbol(tree.flags | BLOCK,
                                 names.empty, null,
                                 currentClass);
        }
        int prevVariableIndex = variableIndex;
        try {
            variableIndex = 0;
            super.visitBlock(tree);
        } finally {
            currentMethodSym = oldMethodSym;
            variableIndex = prevVariableIndex;
        }
    }

    public void visitDoLoop(JCDoWhileLoop tree) {
        tree.body = translate(tree.body);
        tree.cond = translate(tree.cond, syms.booleanType);
        result = tree;
    }

    public void visitWhileLoop(JCWhileLoop tree) {
        tree.cond = translate(tree.cond, syms.booleanType);
        tree.body = translate(tree.body);
        result = tree;
    }

    public void visitForLoop(JCForLoop tree) {
        tree.init = translate(tree.init);
        if (tree.cond != null)
            tree.cond = translate(tree.cond, syms.booleanType);
        tree.step = translate(tree.step);
        tree.body = translate(tree.body);
        result = tree;
    }

    public void visitReturn(JCReturn tree) {
        if (tree.expr != null)
            tree.expr = translate(tree.expr,
                                  currentRestype);
        result = tree;
    }

    @Override
    public void visitLambda(JCLambda tree) {
        Type prevRestype = currentRestype;
        try {
            currentRestype = types.erasure(tree.getDescriptorType(types)).getReturnType();
            // represent void results as NO_TYPE, to avoid unnecessary boxing in boxIfNeeded
            if (currentRestype.hasTag(VOID))
                currentRestype = Type.noType;
            tree.body = tree.getBodyKind() == BodyKind.EXPRESSION ?
                    translate((JCExpression) tree.body, currentRestype) :
                    translate(tree.body);
        } finally {
            currentRestype = prevRestype;
        }
        result = tree;
    }

    public void visitSwitch(JCSwitch tree) {
        List<JCCase> cases = tree.patternSwitch ? addDefaultIfNeeded(tree.patternSwitch,
                                                                     tree.wasEnumSelector,
                                                                     tree.cases)
                                                : tree.cases;
        handleSwitch(tree, tree.selector, cases);
    }

    @Override
    public void visitSwitchExpression(JCSwitchExpression tree) {
        List<JCCase> cases = addDefaultIfNeeded(tree.patternSwitch, tree.wasEnumSelector, tree.cases);
        handleSwitch(tree, tree.selector, cases);
    }

    private List<JCCase> addDefaultIfNeeded(boolean patternSwitch, boolean wasEnumSelector,
                                            List<JCCase> cases) {
        if (cases.stream().flatMap(c -> c.labels.stream()).noneMatch(p -> p.hasTag(Tag.DEFAULTCASELABEL))) {
            boolean matchException = useMatchException;
            matchException |= patternSwitch && !wasEnumSelector;
            Type exception = matchException ? syms.matchExceptionType
                                            : syms.incompatibleClassChangeErrorType;
            List<JCExpression> params = matchException ? List.of(makeNull(), makeNull())
                                                       : List.nil();
            JCThrow thr = make.Throw(makeNewClass(exception, params));
            JCCase c = make.Case(JCCase.STATEMENT, List.of(make.DefaultCaseLabel()), null, List.of(thr), null);
            cases = cases.prepend(c);
        }

        return cases;
    }

    private void handleSwitch(JCTree tree, JCExpression selector, List<JCCase> cases) {
        //expand multiple label cases:
        ListBuffer<JCCase> convertedCases = new ListBuffer<>();

        for (JCCase c : cases) {
            switch (c.labels.size()) {
                case 0: //default
                case 1: //single label
                    convertedCases.append(c);
                    break;
                default: //multiple labels, expand:
                    //case C1, C2, C3: ...
                    //=>
                    //case C1:
                    //case C2:
                    //case C3: ...
                    List<JCCaseLabel> patterns = c.labels;
                    while (patterns.tail.nonEmpty()) {
                        convertedCases.append(make_at(c.pos()).Case(JCCase.STATEMENT,
                                                           List.of(patterns.head),
                                                           null,
                                                           List.nil(),
                                                           null));
                        patterns = patterns.tail;
                    }
                    c.labels = patterns;
                    convertedCases.append(c);
                    break;
            }
        }

        for (JCCase c : convertedCases) {
            if (c.caseKind == JCCase.RULE && c.completesNormally) {
                JCBreak b = make.at(TreeInfo.endPos(endPosTable, c.stats.last())).Break(null);
                b.target = tree;
                c.stats = c.stats.append(b);
            }
        }

        cases = convertedCases.toList();

        Type selsuper = types.supertype(selector.type);
        boolean enumSwitch = selsuper != null &&
            (selector.type.tsym.flags() & ENUM) != 0;
        boolean stringSwitch = selsuper != null &&
            types.isSameType(selector.type, syms.stringType);
        boolean boxedSwitch = !enumSwitch && !stringSwitch && !selector.type.isPrimitive();
        selector = translate(selector, selector.type);
        cases = translateCases(cases);
        if (tree.hasTag(SWITCH)) {
            ((JCSwitch) tree).selector = selector;
            ((JCSwitch) tree).cases = cases;
        } else if (tree.hasTag(SWITCH_EXPRESSION)) {
            ((JCSwitchExpression) tree).selector = selector;
            ((JCSwitchExpression) tree).cases = cases;
        } else {
            Assert.error();
        }
        if (enumSwitch) {
            result = visitEnumSwitch(tree, selector, cases);
        } else if (stringSwitch) {
            result = visitStringSwitch(tree, selector, cases);
        } else if (boxedSwitch) {
            //An switch over boxed primitive. Pattern matching switches are already translated
            //by TransPatterns, so all non-primitive types are only boxed primitives:
            result = visitBoxedPrimitiveSwitch(tree, selector, cases);
        } else {
            result = tree;
        }
    }

    public JCTree visitEnumSwitch(JCTree tree, JCExpression selector, List<JCCase> cases) {
        TypeSymbol enumSym = selector.type.tsym;
        EnumMapping map = mapForEnum(tree.pos(), enumSym);
        make_at(tree.pos());
        Symbol ordinalMethod = lookupMethod(tree.pos(),
                                            names.ordinal,
                                            selector.type,
                                            List.nil());
        JCExpression newSelector;

        if (cases.stream().anyMatch(c -> TreeInfo.isNullCaseLabel(c.labels.head))) {
            //for enum switches with case null, do:
            //switch ($selector != null ? $mapVar[$selector.ordinal()] : -1) {...}
            //replacing case null with case -1:
            VarSymbol dollar_s = new VarSymbol(FINAL|SYNTHETIC,
                                               names.fromString("s" + variableIndex++ + this.target.syntheticNameChar()),
                                               selector.type,
                                               currentMethodSym);
            JCStatement var = make.at(tree.pos()).VarDef(dollar_s, selector).setType(dollar_s.type);
            newSelector = map.switchValue(
                    make.App(make.Select(make.Ident(dollar_s),
                            ordinalMethod)));
            newSelector =
                    make.LetExpr(List.of(var),
                                 make.Conditional(makeBinary(NE, make.Ident(dollar_s), makeNull()),
                                                  newSelector,
                                                  makeLit(syms.intType, -1))
                                     .setType(newSelector.type))
                        .setType(newSelector.type);
        } else {
            newSelector = map.switchValue(
                    make.App(make.Select(selector,
                            ordinalMethod)));
        }
        ListBuffer<JCCase> newCases = new ListBuffer<>();
        for (JCCase c : cases) {
            if (c.labels.head.hasTag(CONSTANTCASELABEL)) {
                JCExpression pat;
                if (TreeInfo.isNullCaseLabel(c.labels.head)) {
                    pat = makeLit(syms.intType, -1);
                } else {
                    VarSymbol label = (VarSymbol)TreeInfo.symbol(((JCConstantCaseLabel) c.labels.head).expr);
                    pat = map.caseValue(label);
                }
                newCases.append(make.Case(JCCase.STATEMENT, List.of(make.ConstantCaseLabel(pat)), null, c.stats, null));
            } else {
                newCases.append(c);
            }
        }
        JCTree enumSwitch;
        if (tree.hasTag(SWITCH)) {
            enumSwitch = make.Switch(newSelector, newCases.toList());
        } else if (tree.hasTag(SWITCH_EXPRESSION)) {
            enumSwitch = make.SwitchExpression(newSelector, newCases.toList());
            enumSwitch.setType(tree.type);
        } else {
            Assert.error();
            throw new AssertionError();
        }
        patchTargets(enumSwitch, tree, enumSwitch);
        return enumSwitch;
    }

    public JCTree visitStringSwitch(JCTree tree, JCExpression selector, List<JCCase> caseList) {
        int alternatives = caseList.size();

        if (alternatives == 0) { // Strange but legal possibility (only legal for switch statement)
            return make.at(tree.pos()).Exec(attr.makeNullCheck(selector));
        } else {
            /*
             * The general approach used is to translate a single
             * string switch statement into a series of two chained
             * switch statements: the first a synthesized statement
             * switching on the argument string's hash value and
             * computing a string's position in the list of original
             * case labels, if any, followed by a second switch on the
             * computed integer value.  The second switch has the same
             * code structure as the original string switch statement
             * except that the string case labels are replaced with
             * positional integer constants starting at 0.
             *
             * The first switch statement can be thought of as an
             * inlined map from strings to their position in the case
             * label list.  An alternate implementation would use an
             * actual Map for this purpose, as done for enum switches.
             *
             * With some additional effort, it would be possible to
             * use a single switch statement on the hash code of the
             * argument, but care would need to be taken to preserve
             * the proper control flow in the presence of hash
             * collisions and other complications, such as
             * fallthroughs.  Switch statements with one or two
             * alternatives could also be specially translated into
             * if-then statements to omit the computation of the hash
             * code.
             *
             * The generated code assumes that the hashing algorithm
             * of String is the same in the compilation environment as
             * in the environment the code will run in.  The string
             * hashing algorithm in the SE JDK has been unchanged
             * since at least JDK 1.2.  Since the algorithm has been
             * specified since that release as well, it is very
             * unlikely to be changed in the future.
             *
             * Different hashing algorithms, such as the length of the
             * strings or a perfect hashing algorithm over the
             * particular set of case labels, could potentially be
             * used instead of String.hashCode.
             */

            ListBuffer<JCStatement> stmtList = new ListBuffer<>();

            // Map from String case labels to their original position in
            // the list of case labels.
            Map<String, Integer> caseLabelToPosition = new LinkedHashMap<>(alternatives + 1, 1.0f);

            // Map of hash codes to the string case labels having that hashCode.
            Map<Integer, Set<String>> hashToString = new LinkedHashMap<>(alternatives + 1, 1.0f);

            int casePosition = 0;
            JCCase nullCase = null;
            int nullCaseLabel = -1;

            for(JCCase oneCase : caseList) {
                if (oneCase.labels.head.hasTag(CONSTANTCASELABEL)) {
                    if (TreeInfo.isNullCaseLabel(oneCase.labels.head)) {
                        nullCase = oneCase;
                        nullCaseLabel = casePosition;
                    } else {
                        JCExpression expression = ((JCConstantCaseLabel) oneCase.labels.head).expr;
                        String labelExpr = (String) expression.type.constValue();
                        Integer mapping = caseLabelToPosition.put(labelExpr, casePosition);
                        Assert.checkNull(mapping);
                        int hashCode = labelExpr.hashCode();

                        Set<String> stringSet = hashToString.get(hashCode);
                        if (stringSet == null) {
                            stringSet = new LinkedHashSet<>(1, 1.0f);
                            stringSet.add(labelExpr);
                            hashToString.put(hashCode, stringSet);
                        } else {
                            boolean added = stringSet.add(labelExpr);
                            Assert.check(added);
                        }
                    }
                }
                casePosition++;
            }

            // Synthesize a switch statement that has the effect of
            // mapping from a string to the integer position of that
            // string in the list of case labels.  This is done by
            // switching on the hashCode of the string followed by an
            // if-then-else chain comparing the input for equality
            // with all the case labels having that hash value.

            /*
             * s$ = top of stack;
             * tmp$ = -1;
             * switch($s.hashCode()) {
             *     case caseLabel.hashCode:
             *         if (s$.equals("caseLabel_1")
             *           tmp$ = caseLabelToPosition("caseLabel_1");
             *         else if (s$.equals("caseLabel_2"))
             *           tmp$ = caseLabelToPosition("caseLabel_2");
             *         ...
             *         break;
             * ...
             * }
             */

            VarSymbol dollar_s = new VarSymbol(FINAL|SYNTHETIC,
                                               names.fromString("s" + variableIndex++ + target.syntheticNameChar()),
                                               syms.stringType,
                                               currentMethodSym);
            stmtList.append(make.at(tree.pos()).VarDef(dollar_s, selector).setType(dollar_s.type));

            VarSymbol dollar_tmp = new VarSymbol(SYNTHETIC,
                                                 names.fromString("tmp" + variableIndex++ + target.syntheticNameChar()),
                                                 syms.intType,
                                                 currentMethodSym);
            JCVariableDecl dollar_tmp_def =
                (JCVariableDecl)make.VarDef(dollar_tmp, make.Literal(INT, -1)).setType(dollar_tmp.type);
            dollar_tmp_def.init.type = dollar_tmp.type = syms.intType;
            stmtList.append(dollar_tmp_def);
            ListBuffer<JCCase> caseBuffer = new ListBuffer<>();
            // hashCode will trigger nullcheck on original switch expression
            JCMethodInvocation hashCodeCall = makeCall(make.Ident(dollar_s),
                                                       names.hashCode,
                                                       List.nil()).setType(syms.intType);
            JCSwitch switch1 = make.Switch(hashCodeCall,
                                        caseBuffer.toList());
            for(Map.Entry<Integer, Set<String>> entry : hashToString.entrySet()) {
                int hashCode = entry.getKey();
                Set<String> stringsWithHashCode = entry.getValue();
                Assert.check(stringsWithHashCode.size() >= 1);

                JCStatement elsepart = null;
                for(String caseLabel : stringsWithHashCode ) {
                    JCMethodInvocation stringEqualsCall = makeCall(make.Ident(dollar_s),
                                                                   names.equals,
                                                                   List.of(make.Literal(caseLabel)));
                    elsepart = make.If(stringEqualsCall,
                                       make.Exec(make.Assign(make.Ident(dollar_tmp),
                                                             make.Literal(caseLabelToPosition.get(caseLabel))).
                                                 setType(dollar_tmp.type)),
                                       elsepart);
                }

                ListBuffer<JCStatement> lb = new ListBuffer<>();
                JCBreak breakStmt = make.Break(null);
                breakStmt.target = switch1;
                lb.append(elsepart).append(breakStmt);

                caseBuffer.append(make.Case(JCCase.STATEMENT,
                                            List.of(make.ConstantCaseLabel(make.Literal(hashCode))),
                                            null,
                                            lb.toList(),
                                            null));
            }

            switch1.cases = caseBuffer.toList();

            if (nullCase != null) {
                stmtList.append(make.If(makeBinary(NE, make.Ident(dollar_s), makeNull()), switch1, make.Exec(make.Assign(make.Ident(dollar_tmp),
                                                             make.Literal(nullCaseLabel)).
                                                 setType(dollar_tmp.type))).setType(syms.intType));
            } else {
                stmtList.append(switch1);
            }

            // Make isomorphic switch tree replacing string labels
            // with corresponding integer ones from the label to
            // position map.

            ListBuffer<JCCase> lb = new ListBuffer<>();
            for(JCCase oneCase : caseList ) {
                boolean isDefault = !oneCase.labels.head.hasTag(CONSTANTCASELABEL);
                JCExpression caseExpr;
                if (isDefault)
                    caseExpr = null;
                else if (oneCase == nullCase) {
                    caseExpr = make.Literal(nullCaseLabel);
                } else {
                    JCExpression expression = ((JCConstantCaseLabel) oneCase.labels.head).expr;
                    String name = (String) TreeInfo.skipParens(expression)
                                                   .type.constValue();
                    caseExpr = make.Literal(caseLabelToPosition.get(name));
                }

                lb.append(make.Case(JCCase.STATEMENT, caseExpr == null ? List.of(make.DefaultCaseLabel())
                                                                       : List.of(make.ConstantCaseLabel(caseExpr)),
                                    null,
                                    oneCase.stats, null));
            }

            if (tree.hasTag(SWITCH)) {
                JCSwitch switch2 = make.Switch(make.Ident(dollar_tmp), lb.toList());
                // Rewire up old unlabeled break statements to the
                // replacement switch being created.
                patchTargets(switch2, tree, switch2);

                stmtList.append(switch2);

                JCBlock res = make.Block(0L, stmtList.toList());
<<<<<<< HEAD
                res.bracePos = TreeInfo.endPos(endPosTable, tree);
=======
                res.bracePos = TreeInfo.endPos(tree);
>>>>>>> 205f77e9
                return res;
            } else {
                JCSwitchExpression switch2 = make.SwitchExpression(make.Ident(dollar_tmp), lb.toList());

                // Rewire up old unlabeled break statements to the
                // replacement switch being created.
                patchTargets(switch2, tree, switch2);

                switch2.setType(tree.type);

                LetExpr res = make.LetExpr(stmtList.toList(), switch2);

                res.needsCond = true;
                res.setType(tree.type);

                return res;
            }
        }
    }

    private JCTree visitBoxedPrimitiveSwitch(JCTree tree, JCExpression selector, List<JCCase> cases) {
        JCExpression newSelector;

        if (cases.stream().anyMatch(c -> TreeInfo.isNullCaseLabel(c.labels.head))) {
            //a switch over a boxed primitive, with a null case. Pick two constants that are
            //not used by any branch in the case (c1 and c2), close to other constants that are
            //used in the switch. Then do:
            //switch ($selector != null ? $selector != c1 ? $selector : c2 : c1) {...}
            //replacing case null with case c1
            Set<Integer> constants = new LinkedHashSet<>();
            JCCase nullCase = null;

            for (JCCase c : cases) {
                if (TreeInfo.isNullCaseLabel(c.labels.head)) {
                    nullCase = c;
                } else if (!c.labels.head.hasTag(DEFAULTCASELABEL)) {
                    constants.add((int) ((JCConstantCaseLabel) c.labels.head).expr.type.constValue());
                }
            }

            Assert.checkNonNull(nullCase);

            int nullValue = constants.isEmpty() ? 0 : constants.iterator().next();

            while (constants.contains(nullValue)) nullValue++;

            constants.add(nullValue);
            nullCase.labels.head = make.ConstantCaseLabel(makeLit(syms.intType, nullValue));

            int replacementValue = nullValue;

            while (constants.contains(replacementValue)) replacementValue++;

            VarSymbol dollar_s = new VarSymbol(FINAL|SYNTHETIC,
                                               names.fromString("s" + variableIndex++ + this.target.syntheticNameChar()),
                                               selector.type,
                                               currentMethodSym);
            JCStatement var = make.at(tree.pos()).VarDef(dollar_s, selector).setType(dollar_s.type);
            JCExpression nullValueReplacement =
                    make.Conditional(makeBinary(NE,
                                                 unbox(make.Ident(dollar_s), syms.intType),
                                                 makeLit(syms.intType, nullValue)),
                                     unbox(make.Ident(dollar_s), syms.intType),
                                     makeLit(syms.intType, replacementValue))
                        .setType(syms.intType);
            JCExpression nullCheck =
                    make.Conditional(makeBinary(NE, make.Ident(dollar_s), makeNull()),
                                     nullValueReplacement,
                                     makeLit(syms.intType, nullValue))
                        .setType(syms.intType);
            newSelector = make.LetExpr(List.of(var), nullCheck).setType(syms.intType);
        } else {
            newSelector = unbox(selector, syms.intType);
        }

        if (tree.hasTag(SWITCH)) {
            ((JCSwitch) tree).selector = newSelector;
        } else {
            ((JCSwitchExpression) tree).selector = newSelector;
        }

        return tree;
    }

    @Override
    public void visitBreak(JCBreak tree) {
        result = tree;
    }

    @Override
    public void visitYield(JCYield tree) {
        tree.value = translate(tree.value, tree.target.type);
        result = tree;
    }

    public void visitNewArray(JCNewArray tree) {
        tree.elemtype = translate(tree.elemtype);
        for (List<JCExpression> t = tree.dims; t.tail != null; t = t.tail)
            if (t.head != null) t.head = translate(t.head, syms.intType);
        tree.elems = translate(tree.elems, types.elemtype(tree.type));
        result = tree;
    }

    public void visitSelect(JCFieldAccess tree) {
        // need to special case-access of the form C.super.x
        // these will always need an access method, unless C
        // is a default interface subclassed by the current class.
        boolean qualifiedSuperAccess =
            tree.selected.hasTag(SELECT) &&
            TreeInfo.name(tree.selected) == names._super &&
            !types.isDirectSuperInterface(((JCFieldAccess)tree.selected).selected.type.tsym, currentClass);
        tree.selected = translate(tree.selected);
        if (tree.name == names._class && tree.selected.type.isPrimitiveOrVoid()) {
            result = classOf(tree.selected);
        }
        else if (tree.name == names._super &&
                types.isDirectSuperInterface(tree.selected.type.tsym, currentClass)) {
            //default super call!! Not a classic qualified super call
            TypeSymbol supSym = tree.selected.type.tsym;
            Assert.checkNonNull(types.asSuper(currentClass.type, supSym));
            result = tree;
        }
        else if (tree.name == names._this || tree.name == names._super) {
            result = makeThis(tree.pos(), tree.selected.type.tsym);
        }
        else
            result = access(tree.sym, tree, enclOp, qualifiedSuperAccess);
    }

    public void visitLetExpr(LetExpr tree) {
        tree.defs = translate(tree.defs);
        tree.expr = translate(tree.expr, tree.type);
        result = tree;
    }

    // There ought to be nothing to rewrite here;
    // we don't generate code.
    public void visitAnnotation(JCAnnotation tree) {
        result = tree;
    }

    @Override
    public void visitTry(JCTry tree) {
        if (tree.resources.nonEmpty()) {
            result = makeTwrTry(tree);
            return;
        }

        boolean hasBody = tree.body.getStatements().nonEmpty();
        boolean hasCatchers = tree.catchers.nonEmpty();
        boolean hasFinally = tree.finalizer != null &&
                tree.finalizer.getStatements().nonEmpty();

        if (!hasCatchers && !hasFinally) {
            result = translate(tree.body);
            return;
        }

        if (!hasBody) {
            if (hasFinally) {
                result = translate(tree.finalizer);
            } else {
                result = translate(tree.body);
            }
            return;
        }

        // no optimizations possible
        super.visitTry(tree);
    }

/* ************************************************************************
 * main method
 *************************************************************************/

    /** Translate a toplevel class and return a list consisting of
     *  the translated class and translated versions of all inner classes.
     *  @param env   The attribution environment current at the class definition.
     *               We need this for resolving some additional symbols.
     *  @param cdef  The tree representing the class definition.
     */
    public List<JCTree> translateTopLevelClass(Env<AttrContext> env, JCTree cdef, TreeMaker make) {
        ListBuffer<JCTree> translated = null;
        try {
            attrEnv = env;
            this.make = make;
            endPosTable = env.toplevel.endPositions;
            currentClass = null;
            currentRestype = null;
            currentMethodDef = null;
            outermostClassDef = (cdef.hasTag(CLASSDEF)) ? (JCClassDecl)cdef : null;
            outermostMemberDef = null;
            this.translated = new ListBuffer<>();
            classdefs = new HashMap<>();
            actualSymbols = new HashMap<>();
            freevarCache = new HashMap<>();
            proxies = new HashMap<>();
            twrVars = WriteableScope.create(syms.noSymbol);
            outerThisStack = List.nil();
            accessNums = new HashMap<>();
            accessSyms = new HashMap<>();
            accessConstrs = new HashMap<>();
            accessConstrTags = List.nil();
            accessed = new ListBuffer<>();
            translate(cdef, (JCExpression)null);
            for (List<Symbol> l = accessed.toList(); l.nonEmpty(); l = l.tail)
                makeAccessible(l.head);
            for (EnumMapping map : enumSwitchMap.values())
                map.translate();
            checkConflicts(this.translated.toList());
            checkAccessConstructorTags();
            translated = this.translated;
        } finally {
            // note that recursive invocations of this method fail hard
            attrEnv = null;
            this.make = null;
            endPosTable = null;
            currentClass = null;
            currentRestype = null;
            currentMethodDef = null;
            outermostClassDef = null;
            outermostMemberDef = null;
            this.translated = null;
            classdefs = null;
            actualSymbols = null;
            freevarCache = null;
            proxies = null;
            outerThisStack = null;
            accessNums = null;
            accessSyms = null;
            accessConstrs = null;
            accessConstrTags = null;
            accessed = null;
            enumSwitchMap.clear();
            assertionsDisabledClassCache = null;
        }
        return translated.toList();
    }

    // needed for the lambda deserialization method, which is expressed as a big switch on strings
    public JCMethodDecl translateMethod(Env<AttrContext> env, JCMethodDecl methodDecl, TreeMaker make) {
        try {
            this.attrEnv = env;
            this.endPosTable = env.toplevel.endPositions;
            this.make = make;
            this.currentClass = methodDecl.sym.enclClass();
            proxies = new HashMap<>();
            return translate(methodDecl);
        } finally {
            this.attrEnv = null;
            this.endPosTable = null;
            this.make = null;
            this.currentClass = null;
            // the two fields below are set when visiting the method
            this.currentMethodSym = null;
            this.currentMethodDef = null;
            this.proxies = null;
        }
    }
}<|MERGE_RESOLUTION|>--- conflicted
+++ resolved
@@ -1608,7 +1608,7 @@
 
         //create (semi-) finally block that will be copied into the main try body:
         int oldPos = make.pos;
-        make.at(TreeInfo.endPos(endPosTable, block));
+        make.at(TreeInfo.endPos(block));
 
         // if (#resource != null) { #resource.close(); }
         JCStatement bodyCloseStatement = makeResourceCloseInvocation(resourceUse);
@@ -2060,7 +2060,7 @@
         } else {
             make_at(tree.pos());
             T result = super.translate(tree);
-            if (endPosTable != null && result != null && result != tree) {
+            if (endPosTable != null && result != tree) {
                 endPosTable.replaceTree(tree, result);
             }
             return result;
@@ -3697,11 +3697,7 @@
                                                   vardefinit).setType(tree.var.type);
             indexDef.sym = tree.var.sym;
             JCBlock body = make.Block(0, List.of(indexDef, tree.body));
-<<<<<<< HEAD
-            body.bracePos = TreeInfo.endPos(endPosTable, tree.body);
-=======
             body.bracePos = TreeInfo.endPos(tree.body);
->>>>>>> 205f77e9
             result = translate(make.
                 ForLoop(List.of(init),
                         cond,
@@ -3859,7 +3855,7 @@
 
         for (JCCase c : convertedCases) {
             if (c.caseKind == JCCase.RULE && c.completesNormally) {
-                JCBreak b = make.at(TreeInfo.endPos(endPosTable, c.stats.last())).Break(null);
+                JCBreak b = make.at(TreeInfo.endPos(c.stats.last())).Break(null);
                 b.target = tree;
                 c.stats = c.stats.append(b);
             }
@@ -4162,11 +4158,7 @@
                 stmtList.append(switch2);
 
                 JCBlock res = make.Block(0L, stmtList.toList());
-<<<<<<< HEAD
-                res.bracePos = TreeInfo.endPos(endPosTable, tree);
-=======
                 res.bracePos = TreeInfo.endPos(tree);
->>>>>>> 205f77e9
                 return res;
             } else {
                 JCSwitchExpression switch2 = make.SwitchExpression(make.Ident(dollar_tmp), lb.toList());
@@ -4410,14 +4402,12 @@
     public JCMethodDecl translateMethod(Env<AttrContext> env, JCMethodDecl methodDecl, TreeMaker make) {
         try {
             this.attrEnv = env;
-            this.endPosTable = env.toplevel.endPositions;
             this.make = make;
             this.currentClass = methodDecl.sym.enclClass();
             proxies = new HashMap<>();
             return translate(methodDecl);
         } finally {
             this.attrEnv = null;
-            this.endPosTable = null;
             this.make = null;
             this.currentClass = null;
             // the two fields below are set when visiting the method
