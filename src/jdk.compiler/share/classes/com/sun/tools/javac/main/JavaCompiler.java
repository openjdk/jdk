--- conflicted
+++ resolved
@@ -1851,10 +1851,7 @@
             else
                 log.warning(Warnings.ProcUseProcOrImplicit);
         }
-<<<<<<< HEAD
-=======
         log.reportOutstandingWarnings();
->>>>>>> fde6cd77
         log.reportOutstandingNotes();
         if (log.compressedOutput) {
             log.note(Notes.CompressedDiags);
