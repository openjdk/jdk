--- conflicted
+++ resolved
@@ -587,13 +587,9 @@
     /** The number of errors reported so far.
      */
     public int errorCount() {
-<<<<<<< HEAD
+        log.reportOutstandingWarnings();
         if (log.nerrors == 0 && log.nwarnings > 0 &&
                 (werrorAny || werrorLint.clone().removeAll(log.lintWarnings))) {
-=======
-        log.reportOutstandingWarnings();
-        if (werror && log.nerrors == 0 && log.nwarnings > 0) {
->>>>>>> 945aaf89
             log.error(Errors.WarningsAndWerror);
         }
         return log.nerrors;
