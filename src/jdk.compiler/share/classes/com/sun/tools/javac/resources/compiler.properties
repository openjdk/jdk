#
# Copyright (c) 1999, 2025, Oracle and/or its affiliates. All rights reserved.
# DO NOT ALTER OR REMOVE COPYRIGHT NOTICES OR THIS FILE HEADER.
#
# This code is free software; you can redistribute it and/or modify it
# under the terms of the GNU General Public License version 2 only, as
# published by the Free Software Foundation.  Oracle designates this
# particular file as subject to the "Classpath" exception as provided
# by Oracle in the LICENSE file that accompanied this code.
#
# This code is distributed in the hope that it will be useful, but WITHOUT
# ANY WARRANTY; without even the implied warranty of MERCHANTABILITY or
# FITNESS FOR A PARTICULAR PURPOSE.  See the GNU General Public License
# version 2 for more details (a copy is included in the LICENSE file that
# accompanied this code).
#
# You should have received a copy of the GNU General Public License version
# 2 along with this work; if not, write to the Free Software Foundation,
# Inc., 51 Franklin St, Fifth Floor, Boston, MA 02110-1301 USA.
#
# Please contact Oracle, 500 Oracle Parkway, Redwood Shores, CA 94065 USA
# or visit www.oracle.com if you need additional information or have any
# questions.
#

# Messages in this file which use "placeholders" for values (e.g. {0}, {1})
# are preceded by a stylized comment describing the type of the corresponding
# values.
# The simple types currently in use are:
#
# annotation        annotation compound
# boolean           true or false
# diagnostic        a sub-message; see compiler.misc.*
# fragment          similar to 'message segment', but with more specific type
# modifier          a Java modifier; e.g. public, private, protected
# file              a file URL
# file object       a file URL - similar to 'file' but typically used for source/class files, hence more specific
# flag              a Flags.Flag instance
# name              a name, typically a Java identifier
# number            an integer
# option name       the name of a command line option
# path              a path
# profile           a profile name
# source            a source version number, such as 1.5, 1.6, 1.7, taken from a com.sun.tools.javac.code.Source
# source version    a source version number, such as 1.5, 1.6, 1.7, taken from a javax.lang.model.SourceVersion
# string            a general string
# symbol            the name of a declared type
# symbol kind       the kind of a symbol (i.e. method, variable)
# kind name         an informative description of the kind of a declaration; see compiler.misc.kindname.*
# target            a target version number, such as 1.5, 1.6, 1.7, taken from a com.sun.tools.javac.jvm.Target
# token             the name of a non-terminal in source code; see compiler.misc.token.*
# tree tag          the name of a non-terminal in source code; see compiler.misc.token.*
# type              a Java type; e.g. int, X, X<T>
# url               a URL
# object            a Java object (unspecified)
# unused            the value is not used in this message
#
# The following compound types are also used:
#
# collection of X   a comma-separated collection of items; e.g. collection of type
# list of X         a comma-separated list of items; e.g. list of type
# set of X          a comma-separated set of items; e.g. set of modifier
#
# These may be composed:
#
# list of type or message segment
#
# The following type aliases are supported:
#
# message segment --> diagnostic or fragment
# file name --> file, path or file object
#
# Custom comments are supported in parenthesis i.e.
#
# number (classfile major version)
#
# These comments are used internally in order to generate an enum-like class declaration containing
# a method/field for each of the diagnostic keys listed here. Those methods/fields can then be used
# by javac code to build diagnostics in a type-safe fashion.
#
# In addition, these comments are verified by the jtreg test test/tools/javac/diags/MessageInfo,
# using info derived from the collected set of examples in test/tools/javac/diags/examples.
# MessageInfo can also be run as a standalone utility providing more facilities
# for manipulating this file. For more details, see MessageInfo.java.

##
## errors
##

# 0: symbol
compiler.err.abstract.cant.be.instantiated=\
    {0} is abstract; cannot be instantiated

compiler.err.abstract.meth.cant.have.body=\
    abstract methods cannot have a body

# 0: kind name, 1: symbol
compiler.err.already.annotated=\
    {0} {1} has already been annotated

# 0: kind name, 1: symbol, 2: kind name, 3: symbol
compiler.err.already.defined=\
    {0} {1} is already defined in {2} {3}

# 0: kind name, 1: symbol, 2: kind name, 3: kind name, 4: symbol
compiler.err.already.defined.in.clinit=\
    {0} {1} is already defined in {2} of {3} {4}

# 0: symbol
compiler.err.already.defined.single.import=\
    a type with the same simple name is already defined by the single-type-import of {0}

# 0: symbol
compiler.err.already.defined.static.single.import=\
    a type with the same simple name is already defined by the static single-type-import of {0}

# 0: symbol
compiler.err.already.defined.this.unit=\
    {0} is already defined in this compilation unit

compiler.err.annotation.missing.element.value=\
    annotation is missing element value

# 0: type, 1: list of name
compiler.err.annotation.missing.default.value=\
    annotation @{0} is missing a default value for the element ''{1}''

# 0: type, 1: list of name
compiler.err.annotation.missing.default.value.1=\
    annotation @{0} is missing default values for elements {1}

# 0: type
compiler.err.annotation.not.valid.for.type=\
    annotation not valid for an element of type {0}

compiler.err.annotation.type.not.applicable=\
    annotation interface not applicable to this kind of declaration

# 0: type
compiler.err.annotation.type.not.applicable.to.type=\
    annotation @{0} not applicable in this type context

compiler.err.annotation.value.must.be.annotation=\
    annotation value must be an annotation

compiler.err.annotation.value.must.be.class.literal=\
    annotation value must be a class literal

compiler.err.annotation.value.must.be.name.value=\
    annotation values must be of the form ''name=value''

compiler.err.annotation.value.not.allowable.type=\
    annotation value not of an allowable type

compiler.err.expression.not.allowable.as.annotation.value=\
    expression not allowed as annotation value

# 0: type, 1: name
compiler.err.annotation.unrecognized.attribute.name=\
    annotation @{0} has an unknown attribute named ''{1}''

compiler.err.anon.class.impl.intf.no.args=\
    anonymous class implements interface; cannot have arguments

compiler.err.anon.class.impl.intf.no.typeargs=\
    anonymous class implements interface; cannot have type arguments

compiler.err.anon.class.impl.intf.no.qual.for.new=\
    anonymous class implements interface; cannot have qualifier for new

compiler.err.cant.inherit.from.anon=\
    cannot inherit from anonymous class

# 0: symbol, 1: symbol, 2: symbol
compiler.err.array.and.varargs=\
    cannot declare both {0} and {1} in {2}

compiler.err.array.dimension.missing=\
    array dimension missing

compiler.err.illegal.array.creation.both.dimension.and.initialization=\
    array creation with both dimension expression and initialization is illegal

# 0: type
compiler.err.array.req.but.found=\
    array required, but {0} found

compiler.err.attribute.value.must.be.constant=\
    element value must be a constant expression

# 0: string (statement type)
compiler.err.bad.initializer=\
    bad initializer for {0}

compiler.err.break.outside.switch.loop=\
    break outside switch or loop

compiler.err.break.outside.switch.expression=\
    attempt to break out of a switch expression

compiler.err.continue.outside.switch.expression=\
    attempt to continue out of a switch expression

compiler.err.return.outside.switch.expression=\
    attempt to return out of a switch expression

compiler.err.rule.completes.normally=\
    switch rule completes without providing a value\n\
    (switch rules in switch expressions must either provide a value or throw)

compiler.err.switch.expression.completes.normally=\
    switch expression completes without providing a value\n\
    (switch expressions must either provide a value or throw for all possible input values)

compiler.err.no.switch.expression =\
    yield outside of switch expression

compiler.err.no.switch.expression.qualify=\
    yield outside of switch expression\n\
    (to invoke a method called yield, qualify the yield with a receiver or type name)

compiler.err.invalid.yield=\
    invalid use of a restricted identifier ''yield''\n\
    (to invoke a method called yield, qualify the yield with a receiver or type name)

compiler.warn.invalid.yield=\
    ''yield'' may become a restricted identifier in a future release\n\
    (to invoke a method called yield, qualify the yield with a receiver or type name)

compiler.err.switch.expression.empty=\
    switch expression does not have any case clauses

compiler.err.switch.expression.no.result.expressions=\
    switch expression does not have any result expressions

compiler.err.call.must.only.appear.in.ctor=\
    explicit constructor invocation may only appear within a constructor body

compiler.err.redundant.superclass.init=\
    redundant explicit constructor invocation

compiler.err.ctor.calls.not.allowed.here=\
    explicit constructor invocation not allowed here

compiler.err.return.before.superclass.initialized=\
    ''return'' not allowed before explicit constructor invocation

# 0: symbol kind, 1: name, 2: symbol kind, 3: type, 4: message segment
compiler.err.cant.apply.symbol.noargs=\
    {0} {1} in {2} {3} cannot be applied to given types;\n\
    reason: {4}

# 0: symbol kind, 1: name, 2: list of type or message segment, 3: list of type or message segment, 4: symbol kind, 5: type, 6: message segment
compiler.err.cant.apply.symbol=\
    {0} {1} in {4} {5} cannot be applied to given types;\n\
    required: {2}\n\
    found:    {3}\n\
    reason: {6}

# 0: symbol kind, 1: name, 2: list of type
compiler.err.cant.apply.symbols=\
    no suitable {0} found for {1}({2})

# 0: symbol kind, 1: name, 2: list of type or message segment, 3: list of type or message segment, 4: symbol kind, 5: type, 6: message segment
compiler.misc.cant.apply.symbol=\
    {0} {1} in {4} {5} cannot be applied to given types\n\
    required: {2}\n\
    found:    {3}\n\
    reason: {6}

# 0: list of type or message segment, 1: list of type or message segment, 2: message segment
compiler.misc.cant.apply.array.ctor=\
    cannot create array from given types\n\
    required: {0}\n\
    found:    {1}\n\
    reason:   {2}

# 0: symbol kind, 1: name, 2: list of type
compiler.misc.cant.apply.symbols=\
    no suitable {0} found for {1}({2})

# 0: kind name, 1: symbol
compiler.misc.no.abstracts=\
    no abstract method found in {0} {1}

# 0: kind name, 1: symbol
compiler.misc.incompatible.abstracts=\
    multiple non-overriding abstract methods found in {0} {1}

compiler.err.bad.functional.intf.anno=\
    Unexpected @FunctionalInterface annotation

# 0: message segment
compiler.err.bad.functional.intf.anno.1=\
    Unexpected @FunctionalInterface annotation\n\
    {0}

# 0: message segment
compiler.err.anonymous.diamond.method.does.not.override.superclass=\
    method does not override or implement a method from a supertype\n\
    {0}

# 0: symbol
compiler.misc.not.a.functional.intf=\
    {0} is not a functional interface

# 0: symbol, 1: message segment
compiler.misc.not.a.functional.intf.1=\
    {0} is not a functional interface\n\
    {1}

# 0: type, 1: kind name, 2: symbol
compiler.misc.invalid.generic.lambda.target=\
    invalid functional descriptor for lambda expression\n\
    method {0} in {1} {2} is generic

# 0: kind name, 1: symbol
compiler.misc.incompatible.descs.in.functional.intf=\
    incompatible function descriptors found in {0} {1}

# 0: name, 1: list of type, 2: type, 3: list of type
compiler.misc.descriptor=\
    descriptor: {2} {0}({1})

# 0: name, 1: list of type, 2: type, 3: list of type
compiler.misc.descriptor.throws=\
    descriptor: {2} {0}({1}) throws {3}

# 0: type
compiler.misc.no.suitable.functional.intf.inst=\
    cannot infer functional interface descriptor for {0}

# 0: message segment
compiler.misc.bad.intersection.target.for.functional.expr=\
    bad intersection type target for lambda or method reference\n\
    {0}

# 0: symbol or type
compiler.misc.not.an.intf.component=\
    component type {0} is not an interface or java.lang.Object

# 0: kind name, 1: message segment
compiler.err.invalid.mref=\
    invalid {0} reference\n\
    {1}

# 0: kind name, 1: message segment
compiler.misc.invalid.mref=\
    invalid {0} reference\n\
    {1}

compiler.misc.static.mref.with.targs=\
    parameterized qualifier on static method reference

# 0: set of flag or string, 1: symbol
compiler.err.cant.assign.val.to.var=\
    cannot assign a value to {0} variable {1}

compiler.err.cant.assign.val.to.this=\
    cannot assign to ''this''

# 0: symbol, 1: message segment
compiler.err.cant.ref.non.effectively.final.var=\
    local variables referenced from {1} must be final or effectively final

compiler.err.try.with.resources.expr.needs.var=\
    the try-with-resources resource must either be a variable declaration or an expression denoting \
a reference to a final or effectively final variable

# 0: symbol
compiler.err.try.with.resources.expr.effectively.final.var=\
    variable {0} used as a try-with-resources resource neither final nor effectively final


compiler.misc.lambda=\
    a lambda expression

compiler.misc.inner.cls=\
    an inner class

compiler.misc.guard=\
    a guard

# 0: type
compiler.err.cant.deref=\
    {0} cannot be dereferenced

compiler.err.cant.extend.intf.annotation=\
    ''extends'' not allowed for @interfaces

compiler.err.annotation.decl.not.allowed.here=\
    annotation interface declaration not allowed here

# 0: symbol
compiler.err.cant.inherit.from.final=\
    cannot inherit from final {0}

# 0: symbol or name
compiler.err.cant.ref.before.ctor.called=\
    cannot reference {0} before supertype constructor has been called

# 0: symbol or name
compiler.err.cant.assign.initialized.before.ctor.called=\
    cannot assign initialized field ''{0}'' before supertype constructor has been called

compiler.err.cant.select.static.class.from.param.type=\
    cannot select a static class from a parameterized type

# 0: symbol, 1: string, 2: string
compiler.err.cant.inherit.diff.arg=\
    {0} cannot be inherited with different arguments: <{1}> and <{2}>

compiler.err.catch.without.try=\
    ''catch'' without ''try''

# 0: kind name, 1: symbol
compiler.err.clash.with.pkg.of.same.name=\
    {0} {1} clashes with package of same name

compiler.err.class.not.allowed=\
    class, interface or enum declaration not allowed here

compiler.err.const.expr.req=\
    constant expression required

compiler.err.pattern.or.enum.req=\
    pattern or enum constant required

compiler.err.cont.outside.loop=\
    continue outside of loop

# 0: symbol or type
compiler.err.cyclic.inheritance=\
    cyclic inheritance involving {0}

# 0: symbol
compiler.err.cyclic.annotation.element=\
    type of element {0} is cyclic

# 0: symbol
compiler.err.call.to.super.not.allowed.in.enum.ctor=\
    call to super not allowed in enum constructor

# 0: type
compiler.err.no.superclass=\
    {0} has no superclass.

# 0: symbol, 1: type, 2: symbol, 3: type, 4: type
compiler.err.concrete.inheritance.conflict=\
    methods {0} from {1} and {2} from {3} are inherited with the same signature

compiler.err.default.allowed.in.intf.annotation.member=\
    default value only allowed in an annotation interface declaration

# 0: symbol
compiler.err.doesnt.exist=\
    package {0} does not exist

# 0: type
compiler.err.duplicate.annotation.invalid.repeated=\
    annotation {0} is not a valid repeatable annotation

# 0: name, 1: type
compiler.err.duplicate.annotation.member.value=\
    duplicate element ''{0}'' in annotation @{1}.

# 0: type
compiler.err.duplicate.annotation.missing.container=\
    {0} is not a repeatable annotation interface

# 0: symbol
compiler.err.invalid.repeatable.annotation=\
    duplicate annotation: {0} is annotated with an invalid @Repeatable annotation

# 0: symbol or type
compiler.err.invalid.repeatable.annotation.no.value=\
    {0} is not a valid @Repeatable, no value element method declared

# 0: type, 1: number
compiler.err.invalid.repeatable.annotation.multiple.values=\
    {0} is not a valid @Repeatable, {1} element methods named ''value'' declared

# 0: type
compiler.err.invalid.repeatable.annotation.invalid.value=\
    {0} is not a valid @Repeatable: invalid value element

# 0: symbol or type, 1: type, 2: type
compiler.err.invalid.repeatable.annotation.value.return=\
    containing annotation interface ({0}) must declare an element named ''value'' of type {2}

# 0: symbol or type, 1: symbol
compiler.err.invalid.repeatable.annotation.elem.nondefault=\
    containing annotation interface ({0}) does not have a default value for element {1}

# 0: symbol, 1: string, 2: symbol, 3: string
compiler.err.invalid.repeatable.annotation.retention=\
    retention of containing annotation interface ({0}) is shorter than the retention of repeatable annotation interface ({2})

# 0: symbol, 1: symbol
compiler.err.invalid.repeatable.annotation.not.documented=\
    repeatable annotation interface ({1}) is @Documented while containing annotation interface ({0}) is not

# 0: symbol, 1: symbol
compiler.err.invalid.repeatable.annotation.not.inherited=\
    repeatable annotation interface ({1}) is @Inherited while containing annotation interface ({0}) is not

# 0: symbol, 1: symbol
compiler.err.invalid.repeatable.annotation.incompatible.target=\
    containing annotation interface ({0}) is applicable to more targets than repeatable annotation interface ({1})

# 0: symbol
compiler.err.invalid.repeatable.annotation.repeated.and.container.present=\
    container {0} must not be present at the same time as the element it contains

# 0: type, 1: symbol
compiler.err.invalid.repeatable.annotation.not.applicable=\
    container {0} is not applicable to element {1}

# 0: type
compiler.err.invalid.repeatable.annotation.not.applicable.in.context=\
    container {0} is not applicable in this type context

# 0: name
compiler.err.duplicate.class=\
    duplicate class: {0}

# 0: string
compiler.err.bad.file.name=\
    bad file name: {0}

compiler.err.implicit.class.should.not.have.package.declaration=\
    compact source file should not have package declaration

compiler.err.implicit.class.does.not.have.main.method=\
    compact source file does not have main method in the form of void main() or void main(String[] args)

# 0: name, 1: name
compiler.err.same.binary.name=\
    classes: {0} and {1} have the same binary name

compiler.err.duplicate.case.label=\
    duplicate case label

compiler.err.pattern.dominated=\
    this case label is dominated by a preceding case label

compiler.err.duplicate.default.label=\
    duplicate default label

compiler.err.duplicate.unconditional.pattern=\
    duplicate unconditional pattern

compiler.err.unconditional.pattern.and.default=\
    switch has both an unconditional pattern and a default label

compiler.err.unconditional.pattern.and.both.boolean.values=\
    switch has both boolean values and an unconditional pattern

compiler.err.default.and.both.boolean.values=\
    switch has both boolean values and a default label

compiler.err.guard.not.allowed=\
    guards are only allowed for case with a pattern

compiler.err.guard.has.constant.expression.false=\
    this case label has a guard that is a constant expression with value ''false''

# 0: symbol
compiler.err.cannot.assign.not.declared.guard=\
    cannot assign to {0}, as it was not declared inside the guard

# 0: type, 1: type
compiler.err.constant.label.not.compatible=\
    constant label of type {0} is not compatible with switch selector type {1}

compiler.err.flows.through.to.pattern=\
    illegal fall-through to a pattern\n\
    (the previous case label is missing a break)

compiler.err.flows.through.from.pattern=\
    illegal fall-through from a pattern\n\
    (the current case label is missing a break)

compiler.err.invalid.case.label.combination=\
    invalid case label combination

compiler.err.default.label.not.allowed=\
    default label not allowed here

compiler.err.pattern.type.cannot.infer=\
    cannot infer pattern type

compiler.err.else.without.if=\
    ''else'' without ''if''

compiler.err.empty.char.lit=\
    empty character literal

# 0: symbol
compiler.err.encl.class.required=\
    an enclosing instance that contains {0} is required

compiler.err.enum.annotation.must.be.enum.constant=\
    an enum annotation value must be an enum constant

compiler.err.enum.cant.be.instantiated=\
    enum classes may not be instantiated

compiler.err.enum.label.must.be.unqualified.enum=\
    an enum switch case label must be the unqualified name of an enumeration constant

compiler.err.enum.label.must.be.enum.constant=\
    an enum switch constant case label must be an enumeration constant

compiler.err.enum.no.subclassing=\
    classes cannot directly extend java.lang.Enum

compiler.err.enum.types.not.extensible=\
    enum classes are not extensible

compiler.err.enum.no.finalize=\
    enums cannot have finalize methods

compiler.err.enum.cant.be.generic=\
    enums cannot be generic

# 0: file name, 1: string
compiler.err.error.reading.file=\
    error reading {0}; {1}

# 0: type
compiler.err.except.already.caught=\
    exception {0} has already been caught

# 0: type
compiler.err.except.never.thrown.in.try=\
    exception {0} is never thrown in body of corresponding try statement

# 0: symbol
compiler.err.final.parameter.may.not.be.assigned=\
    final parameter {0} may not be assigned

# 0: symbol
compiler.err.try.resource.may.not.be.assigned=\
    auto-closeable resource {0} may not be assigned

# 0: symbol
compiler.err.multicatch.parameter.may.not.be.assigned=\
    multi-catch parameter {0} may not be assigned

# 0: type, 1: type
compiler.err.multicatch.types.must.be.disjoint=\
    Alternatives in a multi-catch statement cannot be related by subclassing\n\
    Alternative {0} is a subclass of alternative {1}

compiler.err.finally.without.try=\
    ''finally'' without ''try''

# 0: type, 1: message segment
compiler.err.foreach.not.applicable.to.type=\
    for-each not applicable to expression type\n\
    required: {1}\n\
    found:    {0}

compiler.err.fp.number.too.large=\
    floating-point number too large

compiler.err.fp.number.too.small=\
    floating-point number too small

compiler.err.generic.array.creation=\
    generic array creation

compiler.err.generic.throwable=\
    a generic class may not extend java.lang.Throwable

# 0: symbol
compiler.err.icls.cant.have.static.decl=\
    Illegal static declaration in inner class {0}\n\
    modifier \''static\'' is only allowed in constant variable declarations

# 0: string
compiler.err.illegal.char=\
    illegal character: ''{0}''

# 0: string, 1: string
compiler.err.illegal.char.for.encoding=\
    unmappable character (0x{0}) for encoding {1}

# 0: set of flag, 1: set of flag
compiler.err.illegal.combination.of.modifiers=\
    illegal combination of modifiers: {0} and {1}

compiler.err.illegal.enum.static.ref=\
    illegal reference to static field from initializer

compiler.err.illegal.char.literal.multiple.surrogates=\
    character literal contains more than one UTF-16 code unit

compiler.err.illegal.esc.char=\
    illegal escape character

compiler.err.illegal.forward.ref=\
    illegal forward reference

# 0: symbol, 1: object
compiler.err.not.in.profile=\
    {0} is not available in profile ''{1}''

# 0: symbol
compiler.warn.forward.ref=\
    reference to variable ''{0}'' before it has been initialized

# lint: this-escape
compiler.warn.possible.this.escape=\
    possible ''this'' escape before subclass is fully initialized

# lint: this-escape
compiler.warn.possible.this.escape.location=\
    previous possible ''this'' escape happens here via invocation

compiler.err.illegal.self.ref=\
    self-reference in initializer

# 0: symbol
compiler.warn.self.ref=\
    self-reference in initializer of variable ''{0}''

# 0: type
compiler.err.illegal.initializer.for.type=\
    illegal initializer for {0}

compiler.err.illegal.line.end.in.char.lit=\
    illegal line end in character literal

compiler.err.illegal.text.block.open=\
    illegal text block open delimiter sequence, missing line terminator

# lint: text-blocks
compiler.warn.inconsistent.white.space.indentation=\
    inconsistent white space indentation

# lint: text-blocks
compiler.warn.trailing.white.space.will.be.removed=\
    trailing white space will be removed

compiler.err.illegal.nonascii.digit=\
    illegal non-ASCII digit

compiler.err.illegal.underscore=\
    illegal underscore

compiler.err.illegal.dot=\
    illegal ''.''

compiler.err.illegal.digit.in.binary.literal=\
    illegal digit in a binary literal

compiler.err.illegal.digit.in.octal.literal=\
    illegal digit in an octal literal

# 0: symbol
compiler.err.illegal.qual.not.icls=\
    illegal qualifier; {0} is not an inner class

compiler.err.illegal.start.of.expr=\
    illegal start of expression

compiler.err.illegal.start.of.stmt=\
    illegal start of statement

compiler.err.illegal.start.of.type=\
    illegal start of type

compiler.err.illegal.parenthesized.expression=\
    illegal parenthesized expression

compiler.err.illegal.unicode.esc=\
    illegal unicode escape

# 0: symbol
compiler.err.import.requires.canonical=\
    import requires canonical name for {0}

compiler.err.improperly.formed.type.param.missing=\
    improperly formed type, some parameters are missing

compiler.err.improperly.formed.type.inner.raw.param=\
    improperly formed type, type arguments given on a raw type

# 0: type, 1: type
compiler.err.incomparable.types=\
    incomparable types: {0} and {1}

# 0: string
compiler.err.int.number.too.large=\
    integer number too large

compiler.err.intf.annotation.members.cant.have.params=\
    elements in annotation interface declarations cannot declare formal parameters

# 0: symbol
compiler.err.intf.annotation.cant.have.type.params=\
    annotation interface {0} cannot be generic

compiler.err.intf.annotation.members.cant.have.type.params=\
    elements in annotation interface declarations cannot be generic methods

# 0: symbol, 1: type
compiler.err.intf.annotation.member.clash=\
    annotation interface {1} declares an element with the same name as method {0}

compiler.err.intf.expected.here=\
    interface expected here

compiler.err.intf.meth.cant.have.body=\
    interface abstract methods cannot have body

compiler.err.invalid.annotation.member.type=\
    invalid type for annotation interface element

compiler.err.invalid.binary.number=\
    binary numbers must contain at least one binary digit

compiler.err.invalid.hex.number=\
    hexadecimal numbers must contain at least one hexadecimal digit

compiler.err.invalid.meth.decl.ret.type.req=\
    invalid method declaration; return type required

compiler.err.varargs.and.old.array.syntax=\
    legacy array notation not allowed on variable-arity parameter

compiler.err.varargs.and.receiver =\
    varargs notation not allowed on receiver parameter

compiler.err.varargs.must.be.last =\
    varargs parameter must be the last parameter

compiler.err.array.and.receiver =\
    legacy array notation not allowed on receiver parameter

compiler.err.wrong.receiver =\
    wrong receiver parameter name

compiler.err.variable.not.allowed=\
    variable declaration not allowed here

# 0: name
compiler.err.label.already.in.use=\
    label {0} already in use

compiler.err.local.enum=\
    enum classes must not be local

compiler.err.cannot.create.array.with.type.arguments=\
    cannot create array with type arguments

compiler.err.cannot.create.array.with.diamond=\
    cannot create array with ''<>''

compiler.err.invalid.module.directive=\
  module directive keyword or ''}'' expected

#
# limits.  We don't give the limits in the diagnostic because we expect
# them to change, yet we want to use the same diagnostic.  These are all
# detected during code generation.
#
compiler.err.limit.code=\
    code too large

compiler.err.limit.code.too.large.for.try.stmt=\
    code too large for try statement

compiler.err.limit.dimensions=\
    array type has too many dimensions

compiler.err.limit.locals=\
    too many local variables

compiler.err.limit.parameters=\
    too many parameters

compiler.err.limit.pool=\
    too many constants

compiler.err.limit.pool.in.class=\
    too many constants in class {0}

compiler.err.limit.stack=\
    code requires too much stack

compiler.err.limit.string=\
    constant string too long

# 0: symbol
compiler.err.annotation.array.too.large=\
    Annotation array element too large in \"{0}\"

# 0: string
compiler.err.limit.string.overflow=\
    UTF8 representation for string \"{0}...\" is too long for the constant pool

compiler.err.malformed.fp.lit=\
    malformed floating-point literal

compiler.err.method.does.not.override.superclass=\
    method does not override or implement a method from a supertype

compiler.err.static.methods.cannot.be.annotated.with.override=\
    static methods cannot be annotated with @Override

compiler.err.missing.meth.body.or.decl.abstract=\
    missing method body, or declare abstract

compiler.err.missing.ret.stmt=\
    missing return statement

# 0: type
compiler.misc.missing.ret.val=\
    missing return value

compiler.misc.unexpected.ret.val=\
    unexpected return value

# 0: set of flag
compiler.err.mod.not.allowed.here=\
    modifier {0} not allowed here

compiler.err.intf.not.allowed.here=\
    interface not allowed here

# 0: symbol, 1: symbol
compiler.err.name.clash.same.erasure=\
    name clash: {0} and {1} have the same erasure

# 0: name, 1: list of type, 2: symbol, 3: name, 4: list of type, 5: symbol
compiler.err.name.clash.same.erasure.no.override=\
    name clash: {0}({1}) in {2} and {3}({4}) in {5} have the same erasure, yet neither overrides the other

# 0: string, 1: name, 2: name, 3: list of type, 4: symbol, 5: name, 6: list of type, 7: symbol
compiler.err.name.clash.same.erasure.no.override.1=\
    name clash: {0} {1} has two methods with the same erasure, yet neither overrides the other\n\
    first method:  {2}({3}) in {4}\n\
    second method: {5}({6}) in {7}

# 0: symbol, 1: symbol, 2: symbol, 3: symbol
compiler.err.name.clash.same.erasure.no.hide=\
    name clash: {0} in {1} and {2} in {3} have the same erasure, yet neither hides the other

compiler.err.name.reserved.for.internal.use=\
    {0} is reserved for internal use

compiler.err.native.meth.cant.have.body=\
    native methods cannot have a body


# 0: message segment
compiler.misc.incompatible.type.in.conditional=\
    bad type in conditional expression\n\
    {0}

compiler.misc.conditional.target.cant.be.void=\
    target-type for conditional expression cannot be void

compiler.misc.switch.expression.target.cant.be.void=\
    target-type for switch expression cannot be void

# 0: message segment
compiler.misc.incompatible.type.in.switch.expression=\
    bad type in switch expression\n\
    {0}

# 0: message segment
compiler.misc.incompatible.ret.type.in.lambda=\
    bad return type in lambda expression\n\
    {0}

compiler.misc.stat.expr.expected=\
    lambda body is not compatible with a void functional interface\n\
    (consider using a block lambda body, or use a statement expression instead)

# 0: message segment
compiler.misc.incompatible.ret.type.in.mref=\
    bad return type in method reference\n\
    {0}

compiler.err.lambda.body.neither.value.nor.void.compatible=\
    lambda body is neither value nor void compatible

# 0: list of type
compiler.err.incompatible.thrown.types.in.mref=\
    incompatible thrown types {0} in functional expression

compiler.misc.incompatible.arg.types.in.lambda=\
    incompatible parameter types in lambda expression

compiler.misc.incompatible.arg.types.in.mref=\
    incompatible parameter types in method reference

compiler.err.new.not.allowed.in.annotation=\
    ''new'' not allowed in an annotation

# 0: name, 1: type
compiler.err.no.annotation.member=\
    no annotation member {0} in {1}

# 0: symbol
compiler.err.no.encl.instance.of.type.in.scope=\
    no enclosing instance of type {0} is in scope

compiler.err.no.intf.expected.here=\
    no interface expected here

compiler.err.no.match.entry=\
    {0} has no match in entry in {1}; required {2}

# 0: type
compiler.err.not.annotation.type=\
    {0} is not an annotation interface

# 0: symbol, 1: symbol, 2: message segment
compiler.err.not.def.access.package.cant.access=\
    {0} is not visible\n\
    ({2})

# 0: symbol, 1: symbol, 2: message segment
compiler.misc.not.def.access.package.cant.access=\
    {0} is not visible\n\
    ({2})

# 0: symbol, 1: message segment
compiler.err.package.not.visible=\
    package {0} is not visible\n\
    ({1})

# 0: symbol, 1: message segment
compiler.misc.package.not.visible=\
    package {0} is not visible\n\
    ({1})

# {0} - current module
# {1} - package in which the invisible class is declared
# {2} - module in which {1} is declared
# 0: symbol, 1: symbol, 2: symbol
compiler.misc.not.def.access.does.not.read=\
    package {1} is declared in module {2}, but module {0} does not read it

# {0} - package in which the invisible class is declared
# {1} - module in which {0} is declared
# 0: symbol, 1: symbol
compiler.misc.not.def.access.does.not.read.from.unnamed=\
    package {0} is declared in module {1}, which is not in the module graph

# {0} - package in which the invisible class is declared
# {1} - current module
# 0: symbol, 1: symbol
compiler.misc.not.def.access.does.not.read.unnamed=\
    package {0} is declared in the unnamed module, but module {1} does not read it

# {0} - package in which the invisible class is declared
# {1} - module in which {0} is declared
# 0: symbol, 1: symbol
compiler.misc.not.def.access.not.exported=\
    package {0} is declared in module {1}, which does not export it

# {0} - package in which the invisible class is declared
# {1} - module in which {0} is declared
# 0: symbol, 1: symbol
compiler.misc.not.def.access.not.exported.from.unnamed=\
    package {0} is declared in module {1}, which does not export it

# {0} - package in which the invisible class is declared
# {1} - module in which {0} is declared
# {2} - current module
# 0: symbol, 1: symbol, 2: symbol
compiler.misc.not.def.access.not.exported.to.module=\
    package {0} is declared in module {1}, which does not export it to module {2}

# {0} - package in which the invisible class is declared
# {1} - module in which {0} is declared
# 0: symbol, 1: symbol
compiler.misc.not.def.access.not.exported.to.module.from.unnamed=\
    package {0} is declared in module {1}, which does not export it to the unnamed module

# 0: symbol, 1: symbol
compiler.err.not.def.access.class.intf.cant.access=\
    {1}.{0} is defined in an inaccessible class or interface

# 0: symbol, 1: symbol
compiler.misc.not.def.access.class.intf.cant.access=\
    {1}.{0} is defined in an inaccessible class or interface

# 0: symbol, 1: symbol, 2: symbol, 3: message segment
compiler.err.not.def.access.class.intf.cant.access.reason=\
    {1}.{0} in package {2} is not accessible\n\
    ({3})

# 0: symbol, 1: symbol, 2: symbol, 3: message segment
compiler.misc.not.def.access.class.intf.cant.access.reason=\
    {1}.{0} in package {2} is not accessible\n\
    ({3})

# 0: symbol, 1: symbol
compiler.err.not.def.public.cant.access=\
    {0} is not public in {1}; cannot be accessed from outside package

# 0: symbol, 1: symbol
compiler.err.not.def.public=\
    {0} is not public in {1}

# 0: symbol, 1: symbol
compiler.misc.not.def.public.cant.access=\
    {0} is not public in {1}; cannot be accessed from outside package

# 0: name
compiler.err.not.loop.label=\
    not a loop label: {0}

compiler.err.not.stmt=\
    not a statement

# 0: symbol
compiler.err.not.encl.class=\
    not an enclosing class: {0}

# 0: name, 1: type
compiler.err.operator.cant.be.applied=\
    bad operand type {1} for unary operator ''{0}''

# 0: name, 1: type, 2: type
compiler.err.operator.cant.be.applied.1=\
    bad operand types for binary operator ''{0}''\n\
    first type:  {1}\n\
    second type: {2}

compiler.err.pkg.annotations.sb.in.package-info.java=\
    package annotations should be in file package-info.java

compiler.err.no.pkg.in.module-info.java=\
    package declarations not allowed in file module-info.java

# 0: symbol
compiler.err.pkg.clashes.with.class.of.same.name=\
    package {0} clashes with class of same name

compiler.err.warnings.and.werror=\
    warnings found and -Werror specified

# Errors related to annotation processing

# 0: symbol, 1: message segment, 2: string (stack-trace)
compiler.err.proc.cant.access=\
    cannot access {0}\n\
    {1}\n\
    Consult the following stack trace for details.\n\
    {2}

# 0: symbol, 1: message segment
compiler.err.proc.cant.access.1=\
    cannot access {0}\n\
    {1}

# 0: string
compiler.err.proc.cant.find.class=\
    Could not find class file for ''{0}''.

# 0: string
compiler.err.proc.cant.load.class=\
    Could not load processor class file due to ''{0}''.

# Print a client-generated error message; assumed to be localized, no translation required
# 0: string
compiler.err.proc.messager=\
    {0}

# 0: string
compiler.misc.exception.message=\
    {0}

compiler.misc.user.selected.completion.failure=\
    user-selected completion failure by class name

# 0: collection of string
compiler.err.proc.no.explicit.annotation.processing.requested=\
    Class names, ''{0}'', are only accepted if annotation processing is explicitly requested

# 0: string, 1: string
compiler.err.proc.processor.bad.option.name=\
    Bad option name ''{0}'' provided by processor ''{1}''

# 0: string
compiler.err.proc.processor.cant.instantiate=\
    Could not instantiate an instance of processor ''{0}''

# 0: string
compiler.err.proc.processor.not.found=\
    Annotation processor ''{0}'' not found

# 0: string
compiler.err.proc.processor.wrong.type=\
    Annotation processor ''{0}'' does not implement javax.annotation.processing.Processor

compiler.err.proc.service.problem=\
    Error creating a service loader to load Processors.

# 0: string
compiler.err.proc.bad.config.file=\
    Bad service configuration file, or exception thrown while constructing Processor object: {0}

compiler.err.proc.cant.create.loader=\
    Could not create class loader for annotation processors: {0}

# 0: symbol
compiler.err.qualified.new.of.static.class=\
    qualified new of static class

compiler.err.recursive.ctor.invocation=\
    recursive constructor invocation

# 0: name, 1: symbol kind, 2: symbol, 3: symbol, 4: symbol kind, 5: symbol, 6: symbol
compiler.err.ref.ambiguous=\
    reference to {0} is ambiguous\n\
    both {1} {2} in {3} and {4} {5} in {6} match

# 0: name, 1: symbol kind, 2: symbol, 3: symbol, 4: symbol kind, 5: symbol, 6: symbol
compiler.misc.ref.ambiguous=\
    reference to {0} is ambiguous\n\
    both {1} {2} in {3} and {4} {5} in {6} match

compiler.err.repeated.annotation.target=\
    repeated annotation target

compiler.err.repeated.interface=\
    repeated interface

compiler.err.repeated.modifier=\
    repeated modifier

# 0: symbol, 1: set of modifier, 2: symbol
compiler.err.report.access=\
    {0} has {1} access in {2}

# 0: symbol, 1: set of modifier, 2: symbol
compiler.misc.report.access=\
    {0} has {1} access in {2}

compiler.err.ret.outside.meth=\
    return outside method

compiler.err.signature.doesnt.match.supertype=\
    signature does not match {0}; incompatible supertype

compiler.err.signature.doesnt.match.intf=\
    signature does not match {0}; incompatible interfaces

# 0: symbol, 1: symbol, 2: symbol
compiler.err.does.not.override.abstract=\
    {0} is not abstract and does not override abstract method {1} in {2}

# 0: file object
compiler.err.source.cant.overwrite.input.file=\
    error writing source; cannot overwrite input file {0}

# 0: symbol
compiler.err.stack.sim.error=\
    Internal error: stack sim error on {0}

compiler.err.static.imp.only.classes.and.interfaces=\
    static import only from classes and interfaces

compiler.err.string.const.req=\
    constant string expression required

compiler.err.pattern.expected=\
    type pattern expected

# 0: symbol, 1: fragment
compiler.err.cannot.generate.class=\
    error while generating class {0}\n\
    ({1})

# 0: symbol, 1: symbol
compiler.misc.synthetic.name.conflict=\
    the symbol {0} conflicts with a compiler-synthesized symbol in {1}

# 0: symbol, 1: type
compiler.misc.illegal.signature=\
    illegal signature attribute for type {1}

compiler.err.throws.not.allowed.in.intf.annotation=\
    throws clause not allowed in @interface members

compiler.err.try.without.catch.finally.or.resource.decls=\
    ''try'' without ''catch'', ''finally'' or resource declarations

# 0: symbol
compiler.err.type.doesnt.take.params=\
    type {0} does not take parameters

compiler.err.type.var.cant.be.deref=\
    cannot select from a type variable

compiler.err.type.var.may.not.be.followed.by.other.bounds=\
    a type variable may not be followed by other bounds

compiler.err.type.var.more.than.once=\
    type variable {0} occurs more than once in result type of {1}; cannot be left uninstantiated

compiler.err.type.var.more.than.once.in.result=\
    type variable {0} occurs more than once in type of {1}; cannot be left uninstantiated

# 0: type, 1: type, 2: fragment
compiler.err.types.incompatible=\
    types {0} and {1} are incompatible;\n\
    {2}

# 0: name, 1: list of type
compiler.misc.incompatible.diff.ret=\
    both define {0}({1}), but with unrelated return types

# 0: type, 1: name, 2: list of type
compiler.err.incompatible.diff.ret.same.type=\
    type {0} defines {1}({2}) more than once with unrelated return types

# 0: kind name, 1: type, 2: name, 3: list of type, 4: symbol, 5: symbol
compiler.misc.incompatible.unrelated.defaults=\
    {0} {1} inherits unrelated defaults for {2}({3}) from types {4} and {5}

# 0: kind name, 1: type, 2: name, 3: list of type, 4: symbol, 5: symbol
compiler.misc.incompatible.abstract.default=\
    {0} {1} inherits abstract and default for {2}({3}) from types {4} and {5}

# 0: name, 1: kind name, 2: symbol
compiler.err.default.overrides.object.member=\
    default method {0} in {1} {2} overrides a member of java.lang.Object

# 0: type
compiler.err.illegal.static.intf.meth.call=\
    illegal static interface method call\n\
    the receiver expression should be replaced with the type qualifier ''{0}''

# 0: symbol or type, 1: message segment
compiler.err.illegal.default.super.call=\
    bad type qualifier {0} in default super call\n\
    {1}

# 0: symbol, 1: type
compiler.misc.overridden.default=\
    method {0} is overridden in {1}

# 0: symbol, 1: type or symbol
compiler.misc.redundant.supertype=\
    redundant interface {0} is extended by {1}

compiler.err.unclosed.char.lit=\
    unclosed character literal

compiler.err.unclosed.comment=\
    unclosed comment

compiler.err.unclosed.str.lit=\
    unclosed string literal

compiler.err.unclosed.text.block=\
    unclosed text block

# 0: string
compiler.err.unsupported.encoding=\
    unsupported encoding: {0}

compiler.err.io.exception=\
    error reading source file: {0}

# 0: name
compiler.err.undef.label=\
    undefined label: {0}

# 0: name
compiler.err.illegal.ref.to.restricted.type=\
    illegal reference to restricted type ''{0}''

# 0: name
compiler.warn.illegal.ref.to.restricted.type=\
    illegal reference to restricted type ''{0}''

# 0: name, 1: source
compiler.err.restricted.type.not.allowed=\
    ''{0}'' not allowed here\n\
    as of release {1}, ''{0}'' is a restricted type name and cannot be used for type declarations

# 0: name, 1: source
compiler.warn.restricted.type.not.allowed=\
    as of release {1}, ''{0}'' is a restricted type name and cannot be used for type declarations or as the element type of an array

# 0: name, 1: source
compiler.warn.restricted.type.not.allowed.preview=\
    ''{0}'' may become a restricted type name in a future release and may be unusable for type declarations or as the element type of an array

# 0: name (variable), 1: message segment
compiler.err.cant.infer.local.var.type=\
    cannot infer type for local variable {0}\n\
    ({1})

# 0: name
compiler.err.restricted.type.not.allowed.here=\
    ''{0}'' is not allowed here

# 0: name
compiler.err.restricted.type.not.allowed.array=\
    ''{0}'' is not allowed as an element type of an array

# 0: name
compiler.err.restricted.type.not.allowed.compound=\
    ''{0}'' is not allowed in a compound declaration

# 0: fragment
compiler.err.invalid.lambda.parameter.declaration=\
    invalid lambda parameter declaration\n\
    ({0})

compiler.misc.implicit.and.explicit.not.allowed=\
    cannot mix implicitly-typed and explicitly-typed parameters

compiler.misc.var.and.explicit.not.allowed=\
    cannot mix ''var'' and explicitly-typed parameters

compiler.misc.var.and.implicit.not.allowed=\
    cannot mix ''var'' and implicitly-typed parameters

compiler.misc.local.cant.infer.null=\
    variable initializer is ''null''

compiler.misc.local.cant.infer.void=\
    variable initializer is ''void''

compiler.misc.local.missing.init=\
    cannot use ''var'' on variable without initializer

compiler.misc.local.lambda.missing.target=\
    lambda expression needs an explicit target-type

compiler.misc.local.mref.missing.target=\
    method reference needs an explicit target-type

compiler.misc.local.array.missing.target=\
    array initializer needs an explicit target-type

compiler.misc.local.self.ref=\
    cannot use ''var'' on self-referencing variable

# 0: message segment, 1: unused
compiler.err.cant.apply.diamond=\
    cannot infer type arguments for {0}

# 0: message segment or type, 1: message segment
compiler.err.cant.apply.diamond.1=\
    cannot infer type arguments for {0}\n\
    reason: {1}

# 0: message segment or type, 1: message segment
compiler.misc.cant.apply.diamond.1=\
    cannot infer type arguments for {0}\n\
    reason: {1}

compiler.err.unreachable.stmt=\
    unreachable statement

compiler.err.not.exhaustive=\
    the switch expression does not cover all possible input values

compiler.err.not.exhaustive.statement=\
    the switch statement does not cover all possible input values

compiler.err.initializer.must.be.able.to.complete.normally=\
    initializer must be able to complete normally

compiler.err.initializer.not.allowed=\
    initializers not allowed in interfaces

# 0: type
compiler.err.unreported.exception.need.to.catch.or.throw=\
    unreported exception {0}; must be caught or declared to be thrown

# 0: type
compiler.err.unreported.exception.default.constructor=\
    unreported exception {0} in default constructor

# 0: type, 1: name
compiler.err.unreported.exception.implicit.close=\
    unreported exception {0}; must be caught or declared to be thrown\n\
    exception thrown from implicit call to close() on resource variable ''{1}''

compiler.err.void.not.allowed.here=\
    ''void'' type not allowed here

# 0: string
compiler.err.wrong.number.type.args=\
    wrong number of type arguments; required {0}

# 0: symbol
compiler.err.var.might.already.be.assigned=\
    variable {0} might already have been assigned

# 0: symbol
compiler.err.var.might.not.have.been.initialized=\
    variable {0} might not have been initialized

# 0: symbol
compiler.err.var.not.initialized.in.default.constructor=\
    variable {0} not initialized in the default constructor

# 0: symbol
compiler.err.var.might.be.assigned.in.loop=\
    variable {0} might be assigned in loop

# 0: symbol, 1: message segment
compiler.err.varargs.invalid.trustme.anno=\
    Invalid {0} annotation. {1}

# 0: type
compiler.misc.varargs.trustme.on.reifiable.varargs=\
    Varargs element type {0} is reifiable.

# 0: type, 1: type
compiler.err.instanceof.reifiable.not.safe=\
    {0} cannot be safely cast to {1}

# 0: symbol
compiler.misc.varargs.trustme.on.non.varargs.meth=\
    Method {0} is not a varargs method.

# 0: symbol
compiler.misc.varargs.trustme.on.non.varargs.accessor=\
    Accessor {0} is not a varargs method.

# 0: symbol
compiler.misc.varargs.trustme.on.virtual.varargs=\
    Instance method {0} is neither final nor private.

# 0: symbol
compiler.misc.varargs.trustme.on.virtual.varargs.final.only=\
    Instance method {0} is not final.

# 0: type, 1: symbol kind, 2: symbol
compiler.misc.inaccessible.varargs.type=\
    formal varargs element type {0} is not accessible from {1} {2}

# In the following string, {1} will always be the detail message from
# java.io.IOException.
# 0: symbol, 1: string
compiler.err.class.cant.write=\
    error while writing {0}: {1}

# In the following string, {0} is the name of the class in the Java source.
# It really should be used two times..
# 0: kind name, 1: name
compiler.err.class.public.should.be.in.file=\
    {0} {1} is public, should be declared in a file named {1}.java

## All errors which do not refer to a particular line in the source code are
## preceded by this string.
compiler.err.error=\
    error:\u0020

# The following error messages do not refer to a line in the source code.
compiler.err.cant.read.file=\
    cannot read: {0}

# 0: string
compiler.err.plugin.not.found=\
    plug-in not found: {0}

# 0: path
# lint: path
compiler.warn.locn.unknown.file.on.module.path=\
    unknown file on module path: {0}


# 0: path
compiler.err.locn.bad.module-info=\
    problem reading module-info.class in {0}

# 0: path
compiler.err.locn.cant.read.directory=\
    cannot read directory {0}

# 0: path
compiler.err.locn.cant.read.file=\
    cannot read file {0}

# 0: path
compiler.err.locn.cant.get.module.name.for.jar=\
    cannot determine module name for {0}

# 0: path
compiler.err.multi-module.outdir.cannot.be.exploded.module=\
    in multi-module mode, the output directory cannot be an exploded module: {0}

# 0: path
# lint: path
compiler.warn.outdir.is.in.exploded.module=\
    the output directory is within an exploded module: {0}

# 0: file object
compiler.err.locn.module-info.not.allowed.on.patch.path=\
    module-info.class not allowed on patch path: {0}

# 0: string
compiler.err.locn.invalid.arg.for.xpatch=\
    invalid argument for --patch-module option: {0}

compiler.err.file.sb.on.source.or.patch.path.for.module=\
    file should be on source path, or on patch path for module

compiler.err.no.java.lang=\
    Unable to find package java.lang in platform classes

compiler.err.statement.not.expected=\
    statements not expected outside of methods and initializers

compiler.err.class.method.or.field.expected=\
    class, interface, annotation type, enum, record, method or field expected

#####

# Fatal Errors

# 0: name
compiler.misc.fatal.err.cant.locate.meth=\
    Fatal Error: Unable to find method {0}

# 0: name
compiler.misc.fatal.err.cant.locate.field=\
    Fatal Error: Unable to find field {0}

# 0: type
compiler.misc.fatal.err.cant.locate.ctor=\
    Fatal Error: Unable to find constructor for {0}

compiler.misc.fatal.err.cant.close=\
    Fatal Error: Cannot close compiler resources

#####

##
## miscellaneous strings
##

compiler.misc.diamond.anonymous.methods.implicitly.override=\
    (due to <>, every non-private method declared in this anonymous class must override or implement a method from a supertype)

compiler.misc.source.unavailable=\
    (source unavailable)

# 0: string, 1: string, 2: boolean
compiler.misc.x.print.processor.info=\
    Processor {0} matches {1} and returns {2}.

# 0: number, 1: string, 2: set of symbol, 3: boolean
compiler.misc.x.print.rounds=\
    Round {0}:\n\tinput files: {1}\n\tannotations: {2}\n\tlast round: {3}

# 0: file name
compiler.warn.file.from.future=\
    Modification date is in the future for file {0}

# 0: path
# lint: output-file-clash
compiler.warn.output.file.clash=\
    output file written more than once: {0}

#####

## The following string will appear before all messages keyed as:
## "compiler.note".

compiler.note.compressed.diags=\
    Some messages have been simplified; recompile with -Xdiags:verbose to get full output

# 0: boolean, 1: symbol
compiler.note.lambda.stat=\
    Translating lambda expression\n\
    alternate metafactory = {0}\n\
    synthetic method = {1}

# 0: boolean, 1: unused
compiler.note.mref.stat=\
    Translating method reference\n\
    alternate metafactory = {0}\n\

# 0: boolean, 1: symbol
compiler.note.mref.stat.1=\
    Translating method reference\n\
    alternate metafactory = {0}\n\
    bridge method = {1}

compiler.note.note=\
    Note:\u0020

# 0: file name
compiler.note.deprecated.filename=\
    {0} uses or overrides a deprecated API.

compiler.note.deprecated.plural=\
    Some input files use or override a deprecated API.

# The following string may appear after one of the above deprecation
# messages.
compiler.note.deprecated.recompile=\
    Recompile with -Xlint:deprecation for details.

# 0: file name
compiler.note.deprecated.filename.additional=\
    {0} has additional uses or overrides of a deprecated API.

compiler.note.deprecated.plural.additional=\
    Some input files additionally use or override a deprecated API.

# 0: file name
compiler.note.removal.filename=\
    {0} uses or overrides a deprecated API that is marked for removal.

compiler.note.removal.plural=\
    Some input files use or override a deprecated API that is marked for removal.

# The following string may appear after one of the above removal messages.
compiler.note.removal.recompile=\
    Recompile with -Xlint:removal for details.

# 0: file name
compiler.note.removal.filename.additional=\
    {0} has additional uses or overrides of a deprecated API that is marked for removal.

compiler.note.removal.plural.additional=\
    Some input files additionally use or override a deprecated API that is marked for removal.

# 0: file name
compiler.note.unchecked.filename=\
    {0} uses unchecked or unsafe operations.

compiler.note.unchecked.plural=\
    Some input files use unchecked or unsafe operations.

# The following string may appear after one of the above unchecked messages.
compiler.note.unchecked.recompile=\
    Recompile with -Xlint:unchecked for details.

# 0: file name
compiler.note.unchecked.filename.additional=\
    {0} has additional unchecked or unsafe operations.

compiler.note.unchecked.plural.additional=\
    Some input files additionally use unchecked or unsafe operations.

# 0: file name, 1: source
compiler.note.preview.filename=\
    {0} uses preview features of Java SE {1}.

# 0: source
compiler.note.preview.plural=\
    Some input files use preview features of Java SE {0}.

# The following string may appear after one of the above deprecation
# messages.
compiler.note.preview.recompile=\
    Recompile with -Xlint:preview for details.

# 0: file name, 1: source
compiler.note.preview.filename.additional=\
    {0} has additional uses of preview features of Java SE {1}.

# 0: source
compiler.note.preview.plural.additional=\
    Some input files additionally use preview features of Java SE {0}.

# Notes related to annotation processing

# Print a client-generated note; assumed to be localized, no translation required
# 0: string
compiler.note.proc.messager=\
    {0}

# 0: string, 1: string, 2: string
compiler.note.multiple.elements=\
    Multiple elements named ''{1}'' in modules ''{2}'' were found by javax.lang.model.util.Elements.{0}.

compiler.note.implicit.annotation.processing=\
    Annotation processing is enabled because one or more processors were found\n\
    on the class path. A future release of javac may disable annotation processing\n\
    unless at least one processor is specified by name (-processor), or a search\n\
    path is specified (--processor-path, --processor-module-path), or annotation\n\
    processing is enabled explicitly (-proc:only, -proc:full).\n\
    Use -Xlint:-options to suppress this message.\n\
    Use -proc:none to disable annotation processing.

#####

# 0: number
compiler.misc.count.error=\
    {0} error

# 0: number
compiler.misc.count.error.plural=\
    {0} errors

# 0: number, 1: number
compiler.misc.count.error.recompile=\
    only showing the first {0} errors, of {1} total; use -Xmaxerrs if you would like to see more

# 0: number, 1: number
compiler.misc.count.warn.recompile=\
    only showing the first {0} warnings, of {1} total; use -Xmaxwarns if you would like to see more

# 0: number
compiler.misc.count.warn=\
    {0} warning

# 0: number
compiler.misc.count.warn.plural=\
    {0} warnings

compiler.misc.version.not.available=\
    (version info not available)

## extra output when using -verbose (JavaCompiler)

# 0: symbol
compiler.misc.verbose.checking.attribution=\
    [checking {0}]

# 0: string
compiler.misc.verbose.parsing.done=\
    [parsing completed {0}ms]

# 0: file name
compiler.misc.verbose.parsing.started=\
    [parsing started {0}]

# 0: string
compiler.misc.verbose.total=\
    [total {0}ms]

# 0: file name
compiler.misc.verbose.wrote.file=\
    [wrote {0}]

## extra output when using -verbose (code/ClassReader)
# 0: string
compiler.misc.verbose.loading=\
    [loading {0}]

# 0: string
compiler.misc.verbose.sourcepath=\
    [search path for source files: {0}]

# 0: string
compiler.misc.verbose.classpath=\
    [search path for class files: {0}]

## extra output when using -prompt (util/Log)
compiler.misc.resume.abort=\
    R)esume, A)bort>

#####

##
## warnings
##

## All warning messages are preceded by the following string.
compiler.warn.warning=\
    warning:\u0020

## Warning messages may also include the following prefix to identify a
## lint option
# 0: option name
compiler.warn.lintOption=\
    [{0}]\u0020

# 0: symbol
# lint: serial
compiler.warn.constant.SVUID=\
    serialVersionUID must be constant in class {0}

# lint: dangling-doc-comments
compiler.warn.dangling.doc.comment=\
    documentation comment is not attached to any declaration

# 0: path
# lint: path
compiler.warn.dir.path.element.not.found=\
    bad path element "{0}": no such directory

# 0: file name
# lint: path
compiler.warn.dir.path.element.not.directory=\
    bad path element "{0}": not a directory

# 0: symbol, 1: symbol, 2: symbol
# lint: missing-explicit-ctor
compiler.warn.missing-explicit-ctor=\
    class {0} in exported package {1} declares no explicit constructors, thereby exposing a default constructor to clients of module {2}

# lint: strictfp
compiler.warn.strictfp=\
    as of release 17, all floating-point expressions are evaluated strictly and ''strictfp'' is not required

# lint: finally
compiler.warn.finally.cannot.complete=\
    finally clause cannot complete normally

# 0: name
# lint: module
compiler.warn.poor.choice.for.module.name=\
    module name component {0} should avoid terminal digits

# 0: string
# lint: incubating
compiler.warn.incubating.modules=\
    using incubating module(s): {0}

# 0: symbol, 1: symbol
# lint: deprecation
compiler.warn.has.been.deprecated=\
    {0} in {1} has been deprecated

# 0: symbol, 1: symbol
# lint: removal
compiler.warn.has.been.deprecated.for.removal=\
    {0} in {1} has been deprecated and marked for removal

# 0: symbol
# lint: preview
compiler.warn.is.preview=\
    {0} is a preview API and may be removed in a future release.

# 0: symbol
compiler.err.is.preview=\
    {0} is a preview API and is disabled by default.\n\
    (use --enable-preview to enable preview APIs)

# 0: symbol
# lint: preview
compiler.warn.is.preview.reflective=\
    {0} is a reflective preview API and may be removed in a future release.

# 0: symbol, 1: symbol
# lint: restricted
compiler.warn.restricted.method=\
    {0}.{1} is a restricted method.\n\
    (Restricted methods are unsafe and, if used incorrectly, might crash the Java runtime or corrupt memory)

# 0: symbol
# lint: deprecation
compiler.warn.has.been.deprecated.module=\
    module {0} has been deprecated

# 0: symbol
# lint: removal
compiler.warn.has.been.deprecated.for.removal.module=\
    module {0} has been deprecated and marked for removal

# 0: symbol
compiler.warn.sun.proprietary=\
    {0} is internal proprietary API and may be removed in a future release

compiler.warn.illegal.char.for.encoding=\
    unmappable character for encoding {0}

# 0: symbol
# lint: serial
compiler.warn.improper.SVUID=\
    serialVersionUID must be declared static final in class {0}

# lint: serial
compiler.warn.improper.SPF=\
    serialPersistentFields must be declared private static final to be effective

# lint: serial
compiler.warn.SPF.null.init=\
    serialPersistentFields ineffective if initialized to null.\n\
    Initialize to an empty array to indicate no fields


# 0: type, 1: type
compiler.warn.inexact.non-varargs.call=\
    non-varargs call of varargs method with inexact argument type for last parameter;\n\
    cast to {0} for a varargs call\n\
    cast to {1} for a non-varargs call and to suppress this warning

# 0: list of type
compiler.warn.unreachable.catch=\
    unreachable catch clause\n\
    thrown type {0} has already been caught

# 0: list of type
compiler.warn.unreachable.catch.1=\
    unreachable catch clause\n\
    thrown types {0} have already been caught

# 0: symbol
# lint: serial
compiler.warn.long.SVUID=\
    serialVersionUID must be of type long in class {0}

# lint: serial
compiler.warn.OSF.array.SPF=\
    serialPersistentFields must be of type java.io.ObjectStreamField[] to be effective

# 0: symbol
# lint: serial
compiler.warn.missing.SVUID=\
    serializable class {0} has no definition of serialVersionUID

# 0: name
# lint: serial
compiler.warn.serializable.missing.access.no.arg.ctor=\
    cannot access a no-arg constructor in first non-serializable superclass {0}

# 0: name
# lint: serial
compiler.warn.serial.method.not.private=\
    serialization-related method {0} not declared private

# 0: name
# lint: serial
compiler.warn.serial.concrete.instance.method=\
    serialization-related method {0} must be a concrete instance method to be effective, neither abstract nor static

# 0: name
# lint: serial
compiler.warn.serial.method.static=\
    serialization-related method {0} declared static; must instead be an instance method to be effective

# 0: name
# lint: serial
compiler.warn.serial.method.no.args=\
    to be effective serialization-related method {0} must have no parameters

# 0: name, 1: number
# lint: serial
compiler.warn.serial.method.one.arg=\
    to be effective serialization-related method {0} must have exactly one parameter rather than {1} parameters

# 0: name, 1: type, 2: type
# lint: serial
compiler.warn.serial.method.parameter.type=\
    sole parameter of serialization-related method {0} must have type {1} to be effective rather than type {2}

# 0: name, 1: type, 2: type
# lint: serial
compiler.warn.serial.method.unexpected.return.type=\
    serialization-related method {0} declared with a return type of {1} rather than expected type {2}.\n\
    As declared, the method will be ineffective for serialization

# 0: name, 1: type
# lint: serial
compiler.warn.serial.method.unexpected.exception=\
    serialization-related method {0} declared to throw an unexpected type {1}

# lint: serial
compiler.warn.ineffectual.serial.field.interface=\
    serialPersistentFields is not effective in an interface

# 0: string
# lint: serial
compiler.warn.ineffectual.serial.field.enum=\
     serialization-related field {0} is not effective in an enum class

# 0: string
# lint: serial
compiler.warn.ineffectual.serial.method.enum=\
    serialization-related method {0} is not effective in an enum class

# 0: string
# lint: serial
compiler.warn.ineffectual.extern.method.enum=\
    externalization-related method {0} is not effective in an enum class

# lint: serial
compiler.warn.ineffectual.serial.field.record=\
    serialPersistentFields is not effective in a record class

# 0: string
# lint: serial
compiler.warn.ineffectual.serial.method.record=\
    serialization-related method {0} is not effective in a record class

# 0: string
# lint: serial
compiler.warn.ineffectual.externalizable.method.record=\
    externalization-related method {0} is not effective in a record class

# 0: name
# lint: serial
compiler.warn.ineffectual.serial.method.externalizable=\
    serialization-related method {0} is not effective in an Externalizable class

# lint: serial
compiler.warn.ineffectual.serial.field.externalizable=\
    serialPersistentFields is not effective in an Externalizable class

# lint: serial
compiler.warn.externalizable.missing.public.no.arg.ctor=\
    an Externalizable class needs a public no-arg constructor

# lint: serial
compiler.warn.non.serializable.instance.field=\
    non-transient instance field of a serializable class declared with a non-serializable type

# 0: type
# lint: serial
compiler.warn.non.serializable.instance.field.array=\
    non-transient instance field of a serializable class declared with an array having a non-serializable base component type {0}

# lint: serial
compiler.warn.non.private.method.weaker.access=\
    serialization-related method declared non-private in an interface will prevent\n\
    classes implementing the interface from declaring the method as private

# lint: serial
compiler.warn.default.ineffective=\
    serialization-related default method from an interface will not be run by serialization for an implementing class

# 0: symbol, 1: symbol, 2: symbol, 3: symbol
# lint: overloads
compiler.warn.potentially.ambiguous.overload=\
    {0} in {1} is potentially ambiguous with {2} in {3}

# 0: message segment
# lint: overrides
compiler.warn.override.varargs.missing=\
    {0}; overridden method has no ''...''

# 0: message segment
# lint: overrides
compiler.warn.override.varargs.extra=\
    {0}; overriding method is missing ''...''

# 0: message segment
compiler.warn.override.bridge=\
    {0}; overridden method is a bridge method

# 0: symbol
compiler.warn.pkg-info.already.seen=\
    a package-info.java file has already been seen for package {0}

# 0: path
# lint: path
compiler.warn.path.element.not.found=\
    bad path element "{0}": no such file or directory

# lint: fallthrough
compiler.warn.possible.fall-through.into.case=\
    possible fall-through into case

# 0: type
# lint: cast
compiler.warn.redundant.cast=\
    redundant cast to {0}

# 0: number
compiler.warn.position.overflow=\
    Position encoding overflows at line {0}

# 0: file name, 1: number, 2: number
compiler.warn.big.major.version=\
    {0}: major version {1} is newer than {2}, the highest major version supported by this compiler.\n\
    It is recommended that the compiler be upgraded.

# 0: file name, 1: fragment
compiler.warn.invalid.utf8.in.classfile=\
    {0}: classfile contains invalid UTF-8: {1}

# 0: kind name, 1: symbol
# lint: static
compiler.warn.static.not.qualified.by.type=\
    static {0} should be qualified by type name, {1}, instead of by an expression

# 0: kind name
# lint: static
compiler.warn.static.not.qualified.by.type2=\
    static {0} should not be used as a member of an anonymous class

# 0: string, 1: fragment
# lint: options
compiler.warn.source.no.bootclasspath=\
    bootstrap class path is not set in conjunction with -source {0}\n{1}

# 0: string, 1: fragment
# lint: options
compiler.warn.source.no.system.modules.path=\
    location of system modules is not set in conjunction with -source {0}\n{1}

# 0: string
compiler.misc.source.no.bootclasspath=\
  not setting the bootstrap class path may lead to class files that cannot run on JDK {0}\n\
  --release {0} is recommended instead of -source {0} because it sets the bootstrap class path automatically

# 0: string
compiler.misc.source.no.system.modules.path=\
  not setting the location of system modules may lead to class files that cannot run on JDK {0}\n\
  --release {0} is recommended instead of -source {0} because it sets the location of system modules automatically

# 0: string, 1: string
compiler.misc.source.no.bootclasspath.with.target=\
  not setting the bootstrap class path may lead to class files that cannot run on JDK 8\n\
  --release {0} is recommended instead of -source {0} -target {1} because it sets the bootstrap class path automatically

# 0: string, 1: string
compiler.misc.source.no.system.modules.path.with.target=\
  not setting the location of system modules may lead to class files that cannot run on JDK {0}\n\
  --release {0} is recommended instead of -source {0} -target {1} because it sets the location of system modules automatically

# 0: string
# lint: options
compiler.warn.option.obsolete.source=\
    source value {0} is obsolete and will be removed in a future release

# 0: target
# lint: options
compiler.warn.option.obsolete.target=\
    target value {0} is obsolete and will be removed in a future release

# 0: string, 1: string
compiler.err.option.removed.source=\
    Source option {0} is no longer supported. Use {1} or later.

# 0: target, 1: target
compiler.err.option.removed.target=\
    Target option {0} is no longer supported. Use {1} or later.

# lint: options
compiler.warn.option.obsolete.suppression=\
    To suppress warnings about obsolete options, use -Xlint:-options.

# 0: name, 1: number, 2: number, 3: number, 4: number
# lint: classfile
compiler.warn.future.attr=\
    {0} attribute introduced in version {1}.{2} class files is ignored in version {3}.{4} class files

# lint: requires-automatic
compiler.warn.requires.automatic=\
    requires directive for an automatic module

# lint: requires-transitive-automatic
compiler.warn.requires.transitive.automatic=\
    requires transitive directive for an automatic module

# Warnings related to annotation processing
# 0: string
compiler.warn.proc.package.does.not.exist=\
    package {0} does not exist

# 0: string
# lint: processing
compiler.warn.proc.file.reopening=\
    Attempt to create a file for ''{0}'' multiple times

# 0: string
# lint: processing
compiler.warn.proc.type.already.exists=\
    A file for type ''{0}'' already exists on the sourcepath or classpath

# 0: string
# lint: processing
compiler.warn.proc.type.recreate=\
    Attempt to create a file for type ''{0}'' multiple times

# 0: string
# lint: processing
compiler.warn.proc.illegal.file.name=\
    Cannot create file for illegal name ''{0}''.

# 0: string, 1: string
# lint: processing
compiler.warn.proc.suspicious.class.name=\
    Creating file for a type whose name ends in {1}: ''{0}''

# 0: string
compiler.warn.proc.file.create.last.round=\
    File for type ''{0}'' created in the last round will not be subject to annotation processing.

# 0: string, 1: string
# lint: processing
compiler.warn.proc.malformed.supported.string=\
    Malformed string ''{0}'' for a supported annotation interface returned by processor ''{1}''

# 0: set of string
# lint: processing
compiler.warn.proc.annotations.without.processors=\
    No processor claimed any of these annotations: {0}

# 0: source version, 1: string, 2: string
compiler.warn.proc.processor.incompatible.source.version=\
    Supported source version ''{0}'' from annotation processor ''{1}'' less than -source ''{2}''

# 0: string, 1: string
# lint: processing
compiler.warn.proc.duplicate.option.name=\
    Duplicate supported option ''{0}'' returned by annotation processor ''{1}''

# 0: string, 1: string
# lint: processing
compiler.warn.proc.duplicate.supported.annotation=\
    Duplicate supported annotation interface ''{0}'' returned by annotation processor ''{1}''


# 0: string
# lint: processing
compiler.warn.proc.redundant.types.with.wildcard=\
    Annotation processor ''{0}'' redundantly supports both ''*'' and other annotation interfaces

compiler.warn.proc.proc-only.requested.no.procs=\
    Annotation processing without compilation requested but no processors were found.

compiler.warn.proc.use.implicit=\
    Implicitly compiled files were not subject to annotation processing.\n\
    Use -implicit to specify a policy for implicit compilation.

compiler.warn.proc.use.proc.or.implicit=\
    Implicitly compiled files were not subject to annotation processing.\n\
    Use -proc:none to disable annotation processing or -implicit to specify a policy for implicit compilation.

# Print a client-generated warning; assumed to be localized, no translation required
# 0: string
compiler.warn.proc.messager=\
    {0}

# 0: set of string
compiler.warn.proc.unclosed.type.files=\
    Unclosed files for the types ''{0}''; these types will not undergo annotation processing

# 0: string
compiler.warn.proc.unmatched.processor.options=\
    The following options were not recognized by any processor: ''{0}''

# lint: try
compiler.warn.try.explicit.close.call=\
    explicit call to close() on an auto-closeable resource

# 0: symbol
# lint: try
compiler.warn.try.resource.not.referenced=\
    auto-closeable resource {0} is never referenced in body of corresponding try statement

# 0: type
# lint: try
compiler.warn.try.resource.throws.interrupted.exc=\
    auto-closeable resource {0} has a member method close() that could throw InterruptedException

# lint: unchecked
compiler.warn.unchecked.assign=\
    unchecked assignment: {0} to {1}

# 0: symbol, 1: type
# lint: unchecked
compiler.warn.unchecked.assign.to.var=\
    unchecked assignment to variable {0} as member of raw type {1}

# 0: symbol, 1: type
# lint: unchecked
compiler.warn.unchecked.call.mbr.of.raw.type=\
    unchecked call to {0} as a member of the raw type {1}

# lint: unchecked
compiler.warn.unchecked.cast.to.type=\
    unchecked cast to type {0}

# 0: kind name, 1: name, 2: object, 3: object, 4: kind name, 5: symbol
# lint: unchecked
compiler.warn.unchecked.meth.invocation.applied=\
    unchecked method invocation: {0} {1} in {4} {5} is applied to given types\n\
    required: {2}\n\
    found:    {3}

# 0: type
# lint: unchecked
compiler.warn.unchecked.generic.array.creation=\
    unchecked generic array creation for varargs parameter of type {0}

# 0: type
# lint: unchecked
compiler.warn.unchecked.varargs.non.reifiable.type=\
    Possible heap pollution from parameterized vararg type {0}

# 0: symbol
# lint: varargs
compiler.warn.varargs.unsafe.use.varargs.param=\
    Varargs method could cause heap pollution from non-reifiable varargs parameter {0}

# lint: dep-ann
compiler.warn.missing.deprecated.annotation=\
    deprecated item is not annotated with @Deprecated

# 0: kind name
# lint: deprecation
compiler.warn.deprecated.annotation.has.no.effect=\
    @Deprecated annotation has no effect on this {0} declaration

# 0: string
# lint: path
compiler.warn.invalid.path=\
    Invalid filename: {0}

compiler.warn.doclint.not.available=\
    No service provider for doclint is available

# 0: string
compiler.err.invalid.path=\
    Invalid filename: {0}


# 0: path
# lint: path
compiler.warn.invalid.archive.file=\
    Unexpected file on path: {0}

# 0: path
# lint: path
compiler.warn.unexpected.archive.file=\
    Unexpected extension for archive file: {0}

# 0: path
compiler.err.no.zipfs.for.archive=\
    No file system provider is available to handle this file: {0}

# lint: divzero
compiler.warn.div.zero=\
    division by zero

# lint: empty
compiler.warn.empty.if=\
    empty statement after if

# 0: type, 1: name
# lint: classfile
compiler.warn.annotation.method.not.found=\
    Cannot find annotation method ''{1}()'' in type ''{0}''

# 0: type, 1: name, 2: message segment
# lint: classfile
compiler.warn.annotation.method.not.found.reason=\
    Cannot find annotation method ''{1}()'' in type ''{0}'': {2}

# 0: list of annotation, 1: symbol, 2: name, 3: message segment
compiler.err.cant.attach.type.annotations=\
    Cannot attach type annotations {0} to {1}.{2}:\n\
    {3}

# 0: file object, 1: symbol, 2: name
compiler.warn.unknown.enum.constant=\
    unknown enum constant {1}.{2}

# 0: file object, 1: symbol, 2: name, 3: message segment
compiler.warn.unknown.enum.constant.reason=\
    unknown enum constant {1}.{2}\n\
    reason: {3}

# 0: type, 1: type
# lint: rawtypes
compiler.warn.raw.class.use=\
    found raw type: {0}\n\
    missing type arguments for generic class {1}

compiler.warn.diamond.redundant.args=\
    Redundant type arguments in new expression (use diamond operator instead).

compiler.warn.local.redundant.type=\
    Redundant type for local variable (replace explicit type with ''var'').

compiler.warn.potential.lambda.found=\
    This anonymous inner class creation can be turned into a lambda expression.

compiler.warn.method.redundant.typeargs=\
    Redundant type arguments in method call.

# 0: symbol, 1: message segment
# lint: varargs
compiler.warn.varargs.redundant.trustme.anno=\
    Redundant {0} annotation. {1}

# 0: symbol
# lint: serial
compiler.warn.access.to.member.from.serializable.element=\
    access to member {0} from serializable element can be publicly accessible to untrusted code

# 0: symbol
# lint: serial
compiler.warn.access.to.member.from.serializable.lambda=\
    access to member {0} from serializable lambda can be publicly accessible to untrusted code

#####

## The following are tokens which are non-terminals in the language. They should
## be named as JLS3 calls them when translated to the appropriate language.
compiler.misc.token.identifier=\
    <identifier>

compiler.misc.token.character=\
    <character>

compiler.misc.token.string=\
    <string>

compiler.misc.token.integer=\
    <integer>

compiler.misc.token.long-integer=\
    <long integer>

compiler.misc.token.float=\
    <float>

compiler.misc.token.double=\
    <double>

compiler.misc.token.bad-symbol=\
    <bad symbol>

compiler.misc.token.end-of-input=\
    <end of input>

## The argument to the following string will always be one of the following:
## 1. one of the above non-terminals
## 2. a keyword (JLS1.8)
## 3. a boolean literal (JLS3.10.3)
## 4. the null literal (JLS3.10.7)
## 5. a Java separator (JLS3.11)
## 6. an operator (JLS3.12)
##
## This is the only place these tokens will be used.
# 0: token
compiler.err.expected=\
    {0} expected

# 0: string
compiler.err.expected.str=\
    {0} expected

# 0: token, 1: token
compiler.err.expected2=\
    {0} or {1} expected

# 0: token, 1: token, 2: token
compiler.err.expected3=\
    {0}, {1}, or {2} expected

# 0: token, 1: token, 2: token, 3: string
compiler.err.expected4=\
    {0}, {1}, {2}, or {3} expected

compiler.err.premature.eof=\
    reached end of file while parsing

compiler.err.enum.constant.expected=\
    enum constant expected here

compiler.err.enum.constant.not.expected=\
    enum constant not expected here

compiler.err.extraneous.semicolon=\
    extraneous semicolon

compiler.warn.extraneous.semicolon=\
    extraneous semicolon

## The following are related in form, but do not easily fit the above paradigm.
compiler.err.expected.module.or.open=\
    ''module'' or ''open'' expected

compiler.err.dot.class.expected=\
    ''.class'' expected

## The argument to this string will always be either 'case' or 'default'.
# 0: token
compiler.err.orphaned=\
    orphaned {0}

# 0: name
compiler.misc.anonymous.class=\
    <anonymous {0}>

# 0: name, 1: type
compiler.misc.type.captureof=\
    capture#{0} of {1}

compiler.misc.type.captureof.1=\
    capture#{0}

compiler.misc.type.none=\
    <none>

compiler.misc.unnamed.package=\
    unnamed package

compiler.misc.unnamed.module=\
    unnamed module

#####

# 0: symbol, 1: message segment
compiler.err.cant.access=\
    cannot access {0}\n\
    {1}

# 0: name
compiler.misc.bad.class.file=\
    class file is invalid for class {0}

# 0: file name, 1: string (expected constant pool entry type), 2: number (constant pool index)
compiler.misc.bad.const.pool.entry=\
    bad constant pool entry in {0}\n\
    expected {1} at index {2}

# 0: file name, 1: number (constant pool index), 2: number (constant pool size)
compiler.misc.bad.const.pool.index=\
    bad constant pool index in {0}\n\
    index {1} is not within pool size {2}.

# 0: file name, 1: message segment
compiler.misc.bad.class.file.header=\
    bad class file: {0}\n\
    {1}\n\
    Please remove or make sure it appears in the correct subdirectory of the classpath.

# 0: file name, 1: message segment
compiler.misc.bad.source.file.header=\
    bad source file: {0}\n\
    {1}\n\
    Please remove or make sure it appears in the correct subdirectory of the sourcepath.

## The following are all possible strings for the second argument ({1}) of the
## above strings.
compiler.misc.bad.class.signature=\
    bad class signature: {0}

#0: symbol, 1: symbol
compiler.misc.bad.enclosing.class=\
    bad enclosing class for {0}: {1}

# 0: symbol
compiler.misc.bad.enclosing.method=\
    bad enclosing method attribute for class {0}

# 0: file name
# lint: classfile
compiler.warn.runtime.visible.invisible.param.annotations.mismatch=\
    the length of parameters in RuntimeVisibleParameterAnnotations attribute and \
    RuntimeInvisibleParameterAnnotations attribute in: {0} \
    do not match, ignoring both attributes

# 0: file name
# lint: classfile
compiler.warn.runtime.invisible.parameter.annotations=\
    the RuntimeVisibleParameterAnnotations and RuntimeInvisibleParameterAnnotations attributes \
    in: {0} \
    cannot be mapped to the method''s parameters

compiler.misc.bad.const.pool.tag=\
    bad constant pool tag: {0}

compiler.misc.bad.const.pool.tag.at=\
    bad constant pool tag: {0} at {1}

# 0: number
compiler.misc.bad.utf8.byte.sequence.at=\
    bad UTF-8 byte sequence at {0}

compiler.misc.unexpected.const.pool.tag.at=\
    unexpected constant pool tag: {0} at {1}

# 0: number
compiler.misc.bad.class.truncated.at.offset=\
    class file truncated at offset {0}

compiler.misc.bad.signature=\
    bad signature: {0}

compiler.misc.bad.type.annotation.value=\
    bad type annotation target type value: {0}

compiler.misc.bad.module-info.name=\
    bad class name

compiler.misc.class.file.wrong.class=\
    class file contains wrong class: {0}

compiler.misc.module.info.invalid.super.class=\
    module-info with invalid super class

# 0: name
compiler.misc.class.file.not.found=\
    class file for {0} not found

# 0: string (constant value), 1: symbol (constant field), 2: type (field type)
compiler.misc.bad.constant.range=\
    constant value ''{0}'' for {1} is outside the expected range for {2}

# 0: string (constant value), 1: symbol (constant field), 2: string (expected class)
compiler.misc.bad.constant.value=\
    bad constant value ''{0}'' for {1}, expected {2}

# 0: type (field type)
compiler.misc.bad.constant.value.type=\
    variable of type ''{0}'' cannot have a constant value, but has one specified

# 0: string (classfile major version), 1: string (classfile minor version)
compiler.misc.invalid.default.interface=\
    default method found in version {0}.{1} classfile

# 0: string (classfile major version), 1: string (classfile minor version)
compiler.misc.invalid.static.interface=\
    static method found in version {0}.{1} classfile

# 0: string (classfile major version), 1: string (classfile minor version)
compiler.misc.anachronistic.module.info=\
    module declaration found in version {0}.{1} classfile

compiler.misc.module.info.definition.expected=\
    module-info definition expected

# 0: name
compiler.misc.file.doesnt.contain.class=\
    file does not contain class {0}

# 0: symbol
compiler.misc.file.does.not.contain.package=\
    file does not contain package {0}

compiler.misc.file.does.not.contain.module=\
    file does not contain module declaration

compiler.misc.illegal.start.of.class.file=\
    illegal start of class file

# 0: name
compiler.misc.method.descriptor.invalid=\
    method descriptor invalid for {0}

compiler.misc.unable.to.access.file=\
    unable to access file: {0}

compiler.misc.unicode.str.not.supported=\
    unicode string in class file not supported

compiler.misc.undecl.type.var=\
    undeclared type variable: {0}

compiler.misc.malformed.vararg.method=\
    class file contains malformed variable arity method: {0}

compiler.misc.wrong.version=\
    class file has wrong version {0}.{1}, should be {2}.{3}

compiler.misc.illegal.flag.combo=\
    class file contains illegal flag combination {0} for {1} {2}

#####

# 0: type, 1: type or symbol
compiler.err.not.within.bounds=\
    type argument {0} is not within bounds of type-variable {1}

## The following are all possible strings for the second argument ({1}) of the
## above string.

## none yet...

#####

# 0: message segment
compiler.err.prob.found.req=\
    incompatible types: {0}

# 0: message segment
compiler.misc.prob.found.req=\
    incompatible types: {0}

# 0: message segment, 1: type, 2: type
# lint: unchecked
compiler.warn.prob.found.req=\
    {0}\n\
    required: {2}\n\
    found:    {1}

# 0: type, 1: type
compiler.misc.inconvertible.types=\
    {0} cannot be converted to {1}

# 0: type, 1: type
compiler.misc.possible.loss.of.precision=\
    possible lossy conversion from {0} to {1}

# 0: type, 1: type
# lint: lossy-conversions
compiler.warn.possible.loss.of.precision=\
    implicit cast from {0} to {1} in compound assignment is possibly lossy

compiler.misc.unchecked.assign=\
    unchecked conversion

# compiler.misc.storecheck=\
#     assignment might cause later store checks to fail
# compiler.misc.unchecked=\
#     assigned array cannot dynamically check its stores
compiler.misc.unchecked.cast.to.type=\
    unchecked cast

# compiler.err.star.expected=\
#     ''*'' expected
# compiler.err.no.elem.type=\
#     \[\*\] cannot have a type

# 0: message segment
compiler.misc.try.not.applicable.to.type=\
    try-with-resources not applicable to variable type\n\
    ({0})

#####

# 0: object, 1: message segment
compiler.err.type.found.req=\
    unexpected type\n\
    required: {1}\n\
    found:    {0}

## The following are all possible strings for the first argument ({0}) of the
## above string.
compiler.misc.type.req.class=\
    class

compiler.misc.type.req.class.array=\
    class or array

compiler.misc.type.req.array.or.iterable=\
    array or java.lang.Iterable

compiler.misc.type.req.ref=\
    reference

compiler.misc.type.req.exact=\
    class or interface without bounds

# 0: type
compiler.misc.type.parameter=\
    type parameter {0}

#####

## The following are all possible strings for the last argument of all those
## diagnostics whose key ends in ".1"

# 0: type, 1: list of type
compiler.misc.no.unique.maximal.instance.exists=\
    no unique maximal instance exists for type variable {0} with upper bounds {1}

# 0: type, 1: list of type
compiler.misc.no.unique.minimal.instance.exists=\
    no unique minimal instance exists for type variable {0} with lower bounds {1}

# 0: type, 1: list of type
compiler.misc.incompatible.upper.bounds=\
    inference variable {0} has incompatible upper bounds {1}

# 0: type, 1: list of type
compiler.misc.incompatible.eq.bounds=\
    inference variable {0} has incompatible equality constraints {1}

# 0: type, 1: fragment, 2: fragment
compiler.misc.incompatible.bounds=\
    inference variable {0} has incompatible bounds\n\
    {1}\n\
    {2}

# 0: list of type
compiler.misc.lower.bounds=\
        lower bounds: {0}

# 0: list of type
compiler.misc.eq.bounds=\
        equality constraints: {0}

# 0: list of type
compiler.misc.upper.bounds=\
        upper bounds: {0}

# 0: list of type, 1: type, 2: type
compiler.misc.infer.no.conforming.instance.exists=\
    no instance(s) of type variable(s) {0} exist so that {1} conforms to {2}

# 0: list of type, 1: message segment
compiler.misc.infer.no.conforming.assignment.exists=\
    cannot infer type-variable(s) {0}\n\
    (argument mismatch; {1})

# 0: list of type
compiler.misc.infer.arg.length.mismatch=\
    cannot infer type-variable(s) {0}\n\
    (actual and formal argument lists differ in length)

# 0: list of type, 1: message segment
compiler.misc.infer.varargs.argument.mismatch=\
    cannot infer type-variable(s) {0}\n\
    (varargs mismatch; {1})

# 0: type, 1: list of type
compiler.misc.inferred.do.not.conform.to.upper.bounds=\
    inferred type does not conform to upper bound(s)\n\
    inferred: {0}\n\
    upper bound(s): {1}

# 0: type, 1: list of type
compiler.misc.inferred.do.not.conform.to.lower.bounds=\
    inferred type does not conform to lower bound(s)\n\
    inferred: {0}\n\
    lower bound(s): {1}

# 0: type, 1: list of type
compiler.misc.inferred.do.not.conform.to.eq.bounds=\
    inferred type does not conform to equality constraint(s)\n\
    inferred: {0}\n\
    equality constraints(s): {1}

# 0: symbol
compiler.misc.diamond=\
    {0}<>

# 0: type
compiler.misc.diamond.non.generic=\
    cannot use ''<>'' with non-generic class {0}

# 0: list of type, 1: message segment
compiler.misc.diamond.invalid.arg=\
    type argument {0} inferred for {1} is not allowed in this context\n\
    inferred argument is not expressible in the Signature attribute

# 0: list of type, 1: message segment
compiler.misc.diamond.invalid.args=\
    type arguments {0} inferred for {1} are not allowed in this context\n\
    inferred arguments are not expressible in the Signature attribute

# 0: type
compiler.misc.diamond.and.explicit.params=\
    cannot use ''<>'' with explicit type parameters for constructor

compiler.misc.mref.infer.and.explicit.params=\
    cannot use raw constructor reference with explicit type parameters for constructor

# 0: type, 1: list of type
compiler.misc.explicit.param.do.not.conform.to.bounds=\
    explicit type argument {0} does not conform to declared bound(s) {1}

compiler.misc.arg.length.mismatch=\
    actual and formal argument lists differ in length

# 0: string
compiler.misc.wrong.number.type.args=\
    wrong number of type arguments; required {0}

# 0: message segment
compiler.misc.no.conforming.assignment.exists=\
    argument mismatch; {0}

# 0: message segment
compiler.misc.varargs.argument.mismatch=\
    varargs mismatch; {0}

#####

# 0: symbol or type, 1: file name
# lint: auxiliaryclass
compiler.warn.auxiliary.class.accessed.from.outside.of.its.source.file=\
    auxiliary class {0} in {1} should not be accessed from outside its own source file

## The first argument ({0}) is a "kindname".
# 0: kind name, 1: symbol, 2: symbol
compiler.err.abstract.cant.be.accessed.directly=\
    abstract {0} {1} in {2} cannot be accessed directly

## The first argument ({0}) is a "kindname".
# 0: symbol kind, 1: symbol
compiler.err.non-static.cant.be.ref=\
    non-static {0} {1} cannot be referenced from a static context

## The first argument ({0}) is a "kindname".
# 0: symbol kind, 1: symbol
compiler.err.local.cant.be.inst.static=\
    local {0} {1} cannot be instantiated from a static context

# 0: symbol kind, 1: symbol
compiler.misc.bad.static.method.in.unbound.lookup=\
    unexpected static {0} {1} found in unbound lookup

# 0: symbol kind, 1: symbol
compiler.misc.bad.instance.method.in.unbound.lookup=\
    unexpected instance {0} {1} found in unbound lookup

# 0: symbol kind, 1: symbol
compiler.misc.bad.static.method.in.bound.lookup=\
    unexpected static {0} {1} found in bound lookup

## Both arguments ({0}, {1}) are "kindname"s.  {0} is a comma-separated list
## of kindnames (the list should be identical to that provided in source.
# 0: set of kind name, 1: set of kind name
compiler.err.unexpected.type=\
    unexpected type\n\
    required: {0}\n\
    found:    {1}

compiler.err.unexpected.lambda=\
   lambda expression not expected here

compiler.err.unexpected.mref=\
   method reference not expected here

## The first argument {0} is a "kindname" (e.g. 'constructor', 'field', etc.)
## The second argument {1} is the non-resolved symbol
## The third argument {2} is a list of type parameters (non-empty if {1} is a method)
## The fourth argument {3} is a list of argument types (non-empty if {1} is a method)
# 0: kind name, 1: name, 2: unused, 3: unused
compiler.err.cant.resolve=\
    cannot find symbol\n\
    symbol: {0} {1}

# 0: kind name, 1: name, 2: unused, 3: list of type
compiler.err.cant.resolve.args=\
    cannot find symbol\n\
    symbol: {0} {1}({3})

# 0: kind name, 1: name, 2: unused, 3: list of type
compiler.misc.cant.resolve.args=\
    cannot find symbol\n\
    symbol: {0} {1}({3})

# 0: kind name, 1: name, 2: list of type, 3: list of type
compiler.err.cant.resolve.args.params=\
    cannot find symbol\n\
    symbol: {0} <{2}>{1}({3})

## arguments from {0} to {3} have the same meaning as above
## The fifth argument {4} is a location subdiagnostic (see below)
# 0: kind name, 1: name, 2: unused, 3: unused, 4: message segment
compiler.err.cant.resolve.location=\
    cannot find symbol\n\
    symbol:   {0} {1}\n\
    location: {4}

# 0: kind name, 1: name, 2: unused, 3: list of type, 4: message segment
compiler.err.cant.resolve.location.args=\
    cannot find symbol\n\
    symbol:   {0} {1}({3})\n\
    location: {4}

# 0: kind name, 1: name, 2: list of type, 3: list, 4: message segment
compiler.err.cant.resolve.location.args.params=\
    cannot find symbol\n\
    symbol:   {0} <{2}>{1}({3})\n\
    location: {4}

### Following are replicated/used for method reference diagnostics

# 0: kind name, 1: name, 2: unused, 3: list of type, 4: message segment
compiler.misc.cant.resolve.location.args=\
    cannot find symbol\n\
    symbol:   {0} {1}({3})\n\
    location: {4}

# 0: kind name, 1: name, 2: list of type, 3: list, 4: message segment
compiler.misc.cant.resolve.location.args.params=\
    cannot find symbol\n\
    symbol:   {0} <{2}>{1}({3})\n\
    location: {4}

##a location subdiagnostic is composed as follows:
## The first argument {0} is the location "kindname" (e.g. 'constructor', 'field', etc.)
## The second argument {1} is the location name
## The third argument {2} is the location type (only when {1} is a variable name)

# 0: kind name, 1: type or symbol, 2: unused
compiler.misc.location=\
    {0} {1}

# 0: kind name, 1: symbol, 2: type
compiler.misc.location.1=\
    {0} {1} of type {2}

## The following are all possible string for "kindname".
## They should be called whatever the JLS calls them after it been translated
## to the appropriate language.
# compiler.misc.kindname.constructor=\
#     static member
compiler.misc.kindname.annotation=\
    @interface

compiler.misc.kindname.constructor=\
    constructor

compiler.misc.kindname.enum=\
    enum

compiler.misc.kindname.interface=\
    interface

compiler.misc.kindname.static=\
    static

compiler.misc.kindname.type.variable=\
    type variable

compiler.misc.kindname.type.variable.bound=\
    bound of type variable

compiler.misc.kindname.variable=\
    variable

compiler.misc.kindname.value=\
    value

compiler.misc.kindname.method=\
    method

compiler.misc.kindname.class=\
    class

compiler.misc.kindname.package=\
    package

compiler.misc.kindname.module=\
    module

compiler.misc.kindname.static.init=\
    static initializer

compiler.misc.kindname.instance.init=\
    instance initializer

compiler.misc.kindname.record.component=\
    record component

compiler.misc.kindname.record=\
    record

#####

compiler.misc.no.args=\
    no arguments

# 0: message segment
compiler.err.override.static=\
    {0}\n\
    overriding method is static

# 0: message segment, 1: set of flag
compiler.err.override.meth=\
    {0}\n\
    overridden method is {1}

# 0: message segment, 1: type
compiler.err.override.meth.doesnt.throw=\
    {0}\n\
    overridden method does not throw {1}

# In the following string {1} is a space separated list of Java Keywords, as
# they would have been declared in the source code
# 0: message segment, 1: set of flag or string
compiler.err.override.weaker.access=\
    {0}\n\
    attempting to assign weaker access privileges; was {1}

# 0: message segment, 1: type, 2: type
compiler.err.override.incompatible.ret=\
    {0}\n\
    return type {1} is not compatible with {2}

# 0: message segment, 1: type, 2: type
# lint: unchecked
compiler.warn.override.unchecked.ret=\
    {0}\n\
    return type requires unchecked conversion from {1} to {2}

# 0: message segment, 1: type
# lint: unchecked
compiler.warn.override.unchecked.thrown=\
    {0}\n\
    overridden method does not throw {1}

# 0: symbol
# lint: overrides
compiler.warn.override.equals.but.not.hashcode=\
    Class {0} overrides equals, but neither it nor any superclass overrides hashCode method

## The following are all possible strings for the first argument ({0}) of the
## above strings.
# 0: symbol, 1: symbol, 2: symbol, 3: symbol
compiler.misc.cant.override=\
    {0} in {1} cannot override {2} in {3}

# 0: symbol, 1: symbol, 2: symbol, 3: symbol
compiler.misc.cant.hide=\
    {0} in {1} cannot hide {2} in {3}

# 0: symbol, 1: symbol, 2: symbol, 3: symbol
compiler.misc.cant.implement=\
    {0} in {1} cannot implement {2} in {3}

# 0: symbol, 1: symbol, 2: symbol, 3: symbol
compiler.misc.clashes.with=\
    {0} in {1} clashes with {2} in {3}

# 0: symbol, 1: symbol, 2: symbol, 3: symbol
compiler.misc.unchecked.override=\
    {0} in {1} overrides {2} in {3}

# 0: symbol, 1: symbol, 2: symbol, 3: symbol
compiler.misc.unchecked.implement=\
    {0} in {1} implements {2} in {3}

# 0: symbol, 1: symbol, 2: symbol, 3: symbol
compiler.misc.unchecked.clash.with=\
    {0} in {1} overrides {2} in {3}

# 0: symbol, 1: symbol, 2: symbol, 3: symbol
compiler.misc.varargs.override=\
    {0} in {1} overrides {2} in {3}

# 0: symbol, 1: symbol, 2: symbol, 3: symbol
compiler.misc.varargs.implement=\
    {0} in {1} implements {2} in {3}

# 0: symbol, 1: symbol, 2: symbol, 3: symbol
compiler.misc.varargs.clash.with=\
    {0} in {1} overrides {2} in {3}

# 0: kind name, 1: symbol, 2: symbol, 3: message segment
compiler.misc.inapplicable.method=\
    {0} {1}.{2} is not applicable\n\
    ({3})

########################################
# Diagnostics for language feature changes.
# Such diagnostics have a common template which can be customized by using a feature
# diagnostic fragment (one of those given below).
########################################

# 0: message segment (feature), 1: string (found version), 2: string (expected version)
compiler.err.feature.not.supported.in.source=\
   {0} is not supported in -source {1}\n\
    (use -source {2} or higher to enable {0})

# 0: message segment (feature), 1: string (found version), 2: string (expected version)
compiler.err.feature.not.supported.in.source.plural=\
   {0} are not supported in -source {1}\n\
    (use -source {2} or higher to enable {0})

# 0: message segment (feature), 1: string (found version), 2: string (expected version)
compiler.misc.feature.not.supported.in.source=\
   {0} is not supported in -source {1}\n\
    (use -source {2} or higher to enable {0})

# 0: message segment (feature), 1: string (found version), 2: string (expected version)
compiler.misc.feature.not.supported.in.source.plural=\
   {0} are not supported in -source {1}\n\
    (use -source {2} or higher to enable {0})

# 0: message segment (feature)
compiler.err.preview.feature.disabled=\
   {0} is a preview feature and is disabled by default.\n\
   (use --enable-preview to enable {0})

# 0: message segment (feature)
compiler.err.preview.feature.disabled.plural=\
   {0} are a preview feature and are disabled by default.\n\
   (use --enable-preview to enable {0})

# 0: file object (classfile), 1: string (expected version)
compiler.err.preview.feature.disabled.classfile=\
   class file for {0} uses preview features of Java SE {1}.\n\
   (use --enable-preview to allow loading of class files which contain preview features)

# 0: message segment (feature)
# lint: preview
compiler.warn.preview.feature.use=\
   {0} is a preview feature and may be removed in a future release.

# 0: message segment (feature)
# lint: preview
compiler.warn.preview.feature.use.plural=\
   {0} are a preview feature and may be removed in a future release.

# 0: file object (classfile), 1: string (expected version)
# lint: preview
compiler.warn.preview.feature.use.classfile=\
   class file for {0} uses preview features of Java SE {1}.

compiler.misc.feature.modules=\
    modules

compiler.misc.feature.diamond.and.anon.class=\
    ''<>'' with anonymous inner classes

compiler.misc.feature.var.in.try.with.resources=\
    variables in try-with-resources

compiler.misc.feature.private.intf.methods=\
    private interface methods

compiler.misc.feature.text.blocks=\
    text blocks

compiler.misc.feature.multiple.case.labels=\
    multiple case labels

compiler.misc.feature.switch.rules=\
    switch rules

compiler.misc.feature.switch.expressions=\
    switch expressions

compiler.misc.feature.var.syntax.in.implicit.lambda=\
    var syntax in implicit lambdas

compiler.misc.feature.pattern.matching.instanceof=\
    pattern matching in instanceof

compiler.misc.feature.reifiable.types.instanceof=\
    reifiable types in instanceof

compiler.misc.feature.deconstruction.patterns=\
    deconstruction patterns

compiler.misc.feature.unnamed.variables=\
    unnamed variables

compiler.misc.feature.primitive.patterns=\
    primitive patterns

compiler.misc.feature.records=\
    records

compiler.misc.feature.sealed.classes=\
    sealed classes

compiler.misc.feature.case.null=\
    null in switch cases

compiler.misc.feature.pattern.switch=\
    patterns in switch statements

compiler.misc.feature.unconditional.patterns.in.instanceof=\
    unconditional patterns in instanceof

compiler.misc.feature.implicit.classes=\
    implicitly declared classes

compiler.misc.feature.flexible.constructors=\
    flexible constructors

compiler.misc.feature.module.imports=\
    module imports

# L10N: do not localize: transitive
compiler.misc.feature.java.base.transitive=\
    transitive modifier for java.base

compiler.warn.underscore.as.identifier=\
    as of release 9, ''_'' is a keyword, and may not be used as an identifier

compiler.err.underscore.as.identifier=\
    as of release 9, ''_'' is a keyword, and may not be used as an identifier

compiler.err.use.of.underscore.not.allowed=\
    underscore not allowed here\n\
    as of release 9, ''_'' is a keyword, and may not be used as an identifier\n\
    as of release 22, ''_'' can be used as a name in the declaration of unnamed patterns, local variables, exception parameters or lambda parameters

compiler.err.use.of.underscore.not.allowed.non.variable=\
    underscore not allowed here

compiler.err.use.of.underscore.not.allowed.with.brackets=\
    the underscore keyword ''_'' is not allowed to be followed by brackets

compiler.err.enum.as.identifier=\
    as of release 5, ''enum'' is a keyword, and may not be used as an identifier

compiler.err.assert.as.identifier=\
    as of release 1.4, ''assert'' is a keyword, and may not be used as an identifier

# TODO 308: make a better error message
compiler.err.this.as.identifier=\
    as of release 8, ''this'' is allowed as the parameter name for the receiver type only\n\
    which has to be the first parameter, and cannot be a lambda parameter

compiler.err.receiver.parameter.not.applicable.constructor.toplevel.class=\
    receiver parameter not applicable for constructor of top-level class

# 0: fragment, 1: symbol, 2: annotated-type
compiler.err.type.annotation.inadmissible=\
    {0} not expected here\n\
    (to annotate a qualified type, write {1}.{2})

# 0: annotation
compiler.misc.type.annotation.1=\
    type annotation {0} is

# 0: list of annotation
compiler.misc.type.annotation=\
    type annotations {0} are

# 0: type, 1: type
compiler.err.incorrect.receiver.name=\
    the receiver name does not match the enclosing class type\n\
    required: {0}\n\
    found:    {1}

# 0: type, 1: type
compiler.err.incorrect.receiver.type=\
    the receiver type does not match the enclosing class type\n\
    required: {0}\n\
    found:    {1}

# 0: type, 1: type
compiler.err.incorrect.constructor.receiver.type=\
    the receiver type does not match the enclosing outer class type\n\
    required: {0}\n\
    found:    {1}

# 0: type, 1: type
compiler.err.incorrect.constructor.receiver.name=\
    the receiver name does not match the enclosing outer class type\n\
    required: {0}\n\
    found:    {1}

compiler.err.no.annotations.on.dot.class=\
    no annotations are allowed in the type of a class literal

########################################
# Diagnostics for verbose resolution
# used by Resolve (debug only)
########################################

# 0: number, 1: symbol, 2: unused
compiler.misc.applicable.method.found=\
    #{0} applicable method found: {1}

# 0: number, 1: symbol, 2: message segment
compiler.misc.applicable.method.found.1=\
    #{0} applicable method found: {1}\n\
    ({2})

# 0: number, 1: symbol, 2: message segment
compiler.misc.not.applicable.method.found=\
    #{0} not applicable method found: {1}\n\
    ({2})

# 0: type
compiler.misc.partial.inst.sig=\
    partially instantiated to: {0}

# 0: name, 1: symbol, 2: number, 3: string (method resolution phase), 4: list of type or message segment, 5: list of type or message segment
compiler.note.verbose.resolve.multi=\
    resolving method {0} in type {1} to candidate {2}\n\
    phase: {3}\n\
    with actuals: {4}\n\
    with type-args: {5}\n\
    candidates:

# 0: name, 1: symbol, 2: unused, 3: string (method resolution phase), 4: list of type or message segment, 5: list of type or message segment
compiler.note.verbose.resolve.multi.1=\
    erroneous resolution for method {0} in type {1}\n\
    phase: {3}\n\
    with actuals: {4}\n\
    with type-args: {5}\n\
    candidates:

# 0: symbol, 1: type, 2: type
compiler.note.deferred.method.inst=\
    Deferred instantiation of method {0}\n\
    instantiated signature: {1}\n\
    target-type: {2}

########################################
# Diagnostics for lambda deduplication
# used by LambdaToMethod (debug only)
########################################

# 0: symbol
compiler.note.verbose.l2m.deduplicate=\
    deduplicating lambda implementation method {0}

########################################
# Diagnostics for method reference search
# results used by Resolve (debug only)
########################################

# 0: fragment, 1: string, 2: number
compiler.note.method.ref.search.results.multi=\
    {0} search results for {1}, with most specific {2}\n\
    applicable candidates:

# 0: number, 1: fragment, 2: symbol
compiler.misc.applicable.method.found.2=\
    #{0} applicable method found: {1} {2}

# 0: number, 1: fragment, 2: symbol, 3: message segment
compiler.misc.applicable.method.found.3=\
    #{0} applicable method found: {1} {2}\n\
    ({3})

compiler.misc.static=\
    static

compiler.misc.non.static=\
    non-static

compiler.misc.bound=\
    bound

compiler.misc.unbound=\
    unbound

########################################
# Diagnostics for where clause implementation
# used by the RichDiagnosticFormatter.
########################################

compiler.misc.type.null=\
    <null>

# X#n (where n is an int id) is disambiguated tvar name
# 0: name, 1: number
compiler.misc.type.var=\
    {0}#{1}

# CAP#n (where n is an int id) is an abbreviation for 'captured type'
# 0: number
compiler.misc.captured.type=\
    CAP#{0}

# <INT#n> (where n is an int id) is an abbreviation for 'intersection type'
# 0: number
compiler.misc.intersection.type=\
    INT#{0}

# where clause for captured type: contains upper ('extends {1}') and lower
# ('super {2}') bound along with the wildcard that generated this captured type ({3})
# 0: type, 1: type, 2: type, 3: type
compiler.misc.where.captured=\
    {0} extends {1} super: {2} from capture of {3}

# compact where clause for captured type: contains upper ('extends {1}') along
# with the wildcard that generated this captured type ({3})
# 0: type, 1: type, 2: unused, 3: type
compiler.misc.where.captured.1=\
    {0} extends {1} from capture of {3}

# where clause for type variable: contains upper bound(s) ('extends {1}') along with
# the kindname ({2}) and location ({3}) in which the typevar has been declared
# 0: type, 1: list of type, 2: symbol kind, 3: symbol
compiler.misc.where.typevar=\
    {0} extends {1} declared in {2} {3}

# compact where clause for type variable: contains the kindname ({2}) and location ({3})
# in which the typevar has been declared
# 0: type, 1: list of type, 2: symbol kind, 3: symbol
compiler.misc.where.typevar.1=\
    {0} declared in {2} {3}

# where clause for fresh type variable: contains upper bound(s) ('extends {1}').
# Since a fresh type-variable is synthetic - there's no location/kindname here.
# 0: type, 1: list of type
compiler.misc.where.fresh.typevar=\
    {0} extends {1}

# where clause for type variable: contains all the upper bound(s) ('extends {1}')
# of this intersection type
# 0: type, 1: list of type
compiler.misc.where.intersection=\
    {0} extends {1}

### Where clause headers ###
compiler.misc.where.description.captured=\
    where {0} is a fresh type-variable:

# 0: set of type
compiler.misc.where.description.typevar=\
    where {0} is a type-variable:

# 0: set of type
compiler.misc.where.description.intersection=\
    where {0} is an intersection type:

# 0: set of type
compiler.misc.where.description.captured.1=\
    where {0} are fresh type-variables:

# 0: set of type
compiler.misc.where.description.typevar.1=\
    where {0} are type-variables:

# 0: set of type
compiler.misc.where.description.intersection.1=\
    where {0} are intersection types:

###
# errors related to doc comments

compiler.err.dc.bad.entity=\
    bad HTML entity

compiler.err.dc.bad.inline.tag=\
    incorrect use of inline tag

compiler.err.dc.identifier.expected=\
    identifier expected

compiler.err.dc.invalid.html=\
    invalid HTML

compiler.err.dc.malformed.html=\
    malformed HTML

compiler.err.dc.missing.semicolon=\
    semicolon missing

compiler.err.dc.no.content=\
    no content

compiler.err.dc.no.tag.name=\
    no tag name after ''@''

compiler.err.dc.no.url=\
    no URL

compiler.err.dc.no.title=\
    no title

compiler.err.dc.gt.expected=\
    ''>'' expected

compiler.err.dc.ref.bad.parens=\
    unexpected text after parenthesis

compiler.err.dc.ref.syntax.error=\
    syntax error in reference

compiler.err.dc.ref.unexpected.input=\
    unexpected text

compiler.err.dc.unexpected.content=\
    unexpected content

compiler.err.dc.unterminated.inline.tag=\
    unterminated inline tag

compiler.err.dc.unterminated.signature=\
    unterminated signature

compiler.err.dc.unterminated.string=\
    unterminated string

compiler.err.dc.ref.annotations.not.allowed=\
    annotations not allowed

###
# errors related to modules

compiler.err.expected.module=\
    expected ''module''

# 0: symbol
compiler.err.module.not.found=\
    module not found: {0}

# 0: symbol
# lint: module
compiler.warn.module.not.found=\
    module not found: {0}

# 0: name
compiler.err.import.module.not.found=\
    imported module not found: {0}

# 0: symbol
compiler.err.import.module.does.not.read.unnamed=\
    unnamed module does not read: {0}

# 0: symbol, 1: symbol
compiler.err.import.module.does.not.read=\
    module {0} does not read: {1}

compiler.err.too.many.modules=\
    too many module declarations found

compiler.err.module.not.found.on.module.source.path=\
    module not found on module source path

compiler.err.not.in.module.on.module.source.path=\
    not in a module on the module source path

# 0: symbol
compiler.err.duplicate.module=\
    duplicate module: {0}

# 0: symbol
compiler.err.duplicate.requires=\
    duplicate requires: {0}

# 0: symbol
compiler.err.conflicting.exports=\
    duplicate or conflicting exports: {0}

# 0: symbol
compiler.err.conflicting.opens=\
    duplicate or conflicting opens: {0}

# 0: symbol
compiler.err.conflicting.exports.to.module=\
    duplicate or conflicting exports to module: {0}

# 0: symbol
compiler.err.conflicting.opens.to.module=\
    duplicate or conflicting opens to module: {0}

compiler.err.no.opens.unless.strong=\
    ''opens'' only allowed in strong modules

# 0: symbol
compiler.err.repeated.provides.for.service=\
    multiple ''provides'' for service {0}

# 0: symbol, 1: symbol
compiler.err.duplicate.provides=\
    duplicate provides: service {0}, implementation {1}

# 0: symbol
compiler.err.duplicate.uses=\
    duplicate uses: {0}

# 0: symbol
compiler.err.service.implementation.is.abstract=\
    the service implementation is an abstract class: {0}

compiler.err.service.implementation.must.be.subtype.of.service.interface=\
    the service implementation type must be a subtype of the service interface type, or \
    have a public static no-args method named "provider" returning the service implementation

compiler.err.service.implementation.provider.return.must.be.subtype.of.service.interface=\
    the "provider" method return type must be a subtype of the service interface type

# 0: symbol
compiler.err.service.implementation.is.inner=\
    the service implementation is an inner class: {0}

# 0: symbol
compiler.err.service.definition.is.enum=\
    the service definition is an enum: {0}

# 0: symbol
compiler.err.service.implementation.doesnt.have.a.no.args.constructor=\
    the service implementation does not have a default constructor: {0}

# 0: symbol
compiler.err.service.implementation.no.args.constructor.not.public=\
    the no arguments constructor of the service implementation is not public: {0}

# 0: symbol
compiler.err.package.empty.or.not.found=\
    package is empty or does not exist: {0}

# 0: symbol
# lint: opens
compiler.warn.package.empty.or.not.found=\
    package is empty or does not exist: {0}

compiler.err.no.output.dir=\
    no class output directory specified

compiler.err.unnamed.pkg.not.allowed.named.modules=\
    unnamed package is not allowed in named modules

# 0: name, 1: name
compiler.err.module.name.mismatch=\
    module name {0} does not match expected name {1}

# 0: name, 1: name
compiler.misc.module.name.mismatch=\
    module name {0} does not match expected name {1}

# 0: name
compiler.err.module.non.zero.opens=\
    open module {0} has non-zero opens_count

# 0: name
compiler.misc.module.non.zero.opens=\
    open module {0} has non-zero opens_count

compiler.err.module.decl.sb.in.module-info.java=\
    module declarations should be in a file named module-info.java

# 0: set of string
compiler.err.too.many.patched.modules=\
    too many patched modules ({0}), use --module-source-path

# 0: name, 1: name
compiler.err.file.patched.and.msp=\
    file accessible from both --patch-module and --module-source-path, \
    but belongs to a different module on each path: {0}, {1}

compiler.err.processorpath.no.processormodulepath=\
    illegal combination of -processorpath and --processor-module-path

# 0: symbol
compiler.err.package.in.other.module=\
    package exists in another module: {0}

# 0: symbol, 1: name, 2: symbol, 3: symbol
compiler.err.package.clash.from.requires=\
    module {0} reads package {1} from both {2} and {3}

# 0: name, 1: symbol, 2: symbol
compiler.err.package.clash.from.requires.in.unnamed=\
    the unnamed module reads package {0} from both {1} and {2}

# 0: string
compiler.err.module.not.found.in.module.source.path=\
    module {0} not found in module source path

compiler.err.output.dir.must.be.specified.with.dash.m.option=\
    class output directory must be specified if -m option is used

compiler.err.modulesourcepath.must.be.specified.with.dash.m.option=\
    module source path must be specified if -m option is used

# 0: symbol
compiler.err.service.implementation.not.in.right.module=\
    service implementation must be defined in the same module as the provides directive

# 0: symbol
compiler.err.cyclic.requires=\
    cyclic dependence involving {0}

# 0: fragment, 1: name
compiler.err.duplicate.module.on.path=\
    duplicate module on {0}\nmodule in {1}

# 0: option name, 1: string
compiler.warn.bad.name.for.option=\
    bad name in value for {0} option: ''{1}''

# 0: option name, 1: string
compiler.err.bad.name.for.option=\
    bad name in value for {0} option: ''{1}''

# 0: option name, 1: symbol
# lint: options
compiler.warn.module.for.option.not.found=\
    module name in {0} option not found: {1}

compiler.err.addmods.all.module.path.invalid=\
    --add-modules ALL-MODULE-PATH can only be used when compiling the unnamed module or \
    when compiling in the context of an automatic module

# 0: symbol
compiler.err.add.exports.with.release=\
    exporting a package from system module {0} is not allowed with --release

# 0: symbol
compiler.err.add.reads.with.release=\
    adding read edges for system module {0} is not allowed with --release

# lint: options
compiler.warn.addopens.ignored=\
    --add-opens has no effect at compile time

compiler.misc.locn.module_source_path=\
    module source path

compiler.misc.locn.upgrade_module_path=\
    upgrade module path

compiler.misc.locn.system_modules=\
    system modules

compiler.misc.locn.module_path=\
    application module path

compiler.misc.cant.resolve.modules=\
    cannot resolve modules

compiler.misc.bad.requires.flag=\
    invalid flag for "requires java.base": {0}

# 0: string
compiler.err.invalid.module.specifier=\
    module specifier not allowed: {0}

# 0: symbol
compiler.warn.service.provided.but.not.exported.or.used=\
    service interface provided but not exported or used

# 0: kind name, 1: symbol, 2: symbol
# lint: exports
compiler.warn.leaks.not.accessible=\
    {0} {1} in module {2} is not accessible to clients that require this module
# 0: kind name, 1: symbol, 2: symbol
# lint: exports
compiler.warn.leaks.not.accessible.unexported=\
    {0} {1} in module {2} is not exported
# 0: kind name, 1: symbol, 2: symbol
# lint: exports
compiler.warn.leaks.not.accessible.not.required.transitive=\
    {0} {1} in module {2} is not indirectly exported using ''requires transitive''
# 0: kind name, 1: symbol, 2: symbol
# lint: exports
compiler.warn.leaks.not.accessible.unexported.qualified=\
    {0} {1} in module {2} may not be visible to all clients that require this module

###
# errors related to options

# 0: string, 1: string
compiler.err.illegal.argument.for.option=\
    illegal argument for {0}: {1}

compiler.err.match.binding.exists=\
    illegal attempt to redefine an existing match binding

compiler.err.switch.case.unexpected.statement=\
    unexpected statement in case, expected is an expression, a block or a throw statement

compiler.err.switch.mixing.case.types=\
    different case kinds used in the switch

###
# errors related to sealed classes

# permits clause
# 0: fragment
compiler.err.invalid.permits.clause=\
    invalid permits clause\n\
    ({0})

# 0: string
compiler.misc.class.is.not.sealed=\
    {0} must be sealed

# 0: type
compiler.misc.is.a.type.variable=\
    must not include type variables: {0}

# 0: type
compiler.misc.is.duplicated=\
    must not contain duplicates: {0}

# 0: type
compiler.misc.doesnt.extend.sealed=\
    subclass {0} must extend sealed class

compiler.misc.must.not.be.same.class=\
    illegal self-reference in permits clause

# 0: type
compiler.misc.must.not.be.supertype=\
    illegal reference to supertype {0}

# other sealed types related errors

compiler.err.sealed.class.must.have.subclasses=\
    sealed class must have subclasses

# errors in subclasses of sealed classes
# 0: symbol
compiler.err.cant.inherit.from.sealed=\
    class is not allowed to extend sealed class: {0} \
    (as it is not listed in its ''permits'' clause)

# 0: symbol
compiler.err.class.in.unnamed.module.cant.extend.sealed.in.diff.package=\
    class {0} in unnamed module cannot extend a sealed class in a different package

# 0: symbol, 1: symbol
compiler.err.class.in.module.cant.extend.sealed.in.diff.module=\
    class {0} in module {1} cannot extend a sealed class in a different module

# 0: symbol
compiler.err.non.sealed.with.no.sealed.supertype=\
    non-sealed modifier not allowed here\n\
    (class {0} does not have any sealed supertypes)

compiler.err.non.sealed.sealed.or.final.expected=\
    sealed, non-sealed or final modifiers expected

compiler.err.non.sealed.or.sealed.expected=\
    sealed or non-sealed modifiers expected

compiler.err.sealed.or.non.sealed.local.classes.not.allowed=\
    sealed or non-sealed local classes are not allowed

# 0: fragment
compiler.err.local.classes.cant.extend.sealed=\
    {0} classes must not extend sealed classes\

compiler.misc.anonymous=\
    anonymous

compiler.misc.local=\
    local

###
# errors related to records

# record components
compiler.err.record.cant.declare.field.modifiers=\
    record components cannot have modifiers

# 0: symbol
compiler.err.illegal.record.component.name=\
    illegal record component name {0}

compiler.err.record.component.and.old.array.syntax=\
    legacy array notation not allowed on record components

# accessor methods
# 0: symbol, 1: fragment
compiler.err.invalid.accessor.method.in.record=\
    invalid accessor method in record {0}\n\
    ({1})

compiler.misc.method.must.be.public=\
    accessor method must be public

# 0: symbol, 1: symbol
compiler.misc.accessor.return.type.doesnt.match=\
    return type of accessor method {0} must match the type of record component {1}

compiler.misc.accessor.method.cant.throw.exception=\
    throws clause not allowed for accessor method

compiler.misc.accessor.method.must.not.be.generic=\
    accessor method must not be generic

compiler.misc.accessor.method.must.not.be.static=\
    accessor method must not be static

# canonical constructors
# 0: fragment, 1: name, 2: fragment
compiler.err.invalid.canonical.constructor.in.record=\
    invalid {0} constructor in record {1}\n\
    ({2})

compiler.misc.canonical=\
    canonical

compiler.misc.compact=\
    compact

# 0: fragment
compiler.misc.throws.clause.not.allowed.for.canonical.constructor=\
    throws clause not allowed for {0} constructor

compiler.misc.canonical.with.name.mismatch=\
    invalid parameter names in canonical constructor

compiler.misc.canonical.cant.have.return.statement=\
    compact constructor must not have return statements

compiler.misc.canonical.must.not.declare.type.variables=\
    canonical constructor must not declare type variables

compiler.misc.type.must.be.identical.to.corresponding.record.component.type=\
    type and arity must match that of the corresponding record component\

compiler.misc.canonical.must.not.contain.explicit.constructor.invocation=\
    canonical constructor must not contain explicit constructor invocation

# 0: set of flag or string
compiler.misc.canonical.must.not.have.stronger.access=\
    attempting to assign stronger access privileges; was {0}

# other
compiler.err.record.cannot.declare.instance.fields=\
    field declaration must be static\n\
    (consider replacing field with record component)

# 0: symbol
compiler.err.invalid.supertype.record=\
    classes cannot directly extend {0}

# 0: symbol
compiler.err.non.canonical.constructor.invoke.another.constructor=\
    constructor is not canonical, so it must invoke another constructor of class {0}

compiler.err.instance.initializer.not.allowed.in.records=\
    instance initializers not allowed in records

compiler.err.static.declaration.not.allowed.in.inner.classes=\
    static declarations not allowed in inner classes

compiler.err.record.patterns.annotations.not.allowed=\
    annotations not allowed on record patterns

############################################
# messages previously at javac.properties

compiler.err.empty.A.argument=\
    -A requires an argument; use ''-Akey'' or ''-Akey=value''

# 0: string
compiler.err.invalid.A.key=\
    key in annotation processor option ''{0}'' is not a dot-separated sequence of identifiers

# 0: string
compiler.err.invalid.flag=\
    invalid flag: {0}

compiler.err.profile.bootclasspath.conflict=\
    profile and bootclasspath options cannot be used together

# 0: string
compiler.err.invalid.profile=\
    invalid profile: {0}

# 0: string
compiler.err.invalid.target=\
    invalid target release: {0}

# 0: option name, 1: target
compiler.err.option.not.allowed.with.target=\
    option {0} not allowed with target {1}

# 0: string
compiler.err.option.too.many=\
    option {0} can only be specified once

compiler.err.no.source.files=\
    no source files

compiler.err.no.source.files.classes=\
    no source files or class names

# 0: string
compiler.err.req.arg=\
    {0} requires an argument

# 0: string
compiler.err.invalid.source=\
    invalid source release: {0}

# 0: string, 1: string
compiler.err.error.writing.file=\
    error writing {0}; {1}

compiler.err.sourcepath.modulesourcepath.conflict=\
    cannot specify both --source-path and --module-source-path

# 0: string, 1: string
compiler.err.source.target.conflict=\
    specified target release {1} is too old for the specified source release {0}\n\
    --release {1} is recommended when compiling code to run on JDK {1}

# 0: string, 1: string
compiler.err.target.default.source.conflict=\
    specified target release {1} is too old for the default source release {0}\n\
    --release {1} is recommended when compiling code to run on JDK {1}

# 0: profile, 1: target
compiler.warn.profile.target.conflict=\
    profile {0} is not valid for target release {1}

# 0: string
compiler.err.file.not.directory=\
    not a directory: {0}

# 0: object
compiler.err.file.not.file=\
    not a file: {0}

compiler.err.two.class.loaders.1=\
    javac is split between multiple class loaders: check your configuration

# 0: url, 1: url
compiler.err.two.class.loaders.2=\
    javac is split between multiple class loaders:\n\
    one class comes from file: {0}\n\
    while javac comes from {1}

# 0: string, 1: string
compiler.err.bad.value.for.option=\
    bad value for {0} option: ''{1}''

# 0: string
compiler.err.no.value.for.option=\
    no value for {0} option

# 0: string
compiler.err.repeated.value.for.patch.module=\
    --patch-module specified more than once for module {0}

# 0: string
compiler.err.repeated.value.for.module.source.path=\
    --module-source-path specified more than once for module {0}

compiler.err.multiple.values.for.module.source.path=\
    --module-source-path specified more than once with a pattern argument

# 0: string
compiler.err.unmatched.quote=\
    unmatched quote in environment variable {0}

# 0: option name
compiler.err.release.bootclasspath.conflict=\
    option {0} cannot be used together with --release

# 0: string
compiler.err.unsupported.release.version=\
    release version {0} not supported

# 0: string
compiler.err.file.not.found=\
    file not found: {0}

# 0: string, 1: source
compiler.err.preview.not.latest=\
    invalid source release {0} with --enable-preview\n\
    (preview language features are only supported for release {1})

compiler.err.preview.without.source.or.release=\
    --enable-preview must be used with either -source or --release

# 0: symbol
compiler.err.deconstruction.pattern.only.records=\
    deconstruction patterns can only be applied to records, {0} is not a record

compiler.err.deconstruction.pattern.var.not.allowed=\
    deconstruction patterns can only be applied to records, var is not allowed

# 0: list of type, 1: list of type
compiler.err.incorrect.number.of.nested.patterns=\
    incorrect number of nested patterns\n\
    required: {0}\n\
    found: {1}

# 0: kind name, 1: symbol
# lint: preview
compiler.warn.declared.using.preview=\
    {0} {1} is declared using a preview feature, which may be removed in a future release.

# lint: identity
compiler.warn.attempt.to.synchronize.on.instance.of.value.based.class=\
    attempt to synchronize on an instance of a value-based class

# lint: identity
compiler.warn.attempt.to.use.value.based.where.identity.expected=\
<<<<<<< HEAD
    a value-based class has been used where an identity type is expected
=======
    use of a value-based class with an operation that expects reliable identity
>>>>>>> 1a97eb42

# 0: type
compiler.err.enclosing.class.type.non.denotable=\
    enclosing class type: {0}\n\
    is non-denotable, try casting to a denotable type<|MERGE_RESOLUTION|>--- conflicted
+++ resolved
@@ -4254,11 +4254,7 @@
 
 # lint: identity
 compiler.warn.attempt.to.use.value.based.where.identity.expected=\
-<<<<<<< HEAD
-    a value-based class has been used where an identity type is expected
-=======
     use of a value-based class with an operation that expects reliable identity
->>>>>>> 1a97eb42
 
 # 0: type
 compiler.err.enclosing.class.type.non.denotable=\
