#
# Copyright (c) 1999, 2025, Oracle and/or its affiliates. All rights reserved.
# DO NOT ALTER OR REMOVE COPYRIGHT NOTICES OR THIS FILE HEADER.
#
# This code is free software; you can redistribute it and/or modify it
# under the terms of the GNU General Public License version 2 only, as
# published by the Free Software Foundation.  Oracle designates this
# particular file as subject to the "Classpath" exception as provided
# by Oracle in the LICENSE file that accompanied this code.
#
# This code is distributed in the hope that it will be useful, but WITHOUT
# ANY WARRANTY; without even the implied warranty of MERCHANTABILITY or
# FITNESS FOR A PARTICULAR PURPOSE.  See the GNU General Public License
# version 2 for more details (a copy is included in the LICENSE file that
# accompanied this code).
#
# You should have received a copy of the GNU General Public License version
# 2 along with this work; if not, write to the Free Software Foundation,
# Inc., 51 Franklin St, Fifth Floor, Boston, MA 02110-1301 USA.
#
# Please contact Oracle, 500 Oracle Parkway, Redwood Shores, CA 94065 USA
# or visit www.oracle.com if you need additional information or have any
# questions.
#

# Messages in this file which use "placeholders" for values (e.g. {0}, {1})
# are preceded by a stylized comment describing the type of the corresponding
# values.
# The simple types currently in use are:
#
# annotation        annotation compound
# boolean           true or false
# diagnostic        a sub-message; see compiler.misc.*
# fragment          similar to 'message segment', but with more specific type
# modifier          a Java modifier; e.g. public, private, protected
# file              a file URL
# file object       a file URL - similar to 'file' but typically used for source/class files, hence more specific
# flag              a Flags.Flag instance
# name              a name, typically a Java identifier
# number            an integer
# option name       the name of a command line option
# path              a path
# profile           a profile name
# source            a source version number, such as 1.5, 1.6, 1.7, taken from a com.sun.tools.javac.code.Source
# source version    a source version number, such as 1.5, 1.6, 1.7, taken from a javax.lang.model.SourceVersion
# string            a general string
# symbol            the name of a declared type
# symbol kind       the kind of a symbol (i.e. method, variable)
# kind name         an informative description of the kind of a declaration; see compiler.misc.kindname.*
# target            a target version number, such as 1.5, 1.6, 1.7, taken from a com.sun.tools.javac.jvm.Target
# token             the name of a non-terminal in source code; see compiler.misc.token.*
# tree tag          the name of a non-terminal in source code; see compiler.misc.token.*
# type              a Java type; e.g. int, X, X<T>
# url               a URL
# object            a Java object (unspecified)
# unused            the value is not used in this message
#
# The following compound types are also used:
#
# collection of X   a comma-separated collection of items; e.g. collection of type
# list of X         a comma-separated list of items; e.g. list of type
# set of X          a comma-separated set of items; e.g. set of modifier
#
# These may be composed:
#
# list of type or message segment
#
# The following type aliases are supported:
#
# message segment --> diagnostic or fragment
# file name --> file, path or file object
#
# Custom comments are supported in parenthesis i.e.
#
# number (classfile major version)
#
# These comments are used internally in order to generate an enum-like class declaration containing
# a method/field for each of the diagnostic keys listed here. Those methods/fields can then be used
# by javac code to build diagnostics in a type-safe fashion.
#
# In addition, these comments are verified by the jtreg test test/tools/javac/diags/MessageInfo,
# using info derived from the collected set of examples in test/tools/javac/diags/examples.
# MessageInfo can also be run as a standalone utility providing more facilities
# for manipulating this file. For more details, see MessageInfo.java.

##
## errors
##

# 0: symbol
compiler.err.abstract.cant.be.instantiated=\
    {0} is abstract; cannot be instantiated

compiler.err.abstract.meth.cant.have.body=\
    abstract methods cannot have a body

# 0: kind name, 1: symbol
compiler.err.already.annotated=\
    {0} {1} has already been annotated

# 0: kind name, 1: symbol, 2: kind name, 3: symbol
compiler.err.already.defined=\
    {0} {1} is already defined in {2} {3}

# 0: kind name, 1: symbol, 2: kind name, 3: kind name, 4: symbol
compiler.err.already.defined.in.clinit=\
    {0} {1} is already defined in {2} of {3} {4}

# 0: symbol
compiler.err.already.defined.single.import=\
    a type with the same simple name is already defined by the single-type-import of {0}

# 0: symbol
compiler.err.already.defined.static.single.import=\
    a type with the same simple name is already defined by the static single-type-import of {0}

# 0: symbol
compiler.err.already.defined.this.unit=\
    {0} is already defined in this compilation unit

compiler.err.annotation.missing.element.value=\
    annotation is missing element value

# 0: type, 1: list of name
compiler.err.annotation.missing.default.value=\
    annotation @{0} is missing a default value for the element ''{1}''

# 0: type, 1: list of name
compiler.err.annotation.missing.default.value.1=\
    annotation @{0} is missing default values for elements {1}

# 0: type
compiler.err.annotation.not.valid.for.type=\
    annotation not valid for an element of type {0}

compiler.err.annotation.type.not.applicable=\
    annotation interface not applicable to this kind of declaration

# 0: type
compiler.err.annotation.type.not.applicable.to.type=\
    annotation @{0} not applicable in this type context

compiler.err.annotation.value.must.be.annotation=\
    annotation value must be an annotation

compiler.err.annotation.value.must.be.class.literal=\
    annotation value must be a class literal

compiler.err.annotation.value.must.be.name.value=\
    annotation values must be of the form ''name=value''

compiler.err.annotation.value.not.allowable.type=\
    annotation value not of an allowable type

compiler.err.expression.not.allowable.as.annotation.value=\
    expression not allowed as annotation value

# 0: type, 1: name
compiler.err.annotation.unrecognized.attribute.name=\
    annotation @{0} has an unknown attribute named ''{1}''

compiler.err.anon.class.impl.intf.no.args=\
    anonymous class implements interface; cannot have arguments

compiler.err.anon.class.impl.intf.no.typeargs=\
    anonymous class implements interface; cannot have type arguments

compiler.err.anon.class.impl.intf.no.qual.for.new=\
    anonymous class implements interface; cannot have qualifier for new

compiler.err.cant.inherit.from.anon=\
    cannot inherit from anonymous class

# 0: symbol, 1: symbol, 2: symbol
compiler.err.array.and.varargs=\
    cannot declare both {0} and {1} in {2}

compiler.err.array.dimension.missing=\
    array dimension missing

compiler.err.illegal.array.creation.both.dimension.and.initialization=\
    array creation with both dimension expression and initialization is illegal

# 0: type
compiler.err.array.req.but.found=\
    array required, but {0} found

compiler.err.attribute.value.must.be.constant=\
    element value must be a constant expression

# 0: string (statement type)
compiler.err.bad.initializer=\
    bad initializer for {0}

compiler.err.break.outside.switch.loop=\
    break outside switch or loop

compiler.err.break.outside.switch.expression=\
    attempt to break out of a switch expression

compiler.err.continue.outside.switch.expression=\
    attempt to continue out of a switch expression

compiler.err.return.outside.switch.expression=\
    attempt to return out of a switch expression

compiler.err.rule.completes.normally=\
    switch rule completes without providing a value\n\
    (switch rules in switch expressions must either provide a value or throw)

compiler.err.switch.expression.completes.normally=\
    switch expression completes without providing a value\n\
    (switch expressions must either provide a value or throw for all possible input values)

compiler.err.no.switch.expression =\
    yield outside of switch expression

compiler.err.no.switch.expression.qualify=\
    yield outside of switch expression\n\
    (to invoke a method called yield, qualify the yield with a receiver or type name)

compiler.err.invalid.yield=\
    invalid use of a restricted identifier ''yield''\n\
    (to invoke a method called yield, qualify the yield with a receiver or type name)

compiler.warn.invalid.yield=\
    ''yield'' may become a restricted identifier in a future release\n\
    (to invoke a method called yield, qualify the yield with a receiver or type name)

compiler.err.switch.expression.empty=\
    switch expression does not have any case clauses

compiler.err.switch.expression.no.result.expressions=\
    switch expression does not have any result expressions

compiler.err.call.must.only.appear.in.ctor=\
    explicit constructor invocation may only appear within a constructor body

compiler.err.redundant.superclass.init=\
    redundant explicit constructor invocation

compiler.err.ctor.calls.not.allowed.here=\
    explicit constructor invocation not allowed here

compiler.err.return.before.superclass.initialized=\
    ''return'' not allowed before explicit constructor invocation

# 0: symbol kind, 1: name, 2: symbol kind, 3: type, 4: message segment
compiler.err.cant.apply.symbol.noargs=\
    {0} {1} in {2} {3} cannot be applied to given types;\n\
    reason: {4}

# 0: symbol kind, 1: name, 2: list of type or message segment, 3: list of type or message segment, 4: symbol kind, 5: type, 6: message segment
compiler.err.cant.apply.symbol=\
    {0} {1} in {4} {5} cannot be applied to given types;\n\
    required: {2}\n\
    found:    {3}\n\
    reason: {6}

# 0: symbol kind, 1: name, 2: list of type
compiler.err.cant.apply.symbols=\
    no suitable {0} found for {1}({2})

# 0: symbol kind, 1: name, 2: list of type or message segment, 3: list of type or message segment, 4: symbol kind, 5: type, 6: message segment
compiler.misc.cant.apply.symbol=\
    {0} {1} in {4} {5} cannot be applied to given types\n\
    required: {2}\n\
    found:    {3}\n\
    reason: {6}

# 0: list of type or message segment, 1: list of type or message segment, 2: message segment
compiler.misc.cant.apply.array.ctor=\
    cannot create array from given types\n\
    required: {0}\n\
    found:    {1}\n\
    reason:   {2}

# 0: symbol kind, 1: name, 2: list of type
compiler.misc.cant.apply.symbols=\
    no suitable {0} found for {1}({2})

# 0: kind name, 1: symbol
compiler.misc.no.abstracts=\
    no abstract method found in {0} {1}

# 0: kind name, 1: symbol
compiler.misc.incompatible.abstracts=\
    multiple non-overriding abstract methods found in {0} {1}

compiler.err.bad.functional.intf.anno=\
    Unexpected @FunctionalInterface annotation

# 0: message segment
compiler.err.bad.functional.intf.anno.1=\
    Unexpected @FunctionalInterface annotation\n\
    {0}

# 0: message segment
compiler.err.anonymous.diamond.method.does.not.override.superclass=\
    method does not override or implement a method from a supertype\n\
    {0}

# 0: symbol
compiler.misc.not.a.functional.intf=\
    {0} is not a functional interface

# 0: symbol, 1: message segment
compiler.misc.not.a.functional.intf.1=\
    {0} is not a functional interface\n\
    {1}

# 0: type, 1: kind name, 2: symbol
compiler.misc.invalid.generic.lambda.target=\
    invalid functional descriptor for lambda expression\n\
    method {0} in {1} {2} is generic

# 0: kind name, 1: symbol
compiler.misc.incompatible.descs.in.functional.intf=\
    incompatible function descriptors found in {0} {1}

# 0: name, 1: list of type, 2: type, 3: list of type
compiler.misc.descriptor=\
    descriptor: {2} {0}({1})

# 0: name, 1: list of type, 2: type, 3: list of type
compiler.misc.descriptor.throws=\
    descriptor: {2} {0}({1}) throws {3}

# 0: type
compiler.misc.no.suitable.functional.intf.inst=\
    cannot infer functional interface descriptor for {0}

# 0: message segment
compiler.misc.bad.intersection.target.for.functional.expr=\
    bad intersection type target for lambda or method reference\n\
    {0}

# 0: symbol or type
compiler.misc.not.an.intf.component=\
    component type {0} is not an interface or java.lang.Object

# 0: kind name, 1: message segment
compiler.err.invalid.mref=\
    invalid {0} reference\n\
    {1}

# 0: kind name, 1: message segment
compiler.misc.invalid.mref=\
    invalid {0} reference\n\
    {1}

compiler.misc.static.mref.with.targs=\
    parameterized qualifier on static method reference

# 0: set of flag or string, 1: symbol
compiler.err.cant.assign.val.to.var=\
    cannot assign a value to {0} variable {1}

compiler.err.cant.assign.val.to.this=\
    cannot assign to ''this''

# 0: symbol, 1: message segment
compiler.err.cant.ref.non.effectively.final.var=\
    local variables referenced from {1} must be final or effectively final

compiler.err.try.with.resources.expr.needs.var=\
    the try-with-resources resource must either be a variable declaration or an expression denoting \
a reference to a final or effectively final variable

# 0: symbol
compiler.err.try.with.resources.expr.effectively.final.var=\
    variable {0} used as a try-with-resources resource neither final nor effectively final


compiler.misc.lambda=\
    a lambda expression

compiler.misc.inner.cls=\
    an inner class

compiler.misc.guard=\
    a guard

# 0: type
compiler.err.cant.deref=\
    {0} cannot be dereferenced

compiler.err.cant.extend.intf.annotation=\
    ''extends'' not allowed for @interfaces

compiler.err.annotation.decl.not.allowed.here=\
    annotation interface declaration not allowed here

# 0: symbol
compiler.err.cant.inherit.from.final=\
    cannot inherit from final {0}

# 0: symbol or name
compiler.err.cant.ref.before.ctor.called=\
    cannot reference {0} before supertype constructor has been called

# 0: symbol or name
compiler.err.cant.assign.initialized.before.ctor.called=\
    cannot assign initialized field ''{0}'' before supertype constructor has been called

compiler.err.cant.select.static.class.from.param.type=\
    cannot select a static class from a parameterized type

# 0: symbol, 1: string, 2: string
compiler.err.cant.inherit.diff.arg=\
    {0} cannot be inherited with different arguments: <{1}> and <{2}>

compiler.err.catch.without.try=\
    ''catch'' without ''try''

# 0: kind name, 1: symbol
compiler.err.clash.with.pkg.of.same.name=\
    {0} {1} clashes with package of same name

compiler.err.class.not.allowed=\
    class, interface or enum declaration not allowed here

compiler.err.const.expr.req=\
    constant expression required

compiler.err.pattern.or.enum.req=\
    pattern or enum constant required

compiler.err.cont.outside.loop=\
    continue outside of loop

# 0: symbol or type
compiler.err.cyclic.inheritance=\
    cyclic inheritance involving {0}

# 0: symbol
compiler.err.cyclic.annotation.element=\
    type of element {0} is cyclic

# 0: symbol
compiler.err.call.to.super.not.allowed.in.enum.ctor=\
    call to super not allowed in enum constructor

# 0: type
compiler.err.no.superclass=\
    {0} has no superclass.

# 0: symbol, 1: type, 2: symbol, 3: type, 4: type
compiler.err.concrete.inheritance.conflict=\
    methods {0} from {1} and {2} from {3} are inherited with the same signature

compiler.err.default.allowed.in.intf.annotation.member=\
    default value only allowed in an annotation interface declaration

# 0: symbol
compiler.err.doesnt.exist=\
    package {0} does not exist

# 0: type
compiler.err.duplicate.annotation.invalid.repeated=\
    annotation {0} is not a valid repeatable annotation

# 0: name, 1: type
compiler.err.duplicate.annotation.member.value=\
    duplicate element ''{0}'' in annotation @{1}.

# 0: type
compiler.err.duplicate.annotation.missing.container=\
    {0} is not a repeatable annotation interface

# 0: symbol
compiler.err.invalid.repeatable.annotation=\
    duplicate annotation: {0} is annotated with an invalid @Repeatable annotation

# 0: symbol or type
compiler.err.invalid.repeatable.annotation.no.value=\
    {0} is not a valid @Repeatable, no value element method declared

# 0: type, 1: number
compiler.err.invalid.repeatable.annotation.multiple.values=\
    {0} is not a valid @Repeatable, {1} element methods named ''value'' declared

# 0: type
compiler.err.invalid.repeatable.annotation.invalid.value=\
    {0} is not a valid @Repeatable: invalid value element

# 0: symbol or type, 1: type, 2: type
compiler.err.invalid.repeatable.annotation.value.return=\
    containing annotation interface ({0}) must declare an element named ''value'' of type {2}

# 0: symbol or type, 1: symbol
compiler.err.invalid.repeatable.annotation.elem.nondefault=\
    containing annotation interface ({0}) does not have a default value for element {1}

# 0: symbol, 1: string, 2: symbol, 3: string
compiler.err.invalid.repeatable.annotation.retention=\
    retention of containing annotation interface ({0}) is shorter than the retention of repeatable annotation interface ({2})

# 0: symbol, 1: symbol
compiler.err.invalid.repeatable.annotation.not.documented=\
    repeatable annotation interface ({1}) is @Documented while containing annotation interface ({0}) is not

# 0: symbol, 1: symbol
compiler.err.invalid.repeatable.annotation.not.inherited=\
    repeatable annotation interface ({1}) is @Inherited while containing annotation interface ({0}) is not

# 0: symbol, 1: symbol
compiler.err.invalid.repeatable.annotation.incompatible.target=\
    containing annotation interface ({0}) is applicable to more targets than repeatable annotation interface ({1})

# 0: symbol
compiler.err.invalid.repeatable.annotation.repeated.and.container.present=\
    container {0} must not be present at the same time as the element it contains

# 0: type, 1: symbol
compiler.err.invalid.repeatable.annotation.not.applicable=\
    container {0} is not applicable to element {1}

# 0: type
compiler.err.invalid.repeatable.annotation.not.applicable.in.context=\
    container {0} is not applicable in this type context

# 0: name
compiler.err.duplicate.class=\
    duplicate class: {0}

# 0: string
compiler.err.bad.file.name=\
    bad file name: {0}

compiler.err.implicit.class.should.not.have.package.declaration=\
    compact source file should not have package declaration

compiler.err.implicit.class.does.not.have.main.method=\
    compact source file does not have main method in the form of void main() or void main(String[] args)

# 0: name, 1: name
compiler.err.same.binary.name=\
    classes: {0} and {1} have the same binary name

compiler.err.duplicate.case.label=\
    duplicate case label

compiler.err.pattern.dominated=\
    this case label is dominated by a preceding case label

compiler.err.duplicate.default.label=\
    duplicate default label

compiler.err.duplicate.unconditional.pattern=\
    duplicate unconditional pattern

compiler.err.unconditional.pattern.and.default=\
    switch has both an unconditional pattern and a default label

compiler.err.unconditional.pattern.and.both.boolean.values=\
    switch has both boolean values and an unconditional pattern

compiler.err.default.and.both.boolean.values=\
    switch has both boolean values and a default label

compiler.err.guard.not.allowed=\
    guards are only allowed for case with a pattern

compiler.err.guard.has.constant.expression.false=\
    this case label has a guard that is a constant expression with value ''false''

# 0: symbol
compiler.err.cannot.assign.not.declared.guard=\
    cannot assign to {0}, as it was not declared inside the guard

# 0: type, 1: type
compiler.err.constant.label.not.compatible=\
    constant label of type {0} is not compatible with switch selector type {1}

compiler.err.flows.through.to.pattern=\
    illegal fall-through to a pattern\n\
    (the previous case label is missing a break)

compiler.err.flows.through.from.pattern=\
    illegal fall-through from a pattern\n\
    (the current case label is missing a break)

compiler.err.invalid.case.label.combination=\
    invalid case label combination

compiler.err.default.label.not.allowed=\
    default label not allowed here

compiler.err.pattern.type.cannot.infer=\
    cannot infer pattern type

compiler.err.else.without.if=\
    ''else'' without ''if''

compiler.err.empty.char.lit=\
    empty character literal

# 0: symbol
compiler.err.encl.class.required=\
    an enclosing instance that contains {0} is required

compiler.err.enum.annotation.must.be.enum.constant=\
    an enum annotation value must be an enum constant

compiler.err.enum.cant.be.instantiated=\
    enum classes may not be instantiated

compiler.err.enum.label.must.be.unqualified.enum=\
    an enum switch case label must be the unqualified name of an enumeration constant

compiler.err.enum.label.must.be.enum.constant=\
    an enum switch constant case label must be an enumeration constant

compiler.err.enum.no.subclassing=\
    classes cannot directly extend java.lang.Enum

compiler.err.enum.types.not.extensible=\
    enum classes are not extensible

compiler.err.enum.no.finalize=\
    enums cannot have finalize methods

compiler.err.enum.cant.be.generic=\
    enums cannot be generic

# 0: file name, 1: string
compiler.err.error.reading.file=\
    error reading {0}; {1}

# 0: type
compiler.err.except.already.caught=\
    exception {0} has already been caught

# 0: type
compiler.err.except.never.thrown.in.try=\
    exception {0} is never thrown in body of corresponding try statement

# 0: symbol
compiler.err.final.parameter.may.not.be.assigned=\
    final parameter {0} may not be assigned

# 0: symbol
compiler.err.try.resource.may.not.be.assigned=\
    auto-closeable resource {0} may not be assigned

# 0: symbol
compiler.err.multicatch.parameter.may.not.be.assigned=\
    multi-catch parameter {0} may not be assigned

# 0: type, 1: type
compiler.err.multicatch.types.must.be.disjoint=\
    Alternatives in a multi-catch statement cannot be related by subclassing\n\
    Alternative {0} is a subclass of alternative {1}

compiler.err.finally.without.try=\
    ''finally'' without ''try''

# 0: type, 1: message segment
compiler.err.foreach.not.applicable.to.type=\
    for-each not applicable to expression type\n\
    required: {1}\n\
    found:    {0}

compiler.err.fp.number.too.large=\
    floating-point number too large

compiler.err.fp.number.too.small=\
    floating-point number too small

compiler.err.generic.array.creation=\
    generic array creation

compiler.err.generic.throwable=\
    a generic class may not extend java.lang.Throwable

# 0: symbol
compiler.err.icls.cant.have.static.decl=\
    Illegal static declaration in inner class {0}\n\
    modifier \''static\'' is only allowed in constant variable declarations

# 0: string
compiler.err.illegal.char=\
    illegal character: ''{0}''

# 0: string, 1: string
compiler.err.illegal.char.for.encoding=\
    unmappable character (0x{0}) for encoding {1}

# 0: set of flag, 1: set of flag
compiler.err.illegal.combination.of.modifiers=\
    illegal combination of modifiers: {0} and {1}

compiler.err.illegal.enum.static.ref=\
    illegal reference to static field from initializer

compiler.err.illegal.char.literal.multiple.surrogates=\
    character literal contains more than one UTF-16 code unit

compiler.err.illegal.esc.char=\
    illegal escape character

compiler.err.illegal.forward.ref=\
    illegal forward reference

# 0: symbol, 1: object
compiler.err.not.in.profile=\
    {0} is not available in profile ''{1}''

# 0: symbol
compiler.warn.forward.ref=\
    reference to variable ''{0}'' before it has been initialized

# lint: this-escape
compiler.warn.possible.this.escape=\
    possible ''this'' escape before subclass is fully initialized

# lint: this-escape
compiler.warn.possible.this.escape.location=\
    previous possible ''this'' escape happens here via invocation

compiler.err.illegal.self.ref=\
    self-reference in initializer

# 0: symbol
compiler.warn.self.ref=\
    self-reference in initializer of variable ''{0}''

# 0: type
compiler.err.illegal.initializer.for.type=\
    illegal initializer for {0}

compiler.err.illegal.line.end.in.char.lit=\
    illegal line end in character literal

compiler.err.illegal.text.block.open=\
    illegal text block open delimiter sequence, missing line terminator

# lint: text-blocks
compiler.warn.inconsistent.white.space.indentation=\
    inconsistent white space indentation

# lint: text-blocks
compiler.warn.trailing.white.space.will.be.removed=\
    trailing white space will be removed

compiler.err.illegal.nonascii.digit=\
    illegal non-ASCII digit

compiler.err.illegal.underscore=\
    illegal underscore

compiler.err.illegal.dot=\
    illegal ''.''

compiler.err.illegal.digit.in.binary.literal=\
    illegal digit in a binary literal

compiler.err.illegal.digit.in.octal.literal=\
    illegal digit in an octal literal

# 0: symbol
compiler.err.illegal.qual.not.icls=\
    illegal qualifier; {0} is not an inner class

compiler.err.illegal.start.of.expr=\
    illegal start of expression

compiler.err.illegal.start.of.stmt=\
    illegal start of statement

compiler.err.illegal.start.of.type=\
    illegal start of type

compiler.err.illegal.parenthesized.expression=\
    illegal parenthesized expression

compiler.err.illegal.unicode.esc=\
    illegal unicode escape

# 0: symbol
compiler.err.import.requires.canonical=\
    import requires canonical name for {0}

compiler.err.improperly.formed.type.param.missing=\
    improperly formed type, some parameters are missing

compiler.err.improperly.formed.type.inner.raw.param=\
    improperly formed type, type arguments given on a raw type

# 0: type, 1: type
compiler.err.incomparable.types=\
    incomparable types: {0} and {1}

# 0: string
compiler.err.int.number.too.large=\
    integer number too large

compiler.err.intf.annotation.members.cant.have.params=\
    elements in annotation interface declarations cannot declare formal parameters

# 0: symbol
compiler.err.intf.annotation.cant.have.type.params=\
    annotation interface {0} cannot be generic

compiler.err.intf.annotation.members.cant.have.type.params=\
    elements in annotation interface declarations cannot be generic methods

# 0: symbol, 1: type
compiler.err.intf.annotation.member.clash=\
    annotation interface {1} declares an element with the same name as method {0}

compiler.err.intf.expected.here=\
    interface expected here

compiler.err.intf.meth.cant.have.body=\
    interface abstract methods cannot have body

compiler.err.invalid.annotation.member.type=\
    invalid type for annotation interface element

compiler.err.invalid.binary.number=\
    binary numbers must contain at least one binary digit

compiler.err.invalid.hex.number=\
    hexadecimal numbers must contain at least one hexadecimal digit

compiler.err.invalid.meth.decl.ret.type.req=\
    invalid method declaration; return type required

compiler.err.varargs.and.old.array.syntax=\
    legacy array notation not allowed on variable-arity parameter

compiler.err.varargs.and.receiver =\
    varargs notation not allowed on receiver parameter

compiler.err.varargs.must.be.last =\
    varargs parameter must be the last parameter

compiler.err.array.and.receiver =\
    legacy array notation not allowed on receiver parameter

compiler.err.wrong.receiver =\
    wrong receiver parameter name

compiler.err.variable.not.allowed=\
    variable declaration not allowed here

# 0: name
compiler.err.label.already.in.use=\
    label {0} already in use

compiler.err.local.enum=\
    enum classes must not be local

compiler.err.cannot.create.array.with.type.arguments=\
    cannot create array with type arguments

compiler.err.cannot.create.array.with.diamond=\
    cannot create array with ''<>''

compiler.err.invalid.module.directive=\
  module directive keyword or ''}'' expected

#
# limits.  We don't give the limits in the diagnostic because we expect
# them to change, yet we want to use the same diagnostic.  These are all
# detected during code generation.
#
compiler.err.limit.code=\
    code too large

compiler.err.limit.code.too.large.for.try.stmt=\
    code too large for try statement

compiler.err.limit.dimensions=\
    array type has too many dimensions

compiler.err.limit.locals=\
    too many local variables

compiler.err.limit.parameters=\
    too many parameters

compiler.err.limit.pool=\
    too many constants

compiler.err.limit.pool.in.class=\
    too many constants in class {0}

compiler.err.limit.stack=\
    code requires too much stack

compiler.err.limit.string=\
    constant string too long

# 0: symbol
compiler.err.annotation.array.too.large=\
    Annotation array element too large in \"{0}\"

# 0: string
compiler.err.limit.string.overflow=\
    UTF8 representation for string \"{0}...\" is too long for the constant pool

compiler.err.malformed.fp.lit=\
    malformed floating-point literal

compiler.err.method.does.not.override.superclass=\
    method does not override or implement a method from a supertype

compiler.err.static.methods.cannot.be.annotated.with.override=\
    static methods cannot be annotated with @Override

compiler.err.missing.meth.body.or.decl.abstract=\
    missing method body, or declare abstract

compiler.err.missing.ret.stmt=\
    missing return statement

# 0: type
compiler.misc.missing.ret.val=\
    missing return value

compiler.misc.unexpected.ret.val=\
    unexpected return value

# 0: set of flag
compiler.err.mod.not.allowed.here=\
    modifier {0} not allowed here

compiler.err.intf.not.allowed.here=\
    interface not allowed here

# 0: symbol, 1: symbol
compiler.err.name.clash.same.erasure=\
    name clash: {0} and {1} have the same erasure

# 0: name, 1: list of type, 2: symbol, 3: name, 4: list of type, 5: symbol
compiler.err.name.clash.same.erasure.no.override=\
    name clash: {0}({1}) in {2} and {3}({4}) in {5} have the same erasure, yet neither overrides the other

# 0: string, 1: name, 2: name, 3: list of type, 4: symbol, 5: name, 6: list of type, 7: symbol
compiler.err.name.clash.same.erasure.no.override.1=\
    name clash: {0} {1} has two methods with the same erasure, yet neither overrides the other\n\
    first method:  {2}({3}) in {4}\n\
    second method: {5}({6}) in {7}

# 0: symbol, 1: symbol, 2: symbol, 3: symbol
compiler.err.name.clash.same.erasure.no.hide=\
    name clash: {0} in {1} and {2} in {3} have the same erasure, yet neither hides the other

compiler.err.name.reserved.for.internal.use=\
    {0} is reserved for internal use

compiler.err.native.meth.cant.have.body=\
    native methods cannot have a body


# 0: message segment
compiler.misc.incompatible.type.in.conditional=\
    bad type in conditional expression\n\
    {0}

compiler.misc.conditional.target.cant.be.void=\
    target-type for conditional expression cannot be void

compiler.misc.switch.expression.target.cant.be.void=\
    target-type for switch expression cannot be void

# 0: message segment
compiler.misc.incompatible.type.in.switch.expression=\
    bad type in switch expression\n\
    {0}

# 0: message segment
compiler.misc.incompatible.ret.type.in.lambda=\
    bad return type in lambda expression\n\
    {0}

compiler.misc.stat.expr.expected=\
    lambda body is not compatible with a void functional interface\n\
    (consider using a block lambda body, or use a statement expression instead)

# 0: message segment
compiler.misc.incompatible.ret.type.in.mref=\
    bad return type in method reference\n\
    {0}

compiler.err.lambda.body.neither.value.nor.void.compatible=\
    lambda body is neither value nor void compatible

# 0: list of type
compiler.err.incompatible.thrown.types.in.mref=\
    incompatible thrown types {0} in functional expression

compiler.misc.incompatible.arg.types.in.lambda=\
    incompatible parameter types in lambda expression

compiler.misc.incompatible.arg.types.in.mref=\
    incompatible parameter types in method reference

compiler.err.new.not.allowed.in.annotation=\
    ''new'' not allowed in an annotation

# 0: name, 1: type
compiler.err.no.annotation.member=\
    no annotation member {0} in {1}

# 0: symbol
compiler.err.no.encl.instance.of.type.in.scope=\
    no enclosing instance of type {0} is in scope

compiler.err.no.intf.expected.here=\
    no interface expected here

compiler.err.no.match.entry=\
    {0} has no match in entry in {1}; required {2}

# 0: type
compiler.err.not.annotation.type=\
    {0} is not an annotation interface

# 0: symbol, 1: symbol, 2: message segment
compiler.err.not.def.access.package.cant.access=\
    {0} is not visible\n\
    ({2})

# 0: symbol, 1: symbol, 2: message segment
compiler.misc.not.def.access.package.cant.access=\
    {0} is not visible\n\
    ({2})

# 0: symbol, 1: message segment
compiler.err.package.not.visible=\
    package {0} is not visible\n\
    ({1})

# 0: symbol, 1: message segment
compiler.misc.package.not.visible=\
    package {0} is not visible\n\
    ({1})

# {0} - current module
# {1} - package in which the invisible class is declared
# {2} - module in which {1} is declared
# 0: symbol, 1: symbol, 2: symbol
compiler.misc.not.def.access.does.not.read=\
    package {1} is declared in module {2}, but module {0} does not read it

# {0} - package in which the invisible class is declared
# {1} - module in which {0} is declared
# 0: symbol, 1: symbol
compiler.misc.not.def.access.does.not.read.from.unnamed=\
    package {0} is declared in module {1}, which is not in the module graph

# {0} - package in which the invisible class is declared
# {1} - current module
# 0: symbol, 1: symbol
compiler.misc.not.def.access.does.not.read.unnamed=\
    package {0} is declared in the unnamed module, but module {1} does not read it

# {0} - package in which the invisible class is declared
# {1} - module in which {0} is declared
# 0: symbol, 1: symbol
compiler.misc.not.def.access.not.exported=\
    package {0} is declared in module {1}, which does not export it

# {0} - package in which the invisible class is declared
# {1} - module in which {0} is declared
# 0: symbol, 1: symbol
compiler.misc.not.def.access.not.exported.from.unnamed=\
    package {0} is declared in module {1}, which does not export it

# {0} - package in which the invisible class is declared
# {1} - module in which {0} is declared
# {2} - current module
# 0: symbol, 1: symbol, 2: symbol
compiler.misc.not.def.access.not.exported.to.module=\
    package {0} is declared in module {1}, which does not export it to module {2}

# {0} - package in which the invisible class is declared
# {1} - module in which {0} is declared
# 0: symbol, 1: symbol
compiler.misc.not.def.access.not.exported.to.module.from.unnamed=\
    package {0} is declared in module {1}, which does not export it to the unnamed module

# 0: symbol, 1: symbol
compiler.err.not.def.access.class.intf.cant.access=\
    {1}.{0} is defined in an inaccessible class or interface

# 0: symbol, 1: symbol
compiler.misc.not.def.access.class.intf.cant.access=\
    {1}.{0} is defined in an inaccessible class or interface

# 0: symbol, 1: symbol, 2: symbol, 3: message segment
compiler.err.not.def.access.class.intf.cant.access.reason=\
    {1}.{0} in package {2} is not accessible\n\
    ({3})

# 0: symbol, 1: symbol, 2: symbol, 3: message segment
compiler.misc.not.def.access.class.intf.cant.access.reason=\
    {1}.{0} in package {2} is not accessible\n\
    ({3})

# 0: symbol, 1: symbol
compiler.err.not.def.public.cant.access=\
    {0} is not public in {1}; cannot be accessed from outside package

# 0: symbol, 1: symbol
compiler.err.not.def.public=\
    {0} is not public in {1}

# 0: symbol, 1: symbol
compiler.misc.not.def.public.cant.access=\
    {0} is not public in {1}; cannot be accessed from outside package

# 0: name
compiler.err.not.loop.label=\
    not a loop label: {0}

compiler.err.not.stmt=\
    not a statement

# 0: symbol
compiler.err.not.encl.class=\
    not an enclosing class: {0}

# 0: name, 1: type
compiler.err.operator.cant.be.applied=\
    bad operand type {1} for unary operator ''{0}''

# 0: name, 1: type, 2: type
compiler.err.operator.cant.be.applied.1=\
    bad operand types for binary operator ''{0}''\n\
    first type:  {1}\n\
    second type: {2}

compiler.err.pkg.annotations.sb.in.package-info.java=\
    package annotations should be in file package-info.java

compiler.err.no.pkg.in.module-info.java=\
    package declarations not allowed in file module-info.java

# 0: symbol
compiler.err.pkg.clashes.with.class.of.same.name=\
    package {0} clashes with class of same name

compiler.err.warnings.and.werror=\
    warnings found and -Werror specified

# Errors related to annotation processing

# 0: symbol, 1: message segment, 2: string (stack-trace)
compiler.err.proc.cant.access=\
    cannot access {0}\n\
    {1}\n\
    Consult the following stack trace for details.\n\
    {2}

# 0: symbol, 1: message segment
compiler.err.proc.cant.access.1=\
    cannot access {0}\n\
    {1}

# 0: string
compiler.err.proc.cant.find.class=\
    Could not find class file for ''{0}''.

# 0: string
compiler.err.proc.cant.load.class=\
    Could not load processor class file due to ''{0}''.

# Print a client-generated error message; assumed to be localized, no translation required
# 0: string
compiler.err.proc.messager=\
    {0}

# 0: string
compiler.misc.exception.message=\
    {0}

compiler.misc.user.selected.completion.failure=\
    user-selected completion failure by class name

# 0: collection of string
compiler.err.proc.no.explicit.annotation.processing.requested=\
    Class names, ''{0}'', are only accepted if annotation processing is explicitly requested

# 0: string, 1: string
compiler.err.proc.processor.bad.option.name=\
    Bad option name ''{0}'' provided by processor ''{1}''

# 0: string
compiler.err.proc.processor.cant.instantiate=\
    Could not instantiate an instance of processor ''{0}''

# 0: string
compiler.err.proc.processor.not.found=\
    Annotation processor ''{0}'' not found

# 0: string
compiler.err.proc.processor.wrong.type=\
    Annotation processor ''{0}'' does not implement javax.annotation.processing.Processor

compiler.err.proc.service.problem=\
    Error creating a service loader to load Processors.

# 0: string
compiler.err.proc.bad.config.file=\
    Bad service configuration file, or exception thrown while constructing Processor object: {0}

compiler.err.proc.cant.create.loader=\
    Could not create class loader for annotation processors: {0}

# 0: symbol
compiler.err.qualified.new.of.static.class=\
    qualified new of static class

compiler.err.recursive.ctor.invocation=\
    recursive constructor invocation

# 0: name, 1: symbol kind, 2: symbol, 3: symbol, 4: symbol kind, 5: symbol, 6: symbol
compiler.err.ref.ambiguous=\
    reference to {0} is ambiguous\n\
    both {1} {2} in {3} and {4} {5} in {6} match

# 0: name, 1: symbol kind, 2: symbol, 3: symbol, 4: symbol kind, 5: symbol, 6: symbol
compiler.misc.ref.ambiguous=\
    reference to {0} is ambiguous\n\
    both {1} {2} in {3} and {4} {5} in {6} match

compiler.err.repeated.annotation.target=\
    repeated annotation target

compiler.err.repeated.interface=\
    repeated interface

compiler.err.repeated.modifier=\
    repeated modifier

# 0: symbol, 1: set of modifier, 2: symbol
compiler.err.report.access=\
    {0} has {1} access in {2}

# 0: symbol, 1: set of modifier, 2: symbol
compiler.misc.report.access=\
    {0} has {1} access in {2}

compiler.err.ret.outside.meth=\
    return outside method

compiler.err.signature.doesnt.match.supertype=\
    signature does not match {0}; incompatible supertype

compiler.err.signature.doesnt.match.intf=\
    signature does not match {0}; incompatible interfaces

# 0: symbol, 1: symbol, 2: symbol
compiler.err.does.not.override.abstract=\
    {0} is not abstract and does not override abstract method {1} in {2}

# 0: file object
compiler.err.source.cant.overwrite.input.file=\
    error writing source; cannot overwrite input file {0}

# 0: symbol
compiler.err.stack.sim.error=\
    Internal error: stack sim error on {0}

compiler.err.static.imp.only.classes.and.interfaces=\
    static import only from classes and interfaces

compiler.err.string.const.req=\
    constant string expression required

compiler.err.pattern.expected=\
    type pattern expected

# 0: symbol, 1: fragment
compiler.err.cannot.generate.class=\
    error while generating class {0}\n\
    ({1})

# 0: symbol, 1: symbol
compiler.misc.synthetic.name.conflict=\
    the symbol {0} conflicts with a compiler-synthesized symbol in {1}

# 0: symbol, 1: type
compiler.misc.illegal.signature=\
    illegal signature attribute for type {1}

compiler.err.throws.not.allowed.in.intf.annotation=\
    throws clause not allowed in @interface members

compiler.err.try.without.catch.finally.or.resource.decls=\
    ''try'' without ''catch'', ''finally'' or resource declarations

# 0: symbol
compiler.err.type.doesnt.take.params=\
    type {0} does not take parameters

compiler.err.type.var.cant.be.deref=\
    cannot select from a type variable

compiler.err.type.var.may.not.be.followed.by.other.bounds=\
    a type variable may not be followed by other bounds

compiler.err.type.var.more.than.once=\
    type variable {0} occurs more than once in result type of {1}; cannot be left uninstantiated

compiler.err.type.var.more.than.once.in.result=\
    type variable {0} occurs more than once in type of {1}; cannot be left uninstantiated

# 0: type, 1: type, 2: fragment
compiler.err.types.incompatible=\
    types {0} and {1} are incompatible;\n\
    {2}

# 0: name, 1: list of type
compiler.misc.incompatible.diff.ret=\
    both define {0}({1}), but with unrelated return types

# 0: type, 1: name, 2: list of type
compiler.err.incompatible.diff.ret.same.type=\
    type {0} defines {1}({2}) more than once with unrelated return types

# 0: kind name, 1: type, 2: name, 3: list of type, 4: symbol, 5: symbol
compiler.misc.incompatible.unrelated.defaults=\
    {0} {1} inherits unrelated defaults for {2}({3}) from types {4} and {5}

# 0: kind name, 1: type, 2: name, 3: list of type, 4: symbol, 5: symbol
compiler.misc.incompatible.abstract.default=\
    {0} {1} inherits abstract and default for {2}({3}) from types {4} and {5}

# 0: name, 1: kind name, 2: symbol
compiler.err.default.overrides.object.member=\
    default method {0} in {1} {2} overrides a member of java.lang.Object

# 0: type
compiler.err.illegal.static.intf.meth.call=\
    illegal static interface method call\n\
    the receiver expression should be replaced with the type qualifier ''{0}''

# 0: symbol or type, 1: message segment
compiler.err.illegal.default.super.call=\
    bad type qualifier {0} in default super call\n\
    {1}

# 0: symbol, 1: type
compiler.misc.overridden.default=\
    method {0} is overridden in {1}

# 0: symbol, 1: type or symbol
compiler.misc.redundant.supertype=\
    redundant interface {0} is extended by {1}

compiler.err.unclosed.char.lit=\
    unclosed character literal

compiler.err.unclosed.comment=\
    unclosed comment

compiler.err.unclosed.str.lit=\
    unclosed string literal

compiler.err.unclosed.text.block=\
    unclosed text block

# 0: string
compiler.err.unsupported.encoding=\
    unsupported encoding: {0}

compiler.err.io.exception=\
    error reading source file: {0}

# 0: name
compiler.err.undef.label=\
    undefined label: {0}

# 0: name
compiler.err.illegal.ref.to.restricted.type=\
    illegal reference to restricted type ''{0}''

# 0: name
compiler.warn.illegal.ref.to.restricted.type=\
    illegal reference to restricted type ''{0}''

# 0: name, 1: source
compiler.err.restricted.type.not.allowed=\
    ''{0}'' not allowed here\n\
    as of release {1}, ''{0}'' is a restricted type name and cannot be used for type declarations

# 0: name, 1: source
compiler.warn.restricted.type.not.allowed=\
    as of release {1}, ''{0}'' is a restricted type name and cannot be used for type declarations or as the element type of an array

# 0: name, 1: source
compiler.warn.restricted.type.not.allowed.preview=\
    ''{0}'' may become a restricted type name in a future release and may be unusable for type declarations or as the element type of an array

# 0: name (variable), 1: message segment
compiler.err.cant.infer.local.var.type=\
    cannot infer type for local variable {0}\n\
    ({1})

# 0: name
compiler.err.restricted.type.not.allowed.here=\
    ''{0}'' is not allowed here

# 0: name
compiler.err.restricted.type.not.allowed.array=\
    ''{0}'' is not allowed as an element type of an array

# 0: name
compiler.err.restricted.type.not.allowed.compound=\
    ''{0}'' is not allowed in a compound declaration

# 0: fragment
compiler.err.invalid.lambda.parameter.declaration=\
    invalid lambda parameter declaration\n\
    ({0})

compiler.misc.implicit.and.explicit.not.allowed=\
    cannot mix implicitly-typed and explicitly-typed parameters

compiler.misc.var.and.explicit.not.allowed=\
    cannot mix ''var'' and explicitly-typed parameters

compiler.misc.var.and.implicit.not.allowed=\
    cannot mix ''var'' and implicitly-typed parameters

compiler.misc.local.cant.infer.null=\
    variable initializer is ''null''

compiler.misc.local.cant.infer.void=\
    variable initializer is ''void''

compiler.misc.local.missing.init=\
    cannot use ''var'' on variable without initializer

compiler.misc.local.lambda.missing.target=\
    lambda expression needs an explicit target-type

compiler.misc.local.mref.missing.target=\
    method reference needs an explicit target-type

compiler.misc.local.array.missing.target=\
    array initializer needs an explicit target-type

compiler.misc.local.self.ref=\
    cannot use ''var'' on self-referencing variable

# 0: message segment, 1: unused
compiler.err.cant.apply.diamond=\
    cannot infer type arguments for {0}

# 0: message segment or type, 1: message segment
compiler.err.cant.apply.diamond.1=\
    cannot infer type arguments for {0}\n\
    reason: {1}

# 0: message segment or type, 1: message segment
compiler.misc.cant.apply.diamond.1=\
    cannot infer type arguments for {0}\n\
    reason: {1}

compiler.err.unreachable.stmt=\
    unreachable statement

compiler.err.not.exhaustive=\
    the switch expression does not cover all possible input values

compiler.err.not.exhaustive.statement=\
    the switch statement does not cover all possible input values

compiler.err.initializer.must.be.able.to.complete.normally=\
    initializer must be able to complete normally

compiler.err.initializer.not.allowed=\
    initializers not allowed in interfaces

# 0: type
compiler.err.unreported.exception.need.to.catch.or.throw=\
    unreported exception {0}; must be caught or declared to be thrown

# 0: type
compiler.err.unreported.exception.default.constructor=\
    unreported exception {0} in default constructor

# 0: type, 1: name
compiler.err.unreported.exception.implicit.close=\
    unreported exception {0}; must be caught or declared to be thrown\n\
    exception thrown from implicit call to close() on resource variable ''{1}''

compiler.err.void.not.allowed.here=\
    ''void'' type not allowed here

# 0: string
compiler.err.wrong.number.type.args=\
    wrong number of type arguments; required {0}

# 0: symbol
compiler.err.var.might.already.be.assigned=\
    variable {0} might already have been assigned

# 0: symbol
compiler.err.var.might.not.have.been.initialized=\
    variable {0} might not have been initialized

# 0: symbol
compiler.err.var.not.initialized.in.default.constructor=\
    variable {0} not initialized in the default constructor

# 0: symbol
compiler.err.var.might.be.assigned.in.loop=\
    variable {0} might be assigned in loop

# 0: symbol, 1: message segment
compiler.err.varargs.invalid.trustme.anno=\
    Invalid {0} annotation. {1}

# 0: type
compiler.misc.varargs.trustme.on.reifiable.varargs=\
    Varargs element type {0} is reifiable.

# 0: type, 1: type
compiler.err.instanceof.reifiable.not.safe=\
    {0} cannot be safely cast to {1}

# 0: symbol
compiler.misc.varargs.trustme.on.non.varargs.meth=\
    Method {0} is not a varargs method.

# 0: symbol
compiler.misc.varargs.trustme.on.non.varargs.accessor=\
    Accessor {0} is not a varargs method.

# 0: symbol
compiler.misc.varargs.trustme.on.virtual.varargs=\
    Instance method {0} is neither final nor private.

# 0: symbol
compiler.misc.varargs.trustme.on.virtual.varargs.final.only=\
    Instance method {0} is not final.

# 0: type, 1: symbol kind, 2: symbol
compiler.misc.inaccessible.varargs.type=\
    formal varargs element type {0} is not accessible from {1} {2}

# In the following string, {1} will always be the detail message from
# java.io.IOException.
# 0: symbol, 1: string
compiler.err.class.cant.write=\
    error while writing {0}: {1}

# In the following string, {0} is the name of the class in the Java source.
# It really should be used two times..
# 0: kind name, 1: name
compiler.err.class.public.should.be.in.file=\
    {0} {1} is public, should be declared in a file named {1}.java

## All errors which do not refer to a particular line in the source code are
## preceded by this string.
compiler.err.error=\
    error:\u0020

# The following error messages do not refer to a line in the source code.
compiler.err.cant.read.file=\
    cannot read: {0}

# 0: string
compiler.err.plugin.not.found=\
    plug-in not found: {0}

# 0: path
# lint: path
compiler.warn.locn.unknown.file.on.module.path=\
    unknown file on module path: {0}


# 0: path
compiler.err.locn.bad.module-info=\
    problem reading module-info.class in {0}

# 0: path
compiler.err.locn.cant.read.directory=\
    cannot read directory {0}

# 0: path
compiler.err.locn.cant.read.file=\
    cannot read file {0}

# 0: path
compiler.err.locn.cant.get.module.name.for.jar=\
    cannot determine module name for {0}

# 0: path
compiler.err.multi-module.outdir.cannot.be.exploded.module=\
    in multi-module mode, the output directory cannot be an exploded module: {0}

# 0: path
# lint: path
compiler.warn.outdir.is.in.exploded.module=\
    the output directory is within an exploded module: {0}

# 0: file object
compiler.err.locn.module-info.not.allowed.on.patch.path=\
    module-info.class not allowed on patch path: {0}

# 0: string
compiler.err.locn.invalid.arg.for.xpatch=\
    invalid argument for --patch-module option: {0}

compiler.err.file.sb.on.source.or.patch.path.for.module=\
    file should be on source path, or on patch path for module

compiler.err.no.java.lang=\
    Unable to find package java.lang in platform classes

compiler.err.statement.not.expected=\
    statements not expected outside of methods and initializers

compiler.err.class.method.or.field.expected=\
    class, interface, annotation type, enum, record, method or field expected

#####

# Fatal Errors

# 0: name
compiler.misc.fatal.err.cant.locate.meth=\
    Fatal Error: Unable to find method {0}

# 0: name
compiler.misc.fatal.err.cant.locate.field=\
    Fatal Error: Unable to find field {0}

# 0: type
compiler.misc.fatal.err.cant.locate.ctor=\
    Fatal Error: Unable to find constructor for {0}

compiler.misc.fatal.err.cant.close=\
    Fatal Error: Cannot close compiler resources

#####

##
## miscellaneous strings
##

compiler.misc.diamond.anonymous.methods.implicitly.override=\
    (due to <>, every non-private method declared in this anonymous class must override or implement a method from a supertype)

compiler.misc.source.unavailable=\
    (source unavailable)

# 0: string, 1: string, 2: boolean
compiler.misc.x.print.processor.info=\
    Processor {0} matches {1} and returns {2}.

# 0: number, 1: string, 2: set of symbol, 3: boolean
compiler.misc.x.print.rounds=\
    Round {0}:\n\tinput files: {1}\n\tannotations: {2}\n\tlast round: {3}

# 0: file name
compiler.warn.file.from.future=\
    Modification date is in the future for file {0}

# 0: path
# lint: output-file-clash
compiler.warn.output.file.clash=\
    output file written more than once: {0}

#####

## The following string will appear before all messages keyed as:
## "compiler.note".

compiler.note.compressed.diags=\
    Some messages have been simplified; recompile with -Xdiags:verbose to get full output

# 0: boolean, 1: symbol
compiler.note.lambda.stat=\
    Translating lambda expression\n\
    alternate metafactory = {0}\n\
    synthetic method = {1}

# 0: boolean, 1: unused
compiler.note.mref.stat=\
    Translating method reference\n\
    alternate metafactory = {0}\n\

# 0: boolean, 1: symbol
compiler.note.mref.stat.1=\
    Translating method reference\n\
    alternate metafactory = {0}\n\
    bridge method = {1}

compiler.note.note=\
    Note:\u0020

# 0: file name
compiler.note.deprecated.filename=\
    {0} uses or overrides a deprecated API.

compiler.note.deprecated.plural=\
    Some input files use or override a deprecated API.

# The following string may appear after one of the above deprecation
# messages.
compiler.note.deprecated.recompile=\
    Recompile with -Xlint:deprecation for details.

# 0: file name
compiler.note.deprecated.filename.additional=\
    {0} has additional uses or overrides of a deprecated API.

compiler.note.deprecated.plural.additional=\
    Some input files additionally use or override a deprecated API.

# 0: file name
compiler.note.removal.filename=\
    {0} uses or overrides a deprecated API that is marked for removal.

compiler.note.removal.plural=\
    Some input files use or override a deprecated API that is marked for removal.

# The following string may appear after one of the above removal messages.
compiler.note.removal.recompile=\
    Recompile with -Xlint:removal for details.

# 0: file name
compiler.note.removal.filename.additional=\
    {0} has additional uses or overrides of a deprecated API that is marked for removal.

compiler.note.removal.plural.additional=\
    Some input files additionally use or override a deprecated API that is marked for removal.

# 0: file name
compiler.note.unchecked.filename=\
    {0} uses unchecked or unsafe operations.

compiler.note.unchecked.plural=\
    Some input files use unchecked or unsafe operations.

# The following string may appear after one of the above unchecked messages.
compiler.note.unchecked.recompile=\
    Recompile with -Xlint:unchecked for details.

# 0: file name
compiler.note.unchecked.filename.additional=\
    {0} has additional unchecked or unsafe operations.

compiler.note.unchecked.plural.additional=\
    Some input files additionally use unchecked or unsafe operations.

# 0: file name, 1: source
compiler.note.preview.filename=\
    {0} uses preview features of Java SE {1}.

# 0: source
compiler.note.preview.plural=\
    Some input files use preview features of Java SE {0}.

# The following string may appear after one of the above deprecation
# messages.
compiler.note.preview.recompile=\
    Recompile with -Xlint:preview for details.

# 0: file name, 1: source
compiler.note.preview.filename.additional=\
    {0} has additional uses of preview features of Java SE {1}.

# 0: source
compiler.note.preview.plural.additional=\
    Some input files additionally use preview features of Java SE {0}.

# Notes related to annotation processing

# Print a client-generated note; assumed to be localized, no translation required
# 0: string
compiler.note.proc.messager=\
    {0}

# 0: string, 1: string, 2: string
compiler.note.multiple.elements=\
    Multiple elements named ''{1}'' in modules ''{2}'' were found by javax.lang.model.util.Elements.{0}.

compiler.note.implicit.annotation.processing=\
    Annotation processing is enabled because one or more processors were found\n\
    on the class path. A future release of javac may disable annotation processing\n\
    unless at least one processor is specified by name (-processor), or a search\n\
    path is specified (--processor-path, --processor-module-path), or annotation\n\
    processing is enabled explicitly (-proc:only, -proc:full).\n\
    Use -Xlint:-options to suppress this message.\n\
    Use -proc:none to disable annotation processing.

#####

# 0: number
compiler.misc.count.error=\
    {0} error

# 0: number
compiler.misc.count.error.plural=\
    {0} errors

# 0: number, 1: number
compiler.misc.count.error.recompile=\
    only showing the first {0} errors, of {1} total; use -Xmaxerrs if you would like to see more

# 0: number, 1: number
compiler.misc.count.warn.recompile=\
    only showing the first {0} warnings, of {1} total; use -Xmaxwarns if you would like to see more

# 0: number
compiler.misc.count.warn=\
    {0} warning

# 0: number
compiler.misc.count.warn.plural=\
    {0} warnings

compiler.misc.version.not.available=\
    (version info not available)

## extra output when using -verbose (JavaCompiler)

# 0: symbol
compiler.misc.verbose.checking.attribution=\
    [checking {0}]

# 0: string
compiler.misc.verbose.parsing.done=\
    [parsing completed {0}ms]

# 0: file name
compiler.misc.verbose.parsing.started=\
    [parsing started {0}]

# 0: string
compiler.misc.verbose.total=\
    [total {0}ms]

# 0: file name
compiler.misc.verbose.wrote.file=\
    [wrote {0}]

## extra output when using -verbose (code/ClassReader)
# 0: string
compiler.misc.verbose.loading=\
    [loading {0}]

# 0: string
compiler.misc.verbose.sourcepath=\
    [search path for source files: {0}]

# 0: string
compiler.misc.verbose.classpath=\
    [search path for class files: {0}]

## extra output when using -prompt (util/Log)
compiler.misc.resume.abort=\
    R)esume, A)bort>

#####

##
## warnings
##

## All warning messages are preceded by the following string.
compiler.warn.warning=\
    warning:\u0020

## Warning messages may also include the following prefix to identify a
## lint option
# 0: option name
compiler.warn.lintOption=\
    [{0}]\u0020

# 0: symbol
# lint: serial
compiler.warn.constant.SVUID=\
    serialVersionUID must be constant in class {0}

# lint: dangling-doc-comments
compiler.warn.dangling.doc.comment=\
    documentation comment is not attached to any declaration

# 0: path
# lint: path
compiler.warn.dir.path.element.not.found=\
    bad path element "{0}": no such directory

# 0: file name
# lint: path
compiler.warn.dir.path.element.not.directory=\
    bad path element "{0}": not a directory

# 0: symbol, 1: symbol, 2: symbol
# lint: missing-explicit-ctor
compiler.warn.missing-explicit-ctor=\
    class {0} in exported package {1} declares no explicit constructors, thereby exposing a default constructor to clients of module {2}

# lint: strictfp
compiler.warn.strictfp=\
    as of release 17, all floating-point expressions are evaluated strictly and ''strictfp'' is not required

# lint: finally
compiler.warn.finally.cannot.complete=\
    finally clause cannot complete normally

# 0: name
# lint: module
compiler.warn.poor.choice.for.module.name=\
    module name component {0} should avoid terminal digits

# 0: string
# lint: incubating
compiler.warn.incubating.modules=\
    using incubating module(s): {0}

# 0: symbol, 1: symbol
# lint: deprecation
compiler.warn.has.been.deprecated=\
    {0} in {1} has been deprecated

# 0: symbol, 1: symbol
# lint: removal
compiler.warn.has.been.deprecated.for.removal=\
    {0} in {1} has been deprecated and marked for removal

# 0: symbol
# lint: preview
compiler.warn.is.preview=\
    {0} is a preview API and may be removed in a future release.

# 0: symbol
compiler.err.is.preview=\
    {0} is a preview API and is disabled by default.\n\
    (use --enable-preview to enable preview APIs)

# 0: symbol
# lint: preview
compiler.warn.is.preview.reflective=\
    {0} is a reflective preview API and may be removed in a future release.

# 0: symbol, 1: symbol
# lint: restricted
compiler.warn.restricted.method=\
    {0}.{1} is a restricted method.\n\
    (Restricted methods are unsafe and, if used incorrectly, might crash the Java runtime or corrupt memory)

# 0: symbol
# lint: deprecation
compiler.warn.has.been.deprecated.module=\
    module {0} has been deprecated

# 0: symbol
# lint: removal
compiler.warn.has.been.deprecated.for.removal.module=\
    module {0} has been deprecated and marked for removal

# 0: symbol
compiler.warn.sun.proprietary=\
    {0} is internal proprietary API and may be removed in a future release

compiler.warn.illegal.char.for.encoding=\
    unmappable character for encoding {0}

# 0: symbol
# lint: serial
compiler.warn.improper.SVUID=\
    serialVersionUID must be declared static final in class {0}

# lint: serial
compiler.warn.improper.SPF=\
    serialPersistentFields must be declared private static final to be effective

# lint: serial
compiler.warn.SPF.null.init=\
    serialPersistentFields ineffective if initialized to null.\n\
    Initialize to an empty array to indicate no fields


# 0: type, 1: type
compiler.warn.inexact.non-varargs.call=\
    non-varargs call of varargs method with inexact argument type for last parameter;\n\
    cast to {0} for a varargs call\n\
    cast to {1} for a non-varargs call and to suppress this warning

# 0: list of type
compiler.warn.unreachable.catch=\
    unreachable catch clause\n\
    thrown type {0} has already been caught

# 0: list of type
compiler.warn.unreachable.catch.1=\
    unreachable catch clause\n\
    thrown types {0} have already been caught

# 0: symbol
# lint: serial
compiler.warn.long.SVUID=\
    serialVersionUID must be of type long in class {0}

# lint: serial
compiler.warn.OSF.array.SPF=\
    serialPersistentFields must be of type java.io.ObjectStreamField[] to be effective

# 0: symbol
# lint: serial
compiler.warn.missing.SVUID=\
    serializable class {0} has no definition of serialVersionUID

# 0: name
# lint: serial
compiler.warn.serializable.missing.access.no.arg.ctor=\
    cannot access a no-arg constructor in first non-serializable superclass {0}

# 0: name
# lint: serial
compiler.warn.serial.method.not.private=\
    serialization-related method {0} not declared private

# 0: name
# lint: serial
compiler.warn.serial.concrete.instance.method=\
    serialization-related method {0} must be a concrete instance method to be effective, neither abstract nor static

# 0: name
# lint: serial
compiler.warn.serial.method.static=\
    serialization-related method {0} declared static; must instead be an instance method to be effective

# 0: name
# lint: serial
compiler.warn.serial.method.no.args=\
    to be effective serialization-related method {0} must have no parameters

# 0: name, 1: number
# lint: serial
compiler.warn.serial.method.one.arg=\
    to be effective serialization-related method {0} must have exactly one parameter rather than {1} parameters

# 0: name, 1: type, 2: type
# lint: serial
compiler.warn.serial.method.parameter.type=\
    sole parameter of serialization-related method {0} must have type {1} to be effective rather than type {2}

# 0: name, 1: type, 2: type
# lint: serial
compiler.warn.serial.method.unexpected.return.type=\
    serialization-related method {0} declared with a return type of {1} rather than expected type {2}.\n\
    As declared, the method will be ineffective for serialization

# 0: name, 1: type
# lint: serial
compiler.warn.serial.method.unexpected.exception=\
    serialization-related method {0} declared to throw an unexpected type {1}

# lint: serial
compiler.warn.ineffectual.serial.field.interface=\
    serialPersistentFields is not effective in an interface

# 0: string
# lint: serial
compiler.warn.ineffectual.serial.field.enum=\
     serialization-related field {0} is not effective in an enum class

# 0: string
# lint: serial
compiler.warn.ineffectual.serial.method.enum=\
    serialization-related method {0} is not effective in an enum class

# 0: string
# lint: serial
compiler.warn.ineffectual.extern.method.enum=\
    externalization-related method {0} is not effective in an enum class

# lint: serial
compiler.warn.ineffectual.serial.field.record=\
    serialPersistentFields is not effective in a record class

# 0: string
# lint: serial
compiler.warn.ineffectual.serial.method.record=\
    serialization-related method {0} is not effective in a record class

# 0: string
# lint: serial
compiler.warn.ineffectual.externalizable.method.record=\
    externalization-related method {0} is not effective in a record class

# 0: name
# lint: serial
compiler.warn.ineffectual.serial.method.externalizable=\
    serialization-related method {0} is not effective in an Externalizable class

# lint: serial
compiler.warn.ineffectual.serial.field.externalizable=\
    serialPersistentFields is not effective in an Externalizable class

# lint: serial
compiler.warn.externalizable.missing.public.no.arg.ctor=\
    an Externalizable class needs a public no-arg constructor

# lint: serial
compiler.warn.non.serializable.instance.field=\
    non-transient instance field of a serializable class declared with a non-serializable type

# 0: type
# lint: serial
compiler.warn.non.serializable.instance.field.array=\
    non-transient instance field of a serializable class declared with an array having a non-serializable base component type {0}

# lint: serial
compiler.warn.non.private.method.weaker.access=\
    serialization-related method declared non-private in an interface will prevent\n\
    classes implementing the interface from declaring the method as private

# lint: serial
compiler.warn.default.ineffective=\
    serialization-related default method from an interface will not be run by serialization for an implementing class

# 0: symbol, 1: symbol, 2: symbol, 3: symbol
# lint: overloads
compiler.warn.potentially.ambiguous.overload=\
    {0} in {1} is potentially ambiguous with {2} in {3}

# 0: message segment
# lint: overrides
compiler.warn.override.varargs.missing=\
    {0}; overridden method has no ''...''

# 0: message segment
# lint: overrides
compiler.warn.override.varargs.extra=\
    {0}; overriding method is missing ''...''

# 0: message segment
compiler.warn.override.bridge=\
    {0}; overridden method is a bridge method

# 0: symbol
compiler.warn.pkg-info.already.seen=\
    a package-info.java file has already been seen for package {0}

# 0: path
# lint: path
compiler.warn.path.element.not.found=\
    bad path element "{0}": no such file or directory

# lint: fallthrough
compiler.warn.possible.fall-through.into.case=\
    possible fall-through into case

# 0: type
# lint: cast
compiler.warn.redundant.cast=\
    redundant cast to {0}

# 0: number
compiler.warn.position.overflow=\
    Position encoding overflows at line {0}

# 0: file name, 1: number, 2: number
compiler.warn.big.major.version=\
    {0}: major version {1} is newer than {2}, the highest major version supported by this compiler.\n\
    It is recommended that the compiler be upgraded.

# 0: file name, 1: fragment
compiler.warn.invalid.utf8.in.classfile=\
    {0}: classfile contains invalid UTF-8: {1}

# 0: kind name, 1: symbol
# lint: static
compiler.warn.static.not.qualified.by.type=\
    static {0} should be qualified by type name, {1}, instead of by an expression

# 0: kind name
# lint: static
compiler.warn.static.not.qualified.by.type2=\
    static {0} should not be used as a member of an anonymous class

# 0: string, 1: fragment
# lint: options
compiler.warn.source.no.bootclasspath=\
    bootstrap class path is not set in conjunction with -source {0}\n{1}

# 0: string, 1: fragment
# lint: options
compiler.warn.source.no.system.modules.path=\
    location of system modules is not set in conjunction with -source {0}\n{1}

# 0: string
compiler.misc.source.no.bootclasspath=\
  not setting the bootstrap class path may lead to class files that cannot run on JDK {0}\n\
  --release {0} is recommended instead of -source {0} because it sets the bootstrap class path automatically

# 0: string
compiler.misc.source.no.system.modules.path=\
  not setting the location of system modules may lead to class files that cannot run on JDK {0}\n\
  --release {0} is recommended instead of -source {0} because it sets the location of system modules automatically

# 0: string, 1: string
compiler.misc.source.no.bootclasspath.with.target=\
  not setting the bootstrap class path may lead to class files that cannot run on JDK 8\n\
  --release {0} is recommended instead of -source {0} -target {1} because it sets the bootstrap class path automatically

# 0: string, 1: string
compiler.misc.source.no.system.modules.path.with.target=\
  not setting the location of system modules may lead to class files that cannot run on JDK {0}\n\
  --release {0} is recommended instead of -source {0} -target {1} because it sets the location of system modules automatically

# 0: string
# lint: options
compiler.warn.option.obsolete.source=\
    source value {0} is obsolete and will be removed in a future release

# 0: target
# lint: options
compiler.warn.option.obsolete.target=\
    target value {0} is obsolete and will be removed in a future release

# 0: string, 1: string
compiler.err.option.removed.source=\
    Source option {0} is no longer supported. Use {1} or later.

# 0: target, 1: target
compiler.err.option.removed.target=\
    Target option {0} is no longer supported. Use {1} or later.

# lint: options
compiler.warn.option.obsolete.suppression=\
    To suppress warnings about obsolete options, use -Xlint:-options.

# 0: name, 1: number, 2: number, 3: number, 4: number
# lint: classfile
compiler.warn.future.attr=\
    {0} attribute introduced in version {1}.{2} class files is ignored in version {3}.{4} class files

# lint: requires-automatic
compiler.warn.requires.automatic=\
    requires directive for an automatic module

# lint: requires-transitive-automatic
compiler.warn.requires.transitive.automatic=\
    requires transitive directive for an automatic module

# Warnings related to annotation processing
# 0: string
compiler.warn.proc.package.does.not.exist=\
    package {0} does not exist

# 0: string
# lint: processing
compiler.warn.proc.file.reopening=\
    Attempt to create a file for ''{0}'' multiple times

# 0: string
# lint: processing
compiler.warn.proc.type.already.exists=\
    A file for type ''{0}'' already exists on the sourcepath or classpath

# 0: string
# lint: processing
compiler.warn.proc.type.recreate=\
    Attempt to create a file for type ''{0}'' multiple times

# 0: string
# lint: processing
compiler.warn.proc.illegal.file.name=\
    Cannot create file for illegal name ''{0}''.

# 0: string, 1: string
# lint: processing
compiler.warn.proc.suspicious.class.name=\
    Creating file for a type whose name ends in {1}: ''{0}''

# 0: string
compiler.warn.proc.file.create.last.round=\
    File for type ''{0}'' created in the last round will not be subject to annotation processing.

# 0: string, 1: string
# lint: processing
compiler.warn.proc.malformed.supported.string=\
    Malformed string ''{0}'' for a supported annotation interface returned by processor ''{1}''

# 0: set of string
# lint: processing
compiler.warn.proc.annotations.without.processors=\
    No processor claimed any of these annotations: {0}

# 0: source version, 1: string, 2: string
compiler.warn.proc.processor.incompatible.source.version=\
    Supported source version ''{0}'' from annotation processor ''{1}'' less than -source ''{2}''

# 0: string, 1: string
# lint: processing
compiler.warn.proc.duplicate.option.name=\
    Duplicate supported option ''{0}'' returned by annotation processor ''{1}''

# 0: string, 1: string
# lint: processing
compiler.warn.proc.duplicate.supported.annotation=\
    Duplicate supported annotation interface ''{0}'' returned by annotation processor ''{1}''


# 0: string
# lint: processing
compiler.warn.proc.redundant.types.with.wildcard=\
    Annotation processor ''{0}'' redundantly supports both ''*'' and other annotation interfaces

compiler.warn.proc.proc-only.requested.no.procs=\
    Annotation processing without compilation requested but no processors were found.

compiler.warn.proc.use.implicit=\
    Implicitly compiled files were not subject to annotation processing.\n\
    Use -implicit to specify a policy for implicit compilation.

compiler.warn.proc.use.proc.or.implicit=\
    Implicitly compiled files were not subject to annotation processing.\n\
    Use -proc:none to disable annotation processing or -implicit to specify a policy for implicit compilation.

# Print a client-generated warning; assumed to be localized, no translation required
# 0: string
compiler.warn.proc.messager=\
    {0}

# 0: set of string
compiler.warn.proc.unclosed.type.files=\
    Unclosed files for the types ''{0}''; these types will not undergo annotation processing

# 0: string
compiler.warn.proc.unmatched.processor.options=\
    The following options were not recognized by any processor: ''{0}''

# lint: try
compiler.warn.try.explicit.close.call=\
    explicit call to close() on an auto-closeable resource

# 0: symbol
# lint: try
compiler.warn.try.resource.not.referenced=\
    auto-closeable resource {0} is never referenced in body of corresponding try statement

# 0: type
# lint: try
compiler.warn.try.resource.throws.interrupted.exc=\
    auto-closeable resource {0} has a member method close() that could throw InterruptedException

# lint: unchecked
compiler.warn.unchecked.assign=\
    unchecked assignment: {0} to {1}

# 0: symbol, 1: type
# lint: unchecked
compiler.warn.unchecked.assign.to.var=\
    unchecked assignment to variable {0} as member of raw type {1}

# 0: symbol, 1: type
# lint: unchecked
compiler.warn.unchecked.call.mbr.of.raw.type=\
    unchecked call to {0} as a member of the raw type {1}

# lint: unchecked
compiler.warn.unchecked.cast.to.type=\
    unchecked cast to type {0}

# 0: kind name, 1: name, 2: object, 3: object, 4: kind name, 5: symbol
# lint: unchecked
compiler.warn.unchecked.meth.invocation.applied=\
    unchecked method invocation: {0} {1} in {4} {5} is applied to given types\n\
    required: {2}\n\
    found:    {3}

# 0: type
# lint: unchecked
compiler.warn.unchecked.generic.array.creation=\
    unchecked generic array creation for varargs parameter of type {0}

# 0: type
# lint: unchecked
compiler.warn.unchecked.varargs.non.reifiable.type=\
    Possible heap pollution from parameterized vararg type {0}

# 0: symbol
# lint: varargs
compiler.warn.varargs.unsafe.use.varargs.param=\
    Varargs method could cause heap pollution from non-reifiable varargs parameter {0}

# lint: dep-ann
compiler.warn.missing.deprecated.annotation=\
    deprecated item is not annotated with @Deprecated

# 0: kind name
# lint: deprecation
compiler.warn.deprecated.annotation.has.no.effect=\
    @Deprecated annotation has no effect on this {0} declaration

# 0: string
# lint: path
compiler.warn.invalid.path=\
    Invalid filename: {0}

compiler.warn.doclint.not.available=\
    No service provider for doclint is available

# 0: string
compiler.err.invalid.path=\
    Invalid filename: {0}


# 0: path
# lint: path
compiler.warn.invalid.archive.file=\
    Unexpected file on path: {0}

# 0: path
# lint: path
compiler.warn.unexpected.archive.file=\
    Unexpected extension for archive file: {0}

# 0: path
compiler.err.no.zipfs.for.archive=\
    No file system provider is available to handle this file: {0}

# lint: divzero
compiler.warn.div.zero=\
    division by zero

# lint: empty
compiler.warn.empty.if=\
    empty statement after if

# 0: type, 1: name
# lint: classfile
compiler.warn.annotation.method.not.found=\
    Cannot find annotation method ''{1}()'' in type ''{0}''

# 0: type, 1: name, 2: message segment
# lint: classfile
compiler.warn.annotation.method.not.found.reason=\
    Cannot find annotation method ''{1}()'' in type ''{0}'': {2}

# 0: list of annotation, 1: symbol, 2: name, 3: message segment
compiler.err.cant.attach.type.annotations=\
    Cannot attach type annotations {0} to {1}.{2}:\n\
    {3}

# 0: file object, 1: symbol, 2: name
compiler.warn.unknown.enum.constant=\
    unknown enum constant {1}.{2}

# 0: file object, 1: symbol, 2: name, 3: message segment
compiler.warn.unknown.enum.constant.reason=\
    unknown enum constant {1}.{2}\n\
    reason: {3}

# 0: type, 1: type
# lint: rawtypes
compiler.warn.raw.class.use=\
    found raw type: {0}\n\
    missing type arguments for generic class {1}

compiler.warn.diamond.redundant.args=\
    Redundant type arguments in new expression (use diamond operator instead).

compiler.warn.local.redundant.type=\
    Redundant type for local variable (replace explicit type with ''var'').

compiler.warn.potential.lambda.found=\
    This anonymous inner class creation can be turned into a lambda expression.

compiler.warn.method.redundant.typeargs=\
    Redundant type arguments in method call.

# 0: symbol, 1: message segment
# lint: varargs
compiler.warn.varargs.redundant.trustme.anno=\
    Redundant {0} annotation. {1}

# 0: symbol
# lint: serial
compiler.warn.access.to.member.from.serializable.element=\
    access to member {0} from serializable element can be publicly accessible to untrusted code

# 0: symbol
# lint: serial
compiler.warn.access.to.member.from.serializable.lambda=\
    access to member {0} from serializable lambda can be publicly accessible to untrusted code

#####

## The following are tokens which are non-terminals in the language. They should
## be named as JLS3 calls them when translated to the appropriate language.
compiler.misc.token.identifier=\
    <identifier>

compiler.misc.token.character=\
    <character>

compiler.misc.token.string=\
    <string>

compiler.misc.token.integer=\
    <integer>

compiler.misc.token.long-integer=\
    <long integer>

compiler.misc.token.float=\
    <float>

compiler.misc.token.double=\
    <double>

compiler.misc.token.bad-symbol=\
    <bad symbol>

compiler.misc.token.end-of-input=\
    <end of input>

## The argument to the following string will always be one of the following:
## 1. one of the above non-terminals
## 2. a keyword (JLS1.8)
## 3. a boolean literal (JLS3.10.3)
## 4. the null literal (JLS3.10.7)
## 5. a Java separator (JLS3.11)
## 6. an operator (JLS3.12)
##
## This is the only place these tokens will be used.
# 0: token
compiler.err.expected=\
    {0} expected

# 0: string
compiler.err.expected.str=\
    {0} expected

# 0: token, 1: token
compiler.err.expected2=\
    {0} or {1} expected

# 0: token, 1: token, 2: token
compiler.err.expected3=\
    {0}, {1}, or {2} expected

# 0: token, 1: token, 2: token, 3: string
compiler.err.expected4=\
    {0}, {1}, {2}, or {3} expected

compiler.err.premature.eof=\
    reached end of file while parsing

compiler.err.enum.constant.expected=\
    enum constant expected here

compiler.err.enum.constant.not.expected=\
    enum constant not expected here

compiler.err.extraneous.semicolon=\
    extraneous semicolon

compiler.warn.extraneous.semicolon=\
    extraneous semicolon

## The following are related in form, but do not easily fit the above paradigm.
compiler.err.expected.module.or.open=\
    ''module'' or ''open'' expected

compiler.err.dot.class.expected=\
    ''.class'' expected

## The argument to this string will always be either 'case' or 'default'.
# 0: token
compiler.err.orphaned=\
    orphaned {0}

# 0: name
compiler.misc.anonymous.class=\
    <anonymous {0}>

# 0: name, 1: type
compiler.misc.type.captureof=\
    capture#{0} of {1}

compiler.misc.type.captureof.1=\
    capture#{0}

compiler.misc.type.none=\
    <none>

compiler.misc.unnamed.package=\
    unnamed package

compiler.misc.unnamed.module=\
    unnamed module

#####

# 0: symbol, 1: message segment
compiler.err.cant.access=\
    cannot access {0}\n\
    {1}

# 0: name
compiler.misc.bad.class.file=\
    class file is invalid for class {0}

# 0: file name, 1: string (expected constant pool entry type), 2: number (constant pool index)
compiler.misc.bad.const.pool.entry=\
    bad constant pool entry in {0}\n\
    expected {1} at index {2}

# 0: file name, 1: number (constant pool index), 2: number (constant pool size)
compiler.misc.bad.const.pool.index=\
    bad constant pool index in {0}\n\
    index {1} is not within pool size {2}.

# 0: file name, 1: message segment
compiler.misc.bad.class.file.header=\
    bad class file: {0}\n\
    {1}\n\
    Please remove or make sure it appears in the correct subdirectory of the classpath.

# 0: file name, 1: message segment
compiler.misc.bad.source.file.header=\
    bad source file: {0}\n\
    {1}\n\
    Please remove or make sure it appears in the correct subdirectory of the sourcepath.

## The following are all possible strings for the second argument ({1}) of the
## above strings.
compiler.misc.bad.class.signature=\
    bad class signature: {0}

#0: symbol, 1: symbol
compiler.misc.bad.enclosing.class=\
    bad enclosing class for {0}: {1}

# 0: symbol
compiler.misc.bad.enclosing.method=\
    bad enclosing method attribute for class {0}

# 0: file name
# lint: classfile
compiler.warn.runtime.visible.invisible.param.annotations.mismatch=\
    the length of parameters in RuntimeVisibleParameterAnnotations attribute and \
    RuntimeInvisibleParameterAnnotations attribute in: {0} \
    do not match, ignoring both attributes

# 0: file name
# lint: classfile
compiler.warn.runtime.invisible.parameter.annotations=\
    the RuntimeVisibleParameterAnnotations and RuntimeInvisibleParameterAnnotations attributes \
    in: {0} \
    cannot be mapped to the method''s parameters

compiler.misc.bad.const.pool.tag=\
    bad constant pool tag: {0}

compiler.misc.bad.const.pool.tag.at=\
    bad constant pool tag: {0} at {1}

# 0: number
compiler.misc.bad.utf8.byte.sequence.at=\
    bad UTF-8 byte sequence at {0}

compiler.misc.unexpected.const.pool.tag.at=\
    unexpected constant pool tag: {0} at {1}

# 0: number
compiler.misc.bad.class.truncated.at.offset=\
    class file truncated at offset {0}

compiler.misc.bad.signature=\
    bad signature: {0}

compiler.misc.bad.type.annotation.value=\
    bad type annotation target type value: {0}

compiler.misc.bad.module-info.name=\
    bad class name

compiler.misc.class.file.wrong.class=\
    class file contains wrong class: {0}

compiler.misc.module.info.invalid.super.class=\
    module-info with invalid super class

# 0: name
compiler.misc.class.file.not.found=\
    class file for {0} not found

# 0: string (constant value), 1: symbol (constant field), 2: type (field type)
compiler.misc.bad.constant.range=\
    constant value ''{0}'' for {1} is outside the expected range for {2}

# 0: string (constant value), 1: symbol (constant field), 2: string (expected class)
compiler.misc.bad.constant.value=\
    bad constant value ''{0}'' for {1}, expected {2}

# 0: type (field type)
compiler.misc.bad.constant.value.type=\
    variable of type ''{0}'' cannot have a constant value, but has one specified

# 0: string (classfile major version), 1: string (classfile minor version)
compiler.misc.invalid.default.interface=\
    default method found in version {0}.{1} classfile

# 0: string (classfile major version), 1: string (classfile minor version)
compiler.misc.invalid.static.interface=\
    static method found in version {0}.{1} classfile

# 0: string (classfile major version), 1: string (classfile minor version)
compiler.misc.anachronistic.module.info=\
    module declaration found in version {0}.{1} classfile

compiler.misc.module.info.definition.expected=\
    module-info definition expected

# 0: name
compiler.misc.file.doesnt.contain.class=\
    file does not contain class {0}

# 0: symbol
compiler.misc.file.does.not.contain.package=\
    file does not contain package {0}

compiler.misc.file.does.not.contain.module=\
    file does not contain module declaration

compiler.misc.illegal.start.of.class.file=\
    illegal start of class file

# 0: name
compiler.misc.method.descriptor.invalid=\
    method descriptor invalid for {0}

compiler.misc.unable.to.access.file=\
    unable to access file: {0}

compiler.misc.unicode.str.not.supported=\
    unicode string in class file not supported

compiler.misc.undecl.type.var=\
    undeclared type variable: {0}

compiler.misc.malformed.vararg.method=\
    class file contains malformed variable arity method: {0}

compiler.misc.wrong.version=\
    class file has wrong version {0}.{1}, should be {2}.{3}

compiler.misc.illegal.flag.combo=\
    class file contains illegal flag combination {0} for {1} {2}

#####

# 0: type, 1: type or symbol
compiler.err.not.within.bounds=\
    type argument {0} is not within bounds of type-variable {1}

## The following are all possible strings for the second argument ({1}) of the
## above string.

## none yet...

#####

# 0: message segment
compiler.err.prob.found.req=\
    incompatible types: {0}

# 0: message segment
compiler.misc.prob.found.req=\
    incompatible types: {0}

# 0: message segment, 1: type, 2: type
# lint: unchecked
compiler.warn.prob.found.req=\
    {0}\n\
    required: {2}\n\
    found:    {1}

# 0: type, 1: type
compiler.misc.inconvertible.types=\
    {0} cannot be converted to {1}

# 0: type, 1: type
compiler.misc.possible.loss.of.precision=\
    possible lossy conversion from {0} to {1}

# 0: type, 1: type
# lint: lossy-conversions
compiler.warn.possible.loss.of.precision=\
    implicit cast from {0} to {1} in compound assignment is possibly lossy

compiler.misc.unchecked.assign=\
    unchecked conversion

# compiler.misc.storecheck=\
#     assignment might cause later store checks to fail
# compiler.misc.unchecked=\
#     assigned array cannot dynamically check its stores
compiler.misc.unchecked.cast.to.type=\
    unchecked cast

# compiler.err.star.expected=\
#     ''*'' expected
# compiler.err.no.elem.type=\
#     \[\*\] cannot have a type

# 0: message segment
compiler.misc.try.not.applicable.to.type=\
    try-with-resources not applicable to variable type\n\
    ({0})

#####

# 0: object, 1: message segment
compiler.err.type.found.req=\
    unexpected type\n\
    required: {1}\n\
    found:    {0}

## The following are all possible strings for the first argument ({0}) of the
## above string.
compiler.misc.type.req.class=\
    class

compiler.misc.type.req.class.array=\
    class or array

compiler.misc.type.req.array.or.iterable=\
    array or java.lang.Iterable

compiler.misc.type.req.ref=\
    reference

compiler.misc.type.req.exact=\
    class or interface without bounds

# 0: type
compiler.misc.type.parameter=\
    type parameter {0}

#####

## The following are all possible strings for the last argument of all those
## diagnostics whose key ends in ".1"

# 0: type, 1: list of type
compiler.misc.no.unique.maximal.instance.exists=\
    no unique maximal instance exists for type variable {0} with upper bounds {1}

# 0: type, 1: list of type
compiler.misc.no.unique.minimal.instance.exists=\
    no unique minimal instance exists for type variable {0} with lower bounds {1}

# 0: type, 1: list of type
compiler.misc.incompatible.upper.bounds=\
    inference variable {0} has incompatible upper bounds {1}

# 0: type, 1: list of type
compiler.misc.incompatible.eq.bounds=\
    inference variable {0} has incompatible equality constraints {1}

# 0: type, 1: fragment, 2: fragment
compiler.misc.incompatible.bounds=\
    inference variable {0} has incompatible bounds\n\
    {1}\n\
    {2}

# 0: list of type
compiler.misc.lower.bounds=\
        lower bounds: {0}

# 0: list of type
compiler.misc.eq.bounds=\
        equality constraints: {0}

# 0: list of type
compiler.misc.upper.bounds=\
        upper bounds: {0}

# 0: list of type, 1: type, 2: type
compiler.misc.infer.no.conforming.instance.exists=\
    no instance(s) of type variable(s) {0} exist so that {1} conforms to {2}

# 0: list of type, 1: message segment
compiler.misc.infer.no.conforming.assignment.exists=\
    cannot infer type-variable(s) {0}\n\
    (argument mismatch; {1})

# 0: list of type
compiler.misc.infer.arg.length.mismatch=\
    cannot infer type-variable(s) {0}\n\
    (actual and formal argument lists differ in length)

# 0: list of type, 1: message segment
compiler.misc.infer.varargs.argument.mismatch=\
    cannot infer type-variable(s) {0}\n\
    (varargs mismatch; {1})

# 0: type, 1: list of type
compiler.misc.inferred.do.not.conform.to.upper.bounds=\
    inferred type does not conform to upper bound(s)\n\
    inferred: {0}\n\
    upper bound(s): {1}

# 0: type, 1: list of type
compiler.misc.inferred.do.not.conform.to.lower.bounds=\
    inferred type does not conform to lower bound(s)\n\
    inferred: {0}\n\
    lower bound(s): {1}

# 0: type, 1: list of type
compiler.misc.inferred.do.not.conform.to.eq.bounds=\
    inferred type does not conform to equality constraint(s)\n\
    inferred: {0}\n\
    equality constraints(s): {1}

# 0: symbol
compiler.misc.diamond=\
    {0}<>

# 0: type
compiler.misc.diamond.non.generic=\
    cannot use ''<>'' with non-generic class {0}

# 0: list of type, 1: message segment
compiler.misc.diamond.invalid.arg=\
    type argument {0} inferred for {1} is not allowed in this context\n\
    inferred argument is not expressible in the Signature attribute

# 0: list of type, 1: message segment
compiler.misc.diamond.invalid.args=\
    type arguments {0} inferred for {1} are not allowed in this context\n\
    inferred arguments are not expressible in the Signature attribute

# 0: type
compiler.misc.diamond.and.explicit.params=\
    cannot use ''<>'' with explicit type parameters for constructor

compiler.misc.mref.infer.and.explicit.params=\
    cannot use raw constructor reference with explicit type parameters for constructor

# 0: type, 1: list of type
compiler.misc.explicit.param.do.not.conform.to.bounds=\
    explicit type argument {0} does not conform to declared bound(s) {1}

compiler.misc.arg.length.mismatch=\
    actual and formal argument lists differ in length

# 0: string
compiler.misc.wrong.number.type.args=\
    wrong number of type arguments; required {0}

# 0: message segment
compiler.misc.no.conforming.assignment.exists=\
    argument mismatch; {0}

# 0: message segment
compiler.misc.varargs.argument.mismatch=\
    varargs mismatch; {0}

#####

# 0: symbol or type, 1: file name
# lint: auxiliaryclass
compiler.warn.auxiliary.class.accessed.from.outside.of.its.source.file=\
    auxiliary class {0} in {1} should not be accessed from outside its own source file

## The first argument ({0}) is a "kindname".
# 0: kind name, 1: symbol, 2: symbol
compiler.err.abstract.cant.be.accessed.directly=\
    abstract {0} {1} in {2} cannot be accessed directly

## The first argument ({0}) is a "kindname".
# 0: symbol kind, 1: symbol
compiler.err.non-static.cant.be.ref=\
    non-static {0} {1} cannot be referenced from a static context

## The first argument ({0}) is a "kindname".
# 0: symbol kind, 1: symbol
compiler.err.local.cant.be.inst.static=\
    local {0} {1} cannot be instantiated from a static context

# 0: symbol kind, 1: symbol
compiler.misc.bad.static.method.in.unbound.lookup=\
    unexpected static {0} {1} found in unbound lookup

# 0: symbol kind, 1: symbol
compiler.misc.bad.instance.method.in.unbound.lookup=\
    unexpected instance {0} {1} found in unbound lookup

# 0: symbol kind, 1: symbol
compiler.misc.bad.static.method.in.bound.lookup=\
    unexpected static {0} {1} found in bound lookup

## Both arguments ({0}, {1}) are "kindname"s.  {0} is a comma-separated list
## of kindnames (the list should be identical to that provided in source.
# 0: set of kind name, 1: set of kind name
compiler.err.unexpected.type=\
    unexpected type\n\
    required: {0}\n\
    found:    {1}

compiler.err.unexpected.lambda=\
   lambda expression not expected here

compiler.err.unexpected.mref=\
   method reference not expected here

## The first argument {0} is a "kindname" (e.g. 'constructor', 'field', etc.)
## The second argument {1} is the non-resolved symbol
## The third argument {2} is a list of type parameters (non-empty if {1} is a method)
## The fourth argument {3} is a list of argument types (non-empty if {1} is a method)
# 0: kind name, 1: name, 2: unused, 3: unused
compiler.err.cant.resolve=\
    cannot find symbol\n\
    symbol: {0} {1}

# 0: kind name, 1: name, 2: unused, 3: list of type
compiler.err.cant.resolve.args=\
    cannot find symbol\n\
    symbol: {0} {1}({3})

# 0: kind name, 1: name, 2: unused, 3: list of type
compiler.misc.cant.resolve.args=\
    cannot find symbol\n\
    symbol: {0} {1}({3})

# 0: kind name, 1: name, 2: list of type, 3: list of type
compiler.err.cant.resolve.args.params=\
    cannot find symbol\n\
    symbol: {0} <{2}>{1}({3})

## arguments from {0} to {3} have the same meaning as above
## The fifth argument {4} is a location subdiagnostic (see below)
# 0: kind name, 1: name, 2: unused, 3: unused, 4: message segment
compiler.err.cant.resolve.location=\
    cannot find symbol\n\
    symbol:   {0} {1}\n\
    location: {4}

# 0: kind name, 1: name, 2: unused, 3: list of type, 4: message segment
compiler.err.cant.resolve.location.args=\
    cannot find symbol\n\
    symbol:   {0} {1}({3})\n\
    location: {4}

# 0: kind name, 1: name, 2: list of type, 3: list, 4: message segment
compiler.err.cant.resolve.location.args.params=\
    cannot find symbol\n\
    symbol:   {0} <{2}>{1}({3})\n\
    location: {4}

### Following are replicated/used for method reference diagnostics

# 0: kind name, 1: name, 2: unused, 3: list of type, 4: message segment
compiler.misc.cant.resolve.location.args=\
    cannot find symbol\n\
    symbol:   {0} {1}({3})\n\
    location: {4}

# 0: kind name, 1: name, 2: list of type, 3: list, 4: message segment
compiler.misc.cant.resolve.location.args.params=\
    cannot find symbol\n\
    symbol:   {0} <{2}>{1}({3})\n\
    location: {4}

##a location subdiagnostic is composed as follows:
## The first argument {0} is the location "kindname" (e.g. 'constructor', 'field', etc.)
## The second argument {1} is the location name
## The third argument {2} is the location type (only when {1} is a variable name)

# 0: kind name, 1: type or symbol, 2: unused
compiler.misc.location=\
    {0} {1}

# 0: kind name, 1: symbol, 2: type
compiler.misc.location.1=\
    {0} {1} of type {2}

## The following are all possible string for "kindname".
## They should be called whatever the JLS calls them after it been translated
## to the appropriate language.
# compiler.misc.kindname.constructor=\
#     static member
compiler.misc.kindname.annotation=\
    @interface

compiler.misc.kindname.constructor=\
    constructor

compiler.misc.kindname.enum=\
    enum

compiler.misc.kindname.interface=\
    interface

compiler.misc.kindname.static=\
    static

compiler.misc.kindname.type.variable=\
    type variable

compiler.misc.kindname.type.variable.bound=\
    bound of type variable

compiler.misc.kindname.variable=\
    variable

compiler.misc.kindname.value=\
    value

compiler.misc.kindname.method=\
    method

compiler.misc.kindname.class=\
    class

compiler.misc.kindname.package=\
    package

compiler.misc.kindname.module=\
    module

compiler.misc.kindname.static.init=\
    static initializer

compiler.misc.kindname.instance.init=\
    instance initializer

compiler.misc.kindname.record.component=\
    record component

compiler.misc.kindname.record=\
    record

#####

compiler.misc.no.args=\
    no arguments

# 0: message segment
compiler.err.override.static=\
    {0}\n\
    overriding method is static

# 0: message segment, 1: set of flag
compiler.err.override.meth=\
    {0}\n\
    overridden method is {1}

# 0: message segment, 1: type
compiler.err.override.meth.doesnt.throw=\
    {0}\n\
    overridden method does not throw {1}

# In the following string {1} is a space separated list of Java Keywords, as
# they would have been declared in the source code
# 0: message segment, 1: set of flag or string
compiler.err.override.weaker.access=\
    {0}\n\
    attempting to assign weaker access privileges; was {1}

# 0: message segment, 1: type, 2: type
compiler.err.override.incompatible.ret=\
    {0}\n\
    return type {1} is not compatible with {2}

# 0: message segment, 1: type, 2: type
# lint: unchecked
compiler.warn.override.unchecked.ret=\
    {0}\n\
    return type requires unchecked conversion from {1} to {2}

# 0: message segment, 1: type
# lint: unchecked
compiler.warn.override.unchecked.thrown=\
    {0}\n\
    overridden method does not throw {1}

# 0: symbol
# lint: overrides
compiler.warn.override.equals.but.not.hashcode=\
    Class {0} overrides equals, but neither it nor any superclass overrides hashCode method

## The following are all possible strings for the first argument ({0}) of the
## above strings.
# 0: symbol, 1: symbol, 2: symbol, 3: symbol
compiler.misc.cant.override=\
    {0} in {1} cannot override {2} in {3}

# 0: symbol, 1: symbol, 2: symbol, 3: symbol
compiler.misc.cant.hide=\
    {0} in {1} cannot hide {2} in {3}

# 0: symbol, 1: symbol, 2: symbol, 3: symbol
compiler.misc.cant.implement=\
    {0} in {1} cannot implement {2} in {3}

# 0: symbol, 1: symbol, 2: symbol, 3: symbol
compiler.misc.clashes.with=\
    {0} in {1} clashes with {2} in {3}

# 0: symbol, 1: symbol, 2: symbol, 3: symbol
compiler.misc.unchecked.override=\
    {0} in {1} overrides {2} in {3}

# 0: symbol, 1: symbol, 2: symbol, 3: symbol
compiler.misc.unchecked.implement=\
    {0} in {1} implements {2} in {3}

# 0: symbol, 1: symbol, 2: symbol, 3: symbol
compiler.misc.unchecked.clash.with=\
    {0} in {1} overrides {2} in {3}

# 0: symbol, 1: symbol, 2: symbol, 3: symbol
compiler.misc.varargs.override=\
    {0} in {1} overrides {2} in {3}

# 0: symbol, 1: symbol, 2: symbol, 3: symbol
compiler.misc.varargs.implement=\
    {0} in {1} implements {2} in {3}

# 0: symbol, 1: symbol, 2: symbol, 3: symbol
compiler.misc.varargs.clash.with=\
    {0} in {1} overrides {2} in {3}

# 0: kind name, 1: symbol, 2: symbol, 3: message segment
compiler.misc.inapplicable.method=\
    {0} {1}.{2} is not applicable\n\
    ({3})

########################################
# Diagnostics for language feature changes.
# Such diagnostics have a common template which can be customized by using a feature
# diagnostic fragment (one of those given below).
########################################

# 0: message segment (feature), 1: string (found version), 2: string (expected version)
compiler.err.feature.not.supported.in.source=\
   {0} is not supported in -source {1}\n\
    (use -source {2} or higher to enable {0})

# 0: message segment (feature), 1: string (found version), 2: string (expected version)
compiler.err.feature.not.supported.in.source.plural=\
   {0} are not supported in -source {1}\n\
    (use -source {2} or higher to enable {0})

# 0: message segment (feature), 1: string (found version), 2: string (expected version)
compiler.misc.feature.not.supported.in.source=\
   {0} is not supported in -source {1}\n\
    (use -source {2} or higher to enable {0})

# 0: message segment (feature), 1: string (found version), 2: string (expected version)
compiler.misc.feature.not.supported.in.source.plural=\
   {0} are not supported in -source {1}\n\
    (use -source {2} or higher to enable {0})

# 0: message segment (feature)
compiler.err.preview.feature.disabled=\
   {0} is a preview feature and is disabled by default.\n\
   (use --enable-preview to enable {0})

# 0: message segment (feature)
compiler.err.preview.feature.disabled.plural=\
   {0} are a preview feature and are disabled by default.\n\
   (use --enable-preview to enable {0})

# 0: file object (classfile), 1: string (expected version)
compiler.err.preview.feature.disabled.classfile=\
   class file for {0} uses preview features of Java SE {1}.\n\
   (use --enable-preview to allow loading of class files which contain preview features)

# 0: message segment (feature)
# lint: preview
compiler.warn.preview.feature.use=\
   {0} is a preview feature and may be removed in a future release.

# 0: message segment (feature)
# lint: preview
compiler.warn.preview.feature.use.plural=\
   {0} are a preview feature and may be removed in a future release.

# 0: file object (classfile), 1: string (expected version)
# lint: preview
compiler.warn.preview.feature.use.classfile=\
   class file for {0} uses preview features of Java SE {1}.

compiler.misc.feature.modules=\
    modules

compiler.misc.feature.diamond.and.anon.class=\
    ''<>'' with anonymous inner classes

compiler.misc.feature.var.in.try.with.resources=\
    variables in try-with-resources

compiler.misc.feature.private.intf.methods=\
    private interface methods

compiler.misc.feature.text.blocks=\
    text blocks

compiler.misc.feature.multiple.case.labels=\
    multiple case labels

compiler.misc.feature.switch.rules=\
    switch rules

compiler.misc.feature.switch.expressions=\
    switch expressions

compiler.misc.feature.var.syntax.in.implicit.lambda=\
    var syntax in implicit lambdas

compiler.misc.feature.pattern.matching.instanceof=\
    pattern matching in instanceof

compiler.misc.feature.reifiable.types.instanceof=\
    reifiable types in instanceof

compiler.misc.feature.deconstruction.patterns=\
    deconstruction patterns

compiler.misc.feature.unnamed.variables=\
    unnamed variables

compiler.misc.feature.primitive.patterns=\
    primitive patterns

compiler.misc.feature.records=\
    records

compiler.misc.feature.sealed.classes=\
    sealed classes

compiler.misc.feature.case.null=\
    null in switch cases

compiler.misc.feature.pattern.switch=\
    patterns in switch statements

compiler.misc.feature.unconditional.patterns.in.instanceof=\
    unconditional patterns in instanceof

compiler.misc.feature.implicit.classes=\
    implicitly declared classes

compiler.misc.feature.flexible.constructors=\
    flexible constructors

compiler.misc.feature.module.imports=\
    module imports

# L10N: do not localize: transitive
compiler.misc.feature.java.base.transitive=\
    transitive modifier for java.base

compiler.warn.underscore.as.identifier=\
    as of release 9, ''_'' is a keyword, and may not be used as an identifier

compiler.err.underscore.as.identifier=\
    as of release 9, ''_'' is a keyword, and may not be used as an identifier

compiler.err.use.of.underscore.not.allowed=\
    underscore not allowed here\n\
    as of release 9, ''_'' is a keyword, and may not be used as an identifier\n\
    as of release 22, ''_'' can be used as a name in the declaration of unnamed patterns, local variables, exception parameters or lambda parameters

compiler.err.use.of.underscore.not.allowed.non.variable=\
    underscore not allowed here

compiler.err.use.of.underscore.not.allowed.with.brackets=\
    the underscore keyword ''_'' is not allowed to be followed by brackets

compiler.err.enum.as.identifier=\
    as of release 5, ''enum'' is a keyword, and may not be used as an identifier

compiler.err.assert.as.identifier=\
    as of release 1.4, ''assert'' is a keyword, and may not be used as an identifier

# TODO 308: make a better error message
compiler.err.this.as.identifier=\
    as of release 8, ''this'' is allowed as the parameter name for the receiver type only\n\
    which has to be the first parameter, and cannot be a lambda parameter

compiler.err.receiver.parameter.not.applicable.constructor.toplevel.class=\
    receiver parameter not applicable for constructor of top-level class

# 0: fragment, 1: symbol, 2: annotated-type
compiler.err.type.annotation.inadmissible=\
    {0} not expected here\n\
    (to annotate a qualified type, write {1}.{2})

# 0: annotation
compiler.misc.type.annotation.1=\
    type annotation {0} is

# 0: list of annotation
compiler.misc.type.annotation=\
    type annotations {0} are

# 0: type, 1: type
compiler.err.incorrect.receiver.name=\
    the receiver name does not match the enclosing class type\n\
    required: {0}\n\
    found:    {1}

# 0: type, 1: type
compiler.err.incorrect.receiver.type=\
    the receiver type does not match the enclosing class type\n\
    required: {0}\n\
    found:    {1}

# 0: type, 1: type
compiler.err.incorrect.constructor.receiver.type=\
    the receiver type does not match the enclosing outer class type\n\
    required: {0}\n\
    found:    {1}

# 0: type, 1: type
compiler.err.incorrect.constructor.receiver.name=\
    the receiver name does not match the enclosing outer class type\n\
    required: {0}\n\
    found:    {1}

compiler.err.no.annotations.on.dot.class=\
    no annotations are allowed in the type of a class literal

########################################
# Diagnostics for verbose resolution
# used by Resolve (debug only)
########################################

# 0: number, 1: symbol, 2: unused
compiler.misc.applicable.method.found=\
    #{0} applicable method found: {1}

# 0: number, 1: symbol, 2: message segment
compiler.misc.applicable.method.found.1=\
    #{0} applicable method found: {1}\n\
    ({2})

# 0: number, 1: symbol, 2: message segment
compiler.misc.not.applicable.method.found=\
    #{0} not applicable method found: {1}\n\
    ({2})

# 0: type
compiler.misc.partial.inst.sig=\
    partially instantiated to: {0}

# 0: name, 1: symbol, 2: number, 3: string (method resolution phase), 4: list of type or message segment, 5: list of type or message segment
compiler.note.verbose.resolve.multi=\
    resolving method {0} in type {1} to candidate {2}\n\
    phase: {3}\n\
    with actuals: {4}\n\
    with type-args: {5}\n\
    candidates:

# 0: name, 1: symbol, 2: unused, 3: string (method resolution phase), 4: list of type or message segment, 5: list of type or message segment
compiler.note.verbose.resolve.multi.1=\
    erroneous resolution for method {0} in type {1}\n\
    phase: {3}\n\
    with actuals: {4}\n\
    with type-args: {5}\n\
    candidates:

# 0: symbol, 1: type, 2: type
compiler.note.deferred.method.inst=\
    Deferred instantiation of method {0}\n\
    instantiated signature: {1}\n\
    target-type: {2}

########################################
# Diagnostics for lambda deduplication
# used by LambdaToMethod (debug only)
########################################

# 0: symbol
compiler.note.verbose.l2m.deduplicate=\
    deduplicating lambda implementation method {0}

########################################
# Diagnostics for method reference search
# results used by Resolve (debug only)
########################################

# 0: fragment, 1: string, 2: number
compiler.note.method.ref.search.results.multi=\
    {0} search results for {1}, with most specific {2}\n\
    applicable candidates:

# 0: number, 1: fragment, 2: symbol
compiler.misc.applicable.method.found.2=\
    #{0} applicable method found: {1} {2}

# 0: number, 1: fragment, 2: symbol, 3: message segment
compiler.misc.applicable.method.found.3=\
    #{0} applicable method found: {1} {2}\n\
    ({3})

compiler.misc.static=\
    static

compiler.misc.non.static=\
    non-static

compiler.misc.bound=\
    bound

compiler.misc.unbound=\
    unbound

########################################
# Diagnostics for where clause implementation
# used by the RichDiagnosticFormatter.
########################################

compiler.misc.type.null=\
    <null>

# X#n (where n is an int id) is disambiguated tvar name
# 0: name, 1: number
compiler.misc.type.var=\
    {0}#{1}

# CAP#n (where n is an int id) is an abbreviation for 'captured type'
# 0: number
compiler.misc.captured.type=\
    CAP#{0}

# <INT#n> (where n is an int id) is an abbreviation for 'intersection type'
# 0: number
compiler.misc.intersection.type=\
    INT#{0}

# where clause for captured type: contains upper ('extends {1}') and lower
# ('super {2}') bound along with the wildcard that generated this captured type ({3})
# 0: type, 1: type, 2: type, 3: type
compiler.misc.where.captured=\
    {0} extends {1} super: {2} from capture of {3}

# compact where clause for captured type: contains upper ('extends {1}') along
# with the wildcard that generated this captured type ({3})
# 0: type, 1: type, 2: unused, 3: type
compiler.misc.where.captured.1=\
    {0} extends {1} from capture of {3}

# where clause for type variable: contains upper bound(s) ('extends {1}') along with
# the kindname ({2}) and location ({3}) in which the typevar has been declared
# 0: type, 1: list of type, 2: symbol kind, 3: symbol
compiler.misc.where.typevar=\
    {0} extends {1} declared in {2} {3}

# compact where clause for type variable: contains the kindname ({2}) and location ({3})
# in which the typevar has been declared
# 0: type, 1: list of type, 2: symbol kind, 3: symbol
compiler.misc.where.typevar.1=\
    {0} declared in {2} {3}

# where clause for fresh type variable: contains upper bound(s) ('extends {1}').
# Since a fresh type-variable is synthetic - there's no location/kindname here.
# 0: type, 1: list of type
compiler.misc.where.fresh.typevar=\
    {0} extends {1}

# where clause for type variable: contains all the upper bound(s) ('extends {1}')
# of this intersection type
# 0: type, 1: list of type
compiler.misc.where.intersection=\
    {0} extends {1}

### Where clause headers ###
compiler.misc.where.description.captured=\
    where {0} is a fresh type-variable:

# 0: set of type
compiler.misc.where.description.typevar=\
    where {0} is a type-variable:

# 0: set of type
compiler.misc.where.description.intersection=\
    where {0} is an intersection type:

# 0: set of type
compiler.misc.where.description.captured.1=\
    where {0} are fresh type-variables:

# 0: set of type
compiler.misc.where.description.typevar.1=\
    where {0} are type-variables:

# 0: set of type
compiler.misc.where.description.intersection.1=\
    where {0} are intersection types:

###
# errors related to doc comments

compiler.err.dc.bad.entity=\
    bad HTML entity

compiler.err.dc.bad.inline.tag=\
    incorrect use of inline tag

compiler.err.dc.identifier.expected=\
    identifier expected

compiler.err.dc.invalid.html=\
    invalid HTML

compiler.err.dc.malformed.html=\
    malformed HTML

compiler.err.dc.missing.semicolon=\
    semicolon missing

compiler.err.dc.no.content=\
    no content

compiler.err.dc.no.tag.name=\
    no tag name after ''@''

compiler.err.dc.no.url=\
    no URL

compiler.err.dc.no.title=\
    no title

compiler.err.dc.gt.expected=\
    ''>'' expected

compiler.err.dc.ref.bad.parens=\
    unexpected text after parenthesis

compiler.err.dc.ref.syntax.error=\
    syntax error in reference

compiler.err.dc.ref.unexpected.input=\
    unexpected text

compiler.err.dc.unexpected.content=\
    unexpected content

compiler.err.dc.unterminated.inline.tag=\
    unterminated inline tag

compiler.err.dc.unterminated.signature=\
    unterminated signature

compiler.err.dc.unterminated.string=\
    unterminated string

compiler.err.dc.ref.annotations.not.allowed=\
    annotations not allowed

###
# errors related to modules

compiler.err.expected.module=\
    expected ''module''

# 0: symbol
compiler.err.module.not.found=\
    module not found: {0}

# 0: symbol
# lint: module
compiler.warn.module.not.found=\
    module not found: {0}

# 0: name
compiler.err.import.module.not.found=\
    imported module not found: {0}

# 0: symbol
compiler.err.import.module.does.not.read.unnamed=\
    unnamed module does not read: {0}

# 0: symbol, 1: symbol
compiler.err.import.module.does.not.read=\
    module {0} does not read: {1}

compiler.err.too.many.modules=\
    too many module declarations found

compiler.err.module.not.found.on.module.source.path=\
    module not found on module source path

compiler.err.not.in.module.on.module.source.path=\
    not in a module on the module source path

# 0: symbol
compiler.err.duplicate.module=\
    duplicate module: {0}

# 0: symbol
compiler.err.duplicate.requires=\
    duplicate requires: {0}

# 0: symbol
compiler.err.conflicting.exports=\
    duplicate or conflicting exports: {0}

# 0: symbol
compiler.err.conflicting.opens=\
    duplicate or conflicting opens: {0}

# 0: symbol
compiler.err.conflicting.exports.to.module=\
    duplicate or conflicting exports to module: {0}

# 0: symbol
compiler.err.conflicting.opens.to.module=\
    duplicate or conflicting opens to module: {0}

compiler.err.no.opens.unless.strong=\
    ''opens'' only allowed in strong modules

# 0: symbol
compiler.err.repeated.provides.for.service=\
    multiple ''provides'' for service {0}

# 0: symbol, 1: symbol
compiler.err.duplicate.provides=\
    duplicate provides: service {0}, implementation {1}

# 0: symbol
compiler.err.duplicate.uses=\
    duplicate uses: {0}

# 0: symbol
compiler.err.service.implementation.is.abstract=\
    the service implementation is an abstract class: {0}

compiler.err.service.implementation.must.be.subtype.of.service.interface=\
    the service implementation type must be a subtype of the service interface type, or \
    have a public static no-args method named "provider" returning the service implementation

compiler.err.service.implementation.provider.return.must.be.subtype.of.service.interface=\
    the "provider" method return type must be a subtype of the service interface type

# 0: symbol
compiler.err.service.implementation.is.inner=\
    the service implementation is an inner class: {0}

# 0: symbol
compiler.err.service.definition.is.enum=\
    the service definition is an enum: {0}

# 0: symbol
compiler.err.service.implementation.doesnt.have.a.no.args.constructor=\
    the service implementation does not have a default constructor: {0}

# 0: symbol
compiler.err.service.implementation.no.args.constructor.not.public=\
    the no arguments constructor of the service implementation is not public: {0}

# 0: symbol
compiler.err.package.empty.or.not.found=\
    package is empty or does not exist: {0}

# 0: symbol
# lint: opens
compiler.warn.package.empty.or.not.found=\
    package is empty or does not exist: {0}

compiler.err.no.output.dir=\
    no class output directory specified

compiler.err.unnamed.pkg.not.allowed.named.modules=\
    unnamed package is not allowed in named modules

# 0: name, 1: name
compiler.err.module.name.mismatch=\
    module name {0} does not match expected name {1}

# 0: name, 1: name
compiler.misc.module.name.mismatch=\
    module name {0} does not match expected name {1}

# 0: name
compiler.err.module.non.zero.opens=\
    open module {0} has non-zero opens_count

# 0: name
compiler.misc.module.non.zero.opens=\
    open module {0} has non-zero opens_count

compiler.err.module.decl.sb.in.module-info.java=\
    module declarations should be in a file named module-info.java

# 0: set of string
compiler.err.too.many.patched.modules=\
    too many patched modules ({0}), use --module-source-path

# 0: name, 1: name
compiler.err.file.patched.and.msp=\
    file accessible from both --patch-module and --module-source-path, \
    but belongs to a different module on each path: {0}, {1}

compiler.err.processorpath.no.processormodulepath=\
    illegal combination of -processorpath and --processor-module-path

# 0: symbol
compiler.err.package.in.other.module=\
    package exists in another module: {0}

# 0: symbol, 1: name, 2: symbol, 3: symbol
compiler.err.package.clash.from.requires=\
    module {0} reads package {1} from both {2} and {3}

# 0: name, 1: symbol, 2: symbol
compiler.err.package.clash.from.requires.in.unnamed=\
    the unnamed module reads package {0} from both {1} and {2}

# 0: string
compiler.err.module.not.found.in.module.source.path=\
    module {0} not found in module source path

compiler.err.output.dir.must.be.specified.with.dash.m.option=\
    class output directory must be specified if -m option is used

compiler.err.modulesourcepath.must.be.specified.with.dash.m.option=\
    module source path must be specified if -m option is used

# 0: symbol
compiler.err.service.implementation.not.in.right.module=\
    service implementation must be defined in the same module as the provides directive

# 0: symbol
compiler.err.cyclic.requires=\
    cyclic dependence involving {0}

# 0: fragment, 1: name
compiler.err.duplicate.module.on.path=\
    duplicate module on {0}\nmodule in {1}

# 0: option name, 1: string
compiler.warn.bad.name.for.option=\
    bad name in value for {0} option: ''{1}''

# 0: option name, 1: string
compiler.err.bad.name.for.option=\
    bad name in value for {0} option: ''{1}''

# 0: option name, 1: symbol
# lint: options
compiler.warn.module.for.option.not.found=\
    module name in {0} option not found: {1}

compiler.err.addmods.all.module.path.invalid=\
    --add-modules ALL-MODULE-PATH can only be used when compiling the unnamed module or \
    when compiling in the context of an automatic module

# 0: symbol
compiler.err.add.exports.with.release=\
    exporting a package from system module {0} is not allowed with --release

# 0: symbol
compiler.err.add.reads.with.release=\
    adding read edges for system module {0} is not allowed with --release

# lint: options
compiler.warn.addopens.ignored=\
    --add-opens has no effect at compile time

compiler.misc.locn.module_source_path=\
    module source path

compiler.misc.locn.upgrade_module_path=\
    upgrade module path

compiler.misc.locn.system_modules=\
    system modules

compiler.misc.locn.module_path=\
    application module path

compiler.misc.cant.resolve.modules=\
    cannot resolve modules

compiler.misc.bad.requires.flag=\
    invalid flag for "requires java.base": {0}

# 0: string
compiler.err.invalid.module.specifier=\
    module specifier not allowed: {0}

# 0: symbol
compiler.warn.service.provided.but.not.exported.or.used=\
    service interface provided but not exported or used

# 0: kind name, 1: symbol, 2: symbol
# lint: exports
compiler.warn.leaks.not.accessible=\
    {0} {1} in module {2} is not accessible to clients that require this module
# 0: kind name, 1: symbol, 2: symbol
# lint: exports
compiler.warn.leaks.not.accessible.unexported=\
    {0} {1} in module {2} is not exported
# 0: kind name, 1: symbol, 2: symbol
# lint: exports
compiler.warn.leaks.not.accessible.not.required.transitive=\
    {0} {1} in module {2} is not indirectly exported using ''requires transitive''
# 0: kind name, 1: symbol, 2: symbol
# lint: exports
compiler.warn.leaks.not.accessible.unexported.qualified=\
    {0} {1} in module {2} may not be visible to all clients that require this module

###
# errors related to options

# 0: string, 1: string
compiler.err.illegal.argument.for.option=\
    illegal argument for {0}: {1}

compiler.err.match.binding.exists=\
    illegal attempt to redefine an existing match binding

compiler.err.switch.case.unexpected.statement=\
    unexpected statement in case, expected is an expression, a block or a throw statement

compiler.err.switch.mixing.case.types=\
    different case kinds used in the switch

###
# errors related to sealed classes

# permits clause
# 0: fragment
compiler.err.invalid.permits.clause=\
    invalid permits clause\n\
    ({0})

# 0: string
compiler.misc.class.is.not.sealed=\
    {0} must be sealed

# 0: type
compiler.misc.is.a.type.variable=\
    must not include type variables: {0}

# 0: type
compiler.misc.is.duplicated=\
    must not contain duplicates: {0}

# 0: type
compiler.misc.doesnt.extend.sealed=\
    subclass {0} must extend sealed class

compiler.misc.must.not.be.same.class=\
    illegal self-reference in permits clause

# 0: type
compiler.misc.must.not.be.supertype=\
    illegal reference to supertype {0}

# other sealed types related errors

compiler.err.sealed.class.must.have.subclasses=\
    sealed class must have subclasses

# errors in subclasses of sealed classes
# 0: symbol
compiler.err.cant.inherit.from.sealed=\
    class is not allowed to extend sealed class: {0} \
    (as it is not listed in its ''permits'' clause)

# 0: symbol
compiler.err.class.in.unnamed.module.cant.extend.sealed.in.diff.package=\
    class {0} in unnamed module cannot extend a sealed class in a different package

# 0: symbol, 1: symbol
compiler.err.class.in.module.cant.extend.sealed.in.diff.module=\
    class {0} in module {1} cannot extend a sealed class in a different module

# 0: symbol
compiler.err.non.sealed.with.no.sealed.supertype=\
    non-sealed modifier not allowed here\n\
    (class {0} does not have any sealed supertypes)

compiler.err.non.sealed.sealed.or.final.expected=\
    sealed, non-sealed or final modifiers expected

compiler.err.non.sealed.or.sealed.expected=\
    sealed or non-sealed modifiers expected

compiler.err.sealed.or.non.sealed.local.classes.not.allowed=\
    sealed or non-sealed local classes are not allowed

# 0: fragment
compiler.err.local.classes.cant.extend.sealed=\
    {0} classes must not extend sealed classes\

compiler.misc.anonymous=\
    anonymous

compiler.misc.local=\
    local

###
# errors related to records

# record components
compiler.err.record.cant.declare.field.modifiers=\
    record components cannot have modifiers

# 0: symbol
compiler.err.illegal.record.component.name=\
    illegal record component name {0}

compiler.err.record.component.and.old.array.syntax=\
    legacy array notation not allowed on record components

# accessor methods
# 0: symbol, 1: fragment
compiler.err.invalid.accessor.method.in.record=\
    invalid accessor method in record {0}\n\
    ({1})

compiler.misc.method.must.be.public=\
    accessor method must be public

# 0: symbol, 1: symbol
compiler.misc.accessor.return.type.doesnt.match=\
    return type of accessor method {0} must match the type of record component {1}

compiler.misc.accessor.method.cant.throw.exception=\
    throws clause not allowed for accessor method

compiler.misc.accessor.method.must.not.be.generic=\
    accessor method must not be generic

compiler.misc.accessor.method.must.not.be.static=\
    accessor method must not be static

# canonical constructors
# 0: fragment, 1: name, 2: fragment
compiler.err.invalid.canonical.constructor.in.record=\
    invalid {0} constructor in record {1}\n\
    ({2})

compiler.misc.canonical=\
    canonical

compiler.misc.compact=\
    compact

# 0: fragment
compiler.misc.throws.clause.not.allowed.for.canonical.constructor=\
    throws clause not allowed for {0} constructor

compiler.misc.canonical.with.name.mismatch=\
    invalid parameter names in canonical constructor

compiler.misc.canonical.cant.have.return.statement=\
    compact constructor must not have return statements

compiler.misc.canonical.must.not.declare.type.variables=\
    canonical constructor must not declare type variables

compiler.misc.type.must.be.identical.to.corresponding.record.component.type=\
    type and arity must match that of the corresponding record component\

compiler.misc.canonical.must.not.contain.explicit.constructor.invocation=\
    canonical constructor must not contain explicit constructor invocation

# 0: set of flag or string
compiler.misc.canonical.must.not.have.stronger.access=\
    attempting to assign stronger access privileges; was {0}

# other
compiler.err.record.cannot.declare.instance.fields=\
    field declaration must be static\n\
    (consider replacing field with record component)

# 0: symbol
compiler.err.invalid.supertype.record=\
    classes cannot directly extend {0}

# 0: symbol
compiler.err.non.canonical.constructor.invoke.another.constructor=\
    constructor is not canonical, so it must invoke another constructor of class {0}

compiler.err.instance.initializer.not.allowed.in.records=\
    instance initializers not allowed in records

compiler.err.static.declaration.not.allowed.in.inner.classes=\
    static declarations not allowed in inner classes

compiler.err.record.patterns.annotations.not.allowed=\
    annotations not allowed on record patterns

############################################
# messages previously at javac.properties

compiler.err.empty.A.argument=\
    -A requires an argument; use ''-Akey'' or ''-Akey=value''

# 0: string
compiler.err.invalid.A.key=\
    key in annotation processor option ''{0}'' is not a dot-separated sequence of identifiers

# 0: string
compiler.err.invalid.flag=\
    invalid flag: {0}

compiler.err.profile.bootclasspath.conflict=\
    profile and bootclasspath options cannot be used together

# 0: string
compiler.err.invalid.profile=\
    invalid profile: {0}

# 0: string
compiler.err.invalid.target=\
    invalid target release: {0}

# 0: option name, 1: target
compiler.err.option.not.allowed.with.target=\
    option {0} not allowed with target {1}

# 0: string
compiler.err.option.too.many=\
    option {0} can only be specified once

compiler.err.no.source.files=\
    no source files

compiler.err.no.source.files.classes=\
    no source files or class names

# 0: string
compiler.err.req.arg=\
    {0} requires an argument

# 0: string
compiler.err.invalid.source=\
    invalid source release: {0}

# 0: string, 1: string
compiler.err.error.writing.file=\
    error writing {0}; {1}

compiler.err.sourcepath.modulesourcepath.conflict=\
    cannot specify both --source-path and --module-source-path

# 0: string, 1: string
compiler.err.source.target.conflict=\
    specified target release {1} is too old for the specified source release {0}\n\
    --release {1} is recommended when compiling code to run on JDK {1}

# 0: string, 1: string
compiler.err.target.default.source.conflict=\
    specified target release {1} is too old for the default source release {0}\n\
    --release {1} is recommended when compiling code to run on JDK {1}

# 0: profile, 1: target
compiler.warn.profile.target.conflict=\
    profile {0} is not valid for target release {1}

# 0: string
compiler.err.file.not.directory=\
    not a directory: {0}

# 0: object
compiler.err.file.not.file=\
    not a file: {0}

compiler.err.two.class.loaders.1=\
    javac is split between multiple class loaders: check your configuration

# 0: url, 1: url
compiler.err.two.class.loaders.2=\
    javac is split between multiple class loaders:\n\
    one class comes from file: {0}\n\
    while javac comes from {1}

# 0: string, 1: string
compiler.err.bad.value.for.option=\
    bad value for {0} option: ''{1}''

# 0: string
compiler.err.no.value.for.option=\
    no value for {0} option

# 0: string
compiler.err.repeated.value.for.patch.module=\
    --patch-module specified more than once for module {0}

# 0: string
compiler.err.repeated.value.for.module.source.path=\
    --module-source-path specified more than once for module {0}

compiler.err.multiple.values.for.module.source.path=\
    --module-source-path specified more than once with a pattern argument

# 0: string
compiler.err.unmatched.quote=\
    unmatched quote in environment variable {0}

# 0: option name
compiler.err.release.bootclasspath.conflict=\
    option {0} cannot be used together with --release

# 0: string
compiler.err.unsupported.release.version=\
    release version {0} not supported

# 0: string
compiler.err.file.not.found=\
    file not found: {0}

# 0: string, 1: source
compiler.err.preview.not.latest=\
    invalid source release {0} with --enable-preview\n\
    (preview language features are only supported for release {1})

compiler.err.preview.without.source.or.release=\
    --enable-preview must be used with either -source or --release

# 0: symbol
compiler.err.deconstruction.pattern.only.records=\
    deconstruction patterns can only be applied to records, {0} is not a record

compiler.err.deconstruction.pattern.var.not.allowed=\
    deconstruction patterns can only be applied to records, var is not allowed

# 0: list of type, 1: list of type
compiler.err.incorrect.number.of.nested.patterns=\
    incorrect number of nested patterns\n\
    required: {0}\n\
    found: {1}

# 0: kind name, 1: symbol
# lint: preview
compiler.warn.declared.using.preview=\
    {0} {1} is declared using a preview feature, which may be removed in a future release.

# lint: identity
compiler.warn.attempt.to.synchronize.on.instance.of.value.based.class=\
    attempt to synchronize on an instance of a value-based class

# lint: identity
<<<<<<< HEAD
compiler.warn.attempt.to.synchronize.on.instance.of.value.based.class2=\
    attempt to synchronize on an instance of a value-based class

# lint: identity
compiler.warn.attempt.to.use.value.based.where.identity.expected=\
    attempt to use a value-based type where an identity is expected
=======
compiler.warn.attempt.to.use.value.based.where.identity.expected=\
    a value-based class has been used where an identity type is expected
>>>>>>> 22acaf29

# 0: type
compiler.err.enclosing.class.type.non.denotable=\
    enclosing class type: {0}\n\
    is non-denotable, try casting to a denotable type<|MERGE_RESOLUTION|>--- conflicted
+++ resolved
@@ -4253,17 +4253,8 @@
     attempt to synchronize on an instance of a value-based class
 
 # lint: identity
-<<<<<<< HEAD
-compiler.warn.attempt.to.synchronize.on.instance.of.value.based.class2=\
-    attempt to synchronize on an instance of a value-based class
-
-# lint: identity
-compiler.warn.attempt.to.use.value.based.where.identity.expected=\
-    attempt to use a value-based type where an identity is expected
-=======
 compiler.warn.attempt.to.use.value.based.where.identity.expected=\
     a value-based class has been used where an identity type is expected
->>>>>>> 22acaf29
 
 # 0: type
 compiler.err.enclosing.class.type.non.denotable=\
