#
# Copyright (c) 1999, 2025, Oracle and/or its affiliates. All rights reserved.
# DO NOT ALTER OR REMOVE COPYRIGHT NOTICES OR THIS FILE HEADER.
#
# This code is free software; you can redistribute it and/or modify it
# under the terms of the GNU General Public License version 2 only, as
# published by the Free Software Foundation.  Oracle designates this
# particular file as subject to the "Classpath" exception as provided
# by Oracle in the LICENSE file that accompanied this code.
#
# This code is distributed in the hope that it will be useful, but WITHOUT
# ANY WARRANTY; without even the implied warranty of MERCHANTABILITY or
# FITNESS FOR A PARTICULAR PURPOSE.  See the GNU General Public License
# version 2 for more details (a copy is included in the LICENSE file that
# accompanied this code).
#
# You should have received a copy of the GNU General Public License version
# 2 along with this work; if not, write to the Free Software Foundation,
# Inc., 51 Franklin St, Fifth Floor, Boston, MA 02110-1301 USA.
#
# Please contact Oracle, 500 Oracle Parkway, Redwood Shores, CA 94065 USA
# or visit www.oracle.com if you need additional information or have any
# questions.
#

# Messages in this file which use "placeholders" for values (e.g. {0}, {1})
# are preceded by a stylized comment describing the type of the corresponding
# values.
# The simple types currently in use are:
#
# annotation        annotation compound
# boolean           true or false
# diagnostic        a sub-message; see compiler.misc.*
# fragment          similar to 'message segment', but with more specific type
# modifier          a Java modifier; e.g. public, private, protected
# file              a file URL
# file object       a file URL - similar to 'file' but typically used for source/class files, hence more specific
# flag              a Flags.Flag instance
# name              a name, typically a Java identifier
# number            an integer
# option name       the name of a command line option
# path              a path
# profile           a profile name
# source            a source version number, such as 1.5, 1.6, 1.7, taken from a com.sun.tools.javac.code.Source
# source version    a source version number, such as 1.5, 1.6, 1.7, taken from a javax.lang.model.SourceVersion
# string            a general string
# symbol            the name of a declared type
# symbol kind       the kind of a symbol (i.e. method, variable)
# kind name         an informative description of the kind of a declaration; see compiler.misc.kindname.*
# target            a target version number, such as 1.5, 1.6, 1.7, taken from a com.sun.tools.javac.jvm.Target
# token             the name of a non-terminal in source code; see compiler.misc.token.*
# tree tag          the name of a non-terminal in source code; see compiler.misc.token.*
# type              a Java type; e.g. int, X, X<T>
# url               a URL
# object            a Java object (unspecified)
# unused            the value is not used in this message
#
# The following compound types are also used:
#
# collection of X   a comma-separated collection of items; e.g. collection of type
# list of X         a comma-separated list of items; e.g. list of type
# set of X          a comma-separated set of items; e.g. set of modifier
#
# These may be composed:
#
# list of type or message segment
#
# The following type aliases are supported:
#
# message segment --> diagnostic or fragment
# file name --> file, path or file object
#
# Custom comments are supported in parenthesis i.e.
#
# number (classfile major version)
#
# These comments are used internally in order to generate an enum-like class declaration containing
# a method/field for each of the diagnostic keys listed here. Those methods/fields can then be used
# by javac code to build diagnostics in a type-safe fashion.
#
# In addition, these comments are verified by the jtreg test test/tools/javac/diags/MessageInfo,
# using info derived from the collected set of examples in test/tools/javac/diags/examples.
# MessageInfo can also be run as a standalone utility providing more facilities
# for manipulating this file. For more details, see MessageInfo.java.

##
## errors
##

# 0: symbol
compiler.err.abstract.cant.be.instantiated=\
    {0} is abstract; cannot be instantiated

compiler.err.abstract.meth.cant.have.body=\
    abstract methods cannot have a body

# 0: kind name, 1: symbol
compiler.err.already.annotated=\
    {0} {1} has already been annotated

# 0: kind name, 1: symbol, 2: kind name, 3: symbol
compiler.err.already.defined=\
    {0} {1} is already defined in {2} {3}

# 0: kind name, 1: symbol, 2: kind name, 3: kind name, 4: symbol
compiler.err.already.defined.in.clinit=\
    {0} {1} is already defined in {2} of {3} {4}

# 0: symbol
compiler.err.already.defined.single.import=\
    a type with the same simple name is already defined by the single-type-import of {0}

# 0: symbol
compiler.err.already.defined.static.single.import=\
    a type with the same simple name is already defined by the static single-type-import of {0}

# 0: symbol
compiler.err.already.defined.this.unit=\
    {0} is already defined in this compilation unit

compiler.err.annotation.missing.element.value=\
    annotation is missing element value

# 0: type, 1: list of name
compiler.err.annotation.missing.default.value=\
    annotation @{0} is missing a default value for the element ''{1}''

# 0: type, 1: list of name
compiler.err.annotation.missing.default.value.1=\
    annotation @{0} is missing default values for elements {1}

# 0: type
compiler.err.annotation.not.valid.for.type=\
    annotation not valid for an element of type {0}

compiler.err.annotation.type.not.applicable=\
    annotation interface not applicable to this kind of declaration

# 0: type
compiler.err.annotation.type.not.applicable.to.type=\
    annotation @{0} not applicable in this type context

compiler.err.annotation.value.must.be.annotation=\
    annotation value must be an annotation

compiler.err.annotation.value.must.be.class.literal=\
    annotation value must be a class literal

compiler.err.annotation.value.must.be.name.value=\
    annotation values must be of the form ''name=value''

compiler.err.annotation.value.not.allowable.type=\
    annotation value not of an allowable type

compiler.err.expression.not.allowable.as.annotation.value=\
    expression not allowed as annotation value

# 0: type, 1: name
compiler.err.annotation.unrecognized.attribute.name=\
    annotation @{0} has an unknown attribute named ''{1}''

compiler.err.anon.class.impl.intf.no.args=\
    anonymous class implements interface; cannot have arguments

compiler.err.anon.class.impl.intf.no.typeargs=\
    anonymous class implements interface; cannot have type arguments

compiler.err.anon.class.impl.intf.no.qual.for.new=\
    anonymous class implements interface; cannot have qualifier for new

compiler.err.cant.inherit.from.anon=\
    cannot inherit from anonymous class

# 0: symbol, 1: symbol, 2: symbol
compiler.err.array.and.varargs=\
    cannot declare both {0} and {1} in {2}

compiler.err.array.dimension.missing=\
    array dimension missing

compiler.err.illegal.array.creation.both.dimension.and.initialization=\
    array creation with both dimension expression and initialization is illegal

# 0: type
compiler.err.array.req.but.found=\
    array required, but {0} found

compiler.err.attribute.value.must.be.constant=\
    element value must be a constant expression

# 0: string (statement type)
compiler.err.bad.initializer=\
    bad initializer for {0}

compiler.err.break.outside.switch.loop=\
    break outside switch or loop

compiler.err.break.outside.switch.expression=\
    attempt to break out of a switch expression

compiler.err.continue.outside.switch.expression=\
    attempt to continue out of a switch expression

compiler.err.return.outside.switch.expression=\
    attempt to return out of a switch expression

compiler.err.rule.completes.normally=\
    switch rule completes without providing a value\n\
    (switch rules in switch expressions must either provide a value or throw)

compiler.err.switch.expression.completes.normally=\
    switch expression completes without providing a value\n\
    (switch expressions must either provide a value or throw for all possible input values)

compiler.err.no.switch.expression =\
    yield outside of switch expression

compiler.err.no.switch.expression.qualify=\
    yield outside of switch expression\n\
    (to invoke a method called yield, qualify the yield with a receiver or type name)

compiler.err.invalid.yield=\
    invalid use of a restricted identifier ''yield''\n\
    (to invoke a method called yield, qualify the yield with a receiver or type name)

compiler.warn.invalid.yield=\
    ''yield'' may become a restricted identifier in a future release\n\
    (to invoke a method called yield, qualify the yield with a receiver or type name)

compiler.err.switch.expression.empty=\
    switch expression does not have any case clauses

compiler.err.switch.expression.no.result.expressions=\
    switch expression does not have any result expressions

compiler.err.call.must.only.appear.in.ctor=\
    explicit constructor invocation may only appear within a constructor body

compiler.err.redundant.superclass.init=\
    redundant explicit constructor invocation

compiler.err.ctor.calls.not.allowed.here=\
    explicit constructor invocation not allowed here

compiler.err.return.before.superclass.initialized=\
    ''return'' not allowed before explicit constructor invocation

# 0: symbol kind, 1: name, 2: symbol kind, 3: type, 4: message segment
compiler.err.cant.apply.symbol.noargs=\
    {0} {1} in {2} {3} cannot be applied to given types;\n\
    reason: {4}

# 0: symbol kind, 1: name, 2: list of type or message segment, 3: list of type or message segment, 4: symbol kind, 5: type, 6: message segment
compiler.err.cant.apply.symbol=\
    {0} {1} in {4} {5} cannot be applied to given types;\n\
    required: {2}\n\
    found:    {3}\n\
    reason: {6}

# 0: symbol kind, 1: name, 2: list of type
compiler.err.cant.apply.symbols=\
    no suitable {0} found for {1}({2})

# 0: symbol kind, 1: name, 2: list of type or message segment, 3: list of type or message segment, 4: symbol kind, 5: type, 6: message segment
compiler.misc.cant.apply.symbol=\
    {0} {1} in {4} {5} cannot be applied to given types\n\
    required: {2}\n\
    found:    {3}\n\
    reason: {6}

# 0: list of type or message segment, 1: list of type or message segment, 2: message segment
compiler.misc.cant.apply.array.ctor=\
    cannot create array from given types\n\
    required: {0}\n\
    found:    {1}\n\
    reason:   {2}

# 0: symbol kind, 1: name, 2: list of type
compiler.misc.cant.apply.symbols=\
    no suitable {0} found for {1}({2})

# 0: kind name, 1: symbol
compiler.misc.no.abstracts=\
    no abstract method found in {0} {1}

# 0: kind name, 1: symbol
compiler.misc.incompatible.abstracts=\
    multiple non-overriding abstract methods found in {0} {1}

compiler.err.bad.functional.intf.anno=\
    Unexpected @FunctionalInterface annotation

# 0: message segment
compiler.err.bad.functional.intf.anno.1=\
    Unexpected @FunctionalInterface annotation\n\
    {0}

# 0: message segment
compiler.err.anonymous.diamond.method.does.not.override.superclass=\
    method does not override or implement a method from a supertype\n\
    {0}

# 0: symbol
compiler.misc.not.a.functional.intf=\
    {0} is not a functional interface

# 0: symbol, 1: message segment
compiler.misc.not.a.functional.intf.1=\
    {0} is not a functional interface\n\
    {1}

# 0: type, 1: kind name, 2: symbol
compiler.misc.invalid.generic.lambda.target=\
    invalid functional descriptor for lambda expression\n\
    method {0} in {1} {2} is generic

# 0: kind name, 1: symbol
compiler.misc.incompatible.descs.in.functional.intf=\
    incompatible function descriptors found in {0} {1}

# 0: name, 1: list of type, 2: type, 3: list of type
compiler.misc.descriptor=\
    descriptor: {2} {0}({1})

# 0: name, 1: list of type, 2: type, 3: list of type
compiler.misc.descriptor.throws=\
    descriptor: {2} {0}({1}) throws {3}

# 0: type
compiler.misc.no.suitable.functional.intf.inst=\
    cannot infer functional interface descriptor for {0}

# 0: message segment
compiler.misc.bad.intersection.target.for.functional.expr=\
    bad intersection type target for lambda or method reference\n\
    {0}

# 0: symbol or type
compiler.misc.not.an.intf.component=\
    component type {0} is not an interface or java.lang.Object

# 0: kind name, 1: message segment
compiler.err.invalid.mref=\
    invalid {0} reference\n\
    {1}

# 0: kind name, 1: message segment
compiler.misc.invalid.mref=\
    invalid {0} reference\n\
    {1}

compiler.misc.static.mref.with.targs=\
    parameterized qualifier on static method reference

# 0: set of flag or string, 1: symbol
compiler.err.cant.assign.val.to.var=\
    cannot assign a value to {0} variable {1}

compiler.err.cant.assign.val.to.this=\
    cannot assign to ''this''

# 0: symbol, 1: message segment
compiler.err.cant.ref.non.effectively.final.var=\
    local variables referenced from {1} must be final or effectively final

compiler.err.try.with.resources.expr.needs.var=\
    the try-with-resources resource must either be a variable declaration or an expression denoting \
a reference to a final or effectively final variable

# 0: symbol
compiler.err.try.with.resources.expr.effectively.final.var=\
    variable {0} used as a try-with-resources resource neither final nor effectively final


compiler.misc.lambda=\
    a lambda expression

compiler.misc.inner.cls=\
    an inner class

compiler.misc.guard=\
    a guard

# 0: type
compiler.err.cant.deref=\
    {0} cannot be dereferenced

compiler.err.cant.extend.intf.annotation=\
    ''extends'' not allowed for @interfaces

compiler.err.annotation.decl.not.allowed.here=\
    annotation interface declaration not allowed here

# 0: symbol
compiler.err.cant.inherit.from.final=\
    cannot inherit from final {0}

# 0: symbol or name
compiler.err.cant.ref.before.ctor.called=\
    cannot reference {0} before supertype constructor has been called

# 0: symbol or name
compiler.err.cant.assign.initialized.before.ctor.called=\
    cannot assign initialized field ''{0}'' before supertype constructor has been called

compiler.err.cant.select.static.class.from.param.type=\
    cannot select a static class from a parameterized type

# 0: symbol, 1: string, 2: string
compiler.err.cant.inherit.diff.arg=\
    {0} cannot be inherited with different arguments: <{1}> and <{2}>

compiler.err.catch.without.try=\
    ''catch'' without ''try''

# 0: kind name, 1: symbol
compiler.err.clash.with.pkg.of.same.name=\
    {0} {1} clashes with package of same name

compiler.err.class.not.allowed=\
    class, interface or enum declaration not allowed here

compiler.err.const.expr.req=\
    constant expression required

compiler.err.pattern.or.enum.req=\
    pattern or enum constant required

compiler.err.cont.outside.loop=\
    continue outside of loop

# 0: symbol or type
compiler.err.cyclic.inheritance=\
    cyclic inheritance involving {0}

# 0: symbol
compiler.err.cyclic.annotation.element=\
    type of element {0} is cyclic

# 0: symbol
compiler.err.call.to.super.not.allowed.in.enum.ctor=\
    call to super not allowed in enum constructor

# 0: type
compiler.err.no.superclass=\
    {0} has no superclass.

# 0: symbol, 1: type, 2: symbol, 3: type, 4: type
compiler.err.concrete.inheritance.conflict=\
    methods {0} from {1} and {2} from {3} are inherited with the same signature

compiler.err.default.allowed.in.intf.annotation.member=\
    default value only allowed in an annotation interface declaration

# 0: symbol
compiler.err.doesnt.exist=\
    package {0} does not exist

# 0: type
compiler.err.duplicate.annotation.invalid.repeated=\
    annotation {0} is not a valid repeatable annotation

# 0: name, 1: type
compiler.err.duplicate.annotation.member.value=\
    duplicate element ''{0}'' in annotation @{1}.

# 0: type
compiler.err.duplicate.annotation.missing.container=\
    {0} is not a repeatable annotation interface

# 0: symbol
compiler.err.invalid.repeatable.annotation=\
    duplicate annotation: {0} is annotated with an invalid @Repeatable annotation

# 0: symbol or type
compiler.err.invalid.repeatable.annotation.no.value=\
    {0} is not a valid @Repeatable, no value element method declared

# 0: type, 1: number
compiler.err.invalid.repeatable.annotation.multiple.values=\
    {0} is not a valid @Repeatable, {1} element methods named ''value'' declared

# 0: type
compiler.err.invalid.repeatable.annotation.invalid.value=\
    {0} is not a valid @Repeatable: invalid value element

# 0: symbol or type, 1: type, 2: type
compiler.err.invalid.repeatable.annotation.value.return=\
    containing annotation interface ({0}) must declare an element named ''value'' of type {2}

# 0: symbol or type, 1: symbol
compiler.err.invalid.repeatable.annotation.elem.nondefault=\
    containing annotation interface ({0}) does not have a default value for element {1}

# 0: symbol, 1: string, 2: symbol, 3: string
compiler.err.invalid.repeatable.annotation.retention=\
    retention of containing annotation interface ({0}) is shorter than the retention of repeatable annotation interface ({2})

# 0: symbol, 1: symbol
compiler.err.invalid.repeatable.annotation.not.documented=\
    repeatable annotation interface ({1}) is @Documented while containing annotation interface ({0}) is not

# 0: symbol, 1: symbol
compiler.err.invalid.repeatable.annotation.not.inherited=\
    repeatable annotation interface ({1}) is @Inherited while containing annotation interface ({0}) is not

# 0: symbol, 1: symbol
compiler.err.invalid.repeatable.annotation.incompatible.target=\
    containing annotation interface ({0}) is applicable to more targets than repeatable annotation interface ({1})

# 0: symbol
compiler.err.invalid.repeatable.annotation.repeated.and.container.present=\
    container {0} must not be present at the same time as the element it contains

# 0: type, 1: symbol
compiler.err.invalid.repeatable.annotation.not.applicable=\
    container {0} is not applicable to element {1}

# 0: type
compiler.err.invalid.repeatable.annotation.not.applicable.in.context=\
    container {0} is not applicable in this type context

# 0: name
compiler.err.duplicate.class=\
    duplicate class: {0}

# 0: string
compiler.err.bad.file.name=\
    bad file name: {0}

compiler.err.implicit.class.should.not.have.package.declaration=\
    compact source file should not have package declaration

compiler.err.implicit.class.does.not.have.main.method=\
    compact source file does not have main method in the form of void main() or void main(String[] args)

# 0: name, 1: name
compiler.err.same.binary.name=\
    classes: {0} and {1} have the same binary name

compiler.err.duplicate.case.label=\
    duplicate case label

compiler.err.pattern.dominated=\
    this case label is dominated by a preceding case label

compiler.err.duplicate.default.label=\
    duplicate default label

compiler.err.duplicate.unconditional.pattern=\
    duplicate unconditional pattern

compiler.err.unconditional.pattern.and.default=\
    switch has both an unconditional pattern and a default label

compiler.err.unconditional.pattern.and.both.boolean.values=\
    switch has both boolean values and an unconditional pattern

compiler.err.default.and.both.boolean.values=\
    switch has both boolean values and a default label

compiler.err.guard.not.allowed=\
    guards are only allowed for case with a pattern

compiler.err.guard.has.constant.expression.false=\
    this case label has a guard that is a constant expression with value ''false''

# 0: symbol
compiler.err.cannot.assign.not.declared.guard=\
    cannot assign to {0}, as it was not declared inside the guard

# 0: type, 1: type
compiler.err.constant.label.not.compatible=\
    constant label of type {0} is not compatible with switch selector type {1}

compiler.err.flows.through.to.pattern=\
    illegal fall-through to a pattern\n\
    (the previous case label is missing a break)

compiler.err.flows.through.from.pattern=\
    illegal fall-through from a pattern\n\
    (the current case label is missing a break)

compiler.err.invalid.case.label.combination=\
    invalid case label combination

compiler.err.default.label.not.allowed=\
    default label not allowed here

compiler.err.pattern.type.cannot.infer=\
    cannot infer pattern type

compiler.err.else.without.if=\
    ''else'' without ''if''

compiler.err.empty.char.lit=\
    empty character literal

# 0: symbol
compiler.err.encl.class.required=\
    an enclosing instance that contains {0} is required

compiler.err.enum.annotation.must.be.enum.constant=\
    an enum annotation value must be an enum constant

compiler.err.enum.cant.be.instantiated=\
    enum classes may not be instantiated

compiler.err.enum.label.must.be.unqualified.enum=\
    an enum switch case label must be the unqualified name of an enumeration constant

compiler.err.enum.label.must.be.enum.constant=\
    an enum switch constant case label must be an enumeration constant

compiler.err.enum.no.subclassing=\
    classes cannot directly extend java.lang.Enum

compiler.err.enum.types.not.extensible=\
    enum classes are not extensible

compiler.err.enum.no.finalize=\
    enums cannot have finalize methods

compiler.err.enum.cant.be.generic=\
    enums cannot be generic

# 0: file name, 1: string
compiler.err.error.reading.file=\
    error reading {0}; {1}

# 0: type
compiler.err.except.already.caught=\
    exception {0} has already been caught

# 0: type
compiler.err.except.never.thrown.in.try=\
    exception {0} is never thrown in body of corresponding try statement

# 0: symbol
compiler.err.final.parameter.may.not.be.assigned=\
    final parameter {0} may not be assigned

# 0: symbol
compiler.err.try.resource.may.not.be.assigned=\
    auto-closeable resource {0} may not be assigned

# 0: symbol
compiler.err.multicatch.parameter.may.not.be.assigned=\
    multi-catch parameter {0} may not be assigned

# 0: type, 1: type
compiler.err.multicatch.types.must.be.disjoint=\
    Alternatives in a multi-catch statement cannot be related by subclassing\n\
    Alternative {0} is a subclass of alternative {1}

compiler.err.finally.without.try=\
    ''finally'' without ''try''

# 0: type, 1: message segment
compiler.err.foreach.not.applicable.to.type=\
    for-each not applicable to expression type\n\
    required: {1}\n\
    found:    {0}

compiler.err.fp.number.too.large=\
    floating-point number too large

compiler.err.fp.number.too.small=\
    floating-point number too small

compiler.err.generic.array.creation=\
    generic array creation

compiler.err.generic.throwable=\
    a generic class may not extend java.lang.Throwable

# 0: symbol
compiler.err.icls.cant.have.static.decl=\
    Illegal static declaration in inner class {0}\n\
    modifier \''static\'' is only allowed in constant variable declarations

# 0: string
compiler.err.illegal.char=\
    illegal character: ''{0}''

# 0: string, 1: string
compiler.err.illegal.char.for.encoding=\
    unmappable character (0x{0}) for encoding {1}

# 0: set of flag, 1: set of flag
compiler.err.illegal.combination.of.modifiers=\
    illegal combination of modifiers: {0} and {1}

compiler.err.illegal.enum.static.ref=\
    illegal reference to static field from initializer

compiler.err.illegal.char.literal.multiple.surrogates=\
    character literal contains more than one UTF-16 code unit

compiler.err.illegal.esc.char=\
    illegal escape character

compiler.err.illegal.forward.ref=\
    illegal forward reference

# 0: symbol, 1: object
compiler.err.not.in.profile=\
    {0} is not available in profile ''{1}''

# 0: symbol
compiler.warn.forward.ref=\
    reference to variable ''{0}'' before it has been initialized

# lint: this-escape
compiler.warn.possible.this.escape=\
    possible ''this'' escape before subclass is fully initialized

# lint: this-escape
compiler.warn.possible.this.escape.location=\
    previous possible ''this'' escape happens here via invocation

compiler.err.illegal.self.ref=\
    self-reference in initializer

# 0: symbol
compiler.warn.self.ref=\
    self-reference in initializer of variable ''{0}''

# 0: type
compiler.err.illegal.initializer.for.type=\
    illegal initializer for {0}

compiler.err.illegal.line.end.in.char.lit=\
    illegal line end in character literal

compiler.err.illegal.text.block.open=\
    illegal text block open delimiter sequence, missing line terminator

# lint: text-blocks
compiler.warn.inconsistent.white.space.indentation=\
    inconsistent white space indentation

# lint: text-blocks
compiler.warn.trailing.white.space.will.be.removed=\
    trailing white space will be removed

compiler.err.illegal.nonascii.digit=\
    illegal non-ASCII digit

compiler.err.illegal.underscore=\
    illegal underscore

compiler.err.illegal.dot=\
    illegal ''.''

compiler.err.illegal.digit.in.binary.literal=\
    illegal digit in a binary literal

compiler.err.illegal.digit.in.octal.literal=\
    illegal digit in an octal literal

# 0: symbol
compiler.err.illegal.qual.not.icls=\
    illegal qualifier; {0} is not an inner class

compiler.err.illegal.start.of.expr=\
    illegal start of expression

compiler.err.illegal.start.of.stmt=\
    illegal start of statement

compiler.err.illegal.start.of.type=\
    illegal start of type

compiler.err.illegal.parenthesized.expression=\
    illegal parenthesized expression

compiler.err.illegal.unicode.esc=\
    illegal unicode escape

# 0: symbol
compiler.err.import.requires.canonical=\
    import requires canonical name for {0}

compiler.err.improperly.formed.type.param.missing=\
    improperly formed type, some parameters are missing

compiler.err.improperly.formed.type.inner.raw.param=\
    improperly formed type, type arguments given on a raw type

# 0: type, 1: type
compiler.err.incomparable.types=\
    incomparable types: {0} and {1}

# 0: string
compiler.err.int.number.too.large=\
    integer number too large

compiler.err.intf.annotation.members.cant.have.params=\
    elements in annotation interface declarations cannot declare formal parameters

# 0: symbol
compiler.err.intf.annotation.cant.have.type.params=\
    annotation interface {0} cannot be generic

compiler.err.intf.annotation.members.cant.have.type.params=\
    elements in annotation interface declarations cannot be generic methods

# 0: symbol, 1: type
compiler.err.intf.annotation.member.clash=\
    annotation interface {1} declares an element with the same name as method {0}

compiler.err.intf.expected.here=\
    interface expected here

compiler.err.intf.meth.cant.have.body=\
    interface abstract methods cannot have body

compiler.err.invalid.annotation.member.type=\
    invalid type for annotation interface element

compiler.err.invalid.binary.number=\
    binary numbers must contain at least one binary digit

compiler.err.invalid.hex.number=\
    hexadecimal numbers must contain at least one hexadecimal digit

compiler.err.invalid.meth.decl.ret.type.req=\
    invalid method declaration; return type required

compiler.err.varargs.and.old.array.syntax=\
    legacy array notation not allowed on variable-arity parameter

compiler.err.varargs.and.receiver =\
    varargs notation not allowed on receiver parameter

compiler.err.varargs.must.be.last =\
    varargs parameter must be the last parameter

compiler.err.array.and.receiver =\
    legacy array notation not allowed on receiver parameter

compiler.err.wrong.receiver =\
    wrong receiver parameter name

compiler.err.variable.not.allowed=\
    variable declaration not allowed here

# 0: name
compiler.err.label.already.in.use=\
    label {0} already in use

compiler.err.local.enum=\
    enum classes must not be local

compiler.err.cannot.create.array.with.type.arguments=\
    cannot create array with type arguments

compiler.err.cannot.create.array.with.diamond=\
    cannot create array with ''<>''

compiler.err.invalid.module.directive=\
  module directive keyword or ''}'' expected

#
# limits.  We don't give the limits in the diagnostic because we expect
# them to change, yet we want to use the same diagnostic.  These are all
# detected during code generation.
#
compiler.err.limit.code=\
    code too large

compiler.err.limit.code.too.large.for.try.stmt=\
    code too large for try statement

compiler.err.limit.dimensions=\
    array type has too many dimensions

compiler.err.limit.locals=\
    too many local variables

compiler.err.limit.parameters=\
    too many parameters

compiler.err.limit.pool=\
    too many constants

compiler.err.limit.pool.in.class=\
    too many constants in class {0}

compiler.err.limit.stack=\
    code requires too much stack

compiler.err.limit.string=\
    constant string too long

# 0: symbol
compiler.err.annotation.array.too.large=\
    Annotation array element too large in \"{0}\"

# 0: string
compiler.err.limit.string.overflow=\
    UTF8 representation for string \"{0}...\" is too long for the constant pool

compiler.err.malformed.fp.lit=\
    malformed floating-point literal

compiler.err.method.does.not.override.superclass=\
    method does not override or implement a method from a supertype

compiler.err.static.methods.cannot.be.annotated.with.override=\
    static methods cannot be annotated with @Override

compiler.err.missing.meth.body.or.decl.abstract=\
    missing method body, or declare abstract

compiler.err.missing.ret.stmt=\
    missing return statement

# 0: type
compiler.misc.missing.ret.val=\
    missing return value

compiler.misc.unexpected.ret.val=\
    unexpected return value

# 0: set of flag
compiler.err.mod.not.allowed.here=\
    modifier {0} not allowed here

compiler.err.intf.not.allowed.here=\
    interface not allowed here

# 0: symbol, 1: symbol
compiler.err.name.clash.same.erasure=\
    name clash: {0} and {1} have the same erasure

# 0: name, 1: list of type, 2: symbol, 3: name, 4: list of type, 5: symbol
compiler.err.name.clash.same.erasure.no.override=\
    name clash: {0}({1}) in {2} and {3}({4}) in {5} have the same erasure, yet neither overrides the other

# 0: string, 1: name, 2: name, 3: list of type, 4: symbol, 5: name, 6: list of type, 7: symbol
compiler.err.name.clash.same.erasure.no.override.1=\
    name clash: {0} {1} has two methods with the same erasure, yet neither overrides the other\n\
    first method:  {2}({3}) in {4}\n\
    second method: {5}({6}) in {7}

# 0: symbol, 1: symbol, 2: symbol, 3: symbol
compiler.err.name.clash.same.erasure.no.hide=\
    name clash: {0} in {1} and {2} in {3} have the same erasure, yet neither hides the other

compiler.err.name.reserved.for.internal.use=\
    {0} is reserved for internal use

compiler.err.native.meth.cant.have.body=\
    native methods cannot have a body


# 0: message segment
compiler.misc.incompatible.type.in.conditional=\
    bad type in conditional expression\n\
    {0}

compiler.misc.conditional.target.cant.be.void=\
    target-type for conditional expression cannot be void

compiler.misc.switch.expression.target.cant.be.void=\
    target-type for switch expression cannot be void

# 0: message segment
compiler.misc.incompatible.type.in.switch.expression=\
    bad type in switch expression\n\
    {0}

# 0: message segment
compiler.misc.incompatible.ret.type.in.lambda=\
    bad return type in lambda expression\n\
    {0}

compiler.misc.stat.expr.expected=\
    lambda body is not compatible with a void functional interface\n\
    (consider using a block lambda body, or use a statement expression instead)

# 0: message segment
compiler.misc.incompatible.ret.type.in.mref=\
    bad return type in method reference\n\
    {0}

compiler.err.lambda.body.neither.value.nor.void.compatible=\
    lambda body is neither value nor void compatible

# 0: list of type
compiler.err.incompatible.thrown.types.in.mref=\
    incompatible thrown types {0} in functional expression

compiler.misc.incompatible.arg.types.in.lambda=\
    incompatible parameter types in lambda expression

compiler.misc.incompatible.arg.types.in.mref=\
    incompatible parameter types in method reference

compiler.err.new.not.allowed.in.annotation=\
    ''new'' not allowed in an annotation

# 0: name, 1: type
compiler.err.no.annotation.member=\
    no annotation member {0} in {1}

# 0: symbol
compiler.err.no.encl.instance.of.type.in.scope=\
    no enclosing instance of type {0} is in scope

compiler.err.no.intf.expected.here=\
    no interface expected here

compiler.err.no.match.entry=\
    {0} has no match in entry in {1}; required {2}

# 0: type
compiler.err.not.annotation.type=\
    {0} is not an annotation interface

# 0: symbol, 1: symbol, 2: message segment
compiler.err.not.def.access.package.cant.access=\
    {0} is not visible\n\
    ({2})

# 0: symbol, 1: symbol, 2: message segment
compiler.misc.not.def.access.package.cant.access=\
    {0} is not visible\n\
    ({2})

# 0: symbol, 1: message segment
compiler.err.package.not.visible=\
    package {0} is not visible\n\
    ({1})

# 0: symbol, 1: message segment
compiler.misc.package.not.visible=\
    package {0} is not visible\n\
    ({1})

# {0} - current module
# {1} - package in which the invisible class is declared
# {2} - module in which {1} is declared
# 0: symbol, 1: symbol, 2: symbol
compiler.misc.not.def.access.does.not.read=\
    package {1} is declared in module {2}, but module {0} does not read it

# {0} - package in which the invisible class is declared
# {1} - module in which {0} is declared
# 0: symbol, 1: symbol
compiler.misc.not.def.access.does.not.read.from.unnamed=\
    package {0} is declared in module {1}, which is not in the module graph

# {0} - package in which the invisible class is declared
# {1} - current module
# 0: symbol, 1: symbol
compiler.misc.not.def.access.does.not.read.unnamed=\
    package {0} is declared in the unnamed module, but module {1} does not read it

# {0} - package in which the invisible class is declared
# {1} - module in which {0} is declared
# 0: symbol, 1: symbol
compiler.misc.not.def.access.not.exported=\
    package {0} is declared in module {1}, which does not export it

# {0} - package in which the invisible class is declared
# {1} - module in which {0} is declared
# 0: symbol, 1: symbol
compiler.misc.not.def.access.not.exported.from.unnamed=\
    package {0} is declared in module {1}, which does not export it

# {0} - package in which the invisible class is declared
# {1} - module in which {0} is declared
# {2} - current module
# 0: symbol, 1: symbol, 2: symbol
compiler.misc.not.def.access.not.exported.to.module=\
    package {0} is declared in module {1}, which does not export it to module {2}

# {0} - package in which the invisible class is declared
# {1} - module in which {0} is declared
# 0: symbol, 1: symbol
compiler.misc.not.def.access.not.exported.to.module.from.unnamed=\
    package {0} is declared in module {1}, which does not export it to the unnamed module

# 0: symbol, 1: symbol
compiler.err.not.def.access.class.intf.cant.access=\
    {1}.{0} is defined in an inaccessible class or interface

# 0: symbol, 1: symbol
compiler.misc.not.def.access.class.intf.cant.access=\
    {1}.{0} is defined in an inaccessible class or interface

# 0: symbol, 1: symbol, 2: symbol, 3: message segment
compiler.err.not.def.access.class.intf.cant.access.reason=\
    {1}.{0} in package {2} is not accessible\n\
    ({3})

# 0: symbol, 1: symbol, 2: symbol, 3: message segment
compiler.misc.not.def.access.class.intf.cant.access.reason=\
    {1}.{0} in package {2} is not accessible\n\
    ({3})

# 0: symbol, 1: symbol
compiler.err.not.def.public.cant.access=\
    {0} is not public in {1}; cannot be accessed from outside package

# 0: symbol, 1: symbol
compiler.err.not.def.public=\
    {0} is not public in {1}

# 0: symbol, 1: symbol
compiler.misc.not.def.public.cant.access=\
    {0} is not public in {1}; cannot be accessed from outside package

# 0: name
compiler.err.not.loop.label=\
    not a loop label: {0}

compiler.err.not.stmt=\
    not a statement

# 0: symbol
compiler.err.not.encl.class=\
    not an enclosing class: {0}

# 0: name, 1: type
compiler.err.operator.cant.be.applied=\
    bad operand type {1} for unary operator ''{0}''

# 0: name, 1: type, 2: type
compiler.err.operator.cant.be.applied.1=\
    bad operand types for binary operator ''{0}''\n\
    first type:  {1}\n\
    second type: {2}

compiler.err.pkg.annotations.sb.in.package-info.java=\
    package annotations should be in file package-info.java

compiler.err.no.pkg.in.module-info.java=\
    package declarations not allowed in file module-info.java

# 0: symbol
compiler.err.pkg.clashes.with.class.of.same.name=\
    package {0} clashes with class of same name

compiler.err.warnings.and.werror=\
    warnings found and -Werror specified

# Errors related to annotation processing

# 0: symbol, 1: message segment, 2: string (stack-trace)
compiler.err.proc.cant.access=\
    cannot access {0}\n\
    {1}\n\
    Consult the following stack trace for details.\n\
    {2}

# 0: symbol, 1: message segment
compiler.err.proc.cant.access.1=\
    cannot access {0}\n\
    {1}

# 0: string
compiler.err.proc.cant.find.class=\
    Could not find class file for ''{0}''.

# 0: string
compiler.err.proc.cant.load.class=\
    Could not load processor class file due to ''{0}''.

# Print a client-generated error message; assumed to be localized, no translation required
# 0: string
compiler.err.proc.messager=\
    {0}

# 0: string
compiler.misc.exception.message=\
    {0}

compiler.misc.user.selected.completion.failure=\
    user-selected completion failure by class name

# 0: collection of string
compiler.err.proc.no.explicit.annotation.processing.requested=\
    Class names, ''{0}'', are only accepted if annotation processing is explicitly requested

# 0: string, 1: string
compiler.err.proc.processor.bad.option.name=\
    Bad option name ''{0}'' provided by processor ''{1}''

# 0: string
compiler.err.proc.processor.cant.instantiate=\
    Could not instantiate an instance of processor ''{0}''

# 0: string
compiler.err.proc.processor.not.found=\
    Annotation processor ''{0}'' not found

# 0: string
compiler.err.proc.processor.wrong.type=\
    Annotation processor ''{0}'' does not implement javax.annotation.processing.Processor

compiler.err.proc.service.problem=\
    Error creating a service loader to load Processors.

# 0: string
compiler.err.proc.bad.config.file=\
    Bad service configuration file, or exception thrown while constructing Processor object: {0}

compiler.err.proc.cant.create.loader=\
    Could not create class loader for annotation processors: {0}

# 0: symbol
compiler.err.qualified.new.of.static.class=\
    qualified new of static class

compiler.err.recursive.ctor.invocation=\
    recursive constructor invocation

# 0: name, 1: symbol kind, 2: symbol, 3: symbol, 4: symbol kind, 5: symbol, 6: symbol
compiler.err.ref.ambiguous=\
    reference to {0} is ambiguous\n\
    both {1} {2} in {3} and {4} {5} in {6} match

# 0: name, 1: symbol kind, 2: symbol, 3: symbol, 4: symbol kind, 5: symbol, 6: symbol
compiler.misc.ref.ambiguous=\
    reference to {0} is ambiguous\n\
    both {1} {2} in {3} and {4} {5} in {6} match

compiler.err.repeated.annotation.target=\
    repeated annotation target

compiler.err.repeated.interface=\
    repeated interface

compiler.err.repeated.modifier=\
    repeated modifier

# 0: symbol, 1: set of modifier, 2: symbol
compiler.err.report.access=\
    {0} has {1} access in {2}

# 0: symbol, 1: set of modifier, 2: symbol
compiler.misc.report.access=\
    {0} has {1} access in {2}

compiler.err.ret.outside.meth=\
    return outside method

compiler.err.signature.doesnt.match.supertype=\
    signature does not match {0}; incompatible supertype

compiler.err.signature.doesnt.match.intf=\
    signature does not match {0}; incompatible interfaces

# 0: symbol, 1: symbol, 2: symbol
compiler.err.does.not.override.abstract=\
    {0} is not abstract and does not override abstract method {1} in {2}

# 0: file object
compiler.err.source.cant.overwrite.input.file=\
    error writing source; cannot overwrite input file {0}

# 0: symbol
compiler.err.stack.sim.error=\
    Internal error: stack sim error on {0}

compiler.err.static.imp.only.classes.and.interfaces=\
    static import only from classes and interfaces

compiler.err.string.const.req=\
    constant string expression required

compiler.err.pattern.expected=\
    type pattern expected

# 0: symbol, 1: fragment
compiler.err.cannot.generate.class=\
    error while generating class {0}\n\
    ({1})

# 0: symbol, 1: symbol
compiler.misc.synthetic.name.conflict=\
    the symbol {0} conflicts with a compiler-synthesized symbol in {1}

# 0: symbol, 1: type
compiler.misc.illegal.signature=\
    illegal signature attribute for type {1}

compiler.err.throws.not.allowed.in.intf.annotation=\
    throws clause not allowed in @interface members

compiler.err.try.without.catch.finally.or.resource.decls=\
    ''try'' without ''catch'', ''finally'' or resource declarations

# 0: symbol
compiler.err.type.doesnt.take.params=\
    type {0} does not take parameters

compiler.err.type.var.cant.be.deref=\
    cannot select from a type variable

compiler.err.type.var.may.not.be.followed.by.other.bounds=\
    a type variable may not be followed by other bounds

compiler.err.type.var.more.than.once=\
    type variable {0} occurs more than once in result type of {1}; cannot be left uninstantiated

compiler.err.type.var.more.than.once.in.result=\
    type variable {0} occurs more than once in type of {1}; cannot be left uninstantiated

# 0: type, 1: type, 2: fragment
compiler.err.types.incompatible=\
    types {0} and {1} are incompatible;\n\
    {2}

# 0: name, 1: list of type
compiler.misc.incompatible.diff.ret=\
    both define {0}({1}), but with unrelated return types

# 0: type, 1: name, 2: list of type
compiler.err.incompatible.diff.ret.same.type=\
    type {0} defines {1}({2}) more than once with unrelated return types

# 0: kind name, 1: type, 2: name, 3: list of type, 4: symbol, 5: symbol
compiler.misc.incompatible.unrelated.defaults=\
    {0} {1} inherits unrelated defaults for {2}({3}) from types {4} and {5}

# 0: kind name, 1: type, 2: name, 3: list of type, 4: symbol, 5: symbol
compiler.misc.incompatible.abstract.default=\
    {0} {1} inherits abstract and default for {2}({3}) from types {4} and {5}

# 0: name, 1: kind name, 2: symbol
compiler.err.default.overrides.object.member=\
    default method {0} in {1} {2} overrides a member of java.lang.Object

# 0: type
compiler.err.illegal.static.intf.meth.call=\
    illegal static interface method call\n\
    the receiver expression should be replaced with the type qualifier ''{0}''

# 0: symbol or type, 1: message segment
compiler.err.illegal.default.super.call=\
    bad type qualifier {0} in default super call\n\
    {1}

# 0: symbol, 1: type
compiler.misc.overridden.default=\
    method {0} is overridden in {1}

# 0: symbol, 1: type or symbol
compiler.misc.redundant.supertype=\
    redundant interface {0} is extended by {1}

compiler.err.unclosed.char.lit=\
    unclosed character literal

compiler.err.unclosed.comment=\
    unclosed comment

compiler.err.unclosed.str.lit=\
    unclosed string literal

compiler.err.unclosed.text.block=\
    unclosed text block

# 0: string
compiler.err.unsupported.encoding=\
    unsupported encoding: {0}

compiler.err.io.exception=\
    error reading source file: {0}

# 0: name
compiler.err.undef.label=\
    undefined label: {0}

# 0: name
compiler.err.illegal.ref.to.restricted.type=\
    illegal reference to restricted type ''{0}''

# 0: name
compiler.warn.illegal.ref.to.restricted.type=\
    illegal reference to restricted type ''{0}''

# 0: name, 1: source
compiler.err.restricted.type.not.allowed=\
    ''{0}'' not allowed here\n\
    as of release {1}, ''{0}'' is a restricted type name and cannot be used for type declarations

# 0: name, 1: source
compiler.warn.restricted.type.not.allowed=\
    as of release {1}, ''{0}'' is a restricted type name and cannot be used for type declarations or as the element type of an array

# 0: name, 1: source
compiler.warn.restricted.type.not.allowed.preview=\
    ''{0}'' may become a restricted type name in a future release and may be unusable for type declarations or as the element type of an array

# 0: name (variable), 1: message segment
compiler.err.cant.infer.local.var.type=\
    cannot infer type for local variable {0}\n\
    ({1})

# 0: name
compiler.err.restricted.type.not.allowed.here=\
    ''{0}'' is not allowed here

# 0: name
compiler.err.restricted.type.not.allowed.array=\
    ''{0}'' is not allowed as an element type of an array

# 0: name
compiler.err.restricted.type.not.allowed.compound=\
    ''{0}'' is not allowed in a compound declaration

# 0: fragment
compiler.err.invalid.lambda.parameter.declaration=\
    invalid lambda parameter declaration\n\
    ({0})

compiler.misc.implicit.and.explicit.not.allowed=\
    cannot mix implicitly-typed and explicitly-typed parameters

compiler.misc.var.and.explicit.not.allowed=\
    cannot mix ''var'' and explicitly-typed parameters

compiler.misc.var.and.implicit.not.allowed=\
    cannot mix ''var'' and implicitly-typed parameters

compiler.misc.local.cant.infer.null=\
    variable initializer is ''null''

compiler.misc.local.cant.infer.void=\
    variable initializer is ''void''

compiler.misc.local.missing.init=\
    cannot use ''var'' on variable without initializer

compiler.misc.local.lambda.missing.target=\
    lambda expression needs an explicit target-type

compiler.misc.local.mref.missing.target=\
    method reference needs an explicit target-type

compiler.misc.local.array.missing.target=\
    array initializer needs an explicit target-type

compiler.misc.local.self.ref=\
    cannot use ''var'' on self-referencing variable

# 0: message segment, 1: unused
compiler.err.cant.apply.diamond=\
    cannot infer type arguments for {0}

# 0: message segment or type, 1: message segment
compiler.err.cant.apply.diamond.1=\
    cannot infer type arguments for {0}\n\
    reason: {1}

# 0: message segment or type, 1: message segment
compiler.misc.cant.apply.diamond.1=\
    cannot infer type arguments for {0}\n\
    reason: {1}

compiler.err.unreachable.stmt=\
    unreachable statement

compiler.err.not.exhaustive=\
    the switch expression does not cover all possible input values

compiler.err.not.exhaustive.statement=\
    the switch statement does not cover all possible input values

compiler.err.initializer.must.be.able.to.complete.normally=\
    initializer must be able to complete normally

compiler.err.initializer.not.allowed=\
    initializers not allowed in interfaces

# 0: type
compiler.err.unreported.exception.need.to.catch.or.throw=\
    unreported exception {0}; must be caught or declared to be thrown

# 0: type
compiler.err.unreported.exception.default.constructor=\
    unreported exception {0} in default constructor

# 0: type, 1: name
compiler.err.unreported.exception.implicit.close=\
    unreported exception {0}; must be caught or declared to be thrown\n\
    exception thrown from implicit call to close() on resource variable ''{1}''

compiler.err.void.not.allowed.here=\
    ''void'' type not allowed here

# 0: string
compiler.err.wrong.number.type.args=\
    wrong number of type arguments; required {0}

# 0: symbol
compiler.err.var.might.already.be.assigned=\
    variable {0} might already have been assigned

# 0: symbol
compiler.err.var.might.not.have.been.initialized=\
    variable {0} might not have been initialized

# 0: symbol
compiler.err.var.not.initialized.in.default.constructor=\
    variable {0} not initialized in the default constructor

# 0: symbol
compiler.err.var.might.be.assigned.in.loop=\
    variable {0} might be assigned in loop

# 0: symbol, 1: message segment
compiler.err.varargs.invalid.trustme.anno=\
    Invalid {0} annotation. {1}

# 0: type
compiler.misc.varargs.trustme.on.reifiable.varargs=\
    Varargs element type {0} is reifiable.

# 0: type, 1: type
compiler.err.instanceof.reifiable.not.safe=\
    {0} cannot be safely cast to {1}

# 0: symbol
compiler.misc.varargs.trustme.on.non.varargs.meth=\
    Method {0} is not a varargs method.

# 0: symbol
compiler.misc.varargs.trustme.on.non.varargs.accessor=\
    Accessor {0} is not a varargs method.

# 0: symbol
compiler.misc.varargs.trustme.on.virtual.varargs=\
    Instance method {0} is neither final nor private.

# 0: symbol
compiler.misc.varargs.trustme.on.virtual.varargs.final.only=\
    Instance method {0} is not final.

# 0: type, 1: symbol kind, 2: symbol
compiler.misc.inaccessible.varargs.type=\
    formal varargs element type {0} is not accessible from {1} {2}

# In the following string, {1} will always be the detail message from
# java.io.IOException.
# 0: symbol, 1: string
compiler.err.class.cant.write=\
    error while writing {0}: {1}

# In the following string, {0} is the name of the class in the Java source.
# It really should be used two times..
# 0: kind name, 1: name
compiler.err.class.public.should.be.in.file=\
    {0} {1} is public, should be declared in a file named {1}.java

## All errors which do not refer to a particular line in the source code are
## preceded by this string.
compiler.err.error=\
    error:\u0020

# The following error messages do not refer to a line in the source code.
compiler.err.cant.read.file=\
    cannot read: {0}

# 0: string
compiler.err.plugin.not.found=\
    plug-in not found: {0}

# 0: path
# lint: path
compiler.warn.locn.unknown.file.on.module.path=\
    unknown file on module path: {0}


# 0: path
compiler.err.locn.bad.module-info=\
    problem reading module-info.class in {0}

# 0: path
compiler.err.locn.cant.read.directory=\
    cannot read directory {0}

# 0: path
compiler.err.locn.cant.read.file=\
    cannot read file {0}

# 0: path
compiler.err.locn.cant.get.module.name.for.jar=\
    cannot determine module name for {0}

# 0: path
compiler.err.multi-module.outdir.cannot.be.exploded.module=\
    in multi-module mode, the output directory cannot be an exploded module: {0}

# 0: path
# lint: path
# flags: default-enabled
compiler.warn.outdir.is.in.exploded.module=\
    the output directory is within an exploded module: {0}

# 0: file object
compiler.err.locn.module-info.not.allowed.on.patch.path=\
    module-info.class not allowed on patch path: {0}

# 0: string
compiler.err.locn.invalid.arg.for.xpatch=\
    invalid argument for --patch-module option: {0}

compiler.err.file.sb.on.source.or.patch.path.for.module=\
    file should be on source path, or on patch path for module

compiler.err.no.java.lang=\
    Unable to find package java.lang in platform classes

compiler.err.statement.not.expected=\
    statements not expected outside of methods and initializers

compiler.err.class.method.or.field.expected=\
    class, interface, annotation type, enum, record, method or field expected

#####

# Fatal Errors

# 0: name
compiler.misc.fatal.err.cant.locate.meth=\
    Fatal Error: Unable to find method {0}

# 0: name
compiler.misc.fatal.err.cant.locate.field=\
    Fatal Error: Unable to find field {0}

# 0: type
compiler.misc.fatal.err.cant.locate.ctor=\
    Fatal Error: Unable to find constructor for {0}

compiler.misc.fatal.err.cant.close=\
    Fatal Error: Cannot close compiler resources

#####

##
## miscellaneous strings
##

compiler.misc.diamond.anonymous.methods.implicitly.override=\
    (due to <>, every non-private method declared in this anonymous class must override or implement a method from a supertype)

compiler.misc.source.unavailable=\
    (source unavailable)

# 0: string, 1: string, 2: boolean
compiler.misc.x.print.processor.info=\
    Processor {0} matches {1} and returns {2}.

# 0: number, 1: string, 2: set of symbol, 3: boolean
compiler.misc.x.print.rounds=\
    Round {0}:\n\tinput files: {1}\n\tannotations: {2}\n\tlast round: {3}

# 0: file name
compiler.warn.file.from.future=\
    Modification date is in the future for file {0}

# 0: path
# lint: output-file-clash
compiler.warn.output.file.clash=\
    output file written more than once: {0}

#####

## The following string will appear before all messages keyed as:
## "compiler.note".

# flags: mandatory
compiler.note.compressed.diags=\
    Some messages have been simplified; recompile with -Xdiags:verbose to get full output

# 0: boolean, 1: symbol
compiler.note.lambda.stat=\
    Translating lambda expression\n\
    alternate metafactory = {0}\n\
    synthetic method = {1}

# 0: boolean, 1: unused
compiler.note.mref.stat=\
    Translating method reference\n\
    alternate metafactory = {0}\n\

# 0: boolean, 1: symbol
compiler.note.mref.stat.1=\
    Translating method reference\n\
    alternate metafactory = {0}\n\
    bridge method = {1}

compiler.note.note=\
    Note:\u0020

# 0: file name
compiler.note.deprecated.filename=\
    {0} uses or overrides a deprecated API.

compiler.note.deprecated.plural=\
    Some input files use or override a deprecated API.

# The following string may appear after one of the above deprecation
# messages.
compiler.note.deprecated.recompile=\
    Recompile with -Xlint:deprecation for details.

# 0: file name
compiler.note.deprecated.filename.additional=\
    {0} has additional uses or overrides of a deprecated API.

compiler.note.deprecated.plural.additional=\
    Some input files additionally use or override a deprecated API.

# 0: file name
compiler.note.removal.filename=\
    {0} uses or overrides a deprecated API that is marked for removal.

compiler.note.removal.plural=\
    Some input files use or override a deprecated API that is marked for removal.

# The following string may appear after one of the above removal messages.
compiler.note.removal.recompile=\
    Recompile with -Xlint:removal for details.

# 0: file name
compiler.note.removal.filename.additional=\
    {0} has additional uses or overrides of a deprecated API that is marked for removal.

compiler.note.removal.plural.additional=\
    Some input files additionally use or override a deprecated API that is marked for removal.

# 0: file name
compiler.note.unchecked.filename=\
    {0} uses unchecked or unsafe operations.

compiler.note.unchecked.plural=\
    Some input files use unchecked or unsafe operations.

# The following string may appear after one of the above unchecked messages.
compiler.note.unchecked.recompile=\
    Recompile with -Xlint:unchecked for details.

# 0: file name
compiler.note.unchecked.filename.additional=\
    {0} has additional unchecked or unsafe operations.

compiler.note.unchecked.plural.additional=\
    Some input files additionally use unchecked or unsafe operations.

# 0: file name, 1: source
compiler.note.preview.filename=\
    {0} uses preview features of Java SE {1}.

# 0: source
compiler.note.preview.plural=\
    Some input files use preview features of Java SE {0}.

# The following string may appear after one of the above deprecation
# messages.
compiler.note.preview.recompile=\
    Recompile with -Xlint:preview for details.

# 0: file name, 1: source
compiler.note.preview.filename.additional=\
    {0} has additional uses of preview features of Java SE {1}.

# 0: source
compiler.note.preview.plural.additional=\
    Some input files additionally use preview features of Java SE {0}.

# Notes related to annotation processing

# Print a client-generated note; assumed to be localized, no translation required
# 0: string
compiler.note.proc.messager=\
    {0}

# 0: string, 1: string, 2: string
compiler.note.multiple.elements=\
    Multiple elements named ''{1}'' in modules ''{2}'' were found by javax.lang.model.util.Elements.{0}.

compiler.note.implicit.annotation.processing=\
    Annotation processing is enabled because one or more processors were found\n\
    on the class path. A future release of javac may disable annotation processing\n\
    unless at least one processor is specified by name (-processor), or a search\n\
    path is specified (--processor-path, --processor-module-path), or annotation\n\
    processing is enabled explicitly (-proc:only, -proc:full).\n\
    Use -Xlint:-options to suppress this message.\n\
    Use -proc:none to disable annotation processing.

#####

# 0: number
compiler.misc.count.error=\
    {0} error

# 0: number
compiler.misc.count.error.plural=\
    {0} errors

# 0: number, 1: number
compiler.misc.count.error.recompile=\
    only showing the first {0} errors, of {1} total; use -Xmaxerrs if you would like to see more

# 0: number, 1: number
compiler.misc.count.warn.recompile=\
    only showing the first {0} warnings, of {1} total; use -Xmaxwarns if you would like to see more

# 0: number
compiler.misc.count.warn=\
    {0} warning

# 0: number
compiler.misc.count.warn.plural=\
    {0} warnings

compiler.misc.version.not.available=\
    (version info not available)

## extra output when using -verbose (JavaCompiler)

# 0: symbol
compiler.misc.verbose.checking.attribution=\
    [checking {0}]

# 0: string
compiler.misc.verbose.parsing.done=\
    [parsing completed {0}ms]

# 0: file name
compiler.misc.verbose.parsing.started=\
    [parsing started {0}]

# 0: string
compiler.misc.verbose.total=\
    [total {0}ms]

# 0: file name
compiler.misc.verbose.wrote.file=\
    [wrote {0}]

## extra output when using -verbose (code/ClassReader)
# 0: string
compiler.misc.verbose.loading=\
    [loading {0}]

# 0: string
compiler.misc.verbose.sourcepath=\
    [search path for source files: {0}]

# 0: string
compiler.misc.verbose.classpath=\
    [search path for class files: {0}]

## extra output when using -prompt (util/Log)
compiler.misc.resume.abort=\
    R)esume, A)bort>

#####

##
## warnings
##

## All warning messages are preceded by the following string.
compiler.warn.warning=\
    warning:\u0020

## Warning messages may also include the following prefix to identify a
## lint option
# 0: option name
compiler.warn.lintOption=\
    [{0}]\u0020

# 0: symbol
# lint: serial
compiler.warn.constant.SVUID=\
    serialVersionUID must be constant in class {0}

# lint: dangling-doc-comments
compiler.warn.dangling.doc.comment=\
    documentation comment is not attached to any declaration

# 0: path
# lint: path
compiler.warn.dir.path.element.not.found=\
    bad path element "{0}": no such directory

# 0: file name
# lint: path
compiler.warn.dir.path.element.not.directory=\
    bad path element "{0}": not a directory

# 0: symbol, 1: symbol, 2: symbol
# lint: missing-explicit-ctor
compiler.warn.missing-explicit-ctor=\
    class {0} in exported package {1} declares no explicit constructors, thereby exposing a default constructor to clients of module {2}

# lint: strictfp
compiler.warn.strictfp=\
    as of release 17, all floating-point expressions are evaluated strictly and ''strictfp'' is not required

# lint: finally
compiler.warn.finally.cannot.complete=\
    finally clause cannot complete normally

# 0: name
# lint: module
compiler.warn.poor.choice.for.module.name=\
    module name component {0} should avoid terminal digits

# 0: string
# lint: incubating
compiler.warn.incubating.modules=\
    using incubating module(s): {0}

# 0: symbol, 1: symbol
# lint: deprecation
<<<<<<< HEAD
# flags: aggregate, mandatory
=======
# flags: aggregate, mandatory, default-enabled
>>>>>>> fde6cd77
compiler.warn.has.been.deprecated=\
    {0} in {1} has been deprecated

# 0: symbol, 1: symbol
# lint: removal
<<<<<<< HEAD
# flags: aggregate, mandatory
=======
# flags: aggregate, mandatory, default-enabled
>>>>>>> fde6cd77
compiler.warn.has.been.deprecated.for.removal=\
    {0} in {1} has been deprecated and marked for removal

# 0: symbol
# lint: preview
<<<<<<< HEAD
# flags: aggregate, mandatory
=======
# flags: aggregate, mandatory, default-enabled
>>>>>>> fde6cd77
compiler.warn.is.preview=\
    {0} is a preview API and may be removed in a future release.

# 0: symbol
compiler.err.is.preview=\
    {0} is a preview API and is disabled by default.\n\
    (use --enable-preview to enable preview APIs)

# 0: symbol
# lint: preview
<<<<<<< HEAD
# flags: aggregate, mandatory
=======
# flags: aggregate, mandatory, default-enabled
>>>>>>> fde6cd77
compiler.warn.is.preview.reflective=\
    {0} is a reflective preview API and may be removed in a future release.

# 0: symbol, 1: symbol
# lint: restricted
compiler.warn.restricted.method=\
    {0}.{1} is a restricted method.\n\
    (Restricted methods are unsafe and, if used incorrectly, might crash the Java runtime or corrupt memory)

# 0: symbol
# lint: deprecation
<<<<<<< HEAD
# flags: aggregate, mandatory
=======
# flags: aggregate, mandatory, default-enabled
>>>>>>> fde6cd77
compiler.warn.has.been.deprecated.module=\
    module {0} has been deprecated

# 0: symbol
# lint: removal
<<<<<<< HEAD
# flags: aggregate, mandatory
=======
# flags: aggregate, mandatory, default-enabled
>>>>>>> fde6cd77
compiler.warn.has.been.deprecated.for.removal.module=\
    module {0} has been deprecated and marked for removal

# 0: symbol
# flags: strict
compiler.warn.sun.proprietary=\
    {0} is internal proprietary API and may be removed in a future release

compiler.warn.illegal.char.for.encoding=\
    unmappable character for encoding {0}

# 0: symbol
# lint: serial
compiler.warn.improper.SVUID=\
    serialVersionUID must be declared static final in class {0}

# lint: serial
compiler.warn.improper.SPF=\
    serialPersistentFields must be declared private static final to be effective

# lint: serial
compiler.warn.SPF.null.init=\
    serialPersistentFields ineffective if initialized to null.\n\
    Initialize to an empty array to indicate no fields


# 0: type, 1: type
compiler.warn.inexact.non-varargs.call=\
    non-varargs call of varargs method with inexact argument type for last parameter;\n\
    cast to {0} for a varargs call\n\
    cast to {1} for a non-varargs call and to suppress this warning

# 0: list of type
compiler.warn.unreachable.catch=\
    unreachable catch clause\n\
    thrown type {0} has already been caught

# 0: list of type
compiler.warn.unreachable.catch.1=\
    unreachable catch clause\n\
    thrown types {0} have already been caught

# 0: symbol
# lint: serial
compiler.warn.long.SVUID=\
    serialVersionUID must be of type long in class {0}

# lint: serial
compiler.warn.OSF.array.SPF=\
    serialPersistentFields must be of type java.io.ObjectStreamField[] to be effective

# 0: symbol
# lint: serial
compiler.warn.missing.SVUID=\
    serializable class {0} has no definition of serialVersionUID

# 0: name
# lint: serial
compiler.warn.serializable.missing.access.no.arg.ctor=\
    cannot access a no-arg constructor in first non-serializable superclass {0}

# 0: name
# lint: serial
compiler.warn.serial.method.not.private=\
    serialization-related method {0} not declared private

# 0: name
# lint: serial
compiler.warn.serial.concrete.instance.method=\
    serialization-related method {0} must be a concrete instance method to be effective, neither abstract nor static

# 0: name
# lint: serial
compiler.warn.serial.method.static=\
    serialization-related method {0} declared static; must instead be an instance method to be effective

# 0: name
# lint: serial
compiler.warn.serial.method.no.args=\
    to be effective serialization-related method {0} must have no parameters

# 0: name, 1: number
# lint: serial
compiler.warn.serial.method.one.arg=\
    to be effective serialization-related method {0} must have exactly one parameter rather than {1} parameters

# 0: name, 1: type, 2: type
# lint: serial
compiler.warn.serial.method.parameter.type=\
    sole parameter of serialization-related method {0} must have type {1} to be effective rather than type {2}

# 0: name, 1: type, 2: type
# lint: serial
compiler.warn.serial.method.unexpected.return.type=\
    serialization-related method {0} declared with a return type of {1} rather than expected type {2}.\n\
    As declared, the method will be ineffective for serialization

# 0: name, 1: type
# lint: serial
compiler.warn.serial.method.unexpected.exception=\
    serialization-related method {0} declared to throw an unexpected type {1}

# lint: serial
compiler.warn.ineffectual.serial.field.interface=\
    serialPersistentFields is not effective in an interface

# 0: string
# lint: serial
compiler.warn.ineffectual.serial.field.enum=\
     serialization-related field {0} is not effective in an enum class

# 0: string
# lint: serial
compiler.warn.ineffectual.serial.method.enum=\
    serialization-related method {0} is not effective in an enum class

# 0: string
# lint: serial
compiler.warn.ineffectual.extern.method.enum=\
    externalization-related method {0} is not effective in an enum class

# lint: serial
compiler.warn.ineffectual.serial.field.record=\
    serialPersistentFields is not effective in a record class

# 0: string
# lint: serial
compiler.warn.ineffectual.serial.method.record=\
    serialization-related method {0} is not effective in a record class

# 0: string
# lint: serial
compiler.warn.ineffectual.externalizable.method.record=\
    externalization-related method {0} is not effective in a record class

# 0: name
# lint: serial
compiler.warn.ineffectual.serial.method.externalizable=\
    serialization-related method {0} is not effective in an Externalizable class

# lint: serial
compiler.warn.ineffectual.serial.field.externalizable=\
    serialPersistentFields is not effective in an Externalizable class

# lint: serial
compiler.warn.externalizable.missing.public.no.arg.ctor=\
    an Externalizable class needs a public no-arg constructor

# lint: serial
compiler.warn.non.serializable.instance.field=\
    non-transient instance field of a serializable class declared with a non-serializable type

# 0: type
# lint: serial
compiler.warn.non.serializable.instance.field.array=\
    non-transient instance field of a serializable class declared with an array having a non-serializable base component type {0}

# lint: serial
compiler.warn.non.private.method.weaker.access=\
    serialization-related method declared non-private in an interface will prevent\n\
    classes implementing the interface from declaring the method as private

# lint: serial
compiler.warn.default.ineffective=\
    serialization-related default method from an interface will not be run by serialization for an implementing class

# 0: symbol, 1: symbol, 2: symbol, 3: symbol
# lint: overloads
compiler.warn.potentially.ambiguous.overload=\
    {0} in {1} is potentially ambiguous with {2} in {3}

# 0: message segment
# lint: overrides
compiler.warn.override.varargs.missing=\
    {0}; overridden method has no ''...''

# 0: message segment
# lint: overrides
compiler.warn.override.varargs.extra=\
    {0}; overriding method is missing ''...''

# 0: message segment
compiler.warn.override.bridge=\
    {0}; overridden method is a bridge method

# 0: symbol
compiler.warn.pkg-info.already.seen=\
    a package-info.java file has already been seen for package {0}

# 0: path
# lint: path
compiler.warn.path.element.not.found=\
    bad path element "{0}": no such file or directory

# lint: fallthrough
compiler.warn.possible.fall-through.into.case=\
    possible fall-through into case

# 0: type
# lint: cast
compiler.warn.redundant.cast=\
    redundant cast to {0}

# 0: number
compiler.warn.position.overflow=\
    Position encoding overflows at line {0}

# 0: file name, 1: number, 2: number
compiler.warn.big.major.version=\
    {0}: major version {1} is newer than {2}, the highest major version supported by this compiler.\n\
    It is recommended that the compiler be upgraded.

# 0: file name, 1: fragment
compiler.warn.invalid.utf8.in.classfile=\
    {0}: classfile contains invalid UTF-8: {1}

# 0: kind name, 1: symbol
# lint: static
compiler.warn.static.not.qualified.by.type=\
    static {0} should be qualified by type name, {1}, instead of by an expression

# 0: kind name
# lint: static
compiler.warn.static.not.qualified.by.type2=\
    static {0} should not be used as a member of an anonymous class

# 0: string, 1: fragment
# lint: options
# flags: default-enabled
compiler.warn.source.no.bootclasspath=\
    bootstrap class path is not set in conjunction with -source {0}\n{1}

# 0: string, 1: fragment
# lint: options
# flags: default-enabled
compiler.warn.source.no.system.modules.path=\
    location of system modules is not set in conjunction with -source {0}\n{1}

# 0: string
compiler.misc.source.no.bootclasspath=\
  not setting the bootstrap class path may lead to class files that cannot run on JDK {0}\n\
  --release {0} is recommended instead of -source {0} because it sets the bootstrap class path automatically

# 0: string
compiler.misc.source.no.system.modules.path=\
  not setting the location of system modules may lead to class files that cannot run on JDK {0}\n\
  --release {0} is recommended instead of -source {0} because it sets the location of system modules automatically

# 0: string, 1: string
compiler.misc.source.no.bootclasspath.with.target=\
  not setting the bootstrap class path may lead to class files that cannot run on JDK 8\n\
  --release {0} is recommended instead of -source {0} -target {1} because it sets the bootstrap class path automatically

# 0: string, 1: string
compiler.misc.source.no.system.modules.path.with.target=\
  not setting the location of system modules may lead to class files that cannot run on JDK {0}\n\
  --release {0} is recommended instead of -source {0} -target {1} because it sets the location of system modules automatically

# 0: string
# lint: options
# flags: default-enabled
compiler.warn.option.obsolete.source=\
    source value {0} is obsolete and will be removed in a future release

# 0: target
# lint: options
# flags: default-enabled
compiler.warn.option.obsolete.target=\
    target value {0} is obsolete and will be removed in a future release

# 0: string, 1: string
compiler.err.option.removed.source=\
    Source option {0} is no longer supported. Use {1} or later.

# 0: target, 1: target
compiler.err.option.removed.target=\
    Target option {0} is no longer supported. Use {1} or later.

# lint: options
# flags: default-enabled
compiler.warn.option.obsolete.suppression=\
    To suppress warnings about obsolete options, use -Xlint:-options.

# 0: name, 1: number, 2: number, 3: number, 4: number
# lint: classfile
compiler.warn.future.attr=\
    {0} attribute introduced in version {1}.{2} class files is ignored in version {3}.{4} class files

# lint: requires-automatic
compiler.warn.requires.automatic=\
    requires directive for an automatic module

# lint: requires-transitive-automatic
compiler.warn.requires.transitive.automatic=\
    requires transitive directive for an automatic module

# Warnings related to annotation processing
# 0: string
compiler.warn.proc.package.does.not.exist=\
    package {0} does not exist

# 0: string
# lint: processing
compiler.warn.proc.file.reopening=\
    Attempt to create a file for ''{0}'' multiple times

# 0: string
# lint: processing
compiler.warn.proc.type.already.exists=\
    A file for type ''{0}'' already exists on the sourcepath or classpath

# 0: string
# lint: processing
compiler.warn.proc.type.recreate=\
    Attempt to create a file for type ''{0}'' multiple times

# 0: string
# lint: processing
compiler.warn.proc.illegal.file.name=\
    Cannot create file for illegal name ''{0}''.

# 0: string, 1: string
# lint: processing
compiler.warn.proc.suspicious.class.name=\
    Creating file for a type whose name ends in {1}: ''{0}''

# 0: string
compiler.warn.proc.file.create.last.round=\
    File for type ''{0}'' created in the last round will not be subject to annotation processing.

# 0: string, 1: string
# lint: processing
compiler.warn.proc.malformed.supported.string=\
    Malformed string ''{0}'' for a supported annotation interface returned by processor ''{1}''

# 0: set of string
# lint: processing
compiler.warn.proc.annotations.without.processors=\
    No processor claimed any of these annotations: {0}

# 0: source version, 1: string, 2: string
compiler.warn.proc.processor.incompatible.source.version=\
    Supported source version ''{0}'' from annotation processor ''{1}'' less than -source ''{2}''

# 0: string, 1: string
# lint: processing
compiler.warn.proc.duplicate.option.name=\
    Duplicate supported option ''{0}'' returned by annotation processor ''{1}''

# 0: string, 1: string
# lint: processing
compiler.warn.proc.duplicate.supported.annotation=\
    Duplicate supported annotation interface ''{0}'' returned by annotation processor ''{1}''


# 0: string
# lint: processing
compiler.warn.proc.redundant.types.with.wildcard=\
    Annotation processor ''{0}'' redundantly supports both ''*'' and other annotation interfaces

compiler.warn.proc.proc-only.requested.no.procs=\
    Annotation processing without compilation requested but no processors were found.

compiler.warn.proc.use.implicit=\
    Implicitly compiled files were not subject to annotation processing.\n\
    Use -implicit to specify a policy for implicit compilation.

compiler.warn.proc.use.proc.or.implicit=\
    Implicitly compiled files were not subject to annotation processing.\n\
    Use -proc:none to disable annotation processing or -implicit to specify a policy for implicit compilation.

# Print a client-generated warning; assumed to be localized, no translation required
# 0: string
compiler.warn.proc.messager=\
    {0}

# 0: set of string
compiler.warn.proc.unclosed.type.files=\
    Unclosed files for the types ''{0}''; these types will not undergo annotation processing

# 0: string
compiler.warn.proc.unmatched.processor.options=\
    The following options were not recognized by any processor: ''{0}''

# lint: try
compiler.warn.try.explicit.close.call=\
    explicit call to close() on an auto-closeable resource

# 0: symbol
# lint: try
compiler.warn.try.resource.not.referenced=\
    auto-closeable resource {0} is never referenced in body of corresponding try statement

# 0: type
# lint: try
compiler.warn.try.resource.throws.interrupted.exc=\
    auto-closeable resource {0} has a member method close() that could throw InterruptedException

# lint: unchecked
compiler.warn.unchecked.assign=\
    unchecked assignment: {0} to {1}

# 0: symbol, 1: type
# lint: unchecked
<<<<<<< HEAD
# flags: aggregate, mandatory
=======
# flags: aggregate, mandatory, default-enabled
>>>>>>> fde6cd77
compiler.warn.unchecked.assign.to.var=\
    unchecked assignment to variable {0} as member of raw type {1}

# 0: symbol, 1: type
# lint: unchecked
<<<<<<< HEAD
# flags: aggregate, mandatory
=======
# flags: aggregate, mandatory, default-enabled
>>>>>>> fde6cd77
compiler.warn.unchecked.call.mbr.of.raw.type=\
    unchecked call to {0} as a member of the raw type {1}

# lint: unchecked
compiler.warn.unchecked.cast.to.type=\
    unchecked cast to type {0}

# 0: kind name, 1: name, 2: object, 3: object, 4: kind name, 5: symbol
# lint: unchecked
<<<<<<< HEAD
# flags: aggregate, mandatory
=======
# flags: aggregate, mandatory, default-enabled
>>>>>>> fde6cd77
compiler.warn.unchecked.meth.invocation.applied=\
    unchecked method invocation: {0} {1} in {4} {5} is applied to given types\n\
    required: {2}\n\
    found:    {3}

# 0: type
# lint: unchecked
<<<<<<< HEAD
# flags: aggregate, mandatory
=======
# flags: aggregate, mandatory, default-enabled
>>>>>>> fde6cd77
compiler.warn.unchecked.generic.array.creation=\
    unchecked generic array creation for varargs parameter of type {0}

# 0: type
# lint: unchecked
<<<<<<< HEAD
# flags: aggregate, mandatory
=======
# flags: aggregate, mandatory, default-enabled
>>>>>>> fde6cd77
compiler.warn.unchecked.varargs.non.reifiable.type=\
    Possible heap pollution from parameterized vararg type {0}

# 0: symbol
# lint: varargs
compiler.warn.varargs.unsafe.use.varargs.param=\
    Varargs method could cause heap pollution from non-reifiable varargs parameter {0}

# lint: dep-ann
compiler.warn.missing.deprecated.annotation=\
    deprecated item is not annotated with @Deprecated

# 0: kind name
# lint: deprecation
compiler.warn.deprecated.annotation.has.no.effect=\
    @Deprecated annotation has no effect on this {0} declaration

# 0: string
# lint: path
compiler.warn.invalid.path=\
    Invalid filename: {0}

compiler.warn.doclint.not.available=\
    No service provider for doclint is available

# 0: string
compiler.err.invalid.path=\
    Invalid filename: {0}


# 0: path
# lint: path
compiler.warn.invalid.archive.file=\
    Unexpected file on path: {0}

# 0: path
# lint: path
compiler.warn.unexpected.archive.file=\
    Unexpected extension for archive file: {0}

# 0: path
compiler.err.no.zipfs.for.archive=\
    No file system provider is available to handle this file: {0}

# lint: divzero
compiler.warn.div.zero=\
    division by zero

# lint: empty
compiler.warn.empty.if=\
    empty statement after if

# 0: type, 1: name
# lint: classfile
compiler.warn.annotation.method.not.found=\
    Cannot find annotation method ''{1}()'' in type ''{0}''

# 0: type, 1: name, 2: message segment
# lint: classfile
compiler.warn.annotation.method.not.found.reason=\
    Cannot find annotation method ''{1}()'' in type ''{0}'': {2}

# 0: list of annotation, 1: symbol, 2: name, 3: message segment
compiler.err.cant.attach.type.annotations=\
    Cannot attach type annotations {0} to {1}.{2}:\n\
    {3}

# 0: file object, 1: symbol, 2: name
compiler.warn.unknown.enum.constant=\
    unknown enum constant {1}.{2}

# 0: file object, 1: symbol, 2: name, 3: message segment
compiler.warn.unknown.enum.constant.reason=\
    unknown enum constant {1}.{2}\n\
    reason: {3}

# 0: type, 1: type
# lint: rawtypes
compiler.warn.raw.class.use=\
    found raw type: {0}\n\
    missing type arguments for generic class {1}

compiler.warn.diamond.redundant.args=\
    Redundant type arguments in new expression (use diamond operator instead).

compiler.warn.local.redundant.type=\
    Redundant type for local variable (replace explicit type with ''var'').

compiler.warn.potential.lambda.found=\
    This anonymous inner class creation can be turned into a lambda expression.

compiler.warn.method.redundant.typeargs=\
    Redundant type arguments in method call.

# 0: symbol, 1: message segment
# lint: varargs
compiler.warn.varargs.redundant.trustme.anno=\
    Redundant {0} annotation. {1}

# 0: symbol
# lint: serial
compiler.warn.access.to.member.from.serializable.element=\
    access to member {0} from serializable element can be publicly accessible to untrusted code

# 0: symbol
# lint: serial
compiler.warn.access.to.member.from.serializable.lambda=\
    access to member {0} from serializable lambda can be publicly accessible to untrusted code

#####

## The following are tokens which are non-terminals in the language. They should
## be named as JLS3 calls them when translated to the appropriate language.
compiler.misc.token.identifier=\
    <identifier>

compiler.misc.token.character=\
    <character>

compiler.misc.token.string=\
    <string>

compiler.misc.token.integer=\
    <integer>

compiler.misc.token.long-integer=\
    <long integer>

compiler.misc.token.float=\
    <float>

compiler.misc.token.double=\
    <double>

compiler.misc.token.bad-symbol=\
    <bad symbol>

compiler.misc.token.end-of-input=\
    <end of input>

## The argument to the following string will always be one of the following:
## 1. one of the above non-terminals
## 2. a keyword (JLS1.8)
## 3. a boolean literal (JLS3.10.3)
## 4. the null literal (JLS3.10.7)
## 5. a Java separator (JLS3.11)
## 6. an operator (JLS3.12)
##
## This is the only place these tokens will be used.
# 0: token
compiler.err.expected=\
    {0} expected

# 0: string
compiler.err.expected.str=\
    {0} expected

# 0: token, 1: token
compiler.err.expected2=\
    {0} or {1} expected

# 0: token, 1: token, 2: token
compiler.err.expected3=\
    {0}, {1}, or {2} expected

# 0: token, 1: token, 2: token, 3: string
compiler.err.expected4=\
    {0}, {1}, {2}, or {3} expected

compiler.err.premature.eof=\
    reached end of file while parsing

compiler.err.enum.constant.expected=\
    enum constant expected here

compiler.err.enum.constant.not.expected=\
    enum constant not expected here

compiler.err.extraneous.semicolon=\
    extraneous semicolon

compiler.warn.extraneous.semicolon=\
    extraneous semicolon

## The following are related in form, but do not easily fit the above paradigm.
compiler.err.expected.module.or.open=\
    ''module'' or ''open'' expected

compiler.err.dot.class.expected=\
    ''.class'' expected

## The argument to this string will always be either 'case' or 'default'.
# 0: token
compiler.err.orphaned=\
    orphaned {0}

# 0: name
compiler.misc.anonymous.class=\
    <anonymous {0}>

# 0: name, 1: type
compiler.misc.type.captureof=\
    capture#{0} of {1}

compiler.misc.type.captureof.1=\
    capture#{0}

compiler.misc.type.none=\
    <none>

compiler.misc.unnamed.package=\
    unnamed package

compiler.misc.unnamed.module=\
    unnamed module

#####

# 0: symbol, 1: message segment
compiler.err.cant.access=\
    cannot access {0}\n\
    {1}

# 0: name
compiler.misc.bad.class.file=\
    class file is invalid for class {0}

# 0: file name, 1: string (expected constant pool entry type), 2: number (constant pool index)
compiler.misc.bad.const.pool.entry=\
    bad constant pool entry in {0}\n\
    expected {1} at index {2}

# 0: file name, 1: number (constant pool index), 2: number (constant pool size)
compiler.misc.bad.const.pool.index=\
    bad constant pool index in {0}\n\
    index {1} is not within pool size {2}.

# 0: file name, 1: message segment
compiler.misc.bad.class.file.header=\
    bad class file: {0}\n\
    {1}\n\
    Please remove or make sure it appears in the correct subdirectory of the classpath.

# 0: file name, 1: message segment
compiler.misc.bad.source.file.header=\
    bad source file: {0}\n\
    {1}\n\
    Please remove or make sure it appears in the correct subdirectory of the sourcepath.

## The following are all possible strings for the second argument ({1}) of the
## above strings.
compiler.misc.bad.class.signature=\
    bad class signature: {0}

#0: symbol, 1: symbol
compiler.misc.bad.enclosing.class=\
    bad enclosing class for {0}: {1}

# 0: symbol
compiler.misc.bad.enclosing.method=\
    bad enclosing method attribute for class {0}

# 0: file name
# lint: classfile
compiler.warn.runtime.visible.invisible.param.annotations.mismatch=\
    the length of parameters in RuntimeVisibleParameterAnnotations attribute and \
    RuntimeInvisibleParameterAnnotations attribute in: {0} \
    do not match, ignoring both attributes

# 0: file name
# lint: classfile
compiler.warn.runtime.invisible.parameter.annotations=\
    the RuntimeVisibleParameterAnnotations and RuntimeInvisibleParameterAnnotations attributes \
    in: {0} \
    cannot be mapped to the method''s parameters

compiler.misc.bad.const.pool.tag=\
    bad constant pool tag: {0}

compiler.misc.bad.const.pool.tag.at=\
    bad constant pool tag: {0} at {1}

# 0: number
compiler.misc.bad.utf8.byte.sequence.at=\
    bad UTF-8 byte sequence at {0}

compiler.misc.unexpected.const.pool.tag.at=\
    unexpected constant pool tag: {0} at {1}

# 0: number
compiler.misc.bad.class.truncated.at.offset=\
    class file truncated at offset {0}

compiler.misc.bad.signature=\
    bad signature: {0}

compiler.misc.bad.type.annotation.value=\
    bad type annotation target type value: {0}

compiler.misc.bad.module-info.name=\
    bad class name

compiler.misc.class.file.wrong.class=\
    class file contains wrong class: {0}

compiler.misc.module.info.invalid.super.class=\
    module-info with invalid super class

# 0: name
compiler.misc.class.file.not.found=\
    class file for {0} not found

# 0: string (constant value), 1: symbol (constant field), 2: type (field type)
compiler.misc.bad.constant.range=\
    constant value ''{0}'' for {1} is outside the expected range for {2}

# 0: string (constant value), 1: symbol (constant field), 2: string (expected class)
compiler.misc.bad.constant.value=\
    bad constant value ''{0}'' for {1}, expected {2}

# 0: type (field type)
compiler.misc.bad.constant.value.type=\
    variable of type ''{0}'' cannot have a constant value, but has one specified

# 0: string (classfile major version), 1: string (classfile minor version)
compiler.misc.invalid.default.interface=\
    default method found in version {0}.{1} classfile

# 0: string (classfile major version), 1: string (classfile minor version)
compiler.misc.invalid.static.interface=\
    static method found in version {0}.{1} classfile

# 0: string (classfile major version), 1: string (classfile minor version)
compiler.misc.anachronistic.module.info=\
    module declaration found in version {0}.{1} classfile

compiler.misc.module.info.definition.expected=\
    module-info definition expected

# 0: name
compiler.misc.file.doesnt.contain.class=\
    file does not contain class {0}

# 0: symbol
compiler.misc.file.does.not.contain.package=\
    file does not contain package {0}

compiler.misc.file.does.not.contain.module=\
    file does not contain module declaration

compiler.misc.illegal.start.of.class.file=\
    illegal start of class file

# 0: name
compiler.misc.method.descriptor.invalid=\
    method descriptor invalid for {0}

compiler.misc.unable.to.access.file=\
    unable to access file: {0}

compiler.misc.unicode.str.not.supported=\
    unicode string in class file not supported

compiler.misc.undecl.type.var=\
    undeclared type variable: {0}

compiler.misc.malformed.vararg.method=\
    class file contains malformed variable arity method: {0}

compiler.misc.wrong.version=\
    class file has wrong version {0}.{1}, should be {2}.{3}

compiler.misc.illegal.flag.combo=\
    class file contains illegal flag combination {0} for {1} {2}

#####

# 0: type, 1: type or symbol
compiler.err.not.within.bounds=\
    type argument {0} is not within bounds of type-variable {1}

## The following are all possible strings for the second argument ({1}) of the
## above string.

## none yet...

#####

# 0: message segment
compiler.err.prob.found.req=\
    incompatible types: {0}

# 0: message segment
compiler.misc.prob.found.req=\
    incompatible types: {0}

# 0: message segment, 1: type, 2: type
# lint: unchecked
<<<<<<< HEAD
# flags: aggregate, mandatory
=======
# flags: aggregate, mandatory, default-enabled
>>>>>>> fde6cd77
compiler.warn.prob.found.req=\
    {0}\n\
    required: {2}\n\
    found:    {1}

# 0: type, 1: type
compiler.misc.inconvertible.types=\
    {0} cannot be converted to {1}

# 0: type, 1: type
compiler.misc.possible.loss.of.precision=\
    possible lossy conversion from {0} to {1}

# 0: type, 1: type
# lint: lossy-conversions
compiler.warn.possible.loss.of.precision=\
    implicit cast from {0} to {1} in compound assignment is possibly lossy

compiler.misc.unchecked.assign=\
    unchecked conversion

# compiler.misc.storecheck=\
#     assignment might cause later store checks to fail
# compiler.misc.unchecked=\
#     assigned array cannot dynamically check its stores
compiler.misc.unchecked.cast.to.type=\
    unchecked cast

# compiler.err.star.expected=\
#     ''*'' expected
# compiler.err.no.elem.type=\
#     \[\*\] cannot have a type

# 0: message segment
compiler.misc.try.not.applicable.to.type=\
    try-with-resources not applicable to variable type\n\
    ({0})

#####

# 0: object, 1: message segment
compiler.err.type.found.req=\
    unexpected type\n\
    required: {1}\n\
    found:    {0}

## The following are all possible strings for the first argument ({0}) of the
## above string.
compiler.misc.type.req.class=\
    class

compiler.misc.type.req.class.array=\
    class or array

compiler.misc.type.req.array.or.iterable=\
    array or java.lang.Iterable

compiler.misc.type.req.ref=\
    reference

compiler.misc.type.req.exact=\
    class or interface without bounds

# 0: type
compiler.misc.type.parameter=\
    type parameter {0}

#####

## The following are all possible strings for the last argument of all those
## diagnostics whose key ends in ".1"

# 0: type, 1: list of type
compiler.misc.no.unique.maximal.instance.exists=\
    no unique maximal instance exists for type variable {0} with upper bounds {1}

# 0: type, 1: list of type
compiler.misc.no.unique.minimal.instance.exists=\
    no unique minimal instance exists for type variable {0} with lower bounds {1}

# 0: type, 1: list of type
compiler.misc.incompatible.upper.bounds=\
    inference variable {0} has incompatible upper bounds {1}

# 0: type, 1: list of type
compiler.misc.incompatible.eq.bounds=\
    inference variable {0} has incompatible equality constraints {1}

# 0: type, 1: fragment, 2: fragment
compiler.misc.incompatible.bounds=\
    inference variable {0} has incompatible bounds\n\
    {1}\n\
    {2}

# 0: list of type
compiler.misc.lower.bounds=\
        lower bounds: {0}

# 0: list of type
compiler.misc.eq.bounds=\
        equality constraints: {0}

# 0: list of type
compiler.misc.upper.bounds=\
        upper bounds: {0}

# 0: list of type, 1: type, 2: type
compiler.misc.infer.no.conforming.instance.exists=\
    no instance(s) of type variable(s) {0} exist so that {1} conforms to {2}

# 0: list of type, 1: message segment
compiler.misc.infer.no.conforming.assignment.exists=\
    cannot infer type-variable(s) {0}\n\
    (argument mismatch; {1})

# 0: list of type
compiler.misc.infer.arg.length.mismatch=\
    cannot infer type-variable(s) {0}\n\
    (actual and formal argument lists differ in length)

# 0: list of type, 1: message segment
compiler.misc.infer.varargs.argument.mismatch=\
    cannot infer type-variable(s) {0}\n\
    (varargs mismatch; {1})

# 0: type, 1: list of type
compiler.misc.inferred.do.not.conform.to.upper.bounds=\
    inferred type does not conform to upper bound(s)\n\
    inferred: {0}\n\
    upper bound(s): {1}

# 0: type, 1: list of type
compiler.misc.inferred.do.not.conform.to.lower.bounds=\
    inferred type does not conform to lower bound(s)\n\
    inferred: {0}\n\
    lower bound(s): {1}

# 0: type, 1: list of type
compiler.misc.inferred.do.not.conform.to.eq.bounds=\
    inferred type does not conform to equality constraint(s)\n\
    inferred: {0}\n\
    equality constraints(s): {1}

# 0: symbol
compiler.misc.diamond=\
    {0}<>

# 0: type
compiler.misc.diamond.non.generic=\
    cannot use ''<>'' with non-generic class {0}

# 0: list of type, 1: message segment
compiler.misc.diamond.invalid.arg=\
    type argument {0} inferred for {1} is not allowed in this context\n\
    inferred argument is not expressible in the Signature attribute

# 0: list of type, 1: message segment
compiler.misc.diamond.invalid.args=\
    type arguments {0} inferred for {1} are not allowed in this context\n\
    inferred arguments are not expressible in the Signature attribute

# 0: type
compiler.misc.diamond.and.explicit.params=\
    cannot use ''<>'' with explicit type parameters for constructor

compiler.misc.mref.infer.and.explicit.params=\
    cannot use raw constructor reference with explicit type parameters for constructor

# 0: type, 1: list of type
compiler.misc.explicit.param.do.not.conform.to.bounds=\
    explicit type argument {0} does not conform to declared bound(s) {1}

compiler.misc.arg.length.mismatch=\
    actual and formal argument lists differ in length

# 0: string
compiler.misc.wrong.number.type.args=\
    wrong number of type arguments; required {0}

# 0: message segment
compiler.misc.no.conforming.assignment.exists=\
    argument mismatch; {0}

# 0: message segment
compiler.misc.varargs.argument.mismatch=\
    varargs mismatch; {0}

#####

# 0: symbol or type, 1: file name
# lint: auxiliaryclass
compiler.warn.auxiliary.class.accessed.from.outside.of.its.source.file=\
    auxiliary class {0} in {1} should not be accessed from outside its own source file

## The first argument ({0}) is a "kindname".
# 0: kind name, 1: symbol, 2: symbol
compiler.err.abstract.cant.be.accessed.directly=\
    abstract {0} {1} in {2} cannot be accessed directly

## The first argument ({0}) is a "kindname".
# 0: symbol kind, 1: symbol
compiler.err.non-static.cant.be.ref=\
    non-static {0} {1} cannot be referenced from a static context

## The first argument ({0}) is a "kindname".
# 0: symbol kind, 1: symbol
compiler.err.local.cant.be.inst.static=\
    local {0} {1} cannot be instantiated from a static context

# 0: symbol kind, 1: symbol
compiler.misc.bad.static.method.in.unbound.lookup=\
    unexpected static {0} {1} found in unbound lookup

# 0: symbol kind, 1: symbol
compiler.misc.bad.instance.method.in.unbound.lookup=\
    unexpected instance {0} {1} found in unbound lookup

# 0: symbol kind, 1: symbol
compiler.misc.bad.static.method.in.bound.lookup=\
    unexpected static {0} {1} found in bound lookup

## Both arguments ({0}, {1}) are "kindname"s.  {0} is a comma-separated list
## of kindnames (the list should be identical to that provided in source.
# 0: set of kind name, 1: set of kind name
compiler.err.unexpected.type=\
    unexpected type\n\
    required: {0}\n\
    found:    {1}

compiler.err.unexpected.lambda=\
   lambda expression not expected here

compiler.err.unexpected.mref=\
   method reference not expected here

## The first argument {0} is a "kindname" (e.g. 'constructor', 'field', etc.)
## The second argument {1} is the non-resolved symbol
## The third argument {2} is a list of type parameters (non-empty if {1} is a method)
## The fourth argument {3} is a list of argument types (non-empty if {1} is a method)
# 0: kind name, 1: name, 2: unused, 3: unused
compiler.err.cant.resolve=\
    cannot find symbol\n\
    symbol: {0} {1}

# 0: kind name, 1: name, 2: unused, 3: list of type
compiler.err.cant.resolve.args=\
    cannot find symbol\n\
    symbol: {0} {1}({3})

# 0: kind name, 1: name, 2: unused, 3: list of type
compiler.misc.cant.resolve.args=\
    cannot find symbol\n\
    symbol: {0} {1}({3})

# 0: kind name, 1: name, 2: list of type, 3: list of type
compiler.err.cant.resolve.args.params=\
    cannot find symbol\n\
    symbol: {0} <{2}>{1}({3})

## arguments from {0} to {3} have the same meaning as above
## The fifth argument {4} is a location subdiagnostic (see below)
# 0: kind name, 1: name, 2: unused, 3: unused, 4: message segment
compiler.err.cant.resolve.location=\
    cannot find symbol\n\
    symbol:   {0} {1}\n\
    location: {4}

# 0: kind name, 1: name, 2: unused, 3: list of type, 4: message segment
compiler.err.cant.resolve.location.args=\
    cannot find symbol\n\
    symbol:   {0} {1}({3})\n\
    location: {4}

# 0: kind name, 1: name, 2: list of type, 3: list, 4: message segment
compiler.err.cant.resolve.location.args.params=\
    cannot find symbol\n\
    symbol:   {0} <{2}>{1}({3})\n\
    location: {4}

### Following are replicated/used for method reference diagnostics

# 0: kind name, 1: name, 2: unused, 3: list of type, 4: message segment
compiler.misc.cant.resolve.location.args=\
    cannot find symbol\n\
    symbol:   {0} {1}({3})\n\
    location: {4}

# 0: kind name, 1: name, 2: list of type, 3: list, 4: message segment
compiler.misc.cant.resolve.location.args.params=\
    cannot find symbol\n\
    symbol:   {0} <{2}>{1}({3})\n\
    location: {4}

##a location subdiagnostic is composed as follows:
## The first argument {0} is the location "kindname" (e.g. 'constructor', 'field', etc.)
## The second argument {1} is the location name
## The third argument {2} is the location type (only when {1} is a variable name)

# 0: kind name, 1: type or symbol, 2: unused
compiler.misc.location=\
    {0} {1}

# 0: kind name, 1: symbol, 2: type
compiler.misc.location.1=\
    {0} {1} of type {2}

## The following are all possible string for "kindname".
## They should be called whatever the JLS calls them after it been translated
## to the appropriate language.
# compiler.misc.kindname.constructor=\
#     static member
compiler.misc.kindname.annotation=\
    @interface

compiler.misc.kindname.constructor=\
    constructor

compiler.misc.kindname.enum=\
    enum

compiler.misc.kindname.interface=\
    interface

compiler.misc.kindname.static=\
    static

compiler.misc.kindname.type.variable=\
    type variable

compiler.misc.kindname.type.variable.bound=\
    bound of type variable

compiler.misc.kindname.variable=\
    variable

compiler.misc.kindname.value=\
    value

compiler.misc.kindname.method=\
    method

compiler.misc.kindname.class=\
    class

compiler.misc.kindname.package=\
    package

compiler.misc.kindname.module=\
    module

compiler.misc.kindname.static.init=\
    static initializer

compiler.misc.kindname.instance.init=\
    instance initializer

compiler.misc.kindname.record.component=\
    record component

compiler.misc.kindname.record=\
    record

#####

compiler.misc.no.args=\
    no arguments

# 0: message segment
compiler.err.override.static=\
    {0}\n\
    overriding method is static

# 0: message segment, 1: set of flag
compiler.err.override.meth=\
    {0}\n\
    overridden method is {1}

# 0: message segment, 1: type
compiler.err.override.meth.doesnt.throw=\
    {0}\n\
    overridden method does not throw {1}

# In the following string {1} is a space separated list of Java Keywords, as
# they would have been declared in the source code
# 0: message segment, 1: set of flag or string
compiler.err.override.weaker.access=\
    {0}\n\
    attempting to assign weaker access privileges; was {1}

# 0: message segment, 1: type, 2: type
compiler.err.override.incompatible.ret=\
    {0}\n\
    return type {1} is not compatible with {2}

# 0: message segment, 1: type, 2: type
# lint: unchecked
<<<<<<< HEAD
# flags: aggregate, mandatory
=======
# flags: aggregate, mandatory, default-enabled
>>>>>>> fde6cd77
compiler.warn.override.unchecked.ret=\
    {0}\n\
    return type requires unchecked conversion from {1} to {2}

# 0: message segment, 1: type
# lint: unchecked
<<<<<<< HEAD
# flags: aggregate, mandatory
=======
# flags: aggregate, mandatory, default-enabled
>>>>>>> fde6cd77
compiler.warn.override.unchecked.thrown=\
    {0}\n\
    overridden method does not throw {1}

# 0: symbol
# lint: overrides
compiler.warn.override.equals.but.not.hashcode=\
    Class {0} overrides equals, but neither it nor any superclass overrides hashCode method

## The following are all possible strings for the first argument ({0}) of the
## above strings.
# 0: symbol, 1: symbol, 2: symbol, 3: symbol
compiler.misc.cant.override=\
    {0} in {1} cannot override {2} in {3}

# 0: symbol, 1: symbol, 2: symbol, 3: symbol
compiler.misc.cant.hide=\
    {0} in {1} cannot hide {2} in {3}

# 0: symbol, 1: symbol, 2: symbol, 3: symbol
compiler.misc.cant.implement=\
    {0} in {1} cannot implement {2} in {3}

# 0: symbol, 1: symbol, 2: symbol, 3: symbol
compiler.misc.clashes.with=\
    {0} in {1} clashes with {2} in {3}

# 0: symbol, 1: symbol, 2: symbol, 3: symbol
compiler.misc.unchecked.override=\
    {0} in {1} overrides {2} in {3}

# 0: symbol, 1: symbol, 2: symbol, 3: symbol
compiler.misc.unchecked.implement=\
    {0} in {1} implements {2} in {3}

# 0: symbol, 1: symbol, 2: symbol, 3: symbol
compiler.misc.unchecked.clash.with=\
    {0} in {1} overrides {2} in {3}

# 0: symbol, 1: symbol, 2: symbol, 3: symbol
compiler.misc.varargs.override=\
    {0} in {1} overrides {2} in {3}

# 0: symbol, 1: symbol, 2: symbol, 3: symbol
compiler.misc.varargs.implement=\
    {0} in {1} implements {2} in {3}

# 0: symbol, 1: symbol, 2: symbol, 3: symbol
compiler.misc.varargs.clash.with=\
    {0} in {1} overrides {2} in {3}

# 0: kind name, 1: symbol, 2: symbol, 3: message segment
compiler.misc.inapplicable.method=\
    {0} {1}.{2} is not applicable\n\
    ({3})

########################################
# Diagnostics for language feature changes.
# Such diagnostics have a common template which can be customized by using a feature
# diagnostic fragment (one of those given below).
########################################

# 0: message segment (feature), 1: string (found version), 2: string (expected version)
# flags: source-level
compiler.err.feature.not.supported.in.source=\
   {0} is not supported in -source {1}\n\
    (use -source {2} or higher to enable {0})

# 0: message segment (feature), 1: string (found version), 2: string (expected version)
# flags: source-level
compiler.err.feature.not.supported.in.source.plural=\
   {0} are not supported in -source {1}\n\
    (use -source {2} or higher to enable {0})

# 0: message segment (feature), 1: string (found version), 2: string (expected version)
compiler.misc.feature.not.supported.in.source=\
   {0} is not supported in -source {1}\n\
    (use -source {2} or higher to enable {0})

# 0: message segment (feature), 1: string (found version), 2: string (expected version)
compiler.misc.feature.not.supported.in.source.plural=\
   {0} are not supported in -source {1}\n\
    (use -source {2} or higher to enable {0})

# 0: message segment (feature)
# flags: source-level
compiler.err.preview.feature.disabled=\
   {0} is a preview feature and is disabled by default.\n\
   (use --enable-preview to enable {0})

# 0: message segment (feature)
# flags: source-level
compiler.err.preview.feature.disabled.plural=\
   {0} are a preview feature and are disabled by default.\n\
   (use --enable-preview to enable {0})

# 0: file object (classfile), 1: string (expected version)
compiler.err.preview.feature.disabled.classfile=\
   class file for {0} uses preview features of Java SE {1}.\n\
   (use --enable-preview to allow loading of class files which contain preview features)

# 0: message segment (feature)
# lint: preview
<<<<<<< HEAD
# flags: aggregate, mandatory
=======
# flags: aggregate, mandatory, default-enabled
>>>>>>> fde6cd77
compiler.warn.preview.feature.use=\
   {0} is a preview feature and may be removed in a future release.

# 0: message segment (feature)
# lint: preview
<<<<<<< HEAD
# flags: aggregate, mandatory
=======
# flags: aggregate, mandatory, default-enabled
>>>>>>> fde6cd77
compiler.warn.preview.feature.use.plural=\
   {0} are a preview feature and may be removed in a future release.

# 0: file object (classfile), 1: string (expected version)
# lint: preview
# flags: mandatory
compiler.warn.preview.feature.use.classfile=\
   class file for {0} uses preview features of Java SE {1}.

compiler.misc.feature.modules=\
    modules

compiler.misc.feature.diamond.and.anon.class=\
    ''<>'' with anonymous inner classes

compiler.misc.feature.var.in.try.with.resources=\
    variables in try-with-resources

compiler.misc.feature.private.intf.methods=\
    private interface methods

compiler.misc.feature.text.blocks=\
    text blocks

compiler.misc.feature.multiple.case.labels=\
    multiple case labels

compiler.misc.feature.switch.rules=\
    switch rules

compiler.misc.feature.switch.expressions=\
    switch expressions

compiler.misc.feature.var.syntax.in.implicit.lambda=\
    var syntax in implicit lambdas

compiler.misc.feature.pattern.matching.instanceof=\
    pattern matching in instanceof

compiler.misc.feature.reifiable.types.instanceof=\
    reifiable types in instanceof

compiler.misc.feature.deconstruction.patterns=\
    deconstruction patterns

compiler.misc.feature.unnamed.variables=\
    unnamed variables

compiler.misc.feature.primitive.patterns=\
    primitive patterns

compiler.misc.feature.records=\
    records

compiler.misc.feature.sealed.classes=\
    sealed classes

compiler.misc.feature.case.null=\
    null in switch cases

compiler.misc.feature.pattern.switch=\
    patterns in switch statements

compiler.misc.feature.unconditional.patterns.in.instanceof=\
    unconditional patterns in instanceof

compiler.misc.feature.implicit.classes=\
    implicitly declared classes

compiler.misc.feature.flexible.constructors=\
    flexible constructors

compiler.misc.feature.module.imports=\
    module imports

# L10N: do not localize: transitive
compiler.misc.feature.java.base.transitive=\
    transitive modifier for java.base

compiler.warn.underscore.as.identifier=\
    as of release 9, ''_'' is a keyword, and may not be used as an identifier

compiler.err.underscore.as.identifier=\
    as of release 9, ''_'' is a keyword, and may not be used as an identifier

compiler.err.use.of.underscore.not.allowed=\
    underscore not allowed here\n\
    as of release 9, ''_'' is a keyword, and may not be used as an identifier\n\
    as of release 22, ''_'' can be used as a name in the declaration of unnamed patterns, local variables, exception parameters or lambda parameters

compiler.err.use.of.underscore.not.allowed.non.variable=\
    underscore not allowed here

compiler.err.use.of.underscore.not.allowed.with.brackets=\
    the underscore keyword ''_'' is not allowed to be followed by brackets

compiler.err.enum.as.identifier=\
    as of release 5, ''enum'' is a keyword, and may not be used as an identifier

compiler.err.assert.as.identifier=\
    as of release 1.4, ''assert'' is a keyword, and may not be used as an identifier

# TODO 308: make a better error message
compiler.err.this.as.identifier=\
    as of release 8, ''this'' is allowed as the parameter name for the receiver type only\n\
    which has to be the first parameter, and cannot be a lambda parameter

compiler.err.receiver.parameter.not.applicable.constructor.toplevel.class=\
    receiver parameter not applicable for constructor of top-level class

# 0: fragment, 1: symbol, 2: annotated-type
compiler.err.type.annotation.inadmissible=\
    {0} not expected here\n\
    (to annotate a qualified type, write {1}.{2})

# 0: annotation
compiler.misc.type.annotation.1=\
    type annotation {0} is

# 0: list of annotation
compiler.misc.type.annotation=\
    type annotations {0} are

# 0: type, 1: type
compiler.err.incorrect.receiver.name=\
    the receiver name does not match the enclosing class type\n\
    required: {0}\n\
    found:    {1}

# 0: type, 1: type
compiler.err.incorrect.receiver.type=\
    the receiver type does not match the enclosing class type\n\
    required: {0}\n\
    found:    {1}

# 0: type, 1: type
compiler.err.incorrect.constructor.receiver.type=\
    the receiver type does not match the enclosing outer class type\n\
    required: {0}\n\
    found:    {1}

# 0: type, 1: type
compiler.err.incorrect.constructor.receiver.name=\
    the receiver name does not match the enclosing outer class type\n\
    required: {0}\n\
    found:    {1}

compiler.err.no.annotations.on.dot.class=\
    no annotations are allowed in the type of a class literal

########################################
# Diagnostics for verbose resolution
# used by Resolve (debug only)
########################################

# 0: number, 1: symbol, 2: unused
compiler.misc.applicable.method.found=\
    #{0} applicable method found: {1}

# 0: number, 1: symbol, 2: message segment
compiler.misc.applicable.method.found.1=\
    #{0} applicable method found: {1}\n\
    ({2})

# 0: number, 1: symbol, 2: message segment
compiler.misc.not.applicable.method.found=\
    #{0} not applicable method found: {1}\n\
    ({2})

# 0: type
compiler.misc.partial.inst.sig=\
    partially instantiated to: {0}

# 0: name, 1: symbol, 2: number, 3: string (method resolution phase), 4: list of type or message segment, 5: list of type or message segment
compiler.note.verbose.resolve.multi=\
    resolving method {0} in type {1} to candidate {2}\n\
    phase: {3}\n\
    with actuals: {4}\n\
    with type-args: {5}\n\
    candidates:

# 0: name, 1: symbol, 2: unused, 3: string (method resolution phase), 4: list of type or message segment, 5: list of type or message segment
compiler.note.verbose.resolve.multi.1=\
    erroneous resolution for method {0} in type {1}\n\
    phase: {3}\n\
    with actuals: {4}\n\
    with type-args: {5}\n\
    candidates:

# 0: symbol, 1: type, 2: type
compiler.note.deferred.method.inst=\
    Deferred instantiation of method {0}\n\
    instantiated signature: {1}\n\
    target-type: {2}

########################################
# Diagnostics for lambda deduplication
# used by LambdaToMethod (debug only)
########################################

# 0: symbol
compiler.note.verbose.l2m.deduplicate=\
    deduplicating lambda implementation method {0}

########################################
# Diagnostics for method reference search
# results used by Resolve (debug only)
########################################

# 0: fragment, 1: string, 2: number
compiler.note.method.ref.search.results.multi=\
    {0} search results for {1}, with most specific {2}\n\
    applicable candidates:

# 0: number, 1: fragment, 2: symbol
compiler.misc.applicable.method.found.2=\
    #{0} applicable method found: {1} {2}

# 0: number, 1: fragment, 2: symbol, 3: message segment
compiler.misc.applicable.method.found.3=\
    #{0} applicable method found: {1} {2}\n\
    ({3})

compiler.misc.static=\
    static

compiler.misc.non.static=\
    non-static

compiler.misc.bound=\
    bound

compiler.misc.unbound=\
    unbound

########################################
# Diagnostics for where clause implementation
# used by the RichDiagnosticFormatter.
########################################

compiler.misc.type.null=\
    <null>

# X#n (where n is an int id) is disambiguated tvar name
# 0: name, 1: number
compiler.misc.type.var=\
    {0}#{1}

# CAP#n (where n is an int id) is an abbreviation for 'captured type'
# 0: number
compiler.misc.captured.type=\
    CAP#{0}

# <INT#n> (where n is an int id) is an abbreviation for 'intersection type'
# 0: number
compiler.misc.intersection.type=\
    INT#{0}

# where clause for captured type: contains upper ('extends {1}') and lower
# ('super {2}') bound along with the wildcard that generated this captured type ({3})
# 0: type, 1: type, 2: type, 3: type
compiler.misc.where.captured=\
    {0} extends {1} super: {2} from capture of {3}

# compact where clause for captured type: contains upper ('extends {1}') along
# with the wildcard that generated this captured type ({3})
# 0: type, 1: type, 2: unused, 3: type
compiler.misc.where.captured.1=\
    {0} extends {1} from capture of {3}

# where clause for type variable: contains upper bound(s) ('extends {1}') along with
# the kindname ({2}) and location ({3}) in which the typevar has been declared
# 0: type, 1: list of type, 2: symbol kind, 3: symbol
compiler.misc.where.typevar=\
    {0} extends {1} declared in {2} {3}

# compact where clause for type variable: contains the kindname ({2}) and location ({3})
# in which the typevar has been declared
# 0: type, 1: list of type, 2: symbol kind, 3: symbol
compiler.misc.where.typevar.1=\
    {0} declared in {2} {3}

# where clause for fresh type variable: contains upper bound(s) ('extends {1}').
# Since a fresh type-variable is synthetic - there's no location/kindname here.
# 0: type, 1: list of type
compiler.misc.where.fresh.typevar=\
    {0} extends {1}

# where clause for type variable: contains all the upper bound(s) ('extends {1}')
# of this intersection type
# 0: type, 1: list of type
compiler.misc.where.intersection=\
    {0} extends {1}

### Where clause headers ###
compiler.misc.where.description.captured=\
    where {0} is a fresh type-variable:

# 0: set of type
compiler.misc.where.description.typevar=\
    where {0} is a type-variable:

# 0: set of type
compiler.misc.where.description.intersection=\
    where {0} is an intersection type:

# 0: set of type
compiler.misc.where.description.captured.1=\
    where {0} are fresh type-variables:

# 0: set of type
compiler.misc.where.description.typevar.1=\
    where {0} are type-variables:

# 0: set of type
compiler.misc.where.description.intersection.1=\
    where {0} are intersection types:

###
# errors related to doc comments

compiler.err.dc.bad.entity=\
    bad HTML entity

compiler.err.dc.bad.inline.tag=\
    incorrect use of inline tag

compiler.err.dc.identifier.expected=\
    identifier expected

compiler.err.dc.invalid.html=\
    invalid HTML

compiler.err.dc.malformed.html=\
    malformed HTML

compiler.err.dc.missing.semicolon=\
    semicolon missing

compiler.err.dc.no.content=\
    no content

compiler.err.dc.no.tag.name=\
    no tag name after ''@''

compiler.err.dc.no.url=\
    no URL

compiler.err.dc.no.title=\
    no title

compiler.err.dc.gt.expected=\
    ''>'' expected

compiler.err.dc.ref.bad.parens=\
    unexpected text after parenthesis

compiler.err.dc.ref.syntax.error=\
    syntax error in reference

compiler.err.dc.ref.unexpected.input=\
    unexpected text

compiler.err.dc.unexpected.content=\
    unexpected content

compiler.err.dc.unterminated.inline.tag=\
    unterminated inline tag

compiler.err.dc.unterminated.signature=\
    unterminated signature

compiler.err.dc.unterminated.string=\
    unterminated string

compiler.err.dc.ref.annotations.not.allowed=\
    annotations not allowed

###
# errors related to modules

compiler.err.expected.module=\
    expected ''module''

# 0: symbol
compiler.err.module.not.found=\
    module not found: {0}

# 0: symbol
# lint: module
compiler.warn.module.not.found=\
    module not found: {0}

# 0: name
compiler.err.import.module.not.found=\
    imported module not found: {0}

# 0: symbol
compiler.err.import.module.does.not.read.unnamed=\
    unnamed module does not read: {0}

# 0: symbol, 1: symbol
compiler.err.import.module.does.not.read=\
    module {0} does not read: {1}

compiler.err.too.many.modules=\
    too many module declarations found

compiler.err.module.not.found.on.module.source.path=\
    module not found on module source path

compiler.err.not.in.module.on.module.source.path=\
    not in a module on the module source path

# 0: symbol
compiler.err.duplicate.module=\
    duplicate module: {0}

# 0: symbol
compiler.err.duplicate.requires=\
    duplicate requires: {0}

# 0: symbol
compiler.err.conflicting.exports=\
    duplicate or conflicting exports: {0}

# 0: symbol
compiler.err.conflicting.opens=\
    duplicate or conflicting opens: {0}

# 0: symbol
compiler.err.conflicting.exports.to.module=\
    duplicate or conflicting exports to module: {0}

# 0: symbol
compiler.err.conflicting.opens.to.module=\
    duplicate or conflicting opens to module: {0}

compiler.err.no.opens.unless.strong=\
    ''opens'' only allowed in strong modules

# 0: symbol
compiler.err.repeated.provides.for.service=\
    multiple ''provides'' for service {0}

# 0: symbol, 1: symbol
compiler.err.duplicate.provides=\
    duplicate provides: service {0}, implementation {1}

# 0: symbol
compiler.err.duplicate.uses=\
    duplicate uses: {0}

# 0: symbol
compiler.err.service.implementation.is.abstract=\
    the service implementation is an abstract class: {0}

compiler.err.service.implementation.must.be.subtype.of.service.interface=\
    the service implementation type must be a subtype of the service interface type, or \
    have a public static no-args method named "provider" returning the service implementation

compiler.err.service.implementation.provider.return.must.be.subtype.of.service.interface=\
    the "provider" method return type must be a subtype of the service interface type

# 0: symbol
compiler.err.service.implementation.is.inner=\
    the service implementation is an inner class: {0}

# 0: symbol
compiler.err.service.definition.is.enum=\
    the service definition is an enum: {0}

# 0: symbol
compiler.err.service.implementation.doesnt.have.a.no.args.constructor=\
    the service implementation does not have a default constructor: {0}

# 0: symbol
compiler.err.service.implementation.no.args.constructor.not.public=\
    the no arguments constructor of the service implementation is not public: {0}

# 0: symbol
compiler.err.package.empty.or.not.found=\
    package is empty or does not exist: {0}

# 0: symbol
# lint: opens
compiler.warn.package.empty.or.not.found=\
    package is empty or does not exist: {0}

compiler.err.no.output.dir=\
    no class output directory specified

compiler.err.unnamed.pkg.not.allowed.named.modules=\
    unnamed package is not allowed in named modules

# 0: name, 1: name
compiler.err.module.name.mismatch=\
    module name {0} does not match expected name {1}

# 0: name, 1: name
compiler.misc.module.name.mismatch=\
    module name {0} does not match expected name {1}

# 0: name
compiler.err.module.non.zero.opens=\
    open module {0} has non-zero opens_count

# 0: name
compiler.misc.module.non.zero.opens=\
    open module {0} has non-zero opens_count

compiler.err.module.decl.sb.in.module-info.java=\
    module declarations should be in a file named module-info.java

# 0: set of string
compiler.err.too.many.patched.modules=\
    too many patched modules ({0}), use --module-source-path

# 0: name, 1: name
compiler.err.file.patched.and.msp=\
    file accessible from both --patch-module and --module-source-path, \
    but belongs to a different module on each path: {0}, {1}

compiler.err.processorpath.no.processormodulepath=\
    illegal combination of -processorpath and --processor-module-path

# 0: symbol
compiler.err.package.in.other.module=\
    package exists in another module: {0}

# 0: symbol, 1: name, 2: symbol, 3: symbol
compiler.err.package.clash.from.requires=\
    module {0} reads package {1} from both {2} and {3}

# 0: name, 1: symbol, 2: symbol
compiler.err.package.clash.from.requires.in.unnamed=\
    the unnamed module reads package {0} from both {1} and {2}

# 0: string
compiler.err.module.not.found.in.module.source.path=\
    module {0} not found in module source path

compiler.err.output.dir.must.be.specified.with.dash.m.option=\
    class output directory must be specified if -m option is used

compiler.err.modulesourcepath.must.be.specified.with.dash.m.option=\
    module source path must be specified if -m option is used

# 0: symbol
compiler.err.service.implementation.not.in.right.module=\
    service implementation must be defined in the same module as the provides directive

# 0: symbol
compiler.err.cyclic.requires=\
    cyclic dependence involving {0}

# 0: fragment, 1: name
compiler.err.duplicate.module.on.path=\
    duplicate module on {0}\nmodule in {1}

# 0: option name, 1: string
compiler.warn.bad.name.for.option=\
    bad name in value for {0} option: ''{1}''

# 0: option name, 1: string
compiler.err.bad.name.for.option=\
    bad name in value for {0} option: ''{1}''

# 0: option name, 1: symbol
# lint: options
# flags: default-enabled
compiler.warn.module.for.option.not.found=\
    module name in {0} option not found: {1}

compiler.err.addmods.all.module.path.invalid=\
    --add-modules ALL-MODULE-PATH can only be used when compiling the unnamed module or \
    when compiling in the context of an automatic module

# 0: symbol
compiler.err.add.exports.with.release=\
    exporting a package from system module {0} is not allowed with --release

# 0: symbol
compiler.err.add.reads.with.release=\
    adding read edges for system module {0} is not allowed with --release

# lint: options
# flags: default-enabled
compiler.warn.addopens.ignored=\
    --add-opens has no effect at compile time

compiler.misc.locn.module_source_path=\
    module source path

compiler.misc.locn.upgrade_module_path=\
    upgrade module path

compiler.misc.locn.system_modules=\
    system modules

compiler.misc.locn.module_path=\
    application module path

compiler.misc.cant.resolve.modules=\
    cannot resolve modules

compiler.misc.bad.requires.flag=\
    invalid flag for "requires java.base": {0}

# 0: string
compiler.err.invalid.module.specifier=\
    module specifier not allowed: {0}

# 0: symbol
compiler.warn.service.provided.but.not.exported.or.used=\
    service interface provided but not exported or used

# 0: kind name, 1: symbol, 2: symbol
# lint: exports
compiler.warn.leaks.not.accessible=\
    {0} {1} in module {2} is not accessible to clients that require this module
# 0: kind name, 1: symbol, 2: symbol
# lint: exports
compiler.warn.leaks.not.accessible.unexported=\
    {0} {1} in module {2} is not exported
# 0: kind name, 1: symbol, 2: symbol
# lint: exports
compiler.warn.leaks.not.accessible.not.required.transitive=\
    {0} {1} in module {2} is not indirectly exported using ''requires transitive''
# 0: kind name, 1: symbol, 2: symbol
# lint: exports
compiler.warn.leaks.not.accessible.unexported.qualified=\
    {0} {1} in module {2} may not be visible to all clients that require this module

###
# errors related to options

# 0: string, 1: string
compiler.err.illegal.argument.for.option=\
    illegal argument for {0}: {1}

compiler.err.match.binding.exists=\
    illegal attempt to redefine an existing match binding

compiler.err.switch.case.unexpected.statement=\
    unexpected statement in case, expected is an expression, a block or a throw statement

compiler.err.switch.mixing.case.types=\
    different case kinds used in the switch

###
# errors related to sealed classes

# permits clause
# 0: fragment
compiler.err.invalid.permits.clause=\
    invalid permits clause\n\
    ({0})

# 0: string
compiler.misc.class.is.not.sealed=\
    {0} must be sealed

# 0: type
compiler.misc.is.a.type.variable=\
    must not include type variables: {0}

# 0: type
compiler.misc.is.duplicated=\
    must not contain duplicates: {0}

# 0: type
compiler.misc.doesnt.extend.sealed=\
    class {0} must extend sealed class

# 0: kind name, 1: type
compiler.misc.doesnt.implement.sealed=\
    {0} {1} must extend sealed interface

compiler.misc.must.not.be.same.class=\
    illegal self-reference in permits clause

# 0: type
compiler.misc.must.not.be.supertype=\
    illegal reference to supertype {0}

# other sealed types related errors

compiler.err.sealed.class.must.have.subclasses=\
    sealed class must have subclasses

# errors in subclasses of sealed classes
# 0: symbol
compiler.err.cant.inherit.from.sealed=\
    class is not allowed to extend sealed class: {0} \
    (as it is not listed in its ''permits'' clause)

# 0: symbol
compiler.err.class.in.unnamed.module.cant.extend.sealed.in.diff.package=\
    class {0} in unnamed module cannot extend a sealed class in a different package

# 0: symbol, 1: symbol
compiler.err.class.in.module.cant.extend.sealed.in.diff.module=\
    class {0} in module {1} cannot extend a sealed class in a different module

# 0: symbol
compiler.err.non.sealed.with.no.sealed.supertype=\
    non-sealed modifier not allowed here\n\
    (class {0} does not have any sealed supertypes)

compiler.err.non.sealed.sealed.or.final.expected=\
    sealed, non-sealed or final modifiers expected

compiler.err.non.sealed.or.sealed.expected=\
    sealed or non-sealed modifiers expected

compiler.err.sealed.or.non.sealed.local.classes.not.allowed=\
    sealed or non-sealed local classes are not allowed

# 0: fragment
compiler.err.local.classes.cant.extend.sealed=\
    {0} classes must not extend sealed classes\

compiler.misc.anonymous=\
    anonymous

compiler.misc.local=\
    local

###
# errors related to records

# record components
compiler.err.record.cant.declare.field.modifiers=\
    record components cannot have modifiers

# 0: symbol
compiler.err.illegal.record.component.name=\
    illegal record component name {0}

compiler.err.record.component.and.old.array.syntax=\
    legacy array notation not allowed on record components

# accessor methods
# 0: symbol, 1: fragment
compiler.err.invalid.accessor.method.in.record=\
    invalid accessor method in record {0}\n\
    ({1})

compiler.misc.method.must.be.public=\
    accessor method must be public

# 0: symbol, 1: symbol
compiler.misc.accessor.return.type.doesnt.match=\
    return type of accessor method {0} must match the type of record component {1}

compiler.misc.accessor.method.cant.throw.exception=\
    throws clause not allowed for accessor method

compiler.misc.accessor.method.must.not.be.generic=\
    accessor method must not be generic

compiler.misc.accessor.method.must.not.be.static=\
    accessor method must not be static

# canonical constructors
# 0: fragment, 1: name, 2: fragment
compiler.err.invalid.canonical.constructor.in.record=\
    invalid {0} constructor in record {1}\n\
    ({2})

compiler.misc.canonical=\
    canonical

compiler.misc.compact=\
    compact

# 0: fragment
compiler.misc.throws.clause.not.allowed.for.canonical.constructor=\
    throws clause not allowed for {0} constructor

compiler.misc.canonical.with.name.mismatch=\
    invalid parameter names in canonical constructor

compiler.misc.canonical.cant.have.return.statement=\
    compact constructor must not have return statements

compiler.misc.canonical.must.not.declare.type.variables=\
    canonical constructor must not declare type variables

compiler.misc.type.must.be.identical.to.corresponding.record.component.type=\
    type and arity must match that of the corresponding record component\

compiler.misc.canonical.must.not.contain.explicit.constructor.invocation=\
    canonical constructor must not contain explicit constructor invocation

# 0: set of flag or string
compiler.misc.canonical.must.not.have.stronger.access=\
    attempting to assign stronger access privileges; was {0}

# other
compiler.err.record.cannot.declare.instance.fields=\
    field declaration must be static\n\
    (consider replacing field with record component)

# 0: symbol
compiler.err.invalid.supertype.record=\
    classes cannot directly extend {0}

# 0: symbol
compiler.err.non.canonical.constructor.invoke.another.constructor=\
    constructor is not canonical, so it must invoke another constructor of class {0}

compiler.err.instance.initializer.not.allowed.in.records=\
    instance initializers not allowed in records

compiler.err.static.declaration.not.allowed.in.inner.classes=\
    static declarations not allowed in inner classes

compiler.err.record.patterns.annotations.not.allowed=\
    annotations not allowed on record patterns

############################################
# messages previously at javac.properties

compiler.err.empty.A.argument=\
    -A requires an argument; use ''-Akey'' or ''-Akey=value''

# 0: string
compiler.err.invalid.A.key=\
    key in annotation processor option ''{0}'' is not a dot-separated sequence of identifiers

# 0: string
compiler.err.invalid.flag=\
    invalid flag: {0}

compiler.err.profile.bootclasspath.conflict=\
    profile and bootclasspath options cannot be used together

# 0: string
compiler.err.invalid.profile=\
    invalid profile: {0}

# 0: string
compiler.err.invalid.target=\
    invalid target release: {0}

# 0: option name, 1: target
compiler.err.option.not.allowed.with.target=\
    option {0} not allowed with target {1}

# 0: string
compiler.err.option.too.many=\
    option {0} can only be specified once

compiler.err.no.source.files=\
    no source files

compiler.err.no.source.files.classes=\
    no source files or class names

# 0: string
compiler.err.req.arg=\
    {0} requires an argument

# 0: string
compiler.err.invalid.source=\
    invalid source release: {0}

# 0: string, 1: string
compiler.err.error.writing.file=\
    error writing {0}; {1}

compiler.err.sourcepath.modulesourcepath.conflict=\
    cannot specify both --source-path and --module-source-path

# 0: string, 1: string
compiler.err.source.target.conflict=\
    specified target release {1} is too old for the specified source release {0}\n\
    --release {1} is recommended when compiling code to run on JDK {1}

# 0: string, 1: string
compiler.err.target.default.source.conflict=\
    specified target release {1} is too old for the default source release {0}\n\
    --release {1} is recommended when compiling code to run on JDK {1}

# 0: profile, 1: target
compiler.warn.profile.target.conflict=\
    profile {0} is not valid for target release {1}

# 0: string
compiler.err.file.not.directory=\
    not a directory: {0}

# 0: object
compiler.err.file.not.file=\
    not a file: {0}

compiler.err.two.class.loaders.1=\
    javac is split between multiple class loaders: check your configuration

# 0: url, 1: url
compiler.err.two.class.loaders.2=\
    javac is split between multiple class loaders:\n\
    one class comes from file: {0}\n\
    while javac comes from {1}

# 0: string, 1: string
compiler.err.bad.value.for.option=\
    bad value for {0} option: ''{1}''

# 0: string
compiler.err.no.value.for.option=\
    no value for {0} option

# 0: string
compiler.err.repeated.value.for.patch.module=\
    --patch-module specified more than once for module {0}

# 0: string
compiler.err.repeated.value.for.module.source.path=\
    --module-source-path specified more than once for module {0}

compiler.err.multiple.values.for.module.source.path=\
    --module-source-path specified more than once with a pattern argument

# 0: string
compiler.err.unmatched.quote=\
    unmatched quote in environment variable {0}

# 0: option name
compiler.err.release.bootclasspath.conflict=\
    option {0} cannot be used together with --release

# 0: string
compiler.err.unsupported.release.version=\
    release version {0} not supported

# 0: string
compiler.err.file.not.found=\
    file not found: {0}

# 0: string, 1: source
compiler.err.preview.not.latest=\
    invalid source release {0} with --enable-preview\n\
    (preview language features are only supported for release {1})

compiler.err.preview.without.source.or.release=\
    --enable-preview must be used with either -source or --release

# 0: symbol
compiler.err.deconstruction.pattern.only.records=\
    deconstruction patterns can only be applied to records, {0} is not a record

compiler.err.deconstruction.pattern.var.not.allowed=\
    deconstruction patterns can only be applied to records, var is not allowed

# 0: list of type, 1: list of type
compiler.err.incorrect.number.of.nested.patterns=\
    incorrect number of nested patterns\n\
    required: {0}\n\
    found: {1}

# 0: kind name, 1: symbol
# lint: preview
<<<<<<< HEAD
# flags: aggregate, mandatory
=======
# flags: aggregate, mandatory, default-enabled
>>>>>>> fde6cd77
compiler.warn.declared.using.preview=\
    {0} {1} is declared using a preview feature, which may be removed in a future release.

# lint: identity
compiler.warn.attempt.to.synchronize.on.instance.of.value.based.class=\
    attempt to synchronize on an instance of a value-based class

# lint: identity
compiler.warn.attempt.to.use.value.based.where.identity.expected=\
    use of a value-based class with an operation that expects reliable identity

# 0: type
compiler.err.enclosing.class.type.non.denotable=\
    enclosing class type: {0}\n\
    is non-denotable, try casting to a denotable type<|MERGE_RESOLUTION|>--- conflicted
+++ resolved
@@ -1925,31 +1925,19 @@
 
 # 0: symbol, 1: symbol
 # lint: deprecation
-<<<<<<< HEAD
-# flags: aggregate, mandatory
-=======
 # flags: aggregate, mandatory, default-enabled
->>>>>>> fde6cd77
 compiler.warn.has.been.deprecated=\
     {0} in {1} has been deprecated
 
 # 0: symbol, 1: symbol
 # lint: removal
-<<<<<<< HEAD
-# flags: aggregate, mandatory
-=======
 # flags: aggregate, mandatory, default-enabled
->>>>>>> fde6cd77
 compiler.warn.has.been.deprecated.for.removal=\
     {0} in {1} has been deprecated and marked for removal
 
 # 0: symbol
 # lint: preview
-<<<<<<< HEAD
-# flags: aggregate, mandatory
-=======
 # flags: aggregate, mandatory, default-enabled
->>>>>>> fde6cd77
 compiler.warn.is.preview=\
     {0} is a preview API and may be removed in a future release.
 
@@ -1960,11 +1948,7 @@
 
 # 0: symbol
 # lint: preview
-<<<<<<< HEAD
-# flags: aggregate, mandatory
-=======
 # flags: aggregate, mandatory, default-enabled
->>>>>>> fde6cd77
 compiler.warn.is.preview.reflective=\
     {0} is a reflective preview API and may be removed in a future release.
 
@@ -1976,21 +1960,13 @@
 
 # 0: symbol
 # lint: deprecation
-<<<<<<< HEAD
-# flags: aggregate, mandatory
-=======
 # flags: aggregate, mandatory, default-enabled
->>>>>>> fde6cd77
 compiler.warn.has.been.deprecated.module=\
     module {0} has been deprecated
 
 # 0: symbol
 # lint: removal
-<<<<<<< HEAD
-# flags: aggregate, mandatory
-=======
 # flags: aggregate, mandatory, default-enabled
->>>>>>> fde6cd77
 compiler.warn.has.been.deprecated.for.removal.module=\
     module {0} has been deprecated and marked for removal
 
@@ -2395,21 +2371,13 @@
 
 # 0: symbol, 1: type
 # lint: unchecked
-<<<<<<< HEAD
-# flags: aggregate, mandatory
-=======
 # flags: aggregate, mandatory, default-enabled
->>>>>>> fde6cd77
 compiler.warn.unchecked.assign.to.var=\
     unchecked assignment to variable {0} as member of raw type {1}
 
 # 0: symbol, 1: type
 # lint: unchecked
-<<<<<<< HEAD
-# flags: aggregate, mandatory
-=======
 # flags: aggregate, mandatory, default-enabled
->>>>>>> fde6cd77
 compiler.warn.unchecked.call.mbr.of.raw.type=\
     unchecked call to {0} as a member of the raw type {1}
 
@@ -2419,11 +2387,7 @@
 
 # 0: kind name, 1: name, 2: object, 3: object, 4: kind name, 5: symbol
 # lint: unchecked
-<<<<<<< HEAD
-# flags: aggregate, mandatory
-=======
 # flags: aggregate, mandatory, default-enabled
->>>>>>> fde6cd77
 compiler.warn.unchecked.meth.invocation.applied=\
     unchecked method invocation: {0} {1} in {4} {5} is applied to given types\n\
     required: {2}\n\
@@ -2431,21 +2395,13 @@
 
 # 0: type
 # lint: unchecked
-<<<<<<< HEAD
-# flags: aggregate, mandatory
-=======
 # flags: aggregate, mandatory, default-enabled
->>>>>>> fde6cd77
 compiler.warn.unchecked.generic.array.creation=\
     unchecked generic array creation for varargs parameter of type {0}
 
 # 0: type
 # lint: unchecked
-<<<<<<< HEAD
-# flags: aggregate, mandatory
-=======
 # flags: aggregate, mandatory, default-enabled
->>>>>>> fde6cd77
 compiler.warn.unchecked.varargs.non.reifiable.type=\
     Possible heap pollution from parameterized vararg type {0}
 
@@ -2844,11 +2800,7 @@
 
 # 0: message segment, 1: type, 2: type
 # lint: unchecked
-<<<<<<< HEAD
-# flags: aggregate, mandatory
-=======
 # flags: aggregate, mandatory, default-enabled
->>>>>>> fde6cd77
 compiler.warn.prob.found.req=\
     {0}\n\
     required: {2}\n\
@@ -3245,22 +3197,14 @@
 
 # 0: message segment, 1: type, 2: type
 # lint: unchecked
-<<<<<<< HEAD
-# flags: aggregate, mandatory
-=======
 # flags: aggregate, mandatory, default-enabled
->>>>>>> fde6cd77
 compiler.warn.override.unchecked.ret=\
     {0}\n\
     return type requires unchecked conversion from {1} to {2}
 
 # 0: message segment, 1: type
 # lint: unchecked
-<<<<<<< HEAD
-# flags: aggregate, mandatory
-=======
 # flags: aggregate, mandatory, default-enabled
->>>>>>> fde6cd77
 compiler.warn.override.unchecked.thrown=\
     {0}\n\
     overridden method does not throw {1}
@@ -3364,21 +3308,13 @@
 
 # 0: message segment (feature)
 # lint: preview
-<<<<<<< HEAD
-# flags: aggregate, mandatory
-=======
 # flags: aggregate, mandatory, default-enabled
->>>>>>> fde6cd77
 compiler.warn.preview.feature.use=\
    {0} is a preview feature and may be removed in a future release.
 
 # 0: message segment (feature)
 # lint: preview
-<<<<<<< HEAD
-# flags: aggregate, mandatory
-=======
 # flags: aggregate, mandatory, default-enabled
->>>>>>> fde6cd77
 compiler.warn.preview.feature.use.plural=\
    {0} are a preview feature and may be removed in a future release.
 
@@ -4344,11 +4280,7 @@
 
 # 0: kind name, 1: symbol
 # lint: preview
-<<<<<<< HEAD
-# flags: aggregate, mandatory
-=======
 # flags: aggregate, mandatory, default-enabled
->>>>>>> fde6cd77
 compiler.warn.declared.using.preview=\
     {0} {1} is declared using a preview feature, which may be removed in a future release.
 
