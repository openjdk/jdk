--- conflicted
+++ resolved
@@ -109,12 +109,8 @@
         log = Log.instance(context);
         source = Source.instance(context);
         verbose = Lint.instance(context).isEnabled(LintCategory.PREVIEW);
-<<<<<<< HEAD
         deferredLintHandler = DeferredLintHandler.instance(context);
-        previewHandler = new MandatoryWarningHandler(log, source, verbose, true, "preview", LintCategory.PREVIEW);
-=======
         previewHandler = new MandatoryWarningHandler(log, source, verbose, true);
->>>>>>> 0ce44d63
         forcePreview = options.isSet("forcePreview");
         majorVersionToSource = initMajorVersionToSourceMap();
     }
