--- conflicted
+++ resolved
@@ -67,12 +67,6 @@
     /** flag: are preview features enabled */
     private final boolean enabled;
 
-<<<<<<< HEAD
-    /** flag: is the "preview" lint category enabled? */
-    private final boolean verbose;
-
-=======
->>>>>>> fde6cd77
     /** test flag: should all features be considered as preview features? */
     private final boolean forcePreview;
 
@@ -103,10 +97,6 @@
         enabled = options.isSet(PREVIEW);
         log = Log.instance(context);
         source = Source.instance(context);
-<<<<<<< HEAD
-        verbose = Lint.instance(context).isEnabled(LintCategory.PREVIEW);
-=======
->>>>>>> fde6cd77
         forcePreview = options.isSet("forcePreview");
         majorVersionToSource = initMajorVersionToSourceMap();
     }
@@ -190,13 +180,7 @@
      */
     public void warnPreview(JavaFileObject classfile, int majorVersion) {
         Assert.check(isEnabled());
-<<<<<<< HEAD
-        if (verbose) {
-            log.warning(LintWarnings.PreviewFeatureUseClassfile(classfile, majorVersionToSource.get(majorVersion).name));
-        }
-=======
         log.warning(LintWarnings.PreviewFeatureUseClassfile(classfile, majorVersionToSource.get(majorVersion).name));
->>>>>>> fde6cd77
     }
 
     /**
