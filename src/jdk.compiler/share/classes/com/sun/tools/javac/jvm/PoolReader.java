/*
 * Copyright (c) 2019, 2020, Oracle and/or its affiliates. All rights reserved.
 * DO NOT ALTER OR REMOVE COPYRIGHT NOTICES OR THIS FILE HEADER.
 *
 * This code is free software; you can redistribute it and/or modify it
 * under the terms of the GNU General Public License version 2 only, as
 * published by the Free Software Foundation.  Oracle designates this
 * particular file as subject to the "Classpath" exception as provided
 * by Oracle in the LICENSE file that accompanied this code.
 *
 * This code is distributed in the hope that it will be useful, but WITHOUT
 * ANY WARRANTY; without even the implied warranty of MERCHANTABILITY or
 * FITNESS FOR A PARTICULAR PURPOSE.  See the GNU General Public License
 * version 2 for more details (a copy is included in the LICENSE file that
 * accompanied this code).
 *
 * You should have received a copy of the GNU General Public License version
 * 2 along with this work; if not, write to the Free Software Foundation,
 * Inc., 51 Franklin St, Fifth Floor, Boston, MA 02110-1301 USA.
 *
 * Please contact Oracle, 500 Oracle Parkway, Redwood Shores, CA 94065 USA
 * or visit www.oracle.com if you need additional information or have any
 * questions.
 */

package com.sun.tools.javac.jvm;

import com.sun.tools.javac.code.Source;
import com.sun.tools.javac.code.Symbol.ClassSymbol;
import com.sun.tools.javac.code.Symbol.ModuleSymbol;
import com.sun.tools.javac.code.Symbol.PackageSymbol;
import com.sun.tools.javac.code.Symtab;
import com.sun.tools.javac.code.Type;
import com.sun.tools.javac.jvm.PoolConstant.NameAndType;
import com.sun.tools.javac.resources.CompilerProperties.Fragments;
import com.sun.tools.javac.resources.CompilerProperties.Warnings;
import com.sun.tools.javac.util.ByteBuffer;
import com.sun.tools.javac.util.ByteBuffer.UnderflowException;
import com.sun.tools.javac.util.Convert;
import com.sun.tools.javac.util.InvalidUtfException;
import com.sun.tools.javac.util.Name;
import com.sun.tools.javac.util.Names;

import java.util.Arrays;
import java.util.BitSet;

import static com.sun.tools.javac.jvm.ClassFile.CONSTANT_Class;
import static com.sun.tools.javac.jvm.ClassFile.CONSTANT_Double;
import static com.sun.tools.javac.jvm.ClassFile.CONSTANT_Dynamic;
import static com.sun.tools.javac.jvm.ClassFile.CONSTANT_Fieldref;
import static com.sun.tools.javac.jvm.ClassFile.CONSTANT_Float;
import static com.sun.tools.javac.jvm.ClassFile.CONSTANT_Integer;
import static com.sun.tools.javac.jvm.ClassFile.CONSTANT_InterfaceMethodref;
import static com.sun.tools.javac.jvm.ClassFile.CONSTANT_InvokeDynamic;
import static com.sun.tools.javac.jvm.ClassFile.CONSTANT_Long;
import static com.sun.tools.javac.jvm.ClassFile.CONSTANT_MethodHandle;
import static com.sun.tools.javac.jvm.ClassFile.CONSTANT_Methodref;
import static com.sun.tools.javac.jvm.ClassFile.CONSTANT_MethodType;
import static com.sun.tools.javac.jvm.ClassFile.CONSTANT_Module;
import static com.sun.tools.javac.jvm.ClassFile.CONSTANT_NameandType;
import static com.sun.tools.javac.jvm.ClassFile.CONSTANT_Package;
import static com.sun.tools.javac.jvm.ClassFile.CONSTANT_String;
import static com.sun.tools.javac.jvm.ClassFile.CONSTANT_Utf8;
import static com.sun.tools.javac.jvm.ClassFile.internalize;

/**
 * Pool interface towards {@code ClassReader}. Exposes methods to decode and read javac entities
 * from the constant pool.
 *
 *  <p><b>This is NOT part of any supported API.
 *  If you write code that depends on this, you do so at your own risk.
 *  This code and its internal interfaces are subject to change or
 *  deletion without notice.</b>
 */
public class PoolReader {

    private final ClassReader reader;
    private final ByteBuffer buf;
    private final Names names;
    private final Symtab syms;
    private final Convert.Validation utf8validation;

    private ImmutablePoolHelper pool;

    PoolReader(ByteBuffer buf) {
        this(null, buf, null, null);
    }

    PoolReader(ClassReader reader, Names names, Symtab syms) {
        this(reader, reader.buf, names, syms);
    }

    PoolReader(ClassReader reader, ByteBuffer buf, Names names, Symtab syms) {
        this.reader = reader;
        this.buf = buf;
        this.names = names;
        this.syms = syms;
        this.utf8validation = reader != null ? reader.utf8validation : Convert.Validation.NONE;
    }

    private static final BitSet classCP = new BitSet();
    private static final BitSet constantCP = new BitSet();
    private static final BitSet moduleCP = new BitSet();
    private static final BitSet packageCP = new BitSet();
    private static final BitSet utf8CP = new BitSet();
    private static final BitSet nameAndTypeCP = new BitSet();

    static {
        classCP.set(CONSTANT_Class);
        constantCP.set(CONSTANT_Integer, CONSTANT_String + 1); // the toIndex is exclusive
        moduleCP.set(CONSTANT_Module);
        packageCP.set(CONSTANT_Package);
        utf8CP.set(CONSTANT_Utf8);
        nameAndTypeCP.set(CONSTANT_NameandType);
    }

    /**
     * Get a class symbol from the pool at given index.
     */
    ClassSymbol getClass(int index) {
        return pool.readIfNeeded(index, classCP);
    }

    /**
     * Get class name without resolving.
     */
<<<<<<< HEAD
    <Z> Z peekClassName(int index, Decoder<Z> decoder) {
        return peekItemName(index, decoder);
=======
    <Z> Z peekClassName(int index, Utf8Mapper<Z> mapper) {
        return peekItemName(index, mapper);
>>>>>>> 83cf28f9
    }

    /**
     * Get package name without resolving.
     */
<<<<<<< HEAD
    <Z> Z peekPackageName(int index, Decoder<Z> decoder) {
        return peekItemName(index, decoder);
=======
    <Z> Z peekPackageName(int index, Utf8Mapper<Z> mapper) {
        return peekItemName(index, mapper);
>>>>>>> 83cf28f9
    }

    /**
     * Get module name without resolving.
     */
<<<<<<< HEAD
    <Z> Z peekModuleName(int index, Decoder<Z> decoder) {
        return peekItemName(index, decoder);
    }

    private <Z> Z peekItemName(int index, Decoder<Z> decoder) {
=======
    <Z> Z peekModuleName(int index, Utf8Mapper<Z> mapper) {
        return peekItemName(index, mapper);
    }

    private <Z> Z peekItemName(int index, Utf8Mapper<Z> mapper) {
>>>>>>> 83cf28f9
        try {
            index = buf.getChar(pool.offset(index));
        } catch (UnderflowException e) {
            throw reader.badClassFile(Fragments.BadClassTruncatedAtOffset(e.getLength()));
        }
        return peekName(index, decoder);
    }

    /**
     * Get a module symbol from the pool at given index.
     */
    ModuleSymbol getModule(int index) {
        return pool.readIfNeeded(index, moduleCP);
    }

    /**
     * Get a module symbol from the pool at given index.
     */
    PackageSymbol getPackage(int index) {
        return pool.readIfNeeded(index, packageCP);
    }

    /**
     * Peek a name from the pool at given index without resolving.
     */
<<<<<<< HEAD
    <Z> Z peekName(int index, Decoder<Z> decoder) {
        try {
            return getUtf8(index, decoder);
=======
    <Z> Z peekName(int index, Utf8Mapper<Z> mapper) {
        try {
            return getUtf8(index, mapper);
        } catch (InvalidUtfException e) {
            throw reader.badClassFile(Fragments.BadUtf8ByteSequenceAt(e.getOffset()));
>>>>>>> 83cf28f9
        } catch (UnderflowException e) {
            throw reader.badClassFile(Fragments.BadClassTruncatedAtOffset(e.getLength()));
        }
    }

    /**
     * Get a name from the pool at given index.
     */
    Name getName(int index) {
        return pool.readIfNeeded(index, utf8CP);
    }

    /**
     * Get a type from the pool at given index.
     */
    Type getType(int index) {
        return getName(index).map(reader::sigToType);
    }

    /**
     * Get a name and type pair from the pool at given index.
     */
    NameAndType getNameAndType(int index) {
        return pool.readIfNeeded(index, nameAndTypeCP);
    }

    /**
     * Get a class symbol from the pool at given index.
     */
    Object getConstant(int index) {
        return pool.readIfNeeded(index, constantCP);
    }

    boolean hasTag(int index, int tag) {
        return pool.tag(index) == tag;
    }

<<<<<<< HEAD
    private <Z> Z getUtf8(int index, Decoder<Z> decoder) throws UnderflowException {
=======
    private <Z> Z getUtf8(int index, Utf8Mapper<Z> mapper) throws InvalidUtfException, UnderflowException {
>>>>>>> 83cf28f9
        int tag = pool.tag(index);
        int offset = pool.offset(index);
        if (tag == CONSTANT_Utf8) {
            int utf8len = pool.poolbuf.getChar(offset);
            int utf8off = offset + 2;
            pool.poolbuf.verifyRange(utf8off, utf8len);
<<<<<<< HEAD
            try {
                return decoder.decode(pool.poolbuf.elems, utf8off, utf8len);
            } catch (IllegalArgumentException e) {
                throw reader.badClassFile("bad.utf8.const.at",
                                    Integer.toString(utf8off),
                                    e.getMessage());
            }
=======
            return mapper.map(pool.poolbuf.elems, utf8off, utf8len);
>>>>>>> 83cf28f9
        } else {
            throw reader.badClassFile("unexpected.const.pool.tag.at",
                                Integer.toString(tag),
                                Integer.toString(offset - 1));
        }
    }

    private Object resolve(ByteBuffer poolbuf, int tag, int offset) throws InvalidUtfException, UnderflowException {
        switch (tag) {
            case CONSTANT_Utf8: {
                int len = poolbuf.getChar(offset);
                try {
                    return names.fromUtf(poolbuf.elems, offset + 2, len, utf8validation);
                } catch (InvalidUtfException e) {
                    if (reader == null || reader.warnOnIllegalUtf8) {
                        if (reader != null) {
                            reader.log.warning(Warnings.InvalidUtf8InClassfile(
                                reader.currentClassFile, Fragments.BadUtf8ByteSequenceAt(e.getOffset())));
                        }
                        return names.fromUtfLax(poolbuf.elems, offset + 2, len);
                    }
                    throw e;
                }
            }
            case CONSTANT_Class: {
                int index = poolbuf.getChar(offset);
                Name name = internalize(getName(index));
                return syms.enterClass(reader.currentModule, name);
            }
            case CONSTANT_NameandType: {
                Name name = getName(poolbuf.getChar(offset));
                Type type = getType(poolbuf.getChar(offset + 2));
                return new NameAndType(name, type);
            }
            case CONSTANT_Integer:
                return poolbuf.getInt(offset);
            case CONSTANT_Float:
                return poolbuf.getFloat(offset);
            case CONSTANT_Long:
                return poolbuf.getLong(offset);
            case CONSTANT_Double:
                return poolbuf.getDouble(offset);
            case CONSTANT_String:
                return getName(poolbuf.getChar(offset)).toString();
            case CONSTANT_Package: {
                Name name = getName(poolbuf.getChar(offset));
                return syms.enterPackage(reader.currentModule, internalize(name));
            }
            case CONSTANT_Module: {
                Name name = getName(poolbuf.getChar(offset));
                return syms.enterModule(name);
            }
            default:
                throw reader.badClassFile("unexpected.const.pool.tag.at",
                        Integer.toString(tag),
                        Integer.toString(offset - 1));
        }
    }

    /**
     * Parse all constant pool entries, and keep track of their offsets. For performance and laziness
     * reasons, it would be unwise to eagerly turn all pool entries into corresponding javac
     * entities. First, not all entries are actually going to be read/used by javac; secondly,
     * there are cases where creating a symbol too early might result in issues (hence methods like
<<<<<<< HEAD
     * {@link PoolReader#peekClassName(int, Decoder)}.
=======
     * {@link PoolReader#peekClassName(int, Utf8Mapper)}.
>>>>>>> 83cf28f9
     */
    int readPool(ByteBuffer poolbuf, int offset) {
        try {
            return readPoolInternal(poolbuf, offset);
        } catch (UnderflowException e) {
            throw reader.badClassFile(Fragments.BadClassTruncatedAtOffset(e.getLength()));
        }
    }

    private int readPoolInternal(ByteBuffer poolbuf, int offset) throws UnderflowException {
        int poolSize = poolbuf.getChar(offset);
        int index = 1;
        offset += 2;
        int[] offsets = new int[poolSize];
        while (index < poolSize) {
            byte tag = poolbuf.getByte(offset++);
            offsets[index] = offset;
            switch (tag) {
                case CONSTANT_Utf8: {
                    int len = poolbuf.getChar(offset);
                    offset += 2 + len;
                    break;
                }
                case CONSTANT_Class:
                case CONSTANT_String:
                case CONSTANT_Module:
                case CONSTANT_Package:
                case CONSTANT_MethodType:
                    offset += 2;
                    break;
                case CONSTANT_MethodHandle:
                    offset += 3;
                    break;
                case CONSTANT_Fieldref:
                case CONSTANT_Methodref:
                case CONSTANT_InterfaceMethodref:
                case CONSTANT_NameandType:
                case CONSTANT_Integer:
                case CONSTANT_Float:
                case CONSTANT_Dynamic:
                case CONSTANT_InvokeDynamic:
                    offset += 4;
                    break;
                case CONSTANT_Long:
                case CONSTANT_Double:
                    offset += 8;
                    break;
                default:
                    throw reader.badClassFile("bad.const.pool.tag.at",
                            Byte.toString(tag),
                            Integer.toString(offset - 1));
            }
            index += sizeof(tag);
        }
        pool = new ImmutablePoolHelper(poolbuf, offsets);
        return offset;
    }

    private int sizeof(int tag) {
        switch (tag) {
            case ClassFile.CONSTANT_Double: case ClassFile.CONSTANT_Long:
                return 2;
            default:
                return 1;
        }
    }

    /**
     * An interface for parsing a byte sequence.
     *
     * @param <T> the type of object resulting from the parse
     */
    @FunctionalInterface
    public interface Decoder<T> {

        /**
         * Decode the given byte range.
         *
         * @param buf data buffer
         * @param off offset into buffer
         * @param len number of bytes to parse
         * @return the decoded object
         * @throws IllegalArgumentException if the data is invalid
         */
        T decode(byte[] buf, int off, int len);
    }

    class ImmutablePoolHelper {

        final Object[] values;
        final int[] offsets;
        final ByteBuffer poolbuf;

        public ImmutablePoolHelper(ByteBuffer poolbuf, int[] offsets) {
            this.offsets = offsets;
            this.values = new Object[offsets.length];
            this.poolbuf = poolbuf;
        }

        private int checkIndex(int index) {
            if (index <= 0 || index >= offsets.length) {
                //pool index is outside valid range.
                throw reader.badClassFile("bad.const.pool.index", reader.currentClassFile,
                        index, offsets.length);
            } else {
                return index;
            }
        }

        int offset(int index) {
            return offsets[checkIndex(index)];
        }

        @SuppressWarnings("unchecked")
        <P> P readIfNeeded(int index, BitSet expectedTags) {
            Object v = values[checkIndex(index)];
            if (v != null) {
                return (P)v;
            } else {
                int currentTag = tag(index);
                if (!expectedTags.get(currentTag)) {
                    throw reader.badClassFile("unexpected.const.pool.tag.at", tag(index), offset(index));
                }
                P p;
                try {
                    p = (P)resolve(poolbuf, currentTag, offset(index));
                } catch (InvalidUtfException e) {
                    throw reader.badClassFile(Fragments.BadUtf8ByteSequenceAt(e.getOffset()));
                } catch (UnderflowException e) {
                    throw reader.badClassFile(Fragments.BadClassTruncatedAtOffset(e.getLength()));
                }
                values[index] = p;
                return p;
            }
        }

        int tag(int index) {
            return poolbuf.elems[offset(index) - 1];
        }
    }

// Utf8Mapper

    public interface Utf8Mapper<X> {
        X map(byte[] bytes, int offset, int len) throws InvalidUtfException;
    }
}<|MERGE_RESOLUTION|>--- conflicted
+++ resolved
@@ -124,49 +124,31 @@
     /**
      * Get class name without resolving.
      */
-<<<<<<< HEAD
-    <Z> Z peekClassName(int index, Decoder<Z> decoder) {
-        return peekItemName(index, decoder);
-=======
     <Z> Z peekClassName(int index, Utf8Mapper<Z> mapper) {
         return peekItemName(index, mapper);
->>>>>>> 83cf28f9
     }
 
     /**
      * Get package name without resolving.
      */
-<<<<<<< HEAD
-    <Z> Z peekPackageName(int index, Decoder<Z> decoder) {
-        return peekItemName(index, decoder);
-=======
     <Z> Z peekPackageName(int index, Utf8Mapper<Z> mapper) {
         return peekItemName(index, mapper);
->>>>>>> 83cf28f9
     }
 
     /**
      * Get module name without resolving.
      */
-<<<<<<< HEAD
-    <Z> Z peekModuleName(int index, Decoder<Z> decoder) {
-        return peekItemName(index, decoder);
-    }
-
-    private <Z> Z peekItemName(int index, Decoder<Z> decoder) {
-=======
     <Z> Z peekModuleName(int index, Utf8Mapper<Z> mapper) {
         return peekItemName(index, mapper);
     }
 
     private <Z> Z peekItemName(int index, Utf8Mapper<Z> mapper) {
->>>>>>> 83cf28f9
         try {
             index = buf.getChar(pool.offset(index));
         } catch (UnderflowException e) {
             throw reader.badClassFile(Fragments.BadClassTruncatedAtOffset(e.getLength()));
         }
-        return peekName(index, decoder);
+        return peekName(index, mapper);
     }
 
     /**
@@ -186,17 +168,11 @@
     /**
      * Peek a name from the pool at given index without resolving.
      */
-<<<<<<< HEAD
-    <Z> Z peekName(int index, Decoder<Z> decoder) {
-        try {
-            return getUtf8(index, decoder);
-=======
     <Z> Z peekName(int index, Utf8Mapper<Z> mapper) {
         try {
             return getUtf8(index, mapper);
         } catch (InvalidUtfException e) {
             throw reader.badClassFile(Fragments.BadUtf8ByteSequenceAt(e.getOffset()));
->>>>>>> 83cf28f9
         } catch (UnderflowException e) {
             throw reader.badClassFile(Fragments.BadClassTruncatedAtOffset(e.getLength()));
         }
@@ -234,28 +210,14 @@
         return pool.tag(index) == tag;
     }
 
-<<<<<<< HEAD
-    private <Z> Z getUtf8(int index, Decoder<Z> decoder) throws UnderflowException {
-=======
     private <Z> Z getUtf8(int index, Utf8Mapper<Z> mapper) throws InvalidUtfException, UnderflowException {
->>>>>>> 83cf28f9
         int tag = pool.tag(index);
         int offset = pool.offset(index);
         if (tag == CONSTANT_Utf8) {
             int utf8len = pool.poolbuf.getChar(offset);
             int utf8off = offset + 2;
             pool.poolbuf.verifyRange(utf8off, utf8len);
-<<<<<<< HEAD
-            try {
-                return decoder.decode(pool.poolbuf.elems, utf8off, utf8len);
-            } catch (IllegalArgumentException e) {
-                throw reader.badClassFile("bad.utf8.const.at",
-                                    Integer.toString(utf8off),
-                                    e.getMessage());
-            }
-=======
             return mapper.map(pool.poolbuf.elems, utf8off, utf8len);
->>>>>>> 83cf28f9
         } else {
             throw reader.badClassFile("unexpected.const.pool.tag.at",
                                 Integer.toString(tag),
@@ -320,11 +282,7 @@
      * reasons, it would be unwise to eagerly turn all pool entries into corresponding javac
      * entities. First, not all entries are actually going to be read/used by javac; secondly,
      * there are cases where creating a symbol too early might result in issues (hence methods like
-<<<<<<< HEAD
-     * {@link PoolReader#peekClassName(int, Decoder)}.
-=======
      * {@link PoolReader#peekClassName(int, Utf8Mapper)}.
->>>>>>> 83cf28f9
      */
     int readPool(ByteBuffer poolbuf, int offset) {
         try {
@@ -392,26 +350,6 @@
         }
     }
 
-    /**
-     * An interface for parsing a byte sequence.
-     *
-     * @param <T> the type of object resulting from the parse
-     */
-    @FunctionalInterface
-    public interface Decoder<T> {
-
-        /**
-         * Decode the given byte range.
-         *
-         * @param buf data buffer
-         * @param off offset into buffer
-         * @param len number of bytes to parse
-         * @return the decoded object
-         * @throws IllegalArgumentException if the data is invalid
-         */
-        T decode(byte[] buf, int off, int len);
-    }
-
     class ImmutablePoolHelper {
 
         final Object[] values;
