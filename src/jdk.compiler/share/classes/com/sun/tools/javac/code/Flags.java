--- conflicted
+++ resolved
@@ -123,13 +123,11 @@
      */
     public static final int HASINIT          = 1<<18;
 
-<<<<<<< HEAD
+    /** Class is a unnamed top level class.
+     */
+    public static final int UNNAMED_CLASS    = 1<<19;
+
     public static final int MATCHER          = 1<<19;
-=======
-    /** Class is a unnamed top level class.
-     */
-    public static final int UNNAMED_CLASS    = 1<<19;
->>>>>>> 5d5ae352
 
     /** Flag is set for compiler-generated anonymous method symbols
      *  that `own' an initializer block.
@@ -498,11 +496,8 @@
         ANNOTATION(Flags.ANNOTATION),
         DEPRECATED(Flags.DEPRECATED),
         HASINIT(Flags.HASINIT),
-<<<<<<< HEAD
         MATCHER(Flags.MATCHER),
-=======
         UNNAMED_CLASS(Flags.UNNAMED_CLASS),
->>>>>>> 5d5ae352
         BLOCK(Flags.BLOCK),
         FROM_SOURCE(Flags.FROM_SOURCE),
         ENUM(Flags.ENUM),
