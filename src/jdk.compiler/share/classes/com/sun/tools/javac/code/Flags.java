--- conflicted
+++ resolved
@@ -302,10 +302,7 @@
     /**
      * Flag that marks either a default method or an interface containing default methods.
      */
-<<<<<<< HEAD
-=======
     @Use({FlagTarget.CLASS, FlagTarget.METHOD})
->>>>>>> fde6cd77
     public static final long DEFAULT = 1L<<43; // part of ExtendedStandardFlags, cannot be reused
 
     /**
@@ -342,10 +339,7 @@
     /**
      * Flag to indicate sealed class/interface declaration.
      */
-<<<<<<< HEAD
-=======
-    @Use({FlagTarget.CLASS})
->>>>>>> fde6cd77
+    @Use({FlagTarget.CLASS})
     public static final long SEALED = 1L<<48; // part of ExtendedStandardFlags, cannot be reused
 
     /**
@@ -473,12 +467,8 @@
     /** Flag is set for compiler-generated record members, it could be applied to
      *  accessors and fields
      */
-<<<<<<< HEAD
-    public static final int GENERATED_MEMBER = 1<<24; // MethodSymbols and VarSymbols
-=======
     @Use({FlagTarget.METHOD, FlagTarget.VARIABLE})
     public static final int GENERATED_MEMBER = 1<<24;
->>>>>>> fde6cd77
 
     /**
      * Flag to indicate restricted method declaration.
@@ -501,11 +491,8 @@
     /**
      * Flag to indicate that the class/interface was declared with the non-sealed modifier.
      */
-<<<<<<< HEAD
-=======
     @Use({FlagTarget.CLASS})
     @CustomToStringValue("non-sealed")
->>>>>>> fde6cd77
     public static final long NON_SEALED = 1L<<63;  // part of ExtendedStandardFlags, cannot be reused
 
     /**
@@ -616,89 +603,10 @@
         VARIABLE;
     }
 
-<<<<<<< HEAD
-    public enum Flag {
-        PUBLIC(Flags.PUBLIC),
-        PRIVATE(Flags.PRIVATE),
-        PROTECTED(Flags.PROTECTED),
-        STATIC(Flags.STATIC),
-        FINAL(Flags.FINAL),
-        SYNCHRONIZED(Flags.SYNCHRONIZED),
-        VOLATILE(Flags.VOLATILE),
-        TRANSIENT(Flags.TRANSIENT),
-        NATIVE(Flags.NATIVE),
-        INTERFACE(Flags.INTERFACE),
-        ABSTRACT(Flags.ABSTRACT),
-        DEFAULT(Flags.DEFAULT),
-        STRICTFP(Flags.STRICTFP),
-        BRIDGE(Flags.BRIDGE),
-        SYNTHETIC(Flags.SYNTHETIC),
-        ANNOTATION(Flags.ANNOTATION),
-        DEPRECATED(Flags.DEPRECATED),
-        HASINIT(Flags.HASINIT),
-        IMPLICIT_CLASS(Flags.IMPLICIT_CLASS),
-        BLOCK(Flags.BLOCK),
-        FROM_SOURCE(Flags.FROM_SOURCE),
-        ENUM(Flags.ENUM),
-        MANDATED(Flags.MANDATED),
-        NOOUTERTHIS(Flags.NOOUTERTHIS),
-        EXISTS(Flags.EXISTS),
-        COMPOUND(Flags.COMPOUND),
-        CLASS_SEEN(Flags.CLASS_SEEN),
-        SOURCE_SEEN(Flags.SOURCE_SEEN),
-        LOCKED(Flags.LOCKED),
-        UNATTRIBUTED(Flags.UNATTRIBUTED),
-        ANONCONSTR(Flags.ANONCONSTR),
-        ACYCLIC(Flags.ACYCLIC),
-        PARAMETER(Flags.PARAMETER),
-        VARARGS(Flags.VARARGS),
-        ACYCLIC_ANN(Flags.ACYCLIC_ANN),
-        GENERATEDCONSTR(Flags.GENERATEDCONSTR),
-        HYPOTHETICAL(Flags.HYPOTHETICAL),
-        PROPRIETARY(Flags.PROPRIETARY),
-        UNION(Flags.UNION),
-        EFFECTIVELY_FINAL(Flags.EFFECTIVELY_FINAL),
-        CLASH(Flags.CLASH),
-        AUXILIARY(Flags.AUXILIARY),
-        NOT_IN_PROFILE(Flags.NOT_IN_PROFILE),
-        BAD_OVERRIDE(Flags.BAD_OVERRIDE),
-        SIGNATURE_POLYMORPHIC(Flags.SIGNATURE_POLYMORPHIC),
-        THROWS(Flags.THROWS),
-        LAMBDA_METHOD(Flags.LAMBDA_METHOD),
-        TYPE_TRANSLATED(Flags.TYPE_TRANSLATED),
-        MODULE(Flags.MODULE),
-        AUTOMATIC_MODULE(Flags.AUTOMATIC_MODULE),
-        SYSTEM_MODULE(Flags.SYSTEM_MODULE),
-        DEPRECATED_ANNOTATION(Flags.DEPRECATED_ANNOTATION),
-        DEPRECATED_REMOVAL(Flags.DEPRECATED_REMOVAL),
-        HAS_RESOURCE(Flags.HAS_RESOURCE),
-        SEALED(Flags.SEALED),
-        ANONCONSTR_BASED(Flags.ANONCONSTR_BASED),
-        NAME_FILLED(Flags.NAME_FILLED),
-        PREVIEW_API(Flags.PREVIEW_API),
-        PREVIEW_REFLECTIVE(Flags.PREVIEW_REFLECTIVE),
-        MATCH_BINDING(Flags.MATCH_BINDING),
-        MATCH_BINDING_TO_OUTER(Flags.MATCH_BINDING_TO_OUTER),
-        RECORD(Flags.RECORD),
-        RECOVERABLE(Flags.RECOVERABLE),
-        RESTRICTED(Flags.RESTRICTED),
-        NON_SEALED(Flags.NON_SEALED) {
-            @Override
-            public String toString() {
-                return "non-sealed";
-            }
-        };
-
-        Flag(long flag) {
-            this.value = flag;
-            this.lowercaseName = StringUtils.toLowerCase(name());
-        }
-=======
     @Retention(RetentionPolicy.RUNTIME)
     public @interface Use {
         public FlagTarget[] value();
     }
->>>>>>> fde6cd77
 
     @Retention(RetentionPolicy.RUNTIME)
     public @interface NotFlag {}
