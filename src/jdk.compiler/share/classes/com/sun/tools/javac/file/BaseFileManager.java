/*
 * Copyright (c) 2009, 2019, Oracle and/or its affiliates. All rights reserved.
 * DO NOT ALTER OR REMOVE COPYRIGHT NOTICES OR THIS FILE HEADER.
 *
 * This code is free software; you can redistribute it and/or modify it
 * under the terms of the GNU General Public License version 2 only, as
 * published by the Free Software Foundation.  Oracle designates this
 * particular file as subject to the "Classpath" exception as provided
 * by Oracle in the LICENSE file that accompanied this code.
 *
 * This code is distributed in the hope that it will be useful, but WITHOUT
 * ANY WARRANTY; without even the implied warranty of MERCHANTABILITY or
 * FITNESS FOR A PARTICULAR PURPOSE.  See the GNU General Public License
 * version 2 for more details (a copy is included in the LICENSE file that
 * accompanied this code).
 *
 * You should have received a copy of the GNU General Public License version
 * 2 along with this work; if not, write to the Free Software Foundation,
 * Inc., 51 Franklin St, Fifth Floor, Boston, MA 02110-1301 USA.
 *
 * Please contact Oracle, 500 Oracle Parkway, Redwood Shores, CA 94065 USA
 * or visit www.oracle.com if you need additional information or have any
 * questions.
 */

package com.sun.tools.javac.file;

import java.io.IOException;
import java.io.InputStream;
import java.lang.ref.SoftReference;
import java.lang.reflect.Constructor;
import java.lang.reflect.InvocationTargetException;
import java.lang.reflect.Method;
import java.net.URL;
import java.net.URLClassLoader;
import java.nio.ByteBuffer;
import java.nio.CharBuffer;
import java.nio.charset.Charset;
import java.nio.charset.CharsetDecoder;
import java.nio.charset.CoderResult;
import java.nio.charset.CodingErrorAction;
import java.nio.charset.IllegalCharsetNameException;
import java.nio.charset.UnsupportedCharsetException;
import java.nio.file.Path;
import java.util.Collection;
import java.util.HashMap;
import java.util.HashSet;
import java.util.Iterator;
import java.util.Map;
import java.util.Objects;
import java.util.Set;

import javax.tools.JavaFileManager;
import javax.tools.JavaFileObject;
import javax.tools.JavaFileObject.Kind;

import com.sun.tools.javac.main.Option;
import com.sun.tools.javac.main.OptionHelper;
import com.sun.tools.javac.main.OptionHelper.GrumpyHelper;
import com.sun.tools.javac.resources.CompilerProperties.Errors;
import com.sun.tools.javac.util.Abort;
import com.sun.tools.javac.util.Context;
import com.sun.tools.javac.util.DefinedBy;
import com.sun.tools.javac.util.DefinedBy.Api;
import com.sun.tools.javac.util.Log;
import com.sun.tools.javac.util.Options;

/**
 * Utility methods for building a file manager.
 * There are no references here to file-system specific objects such as
 * java.io.File or java.nio.file.Path.
 */
public abstract class BaseFileManager implements JavaFileManager {
<<<<<<< HEAD

    private static final byte[] EMPTY_ARRAY = new byte[0];

=======
    @SuppressWarnings("this-escape")
>>>>>>> 42723dcb
    protected BaseFileManager(Charset charset) {
        this.charset = charset;
        locations = createLocations();
    }

    /**
     * Set the context for JavacPathFileManager.
     * @param context the context containing items to be associated with the file manager
     */
    public void setContext(Context context) {
        log = Log.instance(context);
        options = Options.instance(context);
        classLoaderClass = options.get("procloader");

        // Avoid initializing Lint
        boolean warn = options.isLintSet("path");
        locations.update(log, warn, FSInfo.instance(context));

        // Setting this option is an indication that close() should defer actually closing
        // the file manager until after a specified period of inactivity.
        // This is to accommodate clients which save references to Symbols created for use
        // within doclets or annotation processors, and which then attempt to use those
        // references after the tool exits, having closed any internally managed file manager.
        // Ideally, such clients should run the tool via the javax.tools API, providing their
        // own file manager, which can be closed by the client when all use of that file
        // manager is complete.
        // If the option has a numeric value, it will be interpreted as the duration,
        // in seconds, of the period of inactivity to wait for, before the file manager
        // is actually closed.
        // See also deferredClose().
        String s = options.get("fileManager.deferClose");
        if (s != null) {
            try {
                deferredCloseTimeout = (int) (Float.parseFloat(s) * 1000);
            } catch (NumberFormatException e) {
                deferredCloseTimeout = 60 * 1000;  // default: one minute, in millis
            }
        }
    }

    protected Locations createLocations() {
        return new Locations();
    }

    /**
     * The log to be used for error reporting.
     */
    public Log log;

    /**
     * User provided charset (through javax.tools).
     */
    protected Charset charset;

    protected Options options;

    protected String classLoaderClass;

    protected final Locations locations;

    /**
     * A flag for clients to use to indicate that this file manager should
     * be closed when it is no longer required.
     */
    public boolean autoClose;

    /**
     * Wait for a period of inactivity before calling close().
     * The length of the period of inactivity is given by {@code deferredCloseTimeout}
     */
    protected void deferredClose() {
        Thread t = new Thread(getClass().getName() + " DeferredClose") {
            @Override
            public void run() {
                try {
                    synchronized (BaseFileManager.this) {
                        long now = System.currentTimeMillis();
                        while (now < lastUsedTime + deferredCloseTimeout) {
                            BaseFileManager.this.wait(lastUsedTime + deferredCloseTimeout - now);
                            now = System.currentTimeMillis();
                        }
                        deferredCloseTimeout = 0;
                        close();
                    }
                } catch (InterruptedException e) {
                } catch (IOException e) {
                }
            }
        };
        t.setDaemon(true);
        t.start();
    }

    synchronized void updateLastUsedTime() {
        if (deferredCloseTimeout > 0) { // avoid updating the time unnecessarily
            lastUsedTime = System.currentTimeMillis();
        }
    }

    private long lastUsedTime = System.currentTimeMillis();
    protected long deferredCloseTimeout = 0;

    public void clear() {
        new HashSet<>(options.keySet()).forEach(k -> options.remove(k));
    }

    protected ClassLoader getClassLoader(URL[] urls) {
        ClassLoader thisClassLoader = getClass().getClassLoader();

        // Allow the following to specify a closeable classloader
        // other than URLClassLoader.

        // 1: Allow client to specify the class to use via hidden option
        if (classLoaderClass != null) {
            try {
                Class<? extends ClassLoader> loader =
                        Class.forName(classLoaderClass).asSubclass(ClassLoader.class);
                Class<?>[] constrArgTypes = { URL[].class, ClassLoader.class };
                Constructor<? extends ClassLoader> constr = loader.getConstructor(constrArgTypes);
                return constr.newInstance(urls, thisClassLoader);
            } catch (ReflectiveOperationException t) {
                // ignore errors loading user-provided class loader, fall through
            }
        }
        return new URLClassLoader(urls, thisClassLoader);
    }

    public boolean isDefaultBootClassPath() {
        return locations.isDefaultBootClassPath();
    }

    public boolean isDefaultSystemModulesPath() {
        return locations.isDefaultSystemModulesPath();
    }

    // <editor-fold defaultstate="collapsed" desc="Option handling">
    @Override @DefinedBy(Api.COMPILER)
    public boolean handleOption(String current, Iterator<String> remaining) {
        OptionHelper helper = new GrumpyHelper(log) {
            @Override
            public String get(Option option) {
                return options.get(option);
            }

            @Override
            public void put(String name, String value) {
                options.put(name, value);
            }

            @Override
            public void remove(String name) {
                options.remove(name);
            }

            @Override
            public boolean handleFileManagerOption(Option option, String value) {
                return handleOption(option, value);
            }
        };

        Option o = Option.lookup(current, javacFileManagerOptions);
        if (o == null) {
            return false;
        }

        try {
            o.handleOption(helper, current, remaining);
        } catch (Option.InvalidValueException e) {
            throw new IllegalArgumentException(e.getMessage(), e);
        }

        return true;
    }
    // where
        protected static final Set<Option> javacFileManagerOptions =
            Option.getJavacFileManagerOptions();

    @Override @DefinedBy(Api.COMPILER)
    public int isSupportedOption(String option) {
        Option o = Option.lookup(option, javacFileManagerOptions);
        return (o == null) ? -1 : o.hasArg() ? 1 : 0;
    }

    protected String multiReleaseValue;

    /**
     * Common back end for OptionHelper handleFileManagerOption.
     * @param option the option whose value to be set
     * @param value the value for the option
     * @return true if successful, and false otherwise
     */
    public boolean handleOption(Option option, String value) {
        switch (option) {
            case ENCODING:
                encodingName = value;
                return true;

            case MULTIRELEASE:
                multiReleaseValue = value;
                locations.setMultiReleaseValue(value);
                return true;

            default:
                return locations.handleOption(option, value);
        }
    }

    /**
     * Call handleOption for collection of options and corresponding values.
     * @param map a collection of options and corresponding values
     * @return true if all the calls are successful
     */
    public boolean handleOptions(Map<Option, String> map) {
        boolean ok = true;
        for (Map.Entry<Option, String> e: map.entrySet()) {
            try {
                ok = ok & handleOption(e.getKey(), e.getValue());
            } catch (IllegalArgumentException ex) {
                log.error(Errors.IllegalArgumentForOption(e.getKey().getPrimaryName(), ex.getMessage()));
                ok = false;
            }
        }
        return ok;
    }

    // </editor-fold>

    // <editor-fold defaultstate="collapsed" desc="Encoding">
    private String encodingName;
    private String defaultEncodingName;
    private String getDefaultEncodingName() {
        if (defaultEncodingName == null) {
            defaultEncodingName = Charset.defaultCharset().name();
        }
        return defaultEncodingName;
    }

    public String getEncodingName() {
        return (encodingName != null) ? encodingName : getDefaultEncodingName();
    }

    public CharBuffer decode(ByteBuffer inbuf, boolean ignoreEncodingErrors) {
        String encName = getEncodingName();
        CharsetDecoder decoder;
        try {
            decoder = getDecoder(encName, ignoreEncodingErrors);
        } catch (IllegalCharsetNameException | UnsupportedCharsetException e) {
            log.error(Errors.UnsupportedEncoding(encName));
            return CharBuffer.allocate(1).flip();
        }

        // slightly overestimate the buffer size to avoid reallocation.
        float factor =
            decoder.averageCharsPerByte() * 0.8f +
            decoder.maxCharsPerByte() * 0.2f;
        CharBuffer dest = CharBuffer.
            allocate(10 + (int)(inbuf.remaining()*factor));

        while (true) {
            CoderResult result = decoder.decode(inbuf, dest, true);
            dest.flip();

            if (result.isUnderflow()) { // done reading
                // make sure there is at least one extra character
                if (dest.limit() == dest.capacity()) {
                    dest = CharBuffer.allocate(dest.capacity()+1).put(dest);
                    dest.flip();
                }
                return dest;
            } else if (result.isOverflow()) { // buffer too small; expand
                int newCapacity =
                    10 + dest.capacity() +
                    (int)(inbuf.remaining()*decoder.maxCharsPerByte());
                dest = CharBuffer.allocate(newCapacity).put(dest);
            } else if (result.isMalformed() || result.isUnmappable()) {
                // bad character in input
                StringBuilder unmappable = new StringBuilder();
                int len = result.length();

                for (int i = 0; i < len; i++) {
                    unmappable.append(String.format("%02X", inbuf.get()));
                }

                String charsetName = charset == null ? encName : charset.name();

                log.error(dest.limit(),
                          Errors.IllegalCharForEncoding(unmappable.toString(), charsetName));

                // undo the flip() to prepare the output buffer
                // for more translation
                dest.position(dest.limit());
                dest.limit(dest.capacity());
                dest.put((char)0xfffd); // backward compatible
            } else {
                throw new AssertionError(result);
            }
        }
        // unreached
    }

    public CharsetDecoder getDecoder(String encodingName, boolean ignoreEncodingErrors) {
        Charset cs = (this.charset == null)
            ? Charset.forName(encodingName)
            : this.charset;
        CharsetDecoder decoder = cs.newDecoder();

        CodingErrorAction action;
        if (ignoreEncodingErrors)
            action = CodingErrorAction.REPLACE;
        else
            action = CodingErrorAction.REPORT;

        return decoder
            .onMalformedInput(action)
            .onUnmappableCharacter(action);
    }
    // </editor-fold>

    // <editor-fold defaultstate="collapsed" desc="ByteBuffers">
    /**
     * Make a {@link ByteBuffer} from an input stream.
     * @param in the stream
     * @return a byte buffer containing the contents of the stream
     * @throws IOException if an error occurred while reading the stream
     */
    public ByteBuffer makeByteBuffer(InputStream in) throws IOException {
        byte[] array;
        synchronized (this) {
            if ((array = byteArrayCache) != null)
                byteArrayCache = null;
            else
                array = EMPTY_ARRAY;
        }
        com.sun.tools.javac.util.ByteBuffer buf = new com.sun.tools.javac.util.ByteBuffer(array);
        buf.appendStream(in);
        return buf.asByteBuffer();
    }

    public void recycleByteBuffer(ByteBuffer buf) {
        if (buf.hasArray()) {
            synchronized (this) {
                byteArrayCache = buf.array();
            }
        }
    }

    private byte[] byteArrayCache;
    // </editor-fold>

    // <editor-fold defaultstate="collapsed" desc="Content cache">
    public CharBuffer getCachedContent(JavaFileObject file) {
        ContentCacheEntry e = contentCache.get(file);
        if (e == null)
            return null;

        if (!e.isValid(file)) {
            contentCache.remove(file);
            return null;
        }

        return e.getValue();
    }

    public void cache(JavaFileObject file, CharBuffer cb) {
        contentCache.put(file, new ContentCacheEntry(file, cb));
    }

    public void flushCache(JavaFileObject file) {
        contentCache.remove(file);
    }

    protected final Map<JavaFileObject, ContentCacheEntry> contentCache = new HashMap<>();

    protected static class ContentCacheEntry {
        final long timestamp;
        final SoftReference<CharBuffer> ref;

        ContentCacheEntry(JavaFileObject file, CharBuffer cb) {
            this.timestamp = file.getLastModified();
            this.ref = new SoftReference<>(cb);
        }

        boolean isValid(JavaFileObject file) {
            return timestamp == file.getLastModified();
        }

        CharBuffer getValue() {
            return ref.get();
        }
    }
    // </editor-fold>

    public static Kind getKind(Path path) {
        return getKind(path.getFileName().toString());
    }

    public static Kind getKind(String name) {
        if (name.endsWith(Kind.CLASS.extension))
            return Kind.CLASS;
        else if (name.endsWith(Kind.SOURCE.extension))
            return Kind.SOURCE;
        else if (name.endsWith(Kind.HTML.extension))
            return Kind.HTML;
        else
            return Kind.OTHER;
    }

    protected static <T> T nullCheck(T o) {
        return Objects.requireNonNull(o);
    }

    protected static <T> Collection<T> nullCheck(Collection<T> it) {
        for (T t : it)
            Objects.requireNonNull(t);
        return it;
    }
}<|MERGE_RESOLUTION|>--- conflicted
+++ resolved
@@ -71,13 +71,10 @@
  * java.io.File or java.nio.file.Path.
  */
 public abstract class BaseFileManager implements JavaFileManager {
-<<<<<<< HEAD
 
     private static final byte[] EMPTY_ARRAY = new byte[0];
 
-=======
     @SuppressWarnings("this-escape")
->>>>>>> 42723dcb
     protected BaseFileManager(Charset charset) {
         this.charset = charset;
         locations = createLocations();
