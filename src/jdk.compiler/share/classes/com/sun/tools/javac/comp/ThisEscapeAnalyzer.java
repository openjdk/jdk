/*
 * Copyright (c) 2023, 2025, Oracle and/or its affiliates. All rights reserved.
 * DO NOT ALTER OR REMOVE COPYRIGHT NOTICES OR THIS FILE HEADER.
 *
 * This code is free software; you can redistribute it and/or modify it
 * under the terms of the GNU General Public License version 2 only, as
 * published by the Free Software Foundation.  Oracle designates this
 * particular file as subject to the "Classpath" exception as provided
 * by Oracle in the LICENSE file that accompanied this code.
 *
 * This code is distributed in the hope that it will be useful, but WITHOUT
 * ANY WARRANTY; without even the implied warranty of MERCHANTABILITY or
 * FITNESS FOR A PARTICULAR PURPOSE.  See the GNU General Public License
 * version 2 for more details (a copy is included in the LICENSE file that
 * accompanied this code).
 *
 * You should have received a copy of the GNU General Public License version
 * 2 along with this work; if not, write to the Free Software Foundation,
 * Inc., 51 Franklin St, Fifth Floor, Boston, MA 02110-1301 USA.
 *
 * Please contact Oracle, 500 Oracle Parkway, Redwood Shores, CA 94065 USA
 * or visit www.oracle.com if you need additional information or have any
 * questions.
 */

package com.sun.tools.javac.comp;

import java.util.ArrayList;
import java.util.LinkedHashMap;
import java.util.EnumSet;
import java.util.HashSet;
import java.util.Map;
import java.util.Objects;
import java.util.Optional;
import java.util.Set;
import java.util.concurrent.atomic.AtomicReference;
<<<<<<< HEAD
import java.util.function.BiPredicate;
=======
>>>>>>> 5ef9606f
import java.util.function.Consumer;
import java.util.function.Function;
import java.util.function.Predicate;
import java.util.stream.Collector;
import java.util.stream.Collectors;
import java.util.stream.IntStream;
import java.util.stream.Stream;

import com.sun.tools.javac.code.Directive;
import com.sun.tools.javac.code.Flags;
import com.sun.tools.javac.code.Lint;
import com.sun.tools.javac.code.Lint.LintCategory;
import com.sun.tools.javac.code.LintMapper;
import com.sun.tools.javac.code.Symbol;
import com.sun.tools.javac.code.Symbol.*;
import com.sun.tools.javac.code.Symtab;
import com.sun.tools.javac.code.Type;
import com.sun.tools.javac.code.Types;
import com.sun.tools.javac.resources.CompilerProperties.LintWarnings;
import com.sun.tools.javac.tree.JCTree;
import com.sun.tools.javac.tree.JCTree.*;
import com.sun.tools.javac.tree.TreeInfo;
import com.sun.tools.javac.tree.TreeScanner;
import com.sun.tools.javac.util.Assert;
import com.sun.tools.javac.util.Context;
<<<<<<< HEAD
import com.sun.tools.javac.util.JCDiagnostic;
import com.sun.tools.javac.util.JCDiagnostic.DiagnosticPosition;
=======
>>>>>>> 5ef9606f
import com.sun.tools.javac.util.JCDiagnostic.LintWarning;
import com.sun.tools.javac.util.List;
import com.sun.tools.javac.util.Log;
import com.sun.tools.javac.util.Names;
import com.sun.tools.javac.util.Pair;

import static com.sun.tools.javac.code.Kinds.Kind.*;
import static com.sun.tools.javac.code.Lint.LintCategory.THIS_ESCAPE;
import static com.sun.tools.javac.code.TypeTag.*;
import static com.sun.tools.javac.tree.JCTree.Tag.*;
import static com.sun.tools.javac.util.Position.NOPOS;

/**
 * Looks for possible 'this' escapes and generates corresponding warnings.
 *
 * <p>
 * A 'this' escape occurs in the following scenario:
 * <ul>
 *  <li>There is some class {@code A} and some subclass {@code B} that extends it
 *  <li>{@code A} defines an instance method {@code m()} which is overridden in {@code B}
 *  <li>Some constructor {@code B()} invokes some superclass constructor {@code A()}
 *  <li>At some point during the execution of {@code A()}, method {@code m()} is invoked and the
 *      reciever for the instance method is the new instance being constructed by {@code B()}
 * </ul>
 * This represents a problem because the method {@code B.m()} will execute before the constructor
 * {@code B()} has performed any of its own initialization.
 *
 * <p>
 * This class attempts to identify possible 'this' escapes while also striking a balance
 * between false positives, false negatives, and code complexity. We do this by "executing"
 * the code in candidate constructors and tracking where the original 'this' reference goes.
 * If it passes to code outside of the current module, we declare a possible leak.
 *
 * <p>
 * As we analyze constructors and the methods they invoke, we track the various object references that
 * might reference the 'this' instance we are watching (i.e., the one under construction). Such object
 * references are represented by the {@link Ref} class hierarchy, which models the various ways in which,
 * at any point during the execution of a constructor or some other method or constructor that it invokes,
 * there can live references to the object under construction lying around. In a nutshell, the analyzer
 * keeps track of these references and watches what happens to them as the code executes so it can catch
 * them in the act of trying to "escape".
 *
 * <p>
 * The {@link Ref} sub-types are:
 * <ul>
 *  <li>{@link ThisRef} - The current 'this' instance of the (instance) method being analyzed
 *  <li>{@link ExprRef} - The current expression being evaluated, i.e., what's on top of the Java stack
 *  <li>{@link VarRef} - Local variables and method parameters currently in scope
 *  <li>{@link YieldRef} - The current switch expression's yield value(s)
 *  <li>{@link ReturnRef} - The current method's return value(s)
 * </ul>
 *
 * <p>
 * Currently we don't attempt to explicitly track references stored in fields (for future study).
 *
 * <p>
 * For each object reference represented by a {@link Ref}, we track up to three distinct ways in which
 * it might refer to the new 'this' instance: the reference can be direct, indirect, or via an associated
 * enclosing instance (see {@link Indirection}).
 *
 * <p>
 * A few notes on this implementation:
 * <ul>
 *  <li>We "execute" constructors and track how the {@link Ref}'s evolve as the constructor executes.
 *  <li>We use a simplified "flooding" flow analysis where every possible code branch is taken and
 *      we take the union of the resulting {@link Ref}'s that are generated.
 *  <li>Loops are repeated until the set of {@link Ref}'s stabilizes; the maximum number of iterations
 *      possible is proportional to the number of variables in scope.
 *  <li>An "escape" is defined as the possible passing of a subclassed 'this' reference to code defined
 *      outside of the current module.
 *  <ul>
 *      <li>In other words, we don't try to protect the current module's code from itself.
 *      <li>For example, we ignore private constructors because they can never be directly invoked
 *          by external subclasses, etc. However, they can be indirectly invoked by other constructors.
 *  </ul>
 *  <li>If a constructor invokes a method defined in the same compilation unit, and that method cannot
 *      be overridden, then our analysis can safely "recurse" into the method.
 *  <ul>
 *      <li>When this occurs the warning displays each step in the stack trace to help in comprehension.
 *  </ul>
 *  <li>We assume that native methods do not leak.
 *  <li>We don't try to follow {@code super()} invocations; that's for the superclass analysis to handle.
 *  </ul>
 *
 * <p><b>This is NOT part of any supported API.
 * If you write code that depends on this, you do so at your own risk.
 * This code and its internal interfaces are subject to change or
 * deletion without notice.</b>
 */
public class ThisEscapeAnalyzer extends TreeScanner {

    protected static final Context.Key<ThisEscapeAnalyzer> contextKey = new Context.Key<>();

// Other singletons we utilize

    private final Names names;
    private final Symtab syms;
    private final Types types;
    private final Resolve rs;
    private final Log log;
    private final LintMapper lintMapper;

// These fields are scoped to the entire compilation unit

    /** Environment for symbol lookup.
     */
    private Env<AttrContext> topLevelEnv;

    /** Maps symbols of all methods to their corresponding declarations.
     */
    private final Map<Symbol, MethodInfo> methodMap = new LinkedHashMap<>();

    /** Contains classes whose outer instance (if any) is non-public.
     */
    private final Set<ClassSymbol> nonPublicOuters = new HashSet<>();

    /** The declaring class of the constructor we're currently analyzing.
     *  This is the 'this' type we're trying to detect leaks of.
     */
    private JCClassDecl targetClass;

    /** Snapshots of {@link #callStack} where possible 'this' escapes occur.
     */
<<<<<<< HEAD
    private final java.util.List<Warning> warningList = new ArrayList<>();
=======
    private final ArrayList<Warning> warningList = new ArrayList<>();
>>>>>>> 5ef9606f

// These fields are scoped to the constructor being analyzed

    /** The method we're currently analyzing.
     *  This is either the analyzed constructor or some method it invokes.
     */
    private MethodInfo currentMethod;

    /** The current "call stack" during our analysis. The first entry is the initial
     *  constructor we started with, and subsequent entries correspond to invoked methods.
     *  If we're still in the initial constructor, the list will be empty.
     */
<<<<<<< HEAD
    private final java.util.List<StackFrame> callStack = new ArrayList<>();
=======
    private final ArrayList<StackFrame> callStack = new ArrayList<>();
>>>>>>> 5ef9606f

    /** Used to terminate recursion in {@link #invokeInvokable invokeInvokable()}.
     */
    private final Set<Pair<JCMethodDecl, RefSet<Ref>>> invocations = new HashSet<>();

// These fields are scoped to the constructor or invoked method being analyzed

    /** Current lexical scope depth in the constructor or method we're currently analyzing.
     *  Depth zero is the outermost scope. Depth -1 means we're not analyzing.
     */
    private int depth = -1;

    /** Possible 'this' references in the constructor or method we're currently analyzing.
     *  Null value means we're not analyzing.
     */
    private RefSet<Ref> refs;

// Access

    public static ThisEscapeAnalyzer instance(Context context) {
        ThisEscapeAnalyzer instance = context.get(contextKey);
        if (instance == null)
            instance = new ThisEscapeAnalyzer(context);
        return instance;
    }

    @SuppressWarnings("this-escape")
    protected ThisEscapeAnalyzer(Context context) {
        context.put(contextKey, this);
        names = Names.instance(context);
        log = Log.instance(context);
        syms = Symtab.instance(context);
        types = Types.instance(context);
        rs = Resolve.instance(context);
        lintMapper = LintMapper.instance(context);
    }

//
// Main method
//

    public void analyzeTree(Env<AttrContext> env) {
        topLevelEnv = env;
        try {
            doAnalyzeTree(env);
        } finally {
            topLevelEnv = null;
            methodMap.clear();
            nonPublicOuters.clear();
            targetClass = null;
            warningList.clear();
            currentMethod = null;
            callStack.clear();
            invocations.clear();
            depth = -1;
            refs = null;
        }
    }

    private void doAnalyzeTree(Env<AttrContext> env) {

        // Sanity check
        Assert.check(checkInvariants(false, false));
        Assert.check(methodMap.isEmpty());      // we are not prepared to be used more than once

<<<<<<< HEAD
        // Short circuit if this calculation is unnecessary
        if (!lintMapper.lintAt(env.toplevel.sourcefile, env.tree.pos()).get().isEnabled(THIS_ESCAPE))
=======
        // Short circuit if warnings are totally disabled
        if (!lint.isEnabled(THIS_ESCAPE))
>>>>>>> 5ef9606f
            return;

        // Determine which packages are exported by the containing module, if any.
        // A null set indicates the unnamed module: all packages are implicitly exported.
        Set<PackageSymbol> exportedPackages = Optional.ofNullable(env.toplevel.modle)
            .filter(mod -> mod != syms.noModule)
            .filter(mod -> mod != syms.unnamedModule)
            .map(mod -> mod.exports.stream()
                            .map(Directive.ExportsDirective::getPackage)
                            .collect(Collectors.toSet()))
            .orElse(null);

        // Build a mapping from symbols of methods to their declarations.
        // Classify all ctors and methods as analyzable and/or invokable.
        // Record classes whose outer instance (if any) is non-public.
        new TreeScanner() {

            private JCClassDecl currentClass;
            private boolean nonPublicOuter;

            @Override
            public void visitClassDef(JCClassDecl tree) {
                JCClassDecl currentClassPrev = currentClass;
                boolean nonPublicOuterPrev = nonPublicOuter;
                try {
                    currentClass = tree;

                    // Track which clases have non-public outer instances
                    nonPublicOuter |= tree.sym.isAnonymous();
                    nonPublicOuter |= (tree.mods.flags & Flags.PUBLIC) == 0;
                    if (nonPublicOuter)
                        nonPublicOuters.add(currentClass.sym);

                    // Recurse
                    super.visitClassDef(tree);
                } finally {
                    currentClass = currentClassPrev;
                    nonPublicOuter = nonPublicOuterPrev;
<<<<<<< HEAD
=======
                    lint = lintPrev;
                }
            }

            @Override
            public void visitVarDef(JCVariableDecl tree) {
                Lint lintPrev = lint;
                lint = lint.augment(tree.sym);
                try {

                    // Track warning suppression of fields
                    if (tree.sym.owner.kind == TYP && !lint.isEnabled(THIS_ESCAPE))
                        suppressed.add(tree.sym);

                    // Recurse
                    super.visitVarDef(tree);
                } finally {
                    lint = lintPrev;
>>>>>>> 5ef9606f
                }
            }

            @Override
            public void visitMethodDef(JCMethodDecl tree) {

<<<<<<< HEAD
                // Gather some useful info
                boolean constructor = TreeInfo.isConstructor(tree);
                boolean extendableClass = currentClassIsExternallyExtendable();
                boolean nonPrivate = (tree.sym.flags() & (Flags.PUBLIC | Flags.PROTECTED)) != 0;
                boolean finalish = (tree.mods.flags & (Flags.STATIC | Flags.PRIVATE | Flags.FINAL)) != 0;

                // Determine if this is a constructor we should analyze
                boolean analyzable = extendableClass && constructor && nonPrivate;

                // Determine if it's safe to "invoke" the method in an analysis (i.e., it can't be overridden)
                boolean invokable = !extendableClass || constructor || finalish;

                // Add this method or constructor to our map
                methodMap.put(tree.sym, new MethodInfo(currentClass, tree, constructor, analyzable, invokable));
=======
                    // Track warning suppression of constructors
                    if (TreeInfo.isConstructor(tree) && !lint.isEnabled(THIS_ESCAPE))
                        suppressed.add(tree.sym);

                    // Gather some useful info
                    boolean constructor = TreeInfo.isConstructor(tree);
                    boolean extendableClass = currentClassIsExternallyExtendable();
                    boolean nonPrivate = (tree.sym.flags() & (Flags.PUBLIC | Flags.PROTECTED)) != 0;
                    boolean finalish = (tree.mods.flags & (Flags.STATIC | Flags.PRIVATE | Flags.FINAL)) != 0;

                    // Determine if this is a constructor we should analyze
                    boolean analyzable = extendableClass && constructor && nonPrivate;

                    // Determine if it's safe to "invoke" the method in an analysis (i.e., it can't be overridden)
                    boolean invokable = !extendableClass || constructor || finalish;

                    // Add this method or constructor to our map
                    methodMap.put(tree.sym, new MethodInfo(currentClass, tree, constructor, analyzable, invokable));
>>>>>>> 5ef9606f

                // Recurse
                super.visitMethodDef(tree);
            }

            // Determines if the current class could be extended in some other package/module
            private boolean currentClassIsExternallyExtendable() {
                return !currentClass.sym.isFinal() &&
                  currentClass.sym.isPublic() &&
                  (exportedPackages == null || exportedPackages.contains(currentClass.sym.packge())) &&
                  !currentClass.sym.isSealed() &&
                  !currentClass.sym.isDirectlyOrIndirectlyLocal() &&
                  !nonPublicOuter;
            }
        }.scan(env.tree);

        // Analyze the analyzable constructors we found
        methodMap.values().stream()
          .filter(MethodInfo::analyzable)
          .forEach(this::analyzeConstructor);

<<<<<<< HEAD
        // Manually apply any Lint suppressions
=======
        // Manually apply any Lint suppression
>>>>>>> 5ef9606f
        filterWarnings(warning -> !warning.isSuppressed());

        // Field intitializers and initialization blocks will generate a separate warning for each primary constructor.
        // Trim off stack frames up through the super() call so these will have identical stacks and get de-duplicated below.
        warningList.forEach(Warning::trimInitializerFrames);

        // Sort warnings so redundant warnings immediately follow whatever they are redundant for, then remove them
        warningList.sort(Warning::sortByStackFrames);
        AtomicReference<Warning> previousRef = new AtomicReference<>();
        filterWarnings(warning -> {
            Warning previous = previousRef.get();
            if (previous != null && warning.isRedundantWith(previous))
                return false;
            previousRef.set(warning);
            return true;
        });

        // Limit output to one warning per constructor, field initializer, or initializer block
        Set<JCTree> thingsWarnedAbout = new HashSet<>();
        filterWarnings(warning -> thingsWarnedAbout.add(warning.origin));

        // Emit warnings
        for (Warning warning : warningList) {
            LintWarning key = LintWarnings.PossibleThisEscape;
            for (StackFrame frame : warning.stack) {
<<<<<<< HEAD
                log.warning(frame.warningPos(), key);
=======
                log.warning(frame.site.pos(), key);
>>>>>>> 5ef9606f
                key = LintWarnings.PossibleThisEscapeLocation;
            }
        }

        // Done
        warningList.clear();
    }

    // Warning list editor (this is slightly more efficient than removeIf())
    private void filterWarnings(Predicate<Warning> filter) {
        int numRetained = 0;
        for (Warning warning : warningList) {
            if (filter.test(warning))
                warningList.set(numRetained++, warning);
        }
        warningList.subList(numRetained, warningList.size()).clear();
    }

    @Override
    public void scan(JCTree tree) {

        // Check node
        if (tree == null || tree.type == Type.stuckType)
            return;

        // Sanity check
        Assert.check(checkInvariants(true, false));

        // Can this expression node possibly leave a 'this' reference on the stack?
        boolean referenceExpressionNode;
        switch (tree.getTag()) {
            case SWITCH_EXPRESSION:
            case CONDEXPR:
            case YIELD:
            case APPLY:
            case NEWCLASS:
            case NEWARRAY:
            case LAMBDA:
            case PARENS:
            case ASSIGN:
            case TYPECAST:
            case INDEXED:
            case SELECT:
            case REFERENCE:
            case IDENT:
            case NULLCHK:
            case LETEXPR:
                referenceExpressionNode = true;
                break;
            default:
                referenceExpressionNode = false;
                break;
        }

        // Scan node
        super.scan(tree);

        // Sanity check
        Assert.check(checkInvariants(true, referenceExpressionNode));
    }

//
// Visitor methods - Class Declarations
//

    @Override
    public void visitClassDef(JCClassDecl tree) {
        return;     // we're busy analyzing another class - skip
    }

//
// Visitor methods - Variable Declarations
//

    @Override
    public void visitVarDef(JCVariableDecl tree) {
        visitVarDef(tree.sym, tree.init);
    }

    private void visitVarDef(VarSymbol sym, JCExpression expr) {

        // Scan initializer, if any
        scan(expr);
        if (isParamOrVar(sym))
            refs.replaceExprs(depth, ref -> new VarRef(sym, ref));
        else
            refs.discardExprs(depth);           // we don't track fields yet
    }

//
// Visitor methods - Methods
//

    @Override
    public void visitMethodDef(JCMethodDecl tree) {
        Assert.check(false);        // we should never get here
    }

    @Override
    public void visitApply(JCMethodInvocation invoke) {

        // Get method symbol
        Symbol sym = TreeInfo.symbolFor(invoke.meth);

        // Recurse on method expression and gather references from the method itself (if non-static)
        scan(invoke.meth);
        RefSet<ThisRef> receiverRefs = RefSet.newEmpty();
        if (sym != null && !sym.isStatic()) {
            refs.removeExprs(depth)
              .map(ThisRef::new)
              .forEach(receiverRefs::add);
        } else
            refs.discardExprs(depth);

        // If "super()": we don't invoke it (we don't track into superclasses) but we do execute any
        // non-static field initializers and initialization blocks because this is when they happen.
        if (TreeInfo.name(invoke.meth) == names._super) {
            currentMethod.declaringClass.defs.stream()
              .filter(def -> (TreeInfo.flags(def) & Flags.STATIC) == 0)
              .forEach(def -> {
                switch (def) {
                case JCBlock block          -> analyzeInitializer(invoke, block, receiverRefs, () -> visitBlock(block));
                case JCVariableDecl varDecl -> analyzeInitializer(invoke, varDecl, receiverRefs, () -> scan(varDecl));
                default -> { }
                }
              });
            return;
        }

        // "Invoke" the method
        invoke(invoke, sym, invoke.args, receiverRefs);
    }

    // Analyze a field initializer or initialization block after encountering a super() invocation
    private void analyzeInitializer(JCMethodInvocation site, JCTree initializer, RefSet<ThisRef> receiverRefs, Runnable action) {
        RefSet<Ref> refsPrev = refs;
        refs = RefSet.newEmpty();
        int depthPrev = depth;
        depth = 0;
        callStack.add(new StackFrame(currentMethod, initializer, site));
        try {
            refs.addAll(receiverRefs);
            action.run();
        } finally {
            callStack.remove(callStack.size() - 1);
            depth = depthPrev;
            refs = refsPrev;
        }
    }

    private void invoke(JCTree site, Symbol sym, List<JCExpression> args, RefSet<ThisRef> receiverRefs) {

        // Ignore final methods in java.lang.Object (getClass(), notify(), etc.)
        if (sym != null &&
            sym.owner.kind == TYP &&
            sym.owner.type.tsym == syms.objectType.tsym &&
            sym.isFinal()) {
            return;
        }

        // See if this method is known because it's declared somewhere in our file
        MethodInfo methodInfo = methodMap.get(sym);

        // If the method is not matched exactly, look a little harder. This especially helps
        // with anonymous interface classes, where the method symbols won't match.
        //
        // For example:
        //
        //  public Leaker() {
        //      Runnable r = new Runnable() {
        //          public void run() {
        //              Leaker.this.mightLeak();
        //          }
        //      };
        //      r.run();    // "r" has type Runnable, but we know it's really a Leaker$1
        //  }
        //
        if (methodInfo == null && receiverRefs.size() == 1) {
            ThisRef receiverRef = receiverRefs.iterator().next();
            methodInfo = methodMap.values().stream()
              .filter(info -> isTargetMethod(info, sym, receiverRef.tsym))
              .findFirst()
              .orElse(null);
        }

        // Analyze method if possible, otherwise assume nothing
        if (methodInfo != null && methodInfo.invokable)
            invokeInvokable(site, args, receiverRefs, methodInfo);
        else
            invokeUnknown(site, args, receiverRefs);
    }

    // Can we conclude that "info" represents the actual method invoked?
    private boolean isTargetMethod(MethodInfo info, Symbol method, TypeSymbol receiverType) {
        return method.kind == MTH &&                                            // not an error symbol, etc.
          info.declaration.name == method.name &&                               // method name matches
          info.declaringClass.sym == receiverType &&                            // same class as receiver
          !info.declaration.sym.isConstructor() &&                              // not a constructor
          (info.declaration.sym.flags() & Flags.STATIC) == 0 &&                 // not a static method
          info.declaration.sym.overrides(method, receiverType, types, false);   // method overrides
    }

    // Handle the invocation of a local analyzable method or constructor
    private void invokeInvokable(JCTree site, List<JCExpression> args, RefSet<ThisRef> receiverRefs, MethodInfo methodInfo) {
        Assert.check(methodInfo.invokable);

        // Collect 'this' references found in method parameters
        JCMethodDecl method = methodInfo.declaration;
        RefSet<VarRef> paramRefs = RefSet.newEmpty();
        List<JCVariableDecl> params = method.params;
        while (args.nonEmpty() && params.nonEmpty()) {
            VarSymbol sym = params.head.sym;
            scan(args.head);
            refs.removeExprs(depth)
              .map(ref -> new VarRef(sym, ref))
              .forEach(paramRefs::add);
            args = args.tail;
            params = params.tail;
        }

        // "Invoke" the method
        MethodInfo currentMethodPrev = currentMethod;
        currentMethod = methodInfo;
        RefSet<Ref> refsPrev = refs;
        refs = RefSet.newEmpty();
        int depthPrev = depth;
        depth = 0;
        callStack.add(new StackFrame(currentMethodPrev, null, site));
        try {

            // Add initial references from method receiver
            refs.addAll(receiverRefs);

            // Add initial references from parameters
            refs.addAll(paramRefs);

            // Stop trivial cases here
            if (refs.isEmpty())
                return;

            // Stop infinite recursion here
            Pair<JCMethodDecl, RefSet<Ref>> invocation = Pair.of(methodInfo.declaration, refs.clone());
            if (!invocations.add(invocation))
                return;

            // Scan method body to "execute" it
            try {
                scan(method.body);
            } finally {
                invocations.remove(invocation);
            }

            // Constructors "return" their new instances
            if (TreeInfo.isConstructor(methodInfo.declaration)) {
                refs.remove(ThisRef.class)
                  .map(ReturnRef::new)
                  .forEach(refs::add);
            }

            // "Return" any references from method return statements
            refs.remove(ReturnRef.class)
              .map(ref -> new ExprRef(depthPrev, ref))
              .forEach(refsPrev::add);
        } finally {
            callStack.remove(callStack.size() - 1);
            depth = depthPrev;
            refs = refsPrev;
            currentMethod = currentMethodPrev;
        }
    }

    // Handle invocation of an unknown or overridable method or constructor.
    private void invokeUnknown(JCTree invoke, List<JCExpression> args, RefSet<ThisRef> receiverRefs) {

        // Detect leak via receiver
        if (receiverRefs.stream().anyMatch(this::triggersUnknownInvokeLeak))
            leakAt(invoke);

        // Detect leaks via method parameters (except via non-public outer instance)
        for (JCExpression arg : args) {
            scan(arg);
            if (refs.removeExprs(depth).anyMatch(this::triggersUnknownInvokeLeak))
                leakAt(arg);
        }

        // Constructors "return" their new instance, so we should return the receiver refs
        if (invoke.hasTag(NEWCLASS)) {
            receiverRefs.stream()
              .map(ref -> new ExprRef(depth, ref))
              .forEach(refs::add);
        }
    }

    // Determine if a reference should qualify as a leak if it's passed to an unknown method.
    // To avoid false positives, we exclude references from non-public outer instances.
    private boolean triggersUnknownInvokeLeak(Ref ref) {
        return !nonPublicOuters.contains(ref.tsym) ||
          ref.indirections.stream().anyMatch(i -> i != Indirection.OUTER);
    }

//
// Visitor methods - new Foo()
//

    @Override
    public void visitNewClass(JCNewClass tree) {
        MethodInfo methodInfo = methodMap.get(tree.constructor);
        TypeSymbol tsym = tree.def != null ? tree.def.sym : tree.clazz.type.tsym;

        // Gather 'this' reference that the new instance itself will have
        RefSet<ThisRef> receiverRefs = receiverRefsForConstructor(tree.encl, tsym);

        // "Invoke" the constructor
        if (methodInfo != null && methodInfo.invokable)
            invokeInvokable(tree, tree.args, receiverRefs, methodInfo);
        else
            invokeUnknown(tree, tree.args, receiverRefs);
    }

    // Determine the references a constructor will inherit from its outer 'this' instance, if any
    private RefSet<ThisRef> receiverRefsForConstructor(JCExpression explicitOuterThis, TypeSymbol tsym) {

        // Create references based on explicit outer instance, if any
        if (explicitOuterThis != null) {
            scan(explicitOuterThis);
            return refs.removeExprs(depth)
              .map(ref -> ref.toOuter(explicitOuterThis.type.tsym))
              .flatMap(Optional::stream)
              .collect(RefSet.collector());
        }

        // Create references based on current outer instance, if any
        if (hasImplicitOuterInstance(tsym)) {
            return refs.find(ThisRef.class)
              .map(ref -> ref.toOuter(tsym))
              .flatMap(Optional::stream)
              .collect(RefSet.collector());
        }

        // None
        return RefSet.newEmpty();
    }

    // Determine if an unqualified "new Foo()" constructor gets 'this' as an implicit outer instance
    private boolean hasImplicitOuterInstance(TypeSymbol tsym) {
        ClassSymbol currentClassSym = currentMethod.declaringClass.sym;
        return tsym != currentClassSym
          && tsym.hasOuterInstance()
          && tsym.isEnclosedBy(currentClassSym);
    }

//
// Visitor methods - Codey Bits
//

    @Override
    public void visitBlock(JCBlock tree) {
        visitScoped(false, () -> super.visitBlock(tree));
        Assert.check(checkInvariants(true, false));
    }

    @Override
    public void visitDoLoop(JCDoWhileLoop tree) {
        visitLooped(tree, super::visitDoLoop);
    }

    @Override
    public void visitWhileLoop(JCWhileLoop tree) {
        visitLooped(tree, super::visitWhileLoop);
    }

    @Override
    public void visitForLoop(JCForLoop tree) {
        visitLooped(tree, super::visitForLoop);
    }

    @Override
    public void visitForeachLoop(JCEnhancedForLoop tree) {

        // Check for loop on array
        Type elemType = types.elemtype(tree.expr.type);

        // If not array, resolve the Iterable and Iterator methods
        record ForeachMethods(MethodSymbol iterator, MethodSymbol hasNext, MethodSymbol next) { };
        MethodSymbol iterator = null;
        MethodSymbol hasNext = null;
        MethodSymbol next = null;
        if (elemType == null) {
            Symbol iteratorSym = rs.resolveQualifiedMethod(tree.expr.pos(), topLevelEnv,
              tree.expr.type, names.iterator, List.nil(), List.nil());
            if (iteratorSym instanceof MethodSymbol) {
                iterator = (MethodSymbol)iteratorSym;
                Symbol hasNextSym = rs.resolveQualifiedMethod(tree.expr.pos(), topLevelEnv,
                  iterator.getReturnType(), names.hasNext, List.nil(), List.nil());
                Symbol nextSym = rs.resolveQualifiedMethod(tree.expr.pos(), topLevelEnv,
                  iterator.getReturnType(), names.next, List.nil(), List.nil());
                if (hasNextSym instanceof MethodSymbol)
                    hasNext = (MethodSymbol)hasNextSym;
                if (nextSym instanceof MethodSymbol)
                    next = (MethodSymbol)nextSym;
            }
        }
        ForeachMethods foreachMethods = iterator != null && hasNext != null && next != null ?
          new ForeachMethods(iterator, hasNext, next) : null;

        // Iterate loop
        visitLooped(tree, foreach -> {

            // Scan iteration target
            scan(foreach.expr);
            if (elemType != null) {                     // array iteration
                if (isParamOrVar(foreach.var.sym)) {
                    refs.removeExprs(depth)
                      .map(ref -> ref.toIndirect(elemType.tsym))
                      .flatMap(Optional::stream)
                      .map(ref -> new VarRef(foreach.var.sym, ref))
                      .forEach(refs::add);
                } else
                    refs.discardExprs(depth);           // we don't track fields yet
            } else if (foreachMethods != null) {        // Iterable iteration

                // "Invoke" the iterator() method
                RefSet<ThisRef> receiverRefs = refs.removeExprs(depth)
                  .map(ThisRef::new)
                  .collect(RefSet.collector());
                invoke(foreach.expr, foreachMethods.iterator, List.nil(), receiverRefs);

                // "Invoke" the hasNext() method
                receiverRefs = refs.removeExprs(depth)
                  .map(ThisRef::new)
                  .collect(RefSet.collector());
                invoke(foreach.expr, foreachMethods.hasNext, List.nil(), receiverRefs);
                refs.discardExprs(depth);

                // "Invoke" the next() method
                invoke(foreach.expr, foreachMethods.next, List.nil(), receiverRefs);
                if (isParamOrVar(foreach.var.sym))
                    refs.replaceExprs(depth, ref -> new VarRef(foreach.var.sym, ref));
                else
                    refs.discardExprs(depth);           // we don't track fields yet
            } else                                      // what is it???
                refs.discardExprs(depth);

            // Scan loop body
            scan(foreach.body);
        });
    }

    @Override
    public void visitSwitch(JCSwitch tree) {
        visitScoped(false, () -> {
            scan(tree.selector);
            refs.discardExprs(depth);
            scan(tree.cases);
        });
    }

    @Override
    public void visitSwitchExpression(JCSwitchExpression tree) {
        visitScoped(true, () -> {
            scan(tree.selector);
            refs.discardExprs(depth);
            RefSet<ExprRef> combinedRefs = RefSet.newEmpty();
            for (List<JCCase> cases = tree.cases; cases.nonEmpty(); cases = cases.tail) {
                scan(cases.head.stats);
                refs.remove(YieldRef.class)
                  .map(ref -> new ExprRef(depth, ref))
                  .forEach(combinedRefs::add);
                refs.removeExprs(depth)
                  .forEach(combinedRefs::add);
            }
            refs.addAll(combinedRefs);
        });
    }

    @Override
    public void visitCase(JCCase tree) {
        scan(tree.stats);          // no need to scan labels
    }

    @Override
    public void visitYield(JCYield tree) {
        scan(tree.value);
        refs.replaceExprs(depth, YieldRef::new);
    }

    @Override
    public void visitLetExpr(LetExpr tree) {
        visitScoped(true, () -> super.visitLetExpr(tree));
    }

    @Override
    public void visitReturn(JCReturn tree) {
        scan(tree.expr);
        refs.replaceExprs(depth, ReturnRef::new);
    }

    @Override
    public void visitLambda(JCLambda lambda) {
        visitDeferred(() -> visitScoped(true, () -> scan(lambda.body)));
    }

    @Override
    public void visitAssign(JCAssign tree) {
        VarSymbol sym = (VarSymbol)TreeInfo.symbolFor(tree.lhs);
        scan(tree.lhs);
        refs.discardExprs(depth);
        scan(tree.rhs);
        if (isParamOrVar(sym))
            refs.replaceExprs(depth, ref -> new VarRef(sym, ref));
        else
            refs.discardExprs(depth);         // we don't track fields yet
    }

    @Override
    public void visitIndexed(JCArrayAccess tree) {
        scan(tree.index);
        refs.discardExprs(depth);
        scan(tree.indexed);
        refs.removeExprs(depth)
          .map(ref -> ref.toDirect(tree.type.tsym))
          .flatMap(Optional::stream)
          .forEach(refs::add);
    }

    @Override
    public void visitSelect(JCFieldAccess tree) {

        // Scan the selection target (i.e., the method)
        scan(tree.selected);
        Stream<ExprRef> methodRefs = refs.removeExprs(depth);

        // Explicit 'this' reference? The expression references whatever 'this' references
        Type.ClassType currentClassType = (Type.ClassType)currentMethod.declaringClass.sym.type;
        if (TreeInfo.isExplicitThisReference(types, currentClassType, tree)) {
            refs.find(ThisRef.class)
              .map(ref -> new ExprRef(depth, ref))
              .forEach(refs::add);
            return;
        }

        // Explicit outer 'this' reference? The expression references whatever the outer 'this' references
        if (isExplicitOuterThisReference(types, currentClassType, tree)) {
            refs.find(ThisRef.class)
              .map(ref -> ref.fromOuter(depth))
              .flatMap(Optional::stream)
              .forEach(refs::add);
            return;
        }

        // For regular non-static methods, our expression "value" is the method's target instance
        if (tree.sym.kind == MTH && (tree.sym.flags() & Flags.STATIC) == 0)
            methodRefs.forEach(refs::add);
    }

    @Override
    public void visitReference(JCMemberReference tree) {
        if (tree.type.isErroneous()) {
            //error recovery - ignore erroneous member references
            return ;
        }

        // Scan target expression and extract 'this' references, if any
        scan(tree.expr);

        // Gather receiver references for deferred invocation
        RefSet<ThisRef> receiverRefs = RefSet.newEmpty();
        switch (tree.kind) {
        case UNBOUND:
        case STATIC:
        case TOPLEVEL:
        case ARRAY_CTOR:
            refs.discardExprs(depth);
            return;
        case SUPER:
        case BOUND:
            refs.removeExprs(depth)
              .map(ThisRef::new)
              .forEach(receiverRefs::add);
            break;
        case IMPLICIT_INNER:
            receiverRefsForConstructor(null, tree.expr.type.tsym)
              .forEach(receiverRefs::add);
            break;
        default:
            throw new RuntimeException("non-exhaustive?");
        }

        // Treat method reference just like the equivalent lambda
        visitDeferred(() -> invoke(tree, (MethodSymbol)tree.sym, List.nil(), receiverRefs));
    }

    @Override
    public void visitIdent(JCIdent tree) {

        // Explicit 'this' reference? The expression references whatever 'this' references
        if (tree.name == names._this || tree.name == names._super) {
            refs.find(ThisRef.class)
              .map(ref -> new ExprRef(depth, ref))
              .forEach(refs::add);
            return;
        }

        // Parameter or local variable? The expression references whatever the variable references
        if (isParamOrVar(tree.sym)) {
            VarSymbol sym = (VarSymbol)tree.sym;
            refs.find(VarRef.class, ref -> ref.sym == sym)
              .map(ref -> new ExprRef(depth, ref))
              .forEach(refs::add);
            return;
        }

        // An unqualified, non-static method invocation must reference 'this' or outer 'this'.
        // The expression "value" of a non-static method is a reference to its target instance.
        if (tree.sym.kind == MTH && (tree.sym.flags() & Flags.STATIC) == 0) {
            MethodSymbol sym = (MethodSymbol)tree.sym;

            // Check for implicit 'this' reference
            ClassSymbol methodClassSym = currentMethod.declaringClass.sym;
            if (methodClassSym.isSubClass(sym.owner, types)) {
                refs.find(ThisRef.class)
                  .map(ref -> new ExprRef(depth, ref))
                  .forEach(refs::add);
                return;
            }

            // Check for implicit outer 'this' reference
            if (methodClassSym.isEnclosedBy((ClassSymbol)sym.owner)) {
                refs.find(ThisRef.class)
                  .map(ref -> ref.fromOuter(depth))
                  .flatMap(Optional::stream)
                  .forEach(refs::add);
                return;
            }

            // What could it be?
            //Assert.check(false);
            return;
        }

        // Unknown
        return;
    }

    @Override
    public void visitSynchronized(JCSynchronized tree) {
        scan(tree.lock);
        refs.discardExprs(depth);
        scan(tree.body);
    }

    @Override
    public void visitConditional(JCConditional tree) {
        scan(tree.cond);
        refs.discardExprs(depth);
        RefSet<ExprRef> combinedRefs = RefSet.newEmpty();
        scan(tree.truepart);
        refs.removeExprs(depth)
          .forEach(combinedRefs::add);
        scan(tree.falsepart);
        refs.removeExprs(depth)
          .forEach(combinedRefs::add);
        refs.addAll(combinedRefs);
    }

    @Override
    public void visitIf(JCIf tree) {
        scan(tree.cond);
        refs.discardExprs(depth);
        scan(tree.thenpart);
        scan(tree.elsepart);
    }

    @Override
    public void visitExec(JCExpressionStatement tree) {
        scan(tree.expr);
        refs.discardExprs(depth);
    }

    @Override
    public void visitThrow(JCThrow tree) {
        scan(tree.expr);
        if (refs.discardExprs(depth))     // we don't try to "catch" refs from thrown exceptions
            leakAt(tree);
    }

    @Override
    public void visitAssert(JCAssert tree) {
        scan(tree.cond);
        refs.discardExprs(depth);
        scan(tree.detail);
        refs.discardExprs(depth);
    }

    @Override
    public void visitNewArray(JCNewArray tree) {
        RefSet<ExprRef> combinedRefs = RefSet.newEmpty();
        if (tree.elems != null) {
            for (List<JCExpression> elems = tree.elems; elems.nonEmpty(); elems = elems.tail) {
                scan(elems.head);
                refs.removeExprs(depth)
                  .map(ref -> ref.toIndirect(tree.type.tsym))
                  .flatMap(Optional::stream)
                  .forEach(combinedRefs::add);
            }
        }
        combinedRefs.stream()
          .forEach(refs::add);
    }

    @Override
    public void visitTypeCast(JCTypeCast tree) {
        scan(tree.expr);
        refs.replaceExprs(depth, ref -> ref.withType(tree.expr.type.tsym));
    }

    @Override
    public void visitConstantCaseLabel(JCConstantCaseLabel tree) {
    }

    @Override
    public void visitPatternCaseLabel(JCPatternCaseLabel tree) {
    }

    @Override
    public void visitRecordPattern(JCRecordPattern that) {
    }

    @Override
    public void visitTypeTest(JCInstanceOf tree) {
        scan(tree.expr);
        refs.discardExprs(depth);
    }

    @Override
    public void visitTypeArray(JCArrayTypeTree tree) {
    }

    @Override
    public void visitTypeApply(JCTypeApply tree) {
    }

    @Override
    public void visitTypeUnion(JCTypeUnion tree) {
    }

    @Override
    public void visitTypeIntersection(JCTypeIntersection tree) {
    }

    @Override
    public void visitTypeParameter(JCTypeParameter tree) {
    }

    @Override
    public void visitWildcard(JCWildcard tree) {
    }

    @Override
    public void visitTypeBoundKind(TypeBoundKind that) {
    }

    @Override
    public void visitModifiers(JCModifiers tree) {
    }

    @Override
    public void visitAnnotation(JCAnnotation tree) {
    }

    @Override
    public void visitAnnotatedType(JCAnnotatedType tree) {
    }

//
// Visitor methods - Non-Reference Stuff
//

    @Override
    public void visitAssignop(JCAssignOp tree) {
        scan(tree.lhs);
        refs.discardExprs(depth);
        scan(tree.rhs);
        refs.discardExprs(depth);
    }

    @Override
    public void visitUnary(JCUnary tree) {
        scan(tree.arg);
        refs.discardExprs(depth);
    }

    @Override
    public void visitBinary(JCBinary tree) {
        scan(tree.lhs);
        refs.discardExprs(depth);
        scan(tree.rhs);
        refs.discardExprs(depth);
    }

// Helper methods

    private void analyzeConstructor(MethodInfo constructor) {
        Assert.check(targetClass == null);
        Assert.check(currentMethod == null);
        Assert.check(depth == -1);
        Assert.check(refs == null);
        targetClass = constructor.declaringClass;
        currentMethod = constructor;
        try {

            // Add the initial 'this' reference
            refs = RefSet.newEmpty();
            refs.add(new ThisRef(targetClass.sym, EnumSet.of(Indirection.DIRECT)));

            // Analyze constructor
            visitScoped(false, () -> scan(constructor.declaration.body));
        } finally {
            Assert.check(depth == -1);
            currentMethod = null;
            targetClass = null;
            refs = null;
        }
    }

    // Recurse through indirect code that might get executed later, e.g., a lambda.
    // We record the current number of (real) warnings, then recurse into the deferred
    // code (still using the current RefSet) to see if that number increases, i.e., to
<<<<<<< HEAD
    // see if it would leak. Then we discard any new warnings and the current RefSet.
    // Finally, if the deferred code would have leaked, we create an indirect ExprRef
    // because it must be holding a 'this' reference. If the deferred code would not leak,
    // then obviously no leak is possible, period.
=======
    // see if it would leak. Then we discard any new warnings and the lambda's RefSet.
    // Finally, if the deferred code would have leaked, we create an indirect ExprRef
    // because the lambda must be holding a 'this' reference. If not, no leak is possible.
>>>>>>> 5ef9606f
    private <T extends JCTree> void visitDeferred(Runnable deferredCode) {
        int numWarningsPrev = warningList.size();
        RefSet<Ref> refsPrev = refs.clone();
        boolean deferredCodeLeaks;
        try {
            deferredCode.run();
            deferredCodeLeaks = warningList.size() > numWarningsPrev;

            // There can be ExprRef's if the deferred code returns something.
            // Don't let them escape unnoticed.
            deferredCodeLeaks |= refs.discardExprs(depth);
        } finally {
            refs = refsPrev;
            warningList.subList(numWarningsPrev, warningList.size()).clear();
        }
        if (deferredCodeLeaks)
            refs.add(new ExprRef(depth, syms.objectType.tsym, EnumSet.of(Indirection.INDIRECT)));
    }

    // Repeat loop as needed until the current set of references converges
    private <T extends JCTree> void visitLooped(T tree, Consumer<T> visitor) {
        visitScoped(false, () -> {
            while (true) {
                RefSet<Ref> prevRefs = refs.clone();
                visitor.accept(tree);
                if (refs.equals(prevRefs))
                    break;
            }
        });
    }

    // Perform the given action within a new scope
    private void visitScoped(boolean promote, Runnable action) {
        pushScope();
        try {

            // Perform action
            Assert.check(checkInvariants(true, false));
            action.run();
            Assert.check(checkInvariants(true, promote));

            // "Promote" ExprRef's to the enclosing lexical scope, if requested
            if (promote) {
                Assert.check(depth > 0);
                refs.removeExprs(depth)
                  .map(ref -> new ExprRef(depth - 1, ref))
                  .forEach(refs::add);
            }
        } finally {
            popScope();
        }
    }

    private void pushScope() {
        depth++;
    }

    private void popScope() {
        Assert.check(depth >= 0);
        refs.discardExprs(depth);
        depth--;
    }

    // Note a possible 'this' reference leak at the specified location
    private void leakAt(JCTree tree) {
        callStack.add(new StackFrame(currentMethod, null, tree));         // include the point of leakage in the stack
        warningList.add(new Warning(targetClass, new ArrayList<>(callStack)));
        callStack.remove(callStack.size() - 1);
    }

    // Does the symbol correspond to a parameter or local variable (not a field)?
    private boolean isParamOrVar(Symbol sym) {
        return sym != null &&
            sym.kind == VAR &&
            (sym.owner.kind == MTH || sym.owner.kind == VAR);
    }

    /** Check if the given tree is an explicit reference to the outer 'this' instance of the
     *  class currently being compiled. This is true if tree is 'Foo.this' where 'Foo' is
     *  the immediately enclosing class of the current class.
     */
    private boolean isExplicitOuterThisReference(Types types, Type.ClassType currentClass, JCFieldAccess select) {
        Type selectedType = types.erasure(select.selected.type);
        if (selectedType.hasTag(CLASS)) {
            ClassSymbol currentClassSym = (ClassSymbol)currentClass.tsym;
            ClassSymbol selectedTypeSym = (ClassSymbol)selectedType.tsym;
            if (select.name == names._this &&
                    currentClassSym.hasOuterInstance() &&
                    currentClassSym.owner.enclClass() == selectedTypeSym)
                return true;
        }
        return false;
    }

    // When scanning nodes we can be in one of two modes:
    //  (a) Looking for constructors - we do not recurse into any code blocks
    //  (b) Analyzing a constructor - we are tracing its possible execution paths
    private boolean isAnalyzing() {
        return targetClass != null;
    }

// Debugging

    // Invariant checks
    private boolean checkInvariants(boolean analyzing, boolean allowExpr) {
        Assert.check(analyzing == isAnalyzing());
        if (isAnalyzing()) {
            Assert.check(currentMethod != null);
            Assert.check(targetClass != null);
            Assert.check(refs != null);
            Assert.check(depth >= 0);
            Assert.check(refs.find(ExprRef.class)
              .allMatch(ref -> allowExpr && ref.depth <= depth));
        } else {
            Assert.check(targetClass == null);
            Assert.check(refs == null);
            Assert.check(depth == -1);
            Assert.check(callStack.isEmpty());
            Assert.check(invocations.isEmpty());
        }
        return true;
    }

// Ref's

    /** Describes how the 'this' we care about is referenced by a {@link Ref} that is being tracked.
     */
    enum Indirection {

        /** The {@link Ref} directly references 'this'. */
        DIRECT,

        /** The {@link Ref} references 'this' via its outer instance. */
        OUTER,

        /** The {@link Ref} references 'this' indirectly somehow through
            at least one level of indirection. */
        INDIRECT;
    }

    /** Represents an object reference that could refer to the 'this' we care about.
     */
    private abstract static class Ref {

        final TypeSymbol tsym;
        final EnumSet<Indirection> indirections;

        Ref(Ref ref) {
            this(ref.tsym, ref.indirections);
        }

        Ref(TypeSymbol tsym, EnumSet<Indirection> indirections) {
            Assert.check(tsym != null);
            Assert.check(indirections != null);
            this.tsym = tsym;
            this.indirections = EnumSet.copyOf(indirections);
        }

        public abstract Ref withType(TypeSymbol tsym);

        @Override
        public int hashCode() {
            return getClass().hashCode()
                ^ tsym.hashCode()
                ^ indirections.hashCode();
        }

        @Override
        public boolean equals(Object obj) {
            if (obj == this)
                return true;
            if (obj == null || obj.getClass() != getClass())
                return false;
            Ref that = (Ref)obj;
            return tsym == that.tsym
              && indirections.equals(that.indirections);
        }

        @Override
        public final String toString() {
            ArrayList<String> properties = new ArrayList<>();
            properties.add("tsym=" + tsym);
            addProperties(properties);
            properties.add(indirections.stream()
              .map(Indirection::name)
              .collect(Collectors.joining(",")));
            return getClass().getSimpleName()
              + "[" + properties.stream().collect(Collectors.joining(",")) + "]";
        }

        protected void addProperties(java.util.List<String> properties) {
        }

        // Return a modified copy of this Ref's Indirections. The modified set must not be empty.
        public EnumSet<Indirection> modifiedIndirections(Consumer<? super EnumSet<Indirection>> modifier) {
            EnumSet<Indirection> newIndirections = EnumSet.copyOf(indirections);
            modifier.accept(newIndirections);
            Assert.check(!newIndirections.isEmpty());
            return newIndirections;
        }

        // Add one level of indirection through an outer instance
        //  - DIRECT references become OUTER
        //  - OUTER references disappear (we don't try to track indirect outer 'this' references)
        //  - INDIRECT references disappear (we don't try to track outer indirect 'this' references)
        public Optional<ThisRef> toOuter(TypeSymbol tsym) {
            return Optional.of(this)
              .filter(ref -> ref.indirections.contains(Indirection.DIRECT))
              .map(ref -> new ThisRef(tsym, ref.modifiedIndirections(indirections -> {
                indirections.remove(Indirection.DIRECT);
                indirections.remove(Indirection.INDIRECT);
                indirections.add(Indirection.OUTER);
              })));
        }
    }

    /** A reference originating from the current 'this' instance.
     */
    private static class ThisRef extends Ref {

        ThisRef(Ref ref) {
            super(ref);
        }

        ThisRef(TypeSymbol tsym, EnumSet<Indirection> indirections) {
            super(tsym, indirections);
        }

        @Override
        public ThisRef withType(TypeSymbol tsym) {
            return new ThisRef(tsym, indirections);
        }

        // Remove one level of indirection through the outer instance
        //  - DIRECT references disappear
        //  - OUTER references become DIRECT
        //  - INDIRECT references disappear
        public Optional<ExprRef> fromOuter(int depth) {
            ClassSymbol outerType = Optional.of(tsym.owner)
              .map(Symbol::enclClass)
              .orElse(null);
            if (outerType == null)
                return Optional.empty();        // weird
            return Optional.of(this)
              .filter(ref -> ref.indirections.contains(Indirection.OUTER))
              .map(ref -> new ExprRef(depth, outerType, ref.modifiedIndirections(indirections -> {
                indirections.remove(Indirection.OUTER);
                indirections.remove(Indirection.INDIRECT);
                indirections.add(Indirection.DIRECT);
              })));
        }
    }

    /** A reference originating from the expression that was just evaluated.
     *  In other words, a reference that's sitting on top of the stack.
     */
    private static class ExprRef extends Ref {

        final int depth;

        ExprRef(int depth, Ref ref) {
            super(ref);
            this.depth = depth;
        }

        ExprRef(int depth, TypeSymbol tsym, EnumSet<Indirection> indirections) {
            super(tsym, indirections);
            this.depth = depth;
        }

        @Override
        public ExprRef withType(TypeSymbol tsym) {
            return new ExprRef(depth, tsym, indirections);
        }

        // Add one level of indirection
        //  - DIRECT references convert to INDIRECT
        //  - OUTER references disappear (we don't try to track indirect outer 'this' references)
        //  - INDIRECT references stay INDIRECT
        public Optional<ExprRef> toIndirect(TypeSymbol indirectType) {
            return Optional.of(this)
              .filter(ref -> ref.indirections.contains(Indirection.DIRECT) ||
                             ref.indirections.contains(Indirection.INDIRECT))
              .map(ref -> new ExprRef(depth, indirectType, ref.modifiedIndirections(indirections -> {
                indirections.remove(Indirection.DIRECT);
                indirections.remove(Indirection.OUTER);
                indirections.add(Indirection.INDIRECT);
              })));
        }

        // Remove one level of indirection
        //  - DIRECT references disappear
        //  - OUTER references disappear
        //  - INDIRECT references become both DIRECT and INDIRECT
        public Optional<ExprRef> toDirect(TypeSymbol directType) {
            return Optional.of(this)
              .filter(ref -> ref.indirections.contains(Indirection.INDIRECT))
              .map(ref -> new ExprRef(depth, directType, ref.modifiedIndirections(indirections -> {
                indirections.remove(Indirection.OUTER);
                indirections.add(Indirection.DIRECT);
              })));
        }

        @Override
        public int hashCode() {
            return super.hashCode()
                ^ Integer.hashCode(depth);
        }

        @Override
        public boolean equals(Object obj) {
            if (obj == this)
                return true;
            if (!super.equals(obj))
                return false;
            ExprRef that = (ExprRef)obj;
            return depth == that.depth;
        }

        @Override
        protected void addProperties(java.util.List<String> properties) {
            super.addProperties(properties);
            properties.add("depth=" + depth);
        }
    }

    /** A reference from the return value of the current method being "invoked".
     */
    private static class ReturnRef extends Ref {

        ReturnRef(Ref ref) {
            super(ref);
        }

        ReturnRef(TypeSymbol tsym, EnumSet<Indirection> indirections) {
            super(tsym, indirections);
        }

        @Override
        public ReturnRef withType(TypeSymbol tsym) {
            return new ReturnRef(tsym, indirections);
        }
    }

    /** A reference from the yield value of the current switch expression.
     */
    private static class YieldRef extends Ref {

        YieldRef(Ref ref) {
            super(ref);
        }

        YieldRef(TypeSymbol tsym, EnumSet<Indirection> indirections) {
            super(tsym, indirections);
        }

        @Override
        public YieldRef withType(TypeSymbol tsym) {
            return new YieldRef(tsym, indirections);
        }
    }

    /** A reference from a variable.
     */
    private static class VarRef extends Ref {

        final VarSymbol sym;

        VarRef(VarSymbol sym, Ref ref) {
            super(ref);
            this.sym = sym;
        }

        VarRef(VarSymbol sym, TypeSymbol tsym, EnumSet<Indirection> indirections) {
            super(tsym, indirections);
            this.sym = sym;
        }

        @Override
        public VarRef withType(TypeSymbol tsym) {
            return new VarRef(sym, tsym, indirections);
        }

        @Override
        public int hashCode() {
            return super.hashCode()
                ^ Objects.hashCode(sym);
        }

        @Override
        public boolean equals(Object obj) {
            if (obj == this)
                return true;
            if (!super.equals(obj))
                return false;
            VarRef that = (VarRef)obj;
            return Objects.equals(sym, that.sym);
        }

        @Override
        protected void addProperties(java.util.List<String> properties) {
            super.addProperties(properties);
            properties.add("sym=" + sym);
        }
    }

// RefSet

    /** Contains locations currently known to hold a possible 'this' reference.
     *  All methods that return Stream return a copy to avoid ConcurrentModificationException.
     */
    @SuppressWarnings("serial")
    private static class RefSet<T extends Ref> extends HashSet<T> {

        private RefSet() {
            super(8);
        }

        public static <T extends Ref> RefSet<T> newEmpty() {
            return new RefSet<>();
        }

        /** Find all {@link Ref}'s of the given type.
         */
        public <T extends Ref> Stream<T> find(Class<T> refType) {
            return find(refType, ref -> true);
        }

        /** Find all {@link Ref}'s of the given type and matching the given predicate.
         */
        public <T extends Ref> Stream<T> find(Class<T> refType, Predicate<? super T> filter) {
            return stream()
              .filter(refType::isInstance)
              .map(refType::cast)
              .filter(filter)
              .collect(Collectors.toList())         // avoid ConcurrentModificationException
              .stream();
        }

        /** Find the {@link ExprRef} at the given depth, if any.
         */
        public Stream<ExprRef> findExprs(int depth) {
            return find(ExprRef.class, ref -> ref.depth == depth);
        }

        /** Extract (i.e., find and remove) all {@link Ref}'s of the given type.
         */
        public <T extends Ref> Stream<T> remove(Class<T> refType) {
            return remove(refType, ref -> true);
        }

        /** Extract (i.e., find and remove) all {@link Ref}'s of the given type
         *  and matching the given predicate.
         */
        public <T extends Ref> Stream<T> remove(Class<T> refType, Predicate<? super T> filter) {
            ArrayList<T> list = stream()
              .filter(refType::isInstance)
              .map(refType::cast)
              .filter(filter)
              .collect(Collectors.toCollection(ArrayList::new)); // avoid ConcurrentModificationException
            removeAll(list);
            return list.stream();
        }

        /** Extract (i.e., find and remove) all {@link ExprRef}'s at the given depth.
         */
        public Stream<ExprRef> removeExprs(int depth) {
            return remove(ExprRef.class, ref -> ref.depth == depth);
        }

        /** Discard all {@link ExprRef}'s at the given depth.
         */
        public boolean discardExprs(int depth) {
            return removeIf(ref -> ref instanceof ExprRef exprRef && exprRef.depth == depth);
        }

        /** Replace all {@link ExprRef}'s at the given depth after mapping them somehow.
         */
        public void replaceExprs(int depth, Function<? super ExprRef, ? extends T> mapper) {
            removeExprs(depth)
              .map(mapper)
              .forEach(this::add);
        }

        @Override
        @SuppressWarnings("unchecked")
        public RefSet<T> clone() {
            return (RefSet<T>)super.clone();
        }

        // Return a collector that builds a RefSet
        public static <T extends Ref> Collector<T, ?, RefSet<T>> collector() {
            return Collectors.toCollection(RefSet::new);
        }
    }

// StackFrame

    // Information about one frame on the call stack
    private class StackFrame {

        final MethodInfo method;                    // the method containing the statement
        final JCTree site;                          // the call site within the method
        final JCTree initializer;                   // originating field or initialization block, else null
        final boolean suppressible;                 // whether warning can be suppressed at this frame

        StackFrame(MethodInfo method, JCTree initializer, JCTree site) {
            this.method = method;
            this.initializer = initializer;
            this.site = site;
            this.suppressible = initializer != null || (method.constructor && method.declaringClass == targetClass);
        }

<<<<<<< HEAD
        DiagnosticPosition warningPos() {
            return site.pos().withLintPosition(NOPOS);      // disable normal Lint suppression
        }

        Lint lint() {
            return lintMapper.lintAt(topLevelEnv.toplevel.sourcefile, site.pos()).get();
        }

        boolean isSuppressed() {
            return suppressible && !lint().isEnabled(THIS_ESCAPE);
=======
        boolean isSuppressed() {
            return suppressible &&
              suppressed.contains(initializer instanceof JCVariableDecl v ? v.sym : method.declaration.sym);
>>>>>>> 5ef9606f
        }

        int comparePos(StackFrame that) {
            return Integer.compare(this.site.pos().getPreferredPosition(), that.site.pos().getPreferredPosition());
        }

        @Override
        public String toString() {
            return "StackFrame"
              + "[" + method.declaration.sym + "@" + site.pos().getPreferredPosition()
              + (initializer != null ? ",init@" + initializer.pos().getPreferredPosition() : "")
              + "]";
        }
    }

// Warning

    // Information about one warning we have generated
    private class Warning {

        final JCClassDecl declaringClass;           // the class whose instance is leaked
<<<<<<< HEAD
        final java.util.List<StackFrame> stack;     // the call stack where the leak happens
        final JCTree origin;                        // the originating ctor, field, or init block

        Warning(JCClassDecl declaringClass, java.util.List<StackFrame> stack) {
=======
        final ArrayList<StackFrame> stack;          // the call stack where the leak happens
        final JCTree origin;                        // the originating ctor, field, or init block

        Warning(JCClassDecl declaringClass, ArrayList<StackFrame> stack) {
>>>>>>> 5ef9606f
            this.declaringClass = declaringClass;
            this.stack = stack;
            this.origin = stack.stream()
              .map(frame -> frame.initializer)
              .filter(Objects::nonNull)
              .findFirst()
              .orElseGet(() -> stack.get(0).method.declaration);    // default to the initial constructor
        }

        // Used to eliminate redundant warnings. Warning A is redundant with warning B if the call stack of A includes
        // the call stack of B plus additional initial frame(s). For example, if constructor B = Foo(int x) generates a
        // warning, then generating warning for some other constructor A when it invokes this(123) would be redundant.
        boolean isRedundantWith(Warning that) {
            int numExtra = this.stack.size() - that.stack.size();
            return numExtra >= 0 &&
              IntStream.range(0, that.stack.size())
                .allMatch(index -> this.stack.get(numExtra + index).comparePos(that.stack.get(index)) == 0);
        };

        // Order warnings by their stack frames, lexicographically in reverse calling order, which will cause
        // all warnings that are isRedundantWith() some other warning to immediately follow that warning.
        static int sortByStackFrames(Warning warning1, Warning warning2) {
            int index1 = warning1.stack.size();
            int index2 = warning2.stack.size();
            while (true) {
                boolean end1 = --index1 < 0;
                boolean end2 = --index2 < 0;
                if (end1 && end2)
                    return 0;
                if (end1)
                    return -1;
                if (end2)
                    return 1;
                int diff = warning1.stack.get(index1).comparePos(warning2.stack.get(index2));
                if (diff != 0)
                    return diff;
            }
        };

        // Determine whether this warning is suppressed. A single "this-escape" warning involves multiple source code
        // positions, so we must determine suppression manually. We do this as follows: A warning is suppressed if
        // "this-escape" is disabled at any position in the stack where that stack frame corresponds to a constructor
        // or field initializer in the target class. That means, for example, @SuppressWarnings("this-escape") annotations
<<<<<<< HEAD
        // on regular methods are ignored. We work our way back up the call stack from the point of the leak until we
        // encounter a suppressible stack frame.
=======
        // on regular methods are ignored. Here we work our way back up the call stack from the point of the leak until
        // we encounter a suppressible stack frame.
>>>>>>> 5ef9606f
        boolean isSuppressed() {
            for (int index = stack.size() - 1; index >= 0; index--) {
                if (stack.get(index).isSuppressed())
                    return true;
            }
            return false;
        }

        // If this is a field or initializer warning, trim the initial stack frame(s) up through the super() call
        void trimInitializerFrames() {
            for (int i = 0; i < stack.size(); i++) {
                if (stack.get(i).initializer != null) {
                    stack.subList(0, i + 1).clear();
                    break;
                }
            }
        }

        @Override
        public String toString() {
            return "Warning"
              + "[class=" + declaringClass.sym.flatname
              + ",stack=[\n    " + stack.stream().map(StackFrame::toString).collect(Collectors.joining("\n    ")) + "]"
              + "]";
        }
    }

// MethodInfo

    // Information about a constructor or method in the compilation unit
    private record MethodInfo(
        JCClassDecl declaringClass,     // the class declaring "declaration"
        JCMethodDecl declaration,       // the method or constructor itself
        boolean constructor,            // the method is a constructor
        boolean analyzable,             // it's a constructor that we should analyze
        boolean invokable) {            // it may be safely "invoked" during analysis

        @Override
        public String toString() {
            return "MethodInfo"
<<<<<<< HEAD
              + "[method=" + declaration.sym
=======
              + "[method=" + declaringClass.sym.flatname + "." + declaration.sym
>>>>>>> 5ef9606f
              + ",constructor=" + constructor
              + ",analyzable=" + analyzable
              + ",invokable=" + invokable
              + "]";
        }
    }
}<|MERGE_RESOLUTION|>--- conflicted
+++ resolved
@@ -34,10 +34,6 @@
 import java.util.Optional;
 import java.util.Set;
 import java.util.concurrent.atomic.AtomicReference;
-<<<<<<< HEAD
-import java.util.function.BiPredicate;
-=======
->>>>>>> 5ef9606f
 import java.util.function.Consumer;
 import java.util.function.Function;
 import java.util.function.Predicate;
@@ -63,11 +59,7 @@
 import com.sun.tools.javac.tree.TreeScanner;
 import com.sun.tools.javac.util.Assert;
 import com.sun.tools.javac.util.Context;
-<<<<<<< HEAD
-import com.sun.tools.javac.util.JCDiagnostic;
 import com.sun.tools.javac.util.JCDiagnostic.DiagnosticPosition;
-=======
->>>>>>> 5ef9606f
 import com.sun.tools.javac.util.JCDiagnostic.LintWarning;
 import com.sun.tools.javac.util.List;
 import com.sun.tools.javac.util.Log;
@@ -191,11 +183,7 @@
 
     /** Snapshots of {@link #callStack} where possible 'this' escapes occur.
      */
-<<<<<<< HEAD
-    private final java.util.List<Warning> warningList = new ArrayList<>();
-=======
     private final ArrayList<Warning> warningList = new ArrayList<>();
->>>>>>> 5ef9606f
 
 // These fields are scoped to the constructor being analyzed
 
@@ -208,11 +196,7 @@
      *  constructor we started with, and subsequent entries correspond to invoked methods.
      *  If we're still in the initial constructor, the list will be empty.
      */
-<<<<<<< HEAD
-    private final java.util.List<StackFrame> callStack = new ArrayList<>();
-=======
     private final ArrayList<StackFrame> callStack = new ArrayList<>();
->>>>>>> 5ef9606f
 
     /** Used to terminate recursion in {@link #invokeInvokable invokeInvokable()}.
      */
@@ -278,13 +262,8 @@
         Assert.check(checkInvariants(false, false));
         Assert.check(methodMap.isEmpty());      // we are not prepared to be used more than once
 
-<<<<<<< HEAD
         // Short circuit if this calculation is unnecessary
         if (!lintMapper.lintAt(env.toplevel.sourcefile, env.tree.pos()).get().isEnabled(THIS_ESCAPE))
-=======
-        // Short circuit if warnings are totally disabled
-        if (!lint.isEnabled(THIS_ESCAPE))
->>>>>>> 5ef9606f
             return;
 
         // Determine which packages are exported by the containing module, if any.
@@ -323,34 +302,12 @@
                 } finally {
                     currentClass = currentClassPrev;
                     nonPublicOuter = nonPublicOuterPrev;
-<<<<<<< HEAD
-=======
-                    lint = lintPrev;
                 }
             }
 
             @Override
-            public void visitVarDef(JCVariableDecl tree) {
-                Lint lintPrev = lint;
-                lint = lint.augment(tree.sym);
-                try {
-
-                    // Track warning suppression of fields
-                    if (tree.sym.owner.kind == TYP && !lint.isEnabled(THIS_ESCAPE))
-                        suppressed.add(tree.sym);
-
-                    // Recurse
-                    super.visitVarDef(tree);
-                } finally {
-                    lint = lintPrev;
->>>>>>> 5ef9606f
-                }
-            }
-
-            @Override
             public void visitMethodDef(JCMethodDecl tree) {
 
-<<<<<<< HEAD
                 // Gather some useful info
                 boolean constructor = TreeInfo.isConstructor(tree);
                 boolean extendableClass = currentClassIsExternallyExtendable();
@@ -365,26 +322,6 @@
 
                 // Add this method or constructor to our map
                 methodMap.put(tree.sym, new MethodInfo(currentClass, tree, constructor, analyzable, invokable));
-=======
-                    // Track warning suppression of constructors
-                    if (TreeInfo.isConstructor(tree) && !lint.isEnabled(THIS_ESCAPE))
-                        suppressed.add(tree.sym);
-
-                    // Gather some useful info
-                    boolean constructor = TreeInfo.isConstructor(tree);
-                    boolean extendableClass = currentClassIsExternallyExtendable();
-                    boolean nonPrivate = (tree.sym.flags() & (Flags.PUBLIC | Flags.PROTECTED)) != 0;
-                    boolean finalish = (tree.mods.flags & (Flags.STATIC | Flags.PRIVATE | Flags.FINAL)) != 0;
-
-                    // Determine if this is a constructor we should analyze
-                    boolean analyzable = extendableClass && constructor && nonPrivate;
-
-                    // Determine if it's safe to "invoke" the method in an analysis (i.e., it can't be overridden)
-                    boolean invokable = !extendableClass || constructor || finalish;
-
-                    // Add this method or constructor to our map
-                    methodMap.put(tree.sym, new MethodInfo(currentClass, tree, constructor, analyzable, invokable));
->>>>>>> 5ef9606f
 
                 // Recurse
                 super.visitMethodDef(tree);
@@ -406,11 +343,7 @@
           .filter(MethodInfo::analyzable)
           .forEach(this::analyzeConstructor);
 
-<<<<<<< HEAD
         // Manually apply any Lint suppressions
-=======
-        // Manually apply any Lint suppression
->>>>>>> 5ef9606f
         filterWarnings(warning -> !warning.isSuppressed());
 
         // Field intitializers and initialization blocks will generate a separate warning for each primary constructor.
@@ -436,11 +369,7 @@
         for (Warning warning : warningList) {
             LintWarning key = LintWarnings.PossibleThisEscape;
             for (StackFrame frame : warning.stack) {
-<<<<<<< HEAD
                 log.warning(frame.warningPos(), key);
-=======
-                log.warning(frame.site.pos(), key);
->>>>>>> 5ef9606f
                 key = LintWarnings.PossibleThisEscapeLocation;
             }
         }
@@ -1269,16 +1198,9 @@
     // Recurse through indirect code that might get executed later, e.g., a lambda.
     // We record the current number of (real) warnings, then recurse into the deferred
     // code (still using the current RefSet) to see if that number increases, i.e., to
-<<<<<<< HEAD
-    // see if it would leak. Then we discard any new warnings and the current RefSet.
-    // Finally, if the deferred code would have leaked, we create an indirect ExprRef
-    // because it must be holding a 'this' reference. If the deferred code would not leak,
-    // then obviously no leak is possible, period.
-=======
     // see if it would leak. Then we discard any new warnings and the lambda's RefSet.
     // Finally, if the deferred code would have leaked, we create an indirect ExprRef
     // because the lambda must be holding a 'this' reference. If not, no leak is possible.
->>>>>>> 5ef9606f
     private <T extends JCTree> void visitDeferred(Runnable deferredCode) {
         int numWarningsPrev = warningList.size();
         RefSet<Ref> refsPrev = refs.clone();
@@ -1792,7 +1714,6 @@
             this.suppressible = initializer != null || (method.constructor && method.declaringClass == targetClass);
         }
 
-<<<<<<< HEAD
         DiagnosticPosition warningPos() {
             return site.pos().withLintPosition(NOPOS);      // disable normal Lint suppression
         }
@@ -1803,11 +1724,6 @@
 
         boolean isSuppressed() {
             return suppressible && !lint().isEnabled(THIS_ESCAPE);
-=======
-        boolean isSuppressed() {
-            return suppressible &&
-              suppressed.contains(initializer instanceof JCVariableDecl v ? v.sym : method.declaration.sym);
->>>>>>> 5ef9606f
         }
 
         int comparePos(StackFrame that) {
@@ -1829,17 +1745,10 @@
     private class Warning {
 
         final JCClassDecl declaringClass;           // the class whose instance is leaked
-<<<<<<< HEAD
         final java.util.List<StackFrame> stack;     // the call stack where the leak happens
         final JCTree origin;                        // the originating ctor, field, or init block
 
         Warning(JCClassDecl declaringClass, java.util.List<StackFrame> stack) {
-=======
-        final ArrayList<StackFrame> stack;          // the call stack where the leak happens
-        final JCTree origin;                        // the originating ctor, field, or init block
-
-        Warning(JCClassDecl declaringClass, ArrayList<StackFrame> stack) {
->>>>>>> 5ef9606f
             this.declaringClass = declaringClass;
             this.stack = stack;
             this.origin = stack.stream()
@@ -1883,13 +1792,8 @@
         // positions, so we must determine suppression manually. We do this as follows: A warning is suppressed if
         // "this-escape" is disabled at any position in the stack where that stack frame corresponds to a constructor
         // or field initializer in the target class. That means, for example, @SuppressWarnings("this-escape") annotations
-<<<<<<< HEAD
         // on regular methods are ignored. We work our way back up the call stack from the point of the leak until we
         // encounter a suppressible stack frame.
-=======
-        // on regular methods are ignored. Here we work our way back up the call stack from the point of the leak until
-        // we encounter a suppressible stack frame.
->>>>>>> 5ef9606f
         boolean isSuppressed() {
             for (int index = stack.size() - 1; index >= 0; index--) {
                 if (stack.get(index).isSuppressed())
@@ -1930,11 +1834,7 @@
         @Override
         public String toString() {
             return "MethodInfo"
-<<<<<<< HEAD
-              + "[method=" + declaration.sym
-=======
               + "[method=" + declaringClass.sym.flatname + "." + declaration.sym
->>>>>>> 5ef9606f
               + ",constructor=" + constructor
               + ",analyzable=" + analyzable
               + ",invokable=" + invokable
