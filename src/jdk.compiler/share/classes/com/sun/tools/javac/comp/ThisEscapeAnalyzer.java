/*
 * Copyright (c) 2023, 2025, Oracle and/or its affiliates. All rights reserved.
 * DO NOT ALTER OR REMOVE COPYRIGHT NOTICES OR THIS FILE HEADER.
 *
 * This code is free software; you can redistribute it and/or modify it
 * under the terms of the GNU General Public License version 2 only, as
 * published by the Free Software Foundation.  Oracle designates this
 * particular file as subject to the "Classpath" exception as provided
 * by Oracle in the LICENSE file that accompanied this code.
 *
 * This code is distributed in the hope that it will be useful, but WITHOUT
 * ANY WARRANTY; without even the implied warranty of MERCHANTABILITY or
 * FITNESS FOR A PARTICULAR PURPOSE.  See the GNU General Public License
 * version 2 for more details (a copy is included in the LICENSE file that
 * accompanied this code).
 *
 * You should have received a copy of the GNU General Public License version
 * 2 along with this work; if not, write to the Free Software Foundation,
 * Inc., 51 Franklin St, Fifth Floor, Boston, MA 02110-1301 USA.
 *
 * Please contact Oracle, 500 Oracle Parkway, Redwood Shores, CA 94065 USA
 * or visit www.oracle.com if you need additional information or have any
 * questions.
 */

package com.sun.tools.javac.comp;

import java.util.ArrayList;
import java.util.LinkedHashMap;
import java.util.EnumSet;
import java.util.HashSet;
import java.util.Map;
import java.util.Objects;
import java.util.Optional;
import java.util.Set;
import java.util.concurrent.atomic.AtomicReference;
import java.util.function.Consumer;
import java.util.function.Function;
import java.util.function.Predicate;
import java.util.stream.Collector;
import java.util.stream.Collectors;
import java.util.stream.IntStream;
import java.util.stream.Stream;

import com.sun.tools.javac.code.Directive;
import com.sun.tools.javac.code.Flags;
import com.sun.tools.javac.code.Lint;
import com.sun.tools.javac.code.LintMapper;
import com.sun.tools.javac.code.Symbol;
import com.sun.tools.javac.code.Symbol.*;
import com.sun.tools.javac.code.Symtab;
import com.sun.tools.javac.code.Type;
import com.sun.tools.javac.code.Types;
import com.sun.tools.javac.resources.CompilerProperties.LintWarnings;
import com.sun.tools.javac.tree.JCTree;
import com.sun.tools.javac.tree.JCTree.*;
import com.sun.tools.javac.tree.TreeInfo;
import com.sun.tools.javac.tree.TreeScanner;
import com.sun.tools.javac.util.Assert;
import com.sun.tools.javac.util.Context;
import com.sun.tools.javac.util.JCDiagnostic.DiagnosticPosition;
import com.sun.tools.javac.util.JCDiagnostic.LintWarning;
import com.sun.tools.javac.util.List;
import com.sun.tools.javac.util.Log;
import com.sun.tools.javac.util.Names;
import com.sun.tools.javac.util.Pair;

import static com.sun.tools.javac.code.Kinds.Kind.*;
import static com.sun.tools.javac.code.Lint.LintCategory.THIS_ESCAPE;
import static com.sun.tools.javac.code.TypeTag.*;
import static com.sun.tools.javac.tree.JCTree.Tag.*;
import static com.sun.tools.javac.util.Position.NOPOS;

/**
 * Looks for possible 'this' escapes and generates corresponding warnings.
 *
 * <p>
 * A 'this' escape occurs in the following scenario:
 * <ul>
 *  <li>There is some class {@code A} and some subclass {@code B} that extends it
 *  <li>{@code A} defines an instance method {@code m()} which is overridden in {@code B}
 *  <li>Some constructor {@code B()} invokes some superclass constructor {@code A()}
 *  <li>At some point during the execution of {@code A()}, method {@code m()} is invoked and the
 *      reciever for the instance method is the new instance being constructed by {@code B()}
 * </ul>
 * This represents a problem because the method {@code B.m()} will execute before the constructor
 * {@code B()} has performed any of its own initialization.
 *
 * <p>
 * This class attempts to identify possible 'this' escapes while also striking a balance
 * between false positives, false negatives, and code complexity. We do this by "executing"
 * the code in candidate constructors and tracking where the original 'this' reference goes.
 * If it passes to code outside of the current module, we declare a possible leak.
 *
 * <p>
 * As we analyze constructors and the methods they invoke, we track the various object references that
 * might reference the 'this' instance we are watching (i.e., the one under construction). Such object
 * references are represented by the {@link Ref} class hierarchy, which models the various ways in which,
 * at any point during the execution of a constructor or some other method or constructor that it invokes,
 * there can live references to the object under construction lying around. In a nutshell, the analyzer
 * keeps track of these references and watches what happens to them as the code executes so it can catch
 * them in the act of trying to "escape".
 *
 * <p>
 * The {@link Ref} sub-types are:
 * <ul>
 *  <li>{@link ThisRef} - The current 'this' instance of the (instance) method being analyzed
 *  <li>{@link ExprRef} - The current expression being evaluated, i.e., what's on top of the Java stack
 *  <li>{@link VarRef} - Local variables and method parameters currently in scope
 *  <li>{@link YieldRef} - The current switch expression's yield value(s)
 *  <li>{@link ReturnRef} - The current method's return value(s)
 * </ul>
 *
 * <p>
 * Currently we don't attempt to explicitly track references stored in fields (for future study).
 *
 * <p>
 * For each object reference represented by a {@link Ref}, we track up to three distinct ways in which
 * it might refer to the new 'this' instance: the reference can be direct, indirect, or via an associated
 * enclosing instance (see {@link Indirection}).
 *
 * <p>
 * A few notes on this implementation:
 * <ul>
 *  <li>We "execute" constructors and track how the {@link Ref}'s evolve as the constructor executes.
 *  <li>We use a simplified "flooding" flow analysis where every possible code branch is taken and
 *      we take the union of the resulting {@link Ref}'s that are generated.
 *  <li>Loops are repeated until the set of {@link Ref}'s stabilizes; the maximum number of iterations
 *      possible is proportional to the number of variables in scope.
 *  <li>An "escape" is defined as the possible passing of a subclassed 'this' reference to code defined
 *      outside of the current module.
 *  <ul>
 *      <li>In other words, we don't try to protect the current module's code from itself.
 *      <li>For example, we ignore private constructors because they can never be directly invoked
 *          by external subclasses, etc. However, they can be indirectly invoked by other constructors.
 *  </ul>
 *  <li>If a constructor invokes a method defined in the same compilation unit, and that method cannot
 *      be overridden, then our analysis can safely "recurse" into the method.
 *  <ul>
 *      <li>When this occurs the warning displays each step in the stack trace to help in comprehension.
 *  </ul>
 *  <li>We assume that native methods do not leak.
 *  <li>We don't try to follow {@code super()} invocations; that's for the superclass analysis to handle.
 *  </ul>
 *
 * <p><b>This is NOT part of any supported API.
 * If you write code that depends on this, you do so at your own risk.
 * This code and its internal interfaces are subject to change or
 * deletion without notice.</b>
 */
public class ThisEscapeAnalyzer extends TreeScanner {

    protected static final Context.Key<ThisEscapeAnalyzer> contextKey = new Context.Key<>();

// Other singletons we utilize

    private final Names names;
    private final Symtab syms;
    private final Types types;
    private final Resolve rs;
    private final Log log;
    private final LintMapper lintMapper;

// These fields are scoped to the entire compilation unit

    /** Environment for symbol lookup.
     */
    private Env<AttrContext> topLevelEnv;

    /** Maps symbols of all methods to their corresponding declarations.
     */
    private final Map<Symbol, MethodInfo> methodMap = new LinkedHashMap<>();

    /** Contains classes whose outer instance (if any) is non-public.
     */
    private final Set<ClassSymbol> nonPublicOuters = new HashSet<>();

    /** The declaring class of the constructor we're currently analyzing.
     *  This is the 'this' type we're trying to detect leaks of.
     */
    private JCClassDecl targetClass;

    /** Snapshots of {@link #callStack} where possible 'this' escapes occur.
     */
    private final ArrayList<Warning> warningList = new ArrayList<>();

// These fields are scoped to the constructor being analyzed

    /** The method we're currently analyzing.
     *  This is either the analyzed constructor or some method it invokes.
     */
    private MethodInfo currentMethod;

    /** The current "call stack" during our analysis. The first entry is the initial
     *  constructor we started with, and subsequent entries correspond to invoked methods.
     *  If we're still in the initial constructor, the list will be empty.
     */
    private final ArrayList<StackFrame> callStack = new ArrayList<>();

    /** Used to terminate recursion in {@link #invokeInvokable invokeInvokable()}.
     */
    private final Set<Pair<JCMethodDecl, RefSet<Ref>>> invocations = new HashSet<>();

// These fields are scoped to the constructor or invoked method being analyzed

    /** Current lexical scope depth in the constructor or method we're currently analyzing.
     *  Depth zero is the outermost scope. Depth -1 means we're not analyzing.
     */
    private int depth = -1;

    /** Possible 'this' references in the constructor or method we're currently analyzing.
     *  Null value means we're not analyzing.
     */
    private RefSet<Ref> refs;

// Access

    public static ThisEscapeAnalyzer instance(Context context) {
        ThisEscapeAnalyzer instance = context.get(contextKey);
        if (instance == null)
            instance = new ThisEscapeAnalyzer(context);
        return instance;
    }

    @SuppressWarnings("this-escape")
    protected ThisEscapeAnalyzer(Context context) {
        context.put(contextKey, this);
        names = Names.instance(context);
        log = Log.instance(context);
        syms = Symtab.instance(context);
        types = Types.instance(context);
        rs = Resolve.instance(context);
        lintMapper = LintMapper.instance(context);
    }

//
// Main method
//

    public void analyzeTree(Env<AttrContext> env) {
        topLevelEnv = env;
        try {
            doAnalyzeTree(env);
        } finally {
            topLevelEnv = null;
            methodMap.clear();
            nonPublicOuters.clear();
            targetClass = null;
            warningList.clear();
            currentMethod = null;
            callStack.clear();
            invocations.clear();
            depth = -1;
            refs = null;
        }
    }

    private void doAnalyzeTree(Env<AttrContext> env) {

        // Sanity check
        Assert.check(checkInvariants(false, false));
        Assert.check(methodMap.isEmpty());      // we are not prepared to be used more than once

        // Short circuit if this calculation is unnecessary
        if (!lintMapper.lintAt(env.toplevel.sourcefile, env.tree.pos()).get().isActive(THIS_ESCAPE))
            return;

        // Determine which packages are exported by the containing module, if any.
        // A null set indicates the unnamed module: all packages are implicitly exported.
        Set<PackageSymbol> exportedPackages = Optional.ofNullable(env.toplevel.modle)
            .filter(mod -> mod != syms.noModule)
            .filter(mod -> mod != syms.unnamedModule)
            .map(mod -> mod.exports.stream()
                            .map(Directive.ExportsDirective::getPackage)
                            .collect(Collectors.toSet()))
            .orElse(null);

        // Build a mapping from symbols of methods to their declarations.
        // Classify all ctors and methods as analyzable and/or invokable.
        // Record classes whose outer instance (if any) is non-public.
        new TreeScanner() {

            private JCClassDecl currentClass;
            private boolean nonPublicOuter;

            @Override
            public void visitClassDef(JCClassDecl tree) {
                JCClassDecl currentClassPrev = currentClass;
                boolean nonPublicOuterPrev = nonPublicOuter;
                try {
                    currentClass = tree;

                    // Track which clases have non-public outer instances
                    nonPublicOuter |= tree.sym.isAnonymous();
                    nonPublicOuter |= (tree.mods.flags & Flags.PUBLIC) == 0;
                    if (nonPublicOuter)
                        nonPublicOuters.add(currentClass.sym);

                    // Recurse
                    super.visitClassDef(tree);
                } finally {
                    currentClass = currentClassPrev;
                    nonPublicOuter = nonPublicOuterPrev;
                }
            }

            @Override
            public void visitMethodDef(JCMethodDecl tree) {

                // Gather some useful info
                boolean constructor = TreeInfo.isConstructor(tree);
                boolean extendableClass = currentClassIsExternallyExtendable();
                boolean nonPrivate = (tree.sym.flags() & (Flags.PUBLIC | Flags.PROTECTED)) != 0;
                boolean finalish = (tree.mods.flags & (Flags.STATIC | Flags.PRIVATE | Flags.FINAL)) != 0;

                // Determine if this is a constructor we should analyze
                boolean analyzable = extendableClass && constructor && nonPrivate;

                // Determine if it's safe to "invoke" the method in an analysis (i.e., it can't be overridden)
                boolean invokable = !extendableClass || constructor || finalish;

                // Add this method or constructor to our map
                methodMap.put(tree.sym, new MethodInfo(currentClass, tree, constructor, analyzable, invokable));

                // Recurse
                super.visitMethodDef(tree);
            }

            // Determines if the current class could be extended in some other package/module
            private boolean currentClassIsExternallyExtendable() {
                return !currentClass.sym.isFinal() &&
                  currentClass.sym.isPublic() &&
                  (exportedPackages == null || exportedPackages.contains(currentClass.sym.packge())) &&
                  !currentClass.sym.isSealed() &&
                  !currentClass.sym.isDirectlyOrIndirectlyLocal() &&
                  !nonPublicOuter;
            }
        }.scan(env.tree);

        // Analyze the analyzable constructors we found
        methodMap.values().stream()
          .filter(MethodInfo::analyzable)
          .forEach(this::analyzeConstructor);

<<<<<<< HEAD
        // Manually apply (and validate) any Lint suppressions
=======
        // Manually apply any Lint suppression
>>>>>>> 6ab327b7
        filterWarnings(warning -> !warning.isSuppressed());

        // Field intitializers and initialization blocks will generate a separate warning for each primary constructor.
        // Trim off stack frames up through the super() call so these will have identical stacks and get de-duplicated below.
        warningList.forEach(Warning::trimInitializerFrames);

        // Sort warnings so redundant warnings immediately follow whatever they are redundant for, then remove them
        warningList.sort(Warning::sortByStackFrames);
        AtomicReference<Warning> previousRef = new AtomicReference<>();
        filterWarnings(warning -> {
            Warning previous = previousRef.get();
            if (previous != null && warning.isRedundantWith(previous))
                return false;
            previousRef.set(warning);
            return true;
        });

        // Limit output to one warning per constructor, field initializer, or initializer block
        Set<JCTree> thingsWarnedAbout = new HashSet<>();
        filterWarnings(warning -> thingsWarnedAbout.add(warning.origin));

        // Emit warnings
        for (Warning warning : warningList) {
            LintWarning key = LintWarnings.PossibleThisEscape;
            for (StackFrame frame : warning.stack) {
                log.warning(frame.warningPos(), key);
                key = LintWarnings.PossibleThisEscapeLocation;
            }
        }

        // Done
        warningList.clear();
    }

    // Warning list editor (this is slightly more efficient than removeIf())
    private void filterWarnings(Predicate<Warning> filter) {
        int numRetained = 0;
        for (Warning warning : warningList) {
            if (filter.test(warning))
                warningList.set(numRetained++, warning);
        }
        warningList.subList(numRetained, warningList.size()).clear();
    }

    @Override
    public void scan(JCTree tree) {

        // Check node
        if (tree == null || tree.type == Type.stuckType)
            return;

        // Sanity check
        Assert.check(checkInvariants(true, false));

        // Can this expression node possibly leave a 'this' reference on the stack?
        boolean referenceExpressionNode;
        switch (tree.getTag()) {
            case SWITCH_EXPRESSION:
            case CONDEXPR:
            case YIELD:
            case APPLY:
            case NEWCLASS:
            case NEWARRAY:
            case LAMBDA:
            case PARENS:
            case ASSIGN:
            case TYPECAST:
            case INDEXED:
            case SELECT:
            case REFERENCE:
            case IDENT:
            case NULLCHK:
            case LETEXPR:
                referenceExpressionNode = true;
                break;
            default:
                referenceExpressionNode = false;
                break;
        }

        // Scan node
        super.scan(tree);

        // Sanity check
        Assert.check(checkInvariants(true, referenceExpressionNode));
    }

//
// Visitor methods - Class Declarations
//

    @Override
    public void visitClassDef(JCClassDecl tree) {
        return;     // we're busy analyzing another class - skip
    }

//
// Visitor methods - Variable Declarations
//

    @Override
    public void visitVarDef(JCVariableDecl tree) {
        visitVarDef(tree.sym, tree.init);
    }

    private void visitVarDef(VarSymbol sym, JCExpression expr) {

        // Scan initializer, if any
        scan(expr);
        if (isParamOrVar(sym))
            refs.replaceExprs(depth, ref -> new VarRef(sym, ref));
        else
            refs.discardExprs(depth);           // we don't track fields yet
    }

//
// Visitor methods - Methods
//

    @Override
    public void visitMethodDef(JCMethodDecl tree) {
        Assert.check(false);        // we should never get here
    }

    @Override
    public void visitApply(JCMethodInvocation invoke) {

        // Get method symbol
        Symbol sym = TreeInfo.symbolFor(invoke.meth);

        // Recurse on method expression and gather references from the method itself (if non-static)
        scan(invoke.meth);
        RefSet<ThisRef> receiverRefs = RefSet.newEmpty();
        if (sym != null && !sym.isStatic()) {
            refs.removeExprs(depth)
              .map(ThisRef::new)
              .forEach(receiverRefs::add);
        } else
            refs.discardExprs(depth);

        // If "super()": we don't invoke it (we don't track into superclasses) but we do execute any
        // non-static field initializers and initialization blocks because this is when they happen.
        if (TreeInfo.name(invoke.meth) == names._super) {
            currentMethod.declaringClass.defs.stream()
              .filter(def -> (TreeInfo.flags(def) & Flags.STATIC) == 0)
              .forEach(def -> {
                switch (def) {
                case JCBlock block          -> analyzeInitializer(invoke, block, receiverRefs, () -> visitBlock(block));
                case JCVariableDecl varDecl -> analyzeInitializer(invoke, varDecl, receiverRefs, () -> scan(varDecl));
                default -> { }
                }
              });
            return;
        }

        // "Invoke" the method
        invoke(invoke, sym, invoke.args, receiverRefs);
    }

    // Analyze a field initializer or initialization block after encountering a super() invocation
    private void analyzeInitializer(JCMethodInvocation site, JCTree initializer, RefSet<ThisRef> receiverRefs, Runnable action) {
        RefSet<Ref> refsPrev = refs;
        refs = RefSet.newEmpty();
        int depthPrev = depth;
        depth = 0;
        callStack.add(new StackFrame(currentMethod, initializer, site));
        try {
            refs.addAll(receiverRefs);
            action.run();
        } finally {
            callStack.remove(callStack.size() - 1);
            depth = depthPrev;
            refs = refsPrev;
        }
    }

    private void invoke(JCTree site, Symbol sym, List<JCExpression> args, RefSet<ThisRef> receiverRefs) {

        // Ignore final methods in java.lang.Object (getClass(), notify(), etc.)
        if (sym != null &&
            sym.owner.kind == TYP &&
            sym.owner.type.tsym == syms.objectType.tsym &&
            sym.isFinal()) {
            return;
        }

        // See if this method is known because it's declared somewhere in our file
        MethodInfo methodInfo = methodMap.get(sym);

        // If the method is not matched exactly, look a little harder. This especially helps
        // with anonymous interface classes, where the method symbols won't match.
        //
        // For example:
        //
        //  public Leaker() {
        //      Runnable r = new Runnable() {
        //          public void run() {
        //              Leaker.this.mightLeak();
        //          }
        //      };
        //      r.run();    // "r" has type Runnable, but we know it's really a Leaker$1
        //  }
        //
        if (methodInfo == null && receiverRefs.size() == 1) {
            ThisRef receiverRef = receiverRefs.iterator().next();
            methodInfo = methodMap.values().stream()
              .filter(info -> isTargetMethod(info, sym, receiverRef.tsym))
              .findFirst()
              .orElse(null);
        }

        // Analyze method if possible, otherwise assume nothing
        if (methodInfo != null && methodInfo.invokable)
            invokeInvokable(site, args, receiverRefs, methodInfo);
        else
            invokeUnknown(site, args, receiverRefs);
    }

    // Can we conclude that "info" represents the actual method invoked?
    private boolean isTargetMethod(MethodInfo info, Symbol method, TypeSymbol receiverType) {
        return method.kind == MTH &&                                            // not an error symbol, etc.
          info.declaration.name == method.name &&                               // method name matches
          info.declaringClass.sym == receiverType &&                            // same class as receiver
          !info.declaration.sym.isConstructor() &&                              // not a constructor
          (info.declaration.sym.flags() & Flags.STATIC) == 0 &&                 // not a static method
          info.declaration.sym.overrides(method, receiverType, types, false);   // method overrides
    }

    // Handle the invocation of a local analyzable method or constructor
    private void invokeInvokable(JCTree site, List<JCExpression> args, RefSet<ThisRef> receiverRefs, MethodInfo methodInfo) {
        Assert.check(methodInfo.invokable);

        // Collect 'this' references found in method parameters
        JCMethodDecl method = methodInfo.declaration;
        RefSet<VarRef> paramRefs = RefSet.newEmpty();
        List<JCVariableDecl> params = method.params;
        while (args.nonEmpty() && params.nonEmpty()) {
            VarSymbol sym = params.head.sym;
            scan(args.head);
            refs.removeExprs(depth)
              .map(ref -> new VarRef(sym, ref))
              .forEach(paramRefs::add);
            args = args.tail;
            params = params.tail;
        }

        // "Invoke" the method
        MethodInfo currentMethodPrev = currentMethod;
        currentMethod = methodInfo;
        RefSet<Ref> refsPrev = refs;
        refs = RefSet.newEmpty();
        int depthPrev = depth;
        depth = 0;
        callStack.add(new StackFrame(currentMethodPrev, null, site));
        try {

            // Add initial references from method receiver
            refs.addAll(receiverRefs);

            // Add initial references from parameters
            refs.addAll(paramRefs);

            // Stop trivial cases here
            if (refs.isEmpty())
                return;

            // Stop infinite recursion here
            Pair<JCMethodDecl, RefSet<Ref>> invocation = Pair.of(methodInfo.declaration, refs.clone());
            if (!invocations.add(invocation))
                return;

            // Scan method body to "execute" it
            try {
                scan(method.body);
            } finally {
                invocations.remove(invocation);
            }

            // Constructors "return" their new instances
            if (TreeInfo.isConstructor(methodInfo.declaration)) {
                refs.remove(ThisRef.class)
                  .map(ReturnRef::new)
                  .forEach(refs::add);
            }

            // "Return" any references from method return statements
            refs.remove(ReturnRef.class)
              .map(ref -> new ExprRef(depthPrev, ref))
              .forEach(refsPrev::add);
        } finally {
            callStack.remove(callStack.size() - 1);
            depth = depthPrev;
            refs = refsPrev;
            currentMethod = currentMethodPrev;
        }
    }

    // Handle invocation of an unknown or overridable method or constructor.
    private void invokeUnknown(JCTree invoke, List<JCExpression> args, RefSet<ThisRef> receiverRefs) {

        // Detect leak via receiver
        if (receiverRefs.stream().anyMatch(this::triggersUnknownInvokeLeak))
            leakAt(invoke);

        // Detect leaks via method parameters (except via non-public outer instance)
        for (JCExpression arg : args) {
            scan(arg);
            if (refs.removeExprs(depth).anyMatch(this::triggersUnknownInvokeLeak))
                leakAt(arg);
        }

        // Constructors "return" their new instance, so we should return the receiver refs
        if (invoke.hasTag(NEWCLASS)) {
            receiverRefs.stream()
              .map(ref -> new ExprRef(depth, ref))
              .forEach(refs::add);
        }
    }

    // Determine if a reference should qualify as a leak if it's passed to an unknown method.
    // To avoid false positives, we exclude references from non-public outer instances.
    private boolean triggersUnknownInvokeLeak(Ref ref) {
        return !nonPublicOuters.contains(ref.tsym) ||
          ref.indirections.stream().anyMatch(i -> i != Indirection.OUTER);
    }

//
// Visitor methods - new Foo()
//

    @Override
    public void visitNewClass(JCNewClass tree) {
        MethodInfo methodInfo = methodMap.get(tree.constructor);
        TypeSymbol tsym = tree.def != null ? tree.def.sym : tree.clazz.type.tsym;

        // Gather 'this' reference that the new instance itself will have
        RefSet<ThisRef> receiverRefs = receiverRefsForConstructor(tree.encl, tsym);

        // "Invoke" the constructor
        if (methodInfo != null && methodInfo.invokable)
            invokeInvokable(tree, tree.args, receiverRefs, methodInfo);
        else
            invokeUnknown(tree, tree.args, receiverRefs);
    }

    // Determine the references a constructor will inherit from its outer 'this' instance, if any
    private RefSet<ThisRef> receiverRefsForConstructor(JCExpression explicitOuterThis, TypeSymbol tsym) {

        // Create references based on explicit outer instance, if any
        if (explicitOuterThis != null) {
            scan(explicitOuterThis);
            return refs.removeExprs(depth)
              .map(ref -> ref.toOuter(explicitOuterThis.type.tsym))
              .flatMap(Optional::stream)
              .collect(RefSet.collector());
        }

        // Create references based on current outer instance, if any
        if (hasImplicitOuterInstance(tsym)) {
            return refs.find(ThisRef.class)
              .map(ref -> ref.toOuter(tsym))
              .flatMap(Optional::stream)
              .collect(RefSet.collector());
        }

        // None
        return RefSet.newEmpty();
    }

    // Determine if an unqualified "new Foo()" constructor gets 'this' as an implicit outer instance
    private boolean hasImplicitOuterInstance(TypeSymbol tsym) {
        ClassSymbol currentClassSym = currentMethod.declaringClass.sym;
        return tsym != currentClassSym
          && tsym.hasOuterInstance()
          && tsym.isEnclosedBy(currentClassSym);
    }

//
// Visitor methods - Codey Bits
//

    @Override
    public void visitBlock(JCBlock tree) {
        visitScoped(false, () -> super.visitBlock(tree));
        Assert.check(checkInvariants(true, false));
    }

    @Override
    public void visitDoLoop(JCDoWhileLoop tree) {
        visitLooped(tree, super::visitDoLoop);
    }

    @Override
    public void visitWhileLoop(JCWhileLoop tree) {
        visitLooped(tree, super::visitWhileLoop);
    }

    @Override
    public void visitForLoop(JCForLoop tree) {
        visitLooped(tree, super::visitForLoop);
    }

    @Override
    public void visitForeachLoop(JCEnhancedForLoop tree) {

        // Check for loop on array
        Type elemType = types.elemtype(tree.expr.type);

        // If not array, resolve the Iterable and Iterator methods
        record ForeachMethods(MethodSymbol iterator, MethodSymbol hasNext, MethodSymbol next) { }
        MethodSymbol iterator = null;
        MethodSymbol hasNext = null;
        MethodSymbol next = null;
        if (elemType == null) {
            Symbol iteratorSym = rs.resolveQualifiedMethod(tree.expr.pos(), topLevelEnv,
              tree.expr.type, names.iterator, List.nil(), List.nil());
            if (iteratorSym instanceof MethodSymbol) {
                iterator = (MethodSymbol)iteratorSym;
                Symbol hasNextSym = rs.resolveQualifiedMethod(tree.expr.pos(), topLevelEnv,
                  iterator.getReturnType(), names.hasNext, List.nil(), List.nil());
                Symbol nextSym = rs.resolveQualifiedMethod(tree.expr.pos(), topLevelEnv,
                  iterator.getReturnType(), names.next, List.nil(), List.nil());
                if (hasNextSym instanceof MethodSymbol)
                    hasNext = (MethodSymbol)hasNextSym;
                if (nextSym instanceof MethodSymbol)
                    next = (MethodSymbol)nextSym;
            }
        }
        ForeachMethods foreachMethods = iterator != null && hasNext != null && next != null ?
          new ForeachMethods(iterator, hasNext, next) : null;

        // Iterate loop
        visitLooped(tree, foreach -> {

            // Scan iteration target
            scan(foreach.expr);
            if (elemType != null) {                     // array iteration
                if (isParamOrVar(foreach.var.sym)) {
                    refs.removeExprs(depth)
                      .map(ref -> ref.toIndirect(elemType.tsym))
                      .flatMap(Optional::stream)
                      .map(ref -> new VarRef(foreach.var.sym, ref))
                      .forEach(refs::add);
                } else
                    refs.discardExprs(depth);           // we don't track fields yet
            } else if (foreachMethods != null) {        // Iterable iteration

                // "Invoke" the iterator() method
                RefSet<ThisRef> receiverRefs = refs.removeExprs(depth)
                  .map(ThisRef::new)
                  .collect(RefSet.collector());
                invoke(foreach.expr, foreachMethods.iterator, List.nil(), receiverRefs);

                // "Invoke" the hasNext() method
                receiverRefs = refs.removeExprs(depth)
                  .map(ThisRef::new)
                  .collect(RefSet.collector());
                invoke(foreach.expr, foreachMethods.hasNext, List.nil(), receiverRefs);
                refs.discardExprs(depth);

                // "Invoke" the next() method
                invoke(foreach.expr, foreachMethods.next, List.nil(), receiverRefs);
                if (isParamOrVar(foreach.var.sym))
                    refs.replaceExprs(depth, ref -> new VarRef(foreach.var.sym, ref));
                else
                    refs.discardExprs(depth);           // we don't track fields yet
            } else                                      // what is it???
                refs.discardExprs(depth);

            // Scan loop body
            scan(foreach.body);
        });
    }

    @Override
    public void visitSwitch(JCSwitch tree) {
        visitScoped(false, () -> {
            scan(tree.selector);
            refs.discardExprs(depth);
            scan(tree.cases);
        });
    }

    @Override
    public void visitSwitchExpression(JCSwitchExpression tree) {
        visitScoped(true, () -> {
            scan(tree.selector);
            refs.discardExprs(depth);
            RefSet<ExprRef> combinedRefs = RefSet.newEmpty();
            for (List<JCCase> cases = tree.cases; cases.nonEmpty(); cases = cases.tail) {
                scan(cases.head.stats);
                refs.remove(YieldRef.class)
                  .map(ref -> new ExprRef(depth, ref))
                  .forEach(combinedRefs::add);
                refs.removeExprs(depth)
                  .forEach(combinedRefs::add);
            }
            refs.addAll(combinedRefs);
        });
    }

    @Override
    public void visitCase(JCCase tree) {
        scan(tree.stats);          // no need to scan labels
    }

    @Override
    public void visitYield(JCYield tree) {
        scan(tree.value);
        refs.replaceExprs(depth, YieldRef::new);
    }

    @Override
    public void visitLetExpr(LetExpr tree) {
        visitScoped(true, () -> super.visitLetExpr(tree));
    }

    @Override
    public void visitReturn(JCReturn tree) {
        scan(tree.expr);
        refs.replaceExprs(depth, ReturnRef::new);
    }

    @Override
    public void visitLambda(JCLambda lambda) {
        visitDeferred(() -> visitScoped(true, () -> scan(lambda.body)));
    }

    @Override
    public void visitAssign(JCAssign tree) {
        VarSymbol sym = (VarSymbol)TreeInfo.symbolFor(tree.lhs);
        scan(tree.lhs);
        refs.discardExprs(depth);
        scan(tree.rhs);
        if (isParamOrVar(sym))
            refs.replaceExprs(depth, ref -> new VarRef(sym, ref));
        else
            refs.discardExprs(depth);         // we don't track fields yet
    }

    @Override
    public void visitIndexed(JCArrayAccess tree) {
        scan(tree.index);
        refs.discardExprs(depth);
        scan(tree.indexed);
        refs.removeExprs(depth)
          .map(ref -> ref.toDirect(tree.type.tsym))
          .flatMap(Optional::stream)
          .forEach(refs::add);
    }

    @Override
    public void visitSelect(JCFieldAccess tree) {

        // Scan the selection target (i.e., the method)
        scan(tree.selected);
        Stream<ExprRef> methodRefs = refs.removeExprs(depth);

        // Explicit 'this' reference? The expression references whatever 'this' references
        Type.ClassType currentClassType = (Type.ClassType)currentMethod.declaringClass.sym.type;
        if (TreeInfo.isExplicitThisReference(types, currentClassType, tree)) {
            refs.find(ThisRef.class)
              .map(ref -> new ExprRef(depth, ref))
              .forEach(refs::add);
            return;
        }

        // Explicit outer 'this' reference? The expression references whatever the outer 'this' references
        if (isExplicitOuterThisReference(types, currentClassType, tree)) {
            refs.find(ThisRef.class)
              .map(ref -> ref.fromOuter(depth))
              .flatMap(Optional::stream)
              .forEach(refs::add);
            return;
        }

        // For regular non-static methods, our expression "value" is the method's target instance
        if (tree.sym.kind == MTH && (tree.sym.flags() & Flags.STATIC) == 0)
            methodRefs.forEach(refs::add);
    }

    @Override
    public void visitReference(JCMemberReference tree) {
        if (tree.type.isErroneous()) {
            //error recovery - ignore erroneous member references
            return ;
        }

        // Scan target expression and extract 'this' references, if any
        scan(tree.expr);

        // Gather receiver references for deferred invocation
        RefSet<ThisRef> receiverRefs = RefSet.newEmpty();
        switch (tree.kind) {
        case UNBOUND:
        case STATIC:
        case TOPLEVEL:
        case ARRAY_CTOR:
            refs.discardExprs(depth);
            return;
        case SUPER:
        case BOUND:
            refs.removeExprs(depth)
              .map(ThisRef::new)
              .forEach(receiverRefs::add);
            break;
        case IMPLICIT_INNER:
            receiverRefsForConstructor(null, tree.expr.type.tsym)
              .forEach(receiverRefs::add);
            break;
        default:
            throw new RuntimeException("non-exhaustive?");
        }

        // Treat method reference just like the equivalent lambda
        visitDeferred(() -> invoke(tree, (MethodSymbol)tree.sym, List.nil(), receiverRefs));
    }

    @Override
    public void visitIdent(JCIdent tree) {

        // Explicit 'this' reference? The expression references whatever 'this' references
        if (tree.name == names._this || tree.name == names._super) {
            refs.find(ThisRef.class)
              .map(ref -> new ExprRef(depth, ref))
              .forEach(refs::add);
            return;
        }

        // Parameter or local variable? The expression references whatever the variable references
        if (isParamOrVar(tree.sym)) {
            VarSymbol sym = (VarSymbol)tree.sym;
            refs.find(VarRef.class, ref -> ref.sym == sym)
              .map(ref -> new ExprRef(depth, ref))
              .forEach(refs::add);
            return;
        }

        // An unqualified, non-static method invocation must reference 'this' or outer 'this'.
        // The expression "value" of a non-static method is a reference to its target instance.
        if (tree.sym.kind == MTH && (tree.sym.flags() & Flags.STATIC) == 0) {
            MethodSymbol sym = (MethodSymbol)tree.sym;

            // Check for implicit 'this' reference
            ClassSymbol methodClassSym = currentMethod.declaringClass.sym;
            if (methodClassSym.isSubClass(sym.owner, types)) {
                refs.find(ThisRef.class)
                  .map(ref -> new ExprRef(depth, ref))
                  .forEach(refs::add);
                return;
            }

            // Check for implicit outer 'this' reference
            if (methodClassSym.isEnclosedBy((ClassSymbol)sym.owner)) {
                refs.find(ThisRef.class)
                  .map(ref -> ref.fromOuter(depth))
                  .flatMap(Optional::stream)
                  .forEach(refs::add);
                return;
            }

            // What could it be?
            //Assert.check(false);
            return;
        }

        // Unknown
        return;
    }

    @Override
    public void visitSynchronized(JCSynchronized tree) {
        scan(tree.lock);
        refs.discardExprs(depth);
        scan(tree.body);
    }

    @Override
    public void visitConditional(JCConditional tree) {
        scan(tree.cond);
        refs.discardExprs(depth);
        RefSet<ExprRef> combinedRefs = RefSet.newEmpty();
        scan(tree.truepart);
        refs.removeExprs(depth)
          .forEach(combinedRefs::add);
        scan(tree.falsepart);
        refs.removeExprs(depth)
          .forEach(combinedRefs::add);
        refs.addAll(combinedRefs);
    }

    @Override
    public void visitIf(JCIf tree) {
        scan(tree.cond);
        refs.discardExprs(depth);
        scan(tree.thenpart);
        scan(tree.elsepart);
    }

    @Override
    public void visitExec(JCExpressionStatement tree) {
        scan(tree.expr);
        refs.discardExprs(depth);
    }

    @Override
    public void visitThrow(JCThrow tree) {
        scan(tree.expr);
        if (refs.discardExprs(depth))     // we don't try to "catch" refs from thrown exceptions
            leakAt(tree);
    }

    @Override
    public void visitAssert(JCAssert tree) {
        scan(tree.cond);
        refs.discardExprs(depth);
        scan(tree.detail);
        refs.discardExprs(depth);
    }

    @Override
    public void visitNewArray(JCNewArray tree) {
        RefSet<ExprRef> combinedRefs = RefSet.newEmpty();
        if (tree.elems != null) {
            for (List<JCExpression> elems = tree.elems; elems.nonEmpty(); elems = elems.tail) {
                scan(elems.head);
                refs.removeExprs(depth)
                  .map(ref -> ref.toIndirect(tree.type.tsym))
                  .flatMap(Optional::stream)
                  .forEach(combinedRefs::add);
            }
        }
        combinedRefs.stream()
          .forEach(refs::add);
    }

    @Override
    public void visitTypeCast(JCTypeCast tree) {
        scan(tree.expr);
        refs.replaceExprs(depth, ref -> ref.withType(tree.expr.type.tsym));
    }

    @Override
    public void visitConstantCaseLabel(JCConstantCaseLabel tree) {
    }

    @Override
    public void visitPatternCaseLabel(JCPatternCaseLabel tree) {
    }

    @Override
    public void visitRecordPattern(JCRecordPattern that) {
    }

    @Override
    public void visitTypeTest(JCInstanceOf tree) {
        scan(tree.expr);
        refs.discardExprs(depth);
    }

    @Override
    public void visitTypeArray(JCArrayTypeTree tree) {
    }

    @Override
    public void visitTypeApply(JCTypeApply tree) {
    }

    @Override
    public void visitTypeUnion(JCTypeUnion tree) {
    }

    @Override
    public void visitTypeIntersection(JCTypeIntersection tree) {
    }

    @Override
    public void visitTypeParameter(JCTypeParameter tree) {
    }

    @Override
    public void visitWildcard(JCWildcard tree) {
    }

    @Override
    public void visitTypeBoundKind(TypeBoundKind that) {
    }

    @Override
    public void visitModifiers(JCModifiers tree) {
    }

    @Override
    public void visitAnnotation(JCAnnotation tree) {
    }

    @Override
    public void visitAnnotatedType(JCAnnotatedType tree) {
    }

//
// Visitor methods - Non-Reference Stuff
//

    @Override
    public void visitAssignop(JCAssignOp tree) {
        scan(tree.lhs);
        refs.discardExprs(depth);
        scan(tree.rhs);
        refs.discardExprs(depth);
    }

    @Override
    public void visitUnary(JCUnary tree) {
        scan(tree.arg);
        refs.discardExprs(depth);
    }

    @Override
    public void visitBinary(JCBinary tree) {
        scan(tree.lhs);
        refs.discardExprs(depth);
        scan(tree.rhs);
        refs.discardExprs(depth);
    }

// Helper methods

    private void analyzeConstructor(MethodInfo constructor) {
        Assert.check(targetClass == null);
        Assert.check(currentMethod == null);
        Assert.check(depth == -1);
        Assert.check(refs == null);
        targetClass = constructor.declaringClass;
        currentMethod = constructor;
        try {

            // Add the initial 'this' reference
            refs = RefSet.newEmpty();
            refs.add(new ThisRef(targetClass.sym, EnumSet.of(Indirection.DIRECT)));

            // Analyze constructor
            visitScoped(false, () -> scan(constructor.declaration.body));
        } finally {
            Assert.check(depth == -1);
            currentMethod = null;
            targetClass = null;
            refs = null;
        }
    }

    // Recurse through indirect code that might get executed later, e.g., a lambda.
    // We record the current number of (real) warnings, then recurse into the deferred
    // code (still using the current RefSet) to see if that number increases, i.e., to
    // see if it would leak. Then we discard any new warnings and the lambda's RefSet.
    // Finally, if the deferred code would have leaked, we create an indirect ExprRef
    // because the lambda must be holding a 'this' reference. If not, no leak is possible.
    private <T extends JCTree> void visitDeferred(Runnable deferredCode) {
        int numWarningsPrev = warningList.size();
        RefSet<Ref> refsPrev = refs.clone();
        boolean deferredCodeLeaks;
        try {
            deferredCode.run();
            deferredCodeLeaks = warningList.size() > numWarningsPrev;

            // There can be ExprRef's if the deferred code returns something.
            // Don't let them escape unnoticed.
            deferredCodeLeaks |= refs.discardExprs(depth);
        } finally {
            refs = refsPrev;
            warningList.subList(numWarningsPrev, warningList.size()).clear();
        }
        if (deferredCodeLeaks)
            refs.add(new ExprRef(depth, syms.objectType.tsym, EnumSet.of(Indirection.INDIRECT)));
    }

    // Repeat loop as needed until the current set of references converges
    private <T extends JCTree> void visitLooped(T tree, Consumer<T> visitor) {
        visitScoped(false, () -> {
            while (true) {
                RefSet<Ref> prevRefs = refs.clone();
                visitor.accept(tree);
                if (refs.equals(prevRefs))
                    break;
            }
        });
    }

    // Perform the given action within a new scope
    private void visitScoped(boolean promote, Runnable action) {
        pushScope();
        try {

            // Perform action
            Assert.check(checkInvariants(true, false));
            action.run();
            Assert.check(checkInvariants(true, promote));

            // "Promote" ExprRef's to the enclosing lexical scope, if requested
            if (promote) {
                Assert.check(depth > 0);
                refs.removeExprs(depth)
                  .map(ref -> new ExprRef(depth - 1, ref))
                  .forEach(refs::add);
            }
        } finally {
            popScope();
        }
    }

    private void pushScope() {
        depth++;
    }

    private void popScope() {
        Assert.check(depth >= 0);
        refs.discardExprs(depth);
        depth--;
    }

    // Note a possible 'this' reference leak at the specified location
    private void leakAt(JCTree tree) {
        callStack.add(new StackFrame(currentMethod, null, tree));         // include the point of leakage in the stack
        warningList.add(new Warning(targetClass, new ArrayList<>(callStack)));
        callStack.remove(callStack.size() - 1);
    }

    // Does the symbol correspond to a parameter or local variable (not a field)?
    private boolean isParamOrVar(Symbol sym) {
        return sym != null &&
            sym.kind == VAR &&
            (sym.owner.kind == MTH || sym.owner.kind == VAR);
    }

    /** Check if the given tree is an explicit reference to the outer 'this' instance of the
     *  class currently being compiled. This is true if tree is 'Foo.this' where 'Foo' is
     *  the immediately enclosing class of the current class.
     */
    private boolean isExplicitOuterThisReference(Types types, Type.ClassType currentClass, JCFieldAccess select) {
        Type selectedType = types.erasure(select.selected.type);
        if (selectedType.hasTag(CLASS)) {
            ClassSymbol currentClassSym = (ClassSymbol)currentClass.tsym;
            ClassSymbol selectedTypeSym = (ClassSymbol)selectedType.tsym;
            if (select.name == names._this &&
                    currentClassSym.hasOuterInstance() &&
                    currentClassSym.owner.enclClass() == selectedTypeSym)
                return true;
        }
        return false;
    }

    // When scanning nodes we can be in one of two modes:
    //  (a) Looking for constructors - we do not recurse into any code blocks
    //  (b) Analyzing a constructor - we are tracing its possible execution paths
    private boolean isAnalyzing() {
        return targetClass != null;
    }

// Debugging

    // Invariant checks
    private boolean checkInvariants(boolean analyzing, boolean allowExpr) {
        Assert.check(analyzing == isAnalyzing());
        if (isAnalyzing()) {
            Assert.check(currentMethod != null);
            Assert.check(targetClass != null);
            Assert.check(refs != null);
            Assert.check(depth >= 0);
            Assert.check(refs.find(ExprRef.class)
              .allMatch(ref -> allowExpr && ref.depth <= depth));
        } else {
            Assert.check(targetClass == null);
            Assert.check(refs == null);
            Assert.check(depth == -1);
            Assert.check(callStack.isEmpty());
            Assert.check(invocations.isEmpty());
        }
        return true;
    }

// Ref's

    /** Describes how the 'this' we care about is referenced by a {@link Ref} that is being tracked.
     */
    enum Indirection {

        /** The {@link Ref} directly references 'this'. */
        DIRECT,

        /** The {@link Ref} references 'this' via its outer instance. */
        OUTER,

        /** The {@link Ref} references 'this' indirectly somehow through
            at least one level of indirection. */
        INDIRECT;
    }

    /** Represents an object reference that could refer to the 'this' we care about.
     */
    private abstract static class Ref {

        final TypeSymbol tsym;
        final EnumSet<Indirection> indirections;

        Ref(Ref ref) {
            this(ref.tsym, ref.indirections);
        }

        Ref(TypeSymbol tsym, EnumSet<Indirection> indirections) {
            Assert.check(tsym != null);
            Assert.check(indirections != null);
            this.tsym = tsym;
            this.indirections = EnumSet.copyOf(indirections);
        }

        public abstract Ref withType(TypeSymbol tsym);

        @Override
        public int hashCode() {
            return getClass().hashCode()
                ^ tsym.hashCode()
                ^ indirections.hashCode();
        }

        @Override
        public boolean equals(Object obj) {
            if (obj == this)
                return true;
            if (obj == null || obj.getClass() != getClass())
                return false;
            Ref that = (Ref)obj;
            return tsym == that.tsym
              && indirections.equals(that.indirections);
        }

        @Override
        public final String toString() {
            ArrayList<String> properties = new ArrayList<>();
            properties.add("tsym=" + tsym);
            addProperties(properties);
            properties.add(indirections.stream()
              .map(Indirection::name)
              .collect(Collectors.joining(",")));
            return getClass().getSimpleName()
              + "[" + properties.stream().collect(Collectors.joining(",")) + "]";
        }

        protected void addProperties(ArrayList<String> properties) {
        }

        // Return a modified copy of this Ref's Indirections. The modified set must not be empty.
        public EnumSet<Indirection> modifiedIndirections(Consumer<? super EnumSet<Indirection>> modifier) {
            EnumSet<Indirection> newIndirections = EnumSet.copyOf(indirections);
            modifier.accept(newIndirections);
            Assert.check(!newIndirections.isEmpty());
            return newIndirections;
        }

        // Add one level of indirection through an outer instance
        //  - DIRECT references become OUTER
        //  - OUTER references disappear (we don't try to track indirect outer 'this' references)
        //  - INDIRECT references disappear (we don't try to track outer indirect 'this' references)
        public Optional<ThisRef> toOuter(TypeSymbol tsym) {
            return Optional.of(this)
              .filter(ref -> ref.indirections.contains(Indirection.DIRECT))
              .map(ref -> new ThisRef(tsym, ref.modifiedIndirections(indirections -> {
                indirections.remove(Indirection.DIRECT);
                indirections.remove(Indirection.INDIRECT);
                indirections.add(Indirection.OUTER);
              })));
        }
    }

    /** A reference originating from the current 'this' instance.
     */
    private static class ThisRef extends Ref {

        ThisRef(Ref ref) {
            super(ref);
        }

        ThisRef(TypeSymbol tsym, EnumSet<Indirection> indirections) {
            super(tsym, indirections);
        }

        @Override
        public ThisRef withType(TypeSymbol tsym) {
            return new ThisRef(tsym, indirections);
        }

        // Remove one level of indirection through the outer instance
        //  - DIRECT references disappear
        //  - OUTER references become DIRECT
        //  - INDIRECT references disappear
        public Optional<ExprRef> fromOuter(int depth) {
            ClassSymbol outerType = Optional.of(tsym.owner)
              .map(Symbol::enclClass)
              .orElse(null);
            if (outerType == null)
                return Optional.empty();        // weird
            return Optional.of(this)
              .filter(ref -> ref.indirections.contains(Indirection.OUTER))
              .map(ref -> new ExprRef(depth, outerType, ref.modifiedIndirections(indirections -> {
                indirections.remove(Indirection.OUTER);
                indirections.remove(Indirection.INDIRECT);
                indirections.add(Indirection.DIRECT);
              })));
        }
    }

    /** A reference originating from the expression that was just evaluated.
     *  In other words, a reference that's sitting on top of the stack.
     */
    private static class ExprRef extends Ref {

        final int depth;

        ExprRef(int depth, Ref ref) {
            super(ref);
            this.depth = depth;
        }

        ExprRef(int depth, TypeSymbol tsym, EnumSet<Indirection> indirections) {
            super(tsym, indirections);
            this.depth = depth;
        }

        @Override
        public ExprRef withType(TypeSymbol tsym) {
            return new ExprRef(depth, tsym, indirections);
        }

        // Add one level of indirection
        //  - DIRECT references convert to INDIRECT
        //  - OUTER references disappear (we don't try to track indirect outer 'this' references)
        //  - INDIRECT references stay INDIRECT
        public Optional<ExprRef> toIndirect(TypeSymbol indirectType) {
            return Optional.of(this)
              .filter(ref -> ref.indirections.contains(Indirection.DIRECT) ||
                             ref.indirections.contains(Indirection.INDIRECT))
              .map(ref -> new ExprRef(depth, indirectType, ref.modifiedIndirections(indirections -> {
                indirections.remove(Indirection.DIRECT);
                indirections.remove(Indirection.OUTER);
                indirections.add(Indirection.INDIRECT);
              })));
        }

        // Remove one level of indirection
        //  - DIRECT references disappear
        //  - OUTER references disappear
        //  - INDIRECT references become both DIRECT and INDIRECT
        public Optional<ExprRef> toDirect(TypeSymbol directType) {
            return Optional.of(this)
              .filter(ref -> ref.indirections.contains(Indirection.INDIRECT))
              .map(ref -> new ExprRef(depth, directType, ref.modifiedIndirections(indirections -> {
                indirections.remove(Indirection.OUTER);
                indirections.add(Indirection.DIRECT);
              })));
        }

        @Override
        public int hashCode() {
            return super.hashCode()
                ^ Integer.hashCode(depth);
        }

        @Override
        public boolean equals(Object obj) {
            if (obj == this)
                return true;
            if (!super.equals(obj))
                return false;
            ExprRef that = (ExprRef)obj;
            return depth == that.depth;
        }

        @Override
        protected void addProperties(ArrayList<String> properties) {
            super.addProperties(properties);
            properties.add("depth=" + depth);
        }
    }

    /** A reference from the return value of the current method being "invoked".
     */
    private static class ReturnRef extends Ref {

        ReturnRef(Ref ref) {
            super(ref);
        }

        ReturnRef(TypeSymbol tsym, EnumSet<Indirection> indirections) {
            super(tsym, indirections);
        }

        @Override
        public ReturnRef withType(TypeSymbol tsym) {
            return new ReturnRef(tsym, indirections);
        }
    }

    /** A reference from the yield value of the current switch expression.
     */
    private static class YieldRef extends Ref {

        YieldRef(Ref ref) {
            super(ref);
        }

        YieldRef(TypeSymbol tsym, EnumSet<Indirection> indirections) {
            super(tsym, indirections);
        }

        @Override
        public YieldRef withType(TypeSymbol tsym) {
            return new YieldRef(tsym, indirections);
        }
    }

    /** A reference from a variable.
     */
    private static class VarRef extends Ref {

        final VarSymbol sym;

        VarRef(VarSymbol sym, Ref ref) {
            super(ref);
            this.sym = sym;
        }

        VarRef(VarSymbol sym, TypeSymbol tsym, EnumSet<Indirection> indirections) {
            super(tsym, indirections);
            this.sym = sym;
        }

        @Override
        public VarRef withType(TypeSymbol tsym) {
            return new VarRef(sym, tsym, indirections);
        }

        @Override
        public int hashCode() {
            return super.hashCode()
                ^ Objects.hashCode(sym);
        }

        @Override
        public boolean equals(Object obj) {
            if (obj == this)
                return true;
            if (!super.equals(obj))
                return false;
            VarRef that = (VarRef)obj;
            return Objects.equals(sym, that.sym);
        }

        @Override
        protected void addProperties(ArrayList<String> properties) {
            super.addProperties(properties);
            properties.add("sym=" + sym);
        }
    }

// RefSet

    /** Contains locations currently known to hold a possible 'this' reference.
     *  All methods that return Stream return a copy to avoid ConcurrentModificationException.
     */
    @SuppressWarnings("serial")
    private static class RefSet<T extends Ref> extends HashSet<T> {

        private RefSet() {
            super(8);
        }

        public static <T extends Ref> RefSet<T> newEmpty() {
            return new RefSet<>();
        }

        /** Find all {@link Ref}'s of the given type.
         */
        public <T extends Ref> Stream<T> find(Class<T> refType) {
            return find(refType, ref -> true);
        }

        /** Find all {@link Ref}'s of the given type and matching the given predicate.
         */
        public <T extends Ref> Stream<T> find(Class<T> refType, Predicate<? super T> filter) {
            return stream()
              .filter(refType::isInstance)
              .map(refType::cast)
              .filter(filter)
              .collect(Collectors.toList())         // avoid ConcurrentModificationException
              .stream();
        }

        /** Find the {@link ExprRef} at the given depth, if any.
         */
        public Stream<ExprRef> findExprs(int depth) {
            return find(ExprRef.class, ref -> ref.depth == depth);
        }

        /** Extract (i.e., find and remove) all {@link Ref}'s of the given type.
         */
        public <T extends Ref> Stream<T> remove(Class<T> refType) {
            return remove(refType, ref -> true);
        }

        /** Extract (i.e., find and remove) all {@link Ref}'s of the given type
         *  and matching the given predicate.
         */
        public <T extends Ref> Stream<T> remove(Class<T> refType, Predicate<? super T> filter) {
            ArrayList<T> list = stream()
              .filter(refType::isInstance)
              .map(refType::cast)
              .filter(filter)
              .collect(Collectors.toCollection(ArrayList::new)); // avoid ConcurrentModificationException
            removeAll(list);
            return list.stream();
        }

        /** Extract (i.e., find and remove) all {@link ExprRef}'s at the given depth.
         */
        public Stream<ExprRef> removeExprs(int depth) {
            return remove(ExprRef.class, ref -> ref.depth == depth);
        }

        /** Discard all {@link ExprRef}'s at the given depth.
         */
        public boolean discardExprs(int depth) {
            return removeIf(ref -> ref instanceof ExprRef exprRef && exprRef.depth == depth);
        }

        /** Replace all {@link ExprRef}'s at the given depth after mapping them somehow.
         */
        public void replaceExprs(int depth, Function<? super ExprRef, ? extends T> mapper) {
            removeExprs(depth)
              .map(mapper)
              .forEach(this::add);
        }

        @Override
        @SuppressWarnings("unchecked")
        public RefSet<T> clone() {
            return (RefSet<T>)super.clone();
        }

        // Return a collector that builds a RefSet
        public static <T extends Ref> Collector<T, ?, RefSet<T>> collector() {
            return Collectors.toCollection(RefSet::new);
        }
    }

// StackFrame

    // Information about one frame on the call stack
    private class StackFrame {

        final MethodInfo method;                    // the method containing the statement
        final JCTree site;                          // the call site within the method
        final JCTree initializer;                   // originating field or initialization block, else null
        final boolean suppressible;                 // whether warning can be suppressed at this frame

        StackFrame(MethodInfo method, JCTree initializer, JCTree site) {
            this.method = method;
            this.initializer = initializer;
            this.site = site;
            this.suppressible = initializer != null || (method.constructor && method.declaringClass == targetClass);
        }

        DiagnosticPosition warningPos() {
            return site.pos().withLintPosition(NOPOS);      // disable normal Lint suppression
        }

        Lint lint() {
            return lintMapper.lintAt(topLevelEnv.toplevel.sourcefile, site.pos()).get();
        }

        boolean isSuppressed() {
            return suppressible && !lint().isEnabled(THIS_ESCAPE, true);
        }

        int comparePos(StackFrame that) {
            return Integer.compare(this.site.pos().getPreferredPosition(), that.site.pos().getPreferredPosition());
        }

        @Override
        public String toString() {
            return "StackFrame"
              + "[" + method.declaration.sym + "@" + site.pos().getPreferredPosition()
              + (initializer != null ? ",init@" + initializer.pos().getPreferredPosition() : "")
              + "]";
        }
    }

// Warning

    // Information about one warning we have generated
    private class Warning {

        final JCClassDecl declaringClass;           // the class whose instance is leaked
        final ArrayList<StackFrame> stack;          // the call stack where the leak happens
        final JCTree origin;                        // the originating ctor, field, or init block

        Warning(JCClassDecl declaringClass, ArrayList<StackFrame> stack) {
            this.declaringClass = declaringClass;
            this.stack = stack;
            this.origin = stack.stream()
              .map(frame -> frame.initializer)
              .filter(Objects::nonNull)
              .findFirst()
              .orElseGet(() -> stack.get(0).method.declaration);    // default to the initial constructor
        }

        // Used to eliminate redundant warnings. Warning A is redundant with warning B if the call stack of A includes
        // the call stack of B plus additional initial frame(s). For example, if constructor B = Foo(int x) generates a
        // warning, then generating warning for some other constructor A when it invokes this(123) would be redundant.
        boolean isRedundantWith(Warning that) {
            int numExtra = this.stack.size() - that.stack.size();
            return numExtra >= 0 &&
              IntStream.range(0, that.stack.size())
                .allMatch(index -> this.stack.get(numExtra + index).comparePos(that.stack.get(index)) == 0);
        }

        // Order warnings by their stack frames, lexicographically in reverse calling order, which will cause
        // all warnings that are isRedundantWith() some other warning to immediately follow that warning.
        static int sortByStackFrames(Warning warning1, Warning warning2) {
            int index1 = warning1.stack.size();
            int index2 = warning2.stack.size();
            while (true) {
                boolean end1 = --index1 < 0;
                boolean end2 = --index2 < 0;
                if (end1 && end2)
                    return 0;
                if (end1)
                    return -1;
                if (end2)
                    return 1;
                int diff = warning1.stack.get(index1).comparePos(warning2.stack.get(index2));
                if (diff != 0)
                    return diff;
            }
        }

<<<<<<< HEAD
        // Determine whether this warning is suppressed and, if so, validate that suppression. A single "this-escape"
        // warning involves multiple source code positions, so we must determine and validate suppression manually.
        // We do this as follows: A warning is suppressed if "this-escape" is disabled at any position in the stack
        // where that stack frame corresponds to a constructor or field initializer in the target class. That means,
        // for example, @SuppressWarnings("this-escape") annotations on regular methods are ignored. We work our way
        // back up the call stack from the point of the leak until we encounter a suppressible stack frame.
=======
        // Determine whether this warning is suppressed. A single "this-escape" warning involves multiple source code
        // positions, so we must determine suppression manually. We do this as follows: A warning is suppressed if
        // "this-escape" is disabled at any position in the stack where that stack frame corresponds to a constructor
        // or field initializer in the target class. That means, for example, @SuppressWarnings("this-escape") annotations
        // on regular methods are ignored. Here we work our way back up the call stack from the point of the leak until
        // we encounter a suppressible stack frame.
>>>>>>> 6ab327b7
        boolean isSuppressed() {
            for (int index = stack.size() - 1; index >= 0; index--) {
                if (stack.get(index).isSuppressed())
                    return true;
            }
            return false;
        }

        // If this is a field or initializer warning, trim the initial stack frame(s) up through the super() call
        void trimInitializerFrames() {
            for (int i = 0; i < stack.size(); i++) {
                if (stack.get(i).initializer != null) {
                    stack.subList(0, i + 1).clear();
                    break;
                }
            }
        }

        @Override
        public String toString() {
            return "Warning"
              + "[class=" + declaringClass.sym.flatname
              + ",stack=[\n    " + stack.stream().map(StackFrame::toString).collect(Collectors.joining("\n    ")) + "]"
              + "]";
        }
    }

// MethodInfo

    // Information about a constructor or method in the compilation unit
    private record MethodInfo(
        JCClassDecl declaringClass,     // the class declaring "declaration"
        JCMethodDecl declaration,       // the method or constructor itself
        boolean constructor,            // the method is a constructor
        boolean analyzable,             // it's a constructor that we should analyze
        boolean invokable) {            // it may be safely "invoked" during analysis

        @Override
        public String toString() {
            return "MethodInfo"
              + "[method=" + declaringClass.sym.flatname + "." + declaration.sym
              + ",constructor=" + constructor
              + ",analyzable=" + analyzable
              + ",invokable=" + invokable
              + "]";
        }
    }
}<|MERGE_RESOLUTION|>--- conflicted
+++ resolved
@@ -342,11 +342,7 @@
           .filter(MethodInfo::analyzable)
           .forEach(this::analyzeConstructor);
 
-<<<<<<< HEAD
-        // Manually apply (and validate) any Lint suppressions
-=======
-        // Manually apply any Lint suppression
->>>>>>> 6ab327b7
+        // Manually apply (and validate) any Lint suppression
         filterWarnings(warning -> !warning.isSuppressed());
 
         // Field intitializers and initialization blocks will generate a separate warning for each primary constructor.
@@ -1791,21 +1787,12 @@
             }
         }
 
-<<<<<<< HEAD
         // Determine whether this warning is suppressed and, if so, validate that suppression. A single "this-escape"
         // warning involves multiple source code positions, so we must determine and validate suppression manually.
         // We do this as follows: A warning is suppressed if "this-escape" is disabled at any position in the stack
         // where that stack frame corresponds to a constructor or field initializer in the target class. That means,
         // for example, @SuppressWarnings("this-escape") annotations on regular methods are ignored. We work our way
         // back up the call stack from the point of the leak until we encounter a suppressible stack frame.
-=======
-        // Determine whether this warning is suppressed. A single "this-escape" warning involves multiple source code
-        // positions, so we must determine suppression manually. We do this as follows: A warning is suppressed if
-        // "this-escape" is disabled at any position in the stack where that stack frame corresponds to a constructor
-        // or field initializer in the target class. That means, for example, @SuppressWarnings("this-escape") annotations
-        // on regular methods are ignored. Here we work our way back up the call stack from the point of the leak until
-        // we encounter a suppressible stack frame.
->>>>>>> 6ab327b7
         boolean isSuppressed() {
             for (int index = stack.size() - 1; index >= 0; index--) {
                 if (stack.get(index).isSuppressed())
