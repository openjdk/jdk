/*
 * Copyright (c) 1999, 2025, Oracle and/or its affiliates. All rights reserved.
 * DO NOT ALTER OR REMOVE COPYRIGHT NOTICES OR THIS FILE HEADER.
 *
 * This code is free software; you can redistribute it and/or modify it
 * under the terms of the GNU General Public License version 2 only, as
 * published by the Free Software Foundation.  Oracle designates this
 * particular file as subject to the "Classpath" exception as provided
 * by Oracle in the LICENSE file that accompanied this code.
 *
 * This code is distributed in the hope that it will be useful, but WITHOUT
 * ANY WARRANTY; without even the implied warranty of MERCHANTABILITY or
 * FITNESS FOR A PARTICULAR PURPOSE.  See the GNU General Public License
 * version 2 for more details (a copy is included in the LICENSE file that
 * accompanied this code).
 *
 * You should have received a copy of the GNU General Public License version
 * 2 along with this work; if not, write to the Free Software Foundation,
 * Inc., 51 Franklin St, Fifth Floor, Boston, MA 02110-1301 USA.
 *
 * Please contact Oracle, 500 Oracle Parkway, Redwood Shores, CA 94065 USA
 * or visit www.oracle.com if you need additional information or have any
 * questions.
 */

package com.sun.tools.javac.tree;



import com.sun.source.tree.Tree;
import com.sun.source.util.TreePath;
import com.sun.tools.javac.code.*;
import com.sun.tools.javac.code.Symbol.RecordComponent;
import com.sun.tools.javac.comp.AttrContext;
import com.sun.tools.javac.comp.Env;
import com.sun.tools.javac.tree.JCTree.*;
import com.sun.tools.javac.tree.JCTree.JCPolyExpression.*;
import com.sun.tools.javac.util.*;
import com.sun.tools.javac.util.JCDiagnostic.DiagnosticPosition;

import static com.sun.tools.javac.code.Flags.*;
import static com.sun.tools.javac.code.Kinds.Kind.*;
import com.sun.tools.javac.code.Symbol.VarSymbol;
import static com.sun.tools.javac.code.TypeTag.BOOLEAN;
import static com.sun.tools.javac.code.TypeTag.BOT;
import static com.sun.tools.javac.tree.JCTree.Tag.*;
import static com.sun.tools.javac.tree.JCTree.Tag.BLOCK;
import static com.sun.tools.javac.tree.JCTree.Tag.SYNCHRONIZED;

import javax.lang.model.element.ElementKind;
import javax.tools.JavaFileObject;

import java.util.function.Function;
import java.util.function.Predicate;
import java.util.function.ToIntBiFunction;

import static com.sun.tools.javac.tree.JCTree.JCOperatorExpression.OperandPos.LEFT;
import static com.sun.tools.javac.tree.JCTree.JCOperatorExpression.OperandPos.RIGHT;

/** Utility class containing inspector methods for trees.
 *
 *  <p><b>This is NOT part of any supported API.
 *  If you write code that depends on this, you do so at your own risk.
 *  This code and its internal interfaces are subject to change or
 *  deletion without notice.</b>
 */
public class TreeInfo {

    public static List<JCExpression> args(JCTree t) {
        switch (t.getTag()) {
            case APPLY:
                return ((JCMethodInvocation)t).args;
            case NEWCLASS:
                return ((JCNewClass)t).args;
            default:
                return null;
        }
    }

    /** Is tree a constructor declaration?
     */
    public static boolean isConstructor(JCTree tree) {
        if (tree.hasTag(METHODDEF)) {
            Name name = ((JCMethodDecl) tree).name;
            return name == name.table.names.init;
        } else {
            return false;
        }
    }

    public static boolean isCanonicalConstructor(JCTree tree) {
        // the record flag is only set to the canonical constructor
        return isConstructor(tree) && (((JCMethodDecl)tree).sym.flags_field & RECORD) != 0;
    }

    public static boolean isCompactConstructor(JCTree tree) {
        // the record flag is only set to the canonical constructor
        return isCanonicalConstructor(tree) && (((JCMethodDecl)tree).sym.flags_field & COMPACT_RECORD_CONSTRUCTOR) != 0;
    }

    public static boolean isReceiverParam(JCTree tree) {
        if (tree.hasTag(VARDEF)) {
            return ((JCVariableDecl)tree).nameexpr != null;
        } else {
            return false;
        }
    }

    /** Is there a constructor declaration in the given list of trees?
     */
    public static boolean hasConstructors(List<JCTree> trees) {
        for (List<JCTree> l = trees; l.nonEmpty(); l = l.tail)
            if (isConstructor(l.head)) return true;
        return false;
    }

    public static boolean isMultiCatch(JCCatch catchClause) {
        return catchClause.param.vartype.hasTag(TYPEUNION);
    }

    /** Is statement an initializer for a synthetic field?
     */
    public static boolean isSyntheticInit(JCTree stat) {
        if (stat.hasTag(EXEC)) {
            JCExpressionStatement exec = (JCExpressionStatement)stat;
            if (exec.expr.hasTag(ASSIGN)) {
                JCAssign assign = (JCAssign)exec.expr;
                if (assign.lhs.hasTag(SELECT)) {
                    JCFieldAccess select = (JCFieldAccess)assign.lhs;
                    if (select.sym != null &&
                        (select.sym.flags() & SYNTHETIC) != 0) {
                        Name selected = name(select.selected);
                        if (selected != null && selected == selected.table.names._this)
                            return true;
                    }
                }
            }
        }
        return false;
    }

    /** If the expression is a method call, return the method name, null
     *  otherwise. */
    public static Name calledMethodName(JCTree tree) {
        if (tree.hasTag(EXEC)) {
            JCExpressionStatement exec = (JCExpressionStatement)tree;
            if (exec.expr.hasTag(APPLY)) {
                Name mname = TreeInfo.name(((JCMethodInvocation) exec.expr).meth);
                return mname;
            }
        }
        return null;
    }

    /** Is this tree a 'this' identifier?
     */
    public static boolean isThisQualifier(JCTree tree) {
        switch (tree.getTag()) {
            case PARENS:
                return isThisQualifier(skipParens(tree));
            case IDENT: {
                JCIdent id = (JCIdent)tree;
                return id.name == id.name.table.names._this;
            }
            default:
                return false;
        }
    }

    /** Is this tree an identifier, possibly qualified by 'this'?
     */
    public static boolean isIdentOrThisDotIdent(JCTree tree) {
        switch (tree.getTag()) {
            case PARENS:
                return isIdentOrThisDotIdent(skipParens(tree));
            case IDENT:
                return true;
            case SELECT:
                return isThisQualifier(((JCFieldAccess)tree).selected);
            default:
                return false;
        }
    }

    /** Check if the given tree is an explicit reference to the 'this' instance of the
     *  class currently being compiled. This is true if tree is:
     *  - An unqualified 'this' identifier
     *  - A 'super' identifier qualified by a class name whose type is 'currentClass' or a supertype
     *  - A 'this' identifier qualified by a class name whose type is 'currentClass' or a supertype
     *    but also NOT an enclosing outer class of 'currentClass'.
     */
    public static boolean isExplicitThisReference(Types types, Type.ClassType currentClass, JCTree tree) {
        switch (tree.getTag()) {
            case PARENS:
                return isExplicitThisReference(types, currentClass, skipParens(tree));
            case IDENT: {
                JCIdent ident = (JCIdent)tree;
                Names names = ident.name.table.names;
                return ident.name == names._this || ident.name == names._super;
            }
            case SELECT: {
                JCFieldAccess select = (JCFieldAccess)tree;
                Type selectedType = types.erasure(select.selected.type);
                if (!selectedType.hasTag(TypeTag.CLASS))
                    return false;
                Symbol.ClassSymbol currentClassSym = (Symbol.ClassSymbol)((Type.ClassType)types.erasure(currentClass)).tsym;
                Symbol.ClassSymbol selectedClassSym = (Symbol.ClassSymbol)((Type.ClassType)selectedType).tsym;
                Names names = select.name.table.names;
                return currentClassSym.isSubClass(selectedClassSym, types) &&
                        (select.name == names._super ||
                        (select.name == names._this &&
                            (currentClassSym == selectedClassSym ||
                            !currentClassSym.isEnclosedBy(selectedClassSym))));
            }
            default:
                return false;
        }
    }

    /** Is this a call to super?
     */
    public static boolean isSuperCall(JCTree tree) {
        Name name = calledMethodName(tree);
        if (name != null) {
            Names names = name.table.names;
            return name==names._super;
        } else {
            return false;
        }
    }

    public static List<JCVariableDecl> recordFields(JCClassDecl tree) {
        return tree.defs.stream()
                .filter(t -> t.hasTag(VARDEF))
                .map(t -> (JCVariableDecl)t)
                .filter(vd -> (vd.getModifiers().flags & (Flags.RECORD)) == RECORD)
                .collect(List.collector());
    }

    public static List<Type> recordFieldTypes(JCClassDecl tree) {
        return recordFields(tree).stream()
                .map(vd -> vd.type)
                .collect(List.collector());
    }

    /** Is the given method a constructor containing a super() or this() call?
      */
    public static boolean hasAnyConstructorCall(JCMethodDecl tree) {
        return hasConstructorCall(tree, null);
    }

    /** Is the given method a constructor containing a super() and/or this() call?
      * The "target" is either names._this, names._super, or null for either/both.
      */
    public static boolean hasConstructorCall(JCMethodDecl tree, Name target) {
        JCMethodInvocation app = findConstructorCall(tree);
        return app != null && (target == null || target == name(app.meth));
    }

    /** Find the first super() or init() call in the given constructor.
     */
    public static JCMethodInvocation findConstructorCall(JCMethodDecl md) {
        if (!TreeInfo.isConstructor(md) || md.body == null)
            return null;
        return new ConstructorCallFinder(md.name.table.names).find(md).head;
    }

    /** Finds all calls to this() and/or super() in a given constructor.
     *  We can't assume they will be "top level" statements, because
     *  some synthetic calls to super() are added inside { } blocks.
     *  So we must recurse through the method's entire syntax tree.
     */
    private static class ConstructorCallFinder extends TreeScanner {

        final ListBuffer<JCMethodInvocation> calls = new ListBuffer<>();
        final Names names;

        ConstructorCallFinder(Names names) {
            this.names = names;
        }

        List<JCMethodInvocation> find(JCMethodDecl meth) {
            scan(meth);
            return calls.toList();
        }

        @Override
        public void visitApply(JCMethodInvocation invoke) {
            Name name = TreeInfo.name(invoke.meth);
            if ((name == names._this || name == names._super))
                calls.append(invoke);
            super.visitApply(invoke);
        }

        @Override
        public void visitClassDef(JCClassDecl tree) {
            // don't descend any further
        }

        @Override
        public void visitLambda(JCLambda tree) {
            // don't descend any further
        }
    }

    /**
     * Is the given method invocation an invocation of this(...) or super(...)?
     */
    public static boolean isConstructorCall(JCMethodInvocation invoke) {
        Name name = TreeInfo.name(invoke.meth);
        Names names = name.table.names;

        return (name == names._this || name == names._super);
    }

    /** Finds super() invocations and translates them using the given mapping.
     */
    public static void mapSuperCalls(JCBlock block, Function<? super JCExpressionStatement, ? extends JCStatement> mapper) {
        block.stats = block.stats.map(new TreeInfo.SuperCallTranslator(mapper)::translate);
    }

    /** Finds all super() invocations and translates them somehow.
     */
    private static class SuperCallTranslator extends TreeTranslator {

        final Function<? super JCExpressionStatement, ? extends JCStatement> translator;

        /** Constructor.
         *
         * @param translator translates super() invocations, returning replacement statement or null for no change
         */
        SuperCallTranslator(Function<? super JCExpressionStatement, ? extends JCStatement> translator) {
            this.translator = translator;
        }

        // Because it returns void, anywhere super() can legally appear must be a location where a JCStatement
        // could also appear, so it's OK that we are replacing a JCExpressionStatement with a JCStatement here.
        @Override
        public void visitExec(JCExpressionStatement stat) {
            if (!TreeInfo.isSuperCall(stat) || (result = this.translator.apply(stat)) == null)
                super.visitExec(stat);
        }

        @Override
        public void visitClassDef(JCClassDecl tree) {
            // don't descend any further
            result = tree;
        }

        @Override
        public void visitLambda(JCLambda tree) {
            // don't descend any further
            result = tree;
        }
    }

    /** Return true if a tree represents a diamond new expr. */
    public static boolean isDiamond(JCTree tree) {
        switch(tree.getTag()) {
            case TYPEAPPLY: return ((JCTypeApply)tree).getTypeArguments().isEmpty();
            case NEWCLASS: return isDiamond(((JCNewClass)tree).clazz);
            case ANNOTATED_TYPE: return isDiamond(((JCAnnotatedType)tree).underlyingType);
            default: return false;
        }
    }

    public static boolean isEnumInit(JCTree tree) {
        switch (tree.getTag()) {
            case VARDEF:
                return (((JCVariableDecl)tree).mods.flags & ENUM) != 0;
            default:
                return false;
        }
    }

    /** set 'polyKind' on given tree */
    public static void setPolyKind(JCTree tree, PolyKind pkind) {
        switch (tree.getTag()) {
            case APPLY:
                ((JCMethodInvocation)tree).polyKind = pkind;
                break;
            case NEWCLASS:
                ((JCNewClass)tree).polyKind = pkind;
                break;
            case REFERENCE:
                ((JCMemberReference)tree).refPolyKind = pkind;
                break;
            default:
                throw new AssertionError("Unexpected tree: " + tree);
        }
    }

    /** set 'varargsElement' on given tree */
    public static void setVarargsElement(JCTree tree, Type varargsElement) {
        switch (tree.getTag()) {
            case APPLY:
                ((JCMethodInvocation)tree).varargsElement = varargsElement;
                break;
            case NEWCLASS:
                ((JCNewClass)tree).varargsElement = varargsElement;
                break;
            case REFERENCE:
                ((JCMemberReference)tree).varargsElement = varargsElement;
                break;
            default:
                throw new AssertionError("Unexpected tree: " + tree);
        }
    }

    /** Return true if the tree corresponds to an expression statement */
    public static boolean isExpressionStatement(JCExpression tree) {
        switch(tree.getTag()) {
            case PREINC: case PREDEC:
            case POSTINC: case POSTDEC:
            case ASSIGN:
            case BITOR_ASG: case BITXOR_ASG: case BITAND_ASG:
            case SL_ASG: case SR_ASG: case USR_ASG:
            case PLUS_ASG: case MINUS_ASG:
            case MUL_ASG: case DIV_ASG: case MOD_ASG:
            case APPLY: case NEWCLASS:
            case ERRONEOUS:
                return true;
            default:
                return false;
        }
    }

    /** Return true if the tree corresponds to a statement */
    public static boolean isStatement(JCTree tree) {
        return (tree instanceof JCStatement) &&
                !tree.hasTag(CLASSDEF) &&
                !tree.hasTag(Tag.BLOCK) &&
                !tree.hasTag(METHODDEF);
    }

    /**
     * Return true if the AST corresponds to a static select of the kind A.B
     */
    public static boolean isStaticSelector(JCTree base, Names names) {
        if (base == null)
            return false;
        switch (base.getTag()) {
            case IDENT:
                JCIdent id = (JCIdent)base;
                return id.name != names._this &&
                        id.name != names._super &&
                        isStaticSym(base);
            case SELECT:
                return isStaticSym(base) &&
                    isStaticSelector(((JCFieldAccess)base).selected, names);
            case TYPEAPPLY:
            case TYPEARRAY:
                return true;
            case ANNOTATED_TYPE:
                return isStaticSelector(((JCAnnotatedType)base).underlyingType, names);
            default:
                return false;
        }
    }
    //where
        private static boolean isStaticSym(JCTree tree) {
            Symbol sym = symbol(tree);
            return (sym.kind == TYP || sym.kind == PCK);
        }

    /** Return true if a tree represents the null literal. */
    public static boolean isNull(JCTree tree) {
        if (!tree.hasTag(LITERAL))
            return false;
        JCLiteral lit = (JCLiteral) tree;
        return (lit.typetag == BOT);
    }

    /** Return true iff this tree is a child of some annotation. */
    public static boolean isInAnnotation(Env<?> env, JCTree tree) {
        TreePath tp = TreePath.getPath(env.toplevel, tree);
        if (tp != null) {
            for (Tree t : tp) {
                if (t.getKind() == Tree.Kind.ANNOTATION)
                    return true;
            }
        }
        return false;
    }

    public static String getCommentText(Env<?> env, JCTree tree) {
        DocCommentTable docComments = (tree.hasTag(JCTree.Tag.TOPLEVEL))
                ? ((JCCompilationUnit) tree).docComments
                : env.toplevel.docComments;
        return (docComments == null) ? null : docComments.getCommentText(tree);
    }

    /** The position of the first statement in a block, or the position of
     *  the block itself if it is empty.
     */
    public static int firstStatPos(JCTree tree) {
        if (tree.hasTag(BLOCK) && ((JCBlock) tree).stats.nonEmpty())
            return ((JCBlock) tree).stats.head.pos;
        else
            return tree.pos;
    }

<<<<<<< HEAD
    /** The end position of the given tree, if defined.
     */
    public static int endPos(EndPosTable endPosTable, JCTree tree) {
        switch (tree.getTag()) {
        case BLOCK:
            return ((JCBlock)tree).bracePos;
        case SWITCH_EXPRESSION:
            return ((JCSwitchExpression)tree).bracePos;
        case SYNCHRONIZED:
            return endPos(endPosTable, ((JCSynchronized)tree).body);
        case TRY:
=======
    /** The closing brace position of given tree, if it is a block with
     *  defined bracePos.
     */
    public static int endPos(JCTree tree) {
        if (tree.hasTag(BLOCK) && ((JCBlock) tree).bracePos != Position.NOPOS)
            return ((JCBlock) tree).bracePos;
        else if (tree.hasTag(SYNCHRONIZED))
            return endPos(((JCSynchronized) tree).body);
        else if (tree.hasTag(TRY)) {
>>>>>>> a62ebc62
            JCTry t = (JCTry) tree;
            return endPos(endPosTable, (t.finalizer != null) ? t.finalizer
                          : (t.catchers.nonEmpty() ? t.catchers.last().body : t.body));
<<<<<<< HEAD
        default:
            break;
        }
        int endPos = endPosTable.getEndPos(tree);
        if (endPos != Position.NOPOS)
            return endPos;
        return tree.pos;
=======
        } else if (tree.hasTag(SWITCH) &&
                   ((JCSwitch) tree).bracePos != Position.NOPOS) {
            return ((JCSwitch) tree).bracePos;
        } else if (tree.hasTag(SWITCH_EXPRESSION) &&
                   ((JCSwitchExpression) tree).bracePos != Position.NOPOS) {
            return ((JCSwitchExpression) tree).bracePos;
        } else
            return tree.pos;
>>>>>>> a62ebc62
    }


    /** Get the start position for a tree node.  The start position is
     * defined to be the position of the first character of the first
     * token of the node's source text.
     * @param tree  The tree node
     */
    public static int getStartPos(JCTree tree) {
        if (tree == null)
            return Position.NOPOS;

        switch(tree.getTag()) {
            case MODULEDEF: {
                JCModuleDecl md = (JCModuleDecl)tree;
                return md.mods.annotations.isEmpty() ? md.pos :
                       md.mods.annotations.head.pos;
            }
            case PACKAGEDEF: {
                JCPackageDecl pd = (JCPackageDecl)tree;
                return pd.annotations.isEmpty() ? pd.pos :
                       pd.annotations.head.pos;
            }
            case APPLY:
                return getStartPos(((JCMethodInvocation) tree).meth);
            case ASSIGN:
                return getStartPos(((JCAssign) tree).lhs);
            case BITOR_ASG: case BITXOR_ASG: case BITAND_ASG:
            case SL_ASG: case SR_ASG: case USR_ASG:
            case PLUS_ASG: case MINUS_ASG: case MUL_ASG:
            case DIV_ASG: case MOD_ASG:
            case OR: case AND: case BITOR:
            case BITXOR: case BITAND: case EQ:
            case NE: case LT: case GT:
            case LE: case GE: case SL:
            case SR: case USR: case PLUS:
            case MINUS: case MUL: case DIV:
            case MOD:
            case POSTINC:
            case POSTDEC:
                return getStartPos(((JCOperatorExpression) tree).getOperand(LEFT));
            case CLASSDEF: {
                JCClassDecl node = (JCClassDecl)tree;
                if (node.mods.pos != Position.NOPOS)
                    return node.mods.pos;
                break;
            }
            case CONDEXPR:
                return getStartPos(((JCConditional) tree).cond);
            case EXEC:
                return getStartPos(((JCExpressionStatement) tree).expr);
            case INDEXED:
                return getStartPos(((JCArrayAccess) tree).indexed);
            case METHODDEF: {
                JCMethodDecl node = (JCMethodDecl)tree;
                if (node.mods.pos != Position.NOPOS)
                    return node.mods.pos;
                if (node.typarams.nonEmpty()) // List.nil() used for no typarams
                    return getStartPos(node.typarams.head);
                return node.restype == null ? node.pos : getStartPos(node.restype);
            }
            case SELECT:
                return getStartPos(((JCFieldAccess) tree).selected);
            case TYPEAPPLY:
                return getStartPos(((JCTypeApply) tree).clazz);
            case TYPEARRAY:
                return getStartPos(((JCArrayTypeTree) tree).elemtype);
            case TYPETEST:
                return getStartPos(((JCInstanceOf) tree).expr);
            case ANNOTATED_TYPE: {
                JCAnnotatedType node = (JCAnnotatedType) tree;
                if (node.annotations.nonEmpty()) {
                    if (node.underlyingType.hasTag(TYPEARRAY) ||
                            node.underlyingType.hasTag(SELECT)) {
                        return getStartPos(node.underlyingType);
                    } else {
                        return getStartPos(node.annotations.head);
                    }
                } else {
                    return getStartPos(node.underlyingType);
                }
            }
            case NEWCLASS: {
                JCNewClass node = (JCNewClass)tree;
                if (node.encl != null)
                    return getStartPos(node.encl);
                break;
            }
            case VARDEF: {
                JCVariableDecl node = (JCVariableDecl)tree;
                if (node.startPos != Position.NOPOS) {
                    return node.startPos;
                } else if (node.mods.pos != Position.NOPOS) {
                    return node.mods.pos;
                } else if (node.vartype == null || node.vartype.pos == Position.NOPOS) {
                    //if there's no type (partially typed lambda parameter)
                    //simply return node position
                    return node.pos;
                } else {
                    return getStartPos(node.vartype);
                }
            }
            case BINDINGPATTERN: {
                JCBindingPattern node = (JCBindingPattern)tree;
                return getStartPos(node.var);
            }
            case ERRONEOUS: {
                JCErroneous node = (JCErroneous)tree;
                if (node.errs != null && node.errs.nonEmpty()) {
                    int pos = getStartPos(node.errs.head);
                    if (pos != Position.NOPOS) {
                        return pos;
                    }
                }
                break;
            }
        }
        return tree.pos;
    }

    /** The end position of given tree, given  a table of end positions generated by the parser
     */
    public static int getEndPos(JCTree tree, EndPosTable endPosTable) {
        if (tree == null)
            return Position.NOPOS;

        int mapPos = endPosTable.getEndPos(tree);
        if (mapPos != Position.NOPOS)
            return mapPos;

        switch(tree.getTag()) {
            case BITOR_ASG: case BITXOR_ASG: case BITAND_ASG:
            case SL_ASG: case SR_ASG: case USR_ASG:
            case PLUS_ASG: case MINUS_ASG: case MUL_ASG:
            case DIV_ASG: case MOD_ASG:
            case OR: case AND: case BITOR:
            case BITXOR: case BITAND: case EQ:
            case NE: case LT: case GT:
            case LE: case GE: case SL:
            case SR: case USR: case PLUS:
            case MINUS: case MUL: case DIV:
            case MOD:
            case POS:
            case NEG:
            case NOT:
            case COMPL:
            case PREINC:
            case PREDEC:
                return getEndPos(((JCOperatorExpression) tree).getOperand(RIGHT), endPosTable);
            case CASE:
                return getEndPos(((JCCase) tree).stats.last(), endPosTable);
            case CATCH:
                return getEndPos(((JCCatch) tree).body, endPosTable);
            case CONDEXPR:
                return getEndPos(((JCConditional) tree).falsepart, endPosTable);
            case FORLOOP:
                return getEndPos(((JCForLoop) tree).body, endPosTable);
            case FOREACHLOOP:
                return getEndPos(((JCEnhancedForLoop) tree).body, endPosTable);
            case IF: {
                JCIf node = (JCIf)tree;
                if (node.elsepart == null) {
                    return getEndPos(node.thenpart, endPosTable);
                } else {
                    return getEndPos(node.elsepart, endPosTable);
                }
            }
            case LABELLED:
                return getEndPos(((JCLabeledStatement) tree).body, endPosTable);
            case MODIFIERS:
                return getEndPos(((JCModifiers) tree).annotations.last(), endPosTable);
            case SYNCHRONIZED:
                return getEndPos(((JCSynchronized) tree).body, endPosTable);
            case TOPLEVEL:
                return getEndPos(((JCCompilationUnit) tree).defs.last(), endPosTable);
            case TRY: {
                JCTry node = (JCTry)tree;
                if (node.finalizer != null) {
                    return getEndPos(node.finalizer, endPosTable);
                } else if (!node.catchers.isEmpty()) {
                    return getEndPos(node.catchers.last(), endPosTable);
                } else {
                    return getEndPos(node.body, endPosTable);
                }
            }
            case WILDCARD:
                return getEndPos(((JCWildcard) tree).inner, endPosTable);
            case TYPECAST:
                return getEndPos(((JCTypeCast) tree).expr, endPosTable);
            case TYPETEST:
                return getEndPos(((JCInstanceOf) tree).pattern, endPosTable);
            case WHILELOOP:
                return getEndPos(((JCWhileLoop) tree).body, endPosTable);
            case ANNOTATED_TYPE:
                return getEndPos(((JCAnnotatedType) tree).underlyingType, endPosTable);
            case ERRONEOUS: {
                JCErroneous node = (JCErroneous)tree;
                if (node.errs != null && node.errs.nonEmpty())
                    return getEndPos(node.errs.last(), endPosTable);
            }
        }
        return Position.NOPOS;
    }


    /** A DiagnosticPosition with the preferred position set to the
     *  closing brace position of given tree, if it is a block with
     *  defined closing brace position.
     */
    public static DiagnosticPosition diagEndPos(EndPosTable endPosTable, final JCTree tree) {
        final int endPos = TreeInfo.endPos(endPosTable, tree);
        return new DiagnosticPosition() {
            public JCTree getTree() { return tree; }
            public int getStartPosition() { return TreeInfo.getStartPos(tree); }
            public int getPreferredPosition() { return endPos; }
            public int getEndPosition(EndPosTable endPosTable) {
                return TreeInfo.getEndPos(tree, endPosTable);
            }
        };
    }

    public enum PosKind {
        START_POS((table, tree) -> TreeInfo.getStartPos(tree)),
        FIRST_STAT_POS((table, tree) -> TreeInfo.firstStatPos(tree)),
        END_POS(TreeInfo::endPos);

        final ToIntBiFunction<EndPosTable, JCTree> posFunc;

        PosKind(ToIntBiFunction<EndPosTable, JCTree> posFunc) {
            this.posFunc = posFunc;
        }

        int toPos(EndPosTable endPosTable, JCTree tree) {
            return posFunc.applyAsInt(endPosTable, tree);
        }
    }

    /** The position of the finalizer of given try/synchronized statement.
     */
    public static int finalizerPos(EndPosTable endPosTable, JCTree tree, PosKind posKind) {
        if (tree.hasTag(TRY)) {
            JCTry t = (JCTry) tree;
            Assert.checkNonNull(t.finalizer);
            return posKind.toPos(endPosTable, t.finalizer);
        } else if (tree.hasTag(SYNCHRONIZED)) {
            return endPos(endPosTable, ((JCSynchronized)tree).body);
        } else {
            throw new AssertionError();
        }
    }

    /** Find the position for reporting an error about a symbol, where
     *  that symbol is defined somewhere in the given tree. */
    public static int positionFor(final Symbol sym, final JCTree tree) {
        JCTree decl = declarationFor(sym, tree);
        return ((decl != null) ? decl : tree).pos;
    }

    /** Find the position for reporting an error about a symbol, where
     *  that symbol is defined somewhere in the given tree. */
    public static DiagnosticPosition diagnosticPositionFor(final Symbol sym, final JCTree tree) {
        return diagnosticPositionFor(sym, tree, false);
    }

    public static DiagnosticPosition diagnosticPositionFor(final Symbol sym, final JCTree tree, boolean returnNullIfNotFound) {
        return diagnosticPositionFor(sym, tree, returnNullIfNotFound, null);
    }

    public static DiagnosticPosition diagnosticPositionFor(final Symbol sym, final JCTree tree, boolean returnNullIfNotFound,
            Predicate<? super JCTree> filter) {
        class DiagScanner extends DeclScanner {
            DiagScanner(Symbol sym, Predicate<? super JCTree> filter) {
                super(sym, filter);
            }

            public void visitIdent(JCIdent that) {
                if (!checkMatch(that, that.sym))
                    super.visitIdent(that);
            }
            public void visitSelect(JCFieldAccess that) {
                if (!checkMatch(that, that.sym))
                    super.visitSelect(that);
            }
        }
        DiagScanner s = new DiagScanner(sym, filter);
        tree.accept(s);
        JCTree decl = s.result;
        if (decl == null && returnNullIfNotFound) { return null; }
        return ((decl != null) ? decl : tree).pos();
    }

    public static DiagnosticPosition diagnosticPositionFor(final Symbol sym, final List<? extends JCTree> trees) {
        return trees.stream().map(t -> TreeInfo.diagnosticPositionFor(sym, t)).filter(t -> t != null).findFirst().get();
    }

    private static class DeclScanner extends TreeScanner {
        final Symbol sym;
        final Predicate<? super JCTree> filter;

        DeclScanner(final Symbol sym) {
            this(sym, null);
        }
        DeclScanner(final Symbol sym, Predicate<? super JCTree> filter) {
            this.sym = sym;
            this.filter = filter;
        }

        JCTree result = null;
        public void scan(JCTree tree) {
            if (tree!=null && result==null)
                tree.accept(this);
        }
        public void visitTopLevel(JCCompilationUnit that) {
            if (!checkMatch(that, that.packge))
                super.visitTopLevel(that);
        }
        public void visitModuleDef(JCModuleDecl that) {
            checkMatch(that, that.sym);
            // no need to scan within module declaration
        }
        public void visitPackageDef(JCPackageDecl that) {
            if (!checkMatch(that, that.packge))
                super.visitPackageDef(that);
        }
        public void visitClassDef(JCClassDecl that) {
            if (!checkMatch(that, that.sym))
                super.visitClassDef(that);
        }
        public void visitMethodDef(JCMethodDecl that) {
            if (!checkMatch(that, that.sym))
                super.visitMethodDef(that);
        }
        public void visitVarDef(JCVariableDecl that) {
            if (!checkMatch(that, that.sym))
                super.visitVarDef(that);
        }
        public void visitTypeParameter(JCTypeParameter that) {
            if (that.type == null || !checkMatch(that, that.type.tsym))
                super.visitTypeParameter(that);
        }

        protected boolean checkMatch(JCTree that, Symbol thatSym) {
            if (thatSym == this.sym && (filter == null || filter.test(that))) {
                result = that;
                return true;
            }
            if (this.sym.getKind() == ElementKind.RECORD_COMPONENT) {
                if (thatSym != null && thatSym.getKind() == ElementKind.FIELD && (thatSym.flags_field & RECORD) != 0) {
                    RecordComponent rc = thatSym.enclClass().getRecordComponent((VarSymbol)thatSym);
                    return checkMatch(rc.declarationFor(), rc);
                }
            }
            return false;
        }
    }

    /** Find the declaration for a symbol, where
     *  that symbol is defined somewhere in the given tree. */
    public static JCTree declarationFor(final Symbol sym, final JCTree tree) {
        DeclScanner s = new DeclScanner(sym);
        tree.accept(s);
        return s.result;
    }

    /** Return the statement referenced by a label.
     *  If the label refers to a loop or switch, return that switch
     *  otherwise return the labelled statement itself
     */
    public static JCTree referencedStatement(JCLabeledStatement tree) {
        JCTree t = tree;
        do t = ((JCLabeledStatement) t).body;
        while (t.hasTag(LABELLED));
        switch (t.getTag()) {
        case DOLOOP: case WHILELOOP: case FORLOOP: case FOREACHLOOP: case SWITCH:
            return t;
        default:
            return tree;
        }
    }

    /** Skip parens and return the enclosed expression
     */
    public static JCExpression skipParens(JCExpression tree) {
        while (tree.hasTag(PARENS)) {
            tree = ((JCParens) tree).expr;
        }
        return tree;
    }

    /** Skip parens and return the enclosed expression
     */
    public static JCTree skipParens(JCTree tree) {
        if (tree.hasTag(PARENS))
            return skipParens((JCParens)tree);
        else
            return tree;
    }

    /** Return the types of a list of trees.
     */
    public static List<Type> types(List<? extends JCTree> trees) {
        ListBuffer<Type> ts = new ListBuffer<>();
        for (List<? extends JCTree> l = trees; l.nonEmpty(); l = l.tail)
            ts.append(l.head.type);
        return ts.toList();
    }

    /** If this tree is an identifier or a field or a parameterized type,
     *  return its name, otherwise return null.
     */
    public static Name name(JCTree tree) {
        switch (tree.getTag()) {
        case IDENT:
            return ((JCIdent) tree).name;
        case SELECT:
            return ((JCFieldAccess) tree).name;
        case TYPEAPPLY:
            return name(((JCTypeApply) tree).clazz);
        default:
            return null;
        }
    }

    /** If this tree is a qualified identifier, its return fully qualified name,
     *  otherwise return null.
     */
    public static Name fullName(JCTree tree) {
        tree = skipParens(tree);
        switch (tree.getTag()) {
        case IDENT:
            return ((JCIdent) tree).name;
        case SELECT:
            Name sname = fullName(((JCFieldAccess) tree).selected);
            return sname == null ? null : sname.append('.', name(tree));
        default:
            return null;
        }
    }

    public static Symbol symbolFor(JCTree node) {
        Symbol sym = symbolForImpl(node);

        return sym != null ? sym.baseSymbol() : null;
    }

    private static Symbol symbolForImpl(JCTree node) {
        node = skipParens(node);
        switch (node.getTag()) {
        case TOPLEVEL:
            JCCompilationUnit cut = (JCCompilationUnit) node;
            JCModuleDecl moduleDecl = cut.getModuleDecl();
            if (isModuleInfo(cut) && moduleDecl != null)
                return symbolFor(moduleDecl);
            return cut.packge;
        case MODULEDEF:
            return ((JCModuleDecl) node).sym;
        case PACKAGEDEF:
            return ((JCPackageDecl) node).packge;
        case CLASSDEF:
            return ((JCClassDecl) node).sym;
        case METHODDEF:
            return ((JCMethodDecl) node).sym;
        case VARDEF:
            return ((JCVariableDecl) node).sym;
        case IDENT:
            return ((JCIdent) node).sym;
        case SELECT:
            return ((JCFieldAccess) node).sym;
        case REFERENCE:
            return ((JCMemberReference) node).sym;
        case NEWCLASS:
            return ((JCNewClass) node).constructor;
        case APPLY:
            return symbolFor(((JCMethodInvocation) node).meth);
        case TYPEAPPLY:
            return symbolFor(((JCTypeApply) node).clazz);
        case ANNOTATION:
        case TYPE_ANNOTATION:
        case TYPEPARAMETER:
            if (node.type != null)
                return node.type.tsym;
            return null;
        default:
            return null;
        }
    }

    public static boolean isDeclaration(JCTree node) {
        node = skipParens(node);
        switch (node.getTag()) {
        case PACKAGEDEF:
        case CLASSDEF:
        case METHODDEF:
        case VARDEF:
            return true;
        default:
            return false;
        }
    }

    /** If this tree is an identifier or a field, return its symbol,
     *  otherwise return null.
     */
    public static Symbol symbol(JCTree tree) {
        tree = skipParens(tree);
        switch (tree.getTag()) {
        case IDENT:
            return ((JCIdent) tree).sym;
        case SELECT:
            return ((JCFieldAccess) tree).sym;
        case TYPEAPPLY:
            return symbol(((JCTypeApply) tree).clazz);
        case ANNOTATED_TYPE:
            return symbol(((JCAnnotatedType) tree).underlyingType);
        case REFERENCE:
            return ((JCMemberReference) tree).sym;
        case CLASSDEF:
            return ((JCClassDecl) tree).sym;
        default:
            return null;
        }
    }

    /** If this tree has a modifiers field, return it otherwise return null
     */
    public static JCModifiers getModifiers(JCTree tree) {
        tree = skipParens(tree);
        switch (tree.getTag()) {
            case VARDEF:
                return ((JCVariableDecl) tree).mods;
            case METHODDEF:
                return ((JCMethodDecl) tree).mods;
            case CLASSDEF:
                return ((JCClassDecl) tree).mods;
            case MODULEDEF:
                return ((JCModuleDecl) tree).mods;
        default:
            return null;
        }
    }

    /** Return true if this is a nonstatic selection. */
    public static boolean nonstaticSelect(JCTree tree) {
        tree = skipParens(tree);
        if (!tree.hasTag(SELECT)) return false;
        JCFieldAccess s = (JCFieldAccess) tree;
        Symbol e = symbol(s.selected);
        return e == null || (e.kind != PCK && e.kind != TYP);
    }

    /** If this tree is an identifier or a field, set its symbol, otherwise skip.
     */
    public static void setSymbol(JCTree tree, Symbol sym) {
        tree = skipParens(tree);
        switch (tree.getTag()) {
        case IDENT:
            ((JCIdent) tree).sym = sym; break;
        case SELECT:
            ((JCFieldAccess) tree).sym = sym; break;
        default:
        }
    }

    /** If this tree is a declaration or a block, return its flags field,
     *  otherwise return 0.
     */
    public static long flags(JCTree tree) {
        switch (tree.getTag()) {
        case VARDEF:
            return ((JCVariableDecl) tree).mods.flags;
        case METHODDEF:
            return ((JCMethodDecl) tree).mods.flags;
        case CLASSDEF:
            return ((JCClassDecl) tree).mods.flags;
        case BLOCK:
            return ((JCBlock) tree).flags;
        default:
            return 0;
        }
    }

    /** Return first (smallest) flag in `flags':
     *  pre: flags != 0
     */
    public static long firstFlag(long flags) {
        long flag = 1;
        while ((flag & flags) == 0)
            flag = flag << 1;
        return flag;
    }

    /** Return flags as a string, separated by " ".
     */
    public static String flagNames(long flags) {
        return Flags.toString(flags & ExtendedStandardFlags).trim();
    }

    /** Operator precedences values.
     */
    public static final int
        notExpression = -1,   // not an expression
        noPrec = 0,           // no enclosing expression
        assignPrec = 1,
        assignopPrec = 2,
        condPrec = 3,
        orPrec = 4,
        andPrec = 5,
        bitorPrec = 6,
        bitxorPrec = 7,
        bitandPrec = 8,
        eqPrec = 9,
        ordPrec = 10,
        shiftPrec = 11,
        addPrec = 12,
        mulPrec = 13,
        prefixPrec = 14,
        postfixPrec = 15,
        precCount = 16;


    /** Map operators to their precedence levels.
     */
    public static int opPrec(JCTree.Tag op) {
        switch(op) {
        case POS:
        case NEG:
        case NOT:
        case COMPL:
        case PREINC:
        case PREDEC: return prefixPrec;
        case POSTINC:
        case POSTDEC:
        case NULLCHK: return postfixPrec;
        case ASSIGN: return assignPrec;
        case BITOR_ASG:
        case BITXOR_ASG:
        case BITAND_ASG:
        case SL_ASG:
        case SR_ASG:
        case USR_ASG:
        case PLUS_ASG:
        case MINUS_ASG:
        case MUL_ASG:
        case DIV_ASG:
        case MOD_ASG: return assignopPrec;
        case OR: return orPrec;
        case AND: return andPrec;
        case EQ:
        case NE: return eqPrec;
        case LT:
        case GT:
        case LE:
        case GE: return ordPrec;
        case BITOR: return bitorPrec;
        case BITXOR: return bitxorPrec;
        case BITAND: return bitandPrec;
        case SL:
        case SR:
        case USR: return shiftPrec;
        case PLUS:
        case MINUS: return addPrec;
        case MUL:
        case DIV:
        case MOD: return mulPrec;
        case TYPETEST: return ordPrec;
        default: throw new AssertionError();
        }
    }

    static Tree.Kind tagToKind(JCTree.Tag tag) {
        switch (tag) {
        // Postfix expressions
        case POSTINC:           // _ ++
            return Tree.Kind.POSTFIX_INCREMENT;
        case POSTDEC:           // _ --
            return Tree.Kind.POSTFIX_DECREMENT;

        // Unary operators
        case PREINC:            // ++ _
            return Tree.Kind.PREFIX_INCREMENT;
        case PREDEC:            // -- _
            return Tree.Kind.PREFIX_DECREMENT;
        case POS:               // +
            return Tree.Kind.UNARY_PLUS;
        case NEG:               // -
            return Tree.Kind.UNARY_MINUS;
        case COMPL:             // ~
            return Tree.Kind.BITWISE_COMPLEMENT;
        case NOT:               // !
            return Tree.Kind.LOGICAL_COMPLEMENT;

        // Binary operators

        // Multiplicative operators
        case MUL:               // *
            return Tree.Kind.MULTIPLY;
        case DIV:               // /
            return Tree.Kind.DIVIDE;
        case MOD:               // %
            return Tree.Kind.REMAINDER;

        // Additive operators
        case PLUS:              // +
            return Tree.Kind.PLUS;
        case MINUS:             // -
            return Tree.Kind.MINUS;

        // Shift operators
        case SL:                // <<
            return Tree.Kind.LEFT_SHIFT;
        case SR:                // >>
            return Tree.Kind.RIGHT_SHIFT;
        case USR:               // >>>
            return Tree.Kind.UNSIGNED_RIGHT_SHIFT;

        // Relational operators
        case LT:                // <
            return Tree.Kind.LESS_THAN;
        case GT:                // >
            return Tree.Kind.GREATER_THAN;
        case LE:                // <=
            return Tree.Kind.LESS_THAN_EQUAL;
        case GE:                // >=
            return Tree.Kind.GREATER_THAN_EQUAL;

        // Equality operators
        case EQ:                // ==
            return Tree.Kind.EQUAL_TO;
        case NE:                // !=
            return Tree.Kind.NOT_EQUAL_TO;

        // Bitwise and logical operators
        case BITAND:            // &
            return Tree.Kind.AND;
        case BITXOR:            // ^
            return Tree.Kind.XOR;
        case BITOR:             // |
            return Tree.Kind.OR;

        // Conditional operators
        case AND:               // &&
            return Tree.Kind.CONDITIONAL_AND;
        case OR:                // ||
            return Tree.Kind.CONDITIONAL_OR;

        // Assignment operators
        case MUL_ASG:           // *=
            return Tree.Kind.MULTIPLY_ASSIGNMENT;
        case DIV_ASG:           // /=
            return Tree.Kind.DIVIDE_ASSIGNMENT;
        case MOD_ASG:           // %=
            return Tree.Kind.REMAINDER_ASSIGNMENT;
        case PLUS_ASG:          // +=
            return Tree.Kind.PLUS_ASSIGNMENT;
        case MINUS_ASG:         // -=
            return Tree.Kind.MINUS_ASSIGNMENT;
        case SL_ASG:            // <<=
            return Tree.Kind.LEFT_SHIFT_ASSIGNMENT;
        case SR_ASG:            // >>=
            return Tree.Kind.RIGHT_SHIFT_ASSIGNMENT;
        case USR_ASG:           // >>>=
            return Tree.Kind.UNSIGNED_RIGHT_SHIFT_ASSIGNMENT;
        case BITAND_ASG:        // &=
            return Tree.Kind.AND_ASSIGNMENT;
        case BITXOR_ASG:        // ^=
            return Tree.Kind.XOR_ASSIGNMENT;
        case BITOR_ASG:         // |=
            return Tree.Kind.OR_ASSIGNMENT;

        // Null check (implementation detail), for example, __.getClass()
        case NULLCHK:
            return Tree.Kind.OTHER;

        case ANNOTATION:
            return Tree.Kind.ANNOTATION;
        case TYPE_ANNOTATION:
            return Tree.Kind.TYPE_ANNOTATION;

        case EXPORTS:
            return Tree.Kind.EXPORTS;
        case OPENS:
            return Tree.Kind.OPENS;

        default:
            return null;
        }
    }

    /**
     * Returns the underlying type of the tree if it is an annotated type,
     * or the tree itself otherwise.
     */
    public static JCExpression typeIn(JCExpression tree) {
        switch (tree.getTag()) {
        case ANNOTATED_TYPE:
            return ((JCAnnotatedType)tree).underlyingType;
        case IDENT: /* simple names */
        case TYPEIDENT: /* primitive name */
        case SELECT: /* qualified name */
        case TYPEARRAY: /* array types */
        case WILDCARD: /* wild cards */
        case TYPEPARAMETER: /* type parameters */
        case TYPEAPPLY: /* parameterized types */
        case ERRONEOUS: /* error tree TODO: needed for BadCast JSR308 test case. Better way? */
            return tree;
        default:
            throw new AssertionError("Unexpected type tree: " + tree);
        }
    }

    /* Return the inner-most type of a type tree.
     * For an array that contains an annotated type, return that annotated type.
     * TODO: currently only used by Pretty. Describe behavior better.
     */
    public static JCTree innermostType(JCTree type, boolean skipAnnos) {
        JCTree lastAnnotatedType = null;
        JCTree cur = type;
        loop: while (true) {
            switch (cur.getTag()) {
            case TYPEARRAY:
                lastAnnotatedType = null;
                cur = ((JCArrayTypeTree)cur).elemtype;
                break;
            case WILDCARD:
                lastAnnotatedType = null;
                cur = ((JCWildcard)cur).inner;
                break;
            case ANNOTATED_TYPE:
                lastAnnotatedType = cur;
                cur = ((JCAnnotatedType)cur).underlyingType;
                break;
            default:
                break loop;
            }
        }
        if (!skipAnnos && lastAnnotatedType!=null) {
            return lastAnnotatedType;
        } else {
            return cur;
        }
    }

    private static class TypeAnnotationFinder extends TreeScanner {
        public boolean foundTypeAnno = false;

        @Override
        public void scan(JCTree tree) {
            if (foundTypeAnno || tree == null)
                return;
            super.scan(tree);
        }

        public void visitAnnotation(JCAnnotation tree) {
            foundTypeAnno = foundTypeAnno || tree.hasTag(TYPE_ANNOTATION);
        }
    }

    public static boolean containsTypeAnnotation(JCTree e) {
        TypeAnnotationFinder finder = new TypeAnnotationFinder();
        finder.scan(e);
        return finder.foundTypeAnno;
    }

    public static boolean isModuleInfo(JCCompilationUnit tree) {
        return tree.sourcefile.isNameCompatible("module-info", JavaFileObject.Kind.SOURCE)
                && tree.getModuleDecl() != null;
    }

    public static boolean isPackageInfo(JCCompilationUnit tree) {
        return tree.sourcefile.isNameCompatible("package-info", JavaFileObject.Kind.SOURCE);
    }

    public static boolean isErrorEnumSwitch(JCExpression selector, List<JCCase> cases) {
        return selector.type.tsym.kind == Kinds.Kind.ERR &&
               cases.stream().flatMap(c -> c.labels.stream())
                             .filter(l -> l.hasTag(CONSTANTCASELABEL))
                             .map(l -> ((JCConstantCaseLabel) l).expr)
                             .allMatch(p -> p.hasTag(IDENT));
    }

    public static Type primaryPatternType(JCTree pat) {
        return switch (pat.getTag()) {
            case BINDINGPATTERN -> pat.type;
            case RECORDPATTERN -> ((JCRecordPattern) pat).type;
            case ANYPATTERN -> ((JCAnyPattern) pat).type;
            default -> throw new AssertionError();
        };
    }

    public static JCTree primaryPatternTypeTree(JCTree pat) {
        return switch (pat.getTag()) {
            case BINDINGPATTERN -> ((JCBindingPattern) pat).var.vartype;
            case RECORDPATTERN -> ((JCRecordPattern) pat).deconstructor;
            default -> throw new AssertionError();
        };
    }

    public static boolean expectedExhaustive(JCSwitch tree) {
        return tree.patternSwitch ||
               tree.cases.stream()
                         .flatMap(c -> c.labels.stream())
                         .anyMatch(l -> TreeInfo.isNullCaseLabel(l));
    }

    public static boolean unguardedCase(JCCase cse) {
        JCExpression guard = cse.guard;
        if (guard == null) {
            return true;
        }
        return isBooleanWithValue(guard, 1);
    }

    public static boolean isBooleanWithValue(JCExpression guard, int value) {
        var constValue = guard.type.constValue();
        return constValue != null &&
                guard.type.hasTag(BOOLEAN) &&
                ((int) constValue) == value;
    }

    public static boolean isNullCaseLabel(JCCaseLabel label) {
        return label.hasTag(CONSTANTCASELABEL) &&
               TreeInfo.isNull(((JCConstantCaseLabel) label).expr);
    }
}<|MERGE_RESOLUTION|>--- conflicted
+++ resolved
@@ -52,7 +52,7 @@
 
 import java.util.function.Function;
 import java.util.function.Predicate;
-import java.util.function.ToIntBiFunction;
+import java.util.function.ToIntFunction;
 
 import static com.sun.tools.javac.tree.JCTree.JCOperatorExpression.OperandPos.LEFT;
 import static com.sun.tools.javac.tree.JCTree.JCOperatorExpression.OperandPos.RIGHT;
@@ -500,19 +500,6 @@
             return tree.pos;
     }
 
-<<<<<<< HEAD
-    /** The end position of the given tree, if defined.
-     */
-    public static int endPos(EndPosTable endPosTable, JCTree tree) {
-        switch (tree.getTag()) {
-        case BLOCK:
-            return ((JCBlock)tree).bracePos;
-        case SWITCH_EXPRESSION:
-            return ((JCSwitchExpression)tree).bracePos;
-        case SYNCHRONIZED:
-            return endPos(endPosTable, ((JCSynchronized)tree).body);
-        case TRY:
-=======
     /** The closing brace position of given tree, if it is a block with
      *  defined bracePos.
      */
@@ -522,19 +509,9 @@
         else if (tree.hasTag(SYNCHRONIZED))
             return endPos(((JCSynchronized) tree).body);
         else if (tree.hasTag(TRY)) {
->>>>>>> a62ebc62
             JCTry t = (JCTry) tree;
-            return endPos(endPosTable, (t.finalizer != null) ? t.finalizer
+            return endPos((t.finalizer != null) ? t.finalizer
                           : (t.catchers.nonEmpty() ? t.catchers.last().body : t.body));
-<<<<<<< HEAD
-        default:
-            break;
-        }
-        int endPos = endPosTable.getEndPos(tree);
-        if (endPos != Position.NOPOS)
-            return endPos;
-        return tree.pos;
-=======
         } else if (tree.hasTag(SWITCH) &&
                    ((JCSwitch) tree).bracePos != Position.NOPOS) {
             return ((JCSwitch) tree).bracePos;
@@ -543,7 +520,6 @@
             return ((JCSwitchExpression) tree).bracePos;
         } else
             return tree.pos;
->>>>>>> a62ebc62
     }
 
 
@@ -753,8 +729,8 @@
      *  closing brace position of given tree, if it is a block with
      *  defined closing brace position.
      */
-    public static DiagnosticPosition diagEndPos(EndPosTable endPosTable, final JCTree tree) {
-        final int endPos = TreeInfo.endPos(endPosTable, tree);
+    public static DiagnosticPosition diagEndPos(final JCTree tree) {
+        final int endPos = TreeInfo.endPos(tree);
         return new DiagnosticPosition() {
             public JCTree getTree() { return tree; }
             public int getStartPosition() { return TreeInfo.getStartPos(tree); }
@@ -766,30 +742,30 @@
     }
 
     public enum PosKind {
-        START_POS((table, tree) -> TreeInfo.getStartPos(tree)),
-        FIRST_STAT_POS((table, tree) -> TreeInfo.firstStatPos(tree)),
+        START_POS(TreeInfo::getStartPos),
+        FIRST_STAT_POS(TreeInfo::firstStatPos),
         END_POS(TreeInfo::endPos);
 
-        final ToIntBiFunction<EndPosTable, JCTree> posFunc;
-
-        PosKind(ToIntBiFunction<EndPosTable, JCTree> posFunc) {
+        final ToIntFunction<JCTree> posFunc;
+
+        PosKind(ToIntFunction<JCTree> posFunc) {
             this.posFunc = posFunc;
         }
 
-        int toPos(EndPosTable endPosTable, JCTree tree) {
-            return posFunc.applyAsInt(endPosTable, tree);
+        int toPos(JCTree tree) {
+            return posFunc.applyAsInt(tree);
         }
     }
 
     /** The position of the finalizer of given try/synchronized statement.
      */
-    public static int finalizerPos(EndPosTable endPosTable, JCTree tree, PosKind posKind) {
+    public static int finalizerPos(JCTree tree, PosKind posKind) {
         if (tree.hasTag(TRY)) {
             JCTry t = (JCTry) tree;
             Assert.checkNonNull(t.finalizer);
-            return posKind.toPos(endPosTable, t.finalizer);
+            return posKind.toPos(t.finalizer);
         } else if (tree.hasTag(SYNCHRONIZED)) {
-            return endPos(endPosTable, ((JCSynchronized)tree).body);
+            return endPos(((JCSynchronized) tree).body);
         } else {
             throw new AssertionError();
         }
