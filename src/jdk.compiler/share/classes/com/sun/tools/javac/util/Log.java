--- conflicted
+++ resolved
@@ -45,11 +45,6 @@
 import javax.tools.JavaFileObject;
 
 import com.sun.tools.javac.api.DiagnosticFormatter;
-<<<<<<< HEAD
-import com.sun.tools.javac.code.Lint;
-import com.sun.tools.javac.code.Lint.LintCategory;
-import com.sun.tools.javac.code.Source;
-=======
 import com.sun.tools.javac.code.Flags;
 import com.sun.tools.javac.code.Lint;
 import com.sun.tools.javac.code.Lint.LintCategory;
@@ -58,7 +53,6 @@
 import com.sun.tools.javac.code.Symbol;
 import com.sun.tools.javac.comp.AttrContext;
 import com.sun.tools.javac.comp.Env;
->>>>>>> fde6cd77
 import com.sun.tools.javac.main.Main;
 import com.sun.tools.javac.main.Option;
 import com.sun.tools.javac.tree.EndPosTable;
@@ -73,13 +67,10 @@
 
 import static com.sun.tools.javac.main.Option.*;
 import static com.sun.tools.javac.util.JCDiagnostic.DiagnosticFlag.*;
-<<<<<<< HEAD
-=======
 import static com.sun.tools.javac.code.Lint.LintCategory.*;
 import static com.sun.tools.javac.resources.CompilerProperties.LintWarnings.RequiresAutomatic;
 import static com.sun.tools.javac.resources.CompilerProperties.LintWarnings.RequiresTransitiveAutomatic;
 import static com.sun.tools.javac.tree.JCTree.Tag.*;
->>>>>>> fde6cd77
 
 /** A class for error logs. Reports errors and warnings, and
  *  keeps track of error numbers and positions.
@@ -380,8 +371,6 @@
     private final Context context;
 
     /**
-<<<<<<< HEAD
-=======
      * The {@link Options} singleton.
      */
     private final Options options;
@@ -392,7 +381,6 @@
     private final LintMapper lintMapper;
 
     /**
->>>>>>> fde6cd77
      * The root {@link Lint} singleton.
      */
     private Lint rootLint;
@@ -495,11 +483,8 @@
         super(JCDiagnostic.Factory.instance(context));
         context.put(logKey, this);
         this.context = context;
-<<<<<<< HEAD
-=======
         this.options = Options.instance(context);
         this.lintMapper = LintMapper.instance(context);
->>>>>>> fde6cd77
         this.writers = writers;
 
         @SuppressWarnings("unchecked") // FIXME
@@ -838,8 +823,6 @@
         diagnosticHandler.report(diagnostic);
     }
 
-<<<<<<< HEAD
-=======
 // Deferred Lint Calculation
 
     /**
@@ -855,7 +838,6 @@
         return lintMapper.lintAt(diag.getSource(), diag.getDiagnosticPosition()).orElse(null);
     }
 
->>>>>>> fde6cd77
     // Obtain root Lint singleton lazily to avoid init loops
     private Lint rootLint() {
         if (rootLint == null)
@@ -950,21 +932,13 @@
                 // Apply the appropriate mandatory warning aggregator, if needed
                 if (diagnostic.isFlagSet(AGGREGATE)) {
                     LintCategory category = diagnostic.getLintCategory();
-<<<<<<< HEAD
-                    boolean verbose = rootLint().isEnabled(category);
-=======
                     boolean verbose = lintFor(diagnostic).isEnabled(category);
->>>>>>> fde6cd77
                     if (!aggregatorFor(category).aggregate(diagnostic, verbose))
                         return;
                 }
 
                 // Strict warnings are always emitted
-<<<<<<< HEAD
-                if (diagnostic.isFlagSet(DiagnosticFlag.STRICT)) {
-=======
                 if (diagnostic.isFlagSet(STRICT)) {
->>>>>>> fde6cd77
                     writeDiagnostic(diagnostic);
                     nwarnings++;
                     return;
