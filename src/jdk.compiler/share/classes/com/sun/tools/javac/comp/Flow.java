--- conflicted
+++ resolved
@@ -28,7 +28,10 @@
 package com.sun.tools.javac.comp;
 
 import java.util.HashMap;
+import java.util.Set;
+import java.util.TreeSet;
 import java.util.function.Consumer;
+import java.util.stream.Collectors;
 
 import com.sun.source.tree.LambdaExpressionTree.BodyKind;
 import com.sun.tools.javac.code.*;
@@ -53,22 +56,6 @@
 import com.sun.tools.javac.resources.CompilerProperties.Fragments;
 import static com.sun.tools.javac.tree.JCTree.Tag.*;
 import com.sun.tools.javac.util.JCDiagnostic.Fragment;
-<<<<<<< HEAD
-import java.util.ArrayList;
-import java.util.Arrays;
-import java.util.Collection;
-import java.util.IdentityHashMap;
-import java.util.Iterator;
-import java.util.LinkedHashSet;
-import java.util.SequencedSet;
-import java.util.TreeSet;
-import java.util.function.Predicate;
-import java.util.stream.Collectors;
-
-import static java.util.stream.Collectors.groupingBy;
-import java.util.stream.Stream;
-=======
->>>>>>> 69638358
 
 /** This pass implements dataflow analysis for Java programs though
  *  different AST visitor steps. Liveness analysis (see AliveAnalyzer) checks that
@@ -219,11 +206,6 @@
     private final JCDiagnostic.Factory diags;
     private final ExhaustivenessComputer exhaustiveness;
     private Env<AttrContext> attrEnv;
-<<<<<<< HEAD
-    private final Infer infer;
-    private final int missingExhaustivenessTimeout;
-=======
->>>>>>> 69638358
 
     public static Flow instance(Context context) {
         Flow instance = context.get(flowKey);
@@ -345,24 +327,9 @@
         syms = Symtab.instance(context);
         types = Types.instance(context);
         chk = Check.instance(context);
+        exhaustiveness = ExhaustivenessComputer.instance(context);
         rs = Resolve.instance(context);
         diags = JCDiagnostic.Factory.instance(context);
-<<<<<<< HEAD
-        Source source = Source.instance(context);
-        Options options = Options.instance(context);
-        String timeout = options.get("exhaustivityTimeout");
-        int computedTimeout = 1000;
-        if (timeout != null) {
-            try {
-                computedTimeout = Integer.parseInt(timeout);
-            } catch (NumberFormatException ex) {
-                //TODO: notify?
-            }
-        }
-        missingExhaustivenessTimeout = computedTimeout;
-=======
-        exhaustiveness = ExhaustivenessComputer.instance(context);
->>>>>>> 69638358
     }
 
     /**
@@ -732,12 +699,8 @@
             tree.isExhaustive = tree.hasUnconditionalPattern ||
                                 TreeInfo.isErrorEnumSwitch(tree.selector, tree.cases);
             if (exhaustiveSwitch) {
-<<<<<<< HEAD
                 Set<String> pendingNotExhaustiveDetails = new TreeSet<>();
-                tree.isExhaustive = tree.isExhaustive || exhausts(tree.selector, tree.cases, pendingNotExhaustiveDetails);
-=======
-                tree.isExhaustive |= exhaustiveness.exhausts(tree.selector, tree.cases);
->>>>>>> 69638358
+                tree.isExhaustive = tree.isExhaustive || exhaustiveness.exhausts(tree.selector, tree.cases, pendingNotExhaustiveDetails);
                 if (!tree.isExhaustive) {
                     if (pendingNotExhaustiveDetails.isEmpty()) {
                         log.error(tree, Errors.NotExhaustiveStatement);
@@ -781,11 +744,7 @@
                 TreeInfo.isErrorEnumSwitch(tree.selector, tree.cases)) {
                 tree.isExhaustive = true;
             } else {
-<<<<<<< HEAD
-                tree.isExhaustive = exhausts(tree.selector, tree.cases, pendingNotExhaustiveDetails);
-=======
-                tree.isExhaustive = exhaustiveness.exhausts(tree.selector, tree.cases);
->>>>>>> 69638358
+                tree.isExhaustive = exhaustiveness.exhausts(tree.selector, tree.cases, pendingNotExhaustiveDetails);
             }
 
             if (!tree.isExhaustive) {
@@ -799,810 +758,6 @@
             alive = alive.or(resolveYields(tree, prevPendingExits));
         }
 
-<<<<<<< HEAD
-        private boolean exhausts(JCExpression selector, List<JCCase> cases, Set<String> pendingNotExhaustiveDetails) {
-            Set<PatternDescription> patternSet = new HashSet<>();
-            Map<Symbol, Set<Symbol>> enum2Constants = new HashMap<>();
-            Set<Object> booleanLiterals = new HashSet<>(Set.of(0, 1));
-            for (JCCase c : cases) {
-                if (!TreeInfo.unguardedCase(c))
-                    continue;
-
-                for (var l : c.labels) {
-                    if (l instanceof JCPatternCaseLabel patternLabel) {
-                        for (Type component : components(selector.type)) {
-                            patternSet.add(makePatternDescription(component, patternLabel.pat));
-                        }
-                    } else if (l instanceof JCConstantCaseLabel constantLabel) {
-                        if (types.unboxedTypeOrType(selector.type).hasTag(TypeTag.BOOLEAN)) {
-                            Object value = ((JCLiteral) constantLabel.expr).value;
-                            booleanLiterals.remove(value);
-                        } else {
-                            Symbol s = TreeInfo.symbol(constantLabel.expr);
-                            if (s != null && s.isEnum()) {
-                                enum2Constants.computeIfAbsent(s.owner, x -> {
-                                    Set<Symbol> result = new HashSet<>();
-                                    s.owner.members()
-                                            .getSymbols(sym -> sym.kind == Kind.VAR && sym.isEnum())
-                                            .forEach(result::add);
-                                    return result;
-                                }).remove(s);
-                            }
-                        }
-                    }
-                }
-            }
-
-            if (types.unboxedTypeOrType(selector.type).hasTag(TypeTag.BOOLEAN) && booleanLiterals.isEmpty()) {
-                return true;
-            }
-
-            for (Entry<Symbol, Set<Symbol>> e : enum2Constants.entrySet()) {
-                if (e.getValue().isEmpty()) {
-                    patternSet.add(new BindingPattern(e.getKey().type));
-                }
-            }
-            try {
-                CoverageResult coveredResult = computeCoverage(selector.type, patternSet, false);
-                if (coveredResult.covered()) {
-                    return true;
-                }
-                if (missingExhaustivenessTimeout == 0) {
-                    return false;
-                }
-                //TODO: should stop computation when time runs out:
-                PatternDescription defaultPattern = new BindingPattern(selector.type);
-                Set<PatternDescription> missingPatterns = expandMissingPatternDescriptions(selector.type, selector.type, defaultPattern, coveredResult.incompletePatterns(), Set.of(defaultPattern));
-
-                for (PatternDescription missing : missingPatterns) {
-                    pendingNotExhaustiveDetails.add(missing.toString());
-                }
-                return false;
-            } catch (CompletionFailure cf) {
-                chk.completionError(selector.pos(), cf);
-                return true; //error recovery
-            }
-        }
-
-        private Set<PatternDescription> expandMissingPatternDescriptions(Type selectorType, Type targetType, PatternDescription toExpand, Set<? extends PatternDescription> basePatterns, Set<PatternDescription> inMissingPatterns) {
-            if (toExpand instanceof BindingPattern bp) {
-                if (bp.type.tsym.isSealed()) {
-                    List<Type> permitted = ((ClassSymbol) bp.type.tsym).getPermittedSubclasses();
-                    Set<BindingPattern> viablePermittedPatterns = permitted.stream().map(type -> type.tsym).filter(csym -> {
-                        Type instantiated;
-                        if (csym.type.allparams().isEmpty()) {
-                            instantiated = csym.type;
-                        } else {
-                            instantiated = infer.instantiatePatternType(targetType, csym);
-                        }
-
-                        return instantiated != null && types.isCastable(targetType, instantiated);
-                    }).map(csym -> new BindingPattern(types.erasure(csym.type))).collect(Collectors.toSet());
-
-                    boolean reduced = false;
-
-                    for (Iterator<BindingPattern> it = viablePermittedPatterns.iterator(); it.hasNext(); ) {
-                        BindingPattern current = it.next();
-                        Set<BindingPattern> reducedPermittedPatterns = new HashSet<>(viablePermittedPatterns);
-
-                        reducedPermittedPatterns.remove(current);
-
-                        Set<PatternDescription> replaced = replace(inMissingPatterns, toExpand, reducedPermittedPatterns);
-
-                        if (computeCoverage(selectorType, joinSets(basePatterns, replaced), true).covered()) {
-                            it.remove();
-                            reduced = true;
-                        }
-                    }
-
-                    if (!reduced) {
-                        return inMissingPatterns;
-                    }
-
-                    Set<PatternDescription> currentMissingPatterns = replace(inMissingPatterns, toExpand, viablePermittedPatterns);
-
-                    //try to recursively work on each viable pattern:
-                    for (PatternDescription viable : viablePermittedPatterns) {
-                        currentMissingPatterns = expandMissingPatternDescriptions(selectorType, targetType, viable, basePatterns, currentMissingPatterns);
-                    }
-
-                    return currentMissingPatterns;
-                } else if ((bp.type.tsym.flags_field & Flags.RECORD) != 0 &&
-                           basePatternsHaveRecordPatternOnThisSpot(basePatterns, findRootContaining(inMissingPatterns, toExpand), toExpand)) { //only expand record types into record patterns if there's a chance it may change the outcome
-                    Type[] componentTypes = ((ClassSymbol) bp.type.tsym).getRecordComponents()
-                            .map(r -> types.memberType(bp.type, r))
-                            .toArray(s -> new Type[s]);
-                    List<List<Type>> combinatorialNestedTypes = List.of(List.nil());
-                    for (Type componentType : componentTypes) {
-                        List<Type> variants;
-                        if (componentType.tsym.isSealed()) {
-                            variants = leafPermittedSubTypes(componentType.tsym, csym -> {
-                                Type instantiated;
-                                if (csym.type.allparams().isEmpty()) {
-                                    instantiated = csym.type;
-                                } else {
-                                    instantiated = infer.instantiatePatternType(componentType, csym);
-                                }
-
-                                return instantiated != null && types.isCastable(componentType, instantiated);
-                            }).stream().map(csym -> csym.type).collect(List.collector()); //XXX: csym.type => instantiate
-                        } else {
-                            variants = List.of(componentType);
-                        }
-                        List<List<Type>> newCombinatorialNestedTypes = List.nil();
-                        for (List<Type> existing : combinatorialNestedTypes) {
-                            for (Type nue : variants) {
-                                newCombinatorialNestedTypes = newCombinatorialNestedTypes.prepend(existing.append(nue));
-                            }
-                        }
-                        combinatorialNestedTypes = newCombinatorialNestedTypes;
-                    }
-
-                    Set<PatternDescription> combinatorialPatterns = combinatorialNestedTypes.stream().map(combination -> new RecordPattern(bp.type, componentTypes, combination.map(BindingPattern::new).toArray(PatternDescription[]::new))).collect(Collectors.toSet());
-
-                    //remove unnecessary:
-                    //preserve the most specific:
-                    combinatorialPatterns = new LinkedHashSet<>(sortPattern(combinatorialPatterns, basePatterns, inMissingPatterns).reversed());
-
-                    for (Iterator<PatternDescription> it = combinatorialPatterns.iterator(); it.hasNext(); ) {
-                        PatternDescription current = it.next();
-                        Set<PatternDescription> reducedAdded = new HashSet<>(combinatorialPatterns);
-
-                        reducedAdded.remove(current);
-
-                        if (computeCoverage(selectorType, joinSets(basePatterns, replace(inMissingPatterns, bp, reducedAdded)), true).covered()) {
-                            it.remove();
-                        }
-                    }
-
-                    CoverageResult coverageResult = computeCoverage(targetType, combinatorialPatterns, true);
-
-                    if (!coverageResult.covered()) {
-                        //nothing better can be done(?)
-                        combinatorialPatterns = coverageResult.incompletePatterns();
-                    }
-
-                    //combine sealed subtypes into the supertype, if all is covered.
-                    //but preserve more specific record patterns in positions where there are record patterns
-                    //this is particularly for the case where the sealed supertype only has one permitted type, the record:
-                    Set<PatternDescription> sortedCandidates = sortPattern(combinatorialPatterns, basePatterns, combinatorialPatterns);
-
-                    //remove unnecessary:
-                    OUTER: for (Iterator<PatternDescription> it = sortedCandidates.iterator(); it.hasNext(); ) {
-                        PatternDescription current = it.next();
-                        Set<PatternDescription> reducedAdded = new HashSet<>(sortedCandidates);
-
-                        reducedAdded.remove(current);
-
-                        if (computeCoverage(selectorType, joinSets(basePatterns, replace(inMissingPatterns, bp, reducedAdded)), true).covered()) {
-                            it.remove();
-                        }
-                    }
-
-                    Set<PatternDescription> currentMissingPatterns = replace(inMissingPatterns, toExpand, sortedCandidates);
-
-                    for (PatternDescription addedPattern : sortedCandidates) {
-                        if (addedPattern instanceof RecordPattern addedRP) {
-                            for (int c = 0; c < addedRP.nested.length; c++) {
-                                currentMissingPatterns = expandMissingPatternDescriptions(selectorType, addedRP.fullComponentTypes[c], addedRP.nested[c], basePatterns, currentMissingPatterns);
-                            }
-                        }
-                    }
-
-                    return currentMissingPatterns;
-                }
-            }
-            return inMissingPatterns;
-        }
-
-        private PatternDescription findRootContaining(Set<? extends PatternDescription> rootPatterns, PatternDescription added) {
-            for (PatternDescription pd : rootPatterns) {
-                if (isUnderRoot(pd, added)) {
-                    return pd;
-                }
-            }
-
-            //assert?
-            return null;
-        }
-
-        private boolean basePatternsHaveRecordPatternOnThisSpot(Set<? extends PatternDescription> basePatterns, PatternDescription rootPattern, PatternDescription added) {
-            if (rootPattern == added) {
-                return basePatterns.stream().anyMatch(pd -> pd instanceof RecordPattern);
-            }
-            if (!(rootPattern instanceof RecordPattern rootPatternRecord)) {
-                return false;
-            }
-            int index = -1;
-            for (int c = 0; c < rootPatternRecord.nested.length; c++) {
-                if (isUnderRoot(rootPatternRecord.nested[c], added)) {
-                    index = c;
-                    break;
-                }
-            }
-            Assert.check(index != (-1));
-            //TODO: isSameType erasure?
-            //TODO: indexing into the nested array - error recovery(!)
-            int indexFin = index;
-            Set<PatternDescription> filteredBasePatterns = basePatterns.stream().filter(pd -> pd instanceof RecordPattern).map(rp -> (RecordPattern) rp).filter(rp -> types.isSameType(rp.recordType(), rootPatternRecord.recordType())).map(rp -> rp.nested[indexFin]).collect(Collectors.toSet());
-            return basePatternsHaveRecordPatternOnThisSpot(filteredBasePatterns, rootPatternRecord.nested[index], added);
-        }
-
-        private boolean isUnderRoot(PatternDescription root, PatternDescription searchFor) {
-            if (root == searchFor) {
-                return true;
-            } else if (root instanceof RecordPattern rp) {
-                for (int c = 0; c < rp.nested.length; c++) {
-                    if (isUnderRoot(rp.nested[c], searchFor)) {
-                        return true;
-                    }
-                }
-            }
-            return false;
-        }
-
-        private SequencedSet<PatternDescription> sortPattern(Set<PatternDescription> candidates, Set<? extends PatternDescription> basePatterns, Set<PatternDescription> missingPatterns) {
-            SequencedSet<PatternDescription> sortedCandidates = new LinkedHashSet<>();
-
-            while (!candidates.isEmpty()) {
-                PatternDescription mostSpecific = null;
-                for (PatternDescription current : candidates) {
-                    if (mostSpecific == null || isMoreImportant(current, mostSpecific, basePatterns, missingPatterns)) {
-                        mostSpecific = current;
-                    }
-                }
-                sortedCandidates.add(mostSpecific);
-                candidates.remove(mostSpecific);
-            }
-            return sortedCandidates;
-        }
-
-        private Set<PatternDescription> replace(Iterable<? extends PatternDescription> in, PatternDescription what, Collection<? extends PatternDescription> to) {
-            Set<PatternDescription> result = new HashSet<>();
-
-            for (PatternDescription pd : in) {
-                Collection<? extends PatternDescription> replaced = replace(pd, what, to);
-                if (replaced != null) {
-                    result.addAll(replaced);
-                } else {
-                    result.add(pd);
-                }
-            }
-
-            return result;
-        }
-
-        //null: no change
-        private Collection<? extends PatternDescription> replace(PatternDescription in, PatternDescription what, Collection<? extends PatternDescription> to) {
-            if (in == what) {
-                return to;
-            } else if (in instanceof RecordPattern rp) {
-                for (int c = 0; c < rp.nested.length; c++) {
-                    Collection<? extends PatternDescription> replaced = replace(rp.nested[c], what, to);
-                    if (replaced != null) {
-                        Set<PatternDescription> withReplaced = new HashSet<>();
-
-                        generatePatternsWithReplacedNestedPattern(rp, c, replaced, withReplaced::add);
-
-                        return replace(withReplaced, what, to);
-                    }
-                }
-                return null;
-            } else {
-                return null; //binding patterns have no children
-            }
-        }
-
-        //true iff pd1 is more important than pd2
-        //false otherwise
-        //TODO: there may be a better name for this method:
-        private boolean isMoreImportant(PatternDescription pd1, PatternDescription pd2, Set<? extends PatternDescription> basePatterns, Set<? extends PatternDescription> missingPatterns) {
-            if (pd1 instanceof RecordPattern rp1 && pd2 instanceof RecordPattern rp2) {
-                for (int c = 0; c < rp1.nested.length; c++) {
-                    if (isMoreImportant((BindingPattern) rp1.nested[c], (BindingPattern) rp2.nested[c], basePatterns, missingPatterns)) {
-                        return true;
-                    }
-                }
-            } else if (pd1 instanceof BindingPattern bp1 && pd2 instanceof BindingPattern bp2) {
-                Type t1 = bp1.type();
-                Type t2 = bp2.type();
-                boolean t1IsImportantRecord = (t1.tsym.flags_field & RECORD) != 0 && hasMatchingRecordPattern(basePatterns, missingPatterns, bp1);
-                boolean t2IsImportantRecord = (t2.tsym.flags_field & RECORD) != 0 && hasMatchingRecordPattern(basePatterns, missingPatterns, bp2);
-                if (t1IsImportantRecord && !t2IsImportantRecord) {
-                    return false;
-                }
-                if (!t1IsImportantRecord && t2IsImportantRecord) {
-                    return true;
-                }
-                if (!types.isSameType(t1, t2) && types.isSubtype(t1, t2)) {
-                    return true;
-                }
-            }
-            return false;
-        }
-
-        private boolean hasMatchingRecordPattern(Set<? extends PatternDescription> basePatterns, Set<? extends PatternDescription> missingPatterns, PatternDescription query) {
-            PatternDescription root = findRootContaining(missingPatterns, query);
-
-            if (root == null) {
-                return false;
-            }
-            return basePatternsHaveRecordPatternOnThisSpot(basePatterns, root, query);
-        }
-
-        private Set<PatternDescription> joinSets(Collection<? extends PatternDescription> s1, Collection<? extends PatternDescription> s2) {
-            Set<PatternDescription> result = new HashSet<>();
-
-            result.addAll(s1);
-            result.addAll(s2);
-            return result;
-        }
-
-        //TODO: unify with the similar code below:
-        private void generatePatternsWithReplacedNestedPattern(RecordPattern basePattern, int replaceComponent, Iterable<? extends PatternDescription> updatedNestedPatterns, Consumer<RecordPattern> sink) {
-            for (PatternDescription nested : updatedNestedPatterns) {
-                PatternDescription[] newNested =
-                        Arrays.copyOf(basePattern.nested, basePattern.nested.length);
-                newNested[replaceComponent] = nested;
-                sink.accept(new RecordPattern(basePattern.recordType(),
-                                                basePattern.fullComponentTypes(),
-                                                newNested));
-            }
-        }
-
-        private CoverageResult computeCoverage(Type selectorType, Set<PatternDescription> patterns, boolean search) {
-            Set<PatternDescription> updatedPatterns;
-            Map<PatternDescription, Set<PatternDescription>> replaces = new IdentityHashMap<>();
-            Set<Set<PatternDescription>> seenPatterns = new HashSet<>();
-            boolean useHashes = true;
-            boolean repeat = true;
-            do {
-                updatedPatterns = reduceBindingPatterns(selectorType, patterns);
-                updatedPatterns = reduceNestedPatterns(updatedPatterns, replaces, useHashes, search);
-                updatedPatterns = reduceRecordPatterns(updatedPatterns, replaces);
-                updatedPatterns = removeCoveredRecordPatterns(updatedPatterns);
-                repeat = !updatedPatterns.equals(patterns);
-                if (checkCovered(selectorType, patterns)) {
-                    return new CoverageResult(true, null);
-                }
-                if (!repeat) {
-                    //there may be situation like:
-                    //class B permits S1, S2
-                    //patterns: R(S1, B), R(S2, S2)
-                    //this might be joined to R(B, S2), as B could be rewritten to S2
-                    //but hashing in reduceNestedPatterns will not allow that
-                    //disable the use of hashing, and use subtyping in
-                    //reduceNestedPatterns to handle situations like this:
-                    repeat = useHashes && seenPatterns.add(updatedPatterns);
-                    useHashes = false;
-                } else {
-                    //if a reduction happened, make sure hashing in reduceNestedPatterns
-                    //is enabled, as the hashing speeds up the process significantly:
-                    useHashes = true;
-                }
-                patterns = updatedPatterns;
-            } while (repeat);
-            if (checkCovered(selectorType, patterns)) {
-                return new CoverageResult(true, null);
-            }
-            return new CoverageResult(false, patterns);
-        }
-
-        private record CoverageResult(boolean covered, Set<PatternDescription> incompletePatterns) {}
-
-        private boolean checkCovered(Type seltype, Iterable<PatternDescription> patterns) {
-            for (Type seltypeComponent : components(seltype)) {
-                for (PatternDescription pd : patterns) {
-                    if(isBpCovered(seltypeComponent, pd)) {
-                        return true;
-                    }
-                }
-            }
-            return false;
-        }
-
-        private List<Type> components(Type seltype) {
-            return switch (seltype.getTag()) {
-                case CLASS -> {
-                    if (seltype.isCompound()) {
-                        if (seltype.isIntersection()) {
-                            yield ((Type.IntersectionClassType) seltype).getComponents()
-                                                                        .stream()
-                                                                        .flatMap(t -> components(t).stream())
-                                                                        .collect(List.collector());
-                        }
-                        yield List.nil();
-                    }
-                    yield List.of(types.erasure(seltype));
-                }
-                case TYPEVAR -> components(((TypeVar) seltype).getUpperBound());
-                default -> List.of(types.erasure(seltype));
-            };
-        }
-
-        /* In a set of patterns, search for a sub-set of binding patterns that
-         * in combination exhaust their sealed supertype. If such a sub-set
-         * is found, it is removed, and replaced with a binding pattern
-         * for the sealed supertype.
-         */
-        private Set<PatternDescription> reduceBindingPatterns(Type selectorType, Set<PatternDescription> patterns) {
-            Set<Symbol> existingBindings = patterns.stream()
-                                                   .filter(pd -> pd instanceof BindingPattern)
-                                                   .map(pd -> ((BindingPattern) pd).type.tsym)
-                                                   .collect(Collectors.toSet());
-
-            for (PatternDescription pdOne : patterns) {
-                if (pdOne instanceof BindingPattern bpOne) {
-                    Set<PatternDescription> toAdd = new HashSet<>();
-
-                    for (Type sup : types.directSupertypes(bpOne.type)) {
-                        ClassSymbol clazz = (ClassSymbol) types.erasure(sup).tsym;
-
-                        clazz.complete();
-
-                        if (clazz.isSealed() && clazz.isAbstract() &&
-                            //if a binding pattern for clazz already exists, no need to analyze it again:
-                            !existingBindings.contains(clazz)) {
-                            ListBuffer<PatternDescription> bindings = new ListBuffer<>();
-                            //do not reduce to types unrelated to the selector type:
-                            Type clazzErasure = types.erasure(clazz.type);
-                            if (components(selectorType).stream()
-                                                        .map(types::erasure)
-                                                        .noneMatch(c -> types.isSubtype(clazzErasure, c))) {
-                                continue;
-                            }
-
-                            Set<Symbol> permitted = allPermittedSubTypes(clazz, csym -> {
-                                Type instantiated;
-                                if (csym.type.allparams().isEmpty()) {
-                                    instantiated = csym.type;
-                                } else {
-                                    instantiated = infer.instantiatePatternType(selectorType, csym);
-                                }
-
-                                return instantiated != null && types.isCastable(selectorType, instantiated);
-                            });
-                            int permittedSubtypes = permitted.size();
-
-                            for (PatternDescription pdOther : patterns) {
-                                if (pdOther instanceof BindingPattern bpOther) {
-                                    Set<Symbol> currentPermittedSubTypes =
-                                            allPermittedSubTypes(bpOther.type.tsym, s -> true);
-
-                                    PERMITTED: for (Iterator<Symbol> it = permitted.iterator(); it.hasNext();) {
-                                        Symbol perm = it.next();
-
-                                        for (Symbol currentPermitted : currentPermittedSubTypes) {
-                                            if (types.isSubtype(types.erasure(currentPermitted.type),
-                                                                types.erasure(perm.type))) {
-                                                it.remove();
-                                                continue PERMITTED;
-                                            }
-                                        }
-                                        if (types.isSubtype(types.erasure(perm.type),
-                                                            types.erasure(bpOther.type))) {
-                                            it.remove();
-                                        }
-                                    }
-                                }
-                            }
-
-                            if (permitted.isEmpty()) {
-                                toAdd.add(new BindingPattern(clazz.type, permittedSubtypes));
-                            }
-                        }
-                    }
-
-                    if (!toAdd.isEmpty()) {
-                        Set<PatternDescription> newPatterns = new HashSet<>(patterns);
-                        newPatterns.addAll(toAdd);
-                        return newPatterns;
-                    }
-                }
-            }
-            return patterns;
-        }
-
-        private Set<Symbol> allPermittedSubTypes(TypeSymbol root, Predicate<ClassSymbol> accept) {
-            Set<Symbol> permitted = new HashSet<>();
-            List<ClassSymbol> permittedSubtypesClosure = baseClasses(root);
-
-            while (permittedSubtypesClosure.nonEmpty()) {
-                ClassSymbol current = permittedSubtypesClosure.head;
-
-                permittedSubtypesClosure = permittedSubtypesClosure.tail;
-
-                current.complete();
-
-                if (current.isSealed() && current.isAbstract()) {
-                    for (Type t : current.getPermittedSubclasses()) {
-                        ClassSymbol csym = (ClassSymbol) t.tsym;
-
-                        if (accept.test(csym)) {
-                            permittedSubtypesClosure = permittedSubtypesClosure.prepend(csym);
-                            permitted.add(csym);
-                        }
-                    }
-                }
-            }
-
-            return permitted;
-        }
-
-        private Set<Symbol> leafPermittedSubTypes(TypeSymbol root, Predicate<ClassSymbol> accept) {
-            Set<Symbol> permitted = new HashSet<>();
-            List<ClassSymbol> permittedSubtypesClosure = baseClasses(root);
-
-            while (permittedSubtypesClosure.nonEmpty()) {
-                ClassSymbol current = permittedSubtypesClosure.head;
-
-                permittedSubtypesClosure = permittedSubtypesClosure.tail;
-
-                current.complete();
-
-                if (current.isSealed() && current.isAbstract()) {
-                    for (Type t : current.getPermittedSubclasses()) {
-                        ClassSymbol csym = (ClassSymbol) t.tsym;
-
-                        if (accept.test(csym)) {
-                            permittedSubtypesClosure = permittedSubtypesClosure.prepend(csym);
-                        }
-                    }
-                } else {
-                    permitted.add(current);
-                }
-            }
-
-            return permitted;
-        }
-
-        private List<ClassSymbol> baseClasses(TypeSymbol root) {
-            if (root instanceof ClassSymbol clazz) {
-                return List.of(clazz);
-            } else if (root instanceof TypeVariableSymbol tvar) {
-                ListBuffer<ClassSymbol> result = new ListBuffer<>();
-                for (Type bound : tvar.getBounds()) {
-                    result.appendList(baseClasses(bound.tsym));
-                }
-                return result.toList();
-            } else {
-                return List.nil();
-            }
-        }
-
-        /* Among the set of patterns, find sub-set of patterns such:
-         * $record($prefix$, $nested, $suffix$)
-         * Where $record, $prefix$ and $suffix$ is the same for each pattern
-         * in the set, and the patterns only differ in one "column" in
-         * the $nested pattern.
-         * Then, the set of $nested patterns is taken, and passed recursively
-         * to reduceNestedPatterns and to reduceBindingPatterns, to
-         * simplify the pattern. If that succeeds, the original found sub-set
-         * of patterns is replaced with a new set of patterns of the form:
-         * $record($prefix$, $resultOfReduction, $suffix$)
-         *
-         * useHashes: when true, patterns will be subject to exact equivalence;
-         *            when false, two binding patterns will be considered equivalent
-         *            if one of them is more generic than the other one;
-         *            when false, the processing will be significantly slower,
-         *            as pattern hashes cannot be used to speed up the matching process
-         */
-        private Set<PatternDescription> reduceNestedPatterns(Set<PatternDescription> patterns,
-                                                             Map<PatternDescription, Set<PatternDescription>> replaces,
-                                                             boolean useHashes,
-                                                             boolean search) {
-            /* implementation note:
-             * finding a sub-set of patterns that only differ in a single
-             * column is time-consuming task, so this method speeds it up by:
-             * - group the patterns by their record class
-             * - for each column (nested pattern) do:
-             * -- group patterns by their hash
-             * -- in each such by-hash group, find sub-sets that only differ in
-             *    the chosen column, and then call reduceBindingPatterns and reduceNestedPatterns
-             *    on patterns in the chosen column, as described above
-             */
-            var groupByRecordClass =
-                    patterns.stream()
-                            .filter(pd -> pd instanceof RecordPattern)
-                            .map(pd -> (RecordPattern) pd)
-                            .collect(groupingBy(pd -> (ClassSymbol) pd.recordType.tsym));
-
-            for (var e : groupByRecordClass.entrySet()) {
-                int nestedPatternsCount = e.getKey().getRecordComponents().size();
-                Set<RecordPattern> current = new HashSet<>(e.getValue());
-
-                for (int mismatchingCandidate = 0;
-                     mismatchingCandidate < nestedPatternsCount;
-                     mismatchingCandidate++) {
-                    int mismatchingCandidateFin = mismatchingCandidate;
-                    var groupEquivalenceCandidates =
-                            current
-                             .stream()
-                             //error recovery, ignore patterns with incorrect number of nested patterns:
-                             .filter(pd -> pd.nested.length == nestedPatternsCount)
-                             .collect(groupingBy(pd -> useHashes ? pd.hashCode(mismatchingCandidateFin) : 0));
-                    for (var candidates : groupEquivalenceCandidates.values()) {
-                        var candidatesArr = candidates.toArray(RecordPattern[]::new);
-
-                        for (int firstCandidate = 0;
-                             firstCandidate < candidatesArr.length;
-                             firstCandidate++) {
-                            RecordPattern rpOne = candidatesArr[firstCandidate];
-                            ListBuffer<RecordPattern> join = new ListBuffer<>();
-
-                            join.append(rpOne);
-
-                            NEXT_PATTERN: for (int nextCandidate = 0;
-                                               nextCandidate < candidatesArr.length;
-                                               nextCandidate++) {
-                                if (firstCandidate == nextCandidate) {
-                                    continue;
-                                }
-
-                                RecordPattern rpOther = candidatesArr[nextCandidate];
-                                if (rpOne.recordType.tsym == rpOther.recordType.tsym) {
-                                    ACCEPT: for (int i = 0; i < rpOne.nested.length; i++) {
-                                        if (i != mismatchingCandidate) {
-                                            if (!rpOne.nested[i].equals(rpOther.nested[i])) {
-                                                if (useHashes) {
-                                                    continue NEXT_PATTERN;
-                                                }
-                                                //when not using hashes,
-                                                //check if rpOne.nested[i] is
-                                                //a subtype of rpOther.nested[i]:
-                                                if (!(rpOther.nested[i] instanceof BindingPattern bpOther)) {
-                                                    continue NEXT_PATTERN;
-                                                }
-                                                if (rpOne.nested[i] instanceof BindingPattern bpOne) {
-                                                    if (!types.isSubtype(types.erasure(bpOne.type), types.erasure(bpOther.type))) {
-                                                        continue NEXT_PATTERN;
-                                                    }
-                                                } else if (rpOne.nested[i] instanceof RecordPattern nestedRPOne) {
-                                                    if (search) {
-                                                        if (!types.isSubtype(types.erasure(nestedRPOne.recordType()), types.erasure(bpOther.type))) {
-                                                            continue NEXT_PATTERN;
-                                                        }
-                                                    } else {
-                                                        boolean foundMatchingReplaced = false;
-                                                        Set<PatternDescription> pendingReplacedPatterns = new HashSet<>(replaces.getOrDefault(rpOther.nested[i], Set.of()));
-
-                                                        while (!pendingReplacedPatterns.isEmpty()) {
-                                                            PatternDescription currentReplaced = pendingReplacedPatterns.iterator().next();
-
-                                                            pendingReplacedPatterns.remove(currentReplaced);
-
-                                                            if (nestedRPOne.equals(currentReplaced)) {
-                                                                foundMatchingReplaced = true;
-                                                                break;
-                                                            }
-
-                                                            pendingReplacedPatterns.addAll(replaces.getOrDefault(currentReplaced, Set.of()));
-                                                        }
-                                                        if (!foundMatchingReplaced) {
-                                                            continue NEXT_PATTERN;
-                                                        }
-                                                    }
-                                                } else {
-                                                    continue NEXT_PATTERN;
-                                                }
-                                            }
-                                        }
-                                    }
-                                    join.append(rpOther);
-                                }
-                            }
-
-                            var nestedPatterns = join.stream().map(rp -> rp.nested[mismatchingCandidateFin]).collect(Collectors.toSet());
-                            var updatedPatterns = reduceNestedPatterns(nestedPatterns, replaces, useHashes, search);
-
-                            updatedPatterns = reduceRecordPatterns(updatedPatterns, replaces);
-                            updatedPatterns = removeCoveredRecordPatterns(updatedPatterns);
-                            updatedPatterns = reduceBindingPatterns(rpOne.fullComponentTypes()[mismatchingCandidateFin], updatedPatterns);
-
-                            if (!nestedPatterns.equals(updatedPatterns)) {
-                                if (useHashes) {
-                                    current.removeAll(join);
-                                }
-
-                                for (PatternDescription nested : updatedPatterns) {
-                                    PatternDescription[] newNested =
-                                            Arrays.copyOf(rpOne.nested, rpOne.nested.length);
-                                    newNested[mismatchingCandidateFin] = nested;
-                                    RecordPattern nue = new RecordPattern(rpOne.recordType(),
-                                                                    rpOne.fullComponentTypes(),
-                                                                    newNested);
-                                    current.add(nue);
-                                    replaces.put(nue, new HashSet<>(join));
-                                }
-                            }
-                        }
-                    }
-                }
-
-                if (!current.equals(new HashSet<>(e.getValue()))) {
-                    Set<PatternDescription> result = new HashSet<>(patterns);
-                    result.removeAll(e.getValue());
-                    result.addAll(current);
-                    return result;
-                }
-            }
-            return patterns;
-        }
-
-        /* In the set of patterns, find those for which, given:
-         * $record($nested1, $nested2, ...)
-         * all the $nestedX pattern cover the given record component,
-         * and replace those with a simple binding pattern over $record.
-         */
-        private Set<PatternDescription> reduceRecordPatterns(Set<PatternDescription> patterns, Map<PatternDescription, Set<PatternDescription>> replaces) {
-            var newPatterns = new HashSet<PatternDescription>();
-            boolean modified = false;
-            for (PatternDescription pd : patterns) {
-                if (pd instanceof RecordPattern rpOne) {
-                    PatternDescription reducedPattern = reduceRecordPattern(rpOne, replaces);
-                    if (reducedPattern != rpOne) {
-                        newPatterns.add(reducedPattern);
-                        modified = true;
-                        continue;
-                    }
-                }
-                newPatterns.add(pd);
-            }
-            return modified ? newPatterns : patterns;
-        }
-
-        private PatternDescription reduceRecordPattern(PatternDescription pattern, Map<PatternDescription, Set<PatternDescription>> replaces) {
-            if (pattern instanceof RecordPattern rpOne) {
-                Type[] componentType = rpOne.fullComponentTypes();
-                //error recovery, ignore patterns with incorrect number of nested patterns:
-                if (componentType.length != rpOne.nested.length) {
-                    return pattern;
-                }
-                PatternDescription[] reducedNestedPatterns = null;
-                boolean covered = true;
-                for (int i = 0; i < componentType.length; i++) {
-                    PatternDescription newNested = reduceRecordPattern(rpOne.nested[i], replaces);
-                    if (newNested != rpOne.nested[i]) {
-                        if (reducedNestedPatterns == null) {
-                            reducedNestedPatterns = Arrays.copyOf(rpOne.nested, rpOne.nested.length);
-                        }
-                        reducedNestedPatterns[i] = newNested;
-                    }
-
-                    covered &= checkCovered(componentType[i], List.of(newNested));
-                }
-                if (covered) {
-                    PatternDescription pd = new BindingPattern(rpOne.recordType);
-                    replaces.put(pd, Set.of(pattern));
-                    return pd;
-                } else if (reducedNestedPatterns != null) {
-                    PatternDescription pd = new RecordPattern(rpOne.recordType, rpOne.fullComponentTypes(), reducedNestedPatterns);
-                    replaces.put(pd, Set.of(pattern));
-                    return pd;
-                }
-            }
-            return pattern;
-        }
-
-        private Set<PatternDescription> removeCoveredRecordPatterns(Set<PatternDescription> patterns) {
-            Set<Symbol> existingBindings = patterns.stream()
-                                                   .filter(pd -> pd instanceof BindingPattern)
-                                                   .map(pd -> ((BindingPattern) pd).type.tsym)
-                                                   .collect(Collectors.toSet());
-            Set<PatternDescription> result = new HashSet<>(patterns);
-
-            for (Iterator<PatternDescription> it = result.iterator(); it.hasNext();) {
-                PatternDescription pd = it.next();
-                if (pd instanceof RecordPattern rp && existingBindings.contains(rp.recordType.tsym)) {
-                    it.remove();
-                }
-            }
-
-            return result;
-        }
-
-=======
->>>>>>> 69638358
         public void visitTry(JCTry tree) {
             ListBuffer<PendingExit> prevPendingExits = pendingExits;
             pendingExits = new ListBuffer<>();
@@ -3883,108 +3038,4 @@
         }
     }
 
-<<<<<<< HEAD
-    sealed interface PatternDescription {
-        public Type type();
- }
-    public PatternDescription makePatternDescription(Type selectorType, JCPattern pattern) {
-        if (pattern instanceof JCBindingPattern binding) {
-            Type type = !selectorType.isPrimitive() && types.isSubtype(selectorType, binding.type)
-                    ? selectorType : binding.type;
-            return new BindingPattern(type);
-        } else if (pattern instanceof JCRecordPattern record) {
-            Type[] componentTypes;
-
-            if (!record.type.isErroneous()) {
-                componentTypes = ((ClassSymbol) record.type.tsym).getRecordComponents()
-                        .map(r -> types.memberType(record.type, r))
-                        .toArray(s -> new Type[s]);
-            }
-            else {
-                componentTypes = record.nested.map(t -> types.createErrorType(t.type)).toArray(s -> new Type[s]);;
-            }
-
-            PatternDescription[] nestedDescriptions =
-                    new PatternDescription[record.nested.size()];
-            int i = 0;
-            for (List<JCPattern> it = record.nested;
-                 it.nonEmpty();
-                 it = it.tail, i++) {
-                Type componentType = i < componentTypes.length ? componentTypes[i]
-                                                               : syms.errType;
-                nestedDescriptions[i] = makePatternDescription(types.erasure(componentType), it.head);
-            }
-            return new RecordPattern(record.type, componentTypes, nestedDescriptions);
-        } else if (pattern instanceof JCAnyPattern) {
-            return new BindingPattern(selectorType);
-        } else {
-            throw Assert.error();
-        }
-    }
-    record BindingPattern(Type type, int permittedSubtypes) implements PatternDescription {
-
-        public BindingPattern(Type type) {
-            this(type, -1);
-        }
-        
-        @Override
-        public int hashCode() {
-            return type.tsym.hashCode();
-        }
-        @Override
-        public boolean equals(Object o) {
-            return o instanceof BindingPattern other &&
-                    type.tsym == other.type.tsym;
-        }
-        @Override
-        public String toString() {
-            return type.tsym + " _";
-        }
-    }
-    record RecordPattern(Type recordType, int _hashCode, Type[] fullComponentTypes, PatternDescription... nested) implements PatternDescription {
-
-        public RecordPattern(Type recordType, Type[] fullComponentTypes, PatternDescription[] nested) {
-            this(recordType, hashCode(-1, recordType, nested), fullComponentTypes, nested);
-        }
-
-        @Override
-        public int hashCode() {
-            return _hashCode;
-        }
-
-        @Override
-        public boolean equals(Object o) {
-            return o instanceof RecordPattern other &&
-                    recordType.tsym == other.recordType.tsym &&
-                    Arrays.equals(nested, other.nested);
-        }
-
-        public int hashCode(int excludeComponent) {
-            return hashCode(excludeComponent, recordType, nested);
-        }
-
-        public static int hashCode(int excludeComponent, Type recordType, PatternDescription... nested) {
-            int hash = 5;
-            hash =  41 * hash + recordType.tsym.hashCode();
-            for (int  i = 0; i < nested.length; i++) {
-                if (i != excludeComponent) {
-                    hash = 41 * hash + nested[i].hashCode();
-                }
-            }
-            return hash;
-        }
-        @Override
-        public String toString() {
-            return recordType.tsym + "(" + Arrays.stream(nested)
-                    .map(pd -> pd.toString())
-                    .collect(Collectors.joining(", ")) + ")";
-        }
-
-        @Override
-        public Type type() {
-            return recordType;
-        }
-    }
-=======
->>>>>>> 69638358
 }