--- conflicted
+++ resolved
@@ -53,17 +53,6 @@
 import com.sun.tools.javac.resources.CompilerProperties.Fragments;
 import static com.sun.tools.javac.tree.JCTree.Tag.*;
 import com.sun.tools.javac.util.JCDiagnostic.Fragment;
-<<<<<<< HEAD
-import java.util.ArrayList;
-import java.util.Arrays;
-import java.util.IdentityHashMap;
-import java.util.Iterator;
-import java.util.function.Predicate;
-import java.util.stream.Collectors;
-
-import static java.util.stream.Collectors.groupingBy;
-=======
->>>>>>> 998e08cc
 
 /** This pass implements dataflow analysis for Java programs though
  *  different AST visitor steps. Liveness analysis (see AliveAnalyzer) checks that
@@ -756,488 +745,6 @@
             alive = alive.or(resolveYields(tree, prevPendingExits));
         }
 
-<<<<<<< HEAD
-        private final Map<Pair<Type, Type>, Boolean> isSubtypeCache = new HashMap<>();
-
-        private boolean exhausts(JCExpression selector, List<JCCase> cases) {
-            Set<PatternDescription> patternSet = new HashSet<>();
-            Map<Symbol, Set<Symbol>> enum2Constants = new HashMap<>();
-            Set<Object> booleanLiterals = new HashSet<>(Set.of(0, 1));
-            for (JCCase c : cases) {
-                if (!TreeInfo.unguardedCase(c))
-                    continue;
-
-                for (var l : c.labels) {
-                    if (l instanceof JCPatternCaseLabel patternLabel) {
-                        for (Type component : components(selector.type)) {
-                            patternSet.add(makePatternDescription(component, patternLabel.pat));
-                        }
-                    } else if (l instanceof JCConstantCaseLabel constantLabel) {
-                        if (types.unboxedTypeOrType(selector.type).hasTag(TypeTag.BOOLEAN)) {
-                            Object value = ((JCLiteral) constantLabel.expr).value;
-                            booleanLiterals.remove(value);
-                        } else {
-                            Symbol s = TreeInfo.symbol(constantLabel.expr);
-                            if (s != null && s.isEnum()) {
-                                enum2Constants.computeIfAbsent(s.owner, x -> {
-                                    Set<Symbol> result = new HashSet<>();
-                                    s.owner.members()
-                                            .getSymbols(sym -> sym.kind == Kind.VAR && sym.isEnum())
-                                            .forEach(result::add);
-                                    return result;
-                                }).remove(s);
-                            }
-                        }
-                    }
-                }
-            }
-
-            if (types.unboxedTypeOrType(selector.type).hasTag(TypeTag.BOOLEAN) && booleanLiterals.isEmpty()) {
-                return true;
-            }
-
-            for (Entry<Symbol, Set<Symbol>> e : enum2Constants.entrySet()) {
-                if (e.getValue().isEmpty()) {
-                    patternSet.add(new BindingPattern(e.getKey().type));
-                }
-            }
-            Set<PatternDescription> patterns = patternSet;
-            Set<Set<PatternDescription>> seenFallback = new HashSet<>();
-            boolean useHashes = true;
-            try {
-                boolean repeat = true;
-                while (repeat) {
-                    Set<PatternDescription> updatedPatterns;
-                    updatedPatterns = reduceBindingPatterns(selector.type, patterns);
-                    updatedPatterns = reduceNestedPatterns(updatedPatterns, useHashes);
-                    updatedPatterns = reduceRecordPatterns(updatedPatterns);
-                    updatedPatterns = removeCoveredRecordPatterns(updatedPatterns);
-                    repeat = !updatedPatterns.equals(patterns);
-                    if (checkCovered(selector.type, patterns)) {
-                        return true;
-                    }
-                    if (!repeat) {
-                        //there may be situation like:
-                        //class B permits S1, S2
-                        //patterns: R(S1, B), R(S2, S2)
-                        //this might be joined to R(B, S2), as B could be rewritten to S2
-                        //but hashing in reduceNestedPatterns will not allow that
-                        //disable the use of hashing, and use subtyping in
-                        //reduceNestedPatterns to handle situations like this:
-                        repeat = useHashes && seenFallback.add(updatedPatterns);
-                        useHashes = false;
-                    } else {
-                        //if a reduction happened, make sure hashing in reduceNestedPatterns
-                        //is enabled, as the hashing speeds up the process significantly:
-                        useHashes = true;
-                    }
-                    patterns = updatedPatterns;
-                }
-                return checkCovered(selector.type, patterns);
-            } catch (CompletionFailure cf) {
-                chk.completionError(selector.pos(), cf);
-                return true; //error recovery
-            } finally {
-                isSubtypeCache.clear();
-            }
-        }
-
-        private boolean checkCovered(Type seltype, Iterable<PatternDescription> patterns) {
-            for (Type seltypeComponent : components(seltype)) {
-                for (PatternDescription pd : patterns) {
-                    if(isBpCovered(seltypeComponent, pd)) {
-                        return true;
-                    }
-                }
-            }
-            return false;
-        }
-
-        private List<Type> components(Type seltype) {
-            return switch (seltype.getTag()) {
-                case CLASS -> {
-                    if (seltype.isCompound()) {
-                        if (seltype.isIntersection()) {
-                            yield ((Type.IntersectionClassType) seltype).getComponents()
-                                                                        .stream()
-                                                                        .flatMap(t -> components(t).stream())
-                                                                        .collect(List.collector());
-                        }
-                        yield List.nil();
-                    }
-                    yield List.of(types.erasure(seltype));
-                }
-                case TYPEVAR -> components(((TypeVar) seltype).getUpperBound());
-                default -> List.of(types.erasure(seltype));
-            };
-        }
-
-        /* In a set of patterns, search for a sub-set of binding patterns that
-         * in combination exhaust their sealed supertype. If such a sub-set
-         * is found, it is removed, and replaced with a binding pattern
-         * for the sealed supertype.
-         */
-        private Set<PatternDescription> reduceBindingPatterns(Type selectorType, Set<PatternDescription> patterns) {
-            Set<Symbol> existingBindings = patterns.stream()
-                                                   .filter(pd -> pd instanceof BindingPattern)
-                                                   .map(pd -> ((BindingPattern) pd).type.tsym)
-                                                   .collect(Collectors.toSet());
-
-            for (PatternDescription pdOne : patterns) {
-                if (pdOne instanceof BindingPattern bpOne) {
-                    Set<PatternDescription> toAdd = new HashSet<>();
-
-                    for (Type sup : types.directSupertypes(bpOne.type)) {
-                        ClassSymbol clazz = (ClassSymbol) types.erasure(sup).tsym;
-
-                        clazz.complete();
-
-                        if (clazz.isSealed() && clazz.isAbstract() &&
-                            //if a binding pattern for clazz already exists, no need to analyze it again:
-                            !existingBindings.contains(clazz)) {
-                            //do not reduce to types unrelated to the selector type:
-                            Type clazzType = clazz.type;
-                            if (components(selectorType).stream()
-                                                        .noneMatch(c -> isSubtypeErasure(clazzType, c))) {
-                                continue;
-                            }
-
-                            Set<Symbol> permitted = allPermittedSubTypes(clazz, csym -> {
-                                Type instantiated;
-                                if (csym.type.allparams().isEmpty()) {
-                                    instantiated = csym.type;
-                                } else {
-                                    instantiated = infer.instantiatePatternType(selectorType, csym);
-                                }
-
-                                return instantiated != null && types.isCastable(selectorType, instantiated);
-                            });
-
-                            for (PatternDescription pdOther : patterns) {
-                                if (pdOther instanceof BindingPattern bpOther) {
-                                    Set<Symbol> currentPermittedSubTypes =
-                                            allPermittedSubTypes(bpOther.type.tsym, s -> true);
-
-                                    PERMITTED: for (Iterator<Symbol> it = permitted.iterator(); it.hasNext();) {
-                                        Symbol perm = it.next();
-
-                                        for (Symbol currentPermitted : currentPermittedSubTypes) {
-                                            if (isSubtypeErasure(currentPermitted.type,
-                                                                 perm.type)) {
-                                                it.remove();
-                                                continue PERMITTED;
-                                            }
-                                        }
-                                        if (isSubtypeErasure(perm.type,
-                                                             bpOther.type)) {
-                                            it.remove();
-                                        }
-                                    }
-                                }
-                            }
-
-                            if (permitted.isEmpty()) {
-                                toAdd.add(new BindingPattern(clazz.type));
-                            }
-                        }
-                    }
-
-                    if (!toAdd.isEmpty()) {
-                        Set<PatternDescription> newPatterns = new HashSet<>(patterns);
-                        newPatterns.addAll(toAdd);
-                        return newPatterns;
-                    }
-                }
-            }
-            return patterns;
-        }
-
-        private Set<Symbol> allPermittedSubTypes(TypeSymbol root, Predicate<ClassSymbol> accept) {
-            Set<Symbol> permitted = new HashSet<>();
-            List<ClassSymbol> permittedSubtypesClosure = baseClasses(root);
-
-            while (permittedSubtypesClosure.nonEmpty()) {
-                ClassSymbol current = permittedSubtypesClosure.head;
-
-                permittedSubtypesClosure = permittedSubtypesClosure.tail;
-
-                current.complete();
-
-                if (current.isSealed() && current.isAbstract()) {
-                    for (Type t : current.getPermittedSubclasses()) {
-                        ClassSymbol csym = (ClassSymbol) t.tsym;
-
-                        if (accept.test(csym)) {
-                            permittedSubtypesClosure = permittedSubtypesClosure.prepend(csym);
-                            permitted.add(csym);
-                        }
-                    }
-                }
-            }
-
-            return permitted;
-        }
-
-        private List<ClassSymbol> baseClasses(TypeSymbol root) {
-            if (root instanceof ClassSymbol clazz) {
-                return List.of(clazz);
-            } else if (root instanceof TypeVariableSymbol tvar) {
-                ListBuffer<ClassSymbol> result = new ListBuffer<>();
-                for (Type bound : tvar.getBounds()) {
-                    result.appendList(baseClasses(bound.tsym));
-                }
-                return result.toList();
-            } else {
-                return List.nil();
-            }
-        }
-
-        /* Among the set of patterns, find sub-set of patterns such:
-         * $record($prefix$, $nested, $suffix$)
-         * Where $record, $prefix$ and $suffix$ is the same for each pattern
-         * in the set, and the patterns only differ in one "column" in
-         * the $nested pattern.
-         * Then, the set of $nested patterns is taken, and passed recursively
-         * to reduceNestedPatterns and to reduceBindingPatterns, to
-         * simplify the pattern. If that succeeds, the original found sub-set
-         * of patterns is replaced with a new set of patterns of the form:
-         * $record($prefix$, $resultOfReduction, $suffix$)
-         *
-         * useHashes: when true, patterns will be subject to exact equivalence;
-         *            when false, two binding patterns will be considered equivalent
-         *            if one of them is more generic than the other one;
-         *            when false, the processing will be significantly slower,
-         *            as pattern hashes cannot be used to speed up the matching process
-         */
-        private Set<PatternDescription> reduceNestedPatterns(Set<PatternDescription> patterns,
-                                                             boolean useHashes) {
-            /* implementation note:
-             * finding a sub-set of patterns that only differ in a single
-             * column is time-consuming task, so this method speeds it up by:
-             * - group the patterns by their record class
-             * - for each column (nested pattern) do:
-             * -- group patterns by their hash
-             * -- in each such by-hash group, find sub-sets that only differ in
-             *    the chosen column, and then call reduceBindingPatterns and reduceNestedPatterns
-             *    on patterns in the chosen column, as described above
-             */
-            var groupByRecordClass =
-                    patterns.stream()
-                            .filter(pd -> pd instanceof RecordPattern)
-                            .map(pd -> (RecordPattern) pd)
-                            .collect(groupingBy(pd -> (ClassSymbol) pd.recordType.tsym));
-
-            for (var e : groupByRecordClass.entrySet()) {
-                int nestedPatternsCount = e.getKey().getRecordComponents().size();
-                Set<RecordPattern> current = new HashSet<>(e.getValue());
-
-                for (int mismatchingCandidate = 0;
-                     mismatchingCandidate < nestedPatternsCount;
-                     mismatchingCandidate++) {
-                    int mismatchingCandidateFin = mismatchingCandidate;
-                    var groupEquivalenceCandidates =
-                            current
-                             .stream()
-                             //error recovery, ignore patterns with incorrect number of nested patterns:
-                             .filter(pd -> pd.nested.length == nestedPatternsCount)
-                             .collect(groupingBy(pd -> useHashes ? pd.hashCode(mismatchingCandidateFin) : 0));
-                    for (var candidates : groupEquivalenceCandidates.values()) {
-                        var candidatesArr = candidates.toArray(RecordPattern[]::new);
-
-                        for (int firstCandidate = 0;
-                             firstCandidate < candidatesArr.length;
-                             firstCandidate++) {
-                            RecordPattern rpOne = candidatesArr[firstCandidate];
-                            ListBuffer<RecordPattern> join = new ListBuffer<>();
-
-                            join.append(rpOne);
-
-                            for (int nextCandidate = 0; nextCandidate < candidatesArr.length; nextCandidate++) {
-                                if (firstCandidate == nextCandidate) {
-                                    continue;
-                                }
-
-                                RecordPattern rpOther = candidatesArr[nextCandidate];
-
-                                if (rpOne.recordType.tsym == rpOther.recordType.tsym &&
-                                    nestedComponentsEquivalent(rpOne, rpOther, mismatchingCandidate, useHashes)) {
-                                    join.append(rpOther);
-                                }
-                            }
-
-                            var nestedPatterns = join.stream().map(rp -> rp.nested[mismatchingCandidateFin]).collect(Collectors.toSet());
-                            var updatedPatterns = reduceNestedPatterns(nestedPatterns, useHashes);
-
-                            updatedPatterns = reduceRecordPatterns(updatedPatterns);
-                            updatedPatterns = removeCoveredRecordPatterns(updatedPatterns);
-                            updatedPatterns = reduceBindingPatterns(rpOne.fullComponentTypes()[mismatchingCandidateFin], updatedPatterns);
-
-                            if (!nestedPatterns.equals(updatedPatterns)) {
-                                if (useHashes) {
-                                    current.removeAll(join);
-                                }
-
-                                for (PatternDescription nested : updatedPatterns) {
-                                    PatternDescription[] newNested =
-                                            Arrays.copyOf(rpOne.nested, rpOne.nested.length);
-                                    newNested[mismatchingCandidateFin] = nested;
-                                    RecordPattern nue = new RecordPattern(rpOne.recordType(),
-                                                                    rpOne.fullComponentTypes(),
-                                                                    newNested,
-                                                                    new HashSet<>(join));
-                                    current.add(nue);
-                                }
-                            }
-                        }
-                    }
-                }
-
-                if (!current.equals(new HashSet<>(e.getValue()))) {
-                    Set<PatternDescription> result = new HashSet<>(patterns);
-                    result.removeAll(e.getValue());
-                    result.addAll(current);
-                    return result;
-                }
-            }
-            return patterns;
-        }
-
-        /* Returns true if all nested components of existing and candidate are
-         * equivalent (if useHashes == true), or "substitutable" (if useHashes == false).
-         * A candidate pattern is "substitutable" if it is a binding pattern, and:
-         * - it's type is a supertype of the existing pattern's type
-         * - it was produced by a reduction from a record pattern that is equivalent to
-         *   the existing pattern
-         */
-        private boolean nestedComponentsEquivalent(RecordPattern existing,
-                                                   RecordPattern candidate,
-                                                   int mismatchingCandidate,
-                                                   boolean useHashes) {
-            NEXT_NESTED:
-            for (int i = 0; i < existing.nested.length; i++) {
-                if (i != mismatchingCandidate) {
-                    if (!existing.nested[i].equals(candidate.nested[i])) {
-                        if (useHashes) {
-                            return false;
-                        }
-                        //when not using hashes,
-                        //check if rpOne.nested[i] is
-                        //a subtype of rpOther.nested[i]:
-                        if (!(candidate.nested[i] instanceof BindingPattern nestedCandidate)) {
-                            return false;
-                        }
-                        if (existing.nested[i] instanceof BindingPattern nestedExisting) {
-                            if (!isSubtypeErasure(nestedExisting.type, nestedCandidate.type)) {
-                                return false;
-                            }
-                        } else if (existing.nested[i] instanceof RecordPattern nestedExisting) {
-                            java.util.List<PatternDescription> pendingReplacedPatterns =
-                                    new ArrayList<>(nestedCandidate.sourcePatterns());
-
-                            while (!pendingReplacedPatterns.isEmpty()) {
-                                PatternDescription currentReplaced = pendingReplacedPatterns.removeLast();
-
-                                if (nestedExisting.equals(currentReplaced)) {
-                                    //candidate.nested[i] is substitutable for existing.nested[i]
-                                    //continue with the next nested pattern:
-                                    continue NEXT_NESTED;
-                                }
-
-                                pendingReplacedPatterns.addAll(currentReplaced.sourcePatterns());
-                            }
-
-                            return false;
-                        } else {
-                            return false;
-                        }
-                    }
-                }
-            }
-
-            return true;
-        }
-
-        /*The same as types.isSubtype(types.erasure(t), types.erasure(s)), but cached.
-        */
-        private boolean isSubtypeErasure(Type t, Type s) {
-            Pair<Type, Type> key = Pair.of(t, s);
-
-            return isSubtypeCache.computeIfAbsent(key, _ ->
-                    types.isSubtype(types.erasure(t), types.erasure(s)));
-        }
-
-        /* In the set of patterns, find those for which, given:
-         * $record($nested1, $nested2, ...)
-         * all the $nestedX pattern cover the given record component,
-         * and replace those with a simple binding pattern over $record.
-         */
-        private Set<PatternDescription> reduceRecordPatterns(Set<PatternDescription> patterns) {
-            var newPatterns = new HashSet<PatternDescription>();
-            boolean modified = false;
-            for (PatternDescription pd : patterns) {
-                if (pd instanceof RecordPattern rpOne) {
-                    PatternDescription reducedPattern = reduceRecordPattern(rpOne);
-                    if (reducedPattern != rpOne) {
-                        newPatterns.add(reducedPattern);
-                        modified = true;
-                        continue;
-                    }
-                }
-                newPatterns.add(pd);
-            }
-            return modified ? newPatterns : patterns;
-        }
-
-        private PatternDescription reduceRecordPattern(PatternDescription pattern) {
-            if (pattern instanceof RecordPattern rpOne) {
-                Type[] componentType = rpOne.fullComponentTypes();
-                //error recovery, ignore patterns with incorrect number of nested patterns:
-                if (componentType.length != rpOne.nested.length) {
-                    return pattern;
-                }
-                PatternDescription[] reducedNestedPatterns = null;
-                boolean covered = true;
-                for (int i = 0; i < componentType.length; i++) {
-                    PatternDescription newNested = reduceRecordPattern(rpOne.nested[i]);
-                    if (newNested != rpOne.nested[i]) {
-                        if (reducedNestedPatterns == null) {
-                            reducedNestedPatterns = Arrays.copyOf(rpOne.nested, rpOne.nested.length);
-                        }
-                        reducedNestedPatterns[i] = newNested;
-                    }
-
-                    covered &= checkCovered(componentType[i], List.of(newNested));
-                }
-                if (covered) {
-                    PatternDescription pd = new BindingPattern(rpOne.recordType, Set.of(pattern));
-                    return pd;
-                } else if (reducedNestedPatterns != null) {
-                    PatternDescription pd = new RecordPattern(rpOne.recordType, rpOne.fullComponentTypes(), reducedNestedPatterns, Set.of(pattern));
-                    return pd;
-                }
-            }
-            return pattern;
-        }
-
-        private Set<PatternDescription> removeCoveredRecordPatterns(Set<PatternDescription> patterns) {
-            Set<Symbol> existingBindings = patterns.stream()
-                                                   .filter(pd -> pd instanceof BindingPattern)
-                                                   .map(pd -> ((BindingPattern) pd).type.tsym)
-                                                   .collect(Collectors.toSet());
-            Set<PatternDescription> result = new HashSet<>(patterns);
-
-            for (Iterator<PatternDescription> it = result.iterator(); it.hasNext();) {
-                PatternDescription pd = it.next();
-                if (pd instanceof RecordPattern rp && existingBindings.contains(rp.recordType.tsym)) {
-                    it.remove();
-                }
-            }
-
-            return result;
-        }
-
-=======
->>>>>>> 998e08cc
         public void visitTry(JCTry tree) {
             ListBuffer<PendingExit> prevPendingExits = pendingExits;
             pendingExits = new ListBuffer<>();
@@ -3518,107 +3025,4 @@
         }
     }
 
-<<<<<<< HEAD
-    sealed interface PatternDescription {
-        public Set<PatternDescription> sourcePatterns();
-    }
-    public PatternDescription makePatternDescription(Type selectorType, JCPattern pattern) {
-        if (pattern instanceof JCBindingPattern binding) {
-            Type type = !selectorType.isPrimitive() && types.isSubtype(selectorType, binding.type)
-                    ? selectorType : binding.type;
-            return new BindingPattern(type);
-        } else if (pattern instanceof JCRecordPattern record) {
-            Type[] componentTypes;
-
-            if (!record.type.isErroneous()) {
-                componentTypes = ((ClassSymbol) record.type.tsym).getRecordComponents()
-                        .map(r -> types.memberType(record.type, r))
-                        .toArray(s -> new Type[s]);
-            }
-            else {
-                componentTypes = record.nested.map(t -> types.createErrorType(t.type)).toArray(s -> new Type[s]);;
-            }
-
-            PatternDescription[] nestedDescriptions =
-                    new PatternDescription[record.nested.size()];
-            int i = 0;
-            for (List<JCPattern> it = record.nested;
-                 it.nonEmpty();
-                 it = it.tail, i++) {
-                Type componentType = i < componentTypes.length ? componentTypes[i]
-                                                               : syms.errType;
-                nestedDescriptions[i] = makePatternDescription(types.erasure(componentType), it.head);
-            }
-            return new RecordPattern(record.type, componentTypes, nestedDescriptions);
-        } else if (pattern instanceof JCAnyPattern) {
-            return new BindingPattern(selectorType);
-        } else {
-            throw Assert.error();
-        }
-    }
-    record BindingPattern(Type type, Set<PatternDescription> sourcePatterns) implements PatternDescription {
-
-        public BindingPattern(Type type) {
-            this(type, Set.of());
-        }
-
-        @Override
-        public int hashCode() {
-            return type.tsym.hashCode();
-        }
-        @Override
-        public boolean equals(Object o) {
-            return o instanceof BindingPattern other &&
-                    type.tsym == other.type.tsym;
-        }
-        @Override
-        public String toString() {
-            return type.tsym + " _";
-        }
-    }
-    record RecordPattern(Type recordType, int _hashCode, Type[] fullComponentTypes, PatternDescription[] nested, Set<PatternDescription> sourcePatterns) implements PatternDescription {
-
-        public RecordPattern(Type recordType, Type[] fullComponentTypes, PatternDescription[] nested) {
-            this(recordType, fullComponentTypes, nested, Set.of());
-        }
-
-        public RecordPattern(Type recordType, Type[] fullComponentTypes, PatternDescription[] nested, Set<PatternDescription> sourcePatterns) {
-            this(recordType, hashCode(-1, recordType, nested), fullComponentTypes, nested, sourcePatterns);
-        }
-
-        @Override
-        public int hashCode() {
-            return _hashCode;
-        }
-
-        @Override
-        public boolean equals(Object o) {
-            return o instanceof RecordPattern other &&
-                    recordType.tsym == other.recordType.tsym &&
-                    Arrays.equals(nested, other.nested);
-        }
-
-        public int hashCode(int excludeComponent) {
-            return hashCode(excludeComponent, recordType, nested);
-        }
-
-        public static int hashCode(int excludeComponent, Type recordType, PatternDescription... nested) {
-            int hash = 5;
-            hash =  41 * hash + recordType.tsym.hashCode();
-            for (int  i = 0; i < nested.length; i++) {
-                if (i != excludeComponent) {
-                    hash = 41 * hash + nested[i].hashCode();
-                }
-            }
-            return hash;
-        }
-        @Override
-        public String toString() {
-            return recordType.tsym + "(" + Arrays.stream(nested)
-                    .map(pd -> pd.toString())
-                    .collect(Collectors.joining(", ")) + ")";
-        }
-    }
-=======
->>>>>>> 998e08cc
 }