--- conflicted
+++ resolved
@@ -200,11 +200,6 @@
 
         allowAccessIntoSystem = options.isUnset(Option.RELEASE);
 
-<<<<<<< HEAD
-        lintOptions = !options.isLintDisabled(LintCategory.OPTIONS);
-
-=======
->>>>>>> fde6cd77
         multiModuleMode = fileManager.hasLocation(StandardLocation.MODULE_SOURCE_PATH);
         ClassWriter classWriter = ClassWriter.instance(context);
         classWriter.multiModuleMode = multiModuleMode;
