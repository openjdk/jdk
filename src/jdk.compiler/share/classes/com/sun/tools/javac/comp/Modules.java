/*
 * Copyright (c) 2009, 2024, Oracle and/or its affiliates. All rights reserved.
 * DO NOT ALTER OR REMOVE COPYRIGHT NOTICES OR THIS FILE HEADER.
 *
 * This code is free software; you can redistribute it and/or modify it
 * under the terms of the GNU General Public License version 2 only, as
 * published by the Free Software Foundation.  Oracle designates this
 * particular file as subject to the "Classpath" exception as provided
 * by Oracle in the LICENSE file that accompanied this code.
 *
 * This code is distributed in the hope that it will be useful, but WITHOUT
 * ANY WARRANTY; without even the implied warranty of MERCHANTABILITY or
 * FITNESS FOR A PARTICULAR PURPOSE.  See the GNU General Public License
 * version 2 for more details (a copy is included in the LICENSE file that
 * accompanied this code).
 *
 * You should have received a copy of the GNU General Public License version
 * 2 along with this work; if not, write to the Free Software Foundation,
 * Inc., 51 Franklin St, Fifth Floor, Boston, MA 02110-1301 USA.
 *
 * Please contact Oracle, 500 Oracle Parkway, Redwood Shores, CA 94065 USA
 * or visit www.oracle.com if you need additional information or have any
 * questions.
 */


package com.sun.tools.javac.comp;

import java.io.IOException;
import java.util.Arrays;
import java.util.Collection;
import java.util.Collections;
import java.util.EnumSet;
import java.util.HashMap;
import java.util.HashSet;
import java.util.LinkedHashMap;
import java.util.LinkedHashSet;
import java.util.Map;
import java.util.Set;
import java.util.function.Consumer;
import java.util.function.Predicate;
import java.util.regex.Matcher;
import java.util.regex.Pattern;
import java.util.stream.Collectors;
import java.util.stream.Stream;

import javax.lang.model.SourceVersion;
import javax.tools.JavaFileManager;
import javax.tools.JavaFileManager.Location;
import javax.tools.JavaFileObject;
import javax.tools.JavaFileObject.Kind;
import javax.tools.StandardLocation;

import com.sun.source.tree.ModuleTree.ModuleKind;
import com.sun.tools.javac.code.DeferredLintHandler;
import com.sun.tools.javac.code.Directive;
import com.sun.tools.javac.code.Directive.ExportsDirective;
import com.sun.tools.javac.code.Directive.ExportsFlag;
import com.sun.tools.javac.code.Directive.OpensDirective;
import com.sun.tools.javac.code.Directive.OpensFlag;
import com.sun.tools.javac.code.Directive.RequiresDirective;
import com.sun.tools.javac.code.Directive.RequiresFlag;
import com.sun.tools.javac.code.Directive.UsesDirective;
import com.sun.tools.javac.code.Flags;
import com.sun.tools.javac.code.Flags.Flag;
import com.sun.tools.javac.code.Kinds;
import com.sun.tools.javac.code.Lint;
import com.sun.tools.javac.code.Lint.LintCategory;
import com.sun.tools.javac.code.ModuleFinder;
import com.sun.tools.javac.code.Preview;
import com.sun.tools.javac.code.Source;
import com.sun.tools.javac.code.Source.Feature;
import com.sun.tools.javac.code.Symbol;
import com.sun.tools.javac.code.Symbol.ClassSymbol;
import com.sun.tools.javac.code.Symbol.Completer;
import com.sun.tools.javac.code.Symbol.CompletionFailure;
import com.sun.tools.javac.code.Symbol.MethodSymbol;
import com.sun.tools.javac.code.Symbol.ModuleFlags;
import com.sun.tools.javac.code.Symbol.ModuleResolutionFlags;
import com.sun.tools.javac.code.Symbol.ModuleSymbol;
import com.sun.tools.javac.code.Symbol.PackageSymbol;
import com.sun.tools.javac.code.Symtab;
import com.sun.tools.javac.code.Type;
import com.sun.tools.javac.code.Types;
import com.sun.tools.javac.jvm.ClassWriter;
import com.sun.tools.javac.jvm.JNIWriter;
import com.sun.tools.javac.jvm.Target;
import com.sun.tools.javac.main.Option;
import com.sun.tools.javac.resources.CompilerProperties.Errors;
import com.sun.tools.javac.resources.CompilerProperties.LintWarnings;
import com.sun.tools.javac.resources.CompilerProperties.Warnings;
import com.sun.tools.javac.tree.JCTree;
import com.sun.tools.javac.tree.JCTree.JCCompilationUnit;
import com.sun.tools.javac.tree.JCTree.JCDirective;
import com.sun.tools.javac.tree.JCTree.JCExports;
import com.sun.tools.javac.tree.JCTree.JCExpression;
import com.sun.tools.javac.tree.JCTree.JCModuleDecl;
import com.sun.tools.javac.tree.JCTree.JCOpens;
import com.sun.tools.javac.tree.JCTree.JCProvides;
import com.sun.tools.javac.tree.JCTree.JCRequires;
import com.sun.tools.javac.tree.JCTree.JCUses;
import com.sun.tools.javac.tree.JCTree.Tag;
import com.sun.tools.javac.tree.TreeInfo;
import com.sun.tools.javac.util.Assert;
import com.sun.tools.javac.util.Context;
import com.sun.tools.javac.util.JCDiagnostic.DiagnosticFlag;
import com.sun.tools.javac.util.JCDiagnostic.DiagnosticPosition;
import com.sun.tools.javac.util.List;
import com.sun.tools.javac.util.ListBuffer;
import com.sun.tools.javac.util.Log;
import com.sun.tools.javac.util.Name;
import com.sun.tools.javac.util.Names;
import com.sun.tools.javac.util.Options;

import static com.sun.tools.javac.code.Flags.ABSTRACT;
import static com.sun.tools.javac.code.Flags.ENUM;
import static com.sun.tools.javac.code.Flags.PUBLIC;
import static com.sun.tools.javac.code.Flags.UNATTRIBUTED;

import static com.sun.tools.javac.code.Kinds.Kind.ERR;
import static com.sun.tools.javac.code.Kinds.Kind.MDL;
import static com.sun.tools.javac.code.Kinds.Kind.MTH;

import static com.sun.tools.javac.code.TypeTag.CLASS;

/**
 *  TODO: fill in
 *
 *  <p><b>This is NOT part of any supported API.
 *  If you write code that depends on this, you do so at your own risk.
 *  This code and its internal interfaces are subject to change or
 *  deletion without notice.</b>
 */
public class Modules extends JCTree.Visitor {
    private static final String ALL_SYSTEM = "ALL-SYSTEM";
    private static final String ALL_MODULE_PATH = "ALL-MODULE-PATH";

    private final Lint lint;
    private final Log log;
    private final Names names;
    private final Symtab syms;
    private final Attr attr;
    private final Check chk;
    private final Preview preview;
    private final DeferredLintHandler deferredLintHandler;
    private final TypeEnvs typeEnvs;
    private final Types types;
    private final JavaFileManager fileManager;
    private final ModuleFinder moduleFinder;
    private final Source source;
    private final Target target;
    private final boolean allowModules;
    private final boolean allowAccessIntoSystem;
    private final boolean allowRequiresTransitiveJavaBase;

    public final boolean multiModuleMode;

    private final Name java_se;
    private final Name java_;

    ModuleSymbol defaultModule;

    private final String addExportsOpt;
    private Map<ModuleSymbol, Set<ExportsDirective>> addExports;
    private final String addReadsOpt;
    private Map<ModuleSymbol, Set<RequiresDirective>> addReads;
    private final String addModsOpt;
    private final Set<String> extraAddMods = new HashSet<>();
    private final String limitModsOpt;
    private final Set<String> extraLimitMods = new HashSet<>();
    private final String moduleVersionOpt;
    private final boolean sourceLauncher;

    private final boolean lintOptions;

    private Set<ModuleSymbol> rootModules = null;
    private final Set<ModuleSymbol> warnedMissing = new HashSet<>();

    public PackageNameFinder findPackageInFile;

    public static Modules instance(Context context) {
        Modules instance = context.get(Modules.class);
        if (instance == null)
            instance = new Modules(context);
        return instance;
    }

    @SuppressWarnings("this-escape")
    protected Modules(Context context) {
        context.put(Modules.class, this);
        log = Log.instance(context);
        lint = Lint.instance(context);
        names = Names.instance(context);
        syms = Symtab.instance(context);
        attr = Attr.instance(context);
        chk = Check.instance(context);
        preview = Preview.instance(context);
        deferredLintHandler = DeferredLintHandler.instance(context);
        typeEnvs = TypeEnvs.instance(context);
        moduleFinder = ModuleFinder.instance(context);
        types = Types.instance(context);
        fileManager = context.get(JavaFileManager.class);
        source = Source.instance(context);
        target = Target.instance(context);
        allowModules = Feature.MODULES.allowedInSource(source);
        Options options = Options.instance(context);

        allowAccessIntoSystem = options.isUnset(Option.RELEASE);

        Preview preview = Preview.instance(context);

        allowRequiresTransitiveJavaBase =
                Feature.JAVA_BASE_TRANSITIVE.allowedInSource(source) &&
                 (!preview.isPreview(Feature.JAVA_BASE_TRANSITIVE) || preview.isEnabled());
        lintOptions = options.isUnset(Option.XLINT_CUSTOM, "-" + LintCategory.OPTIONS.option);

        multiModuleMode = fileManager.hasLocation(StandardLocation.MODULE_SOURCE_PATH);
        ClassWriter classWriter = ClassWriter.instance(context);
        classWriter.multiModuleMode = multiModuleMode;
        JNIWriter jniWriter = JNIWriter.instance(context);
        jniWriter.multiModuleMode = multiModuleMode;

        java_se = names.fromString("java.se");
        java_ = names.fromString("java.");

        addExportsOpt = options.get(Option.ADD_EXPORTS);
        addReadsOpt = options.get(Option.ADD_READS);
        addModsOpt = options.get(Option.ADD_MODULES);
        limitModsOpt = options.get(Option.LIMIT_MODULES);
        moduleVersionOpt = options.get(Option.MODULE_VERSION);
        sourceLauncher = options.isSet("sourceLauncher");
    }

    int depth = -1;

    public void addExtraAddModules(String... extras) {
        extraAddMods.addAll(Arrays.asList(extras));
    }

    boolean inInitModules;
    public void initModules(List<JCCompilationUnit> trees) {
        Assert.check(!inInitModules);
        try {
            inInitModules = true;
            Assert.checkNull(rootModules);
            enter(trees, modules -> {
                Assert.checkNull(rootModules);
                Assert.checkNull(allModules);
                this.rootModules = modules;
                setupAllModules(); //initialize the module graph
                Assert.checkNonNull(allModules);
                inInitModules = false;
            }, null);
        } finally {
            inInitModules = false;
        }
    }

    public boolean enter(List<JCCompilationUnit> trees, ClassSymbol c) {
        Assert.check(rootModules != null || inInitModules || !allowModules);
        return enter(trees, modules -> {
            //make sure java.base is completed in all cases before continuing.
            //the next steps may query if the current module participates in preview,
            //and that requires a completed java.base:
            syms.java_base.complete();
        }, c);
    }

    private boolean enter(List<JCCompilationUnit> trees, Consumer<Set<ModuleSymbol>> init, ClassSymbol c) {
        if (!allowModules) {
            for (JCCompilationUnit tree: trees) {
                tree.modle = syms.noModule;
            }
            defaultModule = syms.noModule;
            return true;
        }

        int startErrors = log.nerrors;

        depth++;
        try {
            // scan trees for module defs
            Set<ModuleSymbol> roots = enterModules(trees, c);

            setCompilationUnitModules(trees, roots, c);

            init.accept(roots);

            for (ModuleSymbol msym: roots) {
                msym.complete();
            }
        } catch (CompletionFailure ex) {
            chk.completionError(null, ex);
        } finally {
            depth--;
        }

        return (log.nerrors == startErrors);
    }

    public Completer getCompleter() {
        return mainCompleter;
    }

    public ModuleSymbol getDefaultModule() {
        return defaultModule;
    }

    public boolean modulesInitialized() {
        return allModules != null;
    }

    private Set<ModuleSymbol> enterModules(List<JCCompilationUnit> trees, ClassSymbol c) {
        Set<ModuleSymbol> modules = new LinkedHashSet<>();
        for (JCCompilationUnit tree : trees) {
            JavaFileObject prev = log.useSource(tree.sourcefile);
            try {
                enterModule(tree, c, modules);
            } finally {
                log.useSource(prev);
            }
        }
        return modules;
    }


    private void enterModule(JCCompilationUnit toplevel, ClassSymbol c, Set<ModuleSymbol> modules) {
        boolean isModuleInfo = toplevel.sourcefile.isNameCompatible("module-info", Kind.SOURCE);
        boolean isModuleDecl = toplevel.getModuleDecl() != null;
        if (isModuleDecl) {
            JCModuleDecl decl = toplevel.getModuleDecl();
            if (!isModuleInfo) {
                log.error(decl.pos(), Errors.ModuleDeclSbInModuleInfoJava);
            }
            Name name = TreeInfo.fullName(decl.qualId);
            ModuleSymbol sym;
            if (c != null) {
                sym = (ModuleSymbol) c.owner;
                Assert.checkNonNull(sym.name);
                Name treeName = TreeInfo.fullName(decl.qualId);
                if (sym.name != treeName) {
                    log.error(decl.pos(), Errors.ModuleNameMismatch(name, sym.name));
                }
            } else {
                sym = syms.enterModule(name);
                if (sym.module_info.sourcefile != null && sym.module_info.sourcefile != toplevel.sourcefile) {
                    decl.sym = syms.errModule;
                    log.error(decl.pos(), Errors.DuplicateModule(sym));
                    return;
                }
            }
            sym.completer = getSourceCompleter(toplevel);
            sym.module_info.classfile = sym.module_info.sourcefile = toplevel.sourcefile;
            decl.sym = sym;

            if (multiModuleMode || modules.isEmpty()) {
                modules.add(sym);
            } else {
                log.error(toplevel.pos(), Errors.TooManyModules);
            }

            Env<AttrContext> provisionalEnv = new Env<>(decl, null);

            provisionalEnv.toplevel = toplevel;
            typeEnvs.put(sym, provisionalEnv);
        } else if (isModuleInfo) {
            if (multiModuleMode) {
                JCTree tree = toplevel.defs.isEmpty() ? toplevel : toplevel.defs.head;
                log.error(tree.pos(), Errors.ExpectedModule);
            }
        }
    }

    private void setCompilationUnitModules(List<JCCompilationUnit> trees, Set<ModuleSymbol> rootModules, ClassSymbol c) {
        // update the module for each compilation unit
        if (multiModuleMode) {
            boolean patchesAutomaticModules = false;
            for (JCCompilationUnit tree: trees) {
                if (tree.defs.isEmpty()) {
                    tree.modle = syms.unnamedModule;
                    continue;
                }

                JavaFileObject prev = log.useSource(tree.sourcefile);
                try {
                    Location msplocn = getModuleLocation(tree);
                    Location plocn = fileManager.hasLocation(StandardLocation.PATCH_MODULE_PATH) ?
                            fileManager.getLocationForModule(StandardLocation.PATCH_MODULE_PATH,
                                                             tree.sourcefile) :
                            null;

                    if (plocn != null) {
                        Name name = names.fromString(fileManager.inferModuleName(plocn));
                        ModuleSymbol msym = moduleFinder.findModule(name);
                        tree.modle = msym;
                        rootModules.add(msym);
                        patchesAutomaticModules |= (msym.flags_field & Flags.AUTOMATIC_MODULE) != 0;

                        if (msplocn != null) {
                            Name mspname = names.fromString(fileManager.inferModuleName(msplocn));
                            if (name != mspname) {
                                log.error(tree.pos(), Errors.FilePatchedAndMsp(name, mspname));
                            }
                        }
                    } else if (msplocn != null) {
                        if (tree.getModuleDecl() != null) {
                            JavaFileObject canonical =
                                    fileManager.getJavaFileForInput(msplocn, "module-info", Kind.SOURCE);
                            if (canonical == null || !fileManager.isSameFile(canonical, tree.sourcefile)) {
                                log.error(tree.pos(), Errors.ModuleNotFoundOnModuleSourcePath);
                            }
                        }
                        Name name = names.fromString(fileManager.inferModuleName(msplocn));
                        ModuleSymbol msym;
                        JCModuleDecl decl = tree.getModuleDecl();
                        if (decl != null) {
                            msym = decl.sym;
                            if (msym.name != name) {
                                log.error(decl.qualId, Errors.ModuleNameMismatch(msym.name, name));
                            }
                        } else {
                            if (tree.getPackage() == null) {
                                log.error(tree.pos(), Errors.UnnamedPkgNotAllowedNamedModules);
                            }
                            msym = syms.enterModule(name);
                        }
                        if (msym.sourceLocation == null) {
                            msym.sourceLocation = msplocn;
                            if (fileManager.hasLocation(StandardLocation.PATCH_MODULE_PATH)) {
                                msym.patchLocation = fileManager.getLocationForModule(
                                        StandardLocation.PATCH_MODULE_PATH, msym.name.toString());
                            }
                            if (fileManager.hasLocation(StandardLocation.CLASS_OUTPUT)) {
                                Location outputLocn = fileManager.getLocationForModule(
                                        StandardLocation.CLASS_OUTPUT, msym.name.toString());
                                if (msym.patchLocation == null) {
                                    msym.classLocation = outputLocn;
                                } else {
                                    msym.patchOutputLocation = outputLocn;
                                }
                            }
                        }
                        tree.modle = msym;
                        rootModules.add(msym);
                    } else if (c != null && c.packge().modle == syms.unnamedModule) {
                        tree.modle = syms.unnamedModule;
                    } else {
                        if (tree.getModuleDecl() != null) {
                            log.error(tree.pos(), Errors.ModuleNotFoundOnModuleSourcePath);
                        } else {
                            log.error(tree.pos(), Errors.NotInModuleOnModuleSourcePath);
                        }
                        tree.modle = syms.errModule;
                    }
                } catch (IOException e) {
                    throw new Error(e); // FIXME
                } finally {
                    log.useSource(prev);
                }
            }
            if (!patchesAutomaticModules) {
                checkNoAllModulePath();
            }
            if (syms.unnamedModule.sourceLocation == null) {
                syms.unnamedModule.completer = getUnnamedModuleCompleter();
                syms.unnamedModule.sourceLocation = StandardLocation.SOURCE_PATH;
                syms.unnamedModule.classLocation = StandardLocation.CLASS_PATH;
            }
            defaultModule = syms.unnamedModule;
        } else {
            ModuleSymbol module = null;
            if (defaultModule == null) {
                String moduleOverride = singleModuleOverride(trees);
                switch (rootModules.size()) {
                    case 0:
                        try {
                            defaultModule = moduleFinder.findSingleModule();
                        } catch (CompletionFailure cf) {
                            chk.completionError(null, cf);
                            defaultModule = syms.unnamedModule;
                        }
                        if (defaultModule == syms.unnamedModule) {
                            if (moduleOverride != null) {
                                defaultModule = moduleFinder.findModule(names.fromString(moduleOverride));
                                defaultModule.patchOutputLocation = StandardLocation.CLASS_OUTPUT;
                                if ((defaultModule.flags_field & Flags.AUTOMATIC_MODULE) == 0) {
                                    checkNoAllModulePath();
                                }
                            } else {
                                // Question: why not do findAllModules and initVisiblePackages here?
                                // i.e. body of unnamedModuleCompleter
                                defaultModule.completer = getUnnamedModuleCompleter();
                                defaultModule.sourceLocation = StandardLocation.SOURCE_PATH;
                                defaultModule.classLocation = StandardLocation.CLASS_PATH;
                            }
                        } else {
                            checkNoAllModulePath();
                            defaultModule.complete();
                            // Question: why not do completeModule here?
                            defaultModule.completer = sym -> completeModule((ModuleSymbol) sym);
                            defaultModule.sourceLocation = StandardLocation.SOURCE_PATH;
                        }
                        rootModules.add(defaultModule);
                        break;
                    case 1:
                        checkNoAllModulePath();
                        defaultModule = rootModules.iterator().next();
                        defaultModule.sourceLocation = StandardLocation.SOURCE_PATH;
                        if (fileManager.hasLocation(StandardLocation.PATCH_MODULE_PATH)) {
                            try {
                                defaultModule.patchLocation = fileManager.getLocationForModule(
                                        StandardLocation.PATCH_MODULE_PATH, defaultModule.name.toString());
                            } catch (IOException ex) {
                                throw new Error(ex);
                            }
                        }
                        if (defaultModule.patchLocation == null) {
                            defaultModule.classLocation = StandardLocation.CLASS_OUTPUT;
                        } else {
                            defaultModule.patchOutputLocation = StandardLocation.CLASS_OUTPUT;
                        }
                        break;
                    default:
                        Assert.error("too many modules");
                }
            } else if (rootModules.size() == 1) {
                module = rootModules.iterator().next();
                module.complete();
                module.completer = sym -> completeModule((ModuleSymbol) sym);
            } else {
                Assert.check(rootModules.isEmpty());
                Assert.checkNonNull(c);
                module = c.packge().modle;
                rootModules.add(module);
            }

            if (defaultModule != syms.unnamedModule) {
                syms.unnamedModule.completer = getUnnamedModuleCompleter();
                syms.unnamedModule.classLocation = StandardLocation.CLASS_PATH;
            }

            if (module == null) {
                module = defaultModule;
            }

            for (JCCompilationUnit tree : trees) {
                if (defaultModule != syms.unnamedModule
                        && defaultModule.sourceLocation == StandardLocation.SOURCE_PATH
                        && fileManager.hasLocation(StandardLocation.SOURCE_PATH)) {
                    checkSourceLocation(tree, module);
                }
                tree.modle = module;
            }
        }
    }

    private void checkSourceLocation(JCCompilationUnit tree, ModuleSymbol msym) {
        try {
            JavaFileObject fo = tree.sourcefile;
            if (fileManager.contains(msym.sourceLocation, fo)) {
                return;
            }
            if (msym.patchLocation != null && fileManager.contains(msym.patchLocation, fo)) {
                return;
            }
            if (fileManager.hasLocation(StandardLocation.SOURCE_OUTPUT)) {
                if (fileManager.contains(StandardLocation.SOURCE_OUTPUT, fo)) {
                    return;
                }
            } else {
                if (fileManager.contains(StandardLocation.CLASS_OUTPUT, fo)) {
                    return;
                }
            }
        } catch (IOException e) {
            throw new Error(e);
        }

        JavaFileObject prev = log.useSource(tree.sourcefile);
        try {
            log.error(tree.pos(), Errors.FileSbOnSourceOrPatchPathForModule);
        } finally {
            log.useSource(prev);
        }
    }

    private String singleModuleOverride(List<JCCompilationUnit> trees) {
        if (!fileManager.hasLocation(StandardLocation.PATCH_MODULE_PATH)) {
            return null;
        }

        Set<String> override = new LinkedHashSet<>();
        for (JCCompilationUnit tree : trees) {
            JavaFileObject fo = tree.sourcefile;

            try {
                Location loc =
                        fileManager.getLocationForModule(StandardLocation.PATCH_MODULE_PATH, fo);

                if (loc != null) {
                    override.add(fileManager.inferModuleName(loc));
                }
            } catch (IOException ex) {
                throw new Error(ex);
            }
        }

        switch (override.size()) {
            case 0: return null;
            case 1: return override.iterator().next();
            default:
                log.error(Errors.TooManyPatchedModules(override));
                return null;
        }
    }

    /**
     * Determine the location for the module on the module source path
     * or source output directory which contains a given CompilationUnit.
     * If the source output directory is unset, the class output directory
     * will be checked instead.
     * {@code null} is returned if no such module can be found.
     * @param tree the compilation unit tree
     * @return the location for the enclosing module
     * @throws IOException if there is a problem while searching for the module.
     */
    private Location getModuleLocation(JCCompilationUnit tree) throws IOException {
        JavaFileObject fo = tree.sourcefile;

        Location loc =
                fileManager.getLocationForModule(StandardLocation.MODULE_SOURCE_PATH, fo);
        if (loc == null) {
            Location sourceOutput = fileManager.hasLocation(StandardLocation.SOURCE_OUTPUT) ?
                    StandardLocation.SOURCE_OUTPUT : StandardLocation.CLASS_OUTPUT;
            loc =
                fileManager.getLocationForModule(sourceOutput, fo);
        }
        return loc;
    }

    private void checkNoAllModulePath() {
        if (addModsOpt != null && Arrays.asList(addModsOpt.split(",")).contains(ALL_MODULE_PATH)) {
            log.error(Errors.AddmodsAllModulePathInvalid);
        }
    }

    private final Completer mainCompleter = new Completer() {
        @Override
        public void complete(Symbol sym) throws CompletionFailure {
            ModuleSymbol msym = moduleFinder.findModule((ModuleSymbol) sym);

            if (msym.kind == ERR) {
                //make sure the module is initialized:
                initErrModule(msym);
            } else if ((msym.flags_field & Flags.AUTOMATIC_MODULE) != 0) {
                setupAutomaticModule(msym);
            } else {
                try {
                    msym.module_info.complete();
                } catch (CompletionFailure cf) {
                    msym.kind = ERR;
                    //make sure the module is initialized:
                    initErrModule(msym);
                    completeModule(msym);
                    throw cf;
                }
            }

            // If module-info comes from a .java file, the underlying
            // call of classFinder.fillIn will have called through the
            // source completer, to Enter, and then to Modules.enter,
            // which will call completeModule.
            // But, if module-info comes from a .class file, the underlying
            // call of classFinder.fillIn will just call ClassReader to read
            // the .class file, and so we call completeModule here.
            if (msym.module_info.classfile == null || msym.module_info.classfile.getKind() == Kind.CLASS) {
                completeModule(msym);
            }
        }

        private void initErrModule(ModuleSymbol msym) {
            msym.directives = List.nil();
            msym.exports = List.nil();
            msym.provides = List.nil();
            msym.requires = List.nil();
            msym.uses = List.nil();
        }

        @Override
        public String toString() {
            return "mainCompleter";
        }
    };

    private void setupAutomaticModule(ModuleSymbol msym) throws CompletionFailure {
        try {
            ListBuffer<Directive> directives = new ListBuffer<>();
            ListBuffer<ExportsDirective> exports = new ListBuffer<>();
            Set<String> seenPackages = new HashSet<>();

            for (JavaFileObject clazz : fileManager.list(msym.classLocation, "", EnumSet.of(Kind.CLASS), true)) {
                String binName = fileManager.inferBinaryName(msym.classLocation, clazz);
                String pack = binName.lastIndexOf('.') != (-1) ? binName.substring(0, binName.lastIndexOf('.')) : ""; //unnamed package????
                if (seenPackages.add(pack)) {
                    ExportsDirective d = new ExportsDirective(syms.enterPackage(msym, names.fromString(pack)), null);
                    //TODO: opens?
                    directives.add(d);
                    exports.add(d);
                }
            }

            msym.exports = exports.toList();
            msym.provides = List.nil();
            msym.requires = List.nil();
            msym.uses = List.nil();
            msym.directives = directives.toList();
        } catch (IOException ex) {
            throw new IllegalStateException(ex);
        }
    }

    private void completeAutomaticModule(ModuleSymbol msym) throws CompletionFailure {
        ListBuffer<Directive> directives = new ListBuffer<>();

        directives.addAll(msym.directives);

        ListBuffer<RequiresDirective> requires = new ListBuffer<>();

        for (ModuleSymbol ms : allModules()) {
            if (ms == syms.unnamedModule || ms == msym)
                continue;
            Set<RequiresFlag> flags = (ms.flags_field & Flags.AUTOMATIC_MODULE) != 0 ?
                    EnumSet.of(RequiresFlag.TRANSITIVE) : EnumSet.noneOf(RequiresFlag.class);
            RequiresDirective d = new RequiresDirective(ms, flags);
            directives.add(d);
            requires.add(d);
        }

        RequiresDirective requiresUnnamed = new RequiresDirective(syms.unnamedModule);
        directives.add(requiresUnnamed);
        requires.add(requiresUnnamed);

        msym.requires = requires.toList();
        msym.directives = directives.toList();
    }

    private Completer getSourceCompleter(JCCompilationUnit tree) {
        return new Completer() {
            @Override
            public void complete(Symbol sym) throws CompletionFailure {
                ModuleSymbol msym = (ModuleSymbol) sym;
                msym.flags_field |= UNATTRIBUTED;
                ModuleVisitor v = new ModuleVisitor();
                JavaFileObject prev = log.useSource(tree.sourcefile);
                JCModuleDecl moduleDecl = tree.getModuleDecl();
                DiagnosticPosition prevLintPos = deferredLintHandler.setPos(moduleDecl.pos());

                try {
                    moduleDecl.accept(v);
                    completeModule(msym);
                    checkCyclicDependencies(moduleDecl);
                } finally {
                    log.useSource(prev);
                    deferredLintHandler.setPos(prevLintPos);
                    msym.flags_field &= ~UNATTRIBUTED;
                }
            }

            @Override
            public String toString() {
                return "SourceCompleter: " + tree.sourcefile.getName();
            }

        };
    }

    public boolean isRootModule(ModuleSymbol module) {
        Assert.checkNonNull(rootModules);
        return rootModules.contains(module);
    }

    public Set<ModuleSymbol> getRootModules() {
        Assert.checkNonNull(rootModules);
        return rootModules;
    }

    class ModuleVisitor extends JCTree.Visitor {
        private ModuleSymbol sym;
        private final Set<ModuleSymbol> allRequires = new HashSet<>();
        private final Map<PackageSymbol,List<ExportsDirective>> allExports = new HashMap<>();
        private final Map<PackageSymbol,List<OpensDirective>> allOpens = new HashMap<>();

        @Override
        public void visitModuleDef(JCModuleDecl tree) {
            sym = Assert.checkNonNull(tree.sym);

            if (tree.getModuleType() == ModuleKind.OPEN) {
                sym.flags.add(ModuleFlags.OPEN);
            }
            sym.flags_field |= (tree.mods.flags & Flags.DEPRECATED);

            sym.requires = List.nil();
            sym.exports = List.nil();
            sym.opens = List.nil();
            tree.directives.forEach(t -> t.accept(this));
            sym.requires = sym.requires.reverse();
            sym.exports = sym.exports.reverse();
            sym.opens = sym.opens.reverse();
            ensureJavaBase();
        }

        @Override
        public void visitRequires(JCRequires tree) {
            ModuleSymbol msym = lookupModule(tree.moduleName);
            if (msym.kind != MDL) {
                log.error(tree.moduleName.pos(), Errors.ModuleNotFound(msym));
                warnedMissing.add(msym);
            } else if (allRequires.contains(msym)) {
                log.error(tree.moduleName.pos(), Errors.DuplicateRequires(msym));
            } else {
                allRequires.add(msym);
                Set<RequiresFlag> flags = EnumSet.noneOf(RequiresFlag.class);
                if (tree.isTransitive) {
                    if (msym == syms.java_base &&
                        !allowRequiresTransitiveJavaBase &&
                        !preview.participatesInPreview(syms, sym)) {
                        if (source.compareTo(Source.JDK10) >= 0) {
                            log.error(DiagnosticFlag.SOURCE_LEVEL,
                                      tree.pos(),
                                      Feature.JAVA_BASE_TRANSITIVE.error(source.name));
                        }
                    }
                    flags.add(RequiresFlag.TRANSITIVE);
                }
                if (tree.isStaticPhase) {
                    if (msym == syms.java_base && source.compareTo(Source.JDK10) >= 0) {
                        log.error(tree.pos(), Errors.ModNotAllowedHere(EnumSet.of(Flag.STATIC)));
                    } else {
                        flags.add(RequiresFlag.STATIC_PHASE);
                    }
                }
                RequiresDirective d = new RequiresDirective(msym, flags);
                tree.directive = d;
                sym.requires = sym.requires.prepend(d);
            }
        }

        @Override
        public void visitExports(JCExports tree) {
            Name name = TreeInfo.fullName(tree.qualid);
            PackageSymbol packge = syms.enterPackage(sym, name);
            attr.setPackageSymbols(tree.qualid, packge);

            List<ExportsDirective> exportsForPackage = allExports.computeIfAbsent(packge, p -> List.nil());
            for (ExportsDirective d : exportsForPackage) {
                reportExportsConflict(tree, packge);
            }

            List<ModuleSymbol> toModules = null;
            if (tree.moduleNames != null) {
                Set<ModuleSymbol> to = new LinkedHashSet<>();
                for (JCExpression n: tree.moduleNames) {
                    ModuleSymbol msym = lookupModule(n);
                    chk.checkModuleExists(n.pos(), msym);
                    for (ExportsDirective d : exportsForPackage) {
                        checkDuplicateExportsToModule(n, msym, d);
                    }
                    if (!to.add(msym)) {
                        reportExportsConflictToModule(n, msym);
                    }
                }
                toModules = List.from(to);
            }

            if (toModules == null || !toModules.isEmpty()) {
                Set<ExportsFlag> flags = EnumSet.noneOf(ExportsFlag.class);
                ExportsDirective d = new ExportsDirective(packge, toModules, flags);
                sym.exports = sym.exports.prepend(d);
                tree.directive = d;

                allExports.put(packge, exportsForPackage.prepend(d));
            }
        }

        private void reportExportsConflict(JCExports tree, PackageSymbol packge) {
            log.error(tree.qualid.pos(), Errors.ConflictingExports(packge));
        }

        private void checkDuplicateExportsToModule(JCExpression name, ModuleSymbol msym,
                ExportsDirective d) {
            if (d.modules != null) {
                for (ModuleSymbol other : d.modules) {
                    if (msym == other) {
                        reportExportsConflictToModule(name, msym);
                    }
                }
            }
        }

        private void reportExportsConflictToModule(JCExpression name, ModuleSymbol msym) {
            log.error(name.pos(), Errors.ConflictingExportsToModule(msym));
        }

        @Override
        public void visitOpens(JCOpens tree) {
            Name name = TreeInfo.fullName(tree.qualid);
            PackageSymbol packge = syms.enterPackage(sym, name);
            attr.setPackageSymbols(tree.qualid, packge);

            if (sym.flags.contains(ModuleFlags.OPEN)) {
                log.error(tree.pos(), Errors.NoOpensUnlessStrong);
            }
            List<OpensDirective> opensForPackage = allOpens.computeIfAbsent(packge, p -> List.nil());
            for (OpensDirective d : opensForPackage) {
                reportOpensConflict(tree, packge);
            }

            List<ModuleSymbol> toModules = null;
            if (tree.moduleNames != null) {
                Set<ModuleSymbol> to = new LinkedHashSet<>();
                for (JCExpression n: tree.moduleNames) {
                    ModuleSymbol msym = lookupModule(n);
                    chk.checkModuleExists(n.pos(), msym);
                    for (OpensDirective d : opensForPackage) {
                        checkDuplicateOpensToModule(n, msym, d);
                    }
                    if (!to.add(msym)) {
                        reportOpensConflictToModule(n, msym);
                    }
                }
                toModules = List.from(to);
            }

            if (toModules == null || !toModules.isEmpty()) {
                Set<OpensFlag> flags = EnumSet.noneOf(OpensFlag.class);
                OpensDirective d = new OpensDirective(packge, toModules, flags);
                sym.opens = sym.opens.prepend(d);
                tree.directive = d;

                allOpens.put(packge, opensForPackage.prepend(d));
            }
        }

        private void reportOpensConflict(JCOpens tree, PackageSymbol packge) {
            log.error(tree.qualid.pos(), Errors.ConflictingOpens(packge));
        }

        private void checkDuplicateOpensToModule(JCExpression name, ModuleSymbol msym,
                OpensDirective d) {
            if (d.modules != null) {
                for (ModuleSymbol other : d.modules) {
                    if (msym == other) {
                        reportOpensConflictToModule(name, msym);
                    }
                }
            }
        }

        private void reportOpensConflictToModule(JCExpression name, ModuleSymbol msym) {
            log.error(name.pos(), Errors.ConflictingOpensToModule(msym));
        }

        @Override
        public void visitProvides(JCProvides tree) { }

        @Override
        public void visitUses(JCUses tree) { }

        private void ensureJavaBase() {
            if (sym.name == names.java_base)
                return;

            for (RequiresDirective d: sym.requires) {
                if (d.module.name == names.java_base)
                    return;
            }

            ModuleSymbol java_base = syms.enterModule(names.java_base);
            Directive.RequiresDirective d =
                    new Directive.RequiresDirective(java_base,
                            EnumSet.of(Directive.RequiresFlag.MANDATED));
            sym.requires = sym.requires.prepend(d);
        }

        private ModuleSymbol lookupModule(JCExpression moduleName) {
            Name name = TreeInfo.fullName(moduleName);
            ModuleSymbol msym = moduleFinder.findModule(name);
            TreeInfo.setSymbol(moduleName, msym);
            return msym;
        }
    }

    public Completer getUsesProvidesCompleter() {
        return sym -> {
            ModuleSymbol msym = (ModuleSymbol) sym;

            msym.complete();

            Env<AttrContext> env = typeEnvs.get(msym);
            UsesProvidesVisitor v = new UsesProvidesVisitor(msym, env);
            JavaFileObject prev = log.useSource(env.toplevel.sourcefile);
            JCModuleDecl decl = env.toplevel.getModuleDecl();
            DiagnosticPosition prevLintPos = deferredLintHandler.setPos(decl.pos());

            try {
                decl.accept(v);
            } finally {
                log.useSource(prev);
                deferredLintHandler.setPos(prevLintPos);
            }
        };
    }

    class UsesProvidesVisitor extends JCTree.Visitor {
        private final ModuleSymbol msym;
        private final Env<AttrContext> env;

        private final Set<ClassSymbol> allUses = new HashSet<>();
        private final Map<ClassSymbol, Set<ClassSymbol>> allProvides = new HashMap<>();

        public UsesProvidesVisitor(ModuleSymbol msym, Env<AttrContext> env) {
            this.msym = msym;
            this.env = env;
        }

        @Override
        public void visitModuleDef(JCModuleDecl tree) {
            msym.directives = List.nil();
            msym.provides = List.nil();
            msym.uses = List.nil();
            tree.directives.forEach(t -> t.accept(this));
            msym.directives = msym.directives.reverse();
            msym.provides = msym.provides.reverse();
            msym.uses = msym.uses.reverse();

            if (msym.requires.nonEmpty() && msym.requires.head.flags.contains(RequiresFlag.MANDATED))
                msym.directives = msym.directives.prepend(msym.requires.head);

            msym.directives = msym.directives.appendList(List.from(addReads.getOrDefault(msym, Collections.emptySet())));

            checkForCorrectness();
        }

        @Override
        public void visitExports(JCExports tree) {
            Iterable<Symbol> packageContent = tree.directive.packge.members().getSymbols();
            List<JavaFileObject> filesToCheck = List.nil();
            boolean packageNotEmpty = false;
            for (Symbol sym : packageContent) {
                if (sym.kind != Kinds.Kind.TYP)
                    continue;
                ClassSymbol csym = (ClassSymbol) sym;
                if (sym.completer.isTerminal() ||
                    csym.classfile.getKind() == Kind.CLASS) {
                    packageNotEmpty = true;
                    filesToCheck = List.nil();
                    break;
                }
                if (csym.classfile.getKind() == Kind.SOURCE) {
                    filesToCheck = filesToCheck.prepend(csym.classfile);
                }
            }
            for (JavaFileObject jfo : filesToCheck) {
                if (findPackageInFile.findPackageNameOf(jfo) == tree.directive.packge.fullname) {
                    packageNotEmpty = true;
                    break;
                }
            }
            if (!packageNotEmpty) {
                log.error(tree.qualid.pos(), Errors.PackageEmptyOrNotFound(tree.directive.packge));
            }
            msym.directives = msym.directives.prepend(tree.directive);
        }

        @Override
        public void visitOpens(JCOpens tree) {
            chk.checkPackageExistsForOpens(tree.qualid, tree.directive.packge);
            msym.directives = msym.directives.prepend(tree.directive);
        }

        MethodSymbol noArgsConstructor(ClassSymbol tsym) {
            for (Symbol sym : tsym.members().getSymbolsByName(names.init)) {
                MethodSymbol mSym = (MethodSymbol)sym;
                if (mSym.params().isEmpty()) {
                    return mSym;
                }
            }
            return null;
        }

        MethodSymbol factoryMethod(ClassSymbol tsym) {
            for (Symbol sym : tsym.members().getSymbolsByName(names.provider, sym -> sym.kind == MTH)) {
                MethodSymbol mSym = (MethodSymbol)sym;
                if (mSym.isStatic() && (mSym.flags() & Flags.PUBLIC) != 0 && mSym.params().isEmpty()) {
                    return mSym;
                }
            }
            return null;
        }

        Map<Directive.ProvidesDirective, JCProvides> directiveToTreeMap = new HashMap<>();

        @Override
        public void visitProvides(JCProvides tree) {
            Type st = attr.attribType(tree.serviceName, env, syms.objectType);
            ClassSymbol service = (ClassSymbol) st.tsym;
            if (allProvides.containsKey(service)) {
                log.error(tree.serviceName.pos(), Errors.RepeatedProvidesForService(service));
            }
            ListBuffer<ClassSymbol> impls = new ListBuffer<>();
            for (JCExpression implName : tree.implNames) {
                Type it;
                boolean prevVisitingServiceImplementation = env.info.visitingServiceImplementation;
                try {
                    env.info.visitingServiceImplementation = true;
                    it = attr.attribType(implName, env, syms.objectType);
                } finally {
                    env.info.visitingServiceImplementation = prevVisitingServiceImplementation;
                }
                if (!it.hasTag(CLASS)) {
                    continue;
                }
                ClassSymbol impl = (ClassSymbol) it.tsym;
                if ((impl.flags_field & PUBLIC) == 0) {
                    log.error(implName.pos(), Errors.NotDefPublic(impl, impl.location()));
                }
                //find provider factory:
                MethodSymbol factory = factoryMethod(impl);
                if (factory != null) {
                    Type returnType = factory.type.getReturnType();
                    if (!types.isSubtype(returnType, st)) {
                        log.error(implName.pos(), Errors.ServiceImplementationProviderReturnMustBeSubtypeOfServiceInterface);
                    }
                } else {
                    if (!types.isSubtype(it, st)) {
                        log.error(implName.pos(), Errors.ServiceImplementationMustBeSubtypeOfServiceInterface);
                    } else if ((impl.flags() & ABSTRACT) != 0) {
                        log.error(implName.pos(), Errors.ServiceImplementationIsAbstract(impl));
                    } else if (impl.isInner()) {
                        log.error(implName.pos(), Errors.ServiceImplementationIsInner(impl));
                    } else {
                        MethodSymbol constr = noArgsConstructor(impl);
                        if (constr == null) {
                            log.error(implName.pos(), Errors.ServiceImplementationDoesntHaveANoArgsConstructor(impl));
                        } else if ((constr.flags() & PUBLIC) == 0) {
                            log.error(implName.pos(), Errors.ServiceImplementationNoArgsConstructorNotPublic(impl));
                        }
                    }
                }
                if (it.hasTag(CLASS)) {
                    if (allProvides.computeIfAbsent(service, s -> new HashSet<>()).add(impl)) {
                        impls.append(impl);
                    } else {
                        log.error(implName.pos(), Errors.DuplicateProvides(service, impl));
                    }
                }
            }
            if (st.hasTag(CLASS) && !impls.isEmpty()) {
                Directive.ProvidesDirective d = new Directive.ProvidesDirective(service, impls.toList());
                msym.provides = msym.provides.prepend(d);
                msym.directives = msym.directives.prepend(d);
                directiveToTreeMap.put(d, tree);
            }
        }

        @Override
        public void visitRequires(JCRequires tree) {
            if (tree.directive != null && allModules().contains(tree.directive.module)) {
                chk.checkDeprecated(tree.moduleName.pos(), msym, tree.directive.module);
                chk.checkPreview(tree.moduleName.pos(), msym, tree.directive.module);
                chk.checkModuleRequires(tree.moduleName.pos(), tree.directive);
                msym.directives = msym.directives.prepend(tree.directive);
            }
        }

        @Override
        public void visitUses(JCUses tree) {
            Type st = attr.attribType(tree.qualid, env, syms.objectType);
            Symbol sym = TreeInfo.symbol(tree.qualid);
            if ((sym.flags() & ENUM) != 0) {
                log.error(tree.qualid.pos(), Errors.ServiceDefinitionIsEnum(st.tsym));
            } else if (st.hasTag(CLASS)) {
                ClassSymbol service = (ClassSymbol) st.tsym;
                if (allUses.add(service)) {
                    Directive.UsesDirective d = new Directive.UsesDirective(service);
                    msym.uses = msym.uses.prepend(d);
                    msym.directives = msym.directives.prepend(d);
                } else {
                    log.error(tree.pos(), Errors.DuplicateUses(service));
                }
            }
        }

        private void checkForCorrectness() {
            for (Directive.ProvidesDirective provides : msym.provides) {
                JCProvides tree = directiveToTreeMap.get(provides);
                for (ClassSymbol impl : provides.impls) {
                    /* The implementation must be defined in the same module as the provides directive
                     * (else, error)
                     */
                    PackageSymbol implementationDefiningPackage = impl.packge();
                    if (implementationDefiningPackage.modle != msym) {
                        // TODO: should use tree for the implementation name, not the entire provides tree
                        // TODO: should improve error message to identify the implementation type
                        log.error(tree.pos(), Errors.ServiceImplementationNotInRightModule(implementationDefiningPackage.modle));
                    }

                    /* There is no inherent requirement that module that provides a service should actually
                     * use it itself. However, it is a pointless declaration if the service package is not
                     * exported and there is no uses for the service.
                     */
                    PackageSymbol interfaceDeclaringPackage = provides.service.packge();
                    boolean isInterfaceDeclaredInCurrentModule = interfaceDeclaringPackage.modle == msym;
                    boolean isInterfaceExportedFromAReadableModule =
                            msym.visiblePackages.get(interfaceDeclaringPackage.fullname) == interfaceDeclaringPackage;
                    if (isInterfaceDeclaredInCurrentModule && !isInterfaceExportedFromAReadableModule) {
                        // ok the interface is declared in this module. Let's check if it's exported
                        boolean warn = true;
                        for (ExportsDirective export : msym.exports) {
                            if (interfaceDeclaringPackage == export.packge) {
                                warn = false;
                                break;
                            }
                        }
                        if (warn) {
                            for (UsesDirective uses : msym.uses) {
                                if (provides.service == uses.service) {
                                    warn = false;
                                    break;
                                }
                            }
                        }
                        if (warn) {
                            log.warning(tree.pos(), Warnings.ServiceProvidedButNotExportedOrUsed(provides.service));
                        }
                    }
                }
            }
        }
    }

    private Set<ModuleSymbol> allModules;

    public Set<ModuleSymbol> allModules() {
        Assert.checkNonNull(allModules);
        return allModules;
    }

    private void setupAllModules() {
        Assert.checkNonNull(rootModules);
        Assert.checkNull(allModules);

        //java.base may not be completed yet and computeTransitiveClosure
        //may not complete it either, make sure it is completed:
        syms.java_base.complete();

        Set<ModuleSymbol> observable;

        if (limitModsOpt == null && extraLimitMods.isEmpty()) {
            observable = null;
        } else {
            Set<ModuleSymbol> limitMods = new HashSet<>();
            if (limitModsOpt != null) {
                for (String limit : limitModsOpt.split(",")) {
                    if (!isValidName(limit))
                        continue;
                    limitMods.add(syms.enterModule(names.fromString(limit)));
                }
            }
            for (String limit : extraLimitMods) {
                limitMods.add(syms.enterModule(names.fromString(limit)));
            }
            observable = computeTransitiveClosure(limitMods, rootModules, null);
            observable.addAll(rootModules);
            if (lintOptions) {
                for (ModuleSymbol msym : limitMods) {
                    if (!observable.contains(msym)) {
                        log.warning(
                                LintWarnings.ModuleForOptionNotFound(Option.LIMIT_MODULES, msym));
                    }
                }
            }
        }

        Predicate<ModuleSymbol> observablePred = sym ->
             (observable == null) ? (moduleFinder.findModule(sym).kind != ERR) : observable.contains(sym);
        Predicate<ModuleSymbol> systemModulePred = sym -> (sym.flags() & Flags.SYSTEM_MODULE) != 0;
        Set<ModuleSymbol> enabledRoot = new LinkedHashSet<>();

        if (rootModules.contains(syms.unnamedModule)) {
            Predicate<ModuleSymbol> jdkModulePred;
            if (target.allApiModulesAreRoots()) {
                jdkModulePred = sym -> {
                    sym.complete();
                    return sym.exports.stream().anyMatch(e -> e.modules == null);
                };
            } else {
                ModuleSymbol javaSE = syms.getModule(java_se);
                if (javaSE != null && (observable == null || observable.contains(javaSE))) {
                    jdkModulePred = sym -> {
                        sym.complete();
                        return !sym.name.startsWith(java_)
                            && sym.exports.stream().anyMatch(e -> e.modules == null);
                    };
                    enabledRoot.add(javaSE);
                } else {
                    jdkModulePred = sym -> true;
                }
            }

            Predicate<ModuleSymbol> noIncubatorPred = sym -> {
                sym.complete();
                return !sym.resolutionFlags.contains(ModuleResolutionFlags.DO_NOT_RESOLVE_BY_DEFAULT);
            };

            for (ModuleSymbol sym : new HashSet<>(syms.getAllModules())) {
                try {
                    if (systemModulePred.test(sym) && observablePred.test(sym) && jdkModulePred.test(sym) && noIncubatorPred.test(sym)) {
                        enabledRoot.add(sym);
                    }
                } catch (CompletionFailure ex) {
                    chk.completionError(null, ex);
                }
            }
        }

        enabledRoot.addAll(rootModules);

        if (addModsOpt != null || !extraAddMods.isEmpty()) {
            Set<String> fullAddMods = new HashSet<>();
            fullAddMods.addAll(extraAddMods);

            if (addModsOpt != null) {
                fullAddMods.addAll(Arrays.asList(addModsOpt.split(",")));
            }

            for (String added : fullAddMods) {
                Stream<ModuleSymbol> modules;
                switch (added) {
                    case ALL_SYSTEM:
                        modules = new HashSet<>(syms.getAllModules())
                                .stream()
                                .filter(systemModulePred.and(observablePred));
                        break;
                    case ALL_MODULE_PATH:
                        modules = new HashSet<>(syms.getAllModules())
                                .stream()
                                .filter(systemModulePred.negate().and(observablePred));
                        break;
                    default:
                        if (!isValidName(added))
                            continue;
                        modules = Stream.of(syms.enterModule(names.fromString(added)));
                        break;
                }
                modules.forEach(sym -> {
                    enabledRoot.add(sym);
                    if (observable != null)
                        observable.add(sym);
                });
            }
        }

        Set<ModuleSymbol> result = computeTransitiveClosure(enabledRoot, rootModules, observable);

        result.add(syms.unnamedModule);

        boolean hasAutomatic = result.stream().anyMatch(IS_AUTOMATIC);

        if (hasAutomatic) {
            syms.getAllModules()
                .stream()
                .filter(IS_AUTOMATIC)
                .forEach(result::add);
        }

        if (lint.isEnabled(LintCategory.INCUBATING)) {
            String incubatingModules = filterAlreadyWarnedIncubatorModules(result.stream()
                    .filter(msym -> msym.resolutionFlags.contains(ModuleResolutionFlags.WARN_INCUBATING))
                    .map(msym -> msym.name.toString()))
                    .collect(Collectors.joining(","));

            if (!incubatingModules.isEmpty()) {
<<<<<<< HEAD
                log.warning(LintCategory.INCUBATING, null, Warnings.IncubatingModules(incubatingModules));
=======
                log.warning(LintWarnings.IncubatingModules(incubatingModules));
>>>>>>> d7379789
            }
        }

        allModules = result;

        //add module versions from options, if any:
        if (moduleVersionOpt != null) {
            Name version = names.fromString(moduleVersionOpt);
            rootModules.forEach(m -> m.version = version);
        }
    }
    //where:
        private Stream<String> filterAlreadyWarnedIncubatorModules(Stream<String> incubatingModules) {
            if (!sourceLauncher) return incubatingModules;
            Set<String> bootModules = ModuleLayer.boot()
                                                 .modules()
                                                 .stream()
                                                 .map(Module::getName)
                                                 .collect(Collectors.toSet());
            return incubatingModules.filter(module -> !bootModules.contains(module));
        }
        private static final Predicate<ModuleSymbol> IS_AUTOMATIC =
                m -> (m.flags_field & Flags.AUTOMATIC_MODULE) != 0;

    public boolean isInModuleGraph(ModuleSymbol msym) {
        return allModules == null || allModules.contains(msym);
    }

    private Set<ModuleSymbol> computeTransitiveClosure(Set<? extends ModuleSymbol> base,
                                                       Set<? extends ModuleSymbol> rootModules,
                                                       Set<ModuleSymbol> observable) {
        List<ModuleSymbol> primaryTodo = List.nil();
        List<ModuleSymbol> secondaryTodo = List.nil();

        for (ModuleSymbol ms : base) {
            if (rootModules.contains(ms)) {
                primaryTodo = primaryTodo.prepend(ms);
            } else {
                secondaryTodo = secondaryTodo.prepend(ms);
            }
        }

        Set<ModuleSymbol> result = new LinkedHashSet<>();
        result.add(syms.java_base);

        while (primaryTodo.nonEmpty() || secondaryTodo.nonEmpty()) {
            try {
                ModuleSymbol current;
                boolean isPrimaryTodo;
                if (primaryTodo.nonEmpty()) {
                    current = primaryTodo.head;
                    primaryTodo = primaryTodo.tail;
                    isPrimaryTodo = true;
                } else {
                    current = secondaryTodo.head;
                    secondaryTodo = secondaryTodo.tail;
                    isPrimaryTodo = false;
                }
                if (observable != null && !observable.contains(current))
                    continue;
                if (!result.add(current) || current == syms.unnamedModule || ((current.flags_field & Flags.AUTOMATIC_MODULE) != 0))
                    continue;
                current.complete();
                if (current.kind == ERR && (isPrimaryTodo || base.contains(current)) && warnedMissing.add(current)) {
                    log.error(Errors.ModuleNotFound(current));
                }
                for (RequiresDirective rd : current.requires) {
                    if (rd.module == syms.java_base) continue;
                    if ((rd.isTransitive() && isPrimaryTodo) || rootModules.contains(current)) {
                        primaryTodo = primaryTodo.prepend(rd.module);
                    } else {
                        secondaryTodo = secondaryTodo.prepend(rd.module);
                    }
                }
            } catch (CompletionFailure ex) {
                chk.completionError(null, ex);
            }
        }

        return result;
    }

    public ModuleSymbol getObservableModule(Name name) {
        ModuleSymbol mod = syms.getModule(name);

        if (allModules().contains(mod)) {
            return mod;
        }

        return null;
    }

    private Completer getUnnamedModuleCompleter() {
        moduleFinder.findAllModules();
        return new Symbol.Completer() {
            @Override
            public void complete(Symbol sym) throws CompletionFailure {
                if (inInitModules) {
                    sym.completer = this;
                    return ;
                }
                ModuleSymbol msym = (ModuleSymbol) sym;
                Set<ModuleSymbol> allModules = new HashSet<>(allModules());
                allModules.remove(syms.unnamedModule);
                for (ModuleSymbol m : allModules) {
                    m.complete();
                }
                initVisiblePackages(msym, allModules);
            }

            @Override
            public String toString() {
                return "unnamedModule Completer";
            }
        };
    }

    private final Map<ModuleSymbol, Set<ModuleSymbol>> requiresTransitiveCache = new HashMap<>();

    private void completeModule(ModuleSymbol msym) {
        if (inInitModules) {
            msym.completer = sym -> completeModule(msym);
            return ;
        }

        if ((msym.flags_field & Flags.AUTOMATIC_MODULE) != 0) {
            completeAutomaticModule(msym);
        }

        Assert.checkNonNull(msym.requires);

        initAddReads();

        msym.requires = msym.requires.appendList(List.from(addReads.getOrDefault(msym, Collections.emptySet())));

        List<RequiresDirective> requires = msym.requires;

        while (requires.nonEmpty()) {
            if (!allModules().contains(requires.head.module)) {
                Env<AttrContext> env = typeEnvs.get(msym);
                if (env != null) {
                    JavaFileObject origSource = log.useSource(env.toplevel.sourcefile);
                    try {
                        log.error(/*XXX*/env.tree, Errors.ModuleNotFound(requires.head.module));
                    } finally {
                        log.useSource(origSource);
                    }
                } else {
                    Assert.check((msym.flags() & Flags.AUTOMATIC_MODULE) == 0);
                }
                msym.requires = List.filter(msym.requires, requires.head);
            }
            requires = requires.tail;
        }

        Set<ModuleSymbol> readable = new LinkedHashSet<>();
        Set<ModuleSymbol> requiresTransitive = new HashSet<>();

        for (RequiresDirective d : msym.requires) {
            d.module.complete();
            readable.add(d.module);
            Set<ModuleSymbol> s = retrieveRequiresTransitive(d.module);
            Assert.checkNonNull(s, () -> "no entry in cache for " + d.module);
            readable.addAll(s);
            if (d.flags.contains(RequiresFlag.TRANSITIVE)) {
                requiresTransitive.add(d.module);
                requiresTransitive.addAll(s);
            }
        }

        requiresTransitiveCache.put(msym, requiresTransitive);
        initVisiblePackages(msym, readable);
        for (ExportsDirective d: msym.exports) {
            if (d.packge != null) {
                d.packge.modle = msym;
            }
        }
    }

    private Set<ModuleSymbol> retrieveRequiresTransitive(ModuleSymbol msym) {
        Set<ModuleSymbol> requiresTransitive = requiresTransitiveCache.get(msym);

        if (requiresTransitive == null) {
            //the module graph may contain cycles involving automatic modules or --add-reads edges
            requiresTransitive = new HashSet<>();

            Set<ModuleSymbol> seen = new HashSet<>();
            List<ModuleSymbol> todo = List.of(msym);

            while (todo.nonEmpty()) {
                ModuleSymbol current = todo.head;
                todo = todo.tail;
                if (!seen.add(current))
                    continue;
                requiresTransitive.add(current);
                current.complete();
                Iterable<? extends RequiresDirective> requires;
                if (current != syms.unnamedModule) {
                    Assert.checkNonNull(current.requires, () -> current + ".requires == null; " + msym);
                    requires = current.requires;
                    for (RequiresDirective rd : requires) {
                        if (rd.isTransitive())
                            todo = todo.prepend(rd.module);
                    }
                } else {
                    for (ModuleSymbol mod : allModules()) {
                        todo = todo.prepend(mod);
                    }
                }
            }

            requiresTransitive.remove(msym);
        }

        return requiresTransitive;
    }

    private void initVisiblePackages(ModuleSymbol msym, Collection<ModuleSymbol> readable) {
        initAddExports();

        msym.visiblePackages = new LinkedHashMap<>();
        msym.readModules = new HashSet<>(readable);

        Map<Name, ModuleSymbol> seen = new HashMap<>();

        for (ModuleSymbol rm : readable) {
            if (rm == syms.unnamedModule)
                continue;
            addVisiblePackages(msym, seen, rm, rm.exports);
        }

        addExports.forEach((exportsFrom, exports) -> {
            if (msym.readModules.contains(exportsFrom)) {
                addVisiblePackages(msym, seen, exportsFrom, exports);
            }
        });

        //module readability is reflexive:
        msym.readModules.add(msym);
    }

    private void addVisiblePackages(ModuleSymbol msym,
                                    Map<Name, ModuleSymbol> seenPackages,
                                    ModuleSymbol exportsFrom,
                                    Collection<ExportsDirective> exports) {
        for (ExportsDirective d : exports) {
            if (d.modules == null || d.modules.contains(msym)) {
                Name packageName = d.packge.fullname;
                ModuleSymbol previousModule = seenPackages.get(packageName);

                if (previousModule != null && previousModule != exportsFrom) {
                    Env<AttrContext> env = typeEnvs.get(msym);
                    JavaFileObject origSource = env != null ? log.useSource(env.toplevel.sourcefile)
                                                            : null;
                    DiagnosticPosition pos = env != null ? env.tree.pos() : null;
                    try {
                        if (msym.isUnnamed()) {
                            log.error(pos, Errors.PackageClashFromRequiresInUnnamed(packageName,
                                                                                    previousModule, exportsFrom));
                        } else {
                            log.error(pos, Errors.PackageClashFromRequires(msym, packageName,
                                                                           previousModule, exportsFrom));
                        }
                    } finally {
                        if (env != null)
                            log.useSource(origSource);
                    }
                    continue;
                }

                seenPackages.put(packageName, exportsFrom);
                msym.visiblePackages.put(d.packge.fullname, d.packge);
            }
        }
    }

    private void initAddExports() {
        if (addExports != null)
            return;

        addExports = new LinkedHashMap<>();
        Set<ModuleSymbol> unknownModules = new HashSet<>();

        if (addExportsOpt == null)
            return;

        Pattern ep = Pattern.compile("([^/]+)/([^=]+)=(.*)");
        for (String s: addExportsOpt.split("\0+")) {
            if (s.isEmpty())
                continue;
            Matcher em = ep.matcher(s);
            if (!em.matches()) {
                continue;
            }

            // Terminology comes from
            //  --add-exports module/package=target,...
            // Compare to
            //  module module { exports package to target, ... }
            String moduleName = em.group(1);
            String packageName = em.group(2);
            String targetNames = em.group(3);

            if (!isValidName(moduleName))
                continue;

            ModuleSymbol msym = syms.enterModule(names.fromString(moduleName));
            if (!isKnownModule(msym, unknownModules))
                continue;

            if (!isValidName(packageName))
                continue;

            if (!allowAccessIntoSystem && (msym.flags() & Flags.SYSTEM_MODULE) != 0) {
                log.error(Errors.AddExportsWithRelease(msym));
                continue;
            }

            PackageSymbol p = syms.enterPackage(msym, names.fromString(packageName));
            p.modle = msym;  // TODO: do we need this?

            List<ModuleSymbol> targetModules = List.nil();
            for (String toModule : targetNames.split("[ ,]+")) {
                ModuleSymbol m;
                if (toModule.equals("ALL-UNNAMED")) {
                    m = syms.unnamedModule;
                } else {
                    if (!isValidName(toModule))
                        continue;
                    m = syms.enterModule(names.fromString(toModule));
                    if (!isKnownModule(m, unknownModules))
                        continue;
                }
                targetModules = targetModules.prepend(m);
            }

            Set<ExportsDirective> extra = addExports.computeIfAbsent(msym, _x -> new LinkedHashSet<>());
            ExportsDirective d = new ExportsDirective(p, targetModules);
            extra.add(d);
        }
    }

    private boolean isKnownModule(ModuleSymbol msym, Set<ModuleSymbol> unknownModules) {
        if (allModules.contains(msym)) {
            return true;
        }

        if (!unknownModules.contains(msym)) {
            if (lintOptions) {
                log.warning(
                        LintWarnings.ModuleForOptionNotFound(Option.ADD_EXPORTS, msym));
            }
            unknownModules.add(msym);
        }
        return false;
    }

    private void initAddReads() {
        if (addReads != null)
            return;

        addReads = new LinkedHashMap<>();

        if (addReadsOpt == null)
            return;

        Pattern rp = Pattern.compile("([^=]+)=(.*)");
        for (String s : addReadsOpt.split("\0+")) {
            if (s.isEmpty())
                continue;
            Matcher rm = rp.matcher(s);
            if (!rm.matches()) {
                continue;
            }

            // Terminology comes from
            //  --add-reads source-module=target-module,...
            // Compare to
            //  module source-module { requires target-module; ... }
            String sourceName = rm.group(1);
            String targetNames = rm.group(2);

            if (!isValidName(sourceName))
                continue;

            ModuleSymbol msym = syms.enterModule(names.fromString(sourceName));
            if (!allModules.contains(msym)) {
                if (lintOptions) {
<<<<<<< HEAD
                    log.warning(LintCategory.OPTIONS, null, Warnings.ModuleForOptionNotFound(Option.ADD_READS, msym));
=======
                    log.warning(LintWarnings.ModuleForOptionNotFound(Option.ADD_READS, msym));
>>>>>>> d7379789
                }
                continue;
            }

            if (!allowAccessIntoSystem && (msym.flags() & Flags.SYSTEM_MODULE) != 0) {
                log.error(Errors.AddReadsWithRelease(msym));
                continue;
            }

            for (String targetName : targetNames.split("[ ,]+", -1)) {
                ModuleSymbol targetModule;
                if (targetName.equals("ALL-UNNAMED")) {
                    targetModule = syms.unnamedModule;
                } else {
                    if (!isValidName(targetName))
                        continue;
                    targetModule = syms.enterModule(names.fromString(targetName));
                    if (!allModules.contains(targetModule)) {
                        if (lintOptions) {
                            log.warning(LintWarnings.ModuleForOptionNotFound(Option.ADD_READS, targetModule));
                        }
                        continue;
                    }
                }
                addReads.computeIfAbsent(msym, m -> new HashSet<>())
                        .add(new RequiresDirective(targetModule, EnumSet.of(RequiresFlag.EXTRA)));
            }
        }
    }

    private void checkCyclicDependencies(JCModuleDecl mod) {
        for (JCDirective d : mod.directives) {
            JCRequires rd;
            if (!d.hasTag(Tag.REQUIRES) || (rd = (JCRequires) d).directive == null)
                continue;
            Set<ModuleSymbol> nonSyntheticDeps = new HashSet<>();
            List<ModuleSymbol> queue = List.of(rd.directive.module);
            while (queue.nonEmpty()) {
                ModuleSymbol current = queue.head;
                queue = queue.tail;
                if (!nonSyntheticDeps.add(current))
                    continue;
                current.complete();
                if ((current.flags() & Flags.AUTOMATIC_MODULE) != 0)
                    continue;
                Assert.checkNonNull(current.requires, current::toString);
                for (RequiresDirective dep : current.requires) {
                    if (!dep.flags.contains(RequiresFlag.EXTRA))
                        queue = queue.prepend(dep.module);
                }
            }
            if (nonSyntheticDeps.contains(mod.sym)) {
                log.error(rd.moduleName.pos(), Errors.CyclicRequires(rd.directive.module));
            }
        }
    }

    private boolean isValidName(CharSequence name) {
        return SourceVersion.isName(name, Source.toSourceVersion(source));
    }

    // DEBUG
    private String toString(ModuleSymbol msym) {
        return msym.name + "["
                + "kind:" + msym.kind + ";"
                + "locn:" + toString(msym.sourceLocation) + "," + toString(msym.classLocation) + ";"
                + "info:" + toString(msym.module_info.sourcefile) + ","
                            + toString(msym.module_info.classfile) + ","
                            + msym.module_info.completer
                + "]";
    }

    // DEBUG
    String toString(Location locn) {
        return (locn == null) ? "--" : locn.getName();
    }

    // DEBUG
    String toString(JavaFileObject fo) {
        return (fo == null) ? "--" : fo.getName();
    }

    public void newRound() {
        allModules = null;
        rootModules = null;
        defaultModule = null;
        warnedMissing.clear();
    }

    public interface PackageNameFinder {
        public Name findPackageNameOf(JavaFileObject jfo);
    }
}<|MERGE_RESOLUTION|>--- conflicted
+++ resolved
@@ -1381,11 +1381,7 @@
                     .collect(Collectors.joining(","));
 
             if (!incubatingModules.isEmpty()) {
-<<<<<<< HEAD
-                log.warning(LintCategory.INCUBATING, null, Warnings.IncubatingModules(incubatingModules));
-=======
                 log.warning(LintWarnings.IncubatingModules(incubatingModules));
->>>>>>> d7379789
             }
         }
 
@@ -1774,11 +1770,7 @@
             ModuleSymbol msym = syms.enterModule(names.fromString(sourceName));
             if (!allModules.contains(msym)) {
                 if (lintOptions) {
-<<<<<<< HEAD
-                    log.warning(LintCategory.OPTIONS, null, Warnings.ModuleForOptionNotFound(Option.ADD_READS, msym));
-=======
                     log.warning(LintWarnings.ModuleForOptionNotFound(Option.ADD_READS, msym));
->>>>>>> d7379789
                 }
                 continue;
             }
