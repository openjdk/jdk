--- conflicted
+++ resolved
@@ -36,11 +36,8 @@
 import java.util.Objects;
 import java.util.Optional;
 import java.util.function.Consumer;
-<<<<<<< HEAD
 import java.util.function.Function;
 import java.util.stream.Collectors;
-=======
->>>>>>> 7fca4a05
 import java.util.stream.Stream;
 
 import javax.tools.DiagnosticListener;
@@ -253,15 +250,18 @@
      */
     public void reportUnnecessarySuppressionAnnotations(JavaFileObject sourceFile, JCTree tree) {
         initializeIfNeeded();
+
+        // Find the corresponding LintRange
         FileInfo fileInfo = fileInfoMap.get(sourceFile);
-        DeclNode topNode = fileInfo.findTopNode(tree.pos());
-
-        // Propagate validations in this top-level declaration to determine which suppressions never got validated
-        propagateValidations(fileInfo, topNode);
+        LintRange lintRange = fileInfo.rootRange.findChild(tree.pos());
+
+        // Propagate validations in the given top-level declaration to determine which suppressions never got validated.
+        // Any that escape validate the corresponding "Xlint:-foo" suppression.
+        optionFlagValidations.addAll(fileInfo.propagateValidations(lintRange));
 
         // Report them if needed
         if (rootLint.isEnabled(SUPPRESSION, false)) {
-            topNode.stream()
+            lintRange.stream()
               .filter(node -> node.lint.isEnabled(SUPPRESSION, false))
               .forEach(node -> report(node.unvalidated, name -> "\"" + name + "\"",
                 names -> log.warning(node.annotation.pos(), LintWarnings.UnnecessaryWarningSuppression(names))));
@@ -278,11 +278,6 @@
             logger.accept(names);
     }
 
-    // Propagate validations in the given top-level declaration; any that escape validate the corresponding "Xlint" suppression
-    private void propagateValidations(FileInfo fileInfo, DeclNode topNode) {
-        optionFlagValidations.addAll(fileInfo.propagateValidations(topNode));
-    }
-
 // FileInfo
 
     /**
@@ -293,25 +288,38 @@
      * top-level declaration in the source file. As each top-level declaration is attributed, the corresponding
      * {@link Span} is removed and the corresponding {@link LintRange} subtree is populated under "rootRange".
      */
-    private static class FileInfo {
-
-<<<<<<< HEAD
-        List<Span> topSpans;                                        // the spans of all top level declarations
-        final DeclNode rootNode = new DeclNode(rootLint);           // tree of file's "interesting" declaration nodes
+    private class FileInfo {
+
+        final LintRange rootRange;                                  // the root LintRange (covering the entire source file)
+        final List<Span> unmappedDecls = new ArrayList<>();         // unmapped top-level declarations awaiting attribution
         final Map<Symbol, EnumSet<LintCategory>> validationsMap     // maps declaration symbol to validations therein
           = new HashMap<>();
 
-        // Find the Lint that applies to the given position, if known
+        // After parsing: Add top-level declarations to our "unmappedDecls" list
+        FileInfo(Lint rootLint, JCCompilationUnit tree) {
+            rootRange = new LintRange(rootLint);
+            tree.defs.stream()
+              .filter(this::isTopLevelDecl)
+              .map(decl -> new Span(decl, tree.endPositions))
+              .forEach(unmappedDecls::add);
+        }
+
+        // After attribution: Discard the span from "unmappedDecls" and populate the declaration's subtree under "rootRange"
+        void afterAttr(JCTree tree, EndPosTable endPositions) {
+            for (Iterator<Span> i = unmappedDecls.iterator(); i.hasNext(); ) {
+                if (i.next().contains(tree.pos())) {
+                    rootRange.populateSubtree(this, syms, tree, endPositions);
+                    i.remove();
+                    return;
+                }
+            }
+            throw new AssertionError("top-level declaration not found");
+        }
+
+        // Find the most specific Lint configuration applying to the given position, unless the position has not been mapped yet
         Optional<Lint> lintAt(DiagnosticPosition pos) {
-            if (topSpans == null)                           // has the file been parsed yet?
-                return Optional.empty();                    // -> no, we don't know yet
-            if (!findTopSpan(pos).isPresent())              // is the position within some top-level declaration?
-                return Optional.of(rootLint);               // -> no, use the root lint
-            DeclNode topNode = findTopNode(pos);
-            if (topNode == null)                            // has that declaration been attributed yet?
-                return Optional.empty();                    // -> no, we don't know yet
-            DeclNode node = topNode.find(pos);              // find the best matching node (it must exist)
-            return Optional.of(node.lint);                  // use its Lint
+            boolean mapped = unmappedDecls.stream().noneMatch(span -> span.contains(pos));
+            return mapped ? Optional.of(rootRange.bestMatch(pos).lint) : Optional.empty();
         }
 
         // Obtain the validation state for the given symbol
@@ -328,56 +336,8 @@
         }
 
         // Propagate validations in the given top-level node
-        EnumSet<LintCategory> propagateValidations(DeclNode topNode) {
-            Assert.check(rootNode.children.contains(topNode));
-            return topNode.propagateValidations(validationsMap);
-        }
-
-        void afterParse(JCCompilationUnit tree) {
-            Assert.check(topSpans == null, "source already parsed");
-            topSpans = tree.defs.stream()
-=======
-        final LintRange rootRange;                              // the root LintRange (covering the entire source file)
-        final List<Span> unmappedDecls = new ArrayList<>();     // unmapped top-level declarations awaiting attribution
-
-        // After parsing: Add top-level declarations to our "unmappedDecls" list
-        FileInfo(Lint rootLint, JCCompilationUnit tree) {
-            rootRange = new LintRange(rootLint);
-            tree.defs.stream()
->>>>>>> 7fca4a05
-              .filter(this::isTopLevelDecl)
-              .map(decl -> new Span(decl, tree.endPositions))
-              .forEach(unmappedDecls::add);
-        }
-
-        // After attribution: Discard the span from "unmappedDecls" and populate the declaration's subtree under "rootRange"
-        void afterAttr(JCTree tree, EndPosTable endPositions) {
-<<<<<<< HEAD
-            Assert.check(topSpans != null, "source not parsed");
-            Assert.check(findTopNode(tree.pos()) == null, "duplicate call");
-            new DeclNodeTreeBuilder(this, rootNode, endPositions).scan(tree);
-        }
-
-        Optional<Span> findTopSpan(DiagnosticPosition pos) {
-            return topSpans.stream()
-              .filter(span -> span.contains(pos))
-              .findFirst();
-=======
-            for (Iterator<Span> i = unmappedDecls.iterator(); i.hasNext(); ) {
-                if (i.next().contains(tree.pos())) {
-                    rootRange.populateSubtree(tree, endPositions);
-                    i.remove();
-                    return;
-                }
-            }
-            throw new AssertionError("top-level declaration not found");
->>>>>>> 7fca4a05
-        }
-
-        // Find the most specific Lint configuration applying to the given position, unless the position has not been mapped yet
-        Optional<Lint> lintAt(DiagnosticPosition pos) {
-            boolean mapped = unmappedDecls.stream().noneMatch(span -> span.contains(pos));
-            return mapped ? Optional.of(rootRange.bestMatch(pos).lint) : Optional.empty();
+        EnumSet<LintCategory> propagateValidations(LintRange lintRange) {
+            return lintRange.propagateValidations(validationsMap);
         }
 
         boolean isTopLevelDecl(JCTree tree) {
@@ -415,56 +375,26 @@
     /**
      * A tree of nested lexical ranges and the {@link Lint} configurations that apply therein.
      */
-<<<<<<< HEAD
-    private static class DeclNode extends Span {
-
-        final Symbol symbol;                                    // the symbol declared by this declaration (null for root)
-        final DeclNode parent;                                  // the immediately containing declaration (null for root)
-        final List<DeclNode> children = new ArrayList<>();      // the immediately next level down declarations under this node
-        final Lint lint;                                        // the Lint configuration that applies at this declaration
-        final JCAnnotation annotation;                          // the @SuppressWarnings on this declaration, if any
-        final EnumSet<LintCategory> suppressions;               // categories suppressed by @SuppressWarnings, if any
-        final EnumSet<LintCategory> unvalidated;                // categories in "suppressions" that were never validated
-
-        // Create a root node representing the entire file
-        DeclNode(Lint rootLint) {
-            super(Integer.MIN_VALUE, Integer.MAX_VALUE);
-            this.symbol = null;
-            this.parent = null;
-            this.lint = rootLint;
-            this.annotation = null;
-            this.suppressions = LintCategory.newEmptySet();     // you can't put @SuppressWarnings on a file
-            this.unvalidated = EnumSet.copyOf(suppressions);
-        }
-
-        // Create a normal declaration node
-        DeclNode(Symbol symbol, DeclNode parent, JCTree tree, EndPosTable endPositions,
-          Lint lint, JCAnnotation annotation, EnumSet<LintCategory> suppressions) {
-            super(tree, endPositions);
-            this.symbol = symbol;
-            this.parent = parent;
-            this.lint = lint;
-            this.annotation = annotation;
-            this.suppressions = suppressions;
-            this.unvalidated = EnumSet.copyOf(suppressions);
-            parent.children.add(this);
-=======
     private record LintRange(
         Span span,                                      // declaration's lexical range
         Lint lint,                                      // the Lint configuration that applies at this declaration
         Symbol symbol,                                  // declaration symbol (for debug purposes only; null for root)
-        List<LintRange> children                        // the nested declarations one level below this node
+        List<LintRange> children,                       // the nested declarations one level below this node
+        JCAnnotation annotation,                        // the @SuppressWarnings on this declaration, if any
+        EnumSet<LintCategory> suppressions,             // categories suppressed by @SuppressWarnings, if any
+        EnumSet<LintCategory> unvalidated               // categories in "suppressions" that were never validated
     ) {
 
         // Create a node representing the entire file, using the root lint configuration
         LintRange(Lint rootLint) {
-            this(Span.MAXIMAL, rootLint, null, new ArrayList<>());
+            this(Span.MAXIMAL, rootLint, null, new ArrayList<>(), null, LintCategory.newEmptySet(), LintCategory.newEmptySet());
         }
 
         // Create a node representing the given declaration and its corresponding Lint configuration
-        LintRange(JCTree tree, EndPosTable endPositions, Lint lint, Symbol symbol) {
-            this(new Span(tree, endPositions), lint, symbol, new ArrayList<>());
->>>>>>> 7fca4a05
+        LintRange(JCTree tree, EndPosTable endPositions, Lint lint, Symbol symbol,
+          JCAnnotation annotation, EnumSet<LintCategory> suppressions) {
+            this(new Span(tree, endPositions), lint, symbol, new ArrayList<>(),
+              annotation, suppressions, EnumSet.copyOf(suppressions));
         }
 
         // Find the most specific node in this tree (including me) that contains the given position, if any
@@ -476,10 +406,17 @@
               .orElseGet(() -> span.contains(pos) ? this : null);
         }
 
-<<<<<<< HEAD
+        // Find the child containing the given position
+        LintRange findChild(DiagnosticPosition pos) {
+            return children.stream()
+              .filter(node -> node.span.contains(pos))
+              .findFirst()
+              .orElseThrow(() -> new AssertionError("child not found"));
+        }
+
         // Stream this node and all descendents via pre-order recursive descent
-        Stream<DeclNode> stream() {
-            return Stream.concat(Stream.of(this), children.stream().flatMap(DeclNode::stream));
+        Stream<LintRange> stream() {
+            return Stream.concat(Stream.of(this), children.stream().flatMap(LintRange::stream));
         }
 
         // Calculate the unvalidated suppressions in the subtree rooted at this node. We do this by recursively
@@ -511,133 +448,44 @@
             return validations;
         }
 
-        @Override
-        public String toString() {
-            String label = symbol != null ? "sym=" + symbol : "ROOT";
-            return String.format("DeclNode[%s,lint=%s,suppressions=%s]", label, lint, suppressions);
-        }
-    }
-
-// DeclNodeTreeBuilder
-
-    /**
-     * Builds a tree of {@link DeclNode}s starting from a top-level declaration.
-     */
-    private class DeclNodeTreeBuilder extends TreeScanner {
-
-        // Variables declared together (separated by commas) share their @SuppressWarnings annotation, so they must also share
-        // the set of validated suppressions: the suppression of a category is valid if *any* of the variables validates it.
-        // We detect that situation using this map and, when found, invoke FileInfo.mergeValidations().
-        private final Map<JCAnnotation, VarSymbol> annotationRepresentativeSymbolMap = new HashMap<>();
-
-        private final FileInfo fileInfo;
-        private final EndPosTable endPositions;
-
-        private DeclNode parent;
-        private Lint lint;
-
-        DeclNodeTreeBuilder(FileInfo fileInfo, DeclNode rootNode, EndPosTable endPositions) {
-            this.fileInfo = fileInfo;
-            this.endPositions = endPositions;
-            this.parent = rootNode;
-            this.lint = rootNode.lint;              // i.e, rootLint
-        }
-
-        @Override
-        public void visitModuleDef(JCModuleDecl tree) {
-            scanDecl(tree, tree.sym, findAnnotation(tree.mods), super::visitModuleDef);
-        }
-
-        @Override
-        public void visitPackageDef(JCPackageDecl tree) {
-            scanDecl(tree, tree.packge, findAnnotation(tree.annotations), super::visitPackageDef);
-        }
-
-        @Override
-        public void visitClassDef(JCClassDecl tree) {
-            scanDecl(tree, tree.sym, findAnnotation(tree.mods), super::visitClassDef);
-        }
-
-        @Override
-        public void visitMethodDef(JCMethodDecl tree) {
-            scanDecl(tree, tree.sym, findAnnotation(tree.mods), super::visitMethodDef);
-        }
-
-        @Override
-        public void visitVarDef(JCVariableDecl tree) {
-            scanDecl(tree, tree.sym, findAnnotation(tree.mods), super::visitVarDef);
-        }
-
-        private <T extends JCTree> void scanDecl(T tree, Symbol symbol, JCAnnotation annotation, Consumer<? super T> recursion) {
-
-            // "symbol" can be null if there were earlier errors; skip this declaration if so
-            if (symbol == null) {
-                recursion.accept(tree);
-                return;
-            }
-
-            // Update the current Lint in effect; note lint.augment() returns the same instance if there's no change
-            Lint previousLint = lint;
-            lint = lint.augment(symbol);
-
-            // Get the lint categories explicitly suppressed at this symbol's declaration by @SuppressedWarnings
-            EnumSet<LintCategory> suppressed = Optional.ofNullable(annotation)
-              .map(anno -> rootLint.suppressionsFrom(anno))
-              .orElseGet(LintCategory::newEmptySet);
-
-            // Merge validation sets for variables that share the same declaration (and therefore the same @SuppressedWarnings)
-            if (annotation != null && symbol instanceof VarSymbol varSym) {
-                annotationRepresentativeSymbolMap.merge(annotation, varSym, (oldSymbol, newSymbol) -> {
-                    fileInfo.mergeValidations(oldSymbol, newSymbol);
-                    return oldSymbol;
-                });
-            }
-
-            // If this declaration is not "interesting", we don't need to create a DeclNode for it
-            if (lint == previousLint && parent.parent != null && suppressed.isEmpty()) {
-                recursion.accept(tree);
-                return;
-            }
-
-            // Add a DeclNode here
-            DeclNode node = new DeclNode(symbol, parent, tree, endPositions, lint, annotation, suppressed);
-            parent = node;
-            try {
-                recursion.accept(tree);
-            } finally {
-                parent = node.parent;
-                lint = previousLint;
-            }
-=======
-        // Populate a sparse subtree corresponding to the given nested declaration.
-        // Only when the Lint configuration differs from the parent is a node added.
-        void populateSubtree(JCTree tree, EndPosTable endPositions) {
+        // Build and populate a subtree corresponding to the given top-level declaration.
+        // Only "interesting" declarations are included:
+        //  - Top-level declarations
+        //  - Declarations that have a different Lint configuration than their parent
+        //  - Declarations with any @SuppressWarnings annotations
+        void populateSubtree(FileInfo fileInfo, Symtab syms, JCTree tree, EndPosTable endPositions) {
             new TreeScanner() {
+
+                // Variables declared together (separated by commas) share their @SuppressWarnings annotation, so they must also
+                // share the set of validated suppressions: the suppression of a category is valid if *any* of the variables
+                // validates it. We detect that situation using this map and, when found, invoke FileInfo.mergeValidations().
+                private final Map<JCAnnotation, VarSymbol> annotationRepresentativeSymbolMap = new HashMap<>();
 
                 private LintRange currentNode = LintRange.this;
 
                 @Override
                 public void visitModuleDef(JCModuleDecl tree) {
-                    scanDecl(tree, tree.sym, super::visitModuleDef);
+                    scanDecl(tree, tree.sym, findAnnotation(tree.mods), super::visitModuleDef);
                 }
                 @Override
                 public void visitPackageDef(JCPackageDecl tree) {
-                    scanDecl(tree, tree.packge, super::visitPackageDef);
+                    scanDecl(tree, tree.packge, findAnnotation(tree.annotations), super::visitPackageDef);
                 }
                 @Override
                 public void visitClassDef(JCClassDecl tree) {
-                    scanDecl(tree, tree.sym, super::visitClassDef);
+                    scanDecl(tree, tree.sym, findAnnotation(tree.mods), super::visitClassDef);
                 }
                 @Override
                 public void visitMethodDef(JCMethodDecl tree) {
-                    scanDecl(tree, tree.sym, super::visitMethodDef);
+                    scanDecl(tree, tree.sym, findAnnotation(tree.mods), super::visitMethodDef);
                 }
                 @Override
                 public void visitVarDef(JCVariableDecl tree) {
-                    scanDecl(tree, tree.sym, super::visitVarDef);
-                }
-
-                private <T extends JCTree> void scanDecl(T tree, Symbol symbol, Consumer<? super T> recursor) {
+                    scanDecl(tree, tree.sym, findAnnotation(tree.mods), super::visitVarDef);
+                }
+
+                private <T extends JCTree> void scanDecl(T tree,
+                  Symbol symbol, JCAnnotation annotation, Consumer<? super T> recursor) {
 
                     // The "symbol" can be null if there were earlier errors; skip this declaration if so
                     if (symbol == null) {
@@ -645,16 +493,31 @@
                         return;
                     }
 
-                    // Update the Lint using the declaration; if there's no change, then we don't need a new node here
+                    // Update the Lint using the declaration
                     Lint newLint = currentNode.lint.augment(symbol);
-                    if (newLint == currentNode.lint) {  // note: lint.augment() returns the same instance if there's no change
+
+                    // Get the lint categories explicitly suppressed at this symbol's declaration by @SuppressedWarnings
+                    EnumSet<LintCategory> suppressed = Optional.ofNullable(annotation)
+                      .map(anno -> lint.suppressionsFrom(anno))
+                      .orElseGet(LintCategory::newEmptySet);
+
+                    // Merge validation sets for variables that share the same declaration (and therefore @SuppressedWarnings)
+                    if (annotation != null && symbol instanceof VarSymbol varSym) {
+                        annotationRepresentativeSymbolMap.merge(annotation, varSym, (oldSymbol, newSymbol) -> {
+                            fileInfo.mergeValidations(oldSymbol, newSymbol);
+                            return oldSymbol;
+                        });
+                    }
+
+                    // If this declaration is not "interesting", then we don't need a new node here
+                    if (newLint == currentNode.lint && currentNode.symbol != null && suppressed.isEmpty()) {
                         recursor.accept(tree);
                         return;
                     }
 
                     // Add a new node here and proceed
                     final LintRange previousNode = currentNode;
-                    currentNode = new LintRange(tree, endPositions, newLint, symbol);
+                    currentNode = new LintRange(tree, endPositions, newLint, symbol, annotation, suppressed);
                     previousNode.children.add(currentNode);
                     try {
                         recursor.accept(tree);
@@ -662,26 +525,25 @@
                         currentNode = previousNode;
                     }
                 }
+
+                // Retrieve the @SuppressWarnings annotation, if any, from the given modifiers
+                private JCAnnotation findAnnotation(JCModifiers mods) {
+                    return Optional.ofNullable(mods)
+                      .map(m -> m.annotations)
+                      .map(this::findAnnotation)
+                      .orElse(null);
+                }
+
+                // Retrieve the @SuppressWarnings annotation, if any, from the given list of annotations
+                private JCAnnotation findAnnotation(Collection<JCAnnotation> annotations) {
+                    return Optional.ofNullable(annotations)
+                      .stream()
+                      .flatMap(Collection::stream)
+                      .filter(a -> a.attribute.type.tsym == syms.suppressWarningsType.tsym)
+                      .findFirst()
+                      .orElse(null);
+                }
             }.scan(tree);
->>>>>>> 7fca4a05
-        }
-
-        // Retrieve the @SuppressWarnings annotation, if any, from the given modifiers
-        private JCAnnotation findAnnotation(JCModifiers mods) {
-            return Optional.ofNullable(mods)
-              .map(m -> m.annotations)
-              .map(this::findAnnotation)
-              .orElse(null);
-        }
-
-        // Retrieve the @SuppressWarnings annotation, if any, from the given list of annotations
-        private JCAnnotation findAnnotation(Collection<JCAnnotation> annotations) {
-            return Optional.ofNullable(annotations)
-              .stream()
-              .flatMap(Collection::stream)
-              .filter(a -> a.attribute.type.tsym == syms.suppressWarningsType.tsym)
-              .findFirst()
-              .orElse(null);
         }
     }
 }