--- conflicted
+++ resolved
@@ -177,10 +177,6 @@
             if (!options.isSet(Option.PREVIEW)) {
                 values.add(LintCategory.PREVIEW);
             }
-<<<<<<< HEAD
-            values.add(LintCategory.SYNCHRONIZATION);
-=======
->>>>>>> 22acaf29
             values.add(LintCategory.IDENTITY);
             values.add(LintCategory.INCUBATING);
         }
@@ -377,19 +373,6 @@
         STRICTFP("strictfp"),
 
         /**
-<<<<<<< HEAD
-         * Warn about synchronization attempts on instances of @ValueBased classes.
-         */
-        SYNCHRONIZATION("synchronization"),
-
-        /**
-         * Warn about uses of @ValueBased classes where an identity class is expected.
-         */
-        IDENTITY("identity"),
-
-        /**
-=======
->>>>>>> 22acaf29
          * Warn about issues relating to use of text blocks
          *
          * <p>
