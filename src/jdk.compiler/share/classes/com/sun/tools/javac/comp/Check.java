/*
 * Copyright (c) 1999, 2025, Oracle and/or its affiliates. All rights reserved.
 * DO NOT ALTER OR REMOVE COPYRIGHT NOTICES OR THIS FILE HEADER.
 *
 * This code is free software; you can redistribute it and/or modify it
 * under the terms of the GNU General Public License version 2 only, as
 * published by the Free Software Foundation.  Oracle designates this
 * particular file as subject to the "Classpath" exception as provided
 * by Oracle in the LICENSE file that accompanied this code.
 *
 * This code is distributed in the hope that it will be useful, but WITHOUT
 * ANY WARRANTY; without even the implied warranty of MERCHANTABILITY or
 * FITNESS FOR A PARTICULAR PURPOSE.  See the GNU General Public License
 * version 2 for more details (a copy is included in the LICENSE file that
 * accompanied this code).
 *
 * You should have received a copy of the GNU General Public License version
 * 2 along with this work; if not, write to the Free Software Foundation,
 * Inc., 51 Franklin St, Fifth Floor, Boston, MA 02110-1301 USA.
 *
 * Please contact Oracle, 500 Oracle Parkway, Redwood Shores, CA 94065 USA
 * or visit www.oracle.com if you need additional information or have any
 * questions.
 */

package com.sun.tools.javac.comp;

import java.util.*;
import java.util.function.BiConsumer;
import java.util.function.BiPredicate;
import java.util.function.Function;
import java.util.function.Predicate;
import java.util.function.Supplier;
import java.util.function.ToIntBiFunction;
import java.util.stream.Collectors;
import java.util.stream.StreamSupport;

import javax.lang.model.element.ElementKind;
import javax.lang.model.element.NestingKind;
import javax.tools.JavaFileManager;

import com.sun.source.tree.CaseTree;
import com.sun.tools.javac.code.*;
import com.sun.tools.javac.code.Attribute.Compound;
import com.sun.tools.javac.code.Directive.ExportsDirective;
import com.sun.tools.javac.code.Directive.RequiresDirective;
import com.sun.tools.javac.code.Source.Feature;
import com.sun.tools.javac.comp.Annotate.AnnotationTypeMetadata;
import com.sun.tools.javac.jvm.*;
import com.sun.tools.javac.resources.CompilerProperties;
import com.sun.tools.javac.resources.CompilerProperties.Errors;
import com.sun.tools.javac.resources.CompilerProperties.Fragments;
import com.sun.tools.javac.resources.CompilerProperties.Warnings;
import com.sun.tools.javac.resources.CompilerProperties.LintWarnings;
import com.sun.tools.javac.tree.*;
import com.sun.tools.javac.util.*;
import com.sun.tools.javac.util.JCDiagnostic.DiagnosticFlag;
import com.sun.tools.javac.util.JCDiagnostic.DiagnosticPosition;
import com.sun.tools.javac.util.JCDiagnostic.Error;
import com.sun.tools.javac.util.JCDiagnostic.Fragment;
import com.sun.tools.javac.util.JCDiagnostic.LintWarning;
import com.sun.tools.javac.util.List;

import com.sun.tools.javac.code.Lint;
import com.sun.tools.javac.code.Lint.LintCategory;
import com.sun.tools.javac.code.Scope.WriteableScope;
import com.sun.tools.javac.code.Type.*;
import com.sun.tools.javac.code.Symbol.*;
import com.sun.tools.javac.comp.DeferredAttr.DeferredAttrContext;
import com.sun.tools.javac.tree.JCTree.*;

import static com.sun.tools.javac.code.Flags.*;
import static com.sun.tools.javac.code.Flags.ANNOTATION;
import static com.sun.tools.javac.code.Flags.SYNCHRONIZED;
import static com.sun.tools.javac.code.Kinds.*;
import static com.sun.tools.javac.code.Kinds.Kind.*;
import static com.sun.tools.javac.code.Scope.LookupKind.NON_RECURSIVE;
import static com.sun.tools.javac.code.Scope.LookupKind.RECURSIVE;
import static com.sun.tools.javac.code.TypeTag.*;
import static com.sun.tools.javac.code.TypeTag.WILDCARD;

import static com.sun.tools.javac.tree.JCTree.Tag.*;
import javax.lang.model.element.Element;
import javax.lang.model.element.TypeElement;
import javax.lang.model.type.DeclaredType;
import javax.lang.model.util.ElementKindVisitor14;

/** Type checking helper class for the attribution phase.
 *
 *  <p><b>This is NOT part of any supported API.
 *  If you write code that depends on this, you do so at your own risk.
 *  This code and its internal interfaces are subject to change or
 *  deletion without notice.</b>
 */
public class Check {
    protected static final Context.Key<Check> checkKey = new Context.Key<>();

    // Flag bits indicating which item(s) chosen from a pair of items
    private static final int FIRST = 0x01;
    private static final int SECOND = 0x02;

    private final Names names;
    private final Log log;
    private final Resolve rs;
    private final Symtab syms;
    private final Enter enter;
    private final DeferredAttr deferredAttr;
    private final Infer infer;
    private final Types types;
    private final TypeAnnotations typeAnnotations;
    private final JCDiagnostic.Factory diags;
    private final JavaFileManager fileManager;
    private final Source source;
    private final Target target;
    private final Profile profile;
    private final Preview preview;
    private final boolean warnOnAnyAccessToMembers;

    public boolean disablePreviewCheck;

    // The set of lint options currently in effect. It is initialized
    // from the context, and then is set/reset as needed by Attr as it
    // visits all the various parts of the trees during attribution.
    Lint lint;

    // The method being analyzed in Attr - it is set/reset as needed by
    // Attr as it visits new method declarations.
    private MethodSymbol method;

    public static Check instance(Context context) {
        Check instance = context.get(checkKey);
        if (instance == null)
            instance = new Check(context);
        return instance;
    }

    @SuppressWarnings("this-escape")
    protected Check(Context context) {
        context.put(checkKey, this);

        names = Names.instance(context);
        log = Log.instance(context);
        rs = Resolve.instance(context);
        syms = Symtab.instance(context);
        enter = Enter.instance(context);
        deferredAttr = DeferredAttr.instance(context);
        infer = Infer.instance(context);
        types = Types.instance(context);
        typeAnnotations = TypeAnnotations.instance(context);
        diags = JCDiagnostic.Factory.instance(context);
        Options options = Options.instance(context);
        lint = Lint.instance(context);
        fileManager = context.get(JavaFileManager.class);

        source = Source.instance(context);
        target = Target.instance(context);
        warnOnAnyAccessToMembers = options.isSet("warnOnAccessToMembers");

        disablePreviewCheck = false;

        Target target = Target.instance(context);
        syntheticNameChar = target.syntheticNameChar();

        profile = Profile.instance(context);
        preview = Preview.instance(context);

        boolean verboseDeprecated = lint.isEnabled(LintCategory.DEPRECATION);
        boolean verboseRemoval = lint.isEnabled(LintCategory.REMOVAL);
        boolean verboseUnchecked = lint.isEnabled(LintCategory.UNCHECKED);
        boolean enforceMandatoryWarnings = true;

        deprecationHandler = new MandatoryWarningHandler(log, null, verboseDeprecated,
                enforceMandatoryWarnings, LintCategory.DEPRECATION, "deprecated");
        removalHandler = new MandatoryWarningHandler(log, null, verboseRemoval,
                enforceMandatoryWarnings, LintCategory.REMOVAL);
        uncheckedHandler = new MandatoryWarningHandler(log, null, verboseUnchecked,
                enforceMandatoryWarnings, LintCategory.UNCHECKED);

        deferredLintHandler = DeferredLintHandler.instance(context);

        allowModules = Feature.MODULES.allowedInSource(source);
        allowRecords = Feature.RECORDS.allowedInSource(source);
        allowSealed = Feature.SEALED_CLASSES.allowedInSource(source);
    }

    /** Character for synthetic names
     */
    char syntheticNameChar;

    /** A table mapping flat names of all compiled classes for each module in this run
     *  to their symbols; maintained from outside.
     */
    private Map<Pair<ModuleSymbol, Name>,ClassSymbol> compiled = new HashMap<>();

    /** A handler for messages about deprecated usage.
     */
    private MandatoryWarningHandler deprecationHandler;

    /** A handler for messages about deprecated-for-removal usage.
     */
    private MandatoryWarningHandler removalHandler;

    /** A handler for messages about unchecked or unsafe usage.
     */
    private MandatoryWarningHandler uncheckedHandler;

    /** A handler for deferred lint warnings.
     */
    private DeferredLintHandler deferredLintHandler;

    /** Are modules allowed
     */
    private final boolean allowModules;

    /** Are records allowed
     */
    private final boolean allowRecords;

    /** Are sealed classes allowed
     */
    private final boolean allowSealed;

    /** Whether to force suppression of deprecation and preview warnings.
     *  This happens when attributing import statements for JDK 9+.
     *  @see Feature#DEPRECATION_ON_IMPORT
     */
    private boolean importSuppression;

/* *************************************************************************
 * Errors and Warnings
 **************************************************************************/

    Lint setLint(Lint newLint) {
        Lint prev = lint;
        lint = newLint;
        return prev;
    }

    boolean setImportSuppression(boolean newImportSuppression) {
        boolean prev = importSuppression;
        importSuppression = newImportSuppression;
        return prev;
    }

    MethodSymbol setMethod(MethodSymbol newMethod) {
        MethodSymbol prev = method;
        method = newMethod;
        return prev;
    }

    /** Warn about deprecated symbol.
     *  @param pos        Position to be used for error reporting.
     *  @param sym        The deprecated symbol.
     */
    void warnDeprecated(DiagnosticPosition pos, Symbol sym) {
        if (sym.isDeprecatedForRemoval()) {
            if (!lint.isSuppressed(LintCategory.REMOVAL)) {
                if (sym.kind == MDL) {
                    removalHandler.report(pos, LintWarnings.HasBeenDeprecatedForRemovalModule(sym));
                } else {
                    removalHandler.report(pos, LintWarnings.HasBeenDeprecatedForRemoval(sym, sym.location()));
                }
            }
        } else if (!lint.isSuppressed(LintCategory.DEPRECATION)) {
            if (sym.kind == MDL) {
                deprecationHandler.report(pos, LintWarnings.HasBeenDeprecatedModule(sym));
            } else {
                deprecationHandler.report(pos, LintWarnings.HasBeenDeprecated(sym, sym.location()));
            }
        }
    }

    /** Log a preview warning.
     *  @param pos        Position to be used for error reporting.
     *  @param msg        A Warning describing the problem.
     */
    public void warnPreviewAPI(DiagnosticPosition pos, LintWarning warnKey) {
        if (!importSuppression && !lint.isSuppressed(LintCategory.PREVIEW))
            preview.reportPreviewWarning(pos, warnKey);
    }

    /** Log a preview warning.
     *  @param pos        Position to be used for error reporting.
     *  @param msg        A Warning describing the problem.
     */
    public void warnRestrictedAPI(DiagnosticPosition pos, Symbol sym) {
        lint.logIfEnabled(pos, LintWarnings.RestrictedMethod(sym.enclClass(), sym));
    }

    /** Warn about unchecked operation.
     *  @param pos        Position to be used for error reporting.
     *  @param msg        A string describing the problem.
     */
    public void warnUnchecked(DiagnosticPosition pos, LintWarning warnKey) {
        if (!lint.isSuppressed(LintCategory.UNCHECKED))
            uncheckedHandler.report(pos, warnKey);
    }

    /**
     * Report any deferred diagnostics.
     */
    public void reportDeferredDiagnostics() {
        deprecationHandler.reportDeferredDiagnostic();
        removalHandler.reportDeferredDiagnostic();
        uncheckedHandler.reportDeferredDiagnostic();
    }


    /** Report a failure to complete a class.
     *  @param pos        Position to be used for error reporting.
     *  @param ex         The failure to report.
     */
    public Type completionError(DiagnosticPosition pos, CompletionFailure ex) {
        log.error(JCDiagnostic.DiagnosticFlag.NON_DEFERRABLE, pos, Errors.CantAccess(ex.sym, ex.getDetailValue()));
        return syms.errType;
    }

    /** Report an error that wrong type tag was found.
     *  @param pos        Position to be used for error reporting.
     *  @param required   An internationalized string describing the type tag
     *                    required.
     *  @param found      The type that was found.
     */
    Type typeTagError(DiagnosticPosition pos, JCDiagnostic required, Object found) {
        // this error used to be raised by the parser,
        // but has been delayed to this point:
        if (found instanceof Type type && type.hasTag(VOID)) {
            log.error(pos, Errors.IllegalStartOfType);
            return syms.errType;
        }
        log.error(pos, Errors.TypeFoundReq(found, required));
        return types.createErrorType(found instanceof Type type ? type : syms.errType);
    }

    /** Report duplicate declaration error.
     */
    void duplicateError(DiagnosticPosition pos, Symbol sym) {
        if (!sym.type.isErroneous()) {
            Symbol location = sym.location();
            if (location.kind == MTH &&
                    ((MethodSymbol)location).isStaticOrInstanceInit()) {
                log.error(pos,
                          Errors.AlreadyDefinedInClinit(kindName(sym),
                                                        sym,
                                                        kindName(sym.location()),
                                                        kindName(sym.location().enclClass()),
                                                        sym.location().enclClass()));
            } else {
                /* dont error if this is a duplicated parameter of a generated canonical constructor
                 * as we should have issued an error for the duplicated fields
                 */
                if (location.kind != MTH ||
                        ((sym.owner.flags_field & GENERATEDCONSTR) == 0) ||
                        ((sym.owner.flags_field & RECORD) == 0)) {
                    log.error(pos,
                            Errors.AlreadyDefined(kindName(sym),
                                    sym,
                                    kindName(sym.location()),
                                    sym.location()));
                }
            }
        }
    }

    /** Report array/varargs duplicate declaration
     */
    void varargsDuplicateError(DiagnosticPosition pos, Symbol sym1, Symbol sym2) {
        if (!sym1.type.isErroneous() && !sym2.type.isErroneous()) {
            log.error(pos, Errors.ArrayAndVarargs(sym1, sym2, sym2.location()));
        }
    }

/* ************************************************************************
 * duplicate declaration checking
 *************************************************************************/

    /** Check that variable does not hide variable with same name in
     *  immediately enclosing local scope.
     *  @param pos           Position for error reporting.
     *  @param v             The symbol.
     *  @param s             The scope.
     */
    void checkTransparentVar(DiagnosticPosition pos, VarSymbol v, Scope s) {
        for (Symbol sym : s.getSymbolsByName(v.name)) {
            if (sym.owner != v.owner) break;
            if (sym.kind == VAR &&
                sym.owner.kind.matches(KindSelector.VAL_MTH) &&
                v.name != names.error) {
                duplicateError(pos, sym);
                return;
            }
        }
    }

    /** Check that a class or interface does not hide a class or
     *  interface with same name in immediately enclosing local scope.
     *  @param pos           Position for error reporting.
     *  @param c             The symbol.
     *  @param s             The scope.
     */
    void checkTransparentClass(DiagnosticPosition pos, ClassSymbol c, Scope s) {
        for (Symbol sym : s.getSymbolsByName(c.name)) {
            if (sym.owner != c.owner) break;
            if (sym.kind == TYP && !sym.type.hasTag(TYPEVAR) &&
                sym.owner.kind.matches(KindSelector.VAL_MTH) &&
                c.name != names.error) {
                duplicateError(pos, sym);
                return;
            }
        }
    }

    /** Check that class does not have the same name as one of
     *  its enclosing classes, or as a class defined in its enclosing scope.
     *  return true if class is unique in its enclosing scope.
     *  @param pos           Position for error reporting.
     *  @param name          The class name.
     *  @param s             The enclosing scope.
     */
    boolean checkUniqueClassName(DiagnosticPosition pos, Name name, Scope s) {
        for (Symbol sym : s.getSymbolsByName(name, NON_RECURSIVE)) {
            if (sym.kind == TYP && sym.name != names.error) {
                duplicateError(pos, sym);
                return false;
            }
        }
        for (Symbol sym = s.owner; sym != null; sym = sym.owner) {
            if (sym.kind == TYP && sym.name == name && sym.name != names.error &&
                    !sym.isImplicit()) {
                duplicateError(pos, sym);
                return true;
            }
        }
        return true;
    }

/* *************************************************************************
 * Class name generation
 **************************************************************************/


    private Map<Pair<Name, Name>, Integer> localClassNameIndexes = new HashMap<>();

    /** Return name of local class.
     *  This is of the form   {@code <enclClass> $ n <classname> }
     *  where
     *    enclClass is the flat name of the enclosing class,
     *    classname is the simple name of the local class
     */
    public Name localClassName(ClassSymbol c) {
        Name enclFlatname = c.owner.enclClass().flatname;
        String enclFlatnameStr = enclFlatname.toString();
        Pair<Name, Name> key = new Pair<>(enclFlatname, c.name);
        Integer index = localClassNameIndexes.get(key);
        for (int i = (index == null) ? 1 : index; ; i++) {
            Name flatname = names.fromString(enclFlatnameStr
                    + syntheticNameChar + i + c.name);
            if (getCompiled(c.packge().modle, flatname) == null) {
                localClassNameIndexes.put(key, i + 1);
                return flatname;
            }
        }
    }

    public void clearLocalClassNameIndexes(ClassSymbol c) {
        if (c.owner != null && c.owner.kind != NIL) {
            localClassNameIndexes.remove(new Pair<>(
                    c.owner.enclClass().flatname, c.name));
        }
    }

    public void newRound() {
        compiled.clear();
        localClassNameIndexes.clear();
    }

    public void clear() {
        deprecationHandler.clear();
        removalHandler.clear();
        uncheckedHandler.clear();
    }

    public void putCompiled(ClassSymbol csym) {
        compiled.put(Pair.of(csym.packge().modle, csym.flatname), csym);
    }

    public ClassSymbol getCompiled(ClassSymbol csym) {
        return compiled.get(Pair.of(csym.packge().modle, csym.flatname));
    }

    public ClassSymbol getCompiled(ModuleSymbol msym, Name flatname) {
        return compiled.get(Pair.of(msym, flatname));
    }

    public void removeCompiled(ClassSymbol csym) {
        compiled.remove(Pair.of(csym.packge().modle, csym.flatname));
    }

/* *************************************************************************
 * Type Checking
 **************************************************************************/

    /**
     * A check context is an object that can be used to perform compatibility
     * checks - depending on the check context, meaning of 'compatibility' might
     * vary significantly.
     */
    public interface CheckContext {
        /**
         * Is type 'found' compatible with type 'req' in given context
         */
        boolean compatible(Type found, Type req, Warner warn);
        /**
         * Report a check error
         */
        void report(DiagnosticPosition pos, JCDiagnostic details);
        /**
         * Obtain a warner for this check context
         */
        public Warner checkWarner(DiagnosticPosition pos, Type found, Type req);

        public InferenceContext inferenceContext();

        public DeferredAttr.DeferredAttrContext deferredAttrContext();
    }

    /**
     * This class represent a check context that is nested within another check
     * context - useful to check sub-expressions. The default behavior simply
     * redirects all method calls to the enclosing check context leveraging
     * the forwarding pattern.
     */
    static class NestedCheckContext implements CheckContext {
        CheckContext enclosingContext;

        NestedCheckContext(CheckContext enclosingContext) {
            this.enclosingContext = enclosingContext;
        }

        public boolean compatible(Type found, Type req, Warner warn) {
            return enclosingContext.compatible(found, req, warn);
        }

        public void report(DiagnosticPosition pos, JCDiagnostic details) {
            enclosingContext.report(pos, details);
        }

        public Warner checkWarner(DiagnosticPosition pos, Type found, Type req) {
            return enclosingContext.checkWarner(pos, found, req);
        }

        public InferenceContext inferenceContext() {
            return enclosingContext.inferenceContext();
        }

        public DeferredAttrContext deferredAttrContext() {
            return enclosingContext.deferredAttrContext();
        }
    }

    /**
     * Check context to be used when evaluating assignment/return statements
     */
    CheckContext basicHandler = new CheckContext() {
        public void report(DiagnosticPosition pos, JCDiagnostic details) {
            log.error(pos, Errors.ProbFoundReq(details));
        }
        public boolean compatible(Type found, Type req, Warner warn) {
            return types.isAssignable(found, req, warn);
        }

        public Warner checkWarner(DiagnosticPosition pos, Type found, Type req) {
            return convertWarner(pos, found, req);
        }

        public InferenceContext inferenceContext() {
            return infer.emptyContext;
        }

        public DeferredAttrContext deferredAttrContext() {
            return deferredAttr.emptyDeferredAttrContext;
        }

        @Override
        public String toString() {
            return "CheckContext: basicHandler";
        }
    };

    /** Check that a given type is assignable to a given proto-type.
     *  If it is, return the type, otherwise return errType.
     *  @param pos        Position to be used for error reporting.
     *  @param found      The type that was found.
     *  @param req        The type that was required.
     */
    public Type checkType(DiagnosticPosition pos, Type found, Type req) {
        return checkType(pos, found, req, basicHandler);
    }

    Type checkType(final DiagnosticPosition pos, final Type found, final Type req, final CheckContext checkContext) {
        final InferenceContext inferenceContext = checkContext.inferenceContext();
        if (inferenceContext.free(req) || inferenceContext.free(found)) {
            inferenceContext.addFreeTypeListener(List.of(req, found),
                    solvedContext -> checkType(pos, solvedContext.asInstType(found), solvedContext.asInstType(req), checkContext));
        }
        if (req.hasTag(ERROR))
            return req;
        if (req.hasTag(NONE))
            return found;
        if (checkContext.compatible(found, req, checkContext.checkWarner(pos, found, req))) {
            return found;
        } else {
            if (found.isNumeric() && req.isNumeric()) {
                checkContext.report(pos, diags.fragment(Fragments.PossibleLossOfPrecision(found, req)));
                return types.createErrorType(found);
            }
            checkContext.report(pos, diags.fragment(Fragments.InconvertibleTypes(found, req)));
            return types.createErrorType(found);
        }
    }

    /** Check that a given type can be cast to a given target type.
     *  Return the result of the cast.
     *  @param pos        Position to be used for error reporting.
     *  @param found      The type that is being cast.
     *  @param req        The target type of the cast.
     */
    Type checkCastable(DiagnosticPosition pos, Type found, Type req) {
        return checkCastable(pos, found, req, basicHandler);
    }
    Type checkCastable(DiagnosticPosition pos, Type found, Type req, CheckContext checkContext) {
        if (types.isCastable(found, req, castWarner(pos, found, req))) {
            return req;
        } else {
            checkContext.report(pos, diags.fragment(Fragments.InconvertibleTypes(found, req)));
            return types.createErrorType(found);
        }
    }

    /** Check for redundant casts (i.e. where source type is a subtype of target type)
     * The problem should only be reported for non-292 cast
     */
    public void checkRedundantCast(Env<AttrContext> env, final JCTypeCast tree) {
        if (!tree.type.isErroneous()
                && types.isSameType(tree.expr.type, tree.clazz.type)
                && !(ignoreAnnotatedCasts && TreeInfo.containsTypeAnnotation(tree.clazz))
                && !is292targetTypeCast(tree)) {
            deferredLintHandler.report(_l -> {
                lint.logIfEnabled(tree.pos(), LintWarnings.RedundantCast(tree.clazz.type));
            });
        }
    }
    //where
        private boolean is292targetTypeCast(JCTypeCast tree) {
            boolean is292targetTypeCast = false;
            JCExpression expr = TreeInfo.skipParens(tree.expr);
            if (expr.hasTag(APPLY)) {
                JCMethodInvocation apply = (JCMethodInvocation)expr;
                Symbol sym = TreeInfo.symbol(apply.meth);
                is292targetTypeCast = sym != null &&
                    sym.kind == MTH &&
                    (sym.flags() & HYPOTHETICAL) != 0;
            }
            return is292targetTypeCast;
        }

        private static final boolean ignoreAnnotatedCasts = true;

    /** Check that a type is within some bounds.
     *
     *  Used in TypeApply to verify that, e.g., X in {@code V<X>} is a valid
     *  type argument.
     *  @param a             The type that should be bounded by bs.
     *  @param bound         The bound.
     */
    private boolean checkExtends(Type a, Type bound) {
         if (a.isUnbound()) {
             return true;
         } else if (!a.hasTag(WILDCARD)) {
             a = types.cvarUpperBound(a);
             return types.isSubtype(a, bound);
         } else if (a.isExtendsBound()) {
             return types.isCastable(bound, types.wildUpperBound(a), types.noWarnings);
         } else if (a.isSuperBound()) {
             return !types.notSoftSubtype(types.wildLowerBound(a), bound);
         }
         return true;
     }

    /** Check that type is different from 'void'.
     *  @param pos           Position to be used for error reporting.
     *  @param t             The type to be checked.
     */
    Type checkNonVoid(DiagnosticPosition pos, Type t) {
        if (t.hasTag(VOID)) {
            log.error(pos, Errors.VoidNotAllowedHere);
            return types.createErrorType(t);
        } else {
            return t;
        }
    }

    Type checkClassOrArrayType(DiagnosticPosition pos, Type t) {
        if (!t.hasTag(CLASS) && !t.hasTag(ARRAY) && !t.hasTag(ERROR)) {
            return typeTagError(pos,
                                diags.fragment(Fragments.TypeReqClassArray),
                                asTypeParam(t));
        } else {
            return t;
        }
    }

    /** Check that type is a class or interface type.
     *  @param pos           Position to be used for error reporting.
     *  @param t             The type to be checked.
     */
    Type checkClassType(DiagnosticPosition pos, Type t) {
        if (!t.hasTag(CLASS) && !t.hasTag(ERROR)) {
            return typeTagError(pos,
                                diags.fragment(Fragments.TypeReqClass),
                                asTypeParam(t));
        } else {
            return t;
        }
    }
    //where
        private Object asTypeParam(Type t) {
            return (t.hasTag(TYPEVAR))
                                    ? diags.fragment(Fragments.TypeParameter(t))
                                    : t;
        }

    /** Check that type is a valid qualifier for a constructor reference expression
     */
    Type checkConstructorRefType(DiagnosticPosition pos, Type t) {
        t = checkClassOrArrayType(pos, t);
        if (t.hasTag(CLASS)) {
            if ((t.tsym.flags() & (ABSTRACT | INTERFACE)) != 0) {
                log.error(pos, Errors.AbstractCantBeInstantiated(t.tsym));
                t = types.createErrorType(t);
            } else if ((t.tsym.flags() & ENUM) != 0) {
                log.error(pos, Errors.EnumCantBeInstantiated);
                t = types.createErrorType(t);
            } else {
                t = checkClassType(pos, t, true);
            }
        } else if (t.hasTag(ARRAY)) {
            if (!types.isReifiable(((ArrayType)t).elemtype)) {
                log.error(pos, Errors.GenericArrayCreation);
                t = types.createErrorType(t);
            }
        }
        return t;
    }

    /** Check that type is a class or interface type.
     *  @param pos           Position to be used for error reporting.
     *  @param t             The type to be checked.
     *  @param noBounds    True if type bounds are illegal here.
     */
    Type checkClassType(DiagnosticPosition pos, Type t, boolean noBounds) {
        t = checkClassType(pos, t);
        if (noBounds && t.isParameterized()) {
            List<Type> args = t.getTypeArguments();
            while (args.nonEmpty()) {
                if (args.head.hasTag(WILDCARD))
                    return typeTagError(pos,
                                        diags.fragment(Fragments.TypeReqExact),
                                        args.head);
                args = args.tail;
            }
        }
        return t;
    }

    /** Check that type is a reference type, i.e. a class, interface or array type
     *  or a type variable.
     *  @param pos           Position to be used for error reporting.
     *  @param t             The type to be checked.
     */
    Type checkRefType(DiagnosticPosition pos, Type t) {
        if (t.isReference())
            return t;
        else
            return typeTagError(pos,
                                diags.fragment(Fragments.TypeReqRef),
                                t);
    }

    /** Check that each type is a reference type, i.e. a class, interface or array type
     *  or a type variable.
     *  @param trees         Original trees, used for error reporting.
     *  @param types         The types to be checked.
     */
    List<Type> checkRefTypes(List<JCExpression> trees, List<Type> types) {
        List<JCExpression> tl = trees;
        for (List<Type> l = types; l.nonEmpty(); l = l.tail) {
            l.head = checkRefType(tl.head.pos(), l.head);
            tl = tl.tail;
        }
        return types;
    }

    /** Check that type is a null or reference type.
     *  @param pos           Position to be used for error reporting.
     *  @param t             The type to be checked.
     */
    Type checkNullOrRefType(DiagnosticPosition pos, Type t) {
        if (t.isReference() || t.hasTag(BOT))
            return t;
        else
            return typeTagError(pos,
                                diags.fragment(Fragments.TypeReqRef),
                                t);
    }

    /** Check that flag set does not contain elements of two conflicting sets. s
     *  Return true if it doesn't.
     *  @param pos           Position to be used for error reporting.
     *  @param flags         The set of flags to be checked.
     *  @param set1          Conflicting flags set #1.
     *  @param set2          Conflicting flags set #2.
     */
    boolean checkDisjoint(DiagnosticPosition pos, long flags, long set1, long set2) {
        if ((flags & set1) != 0 && (flags & set2) != 0) {
            log.error(pos,
                      Errors.IllegalCombinationOfModifiers(asFlagSet(TreeInfo.firstFlag(flags & set1)),
                                                           asFlagSet(TreeInfo.firstFlag(flags & set2))));
            return false;
        } else
            return true;
    }

    /** Check that usage of diamond operator is correct (i.e. diamond should not
     * be used with non-generic classes or in anonymous class creation expressions)
     */
    Type checkDiamond(JCNewClass tree, Type t) {
        if (!TreeInfo.isDiamond(tree) ||
                t.isErroneous()) {
            return checkClassType(tree.clazz.pos(), t, true);
        } else {
            if (tree.def != null && !Feature.DIAMOND_WITH_ANONYMOUS_CLASS_CREATION.allowedInSource(source)) {
                log.error(DiagnosticFlag.SOURCE_LEVEL, tree.clazz.pos(),
                        Errors.CantApplyDiamond1(t, Feature.DIAMOND_WITH_ANONYMOUS_CLASS_CREATION.fragment(source.name)));
            }
            if (t.tsym.type.getTypeArguments().isEmpty()) {
                log.error(tree.clazz.pos(),
                          Errors.CantApplyDiamond1(t,
                                                   Fragments.DiamondNonGeneric(t)));
                return types.createErrorType(t);
            } else if (tree.typeargs != null &&
                    tree.typeargs.nonEmpty()) {
                log.error(tree.clazz.pos(),
                          Errors.CantApplyDiamond1(t,
                                                   Fragments.DiamondAndExplicitParams(t)));
                return types.createErrorType(t);
            } else {
                return t;
            }
        }
    }

    /** Check that the type inferred using the diamond operator does not contain
     *  non-denotable types such as captured types or intersection types.
     *  @param t the type inferred using the diamond operator
     *  @return  the (possibly empty) list of non-denotable types.
     */
    List<Type> checkDiamondDenotable(ClassType t) {
        ListBuffer<Type> buf = new ListBuffer<>();
        for (Type arg : t.allparams()) {
            if (!checkDenotable(arg)) {
                buf.append(arg);
            }
        }
        return buf.toList();
    }

    public boolean checkDenotable(Type t) {
        return denotableChecker.visit(t, null);
    }
        // where

        /** diamondTypeChecker: A type visitor that descends down the given type looking for non-denotable
         *  types. The visit methods return false as soon as a non-denotable type is encountered and true
         *  otherwise.
         */
        private static final Types.SimpleVisitor<Boolean, Void> denotableChecker = new Types.SimpleVisitor<Boolean, Void>() {
            @Override
            public Boolean visitType(Type t, Void s) {
                return true;
            }
            @Override
            public Boolean visitClassType(ClassType t, Void s) {
                if (t.isUnion() || t.isIntersection()) {
                    return false;
                }
                for (Type targ : t.allparams()) {
                    if (!visit(targ, s)) {
                        return false;
                    }
                }
                return true;
            }

            @Override
            public Boolean visitTypeVar(TypeVar t, Void s) {
                /* Any type variable mentioned in the inferred type must have been declared as a type parameter
                  (i.e cannot have been produced by inference (18.4))
                */
                return (t.tsym.flags() & SYNTHETIC) == 0;
            }

            @Override
            public Boolean visitCapturedType(CapturedType t, Void s) {
                /* Any type variable mentioned in the inferred type must have been declared as a type parameter
                  (i.e cannot have been produced by capture conversion (5.1.10))
                */
                return false;
            }

            @Override
            public Boolean visitArrayType(ArrayType t, Void s) {
                return visit(t.elemtype, s);
            }

            @Override
            public Boolean visitWildcardType(WildcardType t, Void s) {
                return visit(t.type, s);
            }
        };

    void checkVarargsMethodDecl(Env<AttrContext> env, JCMethodDecl tree) {
        MethodSymbol m = tree.sym;
        boolean hasTrustMeAnno = m.attribute(syms.trustMeType.tsym) != null;
        Type varargElemType = null;
        if (m.isVarArgs()) {
            varargElemType = types.elemtype(tree.params.last().type);
        }
        if (hasTrustMeAnno && !isTrustMeAllowedOnMethod(m)) {
            if (varargElemType != null) {
                JCDiagnostic msg = Feature.PRIVATE_SAFE_VARARGS.allowedInSource(source) ?
                        diags.fragment(Fragments.VarargsTrustmeOnVirtualVarargs(m)) :
                        diags.fragment(Fragments.VarargsTrustmeOnVirtualVarargsFinalOnly(m));
                log.error(tree,
                          Errors.VarargsInvalidTrustmeAnno(syms.trustMeType.tsym,
                                                           msg));
            } else {
                log.error(tree,
                          Errors.VarargsInvalidTrustmeAnno(syms.trustMeType.tsym,
                                                           Fragments.VarargsTrustmeOnNonVarargsMeth(m)));
            }
        } else if (hasTrustMeAnno && varargElemType != null &&
                            types.isReifiable(varargElemType)) {
            lint.logIfEnabled(tree, LintWarnings.VarargsRedundantTrustmeAnno(
                                syms.trustMeType.tsym,
                                diags.fragment(Fragments.VarargsTrustmeOnReifiableVarargs(varargElemType))));
        }
        else if (!hasTrustMeAnno && varargElemType != null &&
                !types.isReifiable(varargElemType)) {
            warnUnchecked(tree.params.head.pos(), LintWarnings.UncheckedVarargsNonReifiableType(varargElemType));
        }
    }
    //where
        private boolean isTrustMeAllowedOnMethod(Symbol s) {
            return (s.flags() & VARARGS) != 0 &&
                (s.isConstructor() ||
                    (s.flags() & (STATIC | FINAL |
                                  (Feature.PRIVATE_SAFE_VARARGS.allowedInSource(source) ? PRIVATE : 0) )) != 0);
        }

    Type checkLocalVarType(DiagnosticPosition pos, Type t, Name name) {
        //check that resulting type is not the null type
        if (t.hasTag(BOT)) {
            log.error(pos, Errors.CantInferLocalVarType(name, Fragments.LocalCantInferNull));
            return types.createErrorType(t);
        } else if (t.hasTag(VOID)) {
            log.error(pos, Errors.CantInferLocalVarType(name, Fragments.LocalCantInferVoid));
            return types.createErrorType(t);
        }

        //upward project the initializer type
        return types.upward(t, types.captures(t)).baseType();
    }

    Type checkMethod(final Type mtype,
            final Symbol sym,
            final Env<AttrContext> env,
            final List<JCExpression> argtrees,
            final List<Type> argtypes,
            final boolean useVarargs,
            InferenceContext inferenceContext) {
        // System.out.println("call   : " + env.tree);
        // System.out.println("method : " + owntype);
        // System.out.println("actuals: " + argtypes);
        if (inferenceContext.free(mtype)) {
            inferenceContext.addFreeTypeListener(List.of(mtype),
                    solvedContext -> checkMethod(solvedContext.asInstType(mtype), sym, env, argtrees, argtypes, useVarargs, solvedContext));
            return mtype;
        }
        Type owntype = mtype;
        List<Type> formals = owntype.getParameterTypes();
        List<Type> nonInferred = sym.type.getParameterTypes();
        if (nonInferred.length() != formals.length()) nonInferred = formals;
        Type last = useVarargs ? formals.last() : null;
        if (sym.name == names.init && sym.owner == syms.enumSym) {
            formals = formals.tail.tail;
            nonInferred = nonInferred.tail.tail;
        }
        if ((sym.flags() & ANONCONSTR_BASED) != 0) {
            formals = formals.tail;
            nonInferred = nonInferred.tail;
        }
        List<JCExpression> args = argtrees;
        if (args != null) {
            //this is null when type-checking a method reference
            while (formals.head != last) {
                JCTree arg = args.head;
                Warner warn = convertWarner(arg.pos(), arg.type, nonInferred.head);
                assertConvertible(arg, arg.type, formals.head, warn);
                args = args.tail;
                formals = formals.tail;
                nonInferred = nonInferred.tail;
            }
            if (useVarargs) {
                Type varArg = types.elemtype(last);
                while (args.tail != null) {
                    JCTree arg = args.head;
                    Warner warn = convertWarner(arg.pos(), arg.type, varArg);
                    assertConvertible(arg, arg.type, varArg, warn);
                    args = args.tail;
                }
            } else if ((sym.flags() & (VARARGS | SIGNATURE_POLYMORPHIC)) == VARARGS) {
                // non-varargs call to varargs method
                Type varParam = owntype.getParameterTypes().last();
                Type lastArg = argtypes.last();
                if (types.isSubtypeUnchecked(lastArg, types.elemtype(varParam)) &&
                    !types.isSameType(types.erasure(varParam), types.erasure(lastArg)))
                    log.warning(argtrees.last().pos(),
                                Warnings.InexactNonVarargsCall(types.elemtype(varParam),varParam));
            }
        }
        if (useVarargs) {
            Type argtype = owntype.getParameterTypes().last();
            if (!types.isReifiable(argtype) &&
                (sym.baseSymbol().attribute(syms.trustMeType.tsym) == null ||
                 !isTrustMeAllowedOnMethod(sym))) {
                warnUnchecked(env.tree.pos(), LintWarnings.UncheckedGenericArrayCreation(argtype));
            }
            TreeInfo.setVarargsElement(env.tree, types.elemtype(argtype));
         }
         return owntype;
    }
    //where
    private void assertConvertible(JCTree tree, Type actual, Type formal, Warner warn) {
        if (types.isConvertible(actual, formal, warn))
            return;

        if (formal.isCompound()
            && types.isSubtype(actual, types.supertype(formal))
            && types.isSubtypeUnchecked(actual, types.interfaces(formal), warn))
            return;
    }

    /**
     * Check that type 't' is a valid instantiation of a generic class
     * (see JLS 4.5)
     *
     * @param t class type to be checked
     * @return true if 't' is well-formed
     */
    public boolean checkValidGenericType(Type t) {
        return firstIncompatibleTypeArg(t) == null;
    }
    //WHERE
        private Type firstIncompatibleTypeArg(Type type) {
            List<Type> formals = type.tsym.type.allparams();
            List<Type> actuals = type.allparams();
            List<Type> args = type.getTypeArguments();
            List<Type> forms = type.tsym.type.getTypeArguments();
            ListBuffer<Type> bounds_buf = new ListBuffer<>();

            // For matching pairs of actual argument types `a' and
            // formal type parameters with declared bound `b' ...
            while (args.nonEmpty() && forms.nonEmpty()) {
                // exact type arguments needs to know their
                // bounds (for upper and lower bound
                // calculations).  So we create new bounds where
                // type-parameters are replaced with actuals argument types.
                bounds_buf.append(types.subst(forms.head.getUpperBound(), formals, actuals));
                args = args.tail;
                forms = forms.tail;
            }

            args = type.getTypeArguments();
            List<Type> tvars_cap = types.substBounds(formals,
                                      formals,
                                      types.capture(type).allparams());
            while (args.nonEmpty() && tvars_cap.nonEmpty()) {
                // Let the actual arguments know their bound
                args.head.withTypeVar((TypeVar)tvars_cap.head);
                args = args.tail;
                tvars_cap = tvars_cap.tail;
            }

            args = type.getTypeArguments();
            List<Type> bounds = bounds_buf.toList();

            while (args.nonEmpty() && bounds.nonEmpty()) {
                Type actual = args.head;
                if (!isTypeArgErroneous(actual) &&
                        !bounds.head.isErroneous() &&
                        !checkExtends(actual, bounds.head)) {
                    return args.head;
                }
                args = args.tail;
                bounds = bounds.tail;
            }

            args = type.getTypeArguments();
            bounds = bounds_buf.toList();

            for (Type arg : types.capture(type).getTypeArguments()) {
                if (arg.hasTag(TYPEVAR) &&
                        arg.getUpperBound().isErroneous() &&
                        !bounds.head.isErroneous() &&
                        !isTypeArgErroneous(args.head)) {
                    return args.head;
                }
                bounds = bounds.tail;
                args = args.tail;
            }

            return null;
        }
        //where
        boolean isTypeArgErroneous(Type t) {
            return isTypeArgErroneous.visit(t);
        }

        Types.UnaryVisitor<Boolean> isTypeArgErroneous = new Types.UnaryVisitor<Boolean>() {
            public Boolean visitType(Type t, Void s) {
                return t.isErroneous();
            }
            @Override
            public Boolean visitTypeVar(TypeVar t, Void s) {
                return visit(t.getUpperBound());
            }
            @Override
            public Boolean visitCapturedType(CapturedType t, Void s) {
                return visit(t.getUpperBound()) ||
                        visit(t.getLowerBound());
            }
            @Override
            public Boolean visitWildcardType(WildcardType t, Void s) {
                return visit(t.type);
            }
        };

    /** Check that given modifiers are legal for given symbol and
     *  return modifiers together with any implicit modifiers for that symbol.
     *  Warning: we can't use flags() here since this method
     *  is called during class enter, when flags() would cause a premature
     *  completion.
     *  @param flags         The set of modifiers given in a definition.
     *  @param sym           The defined symbol.
     *  @param tree          The declaration
     */
    long checkFlags(long flags, Symbol sym, JCTree tree) {
        final DiagnosticPosition pos = tree.pos();
        long mask;
        long implicit = 0;

        switch (sym.kind) {
        case VAR:
            if (TreeInfo.isReceiverParam(tree))
                mask = ReceiverParamFlags;
            else if (sym.owner.kind != TYP)
                mask = LocalVarFlags;
            else if ((sym.owner.flags_field & INTERFACE) != 0)
                mask = implicit = InterfaceVarFlags;
            else
                mask = VarFlags;
            break;
        case MTH:
            if (sym.name == names.init) {
                if ((sym.owner.flags_field & ENUM) != 0) {
                    // enum constructors cannot be declared public or
                    // protected and must be implicitly or explicitly
                    // private
                    implicit = PRIVATE;
                    mask = PRIVATE;
                } else
                    mask = ConstructorFlags;
            }  else if ((sym.owner.flags_field & INTERFACE) != 0) {
                if ((sym.owner.flags_field & ANNOTATION) != 0) {
                    mask = AnnotationTypeElementMask;
                    implicit = PUBLIC | ABSTRACT;
                } else if ((flags & (DEFAULT | STATIC | PRIVATE)) != 0) {
                    mask = InterfaceMethodMask;
                    implicit = (flags & PRIVATE) != 0 ? 0 : PUBLIC;
                    if ((flags & DEFAULT) != 0) {
                        implicit |= ABSTRACT;
                    }
                } else {
                    mask = implicit = InterfaceMethodFlags;
                }
            } else if ((sym.owner.flags_field & RECORD) != 0) {
                mask = RecordMethodFlags;
            } else {
                mask = MethodFlags;
            }
            if ((flags & STRICTFP) != 0) {
                warnOnExplicitStrictfp(tree);
            }
            // Imply STRICTFP if owner has STRICTFP set.
            if (((flags|implicit) & Flags.ABSTRACT) == 0 ||
                ((flags) & Flags.DEFAULT) != 0)
                implicit |= sym.owner.flags_field & STRICTFP;
            break;
        case TYP:
            if (sym.owner.kind.matches(KindSelector.VAL_MTH) ||
                    (sym.isDirectlyOrIndirectlyLocal() && (flags & ANNOTATION) != 0)) {
                boolean implicitlyStatic = !sym.isAnonymous() &&
                        ((flags & RECORD) != 0 || (flags & ENUM) != 0 || (flags & INTERFACE) != 0);
                boolean staticOrImplicitlyStatic = (flags & STATIC) != 0 || implicitlyStatic;
                // local statics are allowed only if records are allowed too
                mask = staticOrImplicitlyStatic && allowRecords && (flags & ANNOTATION) == 0 ? StaticLocalFlags : LocalClassFlags;
                implicit = implicitlyStatic ? STATIC : implicit;
            } else if (sym.owner.kind == TYP) {
                // statics in inner classes are allowed only if records are allowed too
                mask = ((flags & STATIC) != 0) && allowRecords && (flags & ANNOTATION) == 0 ? ExtendedMemberStaticClassFlags : ExtendedMemberClassFlags;
                if (sym.owner.owner.kind == PCK ||
                    (sym.owner.flags_field & STATIC) != 0) {
                    mask |= STATIC;
                } else if (!allowRecords && ((flags & ENUM) != 0 || (flags & RECORD) != 0)) {
                    log.error(pos, Errors.StaticDeclarationNotAllowedInInnerClasses);
                }
                // Nested interfaces and enums are always STATIC (Spec ???)
                if ((flags & (INTERFACE | ENUM | RECORD)) != 0 ) implicit = STATIC;
            } else {
                mask = ExtendedClassFlags;
            }
            // Interfaces are always ABSTRACT
            if ((flags & INTERFACE) != 0) implicit |= ABSTRACT;

            if ((flags & ENUM) != 0) {
                // enums can't be declared abstract, final, sealed or non-sealed
                mask &= ~(ABSTRACT | FINAL | SEALED | NON_SEALED);
                implicit |= implicitEnumFinalFlag(tree);
            }
            if ((flags & RECORD) != 0) {
                // records can't be declared abstract
                mask &= ~ABSTRACT;
                implicit |= FINAL;
            }
            if ((flags & STRICTFP) != 0) {
                warnOnExplicitStrictfp(tree);
            }
            // Imply STRICTFP if owner has STRICTFP set.
            implicit |= sym.owner.flags_field & STRICTFP;
            break;
        default:
            throw new AssertionError();
        }
        long illegal = flags & ExtendedStandardFlags & ~mask;
        if (illegal != 0) {
            if ((illegal & INTERFACE) != 0) {
                log.error(pos, ((flags & ANNOTATION) != 0) ? Errors.AnnotationDeclNotAllowedHere : Errors.IntfNotAllowedHere);
                mask |= INTERFACE;
            }
            else {
                log.error(pos,
                        Errors.ModNotAllowedHere(asFlagSet(illegal)));
            }
        }
        else if ((sym.kind == TYP ||
                  // ISSUE: Disallowing abstract&private is no longer appropriate
                  // in the presence of inner classes. Should it be deleted here?
                  checkDisjoint(pos, flags,
                                ABSTRACT,
                                PRIVATE | STATIC | DEFAULT))
                 &&
                 checkDisjoint(pos, flags,
                                STATIC | PRIVATE,
                                DEFAULT)
                 &&
                 checkDisjoint(pos, flags,
                               ABSTRACT | INTERFACE,
                               FINAL | NATIVE | SYNCHRONIZED)
                 &&
                 checkDisjoint(pos, flags,
                               PUBLIC,
                               PRIVATE | PROTECTED)
                 &&
                 checkDisjoint(pos, flags,
                               PRIVATE,
                               PUBLIC | PROTECTED)
                 &&
                 checkDisjoint(pos, flags,
                               FINAL,
                               VOLATILE)
                 &&
                 (sym.kind == TYP ||
                  checkDisjoint(pos, flags,
                                ABSTRACT | NATIVE,
                                STRICTFP))
                 && checkDisjoint(pos, flags,
                                FINAL,
                           SEALED | NON_SEALED)
                 && checkDisjoint(pos, flags,
                                SEALED,
                           FINAL | NON_SEALED)
                 && checkDisjoint(pos, flags,
                                SEALED,
                                ANNOTATION)) {
            // skip
        }
        return flags & (mask | ~ExtendedStandardFlags) | implicit;
    }

    private void warnOnExplicitStrictfp(JCTree tree) {
        deferredLintHandler.push(tree);
        try {
            deferredLintHandler.report(_ -> lint.logIfEnabled(tree.pos(), LintWarnings.Strictfp));
        } finally {
            deferredLintHandler.pop();
        }
    }


    /** Determine if this enum should be implicitly final.
     *
     *  If the enum has no specialized enum constants, it is final.
     *
     *  If the enum does have specialized enum constants, it is
     *  <i>not</i> final.
     */
    private long implicitEnumFinalFlag(JCTree tree) {
        if (!tree.hasTag(CLASSDEF)) return 0;
        class SpecialTreeVisitor extends JCTree.Visitor {
            boolean specialized;
            SpecialTreeVisitor() {
                this.specialized = false;
            }

            @Override
            public void visitTree(JCTree tree) { /* no-op */ }

            @Override
            public void visitVarDef(JCVariableDecl tree) {
                if ((tree.mods.flags & ENUM) != 0) {
                    if (tree.init instanceof JCNewClass newClass && newClass.def != null) {
                        specialized = true;
                    }
                }
            }
        }

        SpecialTreeVisitor sts = new SpecialTreeVisitor();
        JCClassDecl cdef = (JCClassDecl) tree;
        for (JCTree defs: cdef.defs) {
            defs.accept(sts);
            if (sts.specialized) return allowSealed ? SEALED : 0;
        }
        return FINAL;
    }

/* *************************************************************************
 * Type Validation
 **************************************************************************/

    /** Validate a type expression. That is,
     *  check that all type arguments of a parametric type are within
     *  their bounds. This must be done in a second phase after type attribution
     *  since a class might have a subclass as type parameter bound. E.g:
     *
     *  <pre>{@code
     *  class B<A extends C> { ... }
     *  class C extends B<C> { ... }
     *  }</pre>
     *
     *  and we can't make sure that the bound is already attributed because
     *  of possible cycles.
     *
     * Visitor method: Validate a type expression, if it is not null, catching
     *  and reporting any completion failures.
     */
    void validate(JCTree tree, Env<AttrContext> env) {
        validate(tree, env, true);
    }
    void validate(JCTree tree, Env<AttrContext> env, boolean checkRaw) {
        new Validator(env).validateTree(tree, checkRaw, true);
    }

    /** Visitor method: Validate a list of type expressions.
     */
    void validate(List<? extends JCTree> trees, Env<AttrContext> env) {
        for (List<? extends JCTree> l = trees; l.nonEmpty(); l = l.tail)
            validate(l.head, env);
    }

    /** A visitor class for type validation.
     */
    class Validator extends JCTree.Visitor {

        boolean checkRaw;
        boolean isOuter;
        Env<AttrContext> env;

        Validator(Env<AttrContext> env) {
            this.env = env;
        }

        @Override
        public void visitTypeArray(JCArrayTypeTree tree) {
            validateTree(tree.elemtype, checkRaw, isOuter);
        }

        @Override
        public void visitTypeApply(JCTypeApply tree) {
            if (tree.type.hasTag(CLASS)) {
                List<JCExpression> args = tree.arguments;
                List<Type> forms = tree.type.tsym.type.getTypeArguments();

                Type incompatibleArg = firstIncompatibleTypeArg(tree.type);
                if (incompatibleArg != null) {
                    for (JCTree arg : tree.arguments) {
                        if (arg.type == incompatibleArg) {
                            log.error(arg, Errors.NotWithinBounds(incompatibleArg, forms.head));
                        }
                        forms = forms.tail;
                     }
                 }

                forms = tree.type.tsym.type.getTypeArguments();

                boolean is_java_lang_Class = tree.type.tsym.flatName() == names.java_lang_Class;

                // For matching pairs of actual argument types `a' and
                // formal type parameters with declared bound `b' ...
                while (args.nonEmpty() && forms.nonEmpty()) {
                    validateTree(args.head,
                            !(isOuter && is_java_lang_Class),
                            false);
                    args = args.tail;
                    forms = forms.tail;
                }

                // Check that this type is either fully parameterized, or
                // not parameterized at all.
                if (tree.type.getEnclosingType().isRaw())
                    log.error(tree.pos(), Errors.ImproperlyFormedTypeInnerRawParam);
                if (tree.clazz.hasTag(SELECT))
                    visitSelectInternal((JCFieldAccess)tree.clazz);
            }
        }

        @Override
        public void visitTypeParameter(JCTypeParameter tree) {
            validateTrees(tree.bounds, true, isOuter);
            checkClassBounds(tree.pos(), tree.type);
        }

        @Override
        public void visitWildcard(JCWildcard tree) {
            if (tree.inner != null)
                validateTree(tree.inner, true, isOuter);
        }

        @Override
        public void visitSelect(JCFieldAccess tree) {
            if (tree.type.hasTag(CLASS)) {
                visitSelectInternal(tree);

                // Check that this type is either fully parameterized, or
                // not parameterized at all.
                if (tree.selected.type.isParameterized() && tree.type.tsym.type.getTypeArguments().nonEmpty())
                    log.error(tree.pos(), Errors.ImproperlyFormedTypeParamMissing);
            }
        }

        public void visitSelectInternal(JCFieldAccess tree) {
            if (tree.type.tsym.isStatic() &&
                tree.selected.type.isParameterized()) {
                // The enclosing type is not a class, so we are
                // looking at a static member type.  However, the
                // qualifying expression is parameterized.
                log.error(tree.pos(), Errors.CantSelectStaticClassFromParamType);
            } else {
                // otherwise validate the rest of the expression
                tree.selected.accept(this);
            }
        }

        @Override
        public void visitAnnotatedType(JCAnnotatedType tree) {
            tree.underlyingType.accept(this);
        }

        @Override
        public void visitTypeIdent(JCPrimitiveTypeTree that) {
            if (that.type.hasTag(TypeTag.VOID)) {
                log.error(that.pos(), Errors.VoidNotAllowedHere);
            }
            super.visitTypeIdent(that);
        }

        /** Default visitor method: do nothing.
         */
        @Override
        public void visitTree(JCTree tree) {
        }

        public void validateTree(JCTree tree, boolean checkRaw, boolean isOuter) {
            if (tree != null) {
                boolean prevCheckRaw = this.checkRaw;
                this.checkRaw = checkRaw;
                this.isOuter = isOuter;

                try {
                    tree.accept(this);
                    if (checkRaw)
                        checkRaw(tree, env);
                } catch (CompletionFailure ex) {
                    completionError(tree.pos(), ex);
                } finally {
                    this.checkRaw = prevCheckRaw;
                }
            }
        }

        public void validateTrees(List<? extends JCTree> trees, boolean checkRaw, boolean isOuter) {
            for (List<? extends JCTree> l = trees; l.nonEmpty(); l = l.tail)
                validateTree(l.head, checkRaw, isOuter);
        }
    }

    void checkRaw(JCTree tree, Env<AttrContext> env) {
        if (tree.type.hasTag(CLASS) &&
            !TreeInfo.isDiamond(tree) &&
            !withinAnonConstr(env) &&
            tree.type.isRaw()) {
            lint.logIfEnabled(tree.pos(), LintWarnings.RawClassUse(tree.type, tree.type.tsym.type));
        }
    }
    //where
        private boolean withinAnonConstr(Env<AttrContext> env) {
            return env.enclClass.name.isEmpty() &&
                    env.enclMethod != null && env.enclMethod.name == names.init;
        }

/* *************************************************************************
 * Exception checking
 **************************************************************************/

    /* The following methods treat classes as sets that contain
     * the class itself and all their subclasses
     */

    /** Is given type a subtype of some of the types in given list?
     */
    boolean subset(Type t, List<Type> ts) {
        for (List<Type> l = ts; l.nonEmpty(); l = l.tail)
            if (types.isSubtype(t, l.head)) return true;
        return false;
    }

    /** Is given type a subtype or supertype of
     *  some of the types in given list?
     */
    boolean intersects(Type t, List<Type> ts) {
        for (List<Type> l = ts; l.nonEmpty(); l = l.tail)
            if (types.isSubtype(t, l.head) || types.isSubtype(l.head, t)) return true;
        return false;
    }

    /** Add type set to given type list, unless it is a subclass of some class
     *  in the list.
     */
    List<Type> incl(Type t, List<Type> ts) {
        return subset(t, ts) ? ts : excl(t, ts).prepend(t);
    }

    /** Remove type set from type set list.
     */
    List<Type> excl(Type t, List<Type> ts) {
        if (ts.isEmpty()) {
            return ts;
        } else {
            List<Type> ts1 = excl(t, ts.tail);
            if (types.isSubtype(ts.head, t)) return ts1;
            else if (ts1 == ts.tail) return ts;
            else return ts1.prepend(ts.head);
        }
    }

    /** Form the union of two type set lists.
     */
    List<Type> union(List<Type> ts1, List<Type> ts2) {
        List<Type> ts = ts1;
        for (List<Type> l = ts2; l.nonEmpty(); l = l.tail)
            ts = incl(l.head, ts);
        return ts;
    }

    /** Form the difference of two type lists.
     */
    List<Type> diff(List<Type> ts1, List<Type> ts2) {
        List<Type> ts = ts1;
        for (List<Type> l = ts2; l.nonEmpty(); l = l.tail)
            ts = excl(l.head, ts);
        return ts;
    }

    /** Form the intersection of two type lists.
     */
    public List<Type> intersect(List<Type> ts1, List<Type> ts2) {
        List<Type> ts = List.nil();
        for (List<Type> l = ts1; l.nonEmpty(); l = l.tail)
            if (subset(l.head, ts2)) ts = incl(l.head, ts);
        for (List<Type> l = ts2; l.nonEmpty(); l = l.tail)
            if (subset(l.head, ts1)) ts = incl(l.head, ts);
        return ts;
    }

    /** Is exc an exception symbol that need not be declared?
     */
    boolean isUnchecked(ClassSymbol exc) {
        return
            exc.kind == ERR ||
            exc.isSubClass(syms.errorType.tsym, types) ||
            exc.isSubClass(syms.runtimeExceptionType.tsym, types);
    }

    /** Is exc an exception type that need not be declared?
     */
    boolean isUnchecked(Type exc) {
        return
            (exc.hasTag(TYPEVAR)) ? isUnchecked(types.supertype(exc)) :
            (exc.hasTag(CLASS)) ? isUnchecked((ClassSymbol)exc.tsym) :
            exc.hasTag(BOT);
    }

    boolean isChecked(Type exc) {
        return !isUnchecked(exc);
    }

    /** Same, but handling completion failures.
     */
    boolean isUnchecked(DiagnosticPosition pos, Type exc) {
        try {
            return isUnchecked(exc);
        } catch (CompletionFailure ex) {
            completionError(pos, ex);
            return true;
        }
    }

    /** Is exc handled by given exception list?
     */
    boolean isHandled(Type exc, List<Type> handled) {
        return isUnchecked(exc) || subset(exc, handled);
    }

    /** Return all exceptions in thrown list that are not in handled list.
     *  @param thrown     The list of thrown exceptions.
     *  @param handled    The list of handled exceptions.
     */
    List<Type> unhandled(List<Type> thrown, List<Type> handled) {
        List<Type> unhandled = List.nil();
        for (List<Type> l = thrown; l.nonEmpty(); l = l.tail)
            if (!isHandled(l.head, handled)) unhandled = unhandled.prepend(l.head);
        return unhandled;
    }

/* *************************************************************************
 * Overriding/Implementation checking
 **************************************************************************/

    /** The level of access protection given by a flag set,
     *  where PRIVATE is highest and PUBLIC is lowest.
     */
    static int protection(long flags) {
        switch ((short)(flags & AccessFlags)) {
        case PRIVATE: return 3;
        case PROTECTED: return 1;
        default:
        case PUBLIC: return 0;
        case 0: return 2;
        }
    }

    /** A customized "cannot override" error message.
     *  @param m      The overriding method.
     *  @param other  The overridden method.
     *  @return       An internationalized string.
     */
    Fragment cannotOverride(MethodSymbol m, MethodSymbol other) {
        Symbol mloc = m.location();
        Symbol oloc = other.location();

        if ((other.owner.flags() & INTERFACE) == 0)
            return Fragments.CantOverride(m, mloc, other, oloc);
        else if ((m.owner.flags() & INTERFACE) == 0)
            return Fragments.CantImplement(m, mloc, other, oloc);
        else
            return Fragments.ClashesWith(m, mloc, other, oloc);
    }

    /** A customized "override" warning message.
     *  @param m      The overriding method.
     *  @param other  The overridden method.
     *  @return       An internationalized string.
     */
    Fragment uncheckedOverrides(MethodSymbol m, MethodSymbol other) {
        Symbol mloc = m.location();
        Symbol oloc = other.location();

        if ((other.owner.flags() & INTERFACE) == 0)
            return Fragments.UncheckedOverride(m, mloc, other, oloc);
        else if ((m.owner.flags() & INTERFACE) == 0)
            return Fragments.UncheckedImplement(m, mloc, other, oloc);
        else
            return Fragments.UncheckedClashWith(m, mloc, other, oloc);
    }

    /** A customized "override" warning message.
     *  @param m      The overriding method.
     *  @param other  The overridden method.
     *  @return       An internationalized string.
     */
    Fragment varargsOverrides(MethodSymbol m, MethodSymbol other) {
        Symbol mloc = m.location();
        Symbol oloc = other.location();

        if ((other.owner.flags() & INTERFACE) == 0)
            return Fragments.VarargsOverride(m, mloc, other, oloc);
        else  if ((m.owner.flags() & INTERFACE) == 0)
            return Fragments.VarargsImplement(m, mloc, other, oloc);
        else
            return Fragments.VarargsClashWith(m, mloc, other, oloc);
    }

    /** Check that this method conforms with overridden method 'other'.
     *  where `origin' is the class where checking started.
     *  Complications:
     *  (1) Do not check overriding of synthetic methods
     *      (reason: they might be final).
     *      todo: check whether this is still necessary.
     *  (2) Admit the case where an interface proxy throws fewer exceptions
     *      than the method it implements. Augment the proxy methods with the
     *      undeclared exceptions in this case.
     *  (3) When generics are enabled, admit the case where an interface proxy
     *      has a result type
     *      extended by the result type of the method it implements.
     *      Change the proxies result type to the smaller type in this case.
     *
     *  @param tree         The tree from which positions
     *                      are extracted for errors.
     *  @param m            The overriding method.
     *  @param other        The overridden method.
     *  @param origin       The class of which the overriding method
     *                      is a member.
     */
    void checkOverride(JCTree tree,
                       MethodSymbol m,
                       MethodSymbol other,
                       ClassSymbol origin) {
        // Don't check overriding of synthetic methods or by bridge methods.
        if ((m.flags() & (SYNTHETIC|BRIDGE)) != 0 || (other.flags() & SYNTHETIC) != 0) {
            return;
        }

        // Error if static method overrides instance method (JLS 8.4.8.2).
        if ((m.flags() & STATIC) != 0 &&
                   (other.flags() & STATIC) == 0) {
            log.error(TreeInfo.diagnosticPositionFor(m, tree),
                      Errors.OverrideStatic(cannotOverride(m, other)));
            m.flags_field |= BAD_OVERRIDE;
            return;
        }

        // Error if instance method overrides static or final
        // method (JLS 8.4.8.1).
        if ((other.flags() & FINAL) != 0 ||
                 (m.flags() & STATIC) == 0 &&
                 (other.flags() & STATIC) != 0) {
            log.error(TreeInfo.diagnosticPositionFor(m, tree),
                      Errors.OverrideMeth(cannotOverride(m, other),
                                          asFlagSet(other.flags() & (FINAL | STATIC))));
            m.flags_field |= BAD_OVERRIDE;
            return;
        }

        if ((m.owner.flags() & ANNOTATION) != 0) {
            // handled in validateAnnotationMethod
            return;
        }

        // Error if overriding method has weaker access (JLS 8.4.8.3).
        if (protection(m.flags()) > protection(other.flags())) {
            log.error(TreeInfo.diagnosticPositionFor(m, tree),
                      (other.flags() & AccessFlags) == 0 ?
                              Errors.OverrideWeakerAccess(cannotOverride(m, other),
                                                          "package") :
                              Errors.OverrideWeakerAccess(cannotOverride(m, other),
                                                          asFlagSet(other.flags() & AccessFlags)));
            m.flags_field |= BAD_OVERRIDE;
            return;
        }

        if (shouldCheckPreview(m, other, origin)) {
            checkPreview(TreeInfo.diagnosticPositionFor(m, tree),
                         m, origin.type, other);
        }

        Type mt = types.memberType(origin.type, m);
        Type ot = types.memberType(origin.type, other);
        // Error if overriding result type is different
        // (or, in the case of generics mode, not a subtype) of
        // overridden result type. We have to rename any type parameters
        // before comparing types.
        List<Type> mtvars = mt.getTypeArguments();
        List<Type> otvars = ot.getTypeArguments();
        Type mtres = mt.getReturnType();
        Type otres = types.subst(ot.getReturnType(), otvars, mtvars);

        overrideWarner.clear();
        boolean resultTypesOK =
            types.returnTypeSubstitutable(mt, ot, otres, overrideWarner);
        if (!resultTypesOK) {
            if ((m.flags() & STATIC) != 0 && (other.flags() & STATIC) != 0) {
                log.error(TreeInfo.diagnosticPositionFor(m, tree),
                          Errors.OverrideIncompatibleRet(Fragments.CantHide(m, m.location(), other,
                                        other.location()), mtres, otres));
                m.flags_field |= BAD_OVERRIDE;
            } else {
                log.error(TreeInfo.diagnosticPositionFor(m, tree),
                          Errors.OverrideIncompatibleRet(cannotOverride(m, other), mtres, otres));
                m.flags_field |= BAD_OVERRIDE;
            }
            return;
        } else if (overrideWarner.hasNonSilentLint(LintCategory.UNCHECKED)) {
            warnUnchecked(TreeInfo.diagnosticPositionFor(m, tree),
                    LintWarnings.OverrideUncheckedRet(uncheckedOverrides(m, other), mtres, otres));
        }

        // Error if overriding method throws an exception not reported
        // by overridden method.
        List<Type> otthrown = types.subst(ot.getThrownTypes(), otvars, mtvars);
        List<Type> unhandledErased = unhandled(mt.getThrownTypes(), types.erasure(otthrown));
        List<Type> unhandledUnerased = unhandled(mt.getThrownTypes(), otthrown);
        if (unhandledErased.nonEmpty()) {
            log.error(TreeInfo.diagnosticPositionFor(m, tree),
                      Errors.OverrideMethDoesntThrow(cannotOverride(m, other), unhandledUnerased.head));
            m.flags_field |= BAD_OVERRIDE;
            return;
        }
        else if (unhandledUnerased.nonEmpty()) {
            warnUnchecked(TreeInfo.diagnosticPositionFor(m, tree),
                          LintWarnings.OverrideUncheckedThrown(cannotOverride(m, other), unhandledUnerased.head));
            return;
        }

        // Optional warning if varargs don't agree
        if ((((m.flags() ^ other.flags()) & Flags.VARARGS) != 0)) {
            lint.logIfEnabled(TreeInfo.diagnosticPositionFor(m, tree),
                        ((m.flags() & Flags.VARARGS) != 0)
                        ? LintWarnings.OverrideVarargsMissing(varargsOverrides(m, other))
                        : LintWarnings.OverrideVarargsExtra(varargsOverrides(m, other)));
        }

        // Warn if instance method overrides bridge method (compiler spec ??)
        if ((other.flags() & BRIDGE) != 0) {
            log.warning(TreeInfo.diagnosticPositionFor(m, tree),
                        Warnings.OverrideBridge(uncheckedOverrides(m, other)));
        }

        // Warn if a deprecated method overridden by a non-deprecated one.
        if (!isDeprecatedOverrideIgnorable(other, origin)) {
            Lint prevLint = setLint(lint.augment(m));
            try {
                checkDeprecated(() -> TreeInfo.diagnosticPositionFor(m, tree), m, other);
            } finally {
                setLint(prevLint);
            }
        }
    }
    // where
        private boolean shouldCheckPreview(MethodSymbol m, MethodSymbol other, ClassSymbol origin) {
            if (m.owner != origin ||
                //performance - only do the expensive checks when the overridden method is a Preview API:
                ((other.flags() & PREVIEW_API) == 0 &&
                 (other.owner.flags() & PREVIEW_API) == 0)) {
                return false;
            }

            for (Symbol s : types.membersClosure(origin.type, false).getSymbolsByName(m.name)) {
                if (m != s && m.overrides(s, origin, types, false)) {
                    //only produce preview warnings or errors if "m" immediatelly overrides "other"
                    //without intermediate overriding methods:
                    return s == other;
                }
            }

            return false;
        }
        private boolean isDeprecatedOverrideIgnorable(MethodSymbol m, ClassSymbol origin) {
            // If the method, m, is defined in an interface, then ignore the issue if the method
            // is only inherited via a supertype and also implemented in the supertype,
            // because in that case, we will rediscover the issue when examining the method
            // in the supertype.
            // If the method, m, is not defined in an interface, then the only time we need to
            // address the issue is when the method is the supertype implementation: any other
            // case, we will have dealt with when examining the supertype classes
            ClassSymbol mc = m.enclClass();
            Type st = types.supertype(origin.type);
            if (!st.hasTag(CLASS))
                return true;
            MethodSymbol stimpl = m.implementation((ClassSymbol)st.tsym, types, false);

            if (mc != null && ((mc.flags() & INTERFACE) != 0)) {
                List<Type> intfs = types.interfaces(origin.type);
                return (intfs.contains(mc.type) ? false : (stimpl != null));
            }
            else
                return (stimpl != m);
        }


    // used to check if there were any unchecked conversions
    Warner overrideWarner = new Warner();

    /** Check that a class does not inherit two concrete methods
     *  with the same signature.
     *  @param pos          Position to be used for error reporting.
     *  @param site         The class type to be checked.
     */
    public void checkCompatibleConcretes(DiagnosticPosition pos, Type site) {
        Type sup = types.supertype(site);
        if (!sup.hasTag(CLASS)) return;

        for (Type t1 = sup;
             t1.hasTag(CLASS) && t1.tsym.type.isParameterized();
             t1 = types.supertype(t1)) {
            for (Symbol s1 : t1.tsym.members().getSymbols(NON_RECURSIVE)) {
                if (s1.kind != MTH ||
                    (s1.flags() & (STATIC|SYNTHETIC|BRIDGE)) != 0 ||
                    !s1.isInheritedIn(site.tsym, types) ||
                    ((MethodSymbol)s1).implementation(site.tsym,
                                                      types,
                                                      true) != s1)
                    continue;
                Type st1 = types.memberType(t1, s1);
                int s1ArgsLength = st1.getParameterTypes().length();
                if (st1 == s1.type) continue;

                for (Type t2 = sup;
                     t2.hasTag(CLASS);
                     t2 = types.supertype(t2)) {
                    for (Symbol s2 : t2.tsym.members().getSymbolsByName(s1.name)) {
                        if (s2 == s1 ||
                            s2.kind != MTH ||
                            (s2.flags() & (STATIC|SYNTHETIC|BRIDGE)) != 0 ||
                            s2.type.getParameterTypes().length() != s1ArgsLength ||
                            !s2.isInheritedIn(site.tsym, types) ||
                            ((MethodSymbol)s2).implementation(site.tsym,
                                                              types,
                                                              true) != s2)
                            continue;
                        Type st2 = types.memberType(t2, s2);
                        if (types.overrideEquivalent(st1, st2))
                            log.error(pos,
                                      Errors.ConcreteInheritanceConflict(s1, t1, s2, t2, sup));
                    }
                }
            }
        }
    }

    /** Check that classes (or interfaces) do not each define an abstract
     *  method with same name and arguments but incompatible return types.
     *  @param pos          Position to be used for error reporting.
     *  @param t1           The first argument type.
     *  @param t2           The second argument type.
     */
    public boolean checkCompatibleAbstracts(DiagnosticPosition pos,
                                            Type t1,
                                            Type t2,
                                            Type site) {
        if ((site.tsym.flags() & COMPOUND) != 0) {
            // special case for intersections: need to eliminate wildcards in supertypes
            t1 = types.capture(t1);
            t2 = types.capture(t2);
        }
        return firstIncompatibility(pos, t1, t2, site) == null;
    }

    /** Return the first method which is defined with same args
     *  but different return types in two given interfaces, or null if none
     *  exists.
     *  @param t1     The first type.
     *  @param t2     The second type.
     *  @param site   The most derived type.
     *  @return symbol from t2 that conflicts with one in t1.
     */
    private Symbol firstIncompatibility(DiagnosticPosition pos, Type t1, Type t2, Type site) {
        Map<TypeSymbol,Type> interfaces1 = new HashMap<>();
        closure(t1, interfaces1);
        Map<TypeSymbol,Type> interfaces2;
        if (t1 == t2)
            interfaces2 = interfaces1;
        else
            closure(t2, interfaces1, interfaces2 = new HashMap<>());

        for (Type t3 : interfaces1.values()) {
            for (Type t4 : interfaces2.values()) {
                Symbol s = firstDirectIncompatibility(pos, t3, t4, site);
                if (s != null) return s;
            }
        }
        return null;
    }

    /** Compute all the supertypes of t, indexed by type symbol. */
    private void closure(Type t, Map<TypeSymbol,Type> typeMap) {
        if (!t.hasTag(CLASS)) return;
        if (typeMap.put(t.tsym, t) == null) {
            closure(types.supertype(t), typeMap);
            for (Type i : types.interfaces(t))
                closure(i, typeMap);
        }
    }

    /** Compute all the supertypes of t, indexed by type symbol (except those in typesSkip). */
    private void closure(Type t, Map<TypeSymbol,Type> typesSkip, Map<TypeSymbol,Type> typeMap) {
        if (!t.hasTag(CLASS)) return;
        if (typesSkip.get(t.tsym) != null) return;
        if (typeMap.put(t.tsym, t) == null) {
            closure(types.supertype(t), typesSkip, typeMap);
            for (Type i : types.interfaces(t))
                closure(i, typesSkip, typeMap);
        }
    }

    /** Return the first method in t2 that conflicts with a method from t1. */
    private Symbol firstDirectIncompatibility(DiagnosticPosition pos, Type t1, Type t2, Type site) {
        for (Symbol s1 : t1.tsym.members().getSymbols(NON_RECURSIVE)) {
            Type st1 = null;
            if (s1.kind != MTH || !s1.isInheritedIn(site.tsym, types) ||
                    (s1.flags() & SYNTHETIC) != 0) continue;
            Symbol impl = ((MethodSymbol)s1).implementation(site.tsym, types, false);
            if (impl != null && (impl.flags() & ABSTRACT) == 0) continue;
            for (Symbol s2 : t2.tsym.members().getSymbolsByName(s1.name)) {
                if (s1 == s2) continue;
                if (s2.kind != MTH || !s2.isInheritedIn(site.tsym, types) ||
                        (s2.flags() & SYNTHETIC) != 0) continue;
                if (st1 == null) st1 = types.memberType(t1, s1);
                Type st2 = types.memberType(t2, s2);
                if (types.overrideEquivalent(st1, st2)) {
                    List<Type> tvars1 = st1.getTypeArguments();
                    List<Type> tvars2 = st2.getTypeArguments();
                    Type rt1 = st1.getReturnType();
                    Type rt2 = types.subst(st2.getReturnType(), tvars2, tvars1);
                    boolean compat =
                        types.isSameType(rt1, rt2) ||
                        !rt1.isPrimitiveOrVoid() &&
                        !rt2.isPrimitiveOrVoid() &&
                        (types.covariantReturnType(rt1, rt2, types.noWarnings) ||
                         types.covariantReturnType(rt2, rt1, types.noWarnings)) ||
                         checkCommonOverriderIn(s1,s2,site);
                    if (!compat) {
                        if (types.isSameType(t1, t2)) {
                            log.error(pos, Errors.IncompatibleDiffRetSameType(t1,
                                    s2.name, types.memberType(t2, s2).getParameterTypes()));
                        } else {
                            log.error(pos, Errors.TypesIncompatible(t1, t2,
                                    Fragments.IncompatibleDiffRet(s2.name, types.memberType(t2, s2).getParameterTypes())));
                        }
                        return s2;
                    }
                } else if (checkNameClash((ClassSymbol)site.tsym, s1, s2) &&
                        !checkCommonOverriderIn(s1, s2, site)) {
                    log.error(pos, Errors.NameClashSameErasureNoOverride(
                            s1.name, types.memberType(site, s1).asMethodType().getParameterTypes(), s1.location(),
                            s2.name, types.memberType(site, s2).asMethodType().getParameterTypes(), s2.location()));
                    return s2;
                }
            }
        }
        return null;
    }
    //WHERE
    boolean checkCommonOverriderIn(Symbol s1, Symbol s2, Type site) {
        Map<TypeSymbol,Type> supertypes = new HashMap<>();
        Type st1 = types.memberType(site, s1);
        Type st2 = types.memberType(site, s2);
        closure(site, supertypes);
        for (Type t : supertypes.values()) {
            for (Symbol s3 : t.tsym.members().getSymbolsByName(s1.name)) {
                if (s3 == s1 || s3 == s2 || s3.kind != MTH || (s3.flags() & (BRIDGE|SYNTHETIC)) != 0) continue;
                Type st3 = types.memberType(site,s3);
                if (types.overrideEquivalent(st3, st1) &&
                        types.overrideEquivalent(st3, st2) &&
                        types.returnTypeSubstitutable(st3, st1) &&
                        types.returnTypeSubstitutable(st3, st2)) {
                    return true;
                }
            }
        }
        return false;
    }

    /** Check that a given method conforms with any method it overrides.
     *  @param tree         The tree from which positions are extracted
     *                      for errors.
     *  @param m            The overriding method.
     */
    void checkOverride(Env<AttrContext> env, JCMethodDecl tree, MethodSymbol m) {
        ClassSymbol origin = (ClassSymbol)m.owner;
        if ((origin.flags() & ENUM) != 0 && names.finalize.equals(m.name)) {
            if (m.overrides(syms.enumFinalFinalize, origin, types, false)) {
                log.error(tree.pos(), Errors.EnumNoFinalize);
                return;
            }
        }
        if (allowRecords && origin.isRecord()) {
            // let's find out if this is a user defined accessor in which case the @Override annotation is acceptable
            Optional<? extends RecordComponent> recordComponent = origin.getRecordComponents().stream()
                    .filter(rc -> rc.accessor == tree.sym && (rc.accessor.flags_field & GENERATED_MEMBER) == 0).findFirst();
            if (recordComponent.isPresent()) {
                return;
            }
        }

        for (Type t = origin.type; t.hasTag(CLASS);
             t = types.supertype(t)) {
            if (t != origin.type) {
                checkOverride(tree, t, origin, m);
            }
            for (Type t2 : types.interfaces(t)) {
                checkOverride(tree, t2, origin, m);
            }
        }

        final boolean explicitOverride = m.attribute(syms.overrideType.tsym) != null;
        // Check if this method must override a super method due to being annotated with @Override
        // or by virtue of being a member of a diamond inferred anonymous class. Latter case is to
        // be treated "as if as they were annotated" with @Override.
        boolean mustOverride = explicitOverride ||
                (env.info.isAnonymousDiamond && !m.isConstructor() && !m.isPrivate());
        if (mustOverride && !isOverrider(m)) {
            DiagnosticPosition pos = tree.pos();
            for (JCAnnotation a : tree.getModifiers().annotations) {
                if (a.annotationType.type.tsym == syms.overrideType.tsym) {
                    pos = a.pos();
                    break;
                }
            }
            log.error(pos,
                      explicitOverride ? (m.isStatic() ? Errors.StaticMethodsCannotBeAnnotatedWithOverride : Errors.MethodDoesNotOverrideSuperclass) :
                                Errors.AnonymousDiamondMethodDoesNotOverrideSuperclass(Fragments.DiamondAnonymousMethodsImplicitlyOverride));
        }
    }

    void checkOverride(JCTree tree, Type site, ClassSymbol origin, MethodSymbol m) {
        TypeSymbol c = site.tsym;
        for (Symbol sym : c.members().getSymbolsByName(m.name)) {
            if (m.overrides(sym, origin, types, false)) {
                if ((sym.flags() & ABSTRACT) == 0) {
                    checkOverride(tree, m, (MethodSymbol)sym, origin);
                }
            }
        }
    }

    private Predicate<Symbol> equalsHasCodeFilter = s -> MethodSymbol.implementation_filter.test(s) &&
            (s.flags() & BAD_OVERRIDE) == 0;

    public void checkClassOverrideEqualsAndHashIfNeeded(DiagnosticPosition pos,
            ClassSymbol someClass) {
        /* At present, annotations cannot possibly have a method that is override
         * equivalent with Object.equals(Object) but in any case the condition is
         * fine for completeness.
         */
        if (someClass == (ClassSymbol)syms.objectType.tsym ||
            someClass.isInterface() || someClass.isEnum() ||
            (someClass.flags() & ANNOTATION) != 0 ||
            (someClass.flags() & ABSTRACT) != 0) return;
        //anonymous inner classes implementing interfaces need especial treatment
        if (someClass.isAnonymous()) {
            List<Type> interfaces =  types.interfaces(someClass.type);
            if (interfaces != null && !interfaces.isEmpty() &&
                interfaces.head.tsym == syms.comparatorType.tsym) return;
        }
        checkClassOverrideEqualsAndHash(pos, someClass);
    }

    private void checkClassOverrideEqualsAndHash(DiagnosticPosition pos,
            ClassSymbol someClass) {
        if (lint.isEnabled(LintCategory.OVERRIDES)) {
            MethodSymbol equalsAtObject = (MethodSymbol)syms.objectType
                    .tsym.members().findFirst(names.equals);
            MethodSymbol hashCodeAtObject = (MethodSymbol)syms.objectType
                    .tsym.members().findFirst(names.hashCode);
            MethodSymbol equalsImpl = types.implementation(equalsAtObject,
                    someClass, false, equalsHasCodeFilter);
            boolean overridesEquals = equalsImpl != null &&
                                      equalsImpl.owner == someClass;
            boolean overridesHashCode = types.implementation(hashCodeAtObject,
                someClass, false, equalsHasCodeFilter) != hashCodeAtObject;

            if (overridesEquals && !overridesHashCode) {
                log.warning(pos,
                            LintWarnings.OverrideEqualsButNotHashcode(someClass));
            }
        }
    }

    public void checkHasMain(DiagnosticPosition pos, ClassSymbol c) {
        boolean found = false;

        for (Symbol sym : c.members().getSymbolsByName(names.main)) {
            if (sym.kind == MTH && (sym.flags() & PRIVATE) == 0) {
                MethodSymbol meth = (MethodSymbol)sym;
                if (!types.isSameType(meth.getReturnType(), syms.voidType)) {
                    continue;
                }
                if (meth.params.isEmpty()) {
                    found = true;
                    break;
                }
                if (meth.params.size() != 1) {
                    continue;
                }
                if (!types.isSameType(meth.params.head.type, types.makeArrayType(syms.stringType))) {
                    continue;
                }

                found = true;
                break;
            }
        }

        if (!found) {
            log.error(pos, Errors.ImplicitClassDoesNotHaveMainMethod);
        }
    }

    public void checkModuleName (JCModuleDecl tree) {
        Name moduleName = tree.sym.name;
        Assert.checkNonNull(moduleName);
        if (lint.isEnabled(LintCategory.MODULE)) {
            JCExpression qualId = tree.qualId;
            while (qualId != null) {
                Name componentName;
                DiagnosticPosition pos;
                switch (qualId.getTag()) {
                    case SELECT:
                        JCFieldAccess selectNode = ((JCFieldAccess) qualId);
                        componentName = selectNode.name;
                        pos = selectNode.pos();
                        qualId = selectNode.selected;
                        break;
                    case IDENT:
                        componentName = ((JCIdent) qualId).name;
                        pos = qualId.pos();
                        qualId = null;
                        break;
                    default:
                        throw new AssertionError("Unexpected qualified identifier: " + qualId.toString());
                }
                if (componentName != null) {
                    String moduleNameComponentString = componentName.toString();
                    int nameLength = moduleNameComponentString.length();
                    if (nameLength > 0 && Character.isDigit(moduleNameComponentString.charAt(nameLength - 1))) {
                        log.warning(pos, LintWarnings.PoorChoiceForModuleName(componentName));
                    }
                }
            }
        }
    }

    private boolean checkNameClash(ClassSymbol origin, Symbol s1, Symbol s2) {
        ClashFilter cf = new ClashFilter(origin.type);
        return (cf.test(s1) &&
                cf.test(s2) &&
                types.hasSameArgs(s1.erasure(types), s2.erasure(types)));
    }


    /** Check that all abstract members of given class have definitions.
     *  @param pos          Position to be used for error reporting.
     *  @param c            The class.
     */
    void checkAllDefined(DiagnosticPosition pos, ClassSymbol c) {
        MethodSymbol undef = types.firstUnimplementedAbstract(c);
        if (undef != null) {
            MethodSymbol undef1 =
                new MethodSymbol(undef.flags(), undef.name,
                                 types.memberType(c.type, undef), undef.owner);
            log.error(pos,
                      Errors.DoesNotOverrideAbstract(c, undef1, undef1.location()));
        }
    }

    void checkNonCyclicDecl(JCClassDecl tree) {
        CycleChecker cc = new CycleChecker();
        cc.scan(tree);
        if (!cc.errorFound && !cc.partialCheck) {
            tree.sym.flags_field |= ACYCLIC;
        }
    }

    class CycleChecker extends TreeScanner {

        Set<Symbol> seenClasses = new HashSet<>();
        boolean errorFound = false;
        boolean partialCheck = false;

        private void checkSymbol(DiagnosticPosition pos, Symbol sym) {
            if (sym != null && sym.kind == TYP) {
                Env<AttrContext> classEnv = enter.getEnv((TypeSymbol)sym);
                if (classEnv != null) {
                    DiagnosticSource prevSource = log.currentSource();
                    try {
                        log.useSource(classEnv.toplevel.sourcefile);
                        scan(classEnv.tree);
                    }
                    finally {
                        log.useSource(prevSource.getFile());
                    }
                } else if (sym.kind == TYP) {
                    checkClass(pos, sym, List.nil());
                }
            } else if (sym == null || sym.kind != PCK) {
                //not completed yet
                partialCheck = true;
            }
        }

        @Override
        public void visitSelect(JCFieldAccess tree) {
            super.visitSelect(tree);
            checkSymbol(tree.pos(), tree.sym);
        }

        @Override
        public void visitIdent(JCIdent tree) {
            checkSymbol(tree.pos(), tree.sym);
        }

        @Override
        public void visitTypeApply(JCTypeApply tree) {
            scan(tree.clazz);
        }

        @Override
        public void visitTypeArray(JCArrayTypeTree tree) {
            scan(tree.elemtype);
        }

        @Override
        public void visitClassDef(JCClassDecl tree) {
            List<JCTree> supertypes = List.nil();
            if (tree.getExtendsClause() != null) {
                supertypes = supertypes.prepend(tree.getExtendsClause());
            }
            if (tree.getImplementsClause() != null) {
                for (JCTree intf : tree.getImplementsClause()) {
                    supertypes = supertypes.prepend(intf);
                }
            }
            checkClass(tree.pos(), tree.sym, supertypes);
        }

        void checkClass(DiagnosticPosition pos, Symbol c, List<JCTree> supertypes) {
            if ((c.flags_field & ACYCLIC) != 0)
                return;
            if (seenClasses.contains(c)) {
                errorFound = true;
                log.error(pos, Errors.CyclicInheritance(c));
                seenClasses.stream()
                  .filter(s -> !s.type.isErroneous())
                  .filter(ClassSymbol.class::isInstance)
                  .map(ClassSymbol.class::cast)
                  .forEach(Check.this::handleCyclic);
            } else if (!c.type.isErroneous()) {
                try {
                    seenClasses.add(c);
                    if (c.type.hasTag(CLASS)) {
                        if (supertypes.nonEmpty()) {
                            scan(supertypes);
                        }
                        else {
                            ClassType ct = (ClassType)c.type;
                            if (ct.supertype_field == null ||
                                    ct.interfaces_field == null) {
                                //not completed yet
                                partialCheck = true;
                                return;
                            }
                            checkSymbol(pos, ct.supertype_field.tsym);
                            for (Type intf : ct.interfaces_field) {
                                checkSymbol(pos, intf.tsym);
                            }
                        }
                        if (c.owner.kind == TYP) {
                            checkSymbol(pos, c.owner);
                        }
                    }
                } finally {
                    seenClasses.remove(c);
                }
            }
        }
    }

    /** Check for cyclic references. Issue an error if the
     *  symbol of the type referred to has a LOCKED flag set.
     *
     *  @param pos      Position to be used for error reporting.
     *  @param t        The type referred to.
     */
    void checkNonCyclic(DiagnosticPosition pos, Type t) {
        checkNonCyclicInternal(pos, t);
    }


    void checkNonCyclic(DiagnosticPosition pos, TypeVar t) {
        checkNonCyclic1(pos, t, List.nil());
    }

    private void checkNonCyclic1(DiagnosticPosition pos, Type t, List<TypeVar> seen) {
        final TypeVar tv;
        if  (t.hasTag(TYPEVAR) && (t.tsym.flags() & UNATTRIBUTED) != 0)
            return;
        if (seen.contains(t)) {
            tv = (TypeVar)t;
            tv.setUpperBound(types.createErrorType(t));
            log.error(pos, Errors.CyclicInheritance(t));
        } else if (t.hasTag(TYPEVAR)) {
            tv = (TypeVar)t;
            seen = seen.prepend(tv);
            for (Type b : types.getBounds(tv))
                checkNonCyclic1(pos, b, seen);
        }
    }

    /** Check for cyclic references. Issue an error if the
     *  symbol of the type referred to has a LOCKED flag set.
     *
     *  @param pos      Position to be used for error reporting.
     *  @param t        The type referred to.
     *  @return        True if the check completed on all attributed classes
     */
    private boolean checkNonCyclicInternal(DiagnosticPosition pos, Type t) {
        boolean complete = true; // was the check complete?
        //- System.err.println("checkNonCyclicInternal("+t+");");//DEBUG
        Symbol c = t.tsym;
        if ((c.flags_field & ACYCLIC) != 0) return true;

        if ((c.flags_field & LOCKED) != 0) {
            log.error(pos, Errors.CyclicInheritance(c));
            handleCyclic((ClassSymbol)c);
        } else if (!c.type.isErroneous()) {
            try {
                c.flags_field |= LOCKED;
                if (c.type.hasTag(CLASS)) {
                    ClassType clazz = (ClassType)c.type;
                    if (clazz.interfaces_field != null)
                        for (List<Type> l=clazz.interfaces_field; l.nonEmpty(); l=l.tail)
                            complete &= checkNonCyclicInternal(pos, l.head);
                    if (clazz.supertype_field != null) {
                        Type st = clazz.supertype_field;
                        if (st != null && st.hasTag(CLASS))
                            complete &= checkNonCyclicInternal(pos, st);
                    }
                    if (c.owner.kind == TYP)
                        complete &= checkNonCyclicInternal(pos, c.owner.type);
                }
            } finally {
                c.flags_field &= ~LOCKED;
            }
        }
        if (complete)
            complete = ((c.flags_field & UNATTRIBUTED) == 0) && c.isCompleted();
        if (complete) c.flags_field |= ACYCLIC;
        return complete;
    }

    /** Handle finding an inheritance cycle on a class by setting
     *  the class' and its supertypes' types to the error type.
     **/
    private void handleCyclic(ClassSymbol c) {
        for (List<Type> l=types.interfaces(c.type); l.nonEmpty(); l=l.tail)
            l.head = types.createErrorType((ClassSymbol)l.head.tsym, Type.noType);
        Type st = types.supertype(c.type);
        if (st.hasTag(CLASS))
            ((ClassType)c.type).supertype_field = types.createErrorType((ClassSymbol)st.tsym, Type.noType);
        c.type = types.createErrorType(c, c.type);
        c.flags_field |= ACYCLIC;
    }

    /** Check that all methods which implement some
     *  method conform to the method they implement.
     *  @param tree         The class definition whose members are checked.
     */
    void checkImplementations(JCClassDecl tree) {
        checkImplementations(tree, tree.sym, tree.sym);
    }
    //where
        /** Check that all methods which implement some
         *  method in `ic' conform to the method they implement.
         */
        void checkImplementations(JCTree tree, ClassSymbol origin, ClassSymbol ic) {
            for (List<Type> l = types.closure(ic.type); l.nonEmpty(); l = l.tail) {
                ClassSymbol lc = (ClassSymbol)l.head.tsym;
                if ((lc.flags() & ABSTRACT) != 0) {
                    for (Symbol sym : lc.members().getSymbols(NON_RECURSIVE)) {
                        if (sym.kind == MTH &&
                            (sym.flags() & (STATIC|ABSTRACT)) == ABSTRACT) {
                            MethodSymbol absmeth = (MethodSymbol)sym;
                            MethodSymbol implmeth = absmeth.implementation(origin, types, false);
                            if (implmeth != null && implmeth != absmeth &&
                                (implmeth.owner.flags() & INTERFACE) ==
                                (origin.flags() & INTERFACE)) {
                                // don't check if implmeth is in a class, yet
                                // origin is an interface. This case arises only
                                // if implmeth is declared in Object. The reason is
                                // that interfaces really don't inherit from
                                // Object it's just that the compiler represents
                                // things that way.
                                checkOverride(tree, implmeth, absmeth, origin);
                            }
                        }
                    }
                }
            }
        }

    /** Check that all abstract methods implemented by a class are
     *  mutually compatible.
     *  @param pos          Position to be used for error reporting.
     *  @param c            The class whose interfaces are checked.
     */
    void checkCompatibleSupertypes(DiagnosticPosition pos, Type c) {
        List<Type> supertypes = types.interfaces(c);
        Type supertype = types.supertype(c);
        if (supertype.hasTag(CLASS) &&
            (supertype.tsym.flags() & ABSTRACT) != 0)
            supertypes = supertypes.prepend(supertype);
        for (List<Type> l = supertypes; l.nonEmpty(); l = l.tail) {
            if (!l.head.getTypeArguments().isEmpty() &&
                !checkCompatibleAbstracts(pos, l.head, l.head, c))
                return;
            for (List<Type> m = supertypes; m != l; m = m.tail)
                if (!checkCompatibleAbstracts(pos, l.head, m.head, c))
                    return;
        }
        checkCompatibleConcretes(pos, c);
    }

    /** Check that all non-override equivalent methods accessible from 'site'
     *  are mutually compatible (JLS 8.4.8/9.4.1).
     *
     *  @param pos  Position to be used for error reporting.
     *  @param site The class whose methods are checked.
     *  @param sym  The method symbol to be checked.
     */
    void checkOverrideClashes(DiagnosticPosition pos, Type site, MethodSymbol sym) {
         ClashFilter cf = new ClashFilter(site);
        //for each method m1 that is overridden (directly or indirectly)
        //by method 'sym' in 'site'...

        ArrayList<Symbol> symbolsByName = new ArrayList<>();
        types.membersClosure(site, false).getSymbolsByName(sym.name, cf).forEach(symbolsByName::add);
        for (Symbol m1 : symbolsByName) {
            if (!sym.overrides(m1, site.tsym, types, false)) {
                continue;
            }

            //...check each method m2 that is a member of 'site'
            for (Symbol m2 : symbolsByName) {
                if (m2 == m1) continue;
                //if (i) the signature of 'sym' is not a subsignature of m1 (seen as
                //a member of 'site') and (ii) m1 has the same erasure as m2, issue an error
                if (!types.isSubSignature(sym.type, types.memberType(site, m2)) &&
                        types.hasSameArgs(m2.erasure(types), m1.erasure(types))) {
                    sym.flags_field |= CLASH;
                    if (m1 == sym) {
                        log.error(pos, Errors.NameClashSameErasureNoOverride(
                            m1.name, types.memberType(site, m1).asMethodType().getParameterTypes(), m1.location(),
                            m2.name, types.memberType(site, m2).asMethodType().getParameterTypes(), m2.location()));
                    } else {
                        ClassType ct = (ClassType)site;
                        String kind = ct.isInterface() ? "interface" : "class";
                        log.error(pos, Errors.NameClashSameErasureNoOverride1(
                            kind,
                            ct.tsym.name,
                            m1.name,
                            types.memberType(site, m1).asMethodType().getParameterTypes(),
                            m1.location(),
                            m2.name,
                            types.memberType(site, m2).asMethodType().getParameterTypes(),
                            m2.location()));
                    }
                    return;
                }
            }
        }
    }

    /** Check that all static methods accessible from 'site' are
     *  mutually compatible (JLS 8.4.8).
     *
     *  @param pos  Position to be used for error reporting.
     *  @param site The class whose methods are checked.
     *  @param sym  The method symbol to be checked.
     */
    void checkHideClashes(DiagnosticPosition pos, Type site, MethodSymbol sym) {
        ClashFilter cf = new ClashFilter(site);
        //for each method m1 that is a member of 'site'...
        for (Symbol s : types.membersClosure(site, true).getSymbolsByName(sym.name, cf)) {
            //if (i) the signature of 'sym' is not a subsignature of m1 (seen as
            //a member of 'site') and (ii) 'sym' has the same erasure as m1, issue an error
            if (!types.isSubSignature(sym.type, types.memberType(site, s))) {
                if (types.hasSameArgs(s.erasure(types), sym.erasure(types))) {
                    log.error(pos,
                              Errors.NameClashSameErasureNoHide(sym, sym.location(), s, s.location()));
                    return;
                }
            }
         }
     }

     //where
     private class ClashFilter implements Predicate<Symbol> {

         Type site;

         ClashFilter(Type site) {
             this.site = site;
         }

         boolean shouldSkip(Symbol s) {
             return (s.flags() & CLASH) != 0 &&
                s.owner == site.tsym;
         }

         @Override
         public boolean test(Symbol s) {
             return s.kind == MTH &&
                     (s.flags() & SYNTHETIC) == 0 &&
                     !shouldSkip(s) &&
                     s.isInheritedIn(site.tsym, types) &&
                     !s.isConstructor();
         }
     }

    void checkDefaultMethodClashes(DiagnosticPosition pos, Type site) {
        DefaultMethodClashFilter dcf = new DefaultMethodClashFilter(site);
        for (Symbol m : types.membersClosure(site, false).getSymbols(dcf)) {
            Assert.check(m.kind == MTH);
            List<MethodSymbol> prov = types.interfaceCandidates(site, (MethodSymbol)m);
            if (prov.size() > 1) {
                ListBuffer<Symbol> abstracts = new ListBuffer<>();
                ListBuffer<Symbol> defaults = new ListBuffer<>();
                for (MethodSymbol provSym : prov) {
                    if ((provSym.flags() & DEFAULT) != 0) {
                        defaults = defaults.append(provSym);
                    } else if ((provSym.flags() & ABSTRACT) != 0) {
                        abstracts = abstracts.append(provSym);
                    }
                    if (defaults.nonEmpty() && defaults.size() + abstracts.size() >= 2) {
                        //strong semantics - issue an error if two sibling interfaces
                        //have two override-equivalent defaults - or if one is abstract
                        //and the other is default
                        Fragment diagKey;
                        Symbol s1 = defaults.first();
                        Symbol s2;
                        if (defaults.size() > 1) {
                            s2 = defaults.toList().tail.head;
                            diagKey = Fragments.IncompatibleUnrelatedDefaults(Kinds.kindName(site.tsym), site,
                                    m.name, types.memberType(site, m).getParameterTypes(),
                                    s1.location(), s2.location());

                        } else {
                            s2 = abstracts.first();
                            diagKey = Fragments.IncompatibleAbstractDefault(Kinds.kindName(site.tsym), site,
                                    m.name, types.memberType(site, m).getParameterTypes(),
                                    s1.location(), s2.location());
                        }
                        log.error(pos, Errors.TypesIncompatible(s1.location().type, s2.location().type, diagKey));
                        break;
                    }
                }
            }
        }
    }

    //where
     private class DefaultMethodClashFilter implements Predicate<Symbol> {

         Type site;

         DefaultMethodClashFilter(Type site) {
             this.site = site;
         }

         @Override
         public boolean test(Symbol s) {
             return s.kind == MTH &&
                     (s.flags() & DEFAULT) != 0 &&
                     s.isInheritedIn(site.tsym, types) &&
                     !s.isConstructor();
         }
     }

    /** Report warnings for potentially ambiguous method declarations in the given site. */
    void checkPotentiallyAmbiguousOverloads(JCClassDecl tree, Type site) {

        // Skip if warning not enabled
        if (!lint.isEnabled(LintCategory.OVERLOADS))
            return;

        // Gather all of site's methods, including overridden methods, grouped by name (except Object methods)
        List<java.util.List<MethodSymbol>> methodGroups = methodsGroupedByName(site,
            new PotentiallyAmbiguousFilter(site), ArrayList::new);

        // Build the predicate that determines if site is responsible for an ambiguity
        BiPredicate<MethodSymbol, MethodSymbol> responsible = buildResponsiblePredicate(site, methodGroups);

        // Now remove overridden methods from each group, leaving only site's actual members
        methodGroups.forEach(list -> removePreempted(list, (m1, m2) -> m1.overrides(m2, site.tsym, types, false)));

        // Allow site's own declared methods (only) to apply @SuppressWarnings("overloads")
        methodGroups.forEach(list -> list.removeIf(
            m -> m.owner == site.tsym && !lint.augment(m).isEnabled(LintCategory.OVERLOADS)));

        // Warn about ambiguous overload method pairs for which site is responsible
        methodGroups.forEach(list -> compareAndRemove(list, (m1, m2) -> {

            // See if this is an ambiguous overload for which "site" is responsible
            if (!potentiallyAmbiguousOverload(site, m1, m2) || !responsible.test(m1, m2))
                return 0;

            // Locate the warning at one of the methods, if possible
            DiagnosticPosition pos =
                m1.owner == site.tsym ? TreeInfo.diagnosticPositionFor(m1, tree) :
                m2.owner == site.tsym ? TreeInfo.diagnosticPositionFor(m2, tree) :
                tree.pos();

            // Log the warning
            log.warning(pos,
                LintWarnings.PotentiallyAmbiguousOverload(
                    m1.asMemberOf(site, types), m1.location(),
                    m2.asMemberOf(site, types), m2.location()));

            // Don't warn again for either of these two methods
            return FIRST | SECOND;
        }));
    }

    /** Build a predicate that determines, given two methods that are members of the given class,
     *  whether the class should be held "responsible" if the methods are potentially ambiguous.
     *
     *  Sometimes ambiguous methods are unavoidable because they're inherited from a supertype.
     *  For example, any subtype of Spliterator.OfInt will have ambiguities for both
     *  forEachRemaining() and tryAdvance() (in both cases the overloads are IntConsumer and
     *  Consumer&lt;? super Integer&gt;). So we only want to "blame" a class when that class is
     *  itself responsible for creating the ambiguity. We declare that a class C is "responsible"
     *  for the ambiguity between two methods m1 and m2 if there is no direct supertype T of C
     *  such that m1 and m2, or some overrides thereof, both exist in T and are ambiguous in T.
     *  As an optimization, we first check if either method is declared in C and does not override
     *  any other methods; in this case the class is definitely responsible.
     */
    BiPredicate<MethodSymbol, MethodSymbol> buildResponsiblePredicate(Type site,
        List<? extends Collection<MethodSymbol>> methodGroups) {

        // Define the "overrides" predicate
        BiPredicate<MethodSymbol, MethodSymbol> overrides = (m1, m2) -> m1.overrides(m2, site.tsym, types, false);

        // Map each method declared in site to a list of the supertype method(s) it directly overrides
        HashMap<MethodSymbol, ArrayList<MethodSymbol>> overriddenMethodsMap = new HashMap<>();
        methodGroups.forEach(list -> {
            for (MethodSymbol m : list) {

                // Skip methods not declared in site
                if (m.owner != site.tsym)
                    continue;

                // Gather all supertype methods overridden by m, directly or indirectly
                ArrayList<MethodSymbol> overriddenMethods = list.stream()
                  .filter(m2 -> m2 != m && overrides.test(m, m2))
                  .collect(Collectors.toCollection(ArrayList::new));

                // Eliminate non-direct overrides
                removePreempted(overriddenMethods, overrides);

                // Add to map
                overriddenMethodsMap.put(m, overriddenMethods);
            }
        });

        // Build the predicate
        return (m1, m2) -> {

            // Get corresponding supertype methods (if declared in site)
            java.util.List<MethodSymbol> overriddenMethods1 = overriddenMethodsMap.get(m1);
            java.util.List<MethodSymbol> overriddenMethods2 = overriddenMethodsMap.get(m2);

            // Quick check for the case where a method was added by site itself
            if (overriddenMethods1 != null && overriddenMethods1.isEmpty())
                return true;
            if (overriddenMethods2 != null && overriddenMethods2.isEmpty())
                return true;

            // Get each method's corresponding method(s) from supertypes of site
            java.util.List<MethodSymbol> supertypeMethods1 = overriddenMethods1 != null ?
              overriddenMethods1 : Collections.singletonList(m1);
            java.util.List<MethodSymbol> supertypeMethods2 = overriddenMethods2 != null ?
              overriddenMethods2 : Collections.singletonList(m2);

            // See if we can blame some direct supertype instead
            return types.directSupertypes(site).stream()
              .filter(stype -> stype != syms.objectType)
              .map(stype -> stype.tsym.type)                // view supertype in its original form
              .noneMatch(stype -> {
                for (MethodSymbol sm1 : supertypeMethods1) {
                    if (!types.isSubtype(types.erasure(stype), types.erasure(sm1.owner.type)))
                        continue;
                    for (MethodSymbol sm2 : supertypeMethods2) {
                        if (!types.isSubtype(types.erasure(stype), types.erasure(sm2.owner.type)))
                            continue;
                        if (potentiallyAmbiguousOverload(stype, sm1, sm2))
                            return true;
                    }
                }
                return false;
            });
        };
    }

    /** Gather all of site's methods, including overridden methods, grouped and sorted by name,
     *  after applying the given filter.
     */
    <C extends Collection<MethodSymbol>> List<C> methodsGroupedByName(Type site,
            Predicate<Symbol> filter, Supplier<? extends C> groupMaker) {
        Iterable<Symbol> symbols = types.membersClosure(site, false).getSymbols(filter, RECURSIVE);
        return StreamSupport.stream(symbols.spliterator(), false)
          .map(MethodSymbol.class::cast)
          .collect(Collectors.groupingBy(m -> m.name, Collectors.toCollection(groupMaker)))
          .entrySet()
          .stream()
          .sorted(Comparator.comparing(e -> e.getKey().toString()))
          .map(Map.Entry::getValue)
          .collect(List.collector());
    }

    /** Compare elements in a list pair-wise in order to remove some of them.
     *  @param list mutable list of items
     *  @param comparer returns flag bit(s) to remove FIRST and/or SECOND
     */
    <T> void compareAndRemove(java.util.List<T> list, ToIntBiFunction<? super T, ? super T> comparer) {
        for (int index1 = 0; index1 < list.size() - 1; index1++) {
            T item1 = list.get(index1);
            for (int index2 = index1 + 1; index2 < list.size(); index2++) {
                T item2 = list.get(index2);
                int flags = comparer.applyAsInt(item1, item2);
                if ((flags & SECOND) != 0)
                    list.remove(index2--);          // remove item2
                if ((flags & FIRST) != 0) {
                    list.remove(index1--);          // remove item1
                    break;
                }
            }
        }
    }

    /** Remove elements in a list that are preempted by some other element in the list.
     *  @param list mutable list of items
     *  @param preempts decides if one item preempts another, causing the second one to be removed
     */
    <T> void removePreempted(java.util.List<T> list, BiPredicate<? super T, ? super T> preempts) {
        compareAndRemove(list, (item1, item2) -> {
            int flags = 0;
            if (preempts.test(item1, item2))
                flags |= SECOND;
            if (preempts.test(item2, item1))
                flags |= FIRST;
            return flags;
        });
    }

    /** Filters method candidates for the "potentially ambiguous method" check */
    class PotentiallyAmbiguousFilter extends ClashFilter {

        PotentiallyAmbiguousFilter(Type site) {
            super(site);
        }

        @Override
        boolean shouldSkip(Symbol s) {
            return s.owner.type.tsym == syms.objectType.tsym || super.shouldSkip(s);
        }
    }

    /**
      * Report warnings for potentially ambiguous method declarations. Two declarations
      * are potentially ambiguous if they feature two unrelated functional interface
      * in same argument position (in which case, a call site passing an implicit
      * lambda would be ambiguous). This assumes they already have the same name.
      */
    boolean potentiallyAmbiguousOverload(Type site, MethodSymbol msym1, MethodSymbol msym2) {
        Assert.check(msym1.name == msym2.name);
        if (msym1 == msym2)
            return false;
        Type mt1 = types.memberType(site, msym1);
        Type mt2 = types.memberType(site, msym2);
        //if both generic methods, adjust type variables
        if (mt1.hasTag(FORALL) && mt2.hasTag(FORALL) &&
                types.hasSameBounds((ForAll)mt1, (ForAll)mt2)) {
            mt2 = types.subst(mt2, ((ForAll)mt2).tvars, ((ForAll)mt1).tvars);
        }
        //expand varargs methods if needed
        int maxLength = Math.max(mt1.getParameterTypes().length(), mt2.getParameterTypes().length());
        List<Type> args1 = rs.adjustArgs(mt1.getParameterTypes(), msym1, maxLength, true);
        List<Type> args2 = rs.adjustArgs(mt2.getParameterTypes(), msym2, maxLength, true);
        //if arities don't match, exit
        if (args1.length() != args2.length())
            return false;
        boolean potentiallyAmbiguous = false;
        while (args1.nonEmpty() && args2.nonEmpty()) {
            Type s = args1.head;
            Type t = args2.head;
            if (!types.isSubtype(t, s) && !types.isSubtype(s, t)) {
                if (types.isFunctionalInterface(s) && types.isFunctionalInterface(t) &&
                        types.findDescriptorType(s).getParameterTypes().length() > 0 &&
                        types.findDescriptorType(s).getParameterTypes().length() ==
                        types.findDescriptorType(t).getParameterTypes().length()) {
                    potentiallyAmbiguous = true;
                } else {
                    return false;
                }
            }
            args1 = args1.tail;
            args2 = args2.tail;
        }
        return potentiallyAmbiguous;
    }

    // Apply special flag "-XDwarnOnAccessToMembers" which turns on just this particular warning for all types of access
    void checkAccessFromSerializableElement(final JCTree tree, boolean isLambda) {
        final Lint prevLint = setLint(warnOnAnyAccessToMembers ? lint.enable(LintCategory.SERIAL) : lint);
        try {
            if (warnOnAnyAccessToMembers || isLambda)
                checkAccessFromSerializableElementInner(tree, isLambda);
        } finally {
            setLint(prevLint);
        }
    }

    private void checkAccessFromSerializableElementInner(final JCTree tree, boolean isLambda) {
        if (lint.isEnabled(LintCategory.SERIAL)) {
            Symbol sym = TreeInfo.symbol(tree);
            if (!sym.kind.matches(KindSelector.VAL_MTH)) {
                return;
            }

            if (sym.kind == VAR) {
                if ((sym.flags() & PARAMETER) != 0 ||
                    sym.isDirectlyOrIndirectlyLocal() ||
                    sym.name == names._this ||
                    sym.name == names._super) {
                    return;
                }
            }

            if (!types.isSubtype(sym.owner.type, syms.serializableType) &&
                isEffectivelyNonPublic(sym)) {
                if (isLambda) {
                    if (belongsToRestrictedPackage(sym)) {
                        log.warning(tree.pos(),
                                    LintWarnings.AccessToMemberFromSerializableLambda(sym));
                    }
                } else {
                    log.warning(tree.pos(),
                                LintWarnings.AccessToMemberFromSerializableElement(sym));
                }
            }
        }
    }

    private boolean isEffectivelyNonPublic(Symbol sym) {
        if (sym.packge() == syms.rootPackage) {
            return false;
        }

        while (sym.kind != PCK) {
            if ((sym.flags() & PUBLIC) == 0) {
                return true;
            }
            sym = sym.owner;
        }
        return false;
    }

    private boolean belongsToRestrictedPackage(Symbol sym) {
        String fullName = sym.packge().fullname.toString();
        return fullName.startsWith("java.") ||
                fullName.startsWith("javax.") ||
                fullName.startsWith("sun.") ||
                fullName.contains(".internal.");
    }

    /** Check that class c does not implement directly or indirectly
     *  the same parameterized interface with two different argument lists.
     *  @param pos          Position to be used for error reporting.
     *  @param type         The type whose interfaces are checked.
     */
    void checkClassBounds(DiagnosticPosition pos, Type type) {
        checkClassBounds(pos, new HashMap<TypeSymbol,Type>(), type);
    }
//where
        /** Enter all interfaces of type `type' into the hash table `seensofar'
         *  with their class symbol as key and their type as value. Make
         *  sure no class is entered with two different types.
         */
        void checkClassBounds(DiagnosticPosition pos,
                              Map<TypeSymbol,Type> seensofar,
                              Type type) {
            if (type.isErroneous()) return;
            for (List<Type> l = types.interfaces(type); l.nonEmpty(); l = l.tail) {
                Type it = l.head;
                if (type.hasTag(CLASS) && !it.hasTag(CLASS)) continue; // JLS 8.1.5

                Type oldit = seensofar.put(it.tsym, it);
                if (oldit != null) {
                    List<Type> oldparams = oldit.allparams();
                    List<Type> newparams = it.allparams();
                    if (!types.containsTypeEquivalent(oldparams, newparams))
                        log.error(pos,
                                  Errors.CantInheritDiffArg(it.tsym,
                                                            Type.toString(oldparams),
                                                            Type.toString(newparams)));
                }
                checkClassBounds(pos, seensofar, it);
            }
            Type st = types.supertype(type);
            if (type.hasTag(CLASS) && !st.hasTag(CLASS)) return; // JLS 8.1.4
            if (st != Type.noType) checkClassBounds(pos, seensofar, st);
        }

    /** Enter interface into into set.
     *  If it existed already, issue a "repeated interface" error.
     */
    void checkNotRepeated(DiagnosticPosition pos, Type it, Set<Symbol> its) {
        if (its.contains(it.tsym))
            log.error(pos, Errors.RepeatedInterface);
        else {
            its.add(it.tsym);
        }
    }

/* *************************************************************************
 * Check annotations
 **************************************************************************/

    /**
     * Recursively validate annotations values
     */
    void validateAnnotationTree(JCTree tree) {
        class AnnotationValidator extends TreeScanner {
            @Override
            public void visitAnnotation(JCAnnotation tree) {
                if (!tree.type.isErroneous() && tree.type.tsym.isAnnotationType()) {
                    super.visitAnnotation(tree);
                    validateAnnotation(tree);
                }
            }
        }
        tree.accept(new AnnotationValidator());
    }

    /**
     *  {@literal
     *  Annotation types are restricted to primitives, String, an
     *  enum, an annotation, Class, Class<?>, Class<? extends
     *  Anything>, arrays of the preceding.
     *  }
     */
    void validateAnnotationType(JCTree restype) {
        // restype may be null if an error occurred, so don't bother validating it
        if (restype != null) {
            validateAnnotationType(restype.pos(), restype.type);
        }
    }

    void validateAnnotationType(DiagnosticPosition pos, Type type) {
        if (type.isPrimitive()) return;
        if (types.isSameType(type, syms.stringType)) return;
        if ((type.tsym.flags() & Flags.ENUM) != 0) return;
        if ((type.tsym.flags() & Flags.ANNOTATION) != 0) return;
        if (types.cvarLowerBound(type).tsym == syms.classType.tsym) return;
        if (types.isArray(type) && !types.isArray(types.elemtype(type))) {
            validateAnnotationType(pos, types.elemtype(type));
            return;
        }
        log.error(pos, Errors.InvalidAnnotationMemberType);
    }

    /**
     * "It is also a compile-time error if any method declared in an
     * annotation type has a signature that is override-equivalent to
     * that of any public or protected method declared in class Object
     * or in the interface annotation.Annotation."
     *
     * @jls 9.6 Annotation Types
     */
    void validateAnnotationMethod(DiagnosticPosition pos, MethodSymbol m) {
        for (Type sup = syms.annotationType; sup.hasTag(CLASS); sup = types.supertype(sup)) {
            Scope s = sup.tsym.members();
            for (Symbol sym : s.getSymbolsByName(m.name)) {
                if (sym.kind == MTH &&
                    (sym.flags() & (PUBLIC | PROTECTED)) != 0 &&
                    types.overrideEquivalent(m.type, sym.type))
                    log.error(pos, Errors.IntfAnnotationMemberClash(sym, sup));
            }
        }
    }

    /** Check the annotations of a symbol.
     */
    public void validateAnnotations(List<JCAnnotation> annotations, JCTree declarationTree, Symbol s) {
        for (JCAnnotation a : annotations)
            validateAnnotation(a, declarationTree, s);
    }

    /** Check the type annotations.
     */
    public void validateTypeAnnotations(List<JCAnnotation> annotations, Symbol s, boolean isTypeParameter) {
        for (JCAnnotation a : annotations)
            validateTypeAnnotation(a, s, isTypeParameter);
    }

    /** Check an annotation of a symbol.
     */
    private void validateAnnotation(JCAnnotation a, JCTree declarationTree, Symbol s) {
        /** NOTE: if annotation processors are present, annotation processing rounds can happen after this method,
         *  this can impact in particular records for which annotations are forcibly propagated.
         */
        validateAnnotationTree(a);
        boolean isRecordMember = ((s.flags_field & RECORD) != 0 || s.enclClass() != null && s.enclClass().isRecord());

        boolean isRecordField = (s.flags_field & RECORD) != 0 &&
                declarationTree.hasTag(VARDEF) &&
                s.owner.kind == TYP;

        if (isRecordField) {
            // first we need to check if the annotation is applicable to records
            Name[] targets = getTargetNames(a);
            boolean appliesToRecords = false;
            for (Name target : targets) {
                appliesToRecords =
                                target == names.FIELD ||
                                target == names.PARAMETER ||
                                target == names.METHOD ||
                                target == names.TYPE_USE ||
                                target == names.RECORD_COMPONENT;
                if (appliesToRecords) {
                    break;
                }
            }
            if (!appliesToRecords) {
                log.error(a.pos(), Errors.AnnotationTypeNotApplicable);
            } else {
                /* lets now find the annotations in the field that are targeted to record components and append them to
                 * the corresponding record component
                 */
                ClassSymbol recordClass = (ClassSymbol) s.owner;
                RecordComponent rc = recordClass.getRecordComponent((VarSymbol)s);
                SymbolMetadata metadata = rc.getMetadata();
                if (metadata == null || metadata.isEmpty()) {
                    /* if not is empty then we have already been here, which is the case if multiple annotations are applied
                     * to the record component declaration
                     */
                    rc.appendAttributes(s.getRawAttributes().stream().filter(anno ->
                            Arrays.stream(getTargetNames(anno.type.tsym)).anyMatch(name -> name == names.RECORD_COMPONENT)
                    ).collect(List.collector()));

                    JCVariableDecl fieldAST = (JCVariableDecl) declarationTree;
                    for (JCAnnotation fieldAnnot : fieldAST.mods.annotations) {
                        for (JCAnnotation rcAnnot : rc.declarationFor().mods.annotations) {
                            if (rcAnnot.pos == fieldAnnot.pos) {
                                rcAnnot.setType(fieldAnnot.type);
                                break;
                            }
                        }
                    }

                    /* At this point, we used to carry over any type annotations from the VARDEF to the record component, but
                     * that is problematic, since we get here only when *some* annotation is applied to the SE5 (declaration)
                     * annotation location, inadvertently failing to carry over the type annotations when the VarDef has no
                     * annotations in the SE5 annotation location.
                     *
                     * Now type annotations are assigned to record components in a method that would execute irrespective of
                     * whether there are SE5 annotations on a VarDef viz com.sun.tools.javac.code.TypeAnnotations.TypeAnnotationPositions.visitVarDef
                     */
                }
            }
        }

        /* the section below is tricky. Annotations applied to record components are propagated to the corresponding
         * record member so if an annotation has target: FIELD, it is propagated to the corresponding FIELD, if it has
         * target METHOD, it is propagated to the accessor and so on. But at the moment when method members are generated
         * there is no enough information to propagate only the right annotations. So all the annotations are propagated
         * to all the possible locations.
         *
         * At this point we need to remove all the annotations that are not in place before going on with the annotation
         * party. On top of the above there is the issue that there is no AST representing record components, just symbols
         * so the corresponding field has been holding all the annotations and it's metadata has been modified as if it
         * was both a field and a record component.
         *
         * So there are two places where we need to trim annotations from: the metadata of the symbol and / or the modifiers
         * in the AST. Whatever is in the metadata will be written to the class file, whatever is in the modifiers could
         * be see by annotation processors.
         *
         * The metadata contains both type annotations and declaration annotations. At this point of the game we don't
         * need to care about type annotations, they are all in the right place. But we could need to remove declaration
         * annotations. So for declaration annotations if they are not applicable to the record member, excluding type
         * annotations which are already correct, then we will remove it. For the AST modifiers if the annotation is not
         * applicable either as type annotation and or declaration annotation, only in that case it will be removed.
         *
         * So it could be that annotation is removed as a declaration annotation but it is kept in the AST modifier for
         * further inspection by annotation processors.
         *
         * For example:
         *
         *     import java.lang.annotation.*;
         *
         *     @Target({ElementType.TYPE_USE, ElementType.RECORD_COMPONENT})
         *     @Retention(RetentionPolicy.RUNTIME)
         *     @interface Anno { }
         *
         *     record R(@Anno String s) {}
         *
         * at this point we will have for the case of the generated field:
         *   - @Anno in the modifier
         *   - @Anno as a type annotation
         *   - @Anno as a declaration annotation
         *
         * the last one should be removed because the annotation has not FIELD as target but it was applied as a
         * declaration annotation because the field was being treated both as a field and as a record component
         * as we have already copied the annotations to the record component, now the field doesn't need to hold
         * annotations that are not intended for it anymore. Still @Anno has to be kept in the AST's modifiers as it
         * is applicable as a type annotation to the type of the field.
         */

        if (a.type.tsym.isAnnotationType()) {
            Optional<Set<Name>> applicableTargetsOp = getApplicableTargets(a, s);
            if (!applicableTargetsOp.isEmpty()) {
                Set<Name> applicableTargets = applicableTargetsOp.get();
                boolean notApplicableOrIsTypeUseOnly = applicableTargets.isEmpty() ||
                        applicableTargets.size() == 1 && applicableTargets.contains(names.TYPE_USE);
                boolean isCompGeneratedRecordElement = isRecordMember && (s.flags_field & Flags.GENERATED_MEMBER) != 0;
                boolean isCompRecordElementWithNonApplicableDeclAnno = isCompGeneratedRecordElement && notApplicableOrIsTypeUseOnly;

                if (applicableTargets.isEmpty() || isCompRecordElementWithNonApplicableDeclAnno) {
                    if (isCompRecordElementWithNonApplicableDeclAnno) {
                            /* so we have found an annotation that is not applicable to a record member that was generated by the
                             * compiler. This was intentionally done at TypeEnter, now is the moment strip away the annotations
                             * that are not applicable to the given record member
                             */
                        JCModifiers modifiers = TreeInfo.getModifiers(declarationTree);
                            /* lets first remove the annotation from the modifier if it is not applicable, we have to check again as
                             * it could be a type annotation
                             */
                        if (modifiers != null && applicableTargets.isEmpty()) {
                            ListBuffer<JCAnnotation> newAnnotations = new ListBuffer<>();
                            for (JCAnnotation anno : modifiers.annotations) {
                                if (anno != a) {
                                    newAnnotations.add(anno);
                                }
                            }
                            modifiers.annotations = newAnnotations.toList();
                        }
                        // now lets remove it from the symbol
                        s.getMetadata().removeDeclarationMetadata(a.attribute);
                    } else {
                        log.error(a.pos(), Errors.AnnotationTypeNotApplicable);
                    }
                }
                /* if we are seeing the @SafeVarargs annotation applied to a compiler generated accessor,
                 * then this is an error as we know that no compiler generated accessor will be a varargs
                 * method, better to fail asap
                 */
                if (isCompGeneratedRecordElement && !isRecordField && a.type.tsym == syms.trustMeType.tsym && declarationTree.hasTag(METHODDEF)) {
                    log.error(a.pos(), Errors.VarargsInvalidTrustmeAnno(syms.trustMeType.tsym, Fragments.VarargsTrustmeOnNonVarargsAccessor(s)));
                }
            }
        }

        if (a.annotationType.type.tsym == syms.functionalInterfaceType.tsym) {
            if (s.kind != TYP) {
                log.error(a.pos(), Errors.BadFunctionalIntfAnno);
            } else if (!s.isInterface() || (s.flags() & ANNOTATION) != 0) {
                log.error(a.pos(), Errors.BadFunctionalIntfAnno1(Fragments.NotAFunctionalIntf(s)));
            }
        }
    }

    public void validateTypeAnnotation(JCAnnotation a, Symbol s, boolean isTypeParameter) {
        Assert.checkNonNull(a.type);
        // we just want to validate that the anotation doesn't have any wrong target
        if (s != null) getApplicableTargets(a, s);
        validateAnnotationTree(a);

        if (a.hasTag(TYPE_ANNOTATION) &&
                !a.annotationType.type.isErroneous() &&
                !isTypeAnnotation(a, isTypeParameter)) {
            log.error(a.pos(), Errors.AnnotationTypeNotApplicableToType(a.type));
        }
    }

    /**
     * Validate the proposed container 'repeatable' on the
     * annotation type symbol 's'. Report errors at position
     * 'pos'.
     *
     * @param s The (annotation)type declaration annotated with a @Repeatable
     * @param repeatable the @Repeatable on 's'
     * @param pos where to report errors
     */
    public void validateRepeatable(TypeSymbol s, Attribute.Compound repeatable, DiagnosticPosition pos) {
        Assert.check(types.isSameType(repeatable.type, syms.repeatableType));

        Type t = null;
        List<Pair<MethodSymbol,Attribute>> l = repeatable.values;
        if (!l.isEmpty()) {
            Assert.check(l.head.fst.name == names.value);
            if (l.head.snd instanceof Attribute.Class) {
                t = ((Attribute.Class)l.head.snd).getValue();
            }
        }

        if (t == null) {
            // errors should already have been reported during Annotate
            return;
        }

        validateValue(t.tsym, s, pos);
        validateRetention(t.tsym, s, pos);
        validateDocumented(t.tsym, s, pos);
        validateInherited(t.tsym, s, pos);
        validateTarget(t.tsym, s, pos);
        validateDefault(t.tsym, pos);
    }

    private void validateValue(TypeSymbol container, TypeSymbol contained, DiagnosticPosition pos) {
        Symbol sym = container.members().findFirst(names.value);
        if (sym != null && sym.kind == MTH) {
            MethodSymbol m = (MethodSymbol) sym;
            Type ret = m.getReturnType();
            if (!(ret.hasTag(ARRAY) && types.isSameType(((ArrayType)ret).elemtype, contained.type))) {
                log.error(pos,
                          Errors.InvalidRepeatableAnnotationValueReturn(container,
                                                                        ret,
                                                                        types.makeArrayType(contained.type)));
            }
        } else {
            log.error(pos, Errors.InvalidRepeatableAnnotationNoValue(container));
        }
    }

    private void validateRetention(TypeSymbol container, TypeSymbol contained, DiagnosticPosition pos) {
        Attribute.RetentionPolicy containerRetention = types.getRetention(container);
        Attribute.RetentionPolicy containedRetention = types.getRetention(contained);

        boolean error = false;
        switch (containedRetention) {
        case RUNTIME:
            if (containerRetention != Attribute.RetentionPolicy.RUNTIME) {
                error = true;
            }
            break;
        case CLASS:
            if (containerRetention == Attribute.RetentionPolicy.SOURCE)  {
                error = true;
            }
        }
        if (error ) {
            log.error(pos,
                      Errors.InvalidRepeatableAnnotationRetention(container,
                                                                  containerRetention.name(),
                                                                  contained,
                                                                  containedRetention.name()));
        }
    }

    private void validateDocumented(Symbol container, Symbol contained, DiagnosticPosition pos) {
        if (contained.attribute(syms.documentedType.tsym) != null) {
            if (container.attribute(syms.documentedType.tsym) == null) {
                log.error(pos, Errors.InvalidRepeatableAnnotationNotDocumented(container, contained));
            }
        }
    }

    private void validateInherited(Symbol container, Symbol contained, DiagnosticPosition pos) {
        if (contained.attribute(syms.inheritedType.tsym) != null) {
            if (container.attribute(syms.inheritedType.tsym) == null) {
                log.error(pos, Errors.InvalidRepeatableAnnotationNotInherited(container, contained));
            }
        }
    }

    private void validateTarget(TypeSymbol container, TypeSymbol contained, DiagnosticPosition pos) {
        // The set of targets the container is applicable to must be a subset
        // (with respect to annotation target semantics) of the set of targets
        // the contained is applicable to. The target sets may be implicit or
        // explicit.

        Set<Name> containerTargets;
        Attribute.Array containerTarget = getAttributeTargetAttribute(container);
        if (containerTarget == null) {
            containerTargets = getDefaultTargetSet();
        } else {
            containerTargets = new HashSet<>();
            for (Attribute app : containerTarget.values) {
                if (!(app instanceof Attribute.Enum attributeEnum)) {
                    continue; // recovery
                }
                containerTargets.add(attributeEnum.value.name);
            }
        }

        Set<Name> containedTargets;
        Attribute.Array containedTarget = getAttributeTargetAttribute(contained);
        if (containedTarget == null) {
            containedTargets = getDefaultTargetSet();
        } else {
            containedTargets = new HashSet<>();
            for (Attribute app : containedTarget.values) {
                if (!(app instanceof Attribute.Enum attributeEnum)) {
                    continue; // recovery
                }
                containedTargets.add(attributeEnum.value.name);
            }
        }

        if (!isTargetSubsetOf(containerTargets, containedTargets)) {
            log.error(pos, Errors.InvalidRepeatableAnnotationIncompatibleTarget(container, contained));
        }
    }

    /* get a set of names for the default target */
    private Set<Name> getDefaultTargetSet() {
        if (defaultTargets == null) {
            defaultTargets = Set.of(defaultTargetMetaInfo());
        }

        return defaultTargets;
    }
    private Set<Name> defaultTargets;


    /** Checks that s is a subset of t, with respect to ElementType
     * semantics, specifically {ANNOTATION_TYPE} is a subset of {TYPE},
     * and {TYPE_USE} covers the set {ANNOTATION_TYPE, TYPE, TYPE_USE,
     * TYPE_PARAMETER}.
     */
    private boolean isTargetSubsetOf(Set<Name> s, Set<Name> t) {
        // Check that all elements in s are present in t
        for (Name n2 : s) {
            boolean currentElementOk = false;
            for (Name n1 : t) {
                if (n1 == n2) {
                    currentElementOk = true;
                    break;
                } else if (n1 == names.TYPE && n2 == names.ANNOTATION_TYPE) {
                    currentElementOk = true;
                    break;
                } else if (n1 == names.TYPE_USE &&
                        (n2 == names.TYPE ||
                         n2 == names.ANNOTATION_TYPE ||
                         n2 == names.TYPE_PARAMETER)) {
                    currentElementOk = true;
                    break;
                }
            }
            if (!currentElementOk)
                return false;
        }
        return true;
    }

    private void validateDefault(Symbol container, DiagnosticPosition pos) {
        // validate that all other elements of containing type has defaults
        Scope scope = container.members();
        for(Symbol elm : scope.getSymbols()) {
            if (elm.name != names.value &&
                elm.kind == MTH &&
                ((MethodSymbol)elm).defaultValue == null) {
                log.error(pos,
                          Errors.InvalidRepeatableAnnotationElemNondefault(container, elm));
            }
        }
    }

    /** Is s a method symbol that overrides a method in a superclass? */
    boolean isOverrider(Symbol s) {
        if (s.kind != MTH || s.isStatic())
            return false;
        MethodSymbol m = (MethodSymbol)s;
        TypeSymbol owner = (TypeSymbol)m.owner;
        for (Type sup : types.closure(owner.type)) {
            if (sup == owner.type)
                continue; // skip "this"
            Scope scope = sup.tsym.members();
            for (Symbol sym : scope.getSymbolsByName(m.name)) {
                if (!sym.isStatic() && m.overrides(sym, owner, types, true))
                    return true;
            }
        }
        return false;
    }

    /** Is the annotation applicable to types? */
    protected boolean isTypeAnnotation(JCAnnotation a, boolean isTypeParameter) {
        List<Attribute> targets = typeAnnotations.annotationTargets(a.annotationType.type.tsym);
        return (targets == null) ?
                (Feature.NO_TARGET_ANNOTATION_APPLICABILITY.allowedInSource(source) && isTypeParameter) :
                targets.stream()
                        .anyMatch(attr -> isTypeAnnotation(attr, isTypeParameter));
    }
    //where
        boolean isTypeAnnotation(Attribute a, boolean isTypeParameter) {
            Attribute.Enum e = (Attribute.Enum)a;
            return (e.value.name == names.TYPE_USE ||
                    (isTypeParameter && e.value.name == names.TYPE_PARAMETER));
        }

    /** Is the annotation applicable to the symbol? */
    Name[] getTargetNames(JCAnnotation a) {
        return getTargetNames(a.annotationType.type.tsym);
    }

    public Name[] getTargetNames(TypeSymbol annoSym) {
        Attribute.Array arr = getAttributeTargetAttribute(annoSym);
        Name[] targets;
        if (arr == null) {
            targets = defaultTargetMetaInfo();
        } else {
            // TODO: can we optimize this?
            targets = new Name[arr.values.length];
            for (int i=0; i<arr.values.length; ++i) {
                Attribute app = arr.values[i];
                if (!(app instanceof Attribute.Enum attributeEnum)) {
                    return new Name[0];
                }
                targets[i] = attributeEnum.value.name;
            }
        }
        return targets;
    }

    boolean annotationApplicable(JCAnnotation a, Symbol s) {
        Optional<Set<Name>> targets = getApplicableTargets(a, s);
        /* the optional could be empty if the annotation is unknown in that case
         * we return that it is applicable and if it is erroneous that should imply
         * an error at the declaration site
         */
        return targets.isEmpty() || targets.isPresent() && !targets.get().isEmpty();
    }

    Optional<Set<Name>> getApplicableTargets(JCAnnotation a, Symbol s) {
        Attribute.Array arr = getAttributeTargetAttribute(a.annotationType.type.tsym);
        Name[] targets;
        Set<Name> applicableTargets = new HashSet<>();

        if (arr == null) {
            targets = defaultTargetMetaInfo();
        } else {
            // TODO: can we optimize this?
            targets = new Name[arr.values.length];
            for (int i=0; i<arr.values.length; ++i) {
                Attribute app = arr.values[i];
                if (!(app instanceof Attribute.Enum attributeEnum)) {
                    // recovery
                    return Optional.empty();
                }
                targets[i] = attributeEnum.value.name;
            }
        }
        for (Name target : targets) {
            if (target == names.TYPE) {
                if (s.kind == TYP)
                    applicableTargets.add(names.TYPE);
            } else if (target == names.FIELD) {
                if (s.kind == VAR && s.owner.kind != MTH)
                    applicableTargets.add(names.FIELD);
            } else if (target == names.RECORD_COMPONENT) {
                if (s.getKind() == ElementKind.RECORD_COMPONENT) {
                    applicableTargets.add(names.RECORD_COMPONENT);
                }
            } else if (target == names.METHOD) {
                if (s.kind == MTH && !s.isConstructor())
                    applicableTargets.add(names.METHOD);
            } else if (target == names.PARAMETER) {
                if (s.kind == VAR &&
                    (s.owner.kind == MTH && (s.flags() & PARAMETER) != 0)) {
                    applicableTargets.add(names.PARAMETER);
                }
            } else if (target == names.CONSTRUCTOR) {
                if (s.kind == MTH && s.isConstructor())
                    applicableTargets.add(names.CONSTRUCTOR);
            } else if (target == names.LOCAL_VARIABLE) {
                if (s.kind == VAR && s.owner.kind == MTH &&
                      (s.flags() & PARAMETER) == 0) {
                    applicableTargets.add(names.LOCAL_VARIABLE);
                }
            } else if (target == names.ANNOTATION_TYPE) {
                if (s.kind == TYP && (s.flags() & ANNOTATION) != 0) {
                    applicableTargets.add(names.ANNOTATION_TYPE);
                }
            } else if (target == names.PACKAGE) {
                if (s.kind == PCK)
                    applicableTargets.add(names.PACKAGE);
            } else if (target == names.TYPE_USE) {
                if (s.kind == VAR && s.owner.kind == MTH && s.type.hasTag(NONE)) {
                    //cannot type annotate implicitly typed locals
                    continue;
                } else if (s.kind == TYP || s.kind == VAR ||
                        (s.kind == MTH && !s.isConstructor() &&
                                !s.type.getReturnType().hasTag(VOID)) ||
                        (s.kind == MTH && s.isConstructor())) {
                    applicableTargets.add(names.TYPE_USE);
                }
            } else if (target == names.TYPE_PARAMETER) {
                if (s.kind == TYP && s.type.hasTag(TYPEVAR))
                    applicableTargets.add(names.TYPE_PARAMETER);
            } else if (target == names.MODULE) {
                if (s.kind == MDL)
                    applicableTargets.add(names.MODULE);
            } else {
                log.error(a, Errors.AnnotationUnrecognizedAttributeName(a.type, target));
                return Optional.empty(); // Unknown ElementType
            }
        }
        return Optional.of(applicableTargets);
    }

    Attribute.Array getAttributeTargetAttribute(TypeSymbol s) {
        Attribute.Compound atTarget = s.getAnnotationTypeMetadata().getTarget();
        if (atTarget == null) return null; // ok, is applicable
        Attribute atValue = atTarget.member(names.value);
        return (atValue instanceof Attribute.Array attributeArray) ? attributeArray : null;
    }

    private Name[] dfltTargetMeta;
    private Name[] defaultTargetMetaInfo() {
        if (dfltTargetMeta == null) {
            ArrayList<Name> defaultTargets = new ArrayList<>();
            defaultTargets.add(names.PACKAGE);
            defaultTargets.add(names.TYPE);
            defaultTargets.add(names.FIELD);
            defaultTargets.add(names.METHOD);
            defaultTargets.add(names.CONSTRUCTOR);
            defaultTargets.add(names.ANNOTATION_TYPE);
            defaultTargets.add(names.LOCAL_VARIABLE);
            defaultTargets.add(names.PARAMETER);
            if (allowRecords) {
              defaultTargets.add(names.RECORD_COMPONENT);
            }
            if (allowModules) {
              defaultTargets.add(names.MODULE);
            }
            dfltTargetMeta = defaultTargets.toArray(new Name[0]);
        }
        return dfltTargetMeta;
    }

    /** Check an annotation value.
     *
     * @param a The annotation tree to check
     * @return true if this annotation tree is valid, otherwise false
     */
    public boolean validateAnnotationDeferErrors(JCAnnotation a) {
        boolean res = false;
        final Log.DiagnosticHandler diagHandler = log.new DiscardDiagnosticHandler();
        try {
            res = validateAnnotation(a);
        } finally {
            log.popDiagnosticHandler(diagHandler);
        }
        return res;
    }

    private boolean validateAnnotation(JCAnnotation a) {
        boolean isValid = true;
        AnnotationTypeMetadata metadata = a.annotationType.type.tsym.getAnnotationTypeMetadata();

        // collect an inventory of the annotation elements
        Set<MethodSymbol> elements = metadata.getAnnotationElements();

        // remove the ones that are assigned values
        for (JCTree arg : a.args) {
            if (!arg.hasTag(ASSIGN)) continue; // recovery
            JCAssign assign = (JCAssign)arg;
            Symbol m = TreeInfo.symbol(assign.lhs);
            if (m == null || m.type.isErroneous()) continue;
            if (!elements.remove(m)) {
                isValid = false;
                log.error(assign.lhs.pos(),
                          Errors.DuplicateAnnotationMemberValue(m.name, a.type));
            }
        }

        // all the remaining ones better have default values
        List<Name> missingDefaults = List.nil();
        Set<MethodSymbol> membersWithDefault = metadata.getAnnotationElementsWithDefault();
        for (MethodSymbol m : elements) {
            if (m.type.isErroneous())
                continue;

            if (!membersWithDefault.contains(m))
                missingDefaults = missingDefaults.append(m.name);
        }
        missingDefaults = missingDefaults.reverse();
        if (missingDefaults.nonEmpty()) {
            isValid = false;
            Error errorKey = (missingDefaults.size() > 1)
                    ? Errors.AnnotationMissingDefaultValue1(a.type, missingDefaults)
                    : Errors.AnnotationMissingDefaultValue(a.type, missingDefaults);
            log.error(a.pos(), errorKey);
        }

        return isValid && validateTargetAnnotationValue(a);
    }

    /* Validate the special java.lang.annotation.Target annotation */
    boolean validateTargetAnnotationValue(JCAnnotation a) {
        // special case: java.lang.annotation.Target must not have
        // repeated values in its value member
        if (a.annotationType.type.tsym != syms.annotationTargetType.tsym ||
                a.args.tail == null)
            return true;

        boolean isValid = true;
        if (!a.args.head.hasTag(ASSIGN)) return false; // error recovery
        JCAssign assign = (JCAssign) a.args.head;
        Symbol m = TreeInfo.symbol(assign.lhs);
        if (m.name != names.value) return false;
        JCTree rhs = assign.rhs;
        if (!rhs.hasTag(NEWARRAY)) return false;
        JCNewArray na = (JCNewArray) rhs;
        Set<Symbol> targets = new HashSet<>();
        for (JCTree elem : na.elems) {
            if (!targets.add(TreeInfo.symbol(elem))) {
                isValid = false;
                log.error(elem.pos(), Errors.RepeatedAnnotationTarget);
            }
        }
        return isValid;
    }

    void checkDeprecatedAnnotation(DiagnosticPosition pos, Symbol s) {
        if (lint.isEnabled(LintCategory.DEP_ANN) && s.isDeprecatableViaAnnotation() &&
            (s.flags() & DEPRECATED) != 0 &&
            !syms.deprecatedType.isErroneous() &&
            s.attribute(syms.deprecatedType.tsym) == null) {
            log.warning(pos, LintWarnings.MissingDeprecatedAnnotation);
        }
        // Note: @Deprecated has no effect on local variables, parameters and package decls.
        if (lint.isEnabled(LintCategory.DEPRECATION) && !s.isDeprecatableViaAnnotation()) {
            if (!syms.deprecatedType.isErroneous() && s.attribute(syms.deprecatedType.tsym) != null) {
                log.warning(pos,
                            LintWarnings.DeprecatedAnnotationHasNoEffect(Kinds.kindName(s)));
            }
        }
    }

    void checkDeprecated(final DiagnosticPosition pos, final Symbol other, final Symbol s) {
        checkDeprecated(() -> pos, other, s);
    }

    void checkDeprecated(Supplier<DiagnosticPosition> pos, final Symbol other, final Symbol s) {
        if (!importSuppression
                && (s.isDeprecatedForRemoval() || s.isDeprecated() && !other.isDeprecated())
                && (s.outermostClass() != other.outermostClass() || s.outermostClass() == null)
                && s.kind != Kind.PCK) {
            deferredLintHandler.report(_l -> warnDeprecated(pos.get(), s));
        }
    }

    void checkSunAPI(final DiagnosticPosition pos, final Symbol s) {
        if ((s.flags() & PROPRIETARY) != 0) {
            deferredLintHandler.report(_l -> {
                log.mandatoryWarning(pos, Warnings.SunProprietary(s));
            });
        }
    }

    void checkProfile(final DiagnosticPosition pos, final Symbol s) {
        if (profile != Profile.DEFAULT && (s.flags() & NOT_IN_PROFILE) != 0) {
            log.error(pos, Errors.NotInProfile(s, profile));
        }
    }

    void checkPreview(DiagnosticPosition pos, Symbol other, Symbol s) {
        checkPreview(pos, other, Type.noType, s);
    }

    void checkPreview(DiagnosticPosition pos, Symbol other, Type site, Symbol s) {
        boolean sIsPreview;
        Symbol previewSymbol;
        if ((s.flags() & PREVIEW_API) != 0) {
            sIsPreview = true;
            previewSymbol=  s;
        } else if ((s.kind == Kind.MTH || s.kind == Kind.VAR) &&
                   site.tsym != null &&
                   (site.tsym.flags() & PREVIEW_API) == 0 &&
                   (s.owner.flags() & PREVIEW_API) != 0) {
            //calling a method, or using a field, whose owner is a preview, but
            //using a site that is not a preview. Also produce an error or warning:
            sIsPreview = true;
            previewSymbol = s.owner;
        } else {
            sIsPreview = false;
            previewSymbol = null;
        }
        if (sIsPreview && !preview.participatesInPreview(syms, other, s) && !disablePreviewCheck) {
            if ((previewSymbol.flags() & PREVIEW_REFLECTIVE) == 0) {
                if (!preview.isEnabled()) {
                    log.error(pos, Errors.IsPreview(s));
                } else {
                    preview.markUsesPreview(pos);
                    warnPreviewAPI(pos, LintWarnings.IsPreview(s));
                }
            } else {
                warnPreviewAPI(pos, LintWarnings.IsPreviewReflective(s));
            }
        }
        if (preview.declaredUsingPreviewFeature(s)) {
            if (preview.isEnabled()) {
                //for preview disabled do presumably so not need to do anything?
                //If "s" is compiled from source, then there was an error for it already;
                //if "s" is from classfile, there already was an error for the classfile.
                preview.markUsesPreview(pos);
                warnPreviewAPI(pos, LintWarnings.DeclaredUsingPreview(kindName(s), s));
            }
        }
    }

    void checkRestricted(DiagnosticPosition pos, Symbol s) {
        if (s.kind == MTH && (s.flags() & RESTRICTED) != 0) {
            deferredLintHandler.report(_l -> warnRestrictedAPI(pos, s));
        }
    }

/* *************************************************************************
 * Check for recursive annotation elements.
 **************************************************************************/

    /** Check for cycles in the graph of annotation elements.
     */
    void checkNonCyclicElements(JCClassDecl tree) {
        if ((tree.sym.flags_field & ANNOTATION) == 0) return;
        Assert.check((tree.sym.flags_field & LOCKED) == 0);
        try {
            tree.sym.flags_field |= LOCKED;
            for (JCTree def : tree.defs) {
                if (!def.hasTag(METHODDEF)) continue;
                JCMethodDecl meth = (JCMethodDecl)def;
                checkAnnotationResType(meth.pos(), meth.restype.type);
            }
        } finally {
            tree.sym.flags_field &= ~LOCKED;
            tree.sym.flags_field |= ACYCLIC_ANN;
        }
    }

    void checkNonCyclicElementsInternal(DiagnosticPosition pos, TypeSymbol tsym) {
        if ((tsym.flags_field & ACYCLIC_ANN) != 0)
            return;
        if ((tsym.flags_field & LOCKED) != 0) {
            log.error(pos, Errors.CyclicAnnotationElement(tsym));
            return;
        }
        try {
            tsym.flags_field |= LOCKED;
            for (Symbol s : tsym.members().getSymbols(NON_RECURSIVE)) {
                if (s.kind != MTH)
                    continue;
                checkAnnotationResType(pos, ((MethodSymbol)s).type.getReturnType());
            }
        } finally {
            tsym.flags_field &= ~LOCKED;
            tsym.flags_field |= ACYCLIC_ANN;
        }
    }

    void checkAnnotationResType(DiagnosticPosition pos, Type type) {
        switch (type.getTag()) {
        case CLASS:
            if ((type.tsym.flags() & ANNOTATION) != 0)
                checkNonCyclicElementsInternal(pos, type.tsym);
            break;
        case ARRAY:
            checkAnnotationResType(pos, types.elemtype(type));
            break;
        default:
            break; // int etc
        }
    }

/* *************************************************************************
 * Check for cycles in the constructor call graph.
 **************************************************************************/

    /** Check for cycles in the graph of constructors calling other
     *  constructors.
     */
    void checkCyclicConstructors(JCClassDecl tree) {
        // use LinkedHashMap so we generate errors deterministically
        Map<Symbol,Symbol> callMap = new LinkedHashMap<>();

        // enter each constructor this-call into the map
        for (List<JCTree> l = tree.defs; l.nonEmpty(); l = l.tail) {
            if (!TreeInfo.isConstructor(l.head))
                continue;
            JCMethodDecl meth = (JCMethodDecl)l.head;
            JCMethodInvocation app = TreeInfo.findConstructorCall(meth);
            if (app != null && TreeInfo.name(app.meth) == names._this) {
                callMap.put(meth.sym, TreeInfo.symbol(app.meth));
            } else {
                meth.sym.flags_field |= ACYCLIC;
            }
        }

        // Check for cycles in the map
        Symbol[] ctors = new Symbol[0];
        ctors = callMap.keySet().toArray(ctors);
        for (Symbol caller : ctors) {
            checkCyclicConstructor(tree, caller, callMap);
        }
    }

    /** Look in the map to see if the given constructor is part of a
     *  call cycle.
     */
    private void checkCyclicConstructor(JCClassDecl tree, Symbol ctor,
                                        Map<Symbol,Symbol> callMap) {
        if (ctor != null && (ctor.flags_field & ACYCLIC) == 0) {
            if ((ctor.flags_field & LOCKED) != 0) {
                log.error(TreeInfo.diagnosticPositionFor(ctor, tree, false, t -> t.hasTag(IDENT)),
                          Errors.RecursiveCtorInvocation);
            } else {
                ctor.flags_field |= LOCKED;
                checkCyclicConstructor(tree, callMap.remove(ctor), callMap);
                ctor.flags_field &= ~LOCKED;
            }
            ctor.flags_field |= ACYCLIC;
        }
    }

/* *************************************************************************
 * Verify the proper placement of super()/this() calls.
 *
 *    - super()/this() may only appear in constructors
 *    - There must be at most one super()/this() call per constructor
 *    - The super()/this() call, if any, must be a top-level statement in the
 *      constructor, i.e., not nested inside any other statement or block
 *    - There must be no return statements prior to the super()/this() call
 **************************************************************************/

    void checkSuperInitCalls(JCClassDecl tree) {
        new SuperThisChecker().check(tree);
    }

    private class SuperThisChecker extends TreeScanner {

        // Match this scan stack: 1=JCMethodDecl, 2=JCExpressionStatement, 3=JCMethodInvocation
        private static final int MATCH_SCAN_DEPTH = 3;

        private boolean constructor;        // is this method a constructor?
        private boolean firstStatement;     // at the first statement in method?
        private JCReturn earlyReturn;       // first return prior to the super()/init(), if any
        private Name initCall;              // whichever of "super" or "init" we've seen already
        private int scanDepth;              // current scan recursion depth in method body

        public void check(JCClassDecl classDef) {
            scan(classDef.defs);
        }

        @Override
        public void visitMethodDef(JCMethodDecl tree) {
            Assert.check(!constructor);
            Assert.check(earlyReturn == null);
            Assert.check(initCall == null);
            Assert.check(scanDepth == 1);

            // Initialize state for this method
            constructor = TreeInfo.isConstructor(tree);
            try {

                // Scan method body
                if (tree.body != null) {
                    firstStatement = true;
                    for (List<JCStatement> l = tree.body.stats; l.nonEmpty(); l = l.tail) {
                        scan(l.head);
                        firstStatement = false;
                    }
                }

                // Verify no 'return' seen prior to an explicit super()/this() call
                if (constructor && earlyReturn != null && initCall != null)
                    log.error(earlyReturn.pos(), Errors.ReturnBeforeSuperclassInitialized);
            } finally {
                firstStatement = false;
                constructor = false;
                earlyReturn = null;
                initCall = null;
            }
        }

        @Override
        public void scan(JCTree tree) {
            scanDepth++;
            try {
                super.scan(tree);
            } finally {
                scanDepth--;
            }
        }

        @Override
        public void visitApply(JCMethodInvocation apply) {
            do {

                // Is this a super() or this() call?
                Name methodName = TreeInfo.name(apply.meth);
                if (methodName != names._super && methodName != names._this)
                    break;

                // super()/this() calls must only appear in a constructor
                if (!constructor) {
                    log.error(apply.pos(), Errors.CallMustOnlyAppearInCtor);
                    break;
                }

                // super()/this() calls must be a top level statement
                if (scanDepth != MATCH_SCAN_DEPTH) {
                    log.error(apply.pos(), Errors.CtorCallsNotAllowedHere);
                    break;
                }

                // super()/this() calls must not appear more than once
                if (initCall != null) {
                    log.error(apply.pos(), Errors.RedundantSuperclassInit);
                    break;
                }

                // If super()/this() isn't first, require flexible constructors feature
                if (!firstStatement)
                    preview.checkSourceLevel(apply.pos(), Feature.FLEXIBLE_CONSTRUCTORS);

                // We found a legitimate super()/this() call; remember it
                initCall = methodName;
            } while (false);

            // Proceed
            super.visitApply(apply);
        }

        @Override
        public void visitReturn(JCReturn tree) {
            if (constructor && initCall == null && earlyReturn == null)
                earlyReturn = tree;             // we have seen a return but not (yet) a super()/this()
            super.visitReturn(tree);
        }

        @Override
        public void visitClassDef(JCClassDecl tree) {
            // don't descend any further
        }

        @Override
        public void visitLambda(JCLambda tree) {
            final boolean constructorPrev = constructor;
            final boolean firstStatementPrev = firstStatement;
            final JCReturn earlyReturnPrev = earlyReturn;
            final Name initCallPrev = initCall;
            final int scanDepthPrev = scanDepth;
            constructor = false;
            firstStatement = false;
            earlyReturn = null;
            initCall = null;
            scanDepth = 0;
            try {
                super.visitLambda(tree);
            } finally {
                constructor = constructorPrev;
                firstStatement = firstStatementPrev;
                earlyReturn = earlyReturnPrev;
                initCall = initCallPrev;
                scanDepth = scanDepthPrev;
            }
        }
    }

/* *************************************************************************
 * Miscellaneous
 **************************************************************************/

    /**
     *  Check for division by integer constant zero
     *  @param pos           Position for error reporting.
     *  @param operator      The operator for the expression
     *  @param operand       The right hand operand for the expression
     */
    void checkDivZero(final DiagnosticPosition pos, Symbol operator, Type operand) {
        if (operand.constValue() != null
            && operand.getTag().isSubRangeOf(LONG)
            && ((Number) (operand.constValue())).longValue() == 0) {
            int opc = ((OperatorSymbol)operator).opcode;
            if (opc == ByteCodes.idiv || opc == ByteCodes.imod
                || opc == ByteCodes.ldiv || opc == ByteCodes.lmod) {
                deferredLintHandler.report(_ -> lint.logIfEnabled(pos, LintWarnings.DivZero));
            }
        }
    }

    /**
     *  Check for possible loss of precission
     *  @param pos           Position for error reporting.
     *  @param found    The computed type of the tree
     *  @param req  The computed type of the tree
     */
    void checkLossOfPrecision(final DiagnosticPosition pos, Type found, Type req) {
        if (found.isNumeric() && req.isNumeric() && !types.isAssignable(found, req)) {
            deferredLintHandler.report(_ ->
                lint.logIfEnabled(pos, LintWarnings.PossibleLossOfPrecision(found, req)));
        }
    }

    /**
     * Check for empty statements after if
     */
    void checkEmptyIf(JCIf tree) {
        if (tree.thenpart.hasTag(SKIP) && tree.elsepart == null) {
            lint.logIfEnabled(tree.thenpart.pos(), LintWarnings.EmptyIf);
        }
    }

    /** Check that symbol is unique in given scope.
     *  @param pos           Position for error reporting.
     *  @param sym           The symbol.
     *  @param s             The scope.
     */
    boolean checkUnique(DiagnosticPosition pos, Symbol sym, Scope s) {
        if (sym.type.isErroneous())
            return true;
        if (sym.owner.name == names.any) return false;
        for (Symbol byName : s.getSymbolsByName(sym.name, NON_RECURSIVE)) {
            if (sym != byName &&
                    (byName.flags() & CLASH) == 0 &&
                    sym.kind == byName.kind &&
                    sym.name != names.error &&
                    (sym.kind != MTH ||
                     types.hasSameArgs(sym.type, byName.type) ||
                     types.hasSameArgs(types.erasure(sym.type), types.erasure(byName.type)))) {
                if ((sym.flags() & VARARGS) != (byName.flags() & VARARGS)) {
                    sym.flags_field |= CLASH;
                    varargsDuplicateError(pos, sym, byName);
                    return true;
                } else if (sym.kind == MTH && !types.hasSameArgs(sym.type, byName.type, false)) {
                    duplicateErasureError(pos, sym, byName);
                    sym.flags_field |= CLASH;
                    return true;
                } else if ((sym.flags() & MATCH_BINDING) != 0 &&
                           (byName.flags() & MATCH_BINDING) != 0 &&
                           (byName.flags() & MATCH_BINDING_TO_OUTER) == 0) {
                    if (!sym.type.isErroneous()) {
                        log.error(pos, Errors.MatchBindingExists);
                        sym.flags_field |= CLASH;
                    }
                    return false;
                } else {
                    duplicateError(pos, byName);
                    return false;
                }
            }
        }
        return true;
    }

    /** Report duplicate declaration error.
     */
    void duplicateErasureError(DiagnosticPosition pos, Symbol sym1, Symbol sym2) {
        if (!sym1.type.isErroneous() && !sym2.type.isErroneous()) {
            log.error(pos, Errors.NameClashSameErasure(sym1, sym2));
        }
    }

    /**Check that types imported through the ordinary imports don't clash with types imported
     * by other (static or ordinary) imports. Note that two static imports may import two clashing
     * types without an error on the imports.
     * @param toplevel       The toplevel tree for which the test should be performed.
     */
    void checkImportsUnique(JCCompilationUnit toplevel) {
        WriteableScope ordinallyImportedSoFar = WriteableScope.create(toplevel.packge);
        WriteableScope staticallyImportedSoFar = WriteableScope.create(toplevel.packge);
        WriteableScope topLevelScope = toplevel.toplevelScope;

        for (JCTree def : toplevel.defs) {
            if (!def.hasTag(IMPORT))
                continue;

            JCImport imp = (JCImport) def;

            if (imp.importScope == null)
                continue;

            for (Symbol sym : imp.importScope.getSymbols(sym -> sym.kind == TYP)) {
                if (imp.isStatic()) {
                    checkUniqueImport(imp.pos(), ordinallyImportedSoFar, staticallyImportedSoFar, topLevelScope, sym, true);
                    staticallyImportedSoFar.enter(sym);
                } else {
                    checkUniqueImport(imp.pos(), ordinallyImportedSoFar, staticallyImportedSoFar, topLevelScope, sym, false);
                    ordinallyImportedSoFar.enter(sym);
                }
            }

            imp.importScope = null;
        }
    }

    /** Check that single-type import is not already imported or top-level defined,
     *  but make an exception for two single-type imports which denote the same type.
     *  @param pos                     Position for error reporting.
     *  @param ordinallyImportedSoFar  A Scope containing types imported so far through
     *                                 ordinary imports.
     *  @param staticallyImportedSoFar A Scope containing types imported so far through
     *                                 static imports.
     *  @param topLevelScope           The current file's top-level Scope
     *  @param sym                     The symbol.
     *  @param staticImport            Whether or not this was a static import
     */
    private boolean checkUniqueImport(DiagnosticPosition pos, Scope ordinallyImportedSoFar,
                                      Scope staticallyImportedSoFar, Scope topLevelScope,
                                      Symbol sym, boolean staticImport) {
        Predicate<Symbol> duplicates = candidate -> candidate != sym && !candidate.type.isErroneous();
        Symbol ordinaryClashing = ordinallyImportedSoFar.findFirst(sym.name, duplicates);
        Symbol staticClashing = null;
        if (ordinaryClashing == null && !staticImport) {
            staticClashing = staticallyImportedSoFar.findFirst(sym.name, duplicates);
        }
        if (ordinaryClashing != null || staticClashing != null) {
            if (ordinaryClashing != null)
                log.error(pos, Errors.AlreadyDefinedSingleImport(ordinaryClashing));
            else
                log.error(pos, Errors.AlreadyDefinedStaticSingleImport(staticClashing));
            return false;
        }
        Symbol clashing = topLevelScope.findFirst(sym.name, duplicates);
        if (clashing != null) {
            log.error(pos, Errors.AlreadyDefinedThisUnit(clashing));
            return false;
        }
        return true;
    }

    /** Check that a qualified name is in canonical form (for import decls).
     */
    public void checkCanonical(JCTree tree) {
        if (!isCanonical(tree))
            log.error(tree.pos(),
                      Errors.ImportRequiresCanonical(TreeInfo.symbol(tree)));
    }
        // where
        private boolean isCanonical(JCTree tree) {
            while (tree.hasTag(SELECT)) {
                JCFieldAccess s = (JCFieldAccess) tree;
                if (s.sym.owner.getQualifiedName() != TreeInfo.symbol(s.selected).getQualifiedName())
                    return false;
                tree = s.selected;
            }
            return true;
        }

    /** Check that an auxiliary class is not accessed from any other file than its own.
     */
    void checkForBadAuxiliaryClassAccess(DiagnosticPosition pos, Env<AttrContext> env, ClassSymbol c) {
        if ((c.flags() & AUXILIARY) != 0 &&
            rs.isAccessible(env, c) &&
            !fileManager.isSameFile(c.sourcefile, env.toplevel.sourcefile))
        {
            lint.logIfEnabled(pos,
                        LintWarnings.AuxiliaryClassAccessedFromOutsideOfItsSourceFile(c, c.sourcefile));
        }
    }

    /**
     * Check for a default constructor in an exported package.
     */
    void checkDefaultConstructor(ClassSymbol c, DiagnosticPosition pos) {
        if (lint.isEnabled(LintCategory.MISSING_EXPLICIT_CTOR) &&
            ((c.flags() & (ENUM | RECORD)) == 0) &&
            !c.isAnonymous() &&
            ((c.flags() & (PUBLIC | PROTECTED)) != 0) &&
            Feature.MODULES.allowedInSource(source)) {
            NestingKind nestingKind = c.getNestingKind();
            switch (nestingKind) {
                case ANONYMOUS,
                     LOCAL -> {return;}
                case TOP_LEVEL -> {;} // No additional checks needed
                case MEMBER -> {
                    // For nested member classes, all the enclosing
                    // classes must be public or protected.
                    Symbol owner = c.owner;
                    while (owner != null && owner.kind == TYP) {
                        if ((owner.flags() & (PUBLIC | PROTECTED)) == 0)
                            return;
                        owner = owner.owner;
                    }
                }
            }

            // Only check classes in named packages exported by its module
            PackageSymbol pkg = c.packge();
            if (!pkg.isUnnamed()) {
                ModuleSymbol modle = pkg.modle;
                for (ExportsDirective exportDir : modle.exports) {
                    // Report warning only if the containing
                    // package is unconditionally exported
                    if (exportDir.packge.equals(pkg)) {
                        if (exportDir.modules == null || exportDir.modules.isEmpty()) {
                            // Warning may be suppressed by
                            // annotations; check again for being
                            // enabled in the deferred context.
                            deferredLintHandler.report(_ ->
                                lint.logIfEnabled(pos, LintWarnings.MissingExplicitCtor(c, pkg, modle)));
                        } else {
                            return;
                        }
                    }
                }
            }
        }
        return;
    }

    private class ConversionWarner extends Warner {
        final String uncheckedKey;
        final Type found;
        final Type expected;
        public ConversionWarner(DiagnosticPosition pos, String uncheckedKey, Type found, Type expected) {
            super(pos);
            this.uncheckedKey = uncheckedKey;
            this.found = found;
            this.expected = expected;
        }

        @Override
        public void warn(LintCategory lint) {
            boolean warned = this.warned;
            super.warn(lint);
            if (warned) return; // suppress redundant diagnostics
            switch (lint) {
                case UNCHECKED:
                    Check.this.warnUnchecked(pos(), LintWarnings.ProbFoundReq(diags.fragment(uncheckedKey), found, expected));
                    break;
                case VARARGS:
                    if (method != null &&
                            method.attribute(syms.trustMeType.tsym) != null &&
                            isTrustMeAllowedOnMethod(method) &&
                            !types.isReifiable(method.type.getParameterTypes().last())) {
                        Check.this.lint.logIfEnabled(pos(), LintWarnings.VarargsUnsafeUseVarargsParam(method.params.last()));
                    }
                    break;
                default:
                    throw new AssertionError("Unexpected lint: " + lint);
            }
        }
    }

    public Warner castWarner(DiagnosticPosition pos, Type found, Type expected) {
        return new ConversionWarner(pos, "unchecked.cast.to.type", found, expected);
    }

    public Warner convertWarner(DiagnosticPosition pos, Type found, Type expected) {
        return new ConversionWarner(pos, "unchecked.assign", found, expected);
    }

    public void checkFunctionalInterface(JCClassDecl tree, ClassSymbol cs) {
        Compound functionalType = cs.attribute(syms.functionalInterfaceType.tsym);

        if (functionalType != null) {
            try {
                types.findDescriptorSymbol((TypeSymbol)cs);
            } catch (Types.FunctionDescriptorLookupError ex) {
                DiagnosticPosition pos = tree.pos();
                for (JCAnnotation a : tree.getModifiers().annotations) {
                    if (a.annotationType.type.tsym == syms.functionalInterfaceType.tsym) {
                        pos = a.pos();
                        break;
                    }
                }
                log.error(pos, Errors.BadFunctionalIntfAnno1(ex.getDiagnostic()));
            }
        }
    }

    public void checkImportsResolvable(final JCCompilationUnit toplevel) {
        for (final JCImportBase impBase : toplevel.getImports()) {
            if (!(impBase instanceof JCImport imp))
                continue;
            if (!imp.staticImport || !imp.qualid.hasTag(SELECT))
                continue;
            final JCFieldAccess select = imp.qualid;
            final Symbol origin;
            if (select.name == names.asterisk || (origin = TreeInfo.symbol(select.selected)) == null || origin.kind != TYP)
                continue;

            TypeSymbol site = (TypeSymbol) TreeInfo.symbol(select.selected);
            if (!checkTypeContainsImportableElement(site, site, toplevel.packge, select.name, new HashSet<Symbol>())) {
                log.error(imp.pos(),
                          Errors.CantResolveLocation(KindName.STATIC,
                                                     select.name,
                                                     null,
                                                     null,
                                                     Fragments.Location(kindName(site),
                                                                        site,
                                                                        null)));
            }
        }
    }

    // Check that packages imported are in scope (JLS 7.4.3, 6.3, 6.5.3.1, 6.5.3.2)
    public void checkImportedPackagesObservable(final JCCompilationUnit toplevel) {
        OUTER: for (JCImportBase impBase : toplevel.getImports()) {
            if (impBase instanceof JCImport imp && !imp.staticImport &&
                TreeInfo.name(imp.qualid) == names.asterisk) {
                TypeSymbol tsym = imp.qualid.selected.type.tsym;
                if (tsym.kind == PCK && tsym.members().isEmpty() &&
                    !(Feature.IMPORT_ON_DEMAND_OBSERVABLE_PACKAGES.allowedInSource(source) && tsym.exists())) {
                    log.error(DiagnosticFlag.RESOLVE_ERROR, imp.qualid.selected.pos(), Errors.DoesntExist(tsym));
                }
            }
        }
    }

    private boolean checkTypeContainsImportableElement(TypeSymbol tsym, TypeSymbol origin, PackageSymbol packge, Name name, Set<Symbol> processed) {
        if (tsym == null || !processed.add(tsym))
            return false;

            // also search through inherited names
        if (checkTypeContainsImportableElement(types.supertype(tsym.type).tsym, origin, packge, name, processed))
            return true;

        for (Type t : types.interfaces(tsym.type))
            if (checkTypeContainsImportableElement(t.tsym, origin, packge, name, processed))
                return true;

        for (Symbol sym : tsym.members().getSymbolsByName(name)) {
            if (sym.isStatic() &&
                importAccessible(sym, packge) &&
                sym.isMemberOf(origin, types)) {
                return true;
            }
        }

        return false;
    }

    // is the sym accessible everywhere in packge?
    public boolean importAccessible(Symbol sym, PackageSymbol packge) {
        try {
            int flags = (int)(sym.flags() & AccessFlags);
            switch (flags) {
            default:
            case PUBLIC:
                return true;
            case PRIVATE:
                return false;
            case 0:
            case PROTECTED:
                return sym.packge() == packge;
            }
        } catch (ClassFinder.BadClassFile err) {
            throw err;
        } catch (CompletionFailure ex) {
            return false;
        }
    }

    public void checkLeaksNotAccessible(Env<AttrContext> env, JCClassDecl check) {
        JCCompilationUnit toplevel = env.toplevel;

        if (   toplevel.modle == syms.unnamedModule
            || toplevel.modle == syms.noModule
            || (check.sym.flags() & COMPOUND) != 0) {
            return ;
        }

        ExportsDirective currentExport = findExport(toplevel.packge);

        if (   currentExport == null //not exported
            || currentExport.modules != null) //don't check classes in qualified export
            return ;

        new TreeScanner() {
            Lint lint = env.info.lint;
            boolean inSuperType;

            @Override
            public void visitBlock(JCBlock tree) {
            }
            @Override
            public void visitMethodDef(JCMethodDecl tree) {
                if (!isAPISymbol(tree.sym))
                    return;
                Lint prevLint = lint;
                try {
                    lint = lint.augment(tree.sym);
                    if (lint.isEnabled(LintCategory.EXPORTS)) {
                        super.visitMethodDef(tree);
                    }
                } finally {
                    lint = prevLint;
                }
            }
            @Override
            public void visitVarDef(JCVariableDecl tree) {
                if (!isAPISymbol(tree.sym) && tree.sym.owner.kind != MTH)
                    return;
                Lint prevLint = lint;
                try {
                    lint = lint.augment(tree.sym);
                    if (lint.isEnabled(LintCategory.EXPORTS)) {
                        scan(tree.mods);
                        scan(tree.vartype);
                    }
                } finally {
                    lint = prevLint;
                }
            }
            @Override
            public void visitClassDef(JCClassDecl tree) {
                if (tree != check)
                    return ;

                if (!isAPISymbol(tree.sym))
                    return ;

                Lint prevLint = lint;
                try {
                    lint = lint.augment(tree.sym);
                    if (lint.isEnabled(LintCategory.EXPORTS)) {
                        scan(tree.mods);
                        scan(tree.typarams);
                        try {
                            inSuperType = true;
                            scan(tree.extending);
                            scan(tree.implementing);
                        } finally {
                            inSuperType = false;
                        }
                        scan(tree.defs);
                    }
                } finally {
                    lint = prevLint;
                }
            }
            @Override
            public void visitTypeApply(JCTypeApply tree) {
                scan(tree.clazz);
                boolean oldInSuperType = inSuperType;
                try {
                    inSuperType = false;
                    scan(tree.arguments);
                } finally {
                    inSuperType = oldInSuperType;
                }
            }
            @Override
            public void visitIdent(JCIdent tree) {
                Symbol sym = TreeInfo.symbol(tree);
                if (sym.kind == TYP && !sym.type.hasTag(TYPEVAR)) {
                    checkVisible(tree.pos(), sym, toplevel.packge, inSuperType);
                }
            }

            @Override
            public void visitSelect(JCFieldAccess tree) {
                Symbol sym = TreeInfo.symbol(tree);
                Symbol sitesym = TreeInfo.symbol(tree.selected);
                if (sym.kind == TYP && sitesym.kind == PCK) {
                    checkVisible(tree.pos(), sym, toplevel.packge, inSuperType);
                } else {
                    super.visitSelect(tree);
                }
            }

            @Override
            public void visitAnnotation(JCAnnotation tree) {
                if (tree.attribute.type.tsym.getAnnotation(java.lang.annotation.Documented.class) != null)
                    super.visitAnnotation(tree);
            }

        }.scan(check);
    }
        //where:
        private ExportsDirective findExport(PackageSymbol pack) {
            for (ExportsDirective d : pack.modle.exports) {
                if (d.packge == pack)
                    return d;
            }

            return null;
        }
        private boolean isAPISymbol(Symbol sym) {
            while (sym.kind != PCK) {
                if ((sym.flags() & Flags.PUBLIC) == 0 && (sym.flags() & Flags.PROTECTED) == 0) {
                    return false;
                }
                sym = sym.owner;
            }
            return true;
        }
        private void checkVisible(DiagnosticPosition pos, Symbol what, PackageSymbol inPackage, boolean inSuperType) {
            if (!isAPISymbol(what) && !inSuperType) { //package private/private element
                log.warning(pos, LintWarnings.LeaksNotAccessible(kindName(what), what, what.packge().modle));
                return ;
            }

            PackageSymbol whatPackage = what.packge();
            ExportsDirective whatExport = findExport(whatPackage);
            ExportsDirective inExport = findExport(inPackage);

            if (whatExport == null) { //package not exported:
                log.warning(pos, LintWarnings.LeaksNotAccessibleUnexported(kindName(what), what, what.packge().modle));
                return ;
            }

            if (whatExport.modules != null) {
                if (inExport.modules == null || !whatExport.modules.containsAll(inExport.modules)) {
                    log.warning(pos, LintWarnings.LeaksNotAccessibleUnexportedQualified(kindName(what), what, what.packge().modle));
                }
            }

            if (whatPackage.modle != inPackage.modle && whatPackage.modle != syms.java_base) {
                //check that relativeTo.modle requires transitive what.modle, somehow:
                List<ModuleSymbol> todo = List.of(inPackage.modle);

                while (todo.nonEmpty()) {
                    ModuleSymbol current = todo.head;
                    todo = todo.tail;
                    if (current == whatPackage.modle)
                        return ; //OK
                    if ((current.flags() & Flags.AUTOMATIC_MODULE) != 0)
                        continue; //for automatic modules, don't look into their dependencies
                    for (RequiresDirective req : current.requires) {
                        if (req.isTransitive()) {
                            todo = todo.prepend(req.module);
                        }
                    }
                }

                log.warning(pos, LintWarnings.LeaksNotAccessibleNotRequiredTransitive(kindName(what), what, what.packge().modle));
            }
        }

    void checkModuleExists(final DiagnosticPosition pos, ModuleSymbol msym) {
        if (msym.kind != MDL) {
            deferredLintHandler.report(_ ->
                lint.logIfEnabled(pos, LintWarnings.ModuleNotFound(msym)));
        }
    }

    void checkPackageExistsForOpens(final DiagnosticPosition pos, PackageSymbol packge) {
        if (packge.members().isEmpty() &&
            ((packge.flags() & Flags.HAS_RESOURCE) == 0)) {
            deferredLintHandler.report(_ ->
                lint.logIfEnabled(pos, LintWarnings.PackageEmptyOrNotFound(packge)));
        }
    }

    void checkModuleRequires(final DiagnosticPosition pos, final RequiresDirective rd) {
        if ((rd.module.flags() & Flags.AUTOMATIC_MODULE) != 0) {
            deferredLintHandler.report(_ -> {
                if (rd.isTransitive() && lint.isEnabled(LintCategory.REQUIRES_TRANSITIVE_AUTOMATIC)) {
                    log.warning(pos, LintWarnings.RequiresTransitiveAutomatic);
                } else {
                    lint.logIfEnabled(pos, LintWarnings.RequiresAutomatic);
                }
            });
        }
    }

    /**
     * Verify the case labels conform to the constraints. Checks constraints related
     * combinations of patterns and other labels.
     *
     * @param cases the cases that should be checked.
     */
    void checkSwitchCaseStructure(List<JCCase> cases) {
        for (List<JCCase> l = cases; l.nonEmpty(); l = l.tail) {
            JCCase c = l.head;
            if (c.labels.head instanceof JCConstantCaseLabel constLabel) {
                if (TreeInfo.isNull(constLabel.expr)) {
                    if (c.labels.tail.nonEmpty()) {
                        if (c.labels.tail.head instanceof JCDefaultCaseLabel defLabel) {
                            if (c.labels.tail.tail.nonEmpty()) {
                                log.error(c.labels.tail.tail.head.pos(), Errors.InvalidCaseLabelCombination);
                            }
                        } else {
                            log.error(c.labels.tail.head.pos(), Errors.InvalidCaseLabelCombination);
                        }
                    }
                } else {
                    for (JCCaseLabel label : c.labels.tail) {
                        if (!(label instanceof JCConstantCaseLabel) || TreeInfo.isNullCaseLabel(label)) {
                            log.error(label.pos(), Errors.InvalidCaseLabelCombination);
                            break;
                        }
                    }
                }
            } else if (c.labels.tail.nonEmpty()) {
                var patterCaseLabels = c.labels.stream().filter(ll -> ll instanceof JCPatternCaseLabel).map(cl -> (JCPatternCaseLabel)cl);
                var allUnderscore = patterCaseLabels.allMatch(pcl -> !hasBindings(pcl.getPattern()));

                if (!allUnderscore) {
                    log.error(c.labels.tail.head.pos(), Errors.FlowsThroughFromPattern);
                }

                boolean allPatternCaseLabels = c.labels.stream().allMatch(p -> p instanceof JCPatternCaseLabel);

                if (allPatternCaseLabels) {
                    preview.checkSourceLevel(c.labels.tail.head.pos(), Feature.UNNAMED_VARIABLES);
                }

                for (JCCaseLabel label : c.labels.tail) {
                    if (label instanceof JCConstantCaseLabel) {
                        log.error(label.pos(), Errors.InvalidCaseLabelCombination);
                        break;
                    }
                }
            }
        }

        boolean isCaseStatementGroup = cases.nonEmpty() &&
                                       cases.head.caseKind == CaseTree.CaseKind.STATEMENT;

        if (isCaseStatementGroup) {
            boolean previousCompletessNormally = false;
            for (List<JCCase> l = cases; l.nonEmpty(); l = l.tail) {
                JCCase c = l.head;
                if (previousCompletessNormally &&
                    c.stats.nonEmpty() &&
                    c.labels.head instanceof JCPatternCaseLabel patternLabel &&
                    (hasBindings(patternLabel.pat) || hasBindings(c.guard))) {
                    log.error(c.labels.head.pos(), Errors.FlowsThroughToPattern);
                } else if (c.stats.isEmpty() &&
                           c.labels.head instanceof JCPatternCaseLabel patternLabel &&
                           (hasBindings(patternLabel.pat) || hasBindings(c.guard)) &&
                           hasStatements(l.tail)) {
                    log.error(c.labels.head.pos(), Errors.FlowsThroughFromPattern);
                }
                previousCompletessNormally = c.completesNormally;
            }
        }
    }

    boolean hasBindings(JCTree p) {
        boolean[] bindings = new boolean[1];

        new TreeScanner() {
            @Override
            public void visitBindingPattern(JCBindingPattern tree) {
                bindings[0] |= !tree.var.sym.isUnnamedVariable();
                super.visitBindingPattern(tree);
            }
        }.scan(p);

        return bindings[0];
    }

    boolean hasStatements(List<JCCase> cases) {
        for (List<JCCase> l = cases; l.nonEmpty(); l = l.tail) {
            if (l.head.stats.nonEmpty()) {
                return true;
            }
        }

        return false;
    }
    void checkSwitchCaseLabelDominated(JCCaseLabel unconditionalCaseLabel, List<JCCase> cases) {
        List<Pair<JCCase, JCCaseLabel>> caseLabels = List.nil();
        boolean seenDefault = false;
        boolean seenDefaultLabel = false;
        boolean warnDominatedByDefault = false;
        boolean unconditionalFound = false;

        for (List<JCCase> l = cases; l.nonEmpty(); l = l.tail) {
            JCCase c = l.head;
            for (JCCaseLabel label : c.labels) {
                if (label.hasTag(DEFAULTCASELABEL)) {
                    seenDefault = true;
                    seenDefaultLabel |=
                            TreeInfo.isNullCaseLabel(c.labels.head);
                    continue;
                }
                if (TreeInfo.isNullCaseLabel(label)) {
                    if (seenDefault) {
                        log.error(label.pos(), Errors.PatternDominated);
                    }
                    continue;
                }
                if (seenDefault && !warnDominatedByDefault) {
                    if (label.hasTag(PATTERNCASELABEL) ||
                        (label instanceof JCConstantCaseLabel && seenDefaultLabel)) {
                        log.error(label.pos(), Errors.PatternDominated);
                        warnDominatedByDefault = true;
                    }
                }
                Type currentType = labelType(label);
                for (Pair<JCCase, JCCaseLabel> caseAndLabel : caseLabels) {
                    JCCase testCase = caseAndLabel.fst;
                    JCCaseLabel testCaseLabel = caseAndLabel.snd;
                    Type testType = labelType(testCaseLabel);
                    boolean dominated = false;
                    if (types.isUnconditionallyExact(currentType, testType) &&
                        !currentType.hasTag(ERROR) && !testType.hasTag(ERROR)) {
                        //the current label is potentially dominated by the existing (test) label, check:
                        if (label instanceof JCConstantCaseLabel) {
                            dominated |= !(testCaseLabel instanceof JCConstantCaseLabel) &&
                                         TreeInfo.unguardedCase(testCase);
                        } else if (label instanceof JCPatternCaseLabel patternCL &&
                                   testCaseLabel instanceof JCPatternCaseLabel testPatternCaseLabel &&
                                   (testCase.equals(c) || TreeInfo.unguardedCase(testCase))) {
                            dominated = patternDominated(testPatternCaseLabel.pat,
                                                         patternCL.pat);
                        }
                    }

                    if (dominated) {
                        log.error(label.pos(), Errors.PatternDominated);
                    }
                }
                caseLabels = caseLabels.prepend(Pair.of(c, label));
            }
        }
    }
        //where:
        private Type labelType(JCCaseLabel label) {
            return types.erasure(switch (label.getTag()) {
                case PATTERNCASELABEL -> ((JCPatternCaseLabel) label).pat.type;
                case CONSTANTCASELABEL -> ((JCConstantCaseLabel) label).expr.type;
                default -> throw Assert.error("Unexpected tree kind: " + label.getTag());
            });
        }
        private boolean patternDominated(JCPattern existingPattern, JCPattern currentPattern) {
            Type existingPatternType = types.erasure(existingPattern.type);
            Type currentPatternType = types.erasure(currentPattern.type);
            if (!types.isUnconditionallyExact(currentPatternType, existingPatternType)) {
                return false;
            }
            if (currentPattern instanceof JCBindingPattern ||
                currentPattern instanceof JCAnyPattern) {
                return existingPattern instanceof JCBindingPattern ||
                       existingPattern instanceof JCAnyPattern;
            } else if (currentPattern instanceof JCRecordPattern currentRecordPattern) {
                if (existingPattern instanceof JCBindingPattern ||
                    existingPattern instanceof JCAnyPattern) {
                    return true;
                } else if (existingPattern instanceof JCRecordPattern existingRecordPattern) {
                    List<JCPattern> existingNested = existingRecordPattern.nested;
                    List<JCPattern> currentNested = currentRecordPattern.nested;
                    if (existingNested.size() != currentNested.size()) {
                        return false;
                    }
                    while (existingNested.nonEmpty()) {
                        if (!patternDominated(existingNested.head, currentNested.head)) {
                            return false;
                        }
                        existingNested = existingNested.tail;
                        currentNested = currentNested.tail;
                    }
                    return true;
                } else {
                    Assert.error("Unknown pattern: " + existingPattern.getTag());
                }
            } else {
                Assert.error("Unknown pattern: " + currentPattern.getTag());
            }
            return false;
        }

    /** check if a type is a subtype of Externalizable, if that is available. */
    boolean isExternalizable(Type t) {
        try {
            syms.externalizableType.complete();
        } catch (CompletionFailure e) {
            return false;
        }
        return types.isSubtype(t, syms.externalizableType);
    }

    /**
     * Check structure of serialization declarations.
     */
    public void checkSerialStructure(JCClassDecl tree, ClassSymbol c) {
        (new SerialTypeVisitor()).visit(c, tree);
    }

    /**
     * This visitor will warn if a serialization-related field or
     * method is declared in a suspicious or incorrect way. In
     * particular, it will warn for cases where the runtime
     * serialization mechanism will silently ignore a mis-declared
     * entity.
     *
     * Distinguished serialization-related fields and methods:
     *
     * Methods:
     *
     * private void writeObject(ObjectOutputStream stream) throws IOException
     * ANY-ACCESS-MODIFIER Object writeReplace() throws ObjectStreamException
     *
     * private void readObject(ObjectInputStream stream) throws IOException, ClassNotFoundException
     * private void readObjectNoData() throws ObjectStreamException
     * ANY-ACCESS-MODIFIER Object readResolve() throws ObjectStreamException
     *
     * Fields:
     *
     * private static final long serialVersionUID
     * private static final ObjectStreamField[] serialPersistentFields
     *
     * Externalizable: methods defined on the interface
     * public void writeExternal(ObjectOutput) throws IOException
     * public void readExternal(ObjectInput) throws IOException
     */
    private class SerialTypeVisitor extends ElementKindVisitor14<Void, JCClassDecl> {
        SerialTypeVisitor() {
            this.lint = Check.this.lint;
        }

        private static final Set<String> serialMethodNames =
            Set.of("writeObject", "writeReplace",
                   "readObject",  "readObjectNoData",
                   "readResolve");

        private static final Set<String> serialFieldNames =
            Set.of("serialVersionUID", "serialPersistentFields");

        // Type of serialPersistentFields
        private final Type OSF_TYPE = new Type.ArrayType(syms.objectStreamFieldType, syms.arrayClass);

        Lint lint;

        @Override
        public Void defaultAction(Element e, JCClassDecl p) {
            throw new IllegalArgumentException(Objects.requireNonNullElse(e.toString(), ""));
        }

        @Override
        public Void visitType(TypeElement e, JCClassDecl p) {
            runUnderLint(e, p, (symbol, param) -> super.visitType(symbol, param));
            return null;
        }

        @Override
        public Void visitTypeAsClass(TypeElement e,
                                     JCClassDecl p) {
            // Anonymous classes filtered out by caller.

            ClassSymbol c = (ClassSymbol)e;

            checkCtorAccess(p, c);

            // Check for missing serialVersionUID; check *not* done
            // for enums or records.
            VarSymbol svuidSym = null;
            for (Symbol sym : c.members().getSymbolsByName(names.serialVersionUID)) {
                if (sym.kind == VAR) {
                    svuidSym = (VarSymbol)sym;
                    break;
                }
            }

            if (svuidSym == null) {
                log.warning(p.pos(), LintWarnings.MissingSVUID(c));
            }

            // Check for serialPersistentFields to gate checks for
            // non-serializable non-transient instance fields
            boolean serialPersistentFieldsPresent =
                    c.members()
                     .getSymbolsByName(names.serialPersistentFields, sym -> sym.kind == VAR)
                     .iterator()
                     .hasNext();

            // Check declarations of serialization-related methods and
            // fields
            for(Symbol el : c.getEnclosedElements()) {
                runUnderLint(el, p, (enclosed, tree) -> {
                    String name = null;
                    switch(enclosed.getKind()) {
                    case FIELD -> {
                        if (!serialPersistentFieldsPresent) {
                            var flags = enclosed.flags();
                            if ( ((flags & TRANSIENT) == 0) &&
                                 ((flags & STATIC) == 0)) {
                                Type varType = enclosed.asType();
                                if (!canBeSerialized(varType)) {
                                    // Note per JLS arrays are
                                    // serializable even if the
                                    // component type is not.
                                    log.warning(
                                            TreeInfo.diagnosticPositionFor(enclosed, tree),
                                                LintWarnings.NonSerializableInstanceField);
                                } else if (varType.hasTag(ARRAY)) {
                                    ArrayType arrayType = (ArrayType)varType;
                                    Type elementType = arrayType.elemtype;
                                    while (elementType.hasTag(ARRAY)) {
                                        arrayType = (ArrayType)elementType;
                                        elementType = arrayType.elemtype;
                                    }
                                    if (!canBeSerialized(elementType)) {
                                        log.warning(
                                                TreeInfo.diagnosticPositionFor(enclosed, tree),
                                                    LintWarnings.NonSerializableInstanceFieldArray(elementType));
                                    }
                                }
                            }
                        }

                        name = enclosed.getSimpleName().toString();
                        if (serialFieldNames.contains(name)) {
                            VarSymbol field = (VarSymbol)enclosed;
                            switch (name) {
                            case "serialVersionUID"       ->  checkSerialVersionUID(tree, e, field);
                            case "serialPersistentFields" ->  checkSerialPersistentFields(tree, e, field);
                            default -> throw new AssertionError();
                            }
                        }
                    }

                    // Correctly checking the serialization-related
                    // methods is subtle. For the methods declared to be
                    // private or directly declared in the class, the
                    // enclosed elements of the class can be checked in
                    // turn. However, writeReplace and readResolve can be
                    // declared in a superclass and inherited. Note that
                    // the runtime lookup walks the superclass chain
                    // looking for writeReplace/readResolve via
                    // Class.getDeclaredMethod. This differs from calling
                    // Elements.getAllMembers(TypeElement) as the latter
                    // will also pull in default methods from
                    // superinterfaces. In other words, the runtime checks
                    // (which long predate default methods on interfaces)
                    // do not admit the possibility of inheriting methods
                    // this way, a difference from general inheritance.

                    // The current implementation just checks the enclosed
                    // elements and does not directly check the inherited
                    // methods. If all the types are being checked this is
                    // less of a concern; however, there are cases that
                    // could be missed. In particular, readResolve and
                    // writeReplace could, in principle, by inherited from
                    // a non-serializable superclass and thus not checked
                    // even if compiled with a serializable child class.
                    case METHOD -> {
                        var method = (MethodSymbol)enclosed;
                        name = method.getSimpleName().toString();
                        if (serialMethodNames.contains(name)) {
                            switch (name) {
                            case "writeObject"      -> checkWriteObject(tree, e, method);
                            case "writeReplace"     -> checkWriteReplace(tree,e, method);
                            case "readObject"       -> checkReadObject(tree,e, method);
                            case "readObjectNoData" -> checkReadObjectNoData(tree, e, method);
                            case "readResolve"      -> checkReadResolve(tree, e, method);
                            default ->  throw new AssertionError();
                            }
                        }
                    }
                    }
                });
            }

            return null;
        }

        boolean canBeSerialized(Type type) {
            return type.isPrimitive() || rs.isSerializable(type);
        }

        /**
         * Check that Externalizable class needs a public no-arg
         * constructor.
         *
         * Check that a Serializable class has access to the no-arg
         * constructor of its first nonserializable superclass.
         */
        private void checkCtorAccess(JCClassDecl tree, ClassSymbol c) {
            if (isExternalizable(c.type)) {
                for(var sym : c.getEnclosedElements()) {
                    if (sym.isConstructor() &&
                        ((sym.flags() & PUBLIC) == PUBLIC)) {
                        if (((MethodSymbol)sym).getParameters().isEmpty()) {
                            return;
                        }
                    }
                }
                log.warning(tree.pos(),
                            LintWarnings.ExternalizableMissingPublicNoArgCtor);
            } else {
                // Approximate access to the no-arg constructor up in
                // the superclass chain by checking that the
                // constructor is not private. This may not handle
                // some cross-package situations correctly.
                Type superClass = c.getSuperclass();
                // java.lang.Object is *not* Serializable so this loop
                // should terminate.
                while (rs.isSerializable(superClass) ) {
                    try {
                        superClass = (Type)((TypeElement)(((DeclaredType)superClass)).asElement()).getSuperclass();
                    } catch(ClassCastException cce) {
                        return ; // Don't try to recover
                    }
                }
                // Non-Serializable superclass
                try {
                    ClassSymbol supertype = ((ClassSymbol)(((DeclaredType)superClass).asElement()));
                    for(var sym : supertype.getEnclosedElements()) {
                        if (sym.isConstructor()) {
                            MethodSymbol ctor = (MethodSymbol)sym;
                            if (ctor.getParameters().isEmpty()) {
                                if (((ctor.flags() & PRIVATE) == PRIVATE) ||
                                    // Handle nested classes and implicit this$0
                                    (supertype.getNestingKind() == NestingKind.MEMBER &&
                                     ((supertype.flags() & STATIC) == 0)))
                                    log.warning(tree.pos(),
                                                LintWarnings.SerializableMissingAccessNoArgCtor(supertype.getQualifiedName()));
                            }
                        }
                    }
                } catch (ClassCastException cce) {
                    return ; // Don't try to recover
                }
                return;
            }
        }

        private void checkSerialVersionUID(JCClassDecl tree, Element e, VarSymbol svuid) {
            // To be effective, serialVersionUID must be marked static
            // and final, but private is recommended. But alas, in
            // practice there are many non-private serialVersionUID
            // fields.
             if ((svuid.flags() & (STATIC | FINAL)) !=
                 (STATIC | FINAL)) {
                 log.warning(
                         TreeInfo.diagnosticPositionFor(svuid, tree),
                             LintWarnings.ImproperSVUID((Symbol)e));
             }

             // check svuid has type long
             if (!svuid.type.hasTag(LONG)) {
                 log.warning(
                         TreeInfo.diagnosticPositionFor(svuid, tree),
                             LintWarnings.LongSVUID((Symbol)e));
             }

             if (svuid.getConstValue() == null)
                 log.warning(
                         TreeInfo.diagnosticPositionFor(svuid, tree),
                             LintWarnings.ConstantSVUID((Symbol)e));
        }

        private void checkSerialPersistentFields(JCClassDecl tree, Element e, VarSymbol spf) {
            // To be effective, serialPersisentFields must be private, static, and final.
             if ((spf.flags() & (PRIVATE | STATIC | FINAL)) !=
                 (PRIVATE | STATIC | FINAL)) {
                 log.warning(
                         TreeInfo.diagnosticPositionFor(spf, tree),
                             LintWarnings.ImproperSPF);
             }

             if (!types.isSameType(spf.type, OSF_TYPE)) {
                 log.warning(
                         TreeInfo.diagnosticPositionFor(spf, tree),
                             LintWarnings.OSFArraySPF);
             }

            if (isExternalizable((Type)(e.asType()))) {
                log.warning(
                        TreeInfo.diagnosticPositionFor(spf, tree),
                            LintWarnings.IneffectualSerialFieldExternalizable);
            }

            // Warn if serialPersistentFields is initialized to a
            // literal null.
            JCTree spfDecl = TreeInfo.declarationFor(spf, tree);
            if (spfDecl != null && spfDecl.getTag() == VARDEF) {
                JCVariableDecl variableDef = (JCVariableDecl) spfDecl;
                JCExpression initExpr = variableDef.init;
                 if (initExpr != null && TreeInfo.isNull(initExpr)) {
                     log.warning(initExpr.pos(),
                                 LintWarnings.SPFNullInit);
                 }
            }
        }

        private void checkWriteObject(JCClassDecl tree, Element e, MethodSymbol method) {
            // The "synchronized" modifier is seen in the wild on
            // readObject and writeObject methods and is generally
            // innocuous.

            // private void writeObject(ObjectOutputStream stream) throws IOException
            checkPrivateNonStaticMethod(tree, method);
            checkReturnType(tree, e, method, syms.voidType);
            checkOneArg(tree, e, method, syms.objectOutputStreamType);
            checkExceptions(tree, e, method, syms.ioExceptionType);
            checkExternalizable(tree, e, method);
        }

        private void checkWriteReplace(JCClassDecl tree, Element e, MethodSymbol method) {
            // ANY-ACCESS-MODIFIER Object writeReplace() throws
            // ObjectStreamException

            // Excluding abstract, could have a more complicated
            // rule based on abstract-ness of the class
            checkConcreteInstanceMethod(tree, e, method);
            checkReturnType(tree, e, method, syms.objectType);
            checkNoArgs(tree, e, method);
            checkExceptions(tree, e, method, syms.objectStreamExceptionType);
        }

        private void checkReadObject(JCClassDecl tree, Element e, MethodSymbol method) {
            // The "synchronized" modifier is seen in the wild on
            // readObject and writeObject methods and is generally
            // innocuous.

            // private void readObject(ObjectInputStream stream)
            //   throws IOException, ClassNotFoundException
            checkPrivateNonStaticMethod(tree, method);
            checkReturnType(tree, e, method, syms.voidType);
            checkOneArg(tree, e, method, syms.objectInputStreamType);
            checkExceptions(tree, e, method, syms.ioExceptionType, syms.classNotFoundExceptionType);
            checkExternalizable(tree, e, method);
        }

        private void checkReadObjectNoData(JCClassDecl tree, Element e, MethodSymbol method) {
            // private void readObjectNoData() throws ObjectStreamException
            checkPrivateNonStaticMethod(tree, method);
            checkReturnType(tree, e, method, syms.voidType);
            checkNoArgs(tree, e, method);
            checkExceptions(tree, e, method, syms.objectStreamExceptionType);
            checkExternalizable(tree, e, method);
        }

        private void checkReadResolve(JCClassDecl tree, Element e, MethodSymbol method) {
            // ANY-ACCESS-MODIFIER Object readResolve()
            // throws ObjectStreamException

            // Excluding abstract, could have a more complicated
            // rule based on abstract-ness of the class
            checkConcreteInstanceMethod(tree, e, method);
            checkReturnType(tree,e, method, syms.objectType);
            checkNoArgs(tree, e, method);
            checkExceptions(tree, e, method, syms.objectStreamExceptionType);
        }

        private void checkWriteExternalRecord(JCClassDecl tree, Element e, MethodSymbol method, boolean isExtern) {
            //public void writeExternal(ObjectOutput) throws IOException
            checkExternMethodRecord(tree, e, method, syms.objectOutputType, isExtern);
        }

        private void checkReadExternalRecord(JCClassDecl tree, Element e, MethodSymbol method, boolean isExtern) {
            // public void readExternal(ObjectInput) throws IOException
            checkExternMethodRecord(tree, e, method, syms.objectInputType, isExtern);
         }

        private void checkExternMethodRecord(JCClassDecl tree, Element e, MethodSymbol method, Type argType,
                                             boolean isExtern) {
            if (isExtern && isExternMethod(tree, e, method, argType)) {
                log.warning(
                        TreeInfo.diagnosticPositionFor(method, tree),
                            LintWarnings.IneffectualExternalizableMethodRecord(method.getSimpleName().toString()));
            }
        }

        void checkPrivateNonStaticMethod(JCClassDecl tree, MethodSymbol method) {
            var flags = method.flags();
            if ((flags & PRIVATE) == 0) {
                log.warning(
                        TreeInfo.diagnosticPositionFor(method, tree),
                            LintWarnings.SerialMethodNotPrivate(method.getSimpleName()));
            }

            if ((flags & STATIC) != 0) {
                log.warning(
                        TreeInfo.diagnosticPositionFor(method, tree),
                            LintWarnings.SerialMethodStatic(method.getSimpleName()));
            }
        }

        /**
         * Per section 1.12 "Serialization of Enum Constants" of
         * the serialization specification, due to the special
         * serialization handling of enums, any writeObject,
         * readObject, writeReplace, and readResolve methods are
         * ignored as are serialPersistentFields and
         * serialVersionUID fields.
         */
        @Override
        public Void visitTypeAsEnum(TypeElement e,
                                    JCClassDecl p) {
            boolean isExtern = isExternalizable((Type)e.asType());
            for(Element el : e.getEnclosedElements()) {
                runUnderLint(el, p, (enclosed, tree) -> {
                    String name = enclosed.getSimpleName().toString();
                    switch(enclosed.getKind()) {
                    case FIELD -> {
                        var field = (VarSymbol)enclosed;
                        if (serialFieldNames.contains(name)) {
                            log.warning(
                                    TreeInfo.diagnosticPositionFor(field, tree),
                                        LintWarnings.IneffectualSerialFieldEnum(name));
                        }
                    }

                    case METHOD -> {
                        var method = (MethodSymbol)enclosed;
                        if (serialMethodNames.contains(name)) {
                            log.warning(
                                    TreeInfo.diagnosticPositionFor(method, tree),
                                        LintWarnings.IneffectualSerialMethodEnum(name));
                        }

                        if (isExtern) {
                            switch(name) {
                            case "writeExternal" -> checkWriteExternalEnum(tree, e, method);
                            case "readExternal"  -> checkReadExternalEnum(tree, e, method);
                            }
                        }
                    }

                    // Also perform checks on any class bodies of enum constants, see JLS 8.9.1.
                    case ENUM_CONSTANT -> {
                        var field = (VarSymbol)enclosed;
                        JCVariableDecl decl = (JCVariableDecl) TreeInfo.declarationFor(field, p);
                        if (decl.init instanceof JCNewClass nc && nc.def != null) {
                            ClassSymbol enumConstantType = nc.def.sym;
                            visitTypeAsEnum(enumConstantType, p);
                        }
                    }

                    }});
            }
            return null;
        }

        private void checkWriteExternalEnum(JCClassDecl tree, Element e, MethodSymbol method) {
            //public void writeExternal(ObjectOutput) throws IOException
            checkExternMethodEnum(tree, e, method, syms.objectOutputType);
        }

        private void checkReadExternalEnum(JCClassDecl tree, Element e, MethodSymbol method) {
             // public void readExternal(ObjectInput) throws IOException
            checkExternMethodEnum(tree, e, method, syms.objectInputType);
         }

        private void checkExternMethodEnum(JCClassDecl tree, Element e, MethodSymbol method, Type argType) {
            if (isExternMethod(tree, e, method, argType)) {
                log.warning(
                        TreeInfo.diagnosticPositionFor(method, tree),
                            LintWarnings.IneffectualExternMethodEnum(method.getSimpleName().toString()));
            }
        }

        private boolean isExternMethod(JCClassDecl tree, Element e, MethodSymbol method, Type argType) {
            long flags = method.flags();
            Type rtype = method.getReturnType();

            // Not necessary to check throws clause in this context
            return (flags & PUBLIC) != 0 && (flags & STATIC) == 0 &&
                types.isSameType(syms.voidType, rtype) &&
                hasExactlyOneArgWithType(tree, e, method, argType);
        }

        /**
         * Most serialization-related fields and methods on interfaces
         * are ineffectual or problematic.
         */
        @Override
        public Void visitTypeAsInterface(TypeElement e,
                                         JCClassDecl p) {
            for(Element el : e.getEnclosedElements()) {
                runUnderLint(el, p, (enclosed, tree) -> {
                    String name = null;
                    switch(enclosed.getKind()) {
                    case FIELD -> {
                        var field = (VarSymbol)enclosed;
                        name = field.getSimpleName().toString();
                        switch(name) {
                        case "serialPersistentFields" -> {
                            log.warning(
                                    TreeInfo.diagnosticPositionFor(field, tree),
                                        LintWarnings.IneffectualSerialFieldInterface);
                        }

                        case "serialVersionUID" -> {
                            checkSerialVersionUID(tree, e, field);
                        }
                        }
                    }

                    case METHOD -> {
                        var method = (MethodSymbol)enclosed;
                        name = enclosed.getSimpleName().toString();
                        if (serialMethodNames.contains(name)) {
                            switch (name) {
                            case
                                "readObject",
                                "readObjectNoData",
                                "writeObject"      -> checkPrivateMethod(tree, e, method);

                            case
                                "writeReplace",
                                "readResolve"      -> checkDefaultIneffective(tree, e, method);

                            default ->  throw new AssertionError();
                            }

                        }
                    }}
                });
            }

            return null;
        }

        private void checkPrivateMethod(JCClassDecl tree,
                                        Element e,
                                        MethodSymbol method) {
            if ((method.flags() & PRIVATE) == 0) {
                log.warning(
                        TreeInfo.diagnosticPositionFor(method, tree),
                            LintWarnings.NonPrivateMethodWeakerAccess);
            }
        }

        private void checkDefaultIneffective(JCClassDecl tree,
                                             Element e,
                                             MethodSymbol method) {
            if ((method.flags() & DEFAULT) == DEFAULT) {
                log.warning(
                        TreeInfo.diagnosticPositionFor(method, tree),
                            LintWarnings.DefaultIneffective);

            }
        }

        @Override
        public Void visitTypeAsAnnotationType(TypeElement e,
                                              JCClassDecl p) {
            // Per the JLS, annotation types are not serializeable
            return null;
        }

        /**
         * From the Java Object Serialization Specification, 1.13
         * Serialization of Records:
         *
         * "The process by which record objects are serialized or
         * externalized cannot be customized; any class-specific
         * writeObject, readObject, readObjectNoData, writeExternal,
         * and readExternal methods defined by record classes are
         * ignored during serialization and deserialization. However,
         * a substitute object to be serialized or a designate
         * replacement may be specified, by the writeReplace and
         * readResolve methods, respectively. Any
         * serialPersistentFields field declaration is
         * ignored. Documenting serializable fields and data for
         * record classes is unnecessary, since there is no variation
         * in the serial form, other than whether a substitute or
         * replacement object is used. The serialVersionUID of a
         * record class is 0L unless explicitly declared. The
         * requirement for matching serialVersionUID values is waived
         * for record classes."
         */
        @Override
        public Void visitTypeAsRecord(TypeElement e,
                                      JCClassDecl p) {
            boolean isExtern = isExternalizable((Type)e.asType());
            for(Element el : e.getEnclosedElements()) {
                runUnderLint(el, p, (enclosed, tree) -> {
                    String name = enclosed.getSimpleName().toString();
                    switch(enclosed.getKind()) {
                    case FIELD -> {
                        var field = (VarSymbol)enclosed;
                        switch(name) {
                        case "serialPersistentFields" -> {
                            log.warning(
                                    TreeInfo.diagnosticPositionFor(field, tree),
                                        LintWarnings.IneffectualSerialFieldRecord);
                        }

                        case "serialVersionUID" -> {
                            // Could generate additional warning that
                            // svuid value is not checked to match for
                            // records.
                            checkSerialVersionUID(tree, e, field);
                        }}
                    }

                    case METHOD -> {
                        var method = (MethodSymbol)enclosed;
                        switch(name) {
                        case "writeReplace" -> checkWriteReplace(tree, e, method);
                        case "readResolve"  -> checkReadResolve(tree, e, method);

                        case "writeExternal" -> checkWriteExternalRecord(tree, e, method, isExtern);
                        case "readExternal"  -> checkReadExternalRecord(tree, e, method, isExtern);

                        default -> {
                            if (serialMethodNames.contains(name)) {
                                log.warning(
                                        TreeInfo.diagnosticPositionFor(method, tree),
                                            LintWarnings.IneffectualSerialMethodRecord(name));
                            }
                        }}
                    }}});
            }
            return null;
        }

        void checkConcreteInstanceMethod(JCClassDecl tree,
                                         Element enclosing,
                                         MethodSymbol method) {
            if ((method.flags() & (STATIC | ABSTRACT)) != 0) {
                    log.warning(
                            TreeInfo.diagnosticPositionFor(method, tree),
                                LintWarnings.SerialConcreteInstanceMethod(method.getSimpleName()));
            }
        }

        private void checkReturnType(JCClassDecl tree,
                                     Element enclosing,
                                     MethodSymbol method,
                                     Type expectedReturnType) {
            // Note: there may be complications checking writeReplace
            // and readResolve since they return Object and could, in
            // principle, have covariant overrides and any synthetic
            // bridge method would not be represented here for
            // checking.
            Type rtype = method.getReturnType();
            if (!types.isSameType(expectedReturnType, rtype)) {
                log.warning(
                        TreeInfo.diagnosticPositionFor(method, tree),
                            LintWarnings.SerialMethodUnexpectedReturnType(method.getSimpleName(),
                                                                      rtype, expectedReturnType));
            }
        }

        private void checkOneArg(JCClassDecl tree,
                                 Element enclosing,
                                 MethodSymbol method,
                                 Type expectedType) {
            String name = method.getSimpleName().toString();

            var parameters= method.getParameters();

            if (parameters.size() != 1) {
                log.warning(
                        TreeInfo.diagnosticPositionFor(method, tree),
                            LintWarnings.SerialMethodOneArg(method.getSimpleName(), parameters.size()));
                return;
            }

            Type parameterType = parameters.get(0).asType();
            if (!types.isSameType(parameterType, expectedType)) {
                log.warning(
                        TreeInfo.diagnosticPositionFor(method, tree),
                            LintWarnings.SerialMethodParameterType(method.getSimpleName(),
                                                               expectedType,
                                                               parameterType));
            }
        }

        private boolean hasExactlyOneArgWithType(JCClassDecl tree,
                                                 Element enclosing,
                                                 MethodSymbol method,
                                                 Type expectedType) {
            var parameters = method.getParameters();
            return (parameters.size() == 1) &&
                types.isSameType(parameters.get(0).asType(), expectedType);
        }


        private void checkNoArgs(JCClassDecl tree, Element enclosing, MethodSymbol method) {
            var parameters = method.getParameters();
            if (!parameters.isEmpty()) {
                log.warning(
                        TreeInfo.diagnosticPositionFor(parameters.get(0), tree),
                            LintWarnings.SerialMethodNoArgs(method.getSimpleName()));
            }
        }

        private void checkExternalizable(JCClassDecl tree, Element enclosing, MethodSymbol method) {
            // If the enclosing class is externalizable, warn for the method
            if (isExternalizable((Type)enclosing.asType())) {
                log.warning(
                        TreeInfo.diagnosticPositionFor(method, tree),
                            LintWarnings.IneffectualSerialMethodExternalizable(method.getSimpleName()));
            }
            return;
        }

        private void checkExceptions(JCClassDecl tree,
                                     Element enclosing,
                                     MethodSymbol method,
                                     Type... declaredExceptions) {
            for (Type thrownType: method.getThrownTypes()) {
                // For each exception in the throws clause of the
                // method, if not an Error and not a RuntimeException,
                // check if the exception is a subtype of a declared
                // exception from the throws clause of the
                // serialization method in question.
                if (types.isSubtype(thrownType, syms.runtimeExceptionType) ||
                    types.isSubtype(thrownType, syms.errorType) ) {
                    continue;
                } else {
                    boolean declared = false;
                    for (Type declaredException : declaredExceptions) {
                        if (types.isSubtype(thrownType, declaredException)) {
                            declared = true;
                            continue;
                        }
                    }
                    if (!declared) {
                        log.warning(
                                TreeInfo.diagnosticPositionFor(method, tree),
                                    LintWarnings.SerialMethodUnexpectedException(method.getSimpleName(),
                                                                             thrownType));
                    }
                }
            }
            return;
        }

        private <E extends Element> Void runUnderLint(E symbol, JCClassDecl p, BiConsumer<E, JCClassDecl> task) {
            Lint prevLint = lint;
            try {
                lint = lint.augment((Symbol) symbol);

                if (lint.isEnabled(LintCategory.SERIAL)) {
                    task.accept(symbol, p);
                }

                return null;
            } finally {
                lint = prevLint;
            }
        }

    }

    void checkRequiresIdentity(JCTree tree, Lint lint) {
        switch (tree) {
<<<<<<< HEAD
            case JCClassDecl classDecl : {
=======
            case JCClassDecl classDecl -> {
>>>>>>> 1a97eb42
                Type st = types.supertype(classDecl.sym.type);
                if (st != null &&
                        // no need to recheck j.l.Object, shortcut,
                        st.tsym != syms.objectType.tsym &&
                        // this one could be null, no explicit extends
                        classDecl.extending != null) {
                    checkIfIdentityIsExpected(classDecl.extending.pos(), st, lint);
                }
                for (JCExpression intrface: classDecl.implementing) {
                    checkIfIdentityIsExpected(intrface.pos(), intrface.type, lint);
                }
                for (JCTypeParameter tp : classDecl.typarams) {
                    checkIfIdentityIsExpected(tp.pos(), tp.type, lint);
                }
<<<<<<< HEAD
                break;
            }
            case JCVariableDecl variableDecl : {
=======
            }
            case JCVariableDecl variableDecl -> {
>>>>>>> 1a97eb42
                if (variableDecl.vartype != null &&
                        (variableDecl.sym.flags_field & RECORD) == 0 ||
                        (variableDecl.sym.flags_field & ~(Flags.PARAMETER | RECORD | GENERATED_MEMBER)) != 0) {
                    /* we don't want to warn twice so if this variable is a compiler generated parameter of
                     * a canonical record constructor, we don't want to issue a warning as we will warn the
                     * corresponding compiler generated private record field anyways
                     */
                    checkIfIdentityIsExpected(variableDecl.vartype.pos(), variableDecl.vartype.type, lint);
                }
<<<<<<< HEAD
                break;
            }
            case JCTypeCast typeCast : {
                checkIfIdentityIsExpected(typeCast.clazz.pos(), typeCast.clazz.type, lint);
                break;
            }
            case JCBindingPattern bindingPattern : {
                if (bindingPattern.var.vartype != null) {
                    checkIfIdentityIsExpected(bindingPattern.var.vartype.pos(), bindingPattern.var.vartype.type, lint);
                }
                break;
            }
            case JCMethodDecl methodDecl : {
=======
            }
            case JCTypeCast typeCast -> checkIfIdentityIsExpected(typeCast.clazz.pos(), typeCast.clazz.type, lint);
            case JCBindingPattern bindingPattern -> {
                if (bindingPattern.var.vartype != null) {
                    checkIfIdentityIsExpected(bindingPattern.var.vartype.pos(), bindingPattern.var.vartype.type, lint);
                }
            }
            case JCMethodDecl methodDecl -> {
>>>>>>> 1a97eb42
                for (JCTypeParameter tp : methodDecl.typarams) {
                    checkIfIdentityIsExpected(tp.pos(), tp.type, lint);
                }
                if (methodDecl.restype != null && !methodDecl.restype.type.hasTag(VOID)) {
                    checkIfIdentityIsExpected(methodDecl.restype.pos(), methodDecl.restype.type, lint);
                }
<<<<<<< HEAD
                break;
            }
            case JCMemberReference mref : {
                checkIfIdentityIsExpected(mref.expr.pos(), mref.target, lint);
                checkIfTypeParamsRequiresIdentity(mref.sym.getMetadata(), mref.typeargs, lint);
                break;
            }
            case JCPolyExpression poly
                when (poly instanceof JCNewClass || poly instanceof JCMethodInvocation) : {
=======
            }
            case JCMemberReference mref -> {
                checkIfIdentityIsExpected(mref.expr.pos(), mref.target, lint);
                checkIfTypeParamsRequiresIdentity(mref.sym.getMetadata(), mref.typeargs, lint);
            }
            case JCPolyExpression poly
                when (poly instanceof JCNewClass || poly instanceof JCMethodInvocation) -> {
>>>>>>> 1a97eb42
                if (poly instanceof JCNewClass newClass) {
                    checkIfIdentityIsExpected(newClass.clazz.pos(), newClass.clazz.type, lint);
                }
                List<JCExpression> argExps = poly instanceof JCNewClass ?
                        ((JCNewClass)poly).args :
                        ((JCMethodInvocation)poly).args;
                Symbol msym = TreeInfo.symbolFor(poly);
                if (msym != null) {
                    if (!argExps.isEmpty() && msym instanceof MethodSymbol ms && ms.params != null) {
                        VarSymbol lastParam = ms.params.head;
                        for (VarSymbol param: ms.params) {
<<<<<<< HEAD
                            if ((param.flags_field & REQUIRES_IDENTITY) != 0 && argExps.head.type.isValueBased()) {
=======
                            if (param.attribute(syms.requiresIdentityType.tsym) != null && argExps.head.type.isValueBased()) {
>>>>>>> 1a97eb42
                                lint.logIfEnabled(argExps.head.pos(), LintWarnings.AttemptToUseValueBasedWhereIdentityExpected);
                            }
                            lastParam = param;
                            argExps = argExps.tail;
                        }
                        while (argExps != null && !argExps.isEmpty() && lastParam != null) {
<<<<<<< HEAD
                            if ((lastParam.flags_field & REQUIRES_IDENTITY) != 0 && argExps.head.type.isValueBased()) {
=======
                            if (lastParam.attribute(syms.requiresIdentityType.tsym) != null && argExps.head.type.isValueBased()) {
>>>>>>> 1a97eb42
                                lint.logIfEnabled(argExps.head.pos(), LintWarnings.AttemptToUseValueBasedWhereIdentityExpected);
                            }
                            argExps = argExps.tail;
                        }
                    }
                    checkIfTypeParamsRequiresIdentity(
                            msym.getMetadata(),
                            poly instanceof JCNewClass ?
                                ((JCNewClass)poly).typeargs :
                                ((JCMethodInvocation)poly).typeargs,
                            lint);
                }
<<<<<<< HEAD
                break;
            }
            default: throw new AssertionError("unexpected tree " + tree);
=======
            }
            default -> throw new AssertionError("unexpected tree " + tree);
>>>>>>> 1a97eb42
        }
    }

    /** Check if a type required an identity class
     */
    private boolean checkIfIdentityIsExpected(DiagnosticPosition pos, Type t, Lint lint) {
        if (t != null &&
                lint != null &&
                lint.isEnabled(LintCategory.IDENTITY)) {
            RequiresIdentityVisitor requiresIdentityVisitor = new RequiresIdentityVisitor();
            // we need to avoid recursion due to self referencing type vars or captures, this is why we need a set
            requiresIdentityVisitor.visit(t, new HashSet<>());
            if (requiresIdentityVisitor.requiresWarning) {
                lint.logIfEnabled(pos, LintWarnings.AttemptToUseValueBasedWhereIdentityExpected);
                return true;
            }
        }
        return false;
    }

    // where
    private class RequiresIdentityVisitor extends Types.SimpleVisitor<Void, Set<Type>> {
        boolean requiresWarning = false;

        @Override
        public Void visitType(Type t, Set<Type> seen) {
            return null;
        }

        @Override
        public Void visitWildcardType(WildcardType t, Set<Type> seen) {
            return visit(t.type, seen);
        }

        @Override
        public Void visitTypeVar(TypeVar t, Set<Type> seen) {
            if (seen.add(t)) {
                visit(t.getUpperBound(), seen);
            }
            return null;
        }

        @Override
        public Void visitCapturedType(CapturedType t, Set<Type> seen) {
            if (seen.add(t)) {
                visit(t.getUpperBound(), seen);
                visit(t.getLowerBound(), seen);
            }
            return null;
        }

        @Override
        public Void visitArrayType(ArrayType t, Set<Type> seen) {
            return visit(t.elemtype, seen);
        }

        @Override
        public Void visitClassType(ClassType t, Set<Type> seen) {
            if (t != null && t.tsym != null) {
                SymbolMetadata sm = t.tsym.getMetadata();
                if (sm != null && !t.getTypeArguments().isEmpty()) {
<<<<<<< HEAD
                    for (Attribute.TypeCompound ta: sm.getTypeAttributes().stream()
                            .filter(ta -> isRequiresIdentityAnnotation(ta.type.tsym)).toList()) {
                        Type type = t.getTypeArguments().get(ta.position.parameter_index);
                        if (type != null && type.isValueBased()) {
                            requiresWarning = true;
                            return null;
                        }
=======
                    if (sm.getTypeAttributes().stream()
                            .filter(ta -> ta.type.tsym == syms.requiresIdentityType.tsym &&
                                    t.getTypeArguments().get(ta.position.parameter_index) != null &&
                                    t.getTypeArguments().get(ta.position.parameter_index).isValueBased()).findAny().isPresent()) {
                        requiresWarning = true;
                        return null;
>>>>>>> 1a97eb42
                    }
                }
            }
            visit(t.getEnclosingType(), seen);
            for (Type targ : t.getTypeArguments()) {
                visit(targ, seen);
            }
            return null;
        }
    } // RequiresIdentityVisitor

    private void checkIfTypeParamsRequiresIdentity(SymbolMetadata sm,
                                                     List<JCExpression> typeParamTrees,
                                                     Lint lint) {
        if (typeParamTrees != null && !typeParamTrees.isEmpty()) {
            for (JCExpression targ : typeParamTrees) {
                checkIfIdentityIsExpected(targ.pos(), targ.type, lint);
            }
            if (sm != null)
<<<<<<< HEAD
                for (Attribute.TypeCompound ta : sm.getTypeAttributes().stream()
                        .filter(ta -> isRequiresIdentityAnnotation(ta.type.tsym)).toList()) {
                    Type paramType = typeParamTrees.get(ta.position.parameter_index).type;
                    if (paramType != null && paramType.isValueBased())
                        lint.logIfEnabled(
                                typeParamTrees.get(ta.position.parameter_index).pos(),
                                CompilerProperties.LintWarnings.AttemptToUseValueBasedWhereIdentityExpected
                        );
                }
        }
    }
    private boolean isRequiresIdentityAnnotation(TypeSymbol annoType) {
        return annoType == syms.requiresIdentityType.tsym ||
               annoType.flatName() == syms.requiresIdentityInternalType.tsym.flatName();
    }
=======
                sm.getTypeAttributes().stream()
                        .filter(ta -> (ta.type.tsym == syms.requiresIdentityType.tsym) &&
                                typeParamTrees.get(ta.position.parameter_index).type != null &&
                                typeParamTrees.get(ta.position.parameter_index).type.isValueBased())
                        .forEach(ta -> lint.logIfEnabled(typeParamTrees.get(ta.position.parameter_index).pos(),
                                CompilerProperties.LintWarnings.AttemptToUseValueBasedWhereIdentityExpected));
        }
    }
>>>>>>> 1a97eb42
}<|MERGE_RESOLUTION|>--- conflicted
+++ resolved
@@ -5671,11 +5671,7 @@
 
     void checkRequiresIdentity(JCTree tree, Lint lint) {
         switch (tree) {
-<<<<<<< HEAD
-            case JCClassDecl classDecl : {
-=======
             case JCClassDecl classDecl -> {
->>>>>>> 1a97eb42
                 Type st = types.supertype(classDecl.sym.type);
                 if (st != null &&
                         // no need to recheck j.l.Object, shortcut,
@@ -5690,14 +5686,8 @@
                 for (JCTypeParameter tp : classDecl.typarams) {
                     checkIfIdentityIsExpected(tp.pos(), tp.type, lint);
                 }
-<<<<<<< HEAD
-                break;
-            }
-            case JCVariableDecl variableDecl : {
-=======
             }
             case JCVariableDecl variableDecl -> {
->>>>>>> 1a97eb42
                 if (variableDecl.vartype != null &&
                         (variableDecl.sym.flags_field & RECORD) == 0 ||
                         (variableDecl.sym.flags_field & ~(Flags.PARAMETER | RECORD | GENERATED_MEMBER)) != 0) {
@@ -5707,21 +5697,6 @@
                      */
                     checkIfIdentityIsExpected(variableDecl.vartype.pos(), variableDecl.vartype.type, lint);
                 }
-<<<<<<< HEAD
-                break;
-            }
-            case JCTypeCast typeCast : {
-                checkIfIdentityIsExpected(typeCast.clazz.pos(), typeCast.clazz.type, lint);
-                break;
-            }
-            case JCBindingPattern bindingPattern : {
-                if (bindingPattern.var.vartype != null) {
-                    checkIfIdentityIsExpected(bindingPattern.var.vartype.pos(), bindingPattern.var.vartype.type, lint);
-                }
-                break;
-            }
-            case JCMethodDecl methodDecl : {
-=======
             }
             case JCTypeCast typeCast -> checkIfIdentityIsExpected(typeCast.clazz.pos(), typeCast.clazz.type, lint);
             case JCBindingPattern bindingPattern -> {
@@ -5730,24 +5705,12 @@
                 }
             }
             case JCMethodDecl methodDecl -> {
->>>>>>> 1a97eb42
                 for (JCTypeParameter tp : methodDecl.typarams) {
                     checkIfIdentityIsExpected(tp.pos(), tp.type, lint);
                 }
                 if (methodDecl.restype != null && !methodDecl.restype.type.hasTag(VOID)) {
                     checkIfIdentityIsExpected(methodDecl.restype.pos(), methodDecl.restype.type, lint);
                 }
-<<<<<<< HEAD
-                break;
-            }
-            case JCMemberReference mref : {
-                checkIfIdentityIsExpected(mref.expr.pos(), mref.target, lint);
-                checkIfTypeParamsRequiresIdentity(mref.sym.getMetadata(), mref.typeargs, lint);
-                break;
-            }
-            case JCPolyExpression poly
-                when (poly instanceof JCNewClass || poly instanceof JCMethodInvocation) : {
-=======
             }
             case JCMemberReference mref -> {
                 checkIfIdentityIsExpected(mref.expr.pos(), mref.target, lint);
@@ -5755,7 +5718,6 @@
             }
             case JCPolyExpression poly
                 when (poly instanceof JCNewClass || poly instanceof JCMethodInvocation) -> {
->>>>>>> 1a97eb42
                 if (poly instanceof JCNewClass newClass) {
                     checkIfIdentityIsExpected(newClass.clazz.pos(), newClass.clazz.type, lint);
                 }
@@ -5767,22 +5729,14 @@
                     if (!argExps.isEmpty() && msym instanceof MethodSymbol ms && ms.params != null) {
                         VarSymbol lastParam = ms.params.head;
                         for (VarSymbol param: ms.params) {
-<<<<<<< HEAD
                             if ((param.flags_field & REQUIRES_IDENTITY) != 0 && argExps.head.type.isValueBased()) {
-=======
-                            if (param.attribute(syms.requiresIdentityType.tsym) != null && argExps.head.type.isValueBased()) {
->>>>>>> 1a97eb42
                                 lint.logIfEnabled(argExps.head.pos(), LintWarnings.AttemptToUseValueBasedWhereIdentityExpected);
                             }
                             lastParam = param;
                             argExps = argExps.tail;
                         }
                         while (argExps != null && !argExps.isEmpty() && lastParam != null) {
-<<<<<<< HEAD
                             if ((lastParam.flags_field & REQUIRES_IDENTITY) != 0 && argExps.head.type.isValueBased()) {
-=======
-                            if (lastParam.attribute(syms.requiresIdentityType.tsym) != null && argExps.head.type.isValueBased()) {
->>>>>>> 1a97eb42
                                 lint.logIfEnabled(argExps.head.pos(), LintWarnings.AttemptToUseValueBasedWhereIdentityExpected);
                             }
                             argExps = argExps.tail;
@@ -5795,14 +5749,8 @@
                                 ((JCMethodInvocation)poly).typeargs,
                             lint);
                 }
-<<<<<<< HEAD
-                break;
-            }
-            default: throw new AssertionError("unexpected tree " + tree);
-=======
             }
             default -> throw new AssertionError("unexpected tree " + tree);
->>>>>>> 1a97eb42
         }
     }
 
@@ -5864,22 +5812,12 @@
             if (t != null && t.tsym != null) {
                 SymbolMetadata sm = t.tsym.getMetadata();
                 if (sm != null && !t.getTypeArguments().isEmpty()) {
-<<<<<<< HEAD
-                    for (Attribute.TypeCompound ta: sm.getTypeAttributes().stream()
-                            .filter(ta -> isRequiresIdentityAnnotation(ta.type.tsym)).toList()) {
-                        Type type = t.getTypeArguments().get(ta.position.parameter_index);
-                        if (type != null && type.isValueBased()) {
-                            requiresWarning = true;
-                            return null;
-                        }
-=======
                     if (sm.getTypeAttributes().stream()
-                            .filter(ta -> ta.type.tsym == syms.requiresIdentityType.tsym &&
+                            .filter(ta -> isRequiresIdentityAnnotation(ta.type.tsym) &&
                                     t.getTypeArguments().get(ta.position.parameter_index) != null &&
                                     t.getTypeArguments().get(ta.position.parameter_index).isValueBased()).findAny().isPresent()) {
                         requiresWarning = true;
                         return null;
->>>>>>> 1a97eb42
                     }
                 }
             }
@@ -5899,30 +5837,17 @@
                 checkIfIdentityIsExpected(targ.pos(), targ.type, lint);
             }
             if (sm != null)
-<<<<<<< HEAD
-                for (Attribute.TypeCompound ta : sm.getTypeAttributes().stream()
-                        .filter(ta -> isRequiresIdentityAnnotation(ta.type.tsym)).toList()) {
-                    Type paramType = typeParamTrees.get(ta.position.parameter_index).type;
-                    if (paramType != null && paramType.isValueBased())
-                        lint.logIfEnabled(
-                                typeParamTrees.get(ta.position.parameter_index).pos(),
-                                CompilerProperties.LintWarnings.AttemptToUseValueBasedWhereIdentityExpected
-                        );
-                }
-        }
-    }
-    private boolean isRequiresIdentityAnnotation(TypeSymbol annoType) {
-        return annoType == syms.requiresIdentityType.tsym ||
-               annoType.flatName() == syms.requiresIdentityInternalType.tsym.flatName();
-    }
-=======
                 sm.getTypeAttributes().stream()
-                        .filter(ta -> (ta.type.tsym == syms.requiresIdentityType.tsym) &&
+                        .filter(ta -> isRequiresIdentityAnnotation(ta.type.tsym) &&
                                 typeParamTrees.get(ta.position.parameter_index).type != null &&
                                 typeParamTrees.get(ta.position.parameter_index).type.isValueBased())
                         .forEach(ta -> lint.logIfEnabled(typeParamTrees.get(ta.position.parameter_index).pos(),
                                 CompilerProperties.LintWarnings.AttemptToUseValueBasedWhereIdentityExpected));
         }
     }
->>>>>>> 1a97eb42
+
+    private boolean isRequiresIdentityAnnotation(TypeSymbol annoType) {
+        return annoType == syms.requiresIdentityType.tsym ||
+               annoType.flatName() == syms.requiresIdentityInternalType.tsym.flatName();
+    }
 }