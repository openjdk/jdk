/*
 * Copyright (c) 1999, 2021, Oracle and/or its affiliates. All rights reserved.
 * DO NOT ALTER OR REMOVE COPYRIGHT NOTICES OR THIS FILE HEADER.
 *
 * This code is free software; you can redistribute it and/or modify it
 * under the terms of the GNU General Public License version 2 only, as
 * published by the Free Software Foundation.  Oracle designates this
 * particular file as subject to the "Classpath" exception as provided
 * by Oracle in the LICENSE file that accompanied this code.
 *
 * This code is distributed in the hope that it will be useful, but WITHOUT
 * ANY WARRANTY; without even the implied warranty of MERCHANTABILITY or
 * FITNESS FOR A PARTICULAR PURPOSE.  See the GNU General Public License
 * version 2 for more details (a copy is included in the LICENSE file that
 * accompanied this code).
 *
 * You should have received a copy of the GNU General Public License version
 * 2 along with this work; if not, write to the Free Software Foundation,
 * Inc., 51 Franklin St, Fifth Floor, Boston, MA 02110-1301 USA.
 *
 * Please contact Oracle, 500 Oracle Parkway, Redwood Shores, CA 94065 USA
 * or visit www.oracle.com if you need additional information or have any
 * questions.
 */

package com.sun.tools.javac.jvm;

import java.io.*;
import java.net.URI;
import java.net.URISyntaxException;
import java.nio.CharBuffer;
import java.nio.file.ClosedFileSystemException;
import java.util.Arrays;
import java.util.EnumSet;
import java.util.HashMap;
import java.util.HashSet;
import java.util.Map;
import java.util.Set;
import java.util.function.IntFunction;

import javax.lang.model.element.Modifier;
import javax.lang.model.element.NestingKind;
import javax.tools.JavaFileManager;
import javax.tools.JavaFileObject;

import com.sun.tools.javac.code.Source.Feature;
import com.sun.tools.javac.comp.Annotate;
import com.sun.tools.javac.comp.Annotate.AnnotationTypeCompleter;
import com.sun.tools.javac.code.*;
import com.sun.tools.javac.code.Directive.*;
import com.sun.tools.javac.code.Lint.LintCategory;
import com.sun.tools.javac.code.Scope.WriteableScope;
import com.sun.tools.javac.code.Symbol.*;
import com.sun.tools.javac.code.Symtab;
import com.sun.tools.javac.code.Type.*;
import com.sun.tools.javac.comp.Annotate.AnnotationTypeMetadata;
import com.sun.tools.javac.file.BaseFileManager;
import com.sun.tools.javac.file.PathFileObject;
import com.sun.tools.javac.jvm.ClassFile.Version;
import com.sun.tools.javac.jvm.PoolConstant.NameAndType;
import com.sun.tools.javac.main.Option;
import com.sun.tools.javac.resources.CompilerProperties.Fragments;
import com.sun.tools.javac.resources.CompilerProperties.Warnings;
import com.sun.tools.javac.util.*;
import com.sun.tools.javac.util.DefinedBy.Api;
import com.sun.tools.javac.util.JCDiagnostic.DiagnosticPosition;

import static com.sun.tools.javac.code.Flags.*;
import static com.sun.tools.javac.code.Kinds.Kind.*;

import com.sun.tools.javac.code.Scope.LookupKind;

import static com.sun.tools.javac.code.TypeTag.ARRAY;
import static com.sun.tools.javac.code.TypeTag.CLASS;
import static com.sun.tools.javac.code.TypeTag.TYPEVAR;
import static com.sun.tools.javac.jvm.ClassFile.*;
import static com.sun.tools.javac.jvm.ClassFile.Version.*;

import static com.sun.tools.javac.main.Option.PARAMETERS;

/** This class provides operations to read a classfile into an internal
 *  representation. The internal representation is anchored in a
 *  ClassSymbol which contains in its scope symbol representations
 *  for all other definitions in the classfile. Top-level Classes themselves
 *  appear as members of the scopes of PackageSymbols.
 *
 *  <p><b>This is NOT part of any supported API.
 *  If you write code that depends on this, you do so at your own risk.
 *  This code and its internal interfaces are subject to change or
 *  deletion without notice.</b>
 */
public class ClassReader {
    /** The context key for the class reader. */
    protected static final Context.Key<ClassReader> classReaderKey = new Context.Key<>();

    public static final int INITIAL_BUFFER_SIZE = 0x0fff0;

    private final Annotate annotate;

    /** Switch: verbose output.
     */
    boolean verbose;

    /** Switch: allow modules.
     */
    boolean allowModules;

    /** Switch: allow sealed
     */
    boolean allowSealedTypes;

    /** Switch: allow records
     */
    boolean allowRecords;

   /** Lint option: warn about classfile issues
     */
    boolean lintClassfile;

    /** Switch: preserve parameter names from the variable table.
     */
    public boolean saveParameterNames;

    /**
     * The currently selected profile.
     */
    public final Profile profile;

    /** The log to use for verbose output
     */
    final Log log;

    /** The symbol table. */
    Symtab syms;

    Types types;

    /** The name table. */
    final Names names;

    /** Access to files
     */
    private final JavaFileManager fileManager;

    /** Factory for diagnostics
     */
    JCDiagnostic.Factory diagFactory;

    DeferredCompletionFailureHandler dcfh;

    /**
     * Support for preview language features.
     */
    Preview preview;

    /** The current scope where type variables are entered.
     */
    protected WriteableScope typevars;

    private List<InterimUsesDirective> interimUses = List.nil();
    private List<InterimProvidesDirective> interimProvides = List.nil();

    /** The path name of the class file currently being read.
     */
    protected JavaFileObject currentClassFile = null;

    /** The class or method currently being read.
     */
    protected Symbol currentOwner = null;

    /** The module containing the class currently being read.
     */
    protected ModuleSymbol currentModule = null;

    /** The buffer containing the currently read class file.
     */
    ByteBuffer buf = new ByteBuffer(INITIAL_BUFFER_SIZE);

    /** The current input pointer.
     */
    protected int bp;

    /** The pool reader.
     */
    PoolReader poolReader;

    /** The major version number of the class file being read. */
    int majorVersion;
    /** The minor version number of the class file being read. */
    int minorVersion;

    /** A table to hold the constant pool indices for method parameter
     * names, as given in LocalVariableTable attributes.
     */
    int[] parameterNameIndices;

    /**
     * A table to hold the access flags of the method parameters.
     */
    int[] parameterAccessFlags;

    /**
     * A table to hold annotations for method parameters.
     */
    ParameterAnnotations[] parameterAnnotations;

    /**
     * A holder for parameter annotations.
     */
    static class ParameterAnnotations {
        List<CompoundAnnotationProxy> proxies;

        void add(List<CompoundAnnotationProxy> newAnnotations) {
            if (proxies == null) {
                proxies = newAnnotations;
            } else {
                proxies = proxies.prependList(newAnnotations);
            }
        }
    }

    /**
     * Whether or not any parameter names have been found.
     */
    boolean haveParameterNameIndices;

    /** Set this to false every time we start reading a method
     * and are saving parameter names.  Set it to true when we see
     * MethodParameters, if it's set when we see a LocalVariableTable,
     * then we ignore the parameter names from the LVT.
     */
    boolean sawMethodParameters;

    /**
     * The set of attribute names for which warnings have been generated for the current class
     */
    Set<Name> warnedAttrs = new HashSet<>();

    /**
     * The prototype @Target Attribute.Compound if this class is an annotation annotated with
     * @Target
     */
    CompoundAnnotationProxy target;

    /**
     * The prototype @Repeatable Attribute.Compound if this class is an annotation annotated with
     * @Repeatable
     */
    CompoundAnnotationProxy repeatable;

    /** Get the ClassReader instance for this invocation. */
    public static ClassReader instance(Context context) {
        ClassReader instance = context.get(classReaderKey);
        if (instance == null)
            instance = new ClassReader(context);
        return instance;
    }

    /** Construct a new class reader. */
    protected ClassReader(Context context) {
        context.put(classReaderKey, this);
        annotate = Annotate.instance(context);
        names = Names.instance(context);
        syms = Symtab.instance(context);
        types = Types.instance(context);
        fileManager = context.get(JavaFileManager.class);
        if (fileManager == null)
            throw new AssertionError("FileManager initialization error");
        diagFactory = JCDiagnostic.Factory.instance(context);
        dcfh = DeferredCompletionFailureHandler.instance(context);

        log = Log.instance(context);

        Options options = Options.instance(context);
        verbose         = options.isSet(Option.VERBOSE);

        Source source = Source.instance(context);
        preview = Preview.instance(context);
        allowModules     = Feature.MODULES.allowedInSource(source);
        allowRecords = Feature.RECORDS.allowedInSource(source);
        allowSealedTypes = Feature.SEALED_CLASSES.allowedInSource(source);

        saveParameterNames = options.isSet(PARAMETERS);

        profile = Profile.instance(context);

        typevars = WriteableScope.create(syms.noSymbol);

        lintClassfile = Lint.instance(context).isEnabled(LintCategory.CLASSFILE);

        initAttributeReaders();
    }

    /** Add member to class unless it is synthetic.
     */
    private void enterMember(ClassSymbol c, Symbol sym) {
        // Synthetic members are not entered -- reason lost to history (optimization?).
        // Lambda methods must be entered because they may have inner classes (which reference them)
        if ((sym.flags_field & (SYNTHETIC|BRIDGE)) != SYNTHETIC || sym.name.startsWith(names.lambda))
            c.members_field.enter(sym);
    }

/************************************************************************
 * Error Diagnoses
 ***********************************************************************/

    public ClassFinder.BadClassFile badClassFile(String key, Object... args) {
        return new ClassFinder.BadClassFile (
            currentOwner.enclClass(),
            currentClassFile,
            diagFactory.fragment(key, args),
            diagFactory,
            dcfh);
    }

    public ClassFinder.BadEnclosingMethodAttr badEnclosingMethod(Symbol sym) {
        return new ClassFinder.BadEnclosingMethodAttr (
            currentOwner.enclClass(),
            currentClassFile,
            diagFactory.fragment(Fragments.BadEnclosingMethod(sym)),
            diagFactory,
            dcfh);
    }

/************************************************************************
 * Buffer Access
 ***********************************************************************/

    /** Read a character.
     */
    char nextChar() {
        char res = buf.getChar(bp);
        bp += 2;
        return res;
    }

    /** Read a byte.
     */
    int nextByte() {
        return buf.getByte(bp++) & 0xFF;
    }

    /** Read an integer.
     */
    int nextInt() {
        int res = buf.getInt(bp);
        bp += 4;
        return res;
    }

/************************************************************************
 * Constant Pool Access
 ***********************************************************************/

    /** Read module_flags.
     */
    Set<ModuleFlags> readModuleFlags(int flags) {
        Set<ModuleFlags> set = EnumSet.noneOf(ModuleFlags.class);
        for (ModuleFlags f : ModuleFlags.values()) {
            if ((flags & f.value) != 0)
                set.add(f);
        }
        return set;
    }

    /** Read resolution_flags.
     */
    Set<ModuleResolutionFlags> readModuleResolutionFlags(int flags) {
        Set<ModuleResolutionFlags> set = EnumSet.noneOf(ModuleResolutionFlags.class);
        for (ModuleResolutionFlags f : ModuleResolutionFlags.values()) {
            if ((flags & f.value) != 0)
                set.add(f);
        }
        return set;
    }

    /** Read exports_flags.
     */
    Set<ExportsFlag> readExportsFlags(int flags) {
        Set<ExportsFlag> set = EnumSet.noneOf(ExportsFlag.class);
        for (ExportsFlag f: ExportsFlag.values()) {
            if ((flags & f.value) != 0)
                set.add(f);
        }
        return set;
    }

    /** Read opens_flags.
     */
    Set<OpensFlag> readOpensFlags(int flags) {
        Set<OpensFlag> set = EnumSet.noneOf(OpensFlag.class);
        for (OpensFlag f: OpensFlag.values()) {
            if ((flags & f.value) != 0)
                set.add(f);
        }
        return set;
    }

    /** Read requires_flags.
     */
    Set<RequiresFlag> readRequiresFlags(int flags) {
        Set<RequiresFlag> set = EnumSet.noneOf(RequiresFlag.class);
        for (RequiresFlag f: RequiresFlag.values()) {
            if ((flags & f.value) != 0)
                set.add(f);
        }
        return set;
    }

/************************************************************************
 * Reading Types
 ***********************************************************************/

    /** The unread portion of the currently read type is
     *  signature[sigp..siglimit-1].
     */
    byte[] signature;
    int sigp;
    int siglimit;
    boolean sigEnterPhase = false;

    /** Convert signature to type, where signature is a byte array segment.
     */
    Type sigToType(byte[] sig, int offset, int len) {
        signature = sig;
        sigp = offset;
        siglimit = offset + len;
        return sigToType();
    }

    /** Convert signature to type, where signature is implicit.
     */
    Type sigToType() {
        switch ((char) signature[sigp]) {
        case 'T':
            sigp++;
            int start = sigp;
            while (signature[sigp] != ';') sigp++;
            sigp++;
            return sigEnterPhase
                ? Type.noType
                : findTypeVar(names.fromUtf(signature, start, sigp - 1 - start));
        case '+': {
            sigp++;
            Type t = sigToType();
            return new WildcardType(t, BoundKind.EXTENDS, syms.boundClass);
        }
        case '*':
            sigp++;
            return new WildcardType(syms.objectType, BoundKind.UNBOUND,
                                    syms.boundClass);
        case '-': {
            sigp++;
            Type t = sigToType();
            return new WildcardType(t, BoundKind.SUPER, syms.boundClass);
        }
        case 'B':
            sigp++;
            return syms.byteType;
        case 'C':
            sigp++;
            return syms.charType;
        case 'D':
            sigp++;
            return syms.doubleType;
        case 'F':
            sigp++;
            return syms.floatType;
        case 'I':
            sigp++;
            return syms.intType;
        case 'J':
            sigp++;
            return syms.longType;
        case 'L':
            {
                // int oldsigp = sigp;
                Type t = classSigToType();
                if (sigp < siglimit && signature[sigp] == '.')
                    throw badClassFile("deprecated inner class signature syntax " +
                                       "(please recompile from source)");
                /*
                System.err.println(" decoded " +
                                   new String(signature, oldsigp, sigp-oldsigp) +
                                   " => " + t + " outer " + t.outer());
                */
                return t;
            }
        case 'S':
            sigp++;
            return syms.shortType;
        case 'V':
            sigp++;
            return syms.voidType;
        case 'Z':
            sigp++;
            return syms.booleanType;
        case '[':
            sigp++;
            return new ArrayType(sigToType(), syms.arrayClass);
        case '(':
            sigp++;
            List<Type> argtypes = sigToTypes(')');
            Type restype = sigToType();
            List<Type> thrown = List.nil();
            while (sigp < siglimit && signature[sigp] == '^') {
                sigp++;
                thrown = thrown.prepend(sigToType());
            }
            // if there is a typevar in the throws clause we should state it.
            for (List<Type> l = thrown; l.nonEmpty(); l = l.tail) {
                if (l.head.hasTag(TYPEVAR)) {
                    l.head.tsym.flags_field |= THROWS;
                }
            }
            return new MethodType(argtypes,
                                  restype,
                                  thrown.reverse(),
                                  syms.methodClass);
        case '<':
            typevars = typevars.dup(currentOwner);
            Type poly = new ForAll(sigToTypeParams(), sigToType());
            typevars = typevars.leave();
            return poly;
        default:
            throw badClassFile("bad.signature",
                               Convert.utf2string(signature, sigp, 10));
        }
    }

    byte[] signatureBuffer = new byte[0];
    int sbp = 0;
    /** Convert class signature to type, where signature is implicit.
     */
    Type classSigToType() {
        if (signature[sigp] != 'L')
            throw badClassFile("bad.class.signature",
                               Convert.utf2string(signature, sigp, 10));
        sigp++;
        Type outer = Type.noType;
        int startSbp = sbp;

        while (true) {
            final byte c = signature[sigp++];
            switch (c) {

            case ';': {         // end
                ClassSymbol t = enterClass(names.fromUtf(signatureBuffer,
                                                         startSbp,
                                                         sbp - startSbp));

                try {
                    return (outer == Type.noType) ?
                            t.erasure(types) :
                        new ClassType(outer, List.nil(), t);
                } finally {
                    sbp = startSbp;
                }
            }

            case '<':           // generic arguments
                ClassSymbol t = enterClass(names.fromUtf(signatureBuffer,
                                                         startSbp,
                                                         sbp - startSbp));
                outer = new ClassType(outer, sigToTypes('>'), t) {
                        boolean completed = false;
                        @Override @DefinedBy(Api.LANGUAGE_MODEL)
                        public Type getEnclosingType() {
                            if (!completed) {
                                completed = true;
                                tsym.apiComplete();
                                Type enclosingType = tsym.type.getEnclosingType();
                                if (enclosingType != Type.noType) {
                                    List<Type> typeArgs =
                                        super.getEnclosingType().allparams();
                                    List<Type> typeParams =
                                        enclosingType.allparams();
                                    if (typeParams.length() != typeArgs.length()) {
                                        // no "rare" types
                                        super.setEnclosingType(types.erasure(enclosingType));
                                    } else {
                                        super.setEnclosingType(types.subst(enclosingType,
                                                                           typeParams,
                                                                           typeArgs));
                                    }
                                } else {
                                    super.setEnclosingType(Type.noType);
                                }
                            }
                            return super.getEnclosingType();
                        }
                        @Override
                        public void setEnclosingType(Type outer) {
                            throw new UnsupportedOperationException();
                        }
                    };
                switch (signature[sigp++]) {
                case ';':
                    if (sigp < siglimit && signature[sigp] == '.') {
                        // support old-style GJC signatures
                        // The signature produced was
                        // Lfoo/Outer<Lfoo/X;>;.Lfoo/Outer$Inner<Lfoo/Y;>;
                        // rather than say
                        // Lfoo/Outer<Lfoo/X;>.Inner<Lfoo/Y;>;
                        // so we skip past ".Lfoo/Outer$"
                        sigp += (sbp - startSbp) + // "foo/Outer"
                            3;  // ".L" and "$"
                        signatureBuffer[sbp++] = (byte)'$';
                        break;
                    } else {
                        sbp = startSbp;
                        return outer;
                    }
                case '.':
                    signatureBuffer[sbp++] = (byte)'$';
                    break;
                default:
                    throw new AssertionError(signature[sigp-1]);
                }
                continue;

            case '.':
                //we have seen an enclosing non-generic class
                if (outer != Type.noType) {
                    t = enterClass(names.fromUtf(signatureBuffer,
                                                 startSbp,
                                                 sbp - startSbp));
                    outer = new ClassType(outer, List.nil(), t);
                }
                signatureBuffer[sbp++] = (byte)'$';
                continue;
            case '/':
                signatureBuffer[sbp++] = (byte)'.';
                continue;
            default:
                signatureBuffer[sbp++] = c;
                continue;
            }
        }
    }

    /** Convert (implicit) signature to list of types
     *  until `terminator' is encountered.
     */
    List<Type> sigToTypes(char terminator) {
        List<Type> head = List.of(null);
        List<Type> tail = head;
        while (signature[sigp] != terminator)
            tail = tail.setTail(List.of(sigToType()));
        sigp++;
        return head.tail;
    }

    /** Convert signature to type parameters, where signature is a byte
     *  array segment.
     */
    List<Type> sigToTypeParams(byte[] sig, int offset, int len) {
        signature = sig;
        sigp = offset;
        siglimit = offset + len;
        return sigToTypeParams();
    }

    /** Convert signature to type parameters, where signature is implicit.
     */
    List<Type> sigToTypeParams() {
        List<Type> tvars = List.nil();
        if (signature[sigp] == '<') {
            sigp++;
            int start = sigp;
            sigEnterPhase = true;
            while (signature[sigp] != '>')
                tvars = tvars.prepend(sigToTypeParam());
            sigEnterPhase = false;
            sigp = start;
            while (signature[sigp] != '>')
                sigToTypeParam();
            sigp++;
        }
        return tvars.reverse();
    }

    /** Convert (implicit) signature to type parameter.
     */
    Type sigToTypeParam() {
        int start = sigp;
        while (signature[sigp] != ':') sigp++;
        Name name = names.fromUtf(signature, start, sigp - start);
        TypeVar tvar;
        if (sigEnterPhase) {
            tvar = new TypeVar(name, currentOwner, syms.botType);
            typevars.enter(tvar.tsym);
        } else {
            tvar = (TypeVar)findTypeVar(name);
        }
        List<Type> bounds = List.nil();
        boolean allInterfaces = false;
        if (signature[sigp] == ':' && signature[sigp+1] == ':') {
            sigp++;
            allInterfaces = true;
        }
        while (signature[sigp] == ':') {
            sigp++;
            bounds = bounds.prepend(sigToType());
        }
        if (!sigEnterPhase) {
            types.setBounds(tvar, bounds.reverse(), allInterfaces);
        }
        return tvar;
    }

    /** Find type variable with given name in `typevars' scope.
     */
    Type findTypeVar(Name name) {
        Symbol s = typevars.findFirst(name);
        if (s != null) {
            return s.type;
        } else {
            if (readingClassAttr) {
                // While reading the class attribute, the supertypes
                // might refer to a type variable from an enclosing element
                // (method or class).
                // If the type variable is defined in the enclosing class,
                // we can actually find it in
                // currentOwner.owner.type.getTypeArguments()
                // However, until we have read the enclosing method attribute
                // we don't know for sure if this owner is correct.  It could
                // be a method and there is no way to tell before reading the
                // enclosing method attribute.
                TypeVar t = new TypeVar(name, currentOwner, syms.botType);
                missingTypeVariables = missingTypeVariables.prepend(t);
                // System.err.println("Missing type var " + name);
                return t;
            }
            throw badClassFile("undecl.type.var", name);
        }
    }

/************************************************************************
 * Reading Attributes
 ***********************************************************************/

    protected enum AttributeKind { CLASS, MEMBER }

    protected abstract class AttributeReader {
        protected AttributeReader(Name name, ClassFile.Version version, Set<AttributeKind> kinds) {
            this.name = name;
            this.version = version;
            this.kinds = kinds;
        }

        protected boolean accepts(AttributeKind kind) {
            if (kinds.contains(kind)) {
                if (majorVersion > version.major || (majorVersion == version.major && minorVersion >= version.minor))
                    return true;

                if (lintClassfile && !warnedAttrs.contains(name)) {
                    JavaFileObject prev = log.useSource(currentClassFile);
                    try {
                        log.warning(LintCategory.CLASSFILE, (DiagnosticPosition) null,
                                    Warnings.FutureAttr(name, version.major, version.minor, majorVersion, minorVersion));
                    } finally {
                        log.useSource(prev);
                    }
                    warnedAttrs.add(name);
                }
            }
            return false;
        }

        protected abstract void read(Symbol sym, int attrLen);

        protected final Name name;
        protected final ClassFile.Version version;
        protected final Set<AttributeKind> kinds;
    }

    protected Set<AttributeKind> CLASS_ATTRIBUTE =
            EnumSet.of(AttributeKind.CLASS);
    protected Set<AttributeKind> MEMBER_ATTRIBUTE =
            EnumSet.of(AttributeKind.MEMBER);
    protected Set<AttributeKind> CLASS_OR_MEMBER_ATTRIBUTE =
            EnumSet.of(AttributeKind.CLASS, AttributeKind.MEMBER);

    protected Map<Name, AttributeReader> attributeReaders = new HashMap<>();

    private void initAttributeReaders() {
        AttributeReader[] readers = {
            // v45.3 attributes

            new AttributeReader(names.Code, V45_3, MEMBER_ATTRIBUTE) {
                protected void read(Symbol sym, int attrLen) {
                    if (saveParameterNames)
                        ((MethodSymbol)sym).code = readCode(sym);
                    else
                        bp = bp + attrLen;
                }
            },

            new AttributeReader(names.ConstantValue, V45_3, MEMBER_ATTRIBUTE) {
                protected void read(Symbol sym, int attrLen) {
                    Object v = poolReader.getConstant(nextChar());
                    // Ignore ConstantValue attribute if field not final.
                    if ((sym.flags() & FINAL) == 0) {
                        return;
                    }
                    VarSymbol var = (VarSymbol) sym;
                    switch (var.type.getTag()) {
                       case BOOLEAN:
                       case BYTE:
                       case CHAR:
                       case SHORT:
                       case INT:
                           checkType(var, Integer.class, v);
                           break;
                       case LONG:
                           checkType(var, Long.class, v);
                           break;
                       case FLOAT:
                           checkType(var, Float.class, v);
                           break;
                       case DOUBLE:
                           checkType(var, Double.class, v);
                           break;
                       case CLASS:
                           if (var.type.tsym == syms.stringType.tsym) {
                               checkType(var, String.class, v);
                           } else {
                               throw badClassFile("bad.constant.value.type", var.type);
                           }
                           break;
                       default:
                           // ignore ConstantValue attribute if type is not primitive or String
                           return;
                    }
                    if (v instanceof Integer intVal && !var.type.getTag().checkRange(intVal)) {
                        throw badClassFile("bad.constant.range", v, var, var.type);
                    }
                    var.setData(v);
                }

                void checkType(Symbol var, Class<?> clazz, Object value) {
                    if (!clazz.isInstance(value)) {
                        throw badClassFile("bad.constant.value", value, var, clazz.getSimpleName());
                    }
                }
            },

            new AttributeReader(names.Deprecated, V45_3, CLASS_OR_MEMBER_ATTRIBUTE) {
                protected void read(Symbol sym, int attrLen) {
                    Symbol s = sym.owner.kind == MDL ? sym.owner : sym;

                    s.flags_field |= DEPRECATED;
                }
            },

            new AttributeReader(names.Exceptions, V45_3, CLASS_OR_MEMBER_ATTRIBUTE) {
                protected void read(Symbol sym, int attrLen) {
                    int nexceptions = nextChar();
                    List<Type> thrown = List.nil();
                    for (int j = 0; j < nexceptions; j++)
                        thrown = thrown.prepend(poolReader.getClass(nextChar()).type);
                    if (sym.type.getThrownTypes().isEmpty())
                        sym.type.asMethodType().thrown = thrown.reverse();
                }
            },

            new AttributeReader(names.InnerClasses, V45_3, CLASS_ATTRIBUTE) {
                protected void read(Symbol sym, int attrLen) {
                    ClassSymbol c = (ClassSymbol) sym;
                    if (currentModule.module_info == c) {
                        //prevent entering the classes too soon:
                        skipInnerClasses();
                    } else {
                        readInnerClasses(c);
                    }
                }
            },

            new AttributeReader(names.LocalVariableTable, V45_3, CLASS_OR_MEMBER_ATTRIBUTE) {
                protected void read(Symbol sym, int attrLen) {
                    int newbp = bp + attrLen;
                    if (saveParameterNames && !sawMethodParameters) {
                        // Pick up parameter names from the variable table.
                        // Parameter names are not explicitly identified as such,
                        // but all parameter name entries in the LocalVariableTable
                        // have a start_pc of 0.  Therefore, we record the name
                        // indices of all slots with a start_pc of zero in the
                        // parameterNameIndices array.
                        // Note that this implicitly honors the JVMS spec that
                        // there may be more than one LocalVariableTable, and that
                        // there is no specified ordering for the entries.
                        int numEntries = nextChar();
                        for (int i = 0; i < numEntries; i++) {
                            int start_pc = nextChar();
                            int length = nextChar();
                            int nameIndex = nextChar();
                            int sigIndex = nextChar();
                            int register = nextChar();
                            if (start_pc == 0) {
                                // ensure array large enough
                                if (register >= parameterNameIndices.length) {
                                    int newSize =
                                            Math.max(register + 1, parameterNameIndices.length + 8);
                                    parameterNameIndices =
                                            Arrays.copyOf(parameterNameIndices, newSize);
                                }
                                parameterNameIndices[register] = nameIndex;
                                haveParameterNameIndices = true;
                            }
                        }
                    }
                    bp = newbp;
                }
            },

            new AttributeReader(names.SourceFile, V45_3, CLASS_ATTRIBUTE) {
                protected void read(Symbol sym, int attrLen) {
                    ClassSymbol c = (ClassSymbol) sym;
                    Name n = poolReader.getName(nextChar());
                    c.sourcefile = new SourceFileObject(n);
                    // If the class is a toplevel class, originating from a Java source file,
                    // but the class name does not match the file name, then it is
                    // an auxiliary class.
                    String sn = n.toString();
                    if (c.owner.kind == PCK &&
                        sn.endsWith(".java") &&
                        !sn.equals(c.name.toString()+".java")) {
                        c.setFlag(TypeSymbolFlags.AUXILIARY);
                    }
                }
            },

            new AttributeReader(names.Synthetic, V45_3, CLASS_OR_MEMBER_ATTRIBUTE) {
                protected void read(Symbol sym, int attrLen) {
                    sym.flags_field |= SYNTHETIC;
                }
            },

            // standard v49 attributes

            new AttributeReader(names.EnclosingMethod, V49, CLASS_ATTRIBUTE) {
                protected void read(Symbol sym, int attrLen) {
                    int newbp = bp + attrLen;
                    readEnclosingMethodAttr(sym);
                    bp = newbp;
                }
            },

            new AttributeReader(names.Signature, V49, CLASS_OR_MEMBER_ATTRIBUTE) {
                protected void read(Symbol sym, int attrLen) {
                    if (sym.kind == TYP) {
                        ClassSymbol c = (ClassSymbol) sym;
                        readingClassAttr = true;
                        try {
                            ClassType ct1 = (ClassType)c.type;
                            Assert.check(c == currentOwner);
                            ct1.typarams_field = poolReader.getName(nextChar())
                                    .map(ClassReader.this::sigToTypeParams);
                            ct1.supertype_field = sigToType();
                            ListBuffer<Type> is = new ListBuffer<>();
                            while (sigp != siglimit) is.append(sigToType());
                            ct1.interfaces_field = is.toList();
                        } finally {
                            readingClassAttr = false;
                        }
                    } else {
                        List<Type> thrown = sym.type.getThrownTypes();
                        sym.type = poolReader.getType(nextChar());
                        //- System.err.println(" # " + sym.type);
                        if (sym.kind == MTH && sym.type.getThrownTypes().isEmpty())
                            sym.type.asMethodType().thrown = thrown;

                    }
                }
            },

            // v49 annotation attributes

            new AttributeReader(names.AnnotationDefault, V49, CLASS_OR_MEMBER_ATTRIBUTE) {
                protected void read(Symbol sym, int attrLen) {
                    attachAnnotationDefault(sym);
                }
            },

            new AttributeReader(names.RuntimeInvisibleAnnotations, V49, CLASS_OR_MEMBER_ATTRIBUTE) {
                protected void read(Symbol sym, int attrLen) {
                    attachAnnotations(sym);
                }
            },

            new AttributeReader(names.RuntimeInvisibleParameterAnnotations, V49, CLASS_OR_MEMBER_ATTRIBUTE) {
                protected void read(Symbol sym, int attrLen) {
                    readParameterAnnotations(sym);
                }
            },

            new AttributeReader(names.RuntimeVisibleAnnotations, V49, CLASS_OR_MEMBER_ATTRIBUTE) {
                protected void read(Symbol sym, int attrLen) {
                    attachAnnotations(sym);
                }
            },

            new AttributeReader(names.RuntimeVisibleParameterAnnotations, V49, CLASS_OR_MEMBER_ATTRIBUTE) {
                protected void read(Symbol sym, int attrLen) {
                    readParameterAnnotations(sym);
                }
            },

            // additional "legacy" v49 attributes, superseded by flags

            new AttributeReader(names.Annotation, V49, CLASS_OR_MEMBER_ATTRIBUTE) {
                protected void read(Symbol sym, int attrLen) {
                    sym.flags_field |= ANNOTATION;
                }
            },

            new AttributeReader(names.Bridge, V49, MEMBER_ATTRIBUTE) {
                protected void read(Symbol sym, int attrLen) {
                    sym.flags_field |= BRIDGE;
                }
            },

            new AttributeReader(names.Enum, V49, CLASS_OR_MEMBER_ATTRIBUTE) {
                protected void read(Symbol sym, int attrLen) {
                    sym.flags_field |= ENUM;
                }
            },

            new AttributeReader(names.Varargs, V49, CLASS_OR_MEMBER_ATTRIBUTE) {
                protected void read(Symbol sym, int attrLen) {
                    sym.flags_field |= VARARGS;
                }
            },

            new AttributeReader(names.RuntimeVisibleTypeAnnotations, V52, CLASS_OR_MEMBER_ATTRIBUTE) {
                protected void read(Symbol sym, int attrLen) {
                    attachTypeAnnotations(sym);
                }
            },

            new AttributeReader(names.RuntimeInvisibleTypeAnnotations, V52, CLASS_OR_MEMBER_ATTRIBUTE) {
                protected void read(Symbol sym, int attrLen) {
                    attachTypeAnnotations(sym);
                }
            },

            // The following attributes for a Code attribute are not currently handled
            // StackMapTable
            // SourceDebugExtension
            // LineNumberTable
            // LocalVariableTypeTable

            // standard v52 attributes

            new AttributeReader(names.MethodParameters, V52, MEMBER_ATTRIBUTE) {
                protected void read(Symbol sym, int attrlen) {
                    int newbp = bp + attrlen;
                    if (saveParameterNames) {
                        sawMethodParameters = true;
                        int numEntries = nextByte();
                        parameterNameIndices = new int[numEntries];
                        parameterAccessFlags = new int[numEntries];
                        haveParameterNameIndices = true;
                        int index = 0;
                        for (int i = 0; i < numEntries; i++) {
                            int nameIndex = nextChar();
                            int flags = nextChar();
                            if ((flags & (Flags.MANDATED | Flags.SYNTHETIC)) != 0) {
                                continue;
                            }
                            parameterNameIndices[index] = nameIndex;
                            parameterAccessFlags[index] = flags;
                            index++;
                        }
                    }
                    bp = newbp;
                }
            },

            // standard v53 attributes

            new AttributeReader(names.Module, V53, CLASS_ATTRIBUTE) {
                @Override
                protected boolean accepts(AttributeKind kind) {
                    return super.accepts(kind) && allowModules;
                }
                protected void read(Symbol sym, int attrLen) {
                    if (sym.kind == TYP && sym.owner.kind == MDL) {
                        ModuleSymbol msym = (ModuleSymbol) sym.owner;
                        ListBuffer<Directive> directives = new ListBuffer<>();

                        Name moduleName = poolReader.peekModuleName(nextChar(), names::fromUtf);
                        if (currentModule.name != moduleName) {
                            throw badClassFile("module.name.mismatch", moduleName, currentModule.name);
                        }

                        Set<ModuleFlags> moduleFlags = readModuleFlags(nextChar());
                        msym.flags.addAll(moduleFlags);
                        msym.version = optPoolEntry(nextChar(), poolReader::getName, null);

                        ListBuffer<RequiresDirective> requires = new ListBuffer<>();
                        int nrequires = nextChar();
                        for (int i = 0; i < nrequires; i++) {
                            ModuleSymbol rsym = poolReader.getModule(nextChar());
                            Set<RequiresFlag> flags = readRequiresFlags(nextChar());
                            if (rsym == syms.java_base && majorVersion >= V54.major) {
                                if (flags.contains(RequiresFlag.TRANSITIVE)) {
                                    throw badClassFile("bad.requires.flag", RequiresFlag.TRANSITIVE);
                                }
                                if (flags.contains(RequiresFlag.STATIC_PHASE)) {
                                    throw badClassFile("bad.requires.flag", RequiresFlag.STATIC_PHASE);
                                }
                            }
                            nextChar(); // skip compiled version
                            requires.add(new RequiresDirective(rsym, flags));
                        }
                        msym.requires = requires.toList();
                        directives.addAll(msym.requires);

                        ListBuffer<ExportsDirective> exports = new ListBuffer<>();
                        int nexports = nextChar();
                        for (int i = 0; i < nexports; i++) {
                            PackageSymbol p = poolReader.getPackage(nextChar());
                            Set<ExportsFlag> flags = readExportsFlags(nextChar());
                            int nto = nextChar();
                            List<ModuleSymbol> to;
                            if (nto == 0) {
                                to = null;
                            } else {
                                ListBuffer<ModuleSymbol> lb = new ListBuffer<>();
                                for (int t = 0; t < nto; t++)
                                    lb.append(poolReader.getModule(nextChar()));
                                to = lb.toList();
                            }
                            exports.add(new ExportsDirective(p, to, flags));
                        }
                        msym.exports = exports.toList();
                        directives.addAll(msym.exports);
                        ListBuffer<OpensDirective> opens = new ListBuffer<>();
                        int nopens = nextChar();
                        if (nopens != 0 && msym.flags.contains(ModuleFlags.OPEN)) {
                            throw badClassFile("module.non.zero.opens", currentModule.name);
                        }
                        for (int i = 0; i < nopens; i++) {
                            PackageSymbol p = poolReader.getPackage(nextChar());
                            Set<OpensFlag> flags = readOpensFlags(nextChar());
                            int nto = nextChar();
                            List<ModuleSymbol> to;
                            if (nto == 0) {
                                to = null;
                            } else {
                                ListBuffer<ModuleSymbol> lb = new ListBuffer<>();
                                for (int t = 0; t < nto; t++)
                                    lb.append(poolReader.getModule(nextChar()));
                                to = lb.toList();
                            }
                            opens.add(new OpensDirective(p, to, flags));
                        }
                        msym.opens = opens.toList();
                        directives.addAll(msym.opens);

                        msym.directives = directives.toList();

                        ListBuffer<InterimUsesDirective> uses = new ListBuffer<>();
                        int nuses = nextChar();
                        for (int i = 0; i < nuses; i++) {
                            Name srvc = poolReader.peekClassName(nextChar(), this::classNameMapper);
                            uses.add(new InterimUsesDirective(srvc));
                        }
                        interimUses = uses.toList();

                        ListBuffer<InterimProvidesDirective> provides = new ListBuffer<>();
                        int nprovides = nextChar();
                        for (int p = 0; p < nprovides; p++) {
                            Name srvc = poolReader.peekClassName(nextChar(), this::classNameMapper);
                            int nimpls = nextChar();
                            ListBuffer<Name> impls = new ListBuffer<>();
                            for (int i = 0; i < nimpls; i++) {
                                impls.append(poolReader.peekClassName(nextChar(), this::classNameMapper));
                            provides.add(new InterimProvidesDirective(srvc, impls.toList()));
                            }
                        }
                        interimProvides = provides.toList();
                    }
                }

                private Name classNameMapper(byte[] arr, int offset, int length) {
                    return names.fromUtf(ClassFile.internalize(arr, offset, length));
                }
            },

            new AttributeReader(names.ModuleResolution, V53, CLASS_ATTRIBUTE) {
                @Override
                protected boolean accepts(AttributeKind kind) {
                    return super.accepts(kind) && allowModules;
                }
                protected void read(Symbol sym, int attrLen) {
                    if (sym.kind == TYP && sym.owner.kind == MDL) {
                        ModuleSymbol msym = (ModuleSymbol) sym.owner;
                        msym.resolutionFlags.addAll(readModuleResolutionFlags(nextChar()));
                    }
                }
            },

            new AttributeReader(names.Record, V58, CLASS_ATTRIBUTE) {
                @Override
                protected boolean accepts(AttributeKind kind) {
                    return super.accepts(kind) && allowRecords;
                }
                protected void read(Symbol sym, int attrLen) {
                    if (sym.kind == TYP) {
                        sym.flags_field |= RECORD;
                    }
                    int componentCount = nextChar();
                    ListBuffer<RecordComponent> components = new ListBuffer<>();
                    for (int i = 0; i < componentCount; i++) {
                        Name name = poolReader.getName(nextChar());
                        Type type = poolReader.getType(nextChar());
                        RecordComponent c = new RecordComponent(name, type, sym);
                        readAttrs(c, AttributeKind.MEMBER);
                        components.add(c);
                    }
                    ((ClassSymbol) sym).setRecordComponents(components.toList());
                }
            },
            new AttributeReader(names.PermittedSubclasses, V59, CLASS_ATTRIBUTE) {
                @Override
                protected boolean accepts(AttributeKind kind) {
                    return super.accepts(kind) && allowSealedTypes;
                }
                protected void read(Symbol sym, int attrLen) {
                    if (sym.kind == TYP) {
                        ListBuffer<Symbol> subtypes = new ListBuffer<>();
                        int numberOfPermittedSubtypes = nextChar();
                        for (int i = 0; i < numberOfPermittedSubtypes; i++) {
                            subtypes.add(poolReader.getClass(nextChar()));
                        }
                        ((ClassSymbol)sym).permitted = subtypes.toList();
                    }
                }
            },
        };

        for (AttributeReader r: readers)
            attributeReaders.put(r.name, r);
    }

    protected void readEnclosingMethodAttr(Symbol sym) {
        // sym is a nested class with an "Enclosing Method" attribute
        // remove sym from it's current owners scope and place it in
        // the scope specified by the attribute
        sym.owner.members().remove(sym);
        ClassSymbol self = (ClassSymbol)sym;
        ClassSymbol c = poolReader.getClass(nextChar());
        NameAndType nt = optPoolEntry(nextChar(), poolReader::getNameAndType, null);

        if (c.members_field == null || c.kind != TYP)
            throw badClassFile("bad.enclosing.class", self, c);

        MethodSymbol m = findMethod(nt, c.members_field, self.flags());
        if (nt != null && m == null)
            throw badEnclosingMethod(self);

        self.name = simpleBinaryName(self.flatname, c.flatname) ;
        self.owner = m != null ? m : c;
        if (self.name.isEmpty())
            self.fullname = names.empty;
        else
            self.fullname = ClassSymbol.formFullName(self.name, self.owner);

        if (m != null) {
            ((ClassType)sym.type).setEnclosingType(m.type);
        } else if ((self.flags_field & STATIC) == 0) {
            ((ClassType)sym.type).setEnclosingType(c.type);
        } else {
            ((ClassType)sym.type).setEnclosingType(Type.noType);
        }
        enterTypevars(self, self.type);
        if (!missingTypeVariables.isEmpty()) {
            ListBuffer<Type> typeVars =  new ListBuffer<>();
            for (Type typevar : missingTypeVariables) {
                typeVars.append(findTypeVar(typevar.tsym.name));
            }
            foundTypeVariables = typeVars.toList();
        } else {
            foundTypeVariables = List.nil();
        }
    }

    // See java.lang.Class
    private Name simpleBinaryName(Name self, Name enclosing) {
        if (!self.startsWith(enclosing)) {
            throw badClassFile("bad.enclosing.method", self);
        }

        String simpleBinaryName = self.toString().substring(enclosing.toString().length());
        if (simpleBinaryName.length() < 1 || simpleBinaryName.charAt(0) != '$')
            throw badClassFile("bad.enclosing.method", self);
        int index = 1;
        while (index < simpleBinaryName.length() &&
               isAsciiDigit(simpleBinaryName.charAt(index)))
            index++;
        return names.fromString(simpleBinaryName.substring(index));
    }

    private MethodSymbol findMethod(NameAndType nt, Scope scope, long flags) {
        if (nt == null)
            return null;

        MethodType type = nt.type.asMethodType();

        for (Symbol sym : scope.getSymbolsByName(nt.name)) {
            if (sym.kind == MTH && isSameBinaryType(sym.type.asMethodType(), type))
                return (MethodSymbol)sym;
        }

        if (nt.name != names.init)
            // not a constructor
            return null;
        if ((flags & INTERFACE) != 0)
            // no enclosing instance
            return null;
        if (nt.type.getParameterTypes().isEmpty())
            // no parameters
            return null;

        // A constructor of an inner class.
        // Remove the first argument (the enclosing instance)
        nt = new NameAndType(nt.name, new MethodType(nt.type.getParameterTypes().tail,
                                 nt.type.getReturnType(),
                                 nt.type.getThrownTypes(),
                                 syms.methodClass));
        // Try searching again
        return findMethod(nt, scope, flags);
    }

    /** Similar to Types.isSameType but avoids completion */
    private boolean isSameBinaryType(MethodType mt1, MethodType mt2) {
        List<Type> types1 = types.erasure(mt1.getParameterTypes())
            .prepend(types.erasure(mt1.getReturnType()));
        List<Type> types2 = mt2.getParameterTypes().prepend(mt2.getReturnType());
        while (!types1.isEmpty() && !types2.isEmpty()) {
            if (types1.head.tsym != types2.head.tsym)
                return false;
            types1 = types1.tail;
            types2 = types2.tail;
        }
        return types1.isEmpty() && types2.isEmpty();
    }

    /**
     * Character.isDigit answers <tt>true</tt> to some non-ascii
     * digits.  This one does not.  <b>copied from java.lang.Class</b>
     */
    private static boolean isAsciiDigit(char c) {
        return '0' <= c && c <= '9';
    }

    /** Read member attributes.
     */
    void readMemberAttrs(Symbol sym) {
        readAttrs(sym, AttributeKind.MEMBER);
    }

    void readAttrs(Symbol sym, AttributeKind kind) {
        char ac = nextChar();
        for (int i = 0; i < ac; i++) {
            Name attrName = poolReader.getName(nextChar());
            int attrLen = nextInt();
            AttributeReader r = attributeReaders.get(attrName);
            if (r != null && r.accepts(kind))
                r.read(sym, attrLen);
            else  {
                bp = bp + attrLen;
            }
        }
    }

    private boolean readingClassAttr = false;
    private List<Type> missingTypeVariables = List.nil();
    private List<Type> foundTypeVariables = List.nil();

    /** Read class attributes.
     */
    void readClassAttrs(ClassSymbol c) {
        readAttrs(c, AttributeKind.CLASS);
    }

    /** Read code block.
     */
    Code readCode(Symbol owner) {
        nextChar(); // max_stack
        nextChar(); // max_locals
        final int  code_length = nextInt();
        bp += code_length;
        final char exception_table_length = nextChar();
        bp += exception_table_length * 8;
        readMemberAttrs(owner);
        return null;
    }

/************************************************************************
 * Reading Java-language annotations
 ***********************************************************************/

    /**
     * Save annotations.
     */
    List<CompoundAnnotationProxy> readAnnotations() {
        int numAttributes = nextChar();
        ListBuffer<CompoundAnnotationProxy> annotations = new ListBuffer<>();
        for (int i = 0; i < numAttributes; i++) {
            annotations.append(readCompoundAnnotation());
        }
        return annotations.toList();
    }

    /** Attach annotations.
     */
    void attachAnnotations(final Symbol sym) {
        attachAnnotations(sym, readAnnotations());
    }

    /**
     * Attach annotations.
     */
    void attachAnnotations(final Symbol sym, List<CompoundAnnotationProxy> annotations) {
        if (annotations.isEmpty()) {
            return;
        }
        ListBuffer<CompoundAnnotationProxy> proxies = new ListBuffer<>();
        for (CompoundAnnotationProxy proxy : annotations) {
            if (proxy.type.tsym.flatName() == syms.proprietaryType.tsym.flatName()) {
                if (sym instanceof TypeSymbol) {
                    ((TypeSymbol) sym).setFlag(TypeSymbolFlags.PROPRIETARY);
                }
            } else if (proxy.type.tsym.flatName() == syms.profileType.tsym.flatName()) {
                if (profile != Profile.DEFAULT && sym instanceof TypeSymbol) {
                    for (Pair<Name, Attribute> v : proxy.values) {
<<<<<<< HEAD
                        if (v.fst == names.value && v.snd instanceof Attribute.Constant) {
                            Attribute.Constant c = (Attribute.Constant)v.snd;
                            if (c.type == syms.intType && ((Integer)c.value) > profile.value) {
                                ((TypeSymbol) sym).setFlag(TypeSymbolFlags.NOT_IN_PROFILE);
=======
                        if (v.fst == names.value && v.snd instanceof Attribute.Constant constant) {
                            if (constant.type == syms.intType && ((Integer) constant.value) > profile.value) {
                                sym.flags_field |= NOT_IN_PROFILE;
>>>>>>> b544b8b7
                            }
                        }
                    }
                }
            } else if (proxy.type.tsym.flatName() == syms.previewFeatureInternalType.tsym.flatName()) {
                sym.flags_field |= PREVIEW_API;
                setFlagIfAttributeTrue(proxy, sym, names.reflective, PREVIEW_REFLECTIVE);
            } else if (proxy.type.tsym.flatName() == syms.valueBasedInternalType.tsym.flatName()) {
                Assert.check(sym.kind == TYP);
                sym.flags_field |= VALUE_BASED;
            } else {
                if (proxy.type.tsym == syms.annotationTargetType.tsym) {
                    target = proxy;
                } else if (proxy.type.tsym == syms.repeatableType.tsym) {
                    repeatable = proxy;
                } else if (proxy.type.tsym == syms.deprecatedType.tsym) {
                    sym.flags_field |= (DEPRECATED | DEPRECATED_ANNOTATION);
                    setFlagIfAttributeTrue(proxy, sym, names.forRemoval, DEPRECATED_REMOVAL);
                }  else if (proxy.type.tsym == syms.previewFeatureType.tsym) {
                    sym.flags_field |= PREVIEW_API;
                    setFlagIfAttributeTrue(proxy, sym, names.reflective, PREVIEW_REFLECTIVE);
                }  else if (proxy.type.tsym == syms.valueBasedType.tsym && sym.kind == TYP) {
                    sym.flags_field |= VALUE_BASED;
                }
                proxies.append(proxy);
            }
        }
        annotate.normal(new AnnotationCompleter(sym, proxies.toList()));
    }
    //where:
        private void setFlagIfAttributeTrue(CompoundAnnotationProxy proxy, Symbol sym, Name attribute, long flag) {
            for (Pair<Name, Attribute> v : proxy.values) {
                if (v.fst == attribute && v.snd instanceof Attribute.Constant constant) {
                    if (constant.type == syms.booleanType && ((Integer) constant.value) != 0) {
                        sym.flags_field |= flag;
                    }
                }
            }
        }

    /** Read parameter annotations.
     */
    void readParameterAnnotations(Symbol meth) {
        int numParameters = buf.getByte(bp++) & 0xFF;
        if (parameterAnnotations == null) {
            parameterAnnotations = new ParameterAnnotations[numParameters];
        } else if (parameterAnnotations.length != numParameters) {
            throw badClassFile("bad.runtime.invisible.param.annotations", meth);
        }
        for (int pnum = 0; pnum < numParameters; pnum++) {
            if (parameterAnnotations[pnum] == null) {
                parameterAnnotations[pnum] = new ParameterAnnotations();
            }
            parameterAnnotations[pnum].add(readAnnotations());
        }
    }

    void attachTypeAnnotations(final Symbol sym) {
        int numAttributes = nextChar();
        if (numAttributes != 0) {
            ListBuffer<TypeAnnotationProxy> proxies = new ListBuffer<>();
            for (int i = 0; i < numAttributes; i++)
                proxies.append(readTypeAnnotation());
            annotate.normal(new TypeAnnotationCompleter(sym, proxies.toList()));
        }
    }

    /** Attach the default value for an annotation element.
     */
    void attachAnnotationDefault(final Symbol sym) {
        final MethodSymbol meth = (MethodSymbol)sym; // only on methods
        final Attribute value = readAttributeValue();

        // The default value is set later during annotation. It might
        // be the case that the Symbol sym is annotated _after_ the
        // repeating instances that depend on this default value,
        // because of this we set an interim value that tells us this
        // element (most likely) has a default.
        //
        // Set interim value for now, reset just before we do this
        // properly at annotate time.
        meth.defaultValue = value;
        annotate.normal(new AnnotationDefaultCompleter(meth, value));
    }

    Type readTypeOrClassSymbol(int i) {
        return readTypeToProxy(i);
    }
    Type readTypeToProxy(int i) {
        if (currentModule.module_info == currentOwner) {
            return new ProxyType(i);
        } else {
            return poolReader.getType(i);
        }
    }

    CompoundAnnotationProxy readCompoundAnnotation() {
        Type t;
        if (currentModule.module_info == currentOwner) {
            int cpIndex = nextChar();
            t = new ProxyType(cpIndex);
        } else {
            t = readTypeOrClassSymbol(nextChar());
        }
        int numFields = nextChar();
        ListBuffer<Pair<Name,Attribute>> pairs = new ListBuffer<>();
        for (int i=0; i<numFields; i++) {
            Name name = poolReader.getName(nextChar());
            Attribute value = readAttributeValue();
            pairs.append(new Pair<>(name, value));
        }
        return new CompoundAnnotationProxy(t, pairs.toList());
    }

    TypeAnnotationProxy readTypeAnnotation() {
        TypeAnnotationPosition position = readPosition();
        CompoundAnnotationProxy proxy = readCompoundAnnotation();

        return new TypeAnnotationProxy(proxy, position);
    }

    TypeAnnotationPosition readPosition() {
        int tag = nextByte(); // TargetType tag is a byte

        if (!TargetType.isValidTargetTypeValue(tag))
            throw badClassFile("bad.type.annotation.value", String.format("0x%02X", tag));

        TargetType type = TargetType.fromTargetTypeValue(tag);

        switch (type) {
        // instanceof
        case INSTANCEOF: {
            final int offset = nextChar();
            final TypeAnnotationPosition position =
                TypeAnnotationPosition.instanceOf(readTypePath());
            position.offset = offset;
            return position;
        }
        // new expression
        case NEW: {
            final int offset = nextChar();
            final TypeAnnotationPosition position =
                TypeAnnotationPosition.newObj(readTypePath());
            position.offset = offset;
            return position;
        }
        // constructor/method reference receiver
        case CONSTRUCTOR_REFERENCE: {
            final int offset = nextChar();
            final TypeAnnotationPosition position =
                TypeAnnotationPosition.constructorRef(readTypePath());
            position.offset = offset;
            return position;
        }
        case METHOD_REFERENCE: {
            final int offset = nextChar();
            final TypeAnnotationPosition position =
                TypeAnnotationPosition.methodRef(readTypePath());
            position.offset = offset;
            return position;
        }
        // local variable
        case LOCAL_VARIABLE: {
            final int table_length = nextChar();
            final int[] newLvarOffset = new int[table_length];
            final int[] newLvarLength = new int[table_length];
            final int[] newLvarIndex = new int[table_length];

            for (int i = 0; i < table_length; ++i) {
                newLvarOffset[i] = nextChar();
                newLvarLength[i] = nextChar();
                newLvarIndex[i] = nextChar();
            }

            final TypeAnnotationPosition position =
                    TypeAnnotationPosition.localVariable(readTypePath());
            position.lvarOffset = newLvarOffset;
            position.lvarLength = newLvarLength;
            position.lvarIndex = newLvarIndex;
            return position;
        }
        // resource variable
        case RESOURCE_VARIABLE: {
            final int table_length = nextChar();
            final int[] newLvarOffset = new int[table_length];
            final int[] newLvarLength = new int[table_length];
            final int[] newLvarIndex = new int[table_length];

            for (int i = 0; i < table_length; ++i) {
                newLvarOffset[i] = nextChar();
                newLvarLength[i] = nextChar();
                newLvarIndex[i] = nextChar();
            }

            final TypeAnnotationPosition position =
                    TypeAnnotationPosition.resourceVariable(readTypePath());
            position.lvarOffset = newLvarOffset;
            position.lvarLength = newLvarLength;
            position.lvarIndex = newLvarIndex;
            return position;
        }
        // exception parameter
        case EXCEPTION_PARAMETER: {
            final int exception_index = nextChar();
            final TypeAnnotationPosition position =
                TypeAnnotationPosition.exceptionParameter(readTypePath());
            position.setExceptionIndex(exception_index);
            return position;
        }
        // method receiver
        case METHOD_RECEIVER:
            return TypeAnnotationPosition.methodReceiver(readTypePath());
        // type parameter
        case CLASS_TYPE_PARAMETER: {
            final int parameter_index = nextByte();
            return TypeAnnotationPosition
                .typeParameter(readTypePath(), parameter_index);
        }
        case METHOD_TYPE_PARAMETER: {
            final int parameter_index = nextByte();
            return TypeAnnotationPosition
                .methodTypeParameter(readTypePath(), parameter_index);
        }
        // type parameter bound
        case CLASS_TYPE_PARAMETER_BOUND: {
            final int parameter_index = nextByte();
            final int bound_index = nextByte();
            return TypeAnnotationPosition
                .typeParameterBound(readTypePath(), parameter_index,
                                    bound_index);
        }
        case METHOD_TYPE_PARAMETER_BOUND: {
            final int parameter_index = nextByte();
            final int bound_index = nextByte();
            return TypeAnnotationPosition
                .methodTypeParameterBound(readTypePath(), parameter_index,
                                          bound_index);
        }
        // class extends or implements clause
        case CLASS_EXTENDS: {
            final int type_index = nextChar();
            return TypeAnnotationPosition.classExtends(readTypePath(),
                                                       type_index);
        }
        // throws
        case THROWS: {
            final int type_index = nextChar();
            return TypeAnnotationPosition.methodThrows(readTypePath(),
                                                       type_index);
        }
        // method parameter
        case METHOD_FORMAL_PARAMETER: {
            final int parameter_index = nextByte();
            return TypeAnnotationPosition.methodParameter(readTypePath(),
                                                          parameter_index);
        }
        // type cast
        case CAST: {
            final int offset = nextChar();
            final int type_index = nextByte();
            final TypeAnnotationPosition position =
                TypeAnnotationPosition.typeCast(readTypePath(), type_index);
            position.offset = offset;
            return position;
        }
        // method/constructor/reference type argument
        case CONSTRUCTOR_INVOCATION_TYPE_ARGUMENT: {
            final int offset = nextChar();
            final int type_index = nextByte();
            final TypeAnnotationPosition position = TypeAnnotationPosition
                .constructorInvocationTypeArg(readTypePath(), type_index);
            position.offset = offset;
            return position;
        }
        case METHOD_INVOCATION_TYPE_ARGUMENT: {
            final int offset = nextChar();
            final int type_index = nextByte();
            final TypeAnnotationPosition position = TypeAnnotationPosition
                .methodInvocationTypeArg(readTypePath(), type_index);
            position.offset = offset;
            return position;
        }
        case CONSTRUCTOR_REFERENCE_TYPE_ARGUMENT: {
            final int offset = nextChar();
            final int type_index = nextByte();
            final TypeAnnotationPosition position = TypeAnnotationPosition
                .constructorRefTypeArg(readTypePath(), type_index);
            position.offset = offset;
            return position;
        }
        case METHOD_REFERENCE_TYPE_ARGUMENT: {
            final int offset = nextChar();
            final int type_index = nextByte();
            final TypeAnnotationPosition position = TypeAnnotationPosition
                .methodRefTypeArg(readTypePath(), type_index);
            position.offset = offset;
            return position;
        }
        // We don't need to worry about these
        case METHOD_RETURN:
            return TypeAnnotationPosition.methodReturn(readTypePath());
        case FIELD:
            return TypeAnnotationPosition.field(readTypePath());
        case UNKNOWN:
            throw new AssertionError("jvm.ClassReader: UNKNOWN target type should never occur!");
        default:
            throw new AssertionError("jvm.ClassReader: Unknown target type for position: " + type);
        }
    }

    List<TypeAnnotationPosition.TypePathEntry> readTypePath() {
        int len = nextByte();
        ListBuffer<Integer> loc = new ListBuffer<>();
        for (int i = 0; i < len * TypeAnnotationPosition.TypePathEntry.bytesPerEntry; ++i)
            loc = loc.append(nextByte());

        return TypeAnnotationPosition.getTypePathFromBinary(loc.toList());

    }

    /**
     * Helper function to read an optional pool entry (with given function); this is used while parsing
     * InnerClasses and EnclosingMethod attributes, as well as when parsing supertype descriptor,
     * as per JVMS.
     */
    <Z> Z optPoolEntry(int index, IntFunction<Z> poolFunc, Z defaultValue) {
        return (index == 0) ?
                defaultValue :
                poolFunc.apply(index);
    }

    Attribute readAttributeValue() {
        char c = (char) buf.getByte(bp++);
        switch (c) {
        case 'B':
            return new Attribute.Constant(syms.byteType, poolReader.getConstant(nextChar()));
        case 'C':
            return new Attribute.Constant(syms.charType, poolReader.getConstant(nextChar()));
        case 'D':
            return new Attribute.Constant(syms.doubleType, poolReader.getConstant(nextChar()));
        case 'F':
            return new Attribute.Constant(syms.floatType, poolReader.getConstant(nextChar()));
        case 'I':
            return new Attribute.Constant(syms.intType, poolReader.getConstant(nextChar()));
        case 'J':
            return new Attribute.Constant(syms.longType, poolReader.getConstant(nextChar()));
        case 'S':
            return new Attribute.Constant(syms.shortType, poolReader.getConstant(nextChar()));
        case 'Z':
            return new Attribute.Constant(syms.booleanType, poolReader.getConstant(nextChar()));
        case 's':
            return new Attribute.Constant(syms.stringType, poolReader.getName(nextChar()).toString());
        case 'e':
            return new EnumAttributeProxy(readTypeToProxy(nextChar()), poolReader.getName(nextChar()));
        case 'c':
            return new ClassAttributeProxy(readTypeOrClassSymbol(nextChar()));
        case '[': {
            int n = nextChar();
            ListBuffer<Attribute> l = new ListBuffer<>();
            for (int i=0; i<n; i++)
                l.append(readAttributeValue());
            return new ArrayAttributeProxy(l.toList());
        }
        case '@':
            return readCompoundAnnotation();
        default:
            throw new AssertionError("unknown annotation tag '" + c + "'");
        }
    }

    interface ProxyVisitor extends Attribute.Visitor {
        void visitEnumAttributeProxy(EnumAttributeProxy proxy);
        void visitClassAttributeProxy(ClassAttributeProxy proxy);
        void visitArrayAttributeProxy(ArrayAttributeProxy proxy);
        void visitCompoundAnnotationProxy(CompoundAnnotationProxy proxy);
    }

    static class EnumAttributeProxy extends Attribute {
        Type enumType;
        Name enumerator;
        public EnumAttributeProxy(Type enumType, Name enumerator) {
            super(null);
            this.enumType = enumType;
            this.enumerator = enumerator;
        }
        public void accept(Visitor v) { ((ProxyVisitor)v).visitEnumAttributeProxy(this); }
        @Override @DefinedBy(Api.LANGUAGE_MODEL)
        public String toString() {
            return "/*proxy enum*/" + enumType + "." + enumerator;
        }
    }

    static class ClassAttributeProxy extends Attribute {
        Type classType;
        public ClassAttributeProxy(Type classType) {
            super(null);
            this.classType = classType;
        }
        public void accept(Visitor v) { ((ProxyVisitor)v).visitClassAttributeProxy(this); }
        @Override @DefinedBy(Api.LANGUAGE_MODEL)
        public String toString() {
            return "/*proxy class*/" + classType + ".class";
        }
    }

    static class ArrayAttributeProxy extends Attribute {
        List<Attribute> values;
        ArrayAttributeProxy(List<Attribute> values) {
            super(null);
            this.values = values;
        }
        public void accept(Visitor v) { ((ProxyVisitor)v).visitArrayAttributeProxy(this); }
        @Override @DefinedBy(Api.LANGUAGE_MODEL)
        public String toString() {
            return "{" + values + "}";
        }
    }

    /** A temporary proxy representing a compound attribute.
     */
    static class CompoundAnnotationProxy extends Attribute {
        final List<Pair<Name,Attribute>> values;
        public CompoundAnnotationProxy(Type type,
                                      List<Pair<Name,Attribute>> values) {
            super(type);
            this.values = values;
        }
        public void accept(Visitor v) { ((ProxyVisitor)v).visitCompoundAnnotationProxy(this); }
        @Override @DefinedBy(Api.LANGUAGE_MODEL)
        public String toString() {
            StringBuilder buf = new StringBuilder();
            buf.append("@");
            buf.append(type.tsym.getQualifiedName());
            buf.append("/*proxy*/{");
            boolean first = true;
            for (List<Pair<Name,Attribute>> v = values;
                 v.nonEmpty(); v = v.tail) {
                Pair<Name,Attribute> value = v.head;
                if (!first) buf.append(",");
                first = false;
                buf.append(value.fst);
                buf.append("=");
                buf.append(value.snd);
            }
            buf.append("}");
            return buf.toString();
        }
    }

    /** A temporary proxy representing a type annotation.
     */
    static class TypeAnnotationProxy {
        final CompoundAnnotationProxy compound;
        final TypeAnnotationPosition position;
        public TypeAnnotationProxy(CompoundAnnotationProxy compound,
                TypeAnnotationPosition position) {
            this.compound = compound;
            this.position = position;
        }
    }

    class AnnotationDeproxy implements ProxyVisitor {
        private ClassSymbol requestingOwner;

        AnnotationDeproxy(ClassSymbol owner) {
            this.requestingOwner = owner;
        }

        List<Attribute.Compound> deproxyCompoundList(List<CompoundAnnotationProxy> pl) {
            // also must fill in types!!!!
            ListBuffer<Attribute.Compound> buf = new ListBuffer<>();
            for (List<CompoundAnnotationProxy> l = pl; l.nonEmpty(); l=l.tail) {
                buf.append(deproxyCompound(l.head));
            }
            return buf.toList();
        }

        Attribute.Compound deproxyCompound(CompoundAnnotationProxy a) {
            Type annotationType = resolvePossibleProxyType(a.type);
            ListBuffer<Pair<Symbol.MethodSymbol,Attribute>> buf = new ListBuffer<>();
            for (List<Pair<Name,Attribute>> l = a.values;
                 l.nonEmpty();
                 l = l.tail) {
                MethodSymbol meth = findAccessMethod(annotationType, l.head.fst);
                buf.append(new Pair<>(meth, deproxy(meth.type.getReturnType(), l.head.snd)));
            }
            return new Attribute.Compound(annotationType, buf.toList());
        }

        MethodSymbol findAccessMethod(Type container, Name name) {
            CompletionFailure failure = null;
            try {
                for (Symbol sym : container.tsym.members().getSymbolsByName(name)) {
                    if (sym.kind == MTH && sym.type.getParameterTypes().length() == 0)
                        return (MethodSymbol) sym;
                }
            } catch (CompletionFailure ex) {
                failure = ex;
            }
            // The method wasn't found: emit a warning and recover
            JavaFileObject prevSource = log.useSource(requestingOwner.classfile);
            try {
                if (lintClassfile) {
                    if (failure == null) {
                        log.warning(Warnings.AnnotationMethodNotFound(container, name));
                    } else {
                        log.warning(Warnings.AnnotationMethodNotFoundReason(container,
                                                                            name,
                                                                            failure.getDetailValue()));//diagnostic, if present
                    }
                }
            } finally {
                log.useSource(prevSource);
            }
            // Construct a new method type and symbol.  Use bottom
            // type (typeof null) as return type because this type is
            // a subtype of all reference types and can be converted
            // to primitive types by unboxing.
            MethodType mt = new MethodType(List.nil(),
                                           syms.botType,
                                           List.nil(),
                                           syms.methodClass);
            return new MethodSymbol(PUBLIC | ABSTRACT, name, mt, container.tsym);
        }

        Attribute result;
        Type type;
        Attribute deproxy(Type t, Attribute a) {
            Type oldType = type;
            try {
                type = t;
                a.accept(this);
                return result;
            } finally {
                type = oldType;
            }
        }

        // implement Attribute.Visitor below

        public void visitConstant(Attribute.Constant value) {
            // assert value.type == type;
            result = value;
        }

        public void visitClass(Attribute.Class clazz) {
            result = clazz;
        }

        public void visitEnum(Attribute.Enum e) {
            throw new AssertionError(); // shouldn't happen
        }

        public void visitCompound(Attribute.Compound compound) {
            throw new AssertionError(); // shouldn't happen
        }

        public void visitArray(Attribute.Array array) {
            throw new AssertionError(); // shouldn't happen
        }

        public void visitError(Attribute.Error e) {
            throw new AssertionError(); // shouldn't happen
        }

        public void visitEnumAttributeProxy(EnumAttributeProxy proxy) {
            // type.tsym.flatName() should == proxy.enumFlatName
            Type enumType = resolvePossibleProxyType(proxy.enumType);
            TypeSymbol enumTypeSym = enumType.tsym;
            VarSymbol enumerator = null;
            CompletionFailure failure = null;
            try {
                for (Symbol sym : enumTypeSym.members().getSymbolsByName(proxy.enumerator)) {
                    if (sym.kind == VAR) {
                        enumerator = (VarSymbol)sym;
                        break;
                    }
                }
            }
            catch (CompletionFailure ex) {
                failure = ex;
            }
            if (enumerator == null) {
                if (failure != null) {
                    log.warning(Warnings.UnknownEnumConstantReason(currentClassFile,
                                                                   enumTypeSym,
                                                                   proxy.enumerator,
                                                                   failure.getDiagnostic()));
                } else {
                    log.warning(Warnings.UnknownEnumConstant(currentClassFile,
                                                             enumTypeSym,
                                                             proxy.enumerator));
                }
                result = new Attribute.Enum(enumTypeSym.type,
                        new VarSymbol(0, proxy.enumerator, syms.botType, enumTypeSym));
            } else {
                result = new Attribute.Enum(enumTypeSym.type, enumerator);
            }
        }

        @Override
        public void visitClassAttributeProxy(ClassAttributeProxy proxy) {
            Type classType = resolvePossibleProxyType(proxy.classType);
            result = new Attribute.Class(types, classType);
        }

        public void visitArrayAttributeProxy(ArrayAttributeProxy proxy) {
            int length = proxy.values.length();
            Attribute[] ats = new Attribute[length];
            Type elemtype = types.elemtype(type);
            int i = 0;
            for (List<Attribute> p = proxy.values; p.nonEmpty(); p = p.tail) {
                ats[i++] = deproxy(elemtype, p.head);
            }
            result = new Attribute.Array(type, ats);
        }

        public void visitCompoundAnnotationProxy(CompoundAnnotationProxy proxy) {
            result = deproxyCompound(proxy);
        }

        Type resolvePossibleProxyType(Type t) {
            if (t instanceof ProxyType proxyType) {
                Assert.check(requestingOwner.owner.kind == MDL);
                ModuleSymbol prevCurrentModule = currentModule;
                currentModule = (ModuleSymbol) requestingOwner.owner;
                try {
                    return proxyType.resolve();
                } finally {
                    currentModule = prevCurrentModule;
                }
            } else {
                return t;
            }
        }
    }

    class AnnotationDefaultCompleter extends AnnotationDeproxy implements Runnable {
        final MethodSymbol sym;
        final Attribute value;
        final JavaFileObject classFile = currentClassFile;

        AnnotationDefaultCompleter(MethodSymbol sym, Attribute value) {
            super(currentOwner.kind == MTH
                    ? currentOwner.enclClass() : (ClassSymbol)currentOwner);
            this.sym = sym;
            this.value = value;
        }

        @Override
        public void run() {
            JavaFileObject previousClassFile = currentClassFile;
            try {
                // Reset the interim value set earlier in
                // attachAnnotationDefault().
                sym.defaultValue = null;
                currentClassFile = classFile;
                sym.defaultValue = deproxy(sym.type.getReturnType(), value);
            } finally {
                currentClassFile = previousClassFile;
            }
        }

        @Override
        public String toString() {
            return " ClassReader store default for " + sym.owner + "." + sym + " is " + value;
        }
    }

    class AnnotationCompleter extends AnnotationDeproxy implements Runnable {
        final Symbol sym;
        final List<CompoundAnnotationProxy> l;
        final JavaFileObject classFile;

        AnnotationCompleter(Symbol sym, List<CompoundAnnotationProxy> l) {
            super(currentOwner.kind == MTH
                    ? currentOwner.enclClass() : (ClassSymbol)currentOwner);
            if (sym.kind == TYP && sym.owner.kind == MDL) {
                this.sym = sym.owner;
            } else {
                this.sym = sym;
            }
            this.l = l;
            this.classFile = currentClassFile;
        }

        @Override
        public void run() {
            JavaFileObject previousClassFile = currentClassFile;
            try {
                currentClassFile = classFile;
                List<Attribute.Compound> newList = deproxyCompoundList(l);
                for (Attribute.Compound attr : newList) {
                    if (attr.type.tsym == syms.deprecatedType.tsym) {
                        sym.flags_field |= (DEPRECATED | DEPRECATED_ANNOTATION);
                        Attribute forRemoval = attr.member(names.forRemoval);
                        if (forRemoval instanceof Attribute.Constant constant) {
                            if (constant.type == syms.booleanType && ((Integer) constant.value) != 0) {
                                sym.flags_field |= DEPRECATED_REMOVAL;
                            }
                        }
                    }
                }
                if (sym.annotationsPendingCompletion()) {
                    sym.setDeclarationAttributes(newList);
                } else {
                    sym.appendAttributes(newList);
                }
            } finally {
                currentClassFile = previousClassFile;
            }
        }

        @Override
        public String toString() {
            return " ClassReader annotate " + sym.owner + "." + sym + " with " + l;
        }
    }

    class TypeAnnotationCompleter extends AnnotationCompleter {

        List<TypeAnnotationProxy> proxies;

        TypeAnnotationCompleter(Symbol sym,
                List<TypeAnnotationProxy> proxies) {
            super(sym, List.nil());
            this.proxies = proxies;
        }

        List<Attribute.TypeCompound> deproxyTypeCompoundList(List<TypeAnnotationProxy> proxies) {
            ListBuffer<Attribute.TypeCompound> buf = new ListBuffer<>();
            for (TypeAnnotationProxy proxy: proxies) {
                Attribute.Compound compound = deproxyCompound(proxy.compound);
                Attribute.TypeCompound typeCompound = new Attribute.TypeCompound(compound, proxy.position);
                buf.add(typeCompound);
            }
            return buf.toList();
        }

        @Override
        public void run() {
            JavaFileObject previousClassFile = currentClassFile;
            try {
                currentClassFile = classFile;
                List<Attribute.TypeCompound> newList = deproxyTypeCompoundList(proxies);
                sym.setTypeAttributes(newList.prependList(sym.getRawTypeAttributes()));
            } finally {
                currentClassFile = previousClassFile;
            }
        }
    }


/************************************************************************
 * Reading Symbols
 ***********************************************************************/

    /** Read a field.
     */
    VarSymbol readField() {
        long flags = adjustFieldFlags(nextChar());
        Name name = poolReader.getName(nextChar());
        Type type = poolReader.getType(nextChar());
        VarSymbol v = new VarSymbol(flags, name, type, currentOwner);
        readMemberAttrs(v);
        return v;
    }

    /** Read a method.
     */
    MethodSymbol readMethod() {
        long flags = adjustMethodFlags(nextChar());
        Name name = poolReader.getName(nextChar());
        Type type = poolReader.getType(nextChar());
        if (currentOwner.isInterface() &&
                (flags & ABSTRACT) == 0 && !name.equals(names.clinit)) {
            if (majorVersion > Version.V52.major ||
                    (majorVersion == Version.V52.major && minorVersion >= Version.V52.minor)) {
                if ((flags & (STATIC | PRIVATE)) == 0) {
                    currentOwner.flags_field |= DEFAULT;
                    flags |= DEFAULT | ABSTRACT;
                }
            } else {
                //protect against ill-formed classfiles
                throw badClassFile((flags & STATIC) == 0 ? "invalid.default.interface" : "invalid.static.interface",
                                   Integer.toString(majorVersion),
                                   Integer.toString(minorVersion));
            }
        }
        validateMethodType(name, type);
        if (name == names.init && currentOwner.hasOuterInstance()) {
            // Sometimes anonymous classes don't have an outer
            // instance, however, there is no reliable way to tell so
            // we never strip this$n
            // ditto for local classes. Local classes that have an enclosing method set
            // won't pass the "hasOuterInstance" check above, but those that don't have an
            // enclosing method (i.e. from initializers) will pass that check.
            boolean local = !currentOwner.owner.members().includes(currentOwner, LookupKind.NON_RECURSIVE);
            if (!currentOwner.name.isEmpty() && !local)
                type = new MethodType(adjustMethodParams(flags, type.getParameterTypes()),
                                      type.getReturnType(),
                                      type.getThrownTypes(),
                                      syms.methodClass);
        }
        MethodSymbol m = new MethodSymbol(flags, name, type, currentOwner);
        if (types.isSignaturePolymorphic(m)) {
            m.setFlag(MethodSymbolFlags.SIGNATURE_POLYMORPHIC);
        }
        if (saveParameterNames)
            initParameterNames(m);
        Symbol prevOwner = currentOwner;
        currentOwner = m;
        try {
            readMemberAttrs(m);
        } finally {
            currentOwner = prevOwner;
        }
        validateMethodType(name, m.type);
        setParameters(m, type);

        if ((flags & VARARGS) != 0) {
            final Type last = type.getParameterTypes().last();
            if (last == null || !last.hasTag(ARRAY)) {
                m.flags_field &= ~VARARGS;
                throw badClassFile("malformed.vararg.method", m);
            }
        }

        return m;
    }

    void validateMethodType(Name name, Type t) {
        if ((!t.hasTag(TypeTag.METHOD) && !t.hasTag(TypeTag.FORALL)) ||
            (name == names.init && !t.getReturnType().hasTag(TypeTag.VOID))) {
            throw badClassFile("method.descriptor.invalid", name);
        }
    }

    private List<Type> adjustMethodParams(long flags, List<Type> args) {
        if (args.isEmpty()) {
            return args;
        }
        boolean isVarargs = (flags & VARARGS) != 0;
        if (isVarargs) {
            Type varargsElem = args.last();
            ListBuffer<Type> adjustedArgs = new ListBuffer<>();
            for (Type t : args) {
                adjustedArgs.append(t != varargsElem ?
                    t :
                    ((ArrayType)t).makeVarargs());
            }
            args = adjustedArgs.toList();
        }
        return args.tail;
    }

    /**
     * Init the parameter names array.
     * Parameter names are currently inferred from the names in the
     * LocalVariableTable attributes of a Code attribute.
     * (Note: this means parameter names are currently not available for
     * methods without a Code attribute.)
     * This method initializes an array in which to store the name indexes
     * of parameter names found in LocalVariableTable attributes. It is
     * slightly supersized to allow for additional slots with a start_pc of 0.
     */
    void initParameterNames(MethodSymbol sym) {
        // make allowance for synthetic parameters.
        final int excessSlots = 4;
        int expectedParameterSlots =
                Code.width(sym.type.getParameterTypes()) + excessSlots;
        if (parameterNameIndices == null
                || parameterNameIndices.length < expectedParameterSlots) {
            parameterNameIndices = new int[expectedParameterSlots];
        } else
            Arrays.fill(parameterNameIndices, 0);
        haveParameterNameIndices = false;
        sawMethodParameters = false;
    }

    /**
     * Set the parameters for a method symbol, including any names and
     * annotations that were read.
     *
     * <p>The type of the symbol may have changed while reading the
     * method attributes (see the Signature attribute). This may be
     * because of generic information or because anonymous synthetic
     * parameters were added.   The original type (as read from the
     * method descriptor) is used to help guess the existence of
     * anonymous synthetic parameters.
     */
    void setParameters(MethodSymbol sym, Type jvmType) {
        // If we get parameter names from MethodParameters, then we
        // don't need to skip.
        int firstParam = 0;
        if (!sawMethodParameters) {
            firstParam = ((sym.flags() & STATIC) == 0) ? 1 : 0;
            // the code in readMethod may have skipped the first
            // parameter when setting up the MethodType. If so, we
            // make a corresponding allowance here for the position of
            // the first parameter.  Note that this assumes the
            // skipped parameter has a width of 1 -- i.e. it is not
            // a double width type (long or double.)
            if (sym.name == names.init && currentOwner.hasOuterInstance()) {
                // Sometimes anonymous classes don't have an outer
                // instance, however, there is no reliable way to tell so
                // we never strip this$n
                if (!currentOwner.name.isEmpty())
                    firstParam += 1;
            }

            if (sym.type != jvmType) {
                // reading the method attributes has caused the
                // symbol's type to be changed. (i.e. the Signature
                // attribute.)  This may happen if there are hidden
                // (synthetic) parameters in the descriptor, but not
                // in the Signature.  The position of these hidden
                // parameters is unspecified; for now, assume they are
                // at the beginning, and so skip over them. The
                // primary case for this is two hidden parameters
                // passed into Enum constructors.
                int skip = Code.width(jvmType.getParameterTypes())
                        - Code.width(sym.type.getParameterTypes());
                firstParam += skip;
            }
        }
        Set<Name> paramNames = new HashSet<>();
        ListBuffer<VarSymbol> params = new ListBuffer<>();
        int nameIndex = firstParam;
        int annotationIndex = 0;
        for (Type t: sym.type.getParameterTypes()) {
            VarSymbol param = parameter(nameIndex, t, sym, paramNames);
            params.append(param);
            if (parameterAnnotations != null) {
                ParameterAnnotations annotations = parameterAnnotations[annotationIndex];
                if (annotations != null && annotations.proxies != null
                        && !annotations.proxies.isEmpty()) {
                    annotate.normal(new AnnotationCompleter(param, annotations.proxies));
                }
            }
            nameIndex += sawMethodParameters ? 1 : Code.width(t);
            annotationIndex++;
        }
        if (parameterAnnotations != null && parameterAnnotations.length != annotationIndex) {
            throw badClassFile("bad.runtime.invisible.param.annotations", sym);
        }
        Assert.checkNull(sym.params);
        sym.params = params.toList();
        parameterAnnotations = null;
        parameterNameIndices = null;
        parameterAccessFlags = null;
    }


    // Returns the name for the parameter at position 'index', either using
    // names read from the MethodParameters, or by synthesizing a name that
    // is not on the 'exclude' list.
    private VarSymbol parameter(int index, Type t, MethodSymbol owner, Set<Name> exclude) {
        boolean nameFilled = false;
        Name argName;
        if (parameterAccessFlags != null && index < parameterAccessFlags.length
                && parameterAccessFlags[index] != 0) {
            flags |= parameterAccessFlags[index];
        }
        if (parameterNameIndices != null && index < parameterNameIndices.length
                && parameterNameIndices[index] != 0) {
            argName = optPoolEntry(parameterNameIndices[index], poolReader::getName, names.empty);
            nameFilled = true;
        } else {
            String prefix = "arg";
            while (true) {
                argName = names.fromString(prefix + exclude.size());
                if (!exclude.contains(argName))
                    break;
                prefix += "$";
            }
        }
        exclude.add(argName);
        ParamSymbol psym = new ParamSymbol(PARAMETER, argName, t, owner);
        if (nameFilled) {
            psym.setFlag(VarSymbolFlags.NAME_FILLED);
        }
        return psym;
    }

    /**
     * skip n bytes
     */
    void skipBytes(int n) {
        bp = bp + n;
    }

    /** Skip a field or method
     */
    void skipMember() {
        bp = bp + 6;
        char ac = nextChar();
        for (int i = 0; i < ac; i++) {
            bp = bp + 2;
            int attrLen = nextInt();
            bp = bp + attrLen;
        }
    }

    void skipInnerClasses() {
        int n = nextChar();
        for (int i = 0; i < n; i++) {
            nextChar();
            nextChar();
            nextChar();
            nextChar();
        }
    }

    /** Enter type variables of this classtype and all enclosing ones in
     *  `typevars'.
     */
    protected void enterTypevars(Symbol sym, Type t) {
        if (t.getEnclosingType() != null) {
            if (!t.getEnclosingType().hasTag(TypeTag.NONE)) {
                enterTypevars(sym.owner, t.getEnclosingType());
            }
        } else if (sym.kind == MTH && !sym.isStatic()) {
            enterTypevars(sym.owner, sym.owner.type);
        }
        for (List<Type> xs = t.getTypeArguments(); xs.nonEmpty(); xs = xs.tail) {
            typevars.enter(xs.head.tsym);
        }
    }

    protected ClassSymbol enterClass(Name name) {
        return syms.enterClass(currentModule, name);
    }

    protected ClassSymbol enterClass(Name name, TypeSymbol owner) {
        return syms.enterClass(currentModule, name, owner);
    }

    /** Read contents of a given class symbol `c'. Both external and internal
     *  versions of an inner class are read.
     */
    void readClass(ClassSymbol c) {
        ClassType ct = (ClassType)c.type;

        // allocate scope for members
        c.members_field = WriteableScope.create(c);

        // prepare type variable table
        typevars = typevars.dup(currentOwner);
        if (ct.getEnclosingType().hasTag(CLASS))
            enterTypevars(c.owner, ct.getEnclosingType());

        // read flags, or skip if this is an inner class
        long f = nextChar();
        long flags = adjustClassFlags(f);
        if ((flags & MODULE) == 0) {
            if (c.owner.kind == PCK || c.owner.kind == ERR) c.flags_field = flags;
            // read own class name and check that it matches
            currentModule = c.packge().modle;
            ClassSymbol self = poolReader.getClass(nextChar());
            if (c != self) {
                throw badClassFile("class.file.wrong.class",
                                   self.flatname);
            }
        } else {
            if (majorVersion < Version.V53.major) {
                throw badClassFile("anachronistic.module.info",
                        Integer.toString(majorVersion),
                        Integer.toString(minorVersion));
            }
            c.flags_field = flags;
            if (c.owner.kind != MDL) {
                throw badClassFile("module.info.definition.expected");
            }
            currentModule = (ModuleSymbol) c.owner;
            int this_class = nextChar();
            // temp, no check on this_class
        }

        // class attributes must be read before class
        // skip ahead to read class attributes
        int startbp = bp;
        nextChar();
        char interfaceCount = nextChar();
        bp += interfaceCount * 2;
        char fieldCount = nextChar();
        for (int i = 0; i < fieldCount; i++) skipMember();
        char methodCount = nextChar();
        for (int i = 0; i < methodCount; i++) skipMember();
        readClassAttrs(c);

        if (c.permitted != null && !c.permitted.isEmpty()) {
            c.flags_field |= SEALED;
        }

        // reset and read rest of classinfo
        bp = startbp;
        int n = nextChar();
        if ((flags & MODULE) != 0 && n > 0) {
            throw badClassFile("module.info.invalid.super.class");
        }
        if (ct.supertype_field == null)
            ct.supertype_field =
                    optPoolEntry(n, idx -> poolReader.getClass(idx).erasure(types), Type.noType);
        n = nextChar();
        List<Type> is = List.nil();
        for (int i = 0; i < n; i++) {
            Type _inter = poolReader.getClass(nextChar()).erasure(types);
            is = is.prepend(_inter);
        }
        if (ct.interfaces_field == null)
            ct.interfaces_field = is.reverse();

        Assert.check(fieldCount == nextChar());
        for (int i = 0; i < fieldCount; i++) enterMember(c, readField());
        Assert.check(methodCount == nextChar());
        for (int i = 0; i < methodCount; i++) enterMember(c, readMethod());
        if (c.isRecord()) {
            for (RecordComponent rc: c.getRecordComponents()) {
                rc.accessor = lookupMethod(c, rc.name, List.nil());
            }
        }
        typevars = typevars.leave();
    }

    private MethodSymbol lookupMethod(TypeSymbol tsym, Name name, List<Type> argtypes) {
        for (Symbol s : tsym.members().getSymbolsByName(name, s -> s.kind == MTH)) {
            if (types.isSameTypes(s.type.getParameterTypes(), argtypes)) {
                return (MethodSymbol) s;
            }
        }
        return null;
    }

    /** Read inner class info. For each inner/outer pair allocate a
     *  member class.
     */
    void readInnerClasses(ClassSymbol c) {
        int n = nextChar();
        for (int i = 0; i < n; i++) {
            nextChar(); // skip inner class symbol
            int outerIdx = nextChar();
            int nameIdx = nextChar();
            ClassSymbol outer = optPoolEntry(outerIdx, poolReader::getClass, null);
            Name name = optPoolEntry(nameIdx, poolReader::getName, names.empty);
            if (name == null) name = names.empty;
            long flags = adjustClassFlags(nextChar());
            if (outer != null) { // we have a member class
                if (name == names.empty)
                    name = names.one;
                ClassSymbol member = enterClass(name, outer);
                if ((flags & STATIC) == 0) {
                    ((ClassType)member.type).setEnclosingType(outer.type);
                    if (member.erasure_field != null)
                        ((ClassType)member.erasure_field).setEnclosingType(types.erasure(outer.type));
                }
                if (c == outer) {
                    member.flags_field = flags;
                    enterMember(c, member);
                }
            }
        }
    }

    /** Read a class definition from the bytes in buf.
     */
    private void readClassBuffer(ClassSymbol c) throws IOException {
        int magic = nextInt();
        if (magic != JAVA_MAGIC)
            throw badClassFile("illegal.start.of.class.file");

        minorVersion = nextChar();
        majorVersion = nextChar();
        int maxMajor = Version.MAX().major;
        int maxMinor = Version.MAX().minor;
        boolean previewClassFile =
                minorVersion == ClassFile.PREVIEW_MINOR_VERSION;
        if (majorVersion > maxMajor ||
            majorVersion * 1000 + minorVersion <
            Version.MIN().major * 1000 + Version.MIN().minor) {
            if (majorVersion == (maxMajor + 1) && !previewClassFile)
                log.warning(Warnings.BigMajorVersion(currentClassFile,
                                                     majorVersion,
                                                     maxMajor));
            else
                throw badClassFile("wrong.version",
                                   Integer.toString(majorVersion),
                                   Integer.toString(minorVersion),
                                   Integer.toString(maxMajor),
                                   Integer.toString(maxMinor));
        }

        if (previewClassFile) {
            if (!preview.isEnabled()) {
                log.error(preview.disabledError(currentClassFile, majorVersion));
            } else {
                preview.warnPreview(c.classfile, majorVersion);
            }
        }

        poolReader = new PoolReader(this, names, syms);
        bp = poolReader.readPool(buf, bp);
        if (signatureBuffer.length < bp) {
            int ns = Integer.highestOneBit(bp) << 1;
            signatureBuffer = new byte[ns];
        }
        readClass(c);
    }

    public void readClassFile(ClassSymbol c) {
        currentOwner = c;
        currentClassFile = c.classfile;
        warnedAttrs.clear();
        filling = true;
        target = null;
        repeatable = null;
        try {
            bp = 0;
            buf.reset();
            buf.appendStream(c.classfile.openInputStream());
            readClassBuffer(c);
            if (!missingTypeVariables.isEmpty() && !foundTypeVariables.isEmpty()) {
                List<Type> missing = missingTypeVariables;
                List<Type> found = foundTypeVariables;
                missingTypeVariables = List.nil();
                foundTypeVariables = List.nil();
                interimUses = List.nil();
                interimProvides = List.nil();
                filling = false;
                ClassType ct = (ClassType)currentOwner.type;
                ct.supertype_field =
                    types.subst(ct.supertype_field, missing, found);
                ct.interfaces_field =
                    types.subst(ct.interfaces_field, missing, found);
                ct.typarams_field =
                    types.substBounds(ct.typarams_field, missing, found);
                for (List<Type> types = ct.typarams_field; types.nonEmpty(); types = types.tail) {
                    types.head.tsym.type = types.head;
                }
            } else if (missingTypeVariables.isEmpty() !=
                       foundTypeVariables.isEmpty()) {
                Name name = missingTypeVariables.head.tsym.name;
                throw badClassFile("undecl.type.var", name);
            }

            if ((c.flags_field & Flags.ANNOTATION) != 0) {
                c.setAnnotationTypeMetadata(new AnnotationTypeMetadata(c, new CompleterDeproxy(c, target, repeatable)));
            } else {
                c.setAnnotationTypeMetadata(AnnotationTypeMetadata.notAnAnnotationType());
            }

            if (c == currentModule.module_info) {
                if (interimUses.nonEmpty() || interimProvides.nonEmpty()) {
                    Assert.check(currentModule.isCompleted());
                    currentModule.usesProvidesCompleter =
                            new UsesProvidesCompleter(currentModule, interimUses, interimProvides);
                } else {
                    currentModule.uses = List.nil();
                    currentModule.provides = List.nil();
                }
            }
        } catch (IOException | ClosedFileSystemException ex) {
            throw badClassFile("unable.to.access.file", ex.toString());
        } catch (ArrayIndexOutOfBoundsException ex) {
            throw badClassFile("bad.class.file", c.flatname);
        } finally {
            interimUses = List.nil();
            interimProvides = List.nil();
            missingTypeVariables = List.nil();
            foundTypeVariables = List.nil();
            filling = false;
        }
    }

    /** We can only read a single class file at a time; this
     *  flag keeps track of when we are currently reading a class
     *  file.
     */
    public boolean filling = false;

/************************************************************************
 * Adjusting flags
 ***********************************************************************/

    long adjustFieldFlags(long flags) {
        return flags;
    }

    long adjustMethodFlags(long flags) {
        if ((flags & ACC_BRIDGE) != 0) {
            flags &= ~ACC_BRIDGE;
            flags |= BRIDGE;
        }
        if ((flags & ACC_VARARGS) != 0) {
            flags &= ~ACC_VARARGS;
            flags |= VARARGS;
        }
        return flags;
    }

    long adjustClassFlags(long flags) {
        if ((flags & ACC_MODULE) != 0) {
            flags &= ~ACC_MODULE;
            flags |= MODULE;
        }
        return flags & ~ACC_SUPER; // SUPER and SYNCHRONIZED bits overloaded
    }

    /**
     * A subclass of JavaFileObject for the sourcefile attribute found in a classfile.
     * The attribute is only the last component of the original filename, so is unlikely
     * to be valid as is, so operations other than those to access the name throw
     * UnsupportedOperationException
     */
    private static class SourceFileObject implements JavaFileObject {

        /** The file's name.
         */
        private final Name name;

        public SourceFileObject(Name name) {
            this.name = name;
        }

        @Override @DefinedBy(Api.COMPILER)
        public URI toUri() {
            try {
                return new URI(null, name.toString(), null);
            } catch (URISyntaxException e) {
                throw new PathFileObject.CannotCreateUriError(name.toString(), e);
            }
        }

        @Override @DefinedBy(Api.COMPILER)
        public String getName() {
            return name.toString();
        }

        @Override @DefinedBy(Api.COMPILER)
        public JavaFileObject.Kind getKind() {
            return BaseFileManager.getKind(getName());
        }

        @Override @DefinedBy(Api.COMPILER)
        public InputStream openInputStream() {
            throw new UnsupportedOperationException();
        }

        @Override @DefinedBy(Api.COMPILER)
        public OutputStream openOutputStream() {
            throw new UnsupportedOperationException();
        }

        @Override @DefinedBy(Api.COMPILER)
        public CharBuffer getCharContent(boolean ignoreEncodingErrors) {
            throw new UnsupportedOperationException();
        }

        @Override @DefinedBy(Api.COMPILER)
        public Reader openReader(boolean ignoreEncodingErrors) {
            throw new UnsupportedOperationException();
        }

        @Override @DefinedBy(Api.COMPILER)
        public Writer openWriter() {
            throw new UnsupportedOperationException();
        }

        @Override @DefinedBy(Api.COMPILER)
        public long getLastModified() {
            throw new UnsupportedOperationException();
        }

        @Override @DefinedBy(Api.COMPILER)
        public boolean delete() {
            throw new UnsupportedOperationException();
        }

        @Override @DefinedBy(Api.COMPILER)
        public boolean isNameCompatible(String simpleName, JavaFileObject.Kind kind) {
            return true; // fail-safe mode
        }

        @Override @DefinedBy(Api.COMPILER)
        public NestingKind getNestingKind() {
            return null;
        }

        @Override @DefinedBy(Api.COMPILER)
        public Modifier getAccessLevel() {
            return null;
        }

        /**
         * Check if two file objects are equal.
         * SourceFileObjects are just placeholder objects for the value of a
         * SourceFile attribute, and do not directly represent specific files.
         * Two SourceFileObjects are equal if their names are equal.
         */
        @Override
        public boolean equals(Object other) {
            if (this == other)
                return true;
            return (other instanceof SourceFileObject sourceFileObject)
                    && name.equals(sourceFileObject.name);
        }

        @Override
        public int hashCode() {
            return name.hashCode();
        }
    }

    private class CompleterDeproxy implements AnnotationTypeCompleter {
        ClassSymbol proxyOn;
        CompoundAnnotationProxy target;
        CompoundAnnotationProxy repeatable;

        public CompleterDeproxy(ClassSymbol c, CompoundAnnotationProxy target,
                CompoundAnnotationProxy repeatable)
        {
            this.proxyOn = c;
            this.target = target;
            this.repeatable = repeatable;
        }

        @Override
        public void complete(ClassSymbol sym) {
            Assert.check(proxyOn == sym);
            Attribute.Compound theTarget = null, theRepeatable = null;
            AnnotationDeproxy deproxy;

            try {
                if (target != null) {
                    deproxy = new AnnotationDeproxy(proxyOn);
                    theTarget = deproxy.deproxyCompound(target);
                }

                if (repeatable != null) {
                    deproxy = new AnnotationDeproxy(proxyOn);
                    theRepeatable = deproxy.deproxyCompound(repeatable);
                }
            } catch (Exception e) {
                throw new CompletionFailure(sym,
                                            () -> ClassReader.this.diagFactory.fragment(Fragments.ExceptionMessage(e.getMessage())),
                                            dcfh);
            }

            sym.getAnnotationTypeMetadata().setTarget(theTarget);
            sym.getAnnotationTypeMetadata().setRepeatable(theRepeatable);
        }
    }

    private class ProxyType extends Type {

        private final Name name;

        public ProxyType(int index) {
            super(syms.noSymbol, TypeMetadata.EMPTY);
            this.name = poolReader.getName(index);
        }

        @Override
        public TypeTag getTag() {
            return TypeTag.NONE;
        }

        @Override
        public Type cloneWithMetadata(TypeMetadata metadata) {
            throw new UnsupportedOperationException();
        }

        public Type resolve() {
            return name.map(ClassReader.this::sigToType);
        }

        @Override @DefinedBy(Api.LANGUAGE_MODEL)
        public String toString() {
            return "<ProxyType>";
        }

    }

    private static final class InterimUsesDirective {
        public final Name service;

        public InterimUsesDirective(Name service) {
            this.service = service;
        }

    }

    private static final class InterimProvidesDirective {
        public final Name service;
        public final List<Name> impls;

        public InterimProvidesDirective(Name service, List<Name> impls) {
            this.service = service;
            this.impls = impls;
        }

    }

    private final class UsesProvidesCompleter implements Completer {
        private final ModuleSymbol currentModule;
        private final List<InterimUsesDirective> interimUsesCopy;
        private final List<InterimProvidesDirective> interimProvidesCopy;

        public UsesProvidesCompleter(ModuleSymbol currentModule, List<InterimUsesDirective> interimUsesCopy, List<InterimProvidesDirective> interimProvidesCopy) {
            this.currentModule = currentModule;
            this.interimUsesCopy = interimUsesCopy;
            this.interimProvidesCopy = interimProvidesCopy;
        }

        @Override
        public void complete(Symbol sym) throws CompletionFailure {
            ListBuffer<Directive> directives = new ListBuffer<>();
            directives.addAll(currentModule.directives);
            ListBuffer<UsesDirective> uses = new ListBuffer<>();
            for (InterimUsesDirective interim : interimUsesCopy) {
                UsesDirective d = new UsesDirective(syms.enterClass(currentModule, interim.service));
                uses.add(d);
                directives.add(d);
            }
            currentModule.uses = uses.toList();
            ListBuffer<ProvidesDirective> provides = new ListBuffer<>();
            for (InterimProvidesDirective interim : interimProvidesCopy) {
                ListBuffer<ClassSymbol> impls = new ListBuffer<>();
                for (Name impl : interim.impls) {
                    impls.append(syms.enterClass(currentModule, impl));
                }
                ProvidesDirective d = new ProvidesDirective(syms.enterClass(currentModule, interim.service),
                                                            impls.toList());
                provides.add(d);
                directives.add(d);
            }
            currentModule.provides = provides.toList();
            currentModule.directives = directives.toList();
        }
    }
}<|MERGE_RESOLUTION|>--- conflicted
+++ resolved
@@ -1438,16 +1438,9 @@
             } else if (proxy.type.tsym.flatName() == syms.profileType.tsym.flatName()) {
                 if (profile != Profile.DEFAULT && sym instanceof TypeSymbol) {
                     for (Pair<Name, Attribute> v : proxy.values) {
-<<<<<<< HEAD
-                        if (v.fst == names.value && v.snd instanceof Attribute.Constant) {
-                            Attribute.Constant c = (Attribute.Constant)v.snd;
-                            if (c.type == syms.intType && ((Integer)c.value) > profile.value) {
-                                ((TypeSymbol) sym).setFlag(TypeSymbolFlags.NOT_IN_PROFILE);
-=======
                         if (v.fst == names.value && v.snd instanceof Attribute.Constant constant) {
                             if (constant.type == syms.intType && ((Integer) constant.value) > profile.value) {
-                                sym.flags_field |= NOT_IN_PROFILE;
->>>>>>> b544b8b7
+                                ((TypeSymbol) sym).setFlag(TypeSymbolFlags.NOT_IN_PROFILE);
                             }
                         }
                     }
@@ -1457,7 +1450,7 @@
                 setFlagIfAttributeTrue(proxy, sym, names.reflective, PREVIEW_REFLECTIVE);
             } else if (proxy.type.tsym.flatName() == syms.valueBasedInternalType.tsym.flatName()) {
                 Assert.check(sym.kind == TYP);
-                sym.flags_field |= VALUE_BASED;
+                ((ClassSymbol) sym).setFlag(TypeSymbolFlags.VALUE_BASED);
             } else {
                 if (proxy.type.tsym == syms.annotationTargetType.tsym) {
                     target = proxy;
@@ -1470,7 +1463,7 @@
                     sym.flags_field |= PREVIEW_API;
                     setFlagIfAttributeTrue(proxy, sym, names.reflective, PREVIEW_REFLECTIVE);
                 }  else if (proxy.type.tsym == syms.valueBasedType.tsym && sym.kind == TYP) {
-                    sym.flags_field |= VALUE_BASED;
+                    ((ClassSymbol) sym).setFlag(TypeSymbolFlags.VALUE_BASED);
                 }
                 proxies.append(proxy);
             }
@@ -2408,6 +2401,7 @@
     private VarSymbol parameter(int index, Type t, MethodSymbol owner, Set<Name> exclude) {
         boolean nameFilled = false;
         Name argName;
+        int flags = 0;
         if (parameterAccessFlags != null && index < parameterAccessFlags.length
                 && parameterAccessFlags[index] != 0) {
             flags |= parameterAccessFlags[index];
@@ -2426,7 +2420,8 @@
             }
         }
         exclude.add(argName);
-        ParamSymbol psym = new ParamSymbol(PARAMETER, argName, t, owner);
+        Assert.check(flags < Flags.LAST_FLAT_BIT * 2);
+        ParamSymbol psym = new ParamSymbol(PARAMETER | flags, argName, t, owner);
         if (nameFilled) {
             psym.setFlag(VarSymbolFlags.NAME_FILLED);
         }
