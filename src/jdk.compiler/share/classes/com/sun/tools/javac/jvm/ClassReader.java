--- conflicted
+++ resolved
@@ -2327,17 +2327,13 @@
      * 4.7.20.2 type_path to associate the annotation with the correct contained type.
      */
     private void addTypeAnnotationsToSymbol(Symbol s, List<Attribute.TypeCompound> attributes) {
-<<<<<<< HEAD
         DeferredCompletionFailureHandler.Handler prevCFHandler = dcfh.setHandler(dcfh.speculativeCodeHandler);
-=======
-        DeferredCompletionFailureHandler.Handler prevCFHandler = dcfh.setHandler(dcfh.javacCodeHandler);
->>>>>>> d38c3456
         try {
             new TypeAnnotationSymbolVisitor(attributes).visit(s, null);
         } catch (CompletionFailure ex) {
             JavaFileObject prev = log.useSource(currentClassFile);
             try {
-                log.warning(Warnings.CantAttachTypeAnnotations(attributes, s.owner, s.name, ex.getDetailValue()));
+                log.error(Errors.CantAttachTypeAnnotations(attributes, s.owner, s.name, ex.getDetailValue()));
             } finally {
                 log.useSource(prev);
             }
