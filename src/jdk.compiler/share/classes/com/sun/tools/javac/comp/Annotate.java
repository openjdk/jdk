/*
 * Copyright (c) 2003, 2025, Oracle and/or its affiliates. All rights reserved.
 * DO NOT ALTER OR REMOVE COPYRIGHT NOTICES OR THIS FILE HEADER.
 *
 * This code is free software; you can redistribute it and/or modify it
 * under the terms of the GNU General Public License version 2 only, as
 * published by the Free Software Foundation.  Oracle designates this
 * particular file as subject to the "Classpath" exception as provided
 * by Oracle in the LICENSE file that accompanied this code.
 *
 * This code is distributed in the hope that it will be useful, but WITHOUT
 * ANY WARRANTY; without even the implied warranty of MERCHANTABILITY or
 * FITNESS FOR A PARTICULAR PURPOSE.  See the GNU General Public License
 * version 2 for more details (a copy is included in the LICENSE file that
 * accompanied this code).
 *
 * You should have received a copy of the GNU General Public License version
 * 2 along with this work; if not, write to the Free Software Foundation,
 * Inc., 51 Franklin St, Fifth Floor, Boston, MA 02110-1301 USA.
 *
 * Please contact Oracle, 500 Oracle Parkway, Redwood Shores, CA 94065 USA
 * or visit www.oracle.com if you need additional information or have any
 * questions.
 */

package com.sun.tools.javac.comp;

import com.sun.tools.javac.code.*;
import com.sun.tools.javac.code.Attribute.Compound;
import com.sun.tools.javac.code.Attribute.TypeCompound;
import com.sun.tools.javac.code.Kinds.KindSelector;
import com.sun.tools.javac.code.Scope.WriteableScope;
import com.sun.tools.javac.code.Source.Feature;
import com.sun.tools.javac.code.Symbol.*;
import com.sun.tools.javac.code.TypeMetadata.Annotations;
import com.sun.tools.javac.comp.Check.CheckContext;
import com.sun.tools.javac.resources.CompilerProperties.Errors;
import com.sun.tools.javac.resources.CompilerProperties.Fragments;
import com.sun.tools.javac.tree.JCTree;
import com.sun.tools.javac.tree.JCTree.*;
import com.sun.tools.javac.tree.TreeInfo;
import com.sun.tools.javac.tree.TreeMaker;
import com.sun.tools.javac.tree.TreeScanner;
import com.sun.tools.javac.util.*;
import com.sun.tools.javac.util.JCDiagnostic.DiagnosticPosition;
import com.sun.tools.javac.util.List;

import javax.tools.JavaFileObject;

import java.util.*;

import static com.sun.tools.javac.code.Flags.SYNTHETIC;
import static com.sun.tools.javac.code.Kinds.Kind.MDL;
import static com.sun.tools.javac.code.Kinds.Kind.MTH;
import static com.sun.tools.javac.code.Kinds.Kind.PCK;
import static com.sun.tools.javac.code.Kinds.Kind.TYP;
import static com.sun.tools.javac.code.Kinds.Kind.VAR;
import static com.sun.tools.javac.code.Scope.LookupKind.NON_RECURSIVE;
import static com.sun.tools.javac.code.TypeTag.ARRAY;
import static com.sun.tools.javac.code.TypeTag.CLASS;
import static com.sun.tools.javac.tree.JCTree.Tag.ANNOTATION;
import static com.sun.tools.javac.tree.JCTree.Tag.ASSIGN;
import static com.sun.tools.javac.tree.JCTree.Tag.IDENT;
import static com.sun.tools.javac.tree.JCTree.Tag.NEWARRAY;

import com.sun.tools.javac.util.JCDiagnostic.DiagnosticFlag;


/** Enter annotations onto symbols and types (and trees).
 *
 *  This is also a pseudo stage in the compiler taking care of scheduling when annotations are
 *  entered.
 *
 *  <p><b>This is NOT part of any supported API.
 *  If you write code that depends on this, you do so at your own risk.
 *  This code and its internal interfaces are subject to change or
 *  deletion without notice.</b>
 */
public class Annotate {
    protected static final Context.Key<Annotate> annotateKey = new Context.Key<>();

    public static Annotate instance(Context context) {
        Annotate instance = context.get(annotateKey);
        if (instance == null)
            instance = new Annotate(context);
        return instance;
    }

    private final Attr attr;
    private final Check chk;
    private final ConstFold cfolder;
    private final DeferredLintHandler deferredLintHandler;
    private final Enter enter;
    private final Lint lint;
    private final Log log;
    private final Names names;
    private final Resolve resolve;
    private final TreeMaker make;
    private final Symtab syms;
    private final TypeEnvs typeEnvs;
    private final Types types;

    private final Attribute theUnfinishedDefaultValue;
    private final String sourceName;

    @SuppressWarnings("this-escape")
    protected Annotate(Context context) {
        context.put(annotateKey, this);

        attr = Attr.instance(context);
        chk = Check.instance(context);
        cfolder = ConstFold.instance(context);
        deferredLintHandler = DeferredLintHandler.instance(context);
        enter = Enter.instance(context);
        log = Log.instance(context);
        lint = Lint.instance(context);
        make = TreeMaker.instance(context);
        names = Names.instance(context);
        resolve = Resolve.instance(context);
        syms = Symtab.instance(context);
        typeEnvs = TypeEnvs.instance(context);
        types = Types.instance(context);

        theUnfinishedDefaultValue =  new Attribute.Error(syms.errType);

        Source source = Source.instance(context);
        sourceName = source.name;

        blockCount = 1;
    }

    /** Semaphore to delay annotation processing */
    private int blockCount = 0;

    /** Called when annotations processing needs to be postponed. */
    public void blockAnnotations() {
        blockCount++;
    }

    /** Called when annotation processing can be resumed. */
    public void unblockAnnotations() {
        blockCount--;
        if (blockCount == 0)
            flush();
    }

    /** Variant which allows for a delayed flush of annotations.
     * Needed by ClassReader */
    public void unblockAnnotationsNoFlush() {
        blockCount--;
    }

    /** are we blocking annotation processing? */
    public boolean annotationsBlocked() {return blockCount > 0; }

    public void enterDone() {
        unblockAnnotations();
    }

    public List<TypeCompound> fromAnnotations(List<JCAnnotation> annotations) {
        if (annotations.isEmpty()) {
            return List.nil();
        }

        ListBuffer<TypeCompound> buf = new ListBuffer<>();
        for (JCAnnotation anno : annotations) {
            Assert.checkNonNull(anno.attribute);
            buf.append((TypeCompound) anno.attribute);
        }
        return buf.toList();
    }

    /** Annotate (used for everything else) */
    public void normal(Runnable r) {
        q.append(r);
    }

    /** Validate, triggers after 'normal' */
    public void validate(Runnable a) {
        validateQ.append(a);
    }

    /** Flush all annotation queues */
    public void flush() {
        if (annotationsBlocked()) return;
        if (isFlushing()) return;

        startFlushing();
        try {
            while (q.nonEmpty()) {
                q.next().run();
            }
            while (typesQ.nonEmpty()) {
                typesQ.next().run();
            }
            while (afterTypesQ.nonEmpty()) {
                afterTypesQ.next().run();
            }
            while (validateQ.nonEmpty()) {
                validateQ.next().run();
            }
        } finally {
            doneFlushing();
        }
    }

    private ListBuffer<Runnable> q = new ListBuffer<>();
    private ListBuffer<Runnable> validateQ = new ListBuffer<>();

    private int flushCount = 0;
    private boolean isFlushing() { return flushCount > 0; }
    private void startFlushing() { flushCount++; }
    private void doneFlushing() { flushCount--; }

    ListBuffer<Runnable> typesQ = new ListBuffer<>();
    ListBuffer<Runnable> afterTypesQ = new ListBuffer<>();


    public void typeAnnotation(Runnable a) {
        typesQ.append(a);
    }

    public void afterTypes(Runnable a) {
        afterTypesQ.append(a);
    }

    /**
     * Queue annotations for later attribution and entering. This is probably the method you are looking for.
     *
     * @param annotations the list of JCAnnotations to attribute and enter
     * @param localEnv    the enclosing env
     * @param s           the Symbol on which to enter the annotations
     * @param deferDecl   enclosing declaration for DeferredLintHandler, or null for no deferral
     */
    public void annotateLater(List<JCAnnotation> annotations, Env<AttrContext> localEnv,
            Symbol s, JCTree deferDecl)
    {
        if (annotations.isEmpty()) {
            return;
        }

        s.resetAnnotations(); // mark Annotations as incomplete for now

        normal(() -> {
            // Packages are unusual, in that they are the only type of declaration that can legally appear
            // more than once in a compilation, and in all cases refer to the same underlying symbol.
            // This means they are the only kind of declaration that syntactically may have multiple sets
            // of annotations, each on a different package declaration, even though that is ultimately
            // forbidden by JLS 8 section 7.4.
            // The corollary here is that all of the annotations on a package symbol may have already
            // been handled, meaning that the set of annotations pending completion is now empty.
            Assert.check(s.kind == PCK || s.annotationsPendingCompletion());
            JavaFileObject prev = log.useSource(localEnv.toplevel.sourcefile);
<<<<<<< HEAD
            if (deferDecl != null) {
                deferredLintHandler.push(deferDecl);
            } else {
                deferredLintHandler.pushImmediate(lint);
            }
            Lint prevLint = deferDecl != null ? null : chk.setLint(lint);
=======
            Assert.check(deferDecl != null);
            deferredLintHandler.push(deferDecl);
>>>>>>> ba281196
            try {
                if (s.hasAnnotations() && annotations.nonEmpty())
                    log.error(annotations.head.pos, Errors.AlreadyAnnotated(Kinds.kindName(s), s));

                Assert.checkNonNull(s, "Symbol argument to actualEnterAnnotations is null");

                // false is passed as fifth parameter since annotateLater is
                // never called for a type parameter
                annotateNow(s, annotations, localEnv, false, false);
            } finally {
<<<<<<< HEAD
                if (prevLint != null)
                    chk.setLint(prevLint);
=======
>>>>>>> ba281196
                deferredLintHandler.pop();
                log.useSource(prev);
            }
        });

        validate(() -> { //validate annotations
            JavaFileObject prev = log.useSource(localEnv.toplevel.sourcefile);
            try {
                chk.validateAnnotations(annotations, TreeInfo.declarationFor(s, localEnv.tree), s);
            } finally {
                log.useSource(prev);
            }
        });
    }


    /** Queue processing of an attribute default value. */
    public void annotateDefaultValueLater(JCExpression defaultValue, Env<AttrContext> localEnv,
            MethodSymbol m, JCTree deferDecl)
    {
        normal(() -> {
            JavaFileObject prev = log.useSource(localEnv.toplevel.sourcefile);
            deferredLintHandler.push(deferDecl);
            try {
                enterDefaultValue(defaultValue, localEnv, m);
            } finally {
                deferredLintHandler.pop();
                log.useSource(prev);
            }
        });

        validate(() -> { //validate annotations
            JavaFileObject prev = log.useSource(localEnv.toplevel.sourcefile);
            try {
                // if default value is an annotation, check it is a well-formed
                // annotation value (e.g. no duplicate values, no missing values, etc.)
                chk.validateAnnotationTree(defaultValue);
            } finally {
                log.useSource(prev);
            }
        });
    }

    /** Enter a default value for an annotation element. */
    private void enterDefaultValue(JCExpression defaultValue,
            Env<AttrContext> localEnv, MethodSymbol m) {
        m.defaultValue = attributeAnnotationValue(m.type.getReturnType(), defaultValue, localEnv);
    }

    /**
     * Gather up annotations into a map from type symbols to lists of Compound attributes,
     * then continue on with repeating annotations processing.
     */
    private <T extends Attribute.Compound> void annotateNow(Symbol toAnnotate,
            List<JCAnnotation> withAnnotations, Env<AttrContext> env, boolean typeAnnotations,
            boolean isTypeParam)
    {
        Map<TypeSymbol, ListBuffer<T>> annotated = new LinkedHashMap<>();
        Map<T, DiagnosticPosition> pos = new HashMap<>();

        for (List<JCAnnotation> al = withAnnotations; !al.isEmpty(); al = al.tail) {
            JCAnnotation a = al.head;

            T c;
            if (typeAnnotations) {
                @SuppressWarnings("unchecked")
                T tmp = (T)attributeTypeAnnotation(a, syms.annotationType, env);
                c = tmp;
            } else {
                @SuppressWarnings("unchecked")
                T tmp = (T)attributeAnnotation(a, syms.annotationType, env);
                c = tmp;
            }

            Assert.checkNonNull(c, "Failed to create annotation");

            if (a.type.isErroneous() || a.type.tsym.isAnnotationType()) {
                if (annotated.containsKey(a.type.tsym)) {
                    ListBuffer<T> l = annotated.get(a.type.tsym);
                    l = l.append(c);
                    annotated.put(a.type.tsym, l);
                    pos.put(c, a.pos());
                } else {
                    annotated.put(a.type.tsym, ListBuffer.of(c));
                    pos.put(c, a.pos());
                }
            }

            // Note: @Deprecated has no effect on local variables and parameters
            if (!c.type.isErroneous()
                    && (toAnnotate.kind == MDL || toAnnotate.owner.kind != MTH)
                    && types.isSameType(c.type, syms.deprecatedType)) {
                toAnnotate.flags_field |= (Flags.DEPRECATED | Flags.DEPRECATED_ANNOTATION);
                if (isAttributeTrue(c.member(names.forRemoval))) {
                    toAnnotate.flags_field |= Flags.DEPRECATED_REMOVAL;
                }
            }

            if (!c.type.isErroneous()
                    && types.isSameType(c.type, syms.previewFeatureType)) {
                toAnnotate.flags_field |= Flags.PREVIEW_API;
                if (isAttributeTrue(c.member(names.reflective))) {
                    toAnnotate.flags_field |= Flags.PREVIEW_REFLECTIVE;
                }
            }

            if (!c.type.isErroneous()
                    && toAnnotate.kind == TYP
                    && types.isSameType(c.type, syms.valueBasedType)) {
                toAnnotate.flags_field |= Flags.VALUE_BASED;
            }

            if (!c.type.isErroneous()
                    && types.isSameType(c.type, syms.restrictedType)) {
                toAnnotate.flags_field |= Flags.RESTRICTED;
            }
        }

        List<T> buf = List.nil();
        for (ListBuffer<T> lb : annotated.values()) {
            if (lb.size() == 1) {
                buf = buf.prepend(lb.first());
            } else {
                AnnotationContext<T> ctx = new AnnotationContext<>(env, annotated, pos, typeAnnotations);
                T res = makeContainerAnnotation(lb.toList(), ctx, toAnnotate, isTypeParam);
                if (res != null)
                    buf = buf.prepend(res);
            }
        }

        if (typeAnnotations) {
            @SuppressWarnings("unchecked")
            List<TypeCompound> attrs = (List<TypeCompound>)buf.reverse();
            toAnnotate.appendUniqueTypeAttributes(attrs);
        } else {
            @SuppressWarnings("unchecked")
            List<Attribute.Compound> attrs =  (List<Attribute.Compound>)buf.reverse();
            toAnnotate.resetAnnotations();
            toAnnotate.setDeclarationAttributes(attrs);
        }
    }
    //where:
        private boolean isAttributeTrue(Attribute attr) {
            return (attr instanceof Attribute.Constant constant)
                    && constant.type == syms.booleanType
                    && ((Integer) constant.value) != 0;
        }

    /**
     * Attribute and store a semantic representation of the annotation tree {@code tree} into the
     * tree.attribute field.
     *
     * @param tree the tree representing an annotation
     * @param expectedAnnotationType the expected (super)type of the annotation
     * @param env the current env in where the annotation instance is found
     */
    public Attribute.Compound attributeAnnotation(JCAnnotation tree, Type expectedAnnotationType,
                                                  Env<AttrContext> env)
    {
        // The attribute might have been entered if it is Target or Repeatable
        // Because TreeCopier does not copy type, redo this if type is null
        if (tree.attribute != null && tree.type != null)
            return tree.attribute;

        List<Pair<MethodSymbol, Attribute>> elems = attributeAnnotationValues(tree, expectedAnnotationType, env);
        Attribute.Compound ac = new Attribute.Compound(tree.type, elems);

        return tree.attribute = ac;
    }

    /** Attribute and store a semantic representation of the type annotation tree {@code tree} into
     * the tree.attribute field.
     *
     * @param a the tree representing an annotation
     * @param expectedAnnotationType the expected (super)type of the annotation
     * @param env the current env in where the annotation instance is found
     */
    public Attribute.TypeCompound attributeTypeAnnotation(JCAnnotation a, Type expectedAnnotationType,
                                                          Env<AttrContext> env)
    {
        // The attribute might have been entered if it is Target or Repeatable
        // Because TreeCopier does not copy type, redo this if type is null
        if (a.attribute == null || a.type == null || !(a.attribute instanceof Attribute.TypeCompound typeCompound)) {
            // Create a new TypeCompound
            List<Pair<MethodSymbol,Attribute>> elems =
                    attributeAnnotationValues(a, expectedAnnotationType, env);

            Attribute.TypeCompound tc =
                    new Attribute.TypeCompound(a.type, elems, TypeAnnotationPosition.unknown);
            a.attribute = tc;
            return tc;
        } else {
            // Use an existing TypeCompound
            return typeCompound;
        }
    }

    /**
     *  Attribute annotation elements creating a list of pairs of the Symbol representing that
     *  element and the value of that element as an Attribute. */
    private List<Pair<MethodSymbol, Attribute>> attributeAnnotationValues(JCAnnotation a,
            Type expected, Env<AttrContext> env)
    {
        // The annotation might have had its type attributed (but not
        // checked) by attr.attribAnnotationTypes during MemberEnter,
        // in which case we do not need to do it again.
        Type at = (a.annotationType.type != null ?
                a.annotationType.type : attr.attribType(a.annotationType, env));
        a.type = chk.checkType(a.annotationType.pos(), at, expected);

        boolean isError = a.type.isErroneous();
        if (!a.type.tsym.isAnnotationType() && !isError) {
            log.error(a.annotationType.pos(), Errors.NotAnnotationType(a.type));
            isError = true;
        }

        // List of name=value pairs (or implicit "value=" if size 1)
        List<JCExpression> args = a.args;

        boolean elidedValue = false;
        // special case: elided "value=" assumed
        if (args.length() == 1 && !args.head.hasTag(ASSIGN)) {
            args.head = make.at(args.head.pos).
                    Assign(make.Ident(names.value), args.head);
            elidedValue = true;
        }

        ListBuffer<Pair<MethodSymbol,Attribute>> buf = new ListBuffer<>();
        for (List<JCExpression> tl = args; tl.nonEmpty(); tl = tl.tail) {
            Pair<MethodSymbol, Attribute> p = attributeAnnotationNameValuePair(tl.head, a.type, isError, env, elidedValue);
            if (p != null && !p.fst.type.isErroneous())
                buf.append(p);
        }
        return buf.toList();
    }

    // where
    private Pair<MethodSymbol, Attribute> attributeAnnotationNameValuePair(JCExpression nameValuePair,
            Type thisAnnotationType, boolean badAnnotation, Env<AttrContext> env, boolean elidedValue)
    {
        if (!nameValuePair.hasTag(ASSIGN)) {
            log.error(nameValuePair.pos(), Errors.AnnotationValueMustBeNameValue);
            attributeAnnotationValue(nameValuePair.type = syms.errType, nameValuePair, env);
            return null;
        }
        JCAssign assign = (JCAssign)nameValuePair;
        if (!assign.lhs.hasTag(IDENT)) {
            log.error(nameValuePair.pos(), Errors.AnnotationValueMustBeNameValue);
            attributeAnnotationValue(nameValuePair.type = syms.errType, nameValuePair, env);
            return null;
        }

        // Resolve element to MethodSym
        JCIdent left = (JCIdent)assign.lhs;
        Symbol method = resolve.resolveQualifiedMethod(elidedValue ? assign.rhs.pos() : left.pos(),
                env, thisAnnotationType,
                left.name, List.nil(), null);
        left.sym = method;
        left.type = method.type;
        chk.checkDeprecated(left, env.info.scope.owner, method);
        if (method.owner != thisAnnotationType.tsym && !badAnnotation)
            log.error(left.pos(), Errors.NoAnnotationMember(left.name, thisAnnotationType));
        Type resultType = method.type.getReturnType();

        // Compute value part
        Attribute value = attributeAnnotationValue(resultType, assign.rhs, env);
        nameValuePair.type = resultType;

        return method.type.isErroneous() ? null : new Pair<>((MethodSymbol)method, value);

    }

    /** Attribute an annotation element value */
    private Attribute attributeAnnotationValue(Type expectedElementType, JCExpression tree,
            Env<AttrContext> env)
    {
        //first, try completing the symbol for the annotation value - if a completion
        //error is thrown, we should recover gracefully, and display an
        //ordinary resolution diagnostic.
        try {
            expectedElementType.tsym.complete();
        } catch(CompletionFailure e) {
            log.error(tree.pos(), Errors.CantResolve(Kinds.kindName(e.sym), e.sym.getQualifiedName(), null, null));
            expectedElementType = syms.errType;
        }

        if (expectedElementType.hasTag(ARRAY)) {
            return getAnnotationArrayValue(expectedElementType, tree, env);
        }

        //error recovery
        if (tree.hasTag(NEWARRAY)) {
            if (!expectedElementType.isErroneous())
                log.error(tree.pos(), Errors.AnnotationValueNotAllowableType);
            JCNewArray na = (JCNewArray)tree;
            if (na.elemtype != null) {
                log.error(na.elemtype.pos(), Errors.NewNotAllowedInAnnotation);
            }
            for (List<JCExpression> l = na.elems; l.nonEmpty(); l=l.tail) {
                attributeAnnotationValue(syms.errType,
                        l.head,
                        env);
            }
            return new Attribute.Error(syms.errType);
        }

        if (expectedElementType.tsym.isAnnotationType()) {
            if (tree.hasTag(ANNOTATION)) {
                return attributeAnnotation((JCAnnotation)tree, expectedElementType, env);
            } else {
                log.error(tree.pos(), Errors.AnnotationValueMustBeAnnotation);
                expectedElementType = syms.errType;
            }
        }

        //error recovery
        if (tree.hasTag(ANNOTATION)) {
            if (!expectedElementType.isErroneous())
                log.error(tree.pos(), Errors.AnnotationNotValidForType(expectedElementType));
            attributeAnnotation((JCAnnotation)tree, syms.errType, env);
            return new Attribute.Error(((JCAnnotation)tree).annotationType.type);
        }

        MemberEnter.InitTreeVisitor initTreeVisitor = new MemberEnter.InitTreeVisitor() {
            // the methods below are added to allow class literals on top of constant expressions
            @Override
            public void visitTypeIdent(JCPrimitiveTypeTree that) {}

            @Override
            public void visitTypeArray(JCArrayTypeTree that) {}
        };
        tree.accept(initTreeVisitor);
        if (!initTreeVisitor.result) {
            log.error(tree.pos(), Errors.ExpressionNotAllowableAsAnnotationValue);
            return new Attribute.Error(syms.errType);
        }

        if (expectedElementType.isPrimitive() ||
                (types.isSameType(expectedElementType, syms.stringType) && !expectedElementType.hasTag(TypeTag.ERROR))) {
            return getAnnotationPrimitiveValue(expectedElementType, tree, env);
        }

        if (expectedElementType.tsym == syms.classType.tsym) {
            return getAnnotationClassValue(expectedElementType, tree, env);
        }

        if (expectedElementType.hasTag(CLASS) &&
                (expectedElementType.tsym.flags() & Flags.ENUM) != 0) {
            return getAnnotationEnumValue(expectedElementType, tree, env);
        }

        //error recovery:
        if (!expectedElementType.isErroneous())
            log.error(tree.pos(), Errors.AnnotationValueNotAllowableType);
        return new Attribute.Error(attr.attribExpr(tree, env, expectedElementType));
    }

    private Attribute getAnnotationEnumValue(Type expectedElementType, JCExpression tree, Env<AttrContext> env) {
        Type result = attr.attribTree(tree, env, annotationValueInfo(expectedElementType));
        Symbol sym = TreeInfo.symbol(tree);
        if (sym == null ||
                TreeInfo.nonstaticSelect(tree) ||
                sym.kind != VAR ||
                (sym.flags() & Flags.ENUM) == 0) {
            log.error(tree.pos(), Errors.EnumAnnotationMustBeEnumConstant);
            return new Attribute.Error(result.getOriginalType());
        }
        VarSymbol enumerator = (VarSymbol) sym;
        return new Attribute.Enum(expectedElementType, enumerator);
    }

    private Attribute getAnnotationClassValue(Type expectedElementType, JCExpression tree, Env<AttrContext> env) {
        Type result = attr.attribTree(tree, env, annotationValueInfo(expectedElementType));
        if (result.isErroneous()) {
            // Does it look like an unresolved class literal?
            if (TreeInfo.name(tree) == names._class &&
                    ((JCFieldAccess) tree).selected.type.isErroneous()) {
                Name n = (((JCFieldAccess) tree).selected).type.tsym.flatName();
                return new Attribute.UnresolvedClass(expectedElementType,
                        types.createErrorType(n,
                                syms.unknownSymbol, syms.classType));
            } else {
                return new Attribute.Error(result.getOriginalType());
            }
        }

        // Class literals look like field accesses of a field named class
        // at the tree level
        if (TreeInfo.name(tree) != names._class) {
            log.error(tree.pos(), Errors.AnnotationValueMustBeClassLiteral);
            return new Attribute.Error(syms.errType);
        }

        return new Attribute.Class(types,
                (((JCFieldAccess) tree).selected).type);
    }

    private Attribute getAnnotationPrimitiveValue(Type expectedElementType, JCExpression tree, Env<AttrContext> env) {
        Type result = attr.attribTree(tree, env, annotationValueInfo(expectedElementType));
        if (result.isErroneous())
            return new Attribute.Error(result.getOriginalType());
        if (result.constValue() == null) {
            log.error(tree.pos(), Errors.AttributeValueMustBeConstant);
            return new Attribute.Error(expectedElementType);
        }

        // Scan the annotation element value and then attribute nested annotations if present
        if (tree.type != null && tree.type.tsym != null) {
            queueScanTreeAndTypeAnnotate(tree, env, tree.type.tsym, null);
        }

        result = cfolder.coerce(result, expectedElementType);
        return new Attribute.Constant(expectedElementType, result.constValue());
    }

    private Attr.ResultInfo annotationValueInfo(Type pt) {
        return attr.unknownExprInfo.dup(pt, new AnnotationValueContext(attr.unknownExprInfo.checkContext));
    }

    class AnnotationValueContext extends Check.NestedCheckContext {
        AnnotationValueContext(CheckContext enclosingContext) {
            super(enclosingContext);
        }

        @Override
        public boolean compatible(Type found, Type req, Warner warn) {
            //handle non-final implicitly-typed vars (will be rejected later on)
            return found.hasTag(TypeTag.NONE) || super.compatible(found, req, warn);
        }
    }

    private Attribute getAnnotationArrayValue(Type expectedElementType, JCExpression tree, Env<AttrContext> env) {
        // Special case, implicit array
        if (!tree.hasTag(NEWARRAY)) {
            tree = make.at(tree.pos).
                    NewArray(null, List.nil(), List.of(tree));
        }

        JCNewArray na = (JCNewArray)tree;
        List<JCExpression> elems = na.elems;
        if (na.elemtype != null) {
            log.error(na.elemtype.pos(), Errors.NewNotAllowedInAnnotation);
            if (elems == null) {
                elems = List.nil();
            }
        }
        ListBuffer<Attribute> buf = new ListBuffer<>();
        for (List<JCExpression> l = elems; l.nonEmpty(); l = l.tail) {
            buf.append(attributeAnnotationValue(types.elemtype(expectedElementType),
                    l.head,
                    env));
        }
        na.type = expectedElementType;
        return new Attribute.
                Array(expectedElementType, buf.toArray(new Attribute[buf.length()]));
    }

    /* *********************************
     * Support for repeating annotations
     ***********************************/

    /**
     * This context contains all the information needed to synthesize new
     * annotations trees for repeating annotations.
     */
    private class AnnotationContext<T extends Attribute.Compound> {
        public final Env<AttrContext> env;
        public final Map<Symbol.TypeSymbol, ListBuffer<T>> annotated;
        public final Map<T, JCDiagnostic.DiagnosticPosition> pos;
        public final boolean isTypeCompound;

        public AnnotationContext(Env<AttrContext> env,
                                 Map<Symbol.TypeSymbol, ListBuffer<T>> annotated,
                                 Map<T, JCDiagnostic.DiagnosticPosition> pos,
                                 boolean isTypeCompound) {
            Assert.checkNonNull(env);
            Assert.checkNonNull(annotated);
            Assert.checkNonNull(pos);

            this.env = env;
            this.annotated = annotated;
            this.pos = pos;
            this.isTypeCompound = isTypeCompound;
        }
    }

    /* Process repeated annotations. This method returns the
     * synthesized container annotation or null IFF all repeating
     * annotation are invalid.  This method reports errors/warnings.
     */
    private <T extends Attribute.Compound> T processRepeatedAnnotations(List<T> annotations,
            AnnotationContext<T> ctx, Symbol on, boolean isTypeParam)
    {
        T firstOccurrence = annotations.head;
        List<Attribute> repeated = List.nil();
        Type origAnnoType = null;
        Type arrayOfOrigAnnoType = null;
        Type targetContainerType = null;
        MethodSymbol containerValueSymbol = null;

        Assert.check(!annotations.isEmpty() && !annotations.tail.isEmpty()); // i.e. size() > 1

        int count = 0;
        for (List<T> al = annotations; !al.isEmpty(); al = al.tail) {
            count++;

            // There must be more than a single anno in the annotation list
            Assert.check(count > 1 || !al.tail.isEmpty());

            T currentAnno = al.head;

            origAnnoType = currentAnno.type;
            if (arrayOfOrigAnnoType == null) {
                arrayOfOrigAnnoType = types.makeArrayType(origAnnoType);
            }

            // Only report errors if this isn't the first occurrence I.E. count > 1
            boolean reportError = count > 1;
            Type currentContainerType = getContainingType(currentAnno, ctx.pos.get(currentAnno), reportError);
            if (currentContainerType == null) {
                continue;
            }
            // Assert that the target Container is == for all repeated
            // annos of the same annotation type, the types should
            // come from the same Symbol, i.e. be '=='
            Assert.check(targetContainerType == null || currentContainerType == targetContainerType);
            targetContainerType = currentContainerType;

            containerValueSymbol = validateContainer(targetContainerType, origAnnoType, ctx.pos.get(currentAnno));

            if (containerValueSymbol == null) { // Check of CA type failed
                // errors are already reported
                continue;
            }

            repeated = repeated.prepend(currentAnno);
        }

        if (!repeated.isEmpty() && targetContainerType == null) {
            log.error(ctx.pos.get(annotations.head), Errors.DuplicateAnnotationInvalidRepeated(origAnnoType));
            return null;
        }

        if (!repeated.isEmpty()) {
            repeated = repeated.reverse();
            DiagnosticPosition pos = ctx.pos.get(firstOccurrence);
            TreeMaker m = make.at(pos);
            Pair<MethodSymbol, Attribute> p =
                    new Pair<MethodSymbol, Attribute>(containerValueSymbol,
                            new Attribute.Array(arrayOfOrigAnnoType, repeated));
            if (ctx.isTypeCompound) {
                /* TODO: the following code would be cleaner:
                Attribute.TypeCompound at = new Attribute.TypeCompound(targetContainerType, List.of(p),
                        ((Attribute.TypeCompound)annotations.head).position);
                JCTypeAnnotation annoTree = m.TypeAnnotation(at);
                at = attributeTypeAnnotation(annoTree, targetContainerType, ctx.env);
                */
                // However, we directly construct the TypeCompound to keep the
                // direct relation to the contained TypeCompounds.
                Attribute.TypeCompound at = new Attribute.TypeCompound(targetContainerType, List.of(p),
                        ((Attribute.TypeCompound)annotations.head).position);

                JCAnnotation annoTree = m.TypeAnnotation(at);
                if (!chk.validateAnnotationDeferErrors(annoTree))
                    log.error(annoTree.pos(), Errors.DuplicateAnnotationInvalidRepeated(origAnnoType));

                if (!chk.isTypeAnnotation(annoTree, isTypeParam)) {
                    log.error(pos, isTypeParam ? Errors.InvalidRepeatableAnnotationNotApplicable(targetContainerType, on)
                                               : Errors.InvalidRepeatableAnnotationNotApplicableInContext(targetContainerType));
                }

                at.setSynthesized(true);

                @SuppressWarnings("unchecked")
                T x = (T) at;
                return x;
            } else {
                Attribute.Compound c = new Attribute.Compound(targetContainerType, List.of(p));
                JCAnnotation annoTree = m.Annotation(c);

                boolean isRecordMember = (on.flags_field & Flags.RECORD) != 0 || on.enclClass() != null && on.enclClass().isRecord();
                /* if it is a record member we will not issue the error now and wait until annotations on records are
                 * checked at Check::validateAnnotation, which will issue it
                 */
                if (!chk.annotationApplicable(annoTree, on) && (!isRecordMember || isRecordMember && (on.flags_field & Flags.GENERATED_MEMBER) == 0)) {
                    log.error(annoTree.pos(),
                              Errors.InvalidRepeatableAnnotationNotApplicable(targetContainerType, on));
                }

                if (!chk.validateAnnotationDeferErrors(annoTree))
                    log.error(annoTree.pos(), Errors.DuplicateAnnotationInvalidRepeated(origAnnoType));

                c = attributeAnnotation(annoTree, targetContainerType, ctx.env);
                c.setSynthesized(true);

                @SuppressWarnings("unchecked")
                T x = (T) c;
                return x;
            }
        } else {
            return null; // errors should have been reported elsewhere
        }
    }

    /**
     * Fetches the actual Type that should be the containing annotation.
     */
    private Type getContainingType(Attribute.Compound currentAnno,
                                   DiagnosticPosition pos,
                                   boolean reportError)
    {
        Type origAnnoType = currentAnno.type;
        TypeSymbol origAnnoDecl = origAnnoType.tsym;

        // Fetch the Repeatable annotation from the current
        // annotation's declaration, or null if it has none
        Attribute.Compound ca = origAnnoDecl.getAnnotationTypeMetadata().getRepeatable();
        if (ca == null) { // has no Repeatable annotation
            if (reportError)
                log.error(pos, Errors.DuplicateAnnotationMissingContainer(origAnnoType));
            return null;
        }

        return filterSame(extractContainingType(ca, pos, origAnnoDecl),
                origAnnoType);
    }

    // returns null if t is same as 's', returns 't' otherwise
    private Type filterSame(Type t, Type s) {
        if (t == null || s == null) {
            return t;
        }

        return types.isSameType(t, s) ? null : t;
    }

    /** Extract the actual Type to be used for a containing annotation. */
    private Type extractContainingType(Attribute.Compound ca,
                                       DiagnosticPosition pos,
                                       TypeSymbol annoDecl)
    {
        // The next three checks check that the Repeatable annotation
        // on the declaration of the annotation type that is repeating is
        // valid.

        // Repeatable must have at least one element
        if (ca.values.isEmpty()) {
            log.error(pos, Errors.InvalidRepeatableAnnotation(annoDecl));
            return null;
        }
        Pair<MethodSymbol,Attribute> p = ca.values.head;
        Name name = p.fst.name;
        if (name != names.value) { // should contain only one element, named "value"
            log.error(pos, Errors.InvalidRepeatableAnnotation(annoDecl));
            return null;
        }
        if (!(p.snd instanceof Attribute.Class attributeClass)) { // check that the value of "value" is an Attribute.Class
            log.error(pos, Errors.InvalidRepeatableAnnotation(annoDecl));
            return null;
        }

        return attributeClass.getValue();
    }

    /* Validate that the suggested targetContainerType Type is a valid
     * container type for repeated instances of originalAnnoType
     * annotations. Return null and report errors if this is not the
     * case, return the MethodSymbol of the value element in
     * targetContainerType if it is suitable (this is needed to
     * synthesize the container). */
    private MethodSymbol validateContainer(Type targetContainerType,
                                           Type originalAnnoType,
                                           DiagnosticPosition pos) {
        MethodSymbol containerValueSymbol = null;
        boolean fatalError = false;

        // Validate that there is a (and only 1) value method
        Scope scope = null;
        try {
            scope = targetContainerType.tsym.members();
        } catch (CompletionFailure ex) {
            chk.completionError(pos, ex);
            return null;
        }
        int nr_value_elems = 0;
        boolean error = false;
        for(Symbol elm : scope.getSymbolsByName(names.value)) {
            nr_value_elems++;

            if (nr_value_elems == 1 &&
                    elm.kind == MTH) {
                containerValueSymbol = (MethodSymbol)elm;
            } else {
                error = true;
            }
        }
        if (error) {
            log.error(pos,
                      Errors.InvalidRepeatableAnnotationMultipleValues(targetContainerType,
                                                                       nr_value_elems));
            return null;
        } else if (nr_value_elems == 0) {
            log.error(pos,
                      Errors.InvalidRepeatableAnnotationNoValue(targetContainerType));
            return null;
        }

        // validate that the 'value' element is a method
        // probably "impossible" to fail this
        if (containerValueSymbol.kind != MTH) {
            log.error(pos,
                    Errors.InvalidRepeatableAnnotationInvalidValue(targetContainerType));
            fatalError = true;
        }

        // validate that the 'value' element has the correct return type
        // i.e. array of original anno
        Type valueRetType = containerValueSymbol.type.getReturnType();
        Type expectedType = types.makeArrayType(originalAnnoType);
        if (!(types.isArray(valueRetType) &&
                types.isSameType(expectedType, valueRetType))) {
            log.error(pos,
                      Errors.InvalidRepeatableAnnotationValueReturn(targetContainerType,
                                                                    valueRetType,
                                                                    expectedType));
            fatalError = true;
        }

        return fatalError ? null : containerValueSymbol;
    }

    private <T extends Attribute.Compound> T makeContainerAnnotation(List<T> toBeReplaced,
            AnnotationContext<T> ctx, Symbol sym, boolean isTypeParam)
    {
        // Process repeated annotations
        T validRepeated =
                processRepeatedAnnotations(toBeReplaced, ctx, sym, isTypeParam);

        if (validRepeated != null) {
            // Check that the container isn't manually
            // present along with repeated instances of
            // its contained annotation.
            ListBuffer<T> manualContainer = ctx.annotated.get(validRepeated.type.tsym);
            if (manualContainer != null) {
                log.error(ctx.pos.get(manualContainer.first()),
                          Errors.InvalidRepeatableAnnotationRepeatedAndContainerPresent(manualContainer.first().type.tsym));
            }
        }

        // A null return will delete the Placeholder
        return validRepeated;
    }

    /* ******************
     * Type annotations *
     ********************/

    /**
     * Attribute the list of annotations and enter them onto s.
     */
    public void enterTypeAnnotations(List<JCAnnotation> annotations, Env<AttrContext> env,
            Symbol s, JCTree deferDecl, boolean isTypeParam)
    {
        Assert.checkNonNull(s, "Symbol argument to actualEnterTypeAnnotations is nul/");
        JavaFileObject prev = log.useSource(env.toplevel.sourcefile);

        if (deferDecl != null) {
            deferredLintHandler.push(deferDecl);
        }
        try {
            annotateNow(s, annotations, env, true, isTypeParam);
        } finally {
            if (deferDecl != null)
                deferredLintHandler.pop();
            log.useSource(prev);
        }
    }

    /**
     * Enqueue tree for scanning of type annotations, attaching to the Symbol sym.
     */
    public void queueScanTreeAndTypeAnnotate(JCTree tree, Env<AttrContext> env, Symbol sym, JCTree deferDecl)
    {
        Assert.checkNonNull(sym);
        normal(() -> tree.accept(new TypeAnnotate(env, sym, deferDecl)));
    }

    /**
     * Apply the annotations to the particular type.
     */
    public void annotateTypeSecondStage(JCTree tree, List<JCAnnotation> annotations, Type storeAt) {
        typeAnnotation(() -> {
            List<Attribute.TypeCompound> compounds = fromAnnotations(annotations);
            Assert.check(annotations.size() == compounds.size());
            // the type already has annotation metadata, but it's empty
            Annotations metadata = storeAt.getMetadata(Annotations.class);
            Assert.checkNonNull(metadata);
            Assert.check(metadata.annotationBuffer().isEmpty());
            metadata.annotationBuffer().appendList(compounds);
        });
    }

    /**
     * Apply the annotations to the particular type.
     */
    public void annotateTypeParameterSecondStage(JCTree tree, List<JCAnnotation> annotations) {
        typeAnnotation(() -> {
            List<Attribute.TypeCompound> compounds = fromAnnotations(annotations);
            Assert.check(annotations.size() == compounds.size());
        });
    }

    /**
     * We need to use a TreeScanner, because it is not enough to visit the top-level
     * annotations. We also need to visit type arguments, etc.
     */
    private class TypeAnnotate extends TreeScanner {
        private final Env<AttrContext> env;
        private final Symbol sym;
        private JCTree deferDecl;

        public TypeAnnotate(Env<AttrContext> env, Symbol sym, JCTree deferDecl) {

            this.env = env;
            this.sym = sym;
            this.deferDecl = deferDecl;
        }

        @Override
        public void visitAnnotatedType(JCAnnotatedType tree) {
            enterTypeAnnotations(tree.annotations, env, sym, deferDecl, false);
            scan(tree.underlyingType);
        }

        @Override
        public void visitTypeParameter(JCTypeParameter tree) {
            enterTypeAnnotations(tree.annotations, env, sym, deferDecl, true);
            scan(tree.bounds);
        }

        @Override
        public void visitNewArray(JCNewArray tree) {
            enterTypeAnnotations(tree.annotations, env, sym, deferDecl, false);
            for (List<JCAnnotation> dimAnnos : tree.dimAnnotations)
                enterTypeAnnotations(dimAnnos, env, sym, deferDecl, false);
            scan(tree.elemtype);
            scan(tree.elems);
        }

        @Override
        public void visitMethodDef(JCMethodDecl tree) {
            scan(tree.mods);
            scan(tree.restype);
            scan(tree.typarams);
            scan(tree.recvparam);
            scan(tree.params);
            scan(tree.thrown);
            scan(tree.defaultValue);
            // Do not annotate the body, just the signature.
        }

        @Override
        public void visitVarDef(JCVariableDecl tree) {
            JCTree prevDecl = deferDecl;
            deferDecl = tree;
            try {
                if (sym != null && sym.kind == VAR) {
                    // Don't visit a parameter once when the sym is the method
                    // and once when the sym is the parameter.
                    scan(tree.mods);
                    scan(tree.vartype);
                }
                scan(tree.init);
            } finally {
                deferDecl = prevDecl;
            }
        }

        @Override
        public void visitBindingPattern(JCTree.JCBindingPattern tree) {
            //type binding pattern's type will be annotated separately, avoid
            //adding its annotations into the owning method here (would clash
            //with repeatable annotations).
        }

        @Override
        public void visitClassDef(JCClassDecl tree) {
            // We can only hit a classdef if it is declared within
            // a method. Ignore it - the class will be visited
            // separately later.
        }

        @Override
        public void visitNewClass(JCNewClass tree) {
            scan(tree.encl);
            scan(tree.typeargs);
            if (tree.def == null) {
                scan(tree.clazz);
            }
            scan(tree.args);
            // the anonymous class instantiation if any will be visited separately.
        }

        @Override
        public void visitErroneous(JCErroneous tree) {
            if (tree.errs != null) {
                for (JCTree err : tree.errs) {
                    scan(err);
                }
            }
        }
    }

    /* *******************
     * Completer support *
     *********************/

    private AnnotationTypeCompleter theSourceCompleter = new AnnotationTypeCompleter() {
        @Override
        public void complete(ClassSymbol sym) throws CompletionFailure {
            Env<AttrContext> context = typeEnvs.get(sym);
            Annotate.this.attributeAnnotationType(context);
        }
    };

    /* Last stage completer to enter just enough annotations to have a prototype annotation type.
     * This currently means entering @Target and @Repeatable.
     */
    public AnnotationTypeCompleter annotationTypeSourceCompleter() {
        return theSourceCompleter;
    }

    private void attributeAnnotationType(Env<AttrContext> env) {
        Assert.check(((JCClassDecl)env.tree).sym.isAnnotationType(),
                "Trying to annotation type complete a non-annotation type");

        JavaFileObject prev = log.useSource(env.toplevel.sourcefile);
        try {
            JCClassDecl tree = (JCClassDecl)env.tree;
            AnnotationTypeVisitor v = new AnnotationTypeVisitor(attr, chk, syms, typeEnvs);
            v.scanAnnotationType(tree);
            tree.sym.getAnnotationTypeMetadata().setRepeatable(v.repeatable);
            tree.sym.getAnnotationTypeMetadata().setTarget(v.target);
        } finally {
            log.useSource(prev);
        }
    }

    public Attribute unfinishedDefaultValue() {
        return theUnfinishedDefaultValue;
    }

    public static interface AnnotationTypeCompleter {
        void complete(ClassSymbol sym) throws CompletionFailure;
    }

    /** Visitor to determine a prototype annotation type for a class declaring an annotation type.
     *
     *  <p><b>This is NOT part of any supported API.
     *  If you write code that depends on this, you do so at your own risk.
     *  This code and its internal interfaces are subject to change or
     *  deletion without notice.</b>
     */
    public class AnnotationTypeVisitor extends TreeScanner {
        private Env<AttrContext> env;

        private final Attr attr;
        private final Check check;
        private final Symtab tab;
        private final TypeEnvs typeEnvs;

        private Compound target;
        private Compound repeatable;

        public AnnotationTypeVisitor(Attr attr, Check check, Symtab tab, TypeEnvs typeEnvs) {
            this.attr = attr;
            this.check = check;
            this.tab = tab;
            this.typeEnvs = typeEnvs;
        }

        public Compound getRepeatable() {
            return repeatable;
        }

        public Compound getTarget() {
            return target;
        }

        public void scanAnnotationType(JCClassDecl decl) {
            visitClassDef(decl);
        }

        @Override
        public void visitClassDef(JCClassDecl tree) {
            Env<AttrContext> prevEnv = env;
            env = typeEnvs.get(tree.sym);
            try {
                scan(tree.mods); // look for repeatable and target
                // don't descend into body
            } finally {
                env = prevEnv;
            }
        }

        @Override
        public void visitAnnotation(JCAnnotation tree) {
            Type t = tree.annotationType.type;
            if (t == null) {
                t = attr.attribType(tree.annotationType, env);
                tree.annotationType.type = t = check.checkType(tree.annotationType.pos(), t, tab.annotationType);
            }

            if (t == tab.annotationTargetType) {
                target = Annotate.this.attributeAnnotation(tree, tab.annotationTargetType, env);
            } else if (t == tab.repeatableType) {
                repeatable = Annotate.this.attributeAnnotation(tree, tab.repeatableType, env);
            }
        }
    }

    /** Represents the semantics of an Annotation Type.
     *
     *  <p><b>This is NOT part of any supported API.
     *  If you write code that depends on this, you do so at your own risk.
     *  This code and its internal interfaces are subject to change or
     *  deletion without notice.</b>
     */
    public static class AnnotationTypeMetadata {
        final ClassSymbol metaDataFor;
        private Compound target;
        private Compound repeatable;
        private AnnotationTypeCompleter annotationTypeCompleter;

        public AnnotationTypeMetadata(ClassSymbol metaDataFor, AnnotationTypeCompleter annotationTypeCompleter) {
            this.metaDataFor = metaDataFor;
            this.annotationTypeCompleter = annotationTypeCompleter;
        }

        private void init() {
            // Make sure metaDataFor is member entered
            while (!metaDataFor.isCompleted())
                metaDataFor.complete();

            if (annotationTypeCompleter != null) {
                AnnotationTypeCompleter c = annotationTypeCompleter;
                annotationTypeCompleter = null;
                c.complete(metaDataFor);
            }
        }

        public void complete() {
            init();
        }

        public Compound getRepeatable() {
            init();
            return repeatable;
        }

        public void setRepeatable(Compound repeatable) {
            Assert.checkNull(this.repeatable);
            this.repeatable = repeatable;
        }

        public Compound getTarget() {
            init();
            return target;
        }

        public void setTarget(Compound target) {
            Assert.checkNull(this.target);
                this.target = target;
        }

        public Set<MethodSymbol> getAnnotationElements() {
            init();
            Set<MethodSymbol> members = new LinkedHashSet<>();
            WriteableScope s = metaDataFor.members();
            Iterable<Symbol> ss = s.getSymbols(NON_RECURSIVE);
            for (Symbol sym : ss)
                if (sym.kind == MTH &&
                        sym.name != sym.name.table.names.clinit &&
                        (sym.flags() & SYNTHETIC) == 0)
                    members.add((MethodSymbol)sym);
            return members;
        }

        public Set<MethodSymbol> getAnnotationElementsWithDefault() {
            init();
            Set<MethodSymbol> members = getAnnotationElements();
            Set<MethodSymbol> res = new LinkedHashSet<>();
            for (MethodSymbol m : members)
                if (m.defaultValue != null)
                    res.add(m);
            return res;
        }

        @Override
        public String toString() {
            return "Annotation type for: " + metaDataFor;
        }

        public boolean isMetadataForAnnotationType() { return true; }

        public static AnnotationTypeMetadata notAnAnnotationType() {
            return NOT_AN_ANNOTATION_TYPE;
        }

        private static final AnnotationTypeMetadata NOT_AN_ANNOTATION_TYPE =
                new AnnotationTypeMetadata(null, null) {
                    @Override
                    public void complete() {
                    } // do nothing

                    @Override
                    public String toString() {
                        return "Not an annotation type";
                    }

                    @Override
                    public Set<MethodSymbol> getAnnotationElements() {
                        return new LinkedHashSet<>(0);
                    }

                    @Override
                    public Set<MethodSymbol> getAnnotationElementsWithDefault() {
                        return new LinkedHashSet<>(0);
                    }

                    @Override
                    public boolean isMetadataForAnnotationType() {
                        return false;
                    }

                    @Override
                    public Compound getTarget() {
                        return null;
                    }

                    @Override
                    public Compound getRepeatable() {
                        return null;
                    }
                };
    }

    public void newRound() {
        blockCount = 1;
    }

    public Queues setQueues(Queues nue) {
        Queues stored = new Queues(q, validateQ, typesQ, afterTypesQ);
        this.q = nue.q;
        this.typesQ = nue.typesQ;
        this.afterTypesQ = nue.afterTypesQ;
        this.validateQ = nue.validateQ;
        return stored;
    }

    static class Queues {
        private final ListBuffer<Runnable> q;
        private final ListBuffer<Runnable> validateQ;
        private final ListBuffer<Runnable> typesQ;
        private final ListBuffer<Runnable> afterTypesQ;

        public Queues() {
            this(new ListBuffer<Runnable>(), new ListBuffer<Runnable>(), new ListBuffer<Runnable>(), new ListBuffer<Runnable>());
        }

        public Queues(ListBuffer<Runnable> q, ListBuffer<Runnable> validateQ, ListBuffer<Runnable> typesQ, ListBuffer<Runnable> afterTypesQ) {
            this.q = q;
            this.validateQ = validateQ;
            this.typesQ = typesQ;
            this.afterTypesQ = afterTypesQ;
        }
    }
}<|MERGE_RESOLUTION|>--- conflicted
+++ resolved
@@ -251,17 +251,8 @@
             // been handled, meaning that the set of annotations pending completion is now empty.
             Assert.check(s.kind == PCK || s.annotationsPendingCompletion());
             JavaFileObject prev = log.useSource(localEnv.toplevel.sourcefile);
-<<<<<<< HEAD
-            if (deferDecl != null) {
-                deferredLintHandler.push(deferDecl);
-            } else {
-                deferredLintHandler.pushImmediate(lint);
-            }
-            Lint prevLint = deferDecl != null ? null : chk.setLint(lint);
-=======
             Assert.check(deferDecl != null);
             deferredLintHandler.push(deferDecl);
->>>>>>> ba281196
             try {
                 if (s.hasAnnotations() && annotations.nonEmpty())
                     log.error(annotations.head.pos, Errors.AlreadyAnnotated(Kinds.kindName(s), s));
@@ -272,11 +263,6 @@
                 // never called for a type parameter
                 annotateNow(s, annotations, localEnv, false, false);
             } finally {
-<<<<<<< HEAD
-                if (prevLint != null)
-                    chk.setLint(prevLint);
-=======
->>>>>>> ba281196
                 deferredLintHandler.pop();
                 log.useSource(prev);
             }
