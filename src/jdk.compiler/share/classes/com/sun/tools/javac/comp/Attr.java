/*
 * Copyright (c) 1999, 2022, Oracle and/or its affiliates. All rights reserved.
 * DO NOT ALTER OR REMOVE COPYRIGHT NOTICES OR THIS FILE HEADER.
 *
 * This code is free software; you can redistribute it and/or modify it
 * under the terms of the GNU General Public License version 2 only, as
 * published by the Free Software Foundation.  Oracle designates this
 * particular file as subject to the "Classpath" exception as provided
 * by Oracle in the LICENSE file that accompanied this code.
 *
 * This code is distributed in the hope that it will be useful, but WITHOUT
 * ANY WARRANTY; without even the implied warranty of MERCHANTABILITY or
 * FITNESS FOR A PARTICULAR PURPOSE.  See the GNU General Public License
 * version 2 for more details (a copy is included in the LICENSE file that
 * accompanied this code).
 *
 * You should have received a copy of the GNU General Public License version
 * 2 along with this work; if not, write to the Free Software Foundation,
 * Inc., 51 Franklin St, Fifth Floor, Boston, MA 02110-1301 USA.
 *
 * Please contact Oracle, 500 Oracle Parkway, Redwood Shores, CA 94065 USA
 * or visit www.oracle.com if you need additional information or have any
 * questions.
 */

package com.sun.tools.javac.comp;

import java.util.*;
import java.util.function.BiConsumer;
import java.util.function.Consumer;
import java.util.stream.Stream;

import javax.lang.model.element.ElementKind;
import javax.tools.JavaFileObject;

import com.sun.source.tree.CaseTree;
import com.sun.source.tree.IdentifierTree;
import com.sun.source.tree.MemberReferenceTree.ReferenceMode;
import com.sun.source.tree.MemberSelectTree;
import com.sun.source.tree.TreeVisitor;
import com.sun.source.util.SimpleTreeVisitor;
import com.sun.tools.javac.code.*;
import com.sun.tools.javac.code.Lint.LintCategory;
import com.sun.tools.javac.code.Scope.WriteableScope;
import com.sun.tools.javac.code.Source.Feature;
import com.sun.tools.javac.code.Symbol.*;
import com.sun.tools.javac.code.Type.*;
import com.sun.tools.javac.code.TypeMetadata.Annotations;
import com.sun.tools.javac.code.Types.FunctionDescriptorLookupError;
import com.sun.tools.javac.comp.ArgumentAttr.LocalCacheContext;
import com.sun.tools.javac.comp.Check.CheckContext;
import com.sun.tools.javac.comp.DeferredAttr.AttrMode;
import com.sun.tools.javac.comp.MatchBindingsComputer.MatchBindings;
import com.sun.tools.javac.jvm.*;

import static com.sun.tools.javac.resources.CompilerProperties.Fragments.Diamond;
import static com.sun.tools.javac.resources.CompilerProperties.Fragments.DiamondInvalidArg;
import static com.sun.tools.javac.resources.CompilerProperties.Fragments.DiamondInvalidArgs;

import com.sun.tools.javac.resources.CompilerProperties.Errors;
import com.sun.tools.javac.resources.CompilerProperties.Fragments;
import com.sun.tools.javac.resources.CompilerProperties.Warnings;
import com.sun.tools.javac.tree.*;
import com.sun.tools.javac.tree.JCTree.*;
import com.sun.tools.javac.tree.JCTree.JCPolyExpression.*;
import com.sun.tools.javac.util.*;
import com.sun.tools.javac.util.DefinedBy.Api;
import com.sun.tools.javac.util.JCDiagnostic.DiagnosticPosition;
import com.sun.tools.javac.util.JCDiagnostic.Error;
import com.sun.tools.javac.util.JCDiagnostic.Fragment;
import com.sun.tools.javac.util.JCDiagnostic.Warning;
import com.sun.tools.javac.util.List;

import static com.sun.tools.javac.code.Flags.*;
import static com.sun.tools.javac.code.Flags.ANNOTATION;
import static com.sun.tools.javac.code.Flags.BLOCK;
import static com.sun.tools.javac.code.Kinds.*;
import static com.sun.tools.javac.code.Kinds.Kind.*;
import static com.sun.tools.javac.code.TypeTag.*;
import static com.sun.tools.javac.code.TypeTag.WILDCARD;
import static com.sun.tools.javac.tree.JCTree.Tag.*;
import com.sun.tools.javac.util.JCDiagnostic.DiagnosticFlag;

/** This is the main context-dependent analysis phase in GJC. It
 *  encompasses name resolution, type checking and constant folding as
 *  subtasks. Some subtasks involve auxiliary classes.
 *  @see Check
 *  @see Resolve
 *  @see ConstFold
 *  @see Infer
 *
 *  <p><b>This is NOT part of any supported API.
 *  If you write code that depends on this, you do so at your own risk.
 *  This code and its internal interfaces are subject to change or
 *  deletion without notice.</b>
 */
public class Attr extends JCTree.Visitor {
    protected static final Context.Key<Attr> attrKey = new Context.Key<>();

    final Names names;
    final Log log;
    final Symtab syms;
    final Resolve rs;
    final Operators operators;
    final Infer infer;
    final Analyzer analyzer;
    final DeferredAttr deferredAttr;
    final Check chk;
    final Flow flow;
    final MemberEnter memberEnter;
    final TypeEnter typeEnter;
    final TreeMaker make;
    final ConstFold cfolder;
    final Enter enter;
    final Target target;
    final Types types;
    final Preview preview;
    final JCDiagnostic.Factory diags;
    final TypeAnnotations typeAnnotations;
    final DeferredLintHandler deferredLintHandler;
    final TypeEnvs typeEnvs;
    final Dependencies dependencies;
    final Annotate annotate;
    final ArgumentAttr argumentAttr;
    final MatchBindingsComputer matchBindingsComputer;
    final AttrRecover attrRecover;

    public static Attr instance(Context context) {
        Attr instance = context.get(attrKey);
        if (instance == null)
            instance = new Attr(context);
        return instance;
    }

    protected Attr(Context context) {
        context.put(attrKey, this);

        names = Names.instance(context);
        log = Log.instance(context);
        syms = Symtab.instance(context);
        rs = Resolve.instance(context);
        operators = Operators.instance(context);
        chk = Check.instance(context);
        flow = Flow.instance(context);
        memberEnter = MemberEnter.instance(context);
        typeEnter = TypeEnter.instance(context);
        make = TreeMaker.instance(context);
        enter = Enter.instance(context);
        infer = Infer.instance(context);
        analyzer = Analyzer.instance(context);
        deferredAttr = DeferredAttr.instance(context);
        cfolder = ConstFold.instance(context);
        target = Target.instance(context);
        types = Types.instance(context);
        preview = Preview.instance(context);
        diags = JCDiagnostic.Factory.instance(context);
        annotate = Annotate.instance(context);
        typeAnnotations = TypeAnnotations.instance(context);
        deferredLintHandler = DeferredLintHandler.instance(context);
        typeEnvs = TypeEnvs.instance(context);
        dependencies = Dependencies.instance(context);
        argumentAttr = ArgumentAttr.instance(context);
        matchBindingsComputer = MatchBindingsComputer.instance(context);
        attrRecover = AttrRecover.instance(context);

        Options options = Options.instance(context);

        Source source = Source.instance(context);
        allowPoly = Feature.POLY.allowedInSource(source);
        allowTypeAnnos = Feature.TYPE_ANNOTATIONS.allowedInSource(source);
        allowLambda = Feature.LAMBDA.allowedInSource(source);
        allowDefaultMethods = Feature.DEFAULT_METHODS.allowedInSource(source);
        allowStaticInterfaceMethods = Feature.STATIC_INTERFACE_METHODS.allowedInSource(source);
        allowReifiableTypesInInstanceof = Feature.REIFIABLE_TYPES_INSTANCEOF.allowedInSource(source);
        allowRecords = Feature.RECORDS.allowedInSource(source);
        allowPatternSwitch = (preview.isEnabled() || !preview.isPreview(Feature.PATTERN_SWITCH)) &&
                             Feature.PATTERN_SWITCH.allowedInSource(source);
        allowUnconditionalPatternsInstanceOf = (preview.isEnabled() || !preview.isPreview(Feature.UNCONDITIONAL_PATTERN_IN_INSTANCEOF)) &&
                                     Feature.UNCONDITIONAL_PATTERN_IN_INSTANCEOF.allowedInSource(source);
        sourceName = source.name;
        useBeforeDeclarationWarning = options.isSet("useBeforeDeclarationWarning");

        statInfo = new ResultInfo(KindSelector.NIL, Type.noType);
        varAssignmentInfo = new ResultInfo(KindSelector.ASG, Type.noType);
        unknownExprInfo = new ResultInfo(KindSelector.VAL, Type.noType);
        methodAttrInfo = new MethodAttrInfo();
        unknownTypeInfo = new ResultInfo(KindSelector.TYP, Type.noType);
        unknownTypeExprInfo = new ResultInfo(KindSelector.VAL_TYP, Type.noType);
        recoveryInfo = new RecoveryInfo(deferredAttr.emptyDeferredAttrContext);
    }

    /** Switch: support target-typing inference
     */
    boolean allowPoly;

    /** Switch: support type annotations.
     */
    boolean allowTypeAnnos;

    /** Switch: support lambda expressions ?
     */
    boolean allowLambda;

    /** Switch: support default methods ?
     */
    boolean allowDefaultMethods;

    /** Switch: static interface methods enabled?
     */
    boolean allowStaticInterfaceMethods;

    /** Switch: reifiable types in instanceof enabled?
     */
    boolean allowReifiableTypesInInstanceof;

    /** Are records allowed
     */
    private final boolean allowRecords;

    /** Are patterns in switch allowed
     */
    private final boolean allowPatternSwitch;

    /** Are unconditional patterns in instanceof allowed
     */
    private final boolean allowUnconditionalPatternsInstanceOf;

    /**
     * Switch: warn about use of variable before declaration?
     * RFE: 6425594
     */
    boolean useBeforeDeclarationWarning;

    /**
     * Switch: name of source level; used for error reporting.
     */
    String sourceName;

    /** Check kind and type of given tree against protokind and prototype.
     *  If check succeeds, store type in tree and return it.
     *  If check fails, store errType in tree and return it.
     *  No checks are performed if the prototype is a method type.
     *  It is not necessary in this case since we know that kind and type
     *  are correct.
     *
     *  @param tree     The tree whose kind and type is checked
     *  @param found    The computed type of the tree
     *  @param ownkind  The computed kind of the tree
     *  @param resultInfo  The expected result of the tree
     */
    Type check(final JCTree tree,
               final Type found,
               final KindSelector ownkind,
               final ResultInfo resultInfo) {
        InferenceContext inferenceContext = resultInfo.checkContext.inferenceContext();
        Type owntype;
        boolean shouldCheck = !found.hasTag(ERROR) &&
                !resultInfo.pt.hasTag(METHOD) &&
                !resultInfo.pt.hasTag(FORALL);
        if (shouldCheck && !ownkind.subset(resultInfo.pkind)) {
            log.error(tree.pos(),
                      Errors.UnexpectedType(resultInfo.pkind.kindNames(),
                                            ownkind.kindNames()));
            owntype = types.createErrorType(found);
        } else if (allowPoly && inferenceContext.free(found)) {
            //delay the check if there are inference variables in the found type
            //this means we are dealing with a partially inferred poly expression
            owntype = shouldCheck ? resultInfo.pt : found;
            if (resultInfo.checkMode.installPostInferenceHook()) {
                inferenceContext.addFreeTypeListener(List.of(found),
                        instantiatedContext -> {
                            ResultInfo pendingResult =
                                    resultInfo.dup(inferenceContext.asInstType(resultInfo.pt));
                            check(tree, inferenceContext.asInstType(found), ownkind, pendingResult);
                        });
            }
        } else {
            owntype = shouldCheck ?
            resultInfo.check(tree, found) :
            found;
        }
        if (resultInfo.checkMode.updateTreeType()) {
            tree.type = owntype;
        }
        return owntype;
    }

    /** Is given blank final variable assignable, i.e. in a scope where it
     *  may be assigned to even though it is final?
     *  @param v      The blank final variable.
     *  @param env    The current environment.
     */
    boolean isAssignableAsBlankFinal(VarSymbol v, Env<AttrContext> env) {
        Symbol owner = env.info.scope.owner;
           // owner refers to the innermost variable, method or
           // initializer block declaration at this point.
        boolean isAssignable =
            v.owner == owner
            ||
            ((owner.name == names.init ||    // i.e. we are in a constructor
              owner.kind == VAR ||           // i.e. we are in a variable initializer
              (owner.flags() & BLOCK) != 0)  // i.e. we are in an initializer block
             &&
             v.owner == owner.owner
             &&
             ((v.flags() & STATIC) != 0) == Resolve.isStatic(env));
        boolean insideCompactConstructor = env.enclMethod != null && TreeInfo.isCompactConstructor(env.enclMethod);
        return isAssignable & !insideCompactConstructor;
    }

    /** Check that variable can be assigned to.
     *  @param pos    The current source code position.
     *  @param v      The assigned variable
     *  @param base   If the variable is referred to in a Select, the part
     *                to the left of the `.', null otherwise.
     *  @param env    The current environment.
     */
    void checkAssignable(DiagnosticPosition pos, VarSymbol v, JCTree base, Env<AttrContext> env) {
        if (v.name == names._this) {
            log.error(pos, Errors.CantAssignValToThis);
        } else if ((v.flags() & FINAL) != 0 &&
            ((v.flags() & HASINIT) != 0
             ||
             !((base == null ||
               TreeInfo.isThisQualifier(base)) &&
               isAssignableAsBlankFinal(v, env)))) {
            if (v.isResourceVariable()) { //TWR resource
                log.error(pos, Errors.TryResourceMayNotBeAssigned(v));
            } else {
                log.error(pos, Errors.CantAssignValToFinalVar(v));
            }
        }
    }

    /** Does tree represent a static reference to an identifier?
     *  It is assumed that tree is either a SELECT or an IDENT.
     *  We have to weed out selects from non-type names here.
     *  @param tree    The candidate tree.
     */
    boolean isStaticReference(JCTree tree) {
        if (tree.hasTag(SELECT)) {
            Symbol lsym = TreeInfo.symbol(((JCFieldAccess) tree).selected);
            if (lsym == null || lsym.kind != TYP) {
                return false;
            }
        }
        return true;
    }

    /** Is this symbol a type?
     */
    static boolean isType(Symbol sym) {
        return sym != null && sym.kind == TYP;
    }

    /** The current `this' symbol.
     *  @param env    The current environment.
     */
    Symbol thisSym(DiagnosticPosition pos, Env<AttrContext> env) {
        return rs.resolveSelf(pos, env, env.enclClass.sym, names._this);
    }

    /** Attribute a parsed identifier.
     * @param tree Parsed identifier name
     * @param topLevel The toplevel to use
     */
    public Symbol attribIdent(JCTree tree, JCCompilationUnit topLevel) {
        Env<AttrContext> localEnv = enter.topLevelEnv(topLevel);
        localEnv.enclClass = make.ClassDef(make.Modifiers(0),
                                           syms.errSymbol.name,
                                           null, null, null, null);
        localEnv.enclClass.sym = syms.errSymbol;
        return attribIdent(tree, localEnv);
    }

    /** Attribute a parsed identifier.
     * @param tree Parsed identifier name
     * @param env The env to use
     */
    public Symbol attribIdent(JCTree tree, Env<AttrContext> env) {
        return tree.accept(identAttributer, env);
    }
    // where
        private TreeVisitor<Symbol,Env<AttrContext>> identAttributer = new IdentAttributer();
        private class IdentAttributer extends SimpleTreeVisitor<Symbol,Env<AttrContext>> {
            @Override @DefinedBy(Api.COMPILER_TREE)
            public Symbol visitMemberSelect(MemberSelectTree node, Env<AttrContext> env) {
                Symbol site = visit(node.getExpression(), env);
                if (site.kind == ERR || site.kind == ABSENT_TYP || site.kind == HIDDEN)
                    return site;
                Name name = (Name)node.getIdentifier();
                if (site.kind == PCK) {
                    env.toplevel.packge = (PackageSymbol)site;
                    return rs.findIdentInPackage(null, env, (TypeSymbol)site, name,
                            KindSelector.TYP_PCK);
                } else {
                    env.enclClass.sym = (ClassSymbol)site;
                    return rs.findMemberType(env, site.asType(), name, (TypeSymbol)site);
                }
            }

            @Override @DefinedBy(Api.COMPILER_TREE)
            public Symbol visitIdentifier(IdentifierTree node, Env<AttrContext> env) {
                return rs.findIdent(null, env, (Name)node.getName(), KindSelector.TYP_PCK);
            }
        }

    public Type coerce(Type etype, Type ttype) {
        return cfolder.coerce(etype, ttype);
    }

    public Type attribType(JCTree node, TypeSymbol sym) {
        Env<AttrContext> env = typeEnvs.get(sym);
        Env<AttrContext> localEnv = env.dup(node, env.info.dup());
        return attribTree(node, localEnv, unknownTypeInfo);
    }

    public Type attribImportQualifier(JCImport tree, Env<AttrContext> env) {
        // Attribute qualifying package or class.
        JCFieldAccess s = (JCFieldAccess)tree.qualid;
        return attribTree(s.selected, env,
                          new ResultInfo(tree.staticImport ?
                                         KindSelector.TYP : KindSelector.TYP_PCK,
                       Type.noType));
    }

    public Env<AttrContext> attribExprToTree(JCTree expr, Env<AttrContext> env, JCTree tree) {
        return attribToTree(expr, env, tree, unknownExprInfo);
    }

    public Env<AttrContext> attribStatToTree(JCTree stmt, Env<AttrContext> env, JCTree tree) {
        return attribToTree(stmt, env, tree, statInfo);
    }

    private Env<AttrContext> attribToTree(JCTree root, Env<AttrContext> env, JCTree tree, ResultInfo resultInfo) {
        breakTree = tree;
        JavaFileObject prev = log.useSource(env.toplevel.sourcefile);
        try {
            deferredAttr.attribSpeculative(root, env, resultInfo,
                    null, DeferredAttr.AttributionMode.ATTRIB_TO_TREE,
                    argumentAttr.withLocalCacheContext());
            attrRecover.doRecovery();
        } catch (BreakAttr b) {
            return b.env;
        } catch (AssertionError ae) {
            if (ae.getCause() instanceof BreakAttr breakAttr) {
                return breakAttr.env;
            } else {
                throw ae;
            }
        } finally {
            breakTree = null;
            log.useSource(prev);
        }
        return env;
    }

    private JCTree breakTree = null;

    private static class BreakAttr extends RuntimeException {
        static final long serialVersionUID = -6924771130405446405L;
        private transient Env<AttrContext> env;
        private BreakAttr(Env<AttrContext> env) {
            this.env = env;
        }
    }

    /**
     * Mode controlling behavior of Attr.Check
     */
    enum CheckMode {

        NORMAL,

        /**
         * Mode signalling 'fake check' - skip tree update. A side-effect of this mode is
         * that the captured var cache in {@code InferenceContext} will be used in read-only
         * mode when performing inference checks.
         */
        NO_TREE_UPDATE {
            @Override
            public boolean updateTreeType() {
                return false;
            }
        },
        /**
         * Mode signalling that caller will manage free types in tree decorations.
         */
        NO_INFERENCE_HOOK {
            @Override
            public boolean installPostInferenceHook() {
                return false;
            }
        };

        public boolean updateTreeType() {
            return true;
        }
        public boolean installPostInferenceHook() {
            return true;
        }
    }


    class ResultInfo {
        final KindSelector pkind;
        final Type pt;
        final CheckContext checkContext;
        final CheckMode checkMode;

        ResultInfo(KindSelector pkind, Type pt) {
            this(pkind, pt, chk.basicHandler, CheckMode.NORMAL);
        }

        ResultInfo(KindSelector pkind, Type pt, CheckMode checkMode) {
            this(pkind, pt, chk.basicHandler, checkMode);
        }

        protected ResultInfo(KindSelector pkind,
                             Type pt, CheckContext checkContext) {
            this(pkind, pt, checkContext, CheckMode.NORMAL);
        }

        protected ResultInfo(KindSelector pkind,
                             Type pt, CheckContext checkContext, CheckMode checkMode) {
            this.pkind = pkind;
            this.pt = pt;
            this.checkContext = checkContext;
            this.checkMode = checkMode;
        }

        /**
         * Should {@link Attr#attribTree} use the {@ArgumentAttr} visitor instead of this one?
         * @param tree The tree to be type-checked.
         * @return true if {@ArgumentAttr} should be used.
         */
        protected boolean needsArgumentAttr(JCTree tree) { return false; }

        protected Type check(final DiagnosticPosition pos, final Type found) {
            return chk.checkType(pos, found, pt, checkContext);
        }

        protected ResultInfo dup(Type newPt) {
            return new ResultInfo(pkind, newPt, checkContext, checkMode);
        }

        protected ResultInfo dup(CheckContext newContext) {
            return new ResultInfo(pkind, pt, newContext, checkMode);
        }

        protected ResultInfo dup(Type newPt, CheckContext newContext) {
            return new ResultInfo(pkind, newPt, newContext, checkMode);
        }

        protected ResultInfo dup(Type newPt, CheckContext newContext, CheckMode newMode) {
            return new ResultInfo(pkind, newPt, newContext, newMode);
        }

        protected ResultInfo dup(CheckMode newMode) {
            return new ResultInfo(pkind, pt, checkContext, newMode);
        }

        @Override
        public String toString() {
            if (pt != null) {
                return pt.toString();
            } else {
                return "";
            }
        }
    }

    class MethodAttrInfo extends ResultInfo {
        public MethodAttrInfo() {
            this(chk.basicHandler);
        }

        public MethodAttrInfo(CheckContext checkContext) {
            super(KindSelector.VAL, Infer.anyPoly, checkContext);
        }

        @Override
        protected boolean needsArgumentAttr(JCTree tree) {
            return true;
        }

        protected ResultInfo dup(Type newPt) {
            throw new IllegalStateException();
        }

        protected ResultInfo dup(CheckContext newContext) {
            return new MethodAttrInfo(newContext);
        }

        protected ResultInfo dup(Type newPt, CheckContext newContext) {
            throw new IllegalStateException();
        }

        protected ResultInfo dup(Type newPt, CheckContext newContext, CheckMode newMode) {
            throw new IllegalStateException();
        }

        protected ResultInfo dup(CheckMode newMode) {
            throw new IllegalStateException();
        }
    }

    class RecoveryInfo extends ResultInfo {

        public RecoveryInfo(final DeferredAttr.DeferredAttrContext deferredAttrContext) {
            this(deferredAttrContext, Type.recoveryType);
        }

        public RecoveryInfo(final DeferredAttr.DeferredAttrContext deferredAttrContext, Type pt) {
            super(KindSelector.VAL, pt, new Check.NestedCheckContext(chk.basicHandler) {
                @Override
                public DeferredAttr.DeferredAttrContext deferredAttrContext() {
                    return deferredAttrContext;
                }
                @Override
                public boolean compatible(Type found, Type req, Warner warn) {
                    return true;
                }
                @Override
                public void report(DiagnosticPosition pos, JCDiagnostic details) {
                    boolean needsReport = pt == Type.recoveryType ||
                            (details.getDiagnosticPosition() != null &&
                            details.getDiagnosticPosition().getTree().hasTag(LAMBDA));
                    if (needsReport) {
                        chk.basicHandler.report(pos, details);
                    }
                }
            });
        }
    }

    final ResultInfo statInfo;
    final ResultInfo varAssignmentInfo;
    final ResultInfo methodAttrInfo;
    final ResultInfo unknownExprInfo;
    final ResultInfo unknownTypeInfo;
    final ResultInfo unknownTypeExprInfo;
    final ResultInfo recoveryInfo;

    Type pt() {
        return resultInfo.pt;
    }

    KindSelector pkind() {
        return resultInfo.pkind;
    }

/* ************************************************************************
 * Visitor methods
 *************************************************************************/

    /** Visitor argument: the current environment.
     */
    Env<AttrContext> env;

    /** Visitor argument: the currently expected attribution result.
     */
    ResultInfo resultInfo;

    /** Visitor result: the computed type.
     */
    Type result;

    MatchBindings matchBindings = MatchBindingsComputer.EMPTY;

    /** Visitor method: attribute a tree, catching any completion failure
     *  exceptions. Return the tree's type.
     *
     *  @param tree    The tree to be visited.
     *  @param env     The environment visitor argument.
     *  @param resultInfo   The result info visitor argument.
     */
    Type attribTree(JCTree tree, Env<AttrContext> env, ResultInfo resultInfo) {
        Env<AttrContext> prevEnv = this.env;
        ResultInfo prevResult = this.resultInfo;
        try {
            this.env = env;
            this.resultInfo = resultInfo;
            if (resultInfo.needsArgumentAttr(tree)) {
                result = argumentAttr.attribArg(tree, env);
            } else {
                tree.accept(this);
            }
            matchBindings = matchBindingsComputer.finishBindings(tree,
                                                                 matchBindings);
            if (tree == breakTree &&
                    resultInfo.checkContext.deferredAttrContext().mode == AttrMode.CHECK) {
                breakTreeFound(copyEnv(env));
            }
            return result;
        } catch (CompletionFailure ex) {
            tree.type = syms.errType;
            return chk.completionError(tree.pos(), ex);
        } finally {
            this.env = prevEnv;
            this.resultInfo = prevResult;
        }
    }

    protected void breakTreeFound(Env<AttrContext> env) {
        throw new BreakAttr(env);
    }

    Env<AttrContext> copyEnv(Env<AttrContext> env) {
        Env<AttrContext> newEnv =
                env.dup(env.tree, env.info.dup(copyScope(env.info.scope)));
        if (newEnv.outer != null) {
            newEnv.outer = copyEnv(newEnv.outer);
        }
        return newEnv;
    }

    WriteableScope copyScope(WriteableScope sc) {
        WriteableScope newScope = WriteableScope.create(sc.owner);
        List<Symbol> elemsList = List.nil();
        for (Symbol sym : sc.getSymbols()) {
            elemsList = elemsList.prepend(sym);
        }
        for (Symbol s : elemsList) {
            newScope.enter(s);
        }
        return newScope;
    }

    /** Derived visitor method: attribute an expression tree.
     */
    public Type attribExpr(JCTree tree, Env<AttrContext> env, Type pt) {
        return attribTree(tree, env, new ResultInfo(KindSelector.VAL, !pt.hasTag(ERROR) ? pt : Type.noType));
    }

    /** Derived visitor method: attribute an expression tree with
     *  no constraints on the computed type.
     */
    public Type attribExpr(JCTree tree, Env<AttrContext> env) {
        return attribTree(tree, env, unknownExprInfo);
    }

    /** Derived visitor method: attribute a type tree.
     */
    public Type attribType(JCTree tree, Env<AttrContext> env) {
        Type result = attribType(tree, env, Type.noType);
        return result;
    }

    /** Derived visitor method: attribute a type tree.
     */
    Type attribType(JCTree tree, Env<AttrContext> env, Type pt) {
        Type result = attribTree(tree, env, new ResultInfo(KindSelector.TYP, pt));
        return result;
    }

    /** Derived visitor method: attribute a statement or definition tree.
     */
    public Type attribStat(JCTree tree, Env<AttrContext> env) {
        Env<AttrContext> analyzeEnv = analyzer.copyEnvIfNeeded(tree, env);
        Type result = attribTree(tree, env, statInfo);
        analyzer.analyzeIfNeeded(tree, analyzeEnv);
        attrRecover.doRecovery();
        return result;
    }

    /** Attribute a list of expressions, returning a list of types.
     */
    List<Type> attribExprs(List<JCExpression> trees, Env<AttrContext> env, Type pt) {
        ListBuffer<Type> ts = new ListBuffer<>();
        for (List<JCExpression> l = trees; l.nonEmpty(); l = l.tail)
            ts.append(attribExpr(l.head, env, pt));
        return ts.toList();
    }

    /** Attribute a list of statements, returning nothing.
     */
    <T extends JCTree> void attribStats(List<T> trees, Env<AttrContext> env) {
        for (List<T> l = trees; l.nonEmpty(); l = l.tail)
            attribStat(l.head, env);
    }

    /** Attribute the arguments in a method call, returning the method kind.
     */
    KindSelector attribArgs(KindSelector initialKind, List<JCExpression> trees, Env<AttrContext> env, ListBuffer<Type> argtypes) {
        KindSelector kind = initialKind;
        for (JCExpression arg : trees) {
            Type argtype = chk.checkNonVoid(arg, attribTree(arg, env, allowPoly ? methodAttrInfo : unknownExprInfo));
            if (argtype.hasTag(DEFERRED)) {
                kind = KindSelector.of(KindSelector.POLY, kind);
            }
            argtypes.append(argtype);
        }
        return kind;
    }

    /** Attribute a type argument list, returning a list of types.
     *  Caller is responsible for calling checkRefTypes.
     */
    List<Type> attribAnyTypes(List<JCExpression> trees, Env<AttrContext> env) {
        ListBuffer<Type> argtypes = new ListBuffer<>();
        for (List<JCExpression> l = trees; l.nonEmpty(); l = l.tail)
            argtypes.append(attribType(l.head, env));
        return argtypes.toList();
    }

    /** Attribute a type argument list, returning a list of types.
     *  Check that all the types are references.
     */
    List<Type> attribTypes(List<JCExpression> trees, Env<AttrContext> env) {
        List<Type> types = attribAnyTypes(trees, env);
        return chk.checkRefTypes(trees, types);
    }

    /**
     * Attribute type variables (of generic classes or methods).
     * Compound types are attributed later in attribBounds.
     * @param typarams the type variables to enter
     * @param env      the current environment
     */
    void attribTypeVariables(List<JCTypeParameter> typarams, Env<AttrContext> env, boolean checkCyclic) {
        for (JCTypeParameter tvar : typarams) {
            TypeVar a = (TypeVar)tvar.type;
            a.tsym.flags_field |= UNATTRIBUTED;
            a.setUpperBound(Type.noType);
            if (!tvar.bounds.isEmpty()) {
                List<Type> bounds = List.of(attribType(tvar.bounds.head, env));
                for (JCExpression bound : tvar.bounds.tail)
                    bounds = bounds.prepend(attribType(bound, env));
                types.setBounds(a, bounds.reverse());
            } else {
                // if no bounds are given, assume a single bound of
                // java.lang.Object.
                types.setBounds(a, List.of(syms.objectType));
            }
            a.tsym.flags_field &= ~UNATTRIBUTED;
        }
        if (checkCyclic) {
            for (JCTypeParameter tvar : typarams) {
                chk.checkNonCyclic(tvar.pos(), (TypeVar)tvar.type);
            }
        }
    }

    /**
     * Attribute the type references in a list of annotations.
     */
    void attribAnnotationTypes(List<JCAnnotation> annotations,
                               Env<AttrContext> env) {
        for (List<JCAnnotation> al = annotations; al.nonEmpty(); al = al.tail) {
            JCAnnotation a = al.head;
            attribType(a.annotationType, env);
        }
    }

    /**
     * Attribute a "lazy constant value".
     *  @param env         The env for the const value
     *  @param variable    The initializer for the const value
     *  @param type        The expected type, or null
     *  @see VarSymbol#setLazyConstValue
     */
    public Object attribLazyConstantValue(Env<AttrContext> env,
                                      JCVariableDecl variable,
                                      Type type) {

        DiagnosticPosition prevLintPos
                = deferredLintHandler.setPos(variable.pos());

        final JavaFileObject prevSource = log.useSource(env.toplevel.sourcefile);
        try {
            Type itype = attribExpr(variable.init, env, type);
            if (variable.isImplicitlyTyped()) {
                //fixup local variable type
                type = variable.type = variable.sym.type = chk.checkLocalVarType(variable, itype.baseType(), variable.name);
            }
            if (itype.constValue() != null) {
                return coerce(itype, type).constValue();
            } else {
                return null;
            }
        } finally {
            log.useSource(prevSource);
            deferredLintHandler.setPos(prevLintPos);
        }
    }

    /** Attribute type reference in an `extends' or `implements' clause.
     *  Supertypes of anonymous inner classes are usually already attributed.
     *
     *  @param tree              The tree making up the type reference.
     *  @param env               The environment current at the reference.
     *  @param classExpected     true if only a class is expected here.
     *  @param interfaceExpected true if only an interface is expected here.
     */
    Type attribBase(JCTree tree,
                    Env<AttrContext> env,
                    boolean classExpected,
                    boolean interfaceExpected,
                    boolean checkExtensible) {
        Type t = tree.type != null ?
            tree.type :
            attribType(tree, env);
        try {
            return checkBase(t, tree, env, classExpected, interfaceExpected, checkExtensible);
        } catch (CompletionFailure ex) {
            chk.completionError(tree.pos(), ex);
            return t;
        }
    }
    Type checkBase(Type t,
                   JCTree tree,
                   Env<AttrContext> env,
                   boolean classExpected,
                   boolean interfaceExpected,
                   boolean checkExtensible) {
        final DiagnosticPosition pos = tree.hasTag(TYPEAPPLY) ?
                (((JCTypeApply) tree).clazz).pos() : tree.pos();
        if (t.tsym.isAnonymous()) {
            log.error(pos, Errors.CantInheritFromAnon);
            return types.createErrorType(t);
        }
        if (t.isErroneous())
            return t;
        if (t.hasTag(TYPEVAR) && !classExpected && !interfaceExpected) {
            // check that type variable is already visible
            if (t.getUpperBound() == null) {
                log.error(pos, Errors.IllegalForwardRef);
                return types.createErrorType(t);
            }
        } else {
            t = chk.checkClassType(pos, t, checkExtensible);
        }
        if (interfaceExpected && (t.tsym.flags() & INTERFACE) == 0) {
            log.error(pos, Errors.IntfExpectedHere);
            // return errType is necessary since otherwise there might
            // be undetected cycles which cause attribution to loop
            return types.createErrorType(t);
        } else if (checkExtensible &&
                   classExpected &&
                   (t.tsym.flags() & INTERFACE) != 0) {
            log.error(pos, Errors.NoIntfExpectedHere);
            return types.createErrorType(t);
        }
        if (checkExtensible &&
            ((t.tsym.flags() & FINAL) != 0)) {
            log.error(pos,
                      Errors.CantInheritFromFinal(t.tsym));
        }
        chk.checkNonCyclic(pos, t);
        return t;
    }

    Type attribIdentAsEnumType(Env<AttrContext> env, JCIdent id) {
        Assert.check((env.enclClass.sym.flags() & ENUM) != 0);
        id.type = env.info.scope.owner.enclClass().type;
        id.sym = env.info.scope.owner.enclClass();
        return id.type;
    }

    public void visitClassDef(JCClassDecl tree) {
        Optional<ArgumentAttr.LocalCacheContext> localCacheContext =
                Optional.ofNullable(env.info.attributionMode.isSpeculative ?
                        argumentAttr.withLocalCacheContext() : null);
        try {
            // Local and anonymous classes have not been entered yet, so we need to
            // do it now.
            if (env.info.scope.owner.kind.matches(KindSelector.VAL_MTH)) {
                enter.classEnter(tree, env);
            } else {
                // If this class declaration is part of a class level annotation,
                // as in @MyAnno(new Object() {}) class MyClass {}, enter it in
                // order to simplify later steps and allow for sensible error
                // messages.
                if (env.tree.hasTag(NEWCLASS) && TreeInfo.isInAnnotation(env, tree))
                    enter.classEnter(tree, env);
            }

            ClassSymbol c = tree.sym;
            if (c == null) {
                // exit in case something drastic went wrong during enter.
                result = null;
            } else {
                // make sure class has been completed:
                c.complete();

                // If this class appears as an anonymous class
                // in a superclass constructor call
                // disable implicit outer instance from being passed.
                // (This would be an illegal access to "this before super").
                if (env.info.isSelfCall &&
                        env.tree.hasTag(NEWCLASS)) {
                    c.flags_field |= NOOUTERTHIS;
                }
                attribClass(tree.pos(), c);
                result = tree.type = c.type;
            }
        } finally {
            localCacheContext.ifPresent(LocalCacheContext::leave);
        }
    }

    public void visitMethodDef(JCMethodDecl tree) {
        MethodSymbol m = tree.sym;
        boolean isDefaultMethod = (m.flags() & DEFAULT) != 0;

        Lint lint = env.info.lint.augment(m);
        Lint prevLint = chk.setLint(lint);
        MethodSymbol prevMethod = chk.setMethod(m);
        try {
            deferredLintHandler.flush(tree.pos());
            chk.checkDeprecatedAnnotation(tree.pos(), m);


            // Create a new environment with local scope
            // for attributing the method.
            Env<AttrContext> localEnv = memberEnter.methodEnv(tree, env);
            localEnv.info.lint = lint;

            attribStats(tree.typarams, localEnv);

            // If we override any other methods, check that we do so properly.
            // JLS ???
            if (m.isStatic()) {
                chk.checkHideClashes(tree.pos(), env.enclClass.type, m);
            } else {
                chk.checkOverrideClashes(tree.pos(), env.enclClass.type, m);
            }
            chk.checkOverride(env, tree, m);

            if (isDefaultMethod && types.overridesObjectMethod(m.enclClass(), m)) {
                log.error(tree, Errors.DefaultOverridesObjectMember(m.name, Kinds.kindName(m.location()), m.location()));
            }

            // Enter all type parameters into the local method scope.
            for (List<JCTypeParameter> l = tree.typarams; l.nonEmpty(); l = l.tail)
                localEnv.info.scope.enterIfAbsent(l.head.type.tsym);

            ClassSymbol owner = env.enclClass.sym;
            if ((owner.flags() & ANNOTATION) != 0 &&
                    (tree.params.nonEmpty() ||
                    tree.recvparam != null))
                log.error(tree.params.nonEmpty() ?
                        tree.params.head.pos() :
                        tree.recvparam.pos(),
                        Errors.IntfAnnotationMembersCantHaveParams);

            // Attribute all value parameters.
            for (List<JCVariableDecl> l = tree.params; l.nonEmpty(); l = l.tail) {
                attribStat(l.head, localEnv);
            }

            chk.checkVarargsMethodDecl(localEnv, tree);

            // Check that type parameters are well-formed.
            chk.validate(tree.typarams, localEnv);

            // Check that result type is well-formed.
            if (tree.restype != null && !tree.restype.type.hasTag(VOID))
                chk.validate(tree.restype, localEnv);

            // Check that receiver type is well-formed.
            if (tree.recvparam != null) {
                // Use a new environment to check the receiver parameter.
                // Otherwise I get "might not have been initialized" errors.
                // Is there a better way?
                Env<AttrContext> newEnv = memberEnter.methodEnv(tree, env);
                attribType(tree.recvparam, newEnv);
                chk.validate(tree.recvparam, newEnv);
            }

            if (env.enclClass.sym.isRecord() && tree.sym.owner.kind == TYP) {
                // lets find if this method is an accessor
                Optional<? extends RecordComponent> recordComponent = env.enclClass.sym.getRecordComponents().stream()
                        .filter(rc -> rc.accessor == tree.sym && (rc.accessor.flags_field & GENERATED_MEMBER) == 0).findFirst();
                if (recordComponent.isPresent()) {
                    // the method is a user defined accessor lets check that everything is fine
                    if (!tree.sym.isPublic()) {
                        log.error(tree, Errors.InvalidAccessorMethodInRecord(env.enclClass.sym, Fragments.MethodMustBePublic));
                    }
                    if (!types.isSameType(tree.sym.type.getReturnType(), recordComponent.get().type)) {
                        log.error(tree, Errors.InvalidAccessorMethodInRecord(env.enclClass.sym,
                                Fragments.AccessorReturnTypeDoesntMatch(tree.sym, recordComponent.get())));
                    }
                    if (tree.sym.type.asMethodType().thrown != null && !tree.sym.type.asMethodType().thrown.isEmpty()) {
                        log.error(tree,
                                Errors.InvalidAccessorMethodInRecord(env.enclClass.sym, Fragments.AccessorMethodCantThrowException));
                    }
                    if (!tree.typarams.isEmpty()) {
                        log.error(tree,
                                Errors.InvalidAccessorMethodInRecord(env.enclClass.sym, Fragments.AccessorMethodMustNotBeGeneric));
                    }
                    if (tree.sym.isStatic()) {
                        log.error(tree,
                                Errors.InvalidAccessorMethodInRecord(env.enclClass.sym, Fragments.AccessorMethodMustNotBeStatic));
                    }
                }

                if (tree.name == names.init) {
                    // if this a constructor other than the canonical one
                    if ((tree.sym.flags_field & RECORD) == 0) {
                        JCMethodInvocation app = TreeInfo.firstConstructorCall(tree);
                        if (app == null ||
                                TreeInfo.name(app.meth) != names._this ||
                                !checkFirstConstructorStat(app, tree, false)) {
                            log.error(tree, Errors.FirstStatementMustBeCallToAnotherConstructor(env.enclClass.sym));
                        }
                    } else {
                        // but if it is the canonical:

                        /* if user generated, then it shouldn't:
                         *     - have an accessibility stricter than that of the record type
                         *     - explicitly invoke any other constructor
                         */
                        if ((tree.sym.flags_field & GENERATEDCONSTR) == 0) {
                            if (Check.protection(m.flags()) > Check.protection(env.enclClass.sym.flags())) {
                                log.error(tree,
                                        (env.enclClass.sym.flags() & AccessFlags) == 0 ?
                                            Errors.InvalidCanonicalConstructorInRecord(
                                                Fragments.Canonical,
                                                env.enclClass.sym.name,
                                                Fragments.CanonicalMustNotHaveStrongerAccess("package")
                                            ) :
                                            Errors.InvalidCanonicalConstructorInRecord(
                                                    Fragments.Canonical,
                                                    env.enclClass.sym.name,
                                                    Fragments.CanonicalMustNotHaveStrongerAccess(asFlagSet(env.enclClass.sym.flags() & AccessFlags))
                                            )
                                );
                            }

                            JCMethodInvocation app = TreeInfo.firstConstructorCall(tree);
                            if (app != null &&
                                    (TreeInfo.name(app.meth) == names._this ||
                                            TreeInfo.name(app.meth) == names._super) &&
                                    checkFirstConstructorStat(app, tree, false)) {
                                log.error(tree, Errors.InvalidCanonicalConstructorInRecord(
                                        Fragments.Canonical, env.enclClass.sym.name,
                                        Fragments.CanonicalMustNotContainExplicitConstructorInvocation));
                            }
                        }

                        // also we want to check that no type variables have been defined
                        if (!tree.typarams.isEmpty()) {
                            log.error(tree, Errors.InvalidCanonicalConstructorInRecord(
                                    Fragments.Canonical, env.enclClass.sym.name, Fragments.CanonicalMustNotDeclareTypeVariables));
                        }

                        /* and now we need to check that the constructor's arguments are exactly the same as those of the
                         * record components
                         */
                        List<? extends RecordComponent> recordComponents = env.enclClass.sym.getRecordComponents();
                        List<Type> recordFieldTypes = TreeInfo.recordFields(env.enclClass).map(vd -> vd.sym.type);
                        for (JCVariableDecl param: tree.params) {
                            boolean paramIsVarArgs = (param.sym.flags_field & VARARGS) != 0;
                            if (!types.isSameType(param.type, recordFieldTypes.head) ||
                                    (recordComponents.head.isVarargs() != paramIsVarArgs)) {
                                log.error(param, Errors.InvalidCanonicalConstructorInRecord(
                                        Fragments.Canonical, env.enclClass.sym.name,
                                        Fragments.TypeMustBeIdenticalToCorrespondingRecordComponentType));
                            }
                            recordComponents = recordComponents.tail;
                            recordFieldTypes = recordFieldTypes.tail;
                        }
                    }
                }
            }

            // annotation method checks
            if ((owner.flags() & ANNOTATION) != 0) {
                // annotation method cannot have throws clause
                if (tree.thrown.nonEmpty()) {
                    log.error(tree.thrown.head.pos(),
                              Errors.ThrowsNotAllowedInIntfAnnotation);
                }
                // annotation method cannot declare type-parameters
                if (tree.typarams.nonEmpty()) {
                    log.error(tree.typarams.head.pos(),
                              Errors.IntfAnnotationMembersCantHaveTypeParams);
                }
                // validate annotation method's return type (could be an annotation type)
                chk.validateAnnotationType(tree.restype);
                // ensure that annotation method does not clash with members of Object/Annotation
                chk.validateAnnotationMethod(tree.pos(), m);
            }

            for (List<JCExpression> l = tree.thrown; l.nonEmpty(); l = l.tail)
                chk.checkType(l.head.pos(), l.head.type, syms.throwableType);

            if (tree.body == null) {
                // Empty bodies are only allowed for
                // abstract, native, or interface methods, or for methods
                // in a retrofit signature class.
                if (tree.defaultValue != null) {
                    if ((owner.flags() & ANNOTATION) == 0)
                        log.error(tree.pos(),
                                  Errors.DefaultAllowedInIntfAnnotationMember);
                }
                if (isDefaultMethod || (tree.sym.flags() & (ABSTRACT | NATIVE)) == 0)
                    log.error(tree.pos(), Errors.MissingMethBodyOrDeclAbstract);
            } else if ((tree.sym.flags() & (ABSTRACT|DEFAULT|PRIVATE)) == ABSTRACT) {
                if ((owner.flags() & INTERFACE) != 0) {
                    log.error(tree.body.pos(), Errors.IntfMethCantHaveBody);
                } else {
                    log.error(tree.pos(), Errors.AbstractMethCantHaveBody);
                }
            } else if ((tree.mods.flags & NATIVE) != 0) {
                log.error(tree.pos(), Errors.NativeMethCantHaveBody);
            } else {
                // Add an implicit super() call unless an explicit call to
                // super(...) or this(...) is given
                // or we are compiling class java.lang.Object.
                if (tree.name == names.init && owner.type != syms.objectType) {
                    JCBlock body = tree.body;
                    if (body.stats.isEmpty() ||
                            TreeInfo.getConstructorInvocationName(body.stats, names) == names.empty) {
                        JCStatement supCall = make.at(body.pos).Exec(make.Apply(List.nil(),
                                make.Ident(names._super), make.Idents(List.nil())));
                        body.stats = body.stats.prepend(supCall);
                    } else if ((env.enclClass.sym.flags() & ENUM) != 0 &&
                            (tree.mods.flags & GENERATEDCONSTR) == 0 &&
                            TreeInfo.isSuperCall(body.stats.head)) {
                        // enum constructors are not allowed to call super
                        // directly, so make sure there aren't any super calls
                        // in enum constructors, except in the compiler
                        // generated one.
                        log.error(tree.body.stats.head.pos(),
                                  Errors.CallToSuperNotAllowedInEnumCtor(env.enclClass.sym));
                    }
                    if (env.enclClass.sym.isRecord() && (tree.sym.flags_field & RECORD) != 0) { // we are seeing the canonical constructor
                        List<Name> recordComponentNames = TreeInfo.recordFields(env.enclClass).map(vd -> vd.sym.name);
                        List<Name> initParamNames = tree.sym.params.map(p -> p.name);
                        if (!initParamNames.equals(recordComponentNames)) {
                            log.error(tree, Errors.InvalidCanonicalConstructorInRecord(
                                    Fragments.Canonical, env.enclClass.sym.name, Fragments.CanonicalWithNameMismatch));
                        }
                        if (tree.sym.type.asMethodType().thrown != null && !tree.sym.type.asMethodType().thrown.isEmpty()) {
                            log.error(tree,
                                    Errors.InvalidCanonicalConstructorInRecord(
                                            TreeInfo.isCompactConstructor(tree) ? Fragments.Compact : Fragments.Canonical,
                                            env.enclClass.sym.name,
                                            Fragments.ThrowsClauseNotAllowedForCanonicalConstructor(
                                                    TreeInfo.isCompactConstructor(tree) ? Fragments.Compact : Fragments.Canonical)));
                        }
                    }
                }

                // Attribute all type annotations in the body
                annotate.queueScanTreeAndTypeAnnotate(tree.body, localEnv, m, null);
                annotate.flush();

                // Attribute method body.
                attribStat(tree.body, localEnv);
            }

            localEnv.info.scope.leave();
            result = tree.type = m.type;
        } finally {
            chk.setLint(prevLint);
            chk.setMethod(prevMethod);
        }
    }

    public void visitVarDef(JCVariableDecl tree) {
        // Local variables have not been entered yet, so we need to do it now:
        if (env.info.scope.owner.kind == MTH || env.info.scope.owner.kind == VAR) {
            if (tree.sym != null) {
                // parameters have already been entered
                env.info.scope.enter(tree.sym);
            } else {
                if (tree.isImplicitlyTyped() && (tree.getModifiers().flags & PARAMETER) == 0) {
                    if (tree.init == null) {
                        //cannot use 'var' without initializer
                        log.error(tree, Errors.CantInferLocalVarType(tree.name, Fragments.LocalMissingInit));
                        tree.vartype = make.Erroneous();
                    } else {
                        Fragment msg = canInferLocalVarType(tree);
                        if (msg != null) {
                            //cannot use 'var' with initializer which require an explicit target
                            //(e.g. lambda, method reference, array initializer).
                            log.error(tree, Errors.CantInferLocalVarType(tree.name, msg));
                            tree.vartype = make.Erroneous();
                        }
                    }
                }
                try {
                    annotate.blockAnnotations();
                    memberEnter.memberEnter(tree, env);
                } finally {
                    annotate.unblockAnnotations();
                }
            }
        } else {
            if (tree.init != null) {
                // Field initializer expression need to be entered.
                annotate.queueScanTreeAndTypeAnnotate(tree.init, env, tree.sym, tree.pos());
                annotate.flush();
            }
        }

        VarSymbol v = tree.sym;
        Lint lint = env.info.lint.augment(v);
        Lint prevLint = chk.setLint(lint);

        // Check that the variable's declared type is well-formed.
        boolean isImplicitLambdaParameter = env.tree.hasTag(LAMBDA) &&
                ((JCLambda)env.tree).paramKind == JCLambda.ParameterKind.IMPLICIT &&
                (tree.sym.flags() & PARAMETER) != 0;
        chk.validate(tree.vartype, env, !isImplicitLambdaParameter && !tree.isImplicitlyTyped());

        try {
            v.getConstValue(); // ensure compile-time constant initializer is evaluated
            deferredLintHandler.flush(tree.pos());
            chk.checkDeprecatedAnnotation(tree.pos(), v);

            if (tree.init != null) {
                if ((v.flags_field & FINAL) == 0 ||
                    !memberEnter.needsLazyConstValue(tree.init)) {
                    // Not a compile-time constant
                    // Attribute initializer in a new environment
                    // with the declared variable as owner.
                    // Check that initializer conforms to variable's declared type.
                    Env<AttrContext> initEnv = memberEnter.initEnv(tree, env);
                    initEnv.info.lint = lint;
                    // In order to catch self-references, we set the variable's
                    // declaration position to maximal possible value, effectively
                    // marking the variable as undefined.
                    initEnv.info.enclVar = v;
                    attribExpr(tree.init, initEnv, v.type);
                    if (tree.isImplicitlyTyped()) {
                        //fixup local variable type
                        v.type = chk.checkLocalVarType(tree, tree.init.type.baseType(), tree.name);
                    }
                }
                if (tree.isImplicitlyTyped()) {
                    setSyntheticVariableType(tree, v.type);
                }
            }
            result = tree.type = v.type;
            if (env.enclClass.sym.isRecord() && tree.sym.owner.kind == TYP && !v.isStatic()) {
                if (isNonArgsMethodInObject(v.name)) {
                    log.error(tree, Errors.IllegalRecordComponentName(v));
                }
            }
        }
        finally {
            chk.setLint(prevLint);
        }
    }

    private boolean isNonArgsMethodInObject(Name name) {
        for (Symbol s : syms.objectType.tsym.members().getSymbolsByName(name, s -> s.kind == MTH)) {
            if (s.type.getParameterTypes().isEmpty()) {
                return true;
            }
        }
        return false;
    }

    Fragment canInferLocalVarType(JCVariableDecl tree) {
        LocalInitScanner lis = new LocalInitScanner();
        lis.scan(tree.init);
        return lis.badInferenceMsg;
    }

    static class LocalInitScanner extends TreeScanner {
        Fragment badInferenceMsg = null;
        boolean needsTarget = true;

        @Override
        public void visitNewArray(JCNewArray tree) {
            if (tree.elemtype == null && needsTarget) {
                badInferenceMsg = Fragments.LocalArrayMissingTarget;
            }
        }

        @Override
        public void visitLambda(JCLambda tree) {
            if (needsTarget) {
                badInferenceMsg = Fragments.LocalLambdaMissingTarget;
            }
        }

        @Override
        public void visitTypeCast(JCTypeCast tree) {
            boolean prevNeedsTarget = needsTarget;
            try {
                needsTarget = false;
                super.visitTypeCast(tree);
            } finally {
                needsTarget = prevNeedsTarget;
            }
        }

        @Override
        public void visitReference(JCMemberReference tree) {
            if (needsTarget) {
                badInferenceMsg = Fragments.LocalMrefMissingTarget;
            }
        }

        @Override
        public void visitNewClass(JCNewClass tree) {
            boolean prevNeedsTarget = needsTarget;
            try {
                needsTarget = false;
                super.visitNewClass(tree);
            } finally {
                needsTarget = prevNeedsTarget;
            }
        }

        @Override
        public void visitApply(JCMethodInvocation tree) {
            boolean prevNeedsTarget = needsTarget;
            try {
                needsTarget = false;
                super.visitApply(tree);
            } finally {
                needsTarget = prevNeedsTarget;
            }
        }
    }

    public void visitSkip(JCSkip tree) {
        result = null;
    }

    public void visitBlock(JCBlock tree) {
        if (env.info.scope.owner.kind == TYP || env.info.scope.owner.kind == ERR) {
            // Block is a static or instance initializer;
            // let the owner of the environment be a freshly
            // created BLOCK-method.
            Symbol fakeOwner =
                new MethodSymbol(tree.flags | BLOCK |
                    env.info.scope.owner.flags() & STRICTFP, names.empty, null,
                    env.info.scope.owner);
            final Env<AttrContext> localEnv =
                env.dup(tree, env.info.dup(env.info.scope.dupUnshared(fakeOwner)));

            if ((tree.flags & STATIC) != 0) localEnv.info.staticLevel++;
            // Attribute all type annotations in the block
            annotate.queueScanTreeAndTypeAnnotate(tree, localEnv, localEnv.info.scope.owner, null);
            annotate.flush();
            attribStats(tree.stats, localEnv);

            {
                // Store init and clinit type annotations with the ClassSymbol
                // to allow output in Gen.normalizeDefs.
                ClassSymbol cs = (ClassSymbol)env.info.scope.owner;
                List<Attribute.TypeCompound> tas = localEnv.info.scope.owner.getRawTypeAttributes();
                if ((tree.flags & STATIC) != 0) {
                    cs.appendClassInitTypeAttributes(tas);
                } else {
                    cs.appendInitTypeAttributes(tas);
                }
            }
        } else {
            // Create a new local environment with a local scope.
            Env<AttrContext> localEnv =
                env.dup(tree, env.info.dup(env.info.scope.dup()));
            try {
                attribStats(tree.stats, localEnv);
            } finally {
                localEnv.info.scope.leave();
            }
        }
        result = null;
    }

    public void visitDoLoop(JCDoWhileLoop tree) {
        attribStat(tree.body, env.dup(tree));
        attribExpr(tree.cond, env, syms.booleanType);
        if (!breaksOutOf(tree, tree.body)) {
            //include condition's body when false after the while, if cannot get out of the loop
            MatchBindings condBindings = matchBindings;
            condBindings.bindingsWhenFalse.forEach(env.info.scope::enter);
            condBindings.bindingsWhenFalse.forEach(BindingSymbol::preserveBinding);
        }
        result = null;
    }

    public void visitWhileLoop(JCWhileLoop tree) {
        attribExpr(tree.cond, env, syms.booleanType);
        MatchBindings condBindings = matchBindings;
        // include condition's bindings when true in the body:
        Env<AttrContext> whileEnv = bindingEnv(env, condBindings.bindingsWhenTrue);
        try {
            attribStat(tree.body, whileEnv.dup(tree));
        } finally {
            whileEnv.info.scope.leave();
        }
        if (!breaksOutOf(tree, tree.body)) {
            //include condition's bindings when false after the while, if cannot get out of the loop
            condBindings.bindingsWhenFalse.forEach(env.info.scope::enter);
            condBindings.bindingsWhenFalse.forEach(BindingSymbol::preserveBinding);
        }
        result = null;
    }

    private boolean breaksOutOf(JCTree loop, JCTree body) {
        preFlow(body);
        return flow.breaksOutOf(env, loop, body, make);
    }

    public void visitForLoop(JCForLoop tree) {
        Env<AttrContext> loopEnv =
            env.dup(env.tree, env.info.dup(env.info.scope.dup()));
        MatchBindings condBindings = MatchBindingsComputer.EMPTY;
        try {
            attribStats(tree.init, loopEnv);
            if (tree.cond != null) {
                attribExpr(tree.cond, loopEnv, syms.booleanType);
                // include condition's bindings when true in the body and step:
                condBindings = matchBindings;
            }
            Env<AttrContext> bodyEnv = bindingEnv(loopEnv, condBindings.bindingsWhenTrue);
            try {
                bodyEnv.tree = tree; // before, we were not in loop!
                attribStats(tree.step, bodyEnv);
                attribStat(tree.body, bodyEnv);
            } finally {
                bodyEnv.info.scope.leave();
            }
            result = null;
        }
        finally {
            loopEnv.info.scope.leave();
        }
        if (!breaksOutOf(tree, tree.body)) {
            //include condition's body when false after the while, if cannot get out of the loop
            condBindings.bindingsWhenFalse.forEach(env.info.scope::enter);
            condBindings.bindingsWhenFalse.forEach(BindingSymbol::preserveBinding);
        }
    }

    public void visitForeachLoop(JCEnhancedForLoop tree) {
        Env<AttrContext> loopEnv =
            env.dup(env.tree, env.info.dup(env.info.scope.dup()));
        try {
            //the Formal Parameter of a for-each loop is not in the scope when
            //attributing the for-each expression; we mimic this by attributing
            //the for-each expression first (against original scope).
            Type exprType = types.cvarUpperBound(attribExpr(tree.expr, loopEnv));
            chk.checkNonVoid(tree.pos(), exprType);
            Type elemtype = types.elemtype(exprType); // perhaps expr is an array?
            if (elemtype == null) {
                // or perhaps expr implements Iterable<T>?
                Type base = types.asSuper(exprType, syms.iterableType.tsym);
                if (base == null) {
                    log.error(tree.expr.pos(),
                              Errors.ForeachNotApplicableToType(exprType,
                                                                Fragments.TypeReqArrayOrIterable));
                    elemtype = types.createErrorType(exprType);
                } else {
                    List<Type> iterableParams = base.allparams();
                    elemtype = iterableParams.isEmpty()
                        ? syms.objectType
                        : types.wildUpperBound(iterableParams.head);

                    // Check the return type of the method iterator().
                    // This is the bare minimum we need to verify to make sure code generation doesn't crash.
                    Symbol iterSymbol = rs.resolveInternalMethod(tree.pos(),
                            loopEnv, types.skipTypeVars(exprType, false), names.iterator, List.nil(), List.nil());
                    if (types.asSuper(iterSymbol.type.getReturnType(), syms.iteratorType.tsym) == null) {
                        log.error(tree.pos(),
                                Errors.ForeachNotApplicableToType(exprType, Fragments.TypeReqArrayOrIterable));
                    }
                }
            }
            if (tree.var.isImplicitlyTyped()) {
                Type inferredType = chk.checkLocalVarType(tree.var, elemtype, tree.var.name);
                setSyntheticVariableType(tree.var, inferredType);
            }
            attribStat(tree.var, loopEnv);
            chk.checkType(tree.expr.pos(), elemtype, tree.var.sym.type);
            loopEnv.tree = tree; // before, we were not in loop!
            attribStat(tree.body, loopEnv);
            result = null;
        }
        finally {
            loopEnv.info.scope.leave();
        }
    }

    public void visitLabelled(JCLabeledStatement tree) {
        // Check that label is not used in an enclosing statement
        Env<AttrContext> env1 = env;
        while (env1 != null && !env1.tree.hasTag(CLASSDEF)) {
            if (env1.tree.hasTag(LABELLED) &&
                ((JCLabeledStatement) env1.tree).label == tree.label) {
                log.error(tree.pos(),
                          Errors.LabelAlreadyInUse(tree.label));
                break;
            }
            env1 = env1.next;
        }

        attribStat(tree.body, env.dup(tree));
        result = null;
    }

    public void visitSwitch(JCSwitch tree) {
        handleSwitch(tree, tree.selector, tree.cases, (c, caseEnv) -> {
            attribStats(c.stats, caseEnv);
        });
        result = null;
    }

    public void visitSwitchExpression(JCSwitchExpression tree) {
        tree.polyKind = (pt().hasTag(NONE) && pt() != Type.recoveryType && pt() != Infer.anyPoly) ?
                PolyKind.STANDALONE : PolyKind.POLY;

        if (tree.polyKind == PolyKind.POLY && resultInfo.pt.hasTag(VOID)) {
            //this means we are returning a poly conditional from void-compatible lambda expression
            resultInfo.checkContext.report(tree, diags.fragment(Fragments.SwitchExpressionTargetCantBeVoid));
            result = tree.type = types.createErrorType(resultInfo.pt);
            return;
        }

        ResultInfo condInfo = tree.polyKind == PolyKind.STANDALONE ?
                unknownExprInfo :
                resultInfo.dup(switchExpressionContext(resultInfo.checkContext));

        ListBuffer<DiagnosticPosition> caseTypePositions = new ListBuffer<>();
        ListBuffer<Type> caseTypes = new ListBuffer<>();

        handleSwitch(tree, tree.selector, tree.cases, (c, caseEnv) -> {
            caseEnv.info.yieldResult = condInfo;
            attribStats(c.stats, caseEnv);
            new TreeScanner() {
                @Override
                public void visitYield(JCYield brk) {
                    if (brk.target == tree) {
                        caseTypePositions.append(brk.value != null ? brk.value.pos() : brk.pos());
                        caseTypes.append(brk.value != null ? brk.value.type : syms.errType);
                    }
                    super.visitYield(brk);
                }

                @Override public void visitClassDef(JCClassDecl tree) {}
                @Override public void visitLambda(JCLambda tree) {}
            }.scan(c.stats);
        });

        if (tree.cases.isEmpty()) {
            log.error(tree.pos(),
                      Errors.SwitchExpressionEmpty);
        } else if (caseTypes.isEmpty()) {
            log.error(tree.pos(),
                      Errors.SwitchExpressionNoResultExpressions);
        }

        Type owntype = (tree.polyKind == PolyKind.STANDALONE) ? condType(caseTypePositions.toList(), caseTypes.toList()) : pt();

        result = tree.type = check(tree, owntype, KindSelector.VAL, resultInfo);
    }
    //where:
        CheckContext switchExpressionContext(CheckContext checkContext) {
            return new Check.NestedCheckContext(checkContext) {
                //this will use enclosing check context to check compatibility of
                //subexpression against target type; if we are in a method check context,
                //depending on whether boxing is allowed, we could have incompatibilities
                @Override
                public void report(DiagnosticPosition pos, JCDiagnostic details) {
                    enclosingContext.report(pos, diags.fragment(Fragments.IncompatibleTypeInSwitchExpression(details)));
                }
            };
        }

    private void handleSwitch(JCTree switchTree,
                              JCExpression selector,
                              List<JCCase> cases,
                              BiConsumer<JCCase, Env<AttrContext>> attribCase) {
        Type seltype = attribExpr(selector, env);

        Env<AttrContext> switchEnv =
            env.dup(switchTree, env.info.dup(env.info.scope.dup()));

        try {
            boolean enumSwitch = (seltype.tsym.flags() & Flags.ENUM) != 0;
            boolean stringSwitch = types.isSameType(seltype, syms.stringType);
            boolean errorEnumSwitch = TreeInfo.isErrorEnumSwitch(selector, cases);
            boolean patternSwitch;
            if (!enumSwitch && !stringSwitch && !errorEnumSwitch &&
                !types.isAssignable(seltype, syms.intType)) {
                preview.checkSourceLevel(selector.pos(), Feature.PATTERN_SWITCH);
                patternSwitch = true;
            } else {
                patternSwitch = cases.stream()
                                     .flatMap(c -> c.labels.stream())
                                     .anyMatch(l -> l.hasTag(PATTERNCASELABEL));
            }

            // Attribute all cases and
            // check that there are no duplicate case labels or default clauses.
            Set<Object> labels = new HashSet<>(); // The set of case labels.
            List<Type> coveredTypesForPatterns = List.nil();
            List<Type> coveredTypesForConstants = List.nil();
            boolean hasDefault = false;           // Is there a default label?
            boolean hasUnconditionalPattern = false; // Is there a unconditional pattern?
            boolean lastPatternErroneous = false; // Has the last pattern erroneous type?
            boolean hasNullPattern = false;       // Is there a null pattern?
            CaseTree.CaseKind caseKind = null;
            boolean wasError = false;
            MatchBindings prevBindings = null;
            for (List<JCCase> l = cases; l.nonEmpty(); l = l.tail) {
                JCCase c = l.head;
                if (caseKind == null) {
                    caseKind = c.caseKind;
                } else if (caseKind != c.caseKind && !wasError) {
                    log.error(c.pos(),
                              Errors.SwitchMixingCaseTypes);
                    wasError = true;
                }
                MatchBindings currentBindings = prevBindings;
                boolean wasUnconditionalPattern = hasUnconditionalPattern;
                for (JCCaseLabel label : c.labels) {
                    if (label.hasTag(EXPRESSIONCASELABEL)) {
                        JCExpression expr = ((JCExpressionCaseLabel) label).expr;
                        if (TreeInfo.isNull(expr)) {
                            preview.checkSourceLevel(expr.pos(), Feature.CASE_NULL);
                            if (hasNullPattern) {
                                log.error(label.pos(), Errors.DuplicateCaseLabel);
                            } else if (wasUnconditionalPattern) {
                                log.error(label.pos(), Errors.PatternDominated);
                            }
                            hasNullPattern = true;
                            attribExpr(expr, switchEnv, seltype);
                            matchBindings = new MatchBindings(matchBindings.bindingsWhenTrue, matchBindings.bindingsWhenFalse, true);
                        } else if (enumSwitch) {
                            Symbol sym = enumConstant(expr, seltype);
                            if (sym == null) {
                                log.error(expr.pos(), Errors.EnumLabelMustBeUnqualifiedEnum);
                            } else if (!labels.add(sym)) {
                                log.error(label.pos(), Errors.DuplicateCaseLabel);
                            } else {
                                checkCaseLabelDominated(label.pos(), coveredTypesForConstants, sym.type);
                            }
                        } else if (errorEnumSwitch) {
                            //error recovery: the selector is erroneous, and all the case labels
                            //are identifiers. This could be an enum switch - don't report resolve
                            //error for the case label:
                            var prevResolveHelper = rs.basicLogResolveHelper;
                            try {
                                rs.basicLogResolveHelper = rs.silentLogResolveHelper;
                                attribExpr(label, switchEnv, seltype);
                            } finally {
                                rs.basicLogResolveHelper = prevResolveHelper;
                            }
                        } else {
                            ResultInfo valTypInfo = new ResultInfo(KindSelector.VAL_TYP,
                                                                   !seltype.hasTag(ERROR) ? seltype
                                                                                          : Type.noType);
                            Type pattype = attribTree(expr, switchEnv, valTypInfo);
                            if (!pattype.hasTag(ERROR)) {
                                if (pattype.constValue() == null) {
                                    Symbol s = TreeInfo.symbol(expr);
                                    if (s != null && s.kind == TYP && allowPatternSwitch) {
                                        log.error(expr.pos(),
                                                  Errors.PatternExpected);
                                    } else {
                                        log.error(expr.pos(),
                                                  (stringSwitch ? Errors.StringConstReq : Errors.ConstExprReq));
                                    }
                                } else if (!stringSwitch && !types.isAssignable(seltype, syms.intType)) {
                                    log.error(label.pos(), Errors.ConstantLabelNotCompatible(pattype, seltype));
                                } else if (!labels.add(pattype.constValue())) {
                                    log.error(c.pos(), Errors.DuplicateCaseLabel);
                                } else {
                                    checkCaseLabelDominated(label.pos(), coveredTypesForConstants, types.boxedTypeOrType(pattype));
                                }
                            }
                        }
                    } else if (label.hasTag(DEFAULTCASELABEL)) {
                        if (hasDefault) {
                            log.error(label.pos(), Errors.DuplicateDefaultLabel);
                        } else if (hasUnconditionalPattern) {
                            log.error(label.pos(), Errors.UnconditionalPatternAndDefault);
                        }
                        hasDefault = true;
                        matchBindings = MatchBindingsComputer.EMPTY;
                    } else {
                        //pattern
                        JCPattern pat = ((JCPatternCaseLabel) label).pat;
                        attribExpr(pat, switchEnv);
                        Type primaryType = TreeInfo.primaryPatternType(pat);
                        if (!primaryType.hasTag(TYPEVAR)) {
                            primaryType = chk.checkClassOrArrayType(pat.pos(), primaryType);
                        }
                        checkCastablePattern(pat.pos(), seltype, primaryType);
                        Type patternType = types.erasure(primaryType);
                        JCExpression guard = ((JCPatternCaseLabel) label).guard;
                        if (guard != null) {
                            MatchBindings afterPattern = matchBindings;
                            Env<AttrContext> bodyEnv = bindingEnv(env, matchBindings.bindingsWhenTrue);
                            try {
                                attribExpr(guard, bodyEnv, syms.booleanType);
                            } finally {
                                bodyEnv.info.scope.leave();
                            }
                            matchBindings = matchBindingsComputer.caseGuard(c, afterPattern, matchBindings);

                            if (TreeInfo.isBooleanWithValue(guard, 0)) {
                                log.error(guard.pos(), Errors.GuardHasConstantExpressionFalse);
                            }
                        }
<<<<<<< HEAD
                        boolean unguarded = TreeInfo.unguardedCaseLabel(label);
=======
                        boolean unguarded = TreeInfo.unguardedCaseLabel(pat) && !pat.hasTag(RECORDPATTERN);
>>>>>>> f235955e
                        boolean unconditional =
                                unguarded &&
                                !patternType.isErroneous() &&
                                types.isSubtype(types.boxedTypeOrType(types.erasure(seltype)),
                                                patternType);
                        if (unconditional) {
                            if (hasUnconditionalPattern) {
                                log.error(pat.pos(), Errors.DuplicateUnconditionalPattern);
                            } else if (hasDefault) {
                                log.error(pat.pos(), Errors.UnconditionalPatternAndDefault);
                            }
                            hasUnconditionalPattern = true;
                        }
                        lastPatternErroneous = patternType.isErroneous();
                        checkCaseLabelDominated(pat.pos(), coveredTypesForPatterns, patternType);
                        if (!patternType.isErroneous()) {
                            coveredTypesForConstants = coveredTypesForConstants.prepend(patternType);
                            if (unguarded) {
                                coveredTypesForPatterns = coveredTypesForPatterns.prepend(patternType);
                            }
                        }
                    }
                    currentBindings = matchBindingsComputer.switchCase(label, currentBindings, matchBindings);
                }

                Env<AttrContext> caseEnv =
                        bindingEnv(switchEnv, c, currentBindings.bindingsWhenTrue);
                try {
                    attribCase.accept(c, caseEnv);
                } finally {
                    caseEnv.info.scope.leave();
                }
                addVars(c.stats, switchEnv.info.scope);

                preFlow(c);
                c.completesNormally = flow.aliveAfter(caseEnv, c, make);

                prevBindings = c.caseKind == CaseTree.CaseKind.STATEMENT && c.completesNormally ? currentBindings
                                                                                                : null;
            }
            if (patternSwitch) {
                chk.checkSwitchCaseStructure(cases);
            }
            if (switchTree.hasTag(SWITCH)) {
                ((JCSwitch) switchTree).hasUnconditionalPattern =
                        hasDefault || hasUnconditionalPattern || lastPatternErroneous;
                ((JCSwitch) switchTree).patternSwitch = patternSwitch;
            } else if (switchTree.hasTag(SWITCH_EXPRESSION)) {
                ((JCSwitchExpression) switchTree).hasUnconditionalPattern =
                        hasDefault || hasUnconditionalPattern || lastPatternErroneous;
                ((JCSwitchExpression) switchTree).patternSwitch = patternSwitch;
            } else {
                Assert.error(switchTree.getTag().name());
            }
        } finally {
            switchEnv.info.scope.leave();
        }
    }
    // where
        /** Add any variables defined in stats to the switch scope. */
        private static void addVars(List<JCStatement> stats, WriteableScope switchScope) {
            for (;stats.nonEmpty(); stats = stats.tail) {
                JCTree stat = stats.head;
                if (stat.hasTag(VARDEF))
                    switchScope.enter(((JCVariableDecl) stat).sym);
            }
        }
        private void checkCaseLabelDominated(DiagnosticPosition pos,
                                             List<Type> coveredTypes, Type patternType) {
            for (Type existing : coveredTypes) {
                if (types.isSubtype(patternType, existing)) {
                    log.error(pos, Errors.PatternDominated);
                }
            }
        }
    // where
    /** Return the selected enumeration constant symbol, or null. */
    private Symbol enumConstant(JCTree tree, Type enumType) {
        if (tree.hasTag(IDENT)) {
            JCIdent ident = (JCIdent)tree;
            Name name = ident.name;
            for (Symbol sym : enumType.tsym.members().getSymbolsByName(name)) {
                if (sym.kind == VAR) {
                    Symbol s = ident.sym = sym;
                    ((VarSymbol)s).getConstValue(); // ensure initializer is evaluated
                    ident.type = s.type;
                    return ((s.flags_field & Flags.ENUM) == 0)
                        ? null : s;
                }
            }
        }
        return null;
    }

    public void visitSynchronized(JCSynchronized tree) {
        chk.checkRefType(tree.pos(), attribExpr(tree.lock, env));
        if (env.info.lint.isEnabled(LintCategory.SYNCHRONIZATION) && isValueBased(tree.lock.type)) {
            log.warning(LintCategory.SYNCHRONIZATION, tree.pos(), Warnings.AttemptToSynchronizeOnInstanceOfValueBasedClass);
        }
        attribStat(tree.body, env);
        result = null;
    }
        // where
        private boolean isValueBased(Type t) {
            return t != null && t.tsym != null && (t.tsym.flags() & VALUE_BASED) != 0;
        }


    public void visitTry(JCTry tree) {
        // Create a new local environment with a local
        Env<AttrContext> localEnv = env.dup(tree, env.info.dup(env.info.scope.dup()));
        try {
            boolean isTryWithResource = tree.resources.nonEmpty();
            // Create a nested environment for attributing the try block if needed
            Env<AttrContext> tryEnv = isTryWithResource ?
                env.dup(tree, localEnv.info.dup(localEnv.info.scope.dup())) :
                localEnv;
            try {
                // Attribute resource declarations
                for (JCTree resource : tree.resources) {
                    CheckContext twrContext = new Check.NestedCheckContext(resultInfo.checkContext) {
                        @Override
                        public void report(DiagnosticPosition pos, JCDiagnostic details) {
                            chk.basicHandler.report(pos, diags.fragment(Fragments.TryNotApplicableToType(details)));
                        }
                    };
                    ResultInfo twrResult =
                        new ResultInfo(KindSelector.VAR,
                                       syms.autoCloseableType,
                                       twrContext);
                    if (resource.hasTag(VARDEF)) {
                        attribStat(resource, tryEnv);
                        twrResult.check(resource, resource.type);

                        //check that resource type cannot throw InterruptedException
                        checkAutoCloseable(resource.pos(), localEnv, resource.type);

                        VarSymbol var = ((JCVariableDecl) resource).sym;
                        var.setData(ElementKind.RESOURCE_VARIABLE);
                    } else {
                        attribTree(resource, tryEnv, twrResult);
                    }
                }
                // Attribute body
                attribStat(tree.body, tryEnv);
            } finally {
                if (isTryWithResource)
                    tryEnv.info.scope.leave();
            }

            // Attribute catch clauses
            for (List<JCCatch> l = tree.catchers; l.nonEmpty(); l = l.tail) {
                JCCatch c = l.head;
                Env<AttrContext> catchEnv =
                    localEnv.dup(c, localEnv.info.dup(localEnv.info.scope.dup()));
                try {
                    Type ctype = attribStat(c.param, catchEnv);
                    if (TreeInfo.isMultiCatch(c)) {
                        //multi-catch parameter is implicitly marked as final
                        c.param.sym.flags_field |= FINAL | UNION;
                    }
                    if (c.param.sym.kind == VAR) {
                        c.param.sym.setData(ElementKind.EXCEPTION_PARAMETER);
                    }
                    chk.checkType(c.param.vartype.pos(),
                                  chk.checkClassType(c.param.vartype.pos(), ctype),
                                  syms.throwableType);
                    attribStat(c.body, catchEnv);
                } finally {
                    catchEnv.info.scope.leave();
                }
            }

            // Attribute finalizer
            if (tree.finalizer != null) attribStat(tree.finalizer, localEnv);
            result = null;
        }
        finally {
            localEnv.info.scope.leave();
        }
    }

    void checkAutoCloseable(DiagnosticPosition pos, Env<AttrContext> env, Type resource) {
        if (!resource.isErroneous() &&
            types.asSuper(resource, syms.autoCloseableType.tsym) != null &&
            !types.isSameType(resource, syms.autoCloseableType)) { // Don't emit warning for AutoCloseable itself
            Symbol close = syms.noSymbol;
            Log.DiagnosticHandler discardHandler = new Log.DiscardDiagnosticHandler(log);
            try {
                close = rs.resolveQualifiedMethod(pos,
                        env,
                        types.skipTypeVars(resource, false),
                        names.close,
                        List.nil(),
                        List.nil());
            }
            finally {
                log.popDiagnosticHandler(discardHandler);
            }
            if (close.kind == MTH &&
                    close.overrides(syms.autoCloseableClose, resource.tsym, types, true) &&
                    chk.isHandled(syms.interruptedExceptionType, types.memberType(resource, close).getThrownTypes()) &&
                    env.info.lint.isEnabled(LintCategory.TRY)) {
                log.warning(LintCategory.TRY, pos, Warnings.TryResourceThrowsInterruptedExc(resource));
            }
        }
    }

    public void visitConditional(JCConditional tree) {
        Type condtype = attribExpr(tree.cond, env, syms.booleanType);
        MatchBindings condBindings = matchBindings;

        tree.polyKind = (!allowPoly ||
                pt().hasTag(NONE) && pt() != Type.recoveryType && pt() != Infer.anyPoly ||
                isBooleanOrNumeric(env, tree)) ?
                PolyKind.STANDALONE : PolyKind.POLY;

        if (tree.polyKind == PolyKind.POLY && resultInfo.pt.hasTag(VOID)) {
            //this means we are returning a poly conditional from void-compatible lambda expression
            resultInfo.checkContext.report(tree, diags.fragment(Fragments.ConditionalTargetCantBeVoid));
            result = tree.type = types.createErrorType(resultInfo.pt);
            return;
        }

        ResultInfo condInfo = tree.polyKind == PolyKind.STANDALONE ?
                unknownExprInfo :
                resultInfo.dup(conditionalContext(resultInfo.checkContext));


        // x ? y : z
        // include x's bindings when true in y
        // include x's bindings when false in z

        Type truetype;
        Env<AttrContext> trueEnv = bindingEnv(env, condBindings.bindingsWhenTrue);
        try {
            truetype = attribTree(tree.truepart, trueEnv, condInfo);
        } finally {
            trueEnv.info.scope.leave();
        }

        MatchBindings trueBindings = matchBindings;

        Type falsetype;
        Env<AttrContext> falseEnv = bindingEnv(env, condBindings.bindingsWhenFalse);
        try {
            falsetype = attribTree(tree.falsepart, falseEnv, condInfo);
        } finally {
            falseEnv.info.scope.leave();
        }

        MatchBindings falseBindings = matchBindings;

        Type owntype = (tree.polyKind == PolyKind.STANDALONE) ?
                condType(List.of(tree.truepart.pos(), tree.falsepart.pos()),
                         List.of(truetype, falsetype)) : pt();
        if (condtype.constValue() != null &&
                truetype.constValue() != null &&
                falsetype.constValue() != null &&
                !owntype.hasTag(NONE)) {
            //constant folding
            owntype = cfolder.coerce(condtype.isTrue() ? truetype : falsetype, owntype);
        }
        result = check(tree, owntype, KindSelector.VAL, resultInfo);
        matchBindings = matchBindingsComputer.conditional(tree, condBindings, trueBindings, falseBindings);
    }
    //where
        private boolean isBooleanOrNumeric(Env<AttrContext> env, JCExpression tree) {
            switch (tree.getTag()) {
                case LITERAL: return ((JCLiteral)tree).typetag.isSubRangeOf(DOUBLE) ||
                              ((JCLiteral)tree).typetag == BOOLEAN ||
                              ((JCLiteral)tree).typetag == BOT;
                case LAMBDA: case REFERENCE: return false;
                case PARENS: return isBooleanOrNumeric(env, ((JCParens)tree).expr);
                case CONDEXPR:
                    JCConditional condTree = (JCConditional)tree;
                    return isBooleanOrNumeric(env, condTree.truepart) &&
                            isBooleanOrNumeric(env, condTree.falsepart);
                case APPLY:
                    JCMethodInvocation speculativeMethodTree =
                            (JCMethodInvocation)deferredAttr.attribSpeculative(
                                    tree, env, unknownExprInfo,
                                    argumentAttr.withLocalCacheContext());
                    Symbol msym = TreeInfo.symbol(speculativeMethodTree.meth);
                    Type receiverType = speculativeMethodTree.meth.hasTag(IDENT) ?
                            env.enclClass.type :
                            ((JCFieldAccess)speculativeMethodTree.meth).selected.type;
                    Type owntype = types.memberType(receiverType, msym).getReturnType();
                    return primitiveOrBoxed(owntype);
                case NEWCLASS:
                    JCExpression className =
                            removeClassParams.translate(((JCNewClass)tree).clazz);
                    JCExpression speculativeNewClassTree =
                            (JCExpression)deferredAttr.attribSpeculative(
                                    className, env, unknownTypeInfo,
                                    argumentAttr.withLocalCacheContext());
                    return primitiveOrBoxed(speculativeNewClassTree.type);
                default:
                    Type speculativeType = deferredAttr.attribSpeculative(tree, env, unknownExprInfo,
                            argumentAttr.withLocalCacheContext()).type;
                    return primitiveOrBoxed(speculativeType);
            }
        }
        //where
            boolean primitiveOrBoxed(Type t) {
                return (!t.hasTag(TYPEVAR) && !t.isErroneous() && types.unboxedTypeOrType(t).isPrimitive());
            }

            TreeTranslator removeClassParams = new TreeTranslator() {
                @Override
                public void visitTypeApply(JCTypeApply tree) {
                    result = translate(tree.clazz);
                }
            };

        CheckContext conditionalContext(CheckContext checkContext) {
            return new Check.NestedCheckContext(checkContext) {
                //this will use enclosing check context to check compatibility of
                //subexpression against target type; if we are in a method check context,
                //depending on whether boxing is allowed, we could have incompatibilities
                @Override
                public void report(DiagnosticPosition pos, JCDiagnostic details) {
                    enclosingContext.report(pos, diags.fragment(Fragments.IncompatibleTypeInConditional(details)));
                }
            };
        }

        /** Compute the type of a conditional expression, after
         *  checking that it exists.  See JLS 15.25. Does not take into
         *  account the special case where condition and both arms
         *  are constants.
         *
         *  @param pos      The source position to be used for error
         *                  diagnostics.
         *  @param thentype The type of the expression's then-part.
         *  @param elsetype The type of the expression's else-part.
         */
        Type condType(List<DiagnosticPosition> positions, List<Type> condTypes) {
            if (condTypes.isEmpty()) {
                return syms.objectType; //TODO: how to handle?
            }
            Type first = condTypes.head;
            // If same type, that is the result
            if (condTypes.tail.stream().allMatch(t -> types.isSameType(first, t)))
                return first.baseType();

            List<Type> unboxedTypes = condTypes.stream()
                                               .map(t -> t.isPrimitive() ? t : types.unboxedType(t))
                                               .collect(List.collector());

            // Otherwise, if both arms can be converted to a numeric
            // type, return the least numeric type that fits both arms
            // (i.e. return larger of the two, or return int if one
            // arm is short, the other is char).
            if (unboxedTypes.stream().allMatch(t -> t.isPrimitive())) {
                // If one arm has an integer subrange type (i.e., byte,
                // short, or char), and the other is an integer constant
                // that fits into the subrange, return the subrange type.
                for (Type type : unboxedTypes) {
                    if (!type.getTag().isStrictSubRangeOf(INT)) {
                        continue;
                    }
                    if (unboxedTypes.stream().filter(t -> t != type).allMatch(t -> t.hasTag(INT) && types.isAssignable(t, type)))
                        return type.baseType();
                }

                for (TypeTag tag : primitiveTags) {
                    Type candidate = syms.typeOfTag[tag.ordinal()];
                    if (unboxedTypes.stream().allMatch(t -> types.isSubtype(t, candidate))) {
                        return candidate;
                    }
                }
            }

            // Those were all the cases that could result in a primitive
            condTypes = condTypes.stream()
                                 .map(t -> t.isPrimitive() ? types.boxedClass(t).type : t)
                                 .collect(List.collector());

            for (Type type : condTypes) {
                if (condTypes.stream().filter(t -> t != type).allMatch(t -> types.isAssignable(t, type)))
                    return type.baseType();
            }

            Iterator<DiagnosticPosition> posIt = positions.iterator();

            condTypes = condTypes.stream()
                                 .map(t -> chk.checkNonVoid(posIt.next(), t))
                                 .collect(List.collector());

            // both are known to be reference types.  The result is
            // lub(thentype,elsetype). This cannot fail, as it will
            // always be possible to infer "Object" if nothing better.
            return types.lub(condTypes.stream()
                        .map(t -> t.baseType())
                        .filter(t -> !t.hasTag(BOT))
                        .collect(List.collector()));
        }

    static final TypeTag[] primitiveTags = new TypeTag[]{
        BYTE,
        CHAR,
        SHORT,
        INT,
        LONG,
        FLOAT,
        DOUBLE,
        BOOLEAN,
    };

    Env<AttrContext> bindingEnv(Env<AttrContext> env, List<BindingSymbol> bindings) {
        return bindingEnv(env, env.tree, bindings);
    }

    Env<AttrContext> bindingEnv(Env<AttrContext> env, JCTree newTree, List<BindingSymbol> bindings) {
        Env<AttrContext> env1 = env.dup(newTree, env.info.dup(env.info.scope.dup()));
        bindings.forEach(env1.info.scope::enter);
        return env1;
    }

    public void visitIf(JCIf tree) {
        attribExpr(tree.cond, env, syms.booleanType);

        // if (x) { y } [ else z ]
        // include x's bindings when true in y
        // include x's bindings when false in z

        MatchBindings condBindings = matchBindings;
        Env<AttrContext> thenEnv = bindingEnv(env, condBindings.bindingsWhenTrue);

        try {
            attribStat(tree.thenpart, thenEnv);
        } finally {
            thenEnv.info.scope.leave();
        }

        preFlow(tree.thenpart);
        boolean aliveAfterThen = flow.aliveAfter(env, tree.thenpart, make);
        boolean aliveAfterElse;

        if (tree.elsepart != null) {
            Env<AttrContext> elseEnv = bindingEnv(env, condBindings.bindingsWhenFalse);
            try {
                attribStat(tree.elsepart, elseEnv);
            } finally {
                elseEnv.info.scope.leave();
            }
            preFlow(tree.elsepart);
            aliveAfterElse = flow.aliveAfter(env, tree.elsepart, make);
        } else {
            aliveAfterElse = true;
        }

        chk.checkEmptyIf(tree);

        List<BindingSymbol> afterIfBindings = List.nil();

        if (aliveAfterThen && !aliveAfterElse) {
            afterIfBindings = condBindings.bindingsWhenTrue;
        } else if (aliveAfterElse && !aliveAfterThen) {
            afterIfBindings = condBindings.bindingsWhenFalse;
        }

        afterIfBindings.forEach(env.info.scope::enter);
        afterIfBindings.forEach(BindingSymbol::preserveBinding);

        result = null;
    }

        void preFlow(JCTree tree) {
            attrRecover.doRecovery();
            new PostAttrAnalyzer() {
                @Override
                public void scan(JCTree tree) {
                    if (tree == null ||
                            (tree.type != null &&
                            tree.type == Type.stuckType)) {
                        //don't touch stuck expressions!
                        return;
                    }
                    super.scan(tree);
                }

                @Override
                public void visitClassDef(JCClassDecl that) {
                    if (that.sym != null) {
                        // Method preFlow shouldn't visit class definitions
                        // that have not been entered and attributed.
                        // See JDK-8254557 and JDK-8203277 for more details.
                        super.visitClassDef(that);
                    }
                }

                @Override
                public void visitLambda(JCLambda that) {
                    if (that.type != null) {
                        // Method preFlow shouldn't visit lambda expressions
                        // that have not been entered and attributed.
                        // See JDK-8254557 and JDK-8203277 for more details.
                        super.visitLambda(that);
                    }
                }
            }.scan(tree);
        }

    public void visitExec(JCExpressionStatement tree) {
        //a fresh environment is required for 292 inference to work properly ---
        //see Infer.instantiatePolymorphicSignatureInstance()
        Env<AttrContext> localEnv = env.dup(tree);
        attribExpr(tree.expr, localEnv);
        result = null;
    }

    public void visitBreak(JCBreak tree) {
        tree.target = findJumpTarget(tree.pos(), tree.getTag(), tree.label, env);
        result = null;
    }

    public void visitYield(JCYield tree) {
        if (env.info.yieldResult != null) {
            attribTree(tree.value, env, env.info.yieldResult);
            tree.target = findJumpTarget(tree.pos(), tree.getTag(), names.empty, env);
        } else {
            log.error(tree.pos(), tree.value.hasTag(PARENS)
                    ? Errors.NoSwitchExpressionQualify
                    : Errors.NoSwitchExpression);
            attribTree(tree.value, env, unknownExprInfo);
        }
        result = null;
    }

    public void visitContinue(JCContinue tree) {
        tree.target = findJumpTarget(tree.pos(), tree.getTag(), tree.label, env);
        result = null;
    }
    //where
        /** Return the target of a break, continue or yield statement,
         *  if it exists, report an error if not.
         *  Note: The target of a labelled break or continue is the
         *  (non-labelled) statement tree referred to by the label,
         *  not the tree representing the labelled statement itself.
         *
         *  @param pos     The position to be used for error diagnostics
         *  @param tag     The tag of the jump statement. This is either
         *                 Tree.BREAK or Tree.CONTINUE.
         *  @param label   The label of the jump statement, or null if no
         *                 label is given.
         *  @param env     The environment current at the jump statement.
         */
        private JCTree findJumpTarget(DiagnosticPosition pos,
                                                   JCTree.Tag tag,
                                                   Name label,
                                                   Env<AttrContext> env) {
            Pair<JCTree, Error> jumpTarget = findJumpTargetNoError(tag, label, env);

            if (jumpTarget.snd != null) {
                log.error(pos, jumpTarget.snd);
            }

            return jumpTarget.fst;
        }
        /** Return the target of a break or continue statement, if it exists,
         *  report an error if not.
         *  Note: The target of a labelled break or continue is the
         *  (non-labelled) statement tree referred to by the label,
         *  not the tree representing the labelled statement itself.
         *
         *  @param tag     The tag of the jump statement. This is either
         *                 Tree.BREAK or Tree.CONTINUE.
         *  @param label   The label of the jump statement, or null if no
         *                 label is given.
         *  @param env     The environment current at the jump statement.
         */
        private Pair<JCTree, JCDiagnostic.Error> findJumpTargetNoError(JCTree.Tag tag,
                                                                       Name label,
                                                                       Env<AttrContext> env) {
            // Search environments outwards from the point of jump.
            Env<AttrContext> env1 = env;
            JCDiagnostic.Error pendingError = null;
            LOOP:
            while (env1 != null) {
                switch (env1.tree.getTag()) {
                    case LABELLED:
                        JCLabeledStatement labelled = (JCLabeledStatement)env1.tree;
                        if (label == labelled.label) {
                            // If jump is a continue, check that target is a loop.
                            if (tag == CONTINUE) {
                                if (!labelled.body.hasTag(DOLOOP) &&
                                        !labelled.body.hasTag(WHILELOOP) &&
                                        !labelled.body.hasTag(FORLOOP) &&
                                        !labelled.body.hasTag(FOREACHLOOP)) {
                                    pendingError = Errors.NotLoopLabel(label);
                                }
                                // Found labelled statement target, now go inwards
                                // to next non-labelled tree.
                                return Pair.of(TreeInfo.referencedStatement(labelled), pendingError);
                            } else {
                                return Pair.of(labelled, pendingError);
                            }
                        }
                        break;
                    case DOLOOP:
                    case WHILELOOP:
                    case FORLOOP:
                    case FOREACHLOOP:
                        if (label == null) return Pair.of(env1.tree, pendingError);
                        break;
                    case SWITCH:
                        if (label == null && tag == BREAK) return Pair.of(env1.tree, null);
                        break;
                    case SWITCH_EXPRESSION:
                        if (tag == YIELD) {
                            return Pair.of(env1.tree, null);
                        } else if (tag == BREAK) {
                            pendingError = Errors.BreakOutsideSwitchExpression;
                        } else {
                            pendingError = Errors.ContinueOutsideSwitchExpression;
                        }
                        break;
                    case LAMBDA:
                    case METHODDEF:
                    case CLASSDEF:
                        break LOOP;
                    default:
                }
                env1 = env1.next;
            }
            if (label != null)
                return Pair.of(null, Errors.UndefLabel(label));
            else if (pendingError != null)
                return Pair.of(null, pendingError);
            else if (tag == CONTINUE)
                return Pair.of(null, Errors.ContOutsideLoop);
            else
                return Pair.of(null, Errors.BreakOutsideSwitchLoop);
        }

    public void visitReturn(JCReturn tree) {
        // Check that there is an enclosing method which is
        // nested within than the enclosing class.
        if (env.info.returnResult == null) {
            log.error(tree.pos(), Errors.RetOutsideMeth);
        } else if (env.info.yieldResult != null) {
            log.error(tree.pos(), Errors.ReturnOutsideSwitchExpression);
        } else if (!env.info.isLambda &&
                !env.info.isNewClass &&
                env.enclMethod != null &&
                TreeInfo.isCompactConstructor(env.enclMethod)) {
            log.error(env.enclMethod,
                    Errors.InvalidCanonicalConstructorInRecord(Fragments.Compact, env.enclMethod.sym.name, Fragments.CanonicalCantHaveReturnStatement));
        } else {
            // Attribute return expression, if it exists, and check that
            // it conforms to result type of enclosing method.
            if (tree.expr != null) {
                if (env.info.returnResult.pt.hasTag(VOID)) {
                    env.info.returnResult.checkContext.report(tree.expr.pos(),
                              diags.fragment(Fragments.UnexpectedRetVal));
                }
                attribTree(tree.expr, env, env.info.returnResult);
            } else if (!env.info.returnResult.pt.hasTag(VOID) &&
                    !env.info.returnResult.pt.hasTag(NONE)) {
                env.info.returnResult.checkContext.report(tree.pos(),
                              diags.fragment(Fragments.MissingRetVal(env.info.returnResult.pt)));
            }
        }
        result = null;
    }

    public void visitThrow(JCThrow tree) {
        Type owntype = attribExpr(tree.expr, env, allowPoly ? Type.noType : syms.throwableType);
        if (allowPoly) {
            chk.checkType(tree, owntype, syms.throwableType);
        }
        result = null;
    }

    public void visitAssert(JCAssert tree) {
        attribExpr(tree.cond, env, syms.booleanType);
        if (tree.detail != null) {
            chk.checkNonVoid(tree.detail.pos(), attribExpr(tree.detail, env));
        }
        result = null;
    }

     /** Visitor method for method invocations.
     *  NOTE: The method part of an application will have in its type field
     *        the return type of the method, not the method's type itself!
     */
    public void visitApply(JCMethodInvocation tree) {
        // The local environment of a method application is
        // a new environment nested in the current one.
        Env<AttrContext> localEnv = env.dup(tree, env.info.dup());

        // The types of the actual method arguments.
        List<Type> argtypes;

        // The types of the actual method type arguments.
        List<Type> typeargtypes = null;

        Name methName = TreeInfo.name(tree.meth);

        boolean isConstructorCall =
            methName == names._this || methName == names._super;

        ListBuffer<Type> argtypesBuf = new ListBuffer<>();
        if (isConstructorCall) {
            // We are seeing a ...this(...) or ...super(...) call.
            // Check that this is the first statement in a constructor.
            checkFirstConstructorStat(tree, env.enclMethod, true);

            // Record the fact
            // that this is a constructor call (using isSelfCall).
            localEnv.info.isSelfCall = true;

            // Attribute arguments, yielding list of argument types.
            localEnv.info.constructorArgs = true;
            KindSelector kind = attribArgs(KindSelector.MTH, tree.args, localEnv, argtypesBuf);
            localEnv.info.constructorArgs = false;
            argtypes = argtypesBuf.toList();
            typeargtypes = attribTypes(tree.typeargs, localEnv);

            // Variable `site' points to the class in which the called
            // constructor is defined.
            Type site = env.enclClass.sym.type;
            if (methName == names._super) {
                if (site == syms.objectType) {
                    log.error(tree.meth.pos(), Errors.NoSuperclass(site));
                    site = types.createErrorType(syms.objectType);
                } else {
                    site = types.supertype(site);
                }
            }

            if (site.hasTag(CLASS)) {
                Type encl = site.getEnclosingType();
                while (encl != null && encl.hasTag(TYPEVAR))
                    encl = encl.getUpperBound();
                if (encl.hasTag(CLASS)) {
                    // we are calling a nested class

                    if (tree.meth.hasTag(SELECT)) {
                        JCTree qualifier = ((JCFieldAccess) tree.meth).selected;

                        // We are seeing a prefixed call, of the form
                        //     <expr>.super(...).
                        // Check that the prefix expression conforms
                        // to the outer instance type of the class.
                        chk.checkRefType(qualifier.pos(),
                                         attribExpr(qualifier, localEnv,
                                                    encl));
                    } else if (methName == names._super) {
                        // qualifier omitted; check for existence
                        // of an appropriate implicit qualifier.
                        rs.resolveImplicitThis(tree.meth.pos(),
                                               localEnv, site, true);
                    }
                } else if (tree.meth.hasTag(SELECT)) {
                    log.error(tree.meth.pos(),
                              Errors.IllegalQualNotIcls(site.tsym));
                    attribExpr(((JCFieldAccess) tree.meth).selected, localEnv, site);
                }

                // if we're calling a java.lang.Enum constructor,
                // prefix the implicit String and int parameters
                if (site.tsym == syms.enumSym)
                    argtypes = argtypes.prepend(syms.intType).prepend(syms.stringType);

                // Resolve the called constructor under the assumption
                // that we are referring to a superclass instance of the
                // current instance (JLS ???).
                boolean selectSuperPrev = localEnv.info.selectSuper;
                localEnv.info.selectSuper = true;
                localEnv.info.pendingResolutionPhase = null;
                Symbol sym = rs.resolveConstructor(
                    tree.meth.pos(), localEnv, site, argtypes, typeargtypes);
                localEnv.info.selectSuper = selectSuperPrev;

                // Set method symbol to resolved constructor...
                TreeInfo.setSymbol(tree.meth, sym);

                // ...and check that it is legal in the current context.
                // (this will also set the tree's type)
                Type mpt = newMethodTemplate(resultInfo.pt, argtypes, typeargtypes);
                checkId(tree.meth, site, sym, localEnv,
                        new ResultInfo(kind, mpt));
            } else if (site.hasTag(ERROR) && tree.meth.hasTag(SELECT)) {
                attribExpr(((JCFieldAccess) tree.meth).selected, localEnv, site);
            }
            // Otherwise, `site' is an error type and we do nothing
            result = tree.type = syms.voidType;
        } else {
            // Otherwise, we are seeing a regular method call.
            // Attribute the arguments, yielding list of argument types, ...
            KindSelector kind = attribArgs(KindSelector.VAL, tree.args, localEnv, argtypesBuf);
            argtypes = argtypesBuf.toList();
            typeargtypes = attribAnyTypes(tree.typeargs, localEnv);

            // ... and attribute the method using as a prototype a methodtype
            // whose formal argument types is exactly the list of actual
            // arguments (this will also set the method symbol).
            Type mpt = newMethodTemplate(resultInfo.pt, argtypes, typeargtypes);
            localEnv.info.pendingResolutionPhase = null;
            Type mtype = attribTree(tree.meth, localEnv, new ResultInfo(kind, mpt, resultInfo.checkContext));

            // Compute the result type.
            Type restype = mtype.getReturnType();
            if (restype.hasTag(WILDCARD))
                throw new AssertionError(mtype);

            Type qualifier = (tree.meth.hasTag(SELECT))
                    ? ((JCFieldAccess) tree.meth).selected.type
                    : env.enclClass.sym.type;
            Symbol msym = TreeInfo.symbol(tree.meth);
            restype = adjustMethodReturnType(msym, qualifier, methName, argtypes, restype);

            chk.checkRefTypes(tree.typeargs, typeargtypes);

            // Check that value of resulting type is admissible in the
            // current context.  Also, capture the return type
            Type capturedRes = resultInfo.checkContext.inferenceContext().cachedCapture(tree, restype, true);
            result = check(tree, capturedRes, KindSelector.VAL, resultInfo);
        }
        chk.validate(tree.typeargs, localEnv);
    }
    //where
        Type adjustMethodReturnType(Symbol msym, Type qualifierType, Name methodName, List<Type> argtypes, Type restype) {
            if (msym != null &&
                    (msym.owner == syms.objectType.tsym || msym.owner.isInterface()) &&
                    methodName == names.getClass &&
                    argtypes.isEmpty()) {
                // as a special case, x.getClass() has type Class<? extends |X|>
                return new ClassType(restype.getEnclosingType(),
                        List.of(new WildcardType(types.erasure(qualifierType),
                                BoundKind.EXTENDS,
                                syms.boundClass)),
                        restype.tsym,
                        restype.getMetadata());
            } else if (msym != null &&
                    msym.owner == syms.arrayClass &&
                    methodName == names.clone &&
                    types.isArray(qualifierType)) {
                // as a special case, array.clone() has a result that is
                // the same as static type of the array being cloned
                return qualifierType;
            } else {
                return restype;
            }
        }

        /** Check that given application node appears as first statement
         *  in a constructor call.
         *  @param tree          The application node
         *  @param enclMethod    The enclosing method of the application.
         *  @param error         Should an error be issued?
         */
        boolean checkFirstConstructorStat(JCMethodInvocation tree, JCMethodDecl enclMethod, boolean error) {
            if (enclMethod != null && enclMethod.name == names.init) {
                JCBlock body = enclMethod.body;
                if (body.stats.head.hasTag(EXEC) &&
                    ((JCExpressionStatement) body.stats.head).expr == tree)
                    return true;
            }
            if (error) {
                log.error(tree.pos(),
                        Errors.CallMustBeFirstStmtInCtor(TreeInfo.name(tree.meth)));
            }
            return false;
        }

        /** Obtain a method type with given argument types.
         */
        Type newMethodTemplate(Type restype, List<Type> argtypes, List<Type> typeargtypes) {
            MethodType mt = new MethodType(argtypes, restype, List.nil(), syms.methodClass);
            return (typeargtypes == null) ? mt : (Type)new ForAll(typeargtypes, mt);
        }

    public void visitNewClass(final JCNewClass tree) {
        Type owntype = types.createErrorType(tree.type);

        // The local environment of a class creation is
        // a new environment nested in the current one.
        Env<AttrContext> localEnv = env.dup(tree, env.info.dup());

        // The anonymous inner class definition of the new expression,
        // if one is defined by it.
        JCClassDecl cdef = tree.def;

        // If enclosing class is given, attribute it, and
        // complete class name to be fully qualified
        JCExpression clazz = tree.clazz; // Class field following new
        JCExpression clazzid;            // Identifier in class field
        JCAnnotatedType annoclazzid;     // Annotated type enclosing clazzid
        annoclazzid = null;

        if (clazz.hasTag(TYPEAPPLY)) {
            clazzid = ((JCTypeApply) clazz).clazz;
            if (clazzid.hasTag(ANNOTATED_TYPE)) {
                annoclazzid = (JCAnnotatedType) clazzid;
                clazzid = annoclazzid.underlyingType;
            }
        } else {
            if (clazz.hasTag(ANNOTATED_TYPE)) {
                annoclazzid = (JCAnnotatedType) clazz;
                clazzid = annoclazzid.underlyingType;
            } else {
                clazzid = clazz;
            }
        }

        JCExpression clazzid1 = clazzid; // The same in fully qualified form

        if (tree.encl != null) {
            // We are seeing a qualified new, of the form
            //    <expr>.new C <...> (...) ...
            // In this case, we let clazz stand for the name of the
            // allocated class C prefixed with the type of the qualifier
            // expression, so that we can
            // resolve it with standard techniques later. I.e., if
            // <expr> has type T, then <expr>.new C <...> (...)
            // yields a clazz T.C.
            Type encltype = chk.checkRefType(tree.encl.pos(),
                                             attribExpr(tree.encl, env));
            // TODO 308: in <expr>.new C, do we also want to add the type annotations
            // from expr to the combined type, or not? Yes, do this.
            clazzid1 = make.at(clazz.pos).Select(make.Type(encltype),
                                                 ((JCIdent) clazzid).name);

            EndPosTable endPosTable = this.env.toplevel.endPositions;
            endPosTable.storeEnd(clazzid1, clazzid.getEndPosition(endPosTable));
            if (clazz.hasTag(ANNOTATED_TYPE)) {
                JCAnnotatedType annoType = (JCAnnotatedType) clazz;
                List<JCAnnotation> annos = annoType.annotations;

                if (annoType.underlyingType.hasTag(TYPEAPPLY)) {
                    clazzid1 = make.at(tree.pos).
                        TypeApply(clazzid1,
                                  ((JCTypeApply) clazz).arguments);
                }

                clazzid1 = make.at(tree.pos).
                    AnnotatedType(annos, clazzid1);
            } else if (clazz.hasTag(TYPEAPPLY)) {
                clazzid1 = make.at(tree.pos).
                    TypeApply(clazzid1,
                              ((JCTypeApply) clazz).arguments);
            }

            clazz = clazzid1;
        }

        // Attribute clazz expression and store
        // symbol + type back into the attributed tree.
        Type clazztype;

        try {
            env.info.isNewClass = true;
            clazztype = TreeInfo.isEnumInit(env.tree) ?
                attribIdentAsEnumType(env, (JCIdent)clazz) :
                attribType(clazz, env);
        } finally {
            env.info.isNewClass = false;
        }

        clazztype = chk.checkDiamond(tree, clazztype);
        chk.validate(clazz, localEnv);
        if (tree.encl != null) {
            // We have to work in this case to store
            // symbol + type back into the attributed tree.
            tree.clazz.type = clazztype;
            TreeInfo.setSymbol(clazzid, TreeInfo.symbol(clazzid1));
            clazzid.type = ((JCIdent) clazzid).sym.type;
            if (annoclazzid != null) {
                annoclazzid.type = clazzid.type;
            }
            if (!clazztype.isErroneous()) {
                if (cdef != null && clazztype.tsym.isInterface()) {
                    log.error(tree.encl.pos(), Errors.AnonClassImplIntfNoQualForNew);
                } else if (clazztype.tsym.isStatic()) {
                    log.error(tree.encl.pos(), Errors.QualifiedNewOfStaticClass(clazztype.tsym));
                }
            }
        } else if (!clazztype.tsym.isInterface() &&
                   clazztype.getEnclosingType().hasTag(CLASS)) {
            // Check for the existence of an apropos outer instance
            rs.resolveImplicitThis(tree.pos(), env, clazztype);
        }

        // Attribute constructor arguments.
        ListBuffer<Type> argtypesBuf = new ListBuffer<>();
        final KindSelector pkind =
            attribArgs(KindSelector.VAL, tree.args, localEnv, argtypesBuf);
        List<Type> argtypes = argtypesBuf.toList();
        List<Type> typeargtypes = attribTypes(tree.typeargs, localEnv);

        if (clazztype.hasTag(CLASS) || clazztype.hasTag(ERROR)) {
            // Enums may not be instantiated except implicitly
            if ((clazztype.tsym.flags_field & Flags.ENUM) != 0 &&
                (!env.tree.hasTag(VARDEF) ||
                 (((JCVariableDecl) env.tree).mods.flags & Flags.ENUM) == 0 ||
                 ((JCVariableDecl) env.tree).init != tree))
                log.error(tree.pos(), Errors.EnumCantBeInstantiated);

            boolean isSpeculativeDiamondInferenceRound = TreeInfo.isDiamond(tree) &&
                    resultInfo.checkContext.deferredAttrContext().mode == DeferredAttr.AttrMode.SPECULATIVE;
            boolean skipNonDiamondPath = false;
            // Check that class is not abstract
            if (cdef == null && !isSpeculativeDiamondInferenceRound && // class body may be nulled out in speculative tree copy
                (clazztype.tsym.flags() & (ABSTRACT | INTERFACE)) != 0) {
                log.error(tree.pos(),
                          Errors.AbstractCantBeInstantiated(clazztype.tsym));
                skipNonDiamondPath = true;
            } else if (cdef != null && clazztype.tsym.isInterface()) {
                // Check that no constructor arguments are given to
                // anonymous classes implementing an interface
                if (!argtypes.isEmpty())
                    log.error(tree.args.head.pos(), Errors.AnonClassImplIntfNoArgs);

                if (!typeargtypes.isEmpty())
                    log.error(tree.typeargs.head.pos(), Errors.AnonClassImplIntfNoTypeargs);

                // Error recovery: pretend no arguments were supplied.
                argtypes = List.nil();
                typeargtypes = List.nil();
                skipNonDiamondPath = true;
            }
            if (TreeInfo.isDiamond(tree)) {
                ClassType site = new ClassType(clazztype.getEnclosingType(),
                            clazztype.tsym.type.getTypeArguments(),
                                               clazztype.tsym,
                                               clazztype.getMetadata());

                Env<AttrContext> diamondEnv = localEnv.dup(tree);
                diamondEnv.info.selectSuper = cdef != null || tree.classDeclRemoved();
                diamondEnv.info.pendingResolutionPhase = null;

                //if the type of the instance creation expression is a class type
                //apply method resolution inference (JLS 15.12.2.7). The return type
                //of the resolved constructor will be a partially instantiated type
                Symbol constructor = rs.resolveDiamond(tree.pos(),
                            diamondEnv,
                            site,
                            argtypes,
                            typeargtypes);
                tree.constructor = constructor.baseSymbol();

                final TypeSymbol csym = clazztype.tsym;
                ResultInfo diamondResult = new ResultInfo(pkind, newMethodTemplate(resultInfo.pt, argtypes, typeargtypes),
                        diamondContext(tree, csym, resultInfo.checkContext), CheckMode.NO_TREE_UPDATE);
                Type constructorType = tree.constructorType = types.createErrorType(clazztype);
                constructorType = checkId(tree, site,
                        constructor,
                        diamondEnv,
                        diamondResult);

                tree.clazz.type = types.createErrorType(clazztype);
                if (!constructorType.isErroneous()) {
                    tree.clazz.type = clazz.type = constructorType.getReturnType();
                    tree.constructorType = types.createMethodTypeWithReturn(constructorType, syms.voidType);
                }
                clazztype = chk.checkClassType(tree.clazz, tree.clazz.type, true);
            }

            // Resolve the called constructor under the assumption
            // that we are referring to a superclass instance of the
            // current instance (JLS ???).
            else if (!skipNonDiamondPath) {
                //the following code alters some of the fields in the current
                //AttrContext - hence, the current context must be dup'ed in
                //order to avoid downstream failures
                Env<AttrContext> rsEnv = localEnv.dup(tree);
                rsEnv.info.selectSuper = cdef != null;
                rsEnv.info.pendingResolutionPhase = null;
                tree.constructor = rs.resolveConstructor(
                    tree.pos(), rsEnv, clazztype, argtypes, typeargtypes);
                if (cdef == null) { //do not check twice!
                    tree.constructorType = checkId(tree,
                            clazztype,
                            tree.constructor,
                            rsEnv,
                            new ResultInfo(pkind, newMethodTemplate(syms.voidType, argtypes, typeargtypes), CheckMode.NO_TREE_UPDATE));
                    if (rsEnv.info.lastResolveVarargs())
                        Assert.check(tree.constructorType.isErroneous() || tree.varargsElement != null);
                }
            }

            if (cdef != null) {
                visitAnonymousClassDefinition(tree, clazz, clazztype, cdef, localEnv, argtypes, typeargtypes, pkind);
                return;
            }

            if (tree.constructor != null && tree.constructor.kind == MTH)
                owntype = clazztype;
        }
        result = check(tree, owntype, KindSelector.VAL, resultInfo);
        InferenceContext inferenceContext = resultInfo.checkContext.inferenceContext();
        if (tree.constructorType != null && inferenceContext.free(tree.constructorType)) {
            //we need to wait for inference to finish and then replace inference vars in the constructor type
            inferenceContext.addFreeTypeListener(List.of(tree.constructorType),
                    instantiatedContext -> {
                        tree.constructorType = instantiatedContext.asInstType(tree.constructorType);
                    });
        }
        chk.validate(tree.typeargs, localEnv);
    }

        // where
        private void visitAnonymousClassDefinition(JCNewClass tree, JCExpression clazz, Type clazztype,
                                                   JCClassDecl cdef, Env<AttrContext> localEnv,
                                                   List<Type> argtypes, List<Type> typeargtypes,
                                                   KindSelector pkind) {
            // We are seeing an anonymous class instance creation.
            // In this case, the class instance creation
            // expression
            //
            //    E.new <typeargs1>C<typargs2>(args) { ... }
            //
            // is represented internally as
            //
            //    E . new <typeargs1>C<typargs2>(args) ( class <empty-name> { ... } )  .
            //
            // This expression is then *transformed* as follows:
            //
            // (1) add an extends or implements clause
            // (2) add a constructor.
            //
            // For instance, if C is a class, and ET is the type of E,
            // the expression
            //
            //    E.new <typeargs1>C<typargs2>(args) { ... }
            //
            // is translated to (where X is a fresh name and typarams is the
            // parameter list of the super constructor):
            //
            //   new <typeargs1>X(<*nullchk*>E, args) where
            //     X extends C<typargs2> {
            //       <typarams> X(ET e, args) {
            //         e.<typeargs1>super(args)
            //       }
            //       ...
            //     }
            InferenceContext inferenceContext = resultInfo.checkContext.inferenceContext();
            Type enclType = clazztype.getEnclosingType();
            if (enclType != null &&
                    enclType.hasTag(CLASS) &&
                    !chk.checkDenotable((ClassType)enclType)) {
                log.error(tree.encl, Errors.EnclosingClassTypeNonDenotable(enclType));
            }
            final boolean isDiamond = TreeInfo.isDiamond(tree);
            if (isDiamond
                    && ((tree.constructorType != null && inferenceContext.free(tree.constructorType))
                    || (tree.clazz.type != null && inferenceContext.free(tree.clazz.type)))) {
                final ResultInfo resultInfoForClassDefinition = this.resultInfo;
                Env<AttrContext> dupLocalEnv = localEnv.dup(localEnv.tree, localEnv.info.dup(localEnv.info.scope.dupUnshared()));
                inferenceContext.addFreeTypeListener(List.of(tree.constructorType, tree.clazz.type),
                        instantiatedContext -> {
                            tree.constructorType = instantiatedContext.asInstType(tree.constructorType);
                            tree.clazz.type = clazz.type = instantiatedContext.asInstType(clazz.type);
                            ResultInfo prevResult = this.resultInfo;
                            try {
                                this.resultInfo = resultInfoForClassDefinition;
                                visitAnonymousClassDefinition(tree, clazz, clazz.type, cdef,
                                        dupLocalEnv, argtypes, typeargtypes, pkind);
                            } finally {
                                this.resultInfo = prevResult;
                            }
                        });
            } else {
                if (isDiamond && clazztype.hasTag(CLASS)) {
                    List<Type> invalidDiamondArgs = chk.checkDiamondDenotable((ClassType)clazztype);
                    if (!clazztype.isErroneous() && invalidDiamondArgs.nonEmpty()) {
                        // One or more types inferred in the previous steps is non-denotable.
                        Fragment fragment = Diamond(clazztype.tsym);
                        log.error(tree.clazz.pos(),
                                Errors.CantApplyDiamond1(
                                        fragment,
                                        invalidDiamondArgs.size() > 1 ?
                                                DiamondInvalidArgs(invalidDiamondArgs, fragment) :
                                                DiamondInvalidArg(invalidDiamondArgs, fragment)));
                    }
                    // For <>(){}, inferred types must also be accessible.
                    for (Type t : clazztype.getTypeArguments()) {
                        rs.checkAccessibleType(env, t);
                    }
                }

                // If we already errored, be careful to avoid a further avalanche. ErrorType answers
                // false for isInterface call even when the original type is an interface.
                boolean implementing = clazztype.tsym.isInterface() ||
                        clazztype.isErroneous() && !clazztype.getOriginalType().hasTag(NONE) &&
                        clazztype.getOriginalType().tsym.isInterface();

                if (implementing) {
                    cdef.implementing = List.of(clazz);
                } else {
                    cdef.extending = clazz;
                }

                if (resultInfo.checkContext.deferredAttrContext().mode == DeferredAttr.AttrMode.CHECK &&
                    rs.isSerializable(clazztype)) {
                    localEnv.info.isSerializable = true;
                }

                attribStat(cdef, localEnv);

                List<Type> finalargtypes;
                // If an outer instance is given,
                // prefix it to the constructor arguments
                // and delete it from the new expression
                if (tree.encl != null && !clazztype.tsym.isInterface()) {
                    finalargtypes = argtypes.prepend(tree.encl.type);
                } else {
                    finalargtypes = argtypes;
                }

                // Reassign clazztype and recompute constructor. As this necessarily involves
                // another attribution pass for deferred types in the case of <>, replicate
                // them. Original arguments have right decorations already.
                if (isDiamond && pkind.contains(KindSelector.POLY)) {
                    finalargtypes = finalargtypes.map(deferredAttr.deferredCopier);
                }

                clazztype = clazztype.hasTag(ERROR) ? types.createErrorType(cdef.sym.type)
                                                    : cdef.sym.type;
                Symbol sym = tree.constructor = rs.resolveConstructor(
                        tree.pos(), localEnv, clazztype, finalargtypes, typeargtypes);
                Assert.check(!sym.kind.isResolutionError());
                tree.constructor = sym;
                tree.constructorType = checkId(tree,
                        clazztype,
                        tree.constructor,
                        localEnv,
                        new ResultInfo(pkind, newMethodTemplate(syms.voidType, finalargtypes, typeargtypes), CheckMode.NO_TREE_UPDATE));
            }
            Type owntype = (tree.constructor != null && tree.constructor.kind == MTH) ?
                                clazztype : types.createErrorType(tree.type);
            result = check(tree, owntype, KindSelector.VAL, resultInfo.dup(CheckMode.NO_INFERENCE_HOOK));
            chk.validate(tree.typeargs, localEnv);
        }

        CheckContext diamondContext(JCNewClass clazz, TypeSymbol tsym, CheckContext checkContext) {
            return new Check.NestedCheckContext(checkContext) {
                @Override
                public void report(DiagnosticPosition _unused, JCDiagnostic details) {
                    enclosingContext.report(clazz.clazz,
                            diags.fragment(Fragments.CantApplyDiamond1(Fragments.Diamond(tsym), details)));
                }
            };
        }

    /** Make an attributed null check tree.
     */
    public JCExpression makeNullCheck(JCExpression arg) {
        // optimization: new Outer() can never be null; skip null check
        if (arg.getTag() == NEWCLASS)
            return arg;
        // optimization: X.this is never null; skip null check
        Name name = TreeInfo.name(arg);
        if (name == names._this || name == names._super) return arg;

        JCTree.Tag optag = NULLCHK;
        JCUnary tree = make.at(arg.pos).Unary(optag, arg);
        tree.operator = operators.resolveUnary(arg, optag, arg.type);
        tree.type = arg.type;
        return tree;
    }

    public void visitNewArray(JCNewArray tree) {
        Type owntype = types.createErrorType(tree.type);
        Env<AttrContext> localEnv = env.dup(tree);
        Type elemtype;
        if (tree.elemtype != null) {
            elemtype = attribType(tree.elemtype, localEnv);
            chk.validate(tree.elemtype, localEnv);
            owntype = elemtype;
            for (List<JCExpression> l = tree.dims; l.nonEmpty(); l = l.tail) {
                attribExpr(l.head, localEnv, syms.intType);
                owntype = new ArrayType(owntype, syms.arrayClass);
            }
        } else {
            // we are seeing an untyped aggregate { ... }
            // this is allowed only if the prototype is an array
            if (pt().hasTag(ARRAY)) {
                elemtype = types.elemtype(pt());
            } else {
                if (!pt().hasTag(ERROR) &&
                        (env.info.enclVar == null || !env.info.enclVar.type.isErroneous())) {
                    log.error(tree.pos(),
                              Errors.IllegalInitializerForType(pt()));
                }
                elemtype = types.createErrorType(pt());
            }
        }
        if (tree.elems != null) {
            attribExprs(tree.elems, localEnv, elemtype);
            owntype = new ArrayType(elemtype, syms.arrayClass);
        }
        if (!types.isReifiable(elemtype))
            log.error(tree.pos(), Errors.GenericArrayCreation);
        result = check(tree, owntype, KindSelector.VAL, resultInfo);
    }

    /*
     * A lambda expression can only be attributed when a target-type is available.
     * In addition, if the target-type is that of a functional interface whose
     * descriptor contains inference variables in argument position the lambda expression
     * is 'stuck' (see DeferredAttr).
     */
    @Override
    public void visitLambda(final JCLambda that) {
        boolean wrongContext = false;
        if (pt().isErroneous() || (pt().hasTag(NONE) && pt() != Type.recoveryType)) {
            if (pt().hasTag(NONE) && (env.info.enclVar == null || !env.info.enclVar.type.isErroneous())) {
                //lambda only allowed in assignment or method invocation/cast context
                log.error(that.pos(), Errors.UnexpectedLambda);
            }
            resultInfo = recoveryInfo;
            wrongContext = true;
        }
        //create an environment for attribution of the lambda expression
        final Env<AttrContext> localEnv = lambdaEnv(that, env);
        boolean needsRecovery =
                resultInfo.checkContext.deferredAttrContext().mode == DeferredAttr.AttrMode.CHECK;
        try {
            if (needsRecovery && rs.isSerializable(pt())) {
                localEnv.info.isSerializable = true;
                localEnv.info.isSerializableLambda = true;
            }
            List<Type> explicitParamTypes = null;
            if (that.paramKind == JCLambda.ParameterKind.EXPLICIT) {
                //attribute lambda parameters
                attribStats(that.params, localEnv);
                explicitParamTypes = TreeInfo.types(that.params);
            }

            TargetInfo targetInfo = getTargetInfo(that, resultInfo, explicitParamTypes);
            Type currentTarget = targetInfo.target;
            Type lambdaType = targetInfo.descriptor;

            if (currentTarget.isErroneous()) {
                result = that.type = currentTarget;
                return;
            }

            setFunctionalInfo(localEnv, that, pt(), lambdaType, currentTarget, resultInfo.checkContext);

            if (lambdaType.hasTag(FORALL)) {
                //lambda expression target desc cannot be a generic method
                Fragment msg = Fragments.InvalidGenericLambdaTarget(lambdaType,
                                                                    kindName(currentTarget.tsym),
                                                                    currentTarget.tsym);
                resultInfo.checkContext.report(that, diags.fragment(msg));
                result = that.type = types.createErrorType(pt());
                return;
            }

            if (that.paramKind == JCLambda.ParameterKind.IMPLICIT) {
                //add param type info in the AST
                List<Type> actuals = lambdaType.getParameterTypes();
                List<JCVariableDecl> params = that.params;

                boolean arityMismatch = false;

                while (params.nonEmpty()) {
                    if (actuals.isEmpty()) {
                        //not enough actuals to perform lambda parameter inference
                        arityMismatch = true;
                    }
                    //reset previously set info
                    Type argType = arityMismatch ?
                            syms.errType :
                            actuals.head;
                    if (params.head.isImplicitlyTyped()) {
                        setSyntheticVariableType(params.head, argType);
                    }
                    params.head.sym = null;
                    actuals = actuals.isEmpty() ?
                            actuals :
                            actuals.tail;
                    params = params.tail;
                }

                //attribute lambda parameters
                attribStats(that.params, localEnv);

                if (arityMismatch) {
                    resultInfo.checkContext.report(that, diags.fragment(Fragments.IncompatibleArgTypesInLambda));
                        result = that.type = types.createErrorType(currentTarget);
                        return;
                }
            }

            //from this point on, no recovery is needed; if we are in assignment context
            //we will be able to attribute the whole lambda body, regardless of errors;
            //if we are in a 'check' method context, and the lambda is not compatible
            //with the target-type, it will be recovered anyway in Attr.checkId
            needsRecovery = false;

            ResultInfo bodyResultInfo = localEnv.info.returnResult =
                    lambdaBodyResult(that, lambdaType, resultInfo);

            if (that.getBodyKind() == JCLambda.BodyKind.EXPRESSION) {
                attribTree(that.getBody(), localEnv, bodyResultInfo);
            } else {
                JCBlock body = (JCBlock)that.body;
                if (body == breakTree &&
                        resultInfo.checkContext.deferredAttrContext().mode == AttrMode.CHECK) {
                    breakTreeFound(copyEnv(localEnv));
                }
                attribStats(body.stats, localEnv);
            }

            result = check(that, currentTarget, KindSelector.VAL, resultInfo);

            boolean isSpeculativeRound =
                    resultInfo.checkContext.deferredAttrContext().mode == DeferredAttr.AttrMode.SPECULATIVE;

            preFlow(that);
            flow.analyzeLambda(env, that, make, isSpeculativeRound);

            that.type = currentTarget; //avoids recovery at this stage
            checkLambdaCompatible(that, lambdaType, resultInfo.checkContext);

            if (!isSpeculativeRound) {
                //add thrown types as bounds to the thrown types free variables if needed:
                if (resultInfo.checkContext.inferenceContext().free(lambdaType.getThrownTypes())) {
                    List<Type> inferredThrownTypes = flow.analyzeLambdaThrownTypes(env, that, make);
                    if(!checkExConstraints(inferredThrownTypes, lambdaType.getThrownTypes(), resultInfo.checkContext.inferenceContext())) {
                        log.error(that, Errors.IncompatibleThrownTypesInMref(lambdaType.getThrownTypes()));
                    }
                }

                checkAccessibleTypes(that, localEnv, resultInfo.checkContext.inferenceContext(), lambdaType, currentTarget);
            }
            result = wrongContext ? that.type = types.createErrorType(pt())
                                  : check(that, currentTarget, KindSelector.VAL, resultInfo);
        } catch (Types.FunctionDescriptorLookupError ex) {
            JCDiagnostic cause = ex.getDiagnostic();
            resultInfo.checkContext.report(that, cause);
            result = that.type = types.createErrorType(pt());
            return;
        } catch (CompletionFailure cf) {
            chk.completionError(that.pos(), cf);
        } catch (Throwable t) {
            //when an unexpected exception happens, avoid attempts to attribute the same tree again
            //as that would likely cause the same exception again.
            needsRecovery = false;
            throw t;
        } finally {
            localEnv.info.scope.leave();
            if (needsRecovery) {
                Type prevResult = result;
                try {
                    attribTree(that, env, recoveryInfo);
                } finally {
                    if (result == Type.recoveryType) {
                        result = prevResult;
                    }
                }
            }
        }
    }
    //where
        class TargetInfo {
            Type target;
            Type descriptor;

            public TargetInfo(Type target, Type descriptor) {
                this.target = target;
                this.descriptor = descriptor;
            }
        }

        TargetInfo getTargetInfo(JCPolyExpression that, ResultInfo resultInfo, List<Type> explicitParamTypes) {
            Type lambdaType;
            Type currentTarget = resultInfo.pt;
            if (resultInfo.pt != Type.recoveryType) {
                /* We need to adjust the target. If the target is an
                 * intersection type, for example: SAM & I1 & I2 ...
                 * the target will be updated to SAM
                 */
                currentTarget = targetChecker.visit(currentTarget, that);
                if (!currentTarget.isIntersection()) {
                    if (explicitParamTypes != null) {
                        currentTarget = infer.instantiateFunctionalInterface(that,
                                currentTarget, explicitParamTypes, resultInfo.checkContext);
                    }
                    currentTarget = types.removeWildcards(currentTarget);
                    lambdaType = types.findDescriptorType(currentTarget);
                } else {
                    IntersectionClassType ict = (IntersectionClassType)currentTarget;
                    ListBuffer<Type> components = new ListBuffer<>();
                    for (Type bound : ict.getExplicitComponents()) {
                        if (explicitParamTypes != null) {
                            try {
                                bound = infer.instantiateFunctionalInterface(that,
                                        bound, explicitParamTypes, resultInfo.checkContext);
                            } catch (FunctionDescriptorLookupError t) {
                                // do nothing
                            }
                        }
                        bound = types.removeWildcards(bound);
                        components.add(bound);
                    }
                    currentTarget = types.makeIntersectionType(components.toList());
                    currentTarget.tsym.flags_field |= INTERFACE;
                    lambdaType = types.findDescriptorType(currentTarget);
                }

            } else {
                currentTarget = Type.recoveryType;
                lambdaType = fallbackDescriptorType(that);
            }
            if (that.hasTag(LAMBDA) && lambdaType.hasTag(FORALL)) {
                //lambda expression target desc cannot be a generic method
                Fragment msg = Fragments.InvalidGenericLambdaTarget(lambdaType,
                                                                    kindName(currentTarget.tsym),
                                                                    currentTarget.tsym);
                resultInfo.checkContext.report(that, diags.fragment(msg));
                currentTarget = types.createErrorType(pt());
            }
            return new TargetInfo(currentTarget, lambdaType);
        }

        void preFlow(JCLambda tree) {
            attrRecover.doRecovery();
            new PostAttrAnalyzer() {
                @Override
                public void scan(JCTree tree) {
                    if (tree == null ||
                            (tree.type != null &&
                            tree.type == Type.stuckType)) {
                        //don't touch stuck expressions!
                        return;
                    }
                    super.scan(tree);
                }

                @Override
                public void visitClassDef(JCClassDecl that) {
                    // or class declaration trees!
                }

                public void visitLambda(JCLambda that) {
                    // or lambda expressions!
                }
            }.scan(tree.body);
        }

        Types.MapVisitor<DiagnosticPosition> targetChecker = new Types.MapVisitor<DiagnosticPosition>() {

            @Override
            public Type visitClassType(ClassType t, DiagnosticPosition pos) {
                return t.isIntersection() ?
                        visitIntersectionClassType((IntersectionClassType)t, pos) : t;
            }

            public Type visitIntersectionClassType(IntersectionClassType ict, DiagnosticPosition pos) {
                types.findDescriptorSymbol(makeNotionalInterface(ict, pos));
                return ict;
            }

            private TypeSymbol makeNotionalInterface(IntersectionClassType ict, DiagnosticPosition pos) {
                ListBuffer<Type> targs = new ListBuffer<>();
                ListBuffer<Type> supertypes = new ListBuffer<>();
                for (Type i : ict.interfaces_field) {
                    if (i.isParameterized()) {
                        targs.appendList(i.tsym.type.allparams());
                    }
                    supertypes.append(i.tsym.type);
                }
                IntersectionClassType notionalIntf = types.makeIntersectionType(supertypes.toList());
                notionalIntf.allparams_field = targs.toList();
                notionalIntf.tsym.flags_field |= INTERFACE;
                return notionalIntf.tsym;
            }
        };

        private Type fallbackDescriptorType(JCExpression tree) {
            switch (tree.getTag()) {
                case LAMBDA:
                    JCLambda lambda = (JCLambda)tree;
                    List<Type> argtypes = List.nil();
                    for (JCVariableDecl param : lambda.params) {
                        argtypes = param.vartype != null && param.vartype.type != null ?
                                argtypes.append(param.vartype.type) :
                                argtypes.append(syms.errType);
                    }
                    return new MethodType(argtypes, Type.recoveryType,
                            List.of(syms.throwableType), syms.methodClass);
                case REFERENCE:
                    return new MethodType(List.nil(), Type.recoveryType,
                            List.of(syms.throwableType), syms.methodClass);
                default:
                    Assert.error("Cannot get here!");
            }
            return null;
        }

        private void checkAccessibleTypes(final DiagnosticPosition pos, final Env<AttrContext> env,
                final InferenceContext inferenceContext, final Type... ts) {
            checkAccessibleTypes(pos, env, inferenceContext, List.from(ts));
        }

        private void checkAccessibleTypes(final DiagnosticPosition pos, final Env<AttrContext> env,
                final InferenceContext inferenceContext, final List<Type> ts) {
            if (inferenceContext.free(ts)) {
                inferenceContext.addFreeTypeListener(ts,
                        solvedContext -> checkAccessibleTypes(pos, env, solvedContext, solvedContext.asInstTypes(ts)));
            } else {
                for (Type t : ts) {
                    rs.checkAccessibleType(env, t);
                }
            }
        }

        /**
         * Lambda/method reference have a special check context that ensures
         * that i.e. a lambda return type is compatible with the expected
         * type according to both the inherited context and the assignment
         * context.
         */
        class FunctionalReturnContext extends Check.NestedCheckContext {

            FunctionalReturnContext(CheckContext enclosingContext) {
                super(enclosingContext);
            }

            @Override
            public boolean compatible(Type found, Type req, Warner warn) {
                //return type must be compatible in both current context and assignment context
                return chk.basicHandler.compatible(inferenceContext().asUndetVar(found), inferenceContext().asUndetVar(req), warn);
            }

            @Override
            public void report(DiagnosticPosition pos, JCDiagnostic details) {
                enclosingContext.report(pos, diags.fragment(Fragments.IncompatibleRetTypeInLambda(details)));
            }
        }

        class ExpressionLambdaReturnContext extends FunctionalReturnContext {

            JCExpression expr;
            boolean expStmtExpected;

            ExpressionLambdaReturnContext(JCExpression expr, CheckContext enclosingContext) {
                super(enclosingContext);
                this.expr = expr;
            }

            @Override
            public void report(DiagnosticPosition pos, JCDiagnostic details) {
                if (expStmtExpected) {
                    enclosingContext.report(pos, diags.fragment(Fragments.StatExprExpected));
                } else {
                    super.report(pos, details);
                }
            }

            @Override
            public boolean compatible(Type found, Type req, Warner warn) {
                //a void return is compatible with an expression statement lambda
                if (req.hasTag(VOID)) {
                    expStmtExpected = true;
                    return TreeInfo.isExpressionStatement(expr);
                } else {
                    return super.compatible(found, req, warn);
                }
            }
        }

        ResultInfo lambdaBodyResult(JCLambda that, Type descriptor, ResultInfo resultInfo) {
            FunctionalReturnContext funcContext = that.getBodyKind() == JCLambda.BodyKind.EXPRESSION ?
                    new ExpressionLambdaReturnContext((JCExpression)that.getBody(), resultInfo.checkContext) :
                    new FunctionalReturnContext(resultInfo.checkContext);

            return descriptor.getReturnType() == Type.recoveryType ?
                    recoveryInfo :
                    new ResultInfo(KindSelector.VAL,
                            descriptor.getReturnType(), funcContext);
        }

        /**
        * Lambda compatibility. Check that given return types, thrown types, parameter types
        * are compatible with the expected functional interface descriptor. This means that:
        * (i) parameter types must be identical to those of the target descriptor; (ii) return
        * types must be compatible with the return type of the expected descriptor.
        */
        void checkLambdaCompatible(JCLambda tree, Type descriptor, CheckContext checkContext) {
            Type returnType = checkContext.inferenceContext().asUndetVar(descriptor.getReturnType());

            //return values have already been checked - but if lambda has no return
            //values, we must ensure that void/value compatibility is correct;
            //this amounts at checking that, if a lambda body can complete normally,
            //the descriptor's return type must be void
            if (tree.getBodyKind() == JCLambda.BodyKind.STATEMENT && tree.canCompleteNormally &&
                    !returnType.hasTag(VOID) && returnType != Type.recoveryType) {
                Fragment msg =
                        Fragments.IncompatibleRetTypeInLambda(Fragments.MissingRetVal(returnType));
                checkContext.report(tree,
                                    diags.fragment(msg));
            }

            List<Type> argTypes = checkContext.inferenceContext().asUndetVars(descriptor.getParameterTypes());
            if (!types.isSameTypes(argTypes, TreeInfo.types(tree.params))) {
                checkContext.report(tree, diags.fragment(Fragments.IncompatibleArgTypesInLambda));
            }
        }

        /* Map to hold 'fake' clinit methods. If a lambda is used to initialize a
         * static field and that lambda has type annotations, these annotations will
         * also be stored at these fake clinit methods.
         *
         * LambdaToMethod also use fake clinit methods so they can be reused.
         * Also as LTM is a phase subsequent to attribution, the methods from
         * clinits can be safely removed by LTM to save memory.
         */
        private Map<ClassSymbol, MethodSymbol> clinits = new HashMap<>();

        public MethodSymbol removeClinit(ClassSymbol sym) {
            return clinits.remove(sym);
        }

        /* This method returns an environment to be used to attribute a lambda
         * expression.
         *
         * The owner of this environment is a method symbol. If the current owner
         * is not a method, for example if the lambda is used to initialize
         * a field, then if the field is:
         *
         * - an instance field, we use the first constructor.
         * - a static field, we create a fake clinit method.
         */
        public Env<AttrContext> lambdaEnv(JCLambda that, Env<AttrContext> env) {
            Env<AttrContext> lambdaEnv;
            Symbol owner = env.info.scope.owner;
            if (owner.kind == VAR && owner.owner.kind == TYP) {
                //field initializer
                ClassSymbol enclClass = owner.enclClass();
                Symbol newScopeOwner = env.info.scope.owner;
                /* if the field isn't static, then we can get the first constructor
                 * and use it as the owner of the environment. This is what
                 * LTM code is doing to look for type annotations so we are fine.
                 */
                if ((owner.flags() & STATIC) == 0) {
                    for (Symbol s : enclClass.members_field.getSymbolsByName(names.init)) {
                        newScopeOwner = s;
                        break;
                    }
                } else {
                    /* if the field is static then we need to create a fake clinit
                     * method, this method can later be reused by LTM.
                     */
                    MethodSymbol clinit = clinits.get(enclClass);
                    if (clinit == null) {
                        Type clinitType = new MethodType(List.nil(),
                                syms.voidType, List.nil(), syms.methodClass);
                        clinit = new MethodSymbol(STATIC | SYNTHETIC | PRIVATE,
                                names.clinit, clinitType, enclClass);
                        clinit.params = List.nil();
                        clinits.put(enclClass, clinit);
                    }
                    newScopeOwner = clinit;
                }
                lambdaEnv = env.dup(that, env.info.dup(env.info.scope.dupUnshared(newScopeOwner)));
            } else {
                lambdaEnv = env.dup(that, env.info.dup(env.info.scope.dup()));
            }
            lambdaEnv.info.yieldResult = null;
            lambdaEnv.info.isLambda = true;
            return lambdaEnv;
        }

    @Override
    public void visitReference(final JCMemberReference that) {
        if (pt().isErroneous() || (pt().hasTag(NONE) && pt() != Type.recoveryType)) {
            if (pt().hasTag(NONE) && (env.info.enclVar == null || !env.info.enclVar.type.isErroneous())) {
                //method reference only allowed in assignment or method invocation/cast context
                log.error(that.pos(), Errors.UnexpectedMref);
            }
            result = that.type = types.createErrorType(pt());
            return;
        }
        final Env<AttrContext> localEnv = env.dup(that);
        try {
            //attribute member reference qualifier - if this is a constructor
            //reference, the expected kind must be a type
            Type exprType = attribTree(that.expr, env, memberReferenceQualifierResult(that));

            if (that.getMode() == JCMemberReference.ReferenceMode.NEW) {
                exprType = chk.checkConstructorRefType(that.expr, exprType);
                if (!exprType.isErroneous() &&
                    exprType.isRaw() &&
                    that.typeargs != null) {
                    log.error(that.expr.pos(),
                              Errors.InvalidMref(Kinds.kindName(that.getMode()),
                                                 Fragments.MrefInferAndExplicitParams));
                    exprType = types.createErrorType(exprType);
                }
            }

            if (exprType.isErroneous()) {
                //if the qualifier expression contains problems,
                //give up attribution of method reference
                result = that.type = exprType;
                return;
            }

            if (TreeInfo.isStaticSelector(that.expr, names)) {
                //if the qualifier is a type, validate it; raw warning check is
                //omitted as we don't know at this stage as to whether this is a
                //raw selector (because of inference)
                chk.validate(that.expr, env, false);
            } else {
                Symbol lhsSym = TreeInfo.symbol(that.expr);
                localEnv.info.selectSuper = lhsSym != null && lhsSym.name == names._super;
            }
            //attrib type-arguments
            List<Type> typeargtypes = List.nil();
            if (that.typeargs != null) {
                typeargtypes = attribTypes(that.typeargs, localEnv);
            }

            boolean isTargetSerializable =
                    resultInfo.checkContext.deferredAttrContext().mode == DeferredAttr.AttrMode.CHECK &&
                    rs.isSerializable(pt());
            TargetInfo targetInfo = getTargetInfo(that, resultInfo, null);
            Type currentTarget = targetInfo.target;
            Type desc = targetInfo.descriptor;

            setFunctionalInfo(localEnv, that, pt(), desc, currentTarget, resultInfo.checkContext);
            List<Type> argtypes = desc.getParameterTypes();
            Resolve.MethodCheck referenceCheck = rs.resolveMethodCheck;

            if (resultInfo.checkContext.inferenceContext().free(argtypes)) {
                referenceCheck = rs.new MethodReferenceCheck(resultInfo.checkContext.inferenceContext());
            }

            Pair<Symbol, Resolve.ReferenceLookupHelper> refResult = null;
            List<Type> saved_undet = resultInfo.checkContext.inferenceContext().save();
            try {
                refResult = rs.resolveMemberReference(localEnv, that, that.expr.type,
                        that.name, argtypes, typeargtypes, targetInfo.descriptor, referenceCheck,
                        resultInfo.checkContext.inferenceContext(), rs.basicReferenceChooser);
            } finally {
                resultInfo.checkContext.inferenceContext().rollback(saved_undet);
            }

            Symbol refSym = refResult.fst;
            Resolve.ReferenceLookupHelper lookupHelper = refResult.snd;

            /** this switch will need to go away and be replaced by the new RESOLUTION_TARGET testing
             *  JDK-8075541
             */
            if (refSym.kind != MTH) {
                boolean targetError;
                switch (refSym.kind) {
                    case ABSENT_MTH:
                    case MISSING_ENCL:
                        targetError = false;
                        break;
                    case WRONG_MTH:
                    case WRONG_MTHS:
                    case AMBIGUOUS:
                    case HIDDEN:
                    case STATICERR:
                        targetError = true;
                        break;
                    default:
                        Assert.error("unexpected result kind " + refSym.kind);
                        targetError = false;
                }

                JCDiagnostic detailsDiag = ((Resolve.ResolveError)refSym.baseSymbol())
                        .getDiagnostic(JCDiagnostic.DiagnosticType.FRAGMENT,
                                that, exprType.tsym, exprType, that.name, argtypes, typeargtypes);

                JCDiagnostic diag = diags.create(log.currentSource(), that,
                        targetError ?
                            Fragments.InvalidMref(Kinds.kindName(that.getMode()), detailsDiag) :
                            Errors.InvalidMref(Kinds.kindName(that.getMode()), detailsDiag));

                if (targetError && currentTarget == Type.recoveryType) {
                    //a target error doesn't make sense during recovery stage
                    //as we don't know what actual parameter types are
                    result = that.type = currentTarget;
                    return;
                } else {
                    if (targetError) {
                        resultInfo.checkContext.report(that, diag);
                    } else {
                        log.report(diag);
                    }
                    result = that.type = types.createErrorType(currentTarget);
                    return;
                }
            }

            that.sym = refSym.isConstructor() ? refSym.baseSymbol() : refSym;
            that.kind = lookupHelper.referenceKind(that.sym);
            that.ownerAccessible = rs.isAccessible(localEnv, that.sym.enclClass());

            if (desc.getReturnType() == Type.recoveryType) {
                // stop here
                result = that.type = currentTarget;
                return;
            }

            if (!env.info.attributionMode.isSpeculative && that.getMode() == JCMemberReference.ReferenceMode.NEW) {
                Type enclosingType = exprType.getEnclosingType();
                if (enclosingType != null && enclosingType.hasTag(CLASS)) {
                    // Check for the existence of an appropriate outer instance
                    rs.resolveImplicitThis(that.pos(), env, exprType);
                }
            }

            if (resultInfo.checkContext.deferredAttrContext().mode == AttrMode.CHECK) {

                if (that.getMode() == ReferenceMode.INVOKE &&
                        TreeInfo.isStaticSelector(that.expr, names) &&
                        that.kind.isUnbound() &&
                        lookupHelper.site.isRaw()) {
                    chk.checkRaw(that.expr, localEnv);
                }

                if (that.sym.isStatic() && TreeInfo.isStaticSelector(that.expr, names) &&
                        exprType.getTypeArguments().nonEmpty()) {
                    //static ref with class type-args
                    log.error(that.expr.pos(),
                              Errors.InvalidMref(Kinds.kindName(that.getMode()),
                                                 Fragments.StaticMrefWithTargs));
                    result = that.type = types.createErrorType(currentTarget);
                    return;
                }

                if (!refSym.isStatic() && that.kind == JCMemberReference.ReferenceKind.SUPER) {
                    // Check that super-qualified symbols are not abstract (JLS)
                    rs.checkNonAbstract(that.pos(), that.sym);
                }

                if (isTargetSerializable) {
                    chk.checkAccessFromSerializableElement(that, true);
                }
            }

            ResultInfo checkInfo =
                    resultInfo.dup(newMethodTemplate(
                        desc.getReturnType().hasTag(VOID) ? Type.noType : desc.getReturnType(),
                        that.kind.isUnbound() ? argtypes.tail : argtypes, typeargtypes),
                        new FunctionalReturnContext(resultInfo.checkContext), CheckMode.NO_TREE_UPDATE);

            Type refType = checkId(that, lookupHelper.site, refSym, localEnv, checkInfo);

            if (that.kind.isUnbound() &&
                    resultInfo.checkContext.inferenceContext().free(argtypes.head)) {
                //re-generate inference constraints for unbound receiver
                if (!types.isSubtype(resultInfo.checkContext.inferenceContext().asUndetVar(argtypes.head), exprType)) {
                    //cannot happen as this has already been checked - we just need
                    //to regenerate the inference constraints, as that has been lost
                    //as a result of the call to inferenceContext.save()
                    Assert.error("Can't get here");
                }
            }

            if (!refType.isErroneous()) {
                refType = types.createMethodTypeWithReturn(refType,
                        adjustMethodReturnType(refSym, lookupHelper.site, that.name, checkInfo.pt.getParameterTypes(), refType.getReturnType()));
            }

            //go ahead with standard method reference compatibility check - note that param check
            //is a no-op (as this has been taken care during method applicability)
            boolean isSpeculativeRound =
                    resultInfo.checkContext.deferredAttrContext().mode == DeferredAttr.AttrMode.SPECULATIVE;

            that.type = currentTarget; //avoids recovery at this stage
            checkReferenceCompatible(that, desc, refType, resultInfo.checkContext, isSpeculativeRound);
            if (!isSpeculativeRound) {
                checkAccessibleTypes(that, localEnv, resultInfo.checkContext.inferenceContext(), desc, currentTarget);
            }
            result = check(that, currentTarget, KindSelector.VAL, resultInfo);
        } catch (Types.FunctionDescriptorLookupError ex) {
            JCDiagnostic cause = ex.getDiagnostic();
            resultInfo.checkContext.report(that, cause);
            result = that.type = types.createErrorType(pt());
            return;
        }
    }
    //where
        ResultInfo memberReferenceQualifierResult(JCMemberReference tree) {
            //if this is a constructor reference, the expected kind must be a type
            return new ResultInfo(tree.getMode() == ReferenceMode.INVOKE ?
                                  KindSelector.VAL_TYP : KindSelector.TYP,
                                  Type.noType);
        }


    @SuppressWarnings("fallthrough")
    void checkReferenceCompatible(JCMemberReference tree, Type descriptor, Type refType, CheckContext checkContext, boolean speculativeAttr) {
        InferenceContext inferenceContext = checkContext.inferenceContext();
        Type returnType = inferenceContext.asUndetVar(descriptor.getReturnType());

        Type resType;
        switch (tree.getMode()) {
            case NEW:
                if (!tree.expr.type.isRaw()) {
                    resType = tree.expr.type;
                    break;
                }
            default:
                resType = refType.getReturnType();
        }

        Type incompatibleReturnType = resType;

        if (returnType.hasTag(VOID)) {
            incompatibleReturnType = null;
        }

        if (!returnType.hasTag(VOID) && !resType.hasTag(VOID)) {
            if (resType.isErroneous() ||
                    new FunctionalReturnContext(checkContext).compatible(resType, returnType,
                            checkContext.checkWarner(tree, resType, returnType))) {
                incompatibleReturnType = null;
            }
        }

        if (incompatibleReturnType != null) {
            Fragment msg =
                    Fragments.IncompatibleRetTypeInMref(Fragments.InconvertibleTypes(resType, descriptor.getReturnType()));
            checkContext.report(tree, diags.fragment(msg));
        } else {
            if (inferenceContext.free(refType)) {
                // we need to wait for inference to finish and then replace inference vars in the referent type
                inferenceContext.addFreeTypeListener(List.of(refType),
                        instantiatedContext -> {
                            tree.referentType = instantiatedContext.asInstType(refType);
                        });
            } else {
                tree.referentType = refType;
            }
        }

        if (!speculativeAttr) {
            if (!checkExConstraints(refType.getThrownTypes(), descriptor.getThrownTypes(), inferenceContext)) {
                log.error(tree, Errors.IncompatibleThrownTypesInMref(refType.getThrownTypes()));
            }
        }
    }

    boolean checkExConstraints(
            List<Type> thrownByFuncExpr,
            List<Type> thrownAtFuncType,
            InferenceContext inferenceContext) {
        /** 18.2.5: Otherwise, let E1, ..., En be the types in the function type's throws clause that
         *  are not proper types
         */
        List<Type> nonProperList = thrownAtFuncType.stream()
                .filter(e -> inferenceContext.free(e)).collect(List.collector());
        List<Type> properList = thrownAtFuncType.diff(nonProperList);

        /** Let X1,...,Xm be the checked exception types that the lambda body can throw or
         *  in the throws clause of the invocation type of the method reference's compile-time
         *  declaration
         */
        List<Type> checkedList = thrownByFuncExpr.stream()
                .filter(e -> chk.isChecked(e)).collect(List.collector());

        /** If n = 0 (the function type's throws clause consists only of proper types), then
         *  if there exists some i (1 <= i <= m) such that Xi is not a subtype of any proper type
         *  in the throws clause, the constraint reduces to false; otherwise, the constraint
         *  reduces to true
         */
        ListBuffer<Type> uncaughtByProperTypes = new ListBuffer<>();
        for (Type checked : checkedList) {
            boolean isSubtype = false;
            for (Type proper : properList) {
                if (types.isSubtype(checked, proper)) {
                    isSubtype = true;
                    break;
                }
            }
            if (!isSubtype) {
                uncaughtByProperTypes.add(checked);
            }
        }

        if (nonProperList.isEmpty() && !uncaughtByProperTypes.isEmpty()) {
            return false;
        }

        /** If n > 0, the constraint reduces to a set of subtyping constraints:
         *  for all i (1 <= i <= m), if Xi is not a subtype of any proper type in the
         *  throws clause, then the constraints include, for all j (1 <= j <= n), <Xi <: Ej>
         */
        List<Type> nonProperAsUndet = inferenceContext.asUndetVars(nonProperList);
        uncaughtByProperTypes.forEach(checkedEx -> {
            nonProperAsUndet.forEach(nonProper -> {
                types.isSubtype(checkedEx, nonProper);
            });
        });

        /** In addition, for all j (1 <= j <= n), the constraint reduces to the bound throws Ej
         */
        nonProperAsUndet.stream()
                .filter(t -> t.hasTag(UNDETVAR))
                .forEach(t -> ((UndetVar)t).setThrow());
        return true;
    }

    /**
     * Set functional type info on the underlying AST. Note: as the target descriptor
     * might contain inference variables, we might need to register an hook in the
     * current inference context.
     */
    private void setFunctionalInfo(final Env<AttrContext> env, final JCFunctionalExpression fExpr,
            final Type pt, final Type descriptorType, final Type primaryTarget, final CheckContext checkContext) {
        if (checkContext.inferenceContext().free(descriptorType)) {
            checkContext.inferenceContext().addFreeTypeListener(List.of(pt, descriptorType),
                    inferenceContext -> setFunctionalInfo(env, fExpr, pt, inferenceContext.asInstType(descriptorType),
                    inferenceContext.asInstType(primaryTarget), checkContext));
        } else {
            if (pt.hasTag(CLASS)) {
                fExpr.target = primaryTarget;
            }
            if (checkContext.deferredAttrContext().mode == DeferredAttr.AttrMode.CHECK &&
                    pt != Type.recoveryType) {
                //check that functional interface class is well-formed
                try {
                    /* Types.makeFunctionalInterfaceClass() may throw an exception
                     * when it's executed post-inference. See the listener code
                     * above.
                     */
                    ClassSymbol csym = types.makeFunctionalInterfaceClass(env,
                            names.empty, fExpr.target, ABSTRACT);
                    if (csym != null) {
                        chk.checkImplementations(env.tree, csym, csym);
                        try {
                            //perform an additional functional interface check on the synthetic class,
                            //as there may be spurious errors for raw targets - because of existing issues
                            //with membership and inheritance (see JDK-8074570).
                            csym.flags_field |= INTERFACE;
                            types.findDescriptorType(csym.type);
                        } catch (FunctionDescriptorLookupError err) {
                            resultInfo.checkContext.report(fExpr,
                                    diags.fragment(Fragments.NoSuitableFunctionalIntfInst(fExpr.target)));
                        }
                    }
                } catch (Types.FunctionDescriptorLookupError ex) {
                    JCDiagnostic cause = ex.getDiagnostic();
                    resultInfo.checkContext.report(env.tree, cause);
                }
            }
        }
    }

    public void visitParens(JCParens tree) {
        Type owntype = attribTree(tree.expr, env, resultInfo);
        result = check(tree, owntype, pkind(), resultInfo);
        Symbol sym = TreeInfo.symbol(tree);
        if (sym != null && sym.kind.matches(KindSelector.TYP_PCK) && sym.kind != Kind.ERR)
            log.error(tree.pos(), Errors.IllegalParenthesizedExpression);
    }

    public void visitAssign(JCAssign tree) {
        Type owntype = attribTree(tree.lhs, env.dup(tree), varAssignmentInfo);
        Type capturedType = capture(owntype);
        attribExpr(tree.rhs, env, owntype);
        result = check(tree, capturedType, KindSelector.VAL, resultInfo);
    }

    public void visitAssignop(JCAssignOp tree) {
        // Attribute arguments.
        Type owntype = attribTree(tree.lhs, env, varAssignmentInfo);
        Type operand = attribExpr(tree.rhs, env);
        // Find operator.
        Symbol operator = tree.operator = operators.resolveBinary(tree, tree.getTag().noAssignOp(), owntype, operand);
        if (operator != operators.noOpSymbol &&
                !owntype.isErroneous() &&
                !operand.isErroneous()) {
            chk.checkDivZero(tree.rhs.pos(), operator, operand);
            chk.checkCastable(tree.rhs.pos(),
                              operator.type.getReturnType(),
                              owntype);
        }
        result = check(tree, owntype, KindSelector.VAL, resultInfo);
    }

    public void visitUnary(JCUnary tree) {
        // Attribute arguments.
        Type argtype = (tree.getTag().isIncOrDecUnaryOp())
            ? attribTree(tree.arg, env, varAssignmentInfo)
            : chk.checkNonVoid(tree.arg.pos(), attribExpr(tree.arg, env));

        // Find operator.
        OperatorSymbol operator = tree.operator = operators.resolveUnary(tree, tree.getTag(), argtype);
        Type owntype = types.createErrorType(tree.type);
        if (operator != operators.noOpSymbol &&
                !argtype.isErroneous()) {
            owntype = (tree.getTag().isIncOrDecUnaryOp())
                ? tree.arg.type
                : operator.type.getReturnType();
            int opc = operator.opcode;

            // If the argument is constant, fold it.
            if (argtype.constValue() != null) {
                Type ctype = cfolder.fold1(opc, argtype);
                if (ctype != null) {
                    owntype = cfolder.coerce(ctype, owntype);
                }
            }
        }
        result = check(tree, owntype, KindSelector.VAL, resultInfo);
        matchBindings = matchBindingsComputer.unary(tree, matchBindings);
    }

    public void visitBinary(JCBinary tree) {
        // Attribute arguments.
        Type left = chk.checkNonVoid(tree.lhs.pos(), attribExpr(tree.lhs, env));
        // x && y
        // include x's bindings when true in y

        // x || y
        // include x's bindings when false in y

        MatchBindings lhsBindings = matchBindings;
        List<BindingSymbol> propagatedBindings;
        switch (tree.getTag()) {
            case AND:
                propagatedBindings = lhsBindings.bindingsWhenTrue;
                break;
            case OR:
                propagatedBindings = lhsBindings.bindingsWhenFalse;
                break;
            default:
                propagatedBindings = List.nil();
                break;
        }
        Env<AttrContext> rhsEnv = bindingEnv(env, propagatedBindings);
        Type right;
        try {
            right = chk.checkNonVoid(tree.rhs.pos(), attribExpr(tree.rhs, rhsEnv));
        } finally {
            rhsEnv.info.scope.leave();
        }

        matchBindings = matchBindingsComputer.binary(tree, lhsBindings, matchBindings);

        // Find operator.
        OperatorSymbol operator = tree.operator = operators.resolveBinary(tree, tree.getTag(), left, right);
        Type owntype = types.createErrorType(tree.type);
        if (operator != operators.noOpSymbol &&
                !left.isErroneous() &&
                !right.isErroneous()) {
            owntype = operator.type.getReturnType();
            int opc = operator.opcode;
            // If both arguments are constants, fold them.
            if (left.constValue() != null && right.constValue() != null) {
                Type ctype = cfolder.fold2(opc, left, right);
                if (ctype != null) {
                    owntype = cfolder.coerce(ctype, owntype);
                }
            }

            // Check that argument types of a reference ==, != are
            // castable to each other, (JLS 15.21).  Note: unboxing
            // comparisons will not have an acmp* opc at this point.
            if ((opc == ByteCodes.if_acmpeq || opc == ByteCodes.if_acmpne)) {
                if (!types.isCastable(left, right, new Warner(tree.pos()))) {
                    log.error(tree.pos(), Errors.IncomparableTypes(left, right));
                }
            }

            chk.checkDivZero(tree.rhs.pos(), operator, right);
        }
        result = check(tree, owntype, KindSelector.VAL, resultInfo);
    }

    public void visitTypeCast(final JCTypeCast tree) {
        Type clazztype = attribType(tree.clazz, env);
        chk.validate(tree.clazz, env, false);
        //a fresh environment is required for 292 inference to work properly ---
        //see Infer.instantiatePolymorphicSignatureInstance()
        Env<AttrContext> localEnv = env.dup(tree);
        //should we propagate the target type?
        final ResultInfo castInfo;
        JCExpression expr = TreeInfo.skipParens(tree.expr);
        boolean isPoly = allowPoly && (expr.hasTag(LAMBDA) || expr.hasTag(REFERENCE));
        if (isPoly) {
            //expression is a poly - we need to propagate target type info
            castInfo = new ResultInfo(KindSelector.VAL, clazztype,
                                      new Check.NestedCheckContext(resultInfo.checkContext) {
                @Override
                public boolean compatible(Type found, Type req, Warner warn) {
                    return types.isCastable(found, req, warn);
                }
            });
        } else {
            //standalone cast - target-type info is not propagated
            castInfo = unknownExprInfo;
        }
        Type exprtype = attribTree(tree.expr, localEnv, castInfo);
        Type owntype = isPoly ? clazztype : chk.checkCastable(tree.expr.pos(), exprtype, clazztype);
        if (exprtype.constValue() != null)
            owntype = cfolder.coerce(exprtype, owntype);
        result = check(tree, capture(owntype), KindSelector.VAL, resultInfo);
        if (!isPoly)
            chk.checkRedundantCast(localEnv, tree);
    }

    public void visitTypeTest(JCInstanceOf tree) {
        Type exprtype = chk.checkNullOrRefType(
                tree.expr.pos(), attribExpr(tree.expr, env));
        Type clazztype;
        JCTree typeTree;
        if (tree.pattern.getTag() == BINDINGPATTERN ||
            tree.pattern.getTag() == PARENTHESIZEDPATTERN ||
            tree.pattern.getTag() == RECORDPATTERN) {
            attribTree(tree.pattern, env, unknownExprInfo);
            clazztype = tree.pattern.type;
            if (types.isSubtype(exprtype, clazztype) &&
                !exprtype.isErroneous() && !clazztype.isErroneous() &&
                tree.pattern.getTag() != RECORDPATTERN) {
                if (!allowUnconditionalPatternsInstanceOf) {
                    log.error(tree.pos(), Errors.InstanceofPatternNoSubtype(exprtype, clazztype));
                } else if (preview.isPreview(Feature.UNCONDITIONAL_PATTERN_IN_INSTANCEOF)) {
                    preview.warnPreview(tree.pattern.pos(), Feature.UNCONDITIONAL_PATTERN_IN_INSTANCEOF);
                }
            }
            typeTree = TreeInfo.primaryPatternTypeTree((JCPattern) tree.pattern);
        } else {
            clazztype = attribType(tree.pattern, env);
            typeTree = tree.pattern;
            chk.validate(typeTree, env, false);
        }
        if (!clazztype.hasTag(TYPEVAR)) {
            clazztype = chk.checkClassOrArrayType(typeTree.pos(), clazztype);
        }
        if (!clazztype.isErroneous() && !types.isReifiable(clazztype)) {
            boolean valid = false;
            if (allowReifiableTypesInInstanceof) {
                valid = checkCastablePattern(tree.expr.pos(), exprtype, clazztype);
            } else {
                log.error(DiagnosticFlag.SOURCE_LEVEL, tree.pos(),
                          Feature.REIFIABLE_TYPES_INSTANCEOF.error(this.sourceName));
                allowReifiableTypesInInstanceof = true;
            }
            if (!valid) {
                clazztype = types.createErrorType(clazztype);
            }
        }
        chk.checkCastable(tree.expr.pos(), exprtype, clazztype);
        result = check(tree, syms.booleanType, KindSelector.VAL, resultInfo);
    }

    private boolean checkCastablePattern(DiagnosticPosition pos,
                                         Type exprType,
                                         Type pattType) {
        Warner warner = new Warner();
        if (!types.isCastable(exprType, pattType, warner)) {
            chk.basicHandler.report(pos,
                    diags.fragment(Fragments.InconvertibleTypes(exprType, pattType)));
            return false;
        } else if ((exprType.isPrimitive() || pattType.isPrimitive()) &&
                   (!exprType.isPrimitive() ||
                    !pattType.isPrimitive() ||
                    !types.isSameType(exprType, pattType))) {
            chk.basicHandler.report(pos,
                    diags.fragment(Fragments.NotApplicableTypes(exprType, pattType)));
            return false;
        } else if (warner.hasLint(LintCategory.UNCHECKED)) {
            log.error(pos,
                    Errors.InstanceofReifiableNotSafe(exprType, pattType));
            return false;
        } else {
            return true;
        }
    }

    public void visitBindingPattern(JCBindingPattern tree) {
        Type type;
        if (tree.var.vartype != null) {
            ResultInfo varInfo = new ResultInfo(KindSelector.TYP, resultInfo.pt, resultInfo.checkContext);
            type = attribTree(tree.var.vartype, env, varInfo);
        } else {
            type = resultInfo.pt;
        }
        tree.type = tree.var.type = type;
        BindingSymbol v = new BindingSymbol(tree.var.mods.flags, tree.var.name, type, env.info.scope.owner);
        v.pos = tree.pos;
        tree.var.sym = v;
        if (chk.checkUnique(tree.var.pos(), v, env.info.scope)) {
            chk.checkTransparentVar(tree.var.pos(), v, env.info.scope);
        }
        if (tree.var.vartype != null) {
            annotate.annotateLater(tree.var.mods.annotations, env, v, tree.pos());
            annotate.queueScanTreeAndTypeAnnotate(tree.var.vartype, env, v, tree.var.pos());
            annotate.flush();
        }
        chk.validate(tree.var.vartype, env, true);
        result = tree.type;
        matchBindings = new MatchBindings(List.of(v), List.nil());
    }

    @Override
    public void visitRecordPattern(JCRecordPattern tree) {
        tree.type = attribType(tree.deconstructor, env);
        Type site = types.removeWildcards(tree.type);
        List<Type> expectedRecordTypes;
        if (site.tsym.kind == Kind.TYP && ((ClassSymbol) site.tsym).isRecord()) {
            ClassSymbol record = (ClassSymbol) site.tsym;
            if (record.type.getTypeArguments().nonEmpty() && tree.type.isRaw()) {
                log.error(tree.pos(),Errors.RawDeconstructionPattern);
            }
            expectedRecordTypes = record.getRecordComponents()
                                        .stream()
                                        .map(rc -> types.memberType(site, rc)).collect(List.collector());
            tree.record = record;
        } else {
            log.error(tree.pos(), Errors.DeconstructionPatternOnlyRecords(site.tsym));
            expectedRecordTypes = Stream.generate(() -> Type.noType)
                                .limit(tree.nested.size())
                                .collect(List.collector());
        }
        ListBuffer<BindingSymbol> outBindings = new ListBuffer<>();
        List<Type> recordTypes = expectedRecordTypes;
        List<JCPattern> nestedPatterns = tree.nested;
        Env<AttrContext> localEnv = env.dup(tree, env.info.dup(env.info.scope.dup()));
        try {
            while (recordTypes.nonEmpty() && nestedPatterns.nonEmpty()) {
                boolean nestedIsVarPattern = false;
                nestedIsVarPattern |= nestedPatterns.head.hasTag(BINDINGPATTERN) &&
                                      ((JCBindingPattern) nestedPatterns.head).var.vartype == null;
                attribExpr(nestedPatterns.head, localEnv, nestedIsVarPattern ? recordTypes.head : Type.noType);
                checkCastablePattern(nestedPatterns.head.pos(), recordTypes.head, nestedPatterns.head.type);
                outBindings.addAll(matchBindings.bindingsWhenTrue);
                matchBindings.bindingsWhenTrue.forEach(localEnv.info.scope::enter);
                nestedPatterns = nestedPatterns.tail;
                recordTypes = recordTypes.tail;
            }
            if (recordTypes.nonEmpty() || nestedPatterns.nonEmpty()) {
                while (nestedPatterns.nonEmpty()) {
                    attribExpr(nestedPatterns.head, localEnv, Type.noType);
                    nestedPatterns = nestedPatterns.tail;
                }
                List<Type> nestedTypes =
                        tree.nested.stream().map(p -> p.type).collect(List.collector());
                log.error(tree.pos(),
                          Errors.IncorrectNumberOfNestedPatterns(expectedRecordTypes,
                                                                 nestedTypes));
            }
            if (tree.var != null) {
                BindingSymbol v = new BindingSymbol(tree.var.mods.flags, tree.var.name, tree.type,
                                                    localEnv.info.scope.owner);
                v.pos = tree.pos;
                tree.var.sym = v;
                if (chk.checkUnique(tree.var.pos(), v, localEnv.info.scope)) {
                    chk.checkTransparentVar(tree.var.pos(), v, localEnv.info.scope);
                }
                if (tree.var.vartype != null) {
                    annotate.annotateLater(tree.var.mods.annotations, localEnv, v, tree.pos());
                    annotate.queueScanTreeAndTypeAnnotate(tree.var.vartype, localEnv, v, tree.var.pos());
                    annotate.flush();
                }
                outBindings.add(v);
            }
        } finally {
            localEnv.info.scope.leave();
        }
        chk.validate(tree.deconstructor, env, true);
        result = tree.type;
        matchBindings = new MatchBindings(outBindings.toList(), List.nil());
    }

    public void visitParenthesizedPattern(JCParenthesizedPattern tree) {
        attribExpr(tree.pattern, env);
        result = tree.type = tree.pattern.type;
    }

    public void visitIndexed(JCArrayAccess tree) {
        Type owntype = types.createErrorType(tree.type);
        Type atype = attribExpr(tree.indexed, env);
        attribExpr(tree.index, env, syms.intType);
        if (types.isArray(atype))
            owntype = types.elemtype(atype);
        else if (!atype.hasTag(ERROR))
            log.error(tree.pos(), Errors.ArrayReqButFound(atype));
        if (!pkind().contains(KindSelector.VAL))
            owntype = capture(owntype);
        result = check(tree, owntype, KindSelector.VAR, resultInfo);
    }

    public void visitIdent(JCIdent tree) {
        Symbol sym;

        // Find symbol
        if (pt().hasTag(METHOD) || pt().hasTag(FORALL)) {
            // If we are looking for a method, the prototype `pt' will be a
            // method type with the type of the call's arguments as parameters.
            env.info.pendingResolutionPhase = null;
            sym = rs.resolveMethod(tree.pos(), env, tree.name, pt().getParameterTypes(), pt().getTypeArguments());
        } else if (tree.sym != null && tree.sym.kind != VAR) {
            sym = tree.sym;
        } else {
            sym = rs.resolveIdent(tree.pos(), env, tree.name, pkind());
        }
        tree.sym = sym;

        // Also find the environment current for the class where
        // sym is defined (`symEnv').
        Env<AttrContext> symEnv = env;
        if (env.enclClass.sym.owner.kind != PCK && // we are in an inner class
            sym.kind.matches(KindSelector.VAL_MTH) &&
            sym.owner.kind == TYP &&
            tree.name != names._this && tree.name != names._super) {

            // Find environment in which identifier is defined.
            while (symEnv.outer != null &&
                   !sym.isMemberOf(symEnv.enclClass.sym, types)) {
                symEnv = symEnv.outer;
            }
        }

        // If symbol is a variable, ...
        if (sym.kind == VAR) {
            VarSymbol v = (VarSymbol)sym;

            // ..., evaluate its initializer, if it has one, and check for
            // illegal forward reference.
            checkInit(tree, env, v, false);

            // If we are expecting a variable (as opposed to a value), check
            // that the variable is assignable in the current environment.
            if (KindSelector.ASG.subset(pkind()))
                checkAssignable(tree.pos(), v, null, env);
        }

        // In a constructor body,
        // if symbol is a field or instance method, check that it is
        // not accessed before the supertype constructor is called.
        if (symEnv.info.isSelfCall &&
            sym.kind.matches(KindSelector.VAL_MTH) &&
            sym.owner.kind == TYP &&
            (sym.flags() & STATIC) == 0) {
            chk.earlyRefError(tree.pos(), sym.kind == VAR ?
                                          sym : thisSym(tree.pos(), env));
        }
        Env<AttrContext> env1 = env;
        if (sym.kind != ERR && sym.kind != TYP &&
            sym.owner != null && sym.owner != env1.enclClass.sym) {
            // If the found symbol is inaccessible, then it is
            // accessed through an enclosing instance.  Locate this
            // enclosing instance:
            while (env1.outer != null && !rs.isAccessible(env, env1.enclClass.sym.type, sym))
                env1 = env1.outer;
        }

        if (env.info.isSerializable) {
            chk.checkAccessFromSerializableElement(tree, env.info.isSerializableLambda);
        }

        result = checkId(tree, env1.enclClass.sym.type, sym, env, resultInfo);
    }

    public void visitSelect(JCFieldAccess tree) {
        // Determine the expected kind of the qualifier expression.
        KindSelector skind = KindSelector.NIL;
        if (tree.name == names._this || tree.name == names._super ||
                tree.name == names._class)
        {
            skind = KindSelector.TYP;
        } else {
            if (pkind().contains(KindSelector.PCK))
                skind = KindSelector.of(skind, KindSelector.PCK);
            if (pkind().contains(KindSelector.TYP))
                skind = KindSelector.of(skind, KindSelector.TYP, KindSelector.PCK);
            if (pkind().contains(KindSelector.VAL_MTH))
                skind = KindSelector.of(skind, KindSelector.VAL, KindSelector.TYP);
        }

        // Attribute the qualifier expression, and determine its symbol (if any).
        Type site = attribTree(tree.selected, env, new ResultInfo(skind, Type.noType));
        if (!pkind().contains(KindSelector.TYP_PCK))
            site = capture(site); // Capture field access

        // don't allow T.class T[].class, etc
        if (skind == KindSelector.TYP) {
            Type elt = site;
            while (elt.hasTag(ARRAY))
                elt = ((ArrayType)elt).elemtype;
            if (elt.hasTag(TYPEVAR)) {
                log.error(tree.pos(), Errors.TypeVarCantBeDeref);
                result = tree.type = types.createErrorType(tree.name, site.tsym, site);
                tree.sym = tree.type.tsym;
                return ;
            }
        }

        // If qualifier symbol is a type or `super', assert `selectSuper'
        // for the selection. This is relevant for determining whether
        // protected symbols are accessible.
        Symbol sitesym = TreeInfo.symbol(tree.selected);
        boolean selectSuperPrev = env.info.selectSuper;
        env.info.selectSuper =
            sitesym != null &&
            sitesym.name == names._super;

        // Determine the symbol represented by the selection.
        env.info.pendingResolutionPhase = null;
        Symbol sym = selectSym(tree, sitesym, site, env, resultInfo);
        if (sym.kind == VAR && sym.name != names._super && env.info.defaultSuperCallSite != null) {
            log.error(tree.selected.pos(), Errors.NotEnclClass(site.tsym));
            sym = syms.errSymbol;
        }
        if (sym.exists() && !isType(sym) && pkind().contains(KindSelector.TYP_PCK)) {
            site = capture(site);
            sym = selectSym(tree, sitesym, site, env, resultInfo);
        }
        boolean varArgs = env.info.lastResolveVarargs();
        tree.sym = sym;

        if (site.hasTag(TYPEVAR) && !isType(sym) && sym.kind != ERR) {
            site = types.skipTypeVars(site, true);
        }

        // If that symbol is a variable, ...
        if (sym.kind == VAR) {
            VarSymbol v = (VarSymbol)sym;

            // ..., evaluate its initializer, if it has one, and check for
            // illegal forward reference.
            checkInit(tree, env, v, true);

            // If we are expecting a variable (as opposed to a value), check
            // that the variable is assignable in the current environment.
            if (KindSelector.ASG.subset(pkind()))
                checkAssignable(tree.pos(), v, tree.selected, env);
        }

        if (sitesym != null &&
                sitesym.kind == VAR &&
                ((VarSymbol)sitesym).isResourceVariable() &&
                sym.kind == MTH &&
                sym.name.equals(names.close) &&
                sym.overrides(syms.autoCloseableClose, sitesym.type.tsym, types, true) &&
                env.info.lint.isEnabled(LintCategory.TRY)) {
            log.warning(LintCategory.TRY, tree, Warnings.TryExplicitCloseCall);
        }

        // Disallow selecting a type from an expression
        if (isType(sym) && (sitesym == null || !sitesym.kind.matches(KindSelector.TYP_PCK))) {
            tree.type = check(tree.selected, pt(),
                              sitesym == null ?
                                      KindSelector.VAL : sitesym.kind.toSelector(),
                              new ResultInfo(KindSelector.TYP_PCK, pt()));
        }

        if (isType(sitesym)) {
            if (sym.name == names._this || sym.name == names._super) {
                // If `C' is the currently compiled class, check that
                // `C.this' does not appear in an explicit call to a constructor
                // also make sure that `super` is not used in constructor invocations
                if (env.info.isSelfCall &&
                        ((sym.name == names._this &&
                        site.tsym == env.enclClass.sym) ||
                        sym.name == names._super && env.info.constructorArgs &&
                        (sitesym.isInterface() || site.tsym == env.enclClass.sym))) {
                    chk.earlyRefError(tree.pos(), sym);
                }
            } else {
                // Check if type-qualified fields or methods are static (JLS)
                if ((sym.flags() & STATIC) == 0 &&
                    sym.name != names._super &&
                    (sym.kind == VAR || sym.kind == MTH)) {
                    rs.accessBase(rs.new StaticError(sym),
                              tree.pos(), site, sym.name, true);
                }
            }
            if (!allowStaticInterfaceMethods && sitesym.isInterface() &&
                    sym.isStatic() && sym.kind == MTH) {
                log.error(DiagnosticFlag.SOURCE_LEVEL, tree.pos(), Feature.STATIC_INTERFACE_METHODS_INVOKE.error(sourceName));
            }
        } else if (sym.kind != ERR &&
                   (sym.flags() & STATIC) != 0 &&
                   sym.name != names._class) {
            // If the qualified item is not a type and the selected item is static, report
            // a warning. Make allowance for the class of an array type e.g. Object[].class)
            chk.warnStatic(tree, Warnings.StaticNotQualifiedByType(sym.kind.kindName(), sym.owner));
        }

        // If we are selecting an instance member via a `super', ...
        if (env.info.selectSuper && (sym.flags() & STATIC) == 0) {

            // Check that super-qualified symbols are not abstract (JLS)
            rs.checkNonAbstract(tree.pos(), sym);

            if (site.isRaw()) {
                // Determine argument types for site.
                Type site1 = types.asSuper(env.enclClass.sym.type, site.tsym);
                if (site1 != null) site = site1;
            }
        }

        if (env.info.isSerializable) {
            chk.checkAccessFromSerializableElement(tree, env.info.isSerializableLambda);
        }

        env.info.selectSuper = selectSuperPrev;
        result = checkId(tree, site, sym, env, resultInfo);
    }
    //where
        /** Determine symbol referenced by a Select expression,
         *
         *  @param tree   The select tree.
         *  @param site   The type of the selected expression,
         *  @param env    The current environment.
         *  @param resultInfo The current result.
         */
        private Symbol selectSym(JCFieldAccess tree,
                                 Symbol location,
                                 Type site,
                                 Env<AttrContext> env,
                                 ResultInfo resultInfo) {
            DiagnosticPosition pos = tree.pos();
            Name name = tree.name;
            switch (site.getTag()) {
            case PACKAGE:
                return rs.accessBase(
                    rs.findIdentInPackage(pos, env, site.tsym, name, resultInfo.pkind),
                    pos, location, site, name, true);
            case ARRAY:
            case CLASS:
                if (resultInfo.pt.hasTag(METHOD) || resultInfo.pt.hasTag(FORALL)) {
                    return rs.resolveQualifiedMethod(
                        pos, env, location, site, name, resultInfo.pt.getParameterTypes(), resultInfo.pt.getTypeArguments());
                } else if (name == names._this || name == names._super) {
                    return rs.resolveSelf(pos, env, site.tsym, name);
                } else if (name == names._class) {
                    // In this case, we have already made sure in
                    // visitSelect that qualifier expression is a type.
                    return syms.getClassField(site, types);
                } else {
                    // We are seeing a plain identifier as selector.
                    Symbol sym = rs.findIdentInType(pos, env, site, name, resultInfo.pkind);
                        sym = rs.accessBase(sym, pos, location, site, name, true);
                    return sym;
                }
            case WILDCARD:
                throw new AssertionError(tree);
            case TYPEVAR:
                // Normally, site.getUpperBound() shouldn't be null.
                // It should only happen during memberEnter/attribBase
                // when determining the super type which *must* be
                // done before attributing the type variables.  In
                // other words, we are seeing this illegal program:
                // class B<T> extends A<T.foo> {}
                Symbol sym = (site.getUpperBound() != null)
                    ? selectSym(tree, location, capture(site.getUpperBound()), env, resultInfo)
                    : null;
                if (sym == null) {
                    log.error(pos, Errors.TypeVarCantBeDeref);
                    return syms.errSymbol;
                } else {
                    Symbol sym2 = (sym.flags() & Flags.PRIVATE) != 0 ?
                        rs.new AccessError(env, site, sym) :
                                sym;
                    rs.accessBase(sym2, pos, location, site, name, true);
                    return sym;
                }
            case ERROR:
                // preserve identifier names through errors
                return types.createErrorType(name, site.tsym, site).tsym;
            default:
                // The qualifier expression is of a primitive type -- only
                // .class is allowed for these.
                if (name == names._class) {
                    // In this case, we have already made sure in Select that
                    // qualifier expression is a type.
                    return syms.getClassField(site, types);
                } else {
                    log.error(pos, Errors.CantDeref(site));
                    return syms.errSymbol;
                }
            }
        }

        /** Determine type of identifier or select expression and check that
         *  (1) the referenced symbol is not deprecated
         *  (2) the symbol's type is safe (@see checkSafe)
         *  (3) if symbol is a variable, check that its type and kind are
         *      compatible with the prototype and protokind.
         *  (4) if symbol is an instance field of a raw type,
         *      which is being assigned to, issue an unchecked warning if its
         *      type changes under erasure.
         *  (5) if symbol is an instance method of a raw type, issue an
         *      unchecked warning if its argument types change under erasure.
         *  If checks succeed:
         *    If symbol is a constant, return its constant type
         *    else if symbol is a method, return its result type
         *    otherwise return its type.
         *  Otherwise return errType.
         *
         *  @param tree       The syntax tree representing the identifier
         *  @param site       If this is a select, the type of the selected
         *                    expression, otherwise the type of the current class.
         *  @param sym        The symbol representing the identifier.
         *  @param env        The current environment.
         *  @param resultInfo    The expected result
         */
        Type checkId(JCTree tree,
                     Type site,
                     Symbol sym,
                     Env<AttrContext> env,
                     ResultInfo resultInfo) {
            return (resultInfo.pt.hasTag(FORALL) || resultInfo.pt.hasTag(METHOD)) ?
                    checkMethodIdInternal(tree, site, sym, env, resultInfo) :
                    checkIdInternal(tree, site, sym, resultInfo.pt, env, resultInfo);
        }

        Type checkMethodIdInternal(JCTree tree,
                     Type site,
                     Symbol sym,
                     Env<AttrContext> env,
                     ResultInfo resultInfo) {
            if (resultInfo.pkind.contains(KindSelector.POLY)) {
                return attrRecover.recoverMethodInvocation(tree, site, sym, env, resultInfo);
            } else {
                return checkIdInternal(tree, site, sym, resultInfo.pt, env, resultInfo);
            }
        }

        Type checkIdInternal(JCTree tree,
                     Type site,
                     Symbol sym,
                     Type pt,
                     Env<AttrContext> env,
                     ResultInfo resultInfo) {
            if (pt.isErroneous()) {
                return types.createErrorType(site);
            }
            Type owntype; // The computed type of this identifier occurrence.
            switch (sym.kind) {
            case TYP:
                // For types, the computed type equals the symbol's type,
                // except for two situations:
                owntype = sym.type;
                if (owntype.hasTag(CLASS)) {
                    chk.checkForBadAuxiliaryClassAccess(tree.pos(), env, (ClassSymbol)sym);
                    Type ownOuter = owntype.getEnclosingType();

                    // (a) If the symbol's type is parameterized, erase it
                    // because no type parameters were given.
                    // We recover generic outer type later in visitTypeApply.
                    if (owntype.tsym.type.getTypeArguments().nonEmpty()) {
                        owntype = types.erasure(owntype);
                    }

                    // (b) If the symbol's type is an inner class, then
                    // we have to interpret its outer type as a superclass
                    // of the site type. Example:
                    //
                    // class Tree<A> { class Visitor { ... } }
                    // class PointTree extends Tree<Point> { ... }
                    // ...PointTree.Visitor...
                    //
                    // Then the type of the last expression above is
                    // Tree<Point>.Visitor.
                    else if (ownOuter.hasTag(CLASS) && site != ownOuter) {
                        Type normOuter = site;
                        if (normOuter.hasTag(CLASS)) {
                            normOuter = types.asEnclosingSuper(site, ownOuter.tsym);
                        }
                        if (normOuter == null) // perhaps from an import
                            normOuter = types.erasure(ownOuter);
                        if (normOuter != ownOuter)
                            owntype = new ClassType(
                                normOuter, List.nil(), owntype.tsym,
                                owntype.getMetadata());
                    }
                }
                break;
            case VAR:
                VarSymbol v = (VarSymbol)sym;

                if (env.info.enclVar != null
                        && v.type.hasTag(NONE)) {
                    //self reference to implicitly typed variable declaration
                    log.error(TreeInfo.positionFor(v, env.enclClass), Errors.CantInferLocalVarType(v.name, Fragments.LocalSelfRef));
                    return v.type = types.createErrorType(v.type);
                }

                // Test (4): if symbol is an instance field of a raw type,
                // which is being assigned to, issue an unchecked warning if
                // its type changes under erasure.
                if (KindSelector.ASG.subset(pkind()) &&
                    v.owner.kind == TYP &&
                    (v.flags() & STATIC) == 0 &&
                    (site.hasTag(CLASS) || site.hasTag(TYPEVAR))) {
                    Type s = types.asOuterSuper(site, v.owner);
                    if (s != null &&
                        s.isRaw() &&
                        !types.isSameType(v.type, v.erasure(types))) {
                        chk.warnUnchecked(tree.pos(), Warnings.UncheckedAssignToVar(v, s));
                    }
                }
                // The computed type of a variable is the type of the
                // variable symbol, taken as a member of the site type.
                owntype = (sym.owner.kind == TYP &&
                           sym.name != names._this && sym.name != names._super)
                    ? types.memberType(site, sym)
                    : sym.type;

                // If the variable is a constant, record constant value in
                // computed type.
                if (v.getConstValue() != null && isStaticReference(tree))
                    owntype = owntype.constType(v.getConstValue());

                if (resultInfo.pkind == KindSelector.VAL) {
                    owntype = capture(owntype); // capture "names as expressions"
                }
                break;
            case MTH: {
                owntype = checkMethod(site, sym,
                        new ResultInfo(resultInfo.pkind, resultInfo.pt.getReturnType(), resultInfo.checkContext, resultInfo.checkMode),
                        env, TreeInfo.args(env.tree), resultInfo.pt.getParameterTypes(),
                        resultInfo.pt.getTypeArguments());
                break;
            }
            case PCK: case ERR:
                owntype = sym.type;
                break;
            default:
                throw new AssertionError("unexpected kind: " + sym.kind +
                                         " in tree " + tree);
            }

            // Emit a `deprecation' warning if symbol is deprecated.
            // (for constructors (but not for constructor references), the error
            // was given when the constructor was resolved)

            if (sym.name != names.init || tree.hasTag(REFERENCE)) {
                chk.checkDeprecated(tree.pos(), env.info.scope.owner, sym);
                chk.checkSunAPI(tree.pos(), sym);
                chk.checkProfile(tree.pos(), sym);
                chk.checkPreview(tree.pos(), env.info.scope.owner, sym);
            }

            // If symbol is a variable, check that its type and
            // kind are compatible with the prototype and protokind.
            return check(tree, owntype, sym.kind.toSelector(), resultInfo);
        }

        /** Check that variable is initialized and evaluate the variable's
         *  initializer, if not yet done. Also check that variable is not
         *  referenced before it is defined.
         *  @param tree    The tree making up the variable reference.
         *  @param env     The current environment.
         *  @param v       The variable's symbol.
         */
        private void checkInit(JCTree tree,
                               Env<AttrContext> env,
                               VarSymbol v,
                               boolean onlyWarning) {
            // A forward reference is diagnosed if the declaration position
            // of the variable is greater than the current tree position
            // and the tree and variable definition occur in the same class
            // definition.  Note that writes don't count as references.
            // This check applies only to class and instance
            // variables.  Local variables follow different scope rules,
            // and are subject to definite assignment checking.
            Env<AttrContext> initEnv = enclosingInitEnv(env);
            if (initEnv != null &&
                (initEnv.info.enclVar == v || v.pos > tree.pos) &&
                v.owner.kind == TYP &&
                v.owner == env.info.scope.owner.enclClass() &&
                ((v.flags() & STATIC) != 0) == Resolve.isStatic(env) &&
                (!env.tree.hasTag(ASSIGN) ||
                 TreeInfo.skipParens(((JCAssign) env.tree).lhs) != tree)) {
                if (!onlyWarning || isStaticEnumField(v)) {
                    Error errkey = (initEnv.info.enclVar == v) ?
                                Errors.IllegalSelfRef : Errors.IllegalForwardRef;
                    log.error(tree.pos(), errkey);
                } else if (useBeforeDeclarationWarning) {
                    Warning warnkey = (initEnv.info.enclVar == v) ?
                                Warnings.SelfRef(v) : Warnings.ForwardRef(v);
                    log.warning(tree.pos(), warnkey);
                }
            }

            v.getConstValue(); // ensure initializer is evaluated

            checkEnumInitializer(tree, env, v);
        }

        /**
         * Returns the enclosing init environment associated with this env (if any). An init env
         * can be either a field declaration env or a static/instance initializer env.
         */
        Env<AttrContext> enclosingInitEnv(Env<AttrContext> env) {
            while (true) {
                switch (env.tree.getTag()) {
                    case VARDEF:
                        JCVariableDecl vdecl = (JCVariableDecl)env.tree;
                        if (vdecl.sym.owner.kind == TYP) {
                            //field
                            return env;
                        }
                        break;
                    case BLOCK:
                        if (env.next.tree.hasTag(CLASSDEF)) {
                            //instance/static initializer
                            return env;
                        }
                        break;
                    case METHODDEF:
                    case CLASSDEF:
                    case TOPLEVEL:
                        return null;
                }
                Assert.checkNonNull(env.next);
                env = env.next;
            }
        }

        /**
         * Check for illegal references to static members of enum.  In
         * an enum type, constructors and initializers may not
         * reference its static members unless they are constant.
         *
         * @param tree    The tree making up the variable reference.
         * @param env     The current environment.
         * @param v       The variable's symbol.
         * @jls 8.9 Enum Types
         */
        private void checkEnumInitializer(JCTree tree, Env<AttrContext> env, VarSymbol v) {
            // JLS:
            //
            // "It is a compile-time error to reference a static field
            // of an enum type that is not a compile-time constant
            // (15.28) from constructors, instance initializer blocks,
            // or instance variable initializer expressions of that
            // type. It is a compile-time error for the constructors,
            // instance initializer blocks, or instance variable
            // initializer expressions of an enum constant e to refer
            // to itself or to an enum constant of the same type that
            // is declared to the right of e."
            if (isStaticEnumField(v)) {
                ClassSymbol enclClass = env.info.scope.owner.enclClass();

                if (enclClass == null || enclClass.owner == null)
                    return;

                // See if the enclosing class is the enum (or a
                // subclass thereof) declaring v.  If not, this
                // reference is OK.
                if (v.owner != enclClass && !types.isSubtype(enclClass.type, v.owner.type))
                    return;

                // If the reference isn't from an initializer, then
                // the reference is OK.
                if (!Resolve.isInitializer(env))
                    return;

                log.error(tree.pos(), Errors.IllegalEnumStaticRef);
            }
        }

        /** Is the given symbol a static, non-constant field of an Enum?
         *  Note: enum literals should not be regarded as such
         */
        private boolean isStaticEnumField(VarSymbol v) {
            return Flags.isEnum(v.owner) &&
                   Flags.isStatic(v) &&
                   !Flags.isConstant(v) &&
                   v.name != names._class;
        }

    /**
     * Check that method arguments conform to its instantiation.
     **/
    public Type checkMethod(Type site,
                            final Symbol sym,
                            ResultInfo resultInfo,
                            Env<AttrContext> env,
                            final List<JCExpression> argtrees,
                            List<Type> argtypes,
                            List<Type> typeargtypes) {
        // Test (5): if symbol is an instance method of a raw type, issue
        // an unchecked warning if its argument types change under erasure.
        if ((sym.flags() & STATIC) == 0 &&
            (site.hasTag(CLASS) || site.hasTag(TYPEVAR))) {
            Type s = types.asOuterSuper(site, sym.owner);
            if (s != null && s.isRaw() &&
                !types.isSameTypes(sym.type.getParameterTypes(),
                                   sym.erasure(types).getParameterTypes())) {
                chk.warnUnchecked(env.tree.pos(), Warnings.UncheckedCallMbrOfRawType(sym, s));
            }
        }

        if (env.info.defaultSuperCallSite != null) {
            for (Type sup : types.interfaces(env.enclClass.type).prepend(types.supertype((env.enclClass.type)))) {
                if (!sup.tsym.isSubClass(sym.enclClass(), types) ||
                        types.isSameType(sup, env.info.defaultSuperCallSite)) continue;
                List<MethodSymbol> icand_sup =
                        types.interfaceCandidates(sup, (MethodSymbol)sym);
                if (icand_sup.nonEmpty() &&
                        icand_sup.head != sym &&
                        icand_sup.head.overrides(sym, icand_sup.head.enclClass(), types, true)) {
                    log.error(env.tree.pos(),
                              Errors.IllegalDefaultSuperCall(env.info.defaultSuperCallSite, Fragments.OverriddenDefault(sym, sup)));
                    break;
                }
            }
            env.info.defaultSuperCallSite = null;
        }

        if (sym.isStatic() && site.isInterface() && env.tree.hasTag(APPLY)) {
            JCMethodInvocation app = (JCMethodInvocation)env.tree;
            if (app.meth.hasTag(SELECT) &&
                    !TreeInfo.isStaticSelector(((JCFieldAccess)app.meth).selected, names)) {
                log.error(env.tree.pos(), Errors.IllegalStaticIntfMethCall(site));
            }
        }

        // Compute the identifier's instantiated type.
        // For methods, we need to compute the instance type by
        // Resolve.instantiate from the symbol's type as well as
        // any type arguments and value arguments.
        Warner noteWarner = new Warner();
        try {
            Type owntype = rs.checkMethod(
                    env,
                    site,
                    sym,
                    resultInfo,
                    argtypes,
                    typeargtypes,
                    noteWarner);

            DeferredAttr.DeferredTypeMap<Void> checkDeferredMap =
                deferredAttr.new DeferredTypeMap<>(DeferredAttr.AttrMode.CHECK, sym, env.info.pendingResolutionPhase);

            argtypes = argtypes.map(checkDeferredMap);

            if (noteWarner.hasNonSilentLint(LintCategory.UNCHECKED)) {
                chk.warnUnchecked(env.tree.pos(), Warnings.UncheckedMethInvocationApplied(kindName(sym),
                        sym.name,
                        rs.methodArguments(sym.type.getParameterTypes()),
                        rs.methodArguments(argtypes.map(checkDeferredMap)),
                        kindName(sym.location()),
                        sym.location()));
                if (resultInfo.pt != Infer.anyPoly ||
                        !owntype.hasTag(METHOD) ||
                        !owntype.isPartial()) {
                    //if this is not a partially inferred method type, erase return type. Otherwise,
                    //erasure is carried out in PartiallyInferredMethodType.check().
                    owntype = new MethodType(owntype.getParameterTypes(),
                            types.erasure(owntype.getReturnType()),
                            types.erasure(owntype.getThrownTypes()),
                            syms.methodClass);
                }
            }

            PolyKind pkind = (sym.type.hasTag(FORALL) &&
                 sym.type.getReturnType().containsAny(((ForAll)sym.type).tvars)) ?
                 PolyKind.POLY : PolyKind.STANDALONE;
            TreeInfo.setPolyKind(env.tree, pkind);

            return (resultInfo.pt == Infer.anyPoly) ?
                    owntype :
                    chk.checkMethod(owntype, sym, env, argtrees, argtypes, env.info.lastResolveVarargs(),
                            resultInfo.checkContext.inferenceContext());
        } catch (Infer.InferenceException ex) {
            //invalid target type - propagate exception outwards or report error
            //depending on the current check context
            resultInfo.checkContext.report(env.tree.pos(), ex.getDiagnostic());
            return types.createErrorType(site);
        } catch (Resolve.InapplicableMethodException ex) {
            final JCDiagnostic diag = ex.getDiagnostic();
            Resolve.InapplicableSymbolError errSym = rs.new InapplicableSymbolError(null) {
                @Override
                protected Pair<Symbol, JCDiagnostic> errCandidate() {
                    return new Pair<>(sym, diag);
                }
            };
            List<Type> argtypes2 = argtypes.map(
                    rs.new ResolveDeferredRecoveryMap(AttrMode.CHECK, sym, env.info.pendingResolutionPhase));
            JCDiagnostic errDiag = errSym.getDiagnostic(JCDiagnostic.DiagnosticType.ERROR,
                    env.tree, sym, site, sym.name, argtypes2, typeargtypes);
            log.report(errDiag);
            return types.createErrorType(site);
        }
    }

    public void visitLiteral(JCLiteral tree) {
        result = check(tree, litType(tree.typetag).constType(tree.value),
                KindSelector.VAL, resultInfo);
    }
    //where
    /** Return the type of a literal with given type tag.
     */
    Type litType(TypeTag tag) {
        return (tag == CLASS) ? syms.stringType : syms.typeOfTag[tag.ordinal()];
    }

    public void visitTypeIdent(JCPrimitiveTypeTree tree) {
        result = check(tree, syms.typeOfTag[tree.typetag.ordinal()], KindSelector.TYP, resultInfo);
    }

    public void visitTypeArray(JCArrayTypeTree tree) {
        Type etype = attribType(tree.elemtype, env);
        Type type = new ArrayType(etype, syms.arrayClass);
        result = check(tree, type, KindSelector.TYP, resultInfo);
    }

    /** Visitor method for parameterized types.
     *  Bound checking is left until later, since types are attributed
     *  before supertype structure is completely known
     */
    public void visitTypeApply(JCTypeApply tree) {
        Type owntype = types.createErrorType(tree.type);

        // Attribute functor part of application and make sure it's a class.
        Type clazztype = chk.checkClassType(tree.clazz.pos(), attribType(tree.clazz, env));

        // Attribute type parameters
        List<Type> actuals = attribTypes(tree.arguments, env);

        if (clazztype.hasTag(CLASS)) {
            List<Type> formals = clazztype.tsym.type.getTypeArguments();
            if (actuals.isEmpty()) //diamond
                actuals = formals;

            if (actuals.length() == formals.length()) {
                List<Type> a = actuals;
                List<Type> f = formals;
                while (a.nonEmpty()) {
                    a.head = a.head.withTypeVar(f.head);
                    a = a.tail;
                    f = f.tail;
                }
                // Compute the proper generic outer
                Type clazzOuter = clazztype.getEnclosingType();
                if (clazzOuter.hasTag(CLASS)) {
                    Type site;
                    JCExpression clazz = TreeInfo.typeIn(tree.clazz);
                    if (clazz.hasTag(IDENT)) {
                        site = env.enclClass.sym.type;
                    } else if (clazz.hasTag(SELECT)) {
                        site = ((JCFieldAccess) clazz).selected.type;
                    } else throw new AssertionError(""+tree);
                    if (clazzOuter.hasTag(CLASS) && site != clazzOuter) {
                        if (site.hasTag(CLASS))
                            site = types.asOuterSuper(site, clazzOuter.tsym);
                        if (site == null)
                            site = types.erasure(clazzOuter);
                        clazzOuter = site;
                    }
                }
                owntype = new ClassType(clazzOuter, actuals, clazztype.tsym,
                                        clazztype.getMetadata());
            } else {
                if (formals.length() != 0) {
                    log.error(tree.pos(),
                              Errors.WrongNumberTypeArgs(Integer.toString(formals.length())));
                } else {
                    log.error(tree.pos(), Errors.TypeDoesntTakeParams(clazztype.tsym));
                }
                owntype = types.createErrorType(tree.type);
            }
        }
        result = check(tree, owntype, KindSelector.TYP, resultInfo);
    }

    public void visitTypeUnion(JCTypeUnion tree) {
        ListBuffer<Type> multicatchTypes = new ListBuffer<>();
        ListBuffer<Type> all_multicatchTypes = null; // lazy, only if needed
        for (JCExpression typeTree : tree.alternatives) {
            Type ctype = attribType(typeTree, env);
            ctype = chk.checkType(typeTree.pos(),
                          chk.checkClassType(typeTree.pos(), ctype),
                          syms.throwableType);
            if (!ctype.isErroneous()) {
                //check that alternatives of a union type are pairwise
                //unrelated w.r.t. subtyping
                if (chk.intersects(ctype,  multicatchTypes.toList())) {
                    for (Type t : multicatchTypes) {
                        boolean sub = types.isSubtype(ctype, t);
                        boolean sup = types.isSubtype(t, ctype);
                        if (sub || sup) {
                            //assume 'a' <: 'b'
                            Type a = sub ? ctype : t;
                            Type b = sub ? t : ctype;
                            log.error(typeTree.pos(), Errors.MulticatchTypesMustBeDisjoint(a, b));
                        }
                    }
                }
                multicatchTypes.append(ctype);
                if (all_multicatchTypes != null)
                    all_multicatchTypes.append(ctype);
            } else {
                if (all_multicatchTypes == null) {
                    all_multicatchTypes = new ListBuffer<>();
                    all_multicatchTypes.appendList(multicatchTypes);
                }
                all_multicatchTypes.append(ctype);
            }
        }
        Type t = check(tree, types.lub(multicatchTypes.toList()),
                KindSelector.TYP, resultInfo.dup(CheckMode.NO_TREE_UPDATE));
        if (t.hasTag(CLASS)) {
            List<Type> alternatives =
                ((all_multicatchTypes == null) ? multicatchTypes : all_multicatchTypes).toList();
            t = new UnionClassType((ClassType) t, alternatives);
        }
        tree.type = result = t;
    }

    public void visitTypeIntersection(JCTypeIntersection tree) {
        attribTypes(tree.bounds, env);
        tree.type = result = checkIntersection(tree, tree.bounds);
    }

    public void visitTypeParameter(JCTypeParameter tree) {
        TypeVar typeVar = (TypeVar) tree.type;

        if (tree.annotations != null && tree.annotations.nonEmpty()) {
            annotate.annotateTypeParameterSecondStage(tree, tree.annotations);
        }

        if (!typeVar.getUpperBound().isErroneous()) {
            //fixup type-parameter bound computed in 'attribTypeVariables'
            typeVar.setUpperBound(checkIntersection(tree, tree.bounds));
        }
    }

    Type checkIntersection(JCTree tree, List<JCExpression> bounds) {
        Set<Type> boundSet = new HashSet<>();
        if (bounds.nonEmpty()) {
            // accept class or interface or typevar as first bound.
            bounds.head.type = checkBase(bounds.head.type, bounds.head, env, false, false, false);
            boundSet.add(types.erasure(bounds.head.type));
            if (bounds.head.type.isErroneous()) {
                return bounds.head.type;
            }
            else if (bounds.head.type.hasTag(TYPEVAR)) {
                // if first bound was a typevar, do not accept further bounds.
                if (bounds.tail.nonEmpty()) {
                    log.error(bounds.tail.head.pos(),
                              Errors.TypeVarMayNotBeFollowedByOtherBounds);
                    return bounds.head.type;
                }
            } else {
                // if first bound was a class or interface, accept only interfaces
                // as further bounds.
                for (JCExpression bound : bounds.tail) {
                    bound.type = checkBase(bound.type, bound, env, false, true, false);
                    if (bound.type.isErroneous()) {
                        bounds = List.of(bound);
                    }
                    else if (bound.type.hasTag(CLASS)) {
                        chk.checkNotRepeated(bound.pos(), types.erasure(bound.type), boundSet);
                    }
                }
            }
        }

        if (bounds.length() == 0) {
            return syms.objectType;
        } else if (bounds.length() == 1) {
            return bounds.head.type;
        } else {
            Type owntype = types.makeIntersectionType(TreeInfo.types(bounds));
            // ... the variable's bound is a class type flagged COMPOUND
            // (see comment for TypeVar.bound).
            // In this case, generate a class tree that represents the
            // bound class, ...
            JCExpression extending;
            List<JCExpression> implementing;
            if (!bounds.head.type.isInterface()) {
                extending = bounds.head;
                implementing = bounds.tail;
            } else {
                extending = null;
                implementing = bounds;
            }
            JCClassDecl cd = make.at(tree).ClassDef(
                make.Modifiers(PUBLIC | ABSTRACT),
                names.empty, List.nil(),
                extending, implementing, List.nil());

            ClassSymbol c = (ClassSymbol)owntype.tsym;
            Assert.check((c.flags() & COMPOUND) != 0);
            cd.sym = c;
            c.sourcefile = env.toplevel.sourcefile;

            // ... and attribute the bound class
            c.flags_field |= UNATTRIBUTED;
            Env<AttrContext> cenv = enter.classEnv(cd, env);
            typeEnvs.put(c, cenv);
            attribClass(c);
            return owntype;
        }
    }

    public void visitWildcard(JCWildcard tree) {
        //- System.err.println("visitWildcard("+tree+");");//DEBUG
        Type type = (tree.kind.kind == BoundKind.UNBOUND)
            ? syms.objectType
            : attribType(tree.inner, env);
        result = check(tree, new WildcardType(chk.checkRefType(tree.pos(), type),
                                              tree.kind.kind,
                                              syms.boundClass),
                KindSelector.TYP, resultInfo);
    }

    public void visitAnnotation(JCAnnotation tree) {
        Assert.error("should be handled in annotate");
    }

    @Override
    public void visitModifiers(JCModifiers tree) {
        //error recovery only:
        Assert.check(resultInfo.pkind == KindSelector.ERR);

        attribAnnotationTypes(tree.annotations, env);
    }

    public void visitAnnotatedType(JCAnnotatedType tree) {
        attribAnnotationTypes(tree.annotations, env);
        Type underlyingType = attribType(tree.underlyingType, env);
        Type annotatedType = underlyingType.annotatedType(Annotations.TO_BE_SET);

        if (!env.info.isNewClass)
            annotate.annotateTypeSecondStage(tree, tree.annotations, annotatedType);
        result = tree.type = annotatedType;
    }

    public void visitErroneous(JCErroneous tree) {
        if (tree.errs != null) {
            Env<AttrContext> errEnv = env.dup(env.tree);
            errEnv.info.returnResult = unknownExprInfo;
            for (JCTree err : tree.errs)
                attribTree(err, errEnv, new ResultInfo(KindSelector.ERR, pt()));
        }
        result = tree.type = syms.errType;
    }

    /** Default visitor method for all other trees.
     */
    public void visitTree(JCTree tree) {
        throw new AssertionError();
    }

    /**
     * Attribute an env for either a top level tree or class or module declaration.
     */
    public void attrib(Env<AttrContext> env) {
        switch (env.tree.getTag()) {
            case MODULEDEF:
                attribModule(env.tree.pos(), ((JCModuleDecl)env.tree).sym);
                break;
            case PACKAGEDEF:
                attribPackage(env.tree.pos(), ((JCPackageDecl) env.tree).packge);
                break;
            default:
                attribClass(env.tree.pos(), env.enclClass.sym);
        }
    }

    public void attribPackage(DiagnosticPosition pos, PackageSymbol p) {
        try {
            annotate.flush();
            attribPackage(p);
        } catch (CompletionFailure ex) {
            chk.completionError(pos, ex);
        }
    }

    void attribPackage(PackageSymbol p) {
        attribWithLint(p,
                       env -> chk.checkDeprecatedAnnotation(((JCPackageDecl) env.tree).pid.pos(), p));
    }

    public void attribModule(DiagnosticPosition pos, ModuleSymbol m) {
        try {
            annotate.flush();
            attribModule(m);
        } catch (CompletionFailure ex) {
            chk.completionError(pos, ex);
        }
    }

    void attribModule(ModuleSymbol m) {
        attribWithLint(m, env -> attribStat(env.tree, env));
    }

    private void attribWithLint(TypeSymbol sym, Consumer<Env<AttrContext>> attrib) {
        Env<AttrContext> env = typeEnvs.get(sym);

        Env<AttrContext> lintEnv = env;
        while (lintEnv.info.lint == null)
            lintEnv = lintEnv.next;

        Lint lint = lintEnv.info.lint.augment(sym);

        Lint prevLint = chk.setLint(lint);
        JavaFileObject prev = log.useSource(env.toplevel.sourcefile);

        try {
            deferredLintHandler.flush(env.tree.pos());
            attrib.accept(env);
        } finally {
            log.useSource(prev);
            chk.setLint(prevLint);
        }
    }

    /** Main method: attribute class definition associated with given class symbol.
     *  reporting completion failures at the given position.
     *  @param pos The source position at which completion errors are to be
     *             reported.
     *  @param c   The class symbol whose definition will be attributed.
     */
    public void attribClass(DiagnosticPosition pos, ClassSymbol c) {
        try {
            annotate.flush();
            attribClass(c);
        } catch (CompletionFailure ex) {
            chk.completionError(pos, ex);
        }
    }

    /** Attribute class definition associated with given class symbol.
     *  @param c   The class symbol whose definition will be attributed.
     */
    void attribClass(ClassSymbol c) throws CompletionFailure {
        if (c.type.hasTag(ERROR)) return;

        // Check for cycles in the inheritance graph, which can arise from
        // ill-formed class files.
        chk.checkNonCyclic(null, c.type);

        Type st = types.supertype(c.type);
        if ((c.flags_field & Flags.COMPOUND) == 0 &&
            (c.flags_field & Flags.SUPER_OWNER_ATTRIBUTED) == 0) {
            // First, attribute superclass.
            if (st.hasTag(CLASS))
                attribClass((ClassSymbol)st.tsym);

            // Next attribute owner, if it is a class.
            if (c.owner.kind == TYP && c.owner.type.hasTag(CLASS))
                attribClass((ClassSymbol)c.owner);

            c.flags_field |= Flags.SUPER_OWNER_ATTRIBUTED;
        }

        // The previous operations might have attributed the current class
        // if there was a cycle. So we test first whether the class is still
        // UNATTRIBUTED.
        if ((c.flags_field & UNATTRIBUTED) != 0) {
            c.flags_field &= ~UNATTRIBUTED;

            // Get environment current at the point of class definition.
            Env<AttrContext> env = typeEnvs.get(c);

            if (c.isSealed() &&
                    !c.isEnum() &&
                    !c.isPermittedExplicit &&
                    c.permitted.isEmpty()) {
                log.error(TreeInfo.diagnosticPositionFor(c, env.tree), Errors.SealedClassMustHaveSubclasses);
            }

            if (c.isSealed()) {
                Set<Symbol> permittedTypes = new HashSet<>();
                boolean sealedInUnnamed = c.packge().modle == syms.unnamedModule || c.packge().modle == syms.noModule;
                for (Symbol subTypeSym : c.permitted) {
                    boolean isTypeVar = false;
                    if (subTypeSym.type.getTag() == TYPEVAR) {
                        isTypeVar = true; //error recovery
                        log.error(TreeInfo.diagnosticPositionFor(subTypeSym, env.tree),
                                Errors.InvalidPermitsClause(Fragments.IsATypeVariable(subTypeSym.type)));
                    }
                    if (subTypeSym.isAnonymous() && !c.isEnum()) {
                        log.error(TreeInfo.diagnosticPositionFor(subTypeSym, env.tree),  Errors.LocalClassesCantExtendSealed(Fragments.Anonymous));
                    }
                    if (permittedTypes.contains(subTypeSym)) {
                        DiagnosticPosition pos =
                                env.enclClass.permitting.stream()
                                        .filter(permittedExpr -> TreeInfo.diagnosticPositionFor(subTypeSym, permittedExpr, true) != null)
                                        .limit(2).collect(List.collector()).get(1);
                        log.error(pos, Errors.InvalidPermitsClause(Fragments.IsDuplicated(subTypeSym.type)));
                    } else {
                        permittedTypes.add(subTypeSym);
                    }
                    if (sealedInUnnamed) {
                        if (subTypeSym.packge() != c.packge()) {
                            log.error(TreeInfo.diagnosticPositionFor(subTypeSym, env.tree),
                                    Errors.ClassInUnnamedModuleCantExtendSealedInDiffPackage(c)
                            );
                        }
                    } else if (subTypeSym.packge().modle != c.packge().modle) {
                        log.error(TreeInfo.diagnosticPositionFor(subTypeSym, env.tree),
                                Errors.ClassInModuleCantExtendSealedInDiffModule(c, c.packge().modle)
                        );
                    }
                    if (subTypeSym == c.type.tsym || types.isSuperType(subTypeSym.type, c.type)) {
                        log.error(TreeInfo.diagnosticPositionFor(subTypeSym, ((JCClassDecl)env.tree).permitting),
                                Errors.InvalidPermitsClause(
                                        subTypeSym == c.type.tsym ?
                                                Fragments.MustNotBeSameClass :
                                                Fragments.MustNotBeSupertype(subTypeSym.type)
                                )
                        );
                    } else if (!isTypeVar) {
                        boolean thisIsASuper = types.directSupertypes(subTypeSym.type)
                                                    .stream()
                                                    .anyMatch(d -> d.tsym == c);
                        if (!thisIsASuper) {
                            log.error(TreeInfo.diagnosticPositionFor(subTypeSym, env.tree),
                                    Errors.InvalidPermitsClause(Fragments.DoesntExtendSealed(subTypeSym.type)));
                        }
                    }
                }
            }

            List<ClassSymbol> sealedSupers = types.directSupertypes(c.type)
                                                  .stream()
                                                  .filter(s -> s.tsym.isSealed())
                                                  .map(s -> (ClassSymbol) s.tsym)
                                                  .collect(List.collector());

            if (sealedSupers.isEmpty()) {
                if ((c.flags_field & Flags.NON_SEALED) != 0) {
                    boolean hasErrorSuper = false;

                    hasErrorSuper |= types.directSupertypes(c.type)
                                          .stream()
                                          .anyMatch(s -> s.tsym.kind == Kind.ERR);

                    ClassType ct = (ClassType) c.type;

                    hasErrorSuper |= !ct.isCompound() && ct.interfaces_field != ct.all_interfaces_field;

                    if (!hasErrorSuper) {
                        log.error(TreeInfo.diagnosticPositionFor(c, env.tree), Errors.NonSealedWithNoSealedSupertype(c));
                    }
                }
            } else {
                if (c.isDirectlyOrIndirectlyLocal() && !c.isEnum()) {
                    log.error(TreeInfo.diagnosticPositionFor(c, env.tree), Errors.LocalClassesCantExtendSealed(c.isAnonymous() ? Fragments.Anonymous : Fragments.Local));
                }

                if (!c.type.isCompound()) {
                    for (ClassSymbol supertypeSym : sealedSupers) {
                        if (!supertypeSym.permitted.contains(c.type.tsym)) {
                            log.error(TreeInfo.diagnosticPositionFor(c.type.tsym, env.tree), Errors.CantInheritFromSealed(supertypeSym));
                        }
                    }
                    if (!c.isNonSealed() && !c.isFinal() && !c.isSealed()) {
                        log.error(TreeInfo.diagnosticPositionFor(c, env.tree),
                                c.isInterface() ?
                                        Errors.NonSealedOrSealedExpected :
                                        Errors.NonSealedSealedOrFinalExpected);
                    }
                }
            }

            // The info.lint field in the envs stored in typeEnvs is deliberately uninitialized,
            // because the annotations were not available at the time the env was created. Therefore,
            // we look up the environment chain for the first enclosing environment for which the
            // lint value is set. Typically, this is the parent env, but might be further if there
            // are any envs created as a result of TypeParameter nodes.
            Env<AttrContext> lintEnv = env;
            while (lintEnv.info.lint == null)
                lintEnv = lintEnv.next;

            // Having found the enclosing lint value, we can initialize the lint value for this class
            env.info.lint = lintEnv.info.lint.augment(c);

            Lint prevLint = chk.setLint(env.info.lint);
            JavaFileObject prev = log.useSource(c.sourcefile);
            ResultInfo prevReturnRes = env.info.returnResult;

            try {
                deferredLintHandler.flush(env.tree);
                env.info.returnResult = null;
                // java.lang.Enum may not be subclassed by a non-enum
                if (st.tsym == syms.enumSym &&
                    ((c.flags_field & (Flags.ENUM|Flags.COMPOUND)) == 0))
                    log.error(env.tree.pos(), Errors.EnumNoSubclassing);

                // Enums may not be extended by source-level classes
                if (st.tsym != null &&
                    ((st.tsym.flags_field & Flags.ENUM) != 0) &&
                    ((c.flags_field & (Flags.ENUM | Flags.COMPOUND)) == 0)) {
                    log.error(env.tree.pos(), Errors.EnumTypesNotExtensible);
                }

                if (rs.isSerializable(c.type)) {
                    env.info.isSerializable = true;
                }

                attribClassBody(env, c);

                chk.checkDeprecatedAnnotation(env.tree.pos(), c);
                chk.checkClassOverrideEqualsAndHashIfNeeded(env.tree.pos(), c);
                chk.checkFunctionalInterface((JCClassDecl) env.tree, c);
                chk.checkLeaksNotAccessible(env, (JCClassDecl) env.tree);
            } finally {
                env.info.returnResult = prevReturnRes;
                log.useSource(prev);
                chk.setLint(prevLint);
            }

        }
    }

    public void visitImport(JCImport tree) {
        // nothing to do
    }

    public void visitModuleDef(JCModuleDecl tree) {
        tree.sym.completeUsesProvides();
        ModuleSymbol msym = tree.sym;
        Lint lint = env.outer.info.lint = env.outer.info.lint.augment(msym);
        Lint prevLint = chk.setLint(lint);
        chk.checkModuleName(tree);
        chk.checkDeprecatedAnnotation(tree, msym);

        try {
            deferredLintHandler.flush(tree.pos());
        } finally {
            chk.setLint(prevLint);
        }
    }

    /** Finish the attribution of a class. */
    private void attribClassBody(Env<AttrContext> env, ClassSymbol c) {
        JCClassDecl tree = (JCClassDecl)env.tree;
        Assert.check(c == tree.sym);

        // Validate type parameters, supertype and interfaces.
        attribStats(tree.typarams, env);
        if (!c.isAnonymous()) {
            //already checked if anonymous
            chk.validate(tree.typarams, env);
            chk.validate(tree.extending, env);
            chk.validate(tree.implementing, env);
        }

        c.markAbstractIfNeeded(types);

        // If this is a non-abstract class, check that it has no abstract
        // methods or unimplemented methods of an implemented interface.
        if ((c.flags() & (ABSTRACT | INTERFACE)) == 0) {
            chk.checkAllDefined(tree.pos(), c);
        }

        if ((c.flags() & ANNOTATION) != 0) {
            if (tree.implementing.nonEmpty())
                log.error(tree.implementing.head.pos(),
                          Errors.CantExtendIntfAnnotation);
            if (tree.typarams.nonEmpty()) {
                log.error(tree.typarams.head.pos(),
                          Errors.IntfAnnotationCantHaveTypeParams(c));
            }

            // If this annotation type has a @Repeatable, validate
            Attribute.Compound repeatable = c.getAnnotationTypeMetadata().getRepeatable();
            // If this annotation type has a @Repeatable, validate
            if (repeatable != null) {
                // get diagnostic position for error reporting
                DiagnosticPosition cbPos = getDiagnosticPosition(tree, repeatable.type);
                Assert.checkNonNull(cbPos);

                chk.validateRepeatable(c, repeatable, cbPos);
            }
        } else {
            // Check that all extended classes and interfaces
            // are compatible (i.e. no two define methods with same arguments
            // yet different return types).  (JLS 8.4.8.3)
            chk.checkCompatibleSupertypes(tree.pos(), c.type);
            if (allowDefaultMethods) {
                chk.checkDefaultMethodClashes(tree.pos(), c.type);
            }
        }

        // Check that class does not import the same parameterized interface
        // with two different argument lists.
        chk.checkClassBounds(tree.pos(), c.type);

        tree.type = c.type;

        for (List<JCTypeParameter> l = tree.typarams;
             l.nonEmpty(); l = l.tail) {
             Assert.checkNonNull(env.info.scope.findFirst(l.head.name));
        }

        // Check that a generic class doesn't extend Throwable
        if (!c.type.allparams().isEmpty() && types.isSubtype(c.type, syms.throwableType))
            log.error(tree.extending.pos(), Errors.GenericThrowable);

        // Check that all methods which implement some
        // method conform to the method they implement.
        chk.checkImplementations(tree);

        //check that a resource implementing AutoCloseable cannot throw InterruptedException
        checkAutoCloseable(tree.pos(), env, c.type);

        for (List<JCTree> l = tree.defs; l.nonEmpty(); l = l.tail) {
            // Attribute declaration
            attribStat(l.head, env);
            // Check that declarations in inner classes are not static (JLS 8.1.2)
            // Make an exception for static constants.
            if (!allowRecords &&
                    c.owner.kind != PCK &&
                    ((c.flags() & STATIC) == 0 || c.name == names.empty) &&
                    (TreeInfo.flags(l.head) & (STATIC | INTERFACE)) != 0) {
                VarSymbol sym = null;
                if (l.head.hasTag(VARDEF)) sym = ((JCVariableDecl) l.head).sym;
                if (sym == null ||
                        sym.kind != VAR ||
                        sym.getConstValue() == null)
                    log.error(l.head.pos(), Errors.IclsCantHaveStaticDecl(c));
            }
        }

        // Check for cycles among non-initial constructors.
        chk.checkCyclicConstructors(tree);

        // Check for cycles among annotation elements.
        chk.checkNonCyclicElements(tree);

        // Check for proper use of serialVersionUID and other
        // serialization-related fields and methods
        if (env.info.lint.isEnabled(LintCategory.SERIAL)
                && rs.isSerializable(c.type)
                && !c.isAnonymous()) {
            chk.checkSerialStructure(tree, c);
        }
        if (allowTypeAnnos) {
            // Correctly organize the positions of the type annotations
            typeAnnotations.organizeTypeAnnotationsBodies(tree);

            // Check type annotations applicability rules
            validateTypeAnnotations(tree, false);
        }
    }
        // where
        /** get a diagnostic position for an attribute of Type t, or null if attribute missing */
        private DiagnosticPosition getDiagnosticPosition(JCClassDecl tree, Type t) {
            for(List<JCAnnotation> al = tree.mods.annotations; !al.isEmpty(); al = al.tail) {
                if (types.isSameType(al.head.annotationType.type, t))
                    return al.head.pos();
            }

            return null;
        }

    private Type capture(Type type) {
        return types.capture(type);
    }

    private void setSyntheticVariableType(JCVariableDecl tree, Type type) {
        if (type.isErroneous()) {
            tree.vartype = make.at(Position.NOPOS).Erroneous();
        } else {
            tree.vartype = make.at(Position.NOPOS).Type(type);
        }
    }

    public void validateTypeAnnotations(JCTree tree, boolean sigOnly) {
        tree.accept(new TypeAnnotationsValidator(sigOnly));
    }
    //where
    private final class TypeAnnotationsValidator extends TreeScanner {

        private final boolean sigOnly;
        public TypeAnnotationsValidator(boolean sigOnly) {
            this.sigOnly = sigOnly;
        }

        public void visitAnnotation(JCAnnotation tree) {
            chk.validateTypeAnnotation(tree, false);
            super.visitAnnotation(tree);
        }
        public void visitAnnotatedType(JCAnnotatedType tree) {
            if (!tree.underlyingType.type.isErroneous()) {
                super.visitAnnotatedType(tree);
            }
        }
        public void visitTypeParameter(JCTypeParameter tree) {
            chk.validateTypeAnnotations(tree.annotations, true);
            scan(tree.bounds);
            // Don't call super.
            // This is needed because above we call validateTypeAnnotation with
            // false, which would forbid annotations on type parameters.
            // super.visitTypeParameter(tree);
        }
        public void visitMethodDef(JCMethodDecl tree) {
            if (tree.recvparam != null &&
                    !tree.recvparam.vartype.type.isErroneous()) {
                checkForDeclarationAnnotations(tree.recvparam.mods.annotations, tree.recvparam.sym);
            }
            if (tree.restype != null && tree.restype.type != null) {
                validateAnnotatedType(tree.restype, tree.restype.type);
            }
            if (sigOnly) {
                scan(tree.mods);
                scan(tree.restype);
                scan(tree.typarams);
                scan(tree.recvparam);
                scan(tree.params);
                scan(tree.thrown);
            } else {
                scan(tree.defaultValue);
                scan(tree.body);
            }
        }
        public void visitVarDef(final JCVariableDecl tree) {
            //System.err.println("validateTypeAnnotations.visitVarDef " + tree);
            if (tree.sym != null && tree.sym.type != null && !tree.isImplicitlyTyped())
                validateAnnotatedType(tree.vartype, tree.sym.type);
            scan(tree.mods);
            scan(tree.vartype);
            if (!sigOnly) {
                scan(tree.init);
            }
        }
        public void visitTypeCast(JCTypeCast tree) {
            if (tree.clazz != null && tree.clazz.type != null)
                validateAnnotatedType(tree.clazz, tree.clazz.type);
            super.visitTypeCast(tree);
        }
        public void visitTypeTest(JCInstanceOf tree) {
            if (tree.pattern != null && !(tree.pattern instanceof JCPattern) && tree.pattern.type != null)
                validateAnnotatedType(tree.pattern, tree.pattern.type);
            super.visitTypeTest(tree);
        }
        public void visitNewClass(JCNewClass tree) {
            if (tree.clazz != null && tree.clazz.type != null) {
                if (tree.clazz.hasTag(ANNOTATED_TYPE)) {
                    checkForDeclarationAnnotations(((JCAnnotatedType) tree.clazz).annotations,
                            tree.clazz.type.tsym);
                }
                if (tree.def != null) {
                    checkForDeclarationAnnotations(tree.def.mods.annotations, tree.clazz.type.tsym);
                }

                validateAnnotatedType(tree.clazz, tree.clazz.type);
            }
            super.visitNewClass(tree);
        }
        public void visitNewArray(JCNewArray tree) {
            if (tree.elemtype != null && tree.elemtype.type != null) {
                if (tree.elemtype.hasTag(ANNOTATED_TYPE)) {
                    checkForDeclarationAnnotations(((JCAnnotatedType) tree.elemtype).annotations,
                            tree.elemtype.type.tsym);
                }
                validateAnnotatedType(tree.elemtype, tree.elemtype.type);
            }
            super.visitNewArray(tree);
        }
        public void visitClassDef(JCClassDecl tree) {
            //System.err.println("validateTypeAnnotations.visitClassDef " + tree);
            if (sigOnly) {
                scan(tree.mods);
                scan(tree.typarams);
                scan(tree.extending);
                scan(tree.implementing);
            }
            for (JCTree member : tree.defs) {
                if (member.hasTag(Tag.CLASSDEF)) {
                    continue;
                }
                scan(member);
            }
        }
        public void visitBlock(JCBlock tree) {
            if (!sigOnly) {
                scan(tree.stats);
            }
        }

        /* I would want to model this after
         * com.sun.tools.javac.comp.Check.Validator.visitSelectInternal(JCFieldAccess)
         * and override visitSelect and visitTypeApply.
         * However, we only set the annotated type in the top-level type
         * of the symbol.
         * Therefore, we need to override each individual location where a type
         * can occur.
         */
        private void validateAnnotatedType(final JCTree errtree, final Type type) {
            //System.err.println("Attr.validateAnnotatedType: " + errtree + " type: " + type);

            if (type.isPrimitiveOrVoid()) {
                return;
            }

            JCTree enclTr = errtree;
            Type enclTy = type;

            boolean repeat = true;
            while (repeat) {
                if (enclTr.hasTag(TYPEAPPLY)) {
                    List<Type> tyargs = enclTy.getTypeArguments();
                    List<JCExpression> trargs = ((JCTypeApply)enclTr).getTypeArguments();
                    if (trargs.length() > 0) {
                        // Nothing to do for diamonds
                        if (tyargs.length() == trargs.length()) {
                            for (int i = 0; i < tyargs.length(); ++i) {
                                validateAnnotatedType(trargs.get(i), tyargs.get(i));
                            }
                        }
                        // If the lengths don't match, it's either a diamond
                        // or some nested type that redundantly provides
                        // type arguments in the tree.
                    }

                    // Look at the clazz part of a generic type
                    enclTr = ((JCTree.JCTypeApply)enclTr).clazz;
                }

                if (enclTr.hasTag(SELECT)) {
                    enclTr = ((JCTree.JCFieldAccess)enclTr).getExpression();
                    if (enclTy != null &&
                            !enclTy.hasTag(NONE)) {
                        enclTy = enclTy.getEnclosingType();
                    }
                } else if (enclTr.hasTag(ANNOTATED_TYPE)) {
                    JCAnnotatedType at = (JCTree.JCAnnotatedType) enclTr;
                    if (enclTy == null || enclTy.hasTag(NONE)) {
                        if (at.getAnnotations().size() == 1) {
                            log.error(at.underlyingType.pos(), Errors.CantTypeAnnotateScoping1(at.getAnnotations().head.attribute));
                        } else {
                            ListBuffer<Attribute.Compound> comps = new ListBuffer<>();
                            for (JCAnnotation an : at.getAnnotations()) {
                                comps.add(an.attribute);
                            }
                            log.error(at.underlyingType.pos(), Errors.CantTypeAnnotateScoping(comps.toList()));
                        }
                        repeat = false;
                    }
                    enclTr = at.underlyingType;
                    // enclTy doesn't need to be changed
                } else if (enclTr.hasTag(IDENT)) {
                    repeat = false;
                } else if (enclTr.hasTag(JCTree.Tag.WILDCARD)) {
                    JCWildcard wc = (JCWildcard) enclTr;
                    if (wc.getKind() == JCTree.Kind.EXTENDS_WILDCARD ||
                            wc.getKind() == JCTree.Kind.SUPER_WILDCARD) {
                        validateAnnotatedType(wc.getBound(), wc.getBound().type);
                    } else {
                        // Nothing to do for UNBOUND
                    }
                    repeat = false;
                } else if (enclTr.hasTag(TYPEARRAY)) {
                    JCArrayTypeTree art = (JCArrayTypeTree) enclTr;
                    validateAnnotatedType(art.getType(), art.elemtype.type);
                    repeat = false;
                } else if (enclTr.hasTag(TYPEUNION)) {
                    JCTypeUnion ut = (JCTypeUnion) enclTr;
                    for (JCTree t : ut.getTypeAlternatives()) {
                        validateAnnotatedType(t, t.type);
                    }
                    repeat = false;
                } else if (enclTr.hasTag(TYPEINTERSECTION)) {
                    JCTypeIntersection it = (JCTypeIntersection) enclTr;
                    for (JCTree t : it.getBounds()) {
                        validateAnnotatedType(t, t.type);
                    }
                    repeat = false;
                } else if (enclTr.getKind() == JCTree.Kind.PRIMITIVE_TYPE ||
                           enclTr.getKind() == JCTree.Kind.ERRONEOUS) {
                    repeat = false;
                } else {
                    Assert.error("Unexpected tree: " + enclTr + " with kind: " + enclTr.getKind() +
                            " within: "+ errtree + " with kind: " + errtree.getKind());
                }
            }
        }

        private void checkForDeclarationAnnotations(List<? extends JCAnnotation> annotations,
                Symbol sym) {
            // Ensure that no declaration annotations are present.
            // Note that a tree type might be an AnnotatedType with
            // empty annotations, if only declaration annotations were given.
            // This method will raise an error for such a type.
            for (JCAnnotation ai : annotations) {
                if (!ai.type.isErroneous() &&
                        typeAnnotations.annotationTargetType(ai.attribute, sym) == TypeAnnotations.AnnotationType.DECLARATION) {
                    log.error(ai.pos(), Errors.AnnotationTypeNotApplicableToType(ai.type));
                }
            }
        }
    }

    // <editor-fold desc="post-attribution visitor">

    /**
     * Handle missing types/symbols in an AST. This routine is useful when
     * the compiler has encountered some errors (which might have ended up
     * terminating attribution abruptly); if the compiler is used in fail-over
     * mode (e.g. by an IDE) and the AST contains semantic errors, this routine
     * prevents NPE to be propagated during subsequent compilation steps.
     */
    public void postAttr(JCTree tree) {
        new PostAttrAnalyzer().scan(tree);
    }

    class PostAttrAnalyzer extends TreeScanner {

        private void initTypeIfNeeded(JCTree that) {
            if (that.type == null) {
                if (that.hasTag(METHODDEF)) {
                    that.type = dummyMethodType((JCMethodDecl)that);
                } else {
                    that.type = syms.unknownType;
                }
            }
        }

        /* Construct a dummy method type. If we have a method declaration,
         * and the declared return type is void, then use that return type
         * instead of UNKNOWN to avoid spurious error messages in lambda
         * bodies (see:JDK-8041704).
         */
        private Type dummyMethodType(JCMethodDecl md) {
            Type restype = syms.unknownType;
            if (md != null && md.restype != null && md.restype.hasTag(TYPEIDENT)) {
                JCPrimitiveTypeTree prim = (JCPrimitiveTypeTree)md.restype;
                if (prim.typetag == VOID)
                    restype = syms.voidType;
            }
            return new MethodType(List.nil(), restype,
                                  List.nil(), syms.methodClass);
        }
        private Type dummyMethodType() {
            return dummyMethodType(null);
        }

        @Override
        public void scan(JCTree tree) {
            if (tree == null) return;
            if (tree instanceof JCExpression) {
                initTypeIfNeeded(tree);
            }
            super.scan(tree);
        }

        @Override
        public void visitIdent(JCIdent that) {
            if (that.sym == null) {
                that.sym = syms.unknownSymbol;
            }
        }

        @Override
        public void visitSelect(JCFieldAccess that) {
            if (that.sym == null) {
                that.sym = syms.unknownSymbol;
            }
            super.visitSelect(that);
        }

        @Override
        public void visitClassDef(JCClassDecl that) {
            initTypeIfNeeded(that);
            if (that.sym == null) {
                that.sym = new ClassSymbol(0, that.name, that.type, syms.noSymbol);
            }
            super.visitClassDef(that);
        }

        @Override
        public void visitMethodDef(JCMethodDecl that) {
            initTypeIfNeeded(that);
            if (that.sym == null) {
                that.sym = new MethodSymbol(0, that.name, that.type, syms.noSymbol);
            }
            super.visitMethodDef(that);
        }

        @Override
        public void visitVarDef(JCVariableDecl that) {
            initTypeIfNeeded(that);
            if (that.sym == null) {
                that.sym = new VarSymbol(0, that.name, that.type, syms.noSymbol);
                that.sym.adr = 0;
            }
            if (that.vartype == null) {
                that.vartype = make.at(Position.NOPOS).Erroneous();
            }
            super.visitVarDef(that);
        }

        @Override
        public void visitBindingPattern(JCBindingPattern that) {
            initTypeIfNeeded(that);
            initTypeIfNeeded(that.var);
            if (that.var.sym == null) {
                that.var.sym = new BindingSymbol(0, that.var.name, that.var.type, syms.noSymbol);
                that.var.sym.adr = 0;
            }
            super.visitBindingPattern(that);
        }

        @Override
        public void visitNewClass(JCNewClass that) {
            if (that.constructor == null) {
                that.constructor = new MethodSymbol(0, names.init,
                        dummyMethodType(), syms.noSymbol);
            }
            if (that.constructorType == null) {
                that.constructorType = syms.unknownType;
            }
            super.visitNewClass(that);
        }

        @Override
        public void visitAssignop(JCAssignOp that) {
            if (that.operator == null) {
                that.operator = new OperatorSymbol(names.empty, dummyMethodType(),
                        -1, syms.noSymbol);
            }
            super.visitAssignop(that);
        }

        @Override
        public void visitBinary(JCBinary that) {
            if (that.operator == null) {
                that.operator = new OperatorSymbol(names.empty, dummyMethodType(),
                        -1, syms.noSymbol);
            }
            super.visitBinary(that);
        }

        @Override
        public void visitUnary(JCUnary that) {
            if (that.operator == null) {
                that.operator = new OperatorSymbol(names.empty, dummyMethodType(),
                        -1, syms.noSymbol);
            }
            super.visitUnary(that);
        }

        @Override
        public void visitReference(JCMemberReference that) {
            super.visitReference(that);
            if (that.sym == null) {
                that.sym = new MethodSymbol(0, names.empty, dummyMethodType(),
                        syms.noSymbol);
            }
        }
    }
    // </editor-fold>

    public void setPackageSymbols(JCExpression pid, Symbol pkg) {
        new TreeScanner() {
            Symbol packge = pkg;
            @Override
            public void visitIdent(JCIdent that) {
                that.sym = packge;
            }

            @Override
            public void visitSelect(JCFieldAccess that) {
                that.sym = packge;
                packge = packge.owner;
                super.visitSelect(that);
            }
        }.scan(pid);
    }

}<|MERGE_RESOLUTION|>--- conflicted
+++ resolved
@@ -1805,11 +1805,7 @@
                                 log.error(guard.pos(), Errors.GuardHasConstantExpressionFalse);
                             }
                         }
-<<<<<<< HEAD
-                        boolean unguarded = TreeInfo.unguardedCaseLabel(label);
-=======
-                        boolean unguarded = TreeInfo.unguardedCaseLabel(pat) && !pat.hasTag(RECORDPATTERN);
->>>>>>> f235955e
+                        boolean unguarded = TreeInfo.unguardedCaseLabel(label) && !pat.hasTag(RECORDPATTERN);
                         boolean unconditional =
                                 unguarded &&
                                 !patternType.isErroneous() &&
