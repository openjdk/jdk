--- conflicted
+++ resolved
@@ -175,11 +175,7 @@
         allowRecords = Feature.RECORDS.allowedInSource(source);
         allowPatternSwitch = (preview.isEnabled() || !preview.isPreview(Feature.PATTERN_SWITCH)) &&
                              Feature.PATTERN_SWITCH.allowedInSource(source);
-<<<<<<< HEAD
-        allowUnconditionalPatternsInstance = (preview.isEnabled() || !preview.isPreview(Feature.UNCONDITIONAL_PATTERN_IN_INSTANCEOF)) &&
-=======
         allowUnconditionalPatternsInstanceOf = (preview.isEnabled() || !preview.isPreview(Feature.UNCONDITIONAL_PATTERN_IN_INSTANCEOF)) &&
->>>>>>> 0155e4b7
                                      Feature.UNCONDITIONAL_PATTERN_IN_INSTANCEOF.allowedInSource(source);
         sourceName = source.name;
         useBeforeDeclarationWarning = options.isSet("useBeforeDeclarationWarning");
@@ -225,15 +221,9 @@
      */
     private final boolean allowPatternSwitch;
 
-<<<<<<< HEAD
-    /** Are total patterns in instanceof allowed
-     */
-    private final boolean allowUnconditionalPatternsInstance;
-=======
     /** Are unconditional patterns in instanceof allowed
      */
     private final boolean allowUnconditionalPatternsInstanceOf;
->>>>>>> 0155e4b7
 
     /**
      * Switch: warn about use of variable before declaration?
@@ -1708,11 +1698,7 @@
             List<Type> coveredTypesForPatterns = List.nil();
             List<Type> coveredTypesForConstants = List.nil();
             boolean hasDefault = false;           // Is there a default label?
-<<<<<<< HEAD
-            boolean hasTotalPattern = false;      // Is there a total pattern?
-=======
             boolean hasUnconditionalPattern = false; // Is there a unconditional pattern?
->>>>>>> 0155e4b7
             boolean lastPatternErroneous = false; // Has the last pattern erroneous type?
             boolean hasNullPattern = false;       // Is there a null pattern?
             CaseTree.CaseKind caseKind = null;
@@ -1797,12 +1783,7 @@
                     } else {
                         //binding pattern
                         attribExpr(pat, switchEnv);
-<<<<<<< HEAD
-                        var primary = TreeInfo.primaryPatternType(pat);
-                        Type primaryType = primary.type();
-=======
                         Type primaryType = TreeInfo.primaryPatternType(pat);
->>>>>>> 0155e4b7
                         if (!primaryType.hasTag(TYPEVAR)) {
                             primaryType = chk.checkClassOrArrayType(pat.pos(), primaryType);
                         }
@@ -1819,17 +1800,7 @@
                             }
                             matchBindings = matchBindingsComputer.caseGuard(c, afterPattern, matchBindings);
                         }
-<<<<<<< HEAD
-                        boolean unconditional = TreeInfo.unrefinedCaseLabel(pat) && !pat.hasTag(RECORDPATTERN);
-                        boolean isTotal = unconditional &&
-                                          !patternType.isErroneous() &&
-                                          types.isSubtype(types.boxedTypeOrType(types.erasure(seltype)),
-                                                          patternType);
-                        if (isTotal) {
-                            if (hasTotalPattern) {
-                                log.error(pat.pos(), Errors.DuplicateTotalPattern);
-=======
-                        boolean unguarded = TreeInfo.unguardedCaseLabel(pat);
+                        boolean unguarded = TreeInfo.unguardedCaseLabel(pat) && !pat.hasTag(RECORDPATTERN);
                         boolean unconditional =
                                 unguarded &&
                                 !patternType.isErroneous() &&
@@ -1838,7 +1809,6 @@
                         if (unconditional) {
                             if (hasUnconditionalPattern) {
                                 log.error(pat.pos(), Errors.DuplicateUnconditionalPattern);
->>>>>>> 0155e4b7
                             } else if (hasDefault) {
                                 log.error(pat.pos(), Errors.UnconditionalPatternAndDefault);
                             }
@@ -1848,11 +1818,7 @@
                         checkCaseLabelDominated(pat.pos(), coveredTypesForPatterns, patternType);
                         if (!patternType.isErroneous()) {
                             coveredTypesForConstants = coveredTypesForConstants.prepend(patternType);
-<<<<<<< HEAD
-                            if (unconditional) {
-=======
                             if (unguarded) {
->>>>>>> 0155e4b7
                                 coveredTypesForPatterns = coveredTypesForPatterns.prepend(patternType);
                             }
                         }
@@ -1879,21 +1845,12 @@
                 chk.checkSwitchCaseStructure(cases);
             }
             if (switchTree.hasTag(SWITCH)) {
-<<<<<<< HEAD
-                ((JCSwitch) switchTree).hasTotalPattern =
-                        hasDefault || hasTotalPattern || lastPatternErroneous;
-                ((JCSwitch) switchTree).patternSwitch = patternSwitch;
-            } else if (switchTree.hasTag(SWITCH_EXPRESSION)) {
-                ((JCSwitchExpression) switchTree).hasTotalPattern =
-                        hasDefault || hasTotalPattern || lastPatternErroneous;
-=======
                 ((JCSwitch) switchTree).hasUnconditionalPattern =
                         hasDefault || hasUnconditionalPattern || lastPatternErroneous;
                 ((JCSwitch) switchTree).patternSwitch = patternSwitch;
             } else if (switchTree.hasTag(SWITCH_EXPRESSION)) {
                 ((JCSwitchExpression) switchTree).hasUnconditionalPattern =
                         hasDefault || hasUnconditionalPattern || lastPatternErroneous;
->>>>>>> 0155e4b7
                 ((JCSwitchExpression) switchTree).patternSwitch = patternSwitch;
             } else {
                 Assert.error(switchTree.getTag().name());
@@ -4163,14 +4120,9 @@
             attribTree(tree.pattern, env, unknownExprInfo);
             clazztype = tree.pattern.type;
             if (types.isSubtype(exprtype, clazztype) &&
-<<<<<<< HEAD
                 !exprtype.isErroneous() && !clazztype.isErroneous() &&
                 tree.pattern.getTag() != RECORDPATTERN) {
-                if (!allowUnconditionalPatternsInstance) {
-=======
-                !exprtype.isErroneous() && !clazztype.isErroneous()) {
                 if (!allowUnconditionalPatternsInstanceOf) {
->>>>>>> 0155e4b7
                     log.error(tree.pos(), Errors.InstanceofPatternNoSubtype(exprtype, clazztype));
                 } else if (preview.isPreview(Feature.UNCONDITIONAL_PATTERN_IN_INSTANCEOF)) {
                     preview.warnPreview(tree.pattern.pos(), Feature.UNCONDITIONAL_PATTERN_IN_INSTANCEOF);
@@ -4210,14 +4162,10 @@
             chk.basicHandler.report(pos,
                     diags.fragment(Fragments.InconvertibleTypes(exprType, pattType)));
             return false;
-<<<<<<< HEAD
         } else if ((exprType.isPrimitive() || pattType.isPrimitive()) &&
                    (!exprType.isPrimitive() ||
                     !pattType.isPrimitive() ||
                     !types.isSameType(exprType, pattType))) {
-=======
-        } else if (exprType.isPrimitive() ^ pattType.isPrimitive()) {
->>>>>>> 0155e4b7
             chk.basicHandler.report(pos,
                     diags.fragment(Fragments.NotApplicableTypes(exprType, pattType)));
             return false;
@@ -4256,7 +4204,6 @@
     }
 
     @Override
-<<<<<<< HEAD
     public void visitRecordPattern(JCRecordPattern tree) {
         tree.type = attribType(tree.deconstructor, env);
         Type site = types.removeWildcards(tree.type);
@@ -4326,8 +4273,6 @@
         matchBindings = new MatchBindings(outBindings.toList(), List.nil());
     }
 
-=======
->>>>>>> 0155e4b7
     public void visitParenthesizedPattern(JCParenthesizedPattern tree) {
         attribExpr(tree.pattern, env);
         result = tree.type = tree.pattern.type;
