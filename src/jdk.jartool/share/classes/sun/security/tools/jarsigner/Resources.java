--- conflicted
+++ resolved
@@ -179,12 +179,8 @@
         {"key.bit.disabled", "%d-bit key (disabled)"},
         {"key.bit.eccurve.disabled", "%1$d-bit %2$s key (disabled)"},
         {"unknown.size", "unknown size"},
-<<<<<<< HEAD
         {"nonexistent.entries.found", "Nonexistent signed entries detected. See details in -verbose output."},
-        {"extra.attributes.detected", "POSIX file permission and/or symlink attributes detected. These attributes are ignored when signing and are not protected by the signature."},
-=======
         {"external.file.attributes.detected", "POSIX file permission and/or symlink attributes detected. These attributes are ignored when signing and are not protected by the signature."},
->>>>>>> 1b17e0b1
 
         {"jarsigner.", "jarsigner: "},
         {"signature.filename.must.consist.of.the.following.characters.A.Z.0.9.or.",
