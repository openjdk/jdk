--- conflicted
+++ resolved
@@ -274,23 +274,6 @@
          */
 
         return (Files.isWritable(procPidRoot) ? procPidRoot : TMPDIR).toString();
-<<<<<<< HEAD
-    }
-
-    /*
-     * Write/sends the given to the target VM. String is transmitted in
-     * UTF-8 encoding.
-     */
-    private void writeString(int fd, String s) throws IOException {
-        if (s.length() > 0) {
-            byte[] b = s.getBytes(UTF_8);
-            VirtualMachineImpl.write(fd, b, 0, b.length);
-        }
-        byte b[] = new byte[1];
-        b[0] = 0;
-        write(fd, b, 0, 1);
-=======
->>>>>>> 6aa575ef
     }
 
     // Return the inner most namespaced PID if there is one,
