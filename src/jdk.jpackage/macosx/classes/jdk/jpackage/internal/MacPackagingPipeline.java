/*
 * Copyright (c) 2025, Oracle and/or its affiliates. All rights reserved.
 * DO NOT ALTER OR REMOVE COPYRIGHT NOTICES OR THIS FILE HEADER.
 *
 * This code is free software; you can redistribute it and/or modify it
 * under the terms of the GNU General Public License version 2 only, as
 * published by the Free Software Foundation.  Oracle designates this
 * particular file as subject to the "Classpath" exception as provided
 * by Oracle in the LICENSE file that accompanied this code.
 *
 * This code is distributed in the hope that it will be useful, but WITHOUT
 * ANY WARRANTY; without even the implied warranty of MERCHANTABILITY or
 * FITNESS FOR A PARTICULAR PURPOSE.  See the GNU General Public License
 * version 2 for more details (a copy is included in the LICENSE file that
 * accompanied this code).
 *
 * You should have received a copy of the GNU General Public License version
 * 2 along with this work; if not, write to the Free Software Foundation,
 * Inc., 51 Franklin St, Fifth Floor, Boston, MA 02110-1301 USA.
 *
 * Please contact Oracle, 500 Oracle Parkway, Redwood Shores, CA 94065 USA
 * or visit www.oracle.com if you need additional information or have any
 * questions.
 */
package jdk.jpackage.internal;

import static jdk.jpackage.internal.ApplicationImageUtils.createWriteAppImageFileAction;
import static jdk.jpackage.internal.util.PListWriter.writeArray;
import static jdk.jpackage.internal.util.PListWriter.writeBoolean;
import static jdk.jpackage.internal.util.PListWriter.writeBooleanOptional;
import static jdk.jpackage.internal.util.PListWriter.writeDict;
import static jdk.jpackage.internal.util.PListWriter.writeKey;
import static jdk.jpackage.internal.util.PListWriter.writeString;
import static jdk.jpackage.internal.util.PListWriter.writeStringArray;
import static jdk.jpackage.internal.util.PListWriter.writeStringOptional;
import static jdk.jpackage.internal.util.XmlUtils.toXmlConsumer;
import static jdk.jpackage.internal.util.function.ThrowingBiConsumer.toBiConsumer;
import static jdk.jpackage.internal.util.function.ThrowingSupplier.toSupplier;

import java.io.IOException;
import java.io.StringWriter;
import java.io.UncheckedIOException;
import java.nio.charset.StandardCharsets;
import java.nio.file.Files;
import java.nio.file.LinkOption;
import java.nio.file.Path;
import java.util.ArrayList;
import java.util.HashMap;
import java.util.List;
import java.util.Map;
import java.util.Objects;
import java.util.Optional;
import java.util.function.UnaryOperator;
import javax.xml.stream.XMLOutputFactory;
import javax.xml.stream.XMLStreamException;
import javax.xml.stream.XMLStreamWriter;
import jdk.jpackage.internal.PackagingPipeline.AppImageBuildEnv;
import jdk.jpackage.internal.PackagingPipeline.AppImageTaskAction;
import jdk.jpackage.internal.PackagingPipeline.ApplicationImageTaskAction;
import jdk.jpackage.internal.PackagingPipeline.BuildApplicationTaskID;
import jdk.jpackage.internal.PackagingPipeline.CopyAppImageTaskID;
import jdk.jpackage.internal.PackagingPipeline.PackageBuildEnv;
import jdk.jpackage.internal.PackagingPipeline.PackageTaskID;
import jdk.jpackage.internal.PackagingPipeline.PrimaryTaskID;
import jdk.jpackage.internal.PackagingPipeline.TaskAction;
import jdk.jpackage.internal.PackagingPipeline.TaskContext;
import jdk.jpackage.internal.PackagingPipeline.TaskID;
import jdk.jpackage.internal.model.AppImageLayout;
import jdk.jpackage.internal.model.AppImageSigningConfig;
import jdk.jpackage.internal.model.Application;
import jdk.jpackage.internal.model.ApplicationLayout;
import jdk.jpackage.internal.model.FileAssociation;
import jdk.jpackage.internal.model.MacApplication;
import jdk.jpackage.internal.model.MacFileAssociation;
import jdk.jpackage.internal.model.MacPackage;
import jdk.jpackage.internal.model.Package;
import jdk.jpackage.internal.model.PackageType;
import jdk.jpackage.internal.model.PackagerException;
import jdk.jpackage.internal.util.FileUtils;
import jdk.jpackage.internal.util.PathUtils;
import jdk.jpackage.internal.util.function.ThrowingConsumer;

final class MacPackagingPipeline {

    enum MacBuildApplicationTaskID implements TaskID {
        RUNTIME_INFO_PLIST,
        COPY_JLILIB,
        APP_ICON,
        PKG_INFO_FILE,
        FA_ICONS,
        APP_INFO_PLIST,
        PACKAGE_FILE,
        SIGN
    }

    enum MacCopyAppImageTaskID implements TaskID {
        COPY_PACKAGE_FILE,
        COPY_RUNTIME_INFO_PLIST,
        COPY_RUNTIME_JLILIB,
        REPLACE_APP_IMAGE_FILE,
        COPY_SIGN
    }

    static PackagingPipeline.Builder build(Optional<Package> pkg) {
        final var builder = PackagingPipeline.buildStandard()
                .contextMapper(pkg.map(MacPackagingPipeline::mapPackageTaskContext)
                        .orElseGet(MacPackagingPipeline::mapAppTaskContext))
                .task(PackageTaskID.RUN_POST_IMAGE_USER_SCRIPT)
                        .packageAction(MacPackagingPipeline::runPostAppImageUserScript).add()
                .task(CopyAppImageTaskID.COPY)
                        .copyAction(MacPackagingPipeline::copyAppImage).add()
                .task(MacBuildApplicationTaskID.RUNTIME_INFO_PLIST)
                        .appImageAction(MacPackagingPipeline::writeRuntimeInfoPlist)
                        .addDependent(BuildApplicationTaskID.CONTENT).add()
                .task(MacBuildApplicationTaskID.COPY_JLILIB)
                        .appImageAction(MacPackagingPipeline::copyJliLib)
                        .addDependency(BuildApplicationTaskID.RUNTIME)
                        .addDependent(BuildApplicationTaskID.CONTENT).add()
                .task(MacBuildApplicationTaskID.APP_ICON)
                        .applicationAction(new ApplicationIcon())
                        .addDependent(BuildApplicationTaskID.CONTENT).add()
                .task(MacBuildApplicationTaskID.PKG_INFO_FILE)
                        .applicationAction(MacPackagingPipeline::writePkgInfoFile)
                        .addDependent(BuildApplicationTaskID.CONTENT).add()
                .task(MacBuildApplicationTaskID.PACKAGE_FILE)
                        .packageAction(MacPackagingPipeline::writePackageFile)
                        .addDependents(BuildApplicationTaskID.CONTENT).add()
                .task(MacCopyAppImageTaskID.REPLACE_APP_IMAGE_FILE)
                        .addDependent(PrimaryTaskID.COPY_APP_IMAGE)
                        .noaction().add()
                .task(MacCopyAppImageTaskID.COPY_PACKAGE_FILE)
                        .packageAction(MacPackagingPipeline::writePackageFile)
                        .addDependencies(CopyAppImageTaskID.COPY)
                        .addDependents(PrimaryTaskID.COPY_APP_IMAGE).add()
                .task(MacCopyAppImageTaskID.COPY_RUNTIME_INFO_PLIST)
                        .appImageAction(MacPackagingPipeline::writeRuntimeInfoPlist)
                        .addDependencies(CopyAppImageTaskID.COPY)
                        .addDependents(PrimaryTaskID.COPY_APP_IMAGE).add()
                .task(MacCopyAppImageTaskID.COPY_RUNTIME_JLILIB)
                        .noaction()
                        .addDependencies(CopyAppImageTaskID.COPY)
                        .addDependents(PrimaryTaskID.COPY_APP_IMAGE).add()
                .task(MacBuildApplicationTaskID.FA_ICONS)
                        .applicationAction(MacPackagingPipeline::writeFileAssociationIcons)
                        .addDependent(BuildApplicationTaskID.CONTENT).add()
                .task(MacBuildApplicationTaskID.APP_INFO_PLIST)
                        .applicationAction(MacPackagingPipeline::writeApplicationInfoPlist)
                        .addDependent(BuildApplicationTaskID.CONTENT).add();

        builder.task(MacBuildApplicationTaskID.SIGN)
                .appImageAction(LayoutUtils.withBundleLayout(MacPackagingPipeline::sign))
                .addDependencies(builder.taskGraphSnapshot().getAllTailsOf(PrimaryTaskID.BUILD_APPLICATION_IMAGE))
                .addDependent(PrimaryTaskID.BUILD_APPLICATION_IMAGE)
                .add();

        builder.task(MacCopyAppImageTaskID.COPY_SIGN)
                .appImageAction(LayoutUtils.withBundleLayout(MacPackagingPipeline::sign))
                .addDependencies(builder.taskGraphSnapshot().getAllTailsOf(PrimaryTaskID.COPY_APP_IMAGE))
                .addDependent(PrimaryTaskID.COPY_APP_IMAGE)
                .add();

        pkg.ifPresent(p -> {
            final List<TaskID> disabledTasks = new ArrayList<>();

            if (p.type() instanceof SignAppImagePackageType) {
                // This is a phony package signing predefined app image.
                // Don't create ".package" file.
                // Don't copy predefined app image, update it in place.
                // Disable running user script after app image ready.
                // Replace ".jpackage.xml" file.
                // Use app image layout.
                disabledTasks.add(MacCopyAppImageTaskID.COPY_PACKAGE_FILE);
                disabledTasks.add(CopyAppImageTaskID.COPY);
                disabledTasks.add(PackageTaskID.RUN_POST_IMAGE_USER_SCRIPT);
                builder.task(MacCopyAppImageTaskID.REPLACE_APP_IMAGE_FILE)
                        .applicationAction(createWriteAppImageFileAction()).add();
<<<<<<< HEAD
                builder.appImageLayoutForPackaging(Package::appImageLayout);
=======
>>>>>>> fde6cd77
            } else if (p.isRuntimeInstaller()) {

                builder.task(MacCopyAppImageTaskID.COPY_RUNTIME_JLILIB)
                        .appImageAction(MacPackagingPipeline::copyJliLib).add();

                final var predefinedRuntimeBundle = Optional.of(
                        new MacBundle(p.predefinedAppImage().orElseThrow())).filter(MacBundle::isValid);

                // Don't create ".package" file.
<<<<<<< HEAD
                disabledTasks.add(MacCopyAppImageTaskID.COPY_PACKAGE_FILE);

                if (predefinedRuntimeBundle.isPresent()) {
                    // The predefined app image is a macOS bundle.
                    // Disable all alterations of the input bundle, but keep the signing enabled.
                    disabledTasks.addAll(List.of(MacCopyAppImageTaskID.values()));
                    disabledTasks.remove(MacCopyAppImageTaskID.COPY_SIGN);
                }

                if (predefinedRuntimeBundle.map(MacBundle::isSigned).orElse(false) && !((MacPackage)p).app().sign()) {
                    // The predefined app image is a signed bundle; explicit signing is not requested for the package.
                    // Disable the signing, i.e. don't re-sign the input bundle.
                    disabledTasks.add(MacCopyAppImageTaskID.COPY_SIGN);
                }
            } else if (((MacPackage)p).predefinedAppImageSigned().orElse(false)) {
                // This is a signed predefined app image.
                // Don't create ".package" file.
                disabledTasks.add(MacCopyAppImageTaskID.COPY_PACKAGE_FILE);
=======
                disabledTasks.add(MacCopyAppImageTaskID.COPY_PACKAGE_FILE);

                if (predefinedRuntimeBundle.isPresent()) {
                    // The predefined app image is a macOS bundle.
                    // Disable all alterations of the input bundle, but keep the signing enabled.
                    disabledTasks.addAll(List.of(MacCopyAppImageTaskID.values()));
                    disabledTasks.remove(MacCopyAppImageTaskID.COPY_SIGN);
                }

                if (predefinedRuntimeBundle.map(MacBundle::isSigned).orElse(false) && !((MacPackage)p).app().sign()) {
                    // The predefined app image is a signed bundle; explicit signing is not requested for the package.
                    // Disable the signing, i.e. don't re-sign the input bundle.
                    disabledTasks.add(MacCopyAppImageTaskID.COPY_SIGN);
                }
            } else if (((MacPackage)p).predefinedAppImageSigned().orElse(false)) {
                // This is a signed predefined app image.
                // Don't create ".package" file.
                disabledTasks.add(MacCopyAppImageTaskID.COPY_PACKAGE_FILE);
>>>>>>> fde6cd77
                // Don't sign the image.
                disabledTasks.add(MacCopyAppImageTaskID.COPY_SIGN);
            }

            for (final var taskId : disabledTasks) {
                builder.task(taskId).noaction().add();
            }
        });

        return builder;
    }

    enum SignAppImagePackageType implements PackageType {
        VALUE;
    }

    static Package createSignAppImagePackage(MacApplication app, BuildEnv env) {
        if (!app.sign()) {
            throw new IllegalArgumentException();
        }
        return toSupplier(() -> {
            return new PackageBuilder(app, SignAppImagePackageType.VALUE).predefinedAppImage(
                    Objects.requireNonNull(env.appImageDir())).installDir(Path.of("/foo")).create();
        }).get();
    }

<<<<<<< HEAD
    private static void copyAppImage(MacPackage pkg, AppImageDesc srcAppImage,
            AppImageDesc dstAppImage) throws IOException {

        boolean predefinedAppImageSigned = pkg.predefinedAppImageSigned().orElse(false);

        var inputRootDirectory = srcAppImage.resolvedAppImagelayout().rootDirectory();

        if (pkg.isRuntimeInstaller() && MacBundle.isDirectoryMacBundle(inputRootDirectory)) {
            // Building runtime package from the input runtime bundle.
            // Copy the input bundle verbatim.
            FileUtils.copyRecursive(
                    inputRootDirectory,
                    dstAppImage.resolvedAppImagelayout().rootDirectory(),
                    LinkOption.NOFOLLOW_LINKS);
        } else {
            PackagingPipeline.copyAppImage(srcAppImage, dstAppImage, !predefinedAppImageSigned);
        }
=======
    static final class LayoutUtils {
        /**
         * Returns unresolved app image layout for the specified package for use with
         * the signing function defined in {@link MacPackagingPipeline} class and
         * {@link MacPkgPackager} and {@link MacDmgPackager} packagers.
         * <p>
         * Paths of the result app image layout will start with the bundle name. E.g.:
         * for a package with relative installation directory set to
         * {@code "Applications/Acme/MyApp.app"} and the "launchers" directory of an
         * application layout set to {@code "Contents/MacOS"}, the result application
         * layout object will be such that the value of its "launchers" directory will
         * be {@code "MyApp.app/Contents/MacOS"}. The root directory of the result app
         * image layout will be an empty path ({@link Path.of("")}), i.e. the app image
         * layout will be unresolved.
         *
         * @param pkg the package
         * @return the unresolved app image layout for the specified package suitable
         *         for the use with macosx packaging pipeline and packagers
         */
        static AppImageLayout packagerLayout(Package pkg) {
            return pkg.appImageLayout().resolveAt(pkg.relativeInstallDir().getFileName()).resetRootDirectory();
        }

        static <T extends AppImageLayout> AppImageBuildEnv<MacApplication, T> fromPackagerLayout(AppImageBuildEnv<MacApplication, T> cfg) {

            var bundleDirectoryName = cfg.envLayout().runtimeDirectory().getName(0);
            var bundleLayout = cfg.envLayout().map(bundleDirectoryName::relativize).resetRootDirectory();
            var bundleRoot = cfg.env().appImageDir().resolve(bundleDirectoryName);
            var app = MacApplicationBuilder.overrideAppImageLayout(cfg.app(), bundleLayout);
            var env = BuildEnv.withAppImageLayout(cfg.env(), bundleLayout.resolveAt(bundleRoot));

            return new AppImageBuildEnv<>(env, app);
        }

        static <T extends AppImageLayout> AppImageTaskAction<MacApplication, T> withBundleLayout(AppImageTaskAction<MacApplication, T> action) {
            return new AppImageTaskAction<>() {
                @Override
                public void execute(AppImageBuildEnv<MacApplication, T> env) throws IOException, PackagerException {
                    if (!env.envLayout().runtimeDirectory().getName(0).equals(Path.of("Contents"))) {
                        env = LayoutUtils.fromPackagerLayout(env);
                    }
                    action.execute(env);
                }
            };
        }
    }

    private static void copyAppImage(MacPackage pkg, AppImageLayout srcAppImage,
            AppImageLayout dstAppImage) throws IOException {

        boolean predefinedAppImageSigned = pkg.predefinedAppImageSigned().orElse(false);

        final Optional<MacBundle> srcMacBundle;
        if (pkg.isRuntimeInstaller()) {
            srcMacBundle = MacBundle.fromAppImageLayout(srcAppImage);
        } else {
            srcMacBundle = Optional.empty();
        }

        srcMacBundle.ifPresentOrElse(inputBundle -> {
            // Building runtime package from the input runtime bundle.
            // Copy the input bundle verbatim.
            try {
                FileUtils.copyRecursive(
                        inputBundle.root(),
                        MacBundle.fromAppImageLayout(dstAppImage).orElseThrow().root(),
                        LinkOption.NOFOLLOW_LINKS);
            } catch (IOException ex) {
                throw new UncheckedIOException(ex);
            }
        }, () -> {
            try {
                PackagingPipeline.copyAppImage(srcAppImage, dstAppImage, !predefinedAppImageSigned);
            } catch (IOException ex) {
                throw new UncheckedIOException(ex);
            }
        });
>>>>>>> fde6cd77
    }

    private static void copyJliLib(
            AppImageBuildEnv<MacApplication, AppImageLayout> env) throws IOException {

        final var runtimeBundle = runtimeBundle(env);

        final var jliName = Path.of("libjli.dylib");

        try (var walk = Files.walk(env.resolvedLayout().runtimeDirectory().resolve("lib"))) {
            final var jli = walk
                    .filter(file -> file.getFileName().equals(jliName))
                    .findFirst()
                    .orElseThrow();
            Files.createDirectories(runtimeBundle.macOsDir());
            Files.copy(jli, runtimeBundle.macOsDir().resolve(jliName));
        }
    }

    private static void runPostAppImageUserScript(PackageBuildEnv<Package, AppImageLayout> cfg) throws IOException {
        var appCfg = LayoutUtils.fromPackagerLayout(
                new AppImageBuildEnv<>(cfg.env(), (MacApplication)cfg.pkg().app()));

        var pkg = cfg.pkg(); pkg = new Package.Stub(
                appCfg.app(),
                pkg.type(),
                pkg.packageName(),
                pkg.description(),
                pkg.version(),
                pkg.aboutURL(),
                pkg.licenseFile(),
                pkg.predefinedAppImage(),
                pkg.installedPackageLayout(),
                pkg.relativeInstallDir());

        PackagingPipeline.runPostAppImageUserScript(new PackageBuildEnv<>(appCfg.env(), pkg, cfg.outputDir()));
    }

    private static void writePackageFile(PackageBuildEnv<Package, ApplicationLayout> env) throws IOException {
        new PackageFile(env.pkg().packageName()).save(env.resolvedLayout());
    }

    private static void writePkgInfoFile(
            AppImageBuildEnv<MacApplication, MacApplicationLayout> env) throws IOException {

        final var dir = env.resolvedLayout().contentDirectory();
        Files.createDirectories(dir);
        Files.write(dir.resolve("PkgInfo"),
                "APPL????".getBytes(StandardCharsets.ISO_8859_1));
    }

    private static void writeRuntimeInfoPlist(
            AppImageBuildEnv<MacApplication, AppImageLayout> env) throws IOException {

        final var app = env.app();

        Map<String, String> data = new HashMap<>();
        data.put("CF_BUNDLE_IDENTIFIER", app.bundleIdentifier());
        data.put("CF_BUNDLE_NAME", app.bundleName());
        data.put("CF_BUNDLE_VERSION", app.version());
        data.put("CF_BUNDLE_SHORT_VERSION_STRING", app.shortVersion().toString());
        if (app.isRuntime()) {
            data.put("CF_BUNDLE_VENDOR", app.vendor());
        }
<<<<<<< HEAD

        final String template;
        final String publicName;
        final String category;

        if (app.isRuntime()) {
            template = "Runtime-Info.plist.template";
            publicName = "Info.plist";
            category = "resource.runtime-info-plist";
        } else {
            template = "ApplicationRuntime-Info.plist.template";
            publicName = "Runtime-Info.plist";
            category = "resource.app-runtime-info-plist";
        }

=======

        final String template;
        final String publicName;
        final String category;

        if (app.isRuntime()) {
            template = "Runtime-Info.plist.template";
            publicName = "Info.plist";
            category = "resource.runtime-info-plist";
        } else {
            template = "ApplicationRuntime-Info.plist.template";
            publicName = "Runtime-Info.plist";
            category = "resource.app-runtime-info-plist";
        }

>>>>>>> fde6cd77
        env.env().createResource(template)
                .setPublicName(publicName)
                .setCategory(I18N.getString(category))
                .setSubstitutionData(data)
                .saveToFile(runtimeBundle(env).infoPlistFile());
    }

    private static void writeApplicationInfoPlist(
            AppImageBuildEnv<MacApplication, MacApplicationLayout> env) throws IOException {

        final var app = env.app();

<<<<<<< HEAD
        final var infoPlistFile = MacBundle.fromAppImageLayout(env.resolvedLayout()).infoPlistFile();
=======
        final var infoPlistFile = MacBundle.fromAppImageLayout(env.resolvedLayout()).orElseThrow().infoPlistFile();
>>>>>>> fde6cd77

        Log.verbose(I18N.format("message.preparing-info-plist", PathUtils.normalizedAbsolutePathString(infoPlistFile)));

        final String faXml = toSupplier(() -> {
            var buf = new StringWriter();
            var xml = XMLOutputFactory.newInstance().createXMLStreamWriter(buf);
            writeCFBundleDocumentTypes(xml, app);
            writeUTExportedTypeDeclarations(xml, app);
            xml.flush();
            xml.close();
            return buf.toString();
        }).get();

        Map<String, String> data = new HashMap<>();
        data.put("DEPLOY_ICON_FILE", ApplicationIcon.getPath(app, env.resolvedLayout()).getFileName().toString());
        data.put("DEPLOY_BUNDLE_COPYRIGHT", app.copyright());
        data.put("DEPLOY_LAUNCHER_NAME", app.mainLauncher().orElseThrow().executableNameWithSuffix());
        data.put("DEPLOY_BUNDLE_SHORT_VERSION", app.shortVersion().toString());
        data.put("DEPLOY_BUNDLE_CFBUNDLE_VERSION", app.version());
        data.put("DEPLOY_BUNDLE_NAME", app.bundleName());
        data.put("DEPLOY_BUNDLE_IDENTIFIER", app.bundleIdentifier());
        data.put("DEPLOY_APP_CATEGORY", app.category());
        data.put("DEPLOY_FILE_ASSOCIATIONS", faXml);

        env.env().createResource("Info-lite.plist.template")
                .setCategory(I18N.getString("resource.app-info-plist"))
                .setSubstitutionData(data)
                .setPublicName("Info.plist")
                .saveToFile(infoPlistFile);
    }

    private static void sign(AppImageBuildEnv<MacApplication, AppImageLayout> env) throws IOException {

        final var app = env.app();

        final var codesignConfigBuilder = CodesignConfig.build();
        app.signingConfig().ifPresent(codesignConfigBuilder::from);

        if (app.sign() && app.signingConfig().flatMap(AppImageSigningConfig::entitlements).isEmpty()) {
            final var entitlementsDefaultResource = app.signingConfig().map(
                    AppImageSigningConfig::entitlementsResourceName).orElseThrow();

            final var entitlementsFile = env.env().configDir().resolve(app.name() + ".entitlements");

            env.env().createResource(entitlementsDefaultResource)
                    .setCategory(I18N.getString("resource.entitlements"))
                    .saveToFile(entitlementsFile);

            codesignConfigBuilder.entitlements(entitlementsFile);
        }

        final Runnable signAction = () -> {
            AppImageSigner.createSigner(app, codesignConfigBuilder.create()).accept(MacBundle.fromAppImageLayout(env.resolvedLayout()).orElseThrow());
        };

        app.signingConfig().flatMap(AppImageSigningConfig::keychain).map(Keychain::new).ifPresentOrElse(keychain -> {
            toBiConsumer(TempKeychain::withKeychain).accept(unused -> signAction.run(), keychain);
        }, signAction);
    }

    private static void writeCFBundleDocumentTypes(XMLStreamWriter xml,
            MacApplication app) throws XMLStreamException, IOException {
        final var fas = app.fileAssociations().toList();
        if (!fas.isEmpty()) {
            writeKey(xml, "CFBundleDocumentTypes");
            writeArray(xml, toXmlConsumer(() -> {
                for (var fa : fas) {
                    writeDict(xml, toXmlConsumer(() -> {
                        addFaToCFBundleDocumentTypes(xml, app, (MacFileAssociation) fa);
                    }));
                }
            }));
        }
    }

    private static void writeUTExportedTypeDeclarations(XMLStreamWriter xml,
            MacApplication app) throws XMLStreamException, IOException {
        final var fas = app.fileAssociations().toList();
        if (!fas.isEmpty()) {
            writeKey(xml, "UTExportedTypeDeclarations");
            writeArray(xml, toXmlConsumer(() -> {
                for (var fa : fas) {
                    writeDict(xml, toXmlConsumer(() -> {
                        addFaToUTExportedTypeDeclarations(xml, app, (MacFileAssociation) fa);
                    }));
                }
            }));
        }
    }

    private static String faContentType(MacApplication app, MacFileAssociation fa) {
        return String.format("%s.%s", app.bundleIdentifier(), fa.extension());
    }

    private static void faWriteIcon(XMLStreamWriter xml, String key, FileAssociation fa)
            throws XMLStreamException {
        fa.icon().ifPresent(ThrowingConsumer.toConsumer(icon -> {
            writeString(xml, key, icon.getFileName());
        }));
    }

    private static void addFaToCFBundleDocumentTypes(XMLStreamWriter xml,
            MacApplication app, MacFileAssociation fa) throws XMLStreamException, IOException {

        writeStringArray(xml, "LSItemContentTypes", List.of(faContentType(app, fa)));
        writeStringOptional(xml, "CFBundleTypeName", fa.description());
        writeString(xml, "LSHandlerRank", fa.lsHandlerRank());
        writeString(xml, "CFBundleTypeRole", fa.cfBundleTypeRole());
        writeStringOptional(xml, "NSPersistentStoreTypeKey", fa.nsPersistentStoreTypeKey());
        writeStringOptional(xml, "NSDocumentClass", fa.nsDocumentClass());
        writeBoolean(xml, "LSIsAppleDefaultForType", true);
        writeBooleanOptional(xml, "LSTypeIsPackage", fa.lsTypeIsPackage());
        writeBooleanOptional(xml, "LSSupportsOpeningDocumentsInPlace", fa.lsSupportsOpeningDocumentsInPlace());
        writeBooleanOptional(xml, "UISupportsDocumentBrowser", fa.uiSupportsDocumentBrowser());
        faWriteIcon(xml, "CFBundleTypeIconFile", fa);
    }

    private static void addFaToUTExportedTypeDeclarations(XMLStreamWriter xml,
            MacApplication app, MacFileAssociation fa) throws XMLStreamException, IOException {
        writeString(xml, "UTTypeIdentifier", faContentType(app, fa));
        writeStringOptional(xml, "UTTypeDescription", fa.description());
        writeStringArray(xml, "UTTypeConformsTo", fa.utTypeConformsTo());
        faWriteIcon(xml, "UTTypeIconFile", fa);

        writeKey(xml, "UTTypeTagSpecification");
        writeDict(xml, toXmlConsumer(() -> {
            writeStringArray(xml, "public.filename-extension", List.of(fa.extension()));
            writeStringArray(xml, "public.mime-type", List.of(fa.mimeType()));
            writeStringArray(xml, "NSExportableTypes", fa.nsExportableTypes());
        }));
    }

    private static MacBundle runtimeBundle(AppImageBuildEnv<MacApplication, AppImageLayout> env) {
        if (env.app().isRuntime()) {
<<<<<<< HEAD
            return new MacBundle(env.resolvedLayout().rootDirectory());
=======
            return MacBundle.fromAppImageLayout(env.resolvedLayout()).orElseThrow();
>>>>>>> fde6cd77
        } else {
            return new MacBundle(((MacApplicationLayout)env.resolvedLayout()).runtimeRootDirectory());
        }
    }

    private static class ApplicationIcon implements ApplicationImageTaskAction<MacApplication, MacApplicationLayout> {
        static Path getPath(Application app, ApplicationLayout appLayout) {
            return appLayout.desktopIntegrationDirectory().resolve(app.name() + ".icns");
        }

        @Override
        public void execute(AppImageBuildEnv<MacApplication, MacApplicationLayout> env)
                throws IOException {
            final var resource = env.env().createResource("JavaApp.icns").setCategory("icon");

            env.app().icon().ifPresent(resource::setExternal);

            resource.saveToFile(getPath(env.app(), env.resolvedLayout()));
        }
    }

    private static void writeFileAssociationIcons(AppImageBuildEnv<MacApplication, MacApplicationLayout> env) throws IOException {
        for (var faIcon : env.app().fileAssociations()
                .filter(FileAssociation::hasIcon)
                .map(FileAssociation::icon)
                .map(Optional::get).toList()) {
            Files.copy(faIcon, env.resolvedLayout().desktopIntegrationDirectory().resolve(faIcon.getFileName()));
        }
    }

    private static UnaryOperator<PackagingPipeline.TaskContext> mapAppTaskContext() {
        return ctx -> {
            return new TaskContextProxy(ctx, true, false);
        };
    }

    private static UnaryOperator<PackagingPipeline.TaskContext> mapPackageTaskContext(Package pkg) {
        return ctx -> {
            final var isRuntimeInstaller = pkg.isRuntimeInstaller();
            final var withPredefinedAppImage = pkg.predefinedAppImage().isPresent();
            return new TaskContextProxy(ctx, false, isRuntimeInstaller || withPredefinedAppImage);
        };
    }


    private record TaskContextProxy(TaskContext delegate, boolean forApp, boolean copyAppImage) implements TaskContext {

        @Override
        public boolean test(TaskID taskID) {
            if (!delegate.test(taskID)) {
                return false;
            } else if (taskID == MacBuildApplicationTaskID.PACKAGE_FILE) {
                // Don't create files relevant for package bundling when bundling app image
                return !forApp;
            } else {
                return true;
            }
        }

        @Override
        public void execute(TaskAction taskAction) throws IOException, PackagerException {
            delegate.execute(taskAction);
        }
    }

    static final MacApplicationLayout APPLICATION_LAYOUT = MacApplicationLayout.create(
            ApplicationLayoutUtils.PLATFORM_APPLICATION_LAYOUT, Path.of("Contents/runtime"));
}<|MERGE_RESOLUTION|>--- conflicted
+++ resolved
@@ -174,10 +174,6 @@
                 disabledTasks.add(PackageTaskID.RUN_POST_IMAGE_USER_SCRIPT);
                 builder.task(MacCopyAppImageTaskID.REPLACE_APP_IMAGE_FILE)
                         .applicationAction(createWriteAppImageFileAction()).add();
-<<<<<<< HEAD
-                builder.appImageLayoutForPackaging(Package::appImageLayout);
-=======
->>>>>>> fde6cd77
             } else if (p.isRuntimeInstaller()) {
 
                 builder.task(MacCopyAppImageTaskID.COPY_RUNTIME_JLILIB)
@@ -187,7 +183,6 @@
                         new MacBundle(p.predefinedAppImage().orElseThrow())).filter(MacBundle::isValid);
 
                 // Don't create ".package" file.
-<<<<<<< HEAD
                 disabledTasks.add(MacCopyAppImageTaskID.COPY_PACKAGE_FILE);
 
                 if (predefinedRuntimeBundle.isPresent()) {
@@ -206,26 +201,6 @@
                 // This is a signed predefined app image.
                 // Don't create ".package" file.
                 disabledTasks.add(MacCopyAppImageTaskID.COPY_PACKAGE_FILE);
-=======
-                disabledTasks.add(MacCopyAppImageTaskID.COPY_PACKAGE_FILE);
-
-                if (predefinedRuntimeBundle.isPresent()) {
-                    // The predefined app image is a macOS bundle.
-                    // Disable all alterations of the input bundle, but keep the signing enabled.
-                    disabledTasks.addAll(List.of(MacCopyAppImageTaskID.values()));
-                    disabledTasks.remove(MacCopyAppImageTaskID.COPY_SIGN);
-                }
-
-                if (predefinedRuntimeBundle.map(MacBundle::isSigned).orElse(false) && !((MacPackage)p).app().sign()) {
-                    // The predefined app image is a signed bundle; explicit signing is not requested for the package.
-                    // Disable the signing, i.e. don't re-sign the input bundle.
-                    disabledTasks.add(MacCopyAppImageTaskID.COPY_SIGN);
-                }
-            } else if (((MacPackage)p).predefinedAppImageSigned().orElse(false)) {
-                // This is a signed predefined app image.
-                // Don't create ".package" file.
-                disabledTasks.add(MacCopyAppImageTaskID.COPY_PACKAGE_FILE);
->>>>>>> fde6cd77
                 // Don't sign the image.
                 disabledTasks.add(MacCopyAppImageTaskID.COPY_SIGN);
             }
@@ -252,25 +227,6 @@
         }).get();
     }
 
-<<<<<<< HEAD
-    private static void copyAppImage(MacPackage pkg, AppImageDesc srcAppImage,
-            AppImageDesc dstAppImage) throws IOException {
-
-        boolean predefinedAppImageSigned = pkg.predefinedAppImageSigned().orElse(false);
-
-        var inputRootDirectory = srcAppImage.resolvedAppImagelayout().rootDirectory();
-
-        if (pkg.isRuntimeInstaller() && MacBundle.isDirectoryMacBundle(inputRootDirectory)) {
-            // Building runtime package from the input runtime bundle.
-            // Copy the input bundle verbatim.
-            FileUtils.copyRecursive(
-                    inputRootDirectory,
-                    dstAppImage.resolvedAppImagelayout().rootDirectory(),
-                    LinkOption.NOFOLLOW_LINKS);
-        } else {
-            PackagingPipeline.copyAppImage(srcAppImage, dstAppImage, !predefinedAppImageSigned);
-        }
-=======
     static final class LayoutUtils {
         /**
          * Returns unresolved app image layout for the specified package for use with
@@ -348,7 +304,6 @@
                 throw new UncheckedIOException(ex);
             }
         });
->>>>>>> fde6cd77
     }
 
     private static void copyJliLib(
@@ -413,7 +368,6 @@
         if (app.isRuntime()) {
             data.put("CF_BUNDLE_VENDOR", app.vendor());
         }
-<<<<<<< HEAD
 
         final String template;
         final String publicName;
@@ -429,23 +383,6 @@
             category = "resource.app-runtime-info-plist";
         }
 
-=======
-
-        final String template;
-        final String publicName;
-        final String category;
-
-        if (app.isRuntime()) {
-            template = "Runtime-Info.plist.template";
-            publicName = "Info.plist";
-            category = "resource.runtime-info-plist";
-        } else {
-            template = "ApplicationRuntime-Info.plist.template";
-            publicName = "Runtime-Info.plist";
-            category = "resource.app-runtime-info-plist";
-        }
-
->>>>>>> fde6cd77
         env.env().createResource(template)
                 .setPublicName(publicName)
                 .setCategory(I18N.getString(category))
@@ -458,11 +395,7 @@
 
         final var app = env.app();
 
-<<<<<<< HEAD
-        final var infoPlistFile = MacBundle.fromAppImageLayout(env.resolvedLayout()).infoPlistFile();
-=======
         final var infoPlistFile = MacBundle.fromAppImageLayout(env.resolvedLayout()).orElseThrow().infoPlistFile();
->>>>>>> fde6cd77
 
         Log.verbose(I18N.format("message.preparing-info-plist", PathUtils.normalizedAbsolutePathString(infoPlistFile)));
 
@@ -597,11 +530,7 @@
 
     private static MacBundle runtimeBundle(AppImageBuildEnv<MacApplication, AppImageLayout> env) {
         if (env.app().isRuntime()) {
-<<<<<<< HEAD
-            return new MacBundle(env.resolvedLayout().rootDirectory());
-=======
             return MacBundle.fromAppImageLayout(env.resolvedLayout()).orElseThrow();
->>>>>>> fde6cd77
         } else {
             return new MacBundle(((MacApplicationLayout)env.resolvedLayout()).runtimeRootDirectory());
         }
