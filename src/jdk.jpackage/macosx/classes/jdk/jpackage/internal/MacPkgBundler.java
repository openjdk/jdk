/*
 * Copyright (c) 2014, 2025, Oracle and/or its affiliates. All rights reserved.
 * DO NOT ALTER OR REMOVE COPYRIGHT NOTICES OR THIS FILE HEADER.
 *
 * This code is free software; you can redistribute it and/or modify it
 * under the terms of the GNU General Public License version 2 only, as
 * published by the Free Software Foundation.  Oracle designates this
 * particular file as subject to the "Classpath" exception as provided
 * by Oracle in the LICENSE file that accompanied this code.
 *
 * This code is distributed in the hope that it will be useful, but WITHOUT
 * ANY WARRANTY; without even the implied warranty of MERCHANTABILITY or
 * FITNESS FOR A PARTICULAR PURPOSE.  See the GNU General Public License
 * version 2 for more details (a copy is included in the LICENSE file that
 * accompanied this code).
 *
 * You should have received a copy of the GNU General Public License version
 * 2 along with this work; if not, write to the Free Software Foundation,
 * Inc., 51 Franklin St, Fifth Floor, Boston, MA 02110-1301 USA.
 *
 * Please contact Oracle, 500 Oracle Parkway, Redwood Shores, CA 94065 USA
 * or visit www.oracle.com if you need additional information or have any
 * questions.
 */

package jdk.jpackage.internal;

import static jdk.jpackage.internal.MacAppImageBuilder.APP_STORE;
import static jdk.jpackage.internal.MacAppImageBuilder.MAC_CF_BUNDLE_IDENTIFIER;
import static jdk.jpackage.internal.MacApplicationBuilder.isValidBundleIdentifier;
import static jdk.jpackage.internal.StandardBundlerParam.SIGN_BUNDLE;

import java.nio.file.Path;
import java.text.MessageFormat;
import java.util.Map;
import java.util.Objects;
import java.util.Optional;
import jdk.jpackage.internal.model.ConfigException;
import jdk.jpackage.internal.model.PackagerException;

public class MacPkgBundler extends MacBaseInstallerBundler {

    public static final
            BundlerParamInfo<String> DEVELOPER_ID_INSTALLER_SIGNING_KEY =
            new BundlerParamInfo<>(
            "mac.signing-key-developer-id-installer",
            String.class,
            params -> {
                    String user = SIGNING_KEY_USER.fetchFrom(params);
                    String keychain = SIGNING_KEYCHAIN.fetchFrom(params);
                    String result = null;
                    if (APP_STORE.fetchFrom(params)) {
                        result = MacCertificate.findCertificateKey(
                            "3rd Party Mac Developer Installer: ",
                            user, keychain);
                    }
                    // if either not signing for app store or couldn't find
                    if (result == null) {
                        result = MacCertificate.findCertificateKey(
                            "Developer ID Installer: ", user, keychain);
                    }

                    if (result != null) {
                        MacCertificate certificate = new MacCertificate(result);

                        if (!certificate.isValid()) {
                            Log.error(MessageFormat.format(
                                    I18N.getString("error.certificate.expired"),
                                    result));
                        }
                    }

                    return result;
                },
            (s, p) -> s);

<<<<<<< HEAD
    public Path bundle(Map<String, ? super Object> params,
            Path outdir) throws PackagerException {

        final var pkg = MacFromParams.PKG_PACKAGE.fetchFrom(params);
        var env = BuildEnvFromParams.BUILD_ENV.fetchFrom(params);

        Log.verbose(MessageFormat.format(I18N.getString("message.building-pkg"),
                pkg.app().name()));

        IOUtils.writableOutputDir(outdir);

        try {

            prepareConfigFiles(pkg, env);
            Path configScript = getConfig_Script(pkg, env);
            if (IOUtils.exists(configScript)) {
                IOUtils.run("bash", configScript);
            }

            return createPKG(pkg, env, outdir);
        } catch (IOException ex) {
            Log.verbose(ex);
            throw new PackagerException(ex);
        }
    }

    private Path packagesRoot(BuildEnv env) {
        return env.buildRoot().resolve("packages");
    }

    private Path scriptsRoot(BuildEnv env) {
        return env.configDir().resolve("scripts");
    }

    private Path getPackages_AppPackage(MacPkgPackage pkg, BuildEnv env) {
        return packagesRoot(env).resolve(pkg.app().name() + "-app.pkg");
    }

    private Path getPackages_ServicesPackage(MacPkgPackage pkg, BuildEnv env) {
        return packagesRoot(env).resolve(pkg.app().name() + "-services.pkg");
    }

    private Path getPackages_SupportPackage(MacPkgPackage pkg, BuildEnv env) {
        return packagesRoot(env).resolve(pkg.app().name() + "-support.pkg");
    }

    private Path getConfig_DistributionXMLFile(MacPkgPackage pkg, BuildEnv env) {
        return env.configDir().resolve("distribution.dist");
    }

    private Path getConfig_PDF(MacPkgPackage pkg, BuildEnv env) {
        return env.configDir().resolve("product-def.plist");
    }

    private Path getConfig_BackgroundImage(MacPkgPackage pkg, BuildEnv env) {
        return env.configDir().resolve(pkg.app().name() + "-background.png");
    }

    private Path getConfig_BackgroundImageDarkAqua(MacPkgPackage pkg, BuildEnv env) {
        return env.configDir().resolve(pkg.app().name() + "-background-darkAqua.png");
    }

    private String getAppIdentifier(MacPkgPackage pkg) {
        return ((MacApplication)pkg.app()).bundleIdentifier();
    }

    private String getServicesIdentifier(MacPkgPackage pkg) {
        return ((MacApplication)pkg.app()).bundleIdentifier() + ".services";
    }

    private String getSupportIdentifier(MacPkgPackage pkg) {
        return ((MacApplication)pkg.app()).bundleIdentifier() + ".support";
    }

    private void preparePackageScripts(MacPkgPackage pkg, BuildEnv env)
            throws IOException {
        Log.verbose(I18N.getString("message.preparing-scripts"));

        Files.createDirectories(scriptsRoot(env));

        Map<String, String> data = new HashMap<>();

        Path appLocation = pkg.asInstalledPackageApplicationLayout().orElseThrow().appDirectory();

        data.put("INSTALL_LOCATION", Path.of("/").resolve(pkg.relativeInstallDir()).toString());
        data.put("APP_LOCATION", appLocation.toString());

        MacPkgInstallerScripts.createAppScripts()
                .setResourceDir(env.resourceDir().orElse(null))
                .setSubstitutionData(data)
                .saveInFolder(scriptsRoot(env));
    }

    private void addPackageToInstallerGuiScript(XMLStreamWriter xml,
            String pkgId, String pkgName, String pkgVersion) throws IOException,
            XMLStreamException {
        xml.writeStartElement("pkg-ref");
        xml.writeAttribute("id", pkgId);
        xml.writeEndElement(); // </pkg-ref>
        xml.writeStartElement("choice");
        xml.writeAttribute("id", pkgId);
        xml.writeAttribute("visible", "false");
        xml.writeStartElement("pkg-ref");
        xml.writeAttribute("id", pkgId);
        xml.writeEndElement(); // </pkg-ref>
        xml.writeEndElement(); // </choice>
        xml.writeStartElement("pkg-ref");
        xml.writeAttribute("id", pkgId);
        xml.writeAttribute("version", pkgVersion);
        xml.writeAttribute("onConclusion", "none");
        try {
            xml.writeCharacters(new URI(null, null, pkgName, null).toASCIIString());
        } catch (URISyntaxException ex) {
            throw new RuntimeException(ex);
        }
        xml.writeEndElement(); // </pkg-ref>
    }

    private void prepareDistributionXMLFile(MacPkgPackage pkg, BuildEnv env)
            throws IOException {
        Path f = getConfig_DistributionXMLFile(pkg, env);

        Log.verbose(MessageFormat.format(I18N.getString(
                "message.preparing-distribution-dist"), f.toAbsolutePath().toString()));

        XmlUtils.createXml(f, xml -> {
            xml.writeStartElement("installer-gui-script");
            xml.writeAttribute("minSpecVersion", "1");

            xml.writeStartElement("title");
            xml.writeCharacters(pkg.app().name());
            xml.writeEndElement();

            xml.writeStartElement("background");
            xml.writeAttribute("file",
                    getConfig_BackgroundImage(pkg, env).getFileName().toString());
            xml.writeAttribute("mime-type", "image/png");
            xml.writeAttribute("alignment", "bottomleft");
            xml.writeAttribute("scaling", "none");
            xml.writeEndElement();

            xml.writeStartElement("background-darkAqua");
            xml.writeAttribute("file",
                    getConfig_BackgroundImageDarkAqua(pkg, env).getFileName().toString());
            xml.writeAttribute("mime-type", "image/png");
            xml.writeAttribute("alignment", "bottomleft");
            xml.writeAttribute("scaling", "none");
            xml.writeEndElement();

            final var licFile = pkg.licenseFile();
            if (licFile.isPresent()) {
                xml.writeStartElement("license");
                xml.writeAttribute("file", licFile.orElseThrow().toAbsolutePath().toString());
                xml.writeAttribute("mime-type", "text/rtf");
                xml.writeEndElement();
            }

            /*
             * Note that the content of the distribution file
             * below is generated by productbuild --synthesize
             */

            Map<String, Path> pkgs = new LinkedHashMap<>();

            pkgs.put(getAppIdentifier(pkg), getPackages_AppPackage(pkg, env));
            if (withServicesPkg(pkg, env)) {
                pkgs.put(getServicesIdentifier(pkg),
                        getPackages_ServicesPackage(pkg, env));
                pkgs.put(getSupportIdentifier(pkg),
                        getPackages_SupportPackage(pkg, env));
            }

            for (var p : pkgs.entrySet()) {
                addPackageToInstallerGuiScript(xml, p.getKey(),
                        p.getValue().getFileName().toString(),
                        pkg.app().version());
            }

            xml.writeStartElement("options");
            xml.writeAttribute("customize", "never");
            xml.writeAttribute("require-scripts", "false");
            xml.writeAttribute("hostArchitectures",
                    Architecture.isAARCH64() ? "arm64" : "x86_64");
            xml.writeEndElement(); // </options>
            xml.writeStartElement("choices-outline");
            xml.writeStartElement("line");
            xml.writeAttribute("choice", "default");
            for (var pkgId : pkgs.keySet()) {
                xml.writeStartElement("line");
                xml.writeAttribute("choice", pkgId);
                xml.writeEndElement(); // </line>
            }
            xml.writeEndElement(); // </line>
            xml.writeEndElement(); // </choices-outline>
            xml.writeStartElement("choice");
            xml.writeAttribute("id", "default");
            xml.writeEndElement(); // </choice>

            xml.writeEndElement(); // </installer-gui-script>
        });
    }

    private boolean prepareConfigFiles(MacPkgPackage pkg, BuildEnv env)
            throws IOException {

        env.createResource(DEFAULT_BACKGROUND_IMAGE)
                .setCategory(I18N.getString("resource.pkg-background-image"))
                .saveToFile(getConfig_BackgroundImage(pkg, env));

        env.createResource(DEFAULT_BACKGROUND_IMAGE)
                .setCategory(I18N.getString("resource.pkg-background-image"))
                .saveToFile(getConfig_BackgroundImageDarkAqua(pkg, env));

        env.createResource(DEFAULT_PDF)
                .setCategory(I18N.getString("resource.pkg-pdf"))
                .saveToFile(getConfig_PDF(pkg, env));

        prepareDistributionXMLFile(pkg, env);

        env.createResource(null)
                .setCategory(I18N.getString("resource.post-install-script"))
                .saveToFile(getConfig_Script(pkg, env));

        return true;
    }

    // name of post-image script
    private Path getConfig_Script(MacPkgPackage pkg, BuildEnv env) {
        return env.configDir().resolve(pkg.app().name() + "-post-image.sh");
    }

    private void patchCPLFile(Path cpl) throws IOException {
        String cplData = Files.readString(cpl);
        String[] lines = cplData.split("\n");
        try (PrintWriter out = new PrintWriter(Files.newBufferedWriter(cpl))) {
            int skip = 0;
            // Used to skip Java.runtime bundle, since
            // pkgbuild with --root will find two bundles app and Java runtime.
            // We cannot generate component proprty list when using
            // --component argument.
            for (int i = 0; i < lines.length; i++) {
                if (lines[i].trim().equals("<key>BundleIsRelocatable</key>")) {
                    out.println(lines[i]);
                    out.println("<false/>");
                    i++;
                } else if (lines[i].trim().equals("<key>ChildBundles</key>")) {
                    ++skip;
                } else if ((skip > 0) && lines[i].trim().equals("</array>")) {
                    --skip;
                } else {
                    if (skip == 0) {
                        out.println(lines[i]);
                    }
                }
            }
        }
    }

    // pkgbuild includes all components from "--root" and subfolders,
    // so if we have app image in folder which contains other images, then they
    // will be included as well. It does have "--filter" option which use regex
    // to exclude files/folder, but it will overwrite default one which excludes
    // based on doc "any .svn or CVS directories, and any .DS_Store files".
    // So easy approach will be to copy user provided app-image into temp folder
    // if root path contains other files.
    private Path getRoot(MacPkgPackage pkg, BuildEnv env) throws IOException {
        Path rootDir = env.appImageDir().getParent();

        // Not needed for runtime installer and it might break runtime installer
        // if parent does not have any other files
        if (!pkg.isRuntimeInstaller()) {
            try (var fileList = Files.list(rootDir)) {
                Path[] list = fileList.toArray(Path[]::new);
                // We should only have app image and/or .DS_Store
                if (list.length == 1) {
                    return rootDir;
                } else if (list.length == 2) {
                    // Check case with app image and .DS_Store
                    if (list[0].toString().toLowerCase().endsWith(".ds_store") ||
                        list[1].toString().toLowerCase().endsWith(".ds_store")) {
                        return rootDir; // Only app image and .DS_Store
                    }
                }
            }
        }

        // Copy to new root
        Path newRoot = Files.createTempDirectory(
                env.buildRoot(), "root-");

        Path source, dest;

        if (pkg.isRuntimeInstaller()) {
            // firs, is this already a runtime with
            // <runtime>/Contents/Home - if so we need the Home dir
            Path original = env.appImageDir();
            Path home = original.resolve("Contents/Home");
            source = (Files.exists(home)) ? home : original;

            // Then we need to put back the <NAME>/Content/Home
            dest = newRoot.resolve(((MacApplication)pkg.app()).bundleIdentifier() + "/Contents/Home");
        } else {
            source = env.appImageDir();
            dest = newRoot.resolve(source.getFileName());
        }
        FileUtils.copyRecursive(source, dest);

        return newRoot;
    }

    private boolean withServicesPkg(MacPkgPackage pkg, BuildEnv env) {
        return MacLaunchersAsServices.create(env, pkg).isPresent();
    }

    private void createServicesPkg(MacPkgPackage pkg, BuildEnv env) throws
            IOException {
        Path root = env.buildRoot().resolve("services");

        Path srcRoot = root.resolve("src");

        var services = MacLaunchersAsServices.create(BuildEnv.withAppImageDir(env, srcRoot), pkg).orElseThrow();

        Path scriptsDir = root.resolve("scripts");

        var data = services.create();
        data.put("SERVICES_PACKAGE_ID", getServicesIdentifier(pkg));

        MacPkgInstallerScripts.createServicesScripts()
                .setResourceDir(env.resourceDir().orElse(null))
                .setSubstitutionData(data)
                .saveInFolder(scriptsDir);

        var pb = new ProcessBuilder("/usr/bin/pkgbuild",
                "--root",
                srcRoot.toString(),
                "--install-location",
                "/",
                "--scripts",
                scriptsDir.toString(),
                "--identifier",
                getServicesIdentifier(pkg),
                getPackages_ServicesPackage(pkg, env).toAbsolutePath().toString());
        IOUtils.exec(pb, false, null, true, Executor.INFINITE_TIMEOUT);

        createSupportPkg(pkg, env, data);
    }

    private void createSupportPkg(MacPkgPackage pkg, BuildEnv env,
            Map<String, String> servicesSubstitutionData) throws IOException {
        Path root = env.buildRoot().resolve("support");

        Path srcRoot = root.resolve("src");

        var enqouter = Enquoter.forShellLiterals().setEnquotePredicate(str -> true);

        Map<String, String> data = new HashMap<>(servicesSubstitutionData);
        data.put("APP_INSTALLATION_FOLDER", Path.of("/").resolve(pkg.relativeInstallDir()).toString());
        data.put("SUPPORT_INSTALLATION_FOLDER", enqouter.applyTo(Path.of(
                "/Library/Application Support", pkg.app().name()).toString()));

        new ShellScriptResource("uninstall.command")
                .setResource(env.createResource("uninstall.command.template")
                        .setCategory(I18N.getString("resource.pkg-uninstall-script"))
                        .setPublicName("uninstaller")
                        .setSubstitutionData(data))
                .saveInFolder(srcRoot.resolve(pkg.app().name()));

        var pb = new ProcessBuilder("/usr/bin/pkgbuild",
                "--root",
                srcRoot.toString(),
                "--install-location",
                "/Library/Application Support",
                "--identifier",
                getSupportIdentifier(pkg),
                getPackages_SupportPackage(pkg, env).toAbsolutePath().toString());
        IOUtils.exec(pb, false, null, true, Executor.INFINITE_TIMEOUT);
    }

    private Path createPKG(MacPkgPackage pkg, BuildEnv env, Path outdir) {
        // generic find attempt
        try {
            Path appPKG = getPackages_AppPackage(pkg, env);

            Files.createDirectories(packagesRoot(env));

            Path root = getRoot(pkg, env);

            if (withServicesPkg(pkg, env)) {
                createServicesPkg(pkg, env);
            }

            final var installDir = Path.of("/").resolve(pkg.relativeInstallDir()).toString();

            // Generate default CPL file
            Path cpl = env.configDir().resolve("cpl.plist");
            ProcessBuilder pb = new ProcessBuilder("/usr/bin/pkgbuild",
                    "--root",
                    root.toString(),
                    "--install-location",
                    installDir,
                    "--analyze",
                    cpl.toAbsolutePath().toString());

            IOUtils.exec(pb, false, null, true, Executor.INFINITE_TIMEOUT);

            patchCPLFile(cpl);

            // build application package
            if (((MacApplication)pkg.app()).appStore()) {
                pb = new ProcessBuilder("/usr/bin/pkgbuild",
                        "--root",
                        root.toString(),
                        "--install-location",
                        installDir,
                        "--component-plist",
                        cpl.toAbsolutePath().toString(),
                        "--identifier",
                        ((MacApplication)pkg.app()).bundleIdentifier(),
                        appPKG.toAbsolutePath().toString());
                IOUtils.exec(pb, false, null, true, Executor.INFINITE_TIMEOUT);
            } else {
                preparePackageScripts(pkg, env);
                pb = new ProcessBuilder("/usr/bin/pkgbuild",
                        "--root",
                        root.toString(),
                        "--install-location",
                        installDir,
                        "--component-plist",
                        cpl.toAbsolutePath().toString(),
                        "--scripts",
                        scriptsRoot(env).toAbsolutePath().toString(),
                        "--identifier",
                        ((MacApplication)pkg.app()).bundleIdentifier(),
                        appPKG.toAbsolutePath().toString());
                IOUtils.exec(pb, false, null, true, Executor.INFINITE_TIMEOUT);
            }

            // build final package
            Path finalPKG = outdir.resolve(pkg.packageFileNameWithSuffix());
            Files.createDirectories(outdir);

            List<String> commandLine = new ArrayList<>();
            commandLine.add("/usr/bin/productbuild");

            commandLine.add("--resources");
            commandLine.add(env.configDir().toAbsolutePath().toString());

            // maybe sign
            if (pkg.sign()) {
                if (OSVersion.current().compareTo(new OSVersion(10, 12)) >= 0) {
                    // we need this for OS X 10.12+
                    Log.verbose(I18N.getString("message.signing.pkg"));
                }

                final var pkgSigningConfig = pkg.signingConfig().orElseThrow();

                commandLine.add("--sign");
                commandLine.add(pkgSigningConfig.identifier().orElseThrow().name());

                pkgSigningConfig.keyChain().ifPresent(keyChain -> {
                    commandLine.add("--keychain");
                    commandLine.add(keyChain.toString());
                });
            }

            if (((MacApplication)pkg.app()).appStore()) {
                commandLine.add("--product");
                commandLine.add(getConfig_PDF(pkg, env)
                        .toAbsolutePath().toString());
                commandLine.add("--component");
                Path p = root.resolve(pkg.app().appImageDirName());
                commandLine.add(p.toAbsolutePath().toString());
                commandLine.add(installDir);
            } else {
                commandLine.add("--distribution");
                commandLine.add(getConfig_DistributionXMLFile(pkg, env)
                        .toAbsolutePath().toString());
                commandLine.add("--package-path");
                commandLine.add(packagesRoot(env).toAbsolutePath().toString());
            }
            commandLine.add(finalPKG.toAbsolutePath().toString());

            pb = new ProcessBuilder(commandLine);

            try (ByteArrayOutputStream baos = new ByteArrayOutputStream();
                 PrintStream ps = new PrintStream(baos)) {
                try {
                    IOUtils.exec(pb, false, ps, true, Executor.INFINITE_TIMEOUT);
                } catch (IOException ioe) {
                    // Log output of "productbuild" in case of
                    // error. It should help user to diagnose
                    // issue when using --mac-installer-sign-identity
                    Log.info(MessageFormat.format(I18N.getString(
                             "error.tool.failed.with.output"), "productbuild"));
                    Log.info(baos.toString().strip());
                    throw ioe;
                }
            }

            return finalPKG;
        } catch (Exception ignored) {
            Log.verbose(ignored);
            return null;
        }
    }

    /*
     * Implement Bundler
     */

=======
>>>>>>> 6cddb4cc
    @Override
    public String getName() {
        return I18N.getString("pkg.bundler.name");
    }

    @Override
    public String getID() {
        return "pkg";
    }

    @Override
    public boolean validate(Map<String, ? super Object> params)
            throws ConfigException {
        try {
            Objects.requireNonNull(params);

            MacFromParams.PKG_PACKAGE.fetchFrom(params);

            // run basic validation to ensure requirements are met
            // we are not interested in return code, only possible exception
            validateAppImageAndBundeler(params);

            String identifier = MAC_CF_BUNDLE_IDENTIFIER.fetchFrom(params);
            if (identifier == null) {
                throw new ConfigException(
                        I18N.getString("message.app-image-requires-identifier"),
                        I18N.getString(
                            "message.app-image-requires-identifier.advice"));
            }
            if (!isValidBundleIdentifier(identifier)) {
                throw new ConfigException(
                        MessageFormat.format(I18N.getString(
                        "message.invalid-identifier"), identifier),
                        I18N.getString("message.invalid-identifier.advice"));
            }

            // reject explicitly set sign to true and no valid signature key
            if (Optional.ofNullable(
                    SIGN_BUNDLE.fetchFrom(params)).orElse(Boolean.FALSE)) {
                if (!SIGNING_KEY_USER.getIsDefaultValue(params)) {
                    String signingIdentity =
                            DEVELOPER_ID_INSTALLER_SIGNING_KEY.fetchFrom(params);
                    if (signingIdentity == null) {
                        throw new ConfigException(
                                I18N.getString("error.explicit-sign-no-cert"),
                                I18N.getString(
                                "error.explicit-sign-no-cert.advice"));
                    }
                }

                // No need to validate --mac-installer-sign-identity, since it is
                // pass through option.
            }

            // hdiutil is always available so there's no need
            // to test for availability.

            return true;
        } catch (RuntimeException re) {
            if (re.getCause() instanceof ConfigException) {
                throw (ConfigException) re.getCause();
            } else {
                throw new ConfigException(re);
            }
        }
    }

    @Override
    public Path execute(Map<String, ? super Object> params,
            Path outputParentDir) throws PackagerException {

        final var pkg = MacFromParams.PKG_PACKAGE.fetchFrom(params);
        var env = BuildEnvFromParams.BUILD_ENV.fetchFrom(params);

        final var packager = MacPkgPackager.build().outputDir(outputParentDir).pkg(pkg).env(env);

        return packager.execute();
    }

    @Override
    public boolean supported(boolean runtimeInstaller) {
        return true;
    }

    @Override
    public boolean isDefault() {
        return false;
    }

}<|MERGE_RESOLUTION|>--- conflicted
+++ resolved
@@ -74,519 +74,6 @@
                 },
             (s, p) -> s);
 
-<<<<<<< HEAD
-    public Path bundle(Map<String, ? super Object> params,
-            Path outdir) throws PackagerException {
-
-        final var pkg = MacFromParams.PKG_PACKAGE.fetchFrom(params);
-        var env = BuildEnvFromParams.BUILD_ENV.fetchFrom(params);
-
-        Log.verbose(MessageFormat.format(I18N.getString("message.building-pkg"),
-                pkg.app().name()));
-
-        IOUtils.writableOutputDir(outdir);
-
-        try {
-
-            prepareConfigFiles(pkg, env);
-            Path configScript = getConfig_Script(pkg, env);
-            if (IOUtils.exists(configScript)) {
-                IOUtils.run("bash", configScript);
-            }
-
-            return createPKG(pkg, env, outdir);
-        } catch (IOException ex) {
-            Log.verbose(ex);
-            throw new PackagerException(ex);
-        }
-    }
-
-    private Path packagesRoot(BuildEnv env) {
-        return env.buildRoot().resolve("packages");
-    }
-
-    private Path scriptsRoot(BuildEnv env) {
-        return env.configDir().resolve("scripts");
-    }
-
-    private Path getPackages_AppPackage(MacPkgPackage pkg, BuildEnv env) {
-        return packagesRoot(env).resolve(pkg.app().name() + "-app.pkg");
-    }
-
-    private Path getPackages_ServicesPackage(MacPkgPackage pkg, BuildEnv env) {
-        return packagesRoot(env).resolve(pkg.app().name() + "-services.pkg");
-    }
-
-    private Path getPackages_SupportPackage(MacPkgPackage pkg, BuildEnv env) {
-        return packagesRoot(env).resolve(pkg.app().name() + "-support.pkg");
-    }
-
-    private Path getConfig_DistributionXMLFile(MacPkgPackage pkg, BuildEnv env) {
-        return env.configDir().resolve("distribution.dist");
-    }
-
-    private Path getConfig_PDF(MacPkgPackage pkg, BuildEnv env) {
-        return env.configDir().resolve("product-def.plist");
-    }
-
-    private Path getConfig_BackgroundImage(MacPkgPackage pkg, BuildEnv env) {
-        return env.configDir().resolve(pkg.app().name() + "-background.png");
-    }
-
-    private Path getConfig_BackgroundImageDarkAqua(MacPkgPackage pkg, BuildEnv env) {
-        return env.configDir().resolve(pkg.app().name() + "-background-darkAqua.png");
-    }
-
-    private String getAppIdentifier(MacPkgPackage pkg) {
-        return ((MacApplication)pkg.app()).bundleIdentifier();
-    }
-
-    private String getServicesIdentifier(MacPkgPackage pkg) {
-        return ((MacApplication)pkg.app()).bundleIdentifier() + ".services";
-    }
-
-    private String getSupportIdentifier(MacPkgPackage pkg) {
-        return ((MacApplication)pkg.app()).bundleIdentifier() + ".support";
-    }
-
-    private void preparePackageScripts(MacPkgPackage pkg, BuildEnv env)
-            throws IOException {
-        Log.verbose(I18N.getString("message.preparing-scripts"));
-
-        Files.createDirectories(scriptsRoot(env));
-
-        Map<String, String> data = new HashMap<>();
-
-        Path appLocation = pkg.asInstalledPackageApplicationLayout().orElseThrow().appDirectory();
-
-        data.put("INSTALL_LOCATION", Path.of("/").resolve(pkg.relativeInstallDir()).toString());
-        data.put("APP_LOCATION", appLocation.toString());
-
-        MacPkgInstallerScripts.createAppScripts()
-                .setResourceDir(env.resourceDir().orElse(null))
-                .setSubstitutionData(data)
-                .saveInFolder(scriptsRoot(env));
-    }
-
-    private void addPackageToInstallerGuiScript(XMLStreamWriter xml,
-            String pkgId, String pkgName, String pkgVersion) throws IOException,
-            XMLStreamException {
-        xml.writeStartElement("pkg-ref");
-        xml.writeAttribute("id", pkgId);
-        xml.writeEndElement(); // </pkg-ref>
-        xml.writeStartElement("choice");
-        xml.writeAttribute("id", pkgId);
-        xml.writeAttribute("visible", "false");
-        xml.writeStartElement("pkg-ref");
-        xml.writeAttribute("id", pkgId);
-        xml.writeEndElement(); // </pkg-ref>
-        xml.writeEndElement(); // </choice>
-        xml.writeStartElement("pkg-ref");
-        xml.writeAttribute("id", pkgId);
-        xml.writeAttribute("version", pkgVersion);
-        xml.writeAttribute("onConclusion", "none");
-        try {
-            xml.writeCharacters(new URI(null, null, pkgName, null).toASCIIString());
-        } catch (URISyntaxException ex) {
-            throw new RuntimeException(ex);
-        }
-        xml.writeEndElement(); // </pkg-ref>
-    }
-
-    private void prepareDistributionXMLFile(MacPkgPackage pkg, BuildEnv env)
-            throws IOException {
-        Path f = getConfig_DistributionXMLFile(pkg, env);
-
-        Log.verbose(MessageFormat.format(I18N.getString(
-                "message.preparing-distribution-dist"), f.toAbsolutePath().toString()));
-
-        XmlUtils.createXml(f, xml -> {
-            xml.writeStartElement("installer-gui-script");
-            xml.writeAttribute("minSpecVersion", "1");
-
-            xml.writeStartElement("title");
-            xml.writeCharacters(pkg.app().name());
-            xml.writeEndElement();
-
-            xml.writeStartElement("background");
-            xml.writeAttribute("file",
-                    getConfig_BackgroundImage(pkg, env).getFileName().toString());
-            xml.writeAttribute("mime-type", "image/png");
-            xml.writeAttribute("alignment", "bottomleft");
-            xml.writeAttribute("scaling", "none");
-            xml.writeEndElement();
-
-            xml.writeStartElement("background-darkAqua");
-            xml.writeAttribute("file",
-                    getConfig_BackgroundImageDarkAqua(pkg, env).getFileName().toString());
-            xml.writeAttribute("mime-type", "image/png");
-            xml.writeAttribute("alignment", "bottomleft");
-            xml.writeAttribute("scaling", "none");
-            xml.writeEndElement();
-
-            final var licFile = pkg.licenseFile();
-            if (licFile.isPresent()) {
-                xml.writeStartElement("license");
-                xml.writeAttribute("file", licFile.orElseThrow().toAbsolutePath().toString());
-                xml.writeAttribute("mime-type", "text/rtf");
-                xml.writeEndElement();
-            }
-
-            /*
-             * Note that the content of the distribution file
-             * below is generated by productbuild --synthesize
-             */
-
-            Map<String, Path> pkgs = new LinkedHashMap<>();
-
-            pkgs.put(getAppIdentifier(pkg), getPackages_AppPackage(pkg, env));
-            if (withServicesPkg(pkg, env)) {
-                pkgs.put(getServicesIdentifier(pkg),
-                        getPackages_ServicesPackage(pkg, env));
-                pkgs.put(getSupportIdentifier(pkg),
-                        getPackages_SupportPackage(pkg, env));
-            }
-
-            for (var p : pkgs.entrySet()) {
-                addPackageToInstallerGuiScript(xml, p.getKey(),
-                        p.getValue().getFileName().toString(),
-                        pkg.app().version());
-            }
-
-            xml.writeStartElement("options");
-            xml.writeAttribute("customize", "never");
-            xml.writeAttribute("require-scripts", "false");
-            xml.writeAttribute("hostArchitectures",
-                    Architecture.isAARCH64() ? "arm64" : "x86_64");
-            xml.writeEndElement(); // </options>
-            xml.writeStartElement("choices-outline");
-            xml.writeStartElement("line");
-            xml.writeAttribute("choice", "default");
-            for (var pkgId : pkgs.keySet()) {
-                xml.writeStartElement("line");
-                xml.writeAttribute("choice", pkgId);
-                xml.writeEndElement(); // </line>
-            }
-            xml.writeEndElement(); // </line>
-            xml.writeEndElement(); // </choices-outline>
-            xml.writeStartElement("choice");
-            xml.writeAttribute("id", "default");
-            xml.writeEndElement(); // </choice>
-
-            xml.writeEndElement(); // </installer-gui-script>
-        });
-    }
-
-    private boolean prepareConfigFiles(MacPkgPackage pkg, BuildEnv env)
-            throws IOException {
-
-        env.createResource(DEFAULT_BACKGROUND_IMAGE)
-                .setCategory(I18N.getString("resource.pkg-background-image"))
-                .saveToFile(getConfig_BackgroundImage(pkg, env));
-
-        env.createResource(DEFAULT_BACKGROUND_IMAGE)
-                .setCategory(I18N.getString("resource.pkg-background-image"))
-                .saveToFile(getConfig_BackgroundImageDarkAqua(pkg, env));
-
-        env.createResource(DEFAULT_PDF)
-                .setCategory(I18N.getString("resource.pkg-pdf"))
-                .saveToFile(getConfig_PDF(pkg, env));
-
-        prepareDistributionXMLFile(pkg, env);
-
-        env.createResource(null)
-                .setCategory(I18N.getString("resource.post-install-script"))
-                .saveToFile(getConfig_Script(pkg, env));
-
-        return true;
-    }
-
-    // name of post-image script
-    private Path getConfig_Script(MacPkgPackage pkg, BuildEnv env) {
-        return env.configDir().resolve(pkg.app().name() + "-post-image.sh");
-    }
-
-    private void patchCPLFile(Path cpl) throws IOException {
-        String cplData = Files.readString(cpl);
-        String[] lines = cplData.split("\n");
-        try (PrintWriter out = new PrintWriter(Files.newBufferedWriter(cpl))) {
-            int skip = 0;
-            // Used to skip Java.runtime bundle, since
-            // pkgbuild with --root will find two bundles app and Java runtime.
-            // We cannot generate component proprty list when using
-            // --component argument.
-            for (int i = 0; i < lines.length; i++) {
-                if (lines[i].trim().equals("<key>BundleIsRelocatable</key>")) {
-                    out.println(lines[i]);
-                    out.println("<false/>");
-                    i++;
-                } else if (lines[i].trim().equals("<key>ChildBundles</key>")) {
-                    ++skip;
-                } else if ((skip > 0) && lines[i].trim().equals("</array>")) {
-                    --skip;
-                } else {
-                    if (skip == 0) {
-                        out.println(lines[i]);
-                    }
-                }
-            }
-        }
-    }
-
-    // pkgbuild includes all components from "--root" and subfolders,
-    // so if we have app image in folder which contains other images, then they
-    // will be included as well. It does have "--filter" option which use regex
-    // to exclude files/folder, but it will overwrite default one which excludes
-    // based on doc "any .svn or CVS directories, and any .DS_Store files".
-    // So easy approach will be to copy user provided app-image into temp folder
-    // if root path contains other files.
-    private Path getRoot(MacPkgPackage pkg, BuildEnv env) throws IOException {
-        Path rootDir = env.appImageDir().getParent();
-
-        // Not needed for runtime installer and it might break runtime installer
-        // if parent does not have any other files
-        if (!pkg.isRuntimeInstaller()) {
-            try (var fileList = Files.list(rootDir)) {
-                Path[] list = fileList.toArray(Path[]::new);
-                // We should only have app image and/or .DS_Store
-                if (list.length == 1) {
-                    return rootDir;
-                } else if (list.length == 2) {
-                    // Check case with app image and .DS_Store
-                    if (list[0].toString().toLowerCase().endsWith(".ds_store") ||
-                        list[1].toString().toLowerCase().endsWith(".ds_store")) {
-                        return rootDir; // Only app image and .DS_Store
-                    }
-                }
-            }
-        }
-
-        // Copy to new root
-        Path newRoot = Files.createTempDirectory(
-                env.buildRoot(), "root-");
-
-        Path source, dest;
-
-        if (pkg.isRuntimeInstaller()) {
-            // firs, is this already a runtime with
-            // <runtime>/Contents/Home - if so we need the Home dir
-            Path original = env.appImageDir();
-            Path home = original.resolve("Contents/Home");
-            source = (Files.exists(home)) ? home : original;
-
-            // Then we need to put back the <NAME>/Content/Home
-            dest = newRoot.resolve(((MacApplication)pkg.app()).bundleIdentifier() + "/Contents/Home");
-        } else {
-            source = env.appImageDir();
-            dest = newRoot.resolve(source.getFileName());
-        }
-        FileUtils.copyRecursive(source, dest);
-
-        return newRoot;
-    }
-
-    private boolean withServicesPkg(MacPkgPackage pkg, BuildEnv env) {
-        return MacLaunchersAsServices.create(env, pkg).isPresent();
-    }
-
-    private void createServicesPkg(MacPkgPackage pkg, BuildEnv env) throws
-            IOException {
-        Path root = env.buildRoot().resolve("services");
-
-        Path srcRoot = root.resolve("src");
-
-        var services = MacLaunchersAsServices.create(BuildEnv.withAppImageDir(env, srcRoot), pkg).orElseThrow();
-
-        Path scriptsDir = root.resolve("scripts");
-
-        var data = services.create();
-        data.put("SERVICES_PACKAGE_ID", getServicesIdentifier(pkg));
-
-        MacPkgInstallerScripts.createServicesScripts()
-                .setResourceDir(env.resourceDir().orElse(null))
-                .setSubstitutionData(data)
-                .saveInFolder(scriptsDir);
-
-        var pb = new ProcessBuilder("/usr/bin/pkgbuild",
-                "--root",
-                srcRoot.toString(),
-                "--install-location",
-                "/",
-                "--scripts",
-                scriptsDir.toString(),
-                "--identifier",
-                getServicesIdentifier(pkg),
-                getPackages_ServicesPackage(pkg, env).toAbsolutePath().toString());
-        IOUtils.exec(pb, false, null, true, Executor.INFINITE_TIMEOUT);
-
-        createSupportPkg(pkg, env, data);
-    }
-
-    private void createSupportPkg(MacPkgPackage pkg, BuildEnv env,
-            Map<String, String> servicesSubstitutionData) throws IOException {
-        Path root = env.buildRoot().resolve("support");
-
-        Path srcRoot = root.resolve("src");
-
-        var enqouter = Enquoter.forShellLiterals().setEnquotePredicate(str -> true);
-
-        Map<String, String> data = new HashMap<>(servicesSubstitutionData);
-        data.put("APP_INSTALLATION_FOLDER", Path.of("/").resolve(pkg.relativeInstallDir()).toString());
-        data.put("SUPPORT_INSTALLATION_FOLDER", enqouter.applyTo(Path.of(
-                "/Library/Application Support", pkg.app().name()).toString()));
-
-        new ShellScriptResource("uninstall.command")
-                .setResource(env.createResource("uninstall.command.template")
-                        .setCategory(I18N.getString("resource.pkg-uninstall-script"))
-                        .setPublicName("uninstaller")
-                        .setSubstitutionData(data))
-                .saveInFolder(srcRoot.resolve(pkg.app().name()));
-
-        var pb = new ProcessBuilder("/usr/bin/pkgbuild",
-                "--root",
-                srcRoot.toString(),
-                "--install-location",
-                "/Library/Application Support",
-                "--identifier",
-                getSupportIdentifier(pkg),
-                getPackages_SupportPackage(pkg, env).toAbsolutePath().toString());
-        IOUtils.exec(pb, false, null, true, Executor.INFINITE_TIMEOUT);
-    }
-
-    private Path createPKG(MacPkgPackage pkg, BuildEnv env, Path outdir) {
-        // generic find attempt
-        try {
-            Path appPKG = getPackages_AppPackage(pkg, env);
-
-            Files.createDirectories(packagesRoot(env));
-
-            Path root = getRoot(pkg, env);
-
-            if (withServicesPkg(pkg, env)) {
-                createServicesPkg(pkg, env);
-            }
-
-            final var installDir = Path.of("/").resolve(pkg.relativeInstallDir()).toString();
-
-            // Generate default CPL file
-            Path cpl = env.configDir().resolve("cpl.plist");
-            ProcessBuilder pb = new ProcessBuilder("/usr/bin/pkgbuild",
-                    "--root",
-                    root.toString(),
-                    "--install-location",
-                    installDir,
-                    "--analyze",
-                    cpl.toAbsolutePath().toString());
-
-            IOUtils.exec(pb, false, null, true, Executor.INFINITE_TIMEOUT);
-
-            patchCPLFile(cpl);
-
-            // build application package
-            if (((MacApplication)pkg.app()).appStore()) {
-                pb = new ProcessBuilder("/usr/bin/pkgbuild",
-                        "--root",
-                        root.toString(),
-                        "--install-location",
-                        installDir,
-                        "--component-plist",
-                        cpl.toAbsolutePath().toString(),
-                        "--identifier",
-                        ((MacApplication)pkg.app()).bundleIdentifier(),
-                        appPKG.toAbsolutePath().toString());
-                IOUtils.exec(pb, false, null, true, Executor.INFINITE_TIMEOUT);
-            } else {
-                preparePackageScripts(pkg, env);
-                pb = new ProcessBuilder("/usr/bin/pkgbuild",
-                        "--root",
-                        root.toString(),
-                        "--install-location",
-                        installDir,
-                        "--component-plist",
-                        cpl.toAbsolutePath().toString(),
-                        "--scripts",
-                        scriptsRoot(env).toAbsolutePath().toString(),
-                        "--identifier",
-                        ((MacApplication)pkg.app()).bundleIdentifier(),
-                        appPKG.toAbsolutePath().toString());
-                IOUtils.exec(pb, false, null, true, Executor.INFINITE_TIMEOUT);
-            }
-
-            // build final package
-            Path finalPKG = outdir.resolve(pkg.packageFileNameWithSuffix());
-            Files.createDirectories(outdir);
-
-            List<String> commandLine = new ArrayList<>();
-            commandLine.add("/usr/bin/productbuild");
-
-            commandLine.add("--resources");
-            commandLine.add(env.configDir().toAbsolutePath().toString());
-
-            // maybe sign
-            if (pkg.sign()) {
-                if (OSVersion.current().compareTo(new OSVersion(10, 12)) >= 0) {
-                    // we need this for OS X 10.12+
-                    Log.verbose(I18N.getString("message.signing.pkg"));
-                }
-
-                final var pkgSigningConfig = pkg.signingConfig().orElseThrow();
-
-                commandLine.add("--sign");
-                commandLine.add(pkgSigningConfig.identifier().orElseThrow().name());
-
-                pkgSigningConfig.keyChain().ifPresent(keyChain -> {
-                    commandLine.add("--keychain");
-                    commandLine.add(keyChain.toString());
-                });
-            }
-
-            if (((MacApplication)pkg.app()).appStore()) {
-                commandLine.add("--product");
-                commandLine.add(getConfig_PDF(pkg, env)
-                        .toAbsolutePath().toString());
-                commandLine.add("--component");
-                Path p = root.resolve(pkg.app().appImageDirName());
-                commandLine.add(p.toAbsolutePath().toString());
-                commandLine.add(installDir);
-            } else {
-                commandLine.add("--distribution");
-                commandLine.add(getConfig_DistributionXMLFile(pkg, env)
-                        .toAbsolutePath().toString());
-                commandLine.add("--package-path");
-                commandLine.add(packagesRoot(env).toAbsolutePath().toString());
-            }
-            commandLine.add(finalPKG.toAbsolutePath().toString());
-
-            pb = new ProcessBuilder(commandLine);
-
-            try (ByteArrayOutputStream baos = new ByteArrayOutputStream();
-                 PrintStream ps = new PrintStream(baos)) {
-                try {
-                    IOUtils.exec(pb, false, ps, true, Executor.INFINITE_TIMEOUT);
-                } catch (IOException ioe) {
-                    // Log output of "productbuild" in case of
-                    // error. It should help user to diagnose
-                    // issue when using --mac-installer-sign-identity
-                    Log.info(MessageFormat.format(I18N.getString(
-                             "error.tool.failed.with.output"), "productbuild"));
-                    Log.info(baos.toString().strip());
-                    throw ioe;
-                }
-            }
-
-            return finalPKG;
-        } catch (Exception ignored) {
-            Log.verbose(ignored);
-            return null;
-        }
-    }
-
-    /*
-     * Implement Bundler
-     */
-
-=======
->>>>>>> 6cddb4cc
     @Override
     public String getName() {
         return I18N.getString("pkg.bundler.name");
