/*
 * Copyright (c) 2025, Oracle and/or its affiliates. All rights reserved.
 * DO NOT ALTER OR REMOVE COPYRIGHT NOTICES OR THIS FILE HEADER.
 *
 * This code is free software; you can redistribute it and/or modify it
 * under the terms of the GNU General Public License version 2 only, as
 * published by the Free Software Foundation.  Oracle designates this
 * particular file as subject to the "Classpath" exception as provided
 * by Oracle in the LICENSE file that accompanied this code.
 *
 * This code is distributed in the hope that it will be useful, but WITHOUT
 * ANY WARRANTY; without even the implied warranty of MERCHANTABILITY or
 * FITNESS FOR A PARTICULAR PURPOSE.  See the GNU General Public License
 * version 2 for more details (a copy is included in the LICENSE file that
 * accompanied this code).
 *
 * You should have received a copy of the GNU General Public License version
 * 2 along with this work; if not, write to the Free Software Foundation,
 * Inc., 51 Franklin St, Fifth Floor, Boston, MA 02110-1301 USA.
 *
 * Please contact Oracle, 500 Oracle Parkway, Redwood Shores, CA 94065 USA
 * or visit www.oracle.com if you need additional information or have any
 * questions.
 */

package jdk.jpackage.internal;

import static java.util.stream.Collectors.toMap;
import static jdk.jpackage.internal.model.AppImageLayout.toPathGroup;

import java.io.IOException;
import java.nio.file.LinkOption;
import java.nio.file.Path;
import java.util.ArrayList;
import java.util.Collection;
import java.util.HashMap;
import java.util.List;
import java.util.Map;
import java.util.Objects;
import java.util.Optional;
import java.util.concurrent.Callable;
import java.util.function.Predicate;
import java.util.function.UnaryOperator;
import java.util.stream.Stream;
import jdk.jpackage.internal.model.AppImageLayout;
import jdk.jpackage.internal.model.Application;
import jdk.jpackage.internal.model.ApplicationLayout;
import jdk.jpackage.internal.model.Package;
import jdk.jpackage.internal.model.PackagerException;
import jdk.jpackage.internal.pipeline.DirectedEdge;
import jdk.jpackage.internal.pipeline.FixedDAG;
import jdk.jpackage.internal.pipeline.TaskPipelineBuilder;
import jdk.jpackage.internal.pipeline.TaskSpecBuilder;
import jdk.jpackage.internal.util.function.ExceptionBox;


final class PackagingPipeline {

    /**
     * Runs the pipeline for the given application.
     *
     * @param env the build environment
     * @param app the application
     */
    void execute(BuildEnv env, Application app) throws PackagerException {
        execute(contextMapper.apply(createTaskContext(env, app)));
    }

    /**
     * Runs the pipeline for the given package.
     * <p>
     * Building a package may require a directory where the app image bits will be
     * accumulated or the existing app image may be used. The decision is made based
     * on the properties of the given package. A new build environment will be
     * created if an intermediate directory is required. To access the build
     * environment that will be used by the pipeline before running the pipeline
     * create {@link StartupParameters} instance using
     * {@link Builder#createStartupParameters(BuildEnv, Package, Path)} method.
     *
     * @param env       the build environment
     * @param pkg       the package
     * @param outputDir the output directory for the package file
     */
    void execute(BuildEnv env, Package pkg, Path outputDir) throws PackagerException {
        execute((StartupParameters)createPackagingTaskContext(env, pkg, outputDir, taskConfig));
    }

    /**
     * Runs the pipeline using the startup parameters created with
     * {@link Builder#createStartupParameters(BuildEnv, Package, Path)} call.
     *
     * @param startupParameters the pipeline startup parameters
     */
    void execute(StartupParameters startupParameters) throws PackagerException {
        execute(contextMapper.apply(createTaskContext((PackagingTaskContext)startupParameters)));
    }

    /**
     * The way to access packaging build environment before building a package in a pipeline.
     */
    interface StartupParameters {
        BuildEnv packagingEnv();
    }

    interface TaskAction {
    }

    interface TaskID {
    }

    enum BuildApplicationTaskID implements TaskID {
        RUNTIME,
        CONTENT,
        LAUNCHERS,
        APP_IMAGE_FILE
    }

    enum CopyAppImageTaskID implements TaskID {
        COPY
    }

    enum PrimaryTaskID implements TaskID {
        BUILD_APPLICATION_IMAGE,
        COPY_APP_IMAGE,
        PACKAGE
    }

    enum PackageTaskID implements TaskID {
        RUN_POST_IMAGE_USER_SCRIPT,
        CREATE_CONFIG_FILES,
        CREATE_PACKAGE_FILE
    }

    interface TaskContext extends Predicate<TaskID> {
        void execute(TaskAction taskAction) throws IOException, PackagerException;
    }

    record AppImageBuildEnv<T extends Application, U extends AppImageLayout>(BuildEnv env, T app) {
        @SuppressWarnings("unchecked")
        U envLayout() {
            return (U)app.imageLayout();
        }

        @SuppressWarnings("unchecked")
        U resolvedLayout() {
            return (U)env.appImageLayout();
        }
    }

    record PackageBuildEnv<T extends Package, U extends AppImageLayout>(BuildEnv env, T pkg, Path outputDir) {
        @SuppressWarnings("unchecked")
        U envLayout() {
            return (U)pkg.appImageLayout();
        }

        @SuppressWarnings("unchecked")
        U resolvedLayout() {
            return (U)env.appImageLayout();
        }
    }

    @FunctionalInterface
    interface ApplicationImageTaskAction<T extends Application, U extends ApplicationLayout> extends TaskAction {
        void execute(AppImageBuildEnv<T, U> env) throws IOException, PackagerException;
    }

    @FunctionalInterface
    interface AppImageTaskAction<T extends Application, U extends AppImageLayout> extends TaskAction {
        void execute(AppImageBuildEnv<T, U> env) throws IOException, PackagerException;
    }

    @FunctionalInterface
    interface CopyAppImageTaskAction<T extends Package> extends TaskAction {
        void execute(T pkg, AppImageLayout srcAppImage, AppImageLayout dstAppImage) throws IOException, PackagerException;
    }

    @FunctionalInterface
    interface PackageTaskAction<T extends Package, U extends AppImageLayout> extends TaskAction {
        void execute(PackageBuildEnv<T, U> env) throws IOException, PackagerException;
    }

    @FunctionalInterface
    interface NoArgTaskAction extends TaskAction {
        void execute() throws IOException, PackagerException;
    }

    record TaskConfig(Optional<TaskAction> action) {
        TaskConfig {
            Objects.requireNonNull(action);
        }
    }

    static final class Builder {

        private Builder() {
        }

        final class TaskBuilder extends TaskSpecBuilder<TaskID> {

            private TaskBuilder(TaskID id) {
                super(id);
            }

            private TaskBuilder(TaskID id, TaskConfig config) {
                this(id);
                config.action().ifPresent(this::setAction);
            }

            private TaskBuilder setAction(TaskAction v) {
                action = v;
                return this;
            }

            TaskBuilder noaction() {
                action = null;
                return this;
            }

            <T extends Application, U extends ApplicationLayout> TaskBuilder applicationAction(ApplicationImageTaskAction<T, U> action) {
                return setAction(action);
            }

            <T extends Application, U extends AppImageLayout> TaskBuilder appImageAction(AppImageTaskAction<T, U> action) {
                return setAction(action);
            }

            <T extends Package> TaskBuilder copyAction(CopyAppImageTaskAction<T> action) {
                return setAction(action);
            }

            <T extends Package, U extends AppImageLayout> TaskBuilder packageAction(PackageTaskAction<T, U> action) {
                return setAction(action);
            }

            TaskBuilder action(NoArgTaskAction action) {
                return setAction(action);
            }

            boolean hasAction() {
                return action != null;
            }

            @Override
            public TaskBuilder addDependent(TaskID v) {
                super.addDependent(v);
                return this;
            }

            @Override
            public TaskBuilder addDependency(TaskID v) {
                super.addDependency(v);
                return this;
            }

            @Override
            public TaskBuilder addDependencies(Collection<? extends TaskID> tasks) {
                super.addDependencies(tasks);
                return this;
            }

            @Override
            public TaskBuilder addDependents(Collection<? extends TaskID> tasks) {
                super.addDependents(tasks);
                return this;
            }

            public TaskBuilder addDependencies(TaskID ... tasks) {
                return addDependencies(List.of(tasks));
            }

            public TaskBuilder addDependents(TaskID ... tasks) {
                return addDependents(List.of(tasks));
            }

            Builder add() {
                final var config = new TaskConfig(Optional.ofNullable(action));
                taskConfig.put(task(), config);
                createLinks().forEach(Builder.this::linkTasks);
                return Builder.this;
            }

            private TaskAction action;
        }

        Builder linkTasks(DirectedEdge<TaskID> edge) {
            taskGraphBuilder.addEdge(edge);
            if (taskGraphSnapshot != null) {
                taskGraphSnapshot = null;
            }
            return this;
        }

        Builder linkTasks(TaskID tail, TaskID head) {
            return linkTasks(DirectedEdge.create(tail, head));
        }

        TaskBuilder task(TaskID id) {
            return new TaskBuilder(id);
        }

        Stream<TaskBuilder> configuredTasks() {
            return taskConfig.entrySet().stream().map(e -> {
                return new TaskBuilder(e.getKey(), e.getValue());
            });
        }

        Builder excludeDirFromCopying(Path path) {
            Objects.requireNonNull(path);
            excludeCopyDirs.add(path);
            return this;
        }

        Builder contextMapper(UnaryOperator<TaskContext> v) {
            contextMapper = v;
            return this;
        }

        FixedDAG<TaskID> taskGraphSnapshot() {
            if (taskGraphSnapshot == null) {
                taskGraphSnapshot = taskGraphBuilder.create();
            }
            return taskGraphSnapshot;
        }

        StartupParameters createStartupParameters(BuildEnv env, Package pkg, Path outputDir) {
            return createPackagingTaskContext(env, pkg, outputDir, taskConfig);
        }

        PackagingPipeline create() {
            return new PackagingPipeline(taskGraphSnapshot(), taskConfig,
                    Optional.ofNullable(contextMapper).orElse(UnaryOperator.identity()));
        }

        private final FixedDAG.Builder<TaskID> taskGraphBuilder = FixedDAG.build();
        private final List<Path> excludeCopyDirs = new ArrayList<>();
        private final Map<TaskID, TaskConfig> taskConfig = new HashMap<>();
        private UnaryOperator<TaskContext> contextMapper;
        private FixedDAG<TaskID> taskGraphSnapshot;
    }

    static Builder build() {
        return new Builder();
    }

    static Builder buildStandard() {
        final var builder = build();

        configureApplicationTasks(builder);
        configurePackageTasks(builder);

        return builder;
    }

    static Builder configureApplicationTasks(Builder builder) {
        builder.task(BuildApplicationTaskID.RUNTIME)
                .addDependent(BuildApplicationTaskID.CONTENT)
                .applicationAction(ApplicationImageUtils.createWriteRuntimeAction()).add();

        builder.task(BuildApplicationTaskID.LAUNCHERS)
                .addDependent(BuildApplicationTaskID.CONTENT)
                .applicationAction(ApplicationImageUtils.createWriteLaunchersAction()).add();

        builder.task(BuildApplicationTaskID.APP_IMAGE_FILE)
                .addDependent(PrimaryTaskID.BUILD_APPLICATION_IMAGE)
                .applicationAction(ApplicationImageUtils.createWriteAppImageFileAction()).add();

        builder.task(BuildApplicationTaskID.CONTENT)
                .addDependent(BuildApplicationTaskID.APP_IMAGE_FILE)
                .applicationAction(ApplicationImageUtils.createCopyContentAction(() -> builder.excludeCopyDirs)).add();

        return builder;
    }

    static Builder configurePackageTasks(Builder builder) {
        builder.task(CopyAppImageTaskID.COPY)
                .copyAction(PackagingPipeline::copyAppImage)
                .addDependent(PrimaryTaskID.COPY_APP_IMAGE)
                .add();

        builder.task(PrimaryTaskID.COPY_APP_IMAGE).add();

        builder.task(PrimaryTaskID.BUILD_APPLICATION_IMAGE).add();

        builder.task(PackageTaskID.RUN_POST_IMAGE_USER_SCRIPT)
                .addDependencies(PrimaryTaskID.BUILD_APPLICATION_IMAGE, PrimaryTaskID.COPY_APP_IMAGE)
                .addDependency(PackageTaskID.CREATE_CONFIG_FILES)
                .addDependent(PackageTaskID.CREATE_PACKAGE_FILE)
                .packageAction(PackagingPipeline::runPostAppImageUserScript).add();

        builder.task(PackageTaskID.CREATE_CONFIG_FILES)
                .addDependent(PackageTaskID.CREATE_PACKAGE_FILE)
                .add();

        builder.task(PackageTaskID.CREATE_PACKAGE_FILE)
                .addDependent(PrimaryTaskID.PACKAGE)
                .add();

        builder.task(PrimaryTaskID.PACKAGE).add();

        return builder;
    }

    static void copyAppImage(Package pkg, AppImageLayout srcAppImage, AppImageLayout dstAppImage) throws IOException {
        copyAppImage(srcAppImage, dstAppImage, true);
    }

    static void copyAppImage(AppImageLayout srcAppImage, AppImageLayout dstAppImage,
            boolean removeAppImageFile) throws IOException {
        final var srcLayoutPathGroup = toPathGroup(srcAppImage);

        if (removeAppImageFile && srcAppImage instanceof ApplicationLayout appLayout) {
            // Copy app layout omitting application image info file.
            srcLayoutPathGroup.ghostPath(AppImageFile.getPathInAppImage(appLayout));
        }

        srcLayoutPathGroup.copy(toPathGroup(dstAppImage), LinkOption.NOFOLLOW_LINKS);
    }

    static void runPostAppImageUserScript(PackageBuildEnv<Package, AppImageLayout> env) throws IOException {
        final var appImageDir = env.env().appImageDir();
        new ScriptRunner()
                .setDirectory(appImageDir)
                .setResourceCategoryId("resource.post-app-image-script")
                .setScriptNameSuffix("post-image")
                .setEnvironmentVariable("JpAppImageDir", appImageDir.toAbsolutePath().toString())
                .run(env.env(), env.pkg().app().name());
    }

    private PackagingPipeline(FixedDAG<TaskID> taskGraph, Map<TaskID, TaskConfig> taskConfig,
            UnaryOperator<TaskContext> contextMapper) {
        this.taskGraph = Objects.requireNonNull(taskGraph);
        this.taskConfig = Objects.requireNonNull(taskConfig);
        this.contextMapper = Objects.requireNonNull(contextMapper);
    }

    private TaskContext createTaskContext(BuildEnv env, Application app) {
        return new DefaultTaskContext(taskGraph, env, app, Optional.empty());
    }

    private TaskContext createTaskContext(PackagingTaskContext packagingContext) {
        return new DefaultTaskContext(taskGraph, packagingContext.env(),
                packagingContext.pkg().app(), Optional.of(packagingContext));
    }

    private static PackagingTaskContext createPackagingTaskContext(BuildEnv env, Package pkg,
            Path outputDir, Map<TaskID, TaskConfig> taskConfig) {

        Objects.requireNonNull(env);
        Objects.requireNonNull(outputDir);
        Objects.requireNonNull(taskConfig);
        if (pkg.appImageLayout().isResolved()) {
            throw new IllegalArgumentException();
        }

        final AppImageLayout srcLayout;
        final AppImageLayout dstLayout;
        if (pkg.app().runtimeBuilder().isPresent()) {
            // Runtime builder is present, will build application image.
            srcLayout = pkg.appImageLayout().resolveAt(env.appImageDir());
            dstLayout = srcLayout;
        } else {
<<<<<<< HEAD
            srcAppImageDesc = new AppImageDesc(pkg.app().imageLayout(),
                    pkg.predefinedAppImage().orElseThrow(UnsupportedOperationException::new));
=======
            srcLayout = pkg.predefinedAppImage().map(predefinedAppImage -> {
                // Will create a package from the predefined app image.
                if (predefinedAppImage.equals(env.appImageDir())) {
                    return env.appImageLayout();
                } else {
                    return pkg.appImageLayout().resolveAt(predefinedAppImage);
                }
            }).orElseGet(() -> {
                // No predefined app image and no runtime builder.
                // This should be runtime packaging.
                if (pkg.isRuntimeInstaller()) {
                    return env.appImageLayout();
                } else {
                    // Can't create app image without runtime builder.
                    throw new UnsupportedOperationException();
                }
            });
>>>>>>> fde6cd77

            if (taskConfig.get(CopyAppImageTaskID.COPY).action().isEmpty()) {
                // "copy app image" task action is empty indicating
                // the package will use provided app image in place.
                dstLayout = srcLayout;
            } else {
                dstLayout = pkg.appImageLayout().resolveAt(env.buildRoot().resolve("image"));
            }
        }

        return new PackagingTaskContext(BuildEnv.withAppImageLayout(env, dstLayout), pkg, outputDir, srcLayout);
    }

    private void execute(TaskContext context) throws PackagerException {
        final Map<TaskID, Callable<Void>> tasks = taskConfig.entrySet().stream().collect(toMap(Map.Entry::getKey, task -> {
            return createTask(context, task.getKey(), task.getValue());
        }));

        final var builder = new TaskPipelineBuilder();

        for (final var tail : taskGraph.nodes()) {
            for (final var head : taskGraph.getHeadsOf(tail)) {
                builder.linkTasks(tasks.get(tail), tasks.get(head));
            }
        }

        try {
            builder.create().call();
        } catch (ExceptionBox ex) {
            throw new PackagerException(ex.getCause());
        } catch (RuntimeException ex) {
            throw ex;
        } catch (PackagerException ex) {
            throw ex;
        } catch (Exception ex) {
            throw new PackagerException(ex);
        }
    }

    private record PackagingTaskContext(BuildEnv env, Package pkg, Path outputDir,
            AppImageLayout srcAppImage) implements TaskContext, StartupParameters {

        PackagingTaskContext {
            Objects.requireNonNull(env);
            Objects.requireNonNull(pkg);
            Objects.requireNonNull(outputDir);
            Objects.requireNonNull(srcAppImage);
        }

        @Override
        public BuildEnv packagingEnv() {
            return env;
        }

        @Override
        public boolean test(TaskID taskID) {
            if (taskID == BuildApplicationTaskID.APP_IMAGE_FILE) {
                // Application image for packaging, skip adding application image info file.
                return false;
            }

            return true;
        }

        @SuppressWarnings("unchecked")
        @Override
        public void execute(TaskAction taskAction) throws IOException, PackagerException {
            if (taskAction instanceof PackageTaskAction<?, ?>) {
                ((PackageTaskAction<Package, AppImageLayout>)taskAction).execute(pkgBuildEnv());
            } else if (taskAction instanceof CopyAppImageTaskAction<?>) {
                ((CopyAppImageTaskAction<Package>)taskAction).execute(pkg(),
                        srcAppImage, env.appImageLayout());
            } else {
                throw new IllegalArgumentException();
            }
        }

        AppImageBuildEnv<Application, AppImageLayout> appImageBuildEnv() {
            return new AppImageBuildEnv<>(env, pkg.app());
        }

        PackageBuildEnv<Package, AppImageLayout> pkgBuildEnv() {
            return new PackageBuildEnv<>(env, pkg, outputDir);
        }
    }

    private record DefaultTaskContext(FixedDAG<TaskID> taskGraph, BuildEnv env, Application app,
            Optional<PackagingTaskContext> pkg) implements TaskContext {

        DefaultTaskContext {
            Objects.requireNonNull(taskGraph);
            Objects.requireNonNull(env);
            Objects.requireNonNull(app);
            Objects.requireNonNull(pkg);
        }

        @Override
        public boolean test(TaskID taskID) {
            final var isBuildApplicationImageTask = isBuildApplicationImageTask(taskID);
            final var isCopyAppImageTask = isCopyAppImageTask(taskID);
            final var isPackageTask = !isBuildApplicationImageTask && !isCopyAppImageTask;

            if (pkg.isPresent() && !pkg.orElseThrow().test(taskID)) {
                return false;
            } else if (pkg.isEmpty() && (isPackageTask || isCopyAppImageTask)) {
                // Building application image, skip packaging and copying app image tasks.
                return false;
            } else if (pkg.isPresent() && app.runtimeBuilder().isEmpty() && isBuildApplicationImageTask && !isCopyAppImageTask) {
                // Building a package, runtime builder is not present, skip building application image tasks.
                return false;
            } else if (app.runtimeBuilder().isPresent() && isCopyAppImageTask && !isBuildApplicationImageTask) {
                // Runtime builder is present, skip copying app image tasks.
                return false;
            } else {
                return true;
            }
        }

        @SuppressWarnings("unchecked")
        @Override
        public void execute(TaskAction taskAction) throws IOException, PackagerException {
            if (taskAction instanceof AppImageTaskAction<?, ?>) {
                final var taskEnv = pkg.map(PackagingTaskContext::appImageBuildEnv).orElseGet(this::appBuildEnv);
                ((AppImageTaskAction<Application, AppImageLayout>)taskAction).execute(taskEnv);
            } else if (taskAction instanceof ApplicationImageTaskAction<?, ?>) {
                ((ApplicationImageTaskAction<Application, ApplicationLayout>)taskAction).execute(appBuildEnv());
            } else if (taskAction instanceof NoArgTaskAction noArgAction) {
                noArgAction.execute();
            } else {
                pkg.orElseThrow(UnsupportedOperationException::new).execute(taskAction);
            }
        }

        private boolean isBuildApplicationImageTask(TaskID taskID) {
            return (taskID == PrimaryTaskID.BUILD_APPLICATION_IMAGE
                    || taskGraph.getAllHeadsOf(taskID).contains(PrimaryTaskID.BUILD_APPLICATION_IMAGE));
        }

        private boolean isCopyAppImageTask(TaskID taskID) {
            return (taskID == PrimaryTaskID.COPY_APP_IMAGE
                    || taskGraph.getAllHeadsOf(taskID).contains(PrimaryTaskID.COPY_APP_IMAGE));
        }

        @SuppressWarnings("unchecked")
        private <T extends AppImageLayout> AppImageBuildEnv<Application, T> appBuildEnv() {
            return new AppImageBuildEnv<>(env, app);
        }
    }

    private static Callable<Void> createTask(TaskContext context, TaskID id, TaskConfig config) {
        Objects.requireNonNull(context);
        Objects.requireNonNull(id);
        Objects.requireNonNull(config);
        return () -> {
            if (config.action.isPresent() && context.test(id)) {
                context.execute(config.action.orElseThrow());
            }
            return null;
        };
    }

    private final FixedDAG<TaskID> taskGraph;
    private final Map<TaskID, TaskConfig> taskConfig;
    private final UnaryOperator<TaskContext> contextMapper;
}<|MERGE_RESOLUTION|>--- conflicted
+++ resolved
@@ -459,10 +459,6 @@
             srcLayout = pkg.appImageLayout().resolveAt(env.appImageDir());
             dstLayout = srcLayout;
         } else {
-<<<<<<< HEAD
-            srcAppImageDesc = new AppImageDesc(pkg.app().imageLayout(),
-                    pkg.predefinedAppImage().orElseThrow(UnsupportedOperationException::new));
-=======
             srcLayout = pkg.predefinedAppImage().map(predefinedAppImage -> {
                 // Will create a package from the predefined app image.
                 if (predefinedAppImage.equals(env.appImageDir())) {
@@ -480,7 +476,6 @@
                     throw new UnsupportedOperationException();
                 }
             });
->>>>>>> fde6cd77
 
             if (taskConfig.get(CopyAppImageTaskID.COPY).action().isEmpty()) {
                 // "copy app image" task action is empty indicating
