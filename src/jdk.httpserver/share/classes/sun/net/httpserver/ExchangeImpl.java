--- conflicted
+++ resolved
@@ -98,13 +98,10 @@
         this.uri = u;
         this.connection = connection;
         this.reqContentLen = len;
-<<<<<<< HEAD
         this.upgrade = isUpgradeRequest(reqHdrs);
-=======
         this.attributes = perExchangeAttributes
             ? new ConcurrentHashMap<>()
             : getHttpContext().getAttributes();
->>>>>>> c3449de2
         /* ros only used for headers, body written directly to stream */
         this.ros = req.outputStream();
         this.ris = req.inputStream();
