/*
 * Copyright (c) 2005, 2025, Oracle and/or its affiliates. All rights reserved.
 * DO NOT ALTER OR REMOVE COPYRIGHT NOTICES OR THIS FILE HEADER.
 *
 * This code is free software; you can redistribute it and/or modify it
 * under the terms of the GNU General Public License version 2 only, as
 * published by the Free Software Foundation.  Oracle designates this
 * particular file as subject to the "Classpath" exception as provided
 * by Oracle in the LICENSE file that accompanied this code.
 *
 * This code is distributed in the hope that it will be useful, but WITHOUT
 * ANY WARRANTY; without even the implied warranty of MERCHANTABILITY or
 * FITNESS FOR A PARTICULAR PURPOSE.  See the GNU General Public License
 * version 2 for more details (a copy is included in the LICENSE file that
 * accompanied this code).
 *
 * You should have received a copy of the GNU General Public License version
 * 2 along with this work; if not, write to the Free Software Foundation,
 * Inc., 51 Franklin St, Fifth Floor, Boston, MA 02110-1301 USA.
 *
 * Please contact Oracle, 500 Oracle Parkway, Redwood Shores, CA 94065 USA
 * or visit www.oracle.com if you need additional information or have any
 * questions.
 */

package sun.net.httpserver;

import java.io.*;
import java.net.*;
import javax.net.ssl.*;
import java.util.*;
import java.util.concurrent.ConcurrentHashMap;
import java.lang.System.Logger;
import java.lang.System.Logger.Level;
import java.text.*;
import java.time.Instant;
import java.time.ZoneId;
import java.time.format.DateTimeFormatter;
import java.util.stream.Stream;
import com.sun.net.httpserver.*;
import static com.sun.net.httpserver.HttpExchange.RSPBODY_EMPTY;
import static com.sun.net.httpserver.HttpExchange.RSPBODY_CHUNKED;

class ExchangeImpl {

    Headers reqHdrs, rspHdrs;
    Request req;
    String method;
    boolean writefinished;
    URI uri;
    HttpConnection connection;
    long reqContentLen;
    long rspContentLen;
    /* raw streams which access the socket directly */
    InputStream ris;
    OutputStream ros;
    Thread thread;
    /* close the underlying connection when this exchange finished */
    boolean close;
    boolean closed;
    boolean http10 = false;
    boolean upgrade;
    boolean upgraded;

    /* for formatting the Date: header */
    private static final DateTimeFormatter FORMATTER;
    private static final boolean perExchangeAttributes =
        !System.getProperty("jdk.httpserver.attributes", "")
              .equals("context");
    static {
        String pattern = "EEE, dd MMM yyyy HH:mm:ss zzz";
        FORMATTER = DateTimeFormatter.ofPattern(pattern, Locale.US)
                                     .withZone(ZoneId.of("GMT"));
    }

    private static final String HEAD = "HEAD";
    private static final String GET = "GET";

    /* streams which take care of the HTTP protocol framing
     * and are passed up to higher layers
     */
    InputStream uis;
    OutputStream uos;
    LeftOverInputStream uis_orig; // uis may have be a user supplied wrapper
    PlaceholderOutputStream uos_orig;

    boolean sentHeaders; /* true after response headers sent */
    final Map<String, Object> attributes;
    int rcode = -1;
    HttpPrincipal principal;
    ServerImpl server;

    ExchangeImpl(
        String m, URI u, Request req, long len, HttpConnection connection
    ) throws IOException {
        this.req = req;
        this.reqHdrs = Headers.of(req.headers());
        this.rspHdrs = new Headers();
        this.method = m;
        this.uri = u;
        this.connection = connection;
        this.reqContentLen = len;
        this.upgrade = isUpgradeRequest(reqHdrs);
        this.attributes = perExchangeAttributes
            ? new ConcurrentHashMap<>()
            : getHttpContext().getAttributes();
        /* ros only used for headers, body written directly to stream */
        this.ros = req.outputStream();
        this.ris = req.inputStream();
        server = getServerImpl();
        server.startExchange();
    }

    public Headers getRequestHeaders() {
        return reqHdrs;
    }

    public Headers getResponseHeaders() {
        return rspHdrs;
    }

    public URI getRequestURI() {
        return uri;
    }

    public String getRequestMethod() {
        return method;
    }

    public HttpContextImpl getHttpContext() {
        return connection.getHttpContext();
    }

    private boolean isHeadRequest() {
        return HEAD.equals(getRequestMethod());
    }

<<<<<<< HEAD
    // check if Upgrade connection
    private boolean isUpgradeRequest(Headers headers) {
        var values = headers.get("Connection");
        return values != null
            && headers.get("Upgrade") != null
            && GET.equals(getRequestMethod())
            && values.stream().filter("Upgrade"::equalsIgnoreCase).findAny().isPresent();
    }

    public void close () {
=======
    public void close() {
>>>>>>> e635330a
        if (closed) {
            return;
        }
        closed = true;

        /* close the underlying connection if,
         * a) the streams not set up yet, no response can be sent, or
         * b) if the wrapper output stream is not set up, or
         * c) if the close of the input/outpu stream fails
         */
        try {
            if (uis_orig == null || uos == null) {
                connection.close();
                return;
            }
            if (!uos_orig.isWrapped()) {
                connection.close();
                return;
            }
            if (!uis_orig.isClosed()) {
                uis_orig.close();
            }
            uos.close();
        } catch (IOException e) {
            connection.close();
        }
    }

    public InputStream getRequestBody() {
        if (uis != null) {
            return uis;
        }
<<<<<<< HEAD
        if (upgrade) {
            uis_orig = new UpgradeInputStream(this, ris);
        } else if (reqContentLen == -1L) {
            uis_orig = new ChunkedInputStream (this, ris);
        } else {
            uis_orig = new FixedLengthInputStream (this, ris, reqContentLen);
=======
        if (reqContentLen == -1L) {
            uis_orig = new ChunkedInputStream(this, ris);
            uis = uis_orig;
        } else {
            uis_orig = new FixedLengthInputStream(this, ris, reqContentLen);
            uis = uis_orig;
>>>>>>> e635330a
        }
        uis = uis_orig;
        return uis;
    }

    LeftOverInputStream getOriginalInputStream() {
        return uis_orig;
    }

    public int getResponseCode() {
        return rcode;
    }

    public OutputStream getResponseBody() {
        /* TODO. Change spec to remove restriction below. Filters
         * cannot work with this restriction
         *
         * if (!sentHeaders) {
         *    throw new IllegalStateException("headers not sent");
         * }
         */
        if (uos == null) {
            uos_orig = new PlaceholderOutputStream(null);
            uos = uos_orig;
        }
        return uos;
    }


    /* returns the place holder stream, which is the stream
     * returned from the 1st call to getResponseBody()
     * The "real" ouputstream is then placed inside this
     */
    PlaceholderOutputStream getPlaceholderResponseBody() {
        getResponseBody();
        return uos_orig;
    }

    public void sendResponseHeaders(int rCode, long contentLen)
    throws IOException
    {
        final Logger logger = server.getLogger();
        if (sentHeaders) {
            throw new IOException("headers already sent");
        }
        this.rcode = rCode;
        String statusLine = "HTTP/1.1 " + rCode + Code.msg(rCode) + "\r\n";
        ByteArrayOutputStream tmpout = new ByteArrayOutputStream();
        PlaceholderOutputStream o = getPlaceholderResponseBody();
        tmpout.write(bytes(statusLine, 0), 0, statusLine.length());
        boolean noContentToSend = false; // assume there is content
        boolean noContentLengthHeader = false; // must not send Content-length is set
        rspHdrs.set("Date", FORMATTER.format(Instant.now()));

        /* check for connection upgrade */
        if (rCode == 101) {

<<<<<<< HEAD
            if (contentLen != 0) {
                logger.log(
                    Level.WARNING,
                    () -> "sendResponseHeaders: rCode = " + rCode + ": forcing contentLen = 0");
            }
            contentLen = 0;
        /* check for response type that is not allowed to send a body */
        } else if (rCode >= 100 && rCode < 200 /* informational */
            || rCode == 204           /* no content */
            || rCode == 304)          /* not modified */
=======
        if ((rCode >= 100 && rCode < 200) /* informational */
            ||(rCode == 204)           /* no content */
            ||(rCode == 304))          /* not modified */
>>>>>>> e635330a
        {
            if (contentLen != RSPBODY_EMPTY) {
                String msg = "sendResponseHeaders: rCode = " + rCode
                    + ": forcing contentLen = RSPBODY_EMPTY";
                logger.log(Level.WARNING, msg);
            }
            contentLen = RSPBODY_EMPTY;
            noContentLengthHeader = (rCode != 304);
        }

        if (isHeadRequest() || rCode == 304) {
            /* HEAD requests or 304 responses should not set a content length by passing it
             * through this API, but should instead manually set the required
             * headers.*/
            if (contentLen >= 0) {
                String msg =
                    "sendResponseHeaders: being invoked with a content length for a HEAD request";
                logger.log(Level.WARNING, msg);
            }
            noContentToSend = true;
            contentLen = 0;
            o.setWrappedStream(new FixedLengthOutputStream(this, ros, contentLen));
        } else { /* not a HEAD request or 304 response */
            if (contentLen == RSPBODY_CHUNKED) {
                if (http10) {
                    o.setWrappedStream(new UndefLengthOutputStream(this, ros));
                    close = true;
                } else if (upgrade && rCode == 101) {
                    o.setWrappedStream (new UpgradeOutputStream (this, ros));
                    close = true;
                } else {
                    rspHdrs.set("Transfer-encoding", "chunked");
                    o.setWrappedStream(new ChunkedOutputStream(this, ros));
                }
            } else {
                if (contentLen == RSPBODY_EMPTY) {
                    noContentToSend = true;
                    contentLen = 0;
                }
                if (!noContentLengthHeader) {
                    rspHdrs.set("Content-length", Long.toString(contentLen));
                }
                o.setWrappedStream(new FixedLengthOutputStream(this, ros, contentLen));
            }
        }

        // A custom handler can request that the connection be
        // closed after the exchange by supplying Connection: close
        // to the response header. Nothing to do if the exchange is
        // already set up to be closed.
        if (!close) {
            Stream<String> conheader =
                    Optional.ofNullable(rspHdrs.get("Connection"))
                    .map(List::stream).orElse(Stream.empty());
            if (conheader.anyMatch("close"::equalsIgnoreCase)) {
                logger.log(Level.DEBUG, "Connection: close requested by handler");
                close = true;
            }
        }

        write(rspHdrs, tmpout);
        this.rspContentLen = contentLen;
        tmpout.writeTo(ros);
        sentHeaders = true;
        logger.log(Level.TRACE, "Sent headers: noContentToSend=" + noContentToSend);
        if (noContentToSend) {
            ros.flush();
            close();
        } else if (upgrade && rCode == 101) {
            upgraded = true;
            ros.flush();
        }
        server.logReply(rCode, req.requestLine(), null);
    }

    void write(Headers map, OutputStream os) throws IOException {
        Set<Map.Entry<String, List<String>>> entries = map.entrySet();
        for (Map.Entry<String, List<String>> entry : entries) {
            String key = entry.getKey();
            byte[] buf;
            List<String> values = entry.getValue();
            for (String val : values) {
                int i = key.length();
                buf = bytes(key, 2);
                buf[i++] = ':';
                buf[i++] = ' ';
                os.write(buf, 0, i);
                buf = bytes(val, 2);
                i = val.length();
                buf[i++] = '\r';
                buf[i++] = '\n';
                os.write(buf, 0, i);
            }
        }
        os.write('\r');
        os.write('\n');
    }

    private byte[] rspbuf = new byte[128]; // used by bytes()

    /**
     * convert string to byte[], using rspbuf
     * Make sure that at least "extra" bytes are free at end
     * of rspbuf. Reallocate rspbuf if not big enough.
     * caller must check return value to see if rspbuf moved
     */
    private byte[] bytes(String s, int extra) {
        int slen = s.length();
        if (slen+extra > rspbuf.length) {
            int diff = slen + extra - rspbuf.length;
            rspbuf = new byte [2* (rspbuf.length + diff)];
        }
        char c[] = s.toCharArray();
        for (int i=0; i<c.length; i++) {
            rspbuf[i] = (byte)c[i];
        }
        return rspbuf;
    }

    public InetSocketAddress getRemoteAddress() {
        Socket s = connection.getChannel().socket();
        InetAddress ia = s.getInetAddress();
        int port = s.getPort();
        return new InetSocketAddress(ia, port);
    }

    public InetSocketAddress getLocalAddress() {
        Socket s = connection.getChannel().socket();
        InetAddress ia = s.getLocalAddress();
        int port = s.getLocalPort();
        return new InetSocketAddress(ia, port);
    }

    public String getProtocol() {
        String reqline = req.requestLine();
        int index = reqline.lastIndexOf(' ');
        return reqline.substring(index+1);
    }

    public SSLSession getSSLSession() {
        SSLEngine e = connection.getSSLEngine();
        if (e == null) {
            return null;
        }
        return e.getSession();
    }

    public Object getAttribute(String name) {
        return attributes.get(Objects.requireNonNull(name, "null name parameter"));
    }

    public void setAttribute(String name, Object value) {
        var key = Objects.requireNonNull(name, "null name parameter");
        if (value != null) {
            attributes.put(key, value);
        } else {
            attributes.remove(key);
        }
    }

    public void setStreams(InputStream i, OutputStream o) {
        assert uis != null;
        if (i != null) {
            uis = i;
        }
        if (o != null) {
            uos = o;
        }
    }

    /**
     * PP
     */
    HttpConnection getConnection() {
        return connection;
    }

    ServerImpl getServerImpl() {
        return getHttpContext().getServerImpl();
    }

    public HttpPrincipal getPrincipal() {
        return principal;
    }

    void setPrincipal(HttpPrincipal principal) {
        this.principal = principal;
    }

    static ExchangeImpl get(HttpExchange t) {
        if (t instanceof HttpExchangeImpl) {
            return ((HttpExchangeImpl)t).getExchangeImpl();
        } else {
            assert t instanceof HttpsExchangeImpl;
            return ((HttpsExchangeImpl)t).getExchangeImpl();
        }
    }
}

/**
 * An OutputStream which wraps another stream
 * which is supplied either at creation time, or sometime later.
 * If a caller/user tries to write to this stream before
 * the wrapped stream has been provided, then an IOException will
 * be thrown.
 */
class PlaceholderOutputStream extends java.io.OutputStream {

    OutputStream wrapped;

    PlaceholderOutputStream(OutputStream os) {
        wrapped = os;
    }

    void setWrappedStream(OutputStream os) {
        wrapped = os;
    }

    boolean isWrapped() {
        return wrapped != null;
    }

    private void checkWrap() throws IOException {
        if (wrapped == null) {
            throw new IOException("response headers not sent yet");
        }
    }

    public void write(int b) throws IOException {
        checkWrap();
        wrapped.write(b);
    }

    public void write(byte b[]) throws IOException {
        checkWrap();
        wrapped.write(b);
    }

    public void write(byte b[], int off, int len) throws IOException {
        checkWrap();
        wrapped.write(b, off, len);
    }

    public void flush() throws IOException {
        checkWrap();
        wrapped.flush();
    }

    public void close() throws IOException {
        checkWrap();
        wrapped.close();
    }
}<|MERGE_RESOLUTION|>--- conflicted
+++ resolved
@@ -135,7 +135,6 @@
         return HEAD.equals(getRequestMethod());
     }
 
-<<<<<<< HEAD
     // check if Upgrade connection
     private boolean isUpgradeRequest(Headers headers) {
         var values = headers.get("Connection");
@@ -145,10 +144,7 @@
             && values.stream().filter("Upgrade"::equalsIgnoreCase).findAny().isPresent();
     }
 
-    public void close () {
-=======
     public void close() {
->>>>>>> e635330a
         if (closed) {
             return;
         }
@@ -181,21 +177,12 @@
         if (uis != null) {
             return uis;
         }
-<<<<<<< HEAD
         if (upgrade) {
             uis_orig = new UpgradeInputStream(this, ris);
         } else if (reqContentLen == -1L) {
-            uis_orig = new ChunkedInputStream (this, ris);
+            uis_orig = new ChunkedInputStream(this, ris);
         } else {
             uis_orig = new FixedLengthInputStream (this, ris, reqContentLen);
-=======
-        if (reqContentLen == -1L) {
-            uis_orig = new ChunkedInputStream(this, ris);
-            uis = uis_orig;
-        } else {
-            uis_orig = new FixedLengthInputStream(this, ris, reqContentLen);
-            uis = uis_orig;
->>>>>>> e635330a
         }
         uis = uis_orig;
         return uis;
@@ -253,7 +240,6 @@
         /* check for connection upgrade */
         if (rCode == 101) {
 
-<<<<<<< HEAD
             if (contentLen != 0) {
                 logger.log(
                     Level.WARNING,
@@ -264,11 +250,6 @@
         } else if (rCode >= 100 && rCode < 200 /* informational */
             || rCode == 204           /* no content */
             || rCode == 304)          /* not modified */
-=======
-        if ((rCode >= 100 && rCode < 200) /* informational */
-            ||(rCode == 204)           /* no content */
-            ||(rCode == 304))          /* not modified */
->>>>>>> e635330a
         {
             if (contentLen != RSPBODY_EMPTY) {
                 String msg = "sendResponseHeaders: rCode = " + rCode
