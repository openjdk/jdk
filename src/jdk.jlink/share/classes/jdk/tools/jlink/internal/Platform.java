--- conflicted
+++ resolved
@@ -24,60 +24,16 @@
  */
 package jdk.tools.jlink.internal;
 
-<<<<<<< HEAD
-import java.io.IOException;
-import java.io.InputStream;
-import java.nio.ByteOrder;
-=======
 import jdk.internal.util.Architecture;
 import jdk.internal.util.OperatingSystem;
 
->>>>>>> d22bcc81
 import java.util.Locale;
-import java.util.Properties;
 
 /**
  * Supported OperatingSystem and Architecture.
  */
-public record Platform(OperatingSystem os, Architecture arch, ByteOrder endianness) {
-    private static final Properties PLATFORM_PROPERTIES;
-    private static final String ENDIANNESS_KEY_SUFFIX = ".endianness";
+public record Platform(OperatingSystem os, Architecture arch) {
 
-    static {
-        Properties p = null;
-        try (InputStream is = Platform.class.getResourceAsStream("target.properties")) {
-            p = new Properties();
-            p.load(is);
-        } catch (IOException e) {
-            throw new ExceptionInInitializerError(e);
-        }
-        PLATFORM_PROPERTIES = p;
-    }
-
-<<<<<<< HEAD
-    public enum OperatingSystem {
-        WINDOWS,
-        LINUX,
-        MACOS,
-        AIX,
-        UNKNOWN;
-    }
-
-    public enum Architecture {
-        X86,
-        x64,
-        ARM,
-        AARCH64,
-        PPC64,
-        PPC64LE,
-        s390x,
-        UNKNOWN;
-    }
-
-    public static final Platform UNKNOWN = new Platform(OperatingSystem.UNKNOWN, Architecture.UNKNOWN, null);
-
-=======
->>>>>>> d22bcc81
     /*
      * Returns the {@code Platform} based on the platformString of the form <operating system>-<arch>.
      * @throws IllegalArgumentException if the delimiter is missing or either OS or
@@ -90,33 +46,6 @@
         if (index < 0) {
             throw new IllegalArgumentException("platformString missing delimiter: " + platformString);
         }
-<<<<<<< HEAD
-        Architecture arch = toArch(archName);
-
-        if (os == OperatingSystem.UNKNOWN || arch == Architecture.UNKNOWN) {
-            return UNKNOWN;
-        }
-        // map the endianness from target.properties
-        // until ModuleTarget attribute is extended to include the endianness
-        String v = PLATFORM_PROPERTIES.getProperty(platformString + ENDIANNESS_KEY_SUFFIX);
-        ByteOrder endian = switch (v.trim().toLowerCase(Locale.ROOT)) {
-            case "little" -> ByteOrder.LITTLE_ENDIAN;
-            case "big" -> ByteOrder.BIG_ENDIAN;
-            default -> throw new InternalError("Unrecognized endian value '" + platformString + "'");
-        };
-
-        return new Platform(os, arch, endian);
-    }
-
-    /**
-     * @return true if it's a 64-bit platform
-     */
-    public boolean is64Bit() {
-        return switch (arch) {
-            case x64, AARCH64, PPC64, PPC64LE, s390x -> true;
-            default -> false;
-        };
-=======
         osName = platformString.substring(0, index);
         OperatingSystem os = OperatingSystem.valueOf(osName.toUpperCase(Locale.ROOT));
 
@@ -126,18 +55,13 @@
         Architecture arch = Architecture.valueOf(archName.toUpperCase(Locale.ROOT));
 
         return new Platform(os, arch);
->>>>>>> d22bcc81
     }
 
     /**
      * {@return the runtime {@code Platform}}
      */
     public static Platform runtime() {
-<<<<<<< HEAD
-        return new Platform(runtimeOS(), runtimeArch(), ByteOrder.nativeOrder());
-=======
         return new Platform(OperatingSystem.current(), Architecture.current());
->>>>>>> d22bcc81
     }
 
     /**
@@ -145,50 +69,6 @@
      */
     @Override
     public String toString() {
-<<<<<<< HEAD
-        return os.toString().toLowerCase() + "-" + arch.toString().toLowerCase();
-    }
-
-    /**
-     * Returns the runtime {@code Platform.OperatingSystem}.
-     */
-    private static OperatingSystem runtimeOS() {
-        String osName = System.getProperty("os.name").substring(0, 3).toLowerCase();
-        OperatingSystem os = switch (osName) {
-            case "win" -> OperatingSystem.WINDOWS;
-            case "lin" -> OperatingSystem.LINUX;
-            case "mac" -> OperatingSystem.MACOS;
-            case "aix" -> OperatingSystem.AIX;
-            default    -> OperatingSystem.UNKNOWN;
-        };
-        return os;
-    }
-
-    /**
-     * Returns the runtime {@code Platform.Architechrure}.
-     */
-    private static Architecture runtimeArch() {
-        String archName = System.getProperty("os.arch");
-        return toArch(archName);
-    }
-
-    /**
-     * Returns the {@code Platform.Architecture} based on the archName.
-     */
-    private static Architecture toArch(String archName) {
-        Architecture arch = switch (archName) {
-            case "x86"             -> Architecture.X86;
-            case "amd64", "x86_64" -> Architecture.x64;
-            case "arm"             -> Architecture.ARM;
-            case "aarch64"         -> Architecture.AARCH64;
-            case "ppc64"           -> Architecture.PPC64;
-            case "ppc64le"         -> Architecture.PPC64LE;
-            case "s390x"           -> Architecture.s390x;
-            default                -> Architecture.UNKNOWN;
-        };
-        return arch;
-=======
         return os.toString().toLowerCase(Locale.ROOT) + "-" + arch.toString().toLowerCase(Locale.ROOT);
->>>>>>> d22bcc81
     }
 }