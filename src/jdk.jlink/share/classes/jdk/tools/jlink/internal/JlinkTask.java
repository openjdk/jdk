--- conflicted
+++ resolved
@@ -369,19 +369,14 @@
     // the token for "all modules on the module path"
     private static final String ALL_MODULE_PATH = "ALL-MODULE-PATH";
     private JlinkConfiguration initJlinkConfig() throws BadArgs {
-<<<<<<< HEAD
         // Empty module path not allowed with ALL-MODULE-PATH in --add-modules
         if (options.addMods.contains(ALL_MODULE_PATH) && options.modulePath.isEmpty()) {
             throw taskHelper.newBadArgs("err.no.module.path");
         }
-
         List<Path> originalModulePath = new ArrayList<>(options.modulePath);
-        ModuleFinder appModulePathFinder = createFinderFromPath(options.modulePath);
-        ModuleFinder finder = appModulePathFinder;
-=======
         ModuleFinder appModuleFinder = newModuleFinder(options.modulePath);
         ModuleFinder finder = appModuleFinder;
->>>>>>> c9643d31
+
         boolean isLinkFromRuntime = false;
         if (!appModuleFinder.find("java.base").isPresent()) {
             // If the application module finder doesn't contain the
@@ -422,9 +417,8 @@
         Set<String> roots = new HashSet<>();
         for (String mod : options.addMods) {
             if (mod.equals(ALL_MODULE_PATH)) {
-<<<<<<< HEAD
-                // all observable modules in app module path are roots
-                Set<String> initialRoots = appModulePathFinder.findAll()
+                // all observable modules in the app module path are roots
+                Set<String> initialRoots = appModuleFinder.findAll()
                         .stream()
                         .map(ModuleReference::descriptor)
                         .map(ModuleDescriptor::name)
@@ -433,8 +427,8 @@
                 // Error if no module is found on the app module path
                 if (initialRoots.isEmpty()) {
                     String modPath = originalModulePath.stream()
-                                                       .map(a -> a.toString())
-                                                       .collect(Collectors.joining(","));
+                            .map(a -> a.toString())
+                            .collect(Collectors.joining(","));
                     throw taskHelper.newBadArgs("err.empty.module.path", modPath);
                 }
 
@@ -444,12 +438,9 @@
                 // not include JDK modules from the default module path or the
                 // run-time image. Only do this if no --limit-modules has been
                 // specified to begin with.
-                ModuleFinder mf = newModuleFinder(finder, options.limitMods.isEmpty() ? initialRoots : options.limitMods,
-                                                  Set.of(), isLinkFromRuntime);
-=======
-                ModuleFinder mf = newLimitedFinder(finder, options.limitMods,
-                                              Set.of());
->>>>>>> c9643d31
+                ModuleFinder mf = newLimitedFinder(finder,
+                                                   options.limitMods.isEmpty() ? initialRoots : options.limitMods,
+                                                   Set.of());
                 mf.findAll()
                   .stream()
                   .map(ModuleReference::descriptor)
