/*
 * Copyright (c) 2024, 2025, Red Hat, Inc.
 * DO NOT ALTER OR REMOVE COPYRIGHT NOTICES OR THIS FILE HEADER.
 *
 * This code is free software; you can redistribute it and/or modify it
 * under the terms of the GNU General Public License version 2 only, as
 * published by the Free Software Foundation.  Oracle designates this
 * particular file as subject to the "Classpath" exception as provided
 * by Oracle in the LICENSE file that accompanied this code.
 *
 * This code is distributed in the hope that it will be useful, but WITHOUT
 * ANY WARRANTY; without even the implied warranty of MERCHANTABILITY or
 * FITNESS FOR A PARTICULAR PURPOSE.  See the GNU General Public License
 * version 2 for more details (a copy is included in the LICENSE file that
 * accompanied this code).
 *
 * You should have received a copy of the GNU General Public License version
 * 2 along with this work; if not, write to the Free Software Foundation,
 * Inc., 51 Franklin St, Fifth Floor, Boston, MA 02110-1301 USA.
 *
 * Please contact Oracle, 500 Oracle Parkway, Redwood Shores, CA 94065 USA
 * or visit www.oracle.com if you need additional information or have any
 * questions.
 */

package jdk.tools.jlink.internal;

import static jdk.tools.jlink.internal.LinkableRuntimeImage.RESPATH_PATTERN;

import java.io.ByteArrayInputStream;
import java.io.IOException;
import java.io.InputStream;
import java.io.UncheckedIOException;
import java.lang.module.ModuleFinder;
import java.lang.module.ModuleReference;
import java.nio.charset.StandardCharsets;
import java.nio.file.Files;
import java.nio.file.Path;
import java.nio.file.Paths;
import java.security.MessageDigest;
import java.util.ArrayList;
import java.util.Arrays;
import java.util.Collections;
import java.util.HexFormat;
import java.util.List;
import java.util.Map;
import java.util.Objects;
import java.util.Set;
import java.util.function.Function;
import java.util.function.Predicate;
import java.util.stream.Collectors;
import java.util.stream.Stream;

import jdk.internal.util.OperatingSystem;
import jdk.tools.jlink.internal.Archive.Entry.EntryType;
import jdk.tools.jlink.internal.runtimelink.ResourceDiff;
import jdk.tools.jlink.plugin.ResourcePoolEntry;
import jdk.tools.jlink.plugin.ResourcePoolEntry.Type;

/**
 * An archive implementation based on the JDK's run-time image. That is, classes
 * and resources from the modules image (lib/modules, or jimage) and other
 * associated files from the filesystem of the JDK installation.
 */
public class JRTArchive implements Archive {

    private final String module;
    private final Path path;
    private final ModuleReference ref;
    // The collection of files of this module
    private final List<JRTFile> files = new ArrayList<>();
    // Files not part of the lib/modules image of the JDK install.
    // Thus, native libraries, binaries, legal files, etc.
    private final List<String> otherRes;
    // Maps a module resource path to the corresponding diff to packaged
    // modules for that resource (if any)
    private final Map<String, ResourceDiff> resDiff;
    private final boolean errorOnModifiedFile;
    private final TaskHelper taskHelper;
    private final Set<String> upgradeableFiles;

    /**
     * JRTArchive constructor
     *
     * @param module The module name this archive refers to
     * @param path The JRT filesystem path.
     * @param errorOnModifiedFile Whether or not modified files of the JDK
     *        install aborts the link.
     * @param perModDiff The lib/modules (a.k.a jimage) diff for this module,
     *                   possibly an empty list if there are no differences.
     * @param taskHelper The task helper instance.
     * @param upgradeableFiles The set of files that are allowed for upgrades.
     */
    JRTArchive(String module,
               Path path,
               boolean errorOnModifiedFile,
               List<ResourceDiff> perModDiff,
               TaskHelper taskHelper,
               Set<String> upgradeableFiles) {
        this.module = module;
        this.path = path;
        this.ref = ModuleFinder.ofSystem()
                               .find(module)
                               .orElseThrow(() ->
                                    new IllegalArgumentException(
                                            "Module " + module +
                                            " not part of the JDK install"));
        this.errorOnModifiedFile = errorOnModifiedFile;
        this.otherRes = readModuleResourceFile(module);
        this.resDiff = Objects.requireNonNull(perModDiff).stream()
                            .collect(Collectors.toMap(ResourceDiff::getName, Function.identity()));
        this.taskHelper = taskHelper;
        this.upgradeableFiles = upgradeableFiles;
    }

    @Override
    public String moduleName() {
        return module;
    }

    @Override
    public Path getPath() {
        return path;
    }

    @Override
    public Stream<Entry> entries() {
        try {
            collectFiles();
        } catch (IOException e) {
            throw new UncheckedIOException(e);
        }
        return files.stream().map(JRTFile::toEntry);
    }

    @Override
    public void open() throws IOException {
        if (files.isEmpty()) {
            collectFiles();
        }
    }

    @Override
    public void close() throws IOException {
        if (!files.isEmpty()) {
            files.clear();
        }
    }

    @Override
    public int hashCode() {
        return Objects.hash(module, path);
    }

    @Override
    public boolean equals(Object obj) {
        return (obj instanceof JRTArchive other &&
                   Objects.equals(module, other.module) &&
                   Objects.equals(path, other.path));
    }

    private void collectFiles() throws IOException {
        if (files.isEmpty()) {
            addNonClassResources();
            // Add classes/resources from the run-time image,
            // patched with the run-time image diff
            files.addAll(ref.open().list()
                                   .filter(i -> {
                                           String lookupKey = String.format("/%s/%s", module, i);
                                           ResourceDiff rd = resDiff.get(lookupKey);
                                           // Filter all resources with a resource diff
                                           // that are of kind MODIFIED.
                                           // Note that REMOVED won't happen since in
                                           // that case the module listing won't have
                                           // the resource anyway.
                                           // Note as well that filter removes files
                                           // of kind ADDED. Those files are not in
                                           // the packaged modules, so ought not to
                                           // get returned from the pipeline.
                                           return (rd == null ||
                                                   rd.getKind() == ResourceDiff.Kind.MODIFIED);
                                   })
                                   .map(s -> {
                                           String lookupKey = String.format("/%s/%s", module, s);
                                           return new JRTArchiveFile(JRTArchive.this, s,
                                                           EntryType.CLASS_OR_RESOURCE,
                                                           null /* hashOrTarget */,
                                                           false /* symlink */,
                                                           resDiff.get(lookupKey));
                                   })
                                   .toList());
            // Finally add all files only present in the resource diff
            // That is, removed items in the run-time image.
            files.addAll(resDiff.values().stream()
                                         .filter(rd -> rd.getKind() == ResourceDiff.Kind.REMOVED)
                                         .map(s -> {
                                                 int secondSlash = s.getName().indexOf("/", 1);
                                                 assert secondSlash != -1;
                                                 String pathWithoutModule = s.getName().substring(secondSlash + 1);
                                                 return new JRTArchiveFile(JRTArchive.this,
                                                         pathWithoutModule,
                                                         EntryType.CLASS_OR_RESOURCE,
                                                         null  /* hashOrTarget */,
                                                         false /* symlink */,
                                                         s);
                                         })
                                         .toList());
        }
    }

    /*
     * no need to keep track of the warning produced since this is eagerly
     * checked once.
     */
    private void addNonClassResources() {
        // Not all modules will have other resources like bin, lib, legal etc.
        // files. In that case the list will be empty.
        if (!otherRes.isEmpty()) {
            files.addAll(otherRes.stream()
                 .filter(Predicate.not(String::isEmpty))
                 .map(s -> {
                        ResourceFileEntry m = ResourceFileEntry.decodeFromString(s);

                        // Read from the base JDK image.
                        Path path = BASE.resolve(m.resPath);
<<<<<<< HEAD
                        // special case to handle stripped pdb files, e.g. --with-external-symbols-in-bundles=public
                        if (m.resPath.endsWith(".pdb")) {
                            String strippedFile = m.resPath.substring(0, m.resPath.lastIndexOf(".pdb")) + ".stripped.pdb";
                            Path strippedPath = BASE.resolve(strippedFile);
                            if (Files.exists(strippedPath)) {
                                path = strippedPath;
                            }
                        }
                        if (shaSumMismatch(path, m.hashOrTarget, m.symlink)) {
=======
                        if (!isUpgradeableFile(m.resPath) &&
                                shaSumMismatch(path, m.hashOrTarget, m.symlink)) {
>>>>>>> 7a107e2f
                            if (errorOnModifiedFile) {
                                String msg = taskHelper.getMessage("err.runtime.link.modified.file", path.toString());
                                IOException cause = new IOException(msg);
                                throw new UncheckedIOException(cause);
                            } else {
                                taskHelper.warning("err.runtime.link.modified.file", path.toString());
                            }
                        }

                        return new JRTArchiveFile(JRTArchive.this,
                                                  m.resPath,
                                                  toEntryType(m.resType),
                                                  m.hashOrTarget,
                                                  m.symlink,
                                                  /* diff only for resources */
                                                  null);
                 })
                 .toList());
        }
    }

    /**
     * Certain files in a module are considered upgradeable. That is,
     * their hash sums aren't checked.
     *
     * @param resPath The resource path of the file to check for upgradeability.
     * @return {@code true} if the file is upgradeable. {@code false} otherwise.
     */
    private boolean isUpgradeableFile(String resPath) {
        return upgradeableFiles.contains(resPath);
    }

    static boolean shaSumMismatch(Path res, String expectedSha, boolean isSymlink) {
        if (isSymlink) {
            return false;
        }
        // handle non-symlink resources
        try {
            HexFormat format = HexFormat.of();
            byte[] expected = format.parseHex(expectedSha);
            MessageDigest digest = MessageDigest.getInstance("SHA-512");
            try (InputStream is = Files.newInputStream(res)) {
                byte[] buf = new byte[1024];
                int readBytes = -1;
                while ((readBytes = is.read(buf)) != -1) {
                    digest.update(buf, 0, readBytes);
                }
            }
            byte[] actual = digest.digest();
            return !MessageDigest.isEqual(expected, actual);
        } catch (Exception e) {
            throw new AssertionError("SHA-512 sum check failed!", e);
        }
    }

    private static EntryType toEntryType(Type input) {
        return switch(input) {
            case CLASS_OR_RESOURCE -> EntryType.CLASS_OR_RESOURCE;
            case CONFIG -> EntryType.CONFIG;
            case HEADER_FILE -> EntryType.HEADER_FILE;
            case LEGAL_NOTICE -> EntryType.LEGAL_NOTICE;
            case MAN_PAGE -> EntryType.MAN_PAGE;
            case NATIVE_CMD -> EntryType.NATIVE_CMD;
            case NATIVE_LIB -> EntryType.NATIVE_LIB;
            case TOP -> throw new IllegalArgumentException(
                           "TOP files should be handled by ReleaseInfoPlugin!");
            default -> throw new IllegalArgumentException("Unknown type: " + input);
        };
    }

    public record ResourceFileEntry(Type resType,
                                    boolean symlink,
                                    String hashOrTarget,
                                    String resPath) {
        // Type file format:
        // '<type>|{0,1}|<sha-sum>|<file-path>'
        //   (1)    (2)      (3)      (4)
        //
        // Where fields are:
        //
        // (1) The resource type as specified by ResourcePoolEntry.type()
        // (2) Symlink designator. 0 => regular resource, 1 => symlinked resource
        // (3) The SHA-512 sum of the resources' content. The link to the target
        //     for symlinked resources.
        // (4) The relative file path of the resource
        private static final String TYPE_FILE_FORMAT = "%d|%d|%s|%s";

        private static final Map<Integer, Type> typeMap = Arrays.stream(Type.values())
                .collect(Collectors.toMap(Type::ordinal, Function.identity()));

        public String encodeToString() {
            return String.format(TYPE_FILE_FORMAT,
                                 resType.ordinal(),
                                 symlink ? 1 : 0,
                                 hashOrTarget,
                                 resPath);
        }

        /**
         *  line: <int>|<int>|<hashOrTarget>|<path>
         *
         *  Take the integer before '|' convert it to a Type. The second
         *  token is an integer representing symlinks (or not). The third token is
         *  a hash sum (sha512) of the file denoted by the fourth token (path).
         */
        static ResourceFileEntry decodeFromString(String line) {
            assert !line.isEmpty();

            String[] tokens = line.split("\\|", 4);
            Type type = null;
            int symlinkNum = -1;
            try {
                Integer typeInt = Integer.valueOf(tokens[0]);
                type = typeMap.get(typeInt);
                if (type == null) {
                    throw new AssertionError("Illegal type ordinal: " + typeInt);
                }
                symlinkNum = Integer.valueOf(tokens[1]);
            } catch (NumberFormatException e) {
                throw new AssertionError(e); // must not happen
            }
            if (symlinkNum < 0 || symlinkNum > 1) {
                throw new AssertionError(
                        "Symlink designator out of range [0,1] got: " +
                        symlinkNum);
            }
            return new ResourceFileEntry(type,
                                         symlinkNum == 1,
                                         tokens[2] /* hash or target */,
                                         tokens[3] /* resource path */);
        }

        public static ResourceFileEntry toResourceFileEntry(ResourcePoolEntry entry,
                                                            Platform platform) {
            String resPathWithoutMod = dropModuleFromPath(entry, platform);
            // Symlinks don't have a hash sum, but a link to the target instead
            String hashOrTarget = entry.linkedTarget() == null
                                        ? computeSha512(entry)
                                        : dropModuleFromPath(entry.linkedTarget(),
                                                             platform);
            return new ResourceFileEntry(entry.type(),
                                         entry.linkedTarget() != null,
                                         hashOrTarget,
                                         resPathWithoutMod);
        }

        private static String computeSha512(ResourcePoolEntry entry) {
            try {
                assert entry.linkedTarget() == null;
                MessageDigest digest = MessageDigest.getInstance("SHA-512");
                try (InputStream is = entry.content()) {
                    byte[] buf = new byte[1024];
                    int bytesRead = -1;
                    while ((bytesRead = is.read(buf)) != -1) {
                        digest.update(buf, 0, bytesRead);
                    }
                }
                byte[] db = digest.digest();
                HexFormat format = HexFormat.of();
                return format.formatHex(db);
            } catch (Exception e) {
                throw new AssertionError("Failed to generate hash sum for " +
                                         entry.path());
            }
        }

        private static String dropModuleFromPath(ResourcePoolEntry entry,
                                                 Platform platform) {
            String resPath = entry.path()
                                  .substring(
                                      // + 2 => prefixed and suffixed '/'
                                      // For example: '/java.base/'
                                      entry.moduleName().length() + 2);
            if (!isWindows(platform)) {
                return resPath;
            }
            // For Windows the libraries live in the 'bin' folder rather than
            // the 'lib' folder in the final image. Note that going by the
            // NATIVE_LIB type only is insufficient since only files with suffix
            // .dll/diz/map/pdb are transplanted to 'bin'.
            // See: DefaultImageBuilder.nativeDir()
            return nativeDir(entry, resPath);
        }

        private static boolean isWindows(Platform platform) {
            return platform.os() == OperatingSystem.WINDOWS;
        }

        private static String nativeDir(ResourcePoolEntry entry, String resPath) {
            if (entry.type() != ResourcePoolEntry.Type.NATIVE_LIB) {
                return resPath;
            }
            // precondition: Native lib, windows platform
            if (resPath.endsWith(".dll") || resPath.endsWith(".diz")
                    || resPath.endsWith(".pdb") || resPath.endsWith(".map")) {
                if (resPath.startsWith(LIB_DIRNAME + "/")) {
                    return BIN_DIRNAME + "/" +
                               resPath.substring((LIB_DIRNAME + "/").length());
                }
            }
            return resPath;
        }
        private static final String BIN_DIRNAME = "bin";
        private static final String LIB_DIRNAME = "lib";
    }

    private static final Path BASE = Paths.get(System.getProperty("java.home"));

    interface JRTFile {
        Entry toEntry();
    }

    record JRTArchiveFile(Archive archive,
                          String resPath,
                          EntryType resType,
                          String sha,
                          boolean symlink,
                          ResourceDiff diff) implements JRTFile {
        @Override
        public Entry toEntry() {
            return new Entry(archive,
                             String.format("/%s/%s",
                                           archive.moduleName(),
                                           resPath),
                             resPath,
                             resType) {
                @Override
                public long size() {
                    try {
                        if (resType != EntryType.CLASS_OR_RESOURCE) {
                            // Read from the base JDK image, special casing
                            // symlinks, which have the link target in the
                            // hashOrTarget field
                            if (symlink) {
                                return Files.size(BASE.resolve(sha));
                            }
                            return Files.size(BASE.resolve(resPath));
                        } else {
                            if (diff != null) {
                                // If the resource has a diff to the
                                // packaged modules, use the diff. Diffs of kind
                                // ADDED have been filtered out in collectFiles();
                                assert diff.getKind() != ResourceDiff.Kind.ADDED;
                                assert diff.getName().equals(String.format("/%s/%s",
                                                                           archive.moduleName(),
                                                                           resPath));
                                return diff.getResourceBytes().length;
                            }
                            // Read from the module image. This works, because
                            // the underlying base path is a JrtPath with the
                            // JrtFileSystem underneath which is able to handle
                            // this size query.
                            return Files.size(archive.getPath().resolve(resPath));
                        }
                    } catch (IOException e) {
                        throw new UncheckedIOException(e);
                    }
                }

                @Override
                public InputStream stream() throws IOException {
                    if (resType != EntryType.CLASS_OR_RESOURCE) {
                        // Read from the base JDK image.
                        Path path = symlink ? BASE.resolve(sha) : BASE.resolve(resPath);
                        return Files.newInputStream(path);
                    } else {
                        // Read from the module image. Use the diff to the
                        // packaged modules if we have one. Diffs of kind
                        // ADDED have been filtered out in collectFiles();
                        if (diff != null) {
                            assert diff.getKind() != ResourceDiff.Kind.ADDED;
                            assert diff.getName().equals(String.format("/%s/%s",
                                                                       archive.moduleName(),
                                                                       resPath));
                            return new ByteArrayInputStream(diff.getResourceBytes());
                        }
                        String module = archive.moduleName();
                        ModuleReference mRef = ModuleFinder.ofSystem()
                                                    .find(module).orElseThrow();
                        return mRef.open().open(resPath).orElseThrow();
                    }
                }

            };
        }
    }

    private static List<String> readModuleResourceFile(String modName) {
        String resName = String.format(RESPATH_PATTERN, modName);
        try {
            try (InputStream inStream = JRTArchive.class.getModule()
                                                  .getResourceAsStream(resName)) {
                String input = new String(inStream.readAllBytes(), StandardCharsets.UTF_8);
                if (input.isEmpty()) {
                    // Not all modules have non-class resources
                    return Collections.emptyList();
                } else {
                    return Arrays.asList(input.split("\n"));
                }
            }
        } catch (IOException e) {
            throw new UncheckedIOException("Failed to process resources from the " +
                                           "run-time image for module " + modName, e);
        }
    }
}<|MERGE_RESOLUTION|>--- conflicted
+++ resolved
@@ -223,7 +223,7 @@
 
                         // Read from the base JDK image.
                         Path path = BASE.resolve(m.resPath);
-<<<<<<< HEAD
+
                         // special case to handle stripped pdb files, e.g. --with-external-symbols-in-bundles=public
                         if (m.resPath.endsWith(".pdb")) {
                             String strippedFile = m.resPath.substring(0, m.resPath.lastIndexOf(".pdb")) + ".stripped.pdb";
@@ -232,11 +232,10 @@
                                 path = strippedPath;
                             }
                         }
-                        if (shaSumMismatch(path, m.hashOrTarget, m.symlink)) {
-=======
+
                         if (!isUpgradeableFile(m.resPath) &&
                                 shaSumMismatch(path, m.hashOrTarget, m.symlink)) {
->>>>>>> 7a107e2f
+
                             if (errorOnModifiedFile) {
                                 String msg = taskHelper.getMessage("err.runtime.link.modified.file", path.toString());
                                 IOException cause = new IOException(msg);
