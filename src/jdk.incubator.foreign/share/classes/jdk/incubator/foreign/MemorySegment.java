/*
 *  Copyright (c) 2019, 2020, Oracle and/or its affiliates. All rights reserved.
 *  DO NOT ALTER OR REMOVE COPYRIGHT NOTICES OR THIS FILE HEADER.
 *
 *  This code is free software; you can redistribute it and/or modify it
 *  under the terms of the GNU General Public License version 2 only, as
 *  published by the Free Software Foundation.  Oracle designates this
 *  particular file as subject to the "Classpath" exception as provided
 *  by Oracle in the LICENSE file that accompanied this code.
 *
 *  This code is distributed in the hope that it will be useful, but WITHOUT
 *  ANY WARRANTY; without even the implied warranty of MERCHANTABILITY or
 *  FITNESS FOR A PARTICULAR PURPOSE.  See the GNU General Public License
 *  version 2 for more details (a copy is included in the LICENSE file that
 *  accompanied this code).
 *
 *  You should have received a copy of the GNU General Public License version
 *  2 along with this work; if not, write to the Free Software Foundation,
 *  Inc., 51 Franklin St, Fifth Floor, Boston, MA 02110-1301 USA.
 *
 *   Please contact Oracle, 500 Oracle Parkway, Redwood Shores, CA 94065 USA
 *  or visit www.oracle.com if you need additional information or have any
 *  questions.
 *
 */

package jdk.incubator.foreign;

import java.io.FileDescriptor;
import java.lang.ref.Cleaner;
import java.nio.ByteBuffer;

import jdk.internal.foreign.AbstractMemorySegmentImpl;
import jdk.internal.foreign.HeapMemorySegmentImpl;
import jdk.internal.foreign.MappedMemorySegmentImpl;
import jdk.internal.foreign.NativeMemorySegmentImpl;
import jdk.internal.foreign.Utils;

import java.io.IOException;
import java.nio.channels.FileChannel;
import java.nio.file.Path;
import java.util.Objects;
import java.util.Optional;
import java.util.Spliterator;

/**
 * A memory segment models a contiguous region of memory. A memory segment is associated with both spatial
 * and temporal bounds. Spatial bounds ensure that memory access operations on a memory segment cannot affect a memory location
 * which falls <em>outside</em> the boundaries of the memory segment being accessed. Temporal bounds ensure that memory access
 * operations on a segment cannot occur after a memory segment has been closed (see {@link MemorySegment#close()}).
 * <p>
 * All implementations of this interface must be <a href="{@docRoot}/java.base/java/lang/doc-files/ValueBased.html">value-based</a>;
 * use of identity-sensitive operations (including reference equality ({@code ==}), identity hash code, or synchronization) on
 * instances of {@code MemorySegment} may have unpredictable results and should be avoided. The {@code equals} method should
 * be used for comparisons.
 * <p>
 * Non-platform classes should not implement {@linkplain MemorySegment} directly.
 *
 * <h2>Constructing memory segments</h2>
 *
 * There are multiple ways to obtain a memory segment. First, memory segments backed by off-heap memory can
 * be allocated using one of the many factory methods provided (see {@link MemorySegment#allocateNative(MemoryLayout)},
 * {@link MemorySegment#allocateNative(long)} and {@link MemorySegment#allocateNative(long, long)}). Memory segments obtained
 * in this way are called <em>native memory segments</em>.
 * <p>
 * It is also possible to obtain a memory segment backed by an existing heap-allocated Java array,
 * using one of the provided factory methods (e.g. {@link MemorySegment#ofArray(int[])}). Memory segments obtained
 * in this way are called <em>array memory segments</em>.
 * <p>
 * It is possible to obtain a memory segment backed by an existing Java byte buffer (see {@link ByteBuffer}),
 * using the factory method {@link MemorySegment#ofByteBuffer(ByteBuffer)}.
 * Memory segments obtained in this way are called <em>buffer memory segments</em>. Note that buffer memory segments might
 * be backed by native memory (as in the case of native memory segments) or heap memory (as in the case of array memory segments),
 * depending on the characteristics of the byte buffer instance the segment is associated with. For instance, a buffer memory
 * segment obtained from a byte buffer created with the {@link ByteBuffer#allocateDirect(int)} method will be backed
 * by native memory.
 * <p>
 * Finally, it is also possible to obtain a memory segment backed by a memory-mapped file using the factory method
 * {@link MemorySegment#mapFile(Path, long, long, FileChannel.MapMode)}. Such memory segments are called <em>mapped memory segments</em>;
 * mapped memory segments are associated with an underlying file descriptor. For more operations on mapped memory segments, please refer to the
 * {@link MappedMemorySegments} class.
 * <p>
 * Array and buffer segments are effectively <em>views</em> over existing memory regions which might outlive the
 * lifecycle of the segments derived from them, and can even be manipulated directly (e.g. via array access, or direct use
 * of the {@link ByteBuffer} API) by other clients. As a result, while sharing array or buffer segments is possible,
 * it is strongly advised that clients wishing to do so take extra precautions to make sure that the underlying memory sources
 * associated with such segments remain inaccessible, and that said memory sources are never aliased by more than one segment
 * at a time - e.g. so as to prevent concurrent modifications of the contents of an array, or buffer segment.
 *
 * <h2>Explicit deallocation</h2>
 *
 * Memory segments are closed explicitly (see {@link MemorySegment#close()}). When a segment is closed, it is no longer
 * <em>alive</em> (see {@link #isAlive()}, and subsequent operation on the segment (or on any {@link MemoryAddress} instance
 * derived from it) will fail with {@link IllegalStateException}.
 * <p>
 * Closing a segment might trigger the releasing of the underlying memory resources associated with said segment, depending on
 * the kind of memory segment being considered:
 * <ul>
 *     <li>closing a native memory segment results in <em>freeing</em> the native memory associated with it</li>
 *     <li>closing a mapped memory segment results in the backing memory-mapped file to be unmapped</li>
 *     <li>closing a buffer, or a heap segment does not have any side-effect, other than marking the segment
 *     as <em>not alive</em> (see {@link MemorySegment#isAlive()}). Also, since the buffer and heap segments might keep
 *     strong references to the original buffer or array instance, it is the responsibility of clients to ensure that
 *     these segments are discarded in a timely manner, so as not to prevent garbage collection to reclaim the underlying
 *     objects.</li>
 * </ul>
 *
 * <h2><a id = "access-modes">Access modes</a></h2>
 *
 * Memory segments supports zero or more <em>access modes</em>. Supported access modes are {@link #READ},
 * {@link #WRITE}, {@link #CLOSE}, {@link #SHARE} and {@link #HANDOFF}. The set of access modes supported by a segment alters the
 * set of operations that are supported by that segment. For instance, attempting to call {@link #close()} on
 * a segment which does not support the {@link #CLOSE} access mode will result in an exception.
 * <p>
 * The set of supported access modes can only be made stricter (by supporting <em>fewer</em> access modes). This means
 * that restricting the set of access modes supported by a segment before sharing it with other clients
 * is generally a good practice if the creator of the segment wants to retain some control over how the segment
 * is going to be accessed.
 *
 * <h2>Memory segment views</h2>
 *
 * Memory segments support <em>views</em>. For instance, it is possible to alter the set of supported access modes,
 * by creating an <em>immutable</em> view of a memory segment, as follows:
 * <blockquote><pre>{@code
MemorySegment segment = ...
MemorySegment roSegment = segment.withAccessModes(segment.accessModes() & ~WRITE);
 * }</pre></blockquote>
 * It is also possible to create views whose spatial bounds are stricter than the ones of the original segment
 * (see {@link MemorySegment#asSlice(long, long)}).
 * <p>
 * Temporal bounds of the original segment are inherited by the view; that is, closing a segment view, such as a sliced
 * view, will cause the original segment to be closed; as such special care must be taken when sharing views
 * between multiple clients. If a client want to protect itself against early closure of a segment by
 * another actor, it is the responsibility of that client to take protective measures, such as removing {@link #CLOSE}
 * from the set of supported access modes, before sharing the view with another client.
 * <p>
 * To allow for interoperability with existing code, a byte buffer view can be obtained from a memory segment
 * (see {@link #asByteBuffer()}). This can be useful, for instance, for those clients that want to keep using the
 * {@link ByteBuffer} API, but need to operate on large memory segments. Byte buffers obtained in such a way support
 * the same spatial and temporal access restrictions associated to the memory segment from which they originated.
 *
 * <h2><a id = "thread-confinement">Thread confinement</a></h2>
 *
 * Memory segments support strong thread-confinement guarantees. Upon creation, they are assigned an <em>owner thread</em>,
 * typically the thread which initiated the creation operation. After creation, only the owner thread will be allowed
 * to directly manipulate the memory segment (e.g. close the memory segment) or access the underlying memory associated with
 * the segment using a memory access var handle. Any attempt to perform such operations from a thread other than the
 * owner thread will result in a runtime failure.
 * <p>
 * The {@link #handoff(Thread)} method can be used to change the thread-confinement properties of a memory segment.
 * This method is, like {@link #close()}, a <em>terminal operation</em> which marks the original segment as not alive
 * (see {@link #isAlive()}) and creates a <em>new</em> segment with the desired thread-confinement properties. Calling
 * {@link #handoff(Thread)} is only possible if the segment features the corresponding {@link #HANDOFF} access mode.
 * <p>
 * For instance, if a client wants to transfer ownership of a segment to another (known) thread, it can do so as follows:
 *
<<<<<<< HEAD
 * <blockquote><pre>{@code
MemorySegment segment = ...
MemorySegment aSegment = segment.handoff(threadA);
 * }</pre></blockquote>
 *
 * By doing so, the original segment is marked as not alive, and a new segment is returned whose owner thread
 * is {@code threadA}; this allows, for instance, for two threads {@code A} and {@code B} to share
 * a segment in a controlled, cooperative and race-free fashion (also known as <em>serial thread confinement</em>).
 * <p>
 * Alternatively, the {@link #share()} method can be used to remove thread ownership altogether; this is only possible
 * if the segment features the corresponding {@link #SHARE} access mode. The following code shows how clients can
 * obtain a shared segment:
 *
 * <blockquote><pre>{@code
MemorySegment segment = ...
=======
 * <blockquote><pre>{@code
MemorySegment segment = ...
MemorySegment aSegment = segment.handoff(threadA);
 * }</pre></blockquote>
 *
 * By doing so, the original segment is marked as not alive, and a new segment is returned whose owner thread
 * is {@code threadA}; this allows, for instance, for two threads {@code A} and {@code B} to share
 * a segment in a controlled, cooperative and race-free fashion (also known as <em>serial thread confinement</em>).
 * <p>
 * Alternatively, the {@link #share()} method can be used to remove thread ownership altogether; this is only possible
 * if the segment features the corresponding {@link #SHARE} access mode. The following code shows how clients can
 * obtain a shared segment:
 *
 * <blockquote><pre>{@code
MemorySegment segment = ...
>>>>>>> 3e70aac5
MemorySegment sharedSegment = segment.share();
 * }</pre></blockquote>
 *
 * Again here, the original segment is marked as not alive, and a new <em>shared</em> segment is returned which features no owner
 * thread (e.g. {@link #ownerThread()} returns {@code null}). This might be useful when multiple threads need to process
 * the contents of the same memory segment concurrently (e.g. in the case of parallel processing). For instance, a client
 * might obtain a {@link Spliterator} from a shared segment, which can then be used to slice the segment and allow multiple
 * threads to work in parallel on disjoint segment slices. The following code can be used to sum all int values in a memory segment in parallel:
 *
 * <blockquote><pre>{@code
SequenceLayout SEQUENCE_LAYOUT = MemoryLayout.ofSequence(1024, MemoryLayouts.JAVA_INT);
try (MemorySegment segment = MemorySegment.allocateNative(SEQUENCE_LAYOUT).share()) {
    VarHandle VH_int = SEQUENCE_LAYOUT.elementLayout().varHandle(int.class);
    int sum = StreamSupport.stream(segment.spliterator(SEQUENCE_LAYOUT), true)
                           .mapToInt(s -> (int)VH_int.get(s.address()))
                           .sum();
}
 * }</pre></blockquote>
 *
 * Once shared, a segment can be claimed back by a given thread (again using {@link #handoff(Thread)}); in fact, many threads
 * can attempt to gain ownership of the same segment, concurrently, and only one of them is guaranteed to succeed.
 * <p>
 * When using shared segments, clients should make sure that no other thread is accessing the segment while
 * the segment is being closed. If one or more threads attempts to access a segment concurrently while the
 * segment is being closed, an exception might occur on both the accessing and the closing threads. Clients should
 * refrain from attempting to close a segment repeatedly (e.g. keep calling {@link #close()} until no exception is thrown);
 * such exceptions should instead be seen as an indication that the client code is lacking appropriate synchronization between the threads
 * accessing/closing the segment.
 *
 * <h2>Implicit deallocation</h2>
 *
 * Clients can register a memory segment against a {@link Cleaner}, to make sure that underlying resources associated with
 * that segment will be released when the segment becomes <em>unreachable</em>, which can be useful to prevent native memory
 * leaks. This can be achieved using the {@link #registerCleaner(Cleaner)} method, as follows:
 *
 * <blockquote><pre>{@code
MemorySegment segment = ...
MemorySegment gcSegment = segment.registerCleaner(cleaner);
 * }</pre></blockquote>
 *
 * Here, the original segment is marked as not alive, and a new segment is returned (the owner thread of the returned
 * segment set is set to that of the current thread, see {@link #ownerThread()}); the new segment
 * will also be registered with the the {@link Cleaner} instance provided to the {@link #registerCleaner(Cleaner)} method;
 * as such, if not closed explicitly (see {@link #close()}), the new segment will be automatically closed by the cleaner.
 *
 * @apiNote In the future, if the Java language permits, {@link MemorySegment}
 * may become a {@code sealed} interface, which would prohibit subclassing except by other explicitly permitted subtypes.
 *
 * @implSpec
 * Implementations of this interface are immutable, thread-safe and <a href="{@docRoot}/java.base/java/lang/doc-files/ValueBased.html">value-based</a>.
 */
public interface MemorySegment extends Addressable, AutoCloseable {

    /**
     * The base memory address associated with this memory segment. The returned address is
     * a <em>checked</em> memory address and can therefore be used in dereference operations
     * (see {@link MemoryAddress}).
     * @return The base memory address.
     * @throws IllegalStateException if this segment is not <em>alive</em>, or if access occurs from a thread other than the
     * thread owning this segment
     */
    @Override
    MemoryAddress address();

    /**
     * Returns a spliterator for this memory segment. The returned spliterator reports {@link Spliterator#SIZED},
     * {@link Spliterator#SUBSIZED}, {@link Spliterator#IMMUTABLE}, {@link Spliterator#NONNULL} and {@link Spliterator#ORDERED}
     * characteristics.
     * <p>
     * The returned spliterator splits this segment according to the specified sequence layout; that is,
     * if the supplied layout is a sequence layout whose element count is {@code N}, then calling {@link Spliterator#trySplit()}
     * will result in a spliterator serving approximatively {@code N/2} elements (depending on whether N is even or not).
     * As such, splitting is possible as long as {@code N >= 2}. The spliterator returns segments that feature the same
     * <a href="#access-modes">access modes</a> as the given segment less the {@link #CLOSE} access mode.
     * <p>
     * The returned spliterator effectively allows to slice this segment into disjoint sub-segments, which can then
     * be processed in parallel by multiple threads (if the segment is shared).
     *
     * @param layout the layout to be used for splitting.
     * @return the element spliterator for this segment
     * @throws IllegalStateException if the segment is not <em>alive</em>, or if access occurs from a thread other than the
     * thread owning this segment
     */
    Spliterator<MemorySegment> spliterator(SequenceLayout layout);

    /**
     * The thread owning this segment.
     * @return the thread owning this segment.
     */
    Thread ownerThread();

    /**
     * The size (in bytes) of this memory segment.
     * @return The size (in bytes) of this memory segment.
     */
    long byteSize();

    /**
     * Obtains a segment view with specific <a href="#access-modes">access modes</a>. Supported access modes are {@link #READ}, {@link #WRITE},
     * {@link #CLOSE}, {@link #SHARE} and {@link #HANDOFF}. It is generally not possible to go from a segment with stricter access modes
     * to one with less strict access modes. For instance, attempting to add {@link #WRITE} access mode to a read-only segment
     * will be met with an exception.
     * @param accessModes an ORed mask of zero or more access modes.
     * @return a segment view with specific access modes.
     * @throws IllegalArgumentException when {@code mask} is an access mask which is less strict than the one supported by this
     * segment, or when {@code mask} contains bits not associated with any of the supported access modes.
     */
    MemorySegment withAccessModes(int accessModes);

    /**
     * Does this segment support a given set of access modes?
     * @param accessModes an ORed mask of zero or more access modes.
     * @return true, if the access modes in {@code accessModes} are stricter than the ones supported by this segment.
     * @throws IllegalArgumentException when {@code mask} contains bits not associated with any of the supported access modes.
     */
    boolean hasAccessModes(int accessModes);

    /**
     * Returns the <a href="#access-modes">access modes</a> associated with this segment; the result is represented as ORed values from
     * {@link #READ}, {@link #WRITE}, {@link #CLOSE}, {@link #SHARE} and {@link #HANDOFF}.
     * @return the access modes associated with this segment.
     */
    int accessModes();

    /**
     * Obtains a new memory segment view whose base address is the same as the base address of this segment plus a given offset,
     * and whose new size is specified by the given argument.
     *
     * @see #asSlice(long)
     * @see #asSlice(MemoryAddress)
     * @see #asSlice(MemoryAddress, long)
     *
     * @param offset The new segment base offset (relative to the current segment base address), specified in bytes.
     * @param newSize The new segment size, specified in bytes.
     * @return a new memory segment view with updated base/limit addresses.
     * @throws IndexOutOfBoundsException if {@code offset < 0}, {@code offset > byteSize()}, {@code newSize < 0}, or {@code newSize > byteSize() - offset}
     */
    MemorySegment asSlice(long offset, long newSize);

    /**
     * Obtains a new memory segment view whose base address is the given address, and whose new size is specified by the given argument.
     * <p>
     * Equivalent to the following code:
     * <pre>{@code
    asSlice(newBase.segmentOffset(this), newSize);
     * }</pre>
     *
     * @see #asSlice(long)
     * @see #asSlice(MemoryAddress)
     * @see #asSlice(long, long)
     *
     * @param newBase The new segment base address.
     * @param newSize The new segment size, specified in bytes.
     * @return a new memory segment view with updated base/limit addresses.
     * @throws NullPointerException if {@code newBase == null}.
     * @throws IndexOutOfBoundsException if {@code offset < 0}, {@code offset > byteSize()}, {@code newSize < 0}, or {@code newSize > byteSize() - offset}
     */
    default MemorySegment asSlice(MemoryAddress newBase, long newSize) {
        Objects.requireNonNull(newBase);
        return asSlice(newBase.segmentOffset(this), newSize);
    }

    /**
     * Obtains a new memory segment view whose base address is the same as the base address of this segment plus a given offset,
     * and whose new size is computed by subtracting the specified offset from this segment size.
     * <p>
     * Equivalent to the following code:
     * <pre>{@code
    asSlice(offset, byteSize() - offset);
     * }</pre>
     *
     * @see #asSlice(MemoryAddress)
     * @see #asSlice(MemoryAddress, long)
     * @see #asSlice(long, long)
     *
     * @param offset The new segment base offset (relative to the current segment base address), specified in bytes.
     * @return a new memory segment view with updated base/limit addresses.
     * @throws IndexOutOfBoundsException if {@code offset < 0}, or {@code offset > byteSize()}.
     */
    default MemorySegment asSlice(long offset) {
        return asSlice(offset, byteSize() - offset);
    }

    /**
     * Obtains a new memory segment view whose base address is the given address, and whose new size is computed by subtracting
     * the address offset relative to this segment (see {@link MemoryAddress#segmentOffset(MemorySegment)}) from this segment size.
     * <p>
     * Equivalent to the following code:
     * <pre>{@code
    asSlice(newBase.segmentOffset(this));
     * }</pre>
     *
     * @see #asSlice(long)
     * @see #asSlice(MemoryAddress, long)
     * @see #asSlice(long, long)
     *
     * @param newBase The new segment base offset (relative to the current segment base address), specified in bytes.
     * @return a new memory segment view with updated base/limit addresses.
     * @throws NullPointerException if {@code newBase == null}.
     * @throws IndexOutOfBoundsException if {@code address.segmentOffset(this) < 0}, or {@code address.segmentOffset(this) > byteSize()}.
     */
    default MemorySegment asSlice(MemoryAddress newBase) {
        Objects.requireNonNull(newBase);
        return asSlice(newBase.segmentOffset(this));
    }

    /**
     * Is this a mapped segment? Returns true if this segment is a mapped memory segment,
     * created using the {@link #mapFile(Path, long, long, FileChannel.MapMode)} factory, or a buffer segment
     * derived from a {@link java.nio.MappedByteBuffer} using the {@link #ofByteBuffer(ByteBuffer)} factory.
     * @return {@code true} if this segment is a mapped segment.
     */
    boolean isMapped();

    /**
     * Is this segment alive?
     * @return true, if the segment is alive.
     * @see MemorySegment#close()
     */
    boolean isAlive();

    /**
     * Closes this memory segment. This is a <em>terminal operation</em>; as a side-effect, if this operation completes
     * without exceptions, this segment will be marked as <em>not alive</em>, and subsequent operations on this segment
     * will fail with {@link IllegalStateException}.
     * <p>
     * Depending on the kind of memory segment being closed, calling this method further triggers deallocation of all the resources
     * associated with the memory segment.
     *
     * @apiNote This operation is not idempotent; that is, closing an already closed segment <em>always</em> results in an
     * exception being thrown. This reflects a deliberate design choice: segment state transitions should be
     * manifest in the client code; a failure in any of these transitions reveals a bug in the underlying application
     * logic. This is especially useful when reasoning about the lifecycle of dependent segment views (see {@link #asSlice(MemoryAddress)},
     * where closing one segment might side-effect multiple segments. In such cases it might in fact not be obvious, looking
     * at the code, as to whether a given segment is alive or not.
     *
     * @throws IllegalStateException if this segment is not <em>alive</em>, or if access occurs from a thread other than the
     * thread owning this segment, or if this segment is shared and the segment is concurrently accessed while this method is
     * called.
     * @throws UnsupportedOperationException if this segment does not support the {@link #CLOSE} access mode.
     */
    void close();

    /**
     * Obtains a new confined memory segment backed by the same underlying memory region as this segment. The returned segment will
     * be confined on the specified thread, and will feature the same spatial bounds and access modes (see {@link #accessModes()})
     * as this segment.
     * <p>
     * This is a <em>terminal operation</em>; as a side-effect, if this operation completes
     * without exceptions, this segment will be marked as <em>not alive</em>, and subsequent operations on this segment
     * will fail with {@link IllegalStateException}.
     * <p>
     * In case where the owner thread of the returned segment differs from that of this segment, write accesses to this
     * segment's content <a href="../../../java/util/concurrent/package-summary.html#MemoryVisibility"><i>happens-before</i></a>
     * hand-over from the current owner thread to the new owner thread, which in turn <i>happens before</i> read accesses
     * to the returned segment's contents on the new owner thread.
     *
     * @param thread the new owner thread
     * @return a new confined memory segment whose owner thread is set to {@code thread}.
     * @throws IllegalStateException if this segment is not <em>alive</em>, or if access occurs from a thread other than the
     * thread owning this segment.
     * @throws UnsupportedOperationException if this segment does not support the {@link #HANDOFF} access mode.
     * @throws NullPointerException if {@code thread == null}
     */
    MemorySegment handoff(Thread thread);

    /**
<<<<<<< HEAD
     * Obtains a new confined memory segment backed by the same underlying memory region as this segment, but whose
     * temporal bounds are controlled by the provided {@link NativeScope} instance.
     * <p>
     * This is a <em>terminal operation</em>;
     * as a side-effect, this segment will be marked as <em>not alive</em>, and subsequent operations on this segment
     * will fail with {@link IllegalStateException}.
     * <p>
     * The returned segment will feature only {@link MemorySegment#READ} and {@link MemorySegment#WRITE} access modes
     * (assuming these were available in the original segment). As such the returned segment cannot be closed directly
     * using {@link MemorySegment#close()} - but it will be closed indirectly when this native scope is closed. The
     * returned segment will also be confined by the same thread as the provided native scope (see {@link NativeScope#ownerThread()}).
     * <p>
     * In case where the owner thread of the returned segment differs from that of this segment, write accesses to this
     * segment's content <a href="../../../java/util/concurrent/package-summary.html#MemoryVisibility"><i>happens-before</i></a>
     * hand-over from the current owner thread to the new owner thread, which in turn <i>happens before</i> read accesses
     * to the returned segment's contents on the new owner thread.
     *
     * @param nativeScope the native scope.
     * @return a new confined memory segment backed by the same underlying memory region as this segment, but whose life-cycle
     * is tied to that of {@code nativeScope}.
     * @throws IllegalStateException if this segment is not <em>alive</em>, or if access occurs from a thread other than the
     * thread owning this segment.
     * @throws UnsupportedOperationException if this segment does not support the {@link #HANDOFF} access mode.
     * @throws NullPointerException if {@code nativeScope == null}.
     */
    MemorySegment handoff(NativeScope nativeScope);

    /**
=======
>>>>>>> 3e70aac5
     * Obtains a new shared memory segment backed by the same underlying memory region as this segment. The returned segment will
     * not be confined on any thread and can therefore be accessed concurrently from multiple threads; moreover, the
     * returned segment will feature the same spatial bounds and access modes (see {@link #accessModes()})
     * as this segment.
     * <p>
     * This is a <em>terminal operation</em>; as a side-effect, if this operation completes
     * without exceptions, this segment will be marked as <em>not alive</em>, and subsequent operations on this segment
     * will fail with {@link IllegalStateException}.
     * <p>
     * Write accesses to this segment's content <a href="../../../java/util/concurrent/package-summary.html#MemoryVisibility"><i>happens-before</i></a>
     * hand-over from the current owner thread to the new owner thread, which in turn <i>happens before</i> read accesses
     * to the returned segment's contents on a new thread.
     *
     * @return a new memory shared segment backed by the same underlying memory region as this segment.
     * @throws IllegalStateException if this segment is not <em>alive</em>, or if access occurs from a thread other than the
     * thread owning this segment.
     */
    MemorySegment share();

    /**
     * Register this memory segment instance against a {@link Cleaner} object, by returning a new memory segment backed
     * by the same underlying memory region as this segment. The returned segment will feature the same confinement,
     * spatial bounds and access modes (see {@link #accessModes()}) as this segment. Moreover, the returned segment
     * will be associated with the specified {@link Cleaner} object; this allows for the segment to be closed
     * as soon as it becomes <em>unreachable</em>, which might be helpful in preventing native memory leaks.
     * <p>
     * This is a <em>terminal operation</em>; as a side-effect, if this operation completes
     * without exceptions, this segment will be marked as <em>not alive</em>, and subsequent operations on this segment
     * will fail with {@link IllegalStateException}.
     * <p>
     * The implicit deallocation behavior associated with the returned segment will be preserved under terminal
     * operations such as {@link #handoff(Thread)} and {@link #share()}.
     *
     * @param cleaner the cleaner object, responsible for implicit deallocation of the returned segment.
     * @return a new memory segment backed by the same underlying memory region as this segment, which features
     * implicit deallocation.
     * @throws IllegalStateException if this segment is not <em>alive</em>, or if access occurs from a thread other than the
     * thread owning this segment, or if this segment is already associated with a cleaner.
     * @throws UnsupportedOperationException if this segment does not support the {@link #CLOSE} access mode.
     */
    MemorySegment registerCleaner(Cleaner cleaner);

    /**
     * Fills a value into this memory segment.
     * <p>
     * More specifically, the given value is filled into each address of this
     * segment. Equivalent to (but likely more efficient than) the following code:
     *
     * <pre>{@code
byteHandle = MemoryLayout.ofSequence(MemoryLayouts.JAVA_BYTE)
         .varHandle(byte.class, MemoryLayout.PathElement.sequenceElement());
for (long l = 0; l < segment.byteSize(); l++) {
     byteHandle.set(segment.address(), l, value);
}
     * }</pre>
     *
     * without any regard or guarantees on the ordering of particular memory
     * elements being set.
     * <p>
     * Fill can be useful to initialize or reset the memory of a segment.
     *
     * @param value the value to fill into this segment
     * @return this memory segment
     * @throws IllegalStateException if this segment is not <em>alive</em>, or if access occurs from a thread other than the
     * thread owning this segment
     * @throws UnsupportedOperationException if this segment does not support the {@link #WRITE} access mode
     */
    MemorySegment fill(byte value);

    /**
     * Performs a bulk copy from given source segment to this segment. More specifically, the bytes at
     * offset {@code 0} through {@code src.byteSize() - 1} in the source segment are copied into this segment
     * at offset {@code 0} through {@code src.byteSize() - 1}.
     * If the source segment overlaps with this segment, then the copying is performed as if the bytes at
     * offset {@code 0} through {@code src.byteSize() - 1} in the source segment were first copied into a
     * temporary segment with size {@code bytes}, and then the contents of the temporary segment were copied into
     * this segment at offset {@code 0} through {@code src.byteSize() - 1}.
     * <p>
     * The result of a bulk copy is unspecified if, in the uncommon case, the source segment and this segment
     * do not overlap, but refer to overlapping regions of the same backing storage using different addresses.
     * For example, this may occur if the same file is {@link MemorySegment#mapFile mapped} to two segments.
     *
     * @param src the source segment.
     * @throws IndexOutOfBoundsException if {@code src.byteSize() > this.byteSize()}.
     * @throws IllegalStateException if either the source segment or this segment have been already closed,
     * or if access occurs from a thread other than the thread owning either segment.
     * @throws UnsupportedOperationException if either the source segment or this segment do not feature required access modes;
     * more specifically, {@code src} should feature at least the {@link MemorySegment#READ} access mode,
     * while this segment should feature at least the {@link MemorySegment#WRITE} access mode.
     */
    void copyFrom(MemorySegment src);

    /**
     * Finds and returns the offset, in bytes, of the first mismatch between
     * this segment and a given other segment. The offset is relative to the
     * {@link #address() base address} of each segment and will be in the
     * range of 0 (inclusive) up to the {@link #byteSize() size} (in bytes) of
     * the smaller memory segment (exclusive).
     * <p>
     * If the two segments share a common prefix then the returned offset is
     * the length of the common prefix and it follows that there is a mismatch
     * between the two segments at that offset within the respective segments.
     * If one segment is a proper prefix of the other then the returned offset is
     * the smaller of the segment sizes, and it follows that the offset is only
     * valid for the larger segment. Otherwise, there is no mismatch and {@code
     * -1} is returned.
     *
     * @param other the segment to be tested for a mismatch with this segment
     * @return the relative offset, in bytes, of the first mismatch between this
     * and the given other segment, otherwise -1 if no mismatch
     * @throws IllegalStateException if either this segment of the other segment
     * have been already closed, or if access occurs from a thread other than the
     * thread owning either segment
     * @throws UnsupportedOperationException if either this segment or the other
     * segment does not feature at least the {@link MemorySegment#READ} access mode
     */
    long mismatch(MemorySegment other);

    /**
     * Wraps this segment in a {@link ByteBuffer}. Some of the properties of the returned buffer are linked to
     * the properties of this segment. For instance, if this segment is <em>immutable</em>
     * (e.g. the segment has access mode {@link #READ} but not {@link #WRITE}), then the resulting buffer is <em>read-only</em>
     * (see {@link ByteBuffer#isReadOnly()}. Additionally, if this is a native memory segment, the resulting buffer is
     * <em>direct</em> (see {@link ByteBuffer#isDirect()}).
     * <p>
     * The returned buffer's position (see {@link ByteBuffer#position()} is initially set to zero, while
     * the returned buffer's capacity and limit (see {@link ByteBuffer#capacity()} and {@link ByteBuffer#limit()}, respectively)
     * are set to this segment' size (see {@link MemorySegment#byteSize()}). For this reason, a byte buffer cannot be
     * returned if this segment' size is greater than {@link Integer#MAX_VALUE}.
     * <p>
     * The life-cycle of the returned buffer will be tied to that of this segment. That means that if the this segment
     * is closed (see {@link MemorySegment#close()}, accessing the returned
     * buffer will throw an {@link IllegalStateException}.
     * <p>
     * If this segment is <em>shared</em>, calling certain I/O operations on the resulting buffer might result in
     * an unspecified exception being thrown. Examples of such problematic operations are {@link FileChannel#read(ByteBuffer)},
     * {@link FileChannel#write(ByteBuffer)}, {@link java.nio.channels.SocketChannel#read(ByteBuffer)} and
     * {@link java.nio.channels.SocketChannel#write(ByteBuffer)}.
     * <p>
     * Finally, the resulting buffer's byte order is {@link java.nio.ByteOrder#BIG_ENDIAN}; this can be changed using
     * {@link ByteBuffer#order(java.nio.ByteOrder)}.
     *
     * @return a {@link ByteBuffer} view of this memory segment.
     * @throws UnsupportedOperationException if this segment cannot be mapped onto a {@link ByteBuffer} instance,
     * e.g. because it models an heap-based segment that is not based on a {@code byte[]}), or if its size is greater
     * than {@link Integer#MAX_VALUE}, or if the segment does not support the {@link #READ} access mode.
     */
    ByteBuffer asByteBuffer();

    /**
     * Copy the contents of this memory segment into a fresh byte array.
     * @return a fresh byte array copy of this memory segment.
     * @throws UnsupportedOperationException if this segment does not feature the {@link #READ} access mode, or if this
     * segment's contents cannot be copied into a {@link byte[]} instance, e.g. its size is greater than {@link Integer#MAX_VALUE},
     * @throws IllegalStateException if this segment has been closed, or if access occurs from a thread other than the
     * thread owning this segment.
     */
    byte[] toByteArray();

    /**
     * Copy the contents of this memory segment into a fresh short array.
     * @return a fresh short array copy of this memory segment.
     * @throws UnsupportedOperationException if this segment does not feature the {@link #READ} access mode, or if this
     * segment's contents cannot be copied into a {@link short[]} instance, e.g. because {@code byteSize() % 2 != 0},
     * or {@code byteSize() / 2 > Integer#MAX_VALUE}.
     * @throws IllegalStateException if this segment has been closed, or if access occurs from a thread other than the
     * thread owning this segment.
     */
    short[] toShortArray();

    /**
     * Copy the contents of this memory segment into a fresh char array.
     * @return a fresh char array copy of this memory segment.
     * @throws UnsupportedOperationException if this segment does not feature the {@link #READ} access mode, or if this
     * segment's contents cannot be copied into a {@link char[]} instance, e.g. because {@code byteSize() % 2 != 0},
     * or {@code byteSize() / 2 > Integer#MAX_VALUE}.
     * @throws IllegalStateException if this segment has been closed, or if access occurs from a thread other than the
     * thread owning this segment.
     */
    char[] toCharArray();

    /**
     * Copy the contents of this memory segment into a fresh int array.
     * @return a fresh int array copy of this memory segment.
     * @throws UnsupportedOperationException if this segment does not feature the {@link #READ} access mode, or if this
     * segment's contents cannot be copied into a {@link int[]} instance, e.g. because {@code byteSize() % 4 != 0},
     * or {@code byteSize() / 4 > Integer#MAX_VALUE}.
     * @throws IllegalStateException if this segment has been closed, or if access occurs from a thread other than the
     * thread owning this segment.
     */
    int[] toIntArray();

    /**
     * Copy the contents of this memory segment into a fresh float array.
     * @return a fresh float array copy of this memory segment.
     * @throws UnsupportedOperationException if this segment does not feature the {@link #READ} access mode, or if this
     * segment's contents cannot be copied into a {@link float[]} instance, e.g. because {@code byteSize() % 4 != 0},
     * or {@code byteSize() / 4 > Integer#MAX_VALUE}.
     * @throws IllegalStateException if this segment has been closed, or if access occurs from a thread other than the
     * thread owning this segment.
     */
    float[] toFloatArray();

    /**
     * Copy the contents of this memory segment into a fresh long array.
     * @return a fresh long array copy of this memory segment.
     * @throws UnsupportedOperationException if this segment does not feature the {@link #READ} access mode, or if this
     * segment's contents cannot be copied into a {@link long[]} instance, e.g. because {@code byteSize() % 8 != 0},
     * or {@code byteSize() / 8 > Integer#MAX_VALUE}.
     * @throws IllegalStateException if this segment has been closed, or if access occurs from a thread other than the
     * thread owning this segment.
     */
    long[] toLongArray();

    /**
     * Copy the contents of this memory segment into a fresh double array.
     * @return a fresh double array copy of this memory segment.
     * @throws UnsupportedOperationException if this segment does not feature the {@link #READ} access mode, or if this
     * segment's contents cannot be copied into a {@link double[]} instance, e.g. because {@code byteSize() % 8 != 0},
     * or {@code byteSize() / 8 > Integer#MAX_VALUE}.
     * @throws IllegalStateException if this segment has been closed, or if access occurs from a thread other than the
     * thread owning this segment.
     */
    double[] toDoubleArray();

    /**
     * Creates a new confined buffer memory segment that models the memory associated with the given byte
     * buffer. The segment starts relative to the buffer's position (inclusive)
     * and ends relative to the buffer's limit (exclusive).
     * <p>
     * The segment will feature all <a href="#access-modes">access modes</a> (see {@link #ALL_ACCESS}),
     * unless the given buffer is {@linkplain ByteBuffer#isReadOnly() read-only} in which case the segment will
     * not feature the {@link #WRITE} access mode, and its confinement thread is the current thread (see {@link Thread#currentThread()}).
     * <p>
     * The resulting memory segment keeps a reference to the backing buffer, to ensure it remains <em>reachable</em>
     * for the life-time of the segment.
     *
     * @param bb the byte buffer backing the buffer memory segment.
     * @return a new confined buffer memory segment.
     */
    static MemorySegment ofByteBuffer(ByteBuffer bb) {
        return AbstractMemorySegmentImpl.ofBuffer(bb);
    }

    /**
     * Creates a new confined array memory segment that models the memory associated with a given heap-allocated byte array.
     * <p>
     * The resulting memory segment keeps a reference to the backing array, to ensure it remains <em>reachable</em>
     * for the life-time of the segment. The segment will feature all <a href="#access-modes">access modes</a>
     * (see {@link #ALL_ACCESS}), and its confinement thread is the current thread (see {@link Thread#currentThread()}).
     *
     * @param arr the primitive array backing the array memory segment.
     * @return a new confined array memory segment.
     */
    static MemorySegment ofArray(byte[] arr) {
        return HeapMemorySegmentImpl.makeArraySegment(arr);
    }

    /**
     * Creates a new confined array memory segment that models the memory associated with a given heap-allocated char array.
     * <p>
     * The resulting memory segment keeps a reference to the backing array, to ensure it remains <em>reachable</em>
     * for the life-time of the segment. The segment will feature all <a href="#access-modes">access modes</a>
     * (see {@link #ALL_ACCESS}), and its confinement thread is the current thread (see {@link Thread#currentThread()}).
     *
     * @param arr the primitive array backing the array memory segment.
     * @return a new confined array memory segment.
     */
    static MemorySegment ofArray(char[] arr) {
        return HeapMemorySegmentImpl.makeArraySegment(arr);
    }

    /**
     * Creates a new confined array memory segment that models the memory associated with a given heap-allocated short array.
     * <p>
     * The resulting memory segment keeps a reference to the backing array, to ensure it remains <em>reachable</em>
     * for the life-time of the segment. The segment will feature all <a href="#access-modes">access modes</a>
     * (see {@link #ALL_ACCESS}), and its confinement thread is the current thread (see {@link Thread#currentThread()}).
     *
     * @param arr the primitive array backing the array memory segment.
     * @return a new confined array memory segment.
     */
    static MemorySegment ofArray(short[] arr) {
        return HeapMemorySegmentImpl.makeArraySegment(arr);
    }

    /**
     * Creates a new confined array memory segment that models the memory associated with a given heap-allocated int array.
     * <p>
     * The resulting memory segment keeps a reference to the backing array, to ensure it remains <em>reachable</em>
     * for the life-time of the segment. The segment will feature all <a href="#access-modes">access modes</a>
     * (see {@link #ALL_ACCESS}), and its confinement thread is the current thread (see {@link Thread#currentThread()}).
     *
     * @param arr the primitive array backing the array memory segment.
     * @return a new confined array memory segment.
     */
    static MemorySegment ofArray(int[] arr) {
        return HeapMemorySegmentImpl.makeArraySegment(arr);
    }

    /**
     * Creates a new confined array memory segment that models the memory associated with a given heap-allocated float array.
     * <p>
     * The resulting memory segment keeps a reference to the backing array, to ensure it remains <em>reachable</em>
     * for the life-time of the segment. The segment will feature all <a href="#access-modes">access modes</a>
     * (see {@link #ALL_ACCESS}), and its confinement thread is the current thread (see {@link Thread#currentThread()}).
     *
     * @param arr the primitive array backing the array memory segment.
     * @return a new confined array memory segment.
     */
    static MemorySegment ofArray(float[] arr) {
        return HeapMemorySegmentImpl.makeArraySegment(arr);
    }

    /**
     * Creates a new confined array memory segment that models the memory associated with a given heap-allocated long array.
     * <p>
     * The resulting memory segment keeps a reference to the backing array, to ensure it remains <em>reachable</em>
     * for the life-time of the segment. The segment will feature all <a href="#access-modes">access modes</a>
     * (see {@link #ALL_ACCESS}), and its confinement thread is the current thread (see {@link Thread#currentThread()}).
     *
     * @param arr the primitive array backing the array memory segment.
     * @return a new confined array memory segment.
     */
    static MemorySegment ofArray(long[] arr) {
        return HeapMemorySegmentImpl.makeArraySegment(arr);
    }

    /**
     * Creates a new confined array memory segment that models the memory associated with a given heap-allocated double array.
     * <p>
     * The resulting memory segment keeps a reference to the backing array, to ensure it remains <em>reachable</em>
     * for the life-time of the segment. The segment will feature all <a href="#access-modes">access modes</a>
     * (see {@link #ALL_ACCESS}).
     *
     * @param arr the primitive array backing the array memory segment.
     * @return a new confined array memory segment.
     */
    static MemorySegment ofArray(double[] arr) {
        return HeapMemorySegmentImpl.makeArraySegment(arr);
    }

    /**
     * Creates a new confined native memory segment that models a newly allocated block of off-heap memory with given layout.
     * <p>
     * This is equivalent to the following code:
     * <blockquote><pre>{@code
    allocateNative(layout.bytesSize(), layout.bytesAlignment());
     * }</pre></blockquote>
     *
     * @implNote The block of off-heap memory associated with the returned native memory segment is initialized to zero.
     * Moreover, a client is responsible to call the {@link MemorySegment#close()} on a native memory segment,
     * to make sure the backing off-heap memory block is deallocated accordingly. Failure to do so will result in off-heap memory leaks.
     *
     * @param layout the layout of the off-heap memory block backing the native memory segment.
     * @return a new native memory segment.
     * @throws IllegalArgumentException if the specified layout has illegal size or alignment constraint.
     */
    static MemorySegment allocateNative(MemoryLayout layout) {
        return allocateNative(layout.byteSize(), layout.byteAlignment());
    }

    /**
     * Creates a new confined native memory segment that models a newly allocated block of off-heap memory with given size (in bytes).
     * <p>
     * This is equivalent to the following code:
     * <blockquote><pre>{@code
allocateNative(bytesSize, 1);
     * }</pre></blockquote>
     *
     * @implNote The block of off-heap memory associated with the returned native memory segment is initialized to zero.
     * Moreover, a client is responsible to call the {@link MemorySegment#close()} on a native memory segment,
     * to make sure the backing off-heap memory block is deallocated accordingly. Failure to do so will result in off-heap memory leaks.
     *
     * @param bytesSize the size (in bytes) of the off-heap memory block backing the native memory segment.
     * @return a new confined native memory segment.
     * @throws IllegalArgumentException if {@code bytesSize < 0}.
     */
    static MemorySegment allocateNative(long bytesSize) {
        return allocateNative(bytesSize, 1);
    }

    /**
     * Creates a new confined mapped memory segment that models a memory-mapped region of a file from a given path.
     * <p>
     * The segment will feature all <a href="#access-modes">access modes</a> (see {@link #ALL_ACCESS}),
     * unless the given mapping mode is {@linkplain FileChannel.MapMode#READ_ONLY READ_ONLY}, in which case
     * the segment will not feature the {@link #WRITE} access mode, and its confinement thread is the current thread (see {@link Thread#currentThread()}).
     * <p>
     * The content of a mapped memory segment can change at any time, for example
     * if the content of the corresponding region of the mapped file is changed by
     * this (or another) program.  Whether or not such changes occur, and when they
     * occur, is operating-system dependent and therefore unspecified.
     * <p>
     * All or part of a mapped memory segment may become
     * inaccessible at any time, for example if the backing mapped file is truncated.  An
     * attempt to access an inaccessible region of a mapped memory segment will not
     * change the segment's content and will cause an unspecified exception to be
     * thrown either at the time of the access or at some later time.  It is
     * therefore strongly recommended that appropriate precautions be taken to
     * avoid the manipulation of a mapped file by this (or another) program, except to read or write
     * the file's content.
     *
     * @implNote When obtaining a mapped segment from a newly created file, the initialization state of the contents of the block
     * of mapped memory associated with the returned mapped memory segment is unspecified and should not be relied upon.
     *
     * @param path the path to the file to memory map.
     * @param bytesOffset the offset (expressed in bytes) within the file at which the mapped segment is to start.
     * @param bytesSize the size (in bytes) of the mapped memory backing the memory segment.
     * @param mapMode a file mapping mode, see {@link FileChannel#map(FileChannel.MapMode, long, long)}; the chosen mapping mode
     *                might affect the behavior of the returned memory mapped segment (see {@link MappedMemorySegments#force(MemorySegment)}).
     * @return a new confined mapped memory segment.
     * @throws IllegalArgumentException if {@code bytesOffset < 0}.
     * @throws IllegalArgumentException if {@code bytesSize < 0}.
     * @throws UnsupportedOperationException if an unsupported map mode is specified, or if the {@code path} is associated
     * with a provider that does not support creating file channels.
     * @throws IOException if the specified path does not point to an existing file, or if some other I/O error occurs.
     * @throws  SecurityException If a security manager is installed and it denies an unspecified permission required by the implementation.
     * In the case of the default provider, the {@link SecurityManager#checkRead(String)} method is invoked to check
     * read access if the file is opened for reading. The {@link SecurityManager#checkWrite(String)} method is invoked to check
     * write access if the file is opened for writing.
     */
    static MemorySegment mapFile(Path path, long bytesOffset, long bytesSize, FileChannel.MapMode mapMode) throws IOException {
        return MappedMemorySegmentImpl.makeMappedSegment(path, bytesOffset, bytesSize, mapMode);
    }

    /**
     * Creates a new confined native memory segment that models a newly allocated block of off-heap memory with given size and
     * alignment constraint (in bytes). The segment will feature all <a href="#access-modes">access modes</a>
     * (see {@link #ALL_ACCESS}), and its confinement thread is the current thread (see {@link Thread#currentThread()}).
     *
     * @implNote The block of off-heap memory associated with the returned native memory segment is initialized to zero.
     * Moreover, a client is responsible to call the {@link MemorySegment#close()} on a native memory segment,
     * to make sure the backing off-heap memory block is deallocated accordingly. Failure to do so will result in off-heap memory leaks.
     *
     * @param bytesSize the size (in bytes) of the off-heap memory block backing the native memory segment.
     * @param alignmentBytes the alignment constraint (in bytes) of the off-heap memory block backing the native memory segment.
     * @return a new confined native memory segment.
     * @throws IllegalArgumentException if {@code bytesSize < 0}, {@code alignmentBytes < 0}, or if {@code alignmentBytes}
     * is not a power of 2.
     */
    static MemorySegment allocateNative(long bytesSize, long alignmentBytes) {
        if (bytesSize <= 0) {
            throw new IllegalArgumentException("Invalid allocation size : " + bytesSize);
        }

        if (alignmentBytes < 0 ||
                ((alignmentBytes & (alignmentBytes - 1)) != 0L)) {
            throw new IllegalArgumentException("Invalid alignment constraint : " + alignmentBytes);
        }

        return NativeMemorySegmentImpl.makeNativeSegment(bytesSize, alignmentBytes);
    }

    /**
     * Returns a shared native memory segment whose base address is {@link MemoryAddress#NULL} and whose size is {@link Long#MAX_VALUE}.
     * This method can be very useful when dereferencing memory addresses obtained when interacting with native libraries.
     * The segment will feature the {@link #READ} and {@link #WRITE} <a href="#access-modes">access modes</a>.
     * Equivalent to (but likely more efficient than) the following code:
     * <pre>{@code
    MemoryAddress.NULL.asSegmentRestricted(Long.MAX_VALUE)
                 .withOwnerThread(null)
                 .withAccessModes(READ | WRITE);
     * }</pre>
     * <p>
     * This method is <em>restricted</em>. Restricted methods are unsafe, and, if used incorrectly, their use might crash
     * the JVM or, worse, silently result in memory corruption. Thus, clients should refrain from depending on
     * restricted methods, and use safe and supported functionalities, where possible.
     *
     * @return a memory segment whose base address is {@link MemoryAddress#NULL} and whose size is {@link Long#MAX_VALUE}.
     * @throws IllegalAccessError if the runtime property {@code foreign.restricted} is not set to either
     * {@code permit}, {@code warn} or {@code debug} (the default value is set to {@code deny}).
     */
    static MemorySegment ofNativeRestricted() {
        Utils.checkRestrictedAccess("MemorySegment.ofNativeRestricted");
        return NativeMemorySegmentImpl.EVERYTHING;
    }

    // access mode masks

    /**
     * Read access mode; read operations are supported by a segment which supports this access mode.
     * @see MemorySegment#accessModes()
     * @see MemorySegment#withAccessModes(int)
     */
    int READ = 1;

    /**
     * Write access mode; write operations are supported by a segment which supports this access mode.
     * @see MemorySegment#accessModes()
     * @see MemorySegment#withAccessModes(int)
     */
    int WRITE = READ << 1;

    /**
     * Close access mode; calling {@link #close()} is supported by a segment which supports this access mode.
     * @see MemorySegment#accessModes()
     * @see MemorySegment#withAccessModes(int)
     */
    int CLOSE = WRITE << 1;

    /**
     * Share access mode; this segment support sharing with threads other than the owner thread (see {@link #share()}).
     * @see MemorySegment#accessModes()
     * @see MemorySegment#withAccessModes(int)
     */
    int SHARE = CLOSE << 1;

    /**
     * Handoff access mode; this segment support serial thread-confinement via thread ownership changes
<<<<<<< HEAD
     * (see {@link #handoff(NativeScope)} and {@link #handoff(Thread)}).
=======
     * (see {@link #handoff(Thread)}).
>>>>>>> 3e70aac5
     * @see MemorySegment#accessModes()
     * @see MemorySegment#withAccessModes(int)
     */
    int HANDOFF = SHARE << 1;

    /**
     * Default access mode; this is a union of all the access modes supported by memory segments.
     * @see MemorySegment#accessModes()
     * @see MemorySegment#withAccessModes(int)
     */
    int ALL_ACCESS = READ | WRITE | CLOSE | SHARE | HANDOFF;
}<|MERGE_RESOLUTION|>--- conflicted
+++ resolved
@@ -1,5 +1,5 @@
 /*
- *  Copyright (c) 2019, 2020, Oracle and/or its affiliates. All rights reserved.
+ *  Copyright (c) 2019, Oracle and/or its affiliates. All rights reserved.
  *  DO NOT ALTER OR REMOVE COPYRIGHT NOTICES OR THIS FILE HEADER.
  *
  *  This code is free software; you can redistribute it and/or modify it
@@ -154,7 +154,6 @@
  * <p>
  * For instance, if a client wants to transfer ownership of a segment to another (known) thread, it can do so as follows:
  *
-<<<<<<< HEAD
  * <blockquote><pre>{@code
 MemorySegment segment = ...
 MemorySegment aSegment = segment.handoff(threadA);
@@ -170,23 +169,6 @@
  *
  * <blockquote><pre>{@code
 MemorySegment segment = ...
-=======
- * <blockquote><pre>{@code
-MemorySegment segment = ...
-MemorySegment aSegment = segment.handoff(threadA);
- * }</pre></blockquote>
- *
- * By doing so, the original segment is marked as not alive, and a new segment is returned whose owner thread
- * is {@code threadA}; this allows, for instance, for two threads {@code A} and {@code B} to share
- * a segment in a controlled, cooperative and race-free fashion (also known as <em>serial thread confinement</em>).
- * <p>
- * Alternatively, the {@link #share()} method can be used to remove thread ownership altogether; this is only possible
- * if the segment features the corresponding {@link #SHARE} access mode. The following code shows how clients can
- * obtain a shared segment:
- *
- * <blockquote><pre>{@code
-MemorySegment segment = ...
->>>>>>> 3e70aac5
 MemorySegment sharedSegment = segment.share();
  * }</pre></blockquote>
  *
@@ -454,7 +436,6 @@
     MemorySegment handoff(Thread thread);
 
     /**
-<<<<<<< HEAD
      * Obtains a new confined memory segment backed by the same underlying memory region as this segment, but whose
      * temporal bounds are controlled by the provided {@link NativeScope} instance.
      * <p>
@@ -483,8 +464,6 @@
     MemorySegment handoff(NativeScope nativeScope);
 
     /**
-=======
->>>>>>> 3e70aac5
      * Obtains a new shared memory segment backed by the same underlying memory region as this segment. The returned segment will
      * not be confined on any thread and can therefore be accessed concurrently from multiple threads; moreover, the
      * returned segment will feature the same spatial bounds and access modes (see {@link #accessModes()})
@@ -995,11 +974,7 @@
 
     /**
      * Handoff access mode; this segment support serial thread-confinement via thread ownership changes
-<<<<<<< HEAD
      * (see {@link #handoff(NativeScope)} and {@link #handoff(Thread)}).
-=======
-     * (see {@link #handoff(Thread)}).
->>>>>>> 3e70aac5
      * @see MemorySegment#accessModes()
      * @see MemorySegment#withAccessModes(int)
      */
