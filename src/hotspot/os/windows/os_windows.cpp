--- conflicted
+++ resolved
@@ -1194,7 +1194,6 @@
   return result;
 }
 
-<<<<<<< HEAD
 bool os::supports_vtime() { return true; }
 
 double os::elapsedVTime() {
@@ -1242,8 +1241,6 @@
   return user_seconds + kernel_seconds;
 }
 
-=======
->>>>>>> aa191119
 jlong os::javaTimeMillis() {
   FILETIME wt;
   GetSystemTimeAsFileTime(&wt);
