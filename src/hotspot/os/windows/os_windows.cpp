/*
 * Copyright (c) 1997, 2020, Oracle and/or its affiliates. All rights reserved.
 * DO NOT ALTER OR REMOVE COPYRIGHT NOTICES OR THIS FILE HEADER.
 *
 * This code is free software; you can redistribute it and/or modify it
 * under the terms of the GNU General Public License version 2 only, as
 * published by the Free Software Foundation.
 *
 * This code is distributed in the hope that it will be useful, but WITHOUT
 * ANY WARRANTY; without even the implied warranty of MERCHANTABILITY or
 * FITNESS FOR A PARTICULAR PURPOSE.  See the GNU General Public License
 * version 2 for more details (a copy is included in the LICENSE file that
 * accompanied this code).
 *
 * You should have received a copy of the GNU General Public License version
 * 2 along with this work; if not, write to the Free Software Foundation,
 * Inc., 51 Franklin St, Fifth Floor, Boston, MA 02110-1301 USA.
 *
 * Please contact Oracle, 500 Oracle Parkway, Redwood Shores, CA 94065 USA
 * or visit www.oracle.com if you need additional information or have any
 * questions.
 *
 */

// Must be at least Windows Vista or Server 2008 to use InitOnceExecuteOnce
#define _WIN32_WINNT 0x0600

// no precompiled headers
#include "jvm.h"
#include "classfile/classLoader.hpp"
#include "classfile/systemDictionary.hpp"
#include "classfile/vmSymbols.hpp"
#include "code/codeCache.hpp"
#include "code/icBuffer.hpp"
#include "code/vtableStubs.hpp"
#include "compiler/compileBroker.hpp"
#include "compiler/disassembler.hpp"
#include "interpreter/interpreter.hpp"
#include "logging/log.hpp"
#include "logging/logStream.hpp"
#include "memory/allocation.inline.hpp"
#include "memory/filemap.hpp"
#include "oops/oop.inline.hpp"
#include "os_share_windows.hpp"
#include "os_windows.inline.hpp"
#include "prims/jniFastGetField.hpp"
#include "prims/jvm_misc.hpp"
#include "runtime/arguments.hpp"
#include "runtime/atomic.hpp"
#include "runtime/globals.hpp"
#include "runtime/globals_extension.hpp"
#include "runtime/interfaceSupport.inline.hpp"
#include "runtime/java.hpp"
#include "runtime/javaCalls.hpp"
#include "runtime/mutexLocker.hpp"
#include "runtime/objectMonitor.hpp"
#include "runtime/orderAccess.hpp"
#include "runtime/osThread.hpp"
#include "runtime/perfMemory.hpp"
#include "runtime/safepointMechanism.hpp"
#include "runtime/sharedRuntime.hpp"
#include "runtime/statSampler.hpp"
#include "runtime/stubRoutines.hpp"
#include "runtime/thread.inline.hpp"
#include "runtime/threadCritical.hpp"
#include "runtime/timer.hpp"
#include "runtime/vm_version.hpp"
#include "services/attachListener.hpp"
#include "services/memTracker.hpp"
#include "services/runtimeService.hpp"
#include "utilities/align.hpp"
#include "utilities/decoder.hpp"
#include "utilities/defaultStream.hpp"
#include "utilities/events.hpp"
#include "utilities/macros.hpp"
#include "utilities/vmError.hpp"
#include "symbolengine.hpp"
#include "windbghelp.hpp"

#ifdef _DEBUG
#include <crtdbg.h>
#endif

#include <windows.h>
#include <sys/types.h>
#include <sys/stat.h>
#include <sys/timeb.h>
#include <objidl.h>
#include <shlobj.h>

#include <malloc.h>
#include <signal.h>
#include <direct.h>
#include <errno.h>
#include <fcntl.h>
#include <io.h>
#include <process.h>              // For _beginthreadex(), _endthreadex()
#include <imagehlp.h>             // For os::dll_address_to_function_name
// for enumerating dll libraries
#include <vdmdbg.h>
#include <psapi.h>
#include <mmsystem.h>
#include <winsock2.h>

// for timer info max values which include all bits
#define ALL_64_BITS CONST64(-1)

// For DLL loading/load error detection
// Values of PE COFF
#define IMAGE_FILE_PTR_TO_SIGNATURE 0x3c
#define IMAGE_FILE_SIGNATURE_LENGTH 4

static HANDLE main_process;
static HANDLE main_thread;
static int    main_thread_id;

static FILETIME process_creation_time;
static FILETIME process_exit_time;
static FILETIME process_user_time;
static FILETIME process_kernel_time;

#ifdef _M_AMD64
  #define __CPU__ amd64
#else
  #define __CPU__ i486
#endif

#if INCLUDE_AOT
PVOID  topLevelVectoredExceptionHandler = NULL;
LONG WINAPI topLevelVectoredExceptionFilter(struct _EXCEPTION_POINTERS* exceptionInfo);
#endif

// save DLL module handle, used by GetModuleFileName

HINSTANCE vm_lib_handle;

BOOL WINAPI DllMain(HINSTANCE hinst, DWORD reason, LPVOID reserved) {
  switch (reason) {
  case DLL_PROCESS_ATTACH:
    vm_lib_handle = hinst;
    if (ForceTimeHighResolution) {
      timeBeginPeriod(1L);
    }
    WindowsDbgHelp::pre_initialize();
    SymbolEngine::pre_initialize();
    break;
  case DLL_PROCESS_DETACH:
    if (ForceTimeHighResolution) {
      timeEndPeriod(1L);
    }
#if INCLUDE_AOT
    if (topLevelVectoredExceptionHandler != NULL) {
      RemoveVectoredExceptionHandler(topLevelVectoredExceptionHandler);
      topLevelVectoredExceptionHandler = NULL;
    }
#endif
    break;
  default:
    break;
  }
  return true;
}

static inline double fileTimeAsDouble(FILETIME* time) {
  const double high  = (double) ((unsigned int) ~0);
  const double split = 10000000.0;
  double result = (time->dwLowDateTime / split) +
                   time->dwHighDateTime * (high/split);
  return result;
}

// Implementation of os

bool os::unsetenv(const char* name) {
  assert(name != NULL, "Null pointer");
  return (SetEnvironmentVariable(name, NULL) == TRUE);
}

// No setuid programs under Windows.
bool os::have_special_privileges() {
  return false;
}


// This method is  a periodic task to check for misbehaving JNI applications
// under CheckJNI, we can add any periodic checks here.
// For Windows at the moment does nothing
void os::run_periodic_checks() {
  return;
}

// previous UnhandledExceptionFilter, if there is one
static LPTOP_LEVEL_EXCEPTION_FILTER prev_uef_handler = NULL;

LONG WINAPI Handle_FLT_Exception(struct _EXCEPTION_POINTERS* exceptionInfo);

void os::init_system_properties_values() {
  // sysclasspath, java_home, dll_dir
  {
    char *home_path;
    char *dll_path;
    char *pslash;
    const char *bin = "\\bin";
    char home_dir[MAX_PATH + 1];
    char *alt_home_dir = ::getenv("_ALT_JAVA_HOME_DIR");

    if (alt_home_dir != NULL)  {
      strncpy(home_dir, alt_home_dir, MAX_PATH + 1);
      home_dir[MAX_PATH] = '\0';
    } else {
      os::jvm_path(home_dir, sizeof(home_dir));
      // Found the full path to jvm.dll.
      // Now cut the path to <java_home>/jre if we can.
      *(strrchr(home_dir, '\\')) = '\0';  // get rid of \jvm.dll
      pslash = strrchr(home_dir, '\\');
      if (pslash != NULL) {
        *pslash = '\0';                   // get rid of \{client|server}
        pslash = strrchr(home_dir, '\\');
        if (pslash != NULL) {
          *pslash = '\0';                 // get rid of \bin
        }
      }
    }

    home_path = NEW_C_HEAP_ARRAY(char, strlen(home_dir) + 1, mtInternal);
    strcpy(home_path, home_dir);
    Arguments::set_java_home(home_path);
    FREE_C_HEAP_ARRAY(char, home_path);

    dll_path = NEW_C_HEAP_ARRAY(char, strlen(home_dir) + strlen(bin) + 1,
                                mtInternal);
    strcpy(dll_path, home_dir);
    strcat(dll_path, bin);
    Arguments::set_dll_dir(dll_path);
    FREE_C_HEAP_ARRAY(char, dll_path);

    if (!set_boot_path('\\', ';')) {
      vm_exit_during_initialization("Failed setting boot class path.", NULL);
    }
  }

// library_path
#define EXT_DIR "\\lib\\ext"
#define BIN_DIR "\\bin"
#define PACKAGE_DIR "\\Sun\\Java"
  {
    // Win32 library search order (See the documentation for LoadLibrary):
    //
    // 1. The directory from which application is loaded.
    // 2. The system wide Java Extensions directory (Java only)
    // 3. System directory (GetSystemDirectory)
    // 4. Windows directory (GetWindowsDirectory)
    // 5. The PATH environment variable
    // 6. The current directory

    char *library_path;
    char tmp[MAX_PATH];
    char *path_str = ::getenv("PATH");

    library_path = NEW_C_HEAP_ARRAY(char, MAX_PATH * 5 + sizeof(PACKAGE_DIR) +
                                    sizeof(BIN_DIR) + (path_str ? strlen(path_str) : 0) + 10, mtInternal);

    library_path[0] = '\0';

    GetModuleFileName(NULL, tmp, sizeof(tmp));
    *(strrchr(tmp, '\\')) = '\0';
    strcat(library_path, tmp);

    GetWindowsDirectory(tmp, sizeof(tmp));
    strcat(library_path, ";");
    strcat(library_path, tmp);
    strcat(library_path, PACKAGE_DIR BIN_DIR);

    GetSystemDirectory(tmp, sizeof(tmp));
    strcat(library_path, ";");
    strcat(library_path, tmp);

    GetWindowsDirectory(tmp, sizeof(tmp));
    strcat(library_path, ";");
    strcat(library_path, tmp);

    if (path_str) {
      strcat(library_path, ";");
      strcat(library_path, path_str);
    }

    strcat(library_path, ";.");

    Arguments::set_library_path(library_path);
    FREE_C_HEAP_ARRAY(char, library_path);
  }

  // Default extensions directory
  {
    char path[MAX_PATH];
    char buf[2 * MAX_PATH + 2 * sizeof(EXT_DIR) + sizeof(PACKAGE_DIR) + 1];
    GetWindowsDirectory(path, MAX_PATH);
    sprintf(buf, "%s%s;%s%s%s", Arguments::get_java_home(), EXT_DIR,
            path, PACKAGE_DIR, EXT_DIR);
    Arguments::set_ext_dirs(buf);
  }
  #undef EXT_DIR
  #undef BIN_DIR
  #undef PACKAGE_DIR

#ifndef _WIN64
  // set our UnhandledExceptionFilter and save any previous one
  prev_uef_handler = SetUnhandledExceptionFilter(Handle_FLT_Exception);
#endif

  // Done
  return;
}

void os::breakpoint() {
  DebugBreak();
}

// Invoked from the BREAKPOINT Macro
extern "C" void breakpoint() {
  os::breakpoint();
}

// RtlCaptureStackBackTrace Windows API may not exist prior to Windows XP.
// So far, this method is only used by Native Memory Tracking, which is
// only supported on Windows XP or later.
//
int os::get_native_stack(address* stack, int frames, int toSkip) {
  int captured = RtlCaptureStackBackTrace(toSkip + 1, frames, (PVOID*)stack, NULL);
  for (int index = captured; index < frames; index ++) {
    stack[index] = NULL;
  }
  return captured;
}


// os::current_stack_base()
//
//   Returns the base of the stack, which is the stack's
//   starting address.  This function must be called
//   while running on the stack of the thread being queried.

address os::current_stack_base() {
  MEMORY_BASIC_INFORMATION minfo;
  address stack_bottom;
  size_t stack_size;

  VirtualQuery(&minfo, &minfo, sizeof(minfo));
  stack_bottom =  (address)minfo.AllocationBase;
  stack_size = minfo.RegionSize;

  // Add up the sizes of all the regions with the same
  // AllocationBase.
  while (1) {
    VirtualQuery(stack_bottom+stack_size, &minfo, sizeof(minfo));
    if (stack_bottom == (address)minfo.AllocationBase) {
      stack_size += minfo.RegionSize;
    } else {
      break;
    }
  }
  return stack_bottom + stack_size;
}

size_t os::current_stack_size() {
  size_t sz;
  MEMORY_BASIC_INFORMATION minfo;
  VirtualQuery(&minfo, &minfo, sizeof(minfo));
  sz = (size_t)os::current_stack_base() - (size_t)minfo.AllocationBase;
  return sz;
}

bool os::committed_in_range(address start, size_t size, address& committed_start, size_t& committed_size) {
  MEMORY_BASIC_INFORMATION minfo;
  committed_start = NULL;
  committed_size = 0;
  address top = start + size;
  const address start_addr = start;
  while (start < top) {
    VirtualQuery(start, &minfo, sizeof(minfo));
    if ((minfo.State & MEM_COMMIT) == 0) {  // not committed
      if (committed_start != NULL) {
        break;
      }
    } else {  // committed
      if (committed_start == NULL) {
        committed_start = start;
      }
      size_t offset = start - (address)minfo.BaseAddress;
      committed_size += minfo.RegionSize - offset;
    }
    start = (address)minfo.BaseAddress + minfo.RegionSize;
  }

  if (committed_start == NULL) {
    assert(committed_size == 0, "Sanity");
    return false;
  } else {
    assert(committed_start >= start_addr && committed_start < top, "Out of range");
    // current region may go beyond the limit, trim to the limit
    committed_size = MIN2(committed_size, size_t(top - committed_start));
    return true;
  }
}

struct tm* os::localtime_pd(const time_t* clock, struct tm* res) {
  const struct tm* time_struct_ptr = localtime(clock);
  if (time_struct_ptr != NULL) {
    *res = *time_struct_ptr;
    return res;
  }
  return NULL;
}

struct tm* os::gmtime_pd(const time_t* clock, struct tm* res) {
  const struct tm* time_struct_ptr = gmtime(clock);
  if (time_struct_ptr != NULL) {
    *res = *time_struct_ptr;
    return res;
  }
  return NULL;
}

LONG WINAPI topLevelExceptionFilter(struct _EXCEPTION_POINTERS* exceptionInfo);

// Thread start routine for all newly created threads
static unsigned __stdcall thread_native_entry(Thread* thread) {

  thread->record_stack_base_and_size();

  // Try to randomize the cache line index of hot stack frames.
  // This helps when threads of the same stack traces evict each other's
  // cache lines. The threads can be either from the same JVM instance, or
  // from different JVM instances. The benefit is especially true for
  // processors with hyperthreading technology.
  static int counter = 0;
  int pid = os::current_process_id();
  _alloca(((pid ^ counter++) & 7) * 128);

  thread->initialize_thread_current();

  OSThread* osthr = thread->osthread();
  assert(osthr->get_state() == RUNNABLE, "invalid os thread state");

  if (UseNUMA) {
    int lgrp_id = os::numa_get_group_id();
    if (lgrp_id != -1) {
      thread->set_lgrp_id(lgrp_id);
    }
  }

  // Diagnostic code to investigate JDK-6573254
  int res = 30115;  // non-java thread
  if (thread->is_Java_thread()) {
    res = 20115;    // java thread
  }

  log_info(os, thread)("Thread is alive (tid: " UINTX_FORMAT ").", os::current_thread_id());

  // Install a win32 structured exception handler around every thread created
  // by VM, so VM can generate error dump when an exception occurred in non-
  // Java thread (e.g. VM thread).
  __try {
    thread->call_run();
  } __except(topLevelExceptionFilter(
                                     (_EXCEPTION_POINTERS*)_exception_info())) {
    // Nothing to do.
  }

  // Note: at this point the thread object may already have deleted itself.
  // Do not dereference it from here on out.

  log_info(os, thread)("Thread finished (tid: " UINTX_FORMAT ").", os::current_thread_id());

  // One less thread is executing
  // When the VMThread gets here, the main thread may have already exited
  // which frees the CodeHeap containing the Atomic::add code
  if (thread != VMThread::vm_thread() && VMThread::vm_thread() != NULL) {
    Atomic::dec(&os::win32::_os_thread_count);
  }

  // Thread must not return from exit_process_or_thread(), but if it does,
  // let it proceed to exit normally
  return (unsigned)os::win32::exit_process_or_thread(os::win32::EPT_THREAD, res);
}

static OSThread* create_os_thread(Thread* thread, HANDLE thread_handle,
                                  int thread_id) {
  // Allocate the OSThread object
  OSThread* osthread = new OSThread(NULL, NULL);
  if (osthread == NULL) return NULL;

  // Initialize the JDK library's interrupt event.
  // This should really be done when OSThread is constructed,
  // but there is no way for a constructor to report failure to
  // allocate the event.
  HANDLE interrupt_event = CreateEvent(NULL, true, false, NULL);
  if (interrupt_event == NULL) {
    delete osthread;
    return NULL;
  }
  osthread->set_interrupt_event(interrupt_event);

  // Store info on the Win32 thread into the OSThread
  osthread->set_thread_handle(thread_handle);
  osthread->set_thread_id(thread_id);

  if (UseNUMA) {
    int lgrp_id = os::numa_get_group_id();
    if (lgrp_id != -1) {
      thread->set_lgrp_id(lgrp_id);
    }
  }

  // Initial thread state is INITIALIZED, not SUSPENDED
  osthread->set_state(INITIALIZED);

  return osthread;
}


bool os::create_attached_thread(JavaThread* thread) {
#ifdef ASSERT
  thread->verify_not_published();
#endif
  HANDLE thread_h;
  if (!DuplicateHandle(main_process, GetCurrentThread(), GetCurrentProcess(),
                       &thread_h, THREAD_ALL_ACCESS, false, 0)) {
    fatal("DuplicateHandle failed\n");
  }
  OSThread* osthread = create_os_thread(thread, thread_h,
                                        (int)current_thread_id());
  if (osthread == NULL) {
    return false;
  }

  // Initial thread state is RUNNABLE
  osthread->set_state(RUNNABLE);

  thread->set_osthread(osthread);

  log_info(os, thread)("Thread attached (tid: " UINTX_FORMAT ").",
    os::current_thread_id());

  return true;
}

bool os::create_main_thread(JavaThread* thread) {
#ifdef ASSERT
  thread->verify_not_published();
#endif
  if (_starting_thread == NULL) {
    _starting_thread = create_os_thread(thread, main_thread, main_thread_id);
    if (_starting_thread == NULL) {
      return false;
    }
  }

  // The primordial thread is runnable from the start)
  _starting_thread->set_state(RUNNABLE);

  thread->set_osthread(_starting_thread);
  return true;
}

// Helper function to trace _beginthreadex attributes,
//  similar to os::Posix::describe_pthread_attr()
static char* describe_beginthreadex_attributes(char* buf, size_t buflen,
                                               size_t stacksize, unsigned initflag) {
  stringStream ss(buf, buflen);
  if (stacksize == 0) {
    ss.print("stacksize: default, ");
  } else {
    ss.print("stacksize: " SIZE_FORMAT "k, ", stacksize / 1024);
  }
  ss.print("flags: ");
  #define PRINT_FLAG(f) if (initflag & f) ss.print( #f " ");
  #define ALL(X) \
    X(CREATE_SUSPENDED) \
    X(STACK_SIZE_PARAM_IS_A_RESERVATION)
  ALL(PRINT_FLAG)
  #undef ALL
  #undef PRINT_FLAG
  return buf;
}

// Allocate and initialize a new OSThread
bool os::create_thread(Thread* thread, ThreadType thr_type,
                       size_t stack_size) {
  unsigned thread_id;

  // Allocate the OSThread object
  OSThread* osthread = new OSThread(NULL, NULL);
  if (osthread == NULL) {
    return false;
  }

  // Initialize the JDK library's interrupt event.
  // This should really be done when OSThread is constructed,
  // but there is no way for a constructor to report failure to
  // allocate the event.
  HANDLE interrupt_event = CreateEvent(NULL, true, false, NULL);
  if (interrupt_event == NULL) {
    delete osthread;
    return false;
  }
  osthread->set_interrupt_event(interrupt_event);
  // We don't call set_interrupted(false) as it will trip the assert in there
  // as we are not operating on the current thread. We don't need to call it
  // because the initial state is already correct.

  thread->set_osthread(osthread);

  if (stack_size == 0) {
    switch (thr_type) {
    case os::java_thread:
      // Java threads use ThreadStackSize which default value can be changed with the flag -Xss
      if (JavaThread::stack_size_at_create() > 0) {
        stack_size = JavaThread::stack_size_at_create();
      }
      break;
    case os::compiler_thread:
      if (CompilerThreadStackSize > 0) {
        stack_size = (size_t)(CompilerThreadStackSize * K);
        break;
      } // else fall through:
        // use VMThreadStackSize if CompilerThreadStackSize is not defined
    case os::vm_thread:
    case os::pgc_thread:
    case os::cgc_thread:
    case os::watcher_thread:
      if (VMThreadStackSize > 0) stack_size = (size_t)(VMThreadStackSize * K);
      break;
    }
  }

  // Create the Win32 thread
  //
  // Contrary to what MSDN document says, "stack_size" in _beginthreadex()
  // does not specify stack size. Instead, it specifies the size of
  // initially committed space. The stack size is determined by
  // PE header in the executable. If the committed "stack_size" is larger
  // than default value in the PE header, the stack is rounded up to the
  // nearest multiple of 1MB. For example if the launcher has default
  // stack size of 320k, specifying any size less than 320k does not
  // affect the actual stack size at all, it only affects the initial
  // commitment. On the other hand, specifying 'stack_size' larger than
  // default value may cause significant increase in memory usage, because
  // not only the stack space will be rounded up to MB, but also the
  // entire space is committed upfront.
  //
  // Finally Windows XP added a new flag 'STACK_SIZE_PARAM_IS_A_RESERVATION'
  // for CreateThread() that can treat 'stack_size' as stack size. However we
  // are not supposed to call CreateThread() directly according to MSDN
  // document because JVM uses C runtime library. The good news is that the
  // flag appears to work with _beginthredex() as well.

  const unsigned initflag = CREATE_SUSPENDED | STACK_SIZE_PARAM_IS_A_RESERVATION;
  HANDLE thread_handle =
    (HANDLE)_beginthreadex(NULL,
                           (unsigned)stack_size,
                           (unsigned (__stdcall *)(void*)) thread_native_entry,
                           thread,
                           initflag,
                           &thread_id);

  char buf[64];
  if (thread_handle != NULL) {
    log_info(os, thread)("Thread started (tid: %u, attributes: %s)",
      thread_id, describe_beginthreadex_attributes(buf, sizeof(buf), stack_size, initflag));
  } else {
    log_warning(os, thread)("Failed to start thread - _beginthreadex failed (%s) for attributes: %s.",
      os::errno_name(errno), describe_beginthreadex_attributes(buf, sizeof(buf), stack_size, initflag));
    // Log some OS information which might explain why creating the thread failed.
    log_info(os, thread)("Number of threads approx. running in the VM: %d", Threads::number_of_threads());
    LogStream st(Log(os, thread)::info());
    os::print_memory_info(&st);
  }

  if (thread_handle == NULL) {
    // Need to clean up stuff we've allocated so far
    thread->set_osthread(NULL);
    delete osthread;
    return false;
  }

  Atomic::inc(&os::win32::_os_thread_count);

  // Store info on the Win32 thread into the OSThread
  osthread->set_thread_handle(thread_handle);
  osthread->set_thread_id(thread_id);

  // Initial thread state is INITIALIZED, not SUSPENDED
  osthread->set_state(INITIALIZED);

  // The thread is returned suspended (in state INITIALIZED), and is started higher up in the call chain
  return true;
}


// Free Win32 resources related to the OSThread
void os::free_thread(OSThread* osthread) {
  assert(osthread != NULL, "osthread not set");

  // We are told to free resources of the argument thread,
  // but we can only really operate on the current thread.
  assert(Thread::current()->osthread() == osthread,
         "os::free_thread but not current thread");

  CloseHandle(osthread->thread_handle());
  delete osthread;
}

static jlong first_filetime;
static jlong initial_performance_count;
static jlong performance_frequency;


jlong as_long(LARGE_INTEGER x) {
  jlong result = 0; // initialization to avoid warning
  set_high(&result, x.HighPart);
  set_low(&result, x.LowPart);
  return result;
}


jlong os::elapsed_counter() {
  LARGE_INTEGER count;
  QueryPerformanceCounter(&count);
  return as_long(count) - initial_performance_count;
}


jlong os::elapsed_frequency() {
  return performance_frequency;
}


julong os::available_memory() {
  return win32::available_memory();
}

julong os::win32::available_memory() {
  // Use GlobalMemoryStatusEx() because GlobalMemoryStatus() may return incorrect
  // value if total memory is larger than 4GB
  MEMORYSTATUSEX ms;
  ms.dwLength = sizeof(ms);
  GlobalMemoryStatusEx(&ms);

  return (julong)ms.ullAvailPhys;
}

julong os::physical_memory() {
  return win32::physical_memory();
}

bool os::has_allocatable_memory_limit(julong* limit) {
  MEMORYSTATUSEX ms;
  ms.dwLength = sizeof(ms);
  GlobalMemoryStatusEx(&ms);
#ifdef _LP64
  *limit = (julong)ms.ullAvailVirtual;
  return true;
#else
  // Limit to 1400m because of the 2gb address space wall
  *limit = MIN2((julong)1400*M, (julong)ms.ullAvailVirtual);
  return true;
#endif
}

int os::active_processor_count() {
  // User has overridden the number of active processors
  if (ActiveProcessorCount > 0) {
    log_trace(os)("active_processor_count: "
                  "active processor count set by user : %d",
                  ActiveProcessorCount);
    return ActiveProcessorCount;
  }

  DWORD_PTR lpProcessAffinityMask = 0;
  DWORD_PTR lpSystemAffinityMask = 0;
  int proc_count = processor_count();
  if (proc_count <= sizeof(UINT_PTR) * BitsPerByte &&
      GetProcessAffinityMask(GetCurrentProcess(), &lpProcessAffinityMask, &lpSystemAffinityMask)) {
    // Nof active processors is number of bits in process affinity mask
    int bitcount = 0;
    while (lpProcessAffinityMask != 0) {
      lpProcessAffinityMask = lpProcessAffinityMask & (lpProcessAffinityMask-1);
      bitcount++;
    }
    return bitcount;
  } else {
    return proc_count;
  }
}

uint os::processor_id() {
  return (uint)GetCurrentProcessorNumber();
}

void os::set_native_thread_name(const char *name) {

  // See: http://msdn.microsoft.com/en-us/library/xcb2z8hs.aspx
  //
  // Note that unfortunately this only works if the process
  // is already attached to a debugger; debugger must observe
  // the exception below to show the correct name.

  // If there is no debugger attached skip raising the exception
  if (!IsDebuggerPresent()) {
    return;
  }

  const DWORD MS_VC_EXCEPTION = 0x406D1388;
  struct {
    DWORD dwType;     // must be 0x1000
    LPCSTR szName;    // pointer to name (in user addr space)
    DWORD dwThreadID; // thread ID (-1=caller thread)
    DWORD dwFlags;    // reserved for future use, must be zero
  } info;

  info.dwType = 0x1000;
  info.szName = name;
  info.dwThreadID = -1;
  info.dwFlags = 0;

  __try {
    RaiseException (MS_VC_EXCEPTION, 0, sizeof(info)/sizeof(DWORD), (const ULONG_PTR*)&info );
  } __except(EXCEPTION_EXECUTE_HANDLER) {}
}

bool os::bind_to_processor(uint processor_id) {
  // Not yet implemented.
  return false;
}

void os::win32::initialize_performance_counter() {
  LARGE_INTEGER count;
  QueryPerformanceFrequency(&count);
  performance_frequency = as_long(count);
  QueryPerformanceCounter(&count);
  initial_performance_count = as_long(count);
}


double os::elapsedTime() {
  return (double) elapsed_counter() / (double) elapsed_frequency();
}


// Windows format:
//   The FILETIME structure is a 64-bit value representing the number of 100-nanosecond intervals since January 1, 1601.
// Java format:
//   Java standards require the number of milliseconds since 1/1/1970

// Constant offset - calculated using offset()
static jlong  _offset   = 116444736000000000;
// Fake time counter for reproducible results when debugging
static jlong  fake_time = 0;

#ifdef ASSERT
// Just to be safe, recalculate the offset in debug mode
static jlong _calculated_offset = 0;
static int   _has_calculated_offset = 0;

jlong offset() {
  if (_has_calculated_offset) return _calculated_offset;
  SYSTEMTIME java_origin;
  java_origin.wYear          = 1970;
  java_origin.wMonth         = 1;
  java_origin.wDayOfWeek     = 0; // ignored
  java_origin.wDay           = 1;
  java_origin.wHour          = 0;
  java_origin.wMinute        = 0;
  java_origin.wSecond        = 0;
  java_origin.wMilliseconds  = 0;
  FILETIME jot;
  if (!SystemTimeToFileTime(&java_origin, &jot)) {
    fatal("Error = %d\nWindows error", GetLastError());
  }
  _calculated_offset = jlong_from(jot.dwHighDateTime, jot.dwLowDateTime);
  _has_calculated_offset = 1;
  assert(_calculated_offset == _offset, "Calculated and constant time offsets must be equal");
  return _calculated_offset;
}
#else
jlong offset() {
  return _offset;
}
#endif

jlong windows_to_java_time(FILETIME wt) {
  jlong a = jlong_from(wt.dwHighDateTime, wt.dwLowDateTime);
  return (a - offset()) / 10000;
}

// Returns time ticks in (10th of micro seconds)
jlong windows_to_time_ticks(FILETIME wt) {
  jlong a = jlong_from(wt.dwHighDateTime, wt.dwLowDateTime);
  return (a - offset());
}

FILETIME java_to_windows_time(jlong l) {
  jlong a = (l * 10000) + offset();
  FILETIME result;
  result.dwHighDateTime = high(a);
  result.dwLowDateTime  = low(a);
  return result;
}

bool os::supports_vtime() { return true; }

double os::elapsedVTime() {
  FILETIME created;
  FILETIME exited;
  FILETIME kernel;
  FILETIME user;
  if (GetThreadTimes(GetCurrentThread(), &created, &exited, &kernel, &user) != 0) {
    // the resolution of windows_to_java_time() should be sufficient (ms)
    return (double) (windows_to_java_time(kernel) + windows_to_java_time(user)) / MILLIUNITS;
  } else {
    return elapsedTime();
  }
}

jlong os::javaTimeMillis() {
  FILETIME wt;
  GetSystemTimeAsFileTime(&wt);
  return windows_to_java_time(wt);
}

void os::javaTimeSystemUTC(jlong &seconds, jlong &nanos) {
  FILETIME wt;
  GetSystemTimeAsFileTime(&wt);
  jlong ticks = windows_to_time_ticks(wt); // 10th of micros
  jlong secs = jlong(ticks / 10000000); // 10000 * 1000
  seconds = secs;
  nanos = jlong(ticks - (secs*10000000)) * 100;
}

jlong os::javaTimeNanos() {
    LARGE_INTEGER current_count;
    QueryPerformanceCounter(&current_count);
    double current = as_long(current_count);
    double freq = performance_frequency;
    jlong time = (jlong)((current/freq) * NANOSECS_PER_SEC);
    return time;
}

void os::javaTimeNanos_info(jvmtiTimerInfo *info_ptr) {
  jlong freq = performance_frequency;
  if (freq < NANOSECS_PER_SEC) {
    // the performance counter is 64 bits and we will
    // be multiplying it -- so no wrap in 64 bits
    info_ptr->max_value = ALL_64_BITS;
  } else if (freq > NANOSECS_PER_SEC) {
    // use the max value the counter can reach to
    // determine the max value which could be returned
    julong max_counter = (julong)ALL_64_BITS;
    info_ptr->max_value = (jlong)(max_counter / (freq / NANOSECS_PER_SEC));
  } else {
    // the performance counter is 64 bits and we will
    // be using it directly -- so no wrap in 64 bits
    info_ptr->max_value = ALL_64_BITS;
  }

  // using a counter, so no skipping
  info_ptr->may_skip_backward = false;
  info_ptr->may_skip_forward = false;

  info_ptr->kind = JVMTI_TIMER_ELAPSED;                // elapsed not CPU time
}

char* os::local_time_string(char *buf, size_t buflen) {
  SYSTEMTIME st;
  GetLocalTime(&st);
  jio_snprintf(buf, buflen, "%d-%02d-%02d %02d:%02d:%02d",
               st.wYear, st.wMonth, st.wDay, st.wHour, st.wMinute, st.wSecond);
  return buf;
}

bool os::getTimesSecs(double* process_real_time,
                      double* process_user_time,
                      double* process_system_time) {
  HANDLE h_process = GetCurrentProcess();
  FILETIME create_time, exit_time, kernel_time, user_time;
  BOOL result = GetProcessTimes(h_process,
                                &create_time,
                                &exit_time,
                                &kernel_time,
                                &user_time);
  if (result != 0) {
    FILETIME wt;
    GetSystemTimeAsFileTime(&wt);
    jlong rtc_millis = windows_to_java_time(wt);
    *process_real_time = ((double) rtc_millis) / ((double) MILLIUNITS);
    *process_user_time =
      (double) jlong_from(user_time.dwHighDateTime, user_time.dwLowDateTime) / (10 * MICROUNITS);
    *process_system_time =
      (double) jlong_from(kernel_time.dwHighDateTime, kernel_time.dwLowDateTime) / (10 * MICROUNITS);
    return true;
  } else {
    return false;
  }
}

void os::shutdown() {
  // allow PerfMemory to attempt cleanup of any persistent resources
  perfMemory_exit();

  // flush buffered output, finish log files
  ostream_abort();

  // Check for abort hook
  abort_hook_t abort_hook = Arguments::abort_hook();
  if (abort_hook != NULL) {
    abort_hook();
  }
}


static HANDLE dumpFile = NULL;

// Check if dump file can be created.
void os::check_dump_limit(char* buffer, size_t buffsz) {
  bool status = true;
  if (!FLAG_IS_DEFAULT(CreateCoredumpOnCrash) && !CreateCoredumpOnCrash) {
    jio_snprintf(buffer, buffsz, "CreateCoredumpOnCrash is disabled from command line");
    status = false;
  }

#ifndef ASSERT
  if (!os::win32::is_windows_server() && FLAG_IS_DEFAULT(CreateCoredumpOnCrash)) {
    jio_snprintf(buffer, buffsz, "Minidumps are not enabled by default on client versions of Windows");
    status = false;
  }
#endif

  if (status) {
    const char* cwd = get_current_directory(NULL, 0);
    int pid = current_process_id();
    if (cwd != NULL) {
      jio_snprintf(buffer, buffsz, "%s\\hs_err_pid%u.mdmp", cwd, pid);
    } else {
      jio_snprintf(buffer, buffsz, ".\\hs_err_pid%u.mdmp", pid);
    }

    if (dumpFile == NULL &&
       (dumpFile = CreateFile(buffer, GENERIC_WRITE, 0, NULL, CREATE_ALWAYS, FILE_ATTRIBUTE_NORMAL, NULL))
                 == INVALID_HANDLE_VALUE) {
      jio_snprintf(buffer, buffsz, "Failed to create minidump file (0x%x).", GetLastError());
      status = false;
    }
  }
  VMError::record_coredump_status(buffer, status);
}

void os::abort(bool dump_core, void* siginfo, const void* context) {
  EXCEPTION_POINTERS ep;
  MINIDUMP_EXCEPTION_INFORMATION mei;
  MINIDUMP_EXCEPTION_INFORMATION* pmei;

  HANDLE hProcess = GetCurrentProcess();
  DWORD processId = GetCurrentProcessId();
  MINIDUMP_TYPE dumpType;

  shutdown();
  if (!dump_core || dumpFile == NULL) {
    if (dumpFile != NULL) {
      CloseHandle(dumpFile);
    }
    win32::exit_process_or_thread(win32::EPT_PROCESS, 1);
  }

  dumpType = (MINIDUMP_TYPE)(MiniDumpWithFullMemory | MiniDumpWithHandleData |
    MiniDumpWithFullMemoryInfo | MiniDumpWithThreadInfo | MiniDumpWithUnloadedModules);

  if (siginfo != NULL && context != NULL) {
    ep.ContextRecord = (PCONTEXT) context;
    ep.ExceptionRecord = (PEXCEPTION_RECORD) siginfo;

    mei.ThreadId = GetCurrentThreadId();
    mei.ExceptionPointers = &ep;
    pmei = &mei;
  } else {
    pmei = NULL;
  }

  // Older versions of dbghelp.dll (the one shipped with Win2003 for example) may not support all
  // the dump types we really want. If first call fails, lets fall back to just use MiniDumpWithFullMemory then.
  if (!WindowsDbgHelp::miniDumpWriteDump(hProcess, processId, dumpFile, dumpType, pmei, NULL, NULL) &&
      !WindowsDbgHelp::miniDumpWriteDump(hProcess, processId, dumpFile, (MINIDUMP_TYPE)MiniDumpWithFullMemory, pmei, NULL, NULL)) {
    jio_fprintf(stderr, "Call to MiniDumpWriteDump() failed (Error 0x%x)\n", GetLastError());
  }
  CloseHandle(dumpFile);
  win32::exit_process_or_thread(win32::EPT_PROCESS, 1);
}

// Die immediately, no exit hook, no abort hook, no cleanup.
void os::die() {
  win32::exit_process_or_thread(win32::EPT_PROCESS_DIE, -1);
}

// Directory routines copied from src/win32/native/java/io/dirent_md.c
//  * dirent_md.c       1.15 00/02/02
//
// The declarations for DIR and struct dirent are in jvm_win32.h.

// Caller must have already run dirname through JVM_NativePath, which removes
// duplicate slashes and converts all instances of '/' into '\\'.

DIR * os::opendir(const char *dirname) {
  assert(dirname != NULL, "just checking");   // hotspot change
  DIR *dirp = (DIR *)malloc(sizeof(DIR), mtInternal);
  DWORD fattr;                                // hotspot change
  char alt_dirname[4] = { 0, 0, 0, 0 };

  if (dirp == 0) {
    errno = ENOMEM;
    return 0;
  }

  // Win32 accepts "\" in its POSIX stat(), but refuses to treat it
  // as a directory in FindFirstFile().  We detect this case here and
  // prepend the current drive name.
  //
  if (dirname[1] == '\0' && dirname[0] == '\\') {
    alt_dirname[0] = _getdrive() + 'A' - 1;
    alt_dirname[1] = ':';
    alt_dirname[2] = '\\';
    alt_dirname[3] = '\0';
    dirname = alt_dirname;
  }

  dirp->path = (char *)malloc(strlen(dirname) + 5, mtInternal);
  if (dirp->path == 0) {
    free(dirp);
    errno = ENOMEM;
    return 0;
  }
  strcpy(dirp->path, dirname);

  fattr = GetFileAttributes(dirp->path);
  if (fattr == 0xffffffff) {
    free(dirp->path);
    free(dirp);
    errno = ENOENT;
    return 0;
  } else if ((fattr & FILE_ATTRIBUTE_DIRECTORY) == 0) {
    free(dirp->path);
    free(dirp);
    errno = ENOTDIR;
    return 0;
  }

  // Append "*.*", or possibly "\\*.*", to path
  if (dirp->path[1] == ':' &&
      (dirp->path[2] == '\0' ||
      (dirp->path[2] == '\\' && dirp->path[3] == '\0'))) {
    // No '\\' needed for cases like "Z:" or "Z:\"
    strcat(dirp->path, "*.*");
  } else {
    strcat(dirp->path, "\\*.*");
  }

  dirp->handle = FindFirstFile(dirp->path, &dirp->find_data);
  if (dirp->handle == INVALID_HANDLE_VALUE) {
    if (GetLastError() != ERROR_FILE_NOT_FOUND) {
      free(dirp->path);
      free(dirp);
      errno = EACCES;
      return 0;
    }
  }
  return dirp;
}

struct dirent * os::readdir(DIR *dirp) {
  assert(dirp != NULL, "just checking");      // hotspot change
  if (dirp->handle == INVALID_HANDLE_VALUE) {
    return NULL;
  }

  strcpy(dirp->dirent.d_name, dirp->find_data.cFileName);

  if (!FindNextFile(dirp->handle, &dirp->find_data)) {
    if (GetLastError() == ERROR_INVALID_HANDLE) {
      errno = EBADF;
      return NULL;
    }
    FindClose(dirp->handle);
    dirp->handle = INVALID_HANDLE_VALUE;
  }

  return &dirp->dirent;
}

int os::closedir(DIR *dirp) {
  assert(dirp != NULL, "just checking");      // hotspot change
  if (dirp->handle != INVALID_HANDLE_VALUE) {
    if (!FindClose(dirp->handle)) {
      errno = EBADF;
      return -1;
    }
    dirp->handle = INVALID_HANDLE_VALUE;
  }
  free(dirp->path);
  free(dirp);
  return 0;
}

// This must be hard coded because it's the system's temporary
// directory not the java application's temp directory, ala java.io.tmpdir.
const char* os::get_temp_directory() {
  static char path_buf[MAX_PATH];
  if (GetTempPath(MAX_PATH, path_buf) > 0) {
    return path_buf;
  } else {
    path_buf[0] = '\0';
    return path_buf;
  }
}

// Needs to be in os specific directory because windows requires another
// header file <direct.h>
const char* os::get_current_directory(char *buf, size_t buflen) {
  int n = static_cast<int>(buflen);
  if (buflen > INT_MAX)  n = INT_MAX;
  return _getcwd(buf, n);
}

//-----------------------------------------------------------
// Helper functions for fatal error handler
#ifdef _WIN64
// Helper routine which returns true if address in
// within the NTDLL address space.
//
static bool _addr_in_ntdll(address addr) {
  HMODULE hmod;
  MODULEINFO minfo;

  hmod = GetModuleHandle("NTDLL.DLL");
  if (hmod == NULL) return false;
  if (!GetModuleInformation(GetCurrentProcess(), hmod,
                                          &minfo, sizeof(MODULEINFO))) {
    return false;
  }

  if ((addr >= minfo.lpBaseOfDll) &&
      (addr < (address)((uintptr_t)minfo.lpBaseOfDll + (uintptr_t)minfo.SizeOfImage))) {
    return true;
  } else {
    return false;
  }
}
#endif

struct _modinfo {
  address addr;
  char*   full_path;   // point to a char buffer
  int     buflen;      // size of the buffer
  address base_addr;
};

static int _locate_module_by_addr(const char * mod_fname, address base_addr,
                                  address top_address, void * param) {
  struct _modinfo *pmod = (struct _modinfo *)param;
  if (!pmod) return -1;

  if (base_addr   <= pmod->addr &&
      top_address > pmod->addr) {
    // if a buffer is provided, copy path name to the buffer
    if (pmod->full_path) {
      jio_snprintf(pmod->full_path, pmod->buflen, "%s", mod_fname);
    }
    pmod->base_addr = base_addr;
    return 1;
  }
  return 0;
}

bool os::dll_address_to_library_name(address addr, char* buf,
                                     int buflen, int* offset) {
  // buf is not optional, but offset is optional
  assert(buf != NULL, "sanity check");

// NOTE: the reason we don't use SymGetModuleInfo() is it doesn't always
//       return the full path to the DLL file, sometimes it returns path
//       to the corresponding PDB file (debug info); sometimes it only
//       returns partial path, which makes life painful.

  struct _modinfo mi;
  mi.addr      = addr;
  mi.full_path = buf;
  mi.buflen    = buflen;
  if (get_loaded_modules_info(_locate_module_by_addr, (void *)&mi)) {
    // buf already contains path name
    if (offset) *offset = addr - mi.base_addr;
    return true;
  }

  buf[0] = '\0';
  if (offset) *offset = -1;
  return false;
}

bool os::dll_address_to_function_name(address addr, char *buf,
                                      int buflen, int *offset,
                                      bool demangle) {
  // buf is not optional, but offset is optional
  assert(buf != NULL, "sanity check");

  if (Decoder::decode(addr, buf, buflen, offset, demangle)) {
    return true;
  }
  if (offset != NULL)  *offset  = -1;
  buf[0] = '\0';
  return false;
}

// save the start and end address of jvm.dll into param[0] and param[1]
static int _locate_jvm_dll(const char* mod_fname, address base_addr,
                           address top_address, void * param) {
  if (!param) return -1;

  if (base_addr   <= (address)_locate_jvm_dll &&
      top_address > (address)_locate_jvm_dll) {
    ((address*)param)[0] = base_addr;
    ((address*)param)[1] = top_address;
    return 1;
  }
  return 0;
}

address vm_lib_location[2];    // start and end address of jvm.dll

// check if addr is inside jvm.dll
bool os::address_is_in_vm(address addr) {
  if (!vm_lib_location[0] || !vm_lib_location[1]) {
    if (!get_loaded_modules_info(_locate_jvm_dll, (void *)vm_lib_location)) {
      assert(false, "Can't find jvm module.");
      return false;
    }
  }

  return (vm_lib_location[0] <= addr) && (addr < vm_lib_location[1]);
}

// print module info; param is outputStream*
static int _print_module(const char* fname, address base_address,
                         address top_address, void* param) {
  if (!param) return -1;

  outputStream* st = (outputStream*)param;

  st->print(PTR_FORMAT " - " PTR_FORMAT " \t%s\n", base_address, top_address, fname);
  return 0;
}

// Loads .dll/.so and
// in case of error it checks if .dll/.so was built for the
// same architecture as Hotspot is running on
void * os::dll_load(const char *name, char *ebuf, int ebuflen) {
  log_info(os)("attempting shared library load of %s", name);

  void * result = LoadLibrary(name);
  if (result != NULL) {
    Events::log(NULL, "Loaded shared library %s", name);
    // Recalculate pdb search path if a DLL was loaded successfully.
    SymbolEngine::recalc_search_path();
    log_info(os)("shared library load of %s was successful", name);
    return result;
  }
  DWORD errcode = GetLastError();
  // Read system error message into ebuf
  // It may or may not be overwritten below (in the for loop and just above)
  lasterror(ebuf, (size_t) ebuflen);
  ebuf[ebuflen - 1] = '\0';
  Events::log(NULL, "Loading shared library %s failed, error code %lu", name, errcode);
  log_info(os)("shared library load of %s failed, error code %lu", name, errcode);

  if (errcode == ERROR_MOD_NOT_FOUND) {
    strncpy(ebuf, "Can't find dependent libraries", ebuflen - 1);
    ebuf[ebuflen - 1] = '\0';
    return NULL;
  }

  // Parsing dll below
  // If we can read dll-info and find that dll was built
  // for an architecture other than Hotspot is running in
  // - then print to buffer "DLL was built for a different architecture"
  // else call os::lasterror to obtain system error message
  int fd = ::open(name, O_RDONLY | O_BINARY, 0);
  if (fd < 0) {
    return NULL;
  }

  uint32_t signature_offset;
  uint16_t lib_arch = 0;
  bool failed_to_get_lib_arch =
    ( // Go to position 3c in the dll
     (os::seek_to_file_offset(fd, IMAGE_FILE_PTR_TO_SIGNATURE) < 0)
     ||
     // Read location of signature
     (sizeof(signature_offset) !=
     (os::read(fd, (void*)&signature_offset, sizeof(signature_offset))))
     ||
     // Go to COFF File Header in dll
     // that is located after "signature" (4 bytes long)
     (os::seek_to_file_offset(fd,
     signature_offset + IMAGE_FILE_SIGNATURE_LENGTH) < 0)
     ||
     // Read field that contains code of architecture
     // that dll was built for
     (sizeof(lib_arch) != (os::read(fd, (void*)&lib_arch, sizeof(lib_arch))))
    );

  ::close(fd);
  if (failed_to_get_lib_arch) {
    // file i/o error - report os::lasterror(...) msg
    return NULL;
  }

  typedef struct {
    uint16_t arch_code;
    char* arch_name;
  } arch_t;

  static const arch_t arch_array[] = {
    {IMAGE_FILE_MACHINE_I386,      (char*)"IA 32"},
    {IMAGE_FILE_MACHINE_AMD64,     (char*)"AMD 64"}
  };
#if (defined _M_AMD64)
  static const uint16_t running_arch = IMAGE_FILE_MACHINE_AMD64;
#elif (defined _M_IX86)
  static const uint16_t running_arch = IMAGE_FILE_MACHINE_I386;
#else
  #error Method os::dll_load requires that one of following \
         is defined :_M_AMD64 or _M_IX86
#endif


  // Obtain a string for printf operation
  // lib_arch_str shall contain string what platform this .dll was built for
  // running_arch_str shall string contain what platform Hotspot was built for
  char *running_arch_str = NULL, *lib_arch_str = NULL;
  for (unsigned int i = 0; i < ARRAY_SIZE(arch_array); i++) {
    if (lib_arch == arch_array[i].arch_code) {
      lib_arch_str = arch_array[i].arch_name;
    }
    if (running_arch == arch_array[i].arch_code) {
      running_arch_str = arch_array[i].arch_name;
    }
  }

  assert(running_arch_str,
         "Didn't find running architecture code in arch_array");

  // If the architecture is right
  // but some other error took place - report os::lasterror(...) msg
  if (lib_arch == running_arch) {
    return NULL;
  }

  if (lib_arch_str != NULL) {
    ::_snprintf(ebuf, ebuflen - 1,
                "Can't load %s-bit .dll on a %s-bit platform",
                lib_arch_str, running_arch_str);
  } else {
    // don't know what architecture this dll was build for
    ::_snprintf(ebuf, ebuflen - 1,
                "Can't load this .dll (machine code=0x%x) on a %s-bit platform",
                lib_arch, running_arch_str);
  }

  return NULL;
}

void os::print_dll_info(outputStream *st) {
  st->print_cr("Dynamic libraries:");
  get_loaded_modules_info(_print_module, (void *)st);
}

int os::get_loaded_modules_info(os::LoadedModulesCallbackFunc callback, void *param) {
  HANDLE   hProcess;

# define MAX_NUM_MODULES 128
  HMODULE     modules[MAX_NUM_MODULES];
  static char filename[MAX_PATH];
  int         result = 0;

  int pid = os::current_process_id();
  hProcess = OpenProcess(PROCESS_QUERY_INFORMATION | PROCESS_VM_READ,
                         FALSE, pid);
  if (hProcess == NULL) return 0;

  DWORD size_needed;
  if (!EnumProcessModules(hProcess, modules, sizeof(modules), &size_needed)) {
    CloseHandle(hProcess);
    return 0;
  }

  // number of modules that are currently loaded
  int num_modules = size_needed / sizeof(HMODULE);

  for (int i = 0; i < MIN2(num_modules, MAX_NUM_MODULES); i++) {
    // Get Full pathname:
    if (!GetModuleFileNameEx(hProcess, modules[i], filename, sizeof(filename))) {
      filename[0] = '\0';
    }

    MODULEINFO modinfo;
    if (!GetModuleInformation(hProcess, modules[i], &modinfo, sizeof(modinfo))) {
      modinfo.lpBaseOfDll = NULL;
      modinfo.SizeOfImage = 0;
    }

    // Invoke callback function
    result = callback(filename, (address)modinfo.lpBaseOfDll,
                      (address)((u8)modinfo.lpBaseOfDll + (u8)modinfo.SizeOfImage), param);
    if (result) break;
  }

  CloseHandle(hProcess);
  return result;
}

bool os::get_host_name(char* buf, size_t buflen) {
  DWORD size = (DWORD)buflen;
  return (GetComputerNameEx(ComputerNameDnsHostname, buf, &size) == TRUE);
}

void os::get_summary_os_info(char* buf, size_t buflen) {
  stringStream sst(buf, buflen);
  os::win32::print_windows_version(&sst);
  // chop off newline character
  char* nl = strchr(buf, '\n');
  if (nl != NULL) *nl = '\0';
}

int os::vsnprintf(char* buf, size_t len, const char* fmt, va_list args) {
#if _MSC_VER >= 1900
  // Starting with Visual Studio 2015, vsnprint is C99 compliant.
  int result = ::vsnprintf(buf, len, fmt, args);
  // If an encoding error occurred (result < 0) then it's not clear
  // whether the buffer is NUL terminated, so ensure it is.
  if ((result < 0) && (len > 0)) {
    buf[len - 1] = '\0';
  }
  return result;
#else
  // Before Visual Studio 2015, vsnprintf is not C99 compliant, so use
  // _vsnprintf, whose behavior seems to be *mostly* consistent across
  // versions.  However, when len == 0, avoid _vsnprintf too, and just
  // go straight to _vscprintf.  The output is going to be truncated in
  // that case, except in the unusual case of empty output.  More
  // importantly, the documentation for various versions of Visual Studio
  // are inconsistent about the behavior of _vsnprintf when len == 0,
  // including it possibly being an error.
  int result = -1;
  if (len > 0) {
    result = _vsnprintf(buf, len, fmt, args);
    // If output (including NUL terminator) is truncated, the buffer
    // won't be NUL terminated.  Add the trailing NUL specified by C99.
    if ((result < 0) || ((size_t)result >= len)) {
      buf[len - 1] = '\0';
    }
  }
  if (result < 0) {
    result = _vscprintf(fmt, args);
  }
  return result;
#endif // _MSC_VER dispatch
}

static inline time_t get_mtime(const char* filename) {
  struct stat st;
  int ret = os::stat(filename, &st);
  assert(ret == 0, "failed to stat() file '%s': %s", filename, os::strerror(errno));
  return st.st_mtime;
}

int os::compare_file_modified_times(const char* file1, const char* file2) {
  time_t t1 = get_mtime(file1);
  time_t t2 = get_mtime(file2);
  return t1 - t2;
}

void os::print_os_info_brief(outputStream* st) {
  os::print_os_info(st);
}

void os::win32::print_uptime_info(outputStream* st) {
  unsigned long long ticks = GetTickCount64();
  os::print_dhm(st, "OS uptime:", ticks/1000);
}

void os::print_os_info(outputStream* st) {
#ifdef ASSERT
  char buffer[1024];
  st->print("HostName: ");
  if (get_host_name(buffer, sizeof(buffer))) {
    st->print("%s ", buffer);
  } else {
    st->print("N/A ");
  }
#endif
  st->print_cr("OS:");
  os::win32::print_windows_version(st);

  os::win32::print_uptime_info(st);

  VM_Version::print_platform_virtualization_info(st);
}

void os::win32::print_windows_version(outputStream* st) {
  OSVERSIONINFOEX osvi;
  VS_FIXEDFILEINFO *file_info;
  TCHAR kernel32_path[MAX_PATH];
  UINT len, ret;

  // Use the GetVersionEx information to see if we're on a server or
  // workstation edition of Windows. Starting with Windows 8.1 we can't
  // trust the OS version information returned by this API.
  ZeroMemory(&osvi, sizeof(OSVERSIONINFOEX));
  osvi.dwOSVersionInfoSize = sizeof(OSVERSIONINFOEX);
  if (!GetVersionEx((OSVERSIONINFO *)&osvi)) {
    st->print_cr("Call to GetVersionEx failed");
    return;
  }
  bool is_workstation = (osvi.wProductType == VER_NT_WORKSTATION);

  // Get the full path to \Windows\System32\kernel32.dll and use that for
  // determining what version of Windows we're running on.
  len = MAX_PATH - (UINT)strlen("\\kernel32.dll") - 1;
  ret = GetSystemDirectory(kernel32_path, len);
  if (ret == 0 || ret > len) {
    st->print_cr("Call to GetSystemDirectory failed");
    return;
  }
  strncat(kernel32_path, "\\kernel32.dll", MAX_PATH - ret);

  DWORD version_size = GetFileVersionInfoSize(kernel32_path, NULL);
  if (version_size == 0) {
    st->print_cr("Call to GetFileVersionInfoSize failed");
    return;
  }

  LPTSTR version_info = (LPTSTR)os::malloc(version_size, mtInternal);
  if (version_info == NULL) {
    st->print_cr("Failed to allocate version_info");
    return;
  }

  if (!GetFileVersionInfo(kernel32_path, NULL, version_size, version_info)) {
    os::free(version_info);
    st->print_cr("Call to GetFileVersionInfo failed");
    return;
  }

  if (!VerQueryValue(version_info, TEXT("\\"), (LPVOID*)&file_info, &len)) {
    os::free(version_info);
    st->print_cr("Call to VerQueryValue failed");
    return;
  }

  int major_version = HIWORD(file_info->dwProductVersionMS);
  int minor_version = LOWORD(file_info->dwProductVersionMS);
  int build_number = HIWORD(file_info->dwProductVersionLS);
  int build_minor = LOWORD(file_info->dwProductVersionLS);
  int os_vers = major_version * 1000 + minor_version;
  os::free(version_info);

  st->print(" Windows ");
  switch (os_vers) {

  case 6000:
    if (is_workstation) {
      st->print("Vista");
    } else {
      st->print("Server 2008");
    }
    break;

  case 6001:
    if (is_workstation) {
      st->print("7");
    } else {
      st->print("Server 2008 R2");
    }
    break;

  case 6002:
    if (is_workstation) {
      st->print("8");
    } else {
      st->print("Server 2012");
    }
    break;

  case 6003:
    if (is_workstation) {
      st->print("8.1");
    } else {
      st->print("Server 2012 R2");
    }
    break;

  case 10000:
    if (is_workstation) {
      st->print("10");
    } else {
      // distinguish Windows Server 2016 and 2019 by build number
      // Windows server 2019 GA 10/2018 build number is 17763
      if (build_number > 17762) {
        st->print("Server 2019");
      } else {
        st->print("Server 2016");
      }
    }
    break;

  default:
    // Unrecognized windows, print out its major and minor versions
    st->print("%d.%d", major_version, minor_version);
    break;
  }

  // Retrieve SYSTEM_INFO from GetNativeSystemInfo call so that we could
  // find out whether we are running on 64 bit processor or not
  SYSTEM_INFO si;
  ZeroMemory(&si, sizeof(SYSTEM_INFO));
  GetNativeSystemInfo(&si);
  if (si.wProcessorArchitecture == PROCESSOR_ARCHITECTURE_AMD64) {
    st->print(" , 64 bit");
  }

  st->print(" Build %d", build_number);
  st->print(" (%d.%d.%d.%d)", major_version, minor_version, build_number, build_minor);
  st->cr();
}

void os::pd_print_cpu_info(outputStream* st, char* buf, size_t buflen) {
  // Nothing to do for now.
}

void os::get_summary_cpu_info(char* buf, size_t buflen) {
  HKEY key;
  DWORD status = RegOpenKey(HKEY_LOCAL_MACHINE,
               "HARDWARE\\DESCRIPTION\\System\\CentralProcessor\\0", &key);
  if (status == ERROR_SUCCESS) {
    DWORD size = (DWORD)buflen;
    status = RegQueryValueEx(key, "ProcessorNameString", NULL, NULL, (byte*)buf, &size);
    if (status != ERROR_SUCCESS) {
        strncpy(buf, "## __CPU__", buflen);
    }
    RegCloseKey(key);
  } else {
    // Put generic cpu info to return
    strncpy(buf, "## __CPU__", buflen);
  }
}

void os::print_memory_info(outputStream* st) {
  st->print("Memory:");
  st->print(" %dk page", os::vm_page_size()>>10);

  // Use GlobalMemoryStatusEx() because GlobalMemoryStatus() may return incorrect
  // value if total memory is larger than 4GB
  MEMORYSTATUSEX ms;
  ms.dwLength = sizeof(ms);
  int r1 = GlobalMemoryStatusEx(&ms);

  if (r1 != 0) {
    st->print(", system-wide physical " INT64_FORMAT "M ",
             (int64_t) ms.ullTotalPhys >> 20);
    st->print("(" INT64_FORMAT "M free)\n", (int64_t) ms.ullAvailPhys >> 20);

    st->print("TotalPageFile size " INT64_FORMAT "M ",
             (int64_t) ms.ullTotalPageFile >> 20);
    st->print("(AvailPageFile size " INT64_FORMAT "M)",
             (int64_t) ms.ullAvailPageFile >> 20);

    // on 32bit Total/AvailVirtual are interesting (show us how close we get to 2-4 GB per process borders)
#if defined(_M_IX86)
    st->print(", user-mode portion of virtual address-space " INT64_FORMAT "M ",
             (int64_t) ms.ullTotalVirtual >> 20);
    st->print("(" INT64_FORMAT "M free)", (int64_t) ms.ullAvailVirtual >> 20);
#endif
  } else {
    st->print(", GlobalMemoryStatusEx did not succeed so we miss some memory values.");
  }

  // extended memory statistics for a process
  PROCESS_MEMORY_COUNTERS_EX pmex;
  ZeroMemory(&pmex, sizeof(PROCESS_MEMORY_COUNTERS_EX));
  pmex.cb = sizeof(pmex);
  int r2 = GetProcessMemoryInfo(GetCurrentProcess(), (PROCESS_MEMORY_COUNTERS*) &pmex, sizeof(pmex));

  if (r2 != 0) {
    st->print("\ncurrent process WorkingSet (physical memory assigned to process): " INT64_FORMAT "M, ",
             (int64_t) pmex.WorkingSetSize >> 20);
    st->print("peak: " INT64_FORMAT "M\n", (int64_t) pmex.PeakWorkingSetSize >> 20);

    st->print("current process commit charge (\"private bytes\"): " INT64_FORMAT "M, ",
             (int64_t) pmex.PrivateUsage >> 20);
    st->print("peak: " INT64_FORMAT "M", (int64_t) pmex.PeakPagefileUsage >> 20);
  } else {
    st->print("\nGetProcessMemoryInfo did not succeed so we miss some memory values.");
  }

  st->cr();
}

bool os::signal_sent_by_kill(const void* siginfo) {
  // TODO: Is this possible?
  return false;
}

void os::print_siginfo(outputStream *st, const void* siginfo) {
  const EXCEPTION_RECORD* const er = (EXCEPTION_RECORD*)siginfo;
  st->print("siginfo:");

  char tmp[64];
  if (os::exception_name(er->ExceptionCode, tmp, sizeof(tmp)) == NULL) {
    strcpy(tmp, "EXCEPTION_??");
  }
  st->print(" %s (0x%x)", tmp, er->ExceptionCode);

  if ((er->ExceptionCode == EXCEPTION_ACCESS_VIOLATION ||
       er->ExceptionCode == EXCEPTION_IN_PAGE_ERROR) &&
       er->NumberParameters >= 2) {
    switch (er->ExceptionInformation[0]) {
    case 0: st->print(", reading address"); break;
    case 1: st->print(", writing address"); break;
    case 8: st->print(", data execution prevention violation at address"); break;
    default: st->print(", ExceptionInformation=" INTPTR_FORMAT,
                       er->ExceptionInformation[0]);
    }
    st->print(" " INTPTR_FORMAT, er->ExceptionInformation[1]);
  } else {
    int num = er->NumberParameters;
    if (num > 0) {
      st->print(", ExceptionInformation=");
      for (int i = 0; i < num; i++) {
        st->print(INTPTR_FORMAT " ", er->ExceptionInformation[i]);
      }
    }
  }
  st->cr();
}

bool os::signal_thread(Thread* thread, int sig, const char* reason) {
  // TODO: Can we kill thread?
  return false;
}

void os::print_signal_handlers(outputStream* st, char* buf, size_t buflen) {
  // do nothing
}

static char saved_jvm_path[MAX_PATH] = {0};

// Find the full path to the current module, jvm.dll
void os::jvm_path(char *buf, jint buflen) {
  // Error checking.
  if (buflen < MAX_PATH) {
    assert(false, "must use a large-enough buffer");
    buf[0] = '\0';
    return;
  }
  // Lazy resolve the path to current module.
  if (saved_jvm_path[0] != 0) {
    strcpy(buf, saved_jvm_path);
    return;
  }

  buf[0] = '\0';
  if (Arguments::sun_java_launcher_is_altjvm()) {
    // Support for the java launcher's '-XXaltjvm=<path>' option. Check
    // for a JAVA_HOME environment variable and fix up the path so it
    // looks like jvm.dll is installed there (append a fake suffix
    // hotspot/jvm.dll).
    char* java_home_var = ::getenv("JAVA_HOME");
    if (java_home_var != NULL && java_home_var[0] != 0 &&
        strlen(java_home_var) < (size_t)buflen) {
      strncpy(buf, java_home_var, buflen);

      // determine if this is a legacy image or modules image
      // modules image doesn't have "jre" subdirectory
      size_t len = strlen(buf);
      char* jrebin_p = buf + len;
      jio_snprintf(jrebin_p, buflen-len, "\\jre\\bin\\");
      if (0 != _access(buf, 0)) {
        jio_snprintf(jrebin_p, buflen-len, "\\bin\\");
      }
      len = strlen(buf);
      jio_snprintf(buf + len, buflen-len, "hotspot\\jvm.dll");
    }
  }

  if (buf[0] == '\0') {
    GetModuleFileName(vm_lib_handle, buf, buflen);
  }
  strncpy(saved_jvm_path, buf, MAX_PATH);
  saved_jvm_path[MAX_PATH - 1] = '\0';
}


void os::print_jni_name_prefix_on(outputStream* st, int args_size) {
#ifndef _WIN64
  st->print("_");
#endif
}


void os::print_jni_name_suffix_on(outputStream* st, int args_size) {
#ifndef _WIN64
  st->print("@%d", args_size  * sizeof(int));
#endif
}

// This method is a copy of JDK's sysGetLastErrorString
// from src/windows/hpi/src/system_md.c

size_t os::lasterror(char* buf, size_t len) {
  DWORD errval;

  if ((errval = GetLastError()) != 0) {
    // DOS error
    size_t n = (size_t)FormatMessage(
                                     FORMAT_MESSAGE_FROM_SYSTEM|FORMAT_MESSAGE_IGNORE_INSERTS,
                                     NULL,
                                     errval,
                                     0,
                                     buf,
                                     (DWORD)len,
                                     NULL);
    if (n > 3) {
      // Drop final '.', CR, LF
      if (buf[n - 1] == '\n') n--;
      if (buf[n - 1] == '\r') n--;
      if (buf[n - 1] == '.') n--;
      buf[n] = '\0';
    }
    return n;
  }

  if (errno != 0) {
    // C runtime error that has no corresponding DOS error code
    const char* s = os::strerror(errno);
    size_t n = strlen(s);
    if (n >= len) n = len - 1;
    strncpy(buf, s, n);
    buf[n] = '\0';
    return n;
  }

  return 0;
}

int os::get_last_error() {
  DWORD error = GetLastError();
  if (error == 0) {
    error = errno;
  }
  return (int)error;
}

// sun.misc.Signal
// NOTE that this is a workaround for an apparent kernel bug where if
// a signal handler for SIGBREAK is installed then that signal handler
// takes priority over the console control handler for CTRL_CLOSE_EVENT.
// See bug 4416763.
static void (*sigbreakHandler)(int) = NULL;

static void UserHandler(int sig, void *siginfo, void *context) {
  os::signal_notify(sig);
  // We need to reinstate the signal handler each time...
  os::signal(sig, (void*)UserHandler);
}

void* os::user_handler() {
  return (void*) UserHandler;
}

void* os::signal(int signal_number, void* handler) {
  if ((signal_number == SIGBREAK) && (!ReduceSignalUsage)) {
    void (*oldHandler)(int) = sigbreakHandler;
    sigbreakHandler = (void (*)(int)) handler;
    return (void*) oldHandler;
  } else {
    return (void*)::signal(signal_number, (void (*)(int))handler);
  }
}

void os::signal_raise(int signal_number) {
  raise(signal_number);
}

// The Win32 C runtime library maps all console control events other than ^C
// into SIGBREAK, which makes it impossible to distinguish ^BREAK from close,
// logoff, and shutdown events.  We therefore install our own console handler
// that raises SIGTERM for the latter cases.
//
static BOOL WINAPI consoleHandler(DWORD event) {
  switch (event) {
  case CTRL_C_EVENT:
    if (VMError::is_error_reported()) {
      // Ctrl-C is pressed during error reporting, likely because the error
      // handler fails to abort. Let VM die immediately.
      os::die();
    }

    os::signal_raise(SIGINT);
    return TRUE;
    break;
  case CTRL_BREAK_EVENT:
    if (sigbreakHandler != NULL) {
      (*sigbreakHandler)(SIGBREAK);
    }
    return TRUE;
    break;
  case CTRL_LOGOFF_EVENT: {
    // Don't terminate JVM if it is running in a non-interactive session,
    // such as a service process.
    USEROBJECTFLAGS flags;
    HANDLE handle = GetProcessWindowStation();
    if (handle != NULL &&
        GetUserObjectInformation(handle, UOI_FLAGS, &flags,
        sizeof(USEROBJECTFLAGS), NULL)) {
      // If it is a non-interactive session, let next handler to deal
      // with it.
      if ((flags.dwFlags & WSF_VISIBLE) == 0) {
        return FALSE;
      }
    }
  }
  case CTRL_CLOSE_EVENT:
  case CTRL_SHUTDOWN_EVENT:
    os::signal_raise(SIGTERM);
    return TRUE;
    break;
  default:
    break;
  }
  return FALSE;
}

// The following code is moved from os.cpp for making this
// code platform specific, which it is by its very nature.

// Return maximum OS signal used + 1 for internal use only
// Used as exit signal for signal_thread
int os::sigexitnum_pd() {
  return NSIG;
}

// a counter for each possible signal value, including signal_thread exit signal
static volatile jint pending_signals[NSIG+1] = { 0 };
static Semaphore* sig_sem = NULL;

static void jdk_misc_signal_init() {
  // Initialize signal structures
  memset((void*)pending_signals, 0, sizeof(pending_signals));

  // Initialize signal semaphore
  sig_sem = new Semaphore();

  // Programs embedding the VM do not want it to attempt to receive
  // events like CTRL_LOGOFF_EVENT, which are used to implement the
  // shutdown hooks mechanism introduced in 1.3.  For example, when
  // the VM is run as part of a Windows NT service (i.e., a servlet
  // engine in a web server), the correct behavior is for any console
  // control handler to return FALSE, not TRUE, because the OS's
  // "final" handler for such events allows the process to continue if
  // it is a service (while terminating it if it is not a service).
  // To make this behavior uniform and the mechanism simpler, we
  // completely disable the VM's usage of these console events if -Xrs
  // (=ReduceSignalUsage) is specified.  This means, for example, that
  // the CTRL-BREAK thread dump mechanism is also disabled in this
  // case.  See bugs 4323062, 4345157, and related bugs.

  // Add a CTRL-C handler
  SetConsoleCtrlHandler(consoleHandler, TRUE);
}

void os::signal_notify(int sig) {
  if (sig_sem != NULL) {
    Atomic::inc(&pending_signals[sig]);
    sig_sem->signal();
  } else {
    // Signal thread is not created with ReduceSignalUsage and jdk_misc_signal_init
    // initialization isn't called.
    assert(ReduceSignalUsage, "signal semaphore should be created");
  }
}

static int check_pending_signals() {
  while (true) {
    for (int i = 0; i < NSIG + 1; i++) {
      jint n = pending_signals[i];
      if (n > 0 && n == Atomic::cmpxchg(&pending_signals[i], n, n - 1)) {
        return i;
      }
    }
    JavaThread *thread = JavaThread::current();

    ThreadBlockInVM tbivm(thread);

    bool threadIsSuspended;
    do {
      thread->set_suspend_equivalent();
      // cleared by handle_special_suspend_equivalent_condition() or java_suspend_self()
      sig_sem->wait();

      // were we externally suspended while we were waiting?
      threadIsSuspended = thread->handle_special_suspend_equivalent_condition();
      if (threadIsSuspended) {
        // The semaphore has been incremented, but while we were waiting
        // another thread suspended us. We don't want to continue running
        // while suspended because that would surprise the thread that
        // suspended us.
        sig_sem->signal();

        thread->java_suspend_self();
      }
    } while (threadIsSuspended);
  }
}

int os::signal_wait() {
  return check_pending_signals();
}

// Implicit OS exception handling

LONG Handle_Exception(struct _EXCEPTION_POINTERS* exceptionInfo,
                      address handler) {
  Thread* thread = Thread::current_or_null();
  // Save pc in thread
#ifdef _M_AMD64
  // Do not blow up if no thread info available.
  if (thread != NULL) {
    thread->as_Java_thread()->set_saved_exception_pc((address)(DWORD_PTR)exceptionInfo->ContextRecord->Rip);
  }
  // Set pc to handler
  exceptionInfo->ContextRecord->Rip = (DWORD64)handler;
#else
  // Do not blow up if no thread info available.
  if (thread != NULL) {
    thread->as_Java_thread()->set_saved_exception_pc((address)(DWORD_PTR)exceptionInfo->ContextRecord->Eip);
  }
  // Set pc to handler
  exceptionInfo->ContextRecord->Eip = (DWORD)(DWORD_PTR)handler;
#endif

  // Continue the execution
  return EXCEPTION_CONTINUE_EXECUTION;
}


// Used for PostMortemDump
extern "C" void safepoints();
extern "C" void find(int x);
extern "C" void events();

// According to Windows API documentation, an illegal instruction sequence should generate
// the 0xC000001C exception code. However, real world experience shows that occasionnaly
// the execution of an illegal instruction can generate the exception code 0xC000001E. This
// seems to be an undocumented feature of Win NT 4.0 (and probably other Windows systems).

#define EXCEPTION_ILLEGAL_INSTRUCTION_2 0xC000001E

// From "Execution Protection in the Windows Operating System" draft 0.35
// Once a system header becomes available, the "real" define should be
// included or copied here.
#define EXCEPTION_INFO_EXEC_VIOLATION 0x08

// Windows Vista/2008 heap corruption check
#define EXCEPTION_HEAP_CORRUPTION        0xC0000374

// All Visual C++ exceptions thrown from code generated by the Microsoft Visual
// C++ compiler contain this error code. Because this is a compiler-generated
// error, the code is not listed in the Win32 API header files.
// The code is actually a cryptic mnemonic device, with the initial "E"
// standing for "exception" and the final 3 bytes (0x6D7363) representing the
// ASCII values of "msc".

#define EXCEPTION_UNCAUGHT_CXX_EXCEPTION    0xE06D7363

#define def_excpt(val) { #val, (val) }

static const struct { const char* name; uint number; } exceptlabels[] = {
    def_excpt(EXCEPTION_ACCESS_VIOLATION),
    def_excpt(EXCEPTION_DATATYPE_MISALIGNMENT),
    def_excpt(EXCEPTION_BREAKPOINT),
    def_excpt(EXCEPTION_SINGLE_STEP),
    def_excpt(EXCEPTION_ARRAY_BOUNDS_EXCEEDED),
    def_excpt(EXCEPTION_FLT_DENORMAL_OPERAND),
    def_excpt(EXCEPTION_FLT_DIVIDE_BY_ZERO),
    def_excpt(EXCEPTION_FLT_INEXACT_RESULT),
    def_excpt(EXCEPTION_FLT_INVALID_OPERATION),
    def_excpt(EXCEPTION_FLT_OVERFLOW),
    def_excpt(EXCEPTION_FLT_STACK_CHECK),
    def_excpt(EXCEPTION_FLT_UNDERFLOW),
    def_excpt(EXCEPTION_INT_DIVIDE_BY_ZERO),
    def_excpt(EXCEPTION_INT_OVERFLOW),
    def_excpt(EXCEPTION_PRIV_INSTRUCTION),
    def_excpt(EXCEPTION_IN_PAGE_ERROR),
    def_excpt(EXCEPTION_ILLEGAL_INSTRUCTION),
    def_excpt(EXCEPTION_ILLEGAL_INSTRUCTION_2),
    def_excpt(EXCEPTION_NONCONTINUABLE_EXCEPTION),
    def_excpt(EXCEPTION_STACK_OVERFLOW),
    def_excpt(EXCEPTION_INVALID_DISPOSITION),
    def_excpt(EXCEPTION_GUARD_PAGE),
    def_excpt(EXCEPTION_INVALID_HANDLE),
    def_excpt(EXCEPTION_UNCAUGHT_CXX_EXCEPTION),
    def_excpt(EXCEPTION_HEAP_CORRUPTION)
};

#undef def_excpt

const char* os::exception_name(int exception_code, char *buf, size_t size) {
  uint code = static_cast<uint>(exception_code);
  for (uint i = 0; i < ARRAY_SIZE(exceptlabels); ++i) {
    if (exceptlabels[i].number == code) {
      jio_snprintf(buf, size, "%s", exceptlabels[i].name);
      return buf;
    }
  }

  return NULL;
}

//-----------------------------------------------------------------------------
LONG Handle_IDiv_Exception(struct _EXCEPTION_POINTERS* exceptionInfo) {
  // handle exception caused by idiv; should only happen for -MinInt/-1
  // (division by zero is handled explicitly)
#ifdef  _M_AMD64
  PCONTEXT ctx = exceptionInfo->ContextRecord;
  address pc = (address)ctx->Rip;
  assert(pc[0] >= Assembler::REX && pc[0] <= Assembler::REX_WRXB && pc[1] == 0xF7 || pc[0] == 0xF7, "not an idiv opcode");
  assert(pc[0] >= Assembler::REX && pc[0] <= Assembler::REX_WRXB && (pc[2] & ~0x7) == 0xF8 || (pc[1] & ~0x7) == 0xF8, "cannot handle non-register operands");
  if (pc[0] == 0xF7) {
    // set correct result values and continue after idiv instruction
    ctx->Rip = (DWORD64)pc + 2;        // idiv reg, reg  is 2 bytes
  } else {
    ctx->Rip = (DWORD64)pc + 3;        // REX idiv reg, reg  is 3 bytes
  }
  // Do not set ctx->Rax as it already contains the correct value (either 32 or 64 bit, depending on the operation)
  // this is the case because the exception only happens for -MinValue/-1 and -MinValue is always in rax because of the
  // idiv opcode (0xF7).
  ctx->Rdx = (DWORD)0;             // remainder
  // Continue the execution
#else
  PCONTEXT ctx = exceptionInfo->ContextRecord;
  address pc = (address)ctx->Eip;
  assert(pc[0] == 0xF7, "not an idiv opcode");
  assert((pc[1] & ~0x7) == 0xF8, "cannot handle non-register operands");
  assert(ctx->Eax == min_jint, "unexpected idiv exception");
  // set correct result values and continue after idiv instruction
  ctx->Eip = (DWORD)pc + 2;        // idiv reg, reg  is 2 bytes
  ctx->Eax = (DWORD)min_jint;      // result
  ctx->Edx = (DWORD)0;             // remainder
  // Continue the execution
#endif
  return EXCEPTION_CONTINUE_EXECUTION;
}

//-----------------------------------------------------------------------------
LONG WINAPI Handle_FLT_Exception(struct _EXCEPTION_POINTERS* exceptionInfo) {
  PCONTEXT ctx = exceptionInfo->ContextRecord;
#ifndef  _WIN64
  // handle exception caused by native method modifying control word
  DWORD exception_code = exceptionInfo->ExceptionRecord->ExceptionCode;

  switch (exception_code) {
  case EXCEPTION_FLT_DENORMAL_OPERAND:
  case EXCEPTION_FLT_DIVIDE_BY_ZERO:
  case EXCEPTION_FLT_INEXACT_RESULT:
  case EXCEPTION_FLT_INVALID_OPERATION:
  case EXCEPTION_FLT_OVERFLOW:
  case EXCEPTION_FLT_STACK_CHECK:
  case EXCEPTION_FLT_UNDERFLOW:
    jint fp_control_word = (* (jint*) StubRoutines::addr_fpu_cntrl_wrd_std());
    if (fp_control_word != ctx->FloatSave.ControlWord) {
      // Restore FPCW and mask out FLT exceptions
      ctx->FloatSave.ControlWord = fp_control_word | 0xffffffc0;
      // Mask out pending FLT exceptions
      ctx->FloatSave.StatusWord &=  0xffffff00;
      return EXCEPTION_CONTINUE_EXECUTION;
    }
  }

  if (prev_uef_handler != NULL) {
    // We didn't handle this exception so pass it to the previous
    // UnhandledExceptionFilter.
    return (prev_uef_handler)(exceptionInfo);
  }
#else // !_WIN64
  // On Windows, the mxcsr control bits are non-volatile across calls
  // See also CR 6192333
  //
  jint MxCsr = INITIAL_MXCSR;
  // we can't use StubRoutines::addr_mxcsr_std()
  // because in Win64 mxcsr is not saved there
  if (MxCsr != ctx->MxCsr) {
    ctx->MxCsr = MxCsr;
    return EXCEPTION_CONTINUE_EXECUTION;
  }
#endif // !_WIN64

  return EXCEPTION_CONTINUE_SEARCH;
}

static inline void report_error(Thread* t, DWORD exception_code,
                                address addr, void* siginfo, void* context) {
  VMError::report_and_die(t, exception_code, addr, siginfo, context);

  // If UseOsErrorReporting, this will return here and save the error file
  // somewhere where we can find it in the minidump.
}

bool os::win32::get_frame_at_stack_banging_point(JavaThread* thread,
        struct _EXCEPTION_POINTERS* exceptionInfo, address pc, frame* fr) {
  PEXCEPTION_RECORD exceptionRecord = exceptionInfo->ExceptionRecord;
  address addr = (address) exceptionRecord->ExceptionInformation[1];
  if (Interpreter::contains(pc)) {
    *fr = os::fetch_frame_from_context((void*)exceptionInfo->ContextRecord);
    if (!fr->is_first_java_frame()) {
      // get_frame_at_stack_banging_point() is only called when we
      // have well defined stacks so java_sender() calls do not need
      // to assert safe_for_sender() first.
      *fr = fr->java_sender();
    }
  } else {
    // more complex code with compiled code
    assert(!Interpreter::contains(pc), "Interpreted methods should have been handled above");
    CodeBlob* cb = CodeCache::find_blob(pc);
    if (cb == NULL || !cb->is_nmethod() || cb->is_frame_complete_at(pc)) {
      // Not sure where the pc points to, fallback to default
      // stack overflow handling
      return false;
    } else {
      *fr = os::fetch_frame_from_context((void*)exceptionInfo->ContextRecord);
      // in compiled code, the stack banging is performed just after the return pc
      // has been pushed on the stack
      *fr = frame(fr->sp() + 1, fr->fp(), (address)*(fr->sp()));
      if (!fr->is_java_frame()) {
        // See java_sender() comment above.
        *fr = fr->java_sender();
      }
    }
  }
  assert(fr->is_java_frame(), "Safety check");
  return true;
}

#if INCLUDE_AOT
LONG WINAPI topLevelVectoredExceptionFilter(struct _EXCEPTION_POINTERS* exceptionInfo) {
  PEXCEPTION_RECORD exceptionRecord = exceptionInfo->ExceptionRecord;
  address addr = (address) exceptionRecord->ExceptionInformation[1];
  address pc = (address) exceptionInfo->ContextRecord->Rip;

  // Handle the case where we get an implicit exception in AOT generated
  // code.  AOT DLL's loaded are not registered for structured exceptions.
  // If the exception occurred in the codeCache or AOT code, pass control
  // to our normal exception handler.
  CodeBlob* cb = CodeCache::find_blob(pc);
  if (cb != NULL) {
    return topLevelExceptionFilter(exceptionInfo);
  }

  return EXCEPTION_CONTINUE_SEARCH;
}
#endif

//-----------------------------------------------------------------------------
LONG WINAPI topLevelExceptionFilter(struct _EXCEPTION_POINTERS* exceptionInfo) {
  if (InterceptOSException) return EXCEPTION_CONTINUE_SEARCH;
  PEXCEPTION_RECORD exception_record = exceptionInfo->ExceptionRecord;
  DWORD exception_code = exception_record->ExceptionCode;
#ifdef _M_AMD64
  address pc = (address) exceptionInfo->ContextRecord->Rip;
#else
  address pc = (address) exceptionInfo->ContextRecord->Eip;
#endif
  Thread* t = Thread::current_or_null_safe();

  // Handle SafeFetch32 and SafeFetchN exceptions.
  if (StubRoutines::is_safefetch_fault(pc)) {
    return Handle_Exception(exceptionInfo, StubRoutines::continuation_for_safefetch_fault(pc));
  }

#ifndef _WIN64
  // Execution protection violation - win32 running on AMD64 only
  // Handled first to avoid misdiagnosis as a "normal" access violation;
  // This is safe to do because we have a new/unique ExceptionInformation
  // code for this condition.
  if (exception_code == EXCEPTION_ACCESS_VIOLATION) {
    int exception_subcode = (int) exception_record->ExceptionInformation[0];
    address addr = (address) exception_record->ExceptionInformation[1];

    if (exception_subcode == EXCEPTION_INFO_EXEC_VIOLATION) {
      int page_size = os::vm_page_size();

      // Make sure the pc and the faulting address are sane.
      //
      // If an instruction spans a page boundary, and the page containing
      // the beginning of the instruction is executable but the following
      // page is not, the pc and the faulting address might be slightly
      // different - we still want to unguard the 2nd page in this case.
      //
      // 15 bytes seems to be a (very) safe value for max instruction size.
      bool pc_is_near_addr =
        (pointer_delta((void*) addr, (void*) pc, sizeof(char)) < 15);
      bool instr_spans_page_boundary =
        (align_down((intptr_t) pc ^ (intptr_t) addr,
                         (intptr_t) page_size) > 0);

      if (pc == addr || (pc_is_near_addr && instr_spans_page_boundary)) {
        static volatile address last_addr =
          (address) os::non_memory_address_word();

        // In conservative mode, don't unguard unless the address is in the VM
        if (UnguardOnExecutionViolation > 0 && addr != last_addr &&
            (UnguardOnExecutionViolation > 1 || os::address_is_in_vm(addr))) {

          // Set memory to RWX and retry
          address page_start = align_down(addr, page_size);
          bool res = os::protect_memory((char*) page_start, page_size,
                                        os::MEM_PROT_RWX);

          log_debug(os)("Execution protection violation "
                        "at " INTPTR_FORMAT
                        ", unguarding " INTPTR_FORMAT ": %s", p2i(addr),
                        p2i(page_start), (res ? "success" : os::strerror(errno)));

          // Set last_addr so if we fault again at the same address, we don't
          // end up in an endless loop.
          //
          // There are two potential complications here.  Two threads trapping
          // at the same address at the same time could cause one of the
          // threads to think it already unguarded, and abort the VM.  Likely
          // very rare.
          //
          // The other race involves two threads alternately trapping at
          // different addresses and failing to unguard the page, resulting in
          // an endless loop.  This condition is probably even more unlikely
          // than the first.
          //
          // Although both cases could be avoided by using locks or thread
          // local last_addr, these solutions are unnecessary complication:
          // this handler is a best-effort safety net, not a complete solution.
          // It is disabled by default and should only be used as a workaround
          // in case we missed any no-execute-unsafe VM code.

          last_addr = addr;

          return EXCEPTION_CONTINUE_EXECUTION;
        }
      }

      // Last unguard failed or not unguarding
      tty->print_raw_cr("Execution protection violation");
      report_error(t, exception_code, addr, exception_record,
                   exceptionInfo->ContextRecord);
      return EXCEPTION_CONTINUE_SEARCH;
    }
  }
#endif // _WIN64

  if ((exception_code == EXCEPTION_ACCESS_VIOLATION) &&
      VM_Version::is_cpuinfo_segv_addr(pc)) {
    // Verify that OS save/restore AVX registers.
    return Handle_Exception(exceptionInfo, VM_Version::cpuinfo_cont_addr());
  }

  if (t != NULL && t->is_Java_thread()) {
    JavaThread* thread = t->as_Java_thread();
    bool in_java = thread->thread_state() == _thread_in_Java;
    bool in_native = thread->thread_state() == _thread_in_native;
    bool in_vm = thread->thread_state() == _thread_in_vm;

    // Handle potential stack overflows up front.
    if (exception_code == EXCEPTION_STACK_OVERFLOW) {
      if (thread->stack_guards_enabled()) {
        if (in_java) {
          frame fr;
          if (os::win32::get_frame_at_stack_banging_point(thread, exceptionInfo, pc, &fr)) {
            assert(fr.is_java_frame(), "Must be a Java frame");
            SharedRuntime::look_for_reserved_stack_annotated_method(thread, fr);
          }
        }
        // Yellow zone violation.  The o/s has unprotected the first yellow
        // zone page for us.  Note:  must call disable_stack_yellow_zone to
        // update the enabled status, even if the zone contains only one page.
        assert(!in_vm, "Undersized StackShadowPages");
        thread->disable_stack_yellow_reserved_zone();
        // If not in java code, return and hope for the best.
        return in_java
            ? Handle_Exception(exceptionInfo, SharedRuntime::continuation_for_implicit_exception(thread, pc, SharedRuntime::STACK_OVERFLOW))
            :  EXCEPTION_CONTINUE_EXECUTION;
      } else {
        // Fatal red zone violation.
        thread->disable_stack_red_zone();
        tty->print_raw_cr("An unrecoverable stack overflow has occurred.");
        report_error(t, exception_code, pc, exception_record,
                      exceptionInfo->ContextRecord);
        return EXCEPTION_CONTINUE_SEARCH;
      }
    } else if (exception_code == EXCEPTION_ACCESS_VIOLATION) {
      if (in_java) {
        // Either stack overflow or null pointer exception.
        address addr = (address) exception_record->ExceptionInformation[1];
        address stack_end = thread->stack_end();
        if (addr < stack_end && addr >= stack_end - os::vm_page_size()) {
          // Stack overflow.
          assert(!os::uses_stack_guard_pages(),
                 "should be caught by red zone code above.");
          return Handle_Exception(exceptionInfo,
                                  SharedRuntime::continuation_for_implicit_exception(thread, pc, SharedRuntime::STACK_OVERFLOW));
        }
        // Check for safepoint polling and implicit null
        // We only expect null pointers in the stubs (vtable)
        // the rest are checked explicitly now.
        CodeBlob* cb = CodeCache::find_blob(pc);
        if (cb != NULL) {
          if (SafepointMechanism::is_poll_address(addr)) {
            address stub = SharedRuntime::get_poll_stub(pc);
            return Handle_Exception(exceptionInfo, stub);
          }
        }
#ifdef _WIN64
        // If it's a legal stack address map the entire region in
        if (thread->is_in_usable_stack(addr)) {
          addr = (address)((uintptr_t)addr &
                            (~((uintptr_t)os::vm_page_size() - (uintptr_t)1)));
          os::commit_memory((char *)addr, thread->stack_base() - addr,
                            !ExecMem);
          return EXCEPTION_CONTINUE_EXECUTION;
        }
#endif
        // Null pointer exception.
        if (MacroAssembler::uses_implicit_null_check((void*)addr)) {
          address stub = SharedRuntime::continuation_for_implicit_exception(thread, pc, SharedRuntime::IMPLICIT_NULL);
          if (stub != NULL) return Handle_Exception(exceptionInfo, stub);
        }
        report_error(t, exception_code, pc, exception_record,
                      exceptionInfo->ContextRecord);
        return EXCEPTION_CONTINUE_SEARCH;
      }

#ifdef _WIN64
      // Special care for fast JNI field accessors.
      // jni_fast_Get<Primitive>Field can trap at certain pc's if a GC kicks
      // in and the heap gets shrunk before the field access.
      address slowcase_pc = JNI_FastGetField::find_slowcase_pc(pc);
      if (slowcase_pc != (address)-1) {
        return Handle_Exception(exceptionInfo, slowcase_pc);
      }
#endif

      // Stack overflow or null pointer exception in native code.
      report_error(t, exception_code, pc, exception_record,
                   exceptionInfo->ContextRecord);
      return EXCEPTION_CONTINUE_SEARCH;
    } // /EXCEPTION_ACCESS_VIOLATION
    // - - - - - - - - - - - - - - - - - - - - - - - - - - - - - - - - - - - - - - - -

    if (exception_code == EXCEPTION_IN_PAGE_ERROR) {
      CompiledMethod* nm = NULL;
      if (in_java) {
        CodeBlob* cb = CodeCache::find_blob_unsafe(pc);
        nm = (cb != NULL) ? cb->as_compiled_method_or_null() : NULL;
      }

      bool is_unsafe_arraycopy = (in_native || in_java) && UnsafeCopyMemory::contains_pc(pc);
      if (((in_vm || in_native || is_unsafe_arraycopy) && thread->doing_unsafe_access()) ||
          (nm != NULL && nm->has_unsafe_access())) {
        address next_pc =  Assembler::locate_next_instruction(pc);
        if (is_unsafe_arraycopy) {
          next_pc = UnsafeCopyMemory::page_error_continue_pc(pc);
        }
        return Handle_Exception(exceptionInfo, SharedRuntime::handle_unsafe_access(thread, next_pc));
      }
    }

    if (in_java) {
      switch (exception_code) {
      case EXCEPTION_INT_DIVIDE_BY_ZERO:
        return Handle_Exception(exceptionInfo, SharedRuntime::continuation_for_implicit_exception(thread, pc, SharedRuntime::IMPLICIT_DIVIDE_BY_ZERO));

      case EXCEPTION_INT_OVERFLOW:
        return Handle_IDiv_Exception(exceptionInfo);

      } // switch
    }
    if ((in_java || in_native) && exception_code != EXCEPTION_UNCAUGHT_CXX_EXCEPTION) {
      LONG result=Handle_FLT_Exception(exceptionInfo);
      if (result==EXCEPTION_CONTINUE_EXECUTION) return result;
    }
  }

  if (exception_code != EXCEPTION_BREAKPOINT) {
    report_error(t, exception_code, pc, exception_record,
                 exceptionInfo->ContextRecord);
  }
  return EXCEPTION_CONTINUE_SEARCH;
}

#ifndef _WIN64
// Special care for fast JNI accessors.
// jni_fast_Get<Primitive>Field can trap at certain pc's if a GC kicks in and
// the heap gets shrunk before the field access.
// Need to install our own structured exception handler since native code may
// install its own.
LONG WINAPI fastJNIAccessorExceptionFilter(struct _EXCEPTION_POINTERS* exceptionInfo) {
  DWORD exception_code = exceptionInfo->ExceptionRecord->ExceptionCode;
  if (exception_code == EXCEPTION_ACCESS_VIOLATION) {
    address pc = (address) exceptionInfo->ContextRecord->Eip;
    address addr = JNI_FastGetField::find_slowcase_pc(pc);
    if (addr != (address)-1) {
      return Handle_Exception(exceptionInfo, addr);
    }
  }
  return EXCEPTION_CONTINUE_SEARCH;
}

#define DEFINE_FAST_GETFIELD(Return, Fieldname, Result)                     \
  Return JNICALL jni_fast_Get##Result##Field_wrapper(JNIEnv *env,           \
                                                     jobject obj,           \
                                                     jfieldID fieldID) {    \
    __try {                                                                 \
      return (*JNI_FastGetField::jni_fast_Get##Result##Field_fp)(env,       \
                                                                 obj,       \
                                                                 fieldID);  \
    } __except(fastJNIAccessorExceptionFilter((_EXCEPTION_POINTERS*)        \
                                              _exception_info())) {         \
    }                                                                       \
    return 0;                                                               \
  }

DEFINE_FAST_GETFIELD(jboolean, bool,   Boolean)
DEFINE_FAST_GETFIELD(jbyte,    byte,   Byte)
DEFINE_FAST_GETFIELD(jchar,    char,   Char)
DEFINE_FAST_GETFIELD(jshort,   short,  Short)
DEFINE_FAST_GETFIELD(jint,     int,    Int)
DEFINE_FAST_GETFIELD(jlong,    long,   Long)
DEFINE_FAST_GETFIELD(jfloat,   float,  Float)
DEFINE_FAST_GETFIELD(jdouble,  double, Double)

address os::win32::fast_jni_accessor_wrapper(BasicType type) {
  switch (type) {
  case T_BOOLEAN: return (address)jni_fast_GetBooleanField_wrapper;
  case T_BYTE:    return (address)jni_fast_GetByteField_wrapper;
  case T_CHAR:    return (address)jni_fast_GetCharField_wrapper;
  case T_SHORT:   return (address)jni_fast_GetShortField_wrapper;
  case T_INT:     return (address)jni_fast_GetIntField_wrapper;
  case T_LONG:    return (address)jni_fast_GetLongField_wrapper;
  case T_FLOAT:   return (address)jni_fast_GetFloatField_wrapper;
  case T_DOUBLE:  return (address)jni_fast_GetDoubleField_wrapper;
  default:        ShouldNotReachHere();
  }
  return (address)-1;
}
#endif

// Virtual Memory

int os::vm_page_size() { return os::win32::vm_page_size(); }
int os::vm_allocation_granularity() {
  return os::win32::vm_allocation_granularity();
}

// Windows large page support is available on Windows 2003. In order to use
// large page memory, the administrator must first assign additional privilege
// to the user:
//   + select Control Panel -> Administrative Tools -> Local Security Policy
//   + select Local Policies -> User Rights Assignment
//   + double click "Lock pages in memory", add users and/or groups
//   + reboot
// Note the above steps are needed for administrator as well, as administrators
// by default do not have the privilege to lock pages in memory.
//
// Note about Windows 2003: although the API supports committing large page
// memory on a page-by-page basis and VirtualAlloc() returns success under this
// scenario, I found through experiment it only uses large page if the entire
// memory region is reserved and committed in a single VirtualAlloc() call.
// This makes Windows large page support more or less like Solaris ISM, in
// that the entire heap must be committed upfront. This probably will change
// in the future, if so the code below needs to be revisited.

#ifndef MEM_LARGE_PAGES
  #define MEM_LARGE_PAGES 0x20000000
#endif

// Container for NUMA node list info
class NUMANodeListHolder {
 private:
  int *_numa_used_node_list;  // allocated below
  int _numa_used_node_count;

  void free_node_list() {
    FREE_C_HEAP_ARRAY(int, _numa_used_node_list);
  }

 public:
  NUMANodeListHolder() {
    _numa_used_node_count = 0;
    _numa_used_node_list = NULL;
    // do rest of initialization in build routine (after function pointers are set up)
  }

  ~NUMANodeListHolder() {
    free_node_list();
  }

  bool build() {
    DWORD_PTR proc_aff_mask;
    DWORD_PTR sys_aff_mask;
    if (!GetProcessAffinityMask(GetCurrentProcess(), &proc_aff_mask, &sys_aff_mask)) return false;
    ULONG highest_node_number;
    if (!GetNumaHighestNodeNumber(&highest_node_number)) return false;
    free_node_list();
    _numa_used_node_list = NEW_C_HEAP_ARRAY(int, highest_node_number + 1, mtInternal);
    for (unsigned int i = 0; i <= highest_node_number; i++) {
      ULONGLONG proc_mask_numa_node;
      if (!GetNumaNodeProcessorMask(i, &proc_mask_numa_node)) return false;
      if ((proc_aff_mask & proc_mask_numa_node)!=0) {
        _numa_used_node_list[_numa_used_node_count++] = i;
      }
    }
    return (_numa_used_node_count > 1);
  }

  int get_count() { return _numa_used_node_count; }
  int get_node_list_entry(int n) {
    // for indexes out of range, returns -1
    return (n < _numa_used_node_count ? _numa_used_node_list[n] : -1);
  }

} numa_node_list_holder;

static size_t _large_page_size = 0;

static bool request_lock_memory_privilege() {
  HANDLE hProcess = OpenProcess(PROCESS_QUERY_INFORMATION, FALSE,
                                os::current_process_id());

  bool success = false;
  HANDLE hToken = NULL;
  LUID luid;
  if (hProcess != NULL &&
      OpenProcessToken(hProcess, TOKEN_ADJUST_PRIVILEGES, &hToken) &&
      LookupPrivilegeValue(NULL, "SeLockMemoryPrivilege", &luid)) {

    TOKEN_PRIVILEGES tp;
    tp.PrivilegeCount = 1;
    tp.Privileges[0].Luid = luid;
    tp.Privileges[0].Attributes = SE_PRIVILEGE_ENABLED;

    // AdjustTokenPrivileges() may return TRUE even when it couldn't change the
    // privilege. Check GetLastError() too. See MSDN document.
    if (AdjustTokenPrivileges(hToken, false, &tp, sizeof(tp), NULL, NULL) &&
        (GetLastError() == ERROR_SUCCESS)) {
      success = true;
    }
  }

  // Cleanup
  if (hProcess != NULL) {
    CloseHandle(hProcess);
  }
  if (hToken != NULL) {
    CloseHandle(hToken);
  }

  return success;
}

static bool numa_interleaving_init() {
  bool success = false;

  // print a warning if UseNUMAInterleaving flag is specified on command line
  bool warn_on_failure = !FLAG_IS_DEFAULT(UseNUMAInterleaving);

#define WARN(msg) if (warn_on_failure) { warning(msg); }

  // NUMAInterleaveGranularity cannot be less than vm_allocation_granularity (or _large_page_size if using large pages)
  size_t min_interleave_granularity = UseLargePages ? _large_page_size : os::vm_allocation_granularity();
  NUMAInterleaveGranularity = align_up(NUMAInterleaveGranularity, min_interleave_granularity);

  if (!numa_node_list_holder.build()) {
    WARN("Process does not cover multiple NUMA nodes.");
    WARN("...Ignoring UseNUMAInterleaving flag.");
    return false;
  }

  if (log_is_enabled(Debug, os, cpu)) {
    Log(os, cpu) log;
    log.debug("NUMA UsedNodeCount=%d, namely ", numa_node_list_holder.get_count());
    for (int i = 0; i < numa_node_list_holder.get_count(); i++) {
      log.debug("  %d ", numa_node_list_holder.get_node_list_entry(i));
    }
  }

#undef WARN

  return true;
}

// this routine is used whenever we need to reserve a contiguous VA range
// but we need to make separate VirtualAlloc calls for each piece of the range
// Reasons for doing this:
//  * UseLargePagesIndividualAllocation was set (normally only needed on WS2003 but possible to be set otherwise)
//  * UseNUMAInterleaving requires a separate node for each piece
static char* allocate_pages_individually(size_t bytes, char* addr, DWORD flags,
                                         DWORD prot,
                                         bool should_inject_error = false) {
  char * p_buf;
  // note: at setup time we guaranteed that NUMAInterleaveGranularity was aligned up to a page size
  size_t page_size = UseLargePages ? _large_page_size : os::vm_allocation_granularity();
  size_t chunk_size = UseNUMAInterleaving ? NUMAInterleaveGranularity : page_size;

  // first reserve enough address space in advance since we want to be
  // able to break a single contiguous virtual address range into multiple
  // large page commits but WS2003 does not allow reserving large page space
  // so we just use 4K pages for reserve, this gives us a legal contiguous
  // address space. then we will deallocate that reservation, and re alloc
  // using large pages
  const size_t size_of_reserve = bytes + chunk_size;
  if (bytes > size_of_reserve) {
    // Overflowed.
    return NULL;
  }
  p_buf = (char *) VirtualAlloc(addr,
                                size_of_reserve,  // size of Reserve
                                MEM_RESERVE,
                                PAGE_READWRITE);
  // If reservation failed, return NULL
  if (p_buf == NULL) return NULL;
  MemTracker::record_virtual_memory_reserve((address)p_buf, size_of_reserve, CALLER_PC);
  os::release_memory(p_buf, bytes + chunk_size);

  // we still need to round up to a page boundary (in case we are using large pages)
  // but not to a chunk boundary (in case InterleavingGranularity doesn't align with page size)
  // instead we handle this in the bytes_to_rq computation below
  p_buf = align_up(p_buf, page_size);

  // now go through and allocate one chunk at a time until all bytes are
  // allocated
  size_t  bytes_remaining = bytes;
  // An overflow of align_up() would have been caught above
  // in the calculation of size_of_reserve.
  char * next_alloc_addr = p_buf;
  HANDLE hProc = GetCurrentProcess();

#ifdef ASSERT
  // Variable for the failure injection
  int ran_num = os::random();
  size_t fail_after = ran_num % bytes;
#endif

  int count=0;
  while (bytes_remaining) {
    // select bytes_to_rq to get to the next chunk_size boundary

    size_t bytes_to_rq = MIN2(bytes_remaining, chunk_size - ((size_t)next_alloc_addr % chunk_size));
    // Note allocate and commit
    char * p_new;

#ifdef ASSERT
    bool inject_error_now = should_inject_error && (bytes_remaining <= fail_after);
#else
    const bool inject_error_now = false;
#endif

    if (inject_error_now) {
      p_new = NULL;
    } else {
      if (!UseNUMAInterleaving) {
        p_new = (char *) VirtualAlloc(next_alloc_addr,
                                      bytes_to_rq,
                                      flags,
                                      prot);
      } else {
        // get the next node to use from the used_node_list
        assert(numa_node_list_holder.get_count() > 0, "Multiple NUMA nodes expected");
        DWORD node = numa_node_list_holder.get_node_list_entry(count % numa_node_list_holder.get_count());
        p_new = (char *)VirtualAllocExNuma(hProc, next_alloc_addr, bytes_to_rq, flags, prot, node);
      }
    }

    if (p_new == NULL) {
      // Free any allocated pages
      if (next_alloc_addr > p_buf) {
        // Some memory was committed so release it.
        size_t bytes_to_release = bytes - bytes_remaining;
        // NMT has yet to record any individual blocks, so it
        // need to create a dummy 'reserve' record to match
        // the release.
        MemTracker::record_virtual_memory_reserve((address)p_buf,
                                                  bytes_to_release, CALLER_PC);
        os::release_memory(p_buf, bytes_to_release);
      }
#ifdef ASSERT
      if (should_inject_error) {
        log_develop_debug(pagesize)("Reserving pages individually failed.");
      }
#endif
      return NULL;
    }

    bytes_remaining -= bytes_to_rq;
    next_alloc_addr += bytes_to_rq;
    count++;
  }
  // Although the memory is allocated individually, it is returned as one.
  // NMT records it as one block.
  if ((flags & MEM_COMMIT) != 0) {
    MemTracker::record_virtual_memory_reserve_and_commit((address)p_buf, bytes, CALLER_PC);
  } else {
    MemTracker::record_virtual_memory_reserve((address)p_buf, bytes, CALLER_PC);
  }

  // made it this far, success
  return p_buf;
}

static size_t large_page_init_decide_size() {
  // print a warning if any large page related flag is specified on command line
  bool warn_on_failure = !FLAG_IS_DEFAULT(UseLargePages) ||
                         !FLAG_IS_DEFAULT(LargePageSizeInBytes);

#define WARN(msg) if (warn_on_failure) { warning(msg); }

  if (!request_lock_memory_privilege()) {
    WARN("JVM cannot use large page memory because it does not have enough privilege to lock pages in memory.");
    return 0;
  }

  size_t size = GetLargePageMinimum();
  if (size == 0) {
    WARN("Large page is not supported by the processor.");
    return 0;
  }

#if defined(IA32) || defined(AMD64)
  if (size > 4*M || LargePageSizeInBytes > 4*M) {
    WARN("JVM cannot use large pages bigger than 4mb.");
    return 0;
  }
#endif

  if (LargePageSizeInBytes > 0 && LargePageSizeInBytes % size == 0) {
    size = LargePageSizeInBytes;
  }

#undef WARN

  return size;
}

void os::large_page_init() {
  if (!UseLargePages) {
    return;
  }

  _large_page_size = large_page_init_decide_size();

  const size_t default_page_size = (size_t) vm_page_size();
  if (_large_page_size > default_page_size) {
    _page_sizes[0] = _large_page_size;
    _page_sizes[1] = default_page_size;
    _page_sizes[2] = 0;
  }

  UseLargePages = _large_page_size != 0;
}

int os::create_file_for_heap(const char* dir) {

  const char name_template[] = "/jvmheap.XXXXXX";

  size_t fullname_len = strlen(dir) + strlen(name_template);
  char *fullname = (char*)os::malloc(fullname_len + 1, mtInternal);
  if (fullname == NULL) {
    vm_exit_during_initialization(err_msg("Malloc failed during creation of backing file for heap (%s)", os::strerror(errno)));
    return -1;
  }
  int n = snprintf(fullname, fullname_len + 1, "%s%s", dir, name_template);
  assert((size_t)n == fullname_len, "Unexpected number of characters in string");

  os::native_path(fullname);

  char *path = _mktemp(fullname);
  if (path == NULL) {
    warning("_mktemp could not create file name from template %s (%s)", fullname, os::strerror(errno));
    os::free(fullname);
    return -1;
  }

  int fd = _open(path, O_RDWR | O_CREAT | O_TEMPORARY | O_EXCL, S_IWRITE | S_IREAD);

  os::free(fullname);
  if (fd < 0) {
    warning("Problem opening file for heap (%s)", os::strerror(errno));
    return -1;
  }
  return fd;
}

// If 'base' is not NULL, function will return NULL if it cannot get 'base'
char* os::map_memory_to_file(char* base, size_t size, int fd) {
  assert(fd != -1, "File descriptor is not valid");

  HANDLE fh = (HANDLE)_get_osfhandle(fd);
#ifdef _LP64
  HANDLE fileMapping = CreateFileMapping(fh, NULL, PAGE_READWRITE,
    (DWORD)(size >> 32), (DWORD)(size & 0xFFFFFFFF), NULL);
#else
  HANDLE fileMapping = CreateFileMapping(fh, NULL, PAGE_READWRITE,
    0, (DWORD)size, NULL);
#endif
  if (fileMapping == NULL) {
    if (GetLastError() == ERROR_DISK_FULL) {
      vm_exit_during_initialization(err_msg("Could not allocate sufficient disk space for Java heap"));
    }
    else {
      vm_exit_during_initialization(err_msg("Error in mapping Java heap at the given filesystem directory"));
    }

    return NULL;
  }

  LPVOID addr = MapViewOfFileEx(fileMapping, FILE_MAP_WRITE, 0, 0, size, base);

  CloseHandle(fileMapping);

  return (char*)addr;
}

char* os::replace_existing_mapping_with_file_mapping(char* base, size_t size, int fd) {
  assert(fd != -1, "File descriptor is not valid");
  assert(base != NULL, "Base address cannot be NULL");

  release_memory(base, size);
  return map_memory_to_file(base, size, fd);
}

// On win32, one cannot release just a part of reserved memory, it's an
// all or nothing deal.  When we split a reservation, we must break the
// reservation into two reservations.
void os::split_reserved_memory(char *base, size_t size, size_t split) {

  char* const split_address = base + split;
  assert(size > 0, "Sanity");
  assert(size > split, "Sanity");
  assert(split > 0, "Sanity");
  assert(is_aligned(base, os::vm_allocation_granularity()), "Sanity");
  assert(is_aligned(split_address, os::vm_allocation_granularity()), "Sanity");

  release_memory(base, size);
<<<<<<< HEAD
  attempt_reserve_memory_at(base, split);
  attempt_reserve_memory_at(split_address, size - split);
=======
  attempt_reserve_memory_at(split, base);
  attempt_reserve_memory_at(size - split, split_address);
>>>>>>> 625a9352

  // NMT: nothing to do here. Since Windows implements the split by
  //  releasing and re-reserving memory, the parts are already registered
  //  as individual mappings with NMT.

}

// Multiple threads can race in this code but it's not possible to unmap small sections of
// virtual space to get requested alignment, like posix-like os's.
// Windows prevents multiple thread from remapping over each other so this loop is thread-safe.
char* os::reserve_memory_aligned(size_t size, size_t alignment, int file_desc) {
  assert((alignment & (os::vm_allocation_granularity() - 1)) == 0,
         "Alignment must be a multiple of allocation granularity (page size)");
  assert((size & (alignment -1)) == 0, "size must be 'alignment' aligned");

  size_t extra_size = size + alignment;
  assert(extra_size >= size, "overflow, size is too large to allow alignment");

  char* aligned_base = NULL;

  do {
    char* extra_base = os::reserve_memory_with_fd(extra_size, alignment, file_desc);
    if (extra_base == NULL) {
      return NULL;
    }
    // Do manual alignment
    aligned_base = align_up(extra_base, alignment);

    if (file_desc != -1) {
      os::unmap_memory(extra_base, extra_size);
    } else {
      os::release_memory(extra_base, extra_size);
    }

<<<<<<< HEAD
    aligned_base = os::attempt_reserve_memory_at(aligned_base, size, file_desc);
=======
    aligned_base = os::attempt_reserve_memory_at(size, aligned_base, file_desc);
>>>>>>> 625a9352

  } while (aligned_base == NULL);

  return aligned_base;
}

char* os::pd_reserve_memory(size_t bytes, size_t alignment_hint) {
  // Ignores alignment hint
<<<<<<< HEAD
  return pd_attempt_reserve_memory_at(NULL /* addr */, bytes);
=======
  return pd_attempt_reserve_memory_at(bytes, NULL /* addr */);
>>>>>>> 625a9352
}

// Reserve memory at an arbitrary address, only if that area is
// available (and not reserved for something else).
<<<<<<< HEAD
char* os::pd_attempt_reserve_memory_at(char* addr, size_t bytes) {
=======
char* os::pd_attempt_reserve_memory_at(size_t bytes, char* addr) {
>>>>>>> 625a9352
  assert((size_t)addr % os::vm_allocation_granularity() == 0,
         "reserve alignment");
  assert(bytes % os::vm_page_size() == 0, "reserve page size");
  char* res;
  // note that if UseLargePages is on, all the areas that require interleaving
  // will go thru reserve_memory_special rather than thru here.
  bool use_individual = (UseNUMAInterleaving && !UseLargePages);
  if (!use_individual) {
    res = (char*)VirtualAlloc(addr, bytes, MEM_RESERVE, PAGE_READWRITE);
  } else {
    elapsedTimer reserveTimer;
    if (Verbose && PrintMiscellaneous) reserveTimer.start();
    // in numa interleaving, we have to allocate pages individually
    // (well really chunks of NUMAInterleaveGranularity size)
    res = allocate_pages_individually(bytes, addr, MEM_RESERVE, PAGE_READWRITE);
    if (res == NULL) {
      warning("NUMA page allocation failed");
    }
    if (Verbose && PrintMiscellaneous) {
      reserveTimer.stop();
      tty->print_cr("reserve_memory of %Ix bytes took " JLONG_FORMAT " ms (" JLONG_FORMAT " ticks)", bytes,
                    reserveTimer.milliseconds(), reserveTimer.ticks());
    }
  }
  assert(res == NULL || addr == NULL || addr == res,
         "Unexpected address from reserve.");

  return res;
}

<<<<<<< HEAD
char* os::pd_attempt_reserve_memory_at(char* requested_addr, size_t bytes, int file_desc) {
=======
char* os::pd_attempt_reserve_memory_at(size_t bytes, char* requested_addr, int file_desc) {
>>>>>>> 625a9352
  assert(file_desc >= 0, "file_desc is not valid");
  return map_memory_to_file(requested_addr, bytes, file_desc);
}

size_t os::large_page_size() {
  return _large_page_size;
}

bool os::can_commit_large_page_memory() {
  // Windows only uses large page memory when the entire region is reserved
  // and committed in a single VirtualAlloc() call. This may change in the
  // future, but with Windows 2003 it's not possible to commit on demand.
  return false;
}

bool os::can_execute_large_page_memory() {
  return true;
}

char* os::pd_reserve_memory_special(size_t bytes, size_t alignment, char* addr,
                                    bool exec) {
  assert(UseLargePages, "only for large pages");

  if (!is_aligned(bytes, os::large_page_size()) || alignment > os::large_page_size()) {
    return NULL; // Fallback to small pages.
  }

  const DWORD prot = exec ? PAGE_EXECUTE_READWRITE : PAGE_READWRITE;
  const DWORD flags = MEM_RESERVE | MEM_COMMIT | MEM_LARGE_PAGES;

  // with large pages, there are two cases where we need to use Individual Allocation
  // 1) the UseLargePagesIndividualAllocation flag is set (set by default on WS2003)
  // 2) NUMA Interleaving is enabled, in which case we use a different node for each page
  if (UseLargePagesIndividualAllocation || UseNUMAInterleaving) {
    log_debug(pagesize)("Reserving large pages individually.");

    char * p_buf = allocate_pages_individually(bytes, addr, flags, prot, LargePagesIndividualAllocationInjectError);
    if (p_buf == NULL) {
      // give an appropriate warning message
      if (UseNUMAInterleaving) {
        warning("NUMA large page allocation failed, UseLargePages flag ignored");
      }
      if (UseLargePagesIndividualAllocation) {
        warning("Individually allocated large pages failed, "
                "use -XX:-UseLargePagesIndividualAllocation to turn off");
      }
      return NULL;
    }

    return p_buf;

  } else {
    log_debug(pagesize)("Reserving large pages in a single large chunk.");

    // normal policy just allocate it all at once
    DWORD flag = MEM_RESERVE | MEM_COMMIT | MEM_LARGE_PAGES;
    char * res = (char *)VirtualAlloc(addr, bytes, flag, prot);

    return res;
  }
}

bool os::pd_release_memory_special(char* base, size_t bytes) {
  assert(base != NULL, "Sanity check");
  return pd_release_memory(base, bytes);
}

void os::print_statistics() {
}

static void warn_fail_commit_memory(char* addr, size_t bytes, bool exec) {
  int err = os::get_last_error();
  char buf[256];
  size_t buf_len = os::lasterror(buf, sizeof(buf));
  warning("INFO: os::commit_memory(" PTR_FORMAT ", " SIZE_FORMAT
          ", %d) failed; error='%s' (DOS error/errno=%d)", addr, bytes,
          exec, buf_len != 0 ? buf : "<no_error_string>", err);
}

bool os::pd_commit_memory(char* addr, size_t bytes, bool exec) {
  if (bytes == 0) {
    // Don't bother the OS with noops.
    return true;
  }
  assert((size_t) addr % os::vm_page_size() == 0, "commit on page boundaries");
  assert(bytes % os::vm_page_size() == 0, "commit in page-sized chunks");
  // Don't attempt to print anything if the OS call fails. We're
  // probably low on resources, so the print itself may cause crashes.

  // unless we have NUMAInterleaving enabled, the range of a commit
  // is always within a reserve covered by a single VirtualAlloc
  // in that case we can just do a single commit for the requested size
  if (!UseNUMAInterleaving) {
    if (VirtualAlloc(addr, bytes, MEM_COMMIT, PAGE_READWRITE) == NULL) {
      NOT_PRODUCT(warn_fail_commit_memory(addr, bytes, exec);)
      return false;
    }
    if (exec) {
      DWORD oldprot;
      // Windows doc says to use VirtualProtect to get execute permissions
      if (!VirtualProtect(addr, bytes, PAGE_EXECUTE_READWRITE, &oldprot)) {
        NOT_PRODUCT(warn_fail_commit_memory(addr, bytes, exec);)
        return false;
      }
    }
    return true;
  } else {

    // when NUMAInterleaving is enabled, the commit might cover a range that
    // came from multiple VirtualAlloc reserves (using allocate_pages_individually).
    // VirtualQuery can help us determine that.  The RegionSize that VirtualQuery
    // returns represents the number of bytes that can be committed in one step.
    size_t bytes_remaining = bytes;
    char * next_alloc_addr = addr;
    while (bytes_remaining > 0) {
      MEMORY_BASIC_INFORMATION alloc_info;
      VirtualQuery(next_alloc_addr, &alloc_info, sizeof(alloc_info));
      size_t bytes_to_rq = MIN2(bytes_remaining, (size_t)alloc_info.RegionSize);
      if (VirtualAlloc(next_alloc_addr, bytes_to_rq, MEM_COMMIT,
                       PAGE_READWRITE) == NULL) {
        NOT_PRODUCT(warn_fail_commit_memory(next_alloc_addr, bytes_to_rq,
                                            exec);)
        return false;
      }
      if (exec) {
        DWORD oldprot;
        if (!VirtualProtect(next_alloc_addr, bytes_to_rq,
                            PAGE_EXECUTE_READWRITE, &oldprot)) {
          NOT_PRODUCT(warn_fail_commit_memory(next_alloc_addr, bytes_to_rq,
                                              exec);)
          return false;
        }
      }
      bytes_remaining -= bytes_to_rq;
      next_alloc_addr += bytes_to_rq;
    }
  }
  // if we made it this far, return true
  return true;
}

bool os::pd_commit_memory(char* addr, size_t size, size_t alignment_hint,
                          bool exec) {
  // alignment_hint is ignored on this OS
  return pd_commit_memory(addr, size, exec);
}

void os::pd_commit_memory_or_exit(char* addr, size_t size, bool exec,
                                  const char* mesg) {
  assert(mesg != NULL, "mesg must be specified");
  if (!pd_commit_memory(addr, size, exec)) {
    warn_fail_commit_memory(addr, size, exec);
    vm_exit_out_of_memory(size, OOM_MMAP_ERROR, "%s", mesg);
  }
}

void os::pd_commit_memory_or_exit(char* addr, size_t size,
                                  size_t alignment_hint, bool exec,
                                  const char* mesg) {
  // alignment_hint is ignored on this OS
  pd_commit_memory_or_exit(addr, size, exec, mesg);
}

bool os::pd_uncommit_memory(char* addr, size_t bytes) {
  if (bytes == 0) {
    // Don't bother the OS with noops.
    return true;
  }
  assert((size_t) addr % os::vm_page_size() == 0, "uncommit on page boundaries");
  assert(bytes % os::vm_page_size() == 0, "uncommit in page-sized chunks");
  return (VirtualFree(addr, bytes, MEM_DECOMMIT) != 0);
}

bool os::pd_release_memory(char* addr, size_t bytes) {
  return VirtualFree(addr, 0, MEM_RELEASE) != 0;
}

bool os::pd_create_stack_guard_pages(char* addr, size_t size) {
  return os::commit_memory(addr, size, !ExecMem);
}

bool os::remove_stack_guard_pages(char* addr, size_t size) {
  return os::uncommit_memory(addr, size);
}

static bool protect_pages_individually(char* addr, size_t bytes, unsigned int p, DWORD *old_status) {
  uint count = 0;
  bool ret = false;
  size_t bytes_remaining = bytes;
  char * next_protect_addr = addr;

  // Use VirtualQuery() to get the chunk size.
  while (bytes_remaining) {
    MEMORY_BASIC_INFORMATION alloc_info;
    if (VirtualQuery(next_protect_addr, &alloc_info, sizeof(alloc_info)) == 0) {
      return false;
    }

    size_t bytes_to_protect = MIN2(bytes_remaining, (size_t)alloc_info.RegionSize);
    // We used different API at allocate_pages_individually() based on UseNUMAInterleaving,
    // but we don't distinguish here as both cases are protected by same API.
    ret = VirtualProtect(next_protect_addr, bytes_to_protect, p, old_status) != 0;
    warning("Failed protecting pages individually for chunk #%u", count);
    if (!ret) {
      return false;
    }

    bytes_remaining -= bytes_to_protect;
    next_protect_addr += bytes_to_protect;
    count++;
  }
  return ret;
}

// Set protections specified
bool os::protect_memory(char* addr, size_t bytes, ProtType prot,
                        bool is_committed) {
  unsigned int p = 0;
  switch (prot) {
  case MEM_PROT_NONE: p = PAGE_NOACCESS; break;
  case MEM_PROT_READ: p = PAGE_READONLY; break;
  case MEM_PROT_RW:   p = PAGE_READWRITE; break;
  case MEM_PROT_RWX:  p = PAGE_EXECUTE_READWRITE; break;
  default:
    ShouldNotReachHere();
  }

  DWORD old_status;

  // Strange enough, but on Win32 one can change protection only for committed
  // memory, not a big deal anyway, as bytes less or equal than 64K
  if (!is_committed) {
    commit_memory_or_exit(addr, bytes, prot == MEM_PROT_RWX,
                          "cannot commit protection page");
  }
  // One cannot use os::guard_memory() here, as on Win32 guard page
  // have different (one-shot) semantics, from MSDN on PAGE_GUARD:
  //
  // Pages in the region become guard pages. Any attempt to access a guard page
  // causes the system to raise a STATUS_GUARD_PAGE exception and turn off
  // the guard page status. Guard pages thus act as a one-time access alarm.
  bool ret;
  if (UseNUMAInterleaving) {
    // If UseNUMAInterleaving is enabled, the pages may have been allocated a chunk at a time,
    // so we must protect the chunks individually.
    ret = protect_pages_individually(addr, bytes, p, &old_status);
  } else {
    ret = VirtualProtect(addr, bytes, p, &old_status) != 0;
  }
#ifdef ASSERT
  if (!ret) {
    int err = os::get_last_error();
    char buf[256];
    size_t buf_len = os::lasterror(buf, sizeof(buf));
    warning("INFO: os::protect_memory(" PTR_FORMAT ", " SIZE_FORMAT
          ") failed; error='%s' (DOS error/errno=%d)", addr, bytes,
          buf_len != 0 ? buf : "<no_error_string>", err);
  }
#endif
  return ret;
}

bool os::guard_memory(char* addr, size_t bytes) {
  DWORD old_status;
  return VirtualProtect(addr, bytes, PAGE_READWRITE | PAGE_GUARD, &old_status) != 0;
}

bool os::unguard_memory(char* addr, size_t bytes) {
  DWORD old_status;
  return VirtualProtect(addr, bytes, PAGE_READWRITE, &old_status) != 0;
}

void os::pd_realign_memory(char *addr, size_t bytes, size_t alignment_hint) { }
void os::pd_free_memory(char *addr, size_t bytes, size_t alignment_hint) { }
void os::numa_make_global(char *addr, size_t bytes)    { }
void os::numa_make_local(char *addr, size_t bytes, int lgrp_hint)    { }
bool os::numa_topology_changed()                       { return false; }
size_t os::numa_get_groups_num()                       { return MAX2(numa_node_list_holder.get_count(), 1); }
int os::numa_get_group_id()                            { return 0; }
size_t os::numa_get_leaf_groups(int *ids, size_t size) {
  if (numa_node_list_holder.get_count() == 0 && size > 0) {
    // Provide an answer for UMA systems
    ids[0] = 0;
    return 1;
  } else {
    // check for size bigger than actual groups_num
    size = MIN2(size, numa_get_groups_num());
    for (int i = 0; i < (int)size; i++) {
      ids[i] = numa_node_list_holder.get_node_list_entry(i);
    }
    return size;
  }
}

int os::numa_get_group_id_for_address(const void* address) {
  return 0;
}

bool os::get_page_info(char *start, page_info* info) {
  return false;
}

char *os::scan_pages(char *start, char* end, page_info* page_expected,
                     page_info* page_found) {
  return end;
}

char* os::non_memory_address_word() {
  // Must never look like an address returned by reserve_memory,
  // even in its subfields (as defined by the CPU immediate fields,
  // if the CPU splits constants across multiple instructions).
  return (char*)-1;
}

#define MAX_ERROR_COUNT 100
#define SYS_THREAD_ERROR 0xffffffffUL

void os::pd_start_thread(Thread* thread) {
  DWORD ret = ResumeThread(thread->osthread()->thread_handle());
  // Returns previous suspend state:
  // 0:  Thread was not suspended
  // 1:  Thread is running now
  // >1: Thread is still suspended.
  assert(ret != SYS_THREAD_ERROR, "StartThread failed"); // should propagate back
}


// Short sleep, direct OS call.
//
// ms = 0, means allow others (if any) to run.
//
void os::naked_short_sleep(jlong ms) {
  assert(ms < 1000, "Un-interruptable sleep, short time use only");
  Sleep(ms);
}

// Windows does not provide sleep functionality with nanosecond resolution, so we
// try to approximate this with spinning combined with yielding if another thread
// is ready to run on the current processor.
void os::naked_short_nanosleep(jlong ns) {
  assert(ns > -1 && ns < NANOUNITS, "Un-interruptable sleep, short time use only");

  int64_t start = os::javaTimeNanos();
  do {
    if (SwitchToThread() == 0) {
      // Nothing else is ready to run on this cpu, spin a little
      SpinPause();
    }
  } while (os::javaTimeNanos() - start < ns);
}

// Sleep forever; naked call to OS-specific sleep; use with CAUTION
void os::infinite_sleep() {
  while (true) {    // sleep forever ...
    Sleep(100000);  // ... 100 seconds at a time
  }
}

typedef BOOL (WINAPI * STTSignature)(void);

void os::naked_yield() {
  // Consider passing back the return value from SwitchToThread().
  SwitchToThread();
}

// Win32 only gives you access to seven real priorities at a time,
// so we compress Java's ten down to seven.  It would be better
// if we dynamically adjusted relative priorities.

int os::java_to_os_priority[CriticalPriority + 1] = {
  THREAD_PRIORITY_IDLE,                         // 0  Entry should never be used
  THREAD_PRIORITY_LOWEST,                       // 1  MinPriority
  THREAD_PRIORITY_LOWEST,                       // 2
  THREAD_PRIORITY_BELOW_NORMAL,                 // 3
  THREAD_PRIORITY_BELOW_NORMAL,                 // 4
  THREAD_PRIORITY_NORMAL,                       // 5  NormPriority
  THREAD_PRIORITY_NORMAL,                       // 6
  THREAD_PRIORITY_ABOVE_NORMAL,                 // 7
  THREAD_PRIORITY_ABOVE_NORMAL,                 // 8
  THREAD_PRIORITY_HIGHEST,                      // 9  NearMaxPriority
  THREAD_PRIORITY_HIGHEST,                      // 10 MaxPriority
  THREAD_PRIORITY_HIGHEST                       // 11 CriticalPriority
};

int prio_policy1[CriticalPriority + 1] = {
  THREAD_PRIORITY_IDLE,                         // 0  Entry should never be used
  THREAD_PRIORITY_LOWEST,                       // 1  MinPriority
  THREAD_PRIORITY_LOWEST,                       // 2
  THREAD_PRIORITY_BELOW_NORMAL,                 // 3
  THREAD_PRIORITY_BELOW_NORMAL,                 // 4
  THREAD_PRIORITY_NORMAL,                       // 5  NormPriority
  THREAD_PRIORITY_ABOVE_NORMAL,                 // 6
  THREAD_PRIORITY_ABOVE_NORMAL,                 // 7
  THREAD_PRIORITY_HIGHEST,                      // 8
  THREAD_PRIORITY_HIGHEST,                      // 9  NearMaxPriority
  THREAD_PRIORITY_TIME_CRITICAL,                // 10 MaxPriority
  THREAD_PRIORITY_TIME_CRITICAL                 // 11 CriticalPriority
};

static int prio_init() {
  // If ThreadPriorityPolicy is 1, switch tables
  if (ThreadPriorityPolicy == 1) {
    int i;
    for (i = 0; i < CriticalPriority + 1; i++) {
      os::java_to_os_priority[i] = prio_policy1[i];
    }
  }
  if (UseCriticalJavaThreadPriority) {
    os::java_to_os_priority[MaxPriority] = os::java_to_os_priority[CriticalPriority];
  }
  return 0;
}

OSReturn os::set_native_priority(Thread* thread, int priority) {
  if (!UseThreadPriorities) return OS_OK;
  bool ret = SetThreadPriority(thread->osthread()->thread_handle(), priority) != 0;
  return ret ? OS_OK : OS_ERR;
}

OSReturn os::get_native_priority(const Thread* const thread,
                                 int* priority_ptr) {
  if (!UseThreadPriorities) {
    *priority_ptr = java_to_os_priority[NormPriority];
    return OS_OK;
  }
  int os_prio = GetThreadPriority(thread->osthread()->thread_handle());
  if (os_prio == THREAD_PRIORITY_ERROR_RETURN) {
    assert(false, "GetThreadPriority failed");
    return OS_ERR;
  }
  *priority_ptr = os_prio;
  return OS_OK;
}

// GetCurrentThreadId() returns DWORD
intx os::current_thread_id()  { return GetCurrentThreadId(); }

static int _initial_pid = 0;

int os::current_process_id() {
  return (_initial_pid ? _initial_pid : _getpid());
}

int    os::win32::_vm_page_size              = 0;
int    os::win32::_vm_allocation_granularity = 0;
int    os::win32::_processor_type            = 0;
// Processor level is not available on non-NT systems, use vm_version instead
int    os::win32::_processor_level           = 0;
julong os::win32::_physical_memory           = 0;
size_t os::win32::_default_stack_size        = 0;

intx          os::win32::_os_thread_limit    = 0;
volatile intx os::win32::_os_thread_count    = 0;

bool   os::win32::_is_windows_server         = false;

// 6573254
// Currently, the bug is observed across all the supported Windows releases,
// including the latest one (as of this writing - Windows Server 2012 R2)
bool   os::win32::_has_exit_bug              = true;

void os::win32::initialize_system_info() {
  SYSTEM_INFO si;
  GetSystemInfo(&si);
  _vm_page_size    = si.dwPageSize;
  _vm_allocation_granularity = si.dwAllocationGranularity;
  _processor_type  = si.dwProcessorType;
  _processor_level = si.wProcessorLevel;
  set_processor_count(si.dwNumberOfProcessors);

  MEMORYSTATUSEX ms;
  ms.dwLength = sizeof(ms);

  // also returns dwAvailPhys (free physical memory bytes), dwTotalVirtual, dwAvailVirtual,
  // dwMemoryLoad (% of memory in use)
  GlobalMemoryStatusEx(&ms);
  _physical_memory = ms.ullTotalPhys;

  if (FLAG_IS_DEFAULT(MaxRAM)) {
    // Adjust MaxRAM according to the maximum virtual address space available.
    FLAG_SET_DEFAULT(MaxRAM, MIN2(MaxRAM, (uint64_t) ms.ullTotalVirtual));
  }

  OSVERSIONINFOEX oi;
  oi.dwOSVersionInfoSize = sizeof(OSVERSIONINFOEX);
  GetVersionEx((OSVERSIONINFO*)&oi);
  switch (oi.dwPlatformId) {
  case VER_PLATFORM_WIN32_NT:
    {
      int os_vers = oi.dwMajorVersion * 1000 + oi.dwMinorVersion;
      if (oi.wProductType == VER_NT_DOMAIN_CONTROLLER ||
          oi.wProductType == VER_NT_SERVER) {
        _is_windows_server = true;
      }
    }
    break;
  default: fatal("Unknown platform");
  }

  _default_stack_size = os::current_stack_size();
  assert(_default_stack_size > (size_t) _vm_page_size, "invalid stack size");
  assert((_default_stack_size & (_vm_page_size - 1)) == 0,
         "stack size not a multiple of page size");

  initialize_performance_counter();
}


HINSTANCE os::win32::load_Windows_dll(const char* name, char *ebuf,
                                      int ebuflen) {
  char path[MAX_PATH];
  DWORD size;
  DWORD pathLen = (DWORD)sizeof(path);
  HINSTANCE result = NULL;

  // only allow library name without path component
  assert(strchr(name, '\\') == NULL, "path not allowed");
  assert(strchr(name, ':') == NULL, "path not allowed");
  if (strchr(name, '\\') != NULL || strchr(name, ':') != NULL) {
    jio_snprintf(ebuf, ebuflen,
                 "Invalid parameter while calling os::win32::load_windows_dll(): cannot take path: %s", name);
    return NULL;
  }

  // search system directory
  if ((size = GetSystemDirectory(path, pathLen)) > 0) {
    if (size >= pathLen) {
      return NULL; // truncated
    }
    if (jio_snprintf(path + size, pathLen - size, "\\%s", name) == -1) {
      return NULL; // truncated
    }
    if ((result = (HINSTANCE)os::dll_load(path, ebuf, ebuflen)) != NULL) {
      return result;
    }
  }

  // try Windows directory
  if ((size = GetWindowsDirectory(path, pathLen)) > 0) {
    if (size >= pathLen) {
      return NULL; // truncated
    }
    if (jio_snprintf(path + size, pathLen - size, "\\%s", name) == -1) {
      return NULL; // truncated
    }
    if ((result = (HINSTANCE)os::dll_load(path, ebuf, ebuflen)) != NULL) {
      return result;
    }
  }

  jio_snprintf(ebuf, ebuflen,
               "os::win32::load_windows_dll() cannot load %s from system directories.", name);
  return NULL;
}

#define MAXIMUM_THREADS_TO_KEEP (16 * MAXIMUM_WAIT_OBJECTS)
#define EXIT_TIMEOUT 300000 /* 5 minutes */

static BOOL CALLBACK init_crit_sect_call(PINIT_ONCE, PVOID pcrit_sect, PVOID*) {
  InitializeCriticalSection((CRITICAL_SECTION*)pcrit_sect);
  return TRUE;
}

int os::win32::exit_process_or_thread(Ept what, int exit_code) {
  // Basic approach:
  //  - Each exiting thread registers its intent to exit and then does so.
  //  - A thread trying to terminate the process must wait for all
  //    threads currently exiting to complete their exit.

  if (os::win32::has_exit_bug()) {
    // The array holds handles of the threads that have started exiting by calling
    // _endthreadex().
    // Should be large enough to avoid blocking the exiting thread due to lack of
    // a free slot.
    static HANDLE handles[MAXIMUM_THREADS_TO_KEEP];
    static int handle_count = 0;

    static INIT_ONCE init_once_crit_sect = INIT_ONCE_STATIC_INIT;
    static CRITICAL_SECTION crit_sect;
    static volatile DWORD process_exiting = 0;
    int i, j;
    DWORD res;
    HANDLE hproc, hthr;

    // We only attempt to register threads until a process exiting
    // thread manages to set the process_exiting flag. Any threads
    // that come through here after the process_exiting flag is set
    // are unregistered and will be caught in the SuspendThread()
    // infinite loop below.
    bool registered = false;

    // The first thread that reached this point, initializes the critical section.
    if (!InitOnceExecuteOnce(&init_once_crit_sect, init_crit_sect_call, &crit_sect, NULL)) {
      warning("crit_sect initialization failed in %s: %d\n", __FILE__, __LINE__);
    } else if (Atomic::load_acquire(&process_exiting) == 0) {
      if (what != EPT_THREAD) {
        // Atomically set process_exiting before the critical section
        // to increase the visibility between racing threads.
        Atomic::cmpxchg(&process_exiting, (DWORD)0, GetCurrentThreadId());
      }
      EnterCriticalSection(&crit_sect);

      if (what == EPT_THREAD && Atomic::load_acquire(&process_exiting) == 0) {
        // Remove from the array those handles of the threads that have completed exiting.
        for (i = 0, j = 0; i < handle_count; ++i) {
          res = WaitForSingleObject(handles[i], 0 /* don't wait */);
          if (res == WAIT_TIMEOUT) {
            handles[j++] = handles[i];
          } else {
            if (res == WAIT_FAILED) {
              warning("WaitForSingleObject failed (%u) in %s: %d\n",
                      GetLastError(), __FILE__, __LINE__);
            }
            // Don't keep the handle, if we failed waiting for it.
            CloseHandle(handles[i]);
          }
        }

        // If there's no free slot in the array of the kept handles, we'll have to
        // wait until at least one thread completes exiting.
        if ((handle_count = j) == MAXIMUM_THREADS_TO_KEEP) {
          // Raise the priority of the oldest exiting thread to increase its chances
          // to complete sooner.
          SetThreadPriority(handles[0], THREAD_PRIORITY_ABOVE_NORMAL);
          res = WaitForMultipleObjects(MAXIMUM_WAIT_OBJECTS, handles, FALSE, EXIT_TIMEOUT);
          if (res >= WAIT_OBJECT_0 && res < (WAIT_OBJECT_0 + MAXIMUM_WAIT_OBJECTS)) {
            i = (res - WAIT_OBJECT_0);
            handle_count = MAXIMUM_THREADS_TO_KEEP - 1;
            for (; i < handle_count; ++i) {
              handles[i] = handles[i + 1];
            }
          } else {
            warning("WaitForMultipleObjects %s (%u) in %s: %d\n",
                    (res == WAIT_FAILED ? "failed" : "timed out"),
                    GetLastError(), __FILE__, __LINE__);
            // Don't keep handles, if we failed waiting for them.
            for (i = 0; i < MAXIMUM_THREADS_TO_KEEP; ++i) {
              CloseHandle(handles[i]);
            }
            handle_count = 0;
          }
        }

        // Store a duplicate of the current thread handle in the array of handles.
        hproc = GetCurrentProcess();
        hthr = GetCurrentThread();
        if (!DuplicateHandle(hproc, hthr, hproc, &handles[handle_count],
                             0, FALSE, DUPLICATE_SAME_ACCESS)) {
          warning("DuplicateHandle failed (%u) in %s: %d\n",
                  GetLastError(), __FILE__, __LINE__);

          // We can't register this thread (no more handles) so this thread
          // may be racing with a thread that is calling exit(). If the thread
          // that is calling exit() has managed to set the process_exiting
          // flag, then this thread will be caught in the SuspendThread()
          // infinite loop below which closes that race. A small timing
          // window remains before the process_exiting flag is set, but it
          // is only exposed when we are out of handles.
        } else {
          ++handle_count;
          registered = true;

          // The current exiting thread has stored its handle in the array, and now
          // should leave the critical section before calling _endthreadex().
        }

      } else if (what != EPT_THREAD && handle_count > 0) {
        jlong start_time, finish_time, timeout_left;
        // Before ending the process, make sure all the threads that had called
        // _endthreadex() completed.

        // Set the priority level of the current thread to the same value as
        // the priority level of exiting threads.
        // This is to ensure it will be given a fair chance to execute if
        // the timeout expires.
        hthr = GetCurrentThread();
        SetThreadPriority(hthr, THREAD_PRIORITY_ABOVE_NORMAL);
        start_time = os::javaTimeNanos();
        finish_time = start_time + ((jlong)EXIT_TIMEOUT * 1000000L);
        for (i = 0; ; ) {
          int portion_count = handle_count - i;
          if (portion_count > MAXIMUM_WAIT_OBJECTS) {
            portion_count = MAXIMUM_WAIT_OBJECTS;
          }
          for (j = 0; j < portion_count; ++j) {
            SetThreadPriority(handles[i + j], THREAD_PRIORITY_ABOVE_NORMAL);
          }
          timeout_left = (finish_time - start_time) / 1000000L;
          if (timeout_left < 0) {
            timeout_left = 0;
          }
          res = WaitForMultipleObjects(portion_count, handles + i, TRUE, timeout_left);
          if (res == WAIT_FAILED || res == WAIT_TIMEOUT) {
            warning("WaitForMultipleObjects %s (%u) in %s: %d\n",
                    (res == WAIT_FAILED ? "failed" : "timed out"),
                    GetLastError(), __FILE__, __LINE__);
            // Reset portion_count so we close the remaining
            // handles due to this error.
            portion_count = handle_count - i;
          }
          for (j = 0; j < portion_count; ++j) {
            CloseHandle(handles[i + j]);
          }
          if ((i += portion_count) >= handle_count) {
            break;
          }
          start_time = os::javaTimeNanos();
        }
        handle_count = 0;
      }

      LeaveCriticalSection(&crit_sect);
    }

    if (!registered &&
        Atomic::load_acquire(&process_exiting) != 0 &&
        process_exiting != GetCurrentThreadId()) {
      // Some other thread is about to call exit(), so we don't let
      // the current unregistered thread proceed to exit() or _endthreadex()
      while (true) {
        SuspendThread(GetCurrentThread());
        // Avoid busy-wait loop, if SuspendThread() failed.
        Sleep(EXIT_TIMEOUT);
      }
    }
  }

  // We are here if either
  // - there's no 'race at exit' bug on this OS release;
  // - initialization of the critical section failed (unlikely);
  // - the current thread has registered itself and left the critical section;
  // - the process-exiting thread has raised the flag and left the critical section.
  if (what == EPT_THREAD) {
    _endthreadex((unsigned)exit_code);
  } else if (what == EPT_PROCESS) {
    ::exit(exit_code);
  } else {
    _exit(exit_code);
  }

  // Should not reach here
  return exit_code;
}

#undef EXIT_TIMEOUT

void os::win32::setmode_streams() {
  _setmode(_fileno(stdin), _O_BINARY);
  _setmode(_fileno(stdout), _O_BINARY);
  _setmode(_fileno(stderr), _O_BINARY);
}

void os::wait_for_keypress_at_exit(void) {
  if (PauseAtExit) {
    fprintf(stderr, "Press any key to continue...\n");
    fgetc(stdin);
  }
}


bool os::message_box(const char* title, const char* message) {
  int result = MessageBox(NULL, message, title,
                          MB_YESNO | MB_ICONERROR | MB_SYSTEMMODAL | MB_DEFAULT_DESKTOP_ONLY);
  return result == IDYES;
}

#ifndef PRODUCT
#ifndef _WIN64
// Helpers to check whether NX protection is enabled
int nx_exception_filter(_EXCEPTION_POINTERS *pex) {
  if (pex->ExceptionRecord->ExceptionCode == EXCEPTION_ACCESS_VIOLATION &&
      pex->ExceptionRecord->NumberParameters > 0 &&
      pex->ExceptionRecord->ExceptionInformation[0] ==
      EXCEPTION_INFO_EXEC_VIOLATION) {
    return EXCEPTION_EXECUTE_HANDLER;
  }
  return EXCEPTION_CONTINUE_SEARCH;
}

void nx_check_protection() {
  // If NX is enabled we'll get an exception calling into code on the stack
  char code[] = { (char)0xC3 }; // ret
  void *code_ptr = (void *)code;
  __try {
    __asm call code_ptr
  } __except(nx_exception_filter((_EXCEPTION_POINTERS*)_exception_info())) {
    tty->print_raw_cr("NX protection detected.");
  }
}
#endif // _WIN64
#endif // PRODUCT

// This is called _before_ the global arguments have been parsed
void os::init(void) {
  _initial_pid = _getpid();

  init_random(1234567);

  win32::initialize_system_info();
  win32::setmode_streams();
  init_page_sizes((size_t) win32::vm_page_size());

  // This may be overridden later when argument processing is done.
  FLAG_SET_ERGO(UseLargePagesIndividualAllocation, false);

  // Initialize main_process and main_thread
  main_process = GetCurrentProcess();  // Remember main_process is a pseudo handle
  if (!DuplicateHandle(main_process, GetCurrentThread(), main_process,
                       &main_thread, THREAD_ALL_ACCESS, false, 0)) {
    fatal("DuplicateHandle failed\n");
  }
  main_thread_id = (int) GetCurrentThreadId();

  // initialize fast thread access - only used for 32-bit
  win32::initialize_thread_ptr_offset();
}

// To install functions for atexit processing
extern "C" {
  static void perfMemory_exit_helper() {
    perfMemory_exit();
  }
}

static jint initSock();

// this is called _after_ the global arguments have been parsed
jint os::init_2(void) {

  // This could be set any time but all platforms
  // have to set it the same so we have to mirror Solaris.
  DEBUG_ONLY(os::set_mutex_init_done();)

  // Setup Windows Exceptions

#if INCLUDE_AOT
  // If AOT is enabled we need to install a vectored exception handler
  // in order to forward implicit exceptions from code in AOT
  // generated DLLs.  This is necessary since these DLLs are not
  // registered for structured exceptions like codecache methods are.
  if (AOTLibrary != NULL && (UseAOT || FLAG_IS_DEFAULT(UseAOT))) {
    topLevelVectoredExceptionHandler = AddVectoredExceptionHandler( 1, topLevelVectoredExceptionFilter);
  }
#endif

  // for debugging float code generation bugs
  if (ForceFloatExceptions) {
#ifndef  _WIN64
    static long fp_control_word = 0;
    __asm { fstcw fp_control_word }
    // see Intel PPro Manual, Vol. 2, p 7-16
    const long precision = 0x20;
    const long underflow = 0x10;
    const long overflow  = 0x08;
    const long zero_div  = 0x04;
    const long denorm    = 0x02;
    const long invalid   = 0x01;
    fp_control_word |= invalid;
    __asm { fldcw fp_control_word }
#endif
  }

  // If stack_commit_size is 0, windows will reserve the default size,
  // but only commit a small portion of it.
  size_t stack_commit_size = align_up(ThreadStackSize*K, os::vm_page_size());
  size_t default_reserve_size = os::win32::default_stack_size();
  size_t actual_reserve_size = stack_commit_size;
  if (stack_commit_size < default_reserve_size) {
    // If stack_commit_size == 0, we want this too
    actual_reserve_size = default_reserve_size;
  }

  // Check minimum allowable stack size for thread creation and to initialize
  // the java system classes, including StackOverflowError - depends on page
  // size.  Add two 4K pages for compiler2 recursion in main thread.
  // Add in 4*BytesPerWord 4K pages to account for VM stack during
  // class initialization depending on 32 or 64 bit VM.
  size_t min_stack_allowed =
            (size_t)(JavaThread::stack_guard_zone_size() +
                     JavaThread::stack_shadow_zone_size() +
                     (4*BytesPerWord COMPILER2_PRESENT(+2)) * 4 * K);

  min_stack_allowed = align_up(min_stack_allowed, os::vm_page_size());

  if (actual_reserve_size < min_stack_allowed) {
    tty->print_cr("\nThe Java thread stack size specified is too small. "
                  "Specify at least %dk",
                  min_stack_allowed / K);
    return JNI_ERR;
  }

  JavaThread::set_stack_size_at_create(stack_commit_size);

  // Calculate theoretical max. size of Threads to guard gainst artifical
  // out-of-memory situations, where all available address-space has been
  // reserved by thread stacks.
  assert(actual_reserve_size != 0, "Must have a stack");

  // Calculate the thread limit when we should start doing Virtual Memory
  // banging. Currently when the threads will have used all but 200Mb of space.
  //
  // TODO: consider performing a similar calculation for commit size instead
  // as reserve size, since on a 64-bit platform we'll run into that more
  // often than running out of virtual memory space.  We can use the
  // lower value of the two calculations as the os_thread_limit.
  size_t max_address_space = ((size_t)1 << (BitsPerWord - 1)) - (200 * K * K);
  win32::_os_thread_limit = (intx)(max_address_space / actual_reserve_size);

  // at exit methods are called in the reverse order of their registration.
  // there is no limit to the number of functions registered. atexit does
  // not set errno.

  if (PerfAllowAtExitRegistration) {
    // only register atexit functions if PerfAllowAtExitRegistration is set.
    // atexit functions can be delayed until process exit time, which
    // can be problematic for embedded VM situations. Embedded VMs should
    // call DestroyJavaVM() to assure that VM resources are released.

    // note: perfMemory_exit_helper atexit function may be removed in
    // the future if the appropriate cleanup code can be added to the
    // VM_Exit VMOperation's doit method.
    if (atexit(perfMemory_exit_helper) != 0) {
      warning("os::init_2 atexit(perfMemory_exit_helper) failed");
    }
  }

#ifndef _WIN64
  // Print something if NX is enabled (win32 on AMD64)
  NOT_PRODUCT(if (PrintMiscellaneous && Verbose) nx_check_protection());
#endif

  // initialize thread priority policy
  prio_init();

  UseNUMA = false; // We don't fully support this yet

  if (UseNUMAInterleaving || (UseNUMA && FLAG_IS_DEFAULT(UseNUMAInterleaving))) {
    if (!numa_interleaving_init()) {
      FLAG_SET_ERGO(UseNUMAInterleaving, false);
    } else if (!UseNUMAInterleaving) {
      // When NUMA requested, not-NUMA-aware allocations default to interleaving.
      FLAG_SET_ERGO(UseNUMAInterleaving, true);
    }
  }

  if (initSock() != JNI_OK) {
    return JNI_ERR;
  }

  SymbolEngine::recalc_search_path();

  // Initialize data for jdk.internal.misc.Signal
  if (!ReduceSignalUsage) {
    jdk_misc_signal_init();
  }

  return JNI_OK;
}

// combine the high and low DWORD into a ULONGLONG
static ULONGLONG make_double_word(DWORD high_word, DWORD low_word) {
  ULONGLONG value = high_word;
  value <<= sizeof(high_word) * 8;
  value |= low_word;
  return value;
}

// Transfers data from WIN32_FILE_ATTRIBUTE_DATA structure to struct stat
static void file_attribute_data_to_stat(struct stat* sbuf, WIN32_FILE_ATTRIBUTE_DATA file_data) {
  ::memset((void*)sbuf, 0, sizeof(struct stat));
  sbuf->st_size = (_off_t)make_double_word(file_data.nFileSizeHigh, file_data.nFileSizeLow);
  sbuf->st_mtime = make_double_word(file_data.ftLastWriteTime.dwHighDateTime,
                                  file_data.ftLastWriteTime.dwLowDateTime);
  sbuf->st_ctime = make_double_word(file_data.ftCreationTime.dwHighDateTime,
                                  file_data.ftCreationTime.dwLowDateTime);
  sbuf->st_atime = make_double_word(file_data.ftLastAccessTime.dwHighDateTime,
                                  file_data.ftLastAccessTime.dwLowDateTime);
  if ((file_data.dwFileAttributes & FILE_ATTRIBUTE_DIRECTORY) != 0) {
    sbuf->st_mode |= S_IFDIR;
  } else {
    sbuf->st_mode |= S_IFREG;
  }
}

static errno_t convert_to_unicode(char const* char_path, LPWSTR* unicode_path) {
  // Get required buffer size to convert to Unicode
  int unicode_path_len = MultiByteToWideChar(CP_ACP,
                                             MB_ERR_INVALID_CHARS,
                                             char_path, -1,
                                             NULL, 0);
  if (unicode_path_len == 0) {
    return EINVAL;
  }

  *unicode_path = NEW_C_HEAP_ARRAY(WCHAR, unicode_path_len, mtInternal);

  int result = MultiByteToWideChar(CP_ACP,
                                   MB_ERR_INVALID_CHARS,
                                   char_path, -1,
                                   *unicode_path, unicode_path_len);
  assert(result == unicode_path_len, "length already checked above");

  return ERROR_SUCCESS;
}

static errno_t get_full_path(LPCWSTR unicode_path, LPWSTR* full_path) {
  // Get required buffer size to convert to full path. The return
  // value INCLUDES the terminating null character.
  DWORD full_path_len = GetFullPathNameW(unicode_path, 0, NULL, NULL);
  if (full_path_len == 0) {
    return EINVAL;
  }

  *full_path = NEW_C_HEAP_ARRAY(WCHAR, full_path_len, mtInternal);

  // When the buffer has sufficient size, the return value EXCLUDES the
  // terminating null character
  DWORD result = GetFullPathNameW(unicode_path, full_path_len, *full_path, NULL);
  assert(result <= full_path_len, "length already checked above");

  return ERROR_SUCCESS;
}

static void set_path_prefix(char* buf, LPWSTR* prefix, int* prefix_off, bool* needs_fullpath) {
  *prefix_off = 0;
  *needs_fullpath = true;

  if (::isalpha(buf[0]) && !::IsDBCSLeadByte(buf[0]) && buf[1] == ':' && buf[2] == '\\') {
    *prefix = L"\\\\?\\";
  } else if (buf[0] == '\\' && buf[1] == '\\') {
    if (buf[2] == '?' && buf[3] == '\\') {
      *prefix = L"";
      *needs_fullpath = false;
    } else {
      *prefix = L"\\\\?\\UNC";
      *prefix_off = 1; // Overwrite the first char with the prefix, so \\share\path becomes \\?\UNC\share\path
    }
  } else {
    *prefix = L"\\\\?\\";
  }
}

// Returns the given path as an absolute wide path in unc format. The returned path is NULL
// on error (with err being set accordingly) and should be freed via os::free() otherwise.
// additional_space is the size of space, in wchar_t, the function will additionally add to
// the allocation of return buffer (such that the size of the returned buffer is at least
// wcslen(buf) + 1 + additional_space).
static wchar_t* wide_abs_unc_path(char const* path, errno_t & err, int additional_space = 0) {
  if ((path == NULL) || (path[0] == '\0')) {
    err = ENOENT;
    return NULL;
  }

  // Need to allocate at least room for 3 characters, since os::native_path transforms C: to C:.
  size_t buf_len = 1 + MAX2((size_t)3, strlen(path));
  char* buf = NEW_C_HEAP_ARRAY(char, buf_len, mtInternal);
  strncpy(buf, path, buf_len);
  os::native_path(buf);

  LPWSTR prefix = NULL;
  int prefix_off = 0;
  bool needs_fullpath = true;
  set_path_prefix(buf, &prefix, &prefix_off, &needs_fullpath);

  LPWSTR unicode_path = NULL;
  err = convert_to_unicode(buf, &unicode_path);
  FREE_C_HEAP_ARRAY(char, buf);
  if (err != ERROR_SUCCESS) {
    return NULL;
  }

  LPWSTR converted_path = NULL;
  if (needs_fullpath) {
    err = get_full_path(unicode_path, &converted_path);
  } else {
    converted_path = unicode_path;
  }

  LPWSTR result = NULL;
  if (converted_path != NULL) {
    size_t prefix_len = wcslen(prefix);
    size_t result_len = prefix_len - prefix_off + wcslen(converted_path) + additional_space + 1;
    result = NEW_C_HEAP_ARRAY(WCHAR, result_len, mtInternal);
    _snwprintf(result, result_len, L"%s%s", prefix, &converted_path[prefix_off]);

    // Remove trailing pathsep (not for \\?\<DRIVE>:\, since it would make it relative)
    result_len = wcslen(result);
    if ((result[result_len - 1] == L'\\') &&
        !(::iswalpha(result[4]) && result[5] == L':' && result_len == 7)) {
      result[result_len - 1] = L'\0';
    }
  }

  if (converted_path != unicode_path) {
    FREE_C_HEAP_ARRAY(WCHAR, converted_path);
  }
  FREE_C_HEAP_ARRAY(WCHAR, unicode_path);

  return static_cast<wchar_t*>(result); // LPWSTR and wchat_t* are the same type on Windows.
}

int os::stat(const char *path, struct stat *sbuf) {
  errno_t err;
  wchar_t* wide_path = wide_abs_unc_path(path, err);

  if (wide_path == NULL) {
    errno = err;
    return -1;
  }

  WIN32_FILE_ATTRIBUTE_DATA file_data;;
  BOOL bret = ::GetFileAttributesExW(wide_path, GetFileExInfoStandard, &file_data);
  os::free(wide_path);

  if (!bret) {
    errno = ::GetLastError();
    return -1;
  }

  file_attribute_data_to_stat(sbuf, file_data);
  return 0;
}

static HANDLE create_read_only_file_handle(const char* file) {
  errno_t err;
  wchar_t* wide_path = wide_abs_unc_path(file, err);

  if (wide_path == NULL) {
    errno = err;
    return INVALID_HANDLE_VALUE;
  }

  HANDLE handle = ::CreateFileW(wide_path, 0, FILE_SHARE_READ,
                                NULL, OPEN_EXISTING, FILE_ATTRIBUTE_NORMAL, NULL);
  os::free(wide_path);

  return handle;
}

bool os::same_files(const char* file1, const char* file2) {

  if (file1 == NULL && file2 == NULL) {
    return true;
  }

  if (file1 == NULL || file2 == NULL) {
    return false;
  }

  if (strcmp(file1, file2) == 0) {
    return true;
  }

  HANDLE handle1 = create_read_only_file_handle(file1);
  HANDLE handle2 = create_read_only_file_handle(file2);
  bool result = false;

  // if we could open both paths...
  if (handle1 != INVALID_HANDLE_VALUE && handle2 != INVALID_HANDLE_VALUE) {
    BY_HANDLE_FILE_INFORMATION fileInfo1;
    BY_HANDLE_FILE_INFORMATION fileInfo2;
    if (::GetFileInformationByHandle(handle1, &fileInfo1) &&
      ::GetFileInformationByHandle(handle2, &fileInfo2)) {
      // the paths are the same if they refer to the same file (fileindex) on the same volume (volume serial number)
      if (fileInfo1.dwVolumeSerialNumber == fileInfo2.dwVolumeSerialNumber &&
        fileInfo1.nFileIndexHigh == fileInfo2.nFileIndexHigh &&
        fileInfo1.nFileIndexLow == fileInfo2.nFileIndexLow) {
        result = true;
      }
    }
  }

  //free the handles
  if (handle1 != INVALID_HANDLE_VALUE) {
    ::CloseHandle(handle1);
  }

  if (handle2 != INVALID_HANDLE_VALUE) {
    ::CloseHandle(handle2);
  }

  return result;
}

#define FT2INT64(ft) \
  ((jlong)((jlong)(ft).dwHighDateTime << 32 | (julong)(ft).dwLowDateTime))


// current_thread_cpu_time(bool) and thread_cpu_time(Thread*, bool)
// are used by JVM M&M and JVMTI to get user+sys or user CPU time
// of a thread.
//
// current_thread_cpu_time() and thread_cpu_time(Thread*) returns
// the fast estimate available on the platform.

// current_thread_cpu_time() is not optimized for Windows yet
jlong os::current_thread_cpu_time() {
  // return user + sys since the cost is the same
  return os::thread_cpu_time(Thread::current(), true /* user+sys */);
}

jlong os::thread_cpu_time(Thread* thread) {
  // consistent with what current_thread_cpu_time() returns.
  return os::thread_cpu_time(thread, true /* user+sys */);
}

jlong os::current_thread_cpu_time(bool user_sys_cpu_time) {
  return os::thread_cpu_time(Thread::current(), user_sys_cpu_time);
}

jlong os::thread_cpu_time(Thread* thread, bool user_sys_cpu_time) {
  // This code is copy from clasic VM -> hpi::sysThreadCPUTime
  // If this function changes, os::is_thread_cpu_time_supported() should too
  FILETIME CreationTime;
  FILETIME ExitTime;
  FILETIME KernelTime;
  FILETIME UserTime;

  if (GetThreadTimes(thread->osthread()->thread_handle(), &CreationTime,
                      &ExitTime, &KernelTime, &UserTime) == 0) {
    return -1;
  } else if (user_sys_cpu_time) {
    return (FT2INT64(UserTime) + FT2INT64(KernelTime)) * 100;
  } else {
    return FT2INT64(UserTime) * 100;
  }
}

void os::current_thread_cpu_time_info(jvmtiTimerInfo *info_ptr) {
  info_ptr->max_value = ALL_64_BITS;        // the max value -- all 64 bits
  info_ptr->may_skip_backward = false;      // GetThreadTimes returns absolute time
  info_ptr->may_skip_forward = false;       // GetThreadTimes returns absolute time
  info_ptr->kind = JVMTI_TIMER_TOTAL_CPU;   // user+system time is returned
}

void os::thread_cpu_time_info(jvmtiTimerInfo *info_ptr) {
  info_ptr->max_value = ALL_64_BITS;        // the max value -- all 64 bits
  info_ptr->may_skip_backward = false;      // GetThreadTimes returns absolute time
  info_ptr->may_skip_forward = false;       // GetThreadTimes returns absolute time
  info_ptr->kind = JVMTI_TIMER_TOTAL_CPU;   // user+system time is returned
}

bool os::is_thread_cpu_time_supported() {
  // see os::thread_cpu_time
  FILETIME CreationTime;
  FILETIME ExitTime;
  FILETIME KernelTime;
  FILETIME UserTime;

  if (GetThreadTimes(GetCurrentThread(), &CreationTime, &ExitTime,
                      &KernelTime, &UserTime) == 0) {
    return false;
  } else {
    return true;
  }
}

// Windows does't provide a loadavg primitive so this is stubbed out for now.
// It does have primitives (PDH API) to get CPU usage and run queue length.
// "\\Processor(_Total)\\% Processor Time", "\\System\\Processor Queue Length"
// If we wanted to implement loadavg on Windows, we have a few options:
//
// a) Query CPU usage and run queue length and "fake" an answer by
//    returning the CPU usage if it's under 100%, and the run queue
//    length otherwise.  It turns out that querying is pretty slow
//    on Windows, on the order of 200 microseconds on a fast machine.
//    Note that on the Windows the CPU usage value is the % usage
//    since the last time the API was called (and the first call
//    returns 100%), so we'd have to deal with that as well.
//
// b) Sample the "fake" answer using a sampling thread and store
//    the answer in a global variable.  The call to loadavg would
//    just return the value of the global, avoiding the slow query.
//
// c) Sample a better answer using exponential decay to smooth the
//    value.  This is basically the algorithm used by UNIX kernels.
//
// Note that sampling thread starvation could affect both (b) and (c).
int os::loadavg(double loadavg[], int nelem) {
  return -1;
}


// DontYieldALot=false by default: dutifully perform all yields as requested by JVM_Yield()
bool os::dont_yield() {
  return DontYieldALot;
}

int os::open(const char *path, int oflag, int mode) {
  errno_t err;
  wchar_t* wide_path = wide_abs_unc_path(path, err);

  if (wide_path == NULL) {
    errno = err;
    return -1;
  }
  int fd = ::_wopen(wide_path, oflag | O_BINARY | O_NOINHERIT, mode);
  os::free(wide_path);

  if (fd == -1) {
    errno = ::GetLastError();
  }

  return fd;
}

FILE* os::open(int fd, const char* mode) {
  return ::_fdopen(fd, mode);
}

// Is a (classpath) directory empty?
bool os::dir_is_empty(const char* path) {
  errno_t err;
  wchar_t* wide_path = wide_abs_unc_path(path, err, 2);

  if (wide_path == NULL) {
    errno = err;
    return false;
  }

  // Make sure we end with "\\*"
  if (wide_path[wcslen(wide_path) - 1] == L'\\') {
    wcscat(wide_path, L"*");
  } else {
    wcscat(wide_path, L"\\*");
  }

  WIN32_FIND_DATAW fd;
  HANDLE f = ::FindFirstFileW(wide_path, &fd);
  os::free(wide_path);
  bool is_empty = true;

  if (f != INVALID_HANDLE_VALUE) {
    while (is_empty && ::FindNextFileW(f, &fd)) {
      // An empty directory contains only the current directory file
      // and the previous directory file.
      if ((wcscmp(fd.cFileName, L".") != 0) &&
          (wcscmp(fd.cFileName, L"..") != 0)) {
        is_empty = false;
      }
    }
    FindClose(f);
  } else {
    errno = ::GetLastError();
  }

  return is_empty;
}

// create binary file, rewriting existing file if required
int os::create_binary_file(const char* path, bool rewrite_existing) {
  int oflags = _O_CREAT | _O_WRONLY | _O_BINARY;
  if (!rewrite_existing) {
    oflags |= _O_EXCL;
  }
  return ::open(path, oflags, _S_IREAD | _S_IWRITE);
}

// return current position of file pointer
jlong os::current_file_offset(int fd) {
  return (jlong)::_lseeki64(fd, (__int64)0L, SEEK_CUR);
}

// move file pointer to the specified offset
jlong os::seek_to_file_offset(int fd, jlong offset) {
  return (jlong)::_lseeki64(fd, (__int64)offset, SEEK_SET);
}


jlong os::lseek(int fd, jlong offset, int whence) {
  return (jlong) ::_lseeki64(fd, offset, whence);
}

ssize_t os::read_at(int fd, void *buf, unsigned int nBytes, jlong offset) {
  OVERLAPPED ov;
  DWORD nread;
  BOOL result;

  ZeroMemory(&ov, sizeof(ov));
  ov.Offset = (DWORD)offset;
  ov.OffsetHigh = (DWORD)(offset >> 32);

  HANDLE h = (HANDLE)::_get_osfhandle(fd);

  result = ReadFile(h, (LPVOID)buf, nBytes, &nread, &ov);

  return result ? nread : 0;
}


// This method is a slightly reworked copy of JDK's sysNativePath
// from src/windows/hpi/src/path_md.c

// Convert a pathname to native format.  On win32, this involves forcing all
// separators to be '\\' rather than '/' (both are legal inputs, but Win95
// sometimes rejects '/') and removing redundant separators.  The input path is
// assumed to have been converted into the character encoding used by the local
// system.  Because this might be a double-byte encoding, care is taken to
// treat double-byte lead characters correctly.
//
// This procedure modifies the given path in place, as the result is never
// longer than the original.  There is no error return; this operation always
// succeeds.
char * os::native_path(char *path) {
  char *src = path, *dst = path, *end = path;
  char *colon = NULL;  // If a drive specifier is found, this will
                       // point to the colon following the drive letter

  // Assumption: '/', '\\', ':', and drive letters are never lead bytes
  assert(((!::IsDBCSLeadByte('/')) && (!::IsDBCSLeadByte('\\'))
          && (!::IsDBCSLeadByte(':'))), "Illegal lead byte");

  // Check for leading separators
#define isfilesep(c) ((c) == '/' || (c) == '\\')
  while (isfilesep(*src)) {
    src++;
  }

  if (::isalpha(*src) && !::IsDBCSLeadByte(*src) && src[1] == ':') {
    // Remove leading separators if followed by drive specifier.  This
    // hack is necessary to support file URLs containing drive
    // specifiers (e.g., "file://c:/path").  As a side effect,
    // "/c:/path" can be used as an alternative to "c:/path".
    *dst++ = *src++;
    colon = dst;
    *dst++ = ':';
    src++;
  } else {
    src = path;
    if (isfilesep(src[0]) && isfilesep(src[1])) {
      // UNC pathname: Retain first separator; leave src pointed at
      // second separator so that further separators will be collapsed
      // into the second separator.  The result will be a pathname
      // beginning with "\\\\" followed (most likely) by a host name.
      src = dst = path + 1;
      path[0] = '\\';     // Force first separator to '\\'
    }
  }

  end = dst;

  // Remove redundant separators from remainder of path, forcing all
  // separators to be '\\' rather than '/'. Also, single byte space
  // characters are removed from the end of the path because those
  // are not legal ending characters on this operating system.
  //
  while (*src != '\0') {
    if (isfilesep(*src)) {
      *dst++ = '\\'; src++;
      while (isfilesep(*src)) src++;
      if (*src == '\0') {
        // Check for trailing separator
        end = dst;
        if (colon == dst - 2) break;  // "z:\\"
        if (dst == path + 1) break;   // "\\"
        if (dst == path + 2 && isfilesep(path[0])) {
          // "\\\\" is not collapsed to "\\" because "\\\\" marks the
          // beginning of a UNC pathname.  Even though it is not, by
          // itself, a valid UNC pathname, we leave it as is in order
          // to be consistent with the path canonicalizer as well
          // as the win32 APIs, which treat this case as an invalid
          // UNC pathname rather than as an alias for the root
          // directory of the current drive.
          break;
        }
        end = --dst;  // Path does not denote a root directory, so
                      // remove trailing separator
        break;
      }
      end = dst;
    } else {
      if (::IsDBCSLeadByte(*src)) {  // Copy a double-byte character
        *dst++ = *src++;
        if (*src) *dst++ = *src++;
        end = dst;
      } else {  // Copy a single-byte character
        char c = *src++;
        *dst++ = c;
        // Space is not a legal ending character
        if (c != ' ') end = dst;
      }
    }
  }

  *end = '\0';

  // For "z:", add "." to work around a bug in the C runtime library
  if (colon == dst - 1) {
    path[2] = '.';
    path[3] = '\0';
  }

  return path;
}

// This code is a copy of JDK's sysSetLength
// from src/windows/hpi/src/sys_api_md.c

int os::ftruncate(int fd, jlong length) {
  HANDLE h = (HANDLE)::_get_osfhandle(fd);
  long high = (long)(length >> 32);
  DWORD ret;

  if (h == (HANDLE)(-1)) {
    return -1;
  }

  ret = ::SetFilePointer(h, (long)(length), &high, FILE_BEGIN);
  if ((ret == 0xFFFFFFFF) && (::GetLastError() != NO_ERROR)) {
    return -1;
  }

  if (::SetEndOfFile(h) == FALSE) {
    return -1;
  }

  return 0;
}

int os::get_fileno(FILE* fp) {
  return _fileno(fp);
}

// This code is a copy of JDK's sysSync
// from src/windows/hpi/src/sys_api_md.c
// except for the legacy workaround for a bug in Win 98

int os::fsync(int fd) {
  HANDLE handle = (HANDLE)::_get_osfhandle(fd);

  if ((!::FlushFileBuffers(handle)) &&
      (GetLastError() != ERROR_ACCESS_DENIED)) {
    // from winerror.h
    return -1;
  }
  return 0;
}

static int nonSeekAvailable(int, long *);
static int stdinAvailable(int, long *);

// This code is a copy of JDK's sysAvailable
// from src/windows/hpi/src/sys_api_md.c

int os::available(int fd, jlong *bytes) {
  jlong cur, end;
  struct _stati64 stbuf64;

  if (::_fstati64(fd, &stbuf64) >= 0) {
    int mode = stbuf64.st_mode;
    if (S_ISCHR(mode) || S_ISFIFO(mode)) {
      int ret;
      long lpbytes;
      if (fd == 0) {
        ret = stdinAvailable(fd, &lpbytes);
      } else {
        ret = nonSeekAvailable(fd, &lpbytes);
      }
      (*bytes) = (jlong)(lpbytes);
      return ret;
    }
    if ((cur = ::_lseeki64(fd, 0L, SEEK_CUR)) == -1) {
      return FALSE;
    } else if ((end = ::_lseeki64(fd, 0L, SEEK_END)) == -1) {
      return FALSE;
    } else if (::_lseeki64(fd, cur, SEEK_SET) == -1) {
      return FALSE;
    }
    *bytes = end - cur;
    return TRUE;
  } else {
    return FALSE;
  }
}

void os::flockfile(FILE* fp) {
  _lock_file(fp);
}

void os::funlockfile(FILE* fp) {
  _unlock_file(fp);
}

// This code is a copy of JDK's nonSeekAvailable
// from src/windows/hpi/src/sys_api_md.c

static int nonSeekAvailable(int fd, long *pbytes) {
  // This is used for available on non-seekable devices
  // (like both named and anonymous pipes, such as pipes
  //  connected to an exec'd process).
  // Standard Input is a special case.
  HANDLE han;

  if ((han = (HANDLE) ::_get_osfhandle(fd)) == (HANDLE)(-1)) {
    return FALSE;
  }

  if (! ::PeekNamedPipe(han, NULL, 0, NULL, (LPDWORD)pbytes, NULL)) {
    // PeekNamedPipe fails when at EOF.  In that case we
    // simply make *pbytes = 0 which is consistent with the
    // behavior we get on Solaris when an fd is at EOF.
    // The only alternative is to raise an Exception,
    // which isn't really warranted.
    //
    if (::GetLastError() != ERROR_BROKEN_PIPE) {
      return FALSE;
    }
    *pbytes = 0;
  }
  return TRUE;
}

#define MAX_INPUT_EVENTS 2000

// This code is a copy of JDK's stdinAvailable
// from src/windows/hpi/src/sys_api_md.c

static int stdinAvailable(int fd, long *pbytes) {
  HANDLE han;
  DWORD numEventsRead = 0;  // Number of events read from buffer
  DWORD numEvents = 0;      // Number of events in buffer
  DWORD i = 0;              // Loop index
  DWORD curLength = 0;      // Position marker
  DWORD actualLength = 0;   // Number of bytes readable
  BOOL error = FALSE;       // Error holder
  INPUT_RECORD *lpBuffer;   // Pointer to records of input events

  if ((han = ::GetStdHandle(STD_INPUT_HANDLE)) == INVALID_HANDLE_VALUE) {
    return FALSE;
  }

  // Construct an array of input records in the console buffer
  error = ::GetNumberOfConsoleInputEvents(han, &numEvents);
  if (error == 0) {
    return nonSeekAvailable(fd, pbytes);
  }

  // lpBuffer must fit into 64K or else PeekConsoleInput fails
  if (numEvents > MAX_INPUT_EVENTS) {
    numEvents = MAX_INPUT_EVENTS;
  }

  lpBuffer = (INPUT_RECORD *)os::malloc(numEvents * sizeof(INPUT_RECORD), mtInternal);
  if (lpBuffer == NULL) {
    return FALSE;
  }

  error = ::PeekConsoleInput(han, lpBuffer, numEvents, &numEventsRead);
  if (error == 0) {
    os::free(lpBuffer);
    return FALSE;
  }

  // Examine input records for the number of bytes available
  for (i=0; i<numEvents; i++) {
    if (lpBuffer[i].EventType == KEY_EVENT) {

      KEY_EVENT_RECORD *keyRecord = (KEY_EVENT_RECORD *)
                                      &(lpBuffer[i].Event);
      if (keyRecord->bKeyDown == TRUE) {
        CHAR *keyPressed = (CHAR *) &(keyRecord->uChar);
        curLength++;
        if (*keyPressed == '\r') {
          actualLength = curLength;
        }
      }
    }
  }

  if (lpBuffer != NULL) {
    os::free(lpBuffer);
  }

  *pbytes = (long) actualLength;
  return TRUE;
}

// Map a block of memory.
char* os::pd_map_memory(int fd, const char* file_name, size_t file_offset,
                        char *addr, size_t bytes, bool read_only,
                        bool allow_exec) {

  errno_t err;
  wchar_t* wide_path = wide_abs_unc_path(file_name, err);

  if (wide_path == NULL) {
    return NULL;
  }

  HANDLE hFile;
  char* base;

  hFile = CreateFileW(wide_path, GENERIC_READ, FILE_SHARE_READ, NULL,
                     OPEN_EXISTING, FILE_ATTRIBUTE_NORMAL, NULL);
  if (hFile == INVALID_HANDLE_VALUE) {
    log_info(os)("CreateFileW() failed: GetLastError->%ld.", GetLastError());
    os::free(wide_path);
    return NULL;
  }
  os::free(wide_path);

  if (allow_exec) {
    // CreateFileMapping/MapViewOfFileEx can't map executable memory
    // unless it comes from a PE image (which the shared archive is not.)
    // Even VirtualProtect refuses to give execute access to mapped memory
    // that was not previously executable.
    //
    // Instead, stick the executable region in anonymous memory.  Yuck.
    // Penalty is that ~4 pages will not be shareable - in the future
    // we might consider DLLizing the shared archive with a proper PE
    // header so that mapping executable + sharing is possible.

    base = (char*) VirtualAlloc(addr, bytes, MEM_COMMIT | MEM_RESERVE,
                                PAGE_READWRITE);
    if (base == NULL) {
      log_info(os)("VirtualAlloc() failed: GetLastError->%ld.", GetLastError());
      CloseHandle(hFile);
      return NULL;
    }

    // Record virtual memory allocation
    MemTracker::record_virtual_memory_reserve_and_commit((address)addr, bytes, CALLER_PC);

    DWORD bytes_read;
    OVERLAPPED overlapped;
    overlapped.Offset = (DWORD)file_offset;
    overlapped.OffsetHigh = 0;
    overlapped.hEvent = NULL;
    // ReadFile guarantees that if the return value is true, the requested
    // number of bytes were read before returning.
    bool res = ReadFile(hFile, base, (DWORD)bytes, &bytes_read, &overlapped) != 0;
    if (!res) {
      log_info(os)("ReadFile() failed: GetLastError->%ld.", GetLastError());
      release_memory(base, bytes);
      CloseHandle(hFile);
      return NULL;
    }
  } else {
    HANDLE hMap = CreateFileMapping(hFile, NULL, PAGE_WRITECOPY, 0, 0,
                                    NULL /* file_name */);
    if (hMap == NULL) {
      log_info(os)("CreateFileMapping() failed: GetLastError->%ld.", GetLastError());
      CloseHandle(hFile);
      return NULL;
    }

    DWORD access = read_only ? FILE_MAP_READ : FILE_MAP_COPY;
    base = (char*)MapViewOfFileEx(hMap, access, 0, (DWORD)file_offset,
                                  (DWORD)bytes, addr);
    if (base == NULL) {
      log_info(os)("MapViewOfFileEx() failed: GetLastError->%ld.", GetLastError());
      CloseHandle(hMap);
      CloseHandle(hFile);
      return NULL;
    }

    if (CloseHandle(hMap) == 0) {
      log_info(os)("CloseHandle(hMap) failed: GetLastError->%ld.", GetLastError());
      CloseHandle(hFile);
      return base;
    }
  }

  if (allow_exec) {
    DWORD old_protect;
    DWORD exec_access = read_only ? PAGE_EXECUTE_READ : PAGE_EXECUTE_READWRITE;
    bool res = VirtualProtect(base, bytes, exec_access, &old_protect) != 0;

    if (!res) {
      log_info(os)("VirtualProtect() failed: GetLastError->%ld.", GetLastError());
      // Don't consider this a hard error, on IA32 even if the
      // VirtualProtect fails, we should still be able to execute
      CloseHandle(hFile);
      return base;
    }
  }

  if (CloseHandle(hFile) == 0) {
    log_info(os)("CloseHandle(hFile) failed: GetLastError->%ld.", GetLastError());
    return base;
  }

  return base;
}


// Remap a block of memory.
char* os::pd_remap_memory(int fd, const char* file_name, size_t file_offset,
                          char *addr, size_t bytes, bool read_only,
                          bool allow_exec) {
  // This OS does not allow existing memory maps to be remapped so we
  // would have to unmap the memory before we remap it.

  // Because there is a small window between unmapping memory and mapping
  // it in again with different protections, CDS archives are mapped RW
  // on windows, so this function isn't called.
  ShouldNotReachHere();
  return NULL;
}


// Unmap a block of memory.
// Returns true=success, otherwise false.

bool os::pd_unmap_memory(char* addr, size_t bytes) {
  MEMORY_BASIC_INFORMATION mem_info;
  if (VirtualQuery(addr, &mem_info, sizeof(mem_info)) == 0) {
    log_info(os)("VirtualQuery() failed: GetLastError->%ld.", GetLastError());
    return false;
  }

  // Executable memory was not mapped using CreateFileMapping/MapViewOfFileEx.
  // Instead, executable region was allocated using VirtualAlloc(). See
  // pd_map_memory() above.
  //
  // The following flags should match the 'exec_access' flages used for
  // VirtualProtect() in pd_map_memory().
  if (mem_info.Protect == PAGE_EXECUTE_READ ||
      mem_info.Protect == PAGE_EXECUTE_READWRITE) {
    return pd_release_memory(addr, bytes);
  }

  BOOL result = UnmapViewOfFile(addr);
  if (result == 0) {
    log_info(os)("UnmapViewOfFile() failed: GetLastError->%ld.", GetLastError());
    return false;
  }
  return true;
}

void os::pause() {
  char filename[MAX_PATH];
  if (PauseAtStartupFile && PauseAtStartupFile[0]) {
    jio_snprintf(filename, MAX_PATH, "%s", PauseAtStartupFile);
  } else {
    jio_snprintf(filename, MAX_PATH, "./vm.paused.%d", current_process_id());
  }

  int fd = ::open(filename, O_WRONLY | O_CREAT | O_TRUNC, 0666);
  if (fd != -1) {
    struct stat buf;
    ::close(fd);
    while (::stat(filename, &buf) == 0) {
      Sleep(100);
    }
  } else {
    jio_fprintf(stderr,
                "Could not open pause file '%s', continuing immediately.\n", filename);
  }
}

Thread* os::ThreadCrashProtection::_protected_thread = NULL;
os::ThreadCrashProtection* os::ThreadCrashProtection::_crash_protection = NULL;
volatile intptr_t os::ThreadCrashProtection::_crash_mux = 0;

os::ThreadCrashProtection::ThreadCrashProtection() {
}

// See the caveats for this class in os_windows.hpp
// Protects the callback call so that raised OS EXCEPTIONS causes a jump back
// into this method and returns false. If no OS EXCEPTION was raised, returns
// true.
// The callback is supposed to provide the method that should be protected.
//
bool os::ThreadCrashProtection::call(os::CrashProtectionCallback& cb) {

  Thread::muxAcquire(&_crash_mux, "CrashProtection");

  _protected_thread = Thread::current_or_null();
  assert(_protected_thread != NULL, "Cannot crash protect a NULL thread");

  bool success = true;
  __try {
    _crash_protection = this;
    cb.call();
  } __except(EXCEPTION_EXECUTE_HANDLER) {
    // only for protection, nothing to do
    success = false;
  }
  _crash_protection = NULL;
  _protected_thread = NULL;
  Thread::muxRelease(&_crash_mux);
  return success;
}


class HighResolutionInterval : public CHeapObj<mtThread> {
  // The default timer resolution seems to be 10 milliseconds.
  // (Where is this written down?)
  // If someone wants to sleep for only a fraction of the default,
  // then we set the timer resolution down to 1 millisecond for
  // the duration of their interval.
  // We carefully set the resolution back, since otherwise we
  // seem to incur an overhead (3%?) that we don't need.
  // CONSIDER: if ms is small, say 3, then we should run with a high resolution time.
  // Buf if ms is large, say 500, or 503, we should avoid the call to timeBeginPeriod().
  // Alternatively, we could compute the relative error (503/500 = .6%) and only use
  // timeBeginPeriod() if the relative error exceeded some threshold.
  // timeBeginPeriod() has been linked to problems with clock drift on win32 systems and
  // to decreased efficiency related to increased timer "tick" rates.  We want to minimize
  // (a) calls to timeBeginPeriod() and timeEndPeriod() and (b) time spent with high
  // resolution timers running.
 private:
  jlong resolution;
 public:
  HighResolutionInterval(jlong ms) {
    resolution = ms % 10L;
    if (resolution != 0) {
      MMRESULT result = timeBeginPeriod(1L);
    }
  }
  ~HighResolutionInterval() {
    if (resolution != 0) {
      MMRESULT result = timeEndPeriod(1L);
    }
    resolution = 0L;
  }
};

// An Event wraps a win32 "CreateEvent" kernel handle.
//
// We have a number of choices regarding "CreateEvent" win32 handle leakage:
//
// 1:  When a thread dies return the Event to the EventFreeList, clear the ParkHandle
//     field, and call CloseHandle() on the win32 event handle.  Unpark() would
//     need to be modified to tolerate finding a NULL (invalid) win32 event handle.
//     In addition, an unpark() operation might fetch the handle field, but the
//     event could recycle between the fetch and the SetEvent() operation.
//     SetEvent() would either fail because the handle was invalid, or inadvertently work,
//     as the win32 handle value had been recycled.  In an ideal world calling SetEvent()
//     on an stale but recycled handle would be harmless, but in practice this might
//     confuse other non-Sun code, so it's not a viable approach.
//
// 2:  Once a win32 event handle is associated with an Event, it remains associated
//     with the Event.  The event handle is never closed.  This could be construed
//     as handle leakage, but only up to the maximum # of threads that have been extant
//     at any one time.  This shouldn't be an issue, as windows platforms typically
//     permit a process to have hundreds of thousands of open handles.
//
// 3:  Same as (1), but periodically, at stop-the-world time, rundown the EventFreeList
//     and release unused handles.
//
// 4:  Add a CRITICAL_SECTION to the Event to protect LD+SetEvent from LD;ST(null);CloseHandle.
//     It's not clear, however, that we wouldn't be trading one type of leak for another.
//
// 5.  Use an RCU-like mechanism (Read-Copy Update).
//     Or perhaps something similar to Maged Michael's "Hazard pointers".
//
// We use (2).
//
// TODO-FIXME:
// 1.  Reconcile Doug's JSR166 j.u.c park-unpark with the objectmonitor implementation.
// 2.  Consider wrapping the WaitForSingleObject(Ex) calls in SEH try/finally blocks
//     to recover from (or at least detect) the dreaded Windows 841176 bug.
// 3.  Collapse the JSR166 parker event, and the objectmonitor ParkEvent
//     into a single win32 CreateEvent() handle.
//
// Assumption:
//    Only one parker can exist on an event, which is why we allocate
//    them per-thread. Multiple unparkers can coexist.
//
// _Event transitions in park()
//   -1 => -1 : illegal
//    1 =>  0 : pass - return immediately
//    0 => -1 : block; then set _Event to 0 before returning
//
// _Event transitions in unpark()
//    0 => 1 : just return
//    1 => 1 : just return
//   -1 => either 0 or 1; must signal target thread
//         That is, we can safely transition _Event from -1 to either
//         0 or 1.
//
// _Event serves as a restricted-range semaphore.
//   -1 : thread is blocked, i.e. there is a waiter
//    0 : neutral: thread is running or ready,
//        could have been signaled after a wait started
//    1 : signaled - thread is running or ready
//
// Another possible encoding of _Event would be with
// explicit "PARKED" == 01b and "SIGNALED" == 10b bits.
//

int os::PlatformEvent::park(jlong Millis) {
  // Transitions for _Event:
  //   -1 => -1 : illegal
  //    1 =>  0 : pass - return immediately
  //    0 => -1 : block; then set _Event to 0 before returning

  guarantee(_ParkHandle != NULL , "Invariant");
  guarantee(Millis > 0          , "Invariant");

  // CONSIDER: defer assigning a CreateEvent() handle to the Event until
  // the initial park() operation.
  // Consider: use atomic decrement instead of CAS-loop

  int v;
  for (;;) {
    v = _Event;
    if (Atomic::cmpxchg(&_Event, v, v-1) == v) break;
  }
  guarantee((v == 0) || (v == 1), "invariant");
  if (v != 0) return OS_OK;

  // Do this the hard way by blocking ...
  // TODO: consider a brief spin here, gated on the success of recent
  // spin attempts by this thread.
  //
  // We decompose long timeouts into series of shorter timed waits.
  // Evidently large timo values passed in WaitForSingleObject() are problematic on some
  // versions of Windows.  See EventWait() for details.  This may be superstition.  Or not.
  // We trust the WAIT_TIMEOUT indication and don't track the elapsed wait time
  // with os::javaTimeNanos().  Furthermore, we assume that spurious returns from
  // ::WaitForSingleObject() caused by latent ::setEvent() operations will tend
  // to happen early in the wait interval.  Specifically, after a spurious wakeup (rv ==
  // WAIT_OBJECT_0 but _Event is still < 0) we don't bother to recompute Millis to compensate
  // for the already waited time.  This policy does not admit any new outcomes.
  // In the future, however, we might want to track the accumulated wait time and
  // adjust Millis accordingly if we encounter a spurious wakeup.

  const int MAXTIMEOUT = 0x10000000;
  DWORD rv = WAIT_TIMEOUT;
  while (_Event < 0 && Millis > 0) {
    DWORD prd = Millis;     // set prd = MAX (Millis, MAXTIMEOUT)
    if (Millis > MAXTIMEOUT) {
      prd = MAXTIMEOUT;
    }
    HighResolutionInterval *phri = NULL;
    if (!ForceTimeHighResolution) {
      phri = new HighResolutionInterval(prd);
    }
    rv = ::WaitForSingleObject(_ParkHandle, prd);
    assert(rv == WAIT_OBJECT_0 || rv == WAIT_TIMEOUT, "WaitForSingleObject failed");
    if (rv == WAIT_TIMEOUT) {
      Millis -= prd;
    }
    delete phri; // if it is NULL, harmless
  }
  v = _Event;
  _Event = 0;
  // see comment at end of os::PlatformEvent::park() below:
  OrderAccess::fence();
  // If we encounter a nearly simultanous timeout expiry and unpark()
  // we return OS_OK indicating we awoke via unpark().
  // Implementor's license -- returning OS_TIMEOUT would be equally valid, however.
  return (v >= 0) ? OS_OK : OS_TIMEOUT;
}

void os::PlatformEvent::park() {
  // Transitions for _Event:
  //   -1 => -1 : illegal
  //    1 =>  0 : pass - return immediately
  //    0 => -1 : block; then set _Event to 0 before returning

  guarantee(_ParkHandle != NULL, "Invariant");
  // Invariant: Only the thread associated with the Event/PlatformEvent
  // may call park().
  // Consider: use atomic decrement instead of CAS-loop
  int v;
  for (;;) {
    v = _Event;
    if (Atomic::cmpxchg(&_Event, v, v-1) == v) break;
  }
  guarantee((v == 0) || (v == 1), "invariant");
  if (v != 0) return;

  // Do this the hard way by blocking ...
  // TODO: consider a brief spin here, gated on the success of recent
  // spin attempts by this thread.
  while (_Event < 0) {
    DWORD rv = ::WaitForSingleObject(_ParkHandle, INFINITE);
    assert(rv == WAIT_OBJECT_0, "WaitForSingleObject failed");
  }

  // Usually we'll find _Event == 0 at this point, but as
  // an optional optimization we clear it, just in case can
  // multiple unpark() operations drove _Event up to 1.
  _Event = 0;
  OrderAccess::fence();
  guarantee(_Event >= 0, "invariant");
}

void os::PlatformEvent::unpark() {
  guarantee(_ParkHandle != NULL, "Invariant");

  // Transitions for _Event:
  //    0 => 1 : just return
  //    1 => 1 : just return
  //   -1 => either 0 or 1; must signal target thread
  //         That is, we can safely transition _Event from -1 to either
  //         0 or 1.
  // See also: "Semaphores in Plan 9" by Mullender & Cox
  //
  // Note: Forcing a transition from "-1" to "1" on an unpark() means
  // that it will take two back-to-back park() calls for the owning
  // thread to block. This has the benefit of forcing a spurious return
  // from the first park() call after an unpark() call which will help
  // shake out uses of park() and unpark() without condition variables.

  if (Atomic::xchg(&_Event, 1) >= 0) return;

  ::SetEvent(_ParkHandle);
}


// JSR166
// -------------------------------------------------------

// The Windows implementation of Park is very straightforward: Basic
// operations on Win32 Events turn out to have the right semantics to
// use them directly. We opportunistically resuse the event inherited
// from Monitor.

void Parker::park(bool isAbsolute, jlong time) {
  guarantee(_ParkEvent != NULL, "invariant");
  // First, demultiplex/decode time arguments
  if (time < 0) { // don't wait
    return;
  } else if (time == 0 && !isAbsolute) {
    time = INFINITE;
  } else if (isAbsolute) {
    time -= os::javaTimeMillis(); // convert to relative time
    if (time <= 0) {  // already elapsed
      return;
    }
  } else { // relative
    time /= 1000000;  // Must coarsen from nanos to millis
    if (time == 0) {  // Wait for the minimal time unit if zero
      time = 1;
    }
  }

  JavaThread* thread = JavaThread::current();

  // Don't wait if interrupted or already triggered
  if (thread->is_interrupted(false) ||
      WaitForSingleObject(_ParkEvent, 0) == WAIT_OBJECT_0) {
    ResetEvent(_ParkEvent);
    return;
  } else {
    ThreadBlockInVM tbivm(thread);
    OSThreadWaitState osts(thread->osthread(), false /* not Object.wait() */);
    thread->set_suspend_equivalent();

    WaitForSingleObject(_ParkEvent, time);
    ResetEvent(_ParkEvent);

    // If externally suspended while waiting, re-suspend
    if (thread->handle_special_suspend_equivalent_condition()) {
      thread->java_suspend_self();
    }
  }
}

void Parker::unpark() {
  guarantee(_ParkEvent != NULL, "invariant");
  SetEvent(_ParkEvent);
}

// Platform Monitor implementation

// Must already be locked
int os::PlatformMonitor::wait(jlong millis) {
  assert(millis >= 0, "negative timeout");
  int ret = OS_TIMEOUT;
  int status = SleepConditionVariableCS(&_cond, &_mutex,
                                        millis == 0 ? INFINITE : millis);
  if (status != 0) {
    ret = OS_OK;
  }
  #ifndef PRODUCT
  else {
    DWORD err = GetLastError();
    assert(err == ERROR_TIMEOUT, "SleepConditionVariableCS: %ld:", err);
  }
  #endif
  return ret;
}

// Run the specified command in a separate process. Return its exit value,
// or -1 on failure (e.g. can't create a new process).
int os::fork_and_exec(char* cmd, bool use_vfork_if_available) {
  STARTUPINFO si;
  PROCESS_INFORMATION pi;
  DWORD exit_code;

  char * cmd_string;
  const char * cmd_prefix = "cmd /C ";
  size_t len = strlen(cmd) + strlen(cmd_prefix) + 1;
  cmd_string = NEW_C_HEAP_ARRAY_RETURN_NULL(char, len, mtInternal);
  if (cmd_string == NULL) {
    return -1;
  }
  cmd_string[0] = '\0';
  strcat(cmd_string, cmd_prefix);
  strcat(cmd_string, cmd);

  // now replace all '\n' with '&'
  char * substring = cmd_string;
  while ((substring = strchr(substring, '\n')) != NULL) {
    substring[0] = '&';
    substring++;
  }
  memset(&si, 0, sizeof(si));
  si.cb = sizeof(si);
  memset(&pi, 0, sizeof(pi));
  BOOL rslt = CreateProcess(NULL,   // executable name - use command line
                            cmd_string,    // command line
                            NULL,   // process security attribute
                            NULL,   // thread security attribute
                            TRUE,   // inherits system handles
                            0,      // no creation flags
                            NULL,   // use parent's environment block
                            NULL,   // use parent's starting directory
                            &si,    // (in) startup information
                            &pi);   // (out) process information

  if (rslt) {
    // Wait until child process exits.
    WaitForSingleObject(pi.hProcess, INFINITE);

    GetExitCodeProcess(pi.hProcess, &exit_code);

    // Close process and thread handles.
    CloseHandle(pi.hProcess);
    CloseHandle(pi.hThread);
  } else {
    exit_code = -1;
  }

  FREE_C_HEAP_ARRAY(char, cmd_string);
  return (int)exit_code;
}

bool os::find(address addr, outputStream* st) {
  int offset = -1;
  bool result = false;
  char buf[256];
  if (os::dll_address_to_library_name(addr, buf, sizeof(buf), &offset)) {
    st->print(PTR_FORMAT " ", addr);
    if (strlen(buf) < sizeof(buf) - 1) {
      char* p = strrchr(buf, '\\');
      if (p) {
        st->print("%s", p + 1);
      } else {
        st->print("%s", buf);
      }
    } else {
        // The library name is probably truncated. Let's omit the library name.
        // See also JDK-8147512.
    }
    if (os::dll_address_to_function_name(addr, buf, sizeof(buf), &offset)) {
      st->print("::%s + 0x%x", buf, offset);
    }
    st->cr();
    result = true;
  }
  return result;
}

static jint initSock() {
  WSADATA wsadata;

  if (WSAStartup(MAKEWORD(2,2), &wsadata) != 0) {
    jio_fprintf(stderr, "Could not initialize Winsock (error: %d)\n",
                ::GetLastError());
    return JNI_ERR;
  }
  return JNI_OK;
}

struct hostent* os::get_host_by_name(char* name) {
  return (struct hostent*)gethostbyname(name);
}

int os::socket_close(int fd) {
  return ::closesocket(fd);
}

int os::socket(int domain, int type, int protocol) {
  return ::socket(domain, type, protocol);
}

int os::connect(int fd, struct sockaddr* him, socklen_t len) {
  return ::connect(fd, him, len);
}

int os::recv(int fd, char* buf, size_t nBytes, uint flags) {
  return ::recv(fd, buf, (int)nBytes, flags);
}

int os::send(int fd, char* buf, size_t nBytes, uint flags) {
  return ::send(fd, buf, (int)nBytes, flags);
}

int os::raw_send(int fd, char* buf, size_t nBytes, uint flags) {
  return ::send(fd, buf, (int)nBytes, flags);
}

// WINDOWS CONTEXT Flags for THREAD_SAMPLING
#if defined(IA32)
  #define sampling_context_flags (CONTEXT_FULL | CONTEXT_FLOATING_POINT | CONTEXT_EXTENDED_REGISTERS)
#elif defined (AMD64)
  #define sampling_context_flags (CONTEXT_FULL | CONTEXT_FLOATING_POINT)
#endif

// returns true if thread could be suspended,
// false otherwise
static bool do_suspend(HANDLE* h) {
  if (h != NULL) {
    if (SuspendThread(*h) != ~0) {
      return true;
    }
  }
  return false;
}

// resume the thread
// calling resume on an active thread is a no-op
static void do_resume(HANDLE* h) {
  if (h != NULL) {
    ResumeThread(*h);
  }
}

// retrieve a suspend/resume context capable handle
// from the tid. Caller validates handle return value.
void get_thread_handle_for_extended_context(HANDLE* h,
                                            OSThread::thread_id_t tid) {
  if (h != NULL) {
    *h = OpenThread(THREAD_SUSPEND_RESUME | THREAD_GET_CONTEXT | THREAD_QUERY_INFORMATION, FALSE, tid);
  }
}

// Thread sampling implementation
//
void os::SuspendedThreadTask::internal_do_task() {
  CONTEXT    ctxt;
  HANDLE     h = NULL;

  // get context capable handle for thread
  get_thread_handle_for_extended_context(&h, _thread->osthread()->thread_id());

  // sanity
  if (h == NULL || h == INVALID_HANDLE_VALUE) {
    return;
  }

  // suspend the thread
  if (do_suspend(&h)) {
    ctxt.ContextFlags = sampling_context_flags;
    // get thread context
    GetThreadContext(h, &ctxt);
    SuspendedThreadTaskContext context(_thread, &ctxt);
    // pass context to Thread Sampling impl
    do_task(context);
    // resume thread
    do_resume(&h);
  }

  // close handle
  CloseHandle(h);
}

bool os::start_debugging(char *buf, int buflen) {
  int len = (int)strlen(buf);
  char *p = &buf[len];

  jio_snprintf(p, buflen-len,
             "\n\n"
             "Do you want to debug the problem?\n\n"
             "To debug, attach Visual Studio to process %d; then switch to thread 0x%x\n"
             "Select 'Yes' to launch Visual Studio automatically (PATH must include msdev)\n"
             "Otherwise, select 'No' to abort...",
             os::current_process_id(), os::current_thread_id());

  bool yes = os::message_box("Unexpected Error", buf);

  if (yes) {
    // os::breakpoint() calls DebugBreak(), which causes a breakpoint
    // exception. If VM is running inside a debugger, the debugger will
    // catch the exception. Otherwise, the breakpoint exception will reach
    // the default windows exception handler, which can spawn a debugger and
    // automatically attach to the dying VM.
    os::breakpoint();
    yes = false;
  }
  return yes;
}

void* os::get_default_process_handle() {
  return (void*)GetModuleHandle(NULL);
}

// Builds a platform dependent Agent_OnLoad_<lib_name> function name
// which is used to find statically linked in agents.
// Additionally for windows, takes into account __stdcall names.
// Parameters:
//            sym_name: Symbol in library we are looking for
//            lib_name: Name of library to look in, NULL for shared libs.
//            is_absolute_path == true if lib_name is absolute path to agent
//                                     such as "C:/a/b/L.dll"
//            == false if only the base name of the library is passed in
//               such as "L"
char* os::build_agent_function_name(const char *sym_name, const char *lib_name,
                                    bool is_absolute_path) {
  char *agent_entry_name;
  size_t len;
  size_t name_len;
  size_t prefix_len = strlen(JNI_LIB_PREFIX);
  size_t suffix_len = strlen(JNI_LIB_SUFFIX);
  const char *start;

  if (lib_name != NULL) {
    len = name_len = strlen(lib_name);
    if (is_absolute_path) {
      // Need to strip path, prefix and suffix
      if ((start = strrchr(lib_name, *os::file_separator())) != NULL) {
        lib_name = ++start;
      } else {
        // Need to check for drive prefix
        if ((start = strchr(lib_name, ':')) != NULL) {
          lib_name = ++start;
        }
      }
      if (len <= (prefix_len + suffix_len)) {
        return NULL;
      }
      lib_name += prefix_len;
      name_len = strlen(lib_name) - suffix_len;
    }
  }
  len = (lib_name != NULL ? name_len : 0) + strlen(sym_name) + 2;
  agent_entry_name = NEW_C_HEAP_ARRAY_RETURN_NULL(char, len, mtThread);
  if (agent_entry_name == NULL) {
    return NULL;
  }
  if (lib_name != NULL) {
    const char *p = strrchr(sym_name, '@');
    if (p != NULL && p != sym_name) {
      // sym_name == _Agent_OnLoad@XX
      strncpy(agent_entry_name, sym_name, (p - sym_name));
      agent_entry_name[(p-sym_name)] = '\0';
      // agent_entry_name == _Agent_OnLoad
      strcat(agent_entry_name, "_");
      strncat(agent_entry_name, lib_name, name_len);
      strcat(agent_entry_name, p);
      // agent_entry_name == _Agent_OnLoad_lib_name@XX
    } else {
      strcpy(agent_entry_name, sym_name);
      strcat(agent_entry_name, "_");
      strncat(agent_entry_name, lib_name, name_len);
    }
  } else {
    strcpy(agent_entry_name, sym_name);
  }
  return agent_entry_name;
}

#ifndef PRODUCT

// test the code path in reserve_memory_special() that tries to allocate memory in a single
// contiguous memory block at a particular address.
// The test first tries to find a good approximate address to allocate at by using the same
// method to allocate some memory at any address. The test then tries to allocate memory in
// the vicinity (not directly after it to avoid possible by-chance use of that location)
// This is of course only some dodgy assumption, there is no guarantee that the vicinity of
// the previously allocated memory is available for allocation. The only actual failure
// that is reported is when the test tries to allocate at a particular location but gets a
// different valid one. A NULL return value at this point is not considered an error but may
// be legitimate.
void TestReserveMemorySpecial_test() {
  if (!UseLargePages) {
    return;
  }
  // save current value of globals
  bool old_use_large_pages_individual_allocation = UseLargePagesIndividualAllocation;
  bool old_use_numa_interleaving = UseNUMAInterleaving;

  // set globals to make sure we hit the correct code path
  UseLargePagesIndividualAllocation = UseNUMAInterleaving = false;

  // do an allocation at an address selected by the OS to get a good one.
  const size_t large_allocation_size = os::large_page_size() * 4;
  char* result = os::reserve_memory_special(large_allocation_size, os::large_page_size(), NULL, false);
  if (result == NULL) {
  } else {
    os::release_memory_special(result, large_allocation_size);

    // allocate another page within the recently allocated memory area which seems to be a good location. At least
    // we managed to get it once.
    const size_t expected_allocation_size = os::large_page_size();
    char* expected_location = result + os::large_page_size();
    char* actual_location = os::reserve_memory_special(expected_allocation_size, os::large_page_size(), expected_location, false);
    if (actual_location == NULL) {
    } else {
      // release memory
      os::release_memory_special(actual_location, expected_allocation_size);
      // only now check, after releasing any memory to avoid any leaks.
      assert(actual_location == expected_location,
             "Failed to allocate memory at requested location " PTR_FORMAT " of size " SIZE_FORMAT ", is " PTR_FORMAT " instead",
             expected_location, expected_allocation_size, actual_location);
    }
  }

  // restore globals
  UseLargePagesIndividualAllocation = old_use_large_pages_individual_allocation;
  UseNUMAInterleaving = old_use_numa_interleaving;
}
#endif // PRODUCT

/*
  All the defined signal names for Windows.

  NOTE that not all of these names are accepted by FindSignal!

  For various reasons some of these may be rejected at runtime.

  Here are the names currently accepted by a user of sun.misc.Signal with
  1.4.1 (ignoring potential interaction with use of chaining, etc):

     (LIST TBD)

*/
int os::get_signal_number(const char* name) {
  static const struct {
    const char* name;
    int         number;
  } siglabels [] =
    // derived from version 6.0 VC98/include/signal.h
  {"ABRT",      SIGABRT,        // abnormal termination triggered by abort cl
  "FPE",        SIGFPE,         // floating point exception
  "SEGV",       SIGSEGV,        // segment violation
  "INT",        SIGINT,         // interrupt
  "TERM",       SIGTERM,        // software term signal from kill
  "BREAK",      SIGBREAK,       // Ctrl-Break sequence
  "ILL",        SIGILL};        // illegal instruction
  for (unsigned i = 0; i < ARRAY_SIZE(siglabels); ++i) {
    if (strcmp(name, siglabels[i].name) == 0) {
      return siglabels[i].number;
    }
  }
  return -1;
}

// Fast current thread access

int os::win32::_thread_ptr_offset = 0;

static void call_wrapper_dummy() {}

// We need to call the os_exception_wrapper once so that it sets
// up the offset from FS of the thread pointer.
void os::win32::initialize_thread_ptr_offset() {
  os::os_exception_wrapper((java_call_t)call_wrapper_dummy,
                           NULL, methodHandle(), NULL, NULL);
}

bool os::supports_map_sync() {
  return false;
}<|MERGE_RESOLUTION|>--- conflicted
+++ resolved
@@ -3063,13 +3063,8 @@
   assert(is_aligned(split_address, os::vm_allocation_granularity()), "Sanity");
 
   release_memory(base, size);
-<<<<<<< HEAD
   attempt_reserve_memory_at(base, split);
   attempt_reserve_memory_at(split_address, size - split);
-=======
-  attempt_reserve_memory_at(split, base);
-  attempt_reserve_memory_at(size - split, split_address);
->>>>>>> 625a9352
 
   // NMT: nothing to do here. Since Windows implements the split by
   //  releasing and re-reserving memory, the parts are already registered
@@ -3104,11 +3099,7 @@
       os::release_memory(extra_base, extra_size);
     }
 
-<<<<<<< HEAD
     aligned_base = os::attempt_reserve_memory_at(aligned_base, size, file_desc);
-=======
-    aligned_base = os::attempt_reserve_memory_at(size, aligned_base, file_desc);
->>>>>>> 625a9352
 
   } while (aligned_base == NULL);
 
@@ -3117,20 +3108,12 @@
 
 char* os::pd_reserve_memory(size_t bytes, size_t alignment_hint) {
   // Ignores alignment hint
-<<<<<<< HEAD
   return pd_attempt_reserve_memory_at(NULL /* addr */, bytes);
-=======
-  return pd_attempt_reserve_memory_at(bytes, NULL /* addr */);
->>>>>>> 625a9352
 }
 
 // Reserve memory at an arbitrary address, only if that area is
 // available (and not reserved for something else).
-<<<<<<< HEAD
 char* os::pd_attempt_reserve_memory_at(char* addr, size_t bytes) {
-=======
-char* os::pd_attempt_reserve_memory_at(size_t bytes, char* addr) {
->>>>>>> 625a9352
   assert((size_t)addr % os::vm_allocation_granularity() == 0,
          "reserve alignment");
   assert(bytes % os::vm_page_size() == 0, "reserve page size");
@@ -3161,11 +3144,7 @@
   return res;
 }
 
-<<<<<<< HEAD
 char* os::pd_attempt_reserve_memory_at(char* requested_addr, size_t bytes, int file_desc) {
-=======
-char* os::pd_attempt_reserve_memory_at(size_t bytes, char* requested_addr, int file_desc) {
->>>>>>> 625a9352
   assert(file_desc >= 0, "file_desc is not valid");
   return map_memory_to_file(requested_addr, bytes, file_desc);
 }
