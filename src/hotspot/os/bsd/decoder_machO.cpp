/*
 * Copyright (c) 2011, 2017, Oracle and/or its affiliates. All rights reserved.
 * DO NOT ALTER OR REMOVE COPYRIGHT NOTICES OR THIS FILE HEADER.
 *
 * This code is free software; you can redistribute it and/or modify it
 * under the terms of the GNU General Public License version 2 only, as
 * published by the Free Software Foundation.
 *
 * This code is distributed in the hope that it will be useful, but WITHOUT
 * ANY WARRANTY; without even the implied warranty of MERCHANTABILITY or
 * FITNESS FOR A PARTICULAR PURPOSE.  See the GNU General Public License
 * version 2 for more details (a copy is included in the LICENSE file that
 * accompanied this code).
 *
 * You should have received a copy of the GNU General Public License version
 * 2 along with this work; if not, write to the Free Software Foundation,
 * Inc., 51 Franklin St, Fifth Floor, Boston, MA 02110-1301 USA.
 *
 * Please contact Oracle, 500 Oracle Parkway, Redwood Shores, CA 94065 USA
 * or visit www.oracle.com if you need additional information or have any
 * questions.
 *
 */

#include "precompiled.hpp"

#ifdef __APPLE__
#include "decoder_machO.hpp"
<<<<<<< HEAD
#include "include/jvm.h"
=======
#include "jvm.h"
>>>>>>> 813b223a
#include "memory/allocation.inline.hpp"

#include <cxxabi.h>
#include <mach-o/loader.h>
#include <mach-o/nlist.h>


bool MachODecoder::demangle(const char* symbol, char *buf, int buflen) {
  int   status;
  char* result;
  size_t size = (size_t)buflen;
  // Don't pass buf to __cxa_demangle. In case of the 'buf' is too small,
  // __cxa_demangle will call system "realloc" for additional memory, which
  // may use different malloc/realloc mechanism that allocates 'buf'.
  if ((result = abi::__cxa_demangle(symbol, NULL, NULL, &status)) != NULL) {
    jio_snprintf(buf, buflen, "%s", result);
      // call c library's free
      ::free(result);
      return true;
  }
  return false;
}

bool MachODecoder::decode(address addr, char *buf,
      int buflen, int *offset, const void *mach_base) {
  if (addr == (address)(intptr_t)-1) {
    // dladdr() in macOS12/Monterey returns success for -1, but that addr value
    // won't work in this function. Should have been handled by the caller.
    ShouldNotReachHere();
    return false;
  }
  struct symtab_command * symt = (struct symtab_command *)
    mach_find_command((struct mach_header_64 *)mach_base, LC_SYMTAB);
  if (symt == NULL) {
    DEBUG_ONLY(tty->print_cr("no symtab in mach file at 0x%lx", p2i(mach_base)));
    return false;
  }
  uint32_t off = symt->symoff;          /* symbol table offset (within this mach file) */
  uint32_t nsyms = symt->nsyms;         /* number of symbol table entries */
  uint32_t stroff = symt->stroff;       /* string table offset */
  uint32_t strsize = symt->strsize;     /* string table size in bytes */

  // iterate through symbol table trying to match our offset

  uint32_t addr_relative = (uintptr_t) mach_base - (uintptr_t) addr; // offset we seek in the symtab
  void * symtab_addr = (void*) ((uintptr_t) mach_base + off);
  struct nlist_64 *cur_nlist = (struct nlist_64 *) symtab_addr;
  struct nlist_64 *last_nlist = cur_nlist;  // no size stored in an entry, so keep previously seen nlist

  int32_t found_strx = 0;
  int32_t found_symval = 0;

  for (uint32_t i=0; i < nsyms; i++) {
    uint32_t this_value = cur_nlist->n_value;

    if (addr_relative == this_value) {
      found_strx =  cur_nlist->n_un.n_strx;
      found_symval = this_value;
      break;
    } else if (addr_relative > this_value) {
      // gone past it, use previously seen nlist:
      found_strx = last_nlist->n_un.n_strx;
      found_symval = last_nlist->n_value;
      break;
    }
    last_nlist = cur_nlist;
    cur_nlist = cur_nlist + sizeof(struct nlist_64);
  }
  if (found_strx == 0) {
    return false;
  }
  // write the offset:
  *offset = addr_relative - found_symval;

  // lookup found_strx in the string table
  char * symname = mach_find_in_stringtable((char*) ((uintptr_t)mach_base + stroff), strsize, found_strx);
  if (symname) {
      strncpy(buf, symname, buflen);
      buf[buflen - 1] = '\0';
      return true;
  }
  DEBUG_ONLY(tty->print_cr("no string or null string found."));
  return false;
}

void* MachODecoder::mach_find_command(struct mach_header_64 * mach_base, uint32_t command_wanted) {
  // possibly verify it is a mach_header, use magic number.
  // commands begin immediately after the header.
  struct load_command *pos = (struct load_command *) mach_base + sizeof(struct mach_header_64);
  for (uint32_t i = 0; i < mach_base->ncmds; i++) {
    struct load_command *this_cmd = (struct load_command *) pos;
    if (this_cmd->cmd == command_wanted) {
       return pos;
    }
    int cmdsize = this_cmd->cmdsize;
    pos += cmdsize;
  }
  return NULL;
}

char* MachODecoder::mach_find_in_stringtable(char *strtab, uint32_t tablesize, int strx_wanted) {

  if (strx_wanted == 0) {
    return NULL;
  }
  char *strtab_end = strtab + tablesize;

  // find the first string, skip over the space char
  // (or the four zero bytes we see e.g. in libclient)
  if (*strtab == ' ') {
      strtab++;
      if (*strtab != 0) {
          DEBUG_ONLY(tty->print_cr("string table has leading space but no following zero."));
          return NULL;
      }
      strtab++;
  } else {
      if ((uint32_t) *strtab != 0) {
          DEBUG_ONLY(tty->print_cr("string table without leading space or leading int of zero."));
          return NULL;
      }
      strtab+=4;
  }
  // read the real strings starting at index 1
  int cur_strx = 1;
  while (strtab < strtab_end) {
    if (cur_strx == strx_wanted) {
        return strtab;
    }
    // find start of next string
    while (*strtab != 0) {
        strtab++;
    }
    strtab++; // skip the terminating zero
    cur_strx++;
  }
  DEBUG_ONLY(tty->print_cr("string number %d not found.", strx_wanted));
  return NULL;
}


#endif

<|MERGE_RESOLUTION|>--- conflicted
+++ resolved
@@ -26,17 +26,12 @@
 
 #ifdef __APPLE__
 #include "decoder_machO.hpp"
-<<<<<<< HEAD
-#include "include/jvm.h"
-=======
 #include "jvm.h"
->>>>>>> 813b223a
 #include "memory/allocation.inline.hpp"
 
 #include <cxxabi.h>
 #include <mach-o/loader.h>
 #include <mach-o/nlist.h>
-
 
 bool MachODecoder::demangle(const char* symbol, char *buf, int buflen) {
   int   status;
