--- conflicted
+++ resolved
@@ -621,13 +621,7 @@
       if (cb != nullptr && cb->is_nmethod()) {
         nmethod* nm = cb->as_nmethod();
         assert(nm->insts_contains_inclusive(pc), "");
-<<<<<<< HEAD
-        address deopt = nm->is_method_handle_return(pc) ?
-          nm->deopt_mh_handler_entry() :
-          nm->deopt_handler_entry();
-=======
-        address deopt = nm->deopt_handler_begin();
->>>>>>> 005877b0
+        address deopt = nm->deopt_handler_entry();
         assert(deopt != nullptr, "");
 
         frame fr = os::fetch_frame_from_context(uc);
