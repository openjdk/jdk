/*
 * Copyright (c) 2020, 2022, Red Hat Inc.
 * DO NOT ALTER OR REMOVE COPYRIGHT NOTICES OR THIS FILE HEADER.
 *
 * This code is free software; you can redistribute it and/or modify it
 * under the terms of the GNU General Public License version 2 only, as
 * published by the Free Software Foundation.
 *
 * This code is distributed in the hope that it will be useful, but WITHOUT
 * ANY WARRANTY; without even the implied warranty of MERCHANTABILITY or
 * FITNESS FOR A PARTICULAR PURPOSE.  See the GNU General Public License
 * version 2 for more details (a copy is included in the LICENSE file that
 * accompanied this code).
 *
 * You should have received a copy of the GNU General Public License version
 * 2 along with this work; if not, write to the Free Software Foundation,
 * Inc., 51 Franklin St, Fifth Floor, Boston, MA 02110-1301 USA.
 *
 * Please contact Oracle, 500 Oracle Parkway, Redwood Shores, CA 94065 USA
 * or visit www.oracle.com if you need additional information or have any
 * questions.
 *
 */

#include "cgroupV2Subsystem_linux.hpp"

/* cpu_shares
 *
 * Return the amount of cpu shares available to the process
 *
 * return:
 *    Share number (typically a number relative to 1024)
 *                 (2048 typically expresses 2 CPUs worth of processing)
 *    -1 for no share setup
 *    OSCONTAINER_ERROR for not supported
 */
int CgroupV2Subsystem::cpu_shares() {
  julong shares;
  CONTAINER_READ_NUMBER_CHECKED(_unified, "/cpu.weight", "Raw value for CPU Shares", shares);
  int shares_int = (int)shares;
  // Convert default value of 100 to no shares setup
  if (shares_int == 100) {
    log_debug(os, container)("CPU Shares is: %d", -1);
    return -1;
  }

  // CPU shares (OCI) value needs to get translated into
  // a proper Cgroups v2 value. See:
  // https://github.com/containers/crun/blob/master/crun.1.md#cpu-controller
  //
  // Use the inverse of (x == OCI value, y == cgroupsv2 value):
  // ((262142 * y - 1)/9999) + 2 = x
  //
  int x = 262142 * shares_int - 1;
  double frac = x/9999.0;
  x = ((int)frac) + 2;
  log_trace(os, container)("Scaled CPU shares value is: %d", x);
  // Since the scaled value is not precise, return the closest
  // multiple of PER_CPU_SHARES for a more conservative mapping
  if ( x <= PER_CPU_SHARES ) {
     // will always map to 1 CPU
     log_debug(os, container)("CPU Shares is: %d", x);
     return x;
  }
  int f = x/PER_CPU_SHARES;
  int lower_multiple = f * PER_CPU_SHARES;
  int upper_multiple = (f + 1) * PER_CPU_SHARES;
  int distance_lower = MAX2(lower_multiple, x) - MIN2(lower_multiple, x);
  int distance_upper = MAX2(upper_multiple, x) - MIN2(upper_multiple, x);
  x = distance_lower <= distance_upper ? lower_multiple : upper_multiple;
  log_trace(os, container)("Closest multiple of %d of the CPU Shares value is: %d", PER_CPU_SHARES, x);
  log_debug(os, container)("CPU Shares is: %d", x);
  return x;
}

/* cpu_quota
 *
 * Return the number of microseconds per period
 * process is guaranteed to run.
 *
 * return:
 *    quota time in microseconds
 *    -1 for no quota
 *    OSCONTAINER_ERROR for not supported
 */
int CgroupV2Subsystem::cpu_quota() {
  jlong quota_val;
  bool is_ok = _unified->read_numerical_tuple_value("/cpu.max", true /* use_first */, &quota_val);
  if (!is_ok) {
    return OSCONTAINER_ERROR;
  }
  int limit = (int)quota_val;
  log_trace(os, container)("CPU Quota is: %d", limit);
  return limit;
}

<<<<<<< HEAD
bool CgroupV2Subsystem::is_containerized() {
  return _unified->is_read_only();
}

char * CgroupV2Subsystem::cpu_cpuset_cpus() {
  GET_CONTAINER_INFO_CPTR(cptr, _unified, "/cpuset.cpus",
                     "cpuset.cpus is: %s", "%1023s", cpus, 1024);
=======
char* CgroupV2Subsystem::cpu_cpuset_cpus() {
  char cpus[1024];
  CONTAINER_READ_STRING_CHECKED(_unified, "/cpuset.cpus", "cpuset.cpus", cpus, 1024);
>>>>>>> 40b2fbd8
  return os::strdup(cpus);
}

char* CgroupV2Subsystem::cpu_cpuset_memory_nodes() {
  char mems[1024];
  CONTAINER_READ_STRING_CHECKED(_unified, "/cpuset.mems", "cpuset.mems", mems, 1024);
  return os::strdup(mems);
}

int CgroupV2Subsystem::cpu_period() {
  jlong period_val;
  bool is_ok = _unified->read_numerical_tuple_value("/cpu.max", false /* use_first */, &period_val);
  if (!is_ok) {
    log_trace(os, container)("CPU Period failed: %d", OSCONTAINER_ERROR);
    return OSCONTAINER_ERROR;
  }
  int period = (int)period_val;
  log_trace(os, container)("CPU Period is: %d", period);
  return period;
}

/* memory_usage_in_bytes
 *
 * Return the amount of used memory used by this cgroup and descendents
 *
 * return:
 *    memory usage in bytes or
 *    -1 for unlimited
 *    OSCONTAINER_ERROR for not supported
 */
jlong CgroupV2Subsystem::memory_usage_in_bytes() {
  julong memusage;
  CONTAINER_READ_NUMBER_CHECKED(_unified, "/memory.current", "Memory Usage", memusage);
  return (jlong)memusage;
}

jlong CgroupV2Subsystem::memory_soft_limit_in_bytes() {
  jlong mem_soft_limit;
  CONTAINER_READ_NUMBER_CHECKED_MAX(_unified, "/memory.low", "Memory Soft Limit", mem_soft_limit);
  return mem_soft_limit;
}

jlong CgroupV2Subsystem::memory_max_usage_in_bytes() {
  // Log this string at trace level so as to make tests happy.
  log_trace(os, container)("Maximum Memory Usage is not supported.");
  return OSCONTAINER_ERROR; // not supported
}

jlong CgroupV2Subsystem::rss_usage_in_bytes() {
  julong rss;
  bool is_ok = _memory->controller()->
                    read_numerical_key_value("/memory.stat", "anon", &rss);
  if (!is_ok) {
    return OSCONTAINER_ERROR;
  }
  log_trace(os, container)("RSS usage is: " JULONG_FORMAT, rss);
  return (jlong)rss;
}

jlong CgroupV2Subsystem::cache_usage_in_bytes() {
  julong cache;
  bool is_ok = _memory->controller()->
                    read_numerical_key_value("/memory.stat", "file", &cache);
  if (!is_ok) {
    return OSCONTAINER_ERROR;
  }
  log_trace(os, container)("Cache usage is: " JULONG_FORMAT, cache);
  return (jlong)cache;
}

// Note that for cgroups v2 the actual limits set for swap and
// memory live in two different files, memory.swap.max and memory.max
// respectively. In order to properly report a cgroup v1 like
// compound value we need to sum the two values. Setting a swap limit
// without also setting a memory limit is not allowed.
jlong CgroupV2Subsystem::memory_and_swap_limit_in_bytes() {
  jlong swap_limit;
  bool is_ok = _memory->controller()->read_number_handle_max("/memory.swap.max", &swap_limit);
  if (!is_ok) {
    // Some container tests rely on this trace logging to happen.
    log_trace(os, container)("Swap Limit failed: %d", OSCONTAINER_ERROR);
    // swap disabled at kernel level, treat it as no swap
    return read_memory_limit_in_bytes();
  }
  log_trace(os, container)("Swap Limit is: " JLONG_FORMAT, swap_limit);
  if (swap_limit >= 0) {
    jlong memory_limit = read_memory_limit_in_bytes();
    assert(memory_limit >= 0, "swap limit without memory limit?");
    return memory_limit + swap_limit;
  }
  log_trace(os, container)("Memory and Swap Limit is: " JLONG_FORMAT, swap_limit);
  return swap_limit;
}

jlong CgroupV2Subsystem::memory_and_swap_usage_in_bytes() {
    jlong memory_usage = memory_usage_in_bytes();
    if (memory_usage >= 0) {
        jlong swap_current = mem_swp_current_val();
        return memory_usage + (swap_current >= 0 ? swap_current : 0);
    }
    return memory_usage; // not supported or unlimited case
}

jlong CgroupV2Subsystem::mem_swp_limit_val() {
  jlong swap_limit;
  CONTAINER_READ_NUMBER_CHECKED_MAX(_unified, "/memory.swap.max", "Swap Limit", swap_limit);
  return swap_limit;
}

// memory.swap.current : total amount of swap currently used by the cgroup and its descendants
jlong CgroupV2Subsystem::mem_swp_current_val() {
  julong swap_current;
  CONTAINER_READ_NUMBER_CHECKED(_unified, "/memory.swap.current", "Swap currently used", swap_current);
  return (jlong)swap_current;
}

/* memory_limit_in_bytes
 *
 * Return the limit of available memory for this process.
 *
 * return:
 *    memory limit in bytes or
 *    -1 for unlimited, OSCONTAINER_ERROR for an error
 */
jlong CgroupV2Subsystem::read_memory_limit_in_bytes() {
  jlong memory_limit;
  CONTAINER_READ_NUMBER_CHECKED_MAX(_unified, "/memory.max", "Memory Limit", memory_limit);
  return memory_limit;
}

void CgroupV2Subsystem::print_version_specific_info(outputStream* st) {
  jlong swap_current = mem_swp_current_val();
  jlong swap_limit = mem_swp_limit_val();

  OSContainer::print_container_helper(st, swap_current, "memory_swap_current_in_bytes");
  OSContainer::print_container_helper(st, swap_limit, "memory_swap_max_limit_in_bytes");
}

char* CgroupV2Controller::construct_path(char* mount_path, char *cgroup_path) {
  stringStream ss;
  ss.print_raw(mount_path);
  if (strcmp(cgroup_path, "/") != 0) {
    ss.print_raw(cgroup_path);
  }
  return os::strdup(ss.base());
}

/* pids_max
 *
 * Return the maximum number of tasks available to the process
 *
 * return:
 *    maximum number of tasks
 *    -1 for unlimited
 *    OSCONTAINER_ERROR for not supported
 */
jlong CgroupV2Subsystem::pids_max() {
  jlong pids_max;
  CONTAINER_READ_NUMBER_CHECKED_MAX(_unified, "/pids.max", "Maximum number of tasks", pids_max);
  return pids_max;
}

/* pids_current
 *
 * The number of tasks currently in the cgroup (and its descendants) of the process
 *
 * return:
 *    current number of tasks
 *    OSCONTAINER_ERROR for not supported
 */
jlong CgroupV2Subsystem::pids_current() {
  julong pids_current;
  CONTAINER_READ_NUMBER_CHECKED(_unified, "/pids.current", "Current number of tasks", pids_current);
  return pids_current;
}<|MERGE_RESOLUTION|>--- conflicted
+++ resolved
@@ -94,19 +94,13 @@
   return limit;
 }
 
-<<<<<<< HEAD
 bool CgroupV2Subsystem::is_containerized() {
   return _unified->is_read_only();
 }
 
-char * CgroupV2Subsystem::cpu_cpuset_cpus() {
-  GET_CONTAINER_INFO_CPTR(cptr, _unified, "/cpuset.cpus",
-                     "cpuset.cpus is: %s", "%1023s", cpus, 1024);
-=======
 char* CgroupV2Subsystem::cpu_cpuset_cpus() {
   char cpus[1024];
   CONTAINER_READ_STRING_CHECKED(_unified, "/cpuset.cpus", "cpuset.cpus", cpus, 1024);
->>>>>>> 40b2fbd8
   return os::strdup(cpus);
 }
 
