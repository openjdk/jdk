/*
 * Copyright (c) 1999, 2025, Oracle and/or its affiliates. All rights reserved.
 * Copyright (c) 2015, 2024 SAP SE. All rights reserved.
 * DO NOT ALTER OR REMOVE COPYRIGHT NOTICES OR THIS FILE HEADER.
 *
 * This code is free software; you can redistribute it and/or modify it
 * under the terms of the GNU General Public License version 2 only, as
 * published by the Free Software Foundation.
 *
 * This code is distributed in the hope that it will be useful, but WITHOUT
 * ANY WARRANTY; without even the implied warranty of MERCHANTABILITY or
 * FITNESS FOR A PARTICULAR PURPOSE.  See the GNU General Public License
 * version 2 for more details (a copy is included in the LICENSE file that
 * accompanied this code).
 *
 * You should have received a copy of the GNU General Public License version
 * 2 along with this work; if not, write to the Free Software Foundation,
 * Inc., 51 Franklin St, Fifth Floor, Boston, MA 02110-1301 USA.
 *
 * Please contact Oracle, 500 Oracle Parkway, Redwood Shores, CA 94065 USA
 * or visit www.oracle.com if you need additional information or have any
 * questions.
 *
 */

#include "classfile/vmSymbols.hpp"
#include "code/vtableStubs.hpp"
#include "compiler/compileBroker.hpp"
#include "compiler/disassembler.hpp"
#include "hugepages.hpp"
#include "interpreter/interpreter.hpp"
#include "jvm.h"
#include "jvmtifiles/jvmti.h"
#include "logging/log.hpp"
#include "logging/logStream.hpp"
#include "memory/allocation.inline.hpp"
#include "nmt/memTracker.hpp"
#include "oops/oop.inline.hpp"
#include "osContainer_linux.hpp"
#include "os_linux.inline.hpp"
#include "os_posix.inline.hpp"
#include "prims/jniFastGetField.hpp"
#include "prims/jvm_misc.hpp"
#include "runtime/arguments.hpp"
#include "runtime/atomic.hpp"
#include "runtime/globals.hpp"
#include "runtime/globals_extension.hpp"
#include "runtime/init.hpp"
#include "runtime/interfaceSupport.inline.hpp"
#include "runtime/java.hpp"
#include "runtime/javaCalls.hpp"
#include "runtime/javaThread.hpp"
#include "runtime/mutexLocker.hpp"
#include "runtime/objectMonitor.hpp"
#include "runtime/osInfo.hpp"
#include "runtime/osThread.hpp"
#include "runtime/perfMemory.hpp"
#include "runtime/sharedRuntime.hpp"
#include "runtime/statSampler.hpp"
#include "runtime/stubRoutines.hpp"
#include "runtime/threadCritical.hpp"
#include "runtime/threads.hpp"
#include "runtime/threadSMR.hpp"
#include "runtime/timer.hpp"
#include "runtime/vm_version.hpp"
#include "semaphore_posix.hpp"
#include "services/runtimeService.hpp"
#include "signals_posix.hpp"
#include "utilities/align.hpp"
#include "utilities/checkedCast.hpp"
#include "utilities/debug.hpp"
#include "utilities/decoder.hpp"
#include "utilities/defaultStream.hpp"
#include "utilities/elfFile.hpp"
#include "utilities/events.hpp"
#include "utilities/globalDefinitions.hpp"
#include "utilities/growableArray.hpp"
#include "utilities/macros.hpp"
#include "utilities/powerOfTwo.hpp"
#include "utilities/vmError.hpp"
#if INCLUDE_JFR
#include "jfr/jfrEvents.hpp"
#include "jfr/support/jfrNativeLibraryLoadEvent.hpp"
#endif

// put OS-includes here
# include <ctype.h>
# include <stdlib.h>
# include <sys/types.h>
# include <sys/mman.h>
# include <sys/stat.h>
# include <sys/select.h>
# include <sys/sendfile.h>
# include <pthread.h>
# include <signal.h>
# include <endian.h>
# include <errno.h>
# include <fenv.h>
# include <dlfcn.h>
# include <stdio.h>
# include <unistd.h>
# include <sys/resource.h>
# include <pthread.h>
# include <sys/stat.h>
# include <sys/time.h>
# include <sys/times.h>
# include <sys/utsname.h>
# include <sys/socket.h>
# include <pwd.h>
# include <poll.h>
# include <fcntl.h>
# include <string.h>
# include <syscall.h>
# include <sys/sysinfo.h>
# include <sys/ipc.h>
# include <link.h>
# include <stdint.h>
# include <inttypes.h>
# include <sys/ioctl.h>
# include <linux/elf-em.h>
# include <sys/prctl.h>
#ifdef __GLIBC__
# include <malloc.h>
#endif

#ifndef _GNU_SOURCE
  #define _GNU_SOURCE
  #include <sched.h>
  #undef _GNU_SOURCE
#else
  #include <sched.h>
#endif

// if RUSAGE_THREAD for getrusage() has not been defined, do it here. The code calling
// getrusage() is prepared to handle the associated failure.
#ifndef RUSAGE_THREAD
  #define RUSAGE_THREAD   (1)               /* only the calling thread */
#endif

#define MAX_PATH    (2 * K)

<<<<<<< HEAD
#define MAX_SECS 100000000
=======
// for timer info max values which include all bits
#define ALL_64_BITS CONST64(0xFFFFFFFFFFFFFFFF)
>>>>>>> 1138a186

#ifdef MUSL_LIBC
// dlvsym is not a part of POSIX
// and musl libc doesn't implement it.
static void *dlvsym(void *handle,
                    const char *symbol,
                    const char *version) {
   // load the latest version of symbol
   return dlsym(handle, symbol);
}
#endif

enum CoredumpFilterBit {
  FILE_BACKED_PVT_BIT = 1 << 2,
  FILE_BACKED_SHARED_BIT = 1 << 3,
  LARGEPAGES_BIT = 1 << 6,
  DAX_SHARED_BIT = 1 << 8
};

////////////////////////////////////////////////////////////////////////////////
// global variables
julong os::Linux::_physical_memory = 0;

address   os::Linux::_initial_thread_stack_bottom = nullptr;
uintptr_t os::Linux::_initial_thread_stack_size   = 0;

int (*os::Linux::_pthread_getcpuclockid)(pthread_t, clockid_t *) = nullptr;
int (*os::Linux::_pthread_setname_np)(pthread_t, const char*) = nullptr;
pthread_t os::Linux::_main_thread;
bool os::Linux::_supports_fast_thread_cpu_time = false;
const char * os::Linux::_libc_version = nullptr;
const char * os::Linux::_libpthread_version = nullptr;

bool os::Linux::_thp_requested{false};

#ifdef __GLIBC__
// We want to be buildable and runnable on older and newer glibcs, so resolve both
// mallinfo and mallinfo2 dynamically.
struct old_mallinfo {
  int arena;
  int ordblks;
  int smblks;
  int hblks;
  int hblkhd;
  int usmblks;
  int fsmblks;
  int uordblks;
  int fordblks;
  int keepcost;
};
typedef struct old_mallinfo (*mallinfo_func_t)(void);
static mallinfo_func_t g_mallinfo = nullptr;

struct new_mallinfo {
  size_t arena;
  size_t ordblks;
  size_t smblks;
  size_t hblks;
  size_t hblkhd;
  size_t usmblks;
  size_t fsmblks;
  size_t uordblks;
  size_t fordblks;
  size_t keepcost;
};
typedef struct new_mallinfo (*mallinfo2_func_t)(void);
static mallinfo2_func_t g_mallinfo2 = nullptr;

typedef int (*malloc_info_func_t)(int options, FILE *stream);
static malloc_info_func_t g_malloc_info = nullptr;
#endif // __GLIBC__

static int clock_tics_per_sec = 100;

// If the VM might have been created on the primordial thread, we need to resolve the
// primordial thread stack bounds and check if the current thread might be the
// primordial thread in places. If we know that the primordial thread is never used,
// such as when the VM was created by one of the standard java launchers, we can
// avoid this
static bool suppress_primordial_thread_resolution = false;

// utility functions

julong os::Linux::available_memory_in_container() {
  julong avail_mem = static_cast<julong>(-1L);
  if (OSContainer::is_containerized()) {
    jlong mem_limit = OSContainer::memory_limit_in_bytes();
    jlong mem_usage;
    if (mem_limit > 0 && (mem_usage = OSContainer::memory_usage_in_bytes()) < 1) {
      log_debug(os, container)("container memory usage failed: " JLONG_FORMAT ", using host value", mem_usage);
    }
    if (mem_limit > 0 && mem_usage > 0) {
      avail_mem = mem_limit > mem_usage ? (julong)mem_limit - (julong)mem_usage : 0;
    }
  }
  return avail_mem;
}

julong os::available_memory() {
  return Linux::available_memory();
}

julong os::Linux::available_memory() {
  julong avail_mem = available_memory_in_container();
  if (avail_mem != static_cast<julong>(-1L)) {
    log_trace(os)("available container memory: " JULONG_FORMAT, avail_mem);
    return avail_mem;
  }

  FILE *fp = os::fopen("/proc/meminfo", "r");
  if (fp != nullptr) {
    char buf[80];
    do {
      if (fscanf(fp, "MemAvailable: " JULONG_FORMAT " kB", &avail_mem) == 1) {
        avail_mem *= K;
        break;
      }
    } while (fgets(buf, sizeof(buf), fp) != nullptr);
    fclose(fp);
  }
  if (avail_mem == static_cast<julong>(-1L)) {
    avail_mem = free_memory();
  }
  log_trace(os)("available memory: " JULONG_FORMAT, avail_mem);
  return avail_mem;
}

julong os::free_memory() {
  return Linux::free_memory();
}

julong os::Linux::free_memory() {
  // values in struct sysinfo are "unsigned long"
  struct sysinfo si;
  julong free_mem = available_memory_in_container();
  if (free_mem != static_cast<julong>(-1L)) {
    log_trace(os)("free container memory: " JULONG_FORMAT, free_mem);
    return free_mem;
  }

  sysinfo(&si);
  free_mem = (julong)si.freeram * si.mem_unit;
  log_trace(os)("free memory: " JULONG_FORMAT, free_mem);
  return free_mem;
}

jlong os::total_swap_space() {
  if (OSContainer::is_containerized()) {
    if (OSContainer::memory_limit_in_bytes() > 0) {
      return (jlong)(OSContainer::memory_and_swap_limit_in_bytes() - OSContainer::memory_limit_in_bytes());
    }
  }
  struct sysinfo si;
  int ret = sysinfo(&si);
  if (ret != 0) {
    return -1;
  }
  return  (jlong)(si.totalswap * si.mem_unit);
}

static jlong host_free_swap() {
  struct sysinfo si;
  int ret = sysinfo(&si);
  if (ret != 0) {
    return -1;
  }
  return (jlong)(si.freeswap * si.mem_unit);
}

jlong os::free_swap_space() {
  // os::total_swap_space() might return the containerized limit which might be
  // less than host_free_swap(). The upper bound of free swap needs to be the lower of the two.
  jlong host_free_swap_val = MIN2(os::total_swap_space(), host_free_swap());
  assert(host_free_swap_val >= 0, "sysinfo failed?");
  if (OSContainer::is_containerized()) {
    jlong mem_swap_limit = OSContainer::memory_and_swap_limit_in_bytes();
    jlong mem_limit = OSContainer::memory_limit_in_bytes();
    if (mem_swap_limit >= 0 && mem_limit >= 0) {
      jlong delta_limit = mem_swap_limit - mem_limit;
      if (delta_limit <= 0) {
        return 0;
      }
      jlong mem_swap_usage = OSContainer::memory_and_swap_usage_in_bytes();
      jlong mem_usage = OSContainer::memory_usage_in_bytes();
      if (mem_swap_usage > 0 && mem_usage > 0) {
        jlong delta_usage = mem_swap_usage - mem_usage;
        if (delta_usage >= 0) {
          jlong free_swap = delta_limit - delta_usage;
          return free_swap >= 0 ? free_swap : 0;
        }
      }
    }
    // unlimited or not supported. Fall through to return host value
    log_trace(os,container)("os::free_swap_space: container_swap_limit=" JLONG_FORMAT
                            " container_mem_limit=" JLONG_FORMAT " returning host value: " JLONG_FORMAT,
                            mem_swap_limit, mem_limit, host_free_swap_val);
  }
  return host_free_swap_val;
}

julong os::physical_memory() {
  jlong phys_mem = 0;
  if (OSContainer::is_containerized()) {
    jlong mem_limit;
    if ((mem_limit = OSContainer::memory_limit_in_bytes()) > 0) {
      log_trace(os)("total container memory: " JLONG_FORMAT, mem_limit);
      return mem_limit;
    }
  }

  phys_mem = Linux::physical_memory();
  log_trace(os)("total system memory: " JLONG_FORMAT, phys_mem);
  return phys_mem;
}

size_t os::rss() {
  size_t size = 0;
  os::Linux::meminfo_t info;
  if (os::Linux::query_process_memory_info(&info)) {
    size = info.vmrss * K;
  }
  return size;
}

static uint64_t initial_total_ticks = 0;
static uint64_t initial_steal_ticks = 0;
static bool     has_initial_tick_info = false;

static void next_line(FILE *f) {
  int c;
  do {
    c = fgetc(f);
  } while (c != '\n' && c != EOF);
}

void os::Linux::kernel_version(long* major, long* minor, long* patch) {
  *major = 0;
  *minor = 0;
  *patch = 0;

  struct utsname buffer;
  int ret = uname(&buffer);
  if (ret != 0) {
    log_warning(os)("uname(2) failed to get kernel version: %s", os::errno_name(ret));
    return;
  }
  int nr_matched = sscanf(buffer.release, "%ld.%ld.%ld", major, minor, patch);
  if (nr_matched != 3) {
    log_warning(os)("Parsing kernel version failed, expected 3 version numbers, only matched %d", nr_matched);
  }
}

int os::Linux::kernel_version_compare(long major1, long minor1, long patch1,
                                      long major2, long minor2, long patch2) {
  // Compare major versions
  if (major1 > major2) return 1;
  if (major1 < major2) return -1;

  // Compare minor versions
  if (minor1 > minor2) return 1;
  if (minor1 < minor2) return -1;

  // Compare patchlevel versions
  if (patch1 > patch2) return 1;
  if (patch1 < patch2) return -1;

  return 0;
}

bool os::Linux::get_tick_information(CPUPerfTicks* pticks, int which_logical_cpu) {
  FILE*         fh;
  uint64_t      userTicks, niceTicks, systemTicks, idleTicks;
  // since at least kernel 2.6 : iowait: time waiting for I/O to complete
  // irq: time  servicing interrupts; softirq: time servicing softirqs
  uint64_t      iowTicks = 0, irqTicks = 0, sirqTicks= 0;
  // steal (since kernel 2.6.11): time spent in other OS when running in a virtualized environment
  uint64_t      stealTicks = 0;
  // guest (since kernel 2.6.24): time spent running a virtual CPU for guest OS under the
  // control of the Linux kernel
  uint64_t      guestNiceTicks = 0;
  int           logical_cpu = -1;
  const int     required_tickinfo_count = (which_logical_cpu == -1) ? 4 : 5;
  int           n;

  memset(pticks, 0, sizeof(CPUPerfTicks));

  if ((fh = os::fopen("/proc/stat", "r")) == nullptr) {
    return false;
  }

  if (which_logical_cpu == -1) {
    n = fscanf(fh, "cpu " UINT64_FORMAT " " UINT64_FORMAT " " UINT64_FORMAT " "
            UINT64_FORMAT " " UINT64_FORMAT " " UINT64_FORMAT " " UINT64_FORMAT " "
            UINT64_FORMAT " " UINT64_FORMAT " ",
            &userTicks, &niceTicks, &systemTicks, &idleTicks,
            &iowTicks, &irqTicks, &sirqTicks,
            &stealTicks, &guestNiceTicks);
  } else {
    // Move to next line
    next_line(fh);

    // find the line for requested cpu faster to just iterate linefeeds?
    for (int i = 0; i < which_logical_cpu; i++) {
      next_line(fh);
    }

    n = fscanf(fh, "cpu%u " UINT64_FORMAT " " UINT64_FORMAT " " UINT64_FORMAT " "
               UINT64_FORMAT " " UINT64_FORMAT " " UINT64_FORMAT " " UINT64_FORMAT " "
               UINT64_FORMAT " " UINT64_FORMAT " ",
               &logical_cpu, &userTicks, &niceTicks,
               &systemTicks, &idleTicks, &iowTicks, &irqTicks, &sirqTicks,
               &stealTicks, &guestNiceTicks);
  }

  fclose(fh);
  if (n < required_tickinfo_count || logical_cpu != which_logical_cpu) {
    return false;
  }
  pticks->used       = userTicks + niceTicks;
  pticks->usedKernel = systemTicks + irqTicks + sirqTicks;
  pticks->total      = userTicks + niceTicks + systemTicks + idleTicks +
                       iowTicks + irqTicks + sirqTicks + stealTicks + guestNiceTicks;

  if (n > required_tickinfo_count + 3) {
    pticks->steal = stealTicks;
    pticks->has_steal_ticks = true;
  } else {
    pticks->steal = 0;
    pticks->has_steal_ticks = false;
  }

  return true;
}

#ifndef SYS_gettid
// i386: 224, amd64: 186, sparc: 143
  #if defined(__i386__)
    #define SYS_gettid 224
  #elif defined(__amd64__)
    #define SYS_gettid 186
  #elif defined(__sparc__)
    #define SYS_gettid 143
  #else
    #error "Define SYS_gettid for this architecture"
  #endif
#endif // SYS_gettid

// pid_t gettid()
//
// Returns the kernel thread id of the currently running thread. Kernel
// thread id is used to access /proc.
pid_t os::Linux::gettid() {
  long rslt = syscall(SYS_gettid);
  assert(rslt != -1, "must be."); // old linuxthreads implementation?
  return (pid_t)rslt;
}

// Returns the amount of swap currently configured, in bytes.
// This can change at any time.
julong os::Linux::host_swap() {
  struct sysinfo si;
  sysinfo(&si);
  return (julong)(si.totalswap * si.mem_unit);
}

// Most versions of linux have a bug where the number of processors are
// determined by looking at the /proc file system.  In a chroot environment,
// the system call returns 1.
static bool unsafe_chroot_detected = false;
static const char *unstable_chroot_error = "/proc file system not found.\n"
                     "Java may be unstable running multithreaded in a chroot "
                     "environment on Linux when /proc filesystem is not mounted.";

void os::Linux::initialize_system_info() {
  set_processor_count((int)sysconf(_SC_NPROCESSORS_CONF));
  if (processor_count() == 1) {
    pid_t pid = os::Linux::gettid();
    char fname[32];
    jio_snprintf(fname, sizeof(fname), "/proc/%d", pid);
    FILE *fp = os::fopen(fname, "r");
    if (fp == nullptr) {
      unsafe_chroot_detected = true;
    } else {
      fclose(fp);
    }
  }
  _physical_memory = (julong)sysconf(_SC_PHYS_PAGES) * (julong)sysconf(_SC_PAGESIZE);
  assert(processor_count() > 0, "linux error");
}

void os::init_system_properties_values() {
  // The next steps are taken in the product version:
  //
  // Obtain the JAVA_HOME value from the location of libjvm.so.
  // This library should be located at:
  // <JAVA_HOME>/lib/{client|server}/libjvm.so.
  //
  // If "/jre/lib/" appears at the right place in the path, then we
  // assume libjvm.so is installed in a JDK and we use this path.
  //
  // Otherwise exit with message: "Could not create the Java virtual machine."
  //
  // The following extra steps are taken in the debugging version:
  //
  // If "/jre/lib/" does NOT appear at the right place in the path
  // instead of exit check for $JAVA_HOME environment variable.
  //
  // If it is defined and we are able to locate $JAVA_HOME/jre/lib/<arch>,
  // then we append a fake suffix "hotspot/libjvm.so" to this path so
  // it looks like libjvm.so is installed there
  // <JAVA_HOME>/jre/lib/<arch>/hotspot/libjvm.so.
  //
  // Otherwise exit.
  //
  // Important note: if the location of libjvm.so changes this
  // code needs to be changed accordingly.

  // See ld(1):
  //      The linker uses the following search paths to locate required
  //      shared libraries:
  //        1: ...
  //        ...
  //        7: The default directories, normally /lib and /usr/lib.
#ifndef OVERRIDE_LIBPATH
  #if defined(_LP64)
    #define DEFAULT_LIBPATH "/usr/lib64:/lib64:/lib:/usr/lib"
  #else
    #define DEFAULT_LIBPATH "/lib:/usr/lib"
  #endif
#else
  #define DEFAULT_LIBPATH OVERRIDE_LIBPATH
#endif

// Base path of extensions installed on the system.
#define SYS_EXT_DIR     "/usr/java/packages"
#define EXTENSIONS_DIR  "/lib/ext"
#define JVM_LIB_NAME "libjvm.so"

  // Buffer that fits several snprintfs.
  // Note that the space for the colon and the trailing null are provided
  // by the nulls included by the sizeof operator.
  const size_t bufsize =
    MAX2((size_t)MAXPATHLEN,  // For dll_dir & friends.
         (size_t)MAXPATHLEN + sizeof(EXTENSIONS_DIR) + sizeof(SYS_EXT_DIR) + sizeof(EXTENSIONS_DIR)); // extensions dir
  char *buf = NEW_C_HEAP_ARRAY(char, bufsize, mtInternal);

  // sysclasspath, java_home, dll_dir
  {
    char *pslash;
    os::jvm_path(buf, bufsize);

    // Found the full path to the binary. It is normally of this structure:
    //   <jdk_path>/lib/<hotspot_variant>/libjvm.so
    // but can also be like this for a statically linked binary:
    //   <jdk_path>/bin/<executable>
    pslash = strrchr(buf, '/');
    if (pslash != nullptr) {
      if (strncmp(pslash + 1, JVM_LIB_NAME, strlen(JVM_LIB_NAME)) == 0) {
        // Binary name is libjvm.so. Get rid of /libjvm.so.
        *pslash = '\0';
      }

      // Get rid of /<hotspot_variant>, if binary is libjvm.so,
      // or cut off /<executable>, if it is a statically linked binary.
      pslash = strrchr(buf, '/');
      if (pslash != nullptr) {
        *pslash = '\0';
      }
    }
    Arguments::set_dll_dir(buf);

    // Get rid of /lib, if binary is libjvm.so,
    // or cut off /bin, if it is a statically linked binary.
    if (pslash != nullptr) {
      pslash = strrchr(buf, '/');
      if (pslash != nullptr) {
        *pslash = '\0';
      }
    }
    Arguments::set_java_home(buf);
    if (!set_boot_path('/', ':')) {
      vm_exit_during_initialization("Failed setting boot class path.", nullptr);
    }
  }

  // Where to look for native libraries.
  //
  // Note: Due to a legacy implementation, most of the library path
  // is set in the launcher. This was to accommodate linking restrictions
  // on legacy Linux implementations (which are no longer supported).
  // Eventually, all the library path setting will be done here.
  //
  // However, to prevent the proliferation of improperly built native
  // libraries, the new path component /usr/java/packages is added here.
  // Eventually, all the library path setting will be done here.
  {
    // Get the user setting of LD_LIBRARY_PATH, and prepended it. It
    // should always exist (until the legacy problem cited above is
    // addressed).
    const char *v = ::getenv("LD_LIBRARY_PATH");
    const char *v_colon = ":";
    if (v == nullptr) { v = ""; v_colon = ""; }
    // That's +1 for the colon and +1 for the trailing '\0'.
    size_t pathsize = strlen(v) + 1 + sizeof(SYS_EXT_DIR) + sizeof("/lib/") + sizeof(DEFAULT_LIBPATH) + 1;
    char *ld_library_path = NEW_C_HEAP_ARRAY(char, pathsize, mtInternal);
    os::snprintf_checked(ld_library_path, pathsize, "%s%s" SYS_EXT_DIR "/lib:" DEFAULT_LIBPATH, v, v_colon);
    Arguments::set_library_path(ld_library_path);
    FREE_C_HEAP_ARRAY(char, ld_library_path);
  }

  // Extensions directories.
  os::snprintf_checked(buf, bufsize, "%s" EXTENSIONS_DIR ":" SYS_EXT_DIR EXTENSIONS_DIR, Arguments::get_java_home());
  Arguments::set_ext_dirs(buf);

  FREE_C_HEAP_ARRAY(char, buf);

#undef DEFAULT_LIBPATH
#undef SYS_EXT_DIR
#undef EXTENSIONS_DIR
}

//////////////////////////////////////////////////////////////////////////////
// detecting pthread library

void os::Linux::libpthread_init() {
  // Save glibc and pthread version strings.
#if !defined(_CS_GNU_LIBC_VERSION) || \
    !defined(_CS_GNU_LIBPTHREAD_VERSION)
  #error "glibc too old (< 2.3.2)"
#endif

#ifdef MUSL_LIBC
  // confstr() from musl libc returns EINVAL for
  // _CS_GNU_LIBC_VERSION and _CS_GNU_LIBPTHREAD_VERSION
  os::Linux::set_libc_version("musl - unknown");
  os::Linux::set_libpthread_version("musl - unknown");
#else
  size_t n = confstr(_CS_GNU_LIBC_VERSION, nullptr, 0);
  assert(n > 0, "cannot retrieve glibc version");
  char *str = (char *)malloc(n, mtInternal);
  confstr(_CS_GNU_LIBC_VERSION, str, n);
  os::Linux::set_libc_version(str);

  n = confstr(_CS_GNU_LIBPTHREAD_VERSION, nullptr, 0);
  assert(n > 0, "cannot retrieve pthread version");
  str = (char *)malloc(n, mtInternal);
  confstr(_CS_GNU_LIBPTHREAD_VERSION, str, n);
  os::Linux::set_libpthread_version(str);
#endif
}

/////////////////////////////////////////////////////////////////////////////
// thread stack expansion

// os::Linux::manually_expand_stack() takes care of expanding the thread
// stack. Note that this is normally not needed: pthread stacks allocate
// thread stack using mmap() without MAP_NORESERVE, so the stack is already
// committed. Therefore it is not necessary to expand the stack manually.
//
// Manually expanding the stack was historically needed on LinuxThreads
// thread stacks, which were allocated with mmap(MAP_GROWSDOWN). Nowadays
// it is kept to deal with very rare corner cases:
//
// For one, user may run the VM on an own implementation of threads
// whose stacks are - like the old LinuxThreads - implemented using
// mmap(MAP_GROWSDOWN).
//
// Also, this coding may be needed if the VM is running on the primordial
// thread. Normally we avoid running on the primordial thread; however,
// user may still invoke the VM on the primordial thread.
//
// The following historical comment describes the details about running
// on a thread stack allocated with mmap(MAP_GROWSDOWN):


// Force Linux kernel to expand current thread stack. If "bottom" is close
// to the stack guard, caller should block all signals.
//
// MAP_GROWSDOWN:
//   A special mmap() flag that is used to implement thread stacks. It tells
//   kernel that the memory region should extend downwards when needed. This
//   allows early versions of LinuxThreads to only mmap the first few pages
//   when creating a new thread. Linux kernel will automatically expand thread
//   stack as needed (on page faults).
//
//   However, because the memory region of a MAP_GROWSDOWN stack can grow on
//   demand, if a page fault happens outside an already mapped MAP_GROWSDOWN
//   region, it's hard to tell if the fault is due to a legitimate stack
//   access or because of reading/writing non-exist memory (e.g. buffer
//   overrun). As a rule, if the fault happens below current stack pointer,
//   Linux kernel does not expand stack, instead a SIGSEGV is sent to the
//   application (see Linux kernel fault.c).
//
//   This Linux feature can cause SIGSEGV when VM bangs thread stack for
//   stack overflow detection.
//
//   Newer version of LinuxThreads (since glibc-2.2, or, RH-7.x) and NPTL do
//   not use MAP_GROWSDOWN.
//
// To get around the problem and allow stack banging on Linux, we need to
// manually expand thread stack after receiving the SIGSEGV.
//
// There are two ways to expand thread stack to address "bottom", we used
// both of them in JVM before 1.5:
//   1. adjust stack pointer first so that it is below "bottom", and then
//      touch "bottom"
//   2. mmap() the page in question
//
// Now alternate signal stack is gone, it's harder to use 2. For instance,
// if current sp is already near the lower end of page 101, and we need to
// call mmap() to map page 100, it is possible that part of the mmap() frame
// will be placed in page 100. When page 100 is mapped, it is zero-filled.
// That will destroy the mmap() frame and cause VM to crash.
//
// The following code works by adjusting sp first, then accessing the "bottom"
// page to force a page fault. Linux kernel will then automatically expand the
// stack mapping.
//
// _expand_stack_to() assumes its frame size is less than page size, which
// should always be true if the function is not inlined.

static void NOINLINE _expand_stack_to(address bottom) {
  address sp;
  size_t size;
  volatile char *p;

  // Adjust bottom to point to the largest address within the same page, it
  // gives us a one-page buffer if alloca() allocates slightly more memory.
  bottom = (address)align_down((uintptr_t)bottom, os::vm_page_size());
  bottom += os::vm_page_size() - 1;

  // sp might be slightly above current stack pointer; if that's the case, we
  // will alloca() a little more space than necessary, which is OK. Don't use
  // os::current_stack_pointer(), as its result can be slightly below current
  // stack pointer, causing us to not alloca enough to reach "bottom".
  sp = (address)&sp;

  if (sp > bottom) {
    size = sp - bottom;
    p = (volatile char *)alloca(size);
    assert(p != nullptr && p <= (volatile char *)bottom, "alloca problem?");
    p[0] = '\0';
  }
}

void os::Linux::expand_stack_to(address bottom) {
  _expand_stack_to(bottom);
}

bool os::Linux::manually_expand_stack(JavaThread * t, address addr) {
  assert(t!=nullptr, "just checking");
  assert(t->osthread()->expanding_stack(), "expand should be set");

  if (t->is_in_usable_stack(addr)) {
    sigset_t mask_all, old_sigset;
    sigfillset(&mask_all);
    pthread_sigmask(SIG_SETMASK, &mask_all, &old_sigset);
    _expand_stack_to(addr);
    pthread_sigmask(SIG_SETMASK, &old_sigset, nullptr);
    return true;
  }
  return false;
}

//////////////////////////////////////////////////////////////////////////////
// create new thread

// Thread start routine for all newly created threads
static void *thread_native_entry(Thread *thread) {

  thread->record_stack_base_and_size();

#ifndef __GLIBC__
  // Try to randomize the cache line index of hot stack frames.
  // This helps when threads of the same stack traces evict each other's
  // cache lines. The threads can be either from the same JVM instance, or
  // from different JVM instances. The benefit is especially true for
  // processors with hyperthreading technology.
  // This code is not needed anymore in glibc because it has MULTI_PAGE_ALIASING
  // and we did not see any degradation in performance without `alloca()`.
  static int counter = 0;
  int pid = os::current_process_id();
  int random = ((pid ^ counter++) & 7) * 128;
  void *stackmem = alloca(random != 0 ? random : 1); // ensure we allocate > 0
  // Ensure the alloca result is used in a way that prevents the compiler from eliding it.
  *(char *)stackmem = 1;
#endif

  thread->initialize_thread_current();

  OSThread* osthread = thread->osthread();
  Monitor* sync = osthread->startThread_lock();

  osthread->set_thread_id(checked_cast<pid_t>(os::current_thread_id()));

  if (UseNUMA) {
    int lgrp_id = os::numa_get_group_id();
    if (lgrp_id != -1) {
      thread->set_lgrp_id(lgrp_id);
    }
  }
  // initialize signal mask for this thread
  PosixSignals::hotspot_sigmask(thread);

  // initialize floating point control register
  os::Linux::init_thread_fpu_state();

  // handshaking with parent thread
  {
    MutexLocker ml(sync, Mutex::_no_safepoint_check_flag);

    // notify parent thread
    osthread->set_state(INITIALIZED);
    sync->notify_all();

    // wait until os::start_thread()
    while (osthread->get_state() == INITIALIZED) {
      sync->wait_without_safepoint_check();
    }
  }

  log_info(os, thread)("Thread is alive (tid: %zu, pthread id: %zu).",
    os::current_thread_id(), (uintx) pthread_self());

  assert(osthread->pthread_id() != 0, "pthread_id was not set as expected");

  if (DelayThreadStartALot) {
    os::naked_short_sleep(100);
  }

  // call one more level start routine
  thread->call_run();

  // Note: at this point the thread object may already have deleted itself.
  // Prevent dereferencing it from here on out.
  thread = nullptr;

  log_info(os, thread)("Thread finished (tid: %zu, pthread id: %zu).",
    os::current_thread_id(), (uintx) pthread_self());

  return nullptr;
}

// On Linux, glibc places static TLS blocks (for __thread variables) on
// the thread stack. This decreases the stack size actually available
// to threads.
//
// For large static TLS sizes, this may cause threads to malfunction due
// to insufficient stack space. This is a well-known issue in glibc:
// http://sourceware.org/bugzilla/show_bug.cgi?id=11787.
//
// As a workaround, we call a private but assumed-stable glibc function,
// __pthread_get_minstack() to obtain the minstack size and derive the
// static TLS size from it. We then increase the user requested stack
// size by this TLS size. The same function is used to determine whether
// adjustStackSizeForGuardPages() needs to be true.
//
// Due to compatibility concerns, this size adjustment is opt-in and
// controlled via AdjustStackSizeForTLS.
typedef size_t (*GetMinStack)(const pthread_attr_t *attr);

GetMinStack _get_minstack_func = nullptr;  // Initialized via os::init_2()

// Returns the size of the static TLS area glibc puts on thread stacks.
// The value is cached on first use, which occurs when the first thread
// is created during VM initialization.
static size_t get_static_tls_area_size(const pthread_attr_t *attr) {
  size_t tls_size = 0;
  if (_get_minstack_func != nullptr) {
    // Obtain the pthread minstack size by calling __pthread_get_minstack.
    size_t minstack_size = _get_minstack_func(attr);

    // Remove non-TLS area size included in minstack size returned
    // by __pthread_get_minstack() to get the static TLS size.
    // If adjustStackSizeForGuardPages() is true, minstack size includes
    // guard_size. Otherwise guard_size is automatically added
    // to the stack size by pthread_create and is no longer included
    // in minstack size. In both cases, the guard_size is taken into
    // account, so there is no need to adjust the result for that.
    //
    // Although __pthread_get_minstack() is a private glibc function,
    // it is expected to have a stable behavior across future glibc
    // versions while glibc still allocates the static TLS blocks off
    // the stack. Following is glibc 2.28 __pthread_get_minstack():
    //
    // size_t
    // __pthread_get_minstack (const pthread_attr_t *attr)
    // {
    //   return GLRO(dl_pagesize) + __static_tls_size + PTHREAD_STACK_MIN;
    // }
    //
    //
    // The following 'minstack_size > os::vm_page_size() + PTHREAD_STACK_MIN'
    // if check is done for precaution.
    if (minstack_size > os::vm_page_size() + PTHREAD_STACK_MIN) {
      tls_size = minstack_size - os::vm_page_size() - PTHREAD_STACK_MIN;
    }
  }

  log_info(os, thread)("Stack size adjustment for TLS is %zu",
                       tls_size);
  return tls_size;
}

// In glibc versions prior to 2.27 the guard size mechanism
// was not implemented properly. The POSIX standard requires adding
// the size of the guard pages to the stack size, instead glibc
// took the space out of 'stacksize'. Thus we need to adapt the requested
// stack_size by the size of the guard pages to mimic proper behaviour.
// The fix in glibc 2.27 has now been backported to numerous earlier
// glibc versions so we need to do a dynamic runtime check.
static bool _adjustStackSizeForGuardPages = true;
bool os::Linux::adjustStackSizeForGuardPages() {
  return _adjustStackSizeForGuardPages;
}

#ifdef __GLIBC__
static void init_adjust_stacksize_for_guard_pages() {
  assert(_get_minstack_func == nullptr, "initialization error");
  _get_minstack_func =(GetMinStack)dlsym(RTLD_DEFAULT, "__pthread_get_minstack");
  log_info(os, thread)("Lookup of __pthread_get_minstack %s",
                       _get_minstack_func == nullptr ? "failed" : "succeeded");

  if (_get_minstack_func != nullptr) {
    pthread_attr_t attr;
    pthread_attr_init(&attr);
    size_t min_stack = _get_minstack_func(&attr);
    size_t guard = 16 * K; // Actual value doesn't matter as it is not examined
    pthread_attr_setguardsize(&attr, guard);
    size_t min_stack2 = _get_minstack_func(&attr);
    pthread_attr_destroy(&attr);
    // If the minimum stack size changed when we added the guard page space
    // then we need to perform the adjustment.
    _adjustStackSizeForGuardPages = (min_stack2 != min_stack);
    log_info(os)("Glibc stack size guard page adjustment is %sneeded",
                 _adjustStackSizeForGuardPages ? "" : "not ");
  }
}
#endif // GLIBC

bool os::create_thread(Thread* thread, ThreadType thr_type,
                       size_t req_stack_size) {
  assert(thread->osthread() == nullptr, "caller responsible");

  // Allocate the OSThread object
  OSThread* osthread = new (std::nothrow) OSThread();
  if (osthread == nullptr) {
    return false;
  }

  // Initial state is ALLOCATED but not INITIALIZED
  osthread->set_state(ALLOCATED);

  thread->set_osthread(osthread);

  // init thread attributes
  pthread_attr_t attr;
  int rslt = pthread_attr_init(&attr);
  if (rslt != 0) {
    thread->set_osthread(nullptr);
    delete osthread;
    return false;
  }
  pthread_attr_setdetachstate(&attr, PTHREAD_CREATE_DETACHED);

  // Calculate stack size if it's not specified by caller.
  size_t stack_size = os::Posix::get_initial_stack_size(thr_type, req_stack_size);
  size_t guard_size = os::Linux::default_guard_size(thr_type);

  // Configure glibc guard page. Must happen before calling
  // get_static_tls_area_size(), which uses the guard_size.
  pthread_attr_setguardsize(&attr, guard_size);

  // Apply stack size adjustments if needed. However, be careful not to end up
  // with a size of zero due to overflow. Don't add the adjustment in that case.
  size_t stack_adjust_size = 0;
  if (AdjustStackSizeForTLS) {
    // Adjust the stack_size for on-stack TLS - see get_static_tls_area_size().
    stack_adjust_size += get_static_tls_area_size(&attr);
  } else if (os::Linux::adjustStackSizeForGuardPages()) {
    stack_adjust_size += guard_size;
  }

  stack_adjust_size = align_up(stack_adjust_size, os::vm_page_size());
  if (stack_size <= SIZE_MAX - stack_adjust_size) {
    stack_size += stack_adjust_size;
  }
  assert(is_aligned(stack_size, os::vm_page_size()), "stack_size not aligned");

  if (THPStackMitigation) {
    // In addition to the glibc guard page that prevents inter-thread-stack hugepage
    // coalescing (see comment in os::Linux::default_guard_size()), we also make
    // sure the stack size itself is not huge-page-size aligned; that makes it much
    // more likely for thread stack boundaries to be unaligned as well and hence
    // protects thread stacks from being targeted by khugepaged.
    if (HugePages::thp_pagesize() > 0 &&
        is_aligned(stack_size, HugePages::thp_pagesize())) {
      stack_size += os::vm_page_size();
    }
  }

  int status = pthread_attr_setstacksize(&attr, stack_size);
  if (status != 0) {
    // pthread_attr_setstacksize() function can fail
    // if the stack size exceeds a system-imposed limit.
    assert_status(status == EINVAL, status, "pthread_attr_setstacksize");
    log_warning(os, thread)("The %sthread stack size specified is invalid: %zuk",
                            (thr_type == compiler_thread) ? "compiler " : ((thr_type == java_thread) ? "" : "VM "),
                            stack_size / K);
    thread->set_osthread(nullptr);
    delete osthread;
    pthread_attr_destroy(&attr);
    return false;
  }

  ThreadState state;

  {
    ResourceMark rm;
    pthread_t tid;
    int ret = 0;
    int limit = 3;
    do {
      ret = pthread_create(&tid, &attr, (void* (*)(void*)) thread_native_entry, thread);
    } while (ret == EAGAIN && limit-- > 0);

    char buf[64];
    if (ret == 0) {
      log_info(os, thread)("Thread \"%s\" started (pthread id: %zu, attributes: %s). ",
                           thread->name(), (uintx) tid, os::Posix::describe_pthread_attr(buf, sizeof(buf), &attr));

      // Print current timer slack if override is enabled and timer slack value is available.
      // Avoid calling prctl otherwise for extra safety.
      if (TimerSlack >= 0) {
        int slack = prctl(PR_GET_TIMERSLACK);
        if (slack >= 0) {
          log_info(os, thread)("Thread \"%s\" (pthread id: %zu) timer slack: %dns",
                               thread->name(), (uintx) tid, slack);
        }
      }
    } else {
      log_warning(os, thread)("Failed to start thread \"%s\" - pthread_create failed (%s) for attributes: %s.",
                              thread->name(), os::errno_name(ret), os::Posix::describe_pthread_attr(buf, sizeof(buf), &attr));
      // Log some OS information which might explain why creating the thread failed.
      log_info(os, thread)("Number of threads approx. running in the VM: %d", Threads::number_of_threads());
      LogStream st(Log(os, thread)::info());
      os::Posix::print_rlimit_info(&st);
      os::print_memory_info(&st);
      os::Linux::print_proc_sys_info(&st);
      os::Linux::print_container_info(&st);
    }

    pthread_attr_destroy(&attr);

    if (ret != 0) {
      // Need to clean up stuff we've allocated so far
      thread->set_osthread(nullptr);
      delete osthread;
      return false;
    }

    // Store pthread info into the OSThread
    osthread->set_pthread_id(tid);

    // Wait until child thread is either initialized or aborted
    {
      Monitor* sync_with_child = osthread->startThread_lock();
      MutexLocker ml(sync_with_child, Mutex::_no_safepoint_check_flag);
      while ((state = osthread->get_state()) == ALLOCATED) {
        sync_with_child->wait_without_safepoint_check();
      }
    }
  }

  // The thread is returned suspended (in state INITIALIZED),
  // and is started higher up in the call chain
  assert(state == INITIALIZED, "race condition");
  return true;
}

/////////////////////////////////////////////////////////////////////////////
// attach existing thread

// bootstrap the main thread
bool os::create_main_thread(JavaThread* thread) {
  assert(os::Linux::_main_thread == pthread_self(), "should be called inside main thread");
  return create_attached_thread(thread);
}

bool os::create_attached_thread(JavaThread* thread) {
#ifdef ASSERT
  thread->verify_not_published();
#endif

  // Allocate the OSThread object
  OSThread* osthread = new (std::nothrow) OSThread();

  if (osthread == nullptr) {
    return false;
  }

  // Store pthread info into the OSThread
  osthread->set_thread_id(os::Linux::gettid());
  osthread->set_pthread_id(::pthread_self());

  // initialize floating point control register
  os::Linux::init_thread_fpu_state();

  // Initial thread state is RUNNABLE
  osthread->set_state(RUNNABLE);

  thread->set_osthread(osthread);

  if (UseNUMA) {
    int lgrp_id = os::numa_get_group_id();
    if (lgrp_id != -1) {
      thread->set_lgrp_id(lgrp_id);
    }
  }

  if (os::is_primordial_thread()) {
    // If current thread is primordial thread, its stack is mapped on demand,
    // see notes about MAP_GROWSDOWN. Here we try to force kernel to map
    // the entire stack region to avoid SEGV in stack banging.
    // It is also useful to get around the heap-stack-gap problem on SuSE
    // kernel (see 4821821 for details). We first expand stack to the top
    // of yellow zone, then enable stack yellow zone (order is significant,
    // enabling yellow zone first will crash JVM on SuSE Linux), so there
    // is no gap between the last two virtual memory regions.

    StackOverflow* overflow_state = thread->stack_overflow_state();
    address addr = overflow_state->stack_reserved_zone_base();
    assert(addr != nullptr, "initialization problem?");
    assert(overflow_state->stack_available(addr) > 0, "stack guard should not be enabled");

    osthread->set_expanding_stack();
    os::Linux::manually_expand_stack(thread, addr);
    osthread->clear_expanding_stack();
  }

  // initialize signal mask for this thread
  // and save the caller's signal mask
  PosixSignals::hotspot_sigmask(thread);

  log_info(os, thread)("Thread attached (tid: %zu, pthread id: %zu"
                       ", stack: " PTR_FORMAT " - " PTR_FORMAT " (%zuK) ).",
                       os::current_thread_id(), (uintx) pthread_self(),
                       p2i(thread->stack_base()), p2i(thread->stack_end()), thread->stack_size() / K);

  return true;
}

void os::pd_start_thread(Thread* thread) {
  OSThread * osthread = thread->osthread();
  assert(osthread->get_state() != INITIALIZED, "just checking");
  Monitor* sync_with_child = osthread->startThread_lock();
  MutexLocker ml(sync_with_child, Mutex::_no_safepoint_check_flag);
  sync_with_child->notify();
}

// Free Linux resources related to the OSThread
void os::free_thread(OSThread* osthread) {
  assert(osthread != nullptr, "osthread not set");

  // We are told to free resources of the argument thread, but we can only really operate
  // on the current thread. The current thread may be already detached at this point.
  assert(Thread::current_or_null() == nullptr || Thread::current()->osthread() == osthread,
         "os::free_thread but not current thread");

#ifdef ASSERT
  sigset_t current;
  sigemptyset(&current);
  pthread_sigmask(SIG_SETMASK, nullptr, &current);
  assert(!sigismember(&current, PosixSignals::SR_signum), "SR signal should not be blocked!");
#endif

  // Restore caller's signal mask
  sigset_t sigmask = osthread->caller_sigmask();
  pthread_sigmask(SIG_SETMASK, &sigmask, nullptr);

  delete osthread;
}

//////////////////////////////////////////////////////////////////////////////
// primordial thread

// Check if current thread is the primordial thread, similar to Solaris thr_main.
bool os::is_primordial_thread(void) {
  if (suppress_primordial_thread_resolution) {
    return false;
  }
  char dummy;
  // If called before init complete, thread stack bottom will be null.
  // Can be called if fatal error occurs before initialization.
  if (os::Linux::initial_thread_stack_bottom() == nullptr) return false;
  assert(os::Linux::initial_thread_stack_bottom() != nullptr &&
         os::Linux::initial_thread_stack_size()   != 0,
         "os::init did not locate primordial thread's stack region");
  if ((address)&dummy >= os::Linux::initial_thread_stack_bottom() &&
      (address)&dummy < os::Linux::initial_thread_stack_bottom() +
                        os::Linux::initial_thread_stack_size()) {
    return true;
  } else {
    return false;
  }
}

// Find the virtual memory area that contains addr
static bool find_vma(address addr, address* vma_low, address* vma_high) {
  FILE *fp = os::fopen("/proc/self/maps", "r");
  if (fp) {
    address low, high;
    while (!feof(fp)) {
      if (fscanf(fp, "%p-%p", &low, &high) == 2) {
        if (low <= addr && addr < high) {
          if (vma_low)  *vma_low  = low;
          if (vma_high) *vma_high = high;
          fclose(fp);
          return true;
        }
      }
      for (;;) {
        int ch = fgetc(fp);
        if (ch == EOF || ch == (int)'\n') break;
      }
    }
    fclose(fp);
  }
  return false;
}

// Locate primordial thread stack. This special handling of primordial thread stack
// is needed because pthread_getattr_np() on most (all?) Linux distros returns
// bogus value for the primordial process thread. While the launcher has created
// the VM in a new thread since JDK 6, we still have to allow for the use of the
// JNI invocation API from a primordial thread.
void os::Linux::capture_initial_stack(size_t max_size) {

  // max_size is either 0 (which means accept OS default for thread stacks) or
  // a user-specified value known to be at least the minimum needed. If we
  // are actually on the primordial thread we can make it appear that we have a
  // smaller max_size stack by inserting the guard pages at that location. But we
  // cannot do anything to emulate a larger stack than what has been provided by
  // the OS or threading library. In fact if we try to use a stack greater than
  // what is set by rlimit then we will crash the hosting process.

  // Maximum stack size is the easy part, get it from RLIMIT_STACK.
  // If this is "unlimited" then it will be a huge value.
  struct rlimit rlim;
  getrlimit(RLIMIT_STACK, &rlim);
  size_t stack_size = rlim.rlim_cur;

  // 6308388: a bug in ld.so will relocate its own .data section to the
  //   lower end of primordial stack; reduce ulimit -s value a little bit
  //   so we won't install guard page on ld.so's data section.
  //   But ensure we don't underflow the stack size - allow 1 page spare
  if (stack_size >= 3 * os::vm_page_size()) {
    stack_size -= 2 * os::vm_page_size();
  }

  // Try to figure out where the stack base (top) is. This is harder.
  //
  // When an application is started, glibc saves the initial stack pointer in
  // a global variable "__libc_stack_end", which is then used by system
  // libraries. __libc_stack_end should be pretty close to stack top. The
  // variable is available since the very early days. However, because it is
  // a private interface, it could disappear in the future.
  //
  // Linux kernel saves start_stack information in /proc/<pid>/stat. Similar
  // to __libc_stack_end, it is very close to stack top, but isn't the real
  // stack top. Note that /proc may not exist if VM is running as a chroot
  // program, so reading /proc/<pid>/stat could fail. Also the contents of
  // /proc/<pid>/stat could change in the future (though unlikely).
  //
  // We try __libc_stack_end first. If that doesn't work, look for
  // /proc/<pid>/stat. If neither of them works, we use current stack pointer
  // as a hint, which should work well in most cases.

  uintptr_t stack_start;

  // try __libc_stack_end first
  uintptr_t *p = (uintptr_t *)dlsym(RTLD_DEFAULT, "__libc_stack_end");
  if (p && *p) {
    stack_start = *p;
  } else {
    // see if we can get the start_stack field from /proc/self/stat
    FILE *fp;
    int pid;
    char state;
    int ppid;
    int pgrp;
    int session;
    int nr;
    int tpgrp;
    unsigned long flags;
    unsigned long minflt;
    unsigned long cminflt;
    unsigned long majflt;
    unsigned long cmajflt;
    unsigned long utime;
    unsigned long stime;
    long cutime;
    long cstime;
    long prio;
    long nice;
    long junk;
    long it_real;
    uintptr_t start;
    uintptr_t vsize;
    intptr_t rss;
    uintptr_t rsslim;
    uintptr_t scodes;
    uintptr_t ecode;
    int i;

    // Figure what the primordial thread stack base is. Code is inspired
    // by email from Hans Boehm. /proc/self/stat begins with current pid,
    // followed by command name surrounded by parentheses, state, etc.
    char stat[2048];
    size_t statlen;

    fp = os::fopen("/proc/self/stat", "r");
    if (fp) {
      statlen = fread(stat, 1, 2047, fp);
      stat[statlen] = '\0';
      fclose(fp);

      // Skip pid and the command string. Note that we could be dealing with
      // weird command names, e.g. user could decide to rename java launcher
      // to "java 1.4.2 :)", then the stat file would look like
      //                1234 (java 1.4.2 :)) R ... ...
      // We don't really need to know the command string, just find the last
      // occurrence of ")" and then start parsing from there. See bug 4726580.
      char * s = strrchr(stat, ')');

      i = 0;
      if (s) {
        // Skip blank chars
        do { s++; } while (s && isspace((unsigned char) *s));

        //                                     1   1   1   1   1   1   1   1   1   1   2   2  2    2   2   2   2   2   2
        //              3  4  5  6  7  8   9   0   1   2   3   4   5   6   7   8   9   0   1  2    3   4   5   6   7   8
        i = sscanf(s, "%c %d %d %d %d %d %lu %lu %lu %lu %lu %lu %lu %ld %ld %ld %ld %ld %ld %zu %zu %zd %zu %zu %zu %zu",
                   &state,          // 3  %c
                   &ppid,           // 4  %d
                   &pgrp,           // 5  %d
                   &session,        // 6  %d
                   &nr,             // 7  %d
                   &tpgrp,          // 8  %d
                   &flags,          // 9  %lu
                   &minflt,         // 10 %lu
                   &cminflt,        // 11 %lu
                   &majflt,         // 12 %lu
                   &cmajflt,        // 13 %lu
                   &utime,          // 14 %lu
                   &stime,          // 15 %lu
                   &cutime,         // 16 %ld
                   &cstime,         // 17 %ld
                   &prio,           // 18 %ld
                   &nice,           // 19 %ld
                   &junk,           // 20 %ld
                   &it_real,        // 21 %ld
                   &start,          // 22 %zu
                   &vsize,          // 23 %zu
                   &rss,            // 24 %zd
                   &rsslim,         // 25 %zu
                   &scodes,         // 26 %zu
                   &ecode,          // 27 %zu
                   &stack_start);   // 28 %zu
      }

      if (i != 28 - 2) {
        assert(false, "Bad conversion from /proc/self/stat");
        // product mode - assume we are the primordial thread, good luck in the
        // embedded case.
        warning("Can't detect primordial thread stack location - bad conversion");
        stack_start = (uintptr_t) &rlim;
      }
    } else {
      // For some reason we can't open /proc/self/stat (for example, running on
      // FreeBSD with a Linux emulator, or inside chroot), this should work for
      // most cases, so don't abort:
      warning("Can't detect primordial thread stack location - no /proc/self/stat");
      stack_start = (uintptr_t) &rlim;
    }
  }

  // Now we have a pointer (stack_start) very close to the stack top, the
  // next thing to do is to figure out the exact location of stack top. We
  // can find out the virtual memory area that contains stack_start by
  // reading /proc/self/maps, it should be the last vma in /proc/self/maps,
  // and its upper limit is the real stack top. (again, this would fail if
  // running inside chroot, because /proc may not exist.)

  uintptr_t stack_top;
  address low, high;
  if (find_vma((address)stack_start, &low, &high)) {
    // success, "high" is the true stack top. (ignore "low", because initial
    // thread stack grows on demand, its real bottom is high - RLIMIT_STACK.)
    stack_top = (uintptr_t)high;
  } else {
    // failed, likely because /proc/self/maps does not exist
    warning("Can't detect primordial thread stack location - find_vma failed");
    // best effort: stack_start is normally within a few pages below the real
    // stack top, use it as stack top, and reduce stack size so we won't put
    // guard page outside stack.
    stack_top = stack_start;
    stack_size -= 16 * os::vm_page_size();
  }

  // stack_top could be partially down the page so align it
  stack_top = align_up(stack_top, os::vm_page_size());

  // Allowed stack value is minimum of max_size and what we derived from rlimit
  if (max_size > 0) {
    _initial_thread_stack_size = MIN2(max_size, stack_size);
  } else {
    // Accept the rlimit max, but if stack is unlimited then it will be huge, so
    // clamp it at 8MB as we do on Solaris
    _initial_thread_stack_size = MIN2(stack_size, 8*M);
  }
  _initial_thread_stack_size = align_down(_initial_thread_stack_size, os::vm_page_size());
  _initial_thread_stack_bottom = (address)stack_top - _initial_thread_stack_size;

  assert(_initial_thread_stack_bottom < (address)stack_top, "overflow!");

  if (log_is_enabled(Info, os, thread)) {
    // See if we seem to be on primordial process thread
    bool primordial = uintptr_t(&rlim) > uintptr_t(_initial_thread_stack_bottom) &&
                      uintptr_t(&rlim) < stack_top;

    log_info(os, thread)("Capturing initial stack in %s thread: req. size: %zuK, actual size: "
                         "%zuK, top=" INTPTR_FORMAT ", bottom=" INTPTR_FORMAT,
                         primordial ? "primordial" : "user", max_size / K,  _initial_thread_stack_size / K,
                         stack_top, intptr_t(_initial_thread_stack_bottom));
  }
}

////////////////////////////////////////////////////////////////////////////////
// time support
double os::elapsedVTime() {
  struct rusage usage;
  int retval = getrusage(RUSAGE_THREAD, &usage);
  if (retval == 0) {
    return (double) (usage.ru_utime.tv_sec + usage.ru_stime.tv_sec) + (double) (usage.ru_utime.tv_usec + usage.ru_stime.tv_usec) / (1000 * 1000);
  } else {
    // better than nothing, but not much
    return elapsedTime();
  }
}

void os::Linux::fast_thread_clock_init() {
  clockid_t clockid;
  struct timespec tp;
  int (*pthread_getcpuclockid_func)(pthread_t, clockid_t *) =
      (int(*)(pthread_t, clockid_t *)) dlsym(RTLD_DEFAULT, "pthread_getcpuclockid");

  // Switch to using fast clocks for thread cpu time if
  // the clock_getres() returns 0 error code.
  // Note, that some kernels may support the current thread
  // clock (CLOCK_THREAD_CPUTIME_ID) but not the clocks
  // returned by the pthread_getcpuclockid().
  // If the fast POSIX clocks are supported then the clock_getres()
  // must return at least tp.tv_sec == 0 which means a resolution
  // better than 1 sec. This is extra check for reliability.

  if (pthread_getcpuclockid_func &&
      pthread_getcpuclockid_func(_main_thread, &clockid) == 0 &&
      clock_getres(clockid, &tp) == 0 && tp.tv_sec == 0) {
    _supports_fast_thread_cpu_time = true;
    _pthread_getcpuclockid = pthread_getcpuclockid_func;
  }
}

// thread_id is kernel thread id (similar to Solaris LWP id)
intx os::current_thread_id() { return os::Linux::gettid(); }
int os::current_process_id() {
  return ::getpid();
}

// DLL functions

// This must be hard coded because it's the system's temporary
// directory not the java application's temp directory, ala java.io.tmpdir.
const char* os::get_temp_directory() { return "/tmp"; }

// check if addr is inside libjvm.so
bool os::address_is_in_vm(address addr) {
  static address libjvm_base_addr;
  Dl_info dlinfo;

  if (libjvm_base_addr == nullptr) {
    if (dladdr(CAST_FROM_FN_PTR(void *, os::address_is_in_vm), &dlinfo) != 0) {
      libjvm_base_addr = (address)dlinfo.dli_fbase;
    }
    assert(libjvm_base_addr !=nullptr, "Cannot obtain base address for libjvm");
  }

  if (dladdr((void *)addr, &dlinfo) != 0) {
    if (libjvm_base_addr == (address)dlinfo.dli_fbase) return true;
  }

  return false;
}

void os::prepare_native_symbols() {
}

bool os::dll_address_to_function_name(address addr, char *buf,
                                      int buflen, int *offset,
                                      bool demangle) {
  // buf is not optional, but offset is optional
  assert(buf != nullptr, "sanity check");

  Dl_info dlinfo;

  if (dladdr((void*)addr, &dlinfo) != 0) {
    // see if we have a matching symbol
    if (dlinfo.dli_saddr != nullptr && dlinfo.dli_sname != nullptr) {
      if (!(demangle && Decoder::demangle(dlinfo.dli_sname, buf, buflen))) {
        jio_snprintf(buf, buflen, "%s", dlinfo.dli_sname);
      }
      if (offset != nullptr) *offset = pointer_delta_as_int(addr, (address)dlinfo.dli_saddr);
      return true;
    }
    // no matching symbol so try for just file info
    if (dlinfo.dli_fname != nullptr && dlinfo.dli_fbase != nullptr) {
      if (Decoder::decode((address)(addr - (address)dlinfo.dli_fbase),
                          buf, buflen, offset, dlinfo.dli_fname, demangle)) {
        return true;
      }
    }
  }

  buf[0] = '\0';
  if (offset != nullptr) *offset = -1;
  return false;
}

bool os::dll_address_to_library_name(address addr, char* buf,
                                     int buflen, int* offset) {
  // buf is not optional, but offset is optional
  assert(buf != nullptr, "sanity check");

  Dl_info dlinfo;
  if (dladdr((void*)addr, &dlinfo) != 0) {
    if (dlinfo.dli_fname != nullptr) {
      jio_snprintf(buf, buflen, "%s", dlinfo.dli_fname);
    }
    if (dlinfo.dli_fbase != nullptr && offset != nullptr) {
      *offset = pointer_delta_as_int(addr, (address)dlinfo.dli_fbase);
    }
    return true;
  }
  buf[0] = '\0';
  if (offset) *offset = -1;
  return false;
}

// Remember the stack's state. The Linux dynamic linker will change
// the stack to 'executable' at most once, so we must safepoint only once.
bool os::Linux::_stack_is_executable = false;

// VM operation that loads a library.  This is necessary if stack protection
// of the Java stacks can be lost during loading the library.  If we
// do not stop the Java threads, they can stack overflow before the stacks
// are protected again.
class VM_LinuxDllLoad: public VM_Operation {
 private:
  const char *_filename;
  char *_ebuf;
  int _ebuflen;
  void *_lib;
 public:
  VM_LinuxDllLoad(const char *fn, char *ebuf, int ebuflen) :
    _filename(fn), _ebuf(ebuf), _ebuflen(ebuflen), _lib(nullptr) {}
  VMOp_Type type() const { return VMOp_LinuxDllLoad; }
  void doit() {
    _lib = os::Linux::dll_load_in_vmthread(_filename, _ebuf, _ebuflen);
    os::Linux::_stack_is_executable = true;
  }
  void* loaded_library() { return _lib; }
};

void * os::dll_load(const char *filename, char *ebuf, int ebuflen) {
  void * result = nullptr;
  bool load_attempted = false;

  log_info(os)("attempting shared library load of %s", filename);

  // Check whether the library to load might change execution rights
  // of the stack. If they are changed, the protection of the stack
  // guard pages will be lost. We need a safepoint to fix this.
  //
  // See Linux man page execstack(8) for more info.
  if (os::uses_stack_guard_pages() && !os::Linux::_stack_is_executable) {
    if (!ElfFile::specifies_noexecstack(filename)) {
      if (!is_init_completed()) {
        os::Linux::_stack_is_executable = true;
        // This is OK - No Java threads have been created yet, and hence no
        // stack guard pages to fix.
        //
        // Dynamic loader will make all stacks executable after
        // this function returns, and will not do that again.
        assert(Threads::number_of_threads() == 0, "no Java threads should exist yet.");
      } else {
        warning("You have loaded library %s which might have disabled stack guard. "
                "The VM will try to fix the stack guard now.\n"
                "It's highly recommended that you fix the library with "
                "'execstack -c <libfile>', or link it with '-z noexecstack'.",
                filename);

        JavaThread *jt = JavaThread::current();
        if (jt->thread_state() != _thread_in_native) {
          // This happens when a compiler thread tries to load a hsdis-<arch>.so file
          // that requires ExecStack. Cannot enter safe point. Let's give up.
          warning("Unable to fix stack guard. Giving up.");
        } else {
          if (!LoadExecStackDllInVMThread) {
            // This is for the case where the DLL has an static
            // constructor function that executes JNI code. We cannot
            // load such DLLs in the VMThread.
            result = os::Linux::dlopen_helper(filename, ebuf, ebuflen);
          }

          ThreadInVMfromNative tiv(jt);
          debug_only(VMNativeEntryWrapper vew;)

          VM_LinuxDllLoad op(filename, ebuf, ebuflen);
          VMThread::execute(&op);
          if (LoadExecStackDllInVMThread) {
            result = op.loaded_library();
          }
          load_attempted = true;
        }
      }
    }
  }

  if (!load_attempted) {
    result = os::Linux::dlopen_helper(filename, ebuf, ebuflen);
  }

  if (result != nullptr) {
    // Successful loading
    return result;
  }

  Elf32_Ehdr elf_head;
  size_t prefix_len = strlen(ebuf);
  ssize_t diag_msg_max_length = ebuflen - prefix_len;
  if (diag_msg_max_length <= 0) {
    // No more space in ebuf for additional diagnostics message
    return nullptr;
  }

  char* diag_msg_buf = ebuf + prefix_len;

  int file_descriptor= ::open(filename, O_RDONLY | O_NONBLOCK);

  if (file_descriptor < 0) {
    // Can't open library, report dlerror() message
    return nullptr;
  }

  bool failed_to_read_elf_head=
    (sizeof(elf_head)!=
     (::read(file_descriptor, &elf_head,sizeof(elf_head))));

  ::close(file_descriptor);
  if (failed_to_read_elf_head) {
    // file i/o error - report dlerror() msg
    return nullptr;
  }

  if (elf_head.e_ident[EI_DATA] != LITTLE_ENDIAN_ONLY(ELFDATA2LSB) BIG_ENDIAN_ONLY(ELFDATA2MSB)) {
    // handle invalid/out of range endianness values
    if (elf_head.e_ident[EI_DATA] == 0 || elf_head.e_ident[EI_DATA] > 2) {
      return nullptr;
    }

#if defined(VM_LITTLE_ENDIAN)
    // VM is LE, shared object BE
    elf_head.e_machine = be16toh(elf_head.e_machine);
#else
    // VM is BE, shared object LE
    elf_head.e_machine = le16toh(elf_head.e_machine);
#endif
  }

  typedef struct {
    Elf32_Half    code;         // Actual value as defined in elf.h
    Elf32_Half    compat_class; // Compatibility of archs at VM's sense
    unsigned char elf_class;    // 32 or 64 bit
    unsigned char endianness;   // MSB or LSB
    char*         name;         // String representation
  } arch_t;

#ifndef EM_AARCH64
  #define EM_AARCH64    183               /* ARM AARCH64 */
#endif
#ifndef EM_RISCV
  #define EM_RISCV      243               /* RISC-V */
#endif
#ifndef EM_LOONGARCH
  #define EM_LOONGARCH  258               /* LoongArch */
#endif

  static const arch_t arch_array[]={
    {EM_386,         EM_386,     ELFCLASS32, ELFDATA2LSB, (char*)"IA 32"},
    {EM_486,         EM_386,     ELFCLASS32, ELFDATA2LSB, (char*)"IA 32"},
    {EM_IA_64,       EM_IA_64,   ELFCLASS64, ELFDATA2LSB, (char*)"IA 64"},
    {EM_X86_64,      EM_X86_64,  ELFCLASS64, ELFDATA2LSB, (char*)"AMD 64"},
    {EM_SPARC,       EM_SPARC,   ELFCLASS32, ELFDATA2MSB, (char*)"Sparc 32"},
    {EM_SPARC32PLUS, EM_SPARC,   ELFCLASS32, ELFDATA2MSB, (char*)"Sparc 32"},
    {EM_SPARCV9,     EM_SPARCV9, ELFCLASS64, ELFDATA2MSB, (char*)"Sparc v9 64"},
    {EM_PPC,         EM_PPC,     ELFCLASS32, ELFDATA2MSB, (char*)"Power PC 32"},
#if defined(VM_LITTLE_ENDIAN)
    {EM_PPC64,       EM_PPC64,   ELFCLASS64, ELFDATA2LSB, (char*)"Power PC 64 LE"},
    {EM_SH,          EM_SH,      ELFCLASS32, ELFDATA2LSB, (char*)"SuperH"},
#else
    {EM_PPC64,       EM_PPC64,   ELFCLASS64, ELFDATA2MSB, (char*)"Power PC 64"},
    {EM_SH,          EM_SH,      ELFCLASS32, ELFDATA2MSB, (char*)"SuperH BE"},
#endif
    {EM_ARM,         EM_ARM,     ELFCLASS32, ELFDATA2LSB, (char*)"ARM"},
    // we only support 64 bit z architecture
    {EM_S390,        EM_S390,    ELFCLASS64, ELFDATA2MSB, (char*)"IBM System/390"},
    {EM_ALPHA,       EM_ALPHA,   ELFCLASS64, ELFDATA2LSB, (char*)"Alpha"},
    {EM_MIPS_RS3_LE, EM_MIPS_RS3_LE, ELFCLASS32, ELFDATA2LSB, (char*)"MIPSel"},
    {EM_MIPS,        EM_MIPS,    ELFCLASS32, ELFDATA2MSB, (char*)"MIPS"},
    {EM_PARISC,      EM_PARISC,  ELFCLASS32, ELFDATA2MSB, (char*)"PARISC"},
    {EM_68K,         EM_68K,     ELFCLASS32, ELFDATA2MSB, (char*)"M68k"},
    {EM_AARCH64,     EM_AARCH64, ELFCLASS64, ELFDATA2LSB, (char*)"AARCH64"},
#ifdef _LP64
    {EM_RISCV,       EM_RISCV,   ELFCLASS64, ELFDATA2LSB, (char*)"RISCV64"},
#else
    {EM_RISCV,       EM_RISCV,   ELFCLASS32, ELFDATA2LSB, (char*)"RISCV32"},
#endif
    {EM_LOONGARCH,   EM_LOONGARCH, ELFCLASS64, ELFDATA2LSB, (char*)"LoongArch"},
  };

#if  (defined IA32)
  static  Elf32_Half running_arch_code=EM_386;
#elif   (defined AMD64) || (defined X32)
  static  Elf32_Half running_arch_code=EM_X86_64;
#elif  (defined __sparc) && (defined _LP64)
  static  Elf32_Half running_arch_code=EM_SPARCV9;
#elif  (defined __sparc) && (!defined _LP64)
  static  Elf32_Half running_arch_code=EM_SPARC;
#elif  (defined __powerpc64__)
  static  Elf32_Half running_arch_code=EM_PPC64;
#elif  (defined __powerpc__)
  static  Elf32_Half running_arch_code=EM_PPC;
#elif  (defined AARCH64)
  static  Elf32_Half running_arch_code=EM_AARCH64;
#elif  (defined ARM)
  static  Elf32_Half running_arch_code=EM_ARM;
#elif  (defined S390)
  static  Elf32_Half running_arch_code=EM_S390;
#elif  (defined ALPHA)
  static  Elf32_Half running_arch_code=EM_ALPHA;
#elif  (defined MIPSEL)
  static  Elf32_Half running_arch_code=EM_MIPS_RS3_LE;
#elif  (defined PARISC)
  static  Elf32_Half running_arch_code=EM_PARISC;
#elif  (defined MIPS)
  static  Elf32_Half running_arch_code=EM_MIPS;
#elif  (defined M68K)
  static  Elf32_Half running_arch_code=EM_68K;
#elif  (defined SH)
  static  Elf32_Half running_arch_code=EM_SH;
#elif  (defined RISCV)
  static  Elf32_Half running_arch_code=EM_RISCV;
#elif  (defined LOONGARCH64)
  static  Elf32_Half running_arch_code=EM_LOONGARCH;
#else
    #error Method os::dll_load requires that one of following is defined:\
        AARCH64, ALPHA, ARM, AMD64, IA32, LOONGARCH64, M68K, MIPS, MIPSEL, PARISC, __powerpc__, __powerpc64__, RISCV, S390, SH, __sparc
#endif

  // Identify compatibility class for VM's architecture and library's architecture
  // Obtain string descriptions for architectures

  arch_t lib_arch={elf_head.e_machine,0,elf_head.e_ident[EI_CLASS], elf_head.e_ident[EI_DATA], nullptr};
  int running_arch_index=-1;

  for (unsigned int i=0; i < ARRAY_SIZE(arch_array); i++) {
    if (running_arch_code == arch_array[i].code) {
      running_arch_index    = i;
    }
    if (lib_arch.code == arch_array[i].code) {
      lib_arch.compat_class = arch_array[i].compat_class;
      lib_arch.name         = arch_array[i].name;
    }
  }

  assert(running_arch_index != -1,
         "Didn't find running architecture code (running_arch_code) in arch_array");
  if (running_arch_index == -1) {
    // Even though running architecture detection failed
    // we may still continue with reporting dlerror() message
    return nullptr;
  }

  if (lib_arch.compat_class != arch_array[running_arch_index].compat_class) {
    if (lib_arch.name != nullptr) {
      ::snprintf(diag_msg_buf, diag_msg_max_length-1,
                 " (Possible cause: can't load %s .so on a %s platform)",
                 lib_arch.name, arch_array[running_arch_index].name);
    } else {
      ::snprintf(diag_msg_buf, diag_msg_max_length-1,
                 " (Possible cause: can't load this .so (machine code=0x%x) on a %s platform)",
                 lib_arch.code, arch_array[running_arch_index].name);
    }
    return nullptr;
  }

  if (lib_arch.endianness != arch_array[running_arch_index].endianness) {
    ::snprintf(diag_msg_buf, diag_msg_max_length-1, " (Possible cause: endianness mismatch)");
    return nullptr;
  }

  // ELF file class/capacity : 0 - invalid, 1 - 32bit, 2 - 64bit
  if (lib_arch.elf_class > 2 || lib_arch.elf_class < 1) {
    ::snprintf(diag_msg_buf, diag_msg_max_length-1, " (Possible cause: invalid ELF file class)");
    return nullptr;
  }

  if (lib_arch.elf_class != arch_array[running_arch_index].elf_class) {
    ::snprintf(diag_msg_buf, diag_msg_max_length-1,
               " (Possible cause: architecture word width mismatch, can't load %d-bit .so on a %d-bit platform)",
               (int) lib_arch.elf_class * 32, arch_array[running_arch_index].elf_class * 32);
    return nullptr;
  }

  return nullptr;
}

void * os::Linux::dlopen_helper(const char *filename, char *ebuf, int ebuflen) {
#ifndef IA32
  bool ieee_handling = IEEE_subnormal_handling_OK();
  if (!ieee_handling) {
    Events::log_dll_message(nullptr, "IEEE subnormal handling check failed before loading %s", filename);
    log_info(os)("IEEE subnormal handling check failed before loading %s", filename);
    if (CheckJNICalls) {
      tty->print_cr("WARNING: IEEE subnormal handling check failed before loading %s", filename);
      Thread* current = Thread::current();
      if (current->is_Java_thread()) {
        JavaThread::cast(current)->print_jni_stack();
      }
    }
  }

  // Save and restore the floating-point environment around dlopen().
  // There are known cases where global library initialization sets
  // FPU flags that affect computation accuracy, for example, enabling
  // Flush-To-Zero and Denormals-Are-Zero. Do not let those libraries
  // break Java arithmetic. Unfortunately, this might affect libraries
  // that might depend on these FPU features for performance and/or
  // numerical "accuracy", but we need to protect Java semantics first
  // and foremost. See JDK-8295159.

  // This workaround is ineffective on IA32 systems because the MXCSR
  // register (which controls flush-to-zero mode) is not stored in the
  // legacy fenv.

  fenv_t default_fenv;
  int rtn = fegetenv(&default_fenv);
  assert(rtn == 0, "fegetenv must succeed");
#endif // IA32

  void* result;
  JFR_ONLY(NativeLibraryLoadEvent load_event(filename, &result);)
  result = ::dlopen(filename, RTLD_LAZY);
  if (result == nullptr) {
    const char* error_report = ::dlerror();
    if (error_report == nullptr) {
      error_report = "dlerror returned no error description";
    }
    if (ebuf != nullptr && ebuflen > 0) {
      ::strncpy(ebuf, error_report, ebuflen-1);
      ebuf[ebuflen-1]='\0';
    }
    Events::log_dll_message(nullptr, "Loading shared library %s failed, %s", filename, error_report);
    log_info(os)("shared library load of %s failed, %s", filename, error_report);
    JFR_ONLY(load_event.set_error_msg(error_report);)
  } else {
    Events::log_dll_message(nullptr, "Loaded shared library %s", filename);
    log_info(os)("shared library load of %s was successful", filename);
#ifndef IA32
    // Quickly test to make sure subnormals are correctly handled.
    if (! IEEE_subnormal_handling_OK()) {
      // We just dlopen()ed a library that mangled the floating-point flags.
      // Attempt to fix things now.
      JFR_ONLY(load_event.set_fp_env_correction_attempt(true);)
      int rtn = fesetenv(&default_fenv);
      assert(rtn == 0, "fesetenv must succeed");

      if (IEEE_subnormal_handling_OK()) {
        Events::log_dll_message(nullptr, "IEEE subnormal handling had to be corrected after loading %s", filename);
        log_info(os)("IEEE subnormal handling had to be corrected after loading %s", filename);
        JFR_ONLY(load_event.set_fp_env_correction_success(true);)
      } else {
        Events::log_dll_message(nullptr, "IEEE subnormal handling could not be corrected after loading %s", filename);
        log_info(os)("IEEE subnormal handling could not be corrected after loading %s", filename);
        if (CheckJNICalls) {
          tty->print_cr("WARNING: IEEE subnormal handling could not be corrected after loading %s", filename);
          Thread* current = Thread::current();
          if (current->is_Java_thread()) {
            JavaThread::cast(current)->print_jni_stack();
          }
        }
        assert(false, "fesetenv didn't work");
      }
    }
#endif // IA32
  }
  return result;
}

void * os::Linux::dll_load_in_vmthread(const char *filename, char *ebuf,
                                       int ebuflen) {
  void * result = nullptr;
  if (LoadExecStackDllInVMThread) {
    result = dlopen_helper(filename, ebuf, ebuflen);
  }

  // Since 7019808, libjvm.so is linked with -noexecstack. If the VM loads a
  // library that requires an executable stack, or which does not have this
  // stack attribute set, dlopen changes the stack attribute to executable. The
  // read protection of the guard pages gets lost.
  //
  // Need to check _stack_is_executable again as multiple VM_LinuxDllLoad
  // may have been queued at the same time.

  if (!_stack_is_executable) {
    for (JavaThreadIteratorWithHandle jtiwh; JavaThread *jt = jtiwh.next(); ) {
      StackOverflow* overflow_state = jt->stack_overflow_state();
      if (!overflow_state->stack_guard_zone_unused() &&     // Stack not yet fully initialized
          overflow_state->stack_guards_enabled()) {         // No pending stack overflow exceptions
        if (!os::guard_memory((char *)jt->stack_end(), StackOverflow::stack_guard_zone_size())) {
          warning("Attempt to reguard stack yellow zone failed.");
        }
      }
    }
  }

  return result;
}

const char* os::Linux::dll_path(void* lib) {
  struct link_map *lmap;
  const char* l_path = nullptr;
  assert(lib != nullptr, "dll_path parameter must not be null");

  int res_dli = ::dlinfo(lib, RTLD_DI_LINKMAP, &lmap);
  if (res_dli == 0) {
    l_path = lmap->l_name;
  }
  return l_path;
}

static unsigned count_newlines(const char* s) {
  unsigned n = 0;
  for (const char* s2 = strchr(s, '\n');
       s2 != nullptr; s2 = strchr(s2 + 1, '\n')) {
    n++;
  }
  return n;
}

static bool _print_ascii_file(const char* filename, outputStream* st, unsigned* num_lines = nullptr, const char* hdr = nullptr) {
  int fd = ::open(filename, O_RDONLY);
  if (fd == -1) {
    return false;
  }

  if (hdr != nullptr) {
    st->print_cr("%s", hdr);
  }

  char buf[33];
  ssize_t bytes;
  buf[32] = '\0';
  unsigned lines = 0;
  while ((bytes = ::read(fd, buf, sizeof(buf)-1)) > 0) {
    st->print_raw(buf, bytes);
    // count newlines
    if (num_lines != nullptr) {
      lines += count_newlines(buf);
    }
  }

  if (num_lines != nullptr) {
    (*num_lines) = lines;
  }

  ::close(fd);

  return true;
}

static void _print_ascii_file_h(const char* header, const char* filename, outputStream* st, bool same_line = true) {
  st->print("%s:%c", header, same_line ? ' ' : '\n');
  if (!_print_ascii_file(filename, st)) {
    st->print_cr("<Not Available>");
  }
}

void os::print_dll_info(outputStream *st) {
  st->print_cr("Dynamic libraries:");

  char fname[32];
  pid_t pid = os::Linux::gettid();

  jio_snprintf(fname, sizeof(fname), "/proc/%d/maps", pid);
  unsigned num = 0;
  if (!_print_ascii_file(fname, st, &num)) {
    st->print_cr("Can not get library information for pid = %d", pid);
  } else {
    st->print_cr("Total number of mappings: %u", num);
  }
}

struct loaded_modules_info_param {
  os::LoadedModulesCallbackFunc callback;
  void *param;
};

static int dl_iterate_callback(struct dl_phdr_info *info, size_t size, void *data) {
  if ((info->dlpi_name == nullptr) || (*info->dlpi_name == '\0')) {
    return 0;
  }

  struct loaded_modules_info_param *callback_param = reinterpret_cast<struct loaded_modules_info_param *>(data);
  address base = nullptr;
  address top = nullptr;
  for (int idx = 0; idx < info->dlpi_phnum; idx++) {
    const ElfW(Phdr) *phdr = info->dlpi_phdr + idx;
    if (phdr->p_type == PT_LOAD) {
      address raw_phdr_base = reinterpret_cast<address>(info->dlpi_addr + phdr->p_vaddr);

      address phdr_base = align_down(raw_phdr_base, phdr->p_align);
      if ((base == nullptr) || (base > phdr_base)) {
        base = phdr_base;
      }

      address phdr_top = align_up(raw_phdr_base + phdr->p_memsz, phdr->p_align);
      if ((top == nullptr) || (top < phdr_top)) {
        top = phdr_top;
      }
    }
  }

  return callback_param->callback(info->dlpi_name, base, top, callback_param->param);
}

int os::get_loaded_modules_info(os::LoadedModulesCallbackFunc callback, void *param) {
  struct loaded_modules_info_param callback_param = {callback, param};
  return dl_iterate_phdr(&dl_iterate_callback, &callback_param);
}

void os::print_os_info_brief(outputStream* st) {
  os::Linux::print_distro_info(st);

  os::Posix::print_uname_info(st);

  os::Linux::print_libversion_info(st);

}

void os::print_os_info(outputStream* st) {
  st->print_cr("OS:");

  os::Linux::print_distro_info(st);

  os::Posix::print_uname_info(st);

  os::Linux::print_uptime_info(st);

  // Print warning if unsafe chroot environment detected
  if (unsafe_chroot_detected) {
    st->print_cr("WARNING!! %s", unstable_chroot_error);
  }

  os::Linux::print_libversion_info(st);

  os::Posix::print_rlimit_info(st);

  os::Posix::print_load_average(st);
  st->cr();

  os::Linux::print_system_memory_info(st);
  st->cr();

  os::Linux::print_process_memory_info(st);
  st->cr();

  os::Linux::print_proc_sys_info(st);
  st->cr();

  if (os::Linux::print_ld_preload_file(st)) {
    st->cr();
  }

  if (os::Linux::print_container_info(st)) {
    st->cr();
  }

  VM_Version::print_platform_virtualization_info(st);

  os::Linux::print_steal_info(st);
}

// Try to identify popular distros.
// Most Linux distributions have a /etc/XXX-release file, which contains
// the OS version string. Newer Linux distributions have a /etc/lsb-release
// file that also contains the OS version string. Some have more than one
// /etc/XXX-release file (e.g. Mandrake has both /etc/mandrake-release and
// /etc/redhat-release.), so the order is important.
// Any Linux that is based on Redhat (i.e. Oracle, Mandrake, Sun JDS...) have
// their own specific XXX-release file as well as a redhat-release file.
// Because of this the XXX-release file needs to be searched for before the
// redhat-release file.
// Since Red Hat and SuSE have an lsb-release file that is not very descriptive the
// search for redhat-release / SuSE-release needs to be before lsb-release.
// Since the lsb-release file is the new standard it needs to be searched
// before the older style release files.
// Searching system-release (Red Hat) and os-release (other Linuxes) are a
// next to last resort.  The os-release file is a new standard that contains
// distribution information and the system-release file seems to be an old
// standard that has been replaced by the lsb-release and os-release files.
// Searching for the debian_version file is the last resort.  It contains
// an informative string like "6.0.6" or "wheezy/sid". Because of this
// "Debian " is printed before the contents of the debian_version file.

const char* distro_files[] = {
  "/etc/oracle-release",
  "/etc/mandriva-release",
  "/etc/mandrake-release",
  "/etc/sun-release",
  "/etc/redhat-release",
  "/etc/lsb-release",
  "/etc/turbolinux-release",
  "/etc/gentoo-release",
  "/etc/ltib-release",
  "/etc/angstrom-version",
  "/etc/system-release",
  "/etc/os-release",
  "/etc/SuSE-release", // Deprecated in favor of os-release since SuSE 12
  nullptr };

void os::Linux::print_distro_info(outputStream* st) {
  for (int i = 0;; i++) {
    const char* file = distro_files[i];
    if (file == nullptr) {
      break;  // done
    }
    // If file prints, we found it.
    if (_print_ascii_file(file, st)) {
      return;
    }
  }

  if (file_exists("/etc/debian_version")) {
    st->print("Debian ");
    _print_ascii_file("/etc/debian_version", st);
  } else {
    st->print_cr("Linux");
  }
}

static void parse_os_info_helper(FILE* fp, char* distro, size_t length, bool get_first_line) {
  char buf[256];
  while (fgets(buf, sizeof(buf), fp)) {
    // Edit out extra stuff in expected format
    if (strstr(buf, "DISTRIB_DESCRIPTION=") != nullptr || strstr(buf, "PRETTY_NAME=") != nullptr) {
      char* ptr = strstr(buf, "\"");  // the name is in quotes
      if (ptr != nullptr) {
        ptr++; // go beyond first quote
        char* nl = strchr(ptr, '\"');
        if (nl != nullptr) *nl = '\0';
        strncpy(distro, ptr, length);
      } else {
        ptr = strstr(buf, "=");
        ptr++; // go beyond equals then
        char* nl = strchr(ptr, '\n');
        if (nl != nullptr) *nl = '\0';
        strncpy(distro, ptr, length);
      }
      return;
    } else if (get_first_line) {
      char* nl = strchr(buf, '\n');
      if (nl != nullptr) *nl = '\0';
      strncpy(distro, buf, length);
      return;
    }
  }
  // print last line and close
  char* nl = strchr(buf, '\n');
  if (nl != nullptr) *nl = '\0';
  strncpy(distro, buf, length);
}

static void parse_os_info(char* distro, size_t length, const char* file) {
  FILE* fp = os::fopen(file, "r");
  if (fp != nullptr) {
    // if suse format, print out first line
    bool get_first_line = (strcmp(file, "/etc/SuSE-release") == 0);
    parse_os_info_helper(fp, distro, length, get_first_line);
    fclose(fp);
  }
}

void os::get_summary_os_info(char* buf, size_t buflen) {
  for (int i = 0;; i++) {
    const char* file = distro_files[i];
    if (file == nullptr) {
      break; // ran out of distro_files
    }
    if (file_exists(file)) {
      parse_os_info(buf, buflen, file);
      return;
    }
  }
  // special case for debian
  if (file_exists("/etc/debian_version")) {
    strncpy(buf, "Debian ", buflen);
    if (buflen > 7) {
      parse_os_info(&buf[7], buflen-7, "/etc/debian_version");
    }
  } else {
    strncpy(buf, "Linux", buflen);
  }
}

void os::Linux::print_libversion_info(outputStream* st) {
  // libc, pthread
  st->print("libc: ");
  st->print("%s ", os::Linux::libc_version());
  st->print("%s ", os::Linux::libpthread_version());
  st->cr();
}

void os::Linux::print_proc_sys_info(outputStream* st) {
  _print_ascii_file_h("/proc/sys/kernel/threads-max (system-wide limit on the number of threads)",
                      "/proc/sys/kernel/threads-max", st);
  _print_ascii_file_h("/proc/sys/vm/max_map_count (maximum number of memory map areas a process may have)",
                      "/proc/sys/vm/max_map_count", st);
  _print_ascii_file_h("/proc/sys/vm/swappiness (control to define how aggressively the kernel swaps out anonymous memory)",
                      "/proc/sys/vm/swappiness", st);
  _print_ascii_file_h("/proc/sys/kernel/pid_max (system-wide limit on number of process identifiers)",
                      "/proc/sys/kernel/pid_max", st);
}

void os::Linux::print_system_memory_info(outputStream* st) {
  _print_ascii_file_h("/proc/meminfo", "/proc/meminfo", st, false);
  st->cr();

  // some information regarding THPs; for details see
  // https://www.kernel.org/doc/Documentation/vm/transhuge.txt
  _print_ascii_file_h("/sys/kernel/mm/transparent_hugepage/enabled",
                      "/sys/kernel/mm/transparent_hugepage/enabled", st);
  _print_ascii_file_h("/sys/kernel/mm/transparent_hugepage/hpage_pmd_size",
                      "/sys/kernel/mm/transparent_hugepage/hpage_pmd_size", st);
  _print_ascii_file_h("/sys/kernel/mm/transparent_hugepage/shmem_enabled",
                      "/sys/kernel/mm/transparent_hugepage/shmem_enabled", st);
  _print_ascii_file_h("/sys/kernel/mm/transparent_hugepage/defrag (defrag/compaction efforts parameter)",
                      "/sys/kernel/mm/transparent_hugepage/defrag", st);
}

bool os::Linux::query_process_memory_info(os::Linux::meminfo_t* info) {
  FILE* f = os::fopen("/proc/self/status", "r");
  const int num_values = sizeof(os::Linux::meminfo_t) / sizeof(size_t);
  int num_found = 0;
  char buf[256];
  info->vmsize = info->vmpeak = info->vmrss = info->vmhwm = info->vmswap =
      info->rssanon = info->rssfile = info->rssshmem = -1;
  if (f != nullptr) {
    while (::fgets(buf, sizeof(buf), f) != nullptr && num_found < num_values) {
      if ( (info->vmsize == -1    && sscanf(buf, "VmSize: %zd kB", &info->vmsize) == 1) ||
           (info->vmpeak == -1    && sscanf(buf, "VmPeak: %zd kB", &info->vmpeak) == 1) ||
           (info->vmswap == -1    && sscanf(buf, "VmSwap: %zd kB", &info->vmswap) == 1) ||
           (info->vmhwm == -1     && sscanf(buf, "VmHWM: %zd kB", &info->vmhwm) == 1) ||
           (info->vmrss == -1     && sscanf(buf, "VmRSS: %zd kB", &info->vmrss) == 1) ||
           (info->rssanon == -1   && sscanf(buf, "RssAnon: %zd kB", &info->rssanon) == 1) || // Needs Linux 4.5
           (info->rssfile == -1   && sscanf(buf, "RssFile: %zd kB", &info->rssfile) == 1) || // Needs Linux 4.5
           (info->rssshmem == -1  && sscanf(buf, "RssShmem: %zd kB", &info->rssshmem) == 1)  // Needs Linux 4.5
           )
      {
        num_found ++;
      }
    }
    fclose(f);
    return true;
  }
  return false;
}

#ifdef __GLIBC__
// For Glibc, print a one-liner with the malloc tunables.
// Most important and popular is MALLOC_ARENA_MAX, but we are
// thorough and print them all.
static void print_glibc_malloc_tunables(outputStream* st) {
  static const char* var[] = {
      // the new variant
      "GLIBC_TUNABLES",
      // legacy variants
      "MALLOC_CHECK_", "MALLOC_TOP_PAD_", "MALLOC_PERTURB_",
      "MALLOC_MMAP_THRESHOLD_", "MALLOC_TRIM_THRESHOLD_",
      "MALLOC_MMAP_MAX_", "MALLOC_ARENA_TEST", "MALLOC_ARENA_MAX",
      nullptr};
  st->print("glibc malloc tunables: ");
  bool printed = false;
  for (int i = 0; var[i] != nullptr; i ++) {
    const char* const val = ::getenv(var[i]);
    if (val != nullptr) {
      st->print("%s%s=%s", (printed ? ", " : ""), var[i], val);
      printed = true;
    }
  }
  if (!printed) {
    st->print("(default)");
  }
}
#endif // __GLIBC__

void os::Linux::print_process_memory_info(outputStream* st) {

  st->print_cr("Process Memory:");

  // Print virtual and resident set size; peak values; swap; and for
  //  rss its components if the kernel is recent enough.
  meminfo_t info;
  if (query_process_memory_info(&info)) {
    st->print_cr("Virtual Size: %zdK (peak: %zdK)", info.vmsize, info.vmpeak);
    st->print("Resident Set Size: %zdK (peak: %zdK)", info.vmrss, info.vmhwm);
    if (info.rssanon != -1) { // requires kernel >= 4.5
      st->print(" (anon: %zdK, file: %zdK, shmem: %zdK)",
                info.rssanon, info.rssfile, info.rssshmem);
    }
    st->cr();
    if (info.vmswap != -1) { // requires kernel >= 2.6.34
      st->print_cr("Swapped out: %zdK", info.vmswap);
    }
  } else {
    st->print_cr("Could not open /proc/self/status to get process memory related information");
  }

  // glibc only:
  // - Print outstanding allocations using mallinfo
  // - Print glibc tunables
#ifdef __GLIBC__
  size_t total_allocated = 0;
  size_t free_retained = 0;
  bool might_have_wrapped = false;
  glibc_mallinfo mi;
  os::Linux::get_mallinfo(&mi, &might_have_wrapped);
  total_allocated = mi.uordblks + mi.hblkhd;
  free_retained = mi.fordblks;
#ifdef _LP64
  // If legacy mallinfo(), we can still print the values if we are sure they cannot have wrapped.
  might_have_wrapped = might_have_wrapped && (info.vmsize * K) > UINT_MAX;
#endif
  st->print_cr("C-Heap outstanding allocations: %zuK, retained: %zuK%s",
               total_allocated / K, free_retained / K,
               might_have_wrapped ? " (may have wrapped)" : "");
  // Tunables
  print_glibc_malloc_tunables(st);
  st->cr();
#endif
}

bool os::Linux::print_ld_preload_file(outputStream* st) {
  return _print_ascii_file("/etc/ld.so.preload", st, nullptr, "/etc/ld.so.preload:");
}

void os::Linux::print_uptime_info(outputStream* st) {
  struct sysinfo sinfo;
  int ret = sysinfo(&sinfo);
  if (ret == 0) {
    os::print_dhm(st, "OS uptime:", (long) sinfo.uptime);
  }
}

bool os::Linux::print_container_info(outputStream* st) {
  if (!OSContainer::is_containerized()) {
    st->print_cr("container information not found.");
    return false;
  }

  st->print_cr("container (cgroup) information:");

  const char *p_ct = OSContainer::container_type();
  st->print_cr("container_type: %s", p_ct != nullptr ? p_ct : "not supported");

  char *p = OSContainer::cpu_cpuset_cpus();
  st->print_cr("cpu_cpuset_cpus: %s", p != nullptr ? p : "not supported");
  free(p);

  p = OSContainer::cpu_cpuset_memory_nodes();
  st->print_cr("cpu_memory_nodes: %s", p != nullptr ? p : "not supported");
  free(p);

  int i = OSContainer::active_processor_count();
  st->print("active_processor_count: ");
  if (i > 0) {
    if (ActiveProcessorCount > 0) {
      st->print_cr("%d, but overridden by -XX:ActiveProcessorCount %d", i, ActiveProcessorCount);
    } else {
      st->print_cr("%d", i);
    }
  } else {
    st->print_cr("not supported");
  }

  i = OSContainer::cpu_quota();
  st->print("cpu_quota: ");
  if (i > 0) {
    st->print_cr("%d", i);
  } else {
    st->print_cr("%s", i == OSCONTAINER_ERROR ? "not supported" : "no quota");
  }

  i = OSContainer::cpu_period();
  st->print("cpu_period: ");
  if (i > 0) {
    st->print_cr("%d", i);
  } else {
    st->print_cr("%s", i == OSCONTAINER_ERROR ? "not supported" : "no period");
  }

  i = OSContainer::cpu_shares();
  st->print("cpu_shares: ");
  if (i > 0) {
    st->print_cr("%d", i);
  } else {
    st->print_cr("%s", i == OSCONTAINER_ERROR ? "not supported" : "no shares");
  }

  OSContainer::print_container_helper(st, OSContainer::memory_limit_in_bytes(), "memory_limit_in_bytes");
  OSContainer::print_container_helper(st, OSContainer::memory_and_swap_limit_in_bytes(), "memory_and_swap_limit_in_bytes");
  OSContainer::print_container_helper(st, OSContainer::memory_soft_limit_in_bytes(), "memory_soft_limit_in_bytes");
  OSContainer::print_container_helper(st, OSContainer::memory_usage_in_bytes(), "memory_usage_in_bytes");
  OSContainer::print_container_helper(st, OSContainer::memory_max_usage_in_bytes(), "memory_max_usage_in_bytes");
  OSContainer::print_container_helper(st, OSContainer::rss_usage_in_bytes(), "rss_usage_in_bytes");
  OSContainer::print_container_helper(st, OSContainer::cache_usage_in_bytes(), "cache_usage_in_bytes");

  OSContainer::print_version_specific_info(st);

  jlong j = OSContainer::pids_max();
  st->print("maximum number of tasks: ");
  if (j > 0) {
    st->print_cr(JLONG_FORMAT, j);
  } else {
    st->print_cr("%s", j == OSCONTAINER_ERROR ? "not supported" : "unlimited");
  }

  j = OSContainer::pids_current();
  st->print("current number of tasks: ");
  if (j > 0) {
    st->print_cr(JLONG_FORMAT, j);
  } else {
    if (j == OSCONTAINER_ERROR) {
      st->print_cr("not supported");
    }
  }

  return true;
}

void os::Linux::print_steal_info(outputStream* st) {
  if (has_initial_tick_info) {
    CPUPerfTicks pticks;
    bool res = os::Linux::get_tick_information(&pticks, -1);

    if (res && pticks.has_steal_ticks) {
      uint64_t steal_ticks_difference = pticks.steal - initial_steal_ticks;
      uint64_t total_ticks_difference = pticks.total - initial_total_ticks;
      double steal_ticks_perc = 0.0;
      if (total_ticks_difference != 0) {
        steal_ticks_perc = (double) steal_ticks_difference / (double)total_ticks_difference;
      }
      st->print_cr("Steal ticks since vm start: " UINT64_FORMAT, steal_ticks_difference);
      st->print_cr("Steal ticks percentage since vm start:%7.3f", steal_ticks_perc);
    }
  }
}

void os::print_memory_info(outputStream* st) {

  st->print("Memory:");
  st->print(" %zuk page", os::vm_page_size()>>10);

  // values in struct sysinfo are "unsigned long"
  struct sysinfo si;
  sysinfo(&si);

  st->print(", physical " UINT64_FORMAT "k",
            os::physical_memory() >> 10);
  st->print("(" UINT64_FORMAT "k free)",
            os::available_memory() >> 10);
  st->print(", swap " UINT64_FORMAT "k",
            ((jlong)si.totalswap * si.mem_unit) >> 10);
  st->print("(" UINT64_FORMAT "k free)",
            ((jlong)si.freeswap * si.mem_unit) >> 10);
  st->cr();
  st->print("Page Sizes: ");
  _page_sizes.print_on(st);
  st->cr();
}

// Print the first "model name" line and the first "flags" line
// that we find and nothing more. We assume "model name" comes
// before "flags" so if we find a second "model name", then the
// "flags" field is considered missing.
static bool print_model_name_and_flags(outputStream* st, char* buf, size_t buflen) {
#if defined(IA32) || defined(AMD64)
  // Other platforms have less repetitive cpuinfo files
  FILE *fp = os::fopen("/proc/cpuinfo", "r");
  if (fp) {
    bool model_name_printed = false;
    while (!feof(fp)) {
      if (fgets(buf, (int)buflen, fp)) {
        // Assume model name comes before flags
        if (strstr(buf, "model name") != nullptr) {
          if (!model_name_printed) {
            st->print_raw("CPU Model and flags from /proc/cpuinfo:\n");
            st->print_raw(buf);
            model_name_printed = true;
          } else {
            // model name printed but not flags?  Odd, just return
            fclose(fp);
            return true;
          }
        }
        // print the flags line too
        if (strstr(buf, "flags") != nullptr) {
          st->print_raw(buf);
          fclose(fp);
          return true;
        }
      }
    }
    fclose(fp);
  }
#endif // x86 platforms
  return false;
}

// additional information about CPU e.g. available frequency ranges
static void print_sys_devices_cpu_info(outputStream* st) {
  _print_ascii_file_h("Online cpus", "/sys/devices/system/cpu/online", st);
  _print_ascii_file_h("Offline cpus", "/sys/devices/system/cpu/offline", st);

  if (ExtensiveErrorReports) {
    // cache related info (cpu 0, should be similar for other CPUs)
    for (unsigned int i=0; i < 10; i++) { // handle max. 10 cache entries
      char hbuf_level[60];
      char hbuf_type[60];
      char hbuf_size[60];
      char hbuf_coherency_line_size[80];
      snprintf(hbuf_level, 60, "/sys/devices/system/cpu/cpu0/cache/index%u/level", i);
      snprintf(hbuf_type, 60, "/sys/devices/system/cpu/cpu0/cache/index%u/type", i);
      snprintf(hbuf_size, 60, "/sys/devices/system/cpu/cpu0/cache/index%u/size", i);
      snprintf(hbuf_coherency_line_size, 80, "/sys/devices/system/cpu/cpu0/cache/index%u/coherency_line_size", i);
      if (os::file_exists(hbuf_level)) {
        _print_ascii_file_h("cache level", hbuf_level, st);
        _print_ascii_file_h("cache type", hbuf_type, st);
        _print_ascii_file_h("cache size", hbuf_size, st);
        _print_ascii_file_h("cache coherency line size", hbuf_coherency_line_size, st);
      }
    }
  }

  // we miss the cpufreq entries on Power and s390x
#if defined(IA32) || defined(AMD64)
  _print_ascii_file_h("BIOS frequency limitation", "/sys/devices/system/cpu/cpu0/cpufreq/bios_limit", st);
  _print_ascii_file_h("Frequency switch latency (ns)", "/sys/devices/system/cpu/cpu0/cpufreq/cpuinfo_transition_latency", st);
  _print_ascii_file_h("Available cpu frequencies", "/sys/devices/system/cpu/cpu0/cpufreq/scaling_available_frequencies", st);
  // min and max should be in the Available range but still print them (not all info might be available for all kernels)
  if (ExtensiveErrorReports) {
    _print_ascii_file_h("Maximum cpu frequency", "/sys/devices/system/cpu/cpu0/cpufreq/cpuinfo_max_freq", st);
    _print_ascii_file_h("Minimum cpu frequency", "/sys/devices/system/cpu/cpu0/cpufreq/cpuinfo_min_freq", st);
    _print_ascii_file_h("Current cpu frequency", "/sys/devices/system/cpu/cpu0/cpufreq/scaling_cur_freq", st);
  }
  // governors are power schemes, see https://wiki.archlinux.org/index.php/CPU_frequency_scaling
  if (ExtensiveErrorReports) {
    _print_ascii_file_h("Available governors", "/sys/devices/system/cpu/cpu0/cpufreq/scaling_available_governors", st);
  }
  _print_ascii_file_h("Current governor", "/sys/devices/system/cpu/cpu0/cpufreq/scaling_governor", st);
  // Core performance boost, see https://www.kernel.org/doc/Documentation/cpu-freq/boost.txt
  // Raise operating frequency of some cores in a multi-core package if certain conditions apply, e.g.
  // whole chip is not fully utilized
  _print_ascii_file_h("Core performance/turbo boost", "/sys/devices/system/cpu/cpufreq/boost", st);
#endif
}

void os::pd_print_cpu_info(outputStream* st, char* buf, size_t buflen) {
  // Only print the model name if the platform provides this as a summary
  if (!print_model_name_and_flags(st, buf, buflen)) {
    _print_ascii_file_h("/proc/cpuinfo", "/proc/cpuinfo", st, false);
  }
  st->cr();
  print_sys_devices_cpu_info(st);
}

#if INCLUDE_JFR

void os::jfr_report_memory_info() {
  os::Linux::meminfo_t info;
  if (os::Linux::query_process_memory_info(&info)) {
    // Send the RSS JFR event
    EventResidentSetSize event;
    event.set_size(info.vmrss * K);
    event.set_peak(info.vmhwm * K);
    event.commit();
  } else {
    // Log a warning
    static bool first_warning = true;
    if (first_warning) {
      log_warning(jfr)("Error fetching RSS values: query_process_memory_info failed");
      first_warning = false;
    }
  }
}

#endif // INCLUDE_JFR

#if defined(AMD64) || defined(IA32) || defined(X32)
const char* search_string = "model name";
#elif defined(M68K)
const char* search_string = "CPU";
#elif defined(PPC64)
const char* search_string = "cpu";
#elif defined(S390)
const char* search_string = "machine =";
#elif defined(SPARC)
const char* search_string = "cpu";
#else
const char* search_string = "Processor";
#endif

// Parses the cpuinfo file for string representing the model name.
void os::get_summary_cpu_info(char* cpuinfo, size_t length) {
  FILE* fp = os::fopen("/proc/cpuinfo", "r");
  if (fp != nullptr) {
    while (!feof(fp)) {
      char buf[256];
      if (fgets(buf, sizeof(buf), fp)) {
        char* start = strstr(buf, search_string);
        if (start != nullptr) {
          char *ptr = start + strlen(search_string);
          char *end = buf + strlen(buf);
          while (ptr != end) {
             // skip whitespace and colon for the rest of the name.
             if (*ptr != ' ' && *ptr != '\t' && *ptr != ':') {
               break;
             }
             ptr++;
          }
          if (ptr != end) {
            // reasonable string, get rid of newline and keep the rest
            char* nl = strchr(buf, '\n');
            if (nl != nullptr) *nl = '\0';
            strncpy(cpuinfo, ptr, length);
            fclose(fp);
            return;
          }
        }
      }
    }
    fclose(fp);
  }
  // cpuinfo not found or parsing failed, just print generic string.  The entire
  // /proc/cpuinfo file will be printed later in the file (or enough of it for x86)
#if   defined(AARCH64)
  strncpy(cpuinfo, "AArch64", length);
#elif defined(AMD64)
  strncpy(cpuinfo, "x86_64", length);
#elif defined(ARM)  // Order wrt. AARCH64 is relevant!
  strncpy(cpuinfo, "ARM", length);
#elif defined(IA32)
  strncpy(cpuinfo, "x86_32", length);
#elif defined(PPC)
  strncpy(cpuinfo, "PPC64", length);
#elif defined(RISCV)
  strncpy(cpuinfo, LP64_ONLY("RISCV64") NOT_LP64("RISCV32"), length);
#elif defined(S390)
  strncpy(cpuinfo, "S390", length);
#elif defined(SPARC)
  strncpy(cpuinfo, "sparcv9", length);
#elif defined(ZERO_LIBARCH)
  strncpy(cpuinfo, ZERO_LIBARCH, length);
#else
  strncpy(cpuinfo, "unknown", length);
#endif
}

static char saved_jvm_path[MAXPATHLEN] = {0};

// Find the full path to the current module, libjvm.so
void os::jvm_path(char *buf, jint buflen) {
  // Error checking.
  if (buflen < MAXPATHLEN) {
    assert(false, "must use a large-enough buffer");
    buf[0] = '\0';
    return;
  }
  // Lazy resolve the path to current module.
  if (saved_jvm_path[0] != 0) {
    strcpy(buf, saved_jvm_path);
    return;
  }

  char dli_fname[MAXPATHLEN];
  dli_fname[0] = '\0';
  bool ret = dll_address_to_library_name(
                                         CAST_FROM_FN_PTR(address, os::jvm_path),
                                         dli_fname, sizeof(dli_fname), nullptr);
  assert(ret, "cannot locate libjvm");
  char *rp = nullptr;
  if (ret && dli_fname[0] != '\0') {
    rp = os::realpath(dli_fname, buf, buflen);
  }
  if (rp == nullptr) {
    return;
  }

  // If executing unit tests we require JAVA_HOME to point to the real JDK.
  if (Arguments::executing_unit_tests()) {
    // Look for JAVA_HOME in the environment.
    char* java_home_var = ::getenv("JAVA_HOME");
    if (java_home_var != nullptr && java_home_var[0] != 0) {

      // Check the current module name "libjvm.so".
      const char* p = strrchr(buf, '/');
      if (p == nullptr) {
        return;
      }
      assert(strstr(p, "/libjvm") == p, "invalid library name");

      stringStream ss(buf, buflen);
      rp = os::realpath(java_home_var, buf, buflen);
      if (rp == nullptr) {
        return;
      }

      assert((int)strlen(buf) < buflen, "Ran out of buffer room");
      ss.print("%s/lib", buf);

      if (0 == access(buf, F_OK)) {
        // Use current module name "libjvm.so"
        ss.print("/%s/libjvm%s", Abstract_VM_Version::vm_variant(), JNI_LIB_SUFFIX);
        assert(strcmp(buf + strlen(buf) - strlen(JNI_LIB_SUFFIX), JNI_LIB_SUFFIX) == 0,
               "buf has been truncated");
      } else {
        // Go back to path of .so
        rp = os::realpath(dli_fname, buf, buflen);
        if (rp == nullptr) {
          return;
        }
      }
    }
  }

  strncpy(saved_jvm_path, buf, MAXPATHLEN);
  saved_jvm_path[MAXPATHLEN - 1] = '\0';
}

////////////////////////////////////////////////////////////////////////////////
// Virtual Memory

// Rationale behind this function:
//  current (Mon Apr 25 20:12:18 MSD 2005) oprofile drops samples without executable
//  mapping for address (see lookup_dcookie() in the kernel module), thus we cannot get
//  samples for JITted code. Here we create private executable mapping over the code cache
//  and then we can use standard (well, almost, as mapping can change) way to provide
//  info for the reporting script by storing timestamp and location of symbol
void linux_wrap_code(char* base, size_t size) {
  static volatile jint cnt = 0;

  static_assert(sizeof(off_t) == 8, "Expected Large File Support in this file");

  if (!UseOprofile) {
    return;
  }

  char buf[PATH_MAX+1];
  int num = Atomic::add(&cnt, 1);

  snprintf(buf, sizeof(buf), "%s/hs-vm-%d-%d",
           os::get_temp_directory(), os::current_process_id(), num);
  unlink(buf);

  int fd = ::open(buf, O_CREAT | O_RDWR, S_IRWXU);

  if (fd != -1) {
    off_t rv = ::lseek(fd, size-2, SEEK_SET);
    if (rv != (off_t)-1) {
      if (::write(fd, "", 1) == 1) {
        mmap(base, size,
             PROT_READ|PROT_WRITE|PROT_EXEC,
             MAP_PRIVATE|MAP_FIXED|MAP_NORESERVE, fd, 0);
      }
    }
    ::close(fd);
    unlink(buf);
  }
}

static bool recoverable_mmap_error(int err) {
  // See if the error is one we can let the caller handle. This
  // list of errno values comes from JBS-6843484. I can't find a
  // Linux man page that documents this specific set of errno
  // values so while this list currently matches Solaris, it may
  // change as we gain experience with this failure mode.
  switch (err) {
  case EBADF:
  case EINVAL:
  case ENOTSUP:
    // let the caller deal with these errors
    return true;

  default:
    // Any remaining errors on this OS can cause our reserved mapping
    // to be lost. That can cause confusion where different data
    // structures think they have the same memory mapped. The worst
    // scenario is if both the VM and a library think they have the
    // same memory mapped.
    return false;
  }
}

static void warn_fail_commit_memory(char* addr, size_t size, bool exec,
                                    int err) {
  warning("INFO: os::commit_memory(" PTR_FORMAT ", %zu, %d) failed; error='%s' (errno=%d)",
          p2i(addr), size, exec, os::strerror(err), err);
}

static void warn_fail_commit_memory(char* addr, size_t size,
                                    size_t alignment_hint, bool exec,
                                    int err) {
  warning("INFO: os::commit_memory(" PTR_FORMAT ", %zu, %zu, %d) failed; error='%s' (errno=%d)",
          p2i(addr), size, alignment_hint, exec, os::strerror(err), err);
}

// NOTE: Linux kernel does not really reserve the pages for us.
//       All it does is to check if there are enough free pages
//       left at the time of mmap(). This could be a potential
//       problem.
int os::Linux::commit_memory_impl(char* addr, size_t size, bool exec) {
  int prot = exec ? PROT_READ|PROT_WRITE|PROT_EXEC : PROT_READ|PROT_WRITE;
  uintptr_t res = (uintptr_t) ::mmap(addr, size, prot,
                                     MAP_PRIVATE|MAP_FIXED|MAP_ANONYMOUS, -1, 0);
  if (res != (uintptr_t) MAP_FAILED) {
    if (UseNUMAInterleaving) {
      numa_make_global(addr, size);
    }
    return 0;
  } else {
    ErrnoPreserver ep;
    log_trace(os, map)("mmap failed: " RANGEFMT " errno=(%s)",
                       RANGEFMTARGS(addr, size),
                       os::strerror(ep.saved_errno()));
  }

  int err = errno;  // save errno from mmap() call above

  if (!recoverable_mmap_error(err)) {
    ErrnoPreserver ep;
    log_trace(os, map)("mmap failed: " RANGEFMT " errno=(%s)",
                       RANGEFMTARGS(addr, size),
                       os::strerror(ep.saved_errno()));
    warn_fail_commit_memory(addr, size, exec, err);
    vm_exit_out_of_memory(size, OOM_MMAP_ERROR, "committing reserved memory.");
  }

  return err;
}

bool os::pd_commit_memory(char* addr, size_t size, bool exec) {
  return os::Linux::commit_memory_impl(addr, size, exec) == 0;
}

void os::pd_commit_memory_or_exit(char* addr, size_t size, bool exec,
                                  const char* mesg) {
  assert(mesg != nullptr, "mesg must be specified");
  int err = os::Linux::commit_memory_impl(addr, size, exec);
  if (err != 0) {
    // the caller wants all commit errors to exit with the specified mesg:
    warn_fail_commit_memory(addr, size, exec, err);
    vm_exit_out_of_memory(size, OOM_MMAP_ERROR, "%s", mesg);
  }
}

// Define MAP_HUGETLB here so we can build HotSpot on old systems.
#ifndef MAP_HUGETLB
  #define MAP_HUGETLB 0x40000
#endif

// If mmap flags are set with MAP_HUGETLB and the system supports multiple
// huge page sizes, flag bits [26:31] can be used to encode the log2 of the
// desired huge page size. Otherwise, the system's default huge page size will be used.
// See mmap(2) man page for more info (since Linux 3.8).
// https://lwn.net/Articles/533499/
#ifndef MAP_HUGE_SHIFT
  #define MAP_HUGE_SHIFT 26
#endif

// Define MADV_HUGEPAGE here so we can build HotSpot on old systems.
#ifndef MADV_HUGEPAGE
  #define MADV_HUGEPAGE 14
#endif

// Define MADV_POPULATE_WRITE here so we can build HotSpot on old systems.
#define MADV_POPULATE_WRITE_value 23
#ifndef MADV_POPULATE_WRITE
  #define MADV_POPULATE_WRITE MADV_POPULATE_WRITE_value
#else
  // Sanity-check our assumed default value if we build with a new enough libc.
  STATIC_ASSERT(MADV_POPULATE_WRITE == MADV_POPULATE_WRITE_value);
#endif

// Note that the value for MAP_FIXED_NOREPLACE differs between architectures, but all architectures
// supported by OpenJDK share the same flag value.
#define MAP_FIXED_NOREPLACE_value 0x100000
#ifndef MAP_FIXED_NOREPLACE
  #define MAP_FIXED_NOREPLACE MAP_FIXED_NOREPLACE_value
#else
  // Sanity-check our assumed default value if we build with a new enough libc.
  STATIC_ASSERT(MAP_FIXED_NOREPLACE == MAP_FIXED_NOREPLACE_value);
#endif

int os::Linux::commit_memory_impl(char* addr, size_t size,
                                  size_t alignment_hint, bool exec) {
  int err = os::Linux::commit_memory_impl(addr, size, exec);
  if (err == 0) {
    realign_memory(addr, size, alignment_hint);
  }
  return err;
}

bool os::pd_commit_memory(char* addr, size_t size, size_t alignment_hint,
                          bool exec) {
  return os::Linux::commit_memory_impl(addr, size, alignment_hint, exec) == 0;
}

void os::pd_commit_memory_or_exit(char* addr, size_t size,
                                  size_t alignment_hint, bool exec,
                                  const char* mesg) {
  assert(mesg != nullptr, "mesg must be specified");
  int err = os::Linux::commit_memory_impl(addr, size, alignment_hint, exec);
  if (err != 0) {
    // the caller wants all commit errors to exit with the specified mesg:
    warn_fail_commit_memory(addr, size, alignment_hint, exec, err);
    vm_exit_out_of_memory(size, OOM_MMAP_ERROR, "%s", mesg);
  }
}

void os::Linux::madvise_transparent_huge_pages(void* addr, size_t bytes) {
  // We don't check the return value: madvise(MADV_HUGEPAGE) may not
  // be supported or the memory may already be backed by huge pages.
  ::madvise(addr, bytes, MADV_HUGEPAGE);
}

void os::pd_realign_memory(char *addr, size_t bytes, size_t alignment_hint) {
  if (Linux::should_madvise_anonymous_thps() && alignment_hint > vm_page_size()) {
    Linux::madvise_transparent_huge_pages(addr, bytes);
  }
}

// Hints to the OS that the memory is no longer needed and may be reclaimed by the OS when convenient.
// The memory will be re-acquired on touch without needing explicit recommitting.
void os::pd_disclaim_memory(char *addr, size_t bytes) {
   ::madvise(addr, bytes, MADV_DONTNEED);
}

size_t os::pd_pretouch_memory(void* first, void* last, size_t page_size) {
  const size_t len = pointer_delta(last, first, sizeof(char)) + page_size;
  // Use madvise to pretouch on Linux when THP is used, and fallback to the
  // common method if unsupported. THP can form right after madvise rather than
  // being assembled later.
  if (HugePages::thp_mode() == THPMode::always || UseTransparentHugePages) {
    int err = 0;
    if (UseMadvPopulateWrite &&
        ::madvise(first, len, MADV_POPULATE_WRITE) == -1) {
      err = errno;
    }
    if (!UseMadvPopulateWrite || err == EINVAL) { // Not to use or not supported
      // When using THP we need to always pre-touch using small pages as the
      // OS will initially always use small pages.
      return os::vm_page_size();
    } else if (err != 0) {
      log_info(gc, os)("::madvise(" PTR_FORMAT ", %zu, %d) failed; "
                       "error='%s' (errno=%d)", p2i(first), len,
                       MADV_POPULATE_WRITE, os::strerror(err), err);
    }
    return 0;
  }
  return page_size;
}

void os::numa_make_global(char *addr, size_t bytes) {
  Linux::numa_interleave_memory(addr, bytes);
}

// Define for numa_set_bind_policy(int). Setting the argument to 0 will set the
// bind policy to MPOL_PREFERRED for the current thread.
#define USE_MPOL_PREFERRED 0

void os::numa_make_local(char *addr, size_t bytes, int lgrp_hint) {
  // To make NUMA and large pages more robust when both enabled, we need to ease
  // the requirements on where the memory should be allocated. MPOL_BIND is the
  // default policy and it will force memory to be allocated on the specified
  // node. Changing this to MPOL_PREFERRED will prefer to allocate the memory on
  // the specified node, but will not force it. Using this policy will prevent
  // getting SIGBUS when trying to allocate large pages on NUMA nodes with no
  // free large pages.
  Linux::numa_set_bind_policy(USE_MPOL_PREFERRED);
  Linux::numa_tonode_memory(addr, bytes, lgrp_hint);
}

bool os::numa_topology_changed() { return false; }

size_t os::numa_get_groups_num() {
  // Return just the number of nodes in which it's possible to allocate memory
  // (in numa terminology, configured nodes).
  return Linux::numa_num_configured_nodes();
}

int os::numa_get_group_id() {
  int cpu_id = Linux::sched_getcpu();
  if (cpu_id != -1) {
    int lgrp_id = Linux::get_node_by_cpu(cpu_id);
    if (lgrp_id != -1) {
      return lgrp_id;
    }
  }
  return 0;
}

int os::numa_get_group_id_for_address(const void* address) {
  void** pages = const_cast<void**>(&address);
  int id = -1;

  if (os::Linux::numa_move_pages(0, 1, pages, nullptr, &id, 0) == -1) {
    return -1;
  }
  if (id < 0) {
    return -1;
  }
  return id;
}

bool os::numa_get_group_ids_for_range(const void** addresses, int* lgrp_ids, size_t count) {
  void** pages = const_cast<void**>(addresses);
  return os::Linux::numa_move_pages(0, count, pages, nullptr, lgrp_ids, 0) == 0;
}

int os::Linux::get_existing_num_nodes() {
  int node;
  int highest_node_number = Linux::numa_max_node();
  int num_nodes = 0;

  // Get the total number of nodes in the system including nodes without memory.
  for (node = 0; node <= highest_node_number; node++) {
    if (is_node_in_existing_nodes(node)) {
      num_nodes++;
    }
  }
  return num_nodes;
}

size_t os::numa_get_leaf_groups(uint *ids, size_t size) {
  int highest_node_number = Linux::numa_max_node();
  size_t i = 0;

  // Map all node ids in which it is possible to allocate memory. Also nodes are
  // not always consecutively available, i.e. available from 0 to the highest
  // node number. If the nodes have been bound explicitly using numactl membind,
  // then allocate memory from those nodes only.
  for (int node = 0; node <= highest_node_number; node++) {
    if (Linux::is_node_in_bound_nodes(node)) {
      ids[i++] = checked_cast<uint>(node);
    }
  }
  return i;
}

int os::Linux::sched_getcpu_syscall(void) {
  unsigned int cpu = 0;
  long retval = -1;

#if defined(IA32)
  #ifndef SYS_getcpu
    #define SYS_getcpu 318
  #endif
  retval = syscall(SYS_getcpu, &cpu, nullptr, nullptr);
#elif defined(AMD64)
// Unfortunately we have to bring all these macros here from vsyscall.h
// to be able to compile on old linuxes.
  #define __NR_vgetcpu 2
  #define VSYSCALL_START (-10UL << 20)
  #define VSYSCALL_SIZE 1024
  #define VSYSCALL_ADDR(vsyscall_nr) (VSYSCALL_START+VSYSCALL_SIZE*(vsyscall_nr))
  typedef long (*vgetcpu_t)(unsigned int *cpu, unsigned int *node, unsigned long *tcache);
  vgetcpu_t vgetcpu = (vgetcpu_t)VSYSCALL_ADDR(__NR_vgetcpu);
  retval = vgetcpu(&cpu, nullptr, nullptr);
#endif

  return (retval == -1) ? -1 : cpu;
}

void os::Linux::sched_getcpu_init() {
  // sched_getcpu() should be in libc.
  set_sched_getcpu(CAST_TO_FN_PTR(sched_getcpu_func_t,
                                  dlsym(RTLD_DEFAULT, "sched_getcpu")));

  // If it's not, try a direct syscall.
  if (sched_getcpu() == -1) {
    set_sched_getcpu(CAST_TO_FN_PTR(sched_getcpu_func_t,
                                    (void*)&sched_getcpu_syscall));
  }

  if (sched_getcpu() == -1) {
    vm_exit_during_initialization("getcpu(2) system call not supported by kernel");
  }
}

// Something to do with the numa-aware allocator needs these symbols
extern "C" JNIEXPORT void numa_warn(int number, char *where, ...) { }
extern "C" JNIEXPORT void numa_error(char *where) { }

// Handle request to load libnuma symbol version 1.1 (API v1). If it fails
// load symbol from base version instead.
void* os::Linux::libnuma_dlsym(void* handle, const char *name) {
  void *f = dlvsym(handle, name, "libnuma_1.1");
  if (f == nullptr) {
    f = dlsym(handle, name);
  }
  return f;
}

// Handle request to load libnuma symbol version 1.2 (API v2) only.
// Return null if the symbol is not defined in this particular version.
void* os::Linux::libnuma_v2_dlsym(void* handle, const char* name) {
  return dlvsym(handle, name, "libnuma_1.2");
}

// Check numa dependent syscalls
static bool numa_syscall_check() {
  // NUMA APIs depend on several syscalls. E.g., get_mempolicy is required for numa_get_membind and
  // numa_get_interleave_mask. But these dependent syscalls can be unsupported for various reasons.
  // Especially in dockers, get_mempolicy is not allowed with the default configuration. So it's necessary
  // to check whether the syscalls are available. Currently, only get_mempolicy is checked since checking
  // others like mbind would cause unexpected side effects.
#ifdef SYS_get_mempolicy
  int dummy = 0;
  if (syscall(SYS_get_mempolicy, &dummy, nullptr, 0, (void*)&dummy, 3) == -1) {
    return false;
  }
#endif

  return true;
}

bool os::Linux::libnuma_init() {
  // Requires sched_getcpu() and numa dependent syscalls support
  if ((sched_getcpu() != -1) && numa_syscall_check()) {
    void *handle = dlopen("libnuma.so.1", RTLD_LAZY);
    if (handle != nullptr) {
      set_numa_node_to_cpus(CAST_TO_FN_PTR(numa_node_to_cpus_func_t,
                                           libnuma_dlsym(handle, "numa_node_to_cpus")));
      set_numa_node_to_cpus_v2(CAST_TO_FN_PTR(numa_node_to_cpus_v2_func_t,
                                              libnuma_v2_dlsym(handle, "numa_node_to_cpus")));
      set_numa_max_node(CAST_TO_FN_PTR(numa_max_node_func_t,
                                       libnuma_dlsym(handle, "numa_max_node")));
      set_numa_num_configured_nodes(CAST_TO_FN_PTR(numa_num_configured_nodes_func_t,
                                                   libnuma_dlsym(handle, "numa_num_configured_nodes")));
      set_numa_available(CAST_TO_FN_PTR(numa_available_func_t,
                                        libnuma_dlsym(handle, "numa_available")));
      set_numa_tonode_memory(CAST_TO_FN_PTR(numa_tonode_memory_func_t,
                                            libnuma_dlsym(handle, "numa_tonode_memory")));
      set_numa_interleave_memory(CAST_TO_FN_PTR(numa_interleave_memory_func_t,
                                                libnuma_dlsym(handle, "numa_interleave_memory")));
      set_numa_interleave_memory_v2(CAST_TO_FN_PTR(numa_interleave_memory_v2_func_t,
                                                libnuma_v2_dlsym(handle, "numa_interleave_memory")));
      set_numa_set_bind_policy(CAST_TO_FN_PTR(numa_set_bind_policy_func_t,
                                              libnuma_dlsym(handle, "numa_set_bind_policy")));
      set_numa_bitmask_isbitset(CAST_TO_FN_PTR(numa_bitmask_isbitset_func_t,
                                               libnuma_dlsym(handle, "numa_bitmask_isbitset")));
      set_numa_bitmask_equal(CAST_TO_FN_PTR(numa_bitmask_equal_func_t,
                                            libnuma_dlsym(handle, "numa_bitmask_equal")));
      set_numa_distance(CAST_TO_FN_PTR(numa_distance_func_t,
                                       libnuma_dlsym(handle, "numa_distance")));
      set_numa_get_membind(CAST_TO_FN_PTR(numa_get_membind_func_t,
                                          libnuma_v2_dlsym(handle, "numa_get_membind")));
      set_numa_get_interleave_mask(CAST_TO_FN_PTR(numa_get_interleave_mask_func_t,
                                                  libnuma_v2_dlsym(handle, "numa_get_interleave_mask")));
      set_numa_move_pages(CAST_TO_FN_PTR(numa_move_pages_func_t,
                                         libnuma_dlsym(handle, "numa_move_pages")));
      set_numa_set_preferred(CAST_TO_FN_PTR(numa_set_preferred_func_t,
                                            libnuma_dlsym(handle, "numa_set_preferred")));
      set_numa_get_run_node_mask(CAST_TO_FN_PTR(numa_get_run_node_mask_func_t,
                                                libnuma_v2_dlsym(handle, "numa_get_run_node_mask")));

      if (numa_available() != -1) {
        set_numa_all_nodes((unsigned long*)libnuma_dlsym(handle, "numa_all_nodes"));
        set_numa_all_nodes_ptr((struct bitmask **)libnuma_dlsym(handle, "numa_all_nodes_ptr"));
        set_numa_nodes_ptr((struct bitmask **)libnuma_dlsym(handle, "numa_nodes_ptr"));
        set_numa_interleave_bitmask(_numa_get_interleave_mask());
        set_numa_membind_bitmask(_numa_get_membind());
        set_numa_cpunodebind_bitmask(_numa_get_run_node_mask());
        // Create an index -> node mapping, since nodes are not always consecutive
        _nindex_to_node = new (mtInternal) GrowableArray<int>(0, mtInternal);
        rebuild_nindex_to_node_map();
        // Create a cpu -> node mapping
        _cpu_to_node = new (mtInternal) GrowableArray<int>(0, mtInternal);
        rebuild_cpu_to_node_map();
        return true;
      }
    }
  }
  return false;
}

size_t os::Linux::default_guard_size(os::ThreadType thr_type) {

  if (THPStackMitigation) {
    // If THPs are unconditionally enabled, the following scenario can lead to huge RSS
    // - parent thread spawns, in quick succession, multiple child threads
    // - child threads are slow to start
    // - thread stacks of future child threads are adjacent and get merged into one large VMA
    //   by the kernel, and subsequently transformed into huge pages by khugepaged
    // - child threads come up, place JVM guard pages, thus splinter the large VMA, splinter
    //   the huge pages into many (still paged-in) small pages.
    // The result of that sequence are thread stacks that are fully paged-in even though the
    // threads did not even start yet.
    // We prevent that by letting the glibc allocate a guard page, which causes a VMA with different
    // permission bits to separate two ajacent thread stacks and therefore prevent merging stacks
    // into one VMA.
    //
    // Yes, this means we have two guard sections - the glibc and the JVM one - per thread. But the
    // cost for that one extra protected page is dwarfed from a large win in performance and memory
    // that avoiding interference by khugepaged buys us.
    return os::vm_page_size();
  }

  // Creating guard page is very expensive. Java thread has HotSpot
  // guard pages, only enable glibc guard page for non-Java threads.
  // (Remember: compiler thread is a Java thread, too!)
  return ((thr_type == java_thread || thr_type == compiler_thread) ? 0 : os::vm_page_size());
}

void os::Linux::rebuild_nindex_to_node_map() {
  int highest_node_number = Linux::numa_max_node();

  nindex_to_node()->clear();
  for (int node = 0; node <= highest_node_number; node++) {
    if (Linux::is_node_in_existing_nodes(node)) {
      nindex_to_node()->append(node);
    }
  }
}

// rebuild_cpu_to_node_map() constructs a table mapping cpud id to node id.
// The table is later used in get_node_by_cpu().
void os::Linux::rebuild_cpu_to_node_map() {
  const int NCPUS = 32768; // Since the buffer size computation is very obscure
                           // in libnuma (possible values are starting from 16,
                           // and continuing up with every other power of 2, but less
                           // than the maximum number of CPUs supported by kernel), and
                           // is a subject to change (in libnuma version 2 the requirements
                           // are more reasonable) we'll just hardcode the number they use
                           // in the library.
  constexpr int BitsPerCLong = (int)sizeof(long) * CHAR_BIT;

  int cpu_num = processor_count();
  int cpu_map_size = NCPUS / BitsPerCLong;
  int cpu_map_valid_size =
    MIN2((cpu_num + BitsPerCLong - 1) / BitsPerCLong, cpu_map_size);

  cpu_to_node()->clear();
  cpu_to_node()->at_grow(cpu_num - 1);

  int node_num = get_existing_num_nodes();

  int distance = 0;
  int closest_distance = INT_MAX;
  int closest_node = 0;
  unsigned long *cpu_map = NEW_C_HEAP_ARRAY(unsigned long, cpu_map_size, mtInternal);
  for (int i = 0; i < node_num; i++) {
    // Check if node is configured (not a memory-less node). If it is not, find
    // the closest configured node. Check also if node is bound, i.e. it's allowed
    // to allocate memory from the node. If it's not allowed, map cpus in that node
    // to the closest node from which memory allocation is allowed.
    if (!is_node_in_configured_nodes(nindex_to_node()->at(i)) ||
        !is_node_in_bound_nodes(nindex_to_node()->at(i))) {
      closest_distance = INT_MAX;
      // Check distance from all remaining nodes in the system. Ignore distance
      // from itself, from another non-configured node, and from another non-bound
      // node.
      for (int m = 0; m < node_num; m++) {
        if (m != i &&
            is_node_in_configured_nodes(nindex_to_node()->at(m)) &&
            is_node_in_bound_nodes(nindex_to_node()->at(m))) {
          distance = numa_distance(nindex_to_node()->at(i), nindex_to_node()->at(m));
          // If a closest node is found, update. There is always at least one
          // configured and bound node in the system so there is always at least
          // one node close.
          if (distance != 0 && distance < closest_distance) {
            closest_distance = distance;
            closest_node = nindex_to_node()->at(m);
          }
        }
      }
     } else {
       // Current node is already a configured node.
       closest_node = nindex_to_node()->at(i);
     }

    // Get cpus from the original node and map them to the closest node. If node
    // is a configured node (not a memory-less node), then original node and
    // closest node are the same.
    if (numa_node_to_cpus(nindex_to_node()->at(i), cpu_map, cpu_map_size * (int)sizeof(unsigned long)) != -1) {
      for (int j = 0; j < cpu_map_valid_size; j++) {
        if (cpu_map[j] != 0) {
          for (int k = 0; k < BitsPerCLong; k++) {
            if (cpu_map[j] & (1UL << k)) {
              int cpu_index = j * BitsPerCLong + k;

#ifndef PRODUCT
              if (UseDebuggerErgo1 && cpu_index >= (int)cpu_num) {
                // Some debuggers limit the processor count without
                // intercepting the NUMA APIs. Just fake the values.
                cpu_index = 0;
              }
#endif

              cpu_to_node()->at_put(cpu_index, closest_node);
            }
          }
        }
      }
    }
  }
  FREE_C_HEAP_ARRAY(unsigned long, cpu_map);
}

int os::Linux::numa_node_to_cpus(int node, unsigned long *buffer, int bufferlen) {
  // use the latest version of numa_node_to_cpus if available
  if (_numa_node_to_cpus_v2 != nullptr) {

    // libnuma bitmask struct
    struct bitmask {
      unsigned long size; /* number of bits in the map */
      unsigned long *maskp;
    };

    struct bitmask mask;
    mask.maskp = (unsigned long *)buffer;
    mask.size = bufferlen * 8;
    return _numa_node_to_cpus_v2(node, &mask);
  } else if (_numa_node_to_cpus != nullptr) {
    return _numa_node_to_cpus(node, buffer, bufferlen);
  }
  return -1;
}

int os::Linux::get_node_by_cpu(int cpu_id) {
  if (cpu_to_node() != nullptr && cpu_id >= 0 && cpu_id < cpu_to_node()->length()) {
    return cpu_to_node()->at(cpu_id);
  }
  return -1;
}

GrowableArray<int>* os::Linux::_cpu_to_node;
GrowableArray<int>* os::Linux::_nindex_to_node;
os::Linux::sched_getcpu_func_t os::Linux::_sched_getcpu;
os::Linux::numa_node_to_cpus_func_t os::Linux::_numa_node_to_cpus;
os::Linux::numa_node_to_cpus_v2_func_t os::Linux::_numa_node_to_cpus_v2;
os::Linux::numa_max_node_func_t os::Linux::_numa_max_node;
os::Linux::numa_num_configured_nodes_func_t os::Linux::_numa_num_configured_nodes;
os::Linux::numa_available_func_t os::Linux::_numa_available;
os::Linux::numa_tonode_memory_func_t os::Linux::_numa_tonode_memory;
os::Linux::numa_interleave_memory_func_t os::Linux::_numa_interleave_memory;
os::Linux::numa_interleave_memory_v2_func_t os::Linux::_numa_interleave_memory_v2;
os::Linux::numa_set_bind_policy_func_t os::Linux::_numa_set_bind_policy;
os::Linux::numa_bitmask_isbitset_func_t os::Linux::_numa_bitmask_isbitset;
os::Linux::numa_bitmask_equal_func_t os::Linux::_numa_bitmask_equal;
os::Linux::numa_distance_func_t os::Linux::_numa_distance;
os::Linux::numa_get_membind_func_t os::Linux::_numa_get_membind;
os::Linux::numa_get_interleave_mask_func_t os::Linux::_numa_get_interleave_mask;
os::Linux::numa_get_run_node_mask_func_t os::Linux::_numa_get_run_node_mask;
os::Linux::numa_move_pages_func_t os::Linux::_numa_move_pages;
os::Linux::numa_set_preferred_func_t os::Linux::_numa_set_preferred;
os::Linux::NumaAllocationPolicy os::Linux::_current_numa_policy;
unsigned long* os::Linux::_numa_all_nodes;
struct bitmask* os::Linux::_numa_all_nodes_ptr;
struct bitmask* os::Linux::_numa_nodes_ptr;
struct bitmask* os::Linux::_numa_interleave_bitmask;
struct bitmask* os::Linux::_numa_membind_bitmask;
struct bitmask* os::Linux::_numa_cpunodebind_bitmask;

bool os::pd_uncommit_memory(char* addr, size_t size, bool exec) {
  uintptr_t res = (uintptr_t) ::mmap(addr, size, PROT_NONE,
                                     MAP_PRIVATE|MAP_FIXED|MAP_NORESERVE|MAP_ANONYMOUS, -1, 0);
  if (res == (uintptr_t) MAP_FAILED) {
    ErrnoPreserver ep;
    log_trace(os, map)("mmap failed: " RANGEFMT " errno=(%s)",
                       RANGEFMTARGS(addr, size),
                       os::strerror(ep.saved_errno()));
    return false;
  }
  return true;
}

static address get_stack_commited_bottom(address bottom, size_t size) {
  address nbot = bottom;
  address ntop = bottom + size;

  size_t page_sz = os::vm_page_size();
  unsigned pages = checked_cast<unsigned>(size / page_sz);

  unsigned char vec[1];
  unsigned imin = 1, imax = pages + 1, imid;
  int mincore_return_value = 0;

  assert(imin <= imax, "Unexpected page size");

  while (imin < imax) {
    imid = (imax + imin) / 2;
    nbot = ntop - (imid * page_sz);

    // Use a trick with mincore to check whether the page is mapped or not.
    // mincore sets vec to 1 if page resides in memory and to 0 if page
    // is swapped output but if page we are asking for is unmapped
    // it returns -1,ENOMEM
    mincore_return_value = mincore(nbot, page_sz, vec);

    if (mincore_return_value == -1) {
      // Page is not mapped go up
      // to find first mapped page
      if (errno != EAGAIN) {
        assert(errno == ENOMEM, "Unexpected mincore errno");
        imax = imid;
      }
    } else {
      // Page is mapped go down
      // to find first not mapped page
      imin = imid + 1;
    }
  }

  nbot = nbot + page_sz;

  // Adjust stack bottom one page up if last checked page is not mapped
  if (mincore_return_value == -1) {
    nbot = nbot + page_sz;
  }

  return nbot;
}

// Linux uses a growable mapping for the stack, and if the mapping for
// the stack guard pages is not removed when we detach a thread the
// stack cannot grow beyond the pages where the stack guard was
// mapped.  If at some point later in the process the stack expands to
// that point, the Linux kernel cannot expand the stack any further
// because the guard pages are in the way, and a segfault occurs.
//
// However, it's essential not to split the stack region by unmapping
// a region (leaving a hole) that's already part of the stack mapping,
// so if the stack mapping has already grown beyond the guard pages at
// the time we create them, we have to truncate the stack mapping.
// So, we need to know the extent of the stack mapping when
// create_stack_guard_pages() is called.

// We only need this for stacks that are growable: at the time of
// writing thread stacks don't use growable mappings (i.e. those
// creeated with MAP_GROWSDOWN), and aren't marked "[stack]", so this
// only applies to the main thread.

// If the (growable) stack mapping already extends beyond the point
// where we're going to put our guard pages, truncate the mapping at
// that point by munmap()ping it.  This ensures that when we later
// munmap() the guard pages we don't leave a hole in the stack
// mapping. This only affects the main/primordial thread

bool os::pd_create_stack_guard_pages(char* addr, size_t size) {
  if (os::is_primordial_thread()) {
    // As we manually grow stack up to bottom inside create_attached_thread(),
    // it's likely that os::Linux::initial_thread_stack_bottom is mapped and
    // we don't need to do anything special.
    // Check it first, before calling heavy function.
    uintptr_t stack_extent = (uintptr_t) os::Linux::initial_thread_stack_bottom();
    unsigned char vec[1];

    if (mincore((address)stack_extent, os::vm_page_size(), vec) == -1) {
      // Fallback to slow path on all errors, including EAGAIN
      assert((uintptr_t)addr >= stack_extent,
             "Sanity: addr should be larger than extent, " PTR_FORMAT " >= " PTR_FORMAT,
             p2i(addr), stack_extent);
      stack_extent = (uintptr_t) get_stack_commited_bottom(
                                                           os::Linux::initial_thread_stack_bottom(),
                                                           (size_t)addr - stack_extent);
    }

    if (stack_extent < (uintptr_t)addr) {
      ::munmap((void*)stack_extent, (uintptr_t)(addr - stack_extent));
    }
  }

  return os::commit_memory(addr, size, !ExecMem);
}

// If this is a growable mapping, remove the guard pages entirely by
// munmap()ping them.  If not, just call uncommit_memory(). This only
// affects the main/primordial thread, but guard against future OS changes.
// It's safe to always unmap guard pages for primordial thread because we
// always place it right after end of the mapped region.

bool os::remove_stack_guard_pages(char* addr, size_t size) {
  uintptr_t stack_extent, stack_base;

  if (os::is_primordial_thread()) {
    return ::munmap(addr, size) == 0;
  }

  return os::uncommit_memory(addr, size);
}

// 'requested_addr' is only treated as a hint, the return value may or
// may not start from the requested address. Unlike Linux mmap(), this
// function returns null to indicate failure.
static char* anon_mmap(char* requested_addr, size_t bytes) {
  // If a requested address was given:
  //
  // The POSIX-conforming way is to *omit* MAP_FIXED. This will leave existing mappings intact.
  // If the requested mapping area is blocked by a pre-existing mapping, the kernel will map
  // somewhere else. On Linux, that alternative address appears to have no relation to the
  // requested address.
  // Unfortunately, this is not what we need - if we requested a specific address, we'd want
  // to map there and nowhere else. Therefore we will unmap the block again, which means we
  // just executed a needless mmap->munmap cycle.
  // Since Linux 4.17, the kernel offers MAP_FIXED_NOREPLACE. With this flag, if a pre-
  // existing mapping exists, the kernel will not map at an alternative point but instead
  // return an error. We can therefore save that unnecessary mmap-munmap cycle.
  //
  // Backward compatibility: Older kernels will ignore the unknown flag; so mmap will behave
  // as in mode (a).
  const int flags = MAP_PRIVATE | MAP_NORESERVE | MAP_ANONYMOUS |
                    ((requested_addr != nullptr) ? MAP_FIXED_NOREPLACE : 0);

  // Map reserved/uncommitted pages PROT_NONE so we fail early if we
  // touch an uncommitted page. Otherwise, the read/write might
  // succeed if we have enough swap space to back the physical page.
  char* addr = (char*)::mmap(requested_addr, bytes, PROT_NONE, flags, -1, 0);
  if (addr == MAP_FAILED) {
    ErrnoPreserver ep;
    log_trace(os, map)("mmap failed: " RANGEFMT " errno=(%s)",
                       RANGEFMTARGS(requested_addr, bytes),
                       os::strerror(ep.saved_errno()));
    return nullptr;
  }
  return addr;
}

// Allocate (using mmap, NO_RESERVE, with small pages) at either a given request address
//   (req_addr != nullptr) or with a given alignment.
//  - bytes shall be a multiple of alignment.
//  - req_addr can be null. If not null, it must be a multiple of alignment.
//  - alignment sets the alignment at which memory shall be allocated.
//     It must be a multiple of allocation granularity.
// Returns address of memory or null. If req_addr was not null, will only return
//  req_addr or null.
static char* anon_mmap_aligned(char* req_addr, size_t bytes, size_t alignment) {
  size_t extra_size = bytes;
  if (req_addr == nullptr && alignment > 0) {
    extra_size += alignment;
  }

  char* start = anon_mmap(req_addr, extra_size);
  if (start != nullptr) {
    if (req_addr != nullptr) {
      if (start != req_addr) {
        if (::munmap(start, extra_size) != 0) {
          ErrnoPreserver ep;
          log_trace(os, map)("munmap failed: " RANGEFMT " errno=(%s)",
                             RANGEFMTARGS(start, extra_size),
                             os::strerror(ep.saved_errno()));
        }
        start = nullptr;
      }
    } else {
      char* const start_aligned = align_up(start, alignment);
      char* const end_aligned = start_aligned + bytes;
      char* const end = start + extra_size;
      if (start_aligned > start) {
        const size_t l = start_aligned - start;
        if (::munmap(start, l) != 0) {
          ErrnoPreserver ep;
          log_trace(os, map)("munmap failed: " RANGEFMT " errno=(%s)",
                             RANGEFMTARGS(start, l),
                             os::strerror(ep.saved_errno()));
        }
      }
      if (end_aligned < end) {
        const size_t l = end - end_aligned;
        if (::munmap(end_aligned, l) != 0) {
          ErrnoPreserver ep;
          log_trace(os, map)("munmap failed: " RANGEFMT " errno=(%s)",
                             RANGEFMTARGS(end_aligned, l),
                             os::strerror(ep.saved_errno()));
        }
      }
      start = start_aligned;
    }
  }
  return start;
}

static int anon_munmap(char * addr, size_t size) {
  if (::munmap(addr, size) != 0) {
    ErrnoPreserver ep;
    log_trace(os, map)("munmap failed: " RANGEFMT " errno=(%s)",
                       RANGEFMTARGS(addr, size),
                       os::strerror(ep.saved_errno()));
    return 0;
  }
  return 1;
}

char* os::pd_reserve_memory(size_t bytes, bool exec) {
  return anon_mmap(nullptr, bytes);
}

bool os::pd_release_memory(char* addr, size_t size) {
  return anon_munmap(addr, size);
}

#ifdef CAN_SHOW_REGISTERS_ON_ASSERT
extern char* g_assert_poison; // assertion poison page address
#endif

static bool linux_mprotect(char* addr, size_t size, int prot) {
  // Linux wants the mprotect address argument to be page aligned.
  char* bottom = (char*)align_down((intptr_t)addr, os::vm_page_size());

  // According to SUSv3, mprotect() should only be used with mappings
  // established by mmap(), and mmap() always maps whole pages. Unaligned
  // 'addr' likely indicates problem in the VM (e.g. trying to change
  // protection of malloc'ed or statically allocated memory). Check the
  // caller if you hit this assert.
  assert(addr == bottom, "sanity check");

  size = align_up(pointer_delta(addr, bottom, 1) + size, os::vm_page_size());
  // Don't log anything if we're executing in the poison page signal handling
  // context. It can lead to reentrant use of other parts of the VM code.
#ifdef CAN_SHOW_REGISTERS_ON_ASSERT
  if (addr != g_assert_poison)
#endif
  Events::log_memprotect(nullptr, "Protecting memory [" INTPTR_FORMAT "," INTPTR_FORMAT "] with protection modes %x", p2i(bottom), p2i(bottom+size), prot);
  return ::mprotect(bottom, size, prot) == 0;
}

// Set protections specified
bool os::protect_memory(char* addr, size_t bytes, ProtType prot,
                        bool is_committed) {
  unsigned int p = 0;
  switch (prot) {
  case MEM_PROT_NONE: p = PROT_NONE; break;
  case MEM_PROT_READ: p = PROT_READ; break;
  case MEM_PROT_RW:   p = PROT_READ|PROT_WRITE; break;
  case MEM_PROT_RWX:  p = PROT_READ|PROT_WRITE|PROT_EXEC; break;
  default:
    ShouldNotReachHere();
  }
  // is_committed is unused.
  return linux_mprotect(addr, bytes, p);
}

bool os::guard_memory(char* addr, size_t size) {
  return linux_mprotect(addr, size, PROT_NONE);
}

bool os::unguard_memory(char* addr, size_t size) {
  return linux_mprotect(addr, size, PROT_READ|PROT_WRITE);
}

static int hugetlbfs_page_size_flag(size_t page_size) {
  if (page_size != HugePages::default_explicit_hugepage_size()) {
    return (exact_log2(page_size) << MAP_HUGE_SHIFT);
  }
  return 0;
}

static bool hugetlbfs_sanity_check(size_t page_size) {
  const os::PageSizes page_sizes = HugePages::explicit_hugepage_info().pagesizes();
  assert(page_sizes.contains(page_size), "Invalid page sizes passed");

  // Include the page size flag to ensure we sanity check the correct page size.
  int flags = MAP_ANONYMOUS | MAP_PRIVATE | MAP_HUGETLB | hugetlbfs_page_size_flag(page_size);
  void *p = mmap(nullptr, page_size, PROT_READ|PROT_WRITE, flags, -1, 0);

  if (p != MAP_FAILED) {
    // Mapping succeeded, sanity check passed.
    munmap(p, page_size);
    return true;
  } else {
      log_info(pagesize)("Large page size (" EXACTFMT ") failed sanity check, "
                         "checking if smaller large page sizes are usable",
                         EXACTFMTARGS(page_size));
      for (size_t page_size_ = page_sizes.next_smaller(page_size);
          page_size_ > os::vm_page_size();
          page_size_ = page_sizes.next_smaller(page_size_)) {
        flags = MAP_ANONYMOUS | MAP_PRIVATE | MAP_HUGETLB | hugetlbfs_page_size_flag(page_size_);
        p = mmap(nullptr, page_size_, PROT_READ|PROT_WRITE, flags, -1, 0);
        if (p != MAP_FAILED) {
          // Mapping succeeded, sanity check passed.
          munmap(p, page_size_);
          log_info(pagesize)("Large page size (" EXACTFMT ") passed sanity check",
                             EXACTFMTARGS(page_size_));
          return true;
        }
      }
  }

  return false;
}

// From the coredump_filter documentation:
//
// - (bit 0) anonymous private memory
// - (bit 1) anonymous shared memory
// - (bit 2) file-backed private memory
// - (bit 3) file-backed shared memory
// - (bit 4) ELF header pages in file-backed private memory areas (it is
//           effective only if the bit 2 is cleared)
// - (bit 5) hugetlb private memory
// - (bit 6) hugetlb shared memory
// - (bit 7) dax private memory
// - (bit 8) dax shared memory
//
static void set_coredump_filter(CoredumpFilterBit bit) {
  FILE *f;
  long cdm;

  if ((f = os::fopen("/proc/self/coredump_filter", "r+")) == nullptr) {
    return;
  }

  if (fscanf(f, "%lx", &cdm) != 1) {
    fclose(f);
    return;
  }

  long saved_cdm = cdm;
  rewind(f);
  cdm |= bit;

  if (cdm != saved_cdm) {
    fprintf(f, "%#lx", cdm);
  }

  fclose(f);
}

// Large page support

static size_t _large_page_size = 0;

static void warn_no_large_pages_configured() {
  if (!FLAG_IS_DEFAULT(UseLargePages)) {
    log_warning(pagesize)("UseLargePages disabled, no large pages configured and available on the system.");
  }
}

struct LargePageInitializationLoggerMark {
  ~LargePageInitializationLoggerMark() {
    LogTarget(Info, pagesize) lt;
    if (lt.is_enabled()) {
      LogStream ls(lt);
      if (UseLargePages) {
        ls.print_cr("UseLargePages=1, UseTransparentHugePages=%d", UseTransparentHugePages);
        ls.print("Large page support enabled. Usable page sizes: ");
        os::page_sizes().print_on(&ls);
        ls.print_cr(". Default large page size: " EXACTFMT ".", EXACTFMTARGS(os::large_page_size()));
      } else {
        ls.print("Large page support %sdisabled.", uses_zgc_shmem_thp() ? "partially " : "");
      }
    }
  }

  static bool uses_zgc_shmem_thp() {
    return UseZGC &&
        // If user requested THP
        ((os::Linux::thp_requested() && HugePages::supports_shmem_thp()) ||
        // If OS forced THP
         HugePages::forced_shmem_thp());
  }
};

static bool validate_thps_configured() {
  assert(UseTransparentHugePages, "Sanity");
  assert(os::Linux::thp_requested(), "Sanity");

  if (UseZGC) {
    if (!HugePages::supports_shmem_thp()) {
      log_warning(pagesize)("Shared memory transparent huge pages are not enabled in the OS. "
          "Set /sys/kernel/mm/transparent_hugepage/shmem_enabled to 'advise' to enable them.");
      // UseTransparentHugePages has historically been tightly coupled with
      // anonymous THPs. Fall through here and let the validity be determined
      // by the OS configuration for anonymous THPs. ZGC doesn't use the flag
      // but instead checks os::Linux::thp_requested().
    }
  }

  if (!HugePages::supports_thp()) {
    log_warning(pagesize)("Anonymous transparent huge pages are not enabled in the OS. "
        "Set /sys/kernel/mm/transparent_hugepage/enabled to 'madvise' to enable them.");
    log_warning(pagesize)("UseTransparentHugePages disabled, transparent huge pages are not supported by the operating system.");
    return false;
  }

  return true;
}

void os::large_page_init() {
  Linux::large_page_init();
}

void os::Linux::large_page_init() {
  LargePageInitializationLoggerMark logger;

  // Decide if the user asked for THPs before we update UseTransparentHugePages.
  const bool large_pages_turned_off = !FLAG_IS_DEFAULT(UseLargePages) && !UseLargePages;
  _thp_requested = UseTransparentHugePages && !large_pages_turned_off;

  // Query OS information first.
  HugePages::initialize();

  // If THPs are unconditionally enabled (THP mode "always"), khugepaged may attempt to
  // coalesce small pages in thread stacks to huge pages. That costs a lot of memory and
  // is usually unwanted for thread stacks. Therefore we attempt to prevent THP formation in
  // thread stacks unless the user explicitly allowed THP formation by manually disabling
  // -XX:-THPStackMitigation.
  if (HugePages::thp_mode() == THPMode::always) {
    if (THPStackMitigation) {
      log_info(pagesize)("JVM will attempt to prevent THPs in thread stacks.");
    } else {
      log_info(pagesize)("JVM will *not* prevent THPs in thread stacks. This may cause high RSS.");
    }
  } else {
    FLAG_SET_ERGO(THPStackMitigation, false); // Mitigation not needed
  }

  // Handle the case where we do not want to use huge pages
  if (!UseLargePages &&
      !UseTransparentHugePages) {
    // Not using large pages.
    return;
  }

  if (!FLAG_IS_DEFAULT(UseLargePages) && !UseLargePages) {
    // The user explicitly turned off large pages.
    UseTransparentHugePages = false;
    return;
  }

  // Check if the OS supports THPs
  if (UseTransparentHugePages && !validate_thps_configured()) {
    UseLargePages = UseTransparentHugePages = false;
    return;
  }

  // Check if the OS supports explicit hugepages.
  if (!UseTransparentHugePages && !HugePages::supports_explicit_hugepages()) {
    warn_no_large_pages_configured();
    UseLargePages = false;
    return;
  }

  if (UseTransparentHugePages) {
    // In THP mode:
    // - os::large_page_size() is the *THP page size*
    // - os::pagesizes() has two members, the THP page size and the system page size
    _large_page_size = HugePages::thp_pagesize();
    if (_large_page_size == 0) {
        log_info(pagesize) ("Cannot determine THP page size (kernel < 4.10 ?)");
        _large_page_size = HugePages::thp_pagesize_fallback();
        log_info(pagesize) ("Assuming THP page size to be: " EXACTFMT " (heuristics)", EXACTFMTARGS(_large_page_size));
    }
    _page_sizes.add(_large_page_size);
    _page_sizes.add(os::vm_page_size());
    // +UseTransparentHugePages implies +UseLargePages
    UseLargePages = true;

  } else {

    // In explicit hugepage mode:
    // - os::large_page_size() is the default explicit hugepage size (/proc/meminfo "Hugepagesize")
    // - os::pagesizes() contains all hugepage sizes the kernel supports, regardless whether there
    //   are pages configured in the pool or not (from /sys/kernel/hugepages/hugepage-xxxx ...)
    os::PageSizes all_large_pages = HugePages::explicit_hugepage_info().pagesizes();
    const size_t default_large_page_size = HugePages::default_explicit_hugepage_size();

    // 3) Consistency check and post-processing

    size_t large_page_size = 0;

    // Check LargePageSizeInBytes matches an available page size and if so set _large_page_size
    // using LargePageSizeInBytes as the maximum allowed large page size. If LargePageSizeInBytes
    // doesn't match an available page size set _large_page_size to default_large_page_size
    // and use it as the maximum.
   if (FLAG_IS_DEFAULT(LargePageSizeInBytes) ||
       LargePageSizeInBytes == 0 ||
       LargePageSizeInBytes == default_large_page_size) {
     large_page_size = default_large_page_size;
     log_info(pagesize)("Using the default large page size: " EXACTFMT,
                        EXACTFMTARGS(large_page_size));
    } else {
      if (all_large_pages.contains(LargePageSizeInBytes)) {
        large_page_size = LargePageSizeInBytes;
        log_info(pagesize)("Overriding default large page size (" EXACTFMT ") "
                           "using LargePageSizeInBytes: " EXACTFMT,
                           EXACTFMTARGS(default_large_page_size),
                           EXACTFMTARGS(large_page_size));
      } else {
        large_page_size = default_large_page_size;
        log_info(pagesize)("LargePageSizeInBytes is not a valid large page size (" EXACTFMT ") "
                           "using the default large page size: " EXACTFMT,
                           EXACTFMTARGS(LargePageSizeInBytes),
                           EXACTFMTARGS(large_page_size));
      }
    }

    // Do an additional sanity check to see if we can use the desired large page size
    if (!hugetlbfs_sanity_check(large_page_size)) {
      warn_no_large_pages_configured();
      UseLargePages = false;
      return;
    }

    _large_page_size = large_page_size;

    // Populate _page_sizes with large page sizes less than or equal to
    // _large_page_size.
    for (size_t page_size = _large_page_size; page_size != 0;
           page_size = all_large_pages.next_smaller(page_size)) {
      _page_sizes.add(page_size);
    }
  }

  set_coredump_filter(LARGEPAGES_BIT);
}

bool os::Linux::thp_requested() {
  return _thp_requested;
}

bool os::Linux::should_madvise_anonymous_thps() {
  return _thp_requested && HugePages::thp_mode() == THPMode::madvise;
}

bool os::Linux::should_madvise_shmem_thps() {
  return _thp_requested && HugePages::shmem_thp_mode() == ShmemTHPMode::advise;
}

static void log_on_commit_special_failure(char* req_addr, size_t bytes,
                                           size_t page_size, int error) {
  assert(error == ENOMEM, "Only expect to fail if no memory is available");

  log_info(pagesize)("Failed to reserve and commit memory with given page size. req_addr: " PTR_FORMAT
                     " size: " EXACTFMT ", page size: " EXACTFMT ", (errno = %d)",
                     p2i(req_addr), EXACTFMTARGS(bytes), EXACTFMTARGS(page_size), error);
}

static bool commit_memory_special(size_t bytes,
                                      size_t page_size,
                                      char* req_addr,
                                      bool exec) {
  assert(UseLargePages, "Should only get here for huge pages");
  assert(!UseTransparentHugePages, "Should only get here for explicit hugepage mode");
  assert(is_aligned(bytes, page_size), "Unaligned size");
  assert(is_aligned(req_addr, page_size), "Unaligned address");
  assert(req_addr != nullptr, "Must have a requested address for special mappings");

  int prot = exec ? PROT_READ|PROT_WRITE|PROT_EXEC : PROT_READ|PROT_WRITE;
  int flags = MAP_PRIVATE|MAP_ANONYMOUS|MAP_FIXED;

  // For large pages additional flags are required.
  if (page_size > os::vm_page_size()) {
    flags |= MAP_HUGETLB | hugetlbfs_page_size_flag(page_size);
  }
  char* addr = (char*)::mmap(req_addr, bytes, prot, flags, -1, 0);

  if (addr == MAP_FAILED) {
    log_on_commit_special_failure(req_addr, bytes, page_size, errno);
    return false;
  }

  log_debug(pagesize)("Commit special mapping: " PTR_FORMAT ", size=" EXACTFMT ", page size=" EXACTFMT,
                      p2i(addr), EXACTFMTARGS(bytes), EXACTFMTARGS(page_size));
  assert(is_aligned(addr, page_size), "Must be");
  return true;
}

static char* reserve_memory_special_huge_tlbfs(size_t bytes,
                                               size_t alignment,
                                               size_t page_size,
                                               char* req_addr,
                                               bool exec) {
  const os::PageSizes page_sizes = HugePages::explicit_hugepage_info().pagesizes();
  assert(UseLargePages, "only for Huge TLBFS large pages");
  assert(is_aligned(req_addr, alignment), "Must be");
  assert(is_aligned(req_addr, page_size), "Must be");
  assert(is_aligned(alignment, os::vm_allocation_granularity()), "Must be");
  assert(page_sizes.contains(page_size), "Must be a valid page size");
  assert(page_size > os::vm_page_size(), "Must be a large page size");
  assert(bytes >= page_size, "Shouldn't allocate large pages for small sizes");

  // We only end up here when at least 1 large page can be used.
  // If the size is not a multiple of the large page size, we
  // will mix the type of pages used, but in a descending order.
  // Start off by reserving a range of the given size that is
  // properly aligned. At this point no pages are committed. If
  // a requested address is given it will be used and it must be
  // aligned to both the large page size and the given alignment.
  // The larger of the two will be used.
  size_t required_alignment = MAX(page_size, alignment);
  char* const aligned_start = anon_mmap_aligned(req_addr, bytes, required_alignment);
  if (aligned_start == nullptr) {
    return nullptr;
  }

  // First commit using large pages.
  size_t large_bytes = align_down(bytes, page_size);
  bool large_committed = commit_memory_special(large_bytes, page_size, aligned_start, exec);

  if (large_committed && bytes == large_bytes) {
    // The size was large page aligned so no additional work is
    // needed even if the commit failed.
    return aligned_start;
  }

  // The requested size requires some small pages as well.
  char* small_start = aligned_start + large_bytes;
  size_t small_size = bytes - large_bytes;
  if (!large_committed) {
    // Failed to commit large pages, so we need to unmap the
    // reminder of the orinal reservation.
    if (::munmap(small_start, small_size) != 0) {
      ErrnoPreserver ep;
      log_trace(os, map)("munmap failed: " RANGEFMT " errno=(%s)",
                         RANGEFMTARGS(small_start, small_size),
                         os::strerror(ep.saved_errno()));
    }
    return nullptr;
  }

  // Commit the remaining bytes using small pages.
  bool small_committed = commit_memory_special(small_size, os::vm_page_size(), small_start, exec);
  if (!small_committed) {
    // Failed to commit the remaining size, need to unmap
    // the large pages part of the reservation.
    if (::munmap(aligned_start, large_bytes) != 0) {
      ErrnoPreserver ep;
      log_trace(os, map)("munmap failed: " RANGEFMT " errno=(%s)",
                         RANGEFMTARGS(aligned_start, large_bytes),
                         os::strerror(ep.saved_errno()));
    }
    return nullptr;
  }
  return aligned_start;
}

char* os::pd_reserve_memory_special(size_t bytes, size_t alignment, size_t page_size,
                                    char* req_addr, bool exec) {
  assert(UseLargePages, "only for large pages");

  char* const addr = reserve_memory_special_huge_tlbfs(bytes, alignment, page_size, req_addr, exec);

  if (addr != nullptr) {
    if (UseNUMAInterleaving) {
      numa_make_global(addr, bytes);
    }
  }

  return addr;
}

bool os::pd_release_memory_special(char* base, size_t bytes) {
  assert(UseLargePages, "only for large pages");
  // Plain munmap is sufficient
  return pd_release_memory(base, bytes);
}

size_t os::large_page_size() {
  return _large_page_size;
}

// explicit hugepages (hugetlbfs) allow application to commit large page memory
// on demand.
// However, when committing memory with hugepages fails, the region
// that was supposed to be committed will lose the old reservation
// and allow other threads to steal that memory region. Because of this
// behavior we can't commit hugetlbfs memory. Instead, we commit that
// memory at reservation.
bool os::can_commit_large_page_memory() {
  return UseTransparentHugePages;
}

char* os::pd_attempt_map_memory_to_file_at(char* requested_addr, size_t bytes, int file_desc) {
  assert(file_desc >= 0, "file_desc is not valid");
  char* result = pd_attempt_reserve_memory_at(requested_addr, bytes, !ExecMem);
  if (result != nullptr) {
    if (replace_existing_mapping_with_file_mapping(result, bytes, file_desc) == nullptr) {
      vm_exit_during_initialization(err_msg("Error in mapping Java heap at the given filesystem directory"));
    }
  }
  return result;
}

// Reserve memory at an arbitrary address, only if that area is
// available (and not reserved for something else).

char* os::pd_attempt_reserve_memory_at(char* requested_addr, size_t bytes, bool exec) {
  // Assert only that the size is a multiple of the page size, since
  // that's all that mmap requires, and since that's all we really know
  // about at this low abstraction level.  If we need higher alignment,
  // we can either pass an alignment to this method or verify alignment
  // in one of the methods further up the call chain.  See bug 5044738.
  assert(bytes % os::vm_page_size() == 0, "reserving unexpected size block");

  // Linux mmap allows caller to pass an address as hint; give it a try first,
  // if kernel honors the hint then we can return immediately.
  char * addr = anon_mmap(requested_addr, bytes);
  if (addr == requested_addr) {
    return requested_addr;
  }

  if (addr != nullptr) {
    // mmap() is successful but it fails to reserve at the requested address
    log_trace(os, map)("Kernel rejected " PTR_FORMAT
                       ", offered " PTR_FORMAT ".",
                       p2i(requested_addr),
                       p2i(addr));
    anon_munmap(addr, bytes);
  }

  return nullptr;
}

size_t os::vm_min_address() {
  // Determined by sysctl vm.mmap_min_addr. It exists as a safety zone to prevent
  // null pointer dereferences.
  // Most distros set this value to 64 KB. It *can* be zero, but rarely is. Here,
  // we impose a minimum value if vm.mmap_min_addr is too low, for increased protection.
  static size_t value = 0;
  if (value == 0) {
    assert(is_aligned(_vm_min_address_default, os::vm_allocation_granularity()), "Sanity");
    FILE* f = os::fopen("/proc/sys/vm/mmap_min_addr", "r");
    if (f != nullptr) {
      if (fscanf(f, "%zu", &value) != 1) {
        value = _vm_min_address_default;
      }
      fclose(f);
    }
    value = MAX2(_vm_min_address_default, value);
  }
  return value;
}

////////////////////////////////////////////////////////////////////////////////
// thread priority support

// Note: Normal Linux applications are run with SCHED_OTHER policy. SCHED_OTHER
// only supports dynamic priority, static priority must be zero. For real-time
// applications, Linux supports SCHED_RR which allows static priority (1-99).
// However, for large multi-threaded applications, SCHED_RR is not only slower
// than SCHED_OTHER, but also very unstable (my volano tests hang hard 4 out
// of 5 runs - Sep 2005).
//
// The following code actually changes the niceness of kernel-thread/LWP. It
// has an assumption that setpriority() only modifies one kernel-thread/LWP,
// not the entire user process, and user level threads are 1:1 mapped to kernel
// threads. It has always been the case, but could change in the future. For
// this reason, the code should not be used as default (ThreadPriorityPolicy=0).
// It is only used when ThreadPriorityPolicy=1 and may require system level permission
// (e.g., root privilege or CAP_SYS_NICE capability).

int os::java_to_os_priority[CriticalPriority + 1] = {
  19,              // 0 Entry should never be used

   4,              // 1 MinPriority
   3,              // 2
   2,              // 3

   1,              // 4
   0,              // 5 NormPriority
  -1,              // 6

  -2,              // 7
  -3,              // 8
  -4,              // 9 NearMaxPriority

  -5,              // 10 MaxPriority

  -5               // 11 CriticalPriority
};

static int prio_init() {
  if (ThreadPriorityPolicy == 1) {
    if (geteuid() != 0) {
      if (!FLAG_IS_DEFAULT(ThreadPriorityPolicy) && !FLAG_IS_JIMAGE_RESOURCE(ThreadPriorityPolicy)) {
        warning("-XX:ThreadPriorityPolicy=1 may require system level permission, " \
                "e.g., being the root user. If the necessary permission is not " \
                "possessed, changes to priority will be silently ignored.");
      }
    }
  }
  if (UseCriticalJavaThreadPriority) {
    os::java_to_os_priority[MaxPriority] = os::java_to_os_priority[CriticalPriority];
  }
  return 0;
}

OSReturn os::set_native_priority(Thread* thread, int newpri) {
  if (!UseThreadPriorities || ThreadPriorityPolicy == 0) return OS_OK;

  int ret = setpriority(PRIO_PROCESS, thread->osthread()->thread_id(), newpri);
  return (ret == 0) ? OS_OK : OS_ERR;
}

OSReturn os::get_native_priority(const Thread* const thread,
                                 int *priority_ptr) {
  if (!UseThreadPriorities || ThreadPriorityPolicy == 0) {
    *priority_ptr = java_to_os_priority[NormPriority];
    return OS_OK;
  }

  errno = 0;
  *priority_ptr = getpriority(PRIO_PROCESS, thread->osthread()->thread_id());
  return (*priority_ptr != -1 || errno == 0 ? OS_OK : OS_ERR);
}

// This is the fastest way to get thread cpu time on Linux.
// Returns cpu time (user+sys) for any thread, not only for current.
// POSIX compliant clocks are implemented in the kernels 2.6.16+.
// It might work on 2.6.10+ with a special kernel/glibc patch.
// For reference, please, see IEEE Std 1003.1-2004:
//   http://www.unix.org/single_unix_specification

jlong os::Linux::fast_thread_cpu_time(clockid_t clockid) {
  struct timespec tp;
  int status = clock_gettime(clockid, &tp);
  assert(status == 0, "clock_gettime error: %s", os::strerror(errno));
  return (tp.tv_sec * NANOSECS_PER_SEC) + tp.tv_nsec;
}

// copy data between two file descriptor within the kernel
// the number of bytes written to out_fd is returned if transfer was successful
// otherwise, returns -1 that implies an error
jlong os::Linux::sendfile(int out_fd, int in_fd, jlong* offset, jlong count) {
  return ::sendfile(out_fd, in_fd, (off_t*)offset, (size_t)count);
}

// Determine if the vmid is the parent pid for a child in a PID namespace.
// Return the namespace pid if so, otherwise -1.
int os::Linux::get_namespace_pid(int vmid) {
  char fname[24];
  int retpid = -1;

  snprintf(fname, sizeof(fname), "/proc/%d/status", vmid);
  FILE *fp = os::fopen(fname, "r");

  if (fp) {
    int pid, nspid;
    int ret;
    while (!feof(fp) && !ferror(fp)) {
      ret = fscanf(fp, "NSpid: %d %d", &pid, &nspid);
      if (ret == 1) {
        break;
      }
      if (ret == 2) {
        retpid = nspid;
        break;
      }
      for (;;) {
        int ch = fgetc(fp);
        if (ch == EOF || ch == (int)'\n') break;
      }
    }
    fclose(fp);
  }
  return retpid;
}

extern void report_error(char* file_name, int line_no, char* title,
                         char* format, ...);

// Some linux distributions (notably: Alpine Linux) include the
// grsecurity in the kernel. Of particular interest from a JVM perspective
// is PaX (https://pax.grsecurity.net/), which adds some security features
// related to page attributes. Specifically, the MPROTECT PaX functionality
// (https://pax.grsecurity.net/docs/mprotect.txt) prevents dynamic
// code generation by disallowing a (previously) writable page to be
// marked as executable. This is, of course, exactly what HotSpot does
// for both JIT compiled method, as well as for stubs, adapters, etc.
//
// Instead of crashing "lazily" when trying to make a page executable,
// this code probes for the presence of PaX and reports the failure
// eagerly.
static void check_pax(void) {
  // Zero doesn't generate code dynamically, so no need to perform the PaX check
#ifndef ZERO
  size_t size = os::vm_page_size();

  void* p = ::mmap(nullptr, size, PROT_READ|PROT_WRITE, MAP_PRIVATE|MAP_ANONYMOUS, -1, 0);
  if (p == MAP_FAILED) {
    log_debug(os)("os_linux.cpp: check_pax: mmap failed (%s)" , os::strerror(errno));
    vm_exit_out_of_memory(size, OOM_MMAP_ERROR, "failed to allocate memory for PaX check.");
  }

  int res = ::mprotect(p, size, PROT_READ|PROT_WRITE|PROT_EXEC);
  if (res == -1) {
    log_debug(os)("os_linux.cpp: check_pax: mprotect failed (%s)" , os::strerror(errno));
    vm_exit_during_initialization(
      "Failed to mark memory page as executable - check if grsecurity/PaX is enabled");
  }

  ::munmap(p, size);
#endif
}

// this is called _before_ most of the global arguments have been parsed
void os::init(void) {
  char dummy;   // used to get a guess on initial stack address

  clock_tics_per_sec = checked_cast<int>(sysconf(_SC_CLK_TCK));
  int sys_pg_size = checked_cast<int>(sysconf(_SC_PAGESIZE));
  if (sys_pg_size < 0) {
    fatal("os_linux.cpp: os::init: sysconf failed (%s)",
          os::strerror(errno));
  }
  size_t page_size = sys_pg_size;
  OSInfo::set_vm_page_size(page_size);
  OSInfo::set_vm_allocation_granularity(page_size);
  if (os::vm_page_size() == 0) {
    fatal("os_linux.cpp: os::init: OSInfo::set_vm_page_size failed");
  }
  _page_sizes.add(os::vm_page_size());

  Linux::initialize_system_info();

#ifdef __GLIBC__
  g_mallinfo = CAST_TO_FN_PTR(mallinfo_func_t, dlsym(RTLD_DEFAULT, "mallinfo"));
  g_mallinfo2 = CAST_TO_FN_PTR(mallinfo2_func_t, dlsym(RTLD_DEFAULT, "mallinfo2"));
  g_malloc_info = CAST_TO_FN_PTR(malloc_info_func_t, dlsym(RTLD_DEFAULT, "malloc_info"));
#endif // __GLIBC__

  os::Linux::CPUPerfTicks pticks;
  bool res = os::Linux::get_tick_information(&pticks, -1);

  if (res && pticks.has_steal_ticks) {
    has_initial_tick_info = true;
    initial_total_ticks = pticks.total;
    initial_steal_ticks = pticks.steal;
  }

  // _main_thread points to the thread that created/loaded the JVM.
  Linux::_main_thread = pthread_self();

  // retrieve entry point for pthread_setname_np
  Linux::_pthread_setname_np =
    (int(*)(pthread_t, const char*))dlsym(RTLD_DEFAULT, "pthread_setname_np");

  check_pax();

  // Check the availability of MADV_POPULATE_WRITE.
  FLAG_SET_DEFAULT(UseMadvPopulateWrite, (::madvise(nullptr, 0, MADV_POPULATE_WRITE) == 0));

  os::Posix::init();
}

// To install functions for atexit system call
extern "C" {
  static void perfMemory_exit_helper() {
    perfMemory_exit();
  }
}

void os::pd_init_container_support() {
  OSContainer::init();
}

void os::Linux::numa_init() {

  // Java can be invoked as
  // 1. Without numactl and heap will be allocated/configured on all nodes as
  //    per the system policy.
  // 2. With numactl --interleave:
  //      Use numa_get_interleave_mask(v2) API to get nodes bitmask. The same
  //      API for membind case bitmask is reset.
  //      Interleave is only hint and Kernel can fallback to other nodes if
  //      no memory is available on the target nodes.
  // 3. With numactl --membind:
  //      Use numa_get_membind(v2) API to get nodes bitmask. The same API for
  //      interleave case returns bitmask of all nodes.
  // numa_all_nodes_ptr holds bitmask of all nodes.
  // numa_get_interleave_mask(v2) and numa_get_membind(v2) APIs returns correct
  // bitmask when externally configured to run on all or fewer nodes.

  if (!Linux::libnuma_init()) {
    disable_numa("Failed to initialize libnuma", true);
  } else {
    Linux::set_configured_numa_policy(Linux::identify_numa_policy());
    if (Linux::numa_max_node() < 1) {
      disable_numa("Only a single NUMA node is available", false);
    } else if (Linux::is_bound_to_single_mem_node()) {
      disable_numa("The process is bound to a single NUMA node", true);
    } else if (Linux::mem_and_cpu_node_mismatch()) {
      disable_numa("The process memory and cpu node configuration does not match", true);
    } else {
      LogTarget(Info,os) log;
      LogStream ls(log);

      struct bitmask* bmp = Linux::_numa_membind_bitmask;
      const char* numa_mode = "membind";

      if (Linux::is_running_in_interleave_mode()) {
        bmp = Linux::_numa_interleave_bitmask;
        numa_mode = "interleave";
      }

      ls.print("UseNUMA is enabled and invoked in '%s' mode."
               " Heap will be configured using NUMA memory nodes:", numa_mode);

      for (int node = 0; node <= Linux::numa_max_node(); node++) {
        if (Linux::_numa_bitmask_isbitset(bmp, node)) {
          ls.print(" %d", node);
        }
      }
    }
  }

  // When NUMA requested, not-NUMA-aware allocations default to interleaving.
  if (UseNUMA && !UseNUMAInterleaving) {
    FLAG_SET_ERGO_IF_DEFAULT(UseNUMAInterleaving, true);
  }

  if (UseParallelGC && UseNUMA && UseLargePages && !can_commit_large_page_memory()) {
    // With static large pages we cannot uncommit a page, so there's no way
    // we can make the adaptive lgrp chunk resizing work. If the user specified both
    // UseNUMA and UseLargePages on the command line - warn and disable adaptive resizing.
    if (UseAdaptiveSizePolicy || UseAdaptiveNUMAChunkSizing) {
      warning("UseNUMA is not fully compatible with +UseLargePages, "
              "disabling adaptive resizing (-XX:-UseAdaptiveSizePolicy -XX:-UseAdaptiveNUMAChunkSizing)");
      UseAdaptiveSizePolicy = false;
      UseAdaptiveNUMAChunkSizing = false;
    }
  }
}

void os::Linux::disable_numa(const char* reason, bool warning) {
  if ((UseNUMA && FLAG_IS_CMDLINE(UseNUMA)) ||
      (UseNUMAInterleaving && FLAG_IS_CMDLINE(UseNUMAInterleaving))) {
    // Only issue a message if the user explicitly asked for NUMA support
    if (warning) {
      log_warning(os)("NUMA support disabled: %s", reason);
    } else {
      log_info(os)("NUMA support disabled: %s", reason);
    }
  }
  FLAG_SET_ERGO(UseNUMA, false);
  FLAG_SET_ERGO(UseNUMAInterleaving, false);
}

#if defined(IA32) && !defined(ZERO)
/*
 * Work-around (execute code at a high address) for broken NX emulation using CS limit,
 * Red Hat patch "Exec-Shield" (IA32 only).
 *
 * Map and execute at a high VA to prevent CS lazy updates race with SMP MM
 * invalidation.Further code generation by the JVM will no longer cause CS limit
 * updates.
 *
 * Affects IA32: RHEL 5 & 6, Ubuntu 10.04 (LTS), 10.10, 11.04, 11.10, 12.04.
 * @see JDK-8023956
 */
static void workaround_expand_exec_shield_cs_limit() {
  assert(os::Linux::initial_thread_stack_bottom() != nullptr, "sanity");
  size_t page_size = os::vm_page_size();

  /*
   * JDK-8197429
   *
   * Expand the stack mapping to the end of the initial stack before
   * attempting to install the codebuf.  This is needed because newer
   * Linux kernels impose a distance of a megabyte between stack
   * memory and other memory regions.  If we try to install the
   * codebuf before expanding the stack the installation will appear
   * to succeed but we'll get a segfault later if we expand the stack
   * in Java code.
   *
   */
  if (os::is_primordial_thread()) {
    address limit = os::Linux::initial_thread_stack_bottom();
    if (! DisablePrimordialThreadGuardPages) {
      limit += StackOverflow::stack_red_zone_size() +
               StackOverflow::stack_yellow_zone_size();
    }
    os::Linux::expand_stack_to(limit);
  }

  /*
   * Take the highest VA the OS will give us and exec
   *
   * Although using -(pagesz) as mmap hint works on newer kernel as you would
   * think, older variants affected by this work-around don't (search forward only).
   *
   * On the affected distributions, we understand the memory layout to be:
   *
   *   TASK_LIMIT= 3G, main stack base close to TASK_LIMT.
   *
   * A few pages south main stack will do it.
   *
   * If we are embedded in an app other than launcher (initial != main stack),
   * we don't have much control or understanding of the address space, just let it slide.
   */
  char* hint = (char*)(os::Linux::initial_thread_stack_bottom() -
                       (StackOverflow::stack_guard_zone_size() + page_size));
  char* codebuf = os::attempt_reserve_memory_at(hint, page_size, false, mtThread);

  if (codebuf == nullptr) {
    // JDK-8197429: There may be a stack gap of one megabyte between
    // the limit of the stack and the nearest memory region: this is a
    // Linux kernel workaround for CVE-2017-1000364.  If we failed to
    // map our codebuf, try again at an address one megabyte lower.
    hint -= 1 * M;
    codebuf = os::attempt_reserve_memory_at(hint, page_size, false, mtThread);
  }

  if ((codebuf == nullptr) || (!os::commit_memory(codebuf, page_size, true))) {
    return; // No matter, we tried, best effort.
  }

  log_info(os)("[CS limit NX emulation work-around, exec code at: %p]", codebuf);

  // Some code to exec: the 'ret' instruction
  codebuf[0] = 0xC3;

  // Call the code in the codebuf
  __asm__ volatile("call *%0" : : "r"(codebuf));

  // keep the page mapped so CS limit isn't reduced.
}
#endif // defined(IA32) && !defined(ZERO)

// this is called _after_ the global arguments have been parsed
jint os::init_2(void) {

  // This could be set after os::Posix::init() but all platforms
  // have to set it the same so we have to mirror Solaris.
  DEBUG_ONLY(os::set_mutex_init_done();)

  os::Posix::init_2();

  Linux::fast_thread_clock_init();

  if (PosixSignals::init() == JNI_ERR) {
    return JNI_ERR;
  }

  // Check and sets minimum stack sizes against command line options
  if (set_minimum_stack_sizes() == JNI_ERR) {
    return JNI_ERR;
  }

#if defined(IA32) && !defined(ZERO)
  // Need to ensure we've determined the process's initial stack to
  // perform the workaround
  Linux::capture_initial_stack(JavaThread::stack_size_at_create());
  workaround_expand_exec_shield_cs_limit();
#else
  suppress_primordial_thread_resolution = Arguments::created_by_java_launcher();
  if (!suppress_primordial_thread_resolution) {
    Linux::capture_initial_stack(JavaThread::stack_size_at_create());
  }
#endif

  Linux::libpthread_init();
  Linux::sched_getcpu_init();
  log_info(os)("HotSpot is running with %s, %s",
               Linux::libc_version(), Linux::libpthread_version());

#ifdef __GLIBC__
  // Check if we need to adjust the stack size for glibc guard pages.
  init_adjust_stacksize_for_guard_pages();
#endif

  if (UseNUMA || UseNUMAInterleaving) {
    Linux::numa_init();
  }

  if (MaxFDLimit) {
    // set the number of file descriptors to max. print out error
    // if getrlimit/setrlimit fails but continue regardless.
    struct rlimit nbr_files;
    int status = getrlimit(RLIMIT_NOFILE, &nbr_files);
    if (status != 0) {
      log_info(os)("os::init_2 getrlimit failed: %s", os::strerror(errno));
    } else {
      nbr_files.rlim_cur = nbr_files.rlim_max;
      status = setrlimit(RLIMIT_NOFILE, &nbr_files);
      if (status != 0) {
        log_info(os)("os::init_2 setrlimit failed: %s", os::strerror(errno));
      }
    }
  }

  // at-exit methods are called in the reverse order of their registration.
  // atexit functions are called on return from main or as a result of a
  // call to exit(3C). There can be only 32 of these functions registered
  // and atexit() does not set errno.

  if (PerfAllowAtExitRegistration) {
    // only register atexit functions if PerfAllowAtExitRegistration is set.
    // atexit functions can be delayed until process exit time, which
    // can be problematic for embedded VM situations. Embedded VMs should
    // call DestroyJavaVM() to assure that VM resources are released.

    // note: perfMemory_exit_helper atexit function may be removed in
    // the future if the appropriate cleanup code can be added to the
    // VM_Exit VMOperation's doit method.
    if (atexit(perfMemory_exit_helper) != 0) {
      warning("os::init_2 atexit(perfMemory_exit_helper) failed");
    }
  }

  // initialize thread priority policy
  prio_init();

  if (!FLAG_IS_DEFAULT(AllocateHeapAt)) {
    set_coredump_filter(DAX_SHARED_BIT);
  }

  if (DumpPrivateMappingsInCore) {
    set_coredump_filter(FILE_BACKED_PVT_BIT);
  }

  if (DumpSharedMappingsInCore) {
    set_coredump_filter(FILE_BACKED_SHARED_BIT);
  }

  if (DumpPerfMapAtExit && FLAG_IS_DEFAULT(UseCodeCacheFlushing)) {
    // Disable code cache flushing to ensure the map file written at
    // exit contains all nmethods generated during execution.
    FLAG_SET_DEFAULT(UseCodeCacheFlushing, false);
  }

  // Override the timer slack value if needed. The adjustment for the main
  // thread will establish the setting for child threads, which would be
  // most threads in JDK/JVM.
  if (TimerSlack >= 0) {
    if (prctl(PR_SET_TIMERSLACK, TimerSlack) < 0) {
      vm_exit_during_initialization("Setting timer slack failed: %s", os::strerror(errno));
    }
  }

  return JNI_OK;
}

// older glibc versions don't have this macro (which expands to
// an optimized bit-counting function) so we have to roll our own
#ifndef CPU_COUNT

static int _cpu_count(const cpu_set_t* cpus) {
  int count = 0;
  // only look up to the number of configured processors
  for (int i = 0; i < os::processor_count(); i++) {
    if (CPU_ISSET(i, cpus)) {
      count++;
    }
  }
  return count;
}

#define CPU_COUNT(cpus) _cpu_count(cpus)

#endif // CPU_COUNT

// Get the current number of available processors for this process.
// This value can change at any time during a process's lifetime.
// sched_getaffinity gives an accurate answer as it accounts for cpusets.
// If it appears there may be more than 1024 processors then we do a
// dynamic check - see 6515172 for details.
// If anything goes wrong we fallback to returning the number of online
// processors - which can be greater than the number available to the process.
static int get_active_processor_count() {
  // Note: keep this function, with its CPU_xx macros, *outside* the os namespace (see JDK-8289477).
  cpu_set_t cpus;  // can represent at most 1024 (CPU_SETSIZE) processors
  cpu_set_t* cpus_p = &cpus;
  size_t cpus_size = sizeof(cpu_set_t);

  int configured_cpus = os::processor_count();  // upper bound on available cpus
  int cpu_count = 0;

// old build platforms may not support dynamic cpu sets
#ifdef CPU_ALLOC

  // To enable easy testing of the dynamic path on different platforms we
  // introduce a diagnostic flag: UseCpuAllocPath
  if (configured_cpus >= CPU_SETSIZE || UseCpuAllocPath) {
    // kernel may use a mask bigger than cpu_set_t
    log_trace(os)("active_processor_count: using dynamic path %s"
                  "- configured processors: %d",
                  UseCpuAllocPath ? "(forced) " : "",
                  configured_cpus);
    cpus_p = CPU_ALLOC(configured_cpus);
    if (cpus_p != nullptr) {
      cpus_size = CPU_ALLOC_SIZE(configured_cpus);
      // zero it just to be safe
      CPU_ZERO_S(cpus_size, cpus_p);
    }
    else {
       // failed to allocate so fallback to online cpus
       int online_cpus = checked_cast<int>(::sysconf(_SC_NPROCESSORS_ONLN));
       log_trace(os)("active_processor_count: "
                     "CPU_ALLOC failed (%s) - using "
                     "online processor count: %d",
                     os::strerror(errno), online_cpus);
       return online_cpus;
    }
  }
  else {
    log_trace(os)("active_processor_count: using static path - configured processors: %d",
                  configured_cpus);
  }
#else // CPU_ALLOC
// these stubs won't be executed
#define CPU_COUNT_S(size, cpus) -1
#define CPU_FREE(cpus)

  log_trace(os)("active_processor_count: only static path available - configured processors: %d",
                configured_cpus);
#endif // CPU_ALLOC

  // pid 0 means the current thread - which we have to assume represents the process
  if (sched_getaffinity(0, cpus_size, cpus_p) == 0) {
    if (cpus_p != &cpus) { // can only be true when CPU_ALLOC used
      cpu_count = CPU_COUNT_S(cpus_size, cpus_p);
    }
    else {
      cpu_count = CPU_COUNT(cpus_p);
    }
    log_trace(os)("active_processor_count: sched_getaffinity processor count: %d", cpu_count);
  }
  else {
    cpu_count = checked_cast<int>(::sysconf(_SC_NPROCESSORS_ONLN));
    warning("sched_getaffinity failed (%s)- using online processor count (%d) "
            "which may exceed available processors", os::strerror(errno), cpu_count);
  }

  if (cpus_p != &cpus) { // can only be true when CPU_ALLOC used
    CPU_FREE(cpus_p);
  }

  assert(cpu_count > 0 && cpu_count <= os::processor_count(), "sanity check");
  return cpu_count;
}

int os::Linux::active_processor_count() {
  return get_active_processor_count();
}

// Determine the active processor count from one of
// three different sources:
//
// 1. User option -XX:ActiveProcessorCount
// 2. kernel os calls (sched_getaffinity or sysconf(_SC_NPROCESSORS_ONLN)
// 3. extracted from cgroup cpu subsystem (shares and quotas)
//
// Option 1, if specified, will always override.
// If the cgroup subsystem is active and configured, we
// will return the min of the cgroup and option 2 results.
// This is required since tools, such as numactl, that
// alter cpu affinity do not update cgroup subsystem
// cpuset configuration files.
int os::active_processor_count() {
  // User has overridden the number of active processors
  if (ActiveProcessorCount > 0) {
    log_trace(os)("active_processor_count: "
                  "active processor count set by user : %d",
                  ActiveProcessorCount);
    return ActiveProcessorCount;
  }

  int active_cpus;
  if (OSContainer::is_containerized()) {
    active_cpus = OSContainer::active_processor_count();
    log_trace(os)("active_processor_count: determined by OSContainer: %d",
                   active_cpus);
  } else {
    active_cpus = os::Linux::active_processor_count();
  }

  return active_cpus;
}

static bool should_warn_invalid_processor_id() {
  if (os::processor_count() == 1) {
    // Don't warn if we only have one processor
    return false;
  }

  static volatile int warn_once = 1;

  if (Atomic::load(&warn_once) == 0 ||
      Atomic::xchg(&warn_once, 0) == 0) {
    // Don't warn more than once
    return false;
  }

  return true;
}

uint os::processor_id() {
  const int id = Linux::sched_getcpu();

  if (id < processor_count()) {
    return (uint)id;
  }

  // Some environments (e.g. openvz containers and the rr debugger) incorrectly
  // report a processor id that is higher than the number of processors available.
  // This is problematic, for example, when implementing CPU-local data structures,
  // where the processor id is used to index into an array of length processor_count().
  // If this happens we return 0 here. This is is safe since we always have at least
  // one processor, but it's not optimal for performance if we're actually executing
  // in an environment with more than one processor.
  if (should_warn_invalid_processor_id()) {
    log_warning(os)("Invalid processor id reported by the operating system "
                    "(got processor id %d, valid processor id range is 0-%d)",
                    id, processor_count() - 1);
    log_warning(os)("Falling back to assuming processor id is 0. "
                    "This could have a negative impact on performance.");
  }

  return 0;
}

void os::set_native_thread_name(const char *name) {
  if (Linux::_pthread_setname_np) {
    char buf [16]; // according to glibc manpage, 16 chars incl. '/0'
    snprintf(buf, sizeof(buf), "%s", name);
    buf[sizeof(buf) - 1] = '\0';
    const int rc = Linux::_pthread_setname_np(pthread_self(), buf);
    // ERANGE should not happen; all other errors should just be ignored.
    assert(rc != ERANGE, "pthread_setname_np failed");
  }
}

////////////////////////////////////////////////////////////////////////////////
// debug support

bool os::find(address addr, outputStream* st) {
  Dl_info dlinfo;
  memset(&dlinfo, 0, sizeof(dlinfo));
  if (dladdr(addr, &dlinfo) != 0) {
    st->print(PTR_FORMAT ": ", p2i(addr));
    if (dlinfo.dli_sname != nullptr && dlinfo.dli_saddr != nullptr) {
      st->print("%s+" PTR_FORMAT, dlinfo.dli_sname,
                p2i(addr) - p2i(dlinfo.dli_saddr));
    } else if (dlinfo.dli_fbase != nullptr) {
      st->print("<offset " PTR_FORMAT ">", p2i(addr) - p2i(dlinfo.dli_fbase));
    } else {
      st->print("<absolute address>");
    }
    if (dlinfo.dli_fname != nullptr) {
      st->print(" in %s", dlinfo.dli_fname);
    }
    if (dlinfo.dli_fbase != nullptr) {
      st->print(" at " PTR_FORMAT, p2i(dlinfo.dli_fbase));
    }
    st->cr();

    if (Verbose) {
      // decode some bytes around the PC
      address begin = clamp_address_in_page(addr-40, addr, os::vm_page_size());
      address end   = clamp_address_in_page(addr+40, addr, os::vm_page_size());
      address       lowest = (address) dlinfo.dli_sname;
      if (!lowest)  lowest = (address) dlinfo.dli_fbase;
      if (begin < lowest)  begin = lowest;
      Dl_info dlinfo2;
      if (dladdr(end, &dlinfo2) != 0 && dlinfo2.dli_saddr != dlinfo.dli_saddr
          && end > dlinfo2.dli_saddr && dlinfo2.dli_saddr > begin) {
        end = (address) dlinfo2.dli_saddr;
      }
      Disassembler::decode(begin, end, st);
    }
    return true;
  }
  return false;
}

////////////////////////////////////////////////////////////////////////////////
// misc

// This does not do anything on Linux. This is basically a hook for being
// able to use structured exception handling (thread-local exception filters)
// on, e.g., Win32.
void
os::os_exception_wrapper(java_call_t f, JavaValue* value, const methodHandle& method,
                         JavaCallArguments* args, JavaThread* thread) {
  f(value, method, args, thread);
}

// This code originates from JDK's sysOpen and open64_w
// from src/solaris/hpi/src/system_md.c

int os::open(const char *path, int oflag, int mode) {
  if (strlen(path) > MAX_PATH - 1) {
    errno = ENAMETOOLONG;
    return -1;
  }

  // All file descriptors that are opened in the Java process and not
  // specifically destined for a subprocess should have the close-on-exec
  // flag set.  If we don't set it, then careless 3rd party native code
  // might fork and exec without closing all appropriate file descriptors
  // (e.g. as we do in closeDescriptors in UNIXProcess.c), and this in
  // turn might:
  //
  // - cause end-of-file to fail to be detected on some file
  //   descriptors, resulting in mysterious hangs, or
  //
  // - might cause an fopen in the subprocess to fail on a system
  //   suffering from bug 1085341.
  //
  // (Yes, the default setting of the close-on-exec flag is a Unix
  // design flaw)
  //
  // See:
  // 1085341: 32-bit stdio routines should support file descriptors >255
  // 4843136: (process) pipe file descriptor from Runtime.exec not being closed
  // 6339493: (process) Runtime.exec does not close all file descriptors on Solaris 9
  //
  // Modern Linux kernels (after 2.6.23 2007) support O_CLOEXEC with open().
  // O_CLOEXEC is preferable to using FD_CLOEXEC on an open file descriptor
  // because it saves a system call and removes a small window where the flag
  // is unset.  On ancient Linux kernels the O_CLOEXEC flag will be ignored
  // and we fall back to using FD_CLOEXEC (see below).
#ifdef O_CLOEXEC
  oflag |= O_CLOEXEC;
#endif

  int fd = ::open(path, oflag, mode);
  if (fd == -1) return -1;

  //If the open succeeded, the file might still be a directory
  {
    struct stat buf;
    int ret = ::fstat(fd, &buf);
    int st_mode = buf.st_mode;

    if (ret != -1) {
      if ((st_mode & S_IFMT) == S_IFDIR) {
        errno = EISDIR;
        ::close(fd);
        return -1;
      }
    } else {
      ::close(fd);
      return -1;
    }
  }

#ifdef FD_CLOEXEC
  // Validate that the use of the O_CLOEXEC flag on open above worked.
  // With recent kernels, we will perform this check exactly once.
  static sig_atomic_t O_CLOEXEC_is_known_to_work = 0;
  if (!O_CLOEXEC_is_known_to_work) {
    int flags = ::fcntl(fd, F_GETFD);
    if (flags != -1) {
      if ((flags & FD_CLOEXEC) != 0)
        O_CLOEXEC_is_known_to_work = 1;
      else
        ::fcntl(fd, F_SETFD, flags | FD_CLOEXEC);
    }
  }
#endif

  return fd;
}

static jlong slow_thread_cpu_time(Thread *thread, bool user_sys_cpu_time);

static jlong fast_cpu_time(Thread *thread) {
    clockid_t clockid;
    int rc = os::Linux::pthread_getcpuclockid(thread->osthread()->pthread_id(),
                                              &clockid);
    if (rc == 0) {
      return os::Linux::fast_thread_cpu_time(clockid);
    } else {
      // It's possible to encounter a terminated native thread that failed
      // to detach itself from the VM - which should result in ESRCH.
      assert_status(rc == ESRCH, rc, "pthread_getcpuclockid failed");
      return -1;
    }
}

// current_thread_cpu_time(bool) and thread_cpu_time(Thread*, bool)
// are used by JVM M&M and JVMTI to get user+sys or user CPU time
// of a thread.
//
// current_thread_cpu_time() and thread_cpu_time(Thread*) returns
// the fast estimate available on the platform.

jlong os::current_thread_cpu_time() {
  if (os::Linux::supports_fast_thread_cpu_time()) {
    return os::Linux::fast_thread_cpu_time(CLOCK_THREAD_CPUTIME_ID);
  } else {
    // return user + sys since the cost is the same
    return slow_thread_cpu_time(Thread::current(), true /* user + sys */);
  }
}

jlong os::thread_cpu_time(Thread* thread) {
  // consistent with what current_thread_cpu_time() returns
  if (os::Linux::supports_fast_thread_cpu_time()) {
    return fast_cpu_time(thread);
  } else {
    return slow_thread_cpu_time(thread, true /* user + sys */);
  }
}

jlong os::current_thread_cpu_time(bool user_sys_cpu_time) {
  if (user_sys_cpu_time && os::Linux::supports_fast_thread_cpu_time()) {
    return os::Linux::fast_thread_cpu_time(CLOCK_THREAD_CPUTIME_ID);
  } else {
    return slow_thread_cpu_time(Thread::current(), user_sys_cpu_time);
  }
}

jlong os::thread_cpu_time(Thread *thread, bool user_sys_cpu_time) {
  if (user_sys_cpu_time && os::Linux::supports_fast_thread_cpu_time()) {
    return fast_cpu_time(thread);
  } else {
    return slow_thread_cpu_time(thread, user_sys_cpu_time);
  }
}

//  -1 on error.
static jlong slow_thread_cpu_time(Thread *thread, bool user_sys_cpu_time) {
  pid_t  tid = thread->osthread()->thread_id();
  char *s;
  char stat[2048];
  size_t statlen;
  char proc_name[64];
  int count;
  long sys_time, user_time;
  char cdummy;
  int idummy;
  long ldummy;
  FILE *fp;

  snprintf(proc_name, 64, "/proc/self/task/%d/stat", tid);
  fp = os::fopen(proc_name, "r");
  if (fp == nullptr) return -1;
  statlen = fread(stat, 1, 2047, fp);
  stat[statlen] = '\0';
  fclose(fp);

  // Skip pid and the command string. Note that we could be dealing with
  // weird command names, e.g. user could decide to rename java launcher
  // to "java 1.4.2 :)", then the stat file would look like
  //                1234 (java 1.4.2 :)) R ... ...
  // We don't really need to know the command string, just find the last
  // occurrence of ")" and then start parsing from there. See bug 4726580.
  s = strrchr(stat, ')');
  if (s == nullptr) return -1;

  // Skip blank chars
  do { s++; } while (s && isspace((unsigned char) *s));

  count = sscanf(s,"%c %d %d %d %d %d %lu %lu %lu %lu %lu %lu %lu",
                 &cdummy, &idummy, &idummy, &idummy, &idummy, &idummy,
                 &ldummy, &ldummy, &ldummy, &ldummy, &ldummy,
                 &user_time, &sys_time);
  if (count != 13) return -1;
  if (user_sys_cpu_time) {
    return ((jlong)sys_time + (jlong)user_time) * (1000000000 / clock_tics_per_sec);
  } else {
    return (jlong)user_time * (1000000000 / clock_tics_per_sec);
  }
}

void os::current_thread_cpu_time_info(jvmtiTimerInfo *info_ptr) {
  info_ptr->max_value = ALL_64_BITS;       // will not wrap in less than 64 bits
  info_ptr->may_skip_backward = false;     // elapsed time not wall time
  info_ptr->may_skip_forward = false;      // elapsed time not wall time
  info_ptr->kind = JVMTI_TIMER_TOTAL_CPU;  // user+system time is returned
}

void os::thread_cpu_time_info(jvmtiTimerInfo *info_ptr) {
  info_ptr->max_value = ALL_64_BITS;       // will not wrap in less than 64 bits
  info_ptr->may_skip_backward = false;     // elapsed time not wall time
  info_ptr->may_skip_forward = false;      // elapsed time not wall time
  info_ptr->kind = JVMTI_TIMER_TOTAL_CPU;  // user+system time is returned
}

bool os::is_thread_cpu_time_supported() {
  return true;
}

// System loadavg support.  Returns -1 if load average cannot be obtained.
// Linux doesn't yet have a (official) notion of processor sets,
// so just return the system wide load average.
int os::loadavg(double loadavg[], int nelem) {
  return ::getloadavg(loadavg, nelem);
}

// Get the default path to the core file
// Returns the length of the string
int os::get_core_path(char* buffer, size_t bufferSize) {
  /*
   * Max length of /proc/sys/kernel/core_pattern is 128 characters.
   * See https://www.kernel.org/doc/Documentation/sysctl/kernel.txt
   */
  const int core_pattern_len = 129;
  char core_pattern[core_pattern_len] = {0};

  int core_pattern_file = ::open("/proc/sys/kernel/core_pattern", O_RDONLY);
  if (core_pattern_file == -1) {
    return -1;
  }

  ssize_t ret = ::read(core_pattern_file, core_pattern, core_pattern_len);
  ::close(core_pattern_file);
  if (ret <= 0 || ret >= core_pattern_len || core_pattern[0] == '\n') {
    return -1;
  }
  if (core_pattern[ret-1] == '\n') {
    core_pattern[ret-1] = '\0';
  } else {
    core_pattern[ret] = '\0';
  }

  // Replace the %p in the core pattern with the process id. NOTE: we do this
  // only if the pattern doesn't start with "|", and we support only one %p in
  // the pattern.
  char *pid_pos = strstr(core_pattern, "%p");
  const char* tail = (pid_pos != nullptr) ? (pid_pos + 2) : "";  // skip over the "%p"
  int written;

  if (core_pattern[0] == '/') {
    if (pid_pos != nullptr) {
      *pid_pos = '\0';
      written = jio_snprintf(buffer, bufferSize, "%s%d%s", core_pattern,
                             current_process_id(), tail);
    } else {
      written = jio_snprintf(buffer, bufferSize, "%s", core_pattern);
    }
  } else {
    char cwd[PATH_MAX];

    const char* p = get_current_directory(cwd, PATH_MAX);
    if (p == nullptr) {
      return -1;
    }

    if (core_pattern[0] == '|') {
      written = jio_snprintf(buffer, bufferSize,
                             "\"%s\" (or dumping to %s/core.%d)",
                             &core_pattern[1], p, current_process_id());
    } else if (pid_pos != nullptr) {
      *pid_pos = '\0';
      written = jio_snprintf(buffer, bufferSize, "%s/%s%d%s", p, core_pattern,
                             current_process_id(), tail);
    } else {
      written = jio_snprintf(buffer, bufferSize, "%s/%s", p, core_pattern);
    }
  }

  if (written < 0) {
    return -1;
  }

  if (((size_t)written < bufferSize) && (pid_pos == nullptr) && (core_pattern[0] != '|')) {
    int core_uses_pid_file = ::open("/proc/sys/kernel/core_uses_pid", O_RDONLY);

    if (core_uses_pid_file != -1) {
      char core_uses_pid = 0;
      ssize_t ret = ::read(core_uses_pid_file, &core_uses_pid, 1);
      ::close(core_uses_pid_file);

      if (core_uses_pid == '1') {
        jio_snprintf(buffer + written, bufferSize - written,
                                          ".%d", current_process_id());
      }
    }
  }

  return checked_cast<int>(strlen(buffer));
}

bool os::start_debugging(char *buf, int buflen) {
  int len = (int)strlen(buf);
  char *p = &buf[len];

  jio_snprintf(p, buflen-len,
               "\n\n"
               "Do you want to debug the problem?\n\n"
               "To debug, run 'gdb /proc/%d/exe %d'; then switch to thread %zu (" INTPTR_FORMAT ")\n"
               "Enter 'yes' to launch gdb automatically (PATH must include gdb)\n"
               "Otherwise, press RETURN to abort...",
               os::current_process_id(), os::current_process_id(),
               os::current_thread_id(), os::current_thread_id());

  bool yes = os::message_box("Unexpected Error", buf);

  if (yes) {
    // yes, user asked VM to launch debugger
    jio_snprintf(buf, sizeof(char)*buflen, "gdb /proc/%d/exe %d",
                 os::current_process_id(), os::current_process_id());

    os::fork_and_exec(buf);
    yes = false;
  }
  return yes;
}


// Java/Compiler thread:
//
//   Low memory addresses
// P0 +------------------------+
//    |                        |\  Java thread created by VM does not have glibc
//    |    glibc guard page    | - guard page, attached Java thread usually has
//    |                        |/  1 glibc guard page.
// P1 +------------------------+ Thread::stack_base() - Thread::stack_size()
//    |                        |\
//    |  HotSpot Guard Pages   | - red, yellow and reserved pages
//    |                        |/
//    +------------------------+ StackOverflow::stack_reserved_zone_base()
//    |                        |\
//    |      Normal Stack      | -
//    |                        |/
// P2 +------------------------+ Thread::stack_base()
//
// Non-Java thread:
//
//   Low memory addresses
// P0 +------------------------+
//    |                        |\
//    |  glibc guard page      | - usually 1 page
//    |                        |/
// P1 +------------------------+ Thread::stack_base() - Thread::stack_size()
//    |                        |\
//    |      Normal Stack      | -
//    |                        |/
// P2 +------------------------+ Thread::stack_base()
//
// ** P1 (aka bottom) and size are the address and stack size
//    returned from pthread_attr_getstack().
// ** P2 (aka stack top or base) = P1 + size
// ** If adjustStackSizeForGuardPages() is true the guard pages have been taken
//    out of the stack size given in pthread_attr. We work around this for
//    threads created by the VM. We adjust bottom to be P1 and size accordingly.
//
#ifndef ZERO
void os::current_stack_base_and_size(address* base, size_t* size) {
  address bottom;
  if (os::is_primordial_thread()) {
    // primordial thread needs special handling because pthread_getattr_np()
    // may return bogus value.
    bottom = os::Linux::initial_thread_stack_bottom();
    *size = os::Linux::initial_thread_stack_size();
    *base = bottom + *size;
  } else {
    pthread_attr_t attr;

    int rslt = pthread_getattr_np(pthread_self(), &attr);

    // JVM needs to know exact stack location, abort if it fails
    if (rslt != 0) {
      if (rslt == ENOMEM) {
        vm_exit_out_of_memory(0, OOM_MMAP_ERROR, "pthread_getattr_np");
      } else {
        fatal("pthread_getattr_np failed with error = %d", rslt);
      }
    }

    if (pthread_attr_getstack(&attr, (void **)&bottom, size) != 0) {
      fatal("Cannot locate current stack attributes!");
    }

    *base = bottom + *size;

    if (os::Linux::adjustStackSizeForGuardPages()) {
      size_t guard_size = 0;
      rslt = pthread_attr_getguardsize(&attr, &guard_size);
      if (rslt != 0) {
        fatal("pthread_attr_getguardsize failed with error = %d", rslt);
      }
      bottom += guard_size;
      *size  -= guard_size;
    }

    pthread_attr_destroy(&attr);
  }
  assert(os::current_stack_pointer() >= bottom &&
         os::current_stack_pointer() < *base, "just checking");
}

#endif

static inline struct timespec get_mtime(const char* filename) {
  struct stat st;
  int ret = os::stat(filename, &st);
  assert(ret == 0, "failed to stat() file '%s': %s", filename, os::strerror(errno));
  return st.st_mtim;
}

int os::compare_file_modified_times(const char* file1, const char* file2) {
  struct timespec filetime1 = get_mtime(file1);
  struct timespec filetime2 = get_mtime(file2);
  int diff = primitive_compare(filetime1.tv_sec, filetime2.tv_sec);
  if (diff == 0) {
    diff = primitive_compare(filetime1.tv_nsec, filetime2.tv_nsec);
  }
  return diff;
}

bool os::supports_map_sync() {
  return true;
}

void os::print_memory_mappings(char* addr, size_t bytes, outputStream* st) {
  // Note: all ranges are "[..)"
  unsigned long long start = (unsigned long long)addr;
  unsigned long long end = start + bytes;
  FILE* f = os::fopen("/proc/self/maps", "r");
  int num_found = 0;
  if (f != nullptr) {
    st->print_cr("Range [%llx-%llx) contains: ", start, end);
    char line[512];
    while(fgets(line, sizeof(line), f) == line) {
      unsigned long long segment_start = 0;
      unsigned long long segment_end = 0;
      if (::sscanf(line, "%llx-%llx", &segment_start, &segment_end) == 2) {
        // Lets print out every range which touches ours.
        if (segment_start < end && segment_end > start) {
          num_found ++;
          st->print("%s", line); // line includes \n
        }
      }
    }
    ::fclose(f);
    if (num_found == 0) {
      st->print_cr("nothing.");
    }
  }
}

#ifdef __GLIBC__
void os::Linux::get_mallinfo(glibc_mallinfo* out, bool* might_have_wrapped) {
  if (g_mallinfo2) {
    new_mallinfo mi = g_mallinfo2();
    out->arena = mi.arena;
    out->ordblks = mi.ordblks;
    out->smblks = mi.smblks;
    out->hblks = mi.hblks;
    out->hblkhd = mi.hblkhd;
    out->usmblks = mi.usmblks;
    out->fsmblks = mi.fsmblks;
    out->uordblks = mi.uordblks;
    out->fordblks = mi.fordblks;
    out->keepcost =  mi.keepcost;
    *might_have_wrapped = false;
  } else if (g_mallinfo) {
    old_mallinfo mi = g_mallinfo();
    // glibc reports unsigned 32-bit sizes in int form. First make unsigned, then extend.
    out->arena = (size_t)(unsigned)mi.arena;
    out->ordblks = (size_t)(unsigned)mi.ordblks;
    out->smblks = (size_t)(unsigned)mi.smblks;
    out->hblks = (size_t)(unsigned)mi.hblks;
    out->hblkhd = (size_t)(unsigned)mi.hblkhd;
    out->usmblks = (size_t)(unsigned)mi.usmblks;
    out->fsmblks = (size_t)(unsigned)mi.fsmblks;
    out->uordblks = (size_t)(unsigned)mi.uordblks;
    out->fordblks = (size_t)(unsigned)mi.fordblks;
    out->keepcost = (size_t)(unsigned)mi.keepcost;
    *might_have_wrapped = NOT_LP64(false) LP64_ONLY(true);
  } else {
    // We should have either mallinfo or mallinfo2
    ShouldNotReachHere();
  }
}

int os::Linux::malloc_info(FILE* stream) {
  if (g_malloc_info == nullptr) {
    return -2;
  }
  return g_malloc_info(0, stream);
}
#endif // __GLIBC__

bool os::trim_native_heap(os::size_change_t* rss_change) {
#ifdef __GLIBC__
  os::Linux::meminfo_t info1;
  os::Linux::meminfo_t info2;

  bool have_info1 = rss_change != nullptr &&
                    os::Linux::query_process_memory_info(&info1);
  ::malloc_trim(0);
  bool have_info2 = rss_change != nullptr && have_info1 &&
                    os::Linux::query_process_memory_info(&info2);
  ssize_t delta = (ssize_t) -1;
  if (rss_change != nullptr) {
    if (have_info1 && have_info2 &&
        info1.vmrss != -1 && info2.vmrss != -1 &&
        info1.vmswap != -1 && info2.vmswap != -1) {
      // Note: query_process_memory_info returns values in K
      rss_change->before = (info1.vmrss + info1.vmswap) * K;
      rss_change->after = (info2.vmrss + info2.vmswap) * K;
    } else {
      rss_change->after = rss_change->before = SIZE_MAX;
    }
  }

  return true;
#else
  return false; // musl
#endif
}

bool os::pd_dll_unload(void* libhandle, char* ebuf, int ebuflen) {

  if (ebuf && ebuflen > 0) {
    ebuf[0] = '\0';
    ebuf[ebuflen - 1] = '\0';
  }

  bool res = (0 == ::dlclose(libhandle));
  if (!res) {
    // error analysis when dlopen fails
    const char* error_report = ::dlerror();
    if (error_report == nullptr) {
      error_report = "dlerror returned no error description";
    }
    if (ebuf != nullptr && ebuflen > 0) {
      snprintf(ebuf, ebuflen - 1, "%s", error_report);
    }
  }

  return res;
} // end: os::pd_dll_unload()<|MERGE_RESOLUTION|>--- conflicted
+++ resolved
@@ -139,13 +139,6 @@
 
 #define MAX_PATH    (2 * K)
 
-<<<<<<< HEAD
-#define MAX_SECS 100000000
-=======
-// for timer info max values which include all bits
-#define ALL_64_BITS CONST64(0xFFFFFFFFFFFFFFFF)
->>>>>>> 1138a186
-
 #ifdef MUSL_LIBC
 // dlvsym is not a part of POSIX
 // and musl libc doesn't implement it.
