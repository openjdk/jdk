/*
 * Copyright (c) 1999, 2025, Oracle and/or its affiliates. All rights reserved.
 * Copyright (c) 2015, 2024 SAP SE. All rights reserved.
 * DO NOT ALTER OR REMOVE COPYRIGHT NOTICES OR THIS FILE HEADER.
 *
 * This code is free software; you can redistribute it and/or modify it
 * under the terms of the GNU General Public License version 2 only, as
 * published by the Free Software Foundation.
 *
 * This code is distributed in the hope that it will be useful, but WITHOUT
 * ANY WARRANTY; without even the implied warranty of MERCHANTABILITY or
 * FITNESS FOR A PARTICULAR PURPOSE.  See the GNU General Public License
 * version 2 for more details (a copy is included in the LICENSE file that
 * accompanied this code).
 *
 * You should have received a copy of the GNU General Public License version
 * 2 along with this work; if not, write to the Free Software Foundation,
 * Inc., 51 Franklin St, Fifth Floor, Boston, MA 02110-1301 USA.
 *
 * Please contact Oracle, 500 Oracle Parkway, Redwood Shores, CA 94065 USA
 * or visit www.oracle.com if you need additional information or have any
 * questions.
 *
 */

#include "classfile/vmSymbols.hpp"
#include "code/vtableStubs.hpp"
#include "compiler/compileBroker.hpp"
#include "compiler/disassembler.hpp"
#include "hugepages.hpp"
#include "interpreter/interpreter.hpp"
#include "jvm.h"
#include "jvmtifiles/jvmti.h"
#include "logging/log.hpp"
#include "logging/logStream.hpp"
#include "memory/allocation.inline.hpp"
#include "nmt/memTracker.hpp"
#include "oops/oop.inline.hpp"
#include "os_linux.inline.hpp"
#include "os_posix.inline.hpp"
#include "osContainer_linux.hpp"
#include "prims/jniFastGetField.hpp"
#include "prims/jvm_misc.hpp"
#include "runtime/arguments.hpp"
#include "runtime/atomicAccess.hpp"
#include "runtime/globals.hpp"
#include "runtime/globals_extension.hpp"
#include "runtime/init.hpp"
#include "runtime/interfaceSupport.inline.hpp"
#include "runtime/java.hpp"
#include "runtime/javaCalls.hpp"
#include "runtime/javaThread.hpp"
#include "runtime/mutexLocker.hpp"
#include "runtime/objectMonitor.hpp"
#include "runtime/osInfo.hpp"
#include "runtime/osThread.hpp"
#include "runtime/perfMemory.hpp"
#include "runtime/sharedRuntime.hpp"
#include "runtime/stubRoutines.hpp"
#include "runtime/threads.hpp"
#include "runtime/threadSMR.hpp"
#include "runtime/timer.hpp"
#include "runtime/vm_version.hpp"
#include "semaphore_posix.hpp"
#include "services/runtimeService.hpp"
#include "signals_posix.hpp"
#include "utilities/align.hpp"
#include "utilities/checkedCast.hpp"
#include "utilities/debug.hpp"
#include "utilities/decoder.hpp"
#include "utilities/defaultStream.hpp"
#include "utilities/elfFile.hpp"
#include "utilities/events.hpp"
#include "utilities/globalDefinitions.hpp"
#include "utilities/growableArray.hpp"
#include "utilities/macros.hpp"
#include "utilities/powerOfTwo.hpp"
#include "utilities/vmError.hpp"
#if INCLUDE_JFR
#include "jfr/jfrEvents.hpp"
#include "jfr/support/jfrNativeLibraryLoadEvent.hpp"
#endif

# include <ctype.h>
# include <dlfcn.h>
# include <endian.h>
# include <errno.h>
# include <fcntl.h>
# include <fenv.h>
# include <inttypes.h>
# include <link.h>
# include <linux/elf-em.h>
# include <poll.h>
# include <pthread.h>
# include <pwd.h>
# include <signal.h>
# include <stdint.h>
# include <stdio.h>
# include <stdlib.h>
# include <string.h>
# include <sys/ioctl.h>
# include <sys/ipc.h>
# include <sys/mman.h>
# include <sys/prctl.h>
# include <sys/resource.h>
# include <sys/select.h>
# include <sys/sendfile.h>
# include <sys/socket.h>
# include <sys/stat.h>
# include <sys/sysinfo.h>
# include <sys/time.h>
# include <sys/times.h>
# include <sys/types.h>
# include <sys/utsname.h>
# include <syscall.h>
# include <unistd.h>
#ifdef __GLIBC__
# include <malloc.h>
#endif

#ifndef _GNU_SOURCE
  #define _GNU_SOURCE
  #include <sched.h>
  #undef _GNU_SOURCE
#else
  #include <sched.h>
#endif

// if RUSAGE_THREAD for getrusage() has not been defined, do it here. The code calling
// getrusage() is prepared to handle the associated failure.
#ifndef RUSAGE_THREAD
  #define RUSAGE_THREAD   (1)               /* only the calling thread */
#endif

#define MAX_PATH    (2 * K)

#ifdef MUSL_LIBC
// dlvsym is not a part of POSIX
// and musl libc doesn't implement it.
static void *dlvsym(void *handle,
                    const char *symbol,
                    const char *version) {
   // load the latest version of symbol
   return dlsym(handle, symbol);
}
#endif

enum CoredumpFilterBit {
  FILE_BACKED_PVT_BIT = 1 << 2,
  FILE_BACKED_SHARED_BIT = 1 << 3,
  LARGEPAGES_BIT = 1 << 6,
  DAX_SHARED_BIT = 1 << 8
};

////////////////////////////////////////////////////////////////////////////////
// global variables
physical_memory_size_type os::Linux::_physical_memory = 0;

address   os::Linux::_initial_thread_stack_bottom = nullptr;
uintptr_t os::Linux::_initial_thread_stack_size   = 0;

int (*os::Linux::_pthread_getcpuclockid)(pthread_t, clockid_t *) = nullptr;
pthread_t os::Linux::_main_thread;
bool os::Linux::_supports_fast_thread_cpu_time = false;
const char * os::Linux::_libc_version = nullptr;
const char * os::Linux::_libpthread_version = nullptr;

bool os::Linux::_thp_requested{false};

#ifdef __GLIBC__
// We want to be buildable and runnable on older and newer glibcs, so resolve both
// mallinfo and mallinfo2 dynamically.
struct old_mallinfo {
  int arena;
  int ordblks;
  int smblks;
  int hblks;
  int hblkhd;
  int usmblks;
  int fsmblks;
  int uordblks;
  int fordblks;
  int keepcost;
};
typedef struct old_mallinfo (*mallinfo_func_t)(void);
static mallinfo_func_t g_mallinfo = nullptr;

struct new_mallinfo {
  size_t arena;
  size_t ordblks;
  size_t smblks;
  size_t hblks;
  size_t hblkhd;
  size_t usmblks;
  size_t fsmblks;
  size_t uordblks;
  size_t fordblks;
  size_t keepcost;
};
typedef struct new_mallinfo (*mallinfo2_func_t)(void);
static mallinfo2_func_t g_mallinfo2 = nullptr;

typedef int (*malloc_info_func_t)(int options, FILE *stream);
static malloc_info_func_t g_malloc_info = nullptr;
#endif // __GLIBC__

// If the VM might have been created on the primordial thread, we need to resolve the
// primordial thread stack bounds and check if the current thread might be the
// primordial thread in places. If we know that the primordial thread is never used,
// such as when the VM was created by one of the standard java launchers, we can
// avoid this
static bool suppress_primordial_thread_resolution = false;

// utility functions

bool os::available_memory(size_t& value) {
  julong avail_mem = 0;
  if (OSContainer::is_containerized() && OSContainer::available_memory_in_container(avail_mem)) {
    log_trace(os)("available container memory: " JULONG_FORMAT, avail_mem);
    value = static_cast<size_t>(avail_mem);
    return true;
  }

<<<<<<< HEAD
  return Linux::available_memory(value);
}

bool os::Linux::available_memory(size_t& value) {
  julong avail_mem = static_cast<julong>(-1L);
=======
bool os::available_memory(physical_memory_size_type& value) {
  return Linux::available_memory(value);
}

bool os::Linux::available_memory(physical_memory_size_type& value) {
  julong avail_mem = available_memory_in_container();
  if (avail_mem != static_cast<julong>(-1L)) {
    log_trace(os)("available container memory: " JULONG_FORMAT, avail_mem);
    value = static_cast<physical_memory_size_type>(avail_mem);
    return true;
  }
>>>>>>> 2746c1a5

  FILE *fp = os::fopen("/proc/meminfo", "r");
  if (fp != nullptr) {
    char buf[80];
    do {
      if (fscanf(fp, "MemAvailable: " JULONG_FORMAT " kB", &avail_mem) == 1) {
        avail_mem *= K;
        break;
      }
    } while (fgets(buf, sizeof(buf), fp) != nullptr);
    fclose(fp);
  }
  if (avail_mem == static_cast<julong>(-1L)) {
    physical_memory_size_type free_mem = 0;
    if (!free_memory(free_mem)) {
      return false;
    }
    avail_mem = static_cast<julong>(free_mem);
  }
  log_trace(os)("available memory: " JULONG_FORMAT, avail_mem);
  value = static_cast<physical_memory_size_type>(avail_mem);
  return true;
}

<<<<<<< HEAD
bool os::free_memory(size_t& value) {
  julong free_mem = 0;
  if (OSContainer::is_containerized() && OSContainer::available_memory_in_container(free_mem)) {
    log_trace(os)("free container memory: " JULONG_FORMAT, free_mem);
    value = static_cast<size_t>(free_mem);
    return true;
  }

=======
bool os::free_memory(physical_memory_size_type& value) {
>>>>>>> 2746c1a5
  return Linux::free_memory(value);
}

bool os::Linux::free_memory(physical_memory_size_type& value) {
  // values in struct sysinfo are "unsigned long"
  struct sysinfo si;
<<<<<<< HEAD
=======
  julong free_mem = available_memory_in_container();
  if (free_mem != static_cast<julong>(-1L)) {
    log_trace(os)("free container memory: " JULONG_FORMAT, free_mem);
    value = static_cast<physical_memory_size_type>(free_mem);
    return true;
  }
>>>>>>> 2746c1a5

  int ret = sysinfo(&si);
  if (ret != 0) {
    return false;
  }
  julong free_mem = (julong)si.freeram * si.mem_unit;
  log_trace(os)("free memory: " JULONG_FORMAT, free_mem);
  value = static_cast<physical_memory_size_type>(free_mem);
  return true;
}

bool os::total_swap_space(physical_memory_size_type& value) {
  if (OSContainer::is_containerized()) {
    jlong memory_and_swap_limit_in_bytes = OSContainer::memory_and_swap_limit_in_bytes();
    jlong memory_limit_in_bytes = OSContainer::memory_limit_in_bytes();
    if (memory_limit_in_bytes > 0 && memory_and_swap_limit_in_bytes > 0) {
      value = static_cast<physical_memory_size_type>(memory_and_swap_limit_in_bytes - memory_limit_in_bytes);
      return true;
    }
  } // fallback to the host swap space if the container did return the unbound value of -1
  struct sysinfo si;
  int ret = sysinfo(&si);
  if (ret != 0) {
    assert(false, "sysinfo failed in total_swap_space(): %s", os::strerror(errno));
    return false;
  }
  value = static_cast<physical_memory_size_type>(si.totalswap) * si.mem_unit;
  return true;
}

static bool host_free_swap_f(physical_memory_size_type& value) {
  struct sysinfo si;
  int ret = sysinfo(&si);
  if (ret != 0) {
    assert(false, "sysinfo failed in host_free_swap_f(): %s", os::strerror(errno));
    return false;
  }
  value = static_cast<physical_memory_size_type>(si.freeswap) * si.mem_unit;
  return true;
}

bool os::free_swap_space(physical_memory_size_type& value) {
  // os::total_swap_space() might return the containerized limit which might be
  // less than host_free_swap(). The upper bound of free swap needs to be the lower of the two.
  physical_memory_size_type total_swap_space = 0;
  physical_memory_size_type host_free_swap = 0;
  if (!os::total_swap_space(total_swap_space) || !host_free_swap_f(host_free_swap)) {
    return false;
  }
  physical_memory_size_type host_free_swap_val = MIN2(total_swap_space, host_free_swap);
  if (OSContainer::is_containerized()) {
    jlong mem_swap_limit = OSContainer::memory_and_swap_limit_in_bytes();
    jlong mem_limit = OSContainer::memory_limit_in_bytes();
    if (mem_swap_limit >= 0 && mem_limit >= 0) {
      jlong delta_limit = mem_swap_limit - mem_limit;
      if (delta_limit <= 0) {
        value = 0;
        return true;
      }
      jlong mem_swap_usage = OSContainer::memory_and_swap_usage_in_bytes();
      jlong mem_usage = OSContainer::memory_usage_in_bytes();
      if (mem_swap_usage > 0 && mem_usage > 0) {
        jlong delta_usage = mem_swap_usage - mem_usage;
        if (delta_usage >= 0) {
          jlong free_swap = delta_limit - delta_usage;
          value = free_swap >= 0 ? static_cast<physical_memory_size_type>(free_swap) : 0;
          return true;
        }
      }
    }
    // unlimited or not supported. Fall through to return host value
    log_trace(os,container)("os::free_swap_space: container_swap_limit=" JLONG_FORMAT
                            " container_mem_limit=" JLONG_FORMAT " returning host value: " PHYS_MEM_TYPE_FORMAT,
                            mem_swap_limit, mem_limit, host_free_swap_val);
  }
  value = host_free_swap_val;
  return true;
}

physical_memory_size_type os::physical_memory() {
  if (OSContainer::is_containerized()) {
    jlong mem_limit;
    if ((mem_limit = OSContainer::memory_limit_in_bytes()) > 0) {
      log_trace(os)("total container memory: " JLONG_FORMAT, mem_limit);
      return static_cast<physical_memory_size_type>(mem_limit);
    }
  }

  physical_memory_size_type phys_mem = Linux::physical_memory();
  log_trace(os)("total system memory: " PHYS_MEM_TYPE_FORMAT, phys_mem);
  return phys_mem;
}

// Returns the resident set size (RSS) of the process.
// Falls back to using VmRSS from /proc/self/status if /proc/self/smaps_rollup is unavailable.
// Note: On kernels with memory cgroups or shared memory, VmRSS may underreport RSS.
// Users requiring accurate RSS values should be aware of this limitation.
size_t os::rss() {
  size_t size = 0;
  os::Linux::accurate_meminfo_t accurate_info;
  if (os::Linux::query_accurate_process_memory_info(&accurate_info) && accurate_info.rss != -1) {
    size = accurate_info.rss * K;
  } else {
    os::Linux::meminfo_t info;
    if (os::Linux::query_process_memory_info(&info)) {
      size = info.vmrss * K;
    }
  }
  return size;
}

static uint64_t initial_total_ticks = 0;
static uint64_t initial_steal_ticks = 0;
static bool     has_initial_tick_info = false;

static void next_line(FILE *f) {
  int c;
  do {
    c = fgetc(f);
  } while (c != '\n' && c != EOF);
}

void os::Linux::kernel_version(long* major, long* minor, long* patch) {
  *major = 0;
  *minor = 0;
  *patch = 0;

  struct utsname buffer;
  int ret = uname(&buffer);
  if (ret != 0) {
    log_warning(os)("uname(2) failed to get kernel version: %s", os::errno_name(ret));
    return;
  }
  int nr_matched = sscanf(buffer.release, "%ld.%ld.%ld", major, minor, patch);
  if (nr_matched != 3) {
    log_warning(os)("Parsing kernel version failed, expected 3 version numbers, only matched %d", nr_matched);
  }
}

int os::Linux::kernel_version_compare(long major1, long minor1, long patch1,
                                      long major2, long minor2, long patch2) {
  // Compare major versions
  if (major1 > major2) return 1;
  if (major1 < major2) return -1;

  // Compare minor versions
  if (minor1 > minor2) return 1;
  if (minor1 < minor2) return -1;

  // Compare patchlevel versions
  if (patch1 > patch2) return 1;
  if (patch1 < patch2) return -1;

  return 0;
}

bool os::Linux::get_tick_information(CPUPerfTicks* pticks, int which_logical_cpu) {
  FILE*         fh;
  uint64_t      userTicks, niceTicks, systemTicks, idleTicks;
  // since at least kernel 2.6 : iowait: time waiting for I/O to complete
  // irq: time  servicing interrupts; softirq: time servicing softirqs
  uint64_t      iowTicks = 0, irqTicks = 0, sirqTicks= 0;
  // steal (since kernel 2.6.11): time spent in other OS when running in a virtualized environment
  uint64_t      stealTicks = 0;
  // guest (since kernel 2.6.24): time spent running a virtual CPU for guest OS under the
  // control of the Linux kernel
  uint64_t      guestNiceTicks = 0;
  int           logical_cpu = -1;
  const int     required_tickinfo_count = (which_logical_cpu == -1) ? 4 : 5;
  int           n;

  memset(pticks, 0, sizeof(CPUPerfTicks));

  if ((fh = os::fopen("/proc/stat", "r")) == nullptr) {
    return false;
  }

  if (which_logical_cpu == -1) {
    n = fscanf(fh, "cpu " UINT64_FORMAT " " UINT64_FORMAT " " UINT64_FORMAT " "
            UINT64_FORMAT " " UINT64_FORMAT " " UINT64_FORMAT " " UINT64_FORMAT " "
            UINT64_FORMAT " " UINT64_FORMAT " ",
            &userTicks, &niceTicks, &systemTicks, &idleTicks,
            &iowTicks, &irqTicks, &sirqTicks,
            &stealTicks, &guestNiceTicks);
  } else {
    // Move to next line
    next_line(fh);

    // find the line for requested cpu faster to just iterate linefeeds?
    for (int i = 0; i < which_logical_cpu; i++) {
      next_line(fh);
    }

    n = fscanf(fh, "cpu%u " UINT64_FORMAT " " UINT64_FORMAT " " UINT64_FORMAT " "
               UINT64_FORMAT " " UINT64_FORMAT " " UINT64_FORMAT " " UINT64_FORMAT " "
               UINT64_FORMAT " " UINT64_FORMAT " ",
               &logical_cpu, &userTicks, &niceTicks,
               &systemTicks, &idleTicks, &iowTicks, &irqTicks, &sirqTicks,
               &stealTicks, &guestNiceTicks);
  }

  fclose(fh);
  if (n < required_tickinfo_count || logical_cpu != which_logical_cpu) {
    return false;
  }
  pticks->used       = userTicks + niceTicks;
  pticks->usedKernel = systemTicks + irqTicks + sirqTicks;
  pticks->total      = userTicks + niceTicks + systemTicks + idleTicks +
                       iowTicks + irqTicks + sirqTicks + stealTicks + guestNiceTicks;

  if (n > required_tickinfo_count + 3) {
    pticks->steal = stealTicks;
    pticks->has_steal_ticks = true;
  } else {
    pticks->steal = 0;
    pticks->has_steal_ticks = false;
  }

  return true;
}

#ifndef SYS_gettid
// i386: 224, amd64: 186, sparc: 143
  #if defined(__i386__)
    #define SYS_gettid 224
  #elif defined(__amd64__)
    #define SYS_gettid 186
  #elif defined(__sparc__)
    #define SYS_gettid 143
  #else
    #error "Define SYS_gettid for this architecture"
  #endif
#endif // SYS_gettid

// pid_t gettid()
//
// Returns the kernel thread id of the currently running thread. Kernel
// thread id is used to access /proc.
pid_t os::Linux::gettid() {
  long rslt = syscall(SYS_gettid);
  assert(rslt != -1, "must be."); // old linuxthreads implementation?
  return (pid_t)rslt;
}

// Returns the amount of swap currently configured, in bytes.
// This can change at any time.
julong os::Linux::host_swap() {
  struct sysinfo si;
  sysinfo(&si);
  return (julong)(si.totalswap * si.mem_unit);
}

// Most versions of linux have a bug where the number of processors are
// determined by looking at the /proc file system.  In a chroot environment,
// the system call returns 1.
static bool unsafe_chroot_detected = false;
static const char *unstable_chroot_error = "/proc file system not found.\n"
                     "Java may be unstable running multithreaded in a chroot "
                     "environment on Linux when /proc filesystem is not mounted.";

void os::Linux::initialize_system_info() {
  set_processor_count((int)sysconf(_SC_NPROCESSORS_CONF));
  if (processor_count() == 1) {
    pid_t pid = os::Linux::gettid();
    char fname[32];
    jio_snprintf(fname, sizeof(fname), "/proc/%d", pid);
    FILE *fp = os::fopen(fname, "r");
    if (fp == nullptr) {
      unsafe_chroot_detected = true;
    } else {
      fclose(fp);
    }
  }
  _physical_memory = static_cast<physical_memory_size_type>(sysconf(_SC_PHYS_PAGES)) * static_cast<physical_memory_size_type>(sysconf(_SC_PAGESIZE));
  assert(processor_count() > 0, "linux error");
}

void os::init_system_properties_values() {
  // The next steps are taken in the product version:
  //
  // Obtain the JAVA_HOME value from the location of libjvm.so.
  // This library should be located at:
  // <JAVA_HOME>/lib/{client|server}/libjvm.so.
  //
  // If "/jre/lib/" appears at the right place in the path, then we
  // assume libjvm.so is installed in a JDK and we use this path.
  //
  // Otherwise exit with message: "Could not create the Java virtual machine."
  //
  // The following extra steps are taken in the debugging version:
  //
  // If "/jre/lib/" does NOT appear at the right place in the path
  // instead of exit check for $JAVA_HOME environment variable.
  //
  // If it is defined and we are able to locate $JAVA_HOME/jre/lib/<arch>,
  // then we append a fake suffix "hotspot/libjvm.so" to this path so
  // it looks like libjvm.so is installed there
  // <JAVA_HOME>/jre/lib/<arch>/hotspot/libjvm.so.
  //
  // Otherwise exit.
  //
  // Important note: if the location of libjvm.so changes this
  // code needs to be changed accordingly.

  // See ld(1):
  //      The linker uses the following search paths to locate required
  //      shared libraries:
  //        1: ...
  //        ...
  //        7: The default directories, normally /lib and /usr/lib.
#ifndef OVERRIDE_LIBPATH
  #if defined(_LP64)
    #define DEFAULT_LIBPATH "/usr/lib64:/lib64:/lib:/usr/lib"
  #else
    #define DEFAULT_LIBPATH "/lib:/usr/lib"
  #endif
#else
  #define DEFAULT_LIBPATH OVERRIDE_LIBPATH
#endif

// Base path of extensions installed on the system.
#define SYS_EXT_DIR     "/usr/java/packages"
#define EXTENSIONS_DIR  "/lib/ext"
#define JVM_LIB_NAME "libjvm.so"

  // Buffer that fits several snprintfs.
  // Note that the space for the colon and the trailing null are provided
  // by the nulls included by the sizeof operator.
  const size_t bufsize =
    MAX2((size_t)MAXPATHLEN,  // For dll_dir & friends.
         (size_t)MAXPATHLEN + sizeof(EXTENSIONS_DIR) + sizeof(SYS_EXT_DIR) + sizeof(EXTENSIONS_DIR)); // extensions dir
  char *buf = NEW_C_HEAP_ARRAY(char, bufsize, mtInternal);

  // sysclasspath, java_home, dll_dir
  {
    char *pslash;
    os::jvm_path(buf, bufsize);

    // Found the full path to the binary. It is normally of this structure:
    //   <jdk_path>/lib/<hotspot_variant>/libjvm.so
    // but can also be like this for a statically linked binary:
    //   <jdk_path>/bin/<executable>
    pslash = strrchr(buf, '/');
    if (pslash != nullptr) {
      if (strncmp(pslash + 1, JVM_LIB_NAME, strlen(JVM_LIB_NAME)) == 0) {
        // Binary name is libjvm.so. Get rid of /libjvm.so.
        *pslash = '\0';
      }

      // Get rid of /<hotspot_variant>, if binary is libjvm.so,
      // or cut off /<executable>, if it is a statically linked binary.
      pslash = strrchr(buf, '/');
      if (pslash != nullptr) {
        *pslash = '\0';
      }
    }
    Arguments::set_dll_dir(buf);

    // Get rid of /lib, if binary is libjvm.so,
    // or cut off /bin, if it is a statically linked binary.
    if (pslash != nullptr) {
      pslash = strrchr(buf, '/');
      if (pslash != nullptr) {
        *pslash = '\0';
      }
    }
    Arguments::set_java_home(buf);
    if (!set_boot_path('/', ':')) {
      vm_exit_during_initialization("Failed setting boot class path.", nullptr);
    }
  }

  // Where to look for native libraries.
  //
  // Note: Due to a legacy implementation, most of the library path
  // is set in the launcher. This was to accommodate linking restrictions
  // on legacy Linux implementations (which are no longer supported).
  // Eventually, all the library path setting will be done here.
  //
  // However, to prevent the proliferation of improperly built native
  // libraries, the new path component /usr/java/packages is added here.
  // Eventually, all the library path setting will be done here.
  {
    // Get the user setting of LD_LIBRARY_PATH, and prepended it. It
    // should always exist (until the legacy problem cited above is
    // addressed).
    const char *v = ::getenv("LD_LIBRARY_PATH");
    const char *v_colon = ":";
    if (v == nullptr) { v = ""; v_colon = ""; }
    // That's +1 for the colon and +1 for the trailing '\0'.
    size_t pathsize = strlen(v) + 1 + sizeof(SYS_EXT_DIR) + sizeof("/lib/") + sizeof(DEFAULT_LIBPATH) + 1;
    char *ld_library_path = NEW_C_HEAP_ARRAY(char, pathsize, mtInternal);
    os::snprintf_checked(ld_library_path, pathsize, "%s%s" SYS_EXT_DIR "/lib:" DEFAULT_LIBPATH, v, v_colon);
    Arguments::set_library_path(ld_library_path);
    FREE_C_HEAP_ARRAY(char, ld_library_path);
  }

  // Extensions directories.
  os::snprintf_checked(buf, bufsize, "%s" EXTENSIONS_DIR ":" SYS_EXT_DIR EXTENSIONS_DIR, Arguments::get_java_home());
  Arguments::set_ext_dirs(buf);

  FREE_C_HEAP_ARRAY(char, buf);

#undef DEFAULT_LIBPATH
#undef SYS_EXT_DIR
#undef EXTENSIONS_DIR
}

//////////////////////////////////////////////////////////////////////////////
// detecting pthread library

void os::Linux::libpthread_init() {
  // Save glibc and pthread version strings.
#if !defined(_CS_GNU_LIBC_VERSION) || \
    !defined(_CS_GNU_LIBPTHREAD_VERSION)
  #error "glibc too old (< 2.3.2)"
#endif

#ifdef MUSL_LIBC
  // confstr() from musl libc returns EINVAL for
  // _CS_GNU_LIBC_VERSION and _CS_GNU_LIBPTHREAD_VERSION
  os::Linux::set_libc_version("musl - unknown");
  os::Linux::set_libpthread_version("musl - unknown");
#else
  size_t n = confstr(_CS_GNU_LIBC_VERSION, nullptr, 0);
  assert(n > 0, "cannot retrieve glibc version");
  char *str = (char *)malloc(n, mtInternal);
  confstr(_CS_GNU_LIBC_VERSION, str, n);
  os::Linux::set_libc_version(str);

  n = confstr(_CS_GNU_LIBPTHREAD_VERSION, nullptr, 0);
  assert(n > 0, "cannot retrieve pthread version");
  str = (char *)malloc(n, mtInternal);
  confstr(_CS_GNU_LIBPTHREAD_VERSION, str, n);
  os::Linux::set_libpthread_version(str);
#endif
}

/////////////////////////////////////////////////////////////////////////////
// thread stack expansion

// os::Linux::manually_expand_stack() takes care of expanding the thread
// stack. Note that this is normally not needed: pthread stacks allocate
// thread stack using mmap() without MAP_NORESERVE, so the stack is already
// committed. Therefore it is not necessary to expand the stack manually.
//
// Manually expanding the stack was historically needed on LinuxThreads
// thread stacks, which were allocated with mmap(MAP_GROWSDOWN). Nowadays
// it is kept to deal with very rare corner cases:
//
// For one, user may run the VM on an own implementation of threads
// whose stacks are - like the old LinuxThreads - implemented using
// mmap(MAP_GROWSDOWN).
//
// Also, this coding may be needed if the VM is running on the primordial
// thread. Normally we avoid running on the primordial thread; however,
// user may still invoke the VM on the primordial thread.
//
// The following historical comment describes the details about running
// on a thread stack allocated with mmap(MAP_GROWSDOWN):


// Force Linux kernel to expand current thread stack. If "bottom" is close
// to the stack guard, caller should block all signals.
//
// MAP_GROWSDOWN:
//   A special mmap() flag that is used to implement thread stacks. It tells
//   kernel that the memory region should extend downwards when needed. This
//   allows early versions of LinuxThreads to only mmap the first few pages
//   when creating a new thread. Linux kernel will automatically expand thread
//   stack as needed (on page faults).
//
//   However, because the memory region of a MAP_GROWSDOWN stack can grow on
//   demand, if a page fault happens outside an already mapped MAP_GROWSDOWN
//   region, it's hard to tell if the fault is due to a legitimate stack
//   access or because of reading/writing non-exist memory (e.g. buffer
//   overrun). As a rule, if the fault happens below current stack pointer,
//   Linux kernel does not expand stack, instead a SIGSEGV is sent to the
//   application (see Linux kernel fault.c).
//
//   This Linux feature can cause SIGSEGV when VM bangs thread stack for
//   stack overflow detection.
//
//   Newer version of LinuxThreads (since glibc-2.2, or, RH-7.x) and NPTL do
//   not use MAP_GROWSDOWN.
//
// To get around the problem and allow stack banging on Linux, we need to
// manually expand thread stack after receiving the SIGSEGV.
//
// There are two ways to expand thread stack to address "bottom", we used
// both of them in JVM before 1.5:
//   1. adjust stack pointer first so that it is below "bottom", and then
//      touch "bottom"
//   2. mmap() the page in question
//
// Now alternate signal stack is gone, it's harder to use 2. For instance,
// if current sp is already near the lower end of page 101, and we need to
// call mmap() to map page 100, it is possible that part of the mmap() frame
// will be placed in page 100. When page 100 is mapped, it is zero-filled.
// That will destroy the mmap() frame and cause VM to crash.
//
// The following code works by adjusting sp first, then accessing the "bottom"
// page to force a page fault. Linux kernel will then automatically expand the
// stack mapping.
//
// _expand_stack_to() assumes its frame size is less than page size, which
// should always be true if the function is not inlined.

static void NOINLINE _expand_stack_to(address bottom) {
  address sp;
  size_t size;
  volatile char *p;

  // Adjust bottom to point to the largest address within the same page, it
  // gives us a one-page buffer if alloca() allocates slightly more memory.
  bottom = (address)align_down((uintptr_t)bottom, os::vm_page_size());
  bottom += os::vm_page_size() - 1;

  // sp might be slightly above current stack pointer; if that's the case, we
  // will alloca() a little more space than necessary, which is OK. Don't use
  // os::current_stack_pointer(), as its result can be slightly below current
  // stack pointer, causing us to not alloca enough to reach "bottom".
  sp = (address)&sp;

  if (sp > bottom) {
    size = sp - bottom;
    p = (volatile char *)alloca(size);
    assert(p != nullptr && p <= (volatile char *)bottom, "alloca problem?");
    p[0] = '\0';
  }
}

void os::Linux::expand_stack_to(address bottom) {
  _expand_stack_to(bottom);
}

bool os::Linux::manually_expand_stack(JavaThread * t, address addr) {
  assert(t!=nullptr, "just checking");
  assert(t->osthread()->expanding_stack(), "expand should be set");

  if (t->is_in_usable_stack(addr)) {
    sigset_t mask_all, old_sigset;
    sigfillset(&mask_all);
    pthread_sigmask(SIG_SETMASK, &mask_all, &old_sigset);
    _expand_stack_to(addr);
    pthread_sigmask(SIG_SETMASK, &old_sigset, nullptr);
    return true;
  }
  return false;
}

//////////////////////////////////////////////////////////////////////////////
// create new thread

// Thread start routine for all newly created threads
static void *thread_native_entry(Thread *thread) {

  thread->record_stack_base_and_size();

#ifndef __GLIBC__
  // Try to randomize the cache line index of hot stack frames.
  // This helps when threads of the same stack traces evict each other's
  // cache lines. The threads can be either from the same JVM instance, or
  // from different JVM instances. The benefit is especially true for
  // processors with hyperthreading technology.
  // This code is not needed anymore in glibc because it has MULTI_PAGE_ALIASING
  // and we did not see any degradation in performance without `alloca()`.
  static int counter = 0;
  int pid = os::current_process_id();
  int random = ((pid ^ counter++) & 7) * 128;
  void *stackmem = alloca(random != 0 ? random : 1); // ensure we allocate > 0
  // Ensure the alloca result is used in a way that prevents the compiler from eliding it.
  *(char *)stackmem = 1;
#endif

  thread->initialize_thread_current();

  OSThread* osthread = thread->osthread();
  Monitor* sync = osthread->startThread_lock();

  osthread->set_thread_id(checked_cast<pid_t>(os::current_thread_id()));

  if (UseNUMA) {
    thread->update_lgrp_id();
  }

  // initialize signal mask for this thread
  PosixSignals::hotspot_sigmask(thread);

  // initialize floating point control register
  os::Linux::init_thread_fpu_state();

  // handshaking with parent thread
  {
    MutexLocker ml(sync, Mutex::_no_safepoint_check_flag);

    // notify parent thread
    osthread->set_state(INITIALIZED);
    sync->notify_all();

    // wait until os::start_thread()
    while (osthread->get_state() == INITIALIZED) {
      sync->wait_without_safepoint_check();
    }
  }

  log_info(os, thread)("Thread is alive (tid: %zu, pthread id: %zu).",
    os::current_thread_id(), (uintx) pthread_self());

  assert(osthread->pthread_id() != 0, "pthread_id was not set as expected");

  if (DelayThreadStartALot) {
    os::naked_short_sleep(100);
  }

  // call one more level start routine
  thread->call_run();

  // Note: at this point the thread object may already have deleted itself.
  // Prevent dereferencing it from here on out.
  thread = nullptr;

  log_info(os, thread)("Thread finished (tid: %zu, pthread id: %zu).",
    os::current_thread_id(), (uintx) pthread_self());

  return nullptr;
}

// On Linux, glibc places static TLS blocks (for __thread variables) on
// the thread stack. This decreases the stack size actually available
// to threads.
//
// For large static TLS sizes, this may cause threads to malfunction due
// to insufficient stack space. This is a well-known issue in glibc:
// http://sourceware.org/bugzilla/show_bug.cgi?id=11787.
//
// As a workaround, we call a private but assumed-stable glibc function,
// __pthread_get_minstack() to obtain the minstack size and derive the
// static TLS size from it. We then increase the user requested stack
// size by this TLS size. The same function is used to determine whether
// adjustStackSizeForGuardPages() needs to be true.
//
// Due to compatibility concerns, this size adjustment is opt-in and
// controlled via AdjustStackSizeForTLS.
typedef size_t (*GetMinStack)(const pthread_attr_t *attr);

GetMinStack _get_minstack_func = nullptr;  // Initialized via os::init_2()

// Returns the size of the static TLS area glibc puts on thread stacks.
// The value is cached on first use, which occurs when the first thread
// is created during VM initialization.
static size_t get_static_tls_area_size(const pthread_attr_t *attr) {
  size_t tls_size = 0;
  if (_get_minstack_func != nullptr) {
    // Obtain the pthread minstack size by calling __pthread_get_minstack.
    size_t minstack_size = _get_minstack_func(attr);

    // Remove non-TLS area size included in minstack size returned
    // by __pthread_get_minstack() to get the static TLS size.
    // If adjustStackSizeForGuardPages() is true, minstack size includes
    // guard_size. Otherwise guard_size is automatically added
    // to the stack size by pthread_create and is no longer included
    // in minstack size. In both cases, the guard_size is taken into
    // account, so there is no need to adjust the result for that.
    //
    // Although __pthread_get_minstack() is a private glibc function,
    // it is expected to have a stable behavior across future glibc
    // versions while glibc still allocates the static TLS blocks off
    // the stack. Following is glibc 2.28 __pthread_get_minstack():
    //
    // size_t
    // __pthread_get_minstack (const pthread_attr_t *attr)
    // {
    //   return GLRO(dl_pagesize) + __static_tls_size + PTHREAD_STACK_MIN;
    // }
    //
    //
    // The following 'minstack_size > os::vm_page_size() + PTHREAD_STACK_MIN'
    // if check is done for precaution.
    if (minstack_size > os::vm_page_size() + PTHREAD_STACK_MIN) {
      tls_size = minstack_size - os::vm_page_size() - PTHREAD_STACK_MIN;
    }
  }

  log_info(os, thread)("Stack size adjustment for TLS is %zu",
                       tls_size);
  return tls_size;
}

// In glibc versions prior to 2.27 the guard size mechanism
// was not implemented properly. The POSIX standard requires adding
// the size of the guard pages to the stack size, instead glibc
// took the space out of 'stacksize'. Thus we need to adapt the requested
// stack_size by the size of the guard pages to mimic proper behaviour.
// The fix in glibc 2.27 has now been backported to numerous earlier
// glibc versions so we need to do a dynamic runtime check.
static bool _adjustStackSizeForGuardPages = true;
bool os::Linux::adjustStackSizeForGuardPages() {
  return _adjustStackSizeForGuardPages;
}

#ifdef __GLIBC__
static void init_adjust_stacksize_for_guard_pages() {
  assert(_get_minstack_func == nullptr, "initialization error");
  _get_minstack_func =(GetMinStack)dlsym(RTLD_DEFAULT, "__pthread_get_minstack");
  log_info(os, thread)("Lookup of __pthread_get_minstack %s",
                       _get_minstack_func == nullptr ? "failed" : "succeeded");

  if (_get_minstack_func != nullptr) {
    pthread_attr_t attr;
    pthread_attr_init(&attr);
    size_t min_stack = _get_minstack_func(&attr);
    size_t guard = 16 * K; // Actual value doesn't matter as it is not examined
    pthread_attr_setguardsize(&attr, guard);
    size_t min_stack2 = _get_minstack_func(&attr);
    pthread_attr_destroy(&attr);
    // If the minimum stack size changed when we added the guard page space
    // then we need to perform the adjustment.
    _adjustStackSizeForGuardPages = (min_stack2 != min_stack);
    log_info(os)("Glibc stack size guard page adjustment is %sneeded",
                 _adjustStackSizeForGuardPages ? "" : "not ");
  }
}
#endif // GLIBC

bool os::create_thread(Thread* thread, ThreadType thr_type,
                       size_t req_stack_size) {
  assert(thread->osthread() == nullptr, "caller responsible");

  // Allocate the OSThread object
  OSThread* osthread = new (std::nothrow) OSThread();
  if (osthread == nullptr) {
    return false;
  }

  // Initial state is ALLOCATED but not INITIALIZED
  osthread->set_state(ALLOCATED);

  thread->set_osthread(osthread);

  // init thread attributes
  pthread_attr_t attr;
  int rslt = pthread_attr_init(&attr);
  if (rslt != 0) {
    thread->set_osthread(nullptr);
    delete osthread;
    return false;
  }
  pthread_attr_setdetachstate(&attr, PTHREAD_CREATE_DETACHED);

  // Calculate stack size if it's not specified by caller.
  size_t stack_size = os::Posix::get_initial_stack_size(thr_type, req_stack_size);
  size_t guard_size = os::Linux::default_guard_size(thr_type);

  // Configure glibc guard page. Must happen before calling
  // get_static_tls_area_size(), which uses the guard_size.
  pthread_attr_setguardsize(&attr, guard_size);

  // Apply stack size adjustments if needed. However, be careful not to end up
  // with a size of zero due to overflow. Don't add the adjustment in that case.
  size_t stack_adjust_size = 0;
  if (AdjustStackSizeForTLS) {
    // Adjust the stack_size for on-stack TLS - see get_static_tls_area_size().
    stack_adjust_size += get_static_tls_area_size(&attr);
  } else if (os::Linux::adjustStackSizeForGuardPages()) {
    stack_adjust_size += guard_size;
  }

  stack_adjust_size = align_up(stack_adjust_size, os::vm_page_size());
  if (stack_size <= SIZE_MAX - stack_adjust_size) {
    stack_size += stack_adjust_size;
  }
  assert(is_aligned(stack_size, os::vm_page_size()), "stack_size not aligned");

  if (THPStackMitigation) {
    // In addition to the glibc guard page that prevents inter-thread-stack hugepage
    // coalescing (see comment in os::Linux::default_guard_size()), we also make
    // sure the stack size itself is not huge-page-size aligned; that makes it much
    // more likely for thread stack boundaries to be unaligned as well and hence
    // protects thread stacks from being targeted by khugepaged.
    if (HugePages::thp_pagesize() > 0 &&
        is_aligned(stack_size, HugePages::thp_pagesize())) {
      stack_size += os::vm_page_size();
    }
  }

  int status = pthread_attr_setstacksize(&attr, stack_size);
  if (status != 0) {
    // pthread_attr_setstacksize() function can fail
    // if the stack size exceeds a system-imposed limit.
    assert_status(status == EINVAL, status, "pthread_attr_setstacksize");
    log_warning(os, thread)("The %sthread stack size specified is invalid: %zuk",
                            (thr_type == compiler_thread) ? "compiler " : ((thr_type == java_thread) ? "" : "VM "),
                            stack_size / K);
    thread->set_osthread(nullptr);
    delete osthread;
    pthread_attr_destroy(&attr);
    return false;
  }

  ThreadState state;

  {
    ResourceMark rm;
    pthread_t tid;
    int ret = 0;
    int trials_remaining = 4;
    useconds_t next_delay = 1000;
    while (true) {
      ret = pthread_create(&tid, &attr, (void* (*)(void*)) thread_native_entry, thread);

      if (ret != EAGAIN) {
        break;
      }

      if (--trials_remaining <= 0) {
        break;
      }

      log_debug(os, thread)("Failed to start native thread (%s), retrying after %dus.", os::errno_name(ret), next_delay);
      ::usleep(next_delay);
      next_delay *= 2;
    }

    char buf[64];
    if (ret == 0) {
      log_info(os, thread)("Thread \"%s\" started (pthread id: %zu, attributes: %s). ",
                           thread->name(), (uintx) tid, os::Posix::describe_pthread_attr(buf, sizeof(buf), &attr));

      // Print current timer slack if override is enabled and timer slack value is available.
      // Avoid calling prctl otherwise for extra safety.
      if (TimerSlack >= 0) {
        int slack = prctl(PR_GET_TIMERSLACK);
        if (slack >= 0) {
          log_info(os, thread)("Thread \"%s\" (pthread id: %zu) timer slack: %dns",
                               thread->name(), (uintx) tid, slack);
        }
      }
    } else {
      log_warning(os, thread)("Failed to start thread \"%s\" - pthread_create failed (%s) for attributes: %s.",
                              thread->name(), os::errno_name(ret), os::Posix::describe_pthread_attr(buf, sizeof(buf), &attr));
      // Log some OS information which might explain why creating the thread failed.
      log_info(os, thread)("Number of threads approx. running in the VM: %d", Threads::number_of_threads());
      LogStream st(Log(os, thread)::info());
      os::Posix::print_rlimit_info(&st);
      os::print_memory_info(&st);
      os::Linux::print_proc_sys_info(&st);
      os::Linux::print_container_info(&st);
    }

    pthread_attr_destroy(&attr);

    if (ret != 0) {
      // Need to clean up stuff we've allocated so far
      thread->set_osthread(nullptr);
      delete osthread;
      return false;
    }

    // Store pthread info into the OSThread
    osthread->set_pthread_id(tid);

    // Wait until child thread is either initialized or aborted
    {
      Monitor* sync_with_child = osthread->startThread_lock();
      MutexLocker ml(sync_with_child, Mutex::_no_safepoint_check_flag);
      while ((state = osthread->get_state()) == ALLOCATED) {
        sync_with_child->wait_without_safepoint_check();
      }
    }
  }

  // The thread is returned suspended (in state INITIALIZED),
  // and is started higher up in the call chain
  assert(state == INITIALIZED, "race condition");
  return true;
}

/////////////////////////////////////////////////////////////////////////////
// attach existing thread

// bootstrap the main thread
bool os::create_main_thread(JavaThread* thread) {
  assert(os::Linux::_main_thread == pthread_self(), "should be called inside main thread");
  return create_attached_thread(thread);
}

bool os::create_attached_thread(JavaThread* thread) {
#ifdef ASSERT
  thread->verify_not_published();
#endif

  // Allocate the OSThread object
  OSThread* osthread = new (std::nothrow) OSThread();

  if (osthread == nullptr) {
    return false;
  }

  // Store pthread info into the OSThread
  osthread->set_thread_id(os::Linux::gettid());
  osthread->set_pthread_id(::pthread_self());

  // initialize floating point control register
  os::Linux::init_thread_fpu_state();

  // Initial thread state is RUNNABLE
  osthread->set_state(RUNNABLE);

  thread->set_osthread(osthread);

  if (UseNUMA) {
    thread->update_lgrp_id();
  }

  if (os::is_primordial_thread()) {
    // If current thread is primordial thread, its stack is mapped on demand,
    // see notes about MAP_GROWSDOWN. Here we try to force kernel to map
    // the entire stack region to avoid SEGV in stack banging.
    // It is also useful to get around the heap-stack-gap problem on SuSE
    // kernel (see 4821821 for details). We first expand stack to the top
    // of yellow zone, then enable stack yellow zone (order is significant,
    // enabling yellow zone first will crash JVM on SuSE Linux), so there
    // is no gap between the last two virtual memory regions.

    StackOverflow* overflow_state = thread->stack_overflow_state();
    address addr = overflow_state->stack_reserved_zone_base();
    assert(addr != nullptr, "initialization problem?");
    assert(overflow_state->stack_available(addr) > 0, "stack guard should not be enabled");

    osthread->set_expanding_stack();
    os::Linux::manually_expand_stack(thread, addr);
    osthread->clear_expanding_stack();
  }

  // initialize signal mask for this thread
  // and save the caller's signal mask
  PosixSignals::hotspot_sigmask(thread);

  log_info(os, thread)("Thread attached (tid: %zu, pthread id: %zu"
                       ", stack: " PTR_FORMAT " - " PTR_FORMAT " (%zuK) ).",
                       os::current_thread_id(), (uintx) pthread_self(),
                       p2i(thread->stack_base()), p2i(thread->stack_end()), thread->stack_size() / K);

  return true;
}

void os::pd_start_thread(Thread* thread) {
  OSThread * osthread = thread->osthread();
  assert(osthread->get_state() != INITIALIZED, "just checking");
  Monitor* sync_with_child = osthread->startThread_lock();
  MutexLocker ml(sync_with_child, Mutex::_no_safepoint_check_flag);
  sync_with_child->notify();
}

// Free Linux resources related to the OSThread
void os::free_thread(OSThread* osthread) {
  assert(osthread != nullptr, "osthread not set");

  // We are told to free resources of the argument thread, but we can only really operate
  // on the current thread. The current thread may be already detached at this point.
  assert(Thread::current_or_null() == nullptr || Thread::current()->osthread() == osthread,
         "os::free_thread but not current thread");

#ifdef ASSERT
  sigset_t current;
  sigemptyset(&current);
  pthread_sigmask(SIG_SETMASK, nullptr, &current);
  assert(!sigismember(&current, PosixSignals::SR_signum), "SR signal should not be blocked!");
#endif

  // Restore caller's signal mask
  sigset_t sigmask = osthread->caller_sigmask();
  pthread_sigmask(SIG_SETMASK, &sigmask, nullptr);

  delete osthread;
}

//////////////////////////////////////////////////////////////////////////////
// primordial thread

// Check if current thread is the primordial thread, similar to Solaris thr_main.
bool os::is_primordial_thread(void) {
  if (suppress_primordial_thread_resolution) {
    return false;
  }
  char dummy;
  // If called before init complete, thread stack bottom will be null.
  // Can be called if fatal error occurs before initialization.
  if (os::Linux::initial_thread_stack_bottom() == nullptr) return false;
  assert(os::Linux::initial_thread_stack_bottom() != nullptr &&
         os::Linux::initial_thread_stack_size()   != 0,
         "os::init did not locate primordial thread's stack region");
  if ((address)&dummy >= os::Linux::initial_thread_stack_bottom() &&
      (address)&dummy < os::Linux::initial_thread_stack_bottom() +
                        os::Linux::initial_thread_stack_size()) {
    return true;
  } else {
    return false;
  }
}

// Find the virtual memory area that contains addr
static bool find_vma(address addr, address* vma_low, address* vma_high) {
  FILE *fp = os::fopen("/proc/self/maps", "r");
  if (fp) {
    address low, high;
    while (!feof(fp)) {
      if (fscanf(fp, "%p-%p", &low, &high) == 2) {
        if (low <= addr && addr < high) {
          if (vma_low)  *vma_low  = low;
          if (vma_high) *vma_high = high;
          fclose(fp);
          return true;
        }
      }
      for (;;) {
        int ch = fgetc(fp);
        if (ch == EOF || ch == (int)'\n') break;
      }
    }
    fclose(fp);
  }
  return false;
}

// Locate primordial thread stack. This special handling of primordial thread stack
// is needed because pthread_getattr_np() on most (all?) Linux distros returns
// bogus value for the primordial process thread. While the launcher has created
// the VM in a new thread since JDK 6, we still have to allow for the use of the
// JNI invocation API from a primordial thread.
void os::Linux::capture_initial_stack(size_t max_size) {

  // max_size is either 0 (which means accept OS default for thread stacks) or
  // a user-specified value known to be at least the minimum needed. If we
  // are actually on the primordial thread we can make it appear that we have a
  // smaller max_size stack by inserting the guard pages at that location. But we
  // cannot do anything to emulate a larger stack than what has been provided by
  // the OS or threading library. In fact if we try to use a stack greater than
  // what is set by rlimit then we will crash the hosting process.

  // Maximum stack size is the easy part, get it from RLIMIT_STACK.
  // If this is "unlimited" then it will be a huge value.
  struct rlimit rlim;
  getrlimit(RLIMIT_STACK, &rlim);
  size_t stack_size = rlim.rlim_cur;

  // 6308388: a bug in ld.so will relocate its own .data section to the
  //   lower end of primordial stack; reduce ulimit -s value a little bit
  //   so we won't install guard page on ld.so's data section.
  //   But ensure we don't underflow the stack size - allow 1 page spare
  if (stack_size >= 3 * os::vm_page_size()) {
    stack_size -= 2 * os::vm_page_size();
  }

  // Try to figure out where the stack base (top) is. This is harder.
  //
  // When an application is started, glibc saves the initial stack pointer in
  // a global variable "__libc_stack_end", which is then used by system
  // libraries. __libc_stack_end should be pretty close to stack top. The
  // variable is available since the very early days. However, because it is
  // a private interface, it could disappear in the future.
  //
  // Linux kernel saves start_stack information in /proc/<pid>/stat. Similar
  // to __libc_stack_end, it is very close to stack top, but isn't the real
  // stack top. Note that /proc may not exist if VM is running as a chroot
  // program, so reading /proc/<pid>/stat could fail. Also the contents of
  // /proc/<pid>/stat could change in the future (though unlikely).
  //
  // We try __libc_stack_end first. If that doesn't work, look for
  // /proc/<pid>/stat. If neither of them works, we use current stack pointer
  // as a hint, which should work well in most cases.

  uintptr_t stack_start;

  // try __libc_stack_end first
  uintptr_t *p = (uintptr_t *)dlsym(RTLD_DEFAULT, "__libc_stack_end");
  if (p && *p) {
    stack_start = *p;
  } else {
    // see if we can get the start_stack field from /proc/self/stat
    FILE *fp;
    int pid;
    char state;
    int ppid;
    int pgrp;
    int session;
    int nr;
    int tpgrp;
    unsigned long flags;
    unsigned long minflt;
    unsigned long cminflt;
    unsigned long majflt;
    unsigned long cmajflt;
    unsigned long utime;
    unsigned long stime;
    long cutime;
    long cstime;
    long prio;
    long nice;
    long junk;
    long it_real;
    uintptr_t start;
    uintptr_t vsize;
    intptr_t rss;
    uintptr_t rsslim;
    uintptr_t scodes;
    uintptr_t ecode;
    int i;

    // Figure what the primordial thread stack base is. Code is inspired
    // by email from Hans Boehm. /proc/self/stat begins with current pid,
    // followed by command name surrounded by parentheses, state, etc.
    char stat[2048];
    size_t statlen;

    fp = os::fopen("/proc/self/stat", "r");
    if (fp) {
      statlen = fread(stat, 1, 2047, fp);
      stat[statlen] = '\0';
      fclose(fp);

      // Skip pid and the command string. Note that we could be dealing with
      // weird command names, e.g. user could decide to rename java launcher
      // to "java 1.4.2 :)", then the stat file would look like
      //                1234 (java 1.4.2 :)) R ... ...
      // We don't really need to know the command string, just find the last
      // occurrence of ")" and then start parsing from there. See bug 4726580.
      char * s = strrchr(stat, ')');

      i = 0;
      if (s) {
        // Skip blank chars
        do { s++; } while (s && isspace((unsigned char) *s));

        //                                     1   1   1   1   1   1   1   1   1   1   2   2  2    2   2   2   2   2   2
        //              3  4  5  6  7  8   9   0   1   2   3   4   5   6   7   8   9   0   1  2    3   4   5   6   7   8
        i = sscanf(s, "%c %d %d %d %d %d %lu %lu %lu %lu %lu %lu %lu %ld %ld %ld %ld %ld %ld %zu %zu %zd %zu %zu %zu %zu",
                   &state,          // 3  %c
                   &ppid,           // 4  %d
                   &pgrp,           // 5  %d
                   &session,        // 6  %d
                   &nr,             // 7  %d
                   &tpgrp,          // 8  %d
                   &flags,          // 9  %lu
                   &minflt,         // 10 %lu
                   &cminflt,        // 11 %lu
                   &majflt,         // 12 %lu
                   &cmajflt,        // 13 %lu
                   &utime,          // 14 %lu
                   &stime,          // 15 %lu
                   &cutime,         // 16 %ld
                   &cstime,         // 17 %ld
                   &prio,           // 18 %ld
                   &nice,           // 19 %ld
                   &junk,           // 20 %ld
                   &it_real,        // 21 %ld
                   &start,          // 22 %zu
                   &vsize,          // 23 %zu
                   &rss,            // 24 %zd
                   &rsslim,         // 25 %zu
                   &scodes,         // 26 %zu
                   &ecode,          // 27 %zu
                   &stack_start);   // 28 %zu
      }

      if (i != 28 - 2) {
        assert(false, "Bad conversion from /proc/self/stat");
        // product mode - assume we are the primordial thread, good luck in the
        // embedded case.
        warning("Can't detect primordial thread stack location - bad conversion");
        stack_start = (uintptr_t) &rlim;
      }
    } else {
      // For some reason we can't open /proc/self/stat (for example, running on
      // FreeBSD with a Linux emulator, or inside chroot), this should work for
      // most cases, so don't abort:
      warning("Can't detect primordial thread stack location - no /proc/self/stat");
      stack_start = (uintptr_t) &rlim;
    }
  }

  // Now we have a pointer (stack_start) very close to the stack top, the
  // next thing to do is to figure out the exact location of stack top. We
  // can find out the virtual memory area that contains stack_start by
  // reading /proc/self/maps, it should be the last vma in /proc/self/maps,
  // and its upper limit is the real stack top. (again, this would fail if
  // running inside chroot, because /proc may not exist.)

  uintptr_t stack_top;
  address low, high;
  if (find_vma((address)stack_start, &low, &high)) {
    // success, "high" is the true stack top. (ignore "low", because initial
    // thread stack grows on demand, its real bottom is high - RLIMIT_STACK.)
    stack_top = (uintptr_t)high;
  } else {
    // failed, likely because /proc/self/maps does not exist
    warning("Can't detect primordial thread stack location - find_vma failed");
    // best effort: stack_start is normally within a few pages below the real
    // stack top, use it as stack top, and reduce stack size so we won't put
    // guard page outside stack.
    stack_top = stack_start;
    stack_size -= 16 * os::vm_page_size();
  }

  // stack_top could be partially down the page so align it
  stack_top = align_up(stack_top, os::vm_page_size());

  // Allowed stack value is minimum of max_size and what we derived from rlimit
  if (max_size > 0) {
    _initial_thread_stack_size = MIN2(max_size, stack_size);
  } else {
    // Accept the rlimit max, but if stack is unlimited then it will be huge, so
    // clamp it at 8MB as we do on Solaris
    _initial_thread_stack_size = MIN2(stack_size, 8*M);
  }
  _initial_thread_stack_size = align_down(_initial_thread_stack_size, os::vm_page_size());
  _initial_thread_stack_bottom = (address)stack_top - _initial_thread_stack_size;

  assert(_initial_thread_stack_bottom < (address)stack_top, "overflow!");

  if (log_is_enabled(Info, os, thread)) {
    // See if we seem to be on primordial process thread
    bool primordial = uintptr_t(&rlim) > uintptr_t(_initial_thread_stack_bottom) &&
                      uintptr_t(&rlim) < stack_top;

    log_info(os, thread)("Capturing initial stack in %s thread: req. size: %zuK, actual size: "
                         "%zuK, top=" INTPTR_FORMAT ", bottom=" INTPTR_FORMAT,
                         primordial ? "primordial" : "user", max_size / K,  _initial_thread_stack_size / K,
                         stack_top, intptr_t(_initial_thread_stack_bottom));
  }
}

////////////////////////////////////////////////////////////////////////////////
// time support

void os::Linux::fast_thread_clock_init() {
  clockid_t clockid;
  struct timespec tp;
  int (*pthread_getcpuclockid_func)(pthread_t, clockid_t *) =
      (int(*)(pthread_t, clockid_t *)) dlsym(RTLD_DEFAULT, "pthread_getcpuclockid");

  // Switch to using fast clocks for thread cpu time if
  // the clock_getres() returns 0 error code.
  // Note, that some kernels may support the current thread
  // clock (CLOCK_THREAD_CPUTIME_ID) but not the clocks
  // returned by the pthread_getcpuclockid().
  // If the fast POSIX clocks are supported then the clock_getres()
  // must return at least tp.tv_sec == 0 which means a resolution
  // better than 1 sec. This is extra check for reliability.

  if (pthread_getcpuclockid_func &&
      pthread_getcpuclockid_func(_main_thread, &clockid) == 0 &&
      clock_getres(clockid, &tp) == 0 && tp.tv_sec == 0) {
    _supports_fast_thread_cpu_time = true;
    _pthread_getcpuclockid = pthread_getcpuclockid_func;
  }
}

// thread_id is kernel thread id (similar to Solaris LWP id)
intx os::current_thread_id() { return os::Linux::gettid(); }
int os::current_process_id() {
  return ::getpid();
}

// DLL functions

// This must be hard coded because it's the system's temporary
// directory not the java application's temp directory, ala java.io.tmpdir.
const char* os::get_temp_directory() { return "/tmp"; }

// check if addr is inside libjvm.so
bool os::address_is_in_vm(address addr) {
  static address libjvm_base_addr;
  Dl_info dlinfo;

  if (libjvm_base_addr == nullptr) {
    if (dladdr(CAST_FROM_FN_PTR(void *, os::address_is_in_vm), &dlinfo) != 0) {
      libjvm_base_addr = (address)dlinfo.dli_fbase;
    }
    assert(libjvm_base_addr !=nullptr, "Cannot obtain base address for libjvm");
  }

  if (dladdr((void *)addr, &dlinfo) != 0) {
    if (libjvm_base_addr == (address)dlinfo.dli_fbase) return true;
  }

  return false;
}

void os::prepare_native_symbols() {
}

bool os::dll_address_to_function_name(address addr, char *buf,
                                      int buflen, int *offset,
                                      bool demangle) {
  // buf is not optional, but offset is optional
  assert(buf != nullptr, "sanity check");

  Dl_info dlinfo;

  if (dladdr((void*)addr, &dlinfo) != 0) {
    // see if we have a matching symbol
    if (dlinfo.dli_saddr != nullptr && dlinfo.dli_sname != nullptr) {
      if (!(demangle && Decoder::demangle(dlinfo.dli_sname, buf, buflen))) {
        jio_snprintf(buf, buflen, "%s", dlinfo.dli_sname);
      }
      if (offset != nullptr) *offset = pointer_delta_as_int(addr, (address)dlinfo.dli_saddr);
      return true;
    }
    // no matching symbol so try for just file info
    if (dlinfo.dli_fname != nullptr && dlinfo.dli_fbase != nullptr) {
      if (Decoder::decode((address)(addr - (address)dlinfo.dli_fbase),
                          buf, buflen, offset, dlinfo.dli_fname, demangle)) {
        return true;
      }
    }
  }

  buf[0] = '\0';
  if (offset != nullptr) *offset = -1;
  return false;
}

bool os::dll_address_to_library_name(address addr, char* buf,
                                     int buflen, int* offset) {
  // buf is not optional, but offset is optional
  assert(buf != nullptr, "sanity check");

  Dl_info dlinfo;
  if (dladdr((void*)addr, &dlinfo) != 0) {
    if (dlinfo.dli_fname != nullptr) {
      jio_snprintf(buf, buflen, "%s", dlinfo.dli_fname);
    }
    if (dlinfo.dli_fbase != nullptr && offset != nullptr) {
      *offset = pointer_delta_as_int(addr, (address)dlinfo.dli_fbase);
    }
    return true;
  }
  buf[0] = '\0';
  if (offset) *offset = -1;
  return false;
}

// Remember the stack's state. The Linux dynamic linker will change
// the stack to 'executable' at most once, so we must safepoint only once.
bool os::Linux::_stack_is_executable = false;

// VM operation that loads a library.  This is necessary if stack protection
// of the Java stacks can be lost during loading the library.  If we
// do not stop the Java threads, they can stack overflow before the stacks
// are protected again.
class VM_LinuxDllLoad: public VM_Operation {
 private:
  const char *_filename;
  char *_ebuf;
  int _ebuflen;
  void *_lib;
 public:
  VM_LinuxDllLoad(const char *fn, char *ebuf, int ebuflen) :
    _filename(fn), _ebuf(ebuf), _ebuflen(ebuflen), _lib(nullptr) {}
  VMOp_Type type() const { return VMOp_LinuxDllLoad; }
  void doit() {
    _lib = os::Linux::dll_load_in_vmthread(_filename, _ebuf, _ebuflen);
    os::Linux::_stack_is_executable = true;
  }
  void* loaded_library() { return _lib; }
};

void * os::dll_load(const char *filename, char *ebuf, int ebuflen) {
  void * result = nullptr;
  bool load_attempted = false;

  log_info(os)("attempting shared library load of %s", filename);

  // Check whether the library to load might change execution rights
  // of the stack. If they are changed, the protection of the stack
  // guard pages will be lost. We need a safepoint to fix this.
  //
  // See Linux man page execstack(8) for more info.
  if (os::uses_stack_guard_pages() && !os::Linux::_stack_is_executable) {
    if (!ElfFile::specifies_noexecstack(filename)) {
      if (!is_init_completed()) {
        os::Linux::_stack_is_executable = true;
        // This is OK - No Java threads have been created yet, and hence no
        // stack guard pages to fix.
        //
        // Dynamic loader will make all stacks executable after
        // this function returns, and will not do that again.
        assert(Threads::number_of_threads() == 0, "no Java threads should exist yet.");
      } else {
        warning("You have loaded library %s which might have disabled stack guard. "
                "The VM will try to fix the stack guard now.\n"
                "It's highly recommended that you fix the library with "
                "'execstack -c <libfile>', or link it with '-z noexecstack'.",
                filename);

        JavaThread *jt = JavaThread::current();
        if (jt->thread_state() != _thread_in_native) {
          // This happens when a compiler thread tries to load a hsdis-<arch>.so file
          // that requires ExecStack. Cannot enter safe point. Let's give up.
          warning("Unable to fix stack guard. Giving up.");
        } else {
          if (!LoadExecStackDllInVMThread) {
            // This is for the case where the DLL has an static
            // constructor function that executes JNI code. We cannot
            // load such DLLs in the VMThread.
            result = os::Linux::dlopen_helper(filename, ebuf, ebuflen);
          }

          ThreadInVMfromNative tiv(jt);
          DEBUG_ONLY(VMNativeEntryWrapper vew;)

          VM_LinuxDllLoad op(filename, ebuf, ebuflen);
          VMThread::execute(&op);
          if (LoadExecStackDllInVMThread) {
            result = op.loaded_library();
          }
          load_attempted = true;
        }
      }
    }
  }

  if (!load_attempted) {
    result = os::Linux::dlopen_helper(filename, ebuf, ebuflen);
  }

  if (result != nullptr) {
    // Successful loading
    return result;
  }

  if (ebuf == nullptr || ebuflen < 1) {
    // no error reporting requested
    return nullptr;
  }

  Elf32_Ehdr elf_head;
  size_t prefix_len = strlen(ebuf);
  ssize_t diag_msg_max_length = ebuflen - prefix_len;
  if (diag_msg_max_length <= 0) {
    // No more space in ebuf for additional diagnostics message
    return nullptr;
  }

  char* diag_msg_buf = ebuf + prefix_len;

  int file_descriptor= ::open(filename, O_RDONLY | O_NONBLOCK);

  if (file_descriptor < 0) {
    // Can't open library, report dlerror() message
    return nullptr;
  }

  bool failed_to_read_elf_head=
    (sizeof(elf_head)!=
     (::read(file_descriptor, &elf_head,sizeof(elf_head))));

  ::close(file_descriptor);
  if (failed_to_read_elf_head) {
    // file i/o error - report dlerror() msg
    return nullptr;
  }

  if (elf_head.e_ident[EI_DATA] != LITTLE_ENDIAN_ONLY(ELFDATA2LSB) BIG_ENDIAN_ONLY(ELFDATA2MSB)) {
    // handle invalid/out of range endianness values
    if (elf_head.e_ident[EI_DATA] == 0 || elf_head.e_ident[EI_DATA] > 2) {
      return nullptr;
    }

#if defined(VM_LITTLE_ENDIAN)
    // VM is LE, shared object BE
    elf_head.e_machine = be16toh(elf_head.e_machine);
#else
    // VM is BE, shared object LE
    elf_head.e_machine = le16toh(elf_head.e_machine);
#endif
  }

  typedef struct {
    Elf32_Half    code;         // Actual value as defined in elf.h
    Elf32_Half    compat_class; // Compatibility of archs at VM's sense
    unsigned char elf_class;    // 32 or 64 bit
    unsigned char endianness;   // MSB or LSB
    char*         name;         // String representation
  } arch_t;

#ifndef EM_AARCH64
  #define EM_AARCH64    183               /* ARM AARCH64 */
#endif
#ifndef EM_RISCV
  #define EM_RISCV      243               /* RISC-V */
#endif
#ifndef EM_LOONGARCH
  #define EM_LOONGARCH  258               /* LoongArch */
#endif

  static const arch_t arch_array[]={
    {EM_386,         EM_386,     ELFCLASS32, ELFDATA2LSB, (char*)"IA 32"},
    {EM_486,         EM_386,     ELFCLASS32, ELFDATA2LSB, (char*)"IA 32"},
    {EM_IA_64,       EM_IA_64,   ELFCLASS64, ELFDATA2LSB, (char*)"IA 64"},
    {EM_X86_64,      EM_X86_64,  ELFCLASS64, ELFDATA2LSB, (char*)"AMD 64"},
    {EM_SPARC,       EM_SPARC,   ELFCLASS32, ELFDATA2MSB, (char*)"Sparc 32"},
    {EM_SPARC32PLUS, EM_SPARC,   ELFCLASS32, ELFDATA2MSB, (char*)"Sparc 32"},
    {EM_SPARCV9,     EM_SPARCV9, ELFCLASS64, ELFDATA2MSB, (char*)"Sparc v9 64"},
    {EM_PPC,         EM_PPC,     ELFCLASS32, ELFDATA2MSB, (char*)"Power PC 32"},
#if defined(VM_LITTLE_ENDIAN)
    {EM_PPC64,       EM_PPC64,   ELFCLASS64, ELFDATA2LSB, (char*)"Power PC 64 LE"},
    {EM_SH,          EM_SH,      ELFCLASS32, ELFDATA2LSB, (char*)"SuperH"},
#else
    {EM_PPC64,       EM_PPC64,   ELFCLASS64, ELFDATA2MSB, (char*)"Power PC 64"},
    {EM_SH,          EM_SH,      ELFCLASS32, ELFDATA2MSB, (char*)"SuperH BE"},
#endif
    {EM_ARM,         EM_ARM,     ELFCLASS32, ELFDATA2LSB, (char*)"ARM"},
    // we only support 64 bit z architecture
    {EM_S390,        EM_S390,    ELFCLASS64, ELFDATA2MSB, (char*)"IBM System/390"},
    {EM_ALPHA,       EM_ALPHA,   ELFCLASS64, ELFDATA2LSB, (char*)"Alpha"},
    {EM_MIPS_RS3_LE, EM_MIPS_RS3_LE, ELFCLASS32, ELFDATA2LSB, (char*)"MIPSel"},
    {EM_MIPS,        EM_MIPS,    ELFCLASS32, ELFDATA2MSB, (char*)"MIPS"},
    {EM_PARISC,      EM_PARISC,  ELFCLASS32, ELFDATA2MSB, (char*)"PARISC"},
    {EM_68K,         EM_68K,     ELFCLASS32, ELFDATA2MSB, (char*)"M68k"},
    {EM_AARCH64,     EM_AARCH64, ELFCLASS64, ELFDATA2LSB, (char*)"AARCH64"},
#ifdef _LP64
    {EM_RISCV,       EM_RISCV,   ELFCLASS64, ELFDATA2LSB, (char*)"RISCV64"},
#else
    {EM_RISCV,       EM_RISCV,   ELFCLASS32, ELFDATA2LSB, (char*)"RISCV32"},
#endif
    {EM_LOONGARCH,   EM_LOONGARCH, ELFCLASS64, ELFDATA2LSB, (char*)"LoongArch"},
  };

#if  (defined IA32)
  static  Elf32_Half running_arch_code=EM_386;
#elif   (defined AMD64) || (defined X32)
  static  Elf32_Half running_arch_code=EM_X86_64;
#elif  (defined __sparc) && (defined _LP64)
  static  Elf32_Half running_arch_code=EM_SPARCV9;
#elif  (defined __sparc) && (!defined _LP64)
  static  Elf32_Half running_arch_code=EM_SPARC;
#elif  (defined __powerpc64__)
  static  Elf32_Half running_arch_code=EM_PPC64;
#elif  (defined __powerpc__)
  static  Elf32_Half running_arch_code=EM_PPC;
#elif  (defined AARCH64)
  static  Elf32_Half running_arch_code=EM_AARCH64;
#elif  (defined ARM)
  static  Elf32_Half running_arch_code=EM_ARM;
#elif  (defined S390)
  static  Elf32_Half running_arch_code=EM_S390;
#elif  (defined ALPHA)
  static  Elf32_Half running_arch_code=EM_ALPHA;
#elif  (defined MIPSEL)
  static  Elf32_Half running_arch_code=EM_MIPS_RS3_LE;
#elif  (defined PARISC)
  static  Elf32_Half running_arch_code=EM_PARISC;
#elif  (defined MIPS)
  static  Elf32_Half running_arch_code=EM_MIPS;
#elif  (defined M68K)
  static  Elf32_Half running_arch_code=EM_68K;
#elif  (defined SH)
  static  Elf32_Half running_arch_code=EM_SH;
#elif  (defined RISCV)
  static  Elf32_Half running_arch_code=EM_RISCV;
#elif  (defined LOONGARCH64)
  static  Elf32_Half running_arch_code=EM_LOONGARCH;
#else
    #error Method os::dll_load requires that one of following is defined:\
        AARCH64, ALPHA, ARM, AMD64, IA32, LOONGARCH64, M68K, MIPS, MIPSEL, PARISC, __powerpc__, __powerpc64__, RISCV, S390, SH, __sparc
#endif

  // Identify compatibility class for VM's architecture and library's architecture
  // Obtain string descriptions for architectures

  arch_t lib_arch={elf_head.e_machine,0,elf_head.e_ident[EI_CLASS], elf_head.e_ident[EI_DATA], nullptr};
  int running_arch_index=-1;

  for (unsigned int i=0; i < ARRAY_SIZE(arch_array); i++) {
    if (running_arch_code == arch_array[i].code) {
      running_arch_index    = i;
    }
    if (lib_arch.code == arch_array[i].code) {
      lib_arch.compat_class = arch_array[i].compat_class;
      lib_arch.name         = arch_array[i].name;
    }
  }

  assert(running_arch_index != -1,
         "Didn't find running architecture code (running_arch_code) in arch_array");
  if (running_arch_index == -1) {
    // Even though running architecture detection failed
    // we may still continue with reporting dlerror() message
    return nullptr;
  }

  if (lib_arch.compat_class != arch_array[running_arch_index].compat_class) {
    if (lib_arch.name != nullptr) {
      os::snprintf_checked(diag_msg_buf, diag_msg_max_length-1,
                           " (Possible cause: can't load %s .so on a %s platform)",
                           lib_arch.name, arch_array[running_arch_index].name);
    } else {
      os::snprintf_checked(diag_msg_buf, diag_msg_max_length-1,
                           " (Possible cause: can't load this .so (machine code=0x%x) on a %s platform)",
                           lib_arch.code, arch_array[running_arch_index].name);
    }
    return nullptr;
  }

  if (lib_arch.endianness != arch_array[running_arch_index].endianness) {
    os::snprintf_checked(diag_msg_buf, diag_msg_max_length-1, " (Possible cause: endianness mismatch)");
    return nullptr;
  }

  // ELF file class/capacity : 0 - invalid, 1 - 32bit, 2 - 64bit
  if (lib_arch.elf_class > 2 || lib_arch.elf_class < 1) {
    os::snprintf_checked(diag_msg_buf, diag_msg_max_length-1, " (Possible cause: invalid ELF file class)");
    return nullptr;
  }

  if (lib_arch.elf_class != arch_array[running_arch_index].elf_class) {
    os::snprintf_checked(diag_msg_buf, diag_msg_max_length-1,
                         " (Possible cause: architecture word width mismatch, can't load %d-bit .so on a %d-bit platform)",
                         (int) lib_arch.elf_class * 32, arch_array[running_arch_index].elf_class * 32);
    return nullptr;
  }

  return nullptr;
}

void * os::Linux::dlopen_helper(const char *filename, char *ebuf, int ebuflen) {
#ifndef IA32
  bool ieee_handling = IEEE_subnormal_handling_OK();
  if (!ieee_handling) {
    Events::log_dll_message(nullptr, "IEEE subnormal handling check failed before loading %s", filename);
    log_info(os)("IEEE subnormal handling check failed before loading %s", filename);
    if (CheckJNICalls) {
      tty->print_cr("WARNING: IEEE subnormal handling check failed before loading %s", filename);
      Thread* current = Thread::current();
      if (current->is_Java_thread()) {
        JavaThread::cast(current)->print_jni_stack();
      }
    }
  }

  // Save and restore the floating-point environment around dlopen().
  // There are known cases where global library initialization sets
  // FPU flags that affect computation accuracy, for example, enabling
  // Flush-To-Zero and Denormals-Are-Zero. Do not let those libraries
  // break Java arithmetic. Unfortunately, this might affect libraries
  // that might depend on these FPU features for performance and/or
  // numerical "accuracy", but we need to protect Java semantics first
  // and foremost. See JDK-8295159.

  // This workaround is ineffective on IA32 systems because the MXCSR
  // register (which controls flush-to-zero mode) is not stored in the
  // legacy fenv.

  fenv_t default_fenv;
  int rtn = fegetenv(&default_fenv);
  assert(rtn == 0, "fegetenv must succeed");
#endif // IA32

  void* result;
  JFR_ONLY(NativeLibraryLoadEvent load_event(filename, &result);)
  result = ::dlopen(filename, RTLD_LAZY);
  if (result == nullptr) {
    const char* error_report = ::dlerror();
    if (error_report == nullptr) {
      error_report = "dlerror returned no error description";
    }
    if (ebuf != nullptr && ebuflen > 0) {
      ::strncpy(ebuf, error_report, ebuflen-1);
      ebuf[ebuflen-1]='\0';
    }
    Events::log_dll_message(nullptr, "Loading shared library %s failed, %s", filename, error_report);
    log_info(os)("shared library load of %s failed, %s", filename, error_report);
    JFR_ONLY(load_event.set_error_msg(error_report);)
  } else {
    Events::log_dll_message(nullptr, "Loaded shared library %s", filename);
    log_info(os)("shared library load of %s was successful", filename);
#ifndef IA32
    // Quickly test to make sure subnormals are correctly handled.
    if (! IEEE_subnormal_handling_OK()) {
      // We just dlopen()ed a library that mangled the floating-point flags.
      // Attempt to fix things now.
      JFR_ONLY(load_event.set_fp_env_correction_attempt(true);)
      int rtn = fesetenv(&default_fenv);
      assert(rtn == 0, "fesetenv must succeed");

      if (IEEE_subnormal_handling_OK()) {
        Events::log_dll_message(nullptr, "IEEE subnormal handling had to be corrected after loading %s", filename);
        log_info(os)("IEEE subnormal handling had to be corrected after loading %s", filename);
        JFR_ONLY(load_event.set_fp_env_correction_success(true);)
      } else {
        Events::log_dll_message(nullptr, "IEEE subnormal handling could not be corrected after loading %s", filename);
        log_info(os)("IEEE subnormal handling could not be corrected after loading %s", filename);
        if (CheckJNICalls) {
          tty->print_cr("WARNING: IEEE subnormal handling could not be corrected after loading %s", filename);
          Thread* current = Thread::current();
          if (current->is_Java_thread()) {
            JavaThread::cast(current)->print_jni_stack();
          }
        }
        assert(false, "fesetenv didn't work");
      }
    }
#endif // IA32
  }
  return result;
}

void * os::Linux::dll_load_in_vmthread(const char *filename, char *ebuf,
                                       int ebuflen) {
  void * result = nullptr;
  if (LoadExecStackDllInVMThread) {
    result = dlopen_helper(filename, ebuf, ebuflen);
  }

  // Since 7019808, libjvm.so is linked with -noexecstack. If the VM loads a
  // library that requires an executable stack, or which does not have this
  // stack attribute set, dlopen changes the stack attribute to executable. The
  // read protection of the guard pages gets lost.
  //
  // Need to check _stack_is_executable again as multiple VM_LinuxDllLoad
  // may have been queued at the same time.

  if (!_stack_is_executable) {
    for (JavaThreadIteratorWithHandle jtiwh; JavaThread *jt = jtiwh.next(); ) {
      StackOverflow* overflow_state = jt->stack_overflow_state();
      if (!overflow_state->stack_guard_zone_unused() &&     // Stack not yet fully initialized
          overflow_state->stack_guards_enabled()) {         // No pending stack overflow exceptions
        if (!os::guard_memory((char *)jt->stack_end(), StackOverflow::stack_guard_zone_size())) {
          warning("Attempt to reguard stack yellow zone failed.");
        }
      }
    }
  }

  return result;
}

const char* os::Linux::dll_path(void* lib) {
  struct link_map *lmap;
  const char* l_path = nullptr;
  assert(lib != nullptr, "dll_path parameter must not be null");

  int res_dli = ::dlinfo(lib, RTLD_DI_LINKMAP, &lmap);
  if (res_dli == 0) {
    l_path = lmap->l_name;
  }
  return l_path;
}

static unsigned count_newlines(const char* s) {
  unsigned n = 0;
  for (const char* s2 = strchr(s, '\n');
       s2 != nullptr; s2 = strchr(s2 + 1, '\n')) {
    n++;
  }
  return n;
}

static bool _print_ascii_file(const char* filename, outputStream* st, unsigned* num_lines = nullptr, const char* hdr = nullptr) {
  int fd = ::open(filename, O_RDONLY);
  if (fd == -1) {
    return false;
  }

  if (hdr != nullptr) {
    st->print_cr("%s", hdr);
  }

  char buf[33];
  ssize_t bytes;
  buf[32] = '\0';
  unsigned lines = 0;
  while ((bytes = ::read(fd, buf, sizeof(buf)-1)) > 0) {
    st->print_raw(buf, bytes);
    // count newlines
    if (num_lines != nullptr) {
      lines += count_newlines(buf);
    }
  }

  if (num_lines != nullptr) {
    (*num_lines) = lines;
  }

  ::close(fd);

  return true;
}

static void _print_ascii_file_h(const char* header, const char* filename, outputStream* st, bool same_line = true) {
  st->print("%s:%c", header, same_line ? ' ' : '\n');
  if (!_print_ascii_file(filename, st)) {
    st->print_cr("<Not Available>");
  }
}

void os::print_dll_info(outputStream *st) {
  st->print_cr("Dynamic libraries:");

  char fname[32];
  pid_t pid = os::Linux::gettid();

  jio_snprintf(fname, sizeof(fname), "/proc/%d/maps", pid);
  unsigned num = 0;
  if (!_print_ascii_file(fname, st, &num)) {
    st->print_cr("Can not get library information for pid = %d", pid);
  } else {
    st->print_cr("Total number of mappings: %u", num);
  }
}

struct loaded_modules_info_param {
  os::LoadedModulesCallbackFunc callback;
  void *param;
};

static int dl_iterate_callback(struct dl_phdr_info *info, size_t size, void *data) {
  if ((info->dlpi_name == nullptr) || (*info->dlpi_name == '\0')) {
    return 0;
  }

  struct loaded_modules_info_param *callback_param = reinterpret_cast<struct loaded_modules_info_param *>(data);
  address base = nullptr;
  address top = nullptr;
  for (int idx = 0; idx < info->dlpi_phnum; idx++) {
    const ElfW(Phdr) *phdr = info->dlpi_phdr + idx;
    if (phdr->p_type == PT_LOAD) {
      address raw_phdr_base = reinterpret_cast<address>(info->dlpi_addr + phdr->p_vaddr);

      address phdr_base = align_down(raw_phdr_base, phdr->p_align);
      if ((base == nullptr) || (base > phdr_base)) {
        base = phdr_base;
      }

      address phdr_top = align_up(raw_phdr_base + phdr->p_memsz, phdr->p_align);
      if ((top == nullptr) || (top < phdr_top)) {
        top = phdr_top;
      }
    }
  }

  return callback_param->callback(info->dlpi_name, base, top, callback_param->param);
}

int os::get_loaded_modules_info(os::LoadedModulesCallbackFunc callback, void *param) {
  struct loaded_modules_info_param callback_param = {callback, param};
  return dl_iterate_phdr(&dl_iterate_callback, &callback_param);
}

void os::print_os_info_brief(outputStream* st) {
  os::Linux::print_distro_info(st);

  os::Posix::print_uname_info(st);

  os::Linux::print_libversion_info(st);

}

void os::print_os_info(outputStream* st) {
  st->print_cr("OS:");

  os::Linux::print_distro_info(st);

  os::Posix::print_uname_info(st);

  os::Linux::print_uptime_info(st);

  // Print warning if unsafe chroot environment detected
  if (unsafe_chroot_detected) {
    st->print_cr("WARNING!! %s", unstable_chroot_error);
  }

  os::Linux::print_libversion_info(st);

  os::Posix::print_rlimit_info(st);

  os::Posix::print_load_average(st);
  st->cr();

  os::Linux::print_system_memory_info(st);
  st->cr();

  os::Linux::print_process_memory_info(st);
  st->cr();

  os::Linux::print_proc_sys_info(st);
  st->cr();

  if (os::Linux::print_ld_preload_file(st)) {
    st->cr();
  }

  if (os::Linux::print_container_info(st)) {
    st->cr();
  }

  VM_Version::print_platform_virtualization_info(st);

  os::Linux::print_steal_info(st);
}

// Try to identify popular distros.
// Most Linux distributions have a /etc/XXX-release file, which contains
// the OS version string. Newer Linux distributions have a /etc/lsb-release
// file that also contains the OS version string. Some have more than one
// /etc/XXX-release file (e.g. Mandrake has both /etc/mandrake-release and
// /etc/redhat-release.), so the order is important.
// Any Linux that is based on Redhat (i.e. Oracle, Mandrake, Sun JDS...) have
// their own specific XXX-release file as well as a redhat-release file.
// Because of this the XXX-release file needs to be searched for before the
// redhat-release file.
// Since Red Hat and SuSE have an lsb-release file that is not very descriptive the
// search for redhat-release / SuSE-release needs to be before lsb-release.
// Since the lsb-release file is the new standard it needs to be searched
// before the older style release files.
// Searching system-release (Red Hat) and os-release (other Linuxes) are a
// next to last resort.  The os-release file is a new standard that contains
// distribution information and the system-release file seems to be an old
// standard that has been replaced by the lsb-release and os-release files.
// Searching for the debian_version file is the last resort.  It contains
// an informative string like "6.0.6" or "wheezy/sid". Because of this
// "Debian " is printed before the contents of the debian_version file.

const char* distro_files[] = {
  "/etc/oracle-release",
  "/etc/mandriva-release",
  "/etc/mandrake-release",
  "/etc/sun-release",
  "/etc/redhat-release",
  "/etc/lsb-release",
  "/etc/turbolinux-release",
  "/etc/gentoo-release",
  "/etc/ltib-release",
  "/etc/angstrom-version",
  "/etc/system-release",
  "/etc/os-release",
  "/etc/SuSE-release", // Deprecated in favor of os-release since SuSE 12
  nullptr };

void os::Linux::print_distro_info(outputStream* st) {
  for (int i = 0;; i++) {
    const char* file = distro_files[i];
    if (file == nullptr) {
      break;  // done
    }
    // If file prints, we found it.
    if (_print_ascii_file(file, st)) {
      return;
    }
  }

  if (file_exists("/etc/debian_version")) {
    st->print("Debian ");
    _print_ascii_file("/etc/debian_version", st);
  } else {
    st->print_cr("Linux");
  }
}

static void parse_os_info_helper(FILE* fp, char* distro, size_t length, bool get_first_line) {
  char buf[256];
  while (fgets(buf, sizeof(buf), fp)) {
    // Edit out extra stuff in expected format
    if (strstr(buf, "DISTRIB_DESCRIPTION=") != nullptr || strstr(buf, "PRETTY_NAME=") != nullptr) {
      char* ptr = strstr(buf, "\"");  // the name is in quotes
      if (ptr != nullptr) {
        ptr++; // go beyond first quote
        char* nl = strchr(ptr, '\"');
        if (nl != nullptr) *nl = '\0';
        strncpy(distro, ptr, length);
      } else {
        ptr = strstr(buf, "=");
        ptr++; // go beyond equals then
        char* nl = strchr(ptr, '\n');
        if (nl != nullptr) *nl = '\0';
        strncpy(distro, ptr, length);
      }
      return;
    } else if (get_first_line) {
      char* nl = strchr(buf, '\n');
      if (nl != nullptr) *nl = '\0';
      strncpy(distro, buf, length);
      return;
    }
  }
  // print last line and close
  char* nl = strchr(buf, '\n');
  if (nl != nullptr) *nl = '\0';
  strncpy(distro, buf, length);
}

static void parse_os_info(char* distro, size_t length, const char* file) {
  FILE* fp = os::fopen(file, "r");
  if (fp != nullptr) {
    // if suse format, print out first line
    bool get_first_line = (strcmp(file, "/etc/SuSE-release") == 0);
    parse_os_info_helper(fp, distro, length, get_first_line);
    fclose(fp);
  }
}

void os::get_summary_os_info(char* buf, size_t buflen) {
  for (int i = 0;; i++) {
    const char* file = distro_files[i];
    if (file == nullptr) {
      break; // ran out of distro_files
    }
    if (file_exists(file)) {
      parse_os_info(buf, buflen, file);
      return;
    }
  }
  // special case for debian
  if (file_exists("/etc/debian_version")) {
    strncpy(buf, "Debian ", buflen);
    if (buflen > 7) {
      parse_os_info(&buf[7], buflen-7, "/etc/debian_version");
    }
  } else {
    strncpy(buf, "Linux", buflen);
  }
}

void os::Linux::print_libversion_info(outputStream* st) {
  // libc, pthread
  st->print("libc: ");
  st->print("%s ", os::Linux::libc_version());
  st->print("%s ", os::Linux::libpthread_version());
  st->cr();
}

void os::Linux::print_proc_sys_info(outputStream* st) {
  _print_ascii_file_h("/proc/sys/kernel/threads-max (system-wide limit on the number of threads)",
                      "/proc/sys/kernel/threads-max", st);
  _print_ascii_file_h("/proc/sys/vm/max_map_count (maximum number of memory map areas a process may have)",
                      "/proc/sys/vm/max_map_count", st);
  _print_ascii_file_h("/proc/sys/vm/swappiness (control to define how aggressively the kernel swaps out anonymous memory)",
                      "/proc/sys/vm/swappiness", st);
  _print_ascii_file_h("/proc/sys/kernel/pid_max (system-wide limit on number of process identifiers)",
                      "/proc/sys/kernel/pid_max", st);
}

void os::Linux::print_system_memory_info(outputStream* st) {
  _print_ascii_file_h("/proc/meminfo", "/proc/meminfo", st, false);
  st->cr();

  // some information regarding THPs; for details see
  // https://www.kernel.org/doc/Documentation/vm/transhuge.txt
  _print_ascii_file_h("/sys/kernel/mm/transparent_hugepage/enabled",
                      "/sys/kernel/mm/transparent_hugepage/enabled", st);
  _print_ascii_file_h("/sys/kernel/mm/transparent_hugepage/hpage_pmd_size",
                      "/sys/kernel/mm/transparent_hugepage/hpage_pmd_size", st);
  _print_ascii_file_h("/sys/kernel/mm/transparent_hugepage/shmem_enabled",
                      "/sys/kernel/mm/transparent_hugepage/shmem_enabled", st);
  _print_ascii_file_h("/sys/kernel/mm/transparent_hugepage/defrag (defrag/compaction efforts parameter)",
                      "/sys/kernel/mm/transparent_hugepage/defrag", st);
}

bool os::Linux::query_process_memory_info(os::Linux::meminfo_t* info) {
  FILE* f = os::fopen("/proc/self/status", "r");
  const int num_values = sizeof(os::Linux::meminfo_t) / sizeof(size_t);
  int num_found = 0;
  char buf[256];
  info->vmsize = info->vmpeak = info->vmrss = info->vmhwm = info->vmswap =
      info->rssanon = info->rssfile = info->rssshmem = -1;
  if (f != nullptr) {
    while (::fgets(buf, sizeof(buf), f) != nullptr && num_found < num_values) {
      if ( (info->vmsize == -1    && sscanf(buf, "VmSize: %zd kB", &info->vmsize) == 1) ||
           (info->vmpeak == -1    && sscanf(buf, "VmPeak: %zd kB", &info->vmpeak) == 1) ||
           (info->vmswap == -1    && sscanf(buf, "VmSwap: %zd kB", &info->vmswap) == 1) ||
           (info->vmhwm == -1     && sscanf(buf, "VmHWM: %zd kB", &info->vmhwm) == 1) ||
           (info->vmrss == -1     && sscanf(buf, "VmRSS: %zd kB", &info->vmrss) == 1) ||
           (info->rssanon == -1   && sscanf(buf, "RssAnon: %zd kB", &info->rssanon) == 1) || // Needs Linux 4.5
           (info->rssfile == -1   && sscanf(buf, "RssFile: %zd kB", &info->rssfile) == 1) || // Needs Linux 4.5
           (info->rssshmem == -1  && sscanf(buf, "RssShmem: %zd kB", &info->rssshmem) == 1)  // Needs Linux 4.5
           )
      {
        num_found ++;
      }
    }
    fclose(f);
    return true;
  }
  return false;
}

// Accurate memory information need Linux 4.14 or newer
bool os::Linux::query_accurate_process_memory_info(os::Linux::accurate_meminfo_t* info) {
  FILE* f = os::fopen("/proc/self/smaps_rollup", "r");
  if (f == nullptr) {
    return false;
  }

  const size_t num_values = sizeof(os::Linux::accurate_meminfo_t) / sizeof(size_t);
  size_t num_found = 0;
  char buf[256];
  info->rss = info->pss = info->pssdirty = info->pssanon =
      info->pssfile = info->pssshmem = info->swap = info->swappss = -1;

  while (::fgets(buf, sizeof(buf), f) != nullptr && num_found < num_values) {
    if ( (info->rss == -1        && sscanf(buf, "Rss: %zd kB", &info->rss) == 1) ||
         (info->pss == -1        && sscanf(buf, "Pss: %zd kB", &info->pss) == 1) ||
         (info->pssdirty == -1   && sscanf(buf, "Pss_Dirty: %zd kB", &info->pssdirty) == 1) ||
         (info->pssanon == -1    && sscanf(buf, "Pss_Anon: %zd kB", &info->pssanon) == 1) ||
         (info->pssfile == -1    && sscanf(buf, "Pss_File: %zd kB", &info->pssfile) == 1) ||
         (info->pssshmem == -1   && sscanf(buf, "Pss_Shmem: %zd kB", &info->pssshmem) == 1) ||
         (info->swap == -1       && sscanf(buf, "Swap: %zd kB", &info->swap) == 1) ||
         (info->swappss == -1    && sscanf(buf, "SwapPss: %zd kB", &info->swappss) == 1)
         )
    {
      num_found ++;
    }
  }
  fclose(f);
  return true;
}

#ifdef __GLIBC__
// For Glibc, print a one-liner with the malloc tunables.
// Most important and popular is MALLOC_ARENA_MAX, but we are
// thorough and print them all.
static void print_glibc_malloc_tunables(outputStream* st) {
  static const char* var[] = {
      // the new variant
      "GLIBC_TUNABLES",
      // legacy variants
      "MALLOC_CHECK_", "MALLOC_TOP_PAD_", "MALLOC_PERTURB_",
      "MALLOC_MMAP_THRESHOLD_", "MALLOC_TRIM_THRESHOLD_",
      "MALLOC_MMAP_MAX_", "MALLOC_ARENA_TEST", "MALLOC_ARENA_MAX",
      nullptr};
  st->print("glibc malloc tunables: ");
  bool printed = false;
  for (int i = 0; var[i] != nullptr; i ++) {
    const char* const val = ::getenv(var[i]);
    if (val != nullptr) {
      st->print("%s%s=%s", (printed ? ", " : ""), var[i], val);
      printed = true;
    }
  }
  if (!printed) {
    st->print("(default)");
  }
}
#endif // __GLIBC__

void os::Linux::print_process_memory_info(outputStream* st) {

  st->print_cr("Process Memory:");

  // Print virtual and resident set size; peak values; swap; and for
  //  rss its components if the kernel is recent enough.
  meminfo_t info;
  if (query_process_memory_info(&info)) {
    st->print_cr("Virtual Size: %zdK (peak: %zdK)", info.vmsize, info.vmpeak);
    st->print("Resident Set Size: %zdK (peak: %zdK)", info.vmrss, info.vmhwm);
    if (info.rssanon != -1) { // requires kernel >= 4.5
      st->print(" (anon: %zdK, file: %zdK, shmem: %zdK)",
                info.rssanon, info.rssfile, info.rssshmem);
    }
    st->cr();
    if (info.vmswap != -1) { // requires kernel >= 2.6.34
      st->print_cr("Swapped out: %zdK", info.vmswap);
    }
  } else {
    st->print_cr("Could not open /proc/self/status to get process memory related information");
  }

  // glibc only:
  // - Print outstanding allocations using mallinfo
  // - Print glibc tunables
#ifdef __GLIBC__
  size_t total_allocated = 0;
  size_t free_retained = 0;
  bool might_have_wrapped = false;
  glibc_mallinfo mi;
  os::Linux::get_mallinfo(&mi, &might_have_wrapped);
  total_allocated = mi.uordblks + mi.hblkhd;
  free_retained = mi.fordblks;
#ifdef _LP64
  // If legacy mallinfo(), we can still print the values if we are sure they cannot have wrapped.
  might_have_wrapped = might_have_wrapped && (info.vmsize * K) > UINT_MAX;
#endif
  st->print_cr("C-Heap outstanding allocations: %zuK, retained: %zuK%s",
               total_allocated / K, free_retained / K,
               might_have_wrapped ? " (may have wrapped)" : "");
  // Tunables
  print_glibc_malloc_tunables(st);
  st->cr();
#endif
}

bool os::Linux::print_ld_preload_file(outputStream* st) {
  return _print_ascii_file("/etc/ld.so.preload", st, nullptr, "/etc/ld.so.preload:");
}

void os::Linux::print_uptime_info(outputStream* st) {
  struct sysinfo sinfo;
  int ret = sysinfo(&sinfo);
  if (ret == 0) {
    os::print_dhm(st, "OS uptime:", (long) sinfo.uptime);
  }
}

bool os::Linux::print_container_info(outputStream* st) {
  if (!OSContainer::is_containerized()) {
    st->print_cr("container information not found.");
    return false;
  }

  st->print_cr("container (cgroup) information:");

  const char *p_ct = OSContainer::container_type();
  st->print_cr("container_type: %s", p_ct != nullptr ? p_ct : "not supported");

  char *p = OSContainer::cpu_cpuset_cpus();
  st->print_cr("cpu_cpuset_cpus: %s", p != nullptr ? p : "not supported");
  free(p);

  p = OSContainer::cpu_cpuset_memory_nodes();
  st->print_cr("cpu_memory_nodes: %s", p != nullptr ? p : "not supported");
  free(p);

  int i = OSContainer::active_processor_count();
  st->print("active_processor_count: ");
  if (i > 0) {
    if (ActiveProcessorCount > 0) {
      st->print_cr("%d, but overridden by -XX:ActiveProcessorCount %d", i, ActiveProcessorCount);
    } else {
      st->print_cr("%d", i);
    }
  } else {
    st->print_cr("not supported");
  }

  i = OSContainer::cpu_quota();
  st->print("cpu_quota: ");
  if (i > 0) {
    st->print_cr("%d", i);
  } else {
    st->print_cr("%s", i == OSCONTAINER_ERROR ? "not supported" : "no quota");
  }

  i = OSContainer::cpu_period();
  st->print("cpu_period: ");
  if (i > 0) {
    st->print_cr("%d", i);
  } else {
    st->print_cr("%s", i == OSCONTAINER_ERROR ? "not supported" : "no period");
  }

  i = OSContainer::cpu_shares();
  st->print("cpu_shares: ");
  if (i > 0) {
    st->print_cr("%d", i);
  } else {
    st->print_cr("%s", i == OSCONTAINER_ERROR ? "not supported" : "no shares");
  }

  jlong j = OSContainer::cpu_usage_in_micros();
  st->print("cpu_usage_in_micros: ");
  if (j >= 0) {
    st->print_cr(JLONG_FORMAT, j);
  } else {
    st->print_cr("%s", j == OSCONTAINER_ERROR ? "not supported" : "no usage");
  }

  OSContainer::print_container_helper(st, OSContainer::memory_limit_in_bytes(), "memory_limit_in_bytes");
  OSContainer::print_container_helper(st, OSContainer::memory_and_swap_limit_in_bytes(), "memory_and_swap_limit_in_bytes");
  OSContainer::print_container_helper(st, OSContainer::memory_soft_limit_in_bytes(), "memory_soft_limit_in_bytes");
  OSContainer::print_container_helper(st, OSContainer::memory_throttle_limit_in_bytes(), "memory_throttle_limit_in_bytes");
  OSContainer::print_container_helper(st, OSContainer::memory_usage_in_bytes(), "memory_usage_in_bytes");
  OSContainer::print_container_helper(st, OSContainer::memory_max_usage_in_bytes(), "memory_max_usage_in_bytes");
  OSContainer::print_container_helper(st, OSContainer::rss_usage_in_bytes(), "rss_usage_in_bytes");
  OSContainer::print_container_helper(st, OSContainer::cache_usage_in_bytes(), "cache_usage_in_bytes");

  OSContainer::print_version_specific_info(st);

  j = OSContainer::pids_max();
  st->print("maximum number of tasks: ");
  if (j > 0) {
    st->print_cr(JLONG_FORMAT, j);
  } else {
    st->print_cr("%s", j == OSCONTAINER_ERROR ? "not supported" : "unlimited");
  }

  j = OSContainer::pids_current();
  st->print("current number of tasks: ");
  if (j > 0) {
    st->print_cr(JLONG_FORMAT, j);
  } else {
    if (j == OSCONTAINER_ERROR) {
      st->print_cr("not supported");
    }
  }

  return true;
}

void os::Linux::print_steal_info(outputStream* st) {
  if (has_initial_tick_info) {
    CPUPerfTicks pticks;
    bool res = os::Linux::get_tick_information(&pticks, -1);

    if (res && pticks.has_steal_ticks) {
      uint64_t steal_ticks_difference = pticks.steal - initial_steal_ticks;
      uint64_t total_ticks_difference = pticks.total - initial_total_ticks;
      double steal_ticks_perc = 0.0;
      if (total_ticks_difference != 0) {
        steal_ticks_perc = (double) steal_ticks_difference / (double)total_ticks_difference;
      }
      st->print_cr("Steal ticks since vm start: " UINT64_FORMAT, steal_ticks_difference);
      st->print_cr("Steal ticks percentage since vm start:%7.3f", steal_ticks_perc);
    }
  }
}

void os::print_memory_info(outputStream* st) {

  st->print("Memory:");
  st->print(" %zuk page", os::vm_page_size()>>10);

  // values in struct sysinfo are "unsigned long"
  struct sysinfo si;
  sysinfo(&si);
  physical_memory_size_type phys_mem = physical_memory();
  st->print(", physical " PHYS_MEM_TYPE_FORMAT "k",
            phys_mem >> 10);
  physical_memory_size_type avail_mem = 0;
  (void)os::available_memory(avail_mem);
  st->print("(" PHYS_MEM_TYPE_FORMAT "k free)",
            avail_mem >> 10);
  st->print(", swap " UINT64_FORMAT "k",
            ((jlong)si.totalswap * si.mem_unit) >> 10);
  st->print("(" UINT64_FORMAT "k free)",
            ((jlong)si.freeswap * si.mem_unit) >> 10);
  st->cr();
  st->print("Page Sizes: ");
  _page_sizes.print_on(st);
  st->cr();
}

// Print the first "model name" line and the first "flags" line
// that we find and nothing more. We assume "model name" comes
// before "flags" so if we find a second "model name", then the
// "flags" field is considered missing.
static bool print_model_name_and_flags(outputStream* st, char* buf, size_t buflen) {
#if defined(IA32) || defined(AMD64)
  // Other platforms have less repetitive cpuinfo files
  FILE *fp = os::fopen("/proc/cpuinfo", "r");
  if (fp) {
    bool model_name_printed = false;
    while (!feof(fp)) {
      if (fgets(buf, (int)buflen, fp)) {
        // Assume model name comes before flags
        if (strstr(buf, "model name") != nullptr) {
          if (!model_name_printed) {
            st->print_raw("CPU Model and flags from /proc/cpuinfo:\n");
            st->print_raw(buf);
            model_name_printed = true;
          } else {
            // model name printed but not flags?  Odd, just return
            fclose(fp);
            return true;
          }
        }
        // print the flags line too
        if (strstr(buf, "flags") != nullptr) {
          st->print_raw(buf);
          fclose(fp);
          return true;
        }
      }
    }
    fclose(fp);
  }
#endif // x86 platforms
  return false;
}

// additional information about CPU e.g. available frequency ranges
static void print_sys_devices_cpu_info(outputStream* st) {
  _print_ascii_file_h("Online cpus", "/sys/devices/system/cpu/online", st);
  _print_ascii_file_h("Offline cpus", "/sys/devices/system/cpu/offline", st);

  if (ExtensiveErrorReports) {
    // cache related info (cpu 0, should be similar for other CPUs)
    for (unsigned int i=0; i < 10; i++) { // handle max. 10 cache entries
      char hbuf_level[60];
      char hbuf_type[60];
      char hbuf_size[60];
      char hbuf_coherency_line_size[80];
      os::snprintf_checked(hbuf_level, 60, "/sys/devices/system/cpu/cpu0/cache/index%u/level", i);
      os::snprintf_checked(hbuf_type, 60, "/sys/devices/system/cpu/cpu0/cache/index%u/type", i);
      os::snprintf_checked(hbuf_size, 60, "/sys/devices/system/cpu/cpu0/cache/index%u/size", i);
      os::snprintf_checked(hbuf_coherency_line_size, 80, "/sys/devices/system/cpu/cpu0/cache/index%u/coherency_line_size", i);
      if (os::file_exists(hbuf_level)) {
        _print_ascii_file_h("cache level", hbuf_level, st);
        _print_ascii_file_h("cache type", hbuf_type, st);
        _print_ascii_file_h("cache size", hbuf_size, st);
        _print_ascii_file_h("cache coherency line size", hbuf_coherency_line_size, st);
      }
    }
  }

  // we miss the cpufreq entries on Power and s390x
#if defined(IA32) || defined(AMD64)
  _print_ascii_file_h("BIOS frequency limitation", "/sys/devices/system/cpu/cpu0/cpufreq/bios_limit", st);
  _print_ascii_file_h("Frequency switch latency (ns)", "/sys/devices/system/cpu/cpu0/cpufreq/cpuinfo_transition_latency", st);
  _print_ascii_file_h("Available cpu frequencies", "/sys/devices/system/cpu/cpu0/cpufreq/scaling_available_frequencies", st);
  // min and max should be in the Available range but still print them (not all info might be available for all kernels)
  if (ExtensiveErrorReports) {
    _print_ascii_file_h("Maximum cpu frequency", "/sys/devices/system/cpu/cpu0/cpufreq/cpuinfo_max_freq", st);
    _print_ascii_file_h("Minimum cpu frequency", "/sys/devices/system/cpu/cpu0/cpufreq/cpuinfo_min_freq", st);
    _print_ascii_file_h("Current cpu frequency", "/sys/devices/system/cpu/cpu0/cpufreq/scaling_cur_freq", st);
  }
  // governors are power schemes, see https://wiki.archlinux.org/index.php/CPU_frequency_scaling
  if (ExtensiveErrorReports) {
    _print_ascii_file_h("Available governors", "/sys/devices/system/cpu/cpu0/cpufreq/scaling_available_governors", st);
  }
  _print_ascii_file_h("Current governor", "/sys/devices/system/cpu/cpu0/cpufreq/scaling_governor", st);
  // Core performance boost, see https://www.kernel.org/doc/Documentation/cpu-freq/boost.txt
  // Raise operating frequency of some cores in a multi-core package if certain conditions apply, e.g.
  // whole chip is not fully utilized
  _print_ascii_file_h("Core performance/turbo boost", "/sys/devices/system/cpu/cpufreq/boost", st);
#endif
}

void os::pd_print_cpu_info(outputStream* st, char* buf, size_t buflen) {
  // Only print the model name if the platform provides this as a summary
  if (!print_model_name_and_flags(st, buf, buflen)) {
    _print_ascii_file_h("/proc/cpuinfo", "/proc/cpuinfo", st, false);
  }
  st->cr();
  print_sys_devices_cpu_info(st);
}

#if INCLUDE_JFR

void os::jfr_report_memory_info() {
  os::Linux::meminfo_t info;
  if (os::Linux::query_process_memory_info(&info)) {
    // Send the RSS JFR event
    EventResidentSetSize event;
    event.set_size(info.vmrss * K);
    event.set_peak(info.vmhwm * K);
    event.commit();
  } else {
    // Log a warning
    static bool first_warning = true;
    if (first_warning) {
      log_warning(jfr)("Error fetching RSS values: query_process_memory_info failed");
      first_warning = false;
    }
  }
}

#endif // INCLUDE_JFR

#if defined(AMD64) || defined(IA32) || defined(X32)
const char* search_string = "model name";
#elif defined(M68K)
const char* search_string = "CPU";
#elif defined(PPC64)
const char* search_string = "cpu";
#elif defined(S390)
const char* search_string = "machine =";
#elif defined(SPARC)
const char* search_string = "cpu";
#else
const char* search_string = "Processor";
#endif

// Parses the cpuinfo file for string representing the model name.
void os::get_summary_cpu_info(char* cpuinfo, size_t length) {
  FILE* fp = os::fopen("/proc/cpuinfo", "r");
  if (fp != nullptr) {
    while (!feof(fp)) {
      char buf[256];
      if (fgets(buf, sizeof(buf), fp)) {
        char* start = strstr(buf, search_string);
        if (start != nullptr) {
          char *ptr = start + strlen(search_string);
          char *end = buf + strlen(buf);
          while (ptr != end) {
             // skip whitespace and colon for the rest of the name.
             if (*ptr != ' ' && *ptr != '\t' && *ptr != ':') {
               break;
             }
             ptr++;
          }
          if (ptr != end) {
            // reasonable string, get rid of newline and keep the rest
            char* nl = strchr(buf, '\n');
            if (nl != nullptr) *nl = '\0';
            strncpy(cpuinfo, ptr, length);
            fclose(fp);
            return;
          }
        }
      }
    }
    fclose(fp);
  }
  // cpuinfo not found or parsing failed, just print generic string.  The entire
  // /proc/cpuinfo file will be printed later in the file (or enough of it for x86)
#if   defined(AARCH64)
  strncpy(cpuinfo, "AArch64", length);
#elif defined(AMD64)
  strncpy(cpuinfo, "x86_64", length);
#elif defined(ARM)  // Order wrt. AARCH64 is relevant!
  strncpy(cpuinfo, "ARM", length);
#elif defined(IA32)
  strncpy(cpuinfo, "x86_32", length);
#elif defined(PPC)
  strncpy(cpuinfo, "PPC64", length);
#elif defined(RISCV)
  strncpy(cpuinfo, LP64_ONLY("RISCV64") NOT_LP64("RISCV32"), length);
#elif defined(S390)
  strncpy(cpuinfo, "S390", length);
#elif defined(SPARC)
  strncpy(cpuinfo, "sparcv9", length);
#elif defined(ZERO_LIBARCH)
  strncpy(cpuinfo, ZERO_LIBARCH, length);
#else
  strncpy(cpuinfo, "unknown", length);
#endif
}

////////////////////////////////////////////////////////////////////////////////
// Virtual Memory

static bool recoverable_mmap_error(int err) {
  // See if the error is one we can let the caller handle. This
  // list of errno values comes from JBS-6843484. I can't find a
  // Linux man page that documents this specific set of errno
  // values so while this list currently matches Solaris, it may
  // change as we gain experience with this failure mode.
  switch (err) {
  case EBADF:
  case EINVAL:
  case ENOTSUP:
    // let the caller deal with these errors
    return true;

  default:
    // Any remaining errors on this OS can cause our reserved mapping
    // to be lost. That can cause confusion where different data
    // structures think they have the same memory mapped. The worst
    // scenario is if both the VM and a library think they have the
    // same memory mapped.
    return false;
  }
}

static void warn_fail_commit_memory(char* addr, size_t size, bool exec,
                                    int err) {
  warning("INFO: os::commit_memory(" PTR_FORMAT ", %zu, %d) failed; error='%s' (errno=%d)",
          p2i(addr), size, exec, os::strerror(err), err);
}

static void warn_fail_commit_memory(char* addr, size_t size,
                                    size_t alignment_hint, bool exec,
                                    int err) {
  warning("INFO: os::commit_memory(" PTR_FORMAT ", %zu, %zu, %d) failed; error='%s' (errno=%d)",
          p2i(addr), size, alignment_hint, exec, os::strerror(err), err);
}

// NOTE: Linux kernel does not really reserve the pages for us.
//       All it does is to check if there are enough free pages
//       left at the time of mmap(). This could be a potential
//       problem.
int os::Linux::commit_memory_impl(char* addr, size_t size, bool exec) {
  int prot = exec ? PROT_READ|PROT_WRITE|PROT_EXEC : PROT_READ|PROT_WRITE;
  uintptr_t res = (uintptr_t) ::mmap(addr, size, prot,
                                     MAP_PRIVATE|MAP_FIXED|MAP_ANONYMOUS, -1, 0);
  if (res != (uintptr_t) MAP_FAILED) {
    if (UseNUMAInterleaving) {
      numa_make_global(addr, size);
    }
    return 0;
  } else {
    ErrnoPreserver ep;
    log_trace(os, map)("mmap failed: " RANGEFMT " errno=(%s)",
                       RANGEFMTARGS(addr, size),
                       os::strerror(ep.saved_errno()));
  }

  int err = errno;  // save errno from mmap() call above

  if (!recoverable_mmap_error(err)) {
    ErrnoPreserver ep;
    log_trace(os, map)("mmap failed: " RANGEFMT " errno=(%s)",
                       RANGEFMTARGS(addr, size),
                       os::strerror(ep.saved_errno()));
    warn_fail_commit_memory(addr, size, exec, err);
    vm_exit_out_of_memory(size, OOM_MMAP_ERROR, "committing reserved memory.");
  }

  return err;
}

bool os::pd_commit_memory(char* addr, size_t size, bool exec) {
  return os::Linux::commit_memory_impl(addr, size, exec) == 0;
}

void os::pd_commit_memory_or_exit(char* addr, size_t size, bool exec,
                                  const char* mesg) {
  assert(mesg != nullptr, "mesg must be specified");
  int err = os::Linux::commit_memory_impl(addr, size, exec);
  if (err != 0) {
    // the caller wants all commit errors to exit with the specified mesg:
    warn_fail_commit_memory(addr, size, exec, err);
    vm_exit_out_of_memory(size, OOM_MMAP_ERROR, "%s", mesg);
  }
}

// Define MAP_HUGETLB here so we can build HotSpot on old systems.
#ifndef MAP_HUGETLB
  #define MAP_HUGETLB 0x40000
#endif

// If mmap flags are set with MAP_HUGETLB and the system supports multiple
// huge page sizes, flag bits [26:31] can be used to encode the log2 of the
// desired huge page size. Otherwise, the system's default huge page size will be used.
// See mmap(2) man page for more info (since Linux 3.8).
// https://lwn.net/Articles/533499/
#ifndef MAP_HUGE_SHIFT
  #define MAP_HUGE_SHIFT 26
#endif

// Define MADV_HUGEPAGE here so we can build HotSpot on old systems.
#ifndef MADV_HUGEPAGE
  #define MADV_HUGEPAGE 14
#endif

// Define MADV_POPULATE_WRITE here so we can build HotSpot on old systems.
#define MADV_POPULATE_WRITE_value 23
#ifndef MADV_POPULATE_WRITE
  #define MADV_POPULATE_WRITE MADV_POPULATE_WRITE_value
#else
  // Sanity-check our assumed default value if we build with a new enough libc.
  STATIC_ASSERT(MADV_POPULATE_WRITE == MADV_POPULATE_WRITE_value);
#endif

// Note that the value for MAP_FIXED_NOREPLACE differs between architectures, but all architectures
// supported by OpenJDK share the same flag value.
#define MAP_FIXED_NOREPLACE_value 0x100000
#ifndef MAP_FIXED_NOREPLACE
  #define MAP_FIXED_NOREPLACE MAP_FIXED_NOREPLACE_value
#else
  // Sanity-check our assumed default value if we build with a new enough libc.
  STATIC_ASSERT(MAP_FIXED_NOREPLACE == MAP_FIXED_NOREPLACE_value);
#endif

int os::Linux::commit_memory_impl(char* addr, size_t size,
                                  size_t alignment_hint, bool exec) {
  int err = os::Linux::commit_memory_impl(addr, size, exec);
  if (err == 0) {
    realign_memory(addr, size, alignment_hint);
  }
  return err;
}

bool os::pd_commit_memory(char* addr, size_t size, size_t alignment_hint,
                          bool exec) {
  return os::Linux::commit_memory_impl(addr, size, alignment_hint, exec) == 0;
}

void os::pd_commit_memory_or_exit(char* addr, size_t size,
                                  size_t alignment_hint, bool exec,
                                  const char* mesg) {
  assert(mesg != nullptr, "mesg must be specified");
  int err = os::Linux::commit_memory_impl(addr, size, alignment_hint, exec);
  if (err != 0) {
    // the caller wants all commit errors to exit with the specified mesg:
    warn_fail_commit_memory(addr, size, alignment_hint, exec, err);
    vm_exit_out_of_memory(size, OOM_MMAP_ERROR, "%s", mesg);
  }
}

void os::Linux::madvise_transparent_huge_pages(void* addr, size_t bytes) {
  // We don't check the return value: madvise(MADV_HUGEPAGE) may not
  // be supported or the memory may already be backed by huge pages.
  ::madvise(addr, bytes, MADV_HUGEPAGE);
}

void os::pd_realign_memory(char *addr, size_t bytes, size_t alignment_hint) {
  if (Linux::should_madvise_anonymous_thps() && alignment_hint > vm_page_size()) {
    Linux::madvise_transparent_huge_pages(addr, bytes);
  }
}

// Hints to the OS that the memory is no longer needed and may be reclaimed by the OS when convenient.
// The memory will be re-acquired on touch without needing explicit recommitting.
void os::pd_disclaim_memory(char *addr, size_t bytes) {
   ::madvise(addr, bytes, MADV_DONTNEED);
}

size_t os::pd_pretouch_memory(void* first, void* last, size_t page_size) {
  const size_t len = pointer_delta(last, first, sizeof(char)) + page_size;
  // Use madvise to pretouch on Linux when THP is used, and fallback to the
  // common method if unsupported. THP can form right after madvise rather than
  // being assembled later.
  if (HugePages::thp_mode() == THPMode::always || UseTransparentHugePages) {
    int err = 0;
    if (UseMadvPopulateWrite &&
        ::madvise(first, len, MADV_POPULATE_WRITE) == -1) {
      err = errno;
    }
    if (!UseMadvPopulateWrite || err == EINVAL) { // Not to use or not supported
      // When using THP we need to always pre-touch using small pages as the
      // OS will initially always use small pages.
      return os::vm_page_size();
    } else if (err != 0) {
      log_info(gc, os)("::madvise(" PTR_FORMAT ", %zu, %d) failed; "
                       "error='%s' (errno=%d)", p2i(first), len,
                       MADV_POPULATE_WRITE, os::strerror(err), err);
    }
    return 0;
  }
  return page_size;
}

void os::numa_make_global(char *addr, size_t bytes) {
  Linux::numa_interleave_memory(addr, bytes);
}

// Define for numa_set_bind_policy(int). Setting the argument to 0 will set the
// bind policy to MPOL_PREFERRED for the current thread.
#define USE_MPOL_PREFERRED 0

void os::numa_make_local(char *addr, size_t bytes, int lgrp_hint) {
  // To make NUMA and large pages more robust when both enabled, we need to ease
  // the requirements on where the memory should be allocated. MPOL_BIND is the
  // default policy and it will force memory to be allocated on the specified
  // node. Changing this to MPOL_PREFERRED will prefer to allocate the memory on
  // the specified node, but will not force it. Using this policy will prevent
  // getting SIGBUS when trying to allocate large pages on NUMA nodes with no
  // free large pages.
  Linux::numa_set_bind_policy(USE_MPOL_PREFERRED);
  Linux::numa_tonode_memory(addr, bytes, lgrp_hint);
}

size_t os::numa_get_groups_num() {
  // Return just the number of nodes in which it's possible to allocate memory
  // (in numa terminology, configured nodes).
  return Linux::numa_num_configured_nodes();
}

int os::numa_get_group_id() {
  int cpu_id = Linux::sched_getcpu();
  if (cpu_id != -1) {
    int lgrp_id = Linux::get_node_by_cpu(cpu_id);
    if (lgrp_id != -1) {
      return lgrp_id;
    }
  }
  return 0;
}

int os::numa_get_group_id_for_address(const void* address) {
  void** pages = const_cast<void**>(&address);
  int id = -1;

  if (os::Linux::numa_move_pages(0, 1, pages, nullptr, &id, 0) == -1) {
    return -1;
  }
  if (id < 0) {
    return -1;
  }
  return id;
}

bool os::numa_get_group_ids_for_range(const void** addresses, int* lgrp_ids, size_t count) {
  void** pages = const_cast<void**>(addresses);
  return os::Linux::numa_move_pages(0, count, pages, nullptr, lgrp_ids, 0) == 0;
}

int os::Linux::get_existing_num_nodes() {
  int node;
  int highest_node_number = Linux::numa_max_node();
  int num_nodes = 0;

  // Get the total number of nodes in the system including nodes without memory.
  for (node = 0; node <= highest_node_number; node++) {
    if (is_node_in_existing_nodes(node)) {
      num_nodes++;
    }
  }
  return num_nodes;
}

size_t os::numa_get_leaf_groups(uint *ids, size_t size) {
  int highest_node_number = Linux::numa_max_node();
  size_t i = 0;

  // Map all node ids in which it is possible to allocate memory. Also nodes are
  // not always consecutively available, i.e. available from 0 to the highest
  // node number. If the nodes have been bound explicitly using numactl membind,
  // then allocate memory from those nodes only.
  for (int node = 0; node <= highest_node_number; node++) {
    if (Linux::is_node_in_bound_nodes(node)) {
      ids[i++] = checked_cast<uint>(node);
    }
  }
  return i;
}

int os::Linux::sched_getcpu_syscall(void) {
  unsigned int cpu = 0;
  long retval = -1;

#if defined(IA32)
  #ifndef SYS_getcpu
    #define SYS_getcpu 318
  #endif
  retval = syscall(SYS_getcpu, &cpu, nullptr, nullptr);
#elif defined(AMD64)
// Unfortunately we have to bring all these macros here from vsyscall.h
// to be able to compile on old linuxes.
  #define __NR_vgetcpu 2
  #define VSYSCALL_START (-10UL << 20)
  #define VSYSCALL_SIZE 1024
  #define VSYSCALL_ADDR(vsyscall_nr) (VSYSCALL_START+VSYSCALL_SIZE*(vsyscall_nr))
  typedef long (*vgetcpu_t)(unsigned int *cpu, unsigned int *node, unsigned long *tcache);
  vgetcpu_t vgetcpu = (vgetcpu_t)VSYSCALL_ADDR(__NR_vgetcpu);
  retval = vgetcpu(&cpu, nullptr, nullptr);
#endif

  return (retval == -1) ? -1 : cpu;
}

void os::Linux::sched_getcpu_init() {
  // sched_getcpu() should be in libc.
  set_sched_getcpu(CAST_TO_FN_PTR(sched_getcpu_func_t,
                                  dlsym(RTLD_DEFAULT, "sched_getcpu")));

  // If it's not, try a direct syscall.
  if (sched_getcpu() == -1) {
    set_sched_getcpu(CAST_TO_FN_PTR(sched_getcpu_func_t,
                                    (void*)&sched_getcpu_syscall));
  }

  if (sched_getcpu() == -1) {
    vm_exit_during_initialization("getcpu(2) system call not supported by kernel");
  }
}

// Something to do with the numa-aware allocator needs these symbols
extern "C" JNIEXPORT void numa_warn(int number, char *where, ...) { }
extern "C" JNIEXPORT void numa_error(char *where) { }

// Handle request to load libnuma symbol version 1.1 (API v1). If it fails
// load symbol from base version instead.
void* os::Linux::libnuma_dlsym(void* handle, const char *name) {
  void *f = dlvsym(handle, name, "libnuma_1.1");
  if (f == nullptr) {
    f = dlsym(handle, name);
  }
  return f;
}

// Handle request to load libnuma symbol version 1.2 (API v2) only.
// Return null if the symbol is not defined in this particular version.
void* os::Linux::libnuma_v2_dlsym(void* handle, const char* name) {
  return dlvsym(handle, name, "libnuma_1.2");
}

// Check numa dependent syscalls
static bool numa_syscall_check() {
  // NUMA APIs depend on several syscalls. E.g., get_mempolicy is required for numa_get_membind and
  // numa_get_interleave_mask. But these dependent syscalls can be unsupported for various reasons.
  // Especially in dockers, get_mempolicy is not allowed with the default configuration. So it's necessary
  // to check whether the syscalls are available. Currently, only get_mempolicy is checked since checking
  // others like mbind would cause unexpected side effects.
#ifdef SYS_get_mempolicy
  int dummy = 0;
  if (syscall(SYS_get_mempolicy, &dummy, nullptr, 0, (void*)&dummy, 3) == -1) {
    return false;
  }
#endif

  return true;
}

bool os::Linux::libnuma_init() {
  // Requires sched_getcpu() and numa dependent syscalls support
  if ((sched_getcpu() != -1) && numa_syscall_check()) {
    void *handle = dlopen("libnuma.so.1", RTLD_LAZY);
    if (handle != nullptr) {
      set_numa_node_to_cpus(CAST_TO_FN_PTR(numa_node_to_cpus_func_t,
                                           libnuma_dlsym(handle, "numa_node_to_cpus")));
      set_numa_node_to_cpus_v2(CAST_TO_FN_PTR(numa_node_to_cpus_v2_func_t,
                                              libnuma_v2_dlsym(handle, "numa_node_to_cpus")));
      set_numa_max_node(CAST_TO_FN_PTR(numa_max_node_func_t,
                                       libnuma_dlsym(handle, "numa_max_node")));
      set_numa_num_configured_nodes(CAST_TO_FN_PTR(numa_num_configured_nodes_func_t,
                                                   libnuma_dlsym(handle, "numa_num_configured_nodes")));
      set_numa_available(CAST_TO_FN_PTR(numa_available_func_t,
                                        libnuma_dlsym(handle, "numa_available")));
      set_numa_tonode_memory(CAST_TO_FN_PTR(numa_tonode_memory_func_t,
                                            libnuma_dlsym(handle, "numa_tonode_memory")));
      set_numa_interleave_memory(CAST_TO_FN_PTR(numa_interleave_memory_func_t,
                                                libnuma_dlsym(handle, "numa_interleave_memory")));
      set_numa_interleave_memory_v2(CAST_TO_FN_PTR(numa_interleave_memory_v2_func_t,
                                                libnuma_v2_dlsym(handle, "numa_interleave_memory")));
      set_numa_set_bind_policy(CAST_TO_FN_PTR(numa_set_bind_policy_func_t,
                                              libnuma_dlsym(handle, "numa_set_bind_policy")));
      set_numa_bitmask_isbitset(CAST_TO_FN_PTR(numa_bitmask_isbitset_func_t,
                                               libnuma_dlsym(handle, "numa_bitmask_isbitset")));
      set_numa_bitmask_equal(CAST_TO_FN_PTR(numa_bitmask_equal_func_t,
                                            libnuma_dlsym(handle, "numa_bitmask_equal")));
      set_numa_distance(CAST_TO_FN_PTR(numa_distance_func_t,
                                       libnuma_dlsym(handle, "numa_distance")));
      set_numa_get_membind(CAST_TO_FN_PTR(numa_get_membind_func_t,
                                          libnuma_v2_dlsym(handle, "numa_get_membind")));
      set_numa_get_interleave_mask(CAST_TO_FN_PTR(numa_get_interleave_mask_func_t,
                                                  libnuma_v2_dlsym(handle, "numa_get_interleave_mask")));
      set_numa_move_pages(CAST_TO_FN_PTR(numa_move_pages_func_t,
                                         libnuma_dlsym(handle, "numa_move_pages")));
      set_numa_set_preferred(CAST_TO_FN_PTR(numa_set_preferred_func_t,
                                            libnuma_dlsym(handle, "numa_set_preferred")));
      set_numa_get_run_node_mask(CAST_TO_FN_PTR(numa_get_run_node_mask_func_t,
                                                libnuma_v2_dlsym(handle, "numa_get_run_node_mask")));

      if (numa_available() != -1) {
        set_numa_all_nodes((unsigned long*)libnuma_dlsym(handle, "numa_all_nodes"));
        set_numa_all_nodes_ptr((struct bitmask **)libnuma_dlsym(handle, "numa_all_nodes_ptr"));
        set_numa_nodes_ptr((struct bitmask **)libnuma_dlsym(handle, "numa_nodes_ptr"));
        set_numa_interleave_bitmask(_numa_get_interleave_mask());
        set_numa_membind_bitmask(_numa_get_membind());
        set_numa_cpunodebind_bitmask(_numa_get_run_node_mask());
        // Create an index -> node mapping, since nodes are not always consecutive
        _nindex_to_node = new (mtInternal) GrowableArray<int>(0, mtInternal);
        rebuild_nindex_to_node_map();
        // Create a cpu -> node mapping
        _cpu_to_node = new (mtInternal) GrowableArray<int>(0, mtInternal);
        rebuild_cpu_to_node_map();
        return true;
      }
    }
  }
  return false;
}

size_t os::Linux::default_guard_size(os::ThreadType thr_type) {

  if (THPStackMitigation) {
    // If THPs are unconditionally enabled, the following scenario can lead to huge RSS
    // - parent thread spawns, in quick succession, multiple child threads
    // - child threads are slow to start
    // - thread stacks of future child threads are adjacent and get merged into one large VMA
    //   by the kernel, and subsequently transformed into huge pages by khugepaged
    // - child threads come up, place JVM guard pages, thus splinter the large VMA, splinter
    //   the huge pages into many (still paged-in) small pages.
    // The result of that sequence are thread stacks that are fully paged-in even though the
    // threads did not even start yet.
    // We prevent that by letting the glibc allocate a guard page, which causes a VMA with different
    // permission bits to separate two ajacent thread stacks and therefore prevent merging stacks
    // into one VMA.
    //
    // Yes, this means we have two guard sections - the glibc and the JVM one - per thread. But the
    // cost for that one extra protected page is dwarfed from a large win in performance and memory
    // that avoiding interference by khugepaged buys us.
    return os::vm_page_size();
  }

  // Creating guard page is very expensive. Java thread has HotSpot
  // guard pages, only enable glibc guard page for non-Java threads.
  // (Remember: compiler thread is a Java thread, too!)
  return ((thr_type == java_thread || thr_type == compiler_thread) ? 0 : os::vm_page_size());
}

void os::Linux::rebuild_nindex_to_node_map() {
  int highest_node_number = Linux::numa_max_node();

  nindex_to_node()->clear();
  for (int node = 0; node <= highest_node_number; node++) {
    if (Linux::is_node_in_existing_nodes(node)) {
      nindex_to_node()->append(node);
    }
  }
}

// rebuild_cpu_to_node_map() constructs a table mapping cpud id to node id.
// The table is later used in get_node_by_cpu().
void os::Linux::rebuild_cpu_to_node_map() {
  const int NCPUS = 32768; // Since the buffer size computation is very obscure
                           // in libnuma (possible values are starting from 16,
                           // and continuing up with every other power of 2, but less
                           // than the maximum number of CPUs supported by kernel), and
                           // is a subject to change (in libnuma version 2 the requirements
                           // are more reasonable) we'll just hardcode the number they use
                           // in the library.
  constexpr int BitsPerCLong = (int)sizeof(long) * CHAR_BIT;

  int cpu_num = processor_count();
  int cpu_map_size = NCPUS / BitsPerCLong;
  int cpu_map_valid_size =
    MIN2((cpu_num + BitsPerCLong - 1) / BitsPerCLong, cpu_map_size);

  cpu_to_node()->clear();
  cpu_to_node()->at_grow(cpu_num - 1);

  int node_num = get_existing_num_nodes();

  int distance = 0;
  int closest_distance = INT_MAX;
  int closest_node = 0;
  unsigned long *cpu_map = NEW_C_HEAP_ARRAY(unsigned long, cpu_map_size, mtInternal);
  for (int i = 0; i < node_num; i++) {
    // Check if node is configured (not a memory-less node). If it is not, find
    // the closest configured node. Check also if node is bound, i.e. it's allowed
    // to allocate memory from the node. If it's not allowed, map cpus in that node
    // to the closest node from which memory allocation is allowed.
    if (!is_node_in_configured_nodes(nindex_to_node()->at(i)) ||
        !is_node_in_bound_nodes(nindex_to_node()->at(i))) {
      closest_distance = INT_MAX;
      // Check distance from all remaining nodes in the system. Ignore distance
      // from itself, from another non-configured node, and from another non-bound
      // node.
      for (int m = 0; m < node_num; m++) {
        if (m != i &&
            is_node_in_configured_nodes(nindex_to_node()->at(m)) &&
            is_node_in_bound_nodes(nindex_to_node()->at(m))) {
          distance = numa_distance(nindex_to_node()->at(i), nindex_to_node()->at(m));
          // If a closest node is found, update. There is always at least one
          // configured and bound node in the system so there is always at least
          // one node close.
          if (distance != 0 && distance < closest_distance) {
            closest_distance = distance;
            closest_node = nindex_to_node()->at(m);
          }
        }
      }
     } else {
       // Current node is already a configured node.
       closest_node = nindex_to_node()->at(i);
     }

    // Get cpus from the original node and map them to the closest node. If node
    // is a configured node (not a memory-less node), then original node and
    // closest node are the same.
    if (numa_node_to_cpus(nindex_to_node()->at(i), cpu_map, cpu_map_size * (int)sizeof(unsigned long)) != -1) {
      for (int j = 0; j < cpu_map_valid_size; j++) {
        if (cpu_map[j] != 0) {
          for (int k = 0; k < BitsPerCLong; k++) {
            if (cpu_map[j] & (1UL << k)) {
              int cpu_index = j * BitsPerCLong + k;

#ifndef PRODUCT
              if (UseDebuggerErgo1 && cpu_index >= (int)cpu_num) {
                // Some debuggers limit the processor count without
                // intercepting the NUMA APIs. Just fake the values.
                cpu_index = 0;
              }
#endif

              cpu_to_node()->at_put(cpu_index, closest_node);
            }
          }
        }
      }
    }
  }
  FREE_C_HEAP_ARRAY(unsigned long, cpu_map);
}

int os::Linux::numa_node_to_cpus(int node, unsigned long *buffer, int bufferlen) {
  // use the latest version of numa_node_to_cpus if available
  if (_numa_node_to_cpus_v2 != nullptr) {

    // libnuma bitmask struct
    struct bitmask {
      unsigned long size; /* number of bits in the map */
      unsigned long *maskp;
    };

    struct bitmask mask;
    mask.maskp = (unsigned long *)buffer;
    mask.size = bufferlen * 8;
    return _numa_node_to_cpus_v2(node, &mask);
  } else if (_numa_node_to_cpus != nullptr) {
    return _numa_node_to_cpus(node, buffer, bufferlen);
  }
  return -1;
}

int os::Linux::get_node_by_cpu(int cpu_id) {
  if (cpu_to_node() != nullptr && cpu_id >= 0 && cpu_id < cpu_to_node()->length()) {
    return cpu_to_node()->at(cpu_id);
  }
  return -1;
}

GrowableArray<int>* os::Linux::_cpu_to_node;
GrowableArray<int>* os::Linux::_nindex_to_node;
os::Linux::sched_getcpu_func_t os::Linux::_sched_getcpu;
os::Linux::numa_node_to_cpus_func_t os::Linux::_numa_node_to_cpus;
os::Linux::numa_node_to_cpus_v2_func_t os::Linux::_numa_node_to_cpus_v2;
os::Linux::numa_max_node_func_t os::Linux::_numa_max_node;
os::Linux::numa_num_configured_nodes_func_t os::Linux::_numa_num_configured_nodes;
os::Linux::numa_available_func_t os::Linux::_numa_available;
os::Linux::numa_tonode_memory_func_t os::Linux::_numa_tonode_memory;
os::Linux::numa_interleave_memory_func_t os::Linux::_numa_interleave_memory;
os::Linux::numa_interleave_memory_v2_func_t os::Linux::_numa_interleave_memory_v2;
os::Linux::numa_set_bind_policy_func_t os::Linux::_numa_set_bind_policy;
os::Linux::numa_bitmask_isbitset_func_t os::Linux::_numa_bitmask_isbitset;
os::Linux::numa_bitmask_equal_func_t os::Linux::_numa_bitmask_equal;
os::Linux::numa_distance_func_t os::Linux::_numa_distance;
os::Linux::numa_get_membind_func_t os::Linux::_numa_get_membind;
os::Linux::numa_get_interleave_mask_func_t os::Linux::_numa_get_interleave_mask;
os::Linux::numa_get_run_node_mask_func_t os::Linux::_numa_get_run_node_mask;
os::Linux::numa_move_pages_func_t os::Linux::_numa_move_pages;
os::Linux::numa_set_preferred_func_t os::Linux::_numa_set_preferred;
os::Linux::NumaAllocationPolicy os::Linux::_current_numa_policy;
unsigned long* os::Linux::_numa_all_nodes;
struct bitmask* os::Linux::_numa_all_nodes_ptr;
struct bitmask* os::Linux::_numa_nodes_ptr;
struct bitmask* os::Linux::_numa_interleave_bitmask;
struct bitmask* os::Linux::_numa_membind_bitmask;
struct bitmask* os::Linux::_numa_cpunodebind_bitmask;

bool os::pd_uncommit_memory(char* addr, size_t size, bool exec) {
  uintptr_t res = (uintptr_t) ::mmap(addr, size, PROT_NONE,
                                     MAP_PRIVATE|MAP_FIXED|MAP_NORESERVE|MAP_ANONYMOUS, -1, 0);
  if (res == (uintptr_t) MAP_FAILED) {
    ErrnoPreserver ep;
    log_trace(os, map)("mmap failed: " RANGEFMT " errno=(%s)",
                       RANGEFMTARGS(addr, size),
                       os::strerror(ep.saved_errno()));
    return false;
  }
  return true;
}

static address get_stack_commited_bottom(address bottom, size_t size) {
  address nbot = bottom;
  address ntop = bottom + size;

  size_t page_sz = os::vm_page_size();
  unsigned pages = checked_cast<unsigned>(size / page_sz);

  unsigned char vec[1];
  unsigned imin = 1, imax = pages + 1, imid;
  int mincore_return_value = 0;

  assert(imin <= imax, "Unexpected page size");

  while (imin < imax) {
    imid = (imax + imin) / 2;
    nbot = ntop - (imid * page_sz);

    // Use a trick with mincore to check whether the page is mapped or not.
    // mincore sets vec to 1 if page resides in memory and to 0 if page
    // is swapped output but if page we are asking for is unmapped
    // it returns -1,ENOMEM
    mincore_return_value = mincore(nbot, page_sz, vec);

    if (mincore_return_value == -1) {
      // Page is not mapped go up
      // to find first mapped page
      if (errno != EAGAIN) {
        assert(errno == ENOMEM, "Unexpected mincore errno");
        imax = imid;
      }
    } else {
      // Page is mapped go down
      // to find first not mapped page
      imin = imid + 1;
    }
  }

  nbot = nbot + page_sz;

  // Adjust stack bottom one page up if last checked page is not mapped
  if (mincore_return_value == -1) {
    nbot = nbot + page_sz;
  }

  return nbot;
}

// Linux uses a growable mapping for the stack, and if the mapping for
// the stack guard pages is not removed when we detach a thread the
// stack cannot grow beyond the pages where the stack guard was
// mapped.  If at some point later in the process the stack expands to
// that point, the Linux kernel cannot expand the stack any further
// because the guard pages are in the way, and a segfault occurs.
//
// However, it's essential not to split the stack region by unmapping
// a region (leaving a hole) that's already part of the stack mapping,
// so if the stack mapping has already grown beyond the guard pages at
// the time we create them, we have to truncate the stack mapping.
// So, we need to know the extent of the stack mapping when
// create_stack_guard_pages() is called.

// We only need this for stacks that are growable: at the time of
// writing thread stacks don't use growable mappings (i.e. those
// creeated with MAP_GROWSDOWN), and aren't marked "[stack]", so this
// only applies to the main thread.

// If the (growable) stack mapping already extends beyond the point
// where we're going to put our guard pages, truncate the mapping at
// that point by munmap()ping it.  This ensures that when we later
// munmap() the guard pages we don't leave a hole in the stack
// mapping. This only affects the main/primordial thread

bool os::pd_create_stack_guard_pages(char* addr, size_t size) {
  if (os::is_primordial_thread()) {
    // As we manually grow stack up to bottom inside create_attached_thread(),
    // it's likely that os::Linux::initial_thread_stack_bottom is mapped and
    // we don't need to do anything special.
    // Check it first, before calling heavy function.
    uintptr_t stack_extent = (uintptr_t) os::Linux::initial_thread_stack_bottom();
    unsigned char vec[1];

    if (mincore((address)stack_extent, os::vm_page_size(), vec) == -1) {
      // Fallback to slow path on all errors, including EAGAIN
      assert((uintptr_t)addr >= stack_extent,
             "Sanity: addr should be larger than extent, " PTR_FORMAT " >= " PTR_FORMAT,
             p2i(addr), stack_extent);
      stack_extent = (uintptr_t) get_stack_commited_bottom(
                                                           os::Linux::initial_thread_stack_bottom(),
                                                           (size_t)addr - stack_extent);
    }

    if (stack_extent < (uintptr_t)addr) {
      ::munmap((void*)stack_extent, (uintptr_t)(addr - stack_extent));
    }
  }

  return os::commit_memory(addr, size, !ExecMem);
}

// If this is a growable mapping, remove the guard pages entirely by
// munmap()ping them.  If not, just call uncommit_memory(). This only
// affects the main/primordial thread, but guard against future OS changes.
// It's safe to always unmap guard pages for primordial thread because we
// always place it right after end of the mapped region.

bool os::remove_stack_guard_pages(char* addr, size_t size) {
  uintptr_t stack_extent, stack_base;

  if (os::is_primordial_thread()) {
    return ::munmap(addr, size) == 0;
  }

  return os::uncommit_memory(addr, size);
}

// 'requested_addr' is only treated as a hint, the return value may or
// may not start from the requested address. Unlike Linux mmap(), this
// function returns null to indicate failure.
static char* anon_mmap(char* requested_addr, size_t bytes) {
  // If a requested address was given:
  //
  // The POSIX-conforming way is to *omit* MAP_FIXED. This will leave existing mappings intact.
  // If the requested mapping area is blocked by a pre-existing mapping, the kernel will map
  // somewhere else. On Linux, that alternative address appears to have no relation to the
  // requested address.
  // Unfortunately, this is not what we need - if we requested a specific address, we'd want
  // to map there and nowhere else. Therefore we will unmap the block again, which means we
  // just executed a needless mmap->munmap cycle.
  // Since Linux 4.17, the kernel offers MAP_FIXED_NOREPLACE. With this flag, if a pre-
  // existing mapping exists, the kernel will not map at an alternative point but instead
  // return an error. We can therefore save that unnecessary mmap-munmap cycle.
  //
  // Backward compatibility: Older kernels will ignore the unknown flag; so mmap will behave
  // as in mode (a).
  const int flags = MAP_PRIVATE | MAP_NORESERVE | MAP_ANONYMOUS |
                    ((requested_addr != nullptr) ? MAP_FIXED_NOREPLACE : 0);

  // Map reserved/uncommitted pages PROT_NONE so we fail early if we
  // touch an uncommitted page. Otherwise, the read/write might
  // succeed if we have enough swap space to back the physical page.
  char* addr = (char*)::mmap(requested_addr, bytes, PROT_NONE, flags, -1, 0);
  if (addr == MAP_FAILED) {
    ErrnoPreserver ep;
    log_trace(os, map)("mmap failed: " RANGEFMT " errno=(%s)",
                       RANGEFMTARGS(requested_addr, bytes),
                       os::strerror(ep.saved_errno()));
    return nullptr;
  }
  return addr;
}

// Allocate (using mmap, NO_RESERVE, with small pages) at either a given request address
//   (req_addr != nullptr) or with a given alignment.
//  - bytes shall be a multiple of alignment.
//  - req_addr can be null. If not null, it must be a multiple of alignment.
//  - alignment sets the alignment at which memory shall be allocated.
//     It must be a multiple of allocation granularity.
// Returns address of memory or null. If req_addr was not null, will only return
//  req_addr or null.
static char* anon_mmap_aligned(char* req_addr, size_t bytes, size_t alignment) {
  size_t extra_size = bytes;
  if (req_addr == nullptr && alignment > 0) {
    extra_size += alignment;
  }

  char* start = anon_mmap(req_addr, extra_size);
  if (start != nullptr) {
    if (req_addr != nullptr) {
      if (start != req_addr) {
        if (::munmap(start, extra_size) != 0) {
          ErrnoPreserver ep;
          log_trace(os, map)("munmap failed: " RANGEFMT " errno=(%s)",
                             RANGEFMTARGS(start, extra_size),
                             os::strerror(ep.saved_errno()));
        }
        start = nullptr;
      }
    } else {
      char* const start_aligned = align_up(start, alignment);
      char* const end_aligned = start_aligned + bytes;
      char* const end = start + extra_size;
      if (start_aligned > start) {
        const size_t l = start_aligned - start;
        if (::munmap(start, l) != 0) {
          ErrnoPreserver ep;
          log_trace(os, map)("munmap failed: " RANGEFMT " errno=(%s)",
                             RANGEFMTARGS(start, l),
                             os::strerror(ep.saved_errno()));
        }
      }
      if (end_aligned < end) {
        const size_t l = end - end_aligned;
        if (::munmap(end_aligned, l) != 0) {
          ErrnoPreserver ep;
          log_trace(os, map)("munmap failed: " RANGEFMT " errno=(%s)",
                             RANGEFMTARGS(end_aligned, l),
                             os::strerror(ep.saved_errno()));
        }
      }
      start = start_aligned;
    }
  }
  return start;
}

static int anon_munmap(char * addr, size_t size) {
  if (::munmap(addr, size) != 0) {
    ErrnoPreserver ep;
    log_trace(os, map)("munmap failed: " RANGEFMT " errno=(%s)",
                       RANGEFMTARGS(addr, size),
                       os::strerror(ep.saved_errno()));
    return 0;
  }
  return 1;
}

char* os::pd_reserve_memory(size_t bytes, bool exec) {
  return anon_mmap(nullptr, bytes);
}

bool os::pd_release_memory(char* addr, size_t size) {
  return anon_munmap(addr, size);
}

#ifdef CAN_SHOW_REGISTERS_ON_ASSERT
extern char* g_assert_poison; // assertion poison page address
#endif

static bool linux_mprotect(char* addr, size_t size, int prot) {
  // Linux wants the mprotect address argument to be page aligned.
  char* bottom = (char*)align_down((intptr_t)addr, os::vm_page_size());

  // According to SUSv3, mprotect() should only be used with mappings
  // established by mmap(), and mmap() always maps whole pages. Unaligned
  // 'addr' likely indicates problem in the VM (e.g. trying to change
  // protection of malloc'ed or statically allocated memory). Check the
  // caller if you hit this assert.
  assert(addr == bottom, "sanity check");

  size = align_up(pointer_delta(addr, bottom, 1) + size, os::vm_page_size());
  // Don't log anything if we're executing in the poison page signal handling
  // context. It can lead to reentrant use of other parts of the VM code.
#ifdef CAN_SHOW_REGISTERS_ON_ASSERT
  if (addr != g_assert_poison)
#endif
  Events::log_memprotect(nullptr, "Protecting memory [" INTPTR_FORMAT "," INTPTR_FORMAT "] with protection modes %x", p2i(bottom), p2i(bottom+size), prot);
  return ::mprotect(bottom, size, prot) == 0;
}

// Set protections specified
bool os::protect_memory(char* addr, size_t bytes, ProtType prot,
                        bool is_committed) {
  unsigned int p = 0;
  switch (prot) {
  case MEM_PROT_NONE: p = PROT_NONE; break;
  case MEM_PROT_READ: p = PROT_READ; break;
  case MEM_PROT_RW:   p = PROT_READ|PROT_WRITE; break;
  case MEM_PROT_RWX:  p = PROT_READ|PROT_WRITE|PROT_EXEC; break;
  default:
    ShouldNotReachHere();
  }
  // is_committed is unused.
  return linux_mprotect(addr, bytes, p);
}

bool os::guard_memory(char* addr, size_t size) {
  return linux_mprotect(addr, size, PROT_NONE);
}

bool os::unguard_memory(char* addr, size_t size) {
  return linux_mprotect(addr, size, PROT_READ|PROT_WRITE);
}

static int hugetlbfs_page_size_flag(size_t page_size) {
  if (page_size != HugePages::default_explicit_hugepage_size()) {
    return (exact_log2(page_size) << MAP_HUGE_SHIFT);
  }
  return 0;
}

static bool hugetlbfs_sanity_check(size_t page_size) {
  const os::PageSizes page_sizes = HugePages::explicit_hugepage_info().pagesizes();
  assert(page_sizes.contains(page_size), "Invalid page sizes passed");

  // Include the page size flag to ensure we sanity check the correct page size.
  int flags = MAP_ANONYMOUS | MAP_PRIVATE | MAP_HUGETLB | hugetlbfs_page_size_flag(page_size);
  void *p = mmap(nullptr, page_size, PROT_READ|PROT_WRITE, flags, -1, 0);

  if (p != MAP_FAILED) {
    // Mapping succeeded, sanity check passed.
    munmap(p, page_size);
    return true;
  } else {
      log_info(pagesize)("Large page size (" EXACTFMT ") failed sanity check, "
                         "checking if smaller large page sizes are usable",
                         EXACTFMTARGS(page_size));
      for (size_t page_size_ = page_sizes.next_smaller(page_size);
          page_size_ > os::vm_page_size();
          page_size_ = page_sizes.next_smaller(page_size_)) {
        flags = MAP_ANONYMOUS | MAP_PRIVATE | MAP_HUGETLB | hugetlbfs_page_size_flag(page_size_);
        p = mmap(nullptr, page_size_, PROT_READ|PROT_WRITE, flags, -1, 0);
        if (p != MAP_FAILED) {
          // Mapping succeeded, sanity check passed.
          munmap(p, page_size_);
          log_info(pagesize)("Large page size (" EXACTFMT ") passed sanity check",
                             EXACTFMTARGS(page_size_));
          return true;
        }
      }
  }

  return false;
}

// From the coredump_filter documentation:
//
// - (bit 0) anonymous private memory
// - (bit 1) anonymous shared memory
// - (bit 2) file-backed private memory
// - (bit 3) file-backed shared memory
// - (bit 4) ELF header pages in file-backed private memory areas (it is
//           effective only if the bit 2 is cleared)
// - (bit 5) hugetlb private memory
// - (bit 6) hugetlb shared memory
// - (bit 7) dax private memory
// - (bit 8) dax shared memory
//
static void set_coredump_filter(CoredumpFilterBit bit) {
  FILE *f;
  long cdm;

  if ((f = os::fopen("/proc/self/coredump_filter", "r+")) == nullptr) {
    return;
  }

  if (fscanf(f, "%lx", &cdm) != 1) {
    fclose(f);
    return;
  }

  long saved_cdm = cdm;
  rewind(f);
  cdm |= bit;

  if (cdm != saved_cdm) {
    fprintf(f, "%#lx", cdm);
  }

  fclose(f);
}

// Large page support

static size_t _large_page_size = 0;

static void warn_no_large_pages_configured() {
  if (!FLAG_IS_DEFAULT(UseLargePages)) {
    log_warning(pagesize)("UseLargePages disabled, no large pages configured and available on the system.");
  }
}

struct LargePageInitializationLoggerMark {
  ~LargePageInitializationLoggerMark() {
    LogTarget(Info, pagesize) lt;
    if (lt.is_enabled()) {
      LogStream ls(lt);
      if (UseLargePages) {
        ls.print_cr("UseLargePages=1, UseTransparentHugePages=%d", UseTransparentHugePages);
        ls.print("Large page support enabled. Usable page sizes: ");
        os::page_sizes().print_on(&ls);
        ls.print_cr(". Default large page size: " EXACTFMT ".", EXACTFMTARGS(os::large_page_size()));
      } else {
        ls.print("Large page support %sdisabled.", uses_zgc_shmem_thp() ? "partially " : "");
      }
    }
  }

  static bool uses_zgc_shmem_thp() {
    return UseZGC &&
        // If user requested THP
        ((os::Linux::thp_requested() && HugePages::supports_shmem_thp()) ||
        // If OS forced THP
         HugePages::forced_shmem_thp());
  }
};

static bool validate_thps_configured() {
  assert(UseTransparentHugePages, "Sanity");
  assert(os::Linux::thp_requested(), "Sanity");

  if (UseZGC) {
    if (!HugePages::supports_shmem_thp()) {
      log_warning(pagesize)("Shared memory transparent huge pages are not enabled in the OS. "
          "Set /sys/kernel/mm/transparent_hugepage/shmem_enabled to 'advise' to enable them.");
      // UseTransparentHugePages has historically been tightly coupled with
      // anonymous THPs. Fall through here and let the validity be determined
      // by the OS configuration for anonymous THPs. ZGC doesn't use the flag
      // but instead checks os::Linux::thp_requested().
    }
  }

  if (!HugePages::supports_thp()) {
    log_warning(pagesize)("Anonymous transparent huge pages are not enabled in the OS. "
        "Set /sys/kernel/mm/transparent_hugepage/enabled to 'madvise' to enable them.");
    log_warning(pagesize)("UseTransparentHugePages disabled, transparent huge pages are not supported by the operating system.");
    return false;
  }

  return true;
}

void os::large_page_init() {
  Linux::large_page_init();
}

void os::Linux::large_page_init() {
  LargePageInitializationLoggerMark logger;

  // Decide if the user asked for THPs before we update UseTransparentHugePages.
  const bool large_pages_turned_off = !FLAG_IS_DEFAULT(UseLargePages) && !UseLargePages;
  _thp_requested = UseTransparentHugePages && !large_pages_turned_off;

  // Query OS information first.
  HugePages::initialize();

  // If THPs are unconditionally enabled (THP mode "always"), khugepaged may attempt to
  // coalesce small pages in thread stacks to huge pages. That costs a lot of memory and
  // is usually unwanted for thread stacks. Therefore we attempt to prevent THP formation in
  // thread stacks unless the user explicitly allowed THP formation by manually disabling
  // -XX:-THPStackMitigation.
  if (HugePages::thp_mode() == THPMode::always) {
    if (THPStackMitigation) {
      log_info(pagesize)("JVM will attempt to prevent THPs in thread stacks.");
    } else {
      log_info(pagesize)("JVM will *not* prevent THPs in thread stacks. This may cause high RSS.");
    }
  } else {
    FLAG_SET_ERGO(THPStackMitigation, false); // Mitigation not needed
  }

  // Handle the case where we do not want to use huge pages
  if (!UseLargePages &&
      !UseTransparentHugePages) {
    // Not using large pages.
    return;
  }

  if (!FLAG_IS_DEFAULT(UseLargePages) && !UseLargePages) {
    // The user explicitly turned off large pages.
    UseTransparentHugePages = false;
    return;
  }

  // Check if the OS supports THPs
  if (UseTransparentHugePages && !validate_thps_configured()) {
    UseLargePages = UseTransparentHugePages = false;
    return;
  }

  // Check if the OS supports explicit hugepages.
  if (!UseTransparentHugePages && !HugePages::supports_explicit_hugepages()) {
    warn_no_large_pages_configured();
    UseLargePages = false;
    return;
  }

  if (UseTransparentHugePages) {
    // In THP mode:
    // - os::large_page_size() is the *THP page size*
    // - os::pagesizes() has two members, the THP page size and the system page size
    _large_page_size = HugePages::thp_pagesize();
    if (_large_page_size == 0) {
        log_info(pagesize) ("Cannot determine THP page size (kernel < 4.10 ?)");
        _large_page_size = HugePages::thp_pagesize_fallback();
        log_info(pagesize) ("Assuming THP page size to be: " EXACTFMT " (heuristics)", EXACTFMTARGS(_large_page_size));
    }
    _page_sizes.add(_large_page_size);
    _page_sizes.add(os::vm_page_size());
    // +UseTransparentHugePages implies +UseLargePages
    UseLargePages = true;

  } else {

    // In explicit hugepage mode:
    // - os::large_page_size() is the default explicit hugepage size (/proc/meminfo "Hugepagesize")
    // - os::pagesizes() contains all hugepage sizes the kernel supports, regardless whether there
    //   are pages configured in the pool or not (from /sys/kernel/hugepages/hugepage-xxxx ...)
    os::PageSizes all_large_pages = HugePages::explicit_hugepage_info().pagesizes();
    const size_t default_large_page_size = HugePages::default_explicit_hugepage_size();

    // 3) Consistency check and post-processing

    size_t large_page_size = 0;

    // Check LargePageSizeInBytes matches an available page size and if so set _large_page_size
    // using LargePageSizeInBytes as the maximum allowed large page size. If LargePageSizeInBytes
    // doesn't match an available page size set _large_page_size to default_large_page_size
    // and use it as the maximum.
   if (FLAG_IS_DEFAULT(LargePageSizeInBytes) ||
       LargePageSizeInBytes == 0 ||
       LargePageSizeInBytes == default_large_page_size) {
     large_page_size = default_large_page_size;
     log_info(pagesize)("Using the default large page size: " EXACTFMT,
                        EXACTFMTARGS(large_page_size));
    } else {
      if (all_large_pages.contains(LargePageSizeInBytes)) {
        large_page_size = LargePageSizeInBytes;
        log_info(pagesize)("Overriding default large page size (" EXACTFMT ") "
                           "using LargePageSizeInBytes: " EXACTFMT,
                           EXACTFMTARGS(default_large_page_size),
                           EXACTFMTARGS(large_page_size));
      } else {
        large_page_size = default_large_page_size;
        log_info(pagesize)("LargePageSizeInBytes is not a valid large page size (" EXACTFMT ") "
                           "using the default large page size: " EXACTFMT,
                           EXACTFMTARGS(LargePageSizeInBytes),
                           EXACTFMTARGS(large_page_size));
      }
    }

    // Do an additional sanity check to see if we can use the desired large page size
    if (!hugetlbfs_sanity_check(large_page_size)) {
      warn_no_large_pages_configured();
      UseLargePages = false;
      return;
    }

    _large_page_size = large_page_size;

    // Populate _page_sizes with large page sizes less than or equal to
    // _large_page_size.
    for (size_t page_size = _large_page_size; page_size != 0;
           page_size = all_large_pages.next_smaller(page_size)) {
      _page_sizes.add(page_size);
    }
  }

  set_coredump_filter(LARGEPAGES_BIT);
}

bool os::Linux::thp_requested() {
  return _thp_requested;
}

bool os::Linux::should_madvise_anonymous_thps() {
  return _thp_requested && HugePages::thp_mode() == THPMode::madvise;
}

bool os::Linux::should_madvise_shmem_thps() {
  return _thp_requested && HugePages::shmem_thp_mode() == ShmemTHPMode::advise;
}

static void log_on_commit_special_failure(char* req_addr, size_t bytes,
                                           size_t page_size, int error) {
  assert(error == ENOMEM, "Only expect to fail if no memory is available");

  log_info(pagesize)("Failed to reserve and commit memory with given page size. req_addr: " PTR_FORMAT
                     " size: " EXACTFMT ", page size: " EXACTFMT ", (errno = %d)",
                     p2i(req_addr), EXACTFMTARGS(bytes), EXACTFMTARGS(page_size), error);
}

static bool commit_memory_special(size_t bytes,
                                      size_t page_size,
                                      char* req_addr,
                                      bool exec) {
  assert(UseLargePages, "Should only get here for huge pages");
  assert(!UseTransparentHugePages, "Should only get here for explicit hugepage mode");
  assert(is_aligned(bytes, page_size), "Unaligned size");
  assert(is_aligned(req_addr, page_size), "Unaligned address");
  assert(req_addr != nullptr, "Must have a requested address for special mappings");

  int prot = exec ? PROT_READ|PROT_WRITE|PROT_EXEC : PROT_READ|PROT_WRITE;
  int flags = MAP_PRIVATE|MAP_ANONYMOUS|MAP_FIXED;

  // For large pages additional flags are required.
  if (page_size > os::vm_page_size()) {
    flags |= MAP_HUGETLB | hugetlbfs_page_size_flag(page_size);
  }
  char* addr = (char*)::mmap(req_addr, bytes, prot, flags, -1, 0);

  if (addr == MAP_FAILED) {
    log_on_commit_special_failure(req_addr, bytes, page_size, errno);
    return false;
  }

  log_debug(pagesize)("Commit special mapping: " PTR_FORMAT ", size=" EXACTFMT ", page size=" EXACTFMT,
                      p2i(addr), EXACTFMTARGS(bytes), EXACTFMTARGS(page_size));
  assert(is_aligned(addr, page_size), "Must be");
  return true;
}

static char* reserve_memory_special_huge_tlbfs(size_t bytes,
                                               size_t alignment,
                                               size_t page_size,
                                               char* req_addr,
                                               bool exec) {
  const os::PageSizes page_sizes = HugePages::explicit_hugepage_info().pagesizes();
  assert(UseLargePages, "only for Huge TLBFS large pages");
  assert(is_aligned(req_addr, alignment), "Must be");
  assert(is_aligned(req_addr, page_size), "Must be");
  assert(is_aligned(alignment, os::vm_allocation_granularity()), "Must be");
  assert(page_sizes.contains(page_size), "Must be a valid page size");
  assert(page_size > os::vm_page_size(), "Must be a large page size");
  assert(bytes >= page_size, "Shouldn't allocate large pages for small sizes");

  // We only end up here when at least 1 large page can be used.
  // If the size is not a multiple of the large page size, we
  // will mix the type of pages used, but in a descending order.
  // Start off by reserving a range of the given size that is
  // properly aligned. At this point no pages are committed. If
  // a requested address is given it will be used and it must be
  // aligned to both the large page size and the given alignment.
  // The larger of the two will be used.
  size_t required_alignment = MAX(page_size, alignment);
  char* const aligned_start = anon_mmap_aligned(req_addr, bytes, required_alignment);
  if (aligned_start == nullptr) {
    return nullptr;
  }

  // First commit using large pages.
  size_t large_bytes = align_down(bytes, page_size);
  bool large_committed = commit_memory_special(large_bytes, page_size, aligned_start, exec);

  if (large_committed && bytes == large_bytes) {
    // The size was large page aligned so no additional work is
    // needed even if the commit failed.
    return aligned_start;
  }

  // The requested size requires some small pages as well.
  char* small_start = aligned_start + large_bytes;
  size_t small_size = bytes - large_bytes;
  if (!large_committed) {
    // Failed to commit large pages, so we need to unmap the
    // reminder of the orinal reservation.
    if (::munmap(small_start, small_size) != 0) {
      ErrnoPreserver ep;
      log_trace(os, map)("munmap failed: " RANGEFMT " errno=(%s)",
                         RANGEFMTARGS(small_start, small_size),
                         os::strerror(ep.saved_errno()));
    }
    return nullptr;
  }

  // Commit the remaining bytes using small pages.
  bool small_committed = commit_memory_special(small_size, os::vm_page_size(), small_start, exec);
  if (!small_committed) {
    // Failed to commit the remaining size, need to unmap
    // the large pages part of the reservation.
    if (::munmap(aligned_start, large_bytes) != 0) {
      ErrnoPreserver ep;
      log_trace(os, map)("munmap failed: " RANGEFMT " errno=(%s)",
                         RANGEFMTARGS(aligned_start, large_bytes),
                         os::strerror(ep.saved_errno()));
    }
    return nullptr;
  }
  return aligned_start;
}

char* os::pd_reserve_memory_special(size_t bytes, size_t alignment, size_t page_size,
                                    char* req_addr, bool exec) {
  assert(UseLargePages, "only for large pages");

  char* const addr = reserve_memory_special_huge_tlbfs(bytes, alignment, page_size, req_addr, exec);

  if (addr != nullptr) {
    if (UseNUMAInterleaving) {
      numa_make_global(addr, bytes);
    }
  }

  return addr;
}

bool os::pd_release_memory_special(char* base, size_t bytes) {
  assert(UseLargePages, "only for large pages");
  // Plain munmap is sufficient
  return pd_release_memory(base, bytes);
}

size_t os::large_page_size() {
  return _large_page_size;
}

// explicit hugepages (hugetlbfs) allow application to commit large page memory
// on demand.
// However, when committing memory with hugepages fails, the region
// that was supposed to be committed will lose the old reservation
// and allow other threads to steal that memory region. Because of this
// behavior we can't commit hugetlbfs memory. Instead, we commit that
// memory at reservation.
bool os::can_commit_large_page_memory() {
  return UseTransparentHugePages;
}

char* os::pd_attempt_map_memory_to_file_at(char* requested_addr, size_t bytes, int file_desc) {
  assert(file_desc >= 0, "file_desc is not valid");
  char* result = pd_attempt_reserve_memory_at(requested_addr, bytes, !ExecMem);
  if (result != nullptr) {
    if (replace_existing_mapping_with_file_mapping(result, bytes, file_desc) == nullptr) {
      vm_exit_during_initialization(err_msg("Error in mapping Java heap at the given filesystem directory"));
    }
  }
  return result;
}

// Reserve memory at an arbitrary address, only if that area is
// available (and not reserved for something else).

char* os::pd_attempt_reserve_memory_at(char* requested_addr, size_t bytes, bool exec) {
  // Assert only that the size is a multiple of the page size, since
  // that's all that mmap requires, and since that's all we really know
  // about at this low abstraction level.  If we need higher alignment,
  // we can either pass an alignment to this method or verify alignment
  // in one of the methods further up the call chain.  See bug 5044738.
  assert(bytes % os::vm_page_size() == 0, "reserving unexpected size block");

  // Linux mmap allows caller to pass an address as hint; give it a try first,
  // if kernel honors the hint then we can return immediately.
  char * addr = anon_mmap(requested_addr, bytes);
  if (addr == requested_addr) {
    return requested_addr;
  }

  if (addr != nullptr) {
    // mmap() is successful but it fails to reserve at the requested address
    log_trace(os, map)("Kernel rejected " PTR_FORMAT
                       ", offered " PTR_FORMAT ".",
                       p2i(requested_addr),
                       p2i(addr));
    anon_munmap(addr, bytes);
  }

  return nullptr;
}

size_t os::vm_min_address() {
  // Determined by sysctl vm.mmap_min_addr. It exists as a safety zone to prevent
  // null pointer dereferences.
  // Most distros set this value to 64 KB. It *can* be zero, but rarely is. Here,
  // we impose a minimum value if vm.mmap_min_addr is too low, for increased protection.
  static size_t value = 0;
  if (value == 0) {
    assert(is_aligned(_vm_min_address_default, os::vm_allocation_granularity()), "Sanity");
    FILE* f = os::fopen("/proc/sys/vm/mmap_min_addr", "r");
    if (f != nullptr) {
      if (fscanf(f, "%zu", &value) != 1) {
        value = _vm_min_address_default;
      }
      fclose(f);
    }
    value = MAX2(_vm_min_address_default, value);
  }
  return value;
}

////////////////////////////////////////////////////////////////////////////////
// thread priority support

// Note: Normal Linux applications are run with SCHED_OTHER policy. SCHED_OTHER
// only supports dynamic priority, static priority must be zero. For real-time
// applications, Linux supports SCHED_RR which allows static priority (1-99).
// However, for large multi-threaded applications, SCHED_RR is not only slower
// than SCHED_OTHER, but also very unstable (my volano tests hang hard 4 out
// of 5 runs - Sep 2005).
//
// The following code actually changes the niceness of kernel-thread/LWP. It
// has an assumption that setpriority() only modifies one kernel-thread/LWP,
// not the entire user process, and user level threads are 1:1 mapped to kernel
// threads. It has always been the case, but could change in the future. For
// this reason, the code should not be used as default (ThreadPriorityPolicy=0).
// It is only used when ThreadPriorityPolicy=1 and may require system level permission
// (e.g., root privilege or CAP_SYS_NICE capability).

int os::java_to_os_priority[CriticalPriority + 1] = {
  19,              // 0 Entry should never be used

   4,              // 1 MinPriority
   3,              // 2
   2,              // 3

   1,              // 4
   0,              // 5 NormPriority
  -1,              // 6

  -2,              // 7
  -3,              // 8
  -4,              // 9 NearMaxPriority

  -5,              // 10 MaxPriority

  -5               // 11 CriticalPriority
};

static int prio_init() {
  if (ThreadPriorityPolicy == 1) {
    if (geteuid() != 0) {
      if (!FLAG_IS_DEFAULT(ThreadPriorityPolicy) && !FLAG_IS_JIMAGE_RESOURCE(ThreadPriorityPolicy)) {
        warning("-XX:ThreadPriorityPolicy=1 may require system level permission, " \
                "e.g., being the root user. If the necessary permission is not " \
                "possessed, changes to priority will be silently ignored.");
      }
    }
  }
  if (UseCriticalJavaThreadPriority) {
    os::java_to_os_priority[MaxPriority] = os::java_to_os_priority[CriticalPriority];
  }
  return 0;
}

OSReturn os::set_native_priority(Thread* thread, int newpri) {
  if (!UseThreadPriorities || ThreadPriorityPolicy == 0) return OS_OK;

  int ret = setpriority(PRIO_PROCESS, thread->osthread()->thread_id(), newpri);
  return (ret == 0) ? OS_OK : OS_ERR;
}

OSReturn os::get_native_priority(const Thread* const thread,
                                 int *priority_ptr) {
  if (!UseThreadPriorities || ThreadPriorityPolicy == 0) {
    *priority_ptr = java_to_os_priority[NormPriority];
    return OS_OK;
  }

  errno = 0;
  *priority_ptr = getpriority(PRIO_PROCESS, thread->osthread()->thread_id());
  return (*priority_ptr != -1 || errno == 0 ? OS_OK : OS_ERR);
}

// This is the fastest way to get thread cpu time on Linux.
// Returns cpu time (user+sys) for any thread, not only for current.
// POSIX compliant clocks are implemented in the kernels 2.6.16+.
// It might work on 2.6.10+ with a special kernel/glibc patch.
// For reference, please, see IEEE Std 1003.1-2004:
//   http://www.unix.org/single_unix_specification

jlong os::Linux::fast_thread_cpu_time(clockid_t clockid) {
  struct timespec tp;
  int status = clock_gettime(clockid, &tp);
  assert(status == 0, "clock_gettime error: %s", os::strerror(errno));
  return (tp.tv_sec * NANOSECS_PER_SEC) + tp.tv_nsec;
}

// copy data between two file descriptor within the kernel
// the number of bytes written to out_fd is returned if transfer was successful
// otherwise, returns -1 that implies an error
jlong os::Linux::sendfile(int out_fd, int in_fd, jlong* offset, jlong count) {
  return ::sendfile(out_fd, in_fd, (off_t*)offset, (size_t)count);
}

// Determine if the vmid is the parent pid for a child in a PID namespace.
// Return the namespace pid if so, otherwise -1.
int os::Linux::get_namespace_pid(int vmid) {
  char fname[24];
  int retpid = -1;

  os::snprintf_checked(fname, sizeof(fname), "/proc/%d/status", vmid);
  FILE *fp = os::fopen(fname, "r");

  if (fp) {
    int pid, nspid;
    int ret;
    while (!feof(fp) && !ferror(fp)) {
      ret = fscanf(fp, "NSpid: %d %d", &pid, &nspid);
      if (ret == 1) {
        break;
      }
      if (ret == 2) {
        retpid = nspid;
        break;
      }
      for (;;) {
        int ch = fgetc(fp);
        if (ch == EOF || ch == (int)'\n') break;
      }
    }
    fclose(fp);
  }
  return retpid;
}

extern void report_error(char* file_name, int line_no, char* title,
                         char* format, ...);

// Some linux distributions (notably: Alpine Linux) include the
// grsecurity in the kernel. Of particular interest from a JVM perspective
// is PaX (https://pax.grsecurity.net/), which adds some security features
// related to page attributes. Specifically, the MPROTECT PaX functionality
// (https://pax.grsecurity.net/docs/mprotect.txt) prevents dynamic
// code generation by disallowing a (previously) writable page to be
// marked as executable. This is, of course, exactly what HotSpot does
// for both JIT compiled method, as well as for stubs, adapters, etc.
//
// Instead of crashing "lazily" when trying to make a page executable,
// this code probes for the presence of PaX and reports the failure
// eagerly.
static void check_pax(void) {
  // Zero doesn't generate code dynamically, so no need to perform the PaX check
#ifndef ZERO
  size_t size = os::vm_page_size();

  void* p = ::mmap(nullptr, size, PROT_READ|PROT_WRITE, MAP_PRIVATE|MAP_ANONYMOUS, -1, 0);
  if (p == MAP_FAILED) {
    log_debug(os)("os_linux.cpp: check_pax: mmap failed (%s)" , os::strerror(errno));
    vm_exit_out_of_memory(size, OOM_MMAP_ERROR, "failed to allocate memory for PaX check.");
  }

  int res = ::mprotect(p, size, PROT_READ|PROT_WRITE|PROT_EXEC);
  if (res == -1) {
    log_debug(os)("os_linux.cpp: check_pax: mprotect failed (%s)" , os::strerror(errno));
    vm_exit_during_initialization(
      "Failed to mark memory page as executable - check if grsecurity/PaX is enabled");
  }

  ::munmap(p, size);
#endif
}

// this is called _before_ most of the global arguments have been parsed
void os::init(void) {
  char dummy;   // used to get a guess on initial stack address
  int sys_pg_size = checked_cast<int>(sysconf(_SC_PAGESIZE));
  if (sys_pg_size < 0) {
    fatal("os_linux.cpp: os::init: sysconf failed (%s)",
          os::strerror(errno));
  }
  size_t page_size = sys_pg_size;
  OSInfo::set_vm_page_size(page_size);
  OSInfo::set_vm_allocation_granularity(page_size);
  if (os::vm_page_size() == 0) {
    fatal("os_linux.cpp: os::init: OSInfo::set_vm_page_size failed");
  }
  _page_sizes.add(os::vm_page_size());

  Linux::initialize_system_info();

#ifdef __GLIBC__
  g_mallinfo = CAST_TO_FN_PTR(mallinfo_func_t, dlsym(RTLD_DEFAULT, "mallinfo"));
  g_mallinfo2 = CAST_TO_FN_PTR(mallinfo2_func_t, dlsym(RTLD_DEFAULT, "mallinfo2"));
  g_malloc_info = CAST_TO_FN_PTR(malloc_info_func_t, dlsym(RTLD_DEFAULT, "malloc_info"));
#endif // __GLIBC__

  os::Linux::CPUPerfTicks pticks;
  bool res = os::Linux::get_tick_information(&pticks, -1);

  if (res && pticks.has_steal_ticks) {
    has_initial_tick_info = true;
    initial_total_ticks = pticks.total;
    initial_steal_ticks = pticks.steal;
  }

  // _main_thread points to the thread that created/loaded the JVM.
  Linux::_main_thread = pthread_self();

  check_pax();

  // Check the availability of MADV_POPULATE_WRITE.
  FLAG_SET_DEFAULT(UseMadvPopulateWrite, (::madvise(nullptr, 0, MADV_POPULATE_WRITE) == 0));

  os::Posix::init();
}

// To install functions for atexit system call
extern "C" {
  static void perfMemory_exit_helper() {
    perfMemory_exit();
  }
}

void os::pd_init_container_support() {
  OSContainer::init();
}

void os::Linux::numa_init() {

  // Java can be invoked as
  // 1. Without numactl and heap will be allocated/configured on all nodes as
  //    per the system policy.
  // 2. With numactl --interleave:
  //      Use numa_get_interleave_mask(v2) API to get nodes bitmask. The same
  //      API for membind case bitmask is reset.
  //      Interleave is only hint and Kernel can fallback to other nodes if
  //      no memory is available on the target nodes.
  // 3. With numactl --membind:
  //      Use numa_get_membind(v2) API to get nodes bitmask. The same API for
  //      interleave case returns bitmask of all nodes.
  // numa_all_nodes_ptr holds bitmask of all nodes.
  // numa_get_interleave_mask(v2) and numa_get_membind(v2) APIs returns correct
  // bitmask when externally configured to run on all or fewer nodes.

  if (!Linux::libnuma_init()) {
    disable_numa("Failed to initialize libnuma", true);
  } else {
    Linux::set_configured_numa_policy(Linux::identify_numa_policy());
    if (Linux::numa_max_node() < 1) {
      disable_numa("Only a single NUMA node is available", false);
    } else if (Linux::is_bound_to_single_mem_node()) {
      disable_numa("The process is bound to a single NUMA node", true);
    } else if (Linux::mem_and_cpu_node_mismatch()) {
      disable_numa("The process memory and cpu node configuration does not match", true);
    } else {
      LogTarget(Info,os) log;
      LogStream ls(log);

      struct bitmask* bmp = Linux::_numa_membind_bitmask;
      const char* numa_mode = "membind";

      if (Linux::is_running_in_interleave_mode()) {
        bmp = Linux::_numa_interleave_bitmask;
        numa_mode = "interleave";
      }

      ls.print("UseNUMA is enabled and invoked in '%s' mode."
               " Heap will be configured using NUMA memory nodes:", numa_mode);

      for (int node = 0; node <= Linux::numa_max_node(); node++) {
        if (Linux::_numa_bitmask_isbitset(bmp, node)) {
          ls.print(" %d", node);
        }
      }
    }
  }

  // When NUMA requested, not-NUMA-aware allocations default to interleaving.
  if (UseNUMA && !UseNUMAInterleaving) {
    FLAG_SET_ERGO_IF_DEFAULT(UseNUMAInterleaving, true);
  }

  if (UseParallelGC && UseNUMA && UseLargePages && !can_commit_large_page_memory()) {
    // With static large pages we cannot uncommit a page, so there's no way
    // we can make the adaptive lgrp chunk resizing work. If the user specified both
    // UseNUMA and UseLargePages on the command line - warn and disable adaptive resizing.
    if (UseAdaptiveSizePolicy || UseAdaptiveNUMAChunkSizing) {
      warning("UseNUMA is not fully compatible with +UseLargePages, "
              "disabling adaptive resizing (-XX:-UseAdaptiveSizePolicy -XX:-UseAdaptiveNUMAChunkSizing)");
      UseAdaptiveSizePolicy = false;
      UseAdaptiveNUMAChunkSizing = false;
    }
  }
}

void os::Linux::disable_numa(const char* reason, bool warning) {
  if ((UseNUMA && FLAG_IS_CMDLINE(UseNUMA)) ||
      (UseNUMAInterleaving && FLAG_IS_CMDLINE(UseNUMAInterleaving))) {
    // Only issue a message if the user explicitly asked for NUMA support
    if (warning) {
      log_warning(os)("NUMA support disabled: %s", reason);
    } else {
      log_info(os)("NUMA support disabled: %s", reason);
    }
  }
  FLAG_SET_ERGO(UseNUMA, false);
  FLAG_SET_ERGO(UseNUMAInterleaving, false);
}

#if defined(IA32) && !defined(ZERO)
/*
 * Work-around (execute code at a high address) for broken NX emulation using CS limit,
 * Red Hat patch "Exec-Shield" (IA32 only).
 *
 * Map and execute at a high VA to prevent CS lazy updates race with SMP MM
 * invalidation.Further code generation by the JVM will no longer cause CS limit
 * updates.
 *
 * Affects IA32: RHEL 5 & 6, Ubuntu 10.04 (LTS), 10.10, 11.04, 11.10, 12.04.
 * @see JDK-8023956
 */
static void workaround_expand_exec_shield_cs_limit() {
  assert(os::Linux::initial_thread_stack_bottom() != nullptr, "sanity");
  size_t page_size = os::vm_page_size();

  /*
   * JDK-8197429
   *
   * Expand the stack mapping to the end of the initial stack before
   * attempting to install the codebuf.  This is needed because newer
   * Linux kernels impose a distance of a megabyte between stack
   * memory and other memory regions.  If we try to install the
   * codebuf before expanding the stack the installation will appear
   * to succeed but we'll get a segfault later if we expand the stack
   * in Java code.
   *
   */
  if (os::is_primordial_thread()) {
    address limit = os::Linux::initial_thread_stack_bottom();
    if (! DisablePrimordialThreadGuardPages) {
      limit += StackOverflow::stack_red_zone_size() +
               StackOverflow::stack_yellow_zone_size();
    }
    os::Linux::expand_stack_to(limit);
  }

  /*
   * Take the highest VA the OS will give us and exec
   *
   * Although using -(pagesz) as mmap hint works on newer kernel as you would
   * think, older variants affected by this work-around don't (search forward only).
   *
   * On the affected distributions, we understand the memory layout to be:
   *
   *   TASK_LIMIT= 3G, main stack base close to TASK_LIMT.
   *
   * A few pages south main stack will do it.
   *
   * If we are embedded in an app other than launcher (initial != main stack),
   * we don't have much control or understanding of the address space, just let it slide.
   */
  char* hint = (char*)(os::Linux::initial_thread_stack_bottom() -
                       (StackOverflow::stack_guard_zone_size() + page_size));
  char* codebuf = os::attempt_reserve_memory_at(hint, page_size, mtThread);

  if (codebuf == nullptr) {
    // JDK-8197429: There may be a stack gap of one megabyte between
    // the limit of the stack and the nearest memory region: this is a
    // Linux kernel workaround for CVE-2017-1000364.  If we failed to
    // map our codebuf, try again at an address one megabyte lower.
    hint -= 1 * M;
    codebuf = os::attempt_reserve_memory_at(hint, page_size, mtThread);
  }

  if ((codebuf == nullptr) || (!os::commit_memory(codebuf, page_size, true))) {
    return; // No matter, we tried, best effort.
  }

  log_info(os)("[CS limit NX emulation work-around, exec code at: %p]", codebuf);

  // Some code to exec: the 'ret' instruction
  codebuf[0] = 0xC3;

  // Call the code in the codebuf
  __asm__ volatile("call *%0" : : "r"(codebuf));

  // keep the page mapped so CS limit isn't reduced.
}
#endif // defined(IA32) && !defined(ZERO)

// this is called _after_ the global arguments have been parsed
jint os::init_2(void) {

  // This could be set after os::Posix::init() but all platforms
  // have to set it the same so we have to mirror Solaris.
  DEBUG_ONLY(os::set_mutex_init_done();)

  os::Posix::init_2();

  Linux::fast_thread_clock_init();

  if (PosixSignals::init() == JNI_ERR) {
    return JNI_ERR;
  }

  // Check and sets minimum stack sizes against command line options
  if (set_minimum_stack_sizes() == JNI_ERR) {
    return JNI_ERR;
  }

#if defined(IA32) && !defined(ZERO)
  // Need to ensure we've determined the process's initial stack to
  // perform the workaround
  Linux::capture_initial_stack(JavaThread::stack_size_at_create());
  workaround_expand_exec_shield_cs_limit();
#else
  suppress_primordial_thread_resolution = Arguments::created_by_java_launcher();
  if (!suppress_primordial_thread_resolution) {
    Linux::capture_initial_stack(JavaThread::stack_size_at_create());
  }
#endif

  Linux::libpthread_init();
  Linux::sched_getcpu_init();
  log_info(os)("HotSpot is running with %s, %s",
               Linux::libc_version(), Linux::libpthread_version());

#ifdef __GLIBC__
  // Check if we need to adjust the stack size for glibc guard pages.
  init_adjust_stacksize_for_guard_pages();
#endif

  if (UseNUMA || UseNUMAInterleaving) {
    Linux::numa_init();
  }

  if (MaxFDLimit) {
    // set the number of file descriptors to max. print out error
    // if getrlimit/setrlimit fails but continue regardless.
    struct rlimit nbr_files;
    int status = getrlimit(RLIMIT_NOFILE, &nbr_files);
    if (status != 0) {
      log_info(os)("os::init_2 getrlimit failed: %s", os::strerror(errno));
    } else {
      nbr_files.rlim_cur = nbr_files.rlim_max;
      status = setrlimit(RLIMIT_NOFILE, &nbr_files);
      if (status != 0) {
        log_info(os)("os::init_2 setrlimit failed: %s", os::strerror(errno));
      }
    }
  }

  // at-exit methods are called in the reverse order of their registration.
  // atexit functions are called on return from main or as a result of a
  // call to exit(3C). There can be only 32 of these functions registered
  // and atexit() does not set errno.

  if (PerfAllowAtExitRegistration) {
    // only register atexit functions if PerfAllowAtExitRegistration is set.
    // atexit functions can be delayed until process exit time, which
    // can be problematic for embedded VM situations. Embedded VMs should
    // call DestroyJavaVM() to assure that VM resources are released.

    // note: perfMemory_exit_helper atexit function may be removed in
    // the future if the appropriate cleanup code can be added to the
    // VM_Exit VMOperation's doit method.
    if (atexit(perfMemory_exit_helper) != 0) {
      warning("os::init_2 atexit(perfMemory_exit_helper) failed");
    }
  }

  // initialize thread priority policy
  prio_init();

  if (!FLAG_IS_DEFAULT(AllocateHeapAt)) {
    set_coredump_filter(DAX_SHARED_BIT);
  }

  if (DumpPrivateMappingsInCore) {
    set_coredump_filter(FILE_BACKED_PVT_BIT);
  }

  if (DumpSharedMappingsInCore) {
    set_coredump_filter(FILE_BACKED_SHARED_BIT);
  }

  if (DumpPerfMapAtExit && FLAG_IS_DEFAULT(UseCodeCacheFlushing)) {
    // Disable code cache flushing to ensure the map file written at
    // exit contains all nmethods generated during execution.
    FLAG_SET_DEFAULT(UseCodeCacheFlushing, false);
  }

  // Override the timer slack value if needed. The adjustment for the main
  // thread will establish the setting for child threads, which would be
  // most threads in JDK/JVM.
  if (TimerSlack >= 0) {
    if (prctl(PR_SET_TIMERSLACK, TimerSlack) < 0) {
      vm_exit_during_initialization("Setting timer slack failed: %s", os::strerror(errno));
    }
  }

  return JNI_OK;
}

// older glibc versions don't have this macro (which expands to
// an optimized bit-counting function) so we have to roll our own
#ifndef CPU_COUNT

static int _cpu_count(const cpu_set_t* cpus) {
  int count = 0;
  // only look up to the number of configured processors
  for (int i = 0; i < os::processor_count(); i++) {
    if (CPU_ISSET(i, cpus)) {
      count++;
    }
  }
  return count;
}

#define CPU_COUNT(cpus) _cpu_count(cpus)

#endif // CPU_COUNT

// Get the current number of available processors for this process.
// This value can change at any time during a process's lifetime.
// sched_getaffinity gives an accurate answer as it accounts for cpusets.
// If it appears there may be more than 1024 processors then we do a
// dynamic check - see 6515172 for details.
// If anything goes wrong we fallback to returning the number of online
// processors - which can be greater than the number available to the process.
static int get_active_processor_count() {
  // Note: keep this function, with its CPU_xx macros, *outside* the os namespace (see JDK-8289477).
  cpu_set_t cpus;  // can represent at most 1024 (CPU_SETSIZE) processors
  cpu_set_t* cpus_p = &cpus;
  size_t cpus_size = sizeof(cpu_set_t);

  int configured_cpus = os::processor_count();  // upper bound on available cpus
  int cpu_count = 0;

// old build platforms may not support dynamic cpu sets
#ifdef CPU_ALLOC

  // To enable easy testing of the dynamic path on different platforms we
  // introduce a diagnostic flag: UseCpuAllocPath
  if (configured_cpus >= CPU_SETSIZE || UseCpuAllocPath) {
    // kernel may use a mask bigger than cpu_set_t
    log_trace(os)("active_processor_count: using dynamic path %s"
                  "- configured processors: %d",
                  UseCpuAllocPath ? "(forced) " : "",
                  configured_cpus);
    cpus_p = CPU_ALLOC(configured_cpus);
    if (cpus_p != nullptr) {
      cpus_size = CPU_ALLOC_SIZE(configured_cpus);
      // zero it just to be safe
      CPU_ZERO_S(cpus_size, cpus_p);
    }
    else {
       // failed to allocate so fallback to online cpus
       int online_cpus = checked_cast<int>(::sysconf(_SC_NPROCESSORS_ONLN));
       log_trace(os)("active_processor_count: "
                     "CPU_ALLOC failed (%s) - using "
                     "online processor count: %d",
                     os::strerror(errno), online_cpus);
       return online_cpus;
    }
  }
  else {
    log_trace(os)("active_processor_count: using static path - configured processors: %d",
                  configured_cpus);
  }
#else // CPU_ALLOC
// these stubs won't be executed
#define CPU_COUNT_S(size, cpus) -1
#define CPU_FREE(cpus)

  log_trace(os)("active_processor_count: only static path available - configured processors: %d",
                configured_cpus);
#endif // CPU_ALLOC

  // pid 0 means the current thread - which we have to assume represents the process
  if (sched_getaffinity(0, cpus_size, cpus_p) == 0) {
    if (cpus_p != &cpus) { // can only be true when CPU_ALLOC used
      cpu_count = CPU_COUNT_S(cpus_size, cpus_p);
    }
    else {
      cpu_count = CPU_COUNT(cpus_p);
    }
    log_trace(os)("active_processor_count: sched_getaffinity processor count: %d", cpu_count);
  }
  else {
    cpu_count = checked_cast<int>(::sysconf(_SC_NPROCESSORS_ONLN));
    warning("sched_getaffinity failed (%s)- using online processor count (%d) "
            "which may exceed available processors", os::strerror(errno), cpu_count);
  }

  if (cpus_p != &cpus) { // can only be true when CPU_ALLOC used
    CPU_FREE(cpus_p);
  }

  assert(cpu_count > 0 && cpu_count <= os::processor_count(), "sanity check");
  return cpu_count;
}

int os::Linux::active_processor_count() {
  return get_active_processor_count();
}

// Determine the active processor count from one of
// three different sources:
//
// 1. User option -XX:ActiveProcessorCount
// 2. kernel os calls (sched_getaffinity or sysconf(_SC_NPROCESSORS_ONLN)
// 3. extracted from cgroup cpu subsystem (shares and quotas)
//
// Option 1, if specified, will always override.
// If the cgroup subsystem is active and configured, we
// will return the min of the cgroup and option 2 results.
// This is required since tools, such as numactl, that
// alter cpu affinity do not update cgroup subsystem
// cpuset configuration files.
int os::active_processor_count() {
  // User has overridden the number of active processors
  if (ActiveProcessorCount > 0) {
    log_trace(os)("active_processor_count: "
                  "active processor count set by user : %d",
                  ActiveProcessorCount);
    return ActiveProcessorCount;
  }

  int active_cpus;
  if (OSContainer::is_containerized()) {
    active_cpus = OSContainer::active_processor_count();
    log_trace(os)("active_processor_count: determined by OSContainer: %d",
                   active_cpus);
  } else {
    active_cpus = os::Linux::active_processor_count();
  }

  return active_cpus;
}

static bool should_warn_invalid_processor_id() {
  if (os::processor_count() == 1) {
    // Don't warn if we only have one processor
    return false;
  }

  static volatile int warn_once = 1;

  if (AtomicAccess::load(&warn_once) == 0 ||
      AtomicAccess::xchg(&warn_once, 0) == 0) {
    // Don't warn more than once
    return false;
  }

  return true;
}

uint os::processor_id() {
  const int id = Linux::sched_getcpu();

  if (id < processor_count()) {
    return (uint)id;
  }

  // Some environments (e.g. openvz containers and the rr debugger) incorrectly
  // report a processor id that is higher than the number of processors available.
  // This is problematic, for example, when implementing CPU-local data structures,
  // where the processor id is used to index into an array of length processor_count().
  // If this happens we return 0 here. This is is safe since we always have at least
  // one processor, but it's not optimal for performance if we're actually executing
  // in an environment with more than one processor.
  if (should_warn_invalid_processor_id()) {
    log_warning(os)("Invalid processor id reported by the operating system "
                    "(got processor id %d, valid processor id range is 0-%d)",
                    id, processor_count() - 1);
    log_warning(os)("Falling back to assuming processor id is 0. "
                    "This could have a negative impact on performance.");
  }

  return 0;
}

void os::set_native_thread_name(const char *name) {
  char buf[16]; // according to glibc manpage, 16 chars incl. '/0'
  // We may need to truncate the thread name. Since a common pattern
  // for thread names is to be both longer than 15 chars and have a
  // trailing number ("DispatcherWorkerThread21", "C2 CompilerThread#54" etc),
  // we preserve the end of the thread name by truncating the middle
  // (e.g. "Dispatc..read21").
  const size_t len = strlen(name);
  if (len < sizeof(buf)) {
    strcpy(buf, name);
  } else {
    (void) os::snprintf(buf, sizeof(buf), "%.7s..%.6s", name, name + len - 6);
  }
  // Note: we use the system call here instead of calling pthread_setname_np
  // since this is the only way to make ASAN aware of our thread names. Even
  // though ASAN intercepts both prctl and pthread_setname_np, it only processes
  // the thread name given to the former.
  int rc = prctl(PR_SET_NAME, buf);
  assert(rc == 0, "prctl(PR_SET_NAME) failed");
}

////////////////////////////////////////////////////////////////////////////////
// debug support

bool os::find(address addr, outputStream* st) {
  Dl_info dlinfo;
  memset(&dlinfo, 0, sizeof(dlinfo));
  if (dladdr(addr, &dlinfo) != 0) {
    st->print(PTR_FORMAT ": ", p2i(addr));
    if (dlinfo.dli_sname != nullptr && dlinfo.dli_saddr != nullptr) {
      st->print("%s+" PTR_FORMAT, dlinfo.dli_sname,
                p2i(addr) - p2i(dlinfo.dli_saddr));
    } else if (dlinfo.dli_fbase != nullptr) {
      st->print("<offset " PTR_FORMAT ">", p2i(addr) - p2i(dlinfo.dli_fbase));
    } else {
      st->print("<absolute address>");
    }
    if (dlinfo.dli_fname != nullptr) {
      st->print(" in %s", dlinfo.dli_fname);
    }
    if (dlinfo.dli_fbase != nullptr) {
      st->print(" at " PTR_FORMAT, p2i(dlinfo.dli_fbase));
    }
    st->cr();

    if (Verbose) {
      // decode some bytes around the PC
      address begin = clamp_address_in_page(addr-40, addr, os::vm_page_size());
      address end   = clamp_address_in_page(addr+40, addr, os::vm_page_size());
      address       lowest = (address) dlinfo.dli_sname;
      if (!lowest)  lowest = (address) dlinfo.dli_fbase;
      if (begin < lowest)  begin = lowest;
      Dl_info dlinfo2;
      if (dladdr(end, &dlinfo2) != 0 && dlinfo2.dli_saddr != dlinfo.dli_saddr
          && end > dlinfo2.dli_saddr && dlinfo2.dli_saddr > begin) {
        end = (address) dlinfo2.dli_saddr;
      }
      Disassembler::decode(begin, end, st);
    }
    return true;
  }
  return false;
}

////////////////////////////////////////////////////////////////////////////////
// misc

// This does not do anything on Linux. This is basically a hook for being
// able to use structured exception handling (thread-local exception filters)
// on, e.g., Win32.
void
os::os_exception_wrapper(java_call_t f, JavaValue* value, const methodHandle& method,
                         JavaCallArguments* args, JavaThread* thread) {
  f(value, method, args, thread);
}

// This code originates from JDK's sysOpen and open64_w
// from src/solaris/hpi/src/system_md.c

int os::open(const char *path, int oflag, int mode) {
  if (strlen(path) > MAX_PATH - 1) {
    errno = ENAMETOOLONG;
    return -1;
  }

  // All file descriptors that are opened in the Java process and not
  // specifically destined for a subprocess should have the close-on-exec
  // flag set.  If we don't set it, then careless 3rd party native code
  // might fork and exec without closing all appropriate file descriptors,
  // and this in turn might:
  //
  // - cause end-of-file to fail to be detected on some file
  //   descriptors, resulting in mysterious hangs, or
  //
  // - might cause an fopen in the subprocess to fail on a system
  //   suffering from bug 1085341.
  //
  // (Yes, the default setting of the close-on-exec flag is a Unix
  // design flaw)
  //
  // See:
  // 1085341: 32-bit stdio routines should support file descriptors >255
  // 4843136: (process) pipe file descriptor from Runtime.exec not being closed
  // 6339493: (process) Runtime.exec does not close all file descriptors on Solaris 9
  //
  // Modern Linux kernels (after 2.6.23 2007) support O_CLOEXEC with open().
  // O_CLOEXEC is preferable to using FD_CLOEXEC on an open file descriptor
  // because it saves a system call and removes a small window where the flag
  // is unset.  On ancient Linux kernels the O_CLOEXEC flag will be ignored
  // and we fall back to using FD_CLOEXEC (see below).
#ifdef O_CLOEXEC
  oflag |= O_CLOEXEC;
#endif

  int fd = ::open(path, oflag, mode);
  if (fd == -1) return -1;

  //If the open succeeded, the file might still be a directory
  {
    struct stat buf;
    int ret = ::fstat(fd, &buf);
    int st_mode = buf.st_mode;

    if (ret != -1) {
      if ((st_mode & S_IFMT) == S_IFDIR) {
        errno = EISDIR;
        ::close(fd);
        return -1;
      }
    } else {
      ::close(fd);
      return -1;
    }
  }

#ifdef FD_CLOEXEC
  // Validate that the use of the O_CLOEXEC flag on open above worked.
  // With recent kernels, we will perform this check exactly once.
  static sig_atomic_t O_CLOEXEC_is_known_to_work = 0;
  if (!O_CLOEXEC_is_known_to_work) {
    int flags = ::fcntl(fd, F_GETFD);
    if (flags != -1) {
      if ((flags & FD_CLOEXEC) != 0)
        O_CLOEXEC_is_known_to_work = 1;
      else
        ::fcntl(fd, F_SETFD, flags | FD_CLOEXEC);
    }
  }
#endif

  return fd;
}

static jlong slow_thread_cpu_time(Thread *thread, bool user_sys_cpu_time);

static jlong fast_cpu_time(Thread *thread) {
    clockid_t clockid;
    int rc = os::Linux::pthread_getcpuclockid(thread->osthread()->pthread_id(),
                                              &clockid);
    if (rc == 0) {
      return os::Linux::fast_thread_cpu_time(clockid);
    } else {
      // It's possible to encounter a terminated native thread that failed
      // to detach itself from the VM - which should result in ESRCH.
      assert_status(rc == ESRCH, rc, "pthread_getcpuclockid failed");
      return -1;
    }
}

// current_thread_cpu_time(bool) and thread_cpu_time(Thread*, bool)
// are used by JVM M&M and JVMTI to get user+sys or user CPU time
// of a thread.
//
// current_thread_cpu_time() and thread_cpu_time(Thread*) returns
// the fast estimate available on the platform.

jlong os::current_thread_cpu_time() {
  if (os::Linux::supports_fast_thread_cpu_time()) {
    return os::Linux::fast_thread_cpu_time(CLOCK_THREAD_CPUTIME_ID);
  } else {
    // return user + sys since the cost is the same
    return slow_thread_cpu_time(Thread::current(), true /* user + sys */);
  }
}

jlong os::thread_cpu_time(Thread* thread) {
  // consistent with what current_thread_cpu_time() returns
  if (os::Linux::supports_fast_thread_cpu_time()) {
    return fast_cpu_time(thread);
  } else {
    return slow_thread_cpu_time(thread, true /* user + sys */);
  }
}

jlong os::current_thread_cpu_time(bool user_sys_cpu_time) {
  if (user_sys_cpu_time && os::Linux::supports_fast_thread_cpu_time()) {
    return os::Linux::fast_thread_cpu_time(CLOCK_THREAD_CPUTIME_ID);
  } else {
    return slow_thread_cpu_time(Thread::current(), user_sys_cpu_time);
  }
}

jlong os::thread_cpu_time(Thread *thread, bool user_sys_cpu_time) {
  if (user_sys_cpu_time && os::Linux::supports_fast_thread_cpu_time()) {
    return fast_cpu_time(thread);
  } else {
    return slow_thread_cpu_time(thread, user_sys_cpu_time);
  }
}

//  -1 on error.
static jlong slow_thread_cpu_time(Thread *thread, bool user_sys_cpu_time) {
  pid_t  tid = thread->osthread()->thread_id();
  char *s;
  char stat[2048];
  size_t statlen;
  char proc_name[64];
  int count;
  long sys_time, user_time;
  char cdummy;
  int idummy;
  long ldummy;
  FILE *fp;

  os::snprintf_checked(proc_name, 64, "/proc/self/task/%d/stat", tid);
  fp = os::fopen(proc_name, "r");
  if (fp == nullptr) return -1;
  statlen = fread(stat, 1, 2047, fp);
  stat[statlen] = '\0';
  fclose(fp);

  // Skip pid and the command string. Note that we could be dealing with
  // weird command names, e.g. user could decide to rename java launcher
  // to "java 1.4.2 :)", then the stat file would look like
  //                1234 (java 1.4.2 :)) R ... ...
  // We don't really need to know the command string, just find the last
  // occurrence of ")" and then start parsing from there. See bug 4726580.
  s = strrchr(stat, ')');
  if (s == nullptr) return -1;

  // Skip blank chars
  do { s++; } while (s && isspace((unsigned char) *s));

  count = sscanf(s,"%c %d %d %d %d %d %lu %lu %lu %lu %lu %lu %lu",
                 &cdummy, &idummy, &idummy, &idummy, &idummy, &idummy,
                 &ldummy, &ldummy, &ldummy, &ldummy, &ldummy,
                 &user_time, &sys_time);
  if (count != 13) return -1;
  if (user_sys_cpu_time) {
    return ((jlong)sys_time + (jlong)user_time) * (1000000000 / os::Posix::clock_tics_per_second());
  } else {
    return (jlong)user_time * (1000000000 / os::Posix::clock_tics_per_second());
  }
}

void os::current_thread_cpu_time_info(jvmtiTimerInfo *info_ptr) {
  info_ptr->max_value = all_bits_jlong;    // will not wrap in less than 64 bits
  info_ptr->may_skip_backward = false;     // elapsed time not wall time
  info_ptr->may_skip_forward = false;      // elapsed time not wall time
  info_ptr->kind = JVMTI_TIMER_TOTAL_CPU;  // user+system time is returned
}

void os::thread_cpu_time_info(jvmtiTimerInfo *info_ptr) {
  info_ptr->max_value = all_bits_jlong;    // will not wrap in less than 64 bits
  info_ptr->may_skip_backward = false;     // elapsed time not wall time
  info_ptr->may_skip_forward = false;      // elapsed time not wall time
  info_ptr->kind = JVMTI_TIMER_TOTAL_CPU;  // user+system time is returned
}

bool os::is_thread_cpu_time_supported() {
  return true;
}

// System loadavg support.  Returns -1 if load average cannot be obtained.
// Linux doesn't yet have a (official) notion of processor sets,
// so just return the system wide load average.
int os::loadavg(double loadavg[], int nelem) {
  return ::getloadavg(loadavg, nelem);
}

// Get the default path to the core file
// Returns the length of the string
int os::get_core_path(char* buffer, size_t bufferSize) {
  /*
   * Max length of /proc/sys/kernel/core_pattern is 128 characters.
   * See https://www.kernel.org/doc/Documentation/sysctl/kernel.txt
   */
  const int core_pattern_len = 129;
  char core_pattern[core_pattern_len] = {0};

  int core_pattern_file = ::open("/proc/sys/kernel/core_pattern", O_RDONLY);
  if (core_pattern_file == -1) {
    return -1;
  }

  ssize_t ret = ::read(core_pattern_file, core_pattern, core_pattern_len);
  ::close(core_pattern_file);
  if (ret <= 0 || ret >= core_pattern_len || core_pattern[0] == '\n') {
    return -1;
  }
  if (core_pattern[ret-1] == '\n') {
    core_pattern[ret-1] = '\0';
  } else {
    core_pattern[ret] = '\0';
  }

  // Replace the %p in the core pattern with the process id. NOTE: we do this
  // only if the pattern doesn't start with "|", and we support only one %p in
  // the pattern.
  char *pid_pos = strstr(core_pattern, "%p");
  const char* tail = (pid_pos != nullptr) ? (pid_pos + 2) : "";  // skip over the "%p"
  int written;

  if (core_pattern[0] == '/') {
    if (pid_pos != nullptr) {
      *pid_pos = '\0';
      written = jio_snprintf(buffer, bufferSize, "%s%d%s", core_pattern,
                             current_process_id(), tail);
    } else {
      written = jio_snprintf(buffer, bufferSize, "%s", core_pattern);
    }
  } else {
    char cwd[PATH_MAX];

    const char* p = get_current_directory(cwd, PATH_MAX);
    if (p == nullptr) {
      return -1;
    }

    if (core_pattern[0] == '|') {
      written = jio_snprintf(buffer, bufferSize,
                             "\"%s\" (or dumping to %s/core.%d)",
                             &core_pattern[1], p, current_process_id());
    } else if (pid_pos != nullptr) {
      *pid_pos = '\0';
      written = jio_snprintf(buffer, bufferSize, "%s/%s%d%s", p, core_pattern,
                             current_process_id(), tail);
    } else {
      written = jio_snprintf(buffer, bufferSize, "%s/%s", p, core_pattern);
    }
  }

  if (written < 0) {
    return -1;
  }

  if (((size_t)written < bufferSize) && (pid_pos == nullptr) && (core_pattern[0] != '|')) {
    int core_uses_pid_file = ::open("/proc/sys/kernel/core_uses_pid", O_RDONLY);

    if (core_uses_pid_file != -1) {
      char core_uses_pid = 0;
      ssize_t ret = ::read(core_uses_pid_file, &core_uses_pid, 1);
      ::close(core_uses_pid_file);

      if (core_uses_pid == '1') {
        jio_snprintf(buffer + written, bufferSize - written,
                                          ".%d", current_process_id());
      }
    }
  }

  return checked_cast<int>(strlen(buffer));
}

bool os::start_debugging(char *buf, int buflen) {
  int len = (int)strlen(buf);
  char *p = &buf[len];

  jio_snprintf(p, buflen-len,
               "\n\n"
               "Do you want to debug the problem?\n\n"
               "To debug, run 'gdb /proc/%d/exe %d'; then switch to thread %zu (" INTPTR_FORMAT ")\n"
               "Enter 'yes' to launch gdb automatically (PATH must include gdb)\n"
               "Otherwise, press RETURN to abort...",
               os::current_process_id(), os::current_process_id(),
               os::current_thread_id(), os::current_thread_id());

  bool yes = os::message_box("Unexpected Error", buf);

  if (yes) {
    // yes, user asked VM to launch debugger
    jio_snprintf(buf, sizeof(char)*buflen, "gdb /proc/%d/exe %d",
                 os::current_process_id(), os::current_process_id());

    os::fork_and_exec(buf);
    yes = false;
  }
  return yes;
}


// Java/Compiler thread:
//
//   Low memory addresses
// P0 +------------------------+
//    |                        |\  Java thread created by VM does not have glibc
//    |    glibc guard page    | - guard page, attached Java thread usually has
//    |                        |/  1 glibc guard page.
// P1 +------------------------+ Thread::stack_base() - Thread::stack_size()
//    |                        |\
//    |  HotSpot Guard Pages   | - red, yellow and reserved pages
//    |                        |/
//    +------------------------+ StackOverflow::stack_reserved_zone_base()
//    |                        |\
//    |      Normal Stack      | -
//    |                        |/
// P2 +------------------------+ Thread::stack_base()
//
// Non-Java thread:
//
//   Low memory addresses
// P0 +------------------------+
//    |                        |\
//    |  glibc guard page      | - usually 1 page
//    |                        |/
// P1 +------------------------+ Thread::stack_base() - Thread::stack_size()
//    |                        |\
//    |      Normal Stack      | -
//    |                        |/
// P2 +------------------------+ Thread::stack_base()
//
// ** P1 (aka bottom) and size are the address and stack size
//    returned from pthread_attr_getstack().
// ** P2 (aka stack top or base) = P1 + size
// ** If adjustStackSizeForGuardPages() is true the guard pages have been taken
//    out of the stack size given in pthread_attr. We work around this for
//    threads created by the VM. We adjust bottom to be P1 and size accordingly.
//
#ifndef ZERO
void os::current_stack_base_and_size(address* base, size_t* size) {
  address bottom;
  if (os::is_primordial_thread()) {
    // primordial thread needs special handling because pthread_getattr_np()
    // may return bogus value.
    bottom = os::Linux::initial_thread_stack_bottom();
    *size = os::Linux::initial_thread_stack_size();
    *base = bottom + *size;
  } else {
    pthread_attr_t attr;

    int rslt = pthread_getattr_np(pthread_self(), &attr);

    // JVM needs to know exact stack location, abort if it fails
    if (rslt != 0) {
      if (rslt == ENOMEM) {
        vm_exit_out_of_memory(0, OOM_MMAP_ERROR, "pthread_getattr_np");
      } else {
        fatal("pthread_getattr_np failed with error = %d", rslt);
      }
    }

    if (pthread_attr_getstack(&attr, (void **)&bottom, size) != 0) {
      fatal("Cannot locate current stack attributes!");
    }

    *base = bottom + *size;

    if (os::Linux::adjustStackSizeForGuardPages()) {
      size_t guard_size = 0;
      rslt = pthread_attr_getguardsize(&attr, &guard_size);
      if (rslt != 0) {
        fatal("pthread_attr_getguardsize failed with error = %d", rslt);
      }
      bottom += guard_size;
      *size  -= guard_size;
    }

    pthread_attr_destroy(&attr);
  }
  assert(os::current_stack_pointer() >= bottom &&
         os::current_stack_pointer() < *base, "just checking");
}

#endif

static inline struct timespec get_mtime(const char* filename) {
  struct stat st;
  int ret = os::stat(filename, &st);
  assert(ret == 0, "failed to stat() file '%s': %s", filename, os::strerror(errno));
  return st.st_mtim;
}

int os::compare_file_modified_times(const char* file1, const char* file2) {
  struct timespec filetime1 = get_mtime(file1);
  struct timespec filetime2 = get_mtime(file2);
  int diff = primitive_compare(filetime1.tv_sec, filetime2.tv_sec);
  if (diff == 0) {
    diff = primitive_compare(filetime1.tv_nsec, filetime2.tv_nsec);
  }
  return diff;
}

bool os::supports_map_sync() {
  return true;
}

void os::print_memory_mappings(char* addr, size_t bytes, outputStream* st) {
  // Note: all ranges are "[..)"
  unsigned long long start = (unsigned long long)addr;
  unsigned long long end = start + bytes;
  FILE* f = os::fopen("/proc/self/maps", "r");
  int num_found = 0;
  if (f != nullptr) {
    st->print_cr("Range [%llx-%llx) contains: ", start, end);
    char line[512];
    while(fgets(line, sizeof(line), f) == line) {
      unsigned long long segment_start = 0;
      unsigned long long segment_end = 0;
      if (::sscanf(line, "%llx-%llx", &segment_start, &segment_end) == 2) {
        // Lets print out every range which touches ours.
        if (segment_start < end && segment_end > start) {
          num_found ++;
          st->print("%s", line); // line includes \n
        }
      }
    }
    ::fclose(f);
    if (num_found == 0) {
      st->print_cr("nothing.");
    }
  }
}

#ifdef __GLIBC__
void os::Linux::get_mallinfo(glibc_mallinfo* out, bool* might_have_wrapped) {
  if (g_mallinfo2) {
    new_mallinfo mi = g_mallinfo2();
    out->arena = mi.arena;
    out->ordblks = mi.ordblks;
    out->smblks = mi.smblks;
    out->hblks = mi.hblks;
    out->hblkhd = mi.hblkhd;
    out->usmblks = mi.usmblks;
    out->fsmblks = mi.fsmblks;
    out->uordblks = mi.uordblks;
    out->fordblks = mi.fordblks;
    out->keepcost =  mi.keepcost;
    *might_have_wrapped = false;
  } else if (g_mallinfo) {
    old_mallinfo mi = g_mallinfo();
    // glibc reports unsigned 32-bit sizes in int form. First make unsigned, then extend.
    out->arena = (size_t)(unsigned)mi.arena;
    out->ordblks = (size_t)(unsigned)mi.ordblks;
    out->smblks = (size_t)(unsigned)mi.smblks;
    out->hblks = (size_t)(unsigned)mi.hblks;
    out->hblkhd = (size_t)(unsigned)mi.hblkhd;
    out->usmblks = (size_t)(unsigned)mi.usmblks;
    out->fsmblks = (size_t)(unsigned)mi.fsmblks;
    out->uordblks = (size_t)(unsigned)mi.uordblks;
    out->fordblks = (size_t)(unsigned)mi.fordblks;
    out->keepcost = (size_t)(unsigned)mi.keepcost;
    *might_have_wrapped = NOT_LP64(false) LP64_ONLY(true);
  } else {
    // We should have either mallinfo or mallinfo2
    ShouldNotReachHere();
  }
}

int os::Linux::malloc_info(FILE* stream) {
  if (g_malloc_info == nullptr) {
    return -2;
  }
  return g_malloc_info(0, stream);
}
#endif // __GLIBC__

bool os::trim_native_heap(os::size_change_t* rss_change) {
#ifdef __GLIBC__
  os::Linux::meminfo_t info1;
  os::Linux::meminfo_t info2;

  bool have_info1 = rss_change != nullptr &&
                    os::Linux::query_process_memory_info(&info1);
  ::malloc_trim(0);
  bool have_info2 = rss_change != nullptr && have_info1 &&
                    os::Linux::query_process_memory_info(&info2);
  ssize_t delta = (ssize_t) -1;
  if (rss_change != nullptr) {
    if (have_info1 && have_info2 &&
        info1.vmrss != -1 && info2.vmrss != -1 &&
        info1.vmswap != -1 && info2.vmswap != -1) {
      // Note: query_process_memory_info returns values in K
      rss_change->before = (info1.vmrss + info1.vmswap) * K;
      rss_change->after = (info2.vmrss + info2.vmswap) * K;
    } else {
      rss_change->after = rss_change->before = SIZE_MAX;
    }
  }

  return true;
#else
  return false; // musl
#endif
}

bool os::pd_dll_unload(void* libhandle, char* ebuf, int ebuflen) {

  if (ebuf && ebuflen > 0) {
    ebuf[0] = '\0';
    ebuf[ebuflen - 1] = '\0';
  }

  bool res = (0 == ::dlclose(libhandle));
  if (!res) {
    // error analysis when dlopen fails
    const char* error_report = ::dlerror();
    if (error_report == nullptr) {
      error_report = "dlerror returned no error description";
    }
    if (ebuf != nullptr && ebuflen > 0) {
      os::snprintf_checked(ebuf, ebuflen - 1, "%s", error_report);
    }
  }

  return res;
} // end: os::pd_dll_unload()<|MERGE_RESOLUTION|>--- conflicted
+++ resolved
@@ -213,33 +213,19 @@
 
 // utility functions
 
-bool os::available_memory(size_t& value) {
+bool os::available_memory(physical_memory_size_type& value) {
   julong avail_mem = 0;
   if (OSContainer::is_containerized() && OSContainer::available_memory_in_container(avail_mem)) {
     log_trace(os)("available container memory: " JULONG_FORMAT, avail_mem);
-    value = static_cast<size_t>(avail_mem);
-    return true;
-  }
-
-<<<<<<< HEAD
-  return Linux::available_memory(value);
-}
-
-bool os::Linux::available_memory(size_t& value) {
-  julong avail_mem = static_cast<julong>(-1L);
-=======
-bool os::available_memory(physical_memory_size_type& value) {
-  return Linux::available_memory(value);
-}
-
-bool os::Linux::available_memory(physical_memory_size_type& value) {
-  julong avail_mem = available_memory_in_container();
-  if (avail_mem != static_cast<julong>(-1L)) {
-    log_trace(os)("available container memory: " JULONG_FORMAT, avail_mem);
     value = static_cast<physical_memory_size_type>(avail_mem);
     return true;
   }
->>>>>>> 2746c1a5
+
+  return Linux::available_memory(value);
+}
+
+bool os::Linux::available_memory(physical_memory_size_type& value) {
+  julong avail_mem = static_cast<julong>(-1L);
 
   FILE *fp = os::fopen("/proc/meminfo", "r");
   if (fp != nullptr) {
@@ -264,33 +250,20 @@
   return true;
 }
 
-<<<<<<< HEAD
-bool os::free_memory(size_t& value) {
+bool os::free_memory(physical_memory_size_type& value) {
   julong free_mem = 0;
   if (OSContainer::is_containerized() && OSContainer::available_memory_in_container(free_mem)) {
     log_trace(os)("free container memory: " JULONG_FORMAT, free_mem);
-    value = static_cast<size_t>(free_mem);
+    value = static_cast<physical_memory_size_type>(free_mem);
     return true;
   }
 
-=======
-bool os::free_memory(physical_memory_size_type& value) {
->>>>>>> 2746c1a5
   return Linux::free_memory(value);
 }
 
 bool os::Linux::free_memory(physical_memory_size_type& value) {
   // values in struct sysinfo are "unsigned long"
   struct sysinfo si;
-<<<<<<< HEAD
-=======
-  julong free_mem = available_memory_in_container();
-  if (free_mem != static_cast<julong>(-1L)) {
-    log_trace(os)("free container memory: " JULONG_FORMAT, free_mem);
-    value = static_cast<physical_memory_size_type>(free_mem);
-    return true;
-  }
->>>>>>> 2746c1a5
 
   int ret = sysinfo(&si);
   if (ret != 0) {
