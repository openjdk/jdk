/*
 * Copyright (c) 1999, 2025, Oracle and/or its affiliates. All rights reserved.
 * Copyright (c) 2015, 2024 SAP SE. All rights reserved.
 * DO NOT ALTER OR REMOVE COPYRIGHT NOTICES OR THIS FILE HEADER.
 *
 * This code is free software; you can redistribute it and/or modify it
 * under the terms of the GNU General Public License version 2 only, as
 * published by the Free Software Foundation.
 *
 * This code is distributed in the hope that it will be useful, but WITHOUT
 * ANY WARRANTY; without even the implied warranty of MERCHANTABILITY or
 * FITNESS FOR A PARTICULAR PURPOSE.  See the GNU General Public License
 * version 2 for more details (a copy is included in the LICENSE file that
 * accompanied this code).
 *
 * You should have received a copy of the GNU General Public License version
 * 2 along with this work; if not, write to the Free Software Foundation,
 * Inc., 51 Franklin St, Fifth Floor, Boston, MA 02110-1301 USA.
 *
 * Please contact Oracle, 500 Oracle Parkway, Redwood Shores, CA 94065 USA
 * or visit www.oracle.com if you need additional information or have any
 * questions.
 *
 */

#include "classfile/vmSymbols.hpp"
#include "code/vtableStubs.hpp"
#include "compiler/compileBroker.hpp"
#include "compiler/disassembler.hpp"
#include "hugepages.hpp"
#include "interpreter/interpreter.hpp"
#include "jvm.h"
#include "jvmtifiles/jvmti.h"
#include "logging/log.hpp"
#include "logging/logStream.hpp"
#include "memory/allocation.inline.hpp"
#include "nmt/memTracker.hpp"
#include "oops/oop.inline.hpp"
#include "os_linux.inline.hpp"
#include "os_posix.inline.hpp"
#include "osContainer_linux.hpp"
#include "prims/jniFastGetField.hpp"
#include "prims/jvm_misc.hpp"
#include "runtime/arguments.hpp"
#include "runtime/atomicAccess.hpp"
#include "runtime/globals.hpp"
#include "runtime/globals_extension.hpp"
#include "runtime/init.hpp"
#include "runtime/interfaceSupport.inline.hpp"
#include "runtime/java.hpp"
#include "runtime/javaCalls.hpp"
#include "runtime/javaThread.hpp"
#include "runtime/mutexLocker.hpp"
#include "runtime/objectMonitor.hpp"
#include "runtime/osInfo.hpp"
#include "runtime/osThread.hpp"
#include "runtime/perfMemory.hpp"
#include "runtime/sharedRuntime.hpp"
#include "runtime/stubRoutines.hpp"
#include "runtime/threads.hpp"
#include "runtime/threadSMR.hpp"
#include "runtime/timer.hpp"
#include "runtime/vm_version.hpp"
#include "semaphore_posix.hpp"
#include "services/runtimeService.hpp"
#include "signals_posix.hpp"
#include "utilities/align.hpp"
#include "utilities/checkedCast.hpp"
#include "utilities/debug.hpp"
#include "utilities/decoder.hpp"
#include "utilities/defaultStream.hpp"
#include "utilities/elfFile.hpp"
#include "utilities/events.hpp"
#include "utilities/globalDefinitions.hpp"
#include "utilities/growableArray.hpp"
#include "utilities/macros.hpp"
#include "utilities/powerOfTwo.hpp"
#include "utilities/vmError.hpp"
#if INCLUDE_JFR
#include "jfr/jfrEvents.hpp"
#include "jfr/support/jfrNativeLibraryLoadEvent.hpp"
#endif

# include <ctype.h>
# include <dlfcn.h>
# include <endian.h>
# include <errno.h>
# include <fcntl.h>
# include <fenv.h>
# include <inttypes.h>
# include <link.h>
# include <linux/elf-em.h>
# include <poll.h>
# include <pthread.h>
# include <pwd.h>
# include <signal.h>
# include <stdint.h>
# include <stdio.h>
# include <stdlib.h>
# include <string.h>
# include <sys/ioctl.h>
# include <sys/ipc.h>
# include <sys/mman.h>
# include <sys/prctl.h>
# include <sys/resource.h>
# include <sys/select.h>
# include <sys/sendfile.h>
# include <sys/socket.h>
# include <sys/stat.h>
# include <sys/sysinfo.h>
# include <sys/time.h>
# include <sys/times.h>
# include <sys/types.h>
# include <sys/utsname.h>
# include <syscall.h>
# include <unistd.h>
#ifdef __GLIBC__
# include <malloc.h>
#endif

#ifndef _GNU_SOURCE
  #define _GNU_SOURCE
  #include <sched.h>
  #undef _GNU_SOURCE
#else
  #include <sched.h>
#endif

// if RUSAGE_THREAD for getrusage() has not been defined, do it here. The code calling
// getrusage() is prepared to handle the associated failure.
#ifndef RUSAGE_THREAD
  #define RUSAGE_THREAD   (1)               /* only the calling thread */
#endif

#define MAX_PATH    (2 * K)

#ifdef MUSL_LIBC
// dlvsym is not a part of POSIX
// and musl libc doesn't implement it.
static void *dlvsym(void *handle,
                    const char *symbol,
                    const char *version) {
   // load the latest version of symbol
   return dlsym(handle, symbol);
}
#endif

enum CoredumpFilterBit {
  FILE_BACKED_PVT_BIT = 1 << 2,
  FILE_BACKED_SHARED_BIT = 1 << 3,
  LARGEPAGES_BIT = 1 << 6,
  DAX_SHARED_BIT = 1 << 8
};

////////////////////////////////////////////////////////////////////////////////
// global variables
physical_memory_size_type os::Linux::_physical_memory = 0;

address   os::Linux::_initial_thread_stack_bottom = nullptr;
uintptr_t os::Linux::_initial_thread_stack_size   = 0;

int (*os::Linux::_pthread_getcpuclockid)(pthread_t, clockid_t *) = nullptr;
pthread_t os::Linux::_main_thread;
bool os::Linux::_supports_fast_thread_cpu_time = false;
const char * os::Linux::_libc_version = nullptr;
const char * os::Linux::_libpthread_version = nullptr;

bool os::Linux::_thp_requested{false};

#ifdef __GLIBC__
// We want to be buildable and runnable on older and newer glibcs, so resolve both
// mallinfo and mallinfo2 dynamically.
struct old_mallinfo {
  int arena;
  int ordblks;
  int smblks;
  int hblks;
  int hblkhd;
  int usmblks;
  int fsmblks;
  int uordblks;
  int fordblks;
  int keepcost;
};
typedef struct old_mallinfo (*mallinfo_func_t)(void);
static mallinfo_func_t g_mallinfo = nullptr;

struct new_mallinfo {
  size_t arena;
  size_t ordblks;
  size_t smblks;
  size_t hblks;
  size_t hblkhd;
  size_t usmblks;
  size_t fsmblks;
  size_t uordblks;
  size_t fordblks;
  size_t keepcost;
};
typedef struct new_mallinfo (*mallinfo2_func_t)(void);
static mallinfo2_func_t g_mallinfo2 = nullptr;

typedef int (*malloc_info_func_t)(int options, FILE *stream);
static malloc_info_func_t g_malloc_info = nullptr;
#endif // __GLIBC__

// If the VM might have been created on the primordial thread, we need to resolve the
// primordial thread stack bounds and check if the current thread might be the
// primordial thread in places. If we know that the primordial thread is never used,
// such as when the VM was created by one of the standard java launchers, we can
// avoid this
static bool suppress_primordial_thread_resolution = false;

// utility functions

bool os::available_memory(physical_memory_size_type& value) {
  if (OSContainer::is_containerized() && OSContainer::available_memory_in_bytes(value)) {
    log_trace(os)("available container memory: " PHYS_MEM_TYPE_FORMAT, value);
    return true;
  }

  return Linux::available_memory(value);
}

bool os::Linux::available_memory(physical_memory_size_type& value) {
  physical_memory_size_type avail_mem = 0;

  bool found_available_mem = false;
  FILE *fp = os::fopen("/proc/meminfo", "r");
  if (fp != nullptr) {
    char buf[80];
    do {
      if (fscanf(fp, "MemAvailable: " PHYS_MEM_TYPE_FORMAT " kB", &avail_mem) == 1) {
        avail_mem *= K;
        found_available_mem = true;
        break;
      }
    } while (fgets(buf, sizeof(buf), fp) != nullptr);
    fclose(fp);
  }
  // Only enter the free memory block if we
  // haven't found the available memory
  if (!found_available_mem) {
    physical_memory_size_type free_mem = 0;
    if (!free_memory(free_mem)) {
      return false;
    }
    avail_mem = free_mem;
  }
  log_trace(os)("available memory: " PHYS_MEM_TYPE_FORMAT, avail_mem);
  value = avail_mem;
  return true;
}

bool os::free_memory(physical_memory_size_type& value) {
  if (OSContainer::is_containerized() && OSContainer::available_memory_in_bytes(value)) {
    log_trace(os)("free container memory: " PHYS_MEM_TYPE_FORMAT, value);
    return true;
  }

  return Linux::free_memory(value);
}

bool os::Linux::free_memory(physical_memory_size_type& value) {
  // values in struct sysinfo are "unsigned long"
  struct sysinfo si;

  int ret = sysinfo(&si);
  if (ret != 0) {
    return false;
  }
  physical_memory_size_type free_mem = (physical_memory_size_type)si.freeram * si.mem_unit;
  log_trace(os)("free memory: " PHYS_MEM_TYPE_FORMAT, free_mem);
  value = free_mem;
  return true;
}

bool os::total_swap_space(physical_memory_size_type& value) {
  if (OSContainer::is_containerized()) {
    physical_memory_size_type mem_swap_limit = value_unlimited;
    physical_memory_size_type memory_limit = value_unlimited;
    if (OSContainer::memory_and_swap_limit_in_bytes(mem_swap_limit) &&
        OSContainer::memory_limit_in_bytes(memory_limit)) {
      if (memory_limit != value_unlimited && mem_swap_limit != value_unlimited &&
          mem_swap_limit >= memory_limit /* ensure swap is >= 0 */) {
        value = mem_swap_limit - memory_limit;
        return true;
      }
    }
  } // fallback to the host swap space if the container returned unlimited
  return Linux::host_swap(value);
}

static bool host_free_swap_f(physical_memory_size_type& value) {
  struct sysinfo si;
  int ret = sysinfo(&si);
  if (ret != 0) {
    assert(false, "sysinfo failed in host_free_swap_f(): %s", os::strerror(errno));
    return false;
  }
  value = static_cast<physical_memory_size_type>(si.freeswap) * si.mem_unit;
  return true;
}

bool os::free_swap_space(physical_memory_size_type& value) {
  // os::total_swap_space() might return the containerized limit which might be
  // less than host_free_swap(). The upper bound of free swap needs to be the lower of the two.
  physical_memory_size_type total_swap_space = 0;
  physical_memory_size_type host_free_swap = 0;
  if (!os::total_swap_space(total_swap_space) || !host_free_swap_f(host_free_swap)) {
    return false;
  }
  physical_memory_size_type host_free_swap_val = MIN2(total_swap_space, host_free_swap);
  if (OSContainer::is_containerized()) {
    if (OSContainer::available_swap_in_bytes(host_free_swap_val, value)) {
      return true;
    }
    // Fall through to use host value
    log_trace(os,container)("os::free_swap_space: containerized value unavailable"
                            " returning host value: " PHYS_MEM_TYPE_FORMAT, host_free_swap_val);
  }
  value = host_free_swap_val;
  return true;
}

physical_memory_size_type os::physical_memory() {
  if (OSContainer::is_containerized()) {
    physical_memory_size_type mem_limit = value_unlimited;
    if (OSContainer::memory_limit_in_bytes(mem_limit) && mem_limit != value_unlimited) {
      log_trace(os)("total container memory: " PHYS_MEM_TYPE_FORMAT, mem_limit);
      return mem_limit;
    }
  }

  physical_memory_size_type phys_mem = Linux::physical_memory();
  log_trace(os)("total system memory: " PHYS_MEM_TYPE_FORMAT, phys_mem);
  return phys_mem;
}

// Returns the resident set size (RSS) of the process.
// Falls back to using VmRSS from /proc/self/status if /proc/self/smaps_rollup is unavailable.
// Note: On kernels with memory cgroups or shared memory, VmRSS may underreport RSS.
// Users requiring accurate RSS values should be aware of this limitation.
size_t os::rss() {
  size_t size = 0;
  os::Linux::accurate_meminfo_t accurate_info;
  if (os::Linux::query_accurate_process_memory_info(&accurate_info) && accurate_info.rss != -1) {
    size = accurate_info.rss * K;
  } else {
    os::Linux::meminfo_t info;
    if (os::Linux::query_process_memory_info(&info)) {
      size = info.vmrss * K;
    }
  }
  return size;
}

static uint64_t initial_total_ticks = 0;
static uint64_t initial_steal_ticks = 0;
static bool     has_initial_tick_info = false;

static void next_line(FILE *f) {
  int c;
  do {
    c = fgetc(f);
  } while (c != '\n' && c != EOF);
}

void os::Linux::kernel_version(long* major, long* minor, long* patch) {
  *major = 0;
  *minor = 0;
  *patch = 0;

  struct utsname buffer;
  int ret = uname(&buffer);
  if (ret != 0) {
    log_warning(os)("uname(2) failed to get kernel version: %s", os::errno_name(ret));
    return;
  }
  int nr_matched = sscanf(buffer.release, "%ld.%ld.%ld", major, minor, patch);
  if (nr_matched != 3) {
    log_warning(os)("Parsing kernel version failed, expected 3 version numbers, only matched %d", nr_matched);
  }
}

int os::Linux::kernel_version_compare(long major1, long minor1, long patch1,
                                      long major2, long minor2, long patch2) {
  // Compare major versions
  if (major1 > major2) return 1;
  if (major1 < major2) return -1;

  // Compare minor versions
  if (minor1 > minor2) return 1;
  if (minor1 < minor2) return -1;

  // Compare patchlevel versions
  if (patch1 > patch2) return 1;
  if (patch1 < patch2) return -1;

  return 0;
}

bool os::Linux::get_tick_information(CPUPerfTicks* pticks, int which_logical_cpu) {
  FILE*         fh;
  uint64_t      userTicks, niceTicks, systemTicks, idleTicks;
  // since at least kernel 2.6 : iowait: time waiting for I/O to complete
  // irq: time  servicing interrupts; softirq: time servicing softirqs
  uint64_t      iowTicks = 0, irqTicks = 0, sirqTicks= 0;
  // steal (since kernel 2.6.11): time spent in other OS when running in a virtualized environment
  uint64_t      stealTicks = 0;
  // guest (since kernel 2.6.24): time spent running a virtual CPU for guest OS under the
  // control of the Linux kernel
  uint64_t      guestNiceTicks = 0;
  int           logical_cpu = -1;
  const int     required_tickinfo_count = (which_logical_cpu == -1) ? 4 : 5;
  int           n;

  memset(pticks, 0, sizeof(CPUPerfTicks));

  if ((fh = os::fopen("/proc/stat", "r")) == nullptr) {
    return false;
  }

  if (which_logical_cpu == -1) {
    n = fscanf(fh, "cpu " UINT64_FORMAT " " UINT64_FORMAT " " UINT64_FORMAT " "
            UINT64_FORMAT " " UINT64_FORMAT " " UINT64_FORMAT " " UINT64_FORMAT " "
            UINT64_FORMAT " " UINT64_FORMAT " ",
            &userTicks, &niceTicks, &systemTicks, &idleTicks,
            &iowTicks, &irqTicks, &sirqTicks,
            &stealTicks, &guestNiceTicks);
  } else {
    // Move to next line
    next_line(fh);

    // find the line for requested cpu faster to just iterate linefeeds?
    for (int i = 0; i < which_logical_cpu; i++) {
      next_line(fh);
    }

    n = fscanf(fh, "cpu%u " UINT64_FORMAT " " UINT64_FORMAT " " UINT64_FORMAT " "
               UINT64_FORMAT " " UINT64_FORMAT " " UINT64_FORMAT " " UINT64_FORMAT " "
               UINT64_FORMAT " " UINT64_FORMAT " ",
               &logical_cpu, &userTicks, &niceTicks,
               &systemTicks, &idleTicks, &iowTicks, &irqTicks, &sirqTicks,
               &stealTicks, &guestNiceTicks);
  }

  fclose(fh);
  if (n < required_tickinfo_count || logical_cpu != which_logical_cpu) {
    return false;
  }
  pticks->used       = userTicks + niceTicks;
  pticks->usedKernel = systemTicks + irqTicks + sirqTicks;
  pticks->total      = userTicks + niceTicks + systemTicks + idleTicks +
                       iowTicks + irqTicks + sirqTicks + stealTicks + guestNiceTicks;

  if (n > required_tickinfo_count + 3) {
    pticks->steal = stealTicks;
    pticks->has_steal_ticks = true;
  } else {
    pticks->steal = 0;
    pticks->has_steal_ticks = false;
  }

  return true;
}

#ifndef SYS_gettid
// i386: 224, amd64: 186
  #if defined(__i386__)
    #define SYS_gettid 224
  #elif defined(__amd64__)
    #define SYS_gettid 186
  #else
    #error "Define SYS_gettid for this architecture"
  #endif
#endif // SYS_gettid

// pid_t gettid()
//
// Returns the kernel thread id of the currently running thread. Kernel
// thread id is used to access /proc.
pid_t os::Linux::gettid() {
  long rslt = syscall(SYS_gettid);
  assert(rslt != -1, "must be."); // old linuxthreads implementation?
  return (pid_t)rslt;
}

// Returns the amount of swap currently configured, in bytes.
// This can change at any time.
bool os::Linux::host_swap(physical_memory_size_type& value) {
  struct sysinfo si;
  int ret = sysinfo(&si);
  if (ret != 0) {
    assert(false, "sysinfo failed in host_swap(): %s", os::strerror(errno));
<<<<<<< HEAD
    return 0;
  }
  return (julong)(si.totalswap * si.mem_unit);
=======
    return false;
  }
  value = static_cast<physical_memory_size_type>(si.totalswap) * si.mem_unit;
  return true;
>>>>>>> ae4d9c2e
}

// Most versions of linux have a bug where the number of processors are
// determined by looking at the /proc file system.  In a chroot environment,
// the system call returns 1.
static bool unsafe_chroot_detected = false;
static const char *unstable_chroot_error = "/proc file system not found.\n"
                     "Java may be unstable running multithreaded in a chroot "
                     "environment on Linux when /proc filesystem is not mounted.";

void os::Linux::initialize_system_info() {
  set_processor_count((int)sysconf(_SC_NPROCESSORS_CONF));
  if (processor_count() == 1) {
    pid_t pid = os::Linux::gettid();
    char fname[32];
    jio_snprintf(fname, sizeof(fname), "/proc/%d", pid);
    FILE *fp = os::fopen(fname, "r");
    if (fp == nullptr) {
      unsafe_chroot_detected = true;
    } else {
      fclose(fp);
    }
  }
  _physical_memory = static_cast<physical_memory_size_type>(sysconf(_SC_PHYS_PAGES)) * static_cast<physical_memory_size_type>(sysconf(_SC_PAGESIZE));
  assert(processor_count() > 0, "linux error");
}

void os::init_system_properties_values() {
  // The next steps are taken in the product version:
  //
  // Obtain the JAVA_HOME value from the location of libjvm.so.
  // This library should be located at:
  // <JAVA_HOME>/lib/{client|server}/libjvm.so.
  //
  // If "/jre/lib/" appears at the right place in the path, then we
  // assume libjvm.so is installed in a JDK and we use this path.
  //
  // Otherwise exit with message: "Could not create the Java virtual machine."
  //
  // The following extra steps are taken in the debugging version:
  //
  // If "/jre/lib/" does NOT appear at the right place in the path
  // instead of exit check for $JAVA_HOME environment variable.
  //
  // If it is defined and we are able to locate $JAVA_HOME/jre/lib/<arch>,
  // then we append a fake suffix "hotspot/libjvm.so" to this path so
  // it looks like libjvm.so is installed there
  // <JAVA_HOME>/jre/lib/<arch>/hotspot/libjvm.so.
  //
  // Otherwise exit.
  //
  // Important note: if the location of libjvm.so changes this
  // code needs to be changed accordingly.

  // See ld(1):
  //      The linker uses the following search paths to locate required
  //      shared libraries:
  //        1: ...
  //        ...
  //        7: The default directories, normally /lib and /usr/lib.
#ifndef OVERRIDE_LIBPATH
  #if defined(_LP64)
    #define DEFAULT_LIBPATH "/usr/lib64:/lib64:/lib:/usr/lib"
  #else
    #define DEFAULT_LIBPATH "/lib:/usr/lib"
  #endif
#else
  #define DEFAULT_LIBPATH OVERRIDE_LIBPATH
#endif

// Base path of extensions installed on the system.
#define SYS_EXT_DIR     "/usr/java/packages"
#define EXTENSIONS_DIR  "/lib/ext"
#define JVM_LIB_NAME "libjvm.so"

  // Buffer that fits several snprintfs.
  // Note that the space for the colon and the trailing null are provided
  // by the nulls included by the sizeof operator.
  const size_t bufsize =
    MAX2((size_t)MAXPATHLEN,  // For dll_dir & friends.
         (size_t)MAXPATHLEN + sizeof(EXTENSIONS_DIR) + sizeof(SYS_EXT_DIR) + sizeof(EXTENSIONS_DIR)); // extensions dir
  char *buf = NEW_C_HEAP_ARRAY(char, bufsize, mtInternal);

  // sysclasspath, java_home, dll_dir
  {
    char *pslash;
    os::jvm_path(buf, bufsize);

    // Found the full path to the binary. It is normally of this structure:
    //   <jdk_path>/lib/<hotspot_variant>/libjvm.so
    // but can also be like this for a statically linked binary:
    //   <jdk_path>/bin/<executable>
    pslash = strrchr(buf, '/');
    if (pslash != nullptr) {
      if (strncmp(pslash + 1, JVM_LIB_NAME, strlen(JVM_LIB_NAME)) == 0) {
        // Binary name is libjvm.so. Get rid of /libjvm.so.
        *pslash = '\0';
      }

      // Get rid of /<hotspot_variant>, if binary is libjvm.so,
      // or cut off /<executable>, if it is a statically linked binary.
      pslash = strrchr(buf, '/');
      if (pslash != nullptr) {
        *pslash = '\0';
      }
    }
    Arguments::set_dll_dir(buf);

    // Get rid of /lib, if binary is libjvm.so,
    // or cut off /bin, if it is a statically linked binary.
    if (pslash != nullptr) {
      pslash = strrchr(buf, '/');
      if (pslash != nullptr) {
        *pslash = '\0';
      }
    }
    Arguments::set_java_home(buf);
    if (!set_boot_path('/', ':')) {
      vm_exit_during_initialization("Failed setting boot class path.", nullptr);
    }
  }

  // Where to look for native libraries.
  //
  // Note: Due to a legacy implementation, most of the library path
  // is set in the launcher. This was to accommodate linking restrictions
  // on legacy Linux implementations (which are no longer supported).
  // Eventually, all the library path setting will be done here.
  //
  // However, to prevent the proliferation of improperly built native
  // libraries, the new path component /usr/java/packages is added here.
  // Eventually, all the library path setting will be done here.
  {
    // Get the user setting of LD_LIBRARY_PATH, and prepended it. It
    // should always exist (until the legacy problem cited above is
    // addressed).
    const char *v = ::getenv("LD_LIBRARY_PATH");
    const char *v_colon = ":";
    if (v == nullptr) { v = ""; v_colon = ""; }
    // That's +1 for the colon and +1 for the trailing '\0'.
    size_t pathsize = strlen(v) + 1 + sizeof(SYS_EXT_DIR) + sizeof("/lib/") + sizeof(DEFAULT_LIBPATH) + 1;
    char *ld_library_path = NEW_C_HEAP_ARRAY(char, pathsize, mtInternal);
    os::snprintf_checked(ld_library_path, pathsize, "%s%s" SYS_EXT_DIR "/lib:" DEFAULT_LIBPATH, v, v_colon);
    Arguments::set_library_path(ld_library_path);
    FREE_C_HEAP_ARRAY(char, ld_library_path);
  }

  // Extensions directories.
  os::snprintf_checked(buf, bufsize, "%s" EXTENSIONS_DIR ":" SYS_EXT_DIR EXTENSIONS_DIR, Arguments::get_java_home());
  Arguments::set_ext_dirs(buf);

  FREE_C_HEAP_ARRAY(char, buf);

#undef DEFAULT_LIBPATH
#undef SYS_EXT_DIR
#undef EXTENSIONS_DIR
}

//////////////////////////////////////////////////////////////////////////////
// detecting pthread library

void os::Linux::libpthread_init() {
  // Save glibc and pthread version strings.
#if !defined(_CS_GNU_LIBC_VERSION) || \
    !defined(_CS_GNU_LIBPTHREAD_VERSION)
  #error "glibc too old (< 2.3.2)"
#endif

#ifdef MUSL_LIBC
  // confstr() from musl libc returns EINVAL for
  // _CS_GNU_LIBC_VERSION and _CS_GNU_LIBPTHREAD_VERSION
  os::Linux::set_libc_version("musl - unknown");
  os::Linux::set_libpthread_version("musl - unknown");
#else
  size_t n = confstr(_CS_GNU_LIBC_VERSION, nullptr, 0);
  assert(n > 0, "cannot retrieve glibc version");
  char *str = (char *)malloc(n, mtInternal);
  confstr(_CS_GNU_LIBC_VERSION, str, n);
  os::Linux::set_libc_version(str);

  n = confstr(_CS_GNU_LIBPTHREAD_VERSION, nullptr, 0);
  assert(n > 0, "cannot retrieve pthread version");
  str = (char *)malloc(n, mtInternal);
  confstr(_CS_GNU_LIBPTHREAD_VERSION, str, n);
  os::Linux::set_libpthread_version(str);
#endif
}

/////////////////////////////////////////////////////////////////////////////
// thread stack expansion

// os::Linux::manually_expand_stack() takes care of expanding the thread
// stack. Note that this is normally not needed: pthread stacks allocate
// thread stack using mmap() without MAP_NORESERVE, so the stack is already
// committed. Therefore it is not necessary to expand the stack manually.
//
// Manually expanding the stack was historically needed on LinuxThreads
// thread stacks, which were allocated with mmap(MAP_GROWSDOWN). Nowadays
// it is kept to deal with very rare corner cases:
//
// For one, user may run the VM on an own implementation of threads
// whose stacks are - like the old LinuxThreads - implemented using
// mmap(MAP_GROWSDOWN).
//
// Also, this coding may be needed if the VM is running on the primordial
// thread. Normally we avoid running on the primordial thread; however,
// user may still invoke the VM on the primordial thread.
//
// The following historical comment describes the details about running
// on a thread stack allocated with mmap(MAP_GROWSDOWN):


// Force Linux kernel to expand current thread stack. If "bottom" is close
// to the stack guard, caller should block all signals.
//
// MAP_GROWSDOWN:
//   A special mmap() flag that is used to implement thread stacks. It tells
//   kernel that the memory region should extend downwards when needed. This
//   allows early versions of LinuxThreads to only mmap the first few pages
//   when creating a new thread. Linux kernel will automatically expand thread
//   stack as needed (on page faults).
//
//   However, because the memory region of a MAP_GROWSDOWN stack can grow on
//   demand, if a page fault happens outside an already mapped MAP_GROWSDOWN
//   region, it's hard to tell if the fault is due to a legitimate stack
//   access or because of reading/writing non-exist memory (e.g. buffer
//   overrun). As a rule, if the fault happens below current stack pointer,
//   Linux kernel does not expand stack, instead a SIGSEGV is sent to the
//   application (see Linux kernel fault.c).
//
//   This Linux feature can cause SIGSEGV when VM bangs thread stack for
//   stack overflow detection.
//
//   Newer version of LinuxThreads (since glibc-2.2, or, RH-7.x) and NPTL do
//   not use MAP_GROWSDOWN.
//
// To get around the problem and allow stack banging on Linux, we need to
// manually expand thread stack after receiving the SIGSEGV.
//
// There are two ways to expand thread stack to address "bottom", we used
// both of them in JVM before 1.5:
//   1. adjust stack pointer first so that it is below "bottom", and then
//      touch "bottom"
//   2. mmap() the page in question
//
// Now alternate signal stack is gone, it's harder to use 2. For instance,
// if current sp is already near the lower end of page 101, and we need to
// call mmap() to map page 100, it is possible that part of the mmap() frame
// will be placed in page 100. When page 100 is mapped, it is zero-filled.
// That will destroy the mmap() frame and cause VM to crash.
//
// The following code works by adjusting sp first, then accessing the "bottom"
// page to force a page fault. Linux kernel will then automatically expand the
// stack mapping.
//
// _expand_stack_to() assumes its frame size is less than page size, which
// should always be true if the function is not inlined.

static void NOINLINE _expand_stack_to(address bottom) {
  address sp;
  size_t size;
  volatile char *p;

  // Adjust bottom to point to the largest address within the same page, it
  // gives us a one-page buffer if alloca() allocates slightly more memory.
  bottom = (address)align_down((uintptr_t)bottom, os::vm_page_size());
  bottom += os::vm_page_size() - 1;

  // sp might be slightly above current stack pointer; if that's the case, we
  // will alloca() a little more space than necessary, which is OK. Don't use
  // os::current_stack_pointer(), as its result can be slightly below current
  // stack pointer, causing us to not alloca enough to reach "bottom".
  sp = (address)&sp;

  if (sp > bottom) {
    size = sp - bottom;
    p = (volatile char *)alloca(size);
    assert(p != nullptr && p <= (volatile char *)bottom, "alloca problem?");
    p[0] = '\0';
  }
}

void os::Linux::expand_stack_to(address bottom) {
  _expand_stack_to(bottom);
}

bool os::Linux::manually_expand_stack(JavaThread * t, address addr) {
  assert(t!=nullptr, "just checking");
  assert(t->osthread()->expanding_stack(), "expand should be set");

  if (t->is_in_usable_stack(addr)) {
    sigset_t mask_all, old_sigset;
    sigfillset(&mask_all);
    pthread_sigmask(SIG_SETMASK, &mask_all, &old_sigset);
    _expand_stack_to(addr);
    pthread_sigmask(SIG_SETMASK, &old_sigset, nullptr);
    return true;
  }
  return false;
}

//////////////////////////////////////////////////////////////////////////////
// create new thread

// Thread start routine for all newly created threads
static void *thread_native_entry(Thread *thread) {

  thread->record_stack_base_and_size();

#ifndef __GLIBC__
  // Try to randomize the cache line index of hot stack frames.
  // This helps when threads of the same stack traces evict each other's
  // cache lines. The threads can be either from the same JVM instance, or
  // from different JVM instances. The benefit is especially true for
  // processors with hyperthreading technology.
  // This code is not needed anymore in glibc because it has MULTI_PAGE_ALIASING
  // and we did not see any degradation in performance without `alloca()`.
  static int counter = 0;
  int pid = os::current_process_id();
  int random = ((pid ^ counter++) & 7) * 128;
  void *stackmem = alloca(random != 0 ? random : 1); // ensure we allocate > 0
  // Ensure the alloca result is used in a way that prevents the compiler from eliding it.
  *(char *)stackmem = 1;
#endif

  thread->initialize_thread_current();

  OSThread* osthread = thread->osthread();
  Monitor* sync = osthread->startThread_lock();

  osthread->set_thread_id(checked_cast<pid_t>(os::current_thread_id()));

  // initialize signal mask for this thread
  PosixSignals::hotspot_sigmask(thread);

  // initialize floating point control register
  os::Linux::init_thread_fpu_state();

  // handshaking with parent thread
  {
    MutexLocker ml(sync, Mutex::_no_safepoint_check_flag);

    // notify parent thread
    osthread->set_state(INITIALIZED);
    sync->notify_all();

    // wait until os::start_thread()
    while (osthread->get_state() == INITIALIZED) {
      sync->wait_without_safepoint_check();
    }
  }

  log_info(os, thread)("Thread is alive (tid: %zu, pthread id: %zu).",
    os::current_thread_id(), (uintx) pthread_self());

  assert(osthread->pthread_id() != 0, "pthread_id was not set as expected");

  if (DelayThreadStartALot) {
    os::naked_short_sleep(100);
  }

  // call one more level start routine
  thread->call_run();

  // Note: at this point the thread object may already have deleted itself.
  // Prevent dereferencing it from here on out.
  thread = nullptr;

  log_info(os, thread)("Thread finished (tid: %zu, pthread id: %zu).",
    os::current_thread_id(), (uintx) pthread_self());

  return nullptr;
}

// On Linux, glibc places static TLS blocks (for __thread variables) on
// the thread stack. This decreases the stack size actually available
// to threads.
//
// For large static TLS sizes, this may cause threads to malfunction due
// to insufficient stack space. This is a well-known issue in glibc:
// http://sourceware.org/bugzilla/show_bug.cgi?id=11787.
//
// As a workaround, we call a private but assumed-stable glibc function,
// __pthread_get_minstack() to obtain the minstack size and derive the
// static TLS size from it. We then increase the user requested stack
// size by this TLS size. The same function is used to determine whether
// adjustStackSizeForGuardPages() needs to be true.
//
// Due to compatibility concerns, this size adjustment is opt-in and
// controlled via AdjustStackSizeForTLS.
typedef size_t (*GetMinStack)(const pthread_attr_t *attr);

GetMinStack _get_minstack_func = nullptr;  // Initialized via os::init_2()

// Returns the size of the static TLS area glibc puts on thread stacks.
// The value is cached on first use, which occurs when the first thread
// is created during VM initialization.
static size_t get_static_tls_area_size(const pthread_attr_t *attr) {
  size_t tls_size = 0;
  if (_get_minstack_func != nullptr) {
    // Obtain the pthread minstack size by calling __pthread_get_minstack.
    size_t minstack_size = _get_minstack_func(attr);

    // Remove non-TLS area size included in minstack size returned
    // by __pthread_get_minstack() to get the static TLS size.
    // If adjustStackSizeForGuardPages() is true, minstack size includes
    // guard_size. Otherwise guard_size is automatically added
    // to the stack size by pthread_create and is no longer included
    // in minstack size. In both cases, the guard_size is taken into
    // account, so there is no need to adjust the result for that.
    //
    // Although __pthread_get_minstack() is a private glibc function,
    // it is expected to have a stable behavior across future glibc
    // versions while glibc still allocates the static TLS blocks off
    // the stack. Following is glibc 2.28 __pthread_get_minstack():
    //
    // size_t
    // __pthread_get_minstack (const pthread_attr_t *attr)
    // {
    //   return GLRO(dl_pagesize) + __static_tls_size + PTHREAD_STACK_MIN;
    // }
    //
    //
    // The following 'minstack_size > os::vm_page_size() + PTHREAD_STACK_MIN'
    // if check is done for precaution.
    if (minstack_size > os::vm_page_size() + PTHREAD_STACK_MIN) {
      tls_size = minstack_size - os::vm_page_size() - PTHREAD_STACK_MIN;
    }
  }

  log_info(os, thread)("Stack size adjustment for TLS is %zu",
                       tls_size);
  return tls_size;
}

// In glibc versions prior to 2.27 the guard size mechanism
// was not implemented properly. The POSIX standard requires adding
// the size of the guard pages to the stack size, instead glibc
// took the space out of 'stacksize'. Thus we need to adapt the requested
// stack_size by the size of the guard pages to mimic proper behaviour.
// The fix in glibc 2.27 has now been backported to numerous earlier
// glibc versions so we need to do a dynamic runtime check.
static bool _adjustStackSizeForGuardPages = true;
bool os::Linux::adjustStackSizeForGuardPages() {
  return _adjustStackSizeForGuardPages;
}

#ifdef __GLIBC__
static void init_adjust_stacksize_for_guard_pages() {
  assert(_get_minstack_func == nullptr, "initialization error");
  _get_minstack_func =(GetMinStack)dlsym(RTLD_DEFAULT, "__pthread_get_minstack");
  log_info(os, thread)("Lookup of __pthread_get_minstack %s",
                       _get_minstack_func == nullptr ? "failed" : "succeeded");

  if (_get_minstack_func != nullptr) {
    pthread_attr_t attr;
    pthread_attr_init(&attr);
    size_t min_stack = _get_minstack_func(&attr);
    size_t guard = 16 * K; // Actual value doesn't matter as it is not examined
    pthread_attr_setguardsize(&attr, guard);
    size_t min_stack2 = _get_minstack_func(&attr);
    pthread_attr_destroy(&attr);
    // If the minimum stack size changed when we added the guard page space
    // then we need to perform the adjustment.
    _adjustStackSizeForGuardPages = (min_stack2 != min_stack);
    log_info(os)("Glibc stack size guard page adjustment is %sneeded",
                 _adjustStackSizeForGuardPages ? "" : "not ");
  }
}
#endif // GLIBC

bool os::create_thread(Thread* thread, ThreadType thr_type,
                       size_t req_stack_size) {
  assert(thread->osthread() == nullptr, "caller responsible");

  // Allocate the OSThread object
  OSThread* osthread = new (std::nothrow) OSThread();
  if (osthread == nullptr) {
    return false;
  }

  // Initial state is ALLOCATED but not INITIALIZED
  osthread->set_state(ALLOCATED);

  thread->set_osthread(osthread);

  // init thread attributes
  pthread_attr_t attr;
  int rslt = pthread_attr_init(&attr);
  if (rslt != 0) {
    thread->set_osthread(nullptr);
    delete osthread;
    return false;
  }
  pthread_attr_setdetachstate(&attr, PTHREAD_CREATE_DETACHED);

  // Calculate stack size if it's not specified by caller.
  size_t stack_size = os::Posix::get_initial_stack_size(thr_type, req_stack_size);
  size_t guard_size = os::Linux::default_guard_size(thr_type);

  // Configure glibc guard page. Must happen before calling
  // get_static_tls_area_size(), which uses the guard_size.
  pthread_attr_setguardsize(&attr, guard_size);

  // Apply stack size adjustments if needed. However, be careful not to end up
  // with a size of zero due to overflow. Don't add the adjustment in that case.
  size_t stack_adjust_size = 0;
  if (AdjustStackSizeForTLS) {
    // Adjust the stack_size for on-stack TLS - see get_static_tls_area_size().
    stack_adjust_size += get_static_tls_area_size(&attr);
  } else if (os::Linux::adjustStackSizeForGuardPages()) {
    stack_adjust_size += guard_size;
  }

  stack_adjust_size = align_up(stack_adjust_size, os::vm_page_size());
  if (stack_size <= SIZE_MAX - stack_adjust_size) {
    stack_size += stack_adjust_size;
  }
  assert(is_aligned(stack_size, os::vm_page_size()), "stack_size not aligned");

  if (THPStackMitigation) {
    // In addition to the glibc guard page that prevents inter-thread-stack hugepage
    // coalescing (see comment in os::Linux::default_guard_size()), we also make
    // sure the stack size itself is not huge-page-size aligned; that makes it much
    // more likely for thread stack boundaries to be unaligned as well and hence
    // protects thread stacks from being targeted by khugepaged.
    if (HugePages::thp_pagesize() > 0 &&
        is_aligned(stack_size, HugePages::thp_pagesize())) {
      stack_size += os::vm_page_size();
    }
  }

  int status = pthread_attr_setstacksize(&attr, stack_size);
  if (status != 0) {
    // pthread_attr_setstacksize() function can fail
    // if the stack size exceeds a system-imposed limit.
    assert_status(status == EINVAL, status, "pthread_attr_setstacksize");
    log_warning(os, thread)("The %sthread stack size specified is invalid: %zuk",
                            (thr_type == compiler_thread) ? "compiler " : ((thr_type == java_thread) ? "" : "VM "),
                            stack_size / K);
    thread->set_osthread(nullptr);
    delete osthread;
    pthread_attr_destroy(&attr);
    return false;
  }

  ThreadState state;

  {
    ResourceMark rm;
    pthread_t tid;
    int ret = 0;
    int trials_remaining = 4;
    useconds_t next_delay = 1000;
    while (true) {
      ret = pthread_create(&tid, &attr, (void* (*)(void*)) thread_native_entry, thread);

      if (ret != EAGAIN) {
        break;
      }

      if (--trials_remaining <= 0) {
        break;
      }

      log_debug(os, thread)("Failed to start native thread (%s), retrying after %dus.", os::errno_name(ret), next_delay);
      ::usleep(next_delay);
      next_delay *= 2;
    }

    char buf[64];
    if (ret == 0) {
      log_info(os, thread)("Thread \"%s\" started (pthread id: %zu, attributes: %s). ",
                           thread->name(), (uintx) tid, os::Posix::describe_pthread_attr(buf, sizeof(buf), &attr));

      // Print current timer slack if override is enabled and timer slack value is available.
      // Avoid calling prctl otherwise for extra safety.
      if (TimerSlack >= 0) {
        int slack = prctl(PR_GET_TIMERSLACK);
        if (slack >= 0) {
          log_info(os, thread)("Thread \"%s\" (pthread id: %zu) timer slack: %dns",
                               thread->name(), (uintx) tid, slack);
        }
      }
    } else {
      log_warning(os, thread)("Failed to start thread \"%s\" - pthread_create failed (%s) for attributes: %s.",
                              thread->name(), os::errno_name(ret), os::Posix::describe_pthread_attr(buf, sizeof(buf), &attr));
      // Log some OS information which might explain why creating the thread failed.
      log_info(os, thread)("Number of threads approx. running in the VM: %d", Threads::number_of_threads());
      LogStream st(Log(os, thread)::info());
      os::Posix::print_rlimit_info(&st);
      os::print_memory_info(&st);
      os::Linux::print_proc_sys_info(&st);
      os::Linux::print_container_info(&st);
    }

    pthread_attr_destroy(&attr);

    if (ret != 0) {
      // Need to clean up stuff we've allocated so far
      thread->set_osthread(nullptr);
      delete osthread;
      return false;
    }

    // Store pthread info into the OSThread
    osthread->set_pthread_id(tid);

    // Wait until child thread is either initialized or aborted
    {
      Monitor* sync_with_child = osthread->startThread_lock();
      MutexLocker ml(sync_with_child, Mutex::_no_safepoint_check_flag);
      while ((state = osthread->get_state()) == ALLOCATED) {
        sync_with_child->wait_without_safepoint_check();
      }
    }
  }

  // The thread is returned suspended (in state INITIALIZED),
  // and is started higher up in the call chain
  assert(state == INITIALIZED, "race condition");
  return true;
}

/////////////////////////////////////////////////////////////////////////////
// attach existing thread

// bootstrap the main thread
bool os::create_main_thread(JavaThread* thread) {
  assert(os::Linux::_main_thread == pthread_self(), "should be called inside main thread");
  return create_attached_thread(thread);
}

bool os::create_attached_thread(JavaThread* thread) {
#ifdef ASSERT
  thread->verify_not_published();
#endif

  // Allocate the OSThread object
  OSThread* osthread = new (std::nothrow) OSThread();

  if (osthread == nullptr) {
    return false;
  }

  // Store pthread info into the OSThread
  osthread->set_thread_id(os::Linux::gettid());
  osthread->set_pthread_id(::pthread_self());

  // initialize floating point control register
  os::Linux::init_thread_fpu_state();

  // Initial thread state is RUNNABLE
  osthread->set_state(RUNNABLE);

  thread->set_osthread(osthread);

  if (os::is_primordial_thread()) {
    // If current thread is primordial thread, its stack is mapped on demand,
    // see notes about MAP_GROWSDOWN. Here we try to force kernel to map
    // the entire stack region to avoid SEGV in stack banging.
    // It is also useful to get around the heap-stack-gap problem on SuSE
    // kernel (see 4821821 for details). We first expand stack to the top
    // of yellow zone, then enable stack yellow zone (order is significant,
    // enabling yellow zone first will crash JVM on SuSE Linux), so there
    // is no gap between the last two virtual memory regions.

    StackOverflow* overflow_state = thread->stack_overflow_state();
    address addr = overflow_state->stack_reserved_zone_base();
    assert(addr != nullptr, "initialization problem?");
    assert(overflow_state->stack_available(addr) > 0, "stack guard should not be enabled");

    osthread->set_expanding_stack();
    os::Linux::manually_expand_stack(thread, addr);
    osthread->clear_expanding_stack();
  }

  // initialize signal mask for this thread
  // and save the caller's signal mask
  PosixSignals::hotspot_sigmask(thread);

  log_info(os, thread)("Thread attached (tid: %zu, pthread id: %zu"
                       ", stack: " PTR_FORMAT " - " PTR_FORMAT " (%zuK) ).",
                       os::current_thread_id(), (uintx) pthread_self(),
                       p2i(thread->stack_base()), p2i(thread->stack_end()), thread->stack_size() / K);

  return true;
}

void os::pd_start_thread(Thread* thread) {
  OSThread * osthread = thread->osthread();
  assert(osthread->get_state() != INITIALIZED, "just checking");
  Monitor* sync_with_child = osthread->startThread_lock();
  MutexLocker ml(sync_with_child, Mutex::_no_safepoint_check_flag);
  sync_with_child->notify();
}

// Free Linux resources related to the OSThread
void os::free_thread(OSThread* osthread) {
  assert(osthread != nullptr, "osthread not set");

  // We are told to free resources of the argument thread, but we can only really operate
  // on the current thread. The current thread may be already detached at this point.
  assert(Thread::current_or_null() == nullptr || Thread::current()->osthread() == osthread,
         "os::free_thread but not current thread");

#ifdef ASSERT
  sigset_t current;
  sigemptyset(&current);
  pthread_sigmask(SIG_SETMASK, nullptr, &current);
  assert(!sigismember(&current, PosixSignals::SR_signum), "SR signal should not be blocked!");
#endif

  // Restore caller's signal mask
  sigset_t sigmask = osthread->caller_sigmask();
  pthread_sigmask(SIG_SETMASK, &sigmask, nullptr);

  delete osthread;
}

//////////////////////////////////////////////////////////////////////////////
// primordial thread

// Check if current thread is the primordial thread, similar to Solaris thr_main.
bool os::is_primordial_thread(void) {
  if (suppress_primordial_thread_resolution) {
    return false;
  }
  char dummy;
  // If called before init complete, thread stack bottom will be null.
  // Can be called if fatal error occurs before initialization.
  if (os::Linux::initial_thread_stack_bottom() == nullptr) return false;
  assert(os::Linux::initial_thread_stack_bottom() != nullptr &&
         os::Linux::initial_thread_stack_size()   != 0,
         "os::init did not locate primordial thread's stack region");
  if ((address)&dummy >= os::Linux::initial_thread_stack_bottom() &&
      (address)&dummy < os::Linux::initial_thread_stack_bottom() +
                        os::Linux::initial_thread_stack_size()) {
    return true;
  } else {
    return false;
  }
}

// Find the virtual memory area that contains addr
static bool find_vma(address addr, address* vma_low, address* vma_high) {
  FILE *fp = os::fopen("/proc/self/maps", "r");
  if (fp) {
    address low, high;
    while (!feof(fp)) {
      if (fscanf(fp, "%p-%p", &low, &high) == 2) {
        if (low <= addr && addr < high) {
          if (vma_low)  *vma_low  = low;
          if (vma_high) *vma_high = high;
          fclose(fp);
          return true;
        }
      }
      for (;;) {
        int ch = fgetc(fp);
        if (ch == EOF || ch == (int)'\n') break;
      }
    }
    fclose(fp);
  }
  return false;
}

// Locate primordial thread stack. This special handling of primordial thread stack
// is needed because pthread_getattr_np() on most (all?) Linux distros returns
// bogus value for the primordial process thread. While the launcher has created
// the VM in a new thread since JDK 6, we still have to allow for the use of the
// JNI invocation API from a primordial thread.
void os::Linux::capture_initial_stack(size_t max_size) {

  // max_size is either 0 (which means accept OS default for thread stacks) or
  // a user-specified value known to be at least the minimum needed. If we
  // are actually on the primordial thread we can make it appear that we have a
  // smaller max_size stack by inserting the guard pages at that location. But we
  // cannot do anything to emulate a larger stack than what has been provided by
  // the OS or threading library. In fact if we try to use a stack greater than
  // what is set by rlimit then we will crash the hosting process.

  // Maximum stack size is the easy part, get it from RLIMIT_STACK.
  // If this is "unlimited" then it will be a huge value.
  struct rlimit rlim;
  getrlimit(RLIMIT_STACK, &rlim);
  size_t stack_size = rlim.rlim_cur;

  // 6308388: a bug in ld.so will relocate its own .data section to the
  //   lower end of primordial stack; reduce ulimit -s value a little bit
  //   so we won't install guard page on ld.so's data section.
  //   But ensure we don't underflow the stack size - allow 1 page spare
  if (stack_size >= 3 * os::vm_page_size()) {
    stack_size -= 2 * os::vm_page_size();
  }

  // Try to figure out where the stack base (top) is. This is harder.
  //
  // When an application is started, glibc saves the initial stack pointer in
  // a global variable "__libc_stack_end", which is then used by system
  // libraries. __libc_stack_end should be pretty close to stack top. The
  // variable is available since the very early days. However, because it is
  // a private interface, it could disappear in the future.
  //
  // Linux kernel saves start_stack information in /proc/<pid>/stat. Similar
  // to __libc_stack_end, it is very close to stack top, but isn't the real
  // stack top. Note that /proc may not exist if VM is running as a chroot
  // program, so reading /proc/<pid>/stat could fail. Also the contents of
  // /proc/<pid>/stat could change in the future (though unlikely).
  //
  // We try __libc_stack_end first. If that doesn't work, look for
  // /proc/<pid>/stat. If neither of them works, we use current stack pointer
  // as a hint, which should work well in most cases.

  uintptr_t stack_start;

  // try __libc_stack_end first
  uintptr_t *p = (uintptr_t *)dlsym(RTLD_DEFAULT, "__libc_stack_end");
  if (p && *p) {
    stack_start = *p;
  } else {
    // see if we can get the start_stack field from /proc/self/stat
    FILE *fp;
    int pid;
    char state;
    int ppid;
    int pgrp;
    int session;
    int nr;
    int tpgrp;
    unsigned long flags;
    unsigned long minflt;
    unsigned long cminflt;
    unsigned long majflt;
    unsigned long cmajflt;
    unsigned long utime;
    unsigned long stime;
    long cutime;
    long cstime;
    long prio;
    long nice;
    long junk;
    long it_real;
    uintptr_t start;
    uintptr_t vsize;
    intptr_t rss;
    uintptr_t rsslim;
    uintptr_t scodes;
    uintptr_t ecode;
    int i;

    // Figure what the primordial thread stack base is. Code is inspired
    // by email from Hans Boehm. /proc/self/stat begins with current pid,
    // followed by command name surrounded by parentheses, state, etc.
    char stat[2048];
    size_t statlen;

    fp = os::fopen("/proc/self/stat", "r");
    if (fp) {
      statlen = fread(stat, 1, 2047, fp);
      stat[statlen] = '\0';
      fclose(fp);

      // Skip pid and the command string. Note that we could be dealing with
      // weird command names, e.g. user could decide to rename java launcher
      // to "java 1.4.2 :)", then the stat file would look like
      //                1234 (java 1.4.2 :)) R ... ...
      // We don't really need to know the command string, just find the last
      // occurrence of ")" and then start parsing from there. See bug 4726580.
      char * s = strrchr(stat, ')');

      i = 0;
      if (s) {
        // Skip blank chars
        do { s++; } while (s && isspace((unsigned char) *s));

        //                                     1   1   1   1   1   1   1   1   1   1   2   2  2    2   2   2   2   2   2
        //              3  4  5  6  7  8   9   0   1   2   3   4   5   6   7   8   9   0   1  2    3   4   5   6   7   8
        i = sscanf(s, "%c %d %d %d %d %d %lu %lu %lu %lu %lu %lu %lu %ld %ld %ld %ld %ld %ld %zu %zu %zd %zu %zu %zu %zu",
                   &state,          // 3  %c
                   &ppid,           // 4  %d
                   &pgrp,           // 5  %d
                   &session,        // 6  %d
                   &nr,             // 7  %d
                   &tpgrp,          // 8  %d
                   &flags,          // 9  %lu
                   &minflt,         // 10 %lu
                   &cminflt,        // 11 %lu
                   &majflt,         // 12 %lu
                   &cmajflt,        // 13 %lu
                   &utime,          // 14 %lu
                   &stime,          // 15 %lu
                   &cutime,         // 16 %ld
                   &cstime,         // 17 %ld
                   &prio,           // 18 %ld
                   &nice,           // 19 %ld
                   &junk,           // 20 %ld
                   &it_real,        // 21 %ld
                   &start,          // 22 %zu
                   &vsize,          // 23 %zu
                   &rss,            // 24 %zd
                   &rsslim,         // 25 %zu
                   &scodes,         // 26 %zu
                   &ecode,          // 27 %zu
                   &stack_start);   // 28 %zu
      }

      if (i != 28 - 2) {
        assert(false, "Bad conversion from /proc/self/stat");
        // product mode - assume we are the primordial thread, good luck in the
        // embedded case.
        warning("Can't detect primordial thread stack location - bad conversion");
        stack_start = (uintptr_t) &rlim;
      }
    } else {
      // For some reason we can't open /proc/self/stat (for example, running on
      // FreeBSD with a Linux emulator, or inside chroot), this should work for
      // most cases, so don't abort:
      warning("Can't detect primordial thread stack location - no /proc/self/stat");
      stack_start = (uintptr_t) &rlim;
    }
  }

  // Now we have a pointer (stack_start) very close to the stack top, the
  // next thing to do is to figure out the exact location of stack top. We
  // can find out the virtual memory area that contains stack_start by
  // reading /proc/self/maps, it should be the last vma in /proc/self/maps,
  // and its upper limit is the real stack top. (again, this would fail if
  // running inside chroot, because /proc may not exist.)

  uintptr_t stack_top;
  address low, high;
  if (find_vma((address)stack_start, &low, &high)) {
    // success, "high" is the true stack top. (ignore "low", because initial
    // thread stack grows on demand, its real bottom is high - RLIMIT_STACK.)
    stack_top = (uintptr_t)high;
  } else {
    // failed, likely because /proc/self/maps does not exist
    warning("Can't detect primordial thread stack location - find_vma failed");
    // best effort: stack_start is normally within a few pages below the real
    // stack top, use it as stack top, and reduce stack size so we won't put
    // guard page outside stack.
    stack_top = stack_start;
    stack_size -= 16 * os::vm_page_size();
  }

  // stack_top could be partially down the page so align it
  stack_top = align_up(stack_top, os::vm_page_size());

  // Allowed stack value is minimum of max_size and what we derived from rlimit
  if (max_size > 0) {
    _initial_thread_stack_size = MIN2(max_size, stack_size);
  } else {
    // Accept the rlimit max, but if stack is unlimited then it will be huge, so
    // clamp it at 8MB as we do on Solaris
    _initial_thread_stack_size = MIN2(stack_size, 8*M);
  }
  _initial_thread_stack_size = align_down(_initial_thread_stack_size, os::vm_page_size());
  _initial_thread_stack_bottom = (address)stack_top - _initial_thread_stack_size;

  assert(_initial_thread_stack_bottom < (address)stack_top, "overflow!");

  if (log_is_enabled(Info, os, thread)) {
    // See if we seem to be on primordial process thread
    bool primordial = uintptr_t(&rlim) > uintptr_t(_initial_thread_stack_bottom) &&
                      uintptr_t(&rlim) < stack_top;

    log_info(os, thread)("Capturing initial stack in %s thread: req. size: %zuK, actual size: "
                         "%zuK, top=" INTPTR_FORMAT ", bottom=" INTPTR_FORMAT,
                         primordial ? "primordial" : "user", max_size / K,  _initial_thread_stack_size / K,
                         stack_top, intptr_t(_initial_thread_stack_bottom));
  }
}

////////////////////////////////////////////////////////////////////////////////
// time support

void os::Linux::fast_thread_clock_init() {
  clockid_t clockid;
  struct timespec tp;
  int (*pthread_getcpuclockid_func)(pthread_t, clockid_t *) =
      (int(*)(pthread_t, clockid_t *)) dlsym(RTLD_DEFAULT, "pthread_getcpuclockid");

  // Switch to using fast clocks for thread cpu time if
  // the clock_getres() returns 0 error code.
  // Note, that some kernels may support the current thread
  // clock (CLOCK_THREAD_CPUTIME_ID) but not the clocks
  // returned by the pthread_getcpuclockid().
  // If the fast POSIX clocks are supported then the clock_getres()
  // must return at least tp.tv_sec == 0 which means a resolution
  // better than 1 sec. This is extra check for reliability.

  if (pthread_getcpuclockid_func &&
      pthread_getcpuclockid_func(_main_thread, &clockid) == 0 &&
      clock_getres(clockid, &tp) == 0 && tp.tv_sec == 0) {
    _supports_fast_thread_cpu_time = true;
    _pthread_getcpuclockid = pthread_getcpuclockid_func;
  }
}

// thread_id is kernel thread id (similar to Solaris LWP id)
intx os::current_thread_id() { return os::Linux::gettid(); }
int os::current_process_id() {
  return ::getpid();
}

// DLL functions

// This must be hard coded because it's the system's temporary
// directory not the java application's temp directory, ala java.io.tmpdir.
const char* os::get_temp_directory() { return "/tmp"; }

// check if addr is inside libjvm.so
bool os::address_is_in_vm(address addr) {
  static address libjvm_base_addr;
  Dl_info dlinfo;

  if (libjvm_base_addr == nullptr) {
    if (dladdr(CAST_FROM_FN_PTR(void *, os::address_is_in_vm), &dlinfo) != 0) {
      libjvm_base_addr = (address)dlinfo.dli_fbase;
    }
    assert(libjvm_base_addr !=nullptr, "Cannot obtain base address for libjvm");
  }

  if (dladdr((void *)addr, &dlinfo) != 0) {
    if (libjvm_base_addr == (address)dlinfo.dli_fbase) return true;
  }

  return false;
}

void os::prepare_native_symbols() {
}

bool os::dll_address_to_function_name(address addr, char *buf,
                                      int buflen, int *offset,
                                      bool demangle) {
  // buf is not optional, but offset is optional
  assert(buf != nullptr, "sanity check");

  Dl_info dlinfo;

  if (dladdr((void*)addr, &dlinfo) != 0) {
    // see if we have a matching symbol
    if (dlinfo.dli_saddr != nullptr && dlinfo.dli_sname != nullptr) {
      if (!(demangle && Decoder::demangle(dlinfo.dli_sname, buf, buflen))) {
        jio_snprintf(buf, buflen, "%s", dlinfo.dli_sname);
      }
      if (offset != nullptr) *offset = pointer_delta_as_int(addr, (address)dlinfo.dli_saddr);
      return true;
    }
    // no matching symbol so try for just file info
    if (dlinfo.dli_fname != nullptr && dlinfo.dli_fbase != nullptr) {
      if (Decoder::decode((address)(addr - (address)dlinfo.dli_fbase),
                          buf, buflen, offset, dlinfo.dli_fname, demangle)) {
        return true;
      }
    }
  }

  buf[0] = '\0';
  if (offset != nullptr) *offset = -1;
  return false;
}

bool os::dll_address_to_library_name(address addr, char* buf,
                                     int buflen, int* offset) {
  // buf is not optional, but offset is optional
  assert(buf != nullptr, "sanity check");

  Dl_info dlinfo;
  if (dladdr((void*)addr, &dlinfo) != 0) {
    if (dlinfo.dli_fname != nullptr) {
      jio_snprintf(buf, buflen, "%s", dlinfo.dli_fname);
    }
    if (dlinfo.dli_fbase != nullptr && offset != nullptr) {
      *offset = pointer_delta_as_int(addr, (address)dlinfo.dli_fbase);
    }
    return true;
  }
  buf[0] = '\0';
  if (offset) *offset = -1;
  return false;
}

// Remember the stack's state. The Linux dynamic linker will change
// the stack to 'executable' at most once, so we must safepoint only once.
bool os::Linux::_stack_is_executable = false;

// VM operation that loads a library.  This is necessary if stack protection
// of the Java stacks can be lost during loading the library.  If we
// do not stop the Java threads, they can stack overflow before the stacks
// are protected again.
class VM_LinuxDllLoad: public VM_Operation {
 private:
  const char *_filename;
  char *_ebuf;
  int _ebuflen;
  void *_lib;
 public:
  VM_LinuxDllLoad(const char *fn, char *ebuf, int ebuflen) :
    _filename(fn), _ebuf(ebuf), _ebuflen(ebuflen), _lib(nullptr) {}
  VMOp_Type type() const { return VMOp_LinuxDllLoad; }
  void doit() {
    _lib = os::Linux::dll_load_in_vmthread(_filename, _ebuf, _ebuflen);
    os::Linux::_stack_is_executable = true;
  }
  void* loaded_library() { return _lib; }
};

void * os::dll_load(const char *filename, char *ebuf, int ebuflen) {
  void * result = nullptr;
  bool load_attempted = false;

  log_info(os)("attempting shared library load of %s", filename);

  // Check whether the library to load might change execution rights
  // of the stack. If they are changed, the protection of the stack
  // guard pages will be lost. We need a safepoint to fix this.
  //
  // See Linux man page execstack(8) for more info.
  if (os::uses_stack_guard_pages() && !os::Linux::_stack_is_executable) {
    if (!ElfFile::specifies_noexecstack(filename)) {
      if (!is_init_completed()) {
        os::Linux::_stack_is_executable = true;
        // This is OK - No Java threads have been created yet, and hence no
        // stack guard pages to fix.
        //
        // Dynamic loader will make all stacks executable after
        // this function returns, and will not do that again.
        assert(Threads::number_of_threads() == 0, "no Java threads should exist yet.");
      } else {
        warning("You have loaded library %s which might have disabled stack guard. "
                "The VM will try to fix the stack guard now.\n"
                "It's highly recommended that you fix the library with "
                "'execstack -c <libfile>', or link it with '-z noexecstack'.",
                filename);

        JavaThread *jt = JavaThread::current();
        if (jt->thread_state() != _thread_in_native) {
          // This happens when a compiler thread tries to load a hsdis-<arch>.so file
          // that requires ExecStack. Cannot enter safe point. Let's give up.
          warning("Unable to fix stack guard. Giving up.");
        } else {
          if (!LoadExecStackDllInVMThread) {
            // This is for the case where the DLL has an static
            // constructor function that executes JNI code. We cannot
            // load such DLLs in the VMThread.
            result = os::Linux::dlopen_helper(filename, ebuf, ebuflen);
          }

          ThreadInVMfromNative tiv(jt);
          DEBUG_ONLY(VMNativeEntryWrapper vew;)

          VM_LinuxDllLoad op(filename, ebuf, ebuflen);
          VMThread::execute(&op);
          if (LoadExecStackDllInVMThread) {
            result = op.loaded_library();
          }
          load_attempted = true;
        }
      }
    }
  }

  if (!load_attempted) {
    result = os::Linux::dlopen_helper(filename, ebuf, ebuflen);
  }

  if (result != nullptr) {
    // Successful loading
    return result;
  }

  if (ebuf == nullptr || ebuflen < 1) {
    // no error reporting requested
    return nullptr;
  }

  Elf32_Ehdr elf_head;
  size_t prefix_len = strlen(ebuf);
  ssize_t diag_msg_max_length = ebuflen - prefix_len;
  if (diag_msg_max_length <= 0) {
    // No more space in ebuf for additional diagnostics message
    return nullptr;
  }

  char* diag_msg_buf = ebuf + prefix_len;

  int file_descriptor= ::open(filename, O_RDONLY | O_NONBLOCK);

  if (file_descriptor < 0) {
    // Can't open library, report dlerror() message
    return nullptr;
  }

  bool failed_to_read_elf_head=
    (sizeof(elf_head)!=
     (::read(file_descriptor, &elf_head,sizeof(elf_head))));

  ::close(file_descriptor);
  if (failed_to_read_elf_head) {
    // file i/o error - report dlerror() msg
    return nullptr;
  }

  if (elf_head.e_ident[EI_DATA] != LITTLE_ENDIAN_ONLY(ELFDATA2LSB) BIG_ENDIAN_ONLY(ELFDATA2MSB)) {
    // handle invalid/out of range endianness values
    if (elf_head.e_ident[EI_DATA] == 0 || elf_head.e_ident[EI_DATA] > 2) {
      return nullptr;
    }

#if defined(VM_LITTLE_ENDIAN)
    // VM is LE, shared object BE
    elf_head.e_machine = be16toh(elf_head.e_machine);
#else
    // VM is BE, shared object LE
    elf_head.e_machine = le16toh(elf_head.e_machine);
#endif
  }

  typedef struct {
    Elf32_Half    code;         // Actual value as defined in elf.h
    Elf32_Half    compat_class; // Compatibility of archs at VM's sense
    unsigned char elf_class;    // 32 or 64 bit
    unsigned char endianness;   // MSB or LSB
    char*         name;         // String representation
  } arch_t;

#ifndef EM_AARCH64
  #define EM_AARCH64    183               /* ARM AARCH64 */
#endif
#ifndef EM_RISCV
  #define EM_RISCV      243               /* RISC-V */
#endif
#ifndef EM_LOONGARCH
  #define EM_LOONGARCH  258               /* LoongArch */
#endif

  static const arch_t arch_array[]={
    {EM_386,         EM_386,     ELFCLASS32, ELFDATA2LSB, (char*)"IA 32"},
    {EM_486,         EM_386,     ELFCLASS32, ELFDATA2LSB, (char*)"IA 32"},
    {EM_IA_64,       EM_IA_64,   ELFCLASS64, ELFDATA2LSB, (char*)"IA 64"},
    {EM_X86_64,      EM_X86_64,  ELFCLASS64, ELFDATA2LSB, (char*)"AMD 64"},
    {EM_SPARC,       EM_SPARC,   ELFCLASS32, ELFDATA2MSB, (char*)"Sparc 32"},
    {EM_SPARC32PLUS, EM_SPARC,   ELFCLASS32, ELFDATA2MSB, (char*)"Sparc 32"},
    {EM_SPARCV9,     EM_SPARCV9, ELFCLASS64, ELFDATA2MSB, (char*)"Sparc v9 64"},
    {EM_PPC,         EM_PPC,     ELFCLASS32, ELFDATA2MSB, (char*)"Power PC 32"},
#if defined(VM_LITTLE_ENDIAN)
    {EM_PPC64,       EM_PPC64,   ELFCLASS64, ELFDATA2LSB, (char*)"Power PC 64 LE"},
    {EM_SH,          EM_SH,      ELFCLASS32, ELFDATA2LSB, (char*)"SuperH"},
#else
    {EM_PPC64,       EM_PPC64,   ELFCLASS64, ELFDATA2MSB, (char*)"Power PC 64"},
    {EM_SH,          EM_SH,      ELFCLASS32, ELFDATA2MSB, (char*)"SuperH BE"},
#endif
    {EM_ARM,         EM_ARM,     ELFCLASS32, ELFDATA2LSB, (char*)"ARM"},
    // we only support 64 bit z architecture
    {EM_S390,        EM_S390,    ELFCLASS64, ELFDATA2MSB, (char*)"IBM System/390"},
    {EM_ALPHA,       EM_ALPHA,   ELFCLASS64, ELFDATA2LSB, (char*)"Alpha"},
    {EM_MIPS_RS3_LE, EM_MIPS_RS3_LE, ELFCLASS32, ELFDATA2LSB, (char*)"MIPSel"},
    {EM_MIPS,        EM_MIPS,    ELFCLASS32, ELFDATA2MSB, (char*)"MIPS"},
    {EM_PARISC,      EM_PARISC,  ELFCLASS32, ELFDATA2MSB, (char*)"PARISC"},
    {EM_68K,         EM_68K,     ELFCLASS32, ELFDATA2MSB, (char*)"M68k"},
    {EM_AARCH64,     EM_AARCH64, ELFCLASS64, ELFDATA2LSB, (char*)"AARCH64"},
#ifdef _LP64
    {EM_RISCV,       EM_RISCV,   ELFCLASS64, ELFDATA2LSB, (char*)"RISCV64"},
#else
    {EM_RISCV,       EM_RISCV,   ELFCLASS32, ELFDATA2LSB, (char*)"RISCV32"},
#endif
    {EM_LOONGARCH,   EM_LOONGARCH, ELFCLASS64, ELFDATA2LSB, (char*)"LoongArch"},
  };

#if    (defined AMD64)
  static  Elf32_Half running_arch_code=EM_X86_64;
#elif  (defined __sparc) && (defined _LP64)
  static  Elf32_Half running_arch_code=EM_SPARCV9;
#elif  (defined __sparc) && (!defined _LP64)
  static  Elf32_Half running_arch_code=EM_SPARC;
#elif  (defined __powerpc64__)
  static  Elf32_Half running_arch_code=EM_PPC64;
#elif  (defined __powerpc__)
  static  Elf32_Half running_arch_code=EM_PPC;
#elif  (defined AARCH64)
  static  Elf32_Half running_arch_code=EM_AARCH64;
#elif  (defined ARM)
  static  Elf32_Half running_arch_code=EM_ARM;
#elif  (defined S390)
  static  Elf32_Half running_arch_code=EM_S390;
#elif  (defined ALPHA)
  static  Elf32_Half running_arch_code=EM_ALPHA;
#elif  (defined MIPSEL)
  static  Elf32_Half running_arch_code=EM_MIPS_RS3_LE;
#elif  (defined PARISC)
  static  Elf32_Half running_arch_code=EM_PARISC;
#elif  (defined MIPS)
  static  Elf32_Half running_arch_code=EM_MIPS;
#elif  (defined M68K)
  static  Elf32_Half running_arch_code=EM_68K;
#elif  (defined SH)
  static  Elf32_Half running_arch_code=EM_SH;
#elif  (defined RISCV)
  static  Elf32_Half running_arch_code=EM_RISCV;
#elif  (defined LOONGARCH64)
  static  Elf32_Half running_arch_code=EM_LOONGARCH;
#else
    #error Method os::dll_load requires that one of following is defined:\
        AARCH64, ALPHA, ARM, AMD64, LOONGARCH64, M68K, MIPS, MIPSEL, PARISC, __powerpc__, __powerpc64__, RISCV, S390, SH, __sparc
#endif

  // Identify compatibility class for VM's architecture and library's architecture
  // Obtain string descriptions for architectures

  arch_t lib_arch={elf_head.e_machine,0,elf_head.e_ident[EI_CLASS], elf_head.e_ident[EI_DATA], nullptr};
  int running_arch_index=-1;

  for (unsigned int i=0; i < ARRAY_SIZE(arch_array); i++) {
    if (running_arch_code == arch_array[i].code) {
      running_arch_index    = i;
    }
    if (lib_arch.code == arch_array[i].code) {
      lib_arch.compat_class = arch_array[i].compat_class;
      lib_arch.name         = arch_array[i].name;
    }
  }

  assert(running_arch_index != -1,
         "Didn't find running architecture code (running_arch_code) in arch_array");
  if (running_arch_index == -1) {
    // Even though running architecture detection failed
    // we may still continue with reporting dlerror() message
    return nullptr;
  }

  if (lib_arch.compat_class != arch_array[running_arch_index].compat_class) {
    if (lib_arch.name != nullptr) {
      os::snprintf_checked(diag_msg_buf, diag_msg_max_length-1,
                           " (Possible cause: can't load %s .so on a %s platform)",
                           lib_arch.name, arch_array[running_arch_index].name);
    } else {
      os::snprintf_checked(diag_msg_buf, diag_msg_max_length-1,
                           " (Possible cause: can't load this .so (machine code=0x%x) on a %s platform)",
                           lib_arch.code, arch_array[running_arch_index].name);
    }
    return nullptr;
  }

  if (lib_arch.endianness != arch_array[running_arch_index].endianness) {
    os::snprintf_checked(diag_msg_buf, diag_msg_max_length-1, " (Possible cause: endianness mismatch)");
    return nullptr;
  }

  // ELF file class/capacity : 0 - invalid, 1 - 32bit, 2 - 64bit
  if (lib_arch.elf_class > 2 || lib_arch.elf_class < 1) {
    os::snprintf_checked(diag_msg_buf, diag_msg_max_length-1, " (Possible cause: invalid ELF file class)");
    return nullptr;
  }

  if (lib_arch.elf_class != arch_array[running_arch_index].elf_class) {
    os::snprintf_checked(diag_msg_buf, diag_msg_max_length-1,
                         " (Possible cause: architecture word width mismatch, can't load %d-bit .so on a %d-bit platform)",
                         (int) lib_arch.elf_class * 32, arch_array[running_arch_index].elf_class * 32);
    return nullptr;
  }

  return nullptr;
}

void * os::Linux::dlopen_helper(const char *filename, char *ebuf, int ebuflen) {
  bool ieee_handling = IEEE_subnormal_handling_OK();
  if (!ieee_handling) {
    Events::log_dll_message(nullptr, "IEEE subnormal handling check failed before loading %s", filename);
    log_info(os)("IEEE subnormal handling check failed before loading %s", filename);
    if (CheckJNICalls) {
      tty->print_cr("WARNING: IEEE subnormal handling check failed before loading %s", filename);
      Thread* current = Thread::current();
      if (current->is_Java_thread()) {
        JavaThread::cast(current)->print_jni_stack();
      }
    }
  }

  // Save and restore the floating-point environment around dlopen().
  // There are known cases where global library initialization sets
  // FPU flags that affect computation accuracy, for example, enabling
  // Flush-To-Zero and Denormals-Are-Zero. Do not let those libraries
  // break Java arithmetic. Unfortunately, this might affect libraries
  // that might depend on these FPU features for performance and/or
  // numerical "accuracy", but we need to protect Java semantics first
  // and foremost. See JDK-8295159.

  fenv_t default_fenv;
  int rtn = fegetenv(&default_fenv);
  assert(rtn == 0, "fegetenv must succeed");

  void* result;
  JFR_ONLY(NativeLibraryLoadEvent load_event(filename, &result);)
  result = ::dlopen(filename, RTLD_LAZY);
  if (result == nullptr) {
    const char* error_report = ::dlerror();
    if (error_report == nullptr) {
      error_report = "dlerror returned no error description";
    }
    if (ebuf != nullptr && ebuflen > 0) {
      ::strncpy(ebuf, error_report, ebuflen-1);
      ebuf[ebuflen-1]='\0';
    }
    Events::log_dll_message(nullptr, "Loading shared library %s failed, %s", filename, error_report);
    log_info(os)("shared library load of %s failed, %s", filename, error_report);
    JFR_ONLY(load_event.set_error_msg(error_report);)
  } else {
    Events::log_dll_message(nullptr, "Loaded shared library %s", filename);
    log_info(os)("shared library load of %s was successful", filename);
    // Quickly test to make sure subnormals are correctly handled.
    if (! IEEE_subnormal_handling_OK()) {
      // We just dlopen()ed a library that mangled the floating-point flags.
      // Attempt to fix things now.
      JFR_ONLY(load_event.set_fp_env_correction_attempt(true);)
      int rtn = fesetenv(&default_fenv);
      assert(rtn == 0, "fesetenv must succeed");

      if (IEEE_subnormal_handling_OK()) {
        Events::log_dll_message(nullptr, "IEEE subnormal handling had to be corrected after loading %s", filename);
        log_info(os)("IEEE subnormal handling had to be corrected after loading %s", filename);
        JFR_ONLY(load_event.set_fp_env_correction_success(true);)
      } else {
        Events::log_dll_message(nullptr, "IEEE subnormal handling could not be corrected after loading %s", filename);
        log_info(os)("IEEE subnormal handling could not be corrected after loading %s", filename);
        if (CheckJNICalls) {
          tty->print_cr("WARNING: IEEE subnormal handling could not be corrected after loading %s", filename);
          Thread* current = Thread::current();
          if (current->is_Java_thread()) {
            JavaThread::cast(current)->print_jni_stack();
          }
        }
        assert(false, "fesetenv didn't work");
      }
    }
  }
  return result;
}

void * os::Linux::dll_load_in_vmthread(const char *filename, char *ebuf,
                                       int ebuflen) {
  void * result = nullptr;
  if (LoadExecStackDllInVMThread) {
    result = dlopen_helper(filename, ebuf, ebuflen);
  }

  // Since 7019808, libjvm.so is linked with -noexecstack. If the VM loads a
  // library that requires an executable stack, or which does not have this
  // stack attribute set, dlopen changes the stack attribute to executable. The
  // read protection of the guard pages gets lost.
  //
  // Need to check _stack_is_executable again as multiple VM_LinuxDllLoad
  // may have been queued at the same time.

  if (!_stack_is_executable) {
    for (JavaThreadIteratorWithHandle jtiwh; JavaThread *jt = jtiwh.next(); ) {
      StackOverflow* overflow_state = jt->stack_overflow_state();
      if (!overflow_state->stack_guard_zone_unused() &&     // Stack not yet fully initialized
          overflow_state->stack_guards_enabled()) {         // No pending stack overflow exceptions
        if (!os::guard_memory((char *)jt->stack_end(), StackOverflow::stack_guard_zone_size())) {
          warning("Attempt to reguard stack yellow zone failed.");
        }
      }
    }
  }

  return result;
}

const char* os::Linux::dll_path(void* lib) {
  struct link_map *lmap;
  const char* l_path = nullptr;
  assert(lib != nullptr, "dll_path parameter must not be null");

  int res_dli = ::dlinfo(lib, RTLD_DI_LINKMAP, &lmap);
  if (res_dli == 0) {
    l_path = lmap->l_name;
  }
  return l_path;
}

static unsigned count_newlines(const char* s) {
  unsigned n = 0;
  for (const char* s2 = strchr(s, '\n');
       s2 != nullptr; s2 = strchr(s2 + 1, '\n')) {
    n++;
  }
  return n;
}

static bool _print_ascii_file(const char* filename, outputStream* st, unsigned* num_lines = nullptr, const char* hdr = nullptr) {
  int fd = ::open(filename, O_RDONLY);
  if (fd == -1) {
    return false;
  }

  if (hdr != nullptr) {
    st->print_cr("%s", hdr);
  }

  char buf[33];
  ssize_t bytes;
  buf[32] = '\0';
  unsigned lines = 0;
  while ((bytes = ::read(fd, buf, sizeof(buf)-1)) > 0) {
    st->print_raw(buf, bytes);
    // count newlines
    if (num_lines != nullptr) {
      lines += count_newlines(buf);
    }
  }

  if (num_lines != nullptr) {
    (*num_lines) = lines;
  }

  ::close(fd);

  return true;
}

static void _print_ascii_file_h(const char* header, const char* filename, outputStream* st, bool same_line = true) {
  st->print("%s:%c", header, same_line ? ' ' : '\n');
  if (!_print_ascii_file(filename, st)) {
    st->print_cr("<Not Available>");
  }
}

void os::print_dll_info(outputStream *st) {
  st->print_cr("Dynamic libraries:");

  char fname[32];
  pid_t pid = os::Linux::gettid();

  jio_snprintf(fname, sizeof(fname), "/proc/%d/maps", pid);
  unsigned num = 0;
  if (!_print_ascii_file(fname, st, &num)) {
    st->print_cr("Can not get library information for pid = %d", pid);
  } else {
    st->print_cr("Total number of mappings: %u", num);
  }
}

struct loaded_modules_info_param {
  os::LoadedModulesCallbackFunc callback;
  void *param;
};

static int dl_iterate_callback(struct dl_phdr_info *info, size_t size, void *data) {
  if ((info->dlpi_name == nullptr) || (*info->dlpi_name == '\0')) {
    return 0;
  }

  struct loaded_modules_info_param *callback_param = reinterpret_cast<struct loaded_modules_info_param *>(data);
  address base = nullptr;
  address top = nullptr;
  for (int idx = 0; idx < info->dlpi_phnum; idx++) {
    const ElfW(Phdr) *phdr = info->dlpi_phdr + idx;
    if (phdr->p_type == PT_LOAD) {
      address raw_phdr_base = reinterpret_cast<address>(info->dlpi_addr + phdr->p_vaddr);

      address phdr_base = align_down(raw_phdr_base, phdr->p_align);
      if ((base == nullptr) || (base > phdr_base)) {
        base = phdr_base;
      }

      address phdr_top = align_up(raw_phdr_base + phdr->p_memsz, phdr->p_align);
      if ((top == nullptr) || (top < phdr_top)) {
        top = phdr_top;
      }
    }
  }

  return callback_param->callback(info->dlpi_name, base, top, callback_param->param);
}

int os::get_loaded_modules_info(os::LoadedModulesCallbackFunc callback, void *param) {
  struct loaded_modules_info_param callback_param = {callback, param};
  return dl_iterate_phdr(&dl_iterate_callback, &callback_param);
}

void os::print_os_info_brief(outputStream* st) {
  os::Linux::print_distro_info(st);

  os::Posix::print_uname_info(st);

  os::Linux::print_libversion_info(st);

}

void os::print_os_info(outputStream* st) {
  st->print_cr("OS:");

  os::Linux::print_distro_info(st);

  os::Posix::print_uname_info(st);

  os::Linux::print_uptime_info(st);

  // Print warning if unsafe chroot environment detected
  if (unsafe_chroot_detected) {
    st->print_cr("WARNING!! %s", unstable_chroot_error);
  }

  os::Linux::print_libversion_info(st);

  os::Posix::print_rlimit_info(st);

  os::Posix::print_load_average(st);
  st->cr();

  os::Linux::print_system_memory_info(st);
  st->cr();

  os::Linux::print_process_memory_info(st);
  st->cr();

  os::Linux::print_proc_sys_info(st);
  st->cr();

  if (os::Linux::print_ld_preload_file(st)) {
    st->cr();
  }

  if (os::Linux::print_container_info(st)) {
    st->cr();
  }

  VM_Version::print_platform_virtualization_info(st);

  os::Linux::print_steal_info(st);
}

// Try to identify popular distros.
// Most Linux distributions have a /etc/XXX-release file, which contains
// the OS version string. Newer Linux distributions have a /etc/lsb-release
// file that also contains the OS version string. Some have more than one
// /etc/XXX-release file (e.g. Mandrake has both /etc/mandrake-release and
// /etc/redhat-release.), so the order is important.
// Any Linux that is based on Redhat (i.e. Oracle, Mandrake, Sun JDS...) have
// their own specific XXX-release file as well as a redhat-release file.
// Because of this the XXX-release file needs to be searched for before the
// redhat-release file.
// Since Red Hat and SuSE have an lsb-release file that is not very descriptive the
// search for redhat-release / SuSE-release needs to be before lsb-release.
// Since the lsb-release file is the new standard it needs to be searched
// before the older style release files.
// Searching system-release (Red Hat) and os-release (other Linuxes) are a
// next to last resort.  The os-release file is a new standard that contains
// distribution information and the system-release file seems to be an old
// standard that has been replaced by the lsb-release and os-release files.
// Searching for the debian_version file is the last resort.  It contains
// an informative string like "6.0.6" or "wheezy/sid". Because of this
// "Debian " is printed before the contents of the debian_version file.

const char* distro_files[] = {
  "/etc/oracle-release",
  "/etc/mandriva-release",
  "/etc/mandrake-release",
  "/etc/sun-release",
  "/etc/redhat-release",
  "/etc/lsb-release",
  "/etc/turbolinux-release",
  "/etc/gentoo-release",
  "/etc/ltib-release",
  "/etc/angstrom-version",
  "/etc/system-release",
  "/etc/os-release",
  "/etc/SuSE-release", // Deprecated in favor of os-release since SuSE 12
  nullptr };

void os::Linux::print_distro_info(outputStream* st) {
  for (int i = 0;; i++) {
    const char* file = distro_files[i];
    if (file == nullptr) {
      break;  // done
    }
    // If file prints, we found it.
    if (_print_ascii_file(file, st)) {
      return;
    }
  }

  if (file_exists("/etc/debian_version")) {
    st->print("Debian ");
    _print_ascii_file("/etc/debian_version", st);
  } else {
    st->print_cr("Linux");
  }
}

static void parse_os_info_helper(FILE* fp, char* distro, size_t length, bool get_first_line) {
  char buf[256];
  while (fgets(buf, sizeof(buf), fp)) {
    // Edit out extra stuff in expected format
    if (strstr(buf, "DISTRIB_DESCRIPTION=") != nullptr || strstr(buf, "PRETTY_NAME=") != nullptr) {
      char* ptr = strstr(buf, "\"");  // the name is in quotes
      if (ptr != nullptr) {
        ptr++; // go beyond first quote
        char* nl = strchr(ptr, '\"');
        if (nl != nullptr) *nl = '\0';
        strncpy(distro, ptr, length);
      } else {
        ptr = strstr(buf, "=");
        ptr++; // go beyond equals then
        char* nl = strchr(ptr, '\n');
        if (nl != nullptr) *nl = '\0';
        strncpy(distro, ptr, length);
      }
      return;
    } else if (get_first_line) {
      char* nl = strchr(buf, '\n');
      if (nl != nullptr) *nl = '\0';
      strncpy(distro, buf, length);
      return;
    }
  }
  // print last line and close
  char* nl = strchr(buf, '\n');
  if (nl != nullptr) *nl = '\0';
  strncpy(distro, buf, length);
}

static void parse_os_info(char* distro, size_t length, const char* file) {
  FILE* fp = os::fopen(file, "r");
  if (fp != nullptr) {
    // if suse format, print out first line
    bool get_first_line = (strcmp(file, "/etc/SuSE-release") == 0);
    parse_os_info_helper(fp, distro, length, get_first_line);
    fclose(fp);
  }
}

void os::get_summary_os_info(char* buf, size_t buflen) {
  for (int i = 0;; i++) {
    const char* file = distro_files[i];
    if (file == nullptr) {
      break; // ran out of distro_files
    }
    if (file_exists(file)) {
      parse_os_info(buf, buflen, file);
      return;
    }
  }
  // special case for debian
  if (file_exists("/etc/debian_version")) {
    strncpy(buf, "Debian ", buflen);
    if (buflen > 7) {
      parse_os_info(&buf[7], buflen-7, "/etc/debian_version");
    }
  } else {
    strncpy(buf, "Linux", buflen);
  }
}

void os::Linux::print_libversion_info(outputStream* st) {
  // libc, pthread
  st->print("libc: ");
  st->print("%s ", os::Linux::libc_version());
  st->print("%s ", os::Linux::libpthread_version());
  st->cr();
}

void os::Linux::print_proc_sys_info(outputStream* st) {
  _print_ascii_file_h("/proc/sys/kernel/threads-max (system-wide limit on the number of threads)",
                      "/proc/sys/kernel/threads-max", st);
  _print_ascii_file_h("/proc/sys/vm/max_map_count (maximum number of memory map areas a process may have)",
                      "/proc/sys/vm/max_map_count", st);
  _print_ascii_file_h("/proc/sys/vm/swappiness (control to define how aggressively the kernel swaps out anonymous memory)",
                      "/proc/sys/vm/swappiness", st);
  _print_ascii_file_h("/proc/sys/kernel/pid_max (system-wide limit on number of process identifiers)",
                      "/proc/sys/kernel/pid_max", st);
}

void os::Linux::print_system_memory_info(outputStream* st) {
  _print_ascii_file_h("/proc/meminfo", "/proc/meminfo", st, false);
  st->cr();

  // some information regarding THPs; for details see
  // https://www.kernel.org/doc/Documentation/vm/transhuge.txt
  _print_ascii_file_h("/sys/kernel/mm/transparent_hugepage/enabled",
                      "/sys/kernel/mm/transparent_hugepage/enabled", st);
  _print_ascii_file_h("/sys/kernel/mm/transparent_hugepage/hpage_pmd_size",
                      "/sys/kernel/mm/transparent_hugepage/hpage_pmd_size", st);
  _print_ascii_file_h("/sys/kernel/mm/transparent_hugepage/shmem_enabled",
                      "/sys/kernel/mm/transparent_hugepage/shmem_enabled", st);
  _print_ascii_file_h("/sys/kernel/mm/transparent_hugepage/defrag (defrag/compaction efforts parameter)",
                      "/sys/kernel/mm/transparent_hugepage/defrag", st);
}

bool os::Linux::query_process_memory_info(os::Linux::meminfo_t* info) {
  FILE* f = os::fopen("/proc/self/status", "r");
  const int num_values = sizeof(os::Linux::meminfo_t) / sizeof(size_t);
  int num_found = 0;
  char buf[256];
  info->vmsize = info->vmpeak = info->vmrss = info->vmhwm = info->vmswap =
      info->rssanon = info->rssfile = info->rssshmem = -1;
  if (f != nullptr) {
    while (::fgets(buf, sizeof(buf), f) != nullptr && num_found < num_values) {
      if ( (info->vmsize == -1    && sscanf(buf, "VmSize: %zd kB", &info->vmsize) == 1) ||
           (info->vmpeak == -1    && sscanf(buf, "VmPeak: %zd kB", &info->vmpeak) == 1) ||
           (info->vmswap == -1    && sscanf(buf, "VmSwap: %zd kB", &info->vmswap) == 1) ||
           (info->vmhwm == -1     && sscanf(buf, "VmHWM: %zd kB", &info->vmhwm) == 1) ||
           (info->vmrss == -1     && sscanf(buf, "VmRSS: %zd kB", &info->vmrss) == 1) ||
           (info->rssanon == -1   && sscanf(buf, "RssAnon: %zd kB", &info->rssanon) == 1) || // Needs Linux 4.5
           (info->rssfile == -1   && sscanf(buf, "RssFile: %zd kB", &info->rssfile) == 1) || // Needs Linux 4.5
           (info->rssshmem == -1  && sscanf(buf, "RssShmem: %zd kB", &info->rssshmem) == 1)  // Needs Linux 4.5
           )
      {
        num_found ++;
      }
    }
    fclose(f);
    return true;
  }
  return false;
}

// Accurate memory information need Linux 4.14 or newer
bool os::Linux::query_accurate_process_memory_info(os::Linux::accurate_meminfo_t* info) {
  FILE* f = os::fopen("/proc/self/smaps_rollup", "r");
  if (f == nullptr) {
    return false;
  }

  const size_t num_values = sizeof(os::Linux::accurate_meminfo_t) / sizeof(size_t);
  size_t num_found = 0;
  char buf[256];
  info->rss = info->pss = info->pssdirty = info->pssanon =
      info->pssfile = info->pssshmem = info->swap = info->swappss = -1;

  while (::fgets(buf, sizeof(buf), f) != nullptr && num_found < num_values) {
    if ( (info->rss == -1        && sscanf(buf, "Rss: %zd kB", &info->rss) == 1) ||
         (info->pss == -1        && sscanf(buf, "Pss: %zd kB", &info->pss) == 1) ||
         (info->pssdirty == -1   && sscanf(buf, "Pss_Dirty: %zd kB", &info->pssdirty) == 1) ||
         (info->pssanon == -1    && sscanf(buf, "Pss_Anon: %zd kB", &info->pssanon) == 1) ||
         (info->pssfile == -1    && sscanf(buf, "Pss_File: %zd kB", &info->pssfile) == 1) ||
         (info->pssshmem == -1   && sscanf(buf, "Pss_Shmem: %zd kB", &info->pssshmem) == 1) ||
         (info->swap == -1       && sscanf(buf, "Swap: %zd kB", &info->swap) == 1) ||
         (info->swappss == -1    && sscanf(buf, "SwapPss: %zd kB", &info->swappss) == 1)
         )
    {
      num_found ++;
    }
  }
  fclose(f);
  return true;
}

#ifdef __GLIBC__
// For Glibc, print a one-liner with the malloc tunables.
// Most important and popular is MALLOC_ARENA_MAX, but we are
// thorough and print them all.
static void print_glibc_malloc_tunables(outputStream* st) {
  static const char* var[] = {
      // the new variant
      "GLIBC_TUNABLES",
      // legacy variants
      "MALLOC_CHECK_", "MALLOC_TOP_PAD_", "MALLOC_PERTURB_",
      "MALLOC_MMAP_THRESHOLD_", "MALLOC_TRIM_THRESHOLD_",
      "MALLOC_MMAP_MAX_", "MALLOC_ARENA_TEST", "MALLOC_ARENA_MAX",
      nullptr};
  st->print("glibc malloc tunables: ");
  bool printed = false;
  for (int i = 0; var[i] != nullptr; i ++) {
    const char* const val = ::getenv(var[i]);
    if (val != nullptr) {
      st->print("%s%s=%s", (printed ? ", " : ""), var[i], val);
      printed = true;
    }
  }
  if (!printed) {
    st->print("(default)");
  }
}
#endif // __GLIBC__

void os::Linux::print_process_memory_info(outputStream* st) {

  st->print_cr("Process Memory:");

  // Print virtual and resident set size; peak values; swap; and for
  //  rss its components if the kernel is recent enough.
  meminfo_t info;
  if (query_process_memory_info(&info)) {
    st->print_cr("Virtual Size: %zdK (peak: %zdK)", info.vmsize, info.vmpeak);
    st->print("Resident Set Size: %zdK (peak: %zdK)", info.vmrss, info.vmhwm);
    if (info.rssanon != -1) { // requires kernel >= 4.5
      st->print(" (anon: %zdK, file: %zdK, shmem: %zdK)",
                info.rssanon, info.rssfile, info.rssshmem);
    }
    st->cr();
    if (info.vmswap != -1) { // requires kernel >= 2.6.34
      st->print_cr("Swapped out: %zdK", info.vmswap);
    }
  } else {
    st->print_cr("Could not open /proc/self/status to get process memory related information");
  }

  // glibc only:
  // - Print outstanding allocations using mallinfo
  // - Print glibc tunables
#ifdef __GLIBC__
  size_t total_allocated = 0;
  size_t free_retained = 0;
  bool might_have_wrapped = false;
  glibc_mallinfo mi;
  os::Linux::get_mallinfo(&mi, &might_have_wrapped);
  total_allocated = mi.uordblks + mi.hblkhd;
  free_retained = mi.fordblks;
#ifdef _LP64
  // If legacy mallinfo(), we can still print the values if we are sure they cannot have wrapped.
  might_have_wrapped = might_have_wrapped && (info.vmsize * K) > UINT_MAX;
#endif
  st->print_cr("C-Heap outstanding allocations: %zuK, retained: %zuK%s",
               total_allocated / K, free_retained / K,
               might_have_wrapped ? " (may have wrapped)" : "");
  // Tunables
  print_glibc_malloc_tunables(st);
  st->cr();
#endif
}

bool os::Linux::print_ld_preload_file(outputStream* st) {
  return _print_ascii_file("/etc/ld.so.preload", st, nullptr, "/etc/ld.so.preload:");
}

void os::Linux::print_uptime_info(outputStream* st) {
  struct sysinfo sinfo;
  int ret = sysinfo(&sinfo);
  if (ret == 0) {
    os::print_dhm(st, "OS uptime:", (long) sinfo.uptime);
  }
  assert(ret == 0, "sysinfo must return 0");
}

bool os::Linux::print_container_info(outputStream* st) {
  if (!OSContainer::is_containerized()) {
    st->print_cr("container information not found.");
    return false;
  }

  st->print_cr("container (cgroup) information:");

  const char *p_ct = OSContainer::container_type();
  st->print_cr("container_type: %s", p_ct != nullptr ? p_ct : "not supported");

  char *p = OSContainer::cpu_cpuset_cpus();
  st->print_cr("cpu_cpuset_cpus: %s", p != nullptr ? p : "not supported");
  free(p);

  p = OSContainer::cpu_cpuset_memory_nodes();
  st->print_cr("cpu_memory_nodes: %s", p != nullptr ? p : "not supported");
  free(p);

  int i = -1;
  bool supported = OSContainer::active_processor_count(i);
  st->print("active_processor_count: ");
  if (supported) {
    assert(i > 0, "must be");
    if (ActiveProcessorCount > 0) {
      st->print_cr("%d, but overridden by -XX:ActiveProcessorCount %d", i, ActiveProcessorCount);
    } else {
      st->print_cr("%d", i);
    }
  } else {
    st->print_cr("not supported");
  }


  supported = OSContainer::cpu_quota(i);
  st->print("cpu_quota: ");
  if (supported && i > 0) {
    st->print_cr("%d", i);
  } else {
    st->print_cr("%s", !supported ? "not supported" : "no quota");
  }

  supported = OSContainer::cpu_period(i);
  st->print("cpu_period: ");
  if (supported && i > 0) {
    st->print_cr("%d", i);
  } else {
    st->print_cr("%s", !supported ? "not supported" : "no period");
  }

  supported = OSContainer::cpu_shares(i);
  st->print("cpu_shares: ");
  if (supported && i > 0) {
    st->print_cr("%d", i);
  } else {
    st->print_cr("%s", !supported ? "not supported" : "no shares");
  }

  uint64_t j = 0;
  supported = OSContainer::cpu_usage_in_micros(j);
  st->print("cpu_usage_in_micros: ");
  if (supported && j > 0) {
    st->print_cr(UINT64_FORMAT, j);
  } else {
    st->print_cr("%s", !supported ? "not supported" : "no usage");
  }

  MetricResult memory_limit;
  physical_memory_size_type val = value_unlimited;
  if (OSContainer::memory_limit_in_bytes(val)) {
    memory_limit.set_value(val);
  }
  MetricResult mem_swap_limit;
  val = value_unlimited;
  if (OSContainer::memory_and_swap_limit_in_bytes(val)) {
    mem_swap_limit.set_value(val);
  }
  MetricResult mem_soft_limit;
  val = value_unlimited;
  if (OSContainer::memory_soft_limit_in_bytes(val)) {
    mem_soft_limit.set_value(val);
  }
  MetricResult mem_throttle_limit;
  val = value_unlimited;
  if (OSContainer::memory_throttle_limit_in_bytes(val)) {
    mem_throttle_limit.set_value(val);
  }
  MetricResult mem_usage;
  val = 0;
  if (OSContainer::memory_usage_in_bytes(val)) {
    mem_usage.set_value(val);
  }
  MetricResult mem_max_usage;
  val = 0;
  if (OSContainer::memory_max_usage_in_bytes(val)) {
    mem_max_usage.set_value(val);
  }
  MetricResult rss_usage;
  val = 0;
  if (OSContainer::rss_usage_in_bytes(val)) {
    rss_usage.set_value(val);
  }
  MetricResult cache_usage;
  val = 0;
  if (OSContainer::cache_usage_in_bytes(val)) {
    cache_usage.set_value(val);
  }
  OSContainer::print_container_helper(st, memory_limit, "memory_limit_in_bytes");
  OSContainer::print_container_helper(st, mem_swap_limit, "memory_and_swap_limit_in_bytes");
  OSContainer::print_container_helper(st, mem_soft_limit, "memory_soft_limit_in_bytes");
  OSContainer::print_container_helper(st, mem_throttle_limit, "memory_throttle_limit_in_bytes");
  OSContainer::print_container_helper(st, mem_usage, "memory_usage_in_bytes");
  OSContainer::print_container_helper(st, mem_max_usage, "memory_max_usage_in_bytes");
  OSContainer::print_container_helper(st, rss_usage, "rss_usage_in_bytes");
  OSContainer::print_container_helper(st, cache_usage, "cache_usage_in_bytes");

  OSContainer::print_version_specific_info(st);

  supported = OSContainer::pids_max(j);
  st->print("maximum number of tasks: ");
  if (supported && j != value_unlimited) {
    st->print_cr(UINT64_FORMAT, j);
  } else {
    st->print_cr("%s", !supported ? "not supported" : "unlimited");
  }

  supported = OSContainer::pids_current(j);
  st->print("current number of tasks: ");
  if (supported && j > 0) {
    st->print_cr(UINT64_FORMAT, j);
  } else {
    st->print_cr("%s", !supported ? "not supported" : "no current tasks");
  }

  return true;
}

void os::Linux::print_steal_info(outputStream* st) {
  if (has_initial_tick_info) {
    CPUPerfTicks pticks;
    bool res = os::Linux::get_tick_information(&pticks, -1);

    if (res && pticks.has_steal_ticks) {
      uint64_t steal_ticks_difference = pticks.steal - initial_steal_ticks;
      uint64_t total_ticks_difference = pticks.total - initial_total_ticks;
      double steal_ticks_perc = 0.0;
      if (total_ticks_difference != 0) {
        steal_ticks_perc = (double) steal_ticks_difference / (double)total_ticks_difference;
      }
      st->print_cr("Steal ticks since vm start: " UINT64_FORMAT, steal_ticks_difference);
      st->print_cr("Steal ticks percentage since vm start:%7.3f", steal_ticks_perc);
    }
  }
}

void os::print_memory_info(outputStream* st) {

  st->print("Memory:");
  st->print(" %zuk page", os::vm_page_size()>>10);

  // values in struct sysinfo are "unsigned long"
  struct sysinfo si;
  int ret = sysinfo(&si);
  assert(ret == 0, "sysinfo must return 0");
  physical_memory_size_type phys_mem = physical_memory();
  st->print(", physical " PHYS_MEM_TYPE_FORMAT "k",
            phys_mem >> 10);
  physical_memory_size_type avail_mem = 0;
  (void)os::available_memory(avail_mem);
  st->print("(" PHYS_MEM_TYPE_FORMAT "k free)",
            avail_mem >> 10);
  if (ret == 0) {
    st->print(", swap " UINT64_FORMAT "k",
              ((jlong)si.totalswap * si.mem_unit) >> 10);
    st->print("(" UINT64_FORMAT "k free)",
              ((jlong)si.freeswap * si.mem_unit) >> 10);
  }
  st->cr();
  st->print("Page Sizes: ");
  _page_sizes.print_on(st);
  st->cr();
}

// Print the first "model name" line and the first "flags" line
// that we find and nothing more. We assume "model name" comes
// before "flags" so if we find a second "model name", then the
// "flags" field is considered missing.
static bool print_model_name_and_flags(outputStream* st, char* buf, size_t buflen) {
#if defined(AMD64)
  // Other platforms have less repetitive cpuinfo files
  FILE *fp = os::fopen("/proc/cpuinfo", "r");
  if (fp) {
    bool model_name_printed = false;
    while (!feof(fp)) {
      if (fgets(buf, (int)buflen, fp)) {
        // Assume model name comes before flags
        if (strstr(buf, "model name") != nullptr) {
          if (!model_name_printed) {
            st->print_raw("CPU Model and flags from /proc/cpuinfo:\n");
            st->print_raw(buf);
            model_name_printed = true;
          } else {
            // model name printed but not flags?  Odd, just return
            fclose(fp);
            return true;
          }
        }
        // print the flags line too
        if (strstr(buf, "flags") != nullptr) {
          st->print_raw(buf);
          fclose(fp);
          return true;
        }
      }
    }
    fclose(fp);
  }
#endif // x86 platforms
  return false;
}

// additional information about CPU e.g. available frequency ranges
static void print_sys_devices_cpu_info(outputStream* st) {
  _print_ascii_file_h("Online cpus", "/sys/devices/system/cpu/online", st);
  _print_ascii_file_h("Offline cpus", "/sys/devices/system/cpu/offline", st);

  if (ExtensiveErrorReports) {
    // cache related info (cpu 0, should be similar for other CPUs)
    for (unsigned int i=0; i < 10; i++) { // handle max. 10 cache entries
      char hbuf_level[60];
      char hbuf_type[60];
      char hbuf_size[60];
      char hbuf_coherency_line_size[80];
      os::snprintf_checked(hbuf_level, 60, "/sys/devices/system/cpu/cpu0/cache/index%u/level", i);
      os::snprintf_checked(hbuf_type, 60, "/sys/devices/system/cpu/cpu0/cache/index%u/type", i);
      os::snprintf_checked(hbuf_size, 60, "/sys/devices/system/cpu/cpu0/cache/index%u/size", i);
      os::snprintf_checked(hbuf_coherency_line_size, 80, "/sys/devices/system/cpu/cpu0/cache/index%u/coherency_line_size", i);
      if (os::file_exists(hbuf_level)) {
        _print_ascii_file_h("cache level", hbuf_level, st);
        _print_ascii_file_h("cache type", hbuf_type, st);
        _print_ascii_file_h("cache size", hbuf_size, st);
        _print_ascii_file_h("cache coherency line size", hbuf_coherency_line_size, st);
      }
    }
  }

  // we miss the cpufreq entries on Power and s390x
#if defined(AMD64)
  _print_ascii_file_h("BIOS frequency limitation", "/sys/devices/system/cpu/cpu0/cpufreq/bios_limit", st);
  _print_ascii_file_h("Frequency switch latency (ns)", "/sys/devices/system/cpu/cpu0/cpufreq/cpuinfo_transition_latency", st);
  _print_ascii_file_h("Available cpu frequencies", "/sys/devices/system/cpu/cpu0/cpufreq/scaling_available_frequencies", st);
  // min and max should be in the Available range but still print them (not all info might be available for all kernels)
  if (ExtensiveErrorReports) {
    _print_ascii_file_h("Maximum cpu frequency", "/sys/devices/system/cpu/cpu0/cpufreq/cpuinfo_max_freq", st);
    _print_ascii_file_h("Minimum cpu frequency", "/sys/devices/system/cpu/cpu0/cpufreq/cpuinfo_min_freq", st);
    _print_ascii_file_h("Current cpu frequency", "/sys/devices/system/cpu/cpu0/cpufreq/scaling_cur_freq", st);
  }
  // governors are power schemes, see https://wiki.archlinux.org/index.php/CPU_frequency_scaling
  if (ExtensiveErrorReports) {
    _print_ascii_file_h("Available governors", "/sys/devices/system/cpu/cpu0/cpufreq/scaling_available_governors", st);
  }
  _print_ascii_file_h("Current governor", "/sys/devices/system/cpu/cpu0/cpufreq/scaling_governor", st);
  // Core performance boost, see https://www.kernel.org/doc/Documentation/cpu-freq/boost.txt
  // Raise operating frequency of some cores in a multi-core package if certain conditions apply, e.g.
  // whole chip is not fully utilized
  _print_ascii_file_h("Core performance/turbo boost", "/sys/devices/system/cpu/cpufreq/boost", st);
#endif
}

void os::pd_print_cpu_info(outputStream* st, char* buf, size_t buflen) {
  // Only print the model name if the platform provides this as a summary
  if (!print_model_name_and_flags(st, buf, buflen)) {
    _print_ascii_file_h("/proc/cpuinfo", "/proc/cpuinfo", st, false);
  }
  st->cr();
  print_sys_devices_cpu_info(st);
}

#if INCLUDE_JFR

void os::jfr_report_memory_info() {
  os::Linux::meminfo_t info;
  if (os::Linux::query_process_memory_info(&info)) {
    // Send the RSS JFR event
    EventResidentSetSize event;
    event.set_size(info.vmrss * K);
    event.set_peak(info.vmhwm * K);
    event.commit();
  } else {
    // Log a warning
    static bool first_warning = true;
    if (first_warning) {
      log_warning(jfr)("Error fetching RSS values: query_process_memory_info failed");
      first_warning = false;
    }
  }
}

#endif // INCLUDE_JFR

#if defined(AMD64)
const char* search_string = "model name";
#elif defined(M68K)
const char* search_string = "CPU";
#elif defined(PPC64)
const char* search_string = "cpu";
#elif defined(S390)
const char* search_string = "machine =";
#else
const char* search_string = "Processor";
#endif

// Parses the cpuinfo file for string representing the model name.
void os::get_summary_cpu_info(char* cpuinfo, size_t length) {
  FILE* fp = os::fopen("/proc/cpuinfo", "r");
  if (fp != nullptr) {
    while (!feof(fp)) {
      char buf[256];
      if (fgets(buf, sizeof(buf), fp)) {
        char* start = strstr(buf, search_string);
        if (start != nullptr) {
          char *ptr = start + strlen(search_string);
          char *end = buf + strlen(buf);
          while (ptr != end) {
             // skip whitespace and colon for the rest of the name.
             if (*ptr != ' ' && *ptr != '\t' && *ptr != ':') {
               break;
             }
             ptr++;
          }
          if (ptr != end) {
            // reasonable string, get rid of newline and keep the rest
            char* nl = strchr(buf, '\n');
            if (nl != nullptr) *nl = '\0';
            strncpy(cpuinfo, ptr, length);
            fclose(fp);
            return;
          }
        }
      }
    }
    fclose(fp);
  }
  // cpuinfo not found or parsing failed, just print generic string.  The entire
  // /proc/cpuinfo file will be printed later in the file (or enough of it for x86)
#if   defined(AARCH64)
  strncpy(cpuinfo, "AArch64", length);
#elif defined(AMD64)
  strncpy(cpuinfo, "x86_64", length);
#elif defined(ARM)  // Order wrt. AARCH64 is relevant!
  strncpy(cpuinfo, "ARM", length);
#elif defined(PPC)
  strncpy(cpuinfo, "PPC64", length);
#elif defined(RISCV)
  strncpy(cpuinfo, LP64_ONLY("RISCV64") NOT_LP64("RISCV32"), length);
#elif defined(S390)
  strncpy(cpuinfo, "S390", length);
#elif defined(ZERO_LIBARCH)
  strncpy(cpuinfo, ZERO_LIBARCH, length);
#else
  strncpy(cpuinfo, "unknown", length);
#endif
}

////////////////////////////////////////////////////////////////////////////////
// Virtual Memory

static bool recoverable_mmap_error(int err) {
  // See if the error is one we can let the caller handle. This
  // list of errno values comes from JBS-6843484. I can't find a
  // Linux man page that documents this specific set of errno
  // values so while this list currently matches Solaris, it may
  // change as we gain experience with this failure mode.
  switch (err) {
  case EBADF:
  case EINVAL:
  case ENOTSUP:
    // let the caller deal with these errors
    return true;

  default:
    // Any remaining errors on this OS can cause our reserved mapping
    // to be lost. That can cause confusion where different data
    // structures think they have the same memory mapped. The worst
    // scenario is if both the VM and a library think they have the
    // same memory mapped.
    return false;
  }
}

static void warn_fail_commit_memory(char* addr, size_t size, bool exec,
                                    int err) {
  warning("INFO: os::commit_memory(" PTR_FORMAT ", %zu, %d) failed; error='%s' (errno=%d)",
          p2i(addr), size, exec, os::strerror(err), err);
}

static void warn_fail_commit_memory(char* addr, size_t size,
                                    size_t alignment_hint, bool exec,
                                    int err) {
  warning("INFO: os::commit_memory(" PTR_FORMAT ", %zu, %zu, %d) failed; error='%s' (errno=%d)",
          p2i(addr), size, alignment_hint, exec, os::strerror(err), err);
}

// NOTE: Linux kernel does not really reserve the pages for us.
//       All it does is to check if there are enough free pages
//       left at the time of mmap(). This could be a potential
//       problem.
int os::Linux::commit_memory_impl(char* addr, size_t size, bool exec) {
  int prot = exec ? PROT_READ|PROT_WRITE|PROT_EXEC : PROT_READ|PROT_WRITE;
  uintptr_t res = (uintptr_t) ::mmap(addr, size, prot,
                                     MAP_PRIVATE|MAP_FIXED|MAP_ANONYMOUS, -1, 0);
  if (res != (uintptr_t) MAP_FAILED) {
    if (UseNUMAInterleaving) {
      numa_make_global(addr, size);
    }
    return 0;
  } else {
    ErrnoPreserver ep;
    log_trace(os, map)("mmap failed: " RANGEFMT " errno=(%s)",
                       RANGEFMTARGS(addr, size),
                       os::strerror(ep.saved_errno()));
  }

  int err = errno;  // save errno from mmap() call above

  if (!recoverable_mmap_error(err)) {
    ErrnoPreserver ep;
    log_trace(os, map)("mmap failed: " RANGEFMT " errno=(%s)",
                       RANGEFMTARGS(addr, size),
                       os::strerror(ep.saved_errno()));
    warn_fail_commit_memory(addr, size, exec, err);
    vm_exit_out_of_memory(size, OOM_MMAP_ERROR, "committing reserved memory.");
  }

  return err;
}

bool os::pd_commit_memory(char* addr, size_t size, bool exec) {
  return os::Linux::commit_memory_impl(addr, size, exec) == 0;
}

void os::pd_commit_memory_or_exit(char* addr, size_t size, bool exec,
                                  const char* mesg) {
  assert(mesg != nullptr, "mesg must be specified");
  int err = os::Linux::commit_memory_impl(addr, size, exec);
  if (err != 0) {
    // the caller wants all commit errors to exit with the specified mesg:
    warn_fail_commit_memory(addr, size, exec, err);
    vm_exit_out_of_memory(size, OOM_MMAP_ERROR, "%s", mesg);
  }
}

// Define MAP_HUGETLB here so we can build HotSpot on old systems.
#ifndef MAP_HUGETLB
  #define MAP_HUGETLB 0x40000
#endif

// If mmap flags are set with MAP_HUGETLB and the system supports multiple
// huge page sizes, flag bits [26:31] can be used to encode the log2 of the
// desired huge page size. Otherwise, the system's default huge page size will be used.
// See mmap(2) man page for more info (since Linux 3.8).
// https://lwn.net/Articles/533499/
#ifndef MAP_HUGE_SHIFT
  #define MAP_HUGE_SHIFT 26
#endif

// Define MADV_HUGEPAGE here so we can build HotSpot on old systems.
#ifndef MADV_HUGEPAGE
  #define MADV_HUGEPAGE 14
#endif

// Define MADV_POPULATE_WRITE here so we can build HotSpot on old systems.
#define MADV_POPULATE_WRITE_value 23
#ifndef MADV_POPULATE_WRITE
  #define MADV_POPULATE_WRITE MADV_POPULATE_WRITE_value
#else
  // Sanity-check our assumed default value if we build with a new enough libc.
  STATIC_ASSERT(MADV_POPULATE_WRITE == MADV_POPULATE_WRITE_value);
#endif

// Note that the value for MAP_FIXED_NOREPLACE differs between architectures, but all architectures
// supported by OpenJDK share the same flag value.
#define MAP_FIXED_NOREPLACE_value 0x100000
#ifndef MAP_FIXED_NOREPLACE
  #define MAP_FIXED_NOREPLACE MAP_FIXED_NOREPLACE_value
#else
  // Sanity-check our assumed default value if we build with a new enough libc.
  STATIC_ASSERT(MAP_FIXED_NOREPLACE == MAP_FIXED_NOREPLACE_value);
#endif

int os::Linux::commit_memory_impl(char* addr, size_t size,
                                  size_t alignment_hint, bool exec) {
  int err = os::Linux::commit_memory_impl(addr, size, exec);
  if (err == 0) {
    realign_memory(addr, size, alignment_hint);
  }
  return err;
}

bool os::pd_commit_memory(char* addr, size_t size, size_t alignment_hint,
                          bool exec) {
  return os::Linux::commit_memory_impl(addr, size, alignment_hint, exec) == 0;
}

void os::pd_commit_memory_or_exit(char* addr, size_t size,
                                  size_t alignment_hint, bool exec,
                                  const char* mesg) {
  assert(mesg != nullptr, "mesg must be specified");
  int err = os::Linux::commit_memory_impl(addr, size, alignment_hint, exec);
  if (err != 0) {
    // the caller wants all commit errors to exit with the specified mesg:
    warn_fail_commit_memory(addr, size, alignment_hint, exec, err);
    vm_exit_out_of_memory(size, OOM_MMAP_ERROR, "%s", mesg);
  }
}

void os::Linux::madvise_transparent_huge_pages(void* addr, size_t bytes) {
  // We don't check the return value: madvise(MADV_HUGEPAGE) may not
  // be supported or the memory may already be backed by huge pages.
  ::madvise(addr, bytes, MADV_HUGEPAGE);
}

void os::pd_realign_memory(char *addr, size_t bytes, size_t alignment_hint) {
  if (Linux::should_madvise_anonymous_thps() && alignment_hint > vm_page_size()) {
    Linux::madvise_transparent_huge_pages(addr, bytes);
  }
}

// Hints to the OS that the memory is no longer needed and may be reclaimed by the OS when convenient.
// The memory will be re-acquired on touch without needing explicit recommitting.
void os::pd_disclaim_memory(char *addr, size_t bytes) {
   ::madvise(addr, bytes, MADV_DONTNEED);
}

size_t os::pd_pretouch_memory(void* first, void* last, size_t page_size) {
  const size_t len = pointer_delta(last, first, sizeof(char)) + page_size;
  // Use madvise to pretouch on Linux when THP is used, and fallback to the
  // common method if unsupported. THP can form right after madvise rather than
  // being assembled later.
  if (HugePages::thp_mode() == THPMode::always || UseTransparentHugePages) {
    int err = 0;
    if (UseMadvPopulateWrite &&
        ::madvise(first, len, MADV_POPULATE_WRITE) == -1) {
      err = errno;
    }
    if (!UseMadvPopulateWrite || err == EINVAL) { // Not to use or not supported
      // When using THP we need to always pre-touch using small pages as the
      // OS will initially always use small pages.
      return os::vm_page_size();
    } else if (err != 0) {
      log_info(gc, os)("::madvise(" PTR_FORMAT ", %zu, %d) failed; "
                       "error='%s' (errno=%d)", p2i(first), len,
                       MADV_POPULATE_WRITE, os::strerror(err), err);
    }
    return 0;
  }
  return page_size;
}

void os::numa_make_global(char *addr, size_t bytes) {
  Linux::numa_interleave_memory(addr, bytes);
}

// Define for numa_set_bind_policy(int). Setting the argument to 0 will set the
// bind policy to MPOL_PREFERRED for the current thread.
#define USE_MPOL_PREFERRED 0

void os::numa_make_local(char *addr, size_t bytes, int lgrp_hint) {
  // To make NUMA and large pages more robust when both enabled, we need to ease
  // the requirements on where the memory should be allocated. MPOL_BIND is the
  // default policy and it will force memory to be allocated on the specified
  // node. Changing this to MPOL_PREFERRED will prefer to allocate the memory on
  // the specified node, but will not force it. Using this policy will prevent
  // getting SIGBUS when trying to allocate large pages on NUMA nodes with no
  // free large pages.
  Linux::numa_set_bind_policy(USE_MPOL_PREFERRED);
  Linux::numa_tonode_memory(addr, bytes, lgrp_hint);
}

size_t os::numa_get_groups_num() {
  // Return just the number of nodes in which it's possible to allocate memory
  // (in numa terminology, configured nodes).
  return Linux::numa_num_configured_nodes();
}

int os::numa_get_group_id() {
  int cpu_id = Linux::sched_getcpu();
  if (cpu_id != -1) {
    int lgrp_id = Linux::get_node_by_cpu(cpu_id);
    if (lgrp_id != -1) {
      return lgrp_id;
    }
  }
  return 0;
}

int os::numa_get_group_id_for_address(const void* address) {
  void** pages = const_cast<void**>(&address);
  int id = -1;

  if (os::Linux::numa_move_pages(0, 1, pages, nullptr, &id, 0) == -1) {
    return -1;
  }
  if (id < 0) {
    return -1;
  }
  return id;
}

bool os::numa_get_group_ids_for_range(const void** addresses, int* lgrp_ids, size_t count) {
  void** pages = const_cast<void**>(addresses);
  return os::Linux::numa_move_pages(0, count, pages, nullptr, lgrp_ids, 0) == 0;
}

int os::Linux::get_existing_num_nodes() {
  int node;
  int highest_node_number = Linux::numa_max_node();
  int num_nodes = 0;

  // Get the total number of nodes in the system including nodes without memory.
  for (node = 0; node <= highest_node_number; node++) {
    if (is_node_in_existing_nodes(node)) {
      num_nodes++;
    }
  }
  return num_nodes;
}

size_t os::numa_get_leaf_groups(uint *ids, size_t size) {
  int highest_node_number = Linux::numa_max_node();
  size_t i = 0;

  // Map all node ids in which it is possible to allocate memory. Also nodes are
  // not always consecutively available, i.e. available from 0 to the highest
  // node number. If the nodes have been bound explicitly using numactl membind,
  // then allocate memory from those nodes only.
  for (int node = 0; node <= highest_node_number; node++) {
    if (Linux::is_node_in_bound_nodes(node)) {
      ids[i++] = checked_cast<uint>(node);
    }
  }
  return i;
}

int os::Linux::sched_getcpu_syscall(void) {
  unsigned int cpu = 0;
  long retval = -1;

#if defined(AMD64)
  // Unfortunately we have to bring all these macros here from vsyscall.h
  // to be able to compile on old linuxes.
  #define __NR_vgetcpu 2
  #define VSYSCALL_START (-10UL << 20)
  #define VSYSCALL_SIZE 1024
  #define VSYSCALL_ADDR(vsyscall_nr) (VSYSCALL_START+VSYSCALL_SIZE*(vsyscall_nr))
  typedef long (*vgetcpu_t)(unsigned int *cpu, unsigned int *node, unsigned long *tcache);
  vgetcpu_t vgetcpu = (vgetcpu_t)VSYSCALL_ADDR(__NR_vgetcpu);
  retval = vgetcpu(&cpu, nullptr, nullptr);
#endif

  return (retval == -1) ? -1 : cpu;
}

void os::Linux::sched_getcpu_init() {
  // sched_getcpu() should be in libc.
  set_sched_getcpu(CAST_TO_FN_PTR(sched_getcpu_func_t,
                                  dlsym(RTLD_DEFAULT, "sched_getcpu")));

  // If it's not, try a direct syscall.
  if (sched_getcpu() == -1) {
    set_sched_getcpu(CAST_TO_FN_PTR(sched_getcpu_func_t,
                                    (void*)&sched_getcpu_syscall));
  }

  if (sched_getcpu() == -1) {
    vm_exit_during_initialization("getcpu(2) system call not supported by kernel");
  }
}

// Something to do with the numa-aware allocator needs these symbols
extern "C" JNIEXPORT void numa_warn(int number, char *where, ...) { }
extern "C" JNIEXPORT void numa_error(char *where) { }

// Handle request to load libnuma symbol version 1.1 (API v1). If it fails
// load symbol from base version instead.
void* os::Linux::libnuma_dlsym(void* handle, const char *name) {
  void *f = dlvsym(handle, name, "libnuma_1.1");
  if (f == nullptr) {
    f = dlsym(handle, name);
  }
  return f;
}

// Handle request to load libnuma symbol version 1.2 (API v2) only.
// Return null if the symbol is not defined in this particular version.
void* os::Linux::libnuma_v2_dlsym(void* handle, const char* name) {
  return dlvsym(handle, name, "libnuma_1.2");
}

// Check numa dependent syscalls
static bool numa_syscall_check() {
  // NUMA APIs depend on several syscalls. E.g., get_mempolicy is required for numa_get_membind and
  // numa_get_interleave_mask. But these dependent syscalls can be unsupported for various reasons.
  // Especially in dockers, get_mempolicy is not allowed with the default configuration. So it's necessary
  // to check whether the syscalls are available. Currently, only get_mempolicy is checked since checking
  // others like mbind would cause unexpected side effects.
#ifdef SYS_get_mempolicy
  int dummy = 0;
  if (syscall(SYS_get_mempolicy, &dummy, nullptr, 0, (void*)&dummy, 3) == -1) {
    return false;
  }
#endif

  return true;
}

bool os::Linux::libnuma_init() {
  // Requires sched_getcpu() and numa dependent syscalls support
  if ((sched_getcpu() != -1) && numa_syscall_check()) {
    void *handle = dlopen("libnuma.so.1", RTLD_LAZY);
    if (handle != nullptr) {
      set_numa_node_to_cpus(CAST_TO_FN_PTR(numa_node_to_cpus_func_t,
                                           libnuma_dlsym(handle, "numa_node_to_cpus")));
      set_numa_node_to_cpus_v2(CAST_TO_FN_PTR(numa_node_to_cpus_v2_func_t,
                                              libnuma_v2_dlsym(handle, "numa_node_to_cpus")));
      set_numa_max_node(CAST_TO_FN_PTR(numa_max_node_func_t,
                                       libnuma_dlsym(handle, "numa_max_node")));
      set_numa_num_configured_nodes(CAST_TO_FN_PTR(numa_num_configured_nodes_func_t,
                                                   libnuma_dlsym(handle, "numa_num_configured_nodes")));
      set_numa_available(CAST_TO_FN_PTR(numa_available_func_t,
                                        libnuma_dlsym(handle, "numa_available")));
      set_numa_tonode_memory(CAST_TO_FN_PTR(numa_tonode_memory_func_t,
                                            libnuma_dlsym(handle, "numa_tonode_memory")));
      set_numa_interleave_memory(CAST_TO_FN_PTR(numa_interleave_memory_func_t,
                                                libnuma_dlsym(handle, "numa_interleave_memory")));
      set_numa_interleave_memory_v2(CAST_TO_FN_PTR(numa_interleave_memory_v2_func_t,
                                                libnuma_v2_dlsym(handle, "numa_interleave_memory")));
      set_numa_set_bind_policy(CAST_TO_FN_PTR(numa_set_bind_policy_func_t,
                                              libnuma_dlsym(handle, "numa_set_bind_policy")));
      set_numa_bitmask_isbitset(CAST_TO_FN_PTR(numa_bitmask_isbitset_func_t,
                                               libnuma_dlsym(handle, "numa_bitmask_isbitset")));
      set_numa_bitmask_equal(CAST_TO_FN_PTR(numa_bitmask_equal_func_t,
                                            libnuma_dlsym(handle, "numa_bitmask_equal")));
      set_numa_distance(CAST_TO_FN_PTR(numa_distance_func_t,
                                       libnuma_dlsym(handle, "numa_distance")));
      set_numa_get_membind(CAST_TO_FN_PTR(numa_get_membind_func_t,
                                          libnuma_v2_dlsym(handle, "numa_get_membind")));
      set_numa_get_interleave_mask(CAST_TO_FN_PTR(numa_get_interleave_mask_func_t,
                                                  libnuma_v2_dlsym(handle, "numa_get_interleave_mask")));
      set_numa_move_pages(CAST_TO_FN_PTR(numa_move_pages_func_t,
                                         libnuma_dlsym(handle, "numa_move_pages")));
      set_numa_set_preferred(CAST_TO_FN_PTR(numa_set_preferred_func_t,
                                            libnuma_dlsym(handle, "numa_set_preferred")));
      set_numa_get_run_node_mask(CAST_TO_FN_PTR(numa_get_run_node_mask_func_t,
                                                libnuma_v2_dlsym(handle, "numa_get_run_node_mask")));

      if (numa_available() != -1) {
        set_numa_all_nodes((unsigned long*)libnuma_dlsym(handle, "numa_all_nodes"));
        set_numa_all_nodes_ptr((struct bitmask **)libnuma_dlsym(handle, "numa_all_nodes_ptr"));
        set_numa_nodes_ptr((struct bitmask **)libnuma_dlsym(handle, "numa_nodes_ptr"));
        set_numa_interleave_bitmask(_numa_get_interleave_mask());
        set_numa_membind_bitmask(_numa_get_membind());
        set_numa_cpunodebind_bitmask(_numa_get_run_node_mask());
        // Create an index -> node mapping, since nodes are not always consecutive
        _nindex_to_node = new (mtInternal) GrowableArray<int>(0, mtInternal);
        rebuild_nindex_to_node_map();
        // Create a cpu -> node mapping
        _cpu_to_node = new (mtInternal) GrowableArray<int>(0, mtInternal);
        rebuild_cpu_to_node_map();
        return true;
      }
    }
  }
  return false;
}

size_t os::Linux::default_guard_size(os::ThreadType thr_type) {

  if (THPStackMitigation) {
    // If THPs are unconditionally enabled, the following scenario can lead to huge RSS
    // - parent thread spawns, in quick succession, multiple child threads
    // - child threads are slow to start
    // - thread stacks of future child threads are adjacent and get merged into one large VMA
    //   by the kernel, and subsequently transformed into huge pages by khugepaged
    // - child threads come up, place JVM guard pages, thus splinter the large VMA, splinter
    //   the huge pages into many (still paged-in) small pages.
    // The result of that sequence are thread stacks that are fully paged-in even though the
    // threads did not even start yet.
    // We prevent that by letting the glibc allocate a guard page, which causes a VMA with different
    // permission bits to separate two ajacent thread stacks and therefore prevent merging stacks
    // into one VMA.
    //
    // Yes, this means we have two guard sections - the glibc and the JVM one - per thread. But the
    // cost for that one extra protected page is dwarfed from a large win in performance and memory
    // that avoiding interference by khugepaged buys us.
    return os::vm_page_size();
  }

  // Creating guard page is very expensive. Java thread has HotSpot
  // guard pages, only enable glibc guard page for non-Java threads.
  // (Remember: compiler thread is a Java thread, too!)
  return ((thr_type == java_thread || thr_type == compiler_thread) ? 0 : os::vm_page_size());
}

void os::Linux::rebuild_nindex_to_node_map() {
  int highest_node_number = Linux::numa_max_node();

  nindex_to_node()->clear();
  for (int node = 0; node <= highest_node_number; node++) {
    if (Linux::is_node_in_existing_nodes(node)) {
      nindex_to_node()->append(node);
    }
  }
}

// rebuild_cpu_to_node_map() constructs a table mapping cpud id to node id.
// The table is later used in get_node_by_cpu().
void os::Linux::rebuild_cpu_to_node_map() {
  const int NCPUS = 32768; // Since the buffer size computation is very obscure
                           // in libnuma (possible values are starting from 16,
                           // and continuing up with every other power of 2, but less
                           // than the maximum number of CPUs supported by kernel), and
                           // is a subject to change (in libnuma version 2 the requirements
                           // are more reasonable) we'll just hardcode the number they use
                           // in the library.
  constexpr int BitsPerCLong = (int)sizeof(long) * CHAR_BIT;

  int cpu_num = processor_count();
  int cpu_map_size = NCPUS / BitsPerCLong;
  int cpu_map_valid_size =
    MIN2((cpu_num + BitsPerCLong - 1) / BitsPerCLong, cpu_map_size);

  cpu_to_node()->clear();
  cpu_to_node()->at_grow(cpu_num - 1);

  int node_num = get_existing_num_nodes();

  int distance = 0;
  int closest_distance = INT_MAX;
  int closest_node = 0;
  unsigned long *cpu_map = NEW_C_HEAP_ARRAY(unsigned long, cpu_map_size, mtInternal);
  for (int i = 0; i < node_num; i++) {
    // Check if node is configured (not a memory-less node). If it is not, find
    // the closest configured node. Check also if node is bound, i.e. it's allowed
    // to allocate memory from the node. If it's not allowed, map cpus in that node
    // to the closest node from which memory allocation is allowed.
    if (!is_node_in_configured_nodes(nindex_to_node()->at(i)) ||
        !is_node_in_bound_nodes(nindex_to_node()->at(i))) {
      closest_distance = INT_MAX;
      // Check distance from all remaining nodes in the system. Ignore distance
      // from itself, from another non-configured node, and from another non-bound
      // node.
      for (int m = 0; m < node_num; m++) {
        if (m != i &&
            is_node_in_configured_nodes(nindex_to_node()->at(m)) &&
            is_node_in_bound_nodes(nindex_to_node()->at(m))) {
          distance = numa_distance(nindex_to_node()->at(i), nindex_to_node()->at(m));
          // If a closest node is found, update. There is always at least one
          // configured and bound node in the system so there is always at least
          // one node close.
          if (distance != 0 && distance < closest_distance) {
            closest_distance = distance;
            closest_node = nindex_to_node()->at(m);
          }
        }
      }
     } else {
       // Current node is already a configured node.
       closest_node = nindex_to_node()->at(i);
     }

    // Get cpus from the original node and map them to the closest node. If node
    // is a configured node (not a memory-less node), then original node and
    // closest node are the same.
    if (numa_node_to_cpus(nindex_to_node()->at(i), cpu_map, cpu_map_size * (int)sizeof(unsigned long)) != -1) {
      for (int j = 0; j < cpu_map_valid_size; j++) {
        if (cpu_map[j] != 0) {
          for (int k = 0; k < BitsPerCLong; k++) {
            if (cpu_map[j] & (1UL << k)) {
              int cpu_index = j * BitsPerCLong + k;

#ifndef PRODUCT
              if (UseDebuggerErgo1 && cpu_index >= (int)cpu_num) {
                // Some debuggers limit the processor count without
                // intercepting the NUMA APIs. Just fake the values.
                cpu_index = 0;
              }
#endif

              cpu_to_node()->at_put(cpu_index, closest_node);
            }
          }
        }
      }
    }
  }
  FREE_C_HEAP_ARRAY(unsigned long, cpu_map);
}

int os::Linux::numa_node_to_cpus(int node, unsigned long *buffer, int bufferlen) {
  // use the latest version of numa_node_to_cpus if available
  if (_numa_node_to_cpus_v2 != nullptr) {

    // libnuma bitmask struct
    struct bitmask {
      unsigned long size; /* number of bits in the map */
      unsigned long *maskp;
    };

    struct bitmask mask;
    mask.maskp = (unsigned long *)buffer;
    mask.size = bufferlen * 8;
    return _numa_node_to_cpus_v2(node, &mask);
  } else if (_numa_node_to_cpus != nullptr) {
    return _numa_node_to_cpus(node, buffer, bufferlen);
  }
  return -1;
}

int os::Linux::get_node_by_cpu(int cpu_id) {
  if (cpu_to_node() != nullptr && cpu_id >= 0 && cpu_id < cpu_to_node()->length()) {
    return cpu_to_node()->at(cpu_id);
  }
  return -1;
}

GrowableArray<int>* os::Linux::_cpu_to_node;
GrowableArray<int>* os::Linux::_nindex_to_node;
os::Linux::sched_getcpu_func_t os::Linux::_sched_getcpu;
os::Linux::numa_node_to_cpus_func_t os::Linux::_numa_node_to_cpus;
os::Linux::numa_node_to_cpus_v2_func_t os::Linux::_numa_node_to_cpus_v2;
os::Linux::numa_max_node_func_t os::Linux::_numa_max_node;
os::Linux::numa_num_configured_nodes_func_t os::Linux::_numa_num_configured_nodes;
os::Linux::numa_available_func_t os::Linux::_numa_available;
os::Linux::numa_tonode_memory_func_t os::Linux::_numa_tonode_memory;
os::Linux::numa_interleave_memory_func_t os::Linux::_numa_interleave_memory;
os::Linux::numa_interleave_memory_v2_func_t os::Linux::_numa_interleave_memory_v2;
os::Linux::numa_set_bind_policy_func_t os::Linux::_numa_set_bind_policy;
os::Linux::numa_bitmask_isbitset_func_t os::Linux::_numa_bitmask_isbitset;
os::Linux::numa_bitmask_equal_func_t os::Linux::_numa_bitmask_equal;
os::Linux::numa_distance_func_t os::Linux::_numa_distance;
os::Linux::numa_get_membind_func_t os::Linux::_numa_get_membind;
os::Linux::numa_get_interleave_mask_func_t os::Linux::_numa_get_interleave_mask;
os::Linux::numa_get_run_node_mask_func_t os::Linux::_numa_get_run_node_mask;
os::Linux::numa_move_pages_func_t os::Linux::_numa_move_pages;
os::Linux::numa_set_preferred_func_t os::Linux::_numa_set_preferred;
os::Linux::NumaAllocationPolicy os::Linux::_current_numa_policy;
unsigned long* os::Linux::_numa_all_nodes;
struct bitmask* os::Linux::_numa_all_nodes_ptr;
struct bitmask* os::Linux::_numa_nodes_ptr;
struct bitmask* os::Linux::_numa_interleave_bitmask;
struct bitmask* os::Linux::_numa_membind_bitmask;
struct bitmask* os::Linux::_numa_cpunodebind_bitmask;

bool os::pd_uncommit_memory(char* addr, size_t size, bool exec) {
  uintptr_t res = (uintptr_t) ::mmap(addr, size, PROT_NONE,
                                     MAP_PRIVATE|MAP_FIXED|MAP_NORESERVE|MAP_ANONYMOUS, -1, 0);
  if (res == (uintptr_t) MAP_FAILED) {
    ErrnoPreserver ep;
    log_trace(os, map)("mmap failed: " RANGEFMT " errno=(%s)",
                       RANGEFMTARGS(addr, size),
                       os::strerror(ep.saved_errno()));
    return false;
  }
  return true;
}

static address get_stack_commited_bottom(address bottom, size_t size) {
  address nbot = bottom;
  address ntop = bottom + size;

  size_t page_sz = os::vm_page_size();
  unsigned pages = checked_cast<unsigned>(size / page_sz);

  unsigned char vec[1];
  unsigned imin = 1, imax = pages + 1, imid;
  int mincore_return_value = 0;

  assert(imin <= imax, "Unexpected page size");

  while (imin < imax) {
    imid = (imax + imin) / 2;
    nbot = ntop - (imid * page_sz);

    // Use a trick with mincore to check whether the page is mapped or not.
    // mincore sets vec to 1 if page resides in memory and to 0 if page
    // is swapped output but if page we are asking for is unmapped
    // it returns -1,ENOMEM
    mincore_return_value = mincore(nbot, page_sz, vec);

    if (mincore_return_value == -1) {
      // Page is not mapped go up
      // to find first mapped page
      if (errno != EAGAIN) {
        assert(errno == ENOMEM, "Unexpected mincore errno");
        imax = imid;
      }
    } else {
      // Page is mapped go down
      // to find first not mapped page
      imin = imid + 1;
    }
  }

  nbot = nbot + page_sz;

  // Adjust stack bottom one page up if last checked page is not mapped
  if (mincore_return_value == -1) {
    nbot = nbot + page_sz;
  }

  return nbot;
}

// Linux uses a growable mapping for the stack, and if the mapping for
// the stack guard pages is not removed when we detach a thread the
// stack cannot grow beyond the pages where the stack guard was
// mapped.  If at some point later in the process the stack expands to
// that point, the Linux kernel cannot expand the stack any further
// because the guard pages are in the way, and a segfault occurs.
//
// However, it's essential not to split the stack region by unmapping
// a region (leaving a hole) that's already part of the stack mapping,
// so if the stack mapping has already grown beyond the guard pages at
// the time we create them, we have to truncate the stack mapping.
// So, we need to know the extent of the stack mapping when
// create_stack_guard_pages() is called.

// We only need this for stacks that are growable: at the time of
// writing thread stacks don't use growable mappings (i.e. those
// creeated with MAP_GROWSDOWN), and aren't marked "[stack]", so this
// only applies to the main thread.

// If the (growable) stack mapping already extends beyond the point
// where we're going to put our guard pages, truncate the mapping at
// that point by munmap()ping it.  This ensures that when we later
// munmap() the guard pages we don't leave a hole in the stack
// mapping. This only affects the main/primordial thread

bool os::pd_create_stack_guard_pages(char* addr, size_t size) {
  if (os::is_primordial_thread()) {
    // As we manually grow stack up to bottom inside create_attached_thread(),
    // it's likely that os::Linux::initial_thread_stack_bottom is mapped and
    // we don't need to do anything special.
    // Check it first, before calling heavy function.
    uintptr_t stack_extent = (uintptr_t) os::Linux::initial_thread_stack_bottom();
    unsigned char vec[1];

    if (mincore((address)stack_extent, os::vm_page_size(), vec) == -1) {
      // Fallback to slow path on all errors, including EAGAIN
      assert((uintptr_t)addr >= stack_extent,
             "Sanity: addr should be larger than extent, " PTR_FORMAT " >= " PTR_FORMAT,
             p2i(addr), stack_extent);
      stack_extent = (uintptr_t) get_stack_commited_bottom(
                                                           os::Linux::initial_thread_stack_bottom(),
                                                           (size_t)addr - stack_extent);
    }

    if (stack_extent < (uintptr_t)addr) {
      ::munmap((void*)stack_extent, (uintptr_t)(addr - stack_extent));
    }
  }

  return os::commit_memory(addr, size, !ExecMem);
}

// If this is a growable mapping, remove the guard pages entirely by
// munmap()ping them.  If not, just call uncommit_memory(). This only
// affects the main/primordial thread, but guard against future OS changes.
// It's safe to always unmap guard pages for primordial thread because we
// always place it right after end of the mapped region.

bool os::remove_stack_guard_pages(char* addr, size_t size) {
  uintptr_t stack_extent, stack_base;

  if (os::is_primordial_thread()) {
    return ::munmap(addr, size) == 0;
  }

  return os::uncommit_memory(addr, size);
}

// 'requested_addr' is only treated as a hint, the return value may or
// may not start from the requested address. Unlike Linux mmap(), this
// function returns null to indicate failure.
static char* anon_mmap(char* requested_addr, size_t bytes) {
  // If a requested address was given:
  //
  // The POSIX-conforming way is to *omit* MAP_FIXED. This will leave existing mappings intact.
  // If the requested mapping area is blocked by a pre-existing mapping, the kernel will map
  // somewhere else. On Linux, that alternative address appears to have no relation to the
  // requested address.
  // Unfortunately, this is not what we need - if we requested a specific address, we'd want
  // to map there and nowhere else. Therefore we will unmap the block again, which means we
  // just executed a needless mmap->munmap cycle.
  // Since Linux 4.17, the kernel offers MAP_FIXED_NOREPLACE. With this flag, if a pre-
  // existing mapping exists, the kernel will not map at an alternative point but instead
  // return an error. We can therefore save that unnecessary mmap-munmap cycle.
  //
  // Backward compatibility: Older kernels will ignore the unknown flag; so mmap will behave
  // as in mode (a).
  const int flags = MAP_PRIVATE | MAP_NORESERVE | MAP_ANONYMOUS |
                    ((requested_addr != nullptr) ? MAP_FIXED_NOREPLACE : 0);

  // Map reserved/uncommitted pages PROT_NONE so we fail early if we
  // touch an uncommitted page. Otherwise, the read/write might
  // succeed if we have enough swap space to back the physical page.
  char* addr = (char*)::mmap(requested_addr, bytes, PROT_NONE, flags, -1, 0);
  if (addr == MAP_FAILED) {
    ErrnoPreserver ep;
    log_trace(os, map)("mmap failed: " RANGEFMT " errno=(%s)",
                       RANGEFMTARGS(requested_addr, bytes),
                       os::strerror(ep.saved_errno()));
    return nullptr;
  }
  return addr;
}

// Allocate (using mmap, NO_RESERVE, with small pages) at either a given request address
//   (req_addr != nullptr) or with a given alignment.
//  - bytes shall be a multiple of alignment.
//  - req_addr can be null. If not null, it must be a multiple of alignment.
//  - alignment sets the alignment at which memory shall be allocated.
//     It must be a multiple of allocation granularity.
// Returns address of memory or null. If req_addr was not null, will only return
//  req_addr or null.
static char* anon_mmap_aligned(char* req_addr, size_t bytes, size_t alignment) {
  size_t extra_size = bytes;
  if (req_addr == nullptr && alignment > 0) {
    extra_size += alignment;
  }

  char* start = anon_mmap(req_addr, extra_size);
  if (start != nullptr) {
    if (req_addr != nullptr) {
      if (start != req_addr) {
        if (::munmap(start, extra_size) != 0) {
          ErrnoPreserver ep;
          log_trace(os, map)("munmap failed: " RANGEFMT " errno=(%s)",
                             RANGEFMTARGS(start, extra_size),
                             os::strerror(ep.saved_errno()));
        }
        start = nullptr;
      }
    } else {
      char* const start_aligned = align_up(start, alignment);
      char* const end_aligned = start_aligned + bytes;
      char* const end = start + extra_size;
      if (start_aligned > start) {
        const size_t l = start_aligned - start;
        if (::munmap(start, l) != 0) {
          ErrnoPreserver ep;
          log_trace(os, map)("munmap failed: " RANGEFMT " errno=(%s)",
                             RANGEFMTARGS(start, l),
                             os::strerror(ep.saved_errno()));
        }
      }
      if (end_aligned < end) {
        const size_t l = end - end_aligned;
        if (::munmap(end_aligned, l) != 0) {
          ErrnoPreserver ep;
          log_trace(os, map)("munmap failed: " RANGEFMT " errno=(%s)",
                             RANGEFMTARGS(end_aligned, l),
                             os::strerror(ep.saved_errno()));
        }
      }
      start = start_aligned;
    }
  }
  return start;
}

static int anon_munmap(char * addr, size_t size) {
  if (::munmap(addr, size) != 0) {
    ErrnoPreserver ep;
    log_trace(os, map)("munmap failed: " RANGEFMT " errno=(%s)",
                       RANGEFMTARGS(addr, size),
                       os::strerror(ep.saved_errno()));
    return 0;
  }
  return 1;
}

char* os::pd_reserve_memory(size_t bytes, bool exec) {
  return anon_mmap(nullptr, bytes);
}

bool os::pd_release_memory(char* addr, size_t size) {
  return anon_munmap(addr, size);
}

#ifdef CAN_SHOW_REGISTERS_ON_ASSERT
extern char* g_assert_poison; // assertion poison page address
#endif

static bool linux_mprotect(char* addr, size_t size, int prot) {
  // Linux wants the mprotect address argument to be page aligned.
  char* bottom = (char*)align_down((intptr_t)addr, os::vm_page_size());

  // According to SUSv3, mprotect() should only be used with mappings
  // established by mmap(), and mmap() always maps whole pages. Unaligned
  // 'addr' likely indicates problem in the VM (e.g. trying to change
  // protection of malloc'ed or statically allocated memory). Check the
  // caller if you hit this assert.
  assert(addr == bottom, "sanity check");

  size = align_up(pointer_delta(addr, bottom, 1) + size, os::vm_page_size());
  // Don't log anything if we're executing in the poison page signal handling
  // context. It can lead to reentrant use of other parts of the VM code.
#ifdef CAN_SHOW_REGISTERS_ON_ASSERT
  if (addr != g_assert_poison)
#endif
  Events::log_memprotect(nullptr, "Protecting memory [" INTPTR_FORMAT "," INTPTR_FORMAT "] with protection modes %x", p2i(bottom), p2i(bottom+size), prot);
  return ::mprotect(bottom, size, prot) == 0;
}

// Set protections specified
bool os::protect_memory(char* addr, size_t bytes, ProtType prot,
                        bool is_committed) {
  unsigned int p = 0;
  switch (prot) {
  case MEM_PROT_NONE: p = PROT_NONE; break;
  case MEM_PROT_READ: p = PROT_READ; break;
  case MEM_PROT_RW:   p = PROT_READ|PROT_WRITE; break;
  case MEM_PROT_RWX:  p = PROT_READ|PROT_WRITE|PROT_EXEC; break;
  default:
    ShouldNotReachHere();
  }
  // is_committed is unused.
  return linux_mprotect(addr, bytes, p);
}

bool os::guard_memory(char* addr, size_t size) {
  return linux_mprotect(addr, size, PROT_NONE);
}

bool os::unguard_memory(char* addr, size_t size) {
  return linux_mprotect(addr, size, PROT_READ|PROT_WRITE);
}

static int hugetlbfs_page_size_flag(size_t page_size) {
  if (page_size != HugePages::default_explicit_hugepage_size()) {
    return (exact_log2(page_size) << MAP_HUGE_SHIFT);
  }
  return 0;
}

static bool hugetlbfs_sanity_check(size_t page_size) {
  const os::PageSizes page_sizes = HugePages::explicit_hugepage_info().pagesizes();
  assert(page_sizes.contains(page_size), "Invalid page sizes passed");

  // Include the page size flag to ensure we sanity check the correct page size.
  int flags = MAP_ANONYMOUS | MAP_PRIVATE | MAP_HUGETLB | hugetlbfs_page_size_flag(page_size);
  void *p = mmap(nullptr, page_size, PROT_READ|PROT_WRITE, flags, -1, 0);

  if (p != MAP_FAILED) {
    // Mapping succeeded, sanity check passed.
    munmap(p, page_size);
    return true;
  } else {
      log_info(pagesize)("Large page size (" EXACTFMT ") failed sanity check, "
                         "checking if smaller large page sizes are usable",
                         EXACTFMTARGS(page_size));
      for (size_t page_size_ = page_sizes.next_smaller(page_size);
          page_size_ > os::vm_page_size();
          page_size_ = page_sizes.next_smaller(page_size_)) {
        flags = MAP_ANONYMOUS | MAP_PRIVATE | MAP_HUGETLB | hugetlbfs_page_size_flag(page_size_);
        p = mmap(nullptr, page_size_, PROT_READ|PROT_WRITE, flags, -1, 0);
        if (p != MAP_FAILED) {
          // Mapping succeeded, sanity check passed.
          munmap(p, page_size_);
          log_info(pagesize)("Large page size (" EXACTFMT ") passed sanity check",
                             EXACTFMTARGS(page_size_));
          return true;
        }
      }
  }

  return false;
}

// From the coredump_filter documentation:
//
// - (bit 0) anonymous private memory
// - (bit 1) anonymous shared memory
// - (bit 2) file-backed private memory
// - (bit 3) file-backed shared memory
// - (bit 4) ELF header pages in file-backed private memory areas (it is
//           effective only if the bit 2 is cleared)
// - (bit 5) hugetlb private memory
// - (bit 6) hugetlb shared memory
// - (bit 7) dax private memory
// - (bit 8) dax shared memory
//
static void set_coredump_filter(CoredumpFilterBit bit) {
  FILE *f;
  long cdm;

  if ((f = os::fopen("/proc/self/coredump_filter", "r+")) == nullptr) {
    return;
  }

  if (fscanf(f, "%lx", &cdm) != 1) {
    fclose(f);
    return;
  }

  long saved_cdm = cdm;
  rewind(f);
  cdm |= bit;

  if (cdm != saved_cdm) {
    fprintf(f, "%#lx", cdm);
  }

  fclose(f);
}

// Large page support

static size_t _large_page_size = 0;

static void warn_no_large_pages_configured() {
  if (!FLAG_IS_DEFAULT(UseLargePages)) {
    log_warning(pagesize)("UseLargePages disabled, no large pages configured and available on the system.");
  }
}

struct LargePageInitializationLoggerMark {
  ~LargePageInitializationLoggerMark() {
    LogTarget(Info, pagesize) lt;
    if (lt.is_enabled()) {
      LogStream ls(lt);
      if (UseLargePages) {
        ls.print_cr("UseLargePages=1, UseTransparentHugePages=%d", UseTransparentHugePages);
        ls.print("Large page support enabled. Usable page sizes: ");
        os::page_sizes().print_on(&ls);
        ls.print_cr(". Default large page size: " EXACTFMT ".", EXACTFMTARGS(os::large_page_size()));
      } else {
        ls.print("Large page support %sdisabled.", uses_zgc_shmem_thp() ? "partially " : "");
      }
    }
  }

  static bool uses_zgc_shmem_thp() {
    return UseZGC &&
        // If user requested THP
        ((os::Linux::thp_requested() && HugePages::supports_shmem_thp()) ||
        // If OS forced THP
         HugePages::forced_shmem_thp());
  }
};

static bool validate_thps_configured() {
  assert(UseTransparentHugePages, "Sanity");
  assert(os::Linux::thp_requested(), "Sanity");

  if (UseZGC) {
    if (!HugePages::supports_shmem_thp()) {
      log_warning(pagesize)("Shared memory transparent huge pages are not enabled in the OS. "
          "Set /sys/kernel/mm/transparent_hugepage/shmem_enabled to 'advise' to enable them.");
      // UseTransparentHugePages has historically been tightly coupled with
      // anonymous THPs. Fall through here and let the validity be determined
      // by the OS configuration for anonymous THPs. ZGC doesn't use the flag
      // but instead checks os::Linux::thp_requested().
    }
  }

  if (!HugePages::supports_thp()) {
    log_warning(pagesize)("Anonymous transparent huge pages are not enabled in the OS. "
        "Set /sys/kernel/mm/transparent_hugepage/enabled to 'madvise' to enable them.");
    log_warning(pagesize)("UseTransparentHugePages disabled, transparent huge pages are not supported by the operating system.");
    return false;
  }

  return true;
}

void os::large_page_init() {
  Linux::large_page_init();
}

void os::Linux::large_page_init() {
  LargePageInitializationLoggerMark logger;

  // Decide if the user asked for THPs before we update UseTransparentHugePages.
  const bool large_pages_turned_off = !FLAG_IS_DEFAULT(UseLargePages) && !UseLargePages;
  _thp_requested = UseTransparentHugePages && !large_pages_turned_off;

  // Query OS information first.
  HugePages::initialize();

  // If THPs are unconditionally enabled (THP mode "always"), khugepaged may attempt to
  // coalesce small pages in thread stacks to huge pages. That costs a lot of memory and
  // is usually unwanted for thread stacks. Therefore we attempt to prevent THP formation in
  // thread stacks unless the user explicitly allowed THP formation by manually disabling
  // -XX:-THPStackMitigation.
  if (HugePages::thp_mode() == THPMode::always) {
    if (THPStackMitigation) {
      log_info(pagesize)("JVM will attempt to prevent THPs in thread stacks.");
    } else {
      log_info(pagesize)("JVM will *not* prevent THPs in thread stacks. This may cause high RSS.");
    }
  } else {
    FLAG_SET_ERGO(THPStackMitigation, false); // Mitigation not needed
  }

  // Handle the case where we do not want to use huge pages
  if (!UseLargePages &&
      !UseTransparentHugePages) {
    // Not using large pages.
    return;
  }

  if (!FLAG_IS_DEFAULT(UseLargePages) && !UseLargePages) {
    // The user explicitly turned off large pages.
    UseTransparentHugePages = false;
    return;
  }

  // Check if the OS supports THPs
  if (UseTransparentHugePages && !validate_thps_configured()) {
    UseLargePages = UseTransparentHugePages = false;
    return;
  }

  // Check if the OS supports explicit hugepages.
  if (!UseTransparentHugePages && !HugePages::supports_explicit_hugepages()) {
    warn_no_large_pages_configured();
    UseLargePages = false;
    return;
  }

  if (UseTransparentHugePages) {
    // In THP mode:
    // - os::large_page_size() is the *THP page size*
    // - os::pagesizes() has two members, the THP page size and the system page size
    _large_page_size = HugePages::thp_pagesize();
    if (_large_page_size == 0) {
        log_info(pagesize) ("Cannot determine THP page size (kernel < 4.10 ?)");
        _large_page_size = HugePages::thp_pagesize_fallback();
        log_info(pagesize) ("Assuming THP page size to be: " EXACTFMT " (heuristics)", EXACTFMTARGS(_large_page_size));
    }
    _page_sizes.add(_large_page_size);
    _page_sizes.add(os::vm_page_size());
    // +UseTransparentHugePages implies +UseLargePages
    UseLargePages = true;

  } else {

    // In explicit hugepage mode:
    // - os::large_page_size() is the default explicit hugepage size (/proc/meminfo "Hugepagesize")
    // - os::pagesizes() contains all hugepage sizes the kernel supports, regardless whether there
    //   are pages configured in the pool or not (from /sys/kernel/hugepages/hugepage-xxxx ...)
    os::PageSizes all_large_pages = HugePages::explicit_hugepage_info().pagesizes();
    const size_t default_large_page_size = HugePages::default_explicit_hugepage_size();

    // 3) Consistency check and post-processing

    size_t large_page_size = 0;

    // Check LargePageSizeInBytes matches an available page size and if so set _large_page_size
    // using LargePageSizeInBytes as the maximum allowed large page size. If LargePageSizeInBytes
    // doesn't match an available page size set _large_page_size to default_large_page_size
    // and use it as the maximum.
   if (FLAG_IS_DEFAULT(LargePageSizeInBytes) ||
       LargePageSizeInBytes == 0 ||
       LargePageSizeInBytes == default_large_page_size) {
     large_page_size = default_large_page_size;
     log_info(pagesize)("Using the default large page size: " EXACTFMT,
                        EXACTFMTARGS(large_page_size));
    } else {
      if (all_large_pages.contains(LargePageSizeInBytes)) {
        large_page_size = LargePageSizeInBytes;
        log_info(pagesize)("Overriding default large page size (" EXACTFMT ") "
                           "using LargePageSizeInBytes: " EXACTFMT,
                           EXACTFMTARGS(default_large_page_size),
                           EXACTFMTARGS(large_page_size));
      } else {
        large_page_size = default_large_page_size;
        log_info(pagesize)("LargePageSizeInBytes is not a valid large page size (" EXACTFMT ") "
                           "using the default large page size: " EXACTFMT,
                           EXACTFMTARGS(LargePageSizeInBytes),
                           EXACTFMTARGS(large_page_size));
      }
    }

    // Do an additional sanity check to see if we can use the desired large page size
    if (!hugetlbfs_sanity_check(large_page_size)) {
      warn_no_large_pages_configured();
      UseLargePages = false;
      return;
    }

    _large_page_size = large_page_size;

    // Populate _page_sizes with large page sizes less than or equal to
    // _large_page_size.
    for (size_t page_size = _large_page_size; page_size != 0;
           page_size = all_large_pages.next_smaller(page_size)) {
      _page_sizes.add(page_size);
    }
  }

  set_coredump_filter(LARGEPAGES_BIT);
}

bool os::Linux::thp_requested() {
  return _thp_requested;
}

bool os::Linux::should_madvise_anonymous_thps() {
  return _thp_requested && HugePages::thp_mode() == THPMode::madvise;
}

bool os::Linux::should_madvise_shmem_thps() {
  return _thp_requested && HugePages::shmem_thp_mode() == ShmemTHPMode::advise;
}

static void log_on_commit_special_failure(char* req_addr, size_t bytes,
                                           size_t page_size, int error) {
  assert(error == ENOMEM, "Only expect to fail if no memory is available");

  log_info(pagesize)("Failed to reserve and commit memory with given page size. req_addr: " PTR_FORMAT
                     " size: " EXACTFMT ", page size: " EXACTFMT ", (errno = %d)",
                     p2i(req_addr), EXACTFMTARGS(bytes), EXACTFMTARGS(page_size), error);
}

static bool commit_memory_special(size_t bytes,
                                      size_t page_size,
                                      char* req_addr,
                                      bool exec) {
  assert(UseLargePages, "Should only get here for huge pages");
  assert(!UseTransparentHugePages, "Should only get here for explicit hugepage mode");
  assert(is_aligned(bytes, page_size), "Unaligned size");
  assert(is_aligned(req_addr, page_size), "Unaligned address");
  assert(req_addr != nullptr, "Must have a requested address for special mappings");

  int prot = exec ? PROT_READ|PROT_WRITE|PROT_EXEC : PROT_READ|PROT_WRITE;
  int flags = MAP_PRIVATE|MAP_ANONYMOUS|MAP_FIXED;

  // For large pages additional flags are required.
  if (page_size > os::vm_page_size()) {
    flags |= MAP_HUGETLB | hugetlbfs_page_size_flag(page_size);
  }
  char* addr = (char*)::mmap(req_addr, bytes, prot, flags, -1, 0);

  if (addr == MAP_FAILED) {
    log_on_commit_special_failure(req_addr, bytes, page_size, errno);
    return false;
  }

  log_debug(pagesize)("Commit special mapping: " PTR_FORMAT ", size=" EXACTFMT ", page size=" EXACTFMT,
                      p2i(addr), EXACTFMTARGS(bytes), EXACTFMTARGS(page_size));
  assert(is_aligned(addr, page_size), "Must be");
  return true;
}

static char* reserve_memory_special_huge_tlbfs(size_t bytes,
                                               size_t alignment,
                                               size_t page_size,
                                               char* req_addr,
                                               bool exec) {
  const os::PageSizes page_sizes = HugePages::explicit_hugepage_info().pagesizes();
  assert(UseLargePages, "only for Huge TLBFS large pages");
  assert(is_aligned(req_addr, alignment), "Must be");
  assert(is_aligned(req_addr, page_size), "Must be");
  assert(is_aligned(alignment, os::vm_allocation_granularity()), "Must be");
  assert(page_sizes.contains(page_size), "Must be a valid page size");
  assert(page_size > os::vm_page_size(), "Must be a large page size");
  assert(bytes >= page_size, "Shouldn't allocate large pages for small sizes");

  // We only end up here when at least 1 large page can be used.
  // If the size is not a multiple of the large page size, we
  // will mix the type of pages used, but in a descending order.
  // Start off by reserving a range of the given size that is
  // properly aligned. At this point no pages are committed. If
  // a requested address is given it will be used and it must be
  // aligned to both the large page size and the given alignment.
  // The larger of the two will be used.
  size_t required_alignment = MAX(page_size, alignment);
  char* const aligned_start = anon_mmap_aligned(req_addr, bytes, required_alignment);
  if (aligned_start == nullptr) {
    return nullptr;
  }

  // First commit using large pages.
  size_t large_bytes = align_down(bytes, page_size);
  bool large_committed = commit_memory_special(large_bytes, page_size, aligned_start, exec);

  if (large_committed && bytes == large_bytes) {
    // The size was large page aligned so no additional work is
    // needed even if the commit failed.
    return aligned_start;
  }

  // The requested size requires some small pages as well.
  char* small_start = aligned_start + large_bytes;
  size_t small_size = bytes - large_bytes;
  if (!large_committed) {
    // Failed to commit large pages, so we need to unmap the
    // reminder of the orinal reservation.
    if (::munmap(small_start, small_size) != 0) {
      ErrnoPreserver ep;
      log_trace(os, map)("munmap failed: " RANGEFMT " errno=(%s)",
                         RANGEFMTARGS(small_start, small_size),
                         os::strerror(ep.saved_errno()));
    }
    return nullptr;
  }

  // Commit the remaining bytes using small pages.
  bool small_committed = commit_memory_special(small_size, os::vm_page_size(), small_start, exec);
  if (!small_committed) {
    // Failed to commit the remaining size, need to unmap
    // the large pages part of the reservation.
    if (::munmap(aligned_start, large_bytes) != 0) {
      ErrnoPreserver ep;
      log_trace(os, map)("munmap failed: " RANGEFMT " errno=(%s)",
                         RANGEFMTARGS(aligned_start, large_bytes),
                         os::strerror(ep.saved_errno()));
    }
    return nullptr;
  }
  return aligned_start;
}

char* os::pd_reserve_memory_special(size_t bytes, size_t alignment, size_t page_size,
                                    char* req_addr, bool exec) {
  assert(UseLargePages, "only for large pages");

  char* const addr = reserve_memory_special_huge_tlbfs(bytes, alignment, page_size, req_addr, exec);

  if (addr != nullptr) {
    if (UseNUMAInterleaving) {
      numa_make_global(addr, bytes);
    }
  }

  return addr;
}

bool os::pd_release_memory_special(char* base, size_t bytes) {
  assert(UseLargePages, "only for large pages");
  // Plain munmap is sufficient
  return pd_release_memory(base, bytes);
}

size_t os::large_page_size() {
  return _large_page_size;
}

// explicit hugepages (hugetlbfs) allow application to commit large page memory
// on demand.
// However, when committing memory with hugepages fails, the region
// that was supposed to be committed will lose the old reservation
// and allow other threads to steal that memory region. Because of this
// behavior we can't commit hugetlbfs memory. Instead, we commit that
// memory at reservation.
bool os::can_commit_large_page_memory() {
  return UseTransparentHugePages;
}

char* os::pd_attempt_map_memory_to_file_at(char* requested_addr, size_t bytes, int file_desc) {
  assert(file_desc >= 0, "file_desc is not valid");
  char* result = pd_attempt_reserve_memory_at(requested_addr, bytes, !ExecMem);
  if (result != nullptr) {
    if (replace_existing_mapping_with_file_mapping(result, bytes, file_desc) == nullptr) {
      vm_exit_during_initialization(err_msg("Error in mapping Java heap at the given filesystem directory"));
    }
  }
  return result;
}

// Reserve memory at an arbitrary address, only if that area is
// available (and not reserved for something else).

char* os::pd_attempt_reserve_memory_at(char* requested_addr, size_t bytes, bool exec) {
  // Assert only that the size is a multiple of the page size, since
  // that's all that mmap requires, and since that's all we really know
  // about at this low abstraction level.  If we need higher alignment,
  // we can either pass an alignment to this method or verify alignment
  // in one of the methods further up the call chain.  See bug 5044738.
  assert(bytes % os::vm_page_size() == 0, "reserving unexpected size block");

  // Linux mmap allows caller to pass an address as hint; give it a try first,
  // if kernel honors the hint then we can return immediately.
  char * addr = anon_mmap(requested_addr, bytes);
  if (addr == requested_addr) {
    return requested_addr;
  }

  if (addr != nullptr) {
    // mmap() is successful but it fails to reserve at the requested address
    log_trace(os, map)("Kernel rejected " PTR_FORMAT
                       ", offered " PTR_FORMAT ".",
                       p2i(requested_addr),
                       p2i(addr));
    anon_munmap(addr, bytes);
  }

  return nullptr;
}

size_t os::vm_min_address() {
  // Determined by sysctl vm.mmap_min_addr. It exists as a safety zone to prevent
  // null pointer dereferences.
  // Most distros set this value to 64 KB. It *can* be zero, but rarely is. Here,
  // we impose a minimum value if vm.mmap_min_addr is too low, for increased protection.
  static size_t value = 0;
  if (value == 0) {
    assert(is_aligned(_vm_min_address_default, os::vm_allocation_granularity()), "Sanity");
    FILE* f = os::fopen("/proc/sys/vm/mmap_min_addr", "r");
    if (f != nullptr) {
      if (fscanf(f, "%zu", &value) != 1) {
        value = _vm_min_address_default;
      }
      fclose(f);
    }
    value = MAX2(_vm_min_address_default, value);
  }
  return value;
}

////////////////////////////////////////////////////////////////////////////////
// thread priority support

// Note: Normal Linux applications are run with SCHED_OTHER policy. SCHED_OTHER
// only supports dynamic priority, static priority must be zero. For real-time
// applications, Linux supports SCHED_RR which allows static priority (1-99).
// However, for large multi-threaded applications, SCHED_RR is not only slower
// than SCHED_OTHER, but also very unstable (my volano tests hang hard 4 out
// of 5 runs - Sep 2005).
//
// The following code actually changes the niceness of kernel-thread/LWP. It
// has an assumption that setpriority() only modifies one kernel-thread/LWP,
// not the entire user process, and user level threads are 1:1 mapped to kernel
// threads. It has always been the case, but could change in the future. For
// this reason, the code should not be used as default (ThreadPriorityPolicy=0).
// It is only used when ThreadPriorityPolicy=1 and may require system level permission
// (e.g., root privilege or CAP_SYS_NICE capability).

int os::java_to_os_priority[CriticalPriority + 1] = {
  19,              // 0 Entry should never be used

   4,              // 1 MinPriority
   3,              // 2
   2,              // 3

   1,              // 4
   0,              // 5 NormPriority
  -1,              // 6

  -2,              // 7
  -3,              // 8
  -4,              // 9 NearMaxPriority

  -5,              // 10 MaxPriority

  -5               // 11 CriticalPriority
};

static int prio_init() {
  if (ThreadPriorityPolicy == 1) {
    if (geteuid() != 0) {
      if (!FLAG_IS_DEFAULT(ThreadPriorityPolicy) && !FLAG_IS_JIMAGE_RESOURCE(ThreadPriorityPolicy)) {
        warning("-XX:ThreadPriorityPolicy=1 may require system level permission, " \
                "e.g., being the root user. If the necessary permission is not " \
                "possessed, changes to priority will be silently ignored.");
      }
    }
  }
  if (UseCriticalJavaThreadPriority) {
    os::java_to_os_priority[MaxPriority] = os::java_to_os_priority[CriticalPriority];
  }
  return 0;
}

OSReturn os::set_native_priority(Thread* thread, int newpri) {
  if (!UseThreadPriorities || ThreadPriorityPolicy == 0) return OS_OK;

  int ret = setpriority(PRIO_PROCESS, thread->osthread()->thread_id(), newpri);
  return (ret == 0) ? OS_OK : OS_ERR;
}

OSReturn os::get_native_priority(const Thread* const thread,
                                 int *priority_ptr) {
  if (!UseThreadPriorities || ThreadPriorityPolicy == 0) {
    *priority_ptr = java_to_os_priority[NormPriority];
    return OS_OK;
  }

  errno = 0;
  *priority_ptr = getpriority(PRIO_PROCESS, thread->osthread()->thread_id());
  return (*priority_ptr != -1 || errno == 0 ? OS_OK : OS_ERR);
}

// This is the fastest way to get thread cpu time on Linux.
// Returns cpu time (user+sys) for any thread, not only for current.
// POSIX compliant clocks are implemented in the kernels 2.6.16+.
// It might work on 2.6.10+ with a special kernel/glibc patch.
// For reference, please, see IEEE Std 1003.1-2004:
//   http://www.unix.org/single_unix_specification

jlong os::Linux::fast_thread_cpu_time(clockid_t clockid) {
  struct timespec tp;
  int status = clock_gettime(clockid, &tp);
  assert(status == 0, "clock_gettime error: %s", os::strerror(errno));
  return (tp.tv_sec * NANOSECS_PER_SEC) + tp.tv_nsec;
}

// copy data between two file descriptor within the kernel
// the number of bytes written to out_fd is returned if transfer was successful
// otherwise, returns -1 that implies an error
jlong os::Linux::sendfile(int out_fd, int in_fd, jlong* offset, jlong count) {
  return ::sendfile(out_fd, in_fd, (off_t*)offset, (size_t)count);
}

// Determine if the vmid is the parent pid for a child in a PID namespace.
// Return the namespace pid if so, otherwise -1.
int os::Linux::get_namespace_pid(int vmid) {
  char fname[24];
  int retpid = -1;

  os::snprintf_checked(fname, sizeof(fname), "/proc/%d/status", vmid);
  FILE *fp = os::fopen(fname, "r");

  if (fp) {
    int pid, nspid;
    int ret;
    while (!feof(fp) && !ferror(fp)) {
      ret = fscanf(fp, "NSpid: %d %d", &pid, &nspid);
      if (ret == 1) {
        break;
      }
      if (ret == 2) {
        retpid = nspid;
        break;
      }
      for (;;) {
        int ch = fgetc(fp);
        if (ch == EOF || ch == (int)'\n') break;
      }
    }
    fclose(fp);
  }
  return retpid;
}

extern void report_error(char* file_name, int line_no, char* title,
                         char* format, ...);

// Some linux distributions (notably: Alpine Linux) include the
// grsecurity in the kernel. Of particular interest from a JVM perspective
// is PaX (https://pax.grsecurity.net/), which adds some security features
// related to page attributes. Specifically, the MPROTECT PaX functionality
// (https://pax.grsecurity.net/docs/mprotect.txt) prevents dynamic
// code generation by disallowing a (previously) writable page to be
// marked as executable. This is, of course, exactly what HotSpot does
// for both JIT compiled method, as well as for stubs, adapters, etc.
//
// Instead of crashing "lazily" when trying to make a page executable,
// this code probes for the presence of PaX and reports the failure
// eagerly.
static void check_pax(void) {
  // Zero doesn't generate code dynamically, so no need to perform the PaX check
#ifndef ZERO
  size_t size = os::vm_page_size();

  void* p = ::mmap(nullptr, size, PROT_READ|PROT_WRITE, MAP_PRIVATE|MAP_ANONYMOUS, -1, 0);
  if (p == MAP_FAILED) {
    log_debug(os)("os_linux.cpp: check_pax: mmap failed (%s)" , os::strerror(errno));
    vm_exit_out_of_memory(size, OOM_MMAP_ERROR, "failed to allocate memory for PaX check.");
  }

  int res = ::mprotect(p, size, PROT_READ|PROT_WRITE|PROT_EXEC);
  if (res == -1) {
    log_debug(os)("os_linux.cpp: check_pax: mprotect failed (%s)" , os::strerror(errno));
    vm_exit_during_initialization(
      "Failed to mark memory page as executable - check if grsecurity/PaX is enabled");
  }

  ::munmap(p, size);
#endif
}

// this is called _before_ most of the global arguments have been parsed
void os::init(void) {
  char dummy;   // used to get a guess on initial stack address
  int sys_pg_size = checked_cast<int>(sysconf(_SC_PAGESIZE));
  if (sys_pg_size < 0) {
    fatal("os_linux.cpp: os::init: sysconf failed (%s)",
          os::strerror(errno));
  }
  size_t page_size = sys_pg_size;
  OSInfo::set_vm_page_size(page_size);
  OSInfo::set_vm_allocation_granularity(page_size);
  if (os::vm_page_size() == 0) {
    fatal("os_linux.cpp: os::init: OSInfo::set_vm_page_size failed");
  }
  _page_sizes.add(os::vm_page_size());

  Linux::initialize_system_info();

#ifdef __GLIBC__
  g_mallinfo = CAST_TO_FN_PTR(mallinfo_func_t, dlsym(RTLD_DEFAULT, "mallinfo"));
  g_mallinfo2 = CAST_TO_FN_PTR(mallinfo2_func_t, dlsym(RTLD_DEFAULT, "mallinfo2"));
  g_malloc_info = CAST_TO_FN_PTR(malloc_info_func_t, dlsym(RTLD_DEFAULT, "malloc_info"));
#endif // __GLIBC__

  os::Linux::CPUPerfTicks pticks;
  bool res = os::Linux::get_tick_information(&pticks, -1);

  if (res && pticks.has_steal_ticks) {
    has_initial_tick_info = true;
    initial_total_ticks = pticks.total;
    initial_steal_ticks = pticks.steal;
  }

  // _main_thread points to the thread that created/loaded the JVM.
  Linux::_main_thread = pthread_self();

  check_pax();

  // Check the availability of MADV_POPULATE_WRITE.
  FLAG_SET_DEFAULT(UseMadvPopulateWrite, (::madvise(nullptr, 0, MADV_POPULATE_WRITE) == 0));

  os::Posix::init();
}

// To install functions for atexit system call
extern "C" {
  static void perfMemory_exit_helper() {
    perfMemory_exit();
  }
}

void os::pd_init_container_support() {
  OSContainer::init();
}

void os::Linux::numa_init() {

  // Java can be invoked as
  // 1. Without numactl and heap will be allocated/configured on all nodes as
  //    per the system policy.
  // 2. With numactl --interleave:
  //      Use numa_get_interleave_mask(v2) API to get nodes bitmask. The same
  //      API for membind case bitmask is reset.
  //      Interleave is only hint and Kernel can fallback to other nodes if
  //      no memory is available on the target nodes.
  // 3. With numactl --membind:
  //      Use numa_get_membind(v2) API to get nodes bitmask. The same API for
  //      interleave case returns bitmask of all nodes.
  // numa_all_nodes_ptr holds bitmask of all nodes.
  // numa_get_interleave_mask(v2) and numa_get_membind(v2) APIs returns correct
  // bitmask when externally configured to run on all or fewer nodes.

  if (!Linux::libnuma_init()) {
    disable_numa("Failed to initialize libnuma", true);
  } else {
    Linux::set_configured_numa_policy(Linux::identify_numa_policy());
    if (Linux::numa_max_node() < 1) {
      disable_numa("Only a single NUMA node is available", false);
    } else if (Linux::is_bound_to_single_mem_node()) {
      disable_numa("The process is bound to a single NUMA node", true);
    } else if (Linux::mem_and_cpu_node_mismatch()) {
      disable_numa("The process memory and cpu node configuration does not match", true);
    } else {
      LogTarget(Info,os) log;
      LogStream ls(log);

      struct bitmask* bmp = Linux::_numa_membind_bitmask;
      const char* numa_mode = "membind";

      if (Linux::is_running_in_interleave_mode()) {
        bmp = Linux::_numa_interleave_bitmask;
        numa_mode = "interleave";
      }

      ls.print("UseNUMA is enabled and invoked in '%s' mode."
               " Heap will be configured using NUMA memory nodes:", numa_mode);

      for (int node = 0; node <= Linux::numa_max_node(); node++) {
        if (Linux::_numa_bitmask_isbitset(bmp, node)) {
          ls.print(" %d", node);
        }
      }
    }
  }

  // When NUMA requested, not-NUMA-aware allocations default to interleaving.
  if (UseNUMA && !UseNUMAInterleaving) {
    FLAG_SET_ERGO_IF_DEFAULT(UseNUMAInterleaving, true);
  }

  if (UseParallelGC && UseNUMA && UseLargePages && !can_commit_large_page_memory()) {
    // With static large pages we cannot uncommit a page, so there's no way
    // we can make the adaptive lgrp chunk resizing work. If the user specified both
    // UseNUMA and UseLargePages on the command line - warn and disable adaptive resizing.
    if (UseAdaptiveSizePolicy || UseAdaptiveNUMAChunkSizing) {
      warning("UseNUMA is not fully compatible with +UseLargePages, "
              "disabling adaptive resizing (-XX:-UseAdaptiveSizePolicy -XX:-UseAdaptiveNUMAChunkSizing)");
      UseAdaptiveSizePolicy = false;
      UseAdaptiveNUMAChunkSizing = false;
    }
  }
}

void os::Linux::disable_numa(const char* reason, bool warning) {
  if ((UseNUMA && FLAG_IS_CMDLINE(UseNUMA)) ||
      (UseNUMAInterleaving && FLAG_IS_CMDLINE(UseNUMAInterleaving))) {
    // Only issue a message if the user explicitly asked for NUMA support
    if (warning) {
      log_warning(os)("NUMA support disabled: %s", reason);
    } else {
      log_info(os)("NUMA support disabled: %s", reason);
    }
  }
  FLAG_SET_ERGO(UseNUMA, false);
  FLAG_SET_ERGO(UseNUMAInterleaving, false);
}

// this is called _after_ the global arguments have been parsed
jint os::init_2(void) {

  // This could be set after os::Posix::init() but all platforms
  // have to set it the same so we have to mirror Solaris.
  DEBUG_ONLY(os::set_mutex_init_done();)

  os::Posix::init_2();

  Linux::fast_thread_clock_init();

  if (PosixSignals::init() == JNI_ERR) {
    return JNI_ERR;
  }

  // Check and sets minimum stack sizes against command line options
  if (set_minimum_stack_sizes() == JNI_ERR) {
    return JNI_ERR;
  }

  suppress_primordial_thread_resolution = Arguments::created_by_java_launcher();
  if (!suppress_primordial_thread_resolution) {
    Linux::capture_initial_stack(JavaThread::stack_size_at_create());
  }

  Linux::libpthread_init();
  Linux::sched_getcpu_init();
  log_info(os)("HotSpot is running with %s, %s",
               Linux::libc_version(), Linux::libpthread_version());

#ifdef __GLIBC__
  // Check if we need to adjust the stack size for glibc guard pages.
  init_adjust_stacksize_for_guard_pages();
#endif

  if (UseNUMA || UseNUMAInterleaving) {
    Linux::numa_init();
  }

  if (MaxFDLimit) {
    // set the number of file descriptors to max. print out error
    // if getrlimit/setrlimit fails but continue regardless.
    struct rlimit nbr_files;
    int status = getrlimit(RLIMIT_NOFILE, &nbr_files);
    if (status != 0) {
      log_info(os)("os::init_2 getrlimit failed: %s", os::strerror(errno));
    } else {
      nbr_files.rlim_cur = nbr_files.rlim_max;
      status = setrlimit(RLIMIT_NOFILE, &nbr_files);
      if (status != 0) {
        log_info(os)("os::init_2 setrlimit failed: %s", os::strerror(errno));
      }
    }
  }

  // at-exit methods are called in the reverse order of their registration.
  // atexit functions are called on return from main or as a result of a
  // call to exit(3C). There can be only 32 of these functions registered
  // and atexit() does not set errno.

  if (PerfAllowAtExitRegistration) {
    // only register atexit functions if PerfAllowAtExitRegistration is set.
    // atexit functions can be delayed until process exit time, which
    // can be problematic for embedded VM situations. Embedded VMs should
    // call DestroyJavaVM() to assure that VM resources are released.

    // note: perfMemory_exit_helper atexit function may be removed in
    // the future if the appropriate cleanup code can be added to the
    // VM_Exit VMOperation's doit method.
    if (atexit(perfMemory_exit_helper) != 0) {
      warning("os::init_2 atexit(perfMemory_exit_helper) failed");
    }
  }

  // initialize thread priority policy
  prio_init();

  if (!FLAG_IS_DEFAULT(AllocateHeapAt)) {
    set_coredump_filter(DAX_SHARED_BIT);
  }

  if (DumpPrivateMappingsInCore) {
    set_coredump_filter(FILE_BACKED_PVT_BIT);
  }

  if (DumpSharedMappingsInCore) {
    set_coredump_filter(FILE_BACKED_SHARED_BIT);
  }

  if (DumpPerfMapAtExit && FLAG_IS_DEFAULT(UseCodeCacheFlushing)) {
    // Disable code cache flushing to ensure the map file written at
    // exit contains all nmethods generated during execution.
    FLAG_SET_DEFAULT(UseCodeCacheFlushing, false);
  }

  // Override the timer slack value if needed. The adjustment for the main
  // thread will establish the setting for child threads, which would be
  // most threads in JDK/JVM.
  if (TimerSlack >= 0) {
    if (prctl(PR_SET_TIMERSLACK, TimerSlack) < 0) {
      vm_exit_during_initialization("Setting timer slack failed: %s", os::strerror(errno));
    }
  }

  return JNI_OK;
}

// older glibc versions don't have this macro (which expands to
// an optimized bit-counting function) so we have to roll our own
#ifndef CPU_COUNT

static int _cpu_count(const cpu_set_t* cpus) {
  int count = 0;
  // only look up to the number of configured processors
  for (int i = 0; i < os::processor_count(); i++) {
    if (CPU_ISSET(i, cpus)) {
      count++;
    }
  }
  return count;
}

#define CPU_COUNT(cpus) _cpu_count(cpus)

#endif // CPU_COUNT

// Get the current number of available processors for this process.
// This value can change at any time during a process's lifetime.
// sched_getaffinity gives an accurate answer as it accounts for cpusets.
// If it appears there may be more than 1024 processors then we do a
// dynamic check - see 6515172 for details.
// If anything goes wrong we fallback to returning the number of online
// processors - which can be greater than the number available to the process.
static int get_active_processor_count() {
  // Note: keep this function, with its CPU_xx macros, *outside* the os namespace (see JDK-8289477).
  cpu_set_t cpus;  // can represent at most 1024 (CPU_SETSIZE) processors
  cpu_set_t* cpus_p = &cpus;
  size_t cpus_size = sizeof(cpu_set_t);

  int configured_cpus = os::processor_count();  // upper bound on available cpus
  int cpu_count = 0;

// old build platforms may not support dynamic cpu sets
#ifdef CPU_ALLOC

  // To enable easy testing of the dynamic path on different platforms we
  // introduce a diagnostic flag: UseCpuAllocPath
  if (configured_cpus >= CPU_SETSIZE || UseCpuAllocPath) {
    // kernel may use a mask bigger than cpu_set_t
    log_trace(os)("active_processor_count: using dynamic path %s"
                  "- configured processors: %d",
                  UseCpuAllocPath ? "(forced) " : "",
                  configured_cpus);
    cpus_p = CPU_ALLOC(configured_cpus);
    if (cpus_p != nullptr) {
      cpus_size = CPU_ALLOC_SIZE(configured_cpus);
      // zero it just to be safe
      CPU_ZERO_S(cpus_size, cpus_p);
    }
    else {
       // failed to allocate so fallback to online cpus
       int online_cpus = checked_cast<int>(::sysconf(_SC_NPROCESSORS_ONLN));
       log_trace(os)("active_processor_count: "
                     "CPU_ALLOC failed (%s) - using "
                     "online processor count: %d",
                     os::strerror(errno), online_cpus);
       return online_cpus;
    }
  }
  else {
    log_trace(os)("active_processor_count: using static path - configured processors: %d",
                  configured_cpus);
  }
#else // CPU_ALLOC
// these stubs won't be executed
#define CPU_COUNT_S(size, cpus) -1
#define CPU_FREE(cpus)

  log_trace(os)("active_processor_count: only static path available - configured processors: %d",
                configured_cpus);
#endif // CPU_ALLOC

  // pid 0 means the current thread - which we have to assume represents the process
  if (sched_getaffinity(0, cpus_size, cpus_p) == 0) {
    if (cpus_p != &cpus) { // can only be true when CPU_ALLOC used
      cpu_count = CPU_COUNT_S(cpus_size, cpus_p);
    }
    else {
      cpu_count = CPU_COUNT(cpus_p);
    }
    log_trace(os)("active_processor_count: sched_getaffinity processor count: %d", cpu_count);
  }
  else {
    cpu_count = checked_cast<int>(::sysconf(_SC_NPROCESSORS_ONLN));
    warning("sched_getaffinity failed (%s)- using online processor count (%d) "
            "which may exceed available processors", os::strerror(errno), cpu_count);
  }

  if (cpus_p != &cpus) { // can only be true when CPU_ALLOC used
    CPU_FREE(cpus_p);
  }

  assert(cpu_count > 0 && cpu_count <= os::processor_count(), "sanity check");
  return cpu_count;
}

int os::Linux::active_processor_count() {
  return get_active_processor_count();
}

// Determine the active processor count from one of
// three different sources:
//
// 1. User option -XX:ActiveProcessorCount
// 2. kernel os calls (sched_getaffinity or sysconf(_SC_NPROCESSORS_ONLN)
// 3. extracted from cgroup cpu subsystem (quotas)
//
// Option 1, if specified, will always override.
// If the cgroup subsystem is active and configured, we
// will return the min of the cgroup and option 2 results.
// This is required since tools, such as numactl, that
// alter cpu affinity do not update cgroup subsystem
// cpuset configuration files.
int os::active_processor_count() {
  // User has overridden the number of active processors
  if (ActiveProcessorCount > 0) {
    log_trace(os)("active_processor_count: "
                  "active processor count set by user : %d",
                  ActiveProcessorCount);
    return ActiveProcessorCount;
  }

  int active_cpus = -1;
  if (OSContainer::is_containerized() && OSContainer::active_processor_count(active_cpus)) {
    log_trace(os)("active_processor_count: determined by OSContainer: %d",
                   active_cpus);
  } else {
    active_cpus = os::Linux::active_processor_count();
  }

  return active_cpus;
}

static bool should_warn_invalid_processor_id() {
  if (os::processor_count() == 1) {
    // Don't warn if we only have one processor
    return false;
  }

  static volatile int warn_once = 1;

  if (AtomicAccess::load(&warn_once) == 0 ||
      AtomicAccess::xchg(&warn_once, 0) == 0) {
    // Don't warn more than once
    return false;
  }

  return true;
}

uint os::processor_id() {
  const int id = Linux::sched_getcpu();

  if (id < processor_count()) {
    return (uint)id;
  }

  // Some environments (e.g. openvz containers and the rr debugger) incorrectly
  // report a processor id that is higher than the number of processors available.
  // This is problematic, for example, when implementing CPU-local data structures,
  // where the processor id is used to index into an array of length processor_count().
  // If this happens we return 0 here. This is is safe since we always have at least
  // one processor, but it's not optimal for performance if we're actually executing
  // in an environment with more than one processor.
  if (should_warn_invalid_processor_id()) {
    log_warning(os)("Invalid processor id reported by the operating system "
                    "(got processor id %d, valid processor id range is 0-%d)",
                    id, processor_count() - 1);
    log_warning(os)("Falling back to assuming processor id is 0. "
                    "This could have a negative impact on performance.");
  }

  return 0;
}

void os::set_native_thread_name(const char *name) {
  char buf[16]; // according to glibc manpage, 16 chars incl. '/0'
  // We may need to truncate the thread name. Since a common pattern
  // for thread names is to be both longer than 15 chars and have a
  // trailing number ("DispatcherWorkerThread21", "C2 CompilerThread#54" etc),
  // we preserve the end of the thread name by truncating the middle
  // (e.g. "Dispatc..read21").
  const size_t len = strlen(name);
  if (len < sizeof(buf)) {
    strcpy(buf, name);
  } else {
    (void) os::snprintf(buf, sizeof(buf), "%.7s..%.6s", name, name + len - 6);
  }
  // Note: we use the system call here instead of calling pthread_setname_np
  // since this is the only way to make ASAN aware of our thread names. Even
  // though ASAN intercepts both prctl and pthread_setname_np, it only processes
  // the thread name given to the former.
  int rc = prctl(PR_SET_NAME, buf);
  assert(rc == 0, "prctl(PR_SET_NAME) failed");
}

////////////////////////////////////////////////////////////////////////////////
// debug support

bool os::find(address addr, outputStream* st) {
  Dl_info dlinfo;
  memset(&dlinfo, 0, sizeof(dlinfo));
  if (dladdr(addr, &dlinfo) != 0) {
    st->print(PTR_FORMAT ": ", p2i(addr));
    if (dlinfo.dli_sname != nullptr && dlinfo.dli_saddr != nullptr) {
      st->print("%s+" PTR_FORMAT, dlinfo.dli_sname,
                p2i(addr) - p2i(dlinfo.dli_saddr));
    } else if (dlinfo.dli_fbase != nullptr) {
      st->print("<offset " PTR_FORMAT ">", p2i(addr) - p2i(dlinfo.dli_fbase));
    } else {
      st->print("<absolute address>");
    }
    if (dlinfo.dli_fname != nullptr) {
      st->print(" in %s", dlinfo.dli_fname);
    }
    if (dlinfo.dli_fbase != nullptr) {
      st->print(" at " PTR_FORMAT, p2i(dlinfo.dli_fbase));
    }
    st->cr();

    if (Verbose) {
      // decode some bytes around the PC
      address begin = clamp_address_in_page(addr-40, addr, os::vm_page_size());
      address end   = clamp_address_in_page(addr+40, addr, os::vm_page_size());
      address       lowest = (address) dlinfo.dli_sname;
      if (!lowest)  lowest = (address) dlinfo.dli_fbase;
      if (begin < lowest)  begin = lowest;
      Dl_info dlinfo2;
      if (dladdr(end, &dlinfo2) != 0 && dlinfo2.dli_saddr != dlinfo.dli_saddr
          && end > dlinfo2.dli_saddr && dlinfo2.dli_saddr > begin) {
        end = (address) dlinfo2.dli_saddr;
      }
      Disassembler::decode(begin, end, st);
    }
    return true;
  }
  return false;
}

////////////////////////////////////////////////////////////////////////////////
// misc

// This does not do anything on Linux. This is basically a hook for being
// able to use structured exception handling (thread-local exception filters)
// on, e.g., Win32.
void
os::os_exception_wrapper(java_call_t f, JavaValue* value, const methodHandle& method,
                         JavaCallArguments* args, JavaThread* thread) {
  f(value, method, args, thread);
}

// This code originates from JDK's sysOpen and open64_w
// from src/solaris/hpi/src/system_md.c

int os::open(const char *path, int oflag, int mode) {
  if (strlen(path) > MAX_PATH - 1) {
    errno = ENAMETOOLONG;
    return -1;
  }

  // All file descriptors that are opened in the Java process and not
  // specifically destined for a subprocess should have the close-on-exec
  // flag set.  If we don't set it, then careless 3rd party native code
  // might fork and exec without closing all appropriate file descriptors,
  // and this in turn might:
  //
  // - cause end-of-file to fail to be detected on some file
  //   descriptors, resulting in mysterious hangs, or
  //
  // - might cause an fopen in the subprocess to fail on a system
  //   suffering from bug 1085341.
  //
  // (Yes, the default setting of the close-on-exec flag is a Unix
  // design flaw)
  //
  // See:
  // 1085341: 32-bit stdio routines should support file descriptors >255
  // 4843136: (process) pipe file descriptor from Runtime.exec not being closed
  // 6339493: (process) Runtime.exec does not close all file descriptors on Solaris 9
  //
  // Modern Linux kernels (after 2.6.23 2007) support O_CLOEXEC with open().
  // O_CLOEXEC is preferable to using FD_CLOEXEC on an open file descriptor
  // because it saves a system call and removes a small window where the flag
  // is unset.  On ancient Linux kernels the O_CLOEXEC flag will be ignored
  // and we fall back to using FD_CLOEXEC (see below).
#ifdef O_CLOEXEC
  oflag |= O_CLOEXEC;
#endif

  int fd = ::open(path, oflag, mode);
  if (fd == -1) return -1;

  //If the open succeeded, the file might still be a directory
  {
    struct stat buf;
    int ret = ::fstat(fd, &buf);
    int st_mode = buf.st_mode;

    if (ret != -1) {
      if ((st_mode & S_IFMT) == S_IFDIR) {
        errno = EISDIR;
        ::close(fd);
        return -1;
      }
    } else {
      ::close(fd);
      return -1;
    }
  }

#ifdef FD_CLOEXEC
  // Validate that the use of the O_CLOEXEC flag on open above worked.
  // With recent kernels, we will perform this check exactly once.
  static sig_atomic_t O_CLOEXEC_is_known_to_work = 0;
  if (!O_CLOEXEC_is_known_to_work) {
    int flags = ::fcntl(fd, F_GETFD);
    if (flags != -1) {
      if ((flags & FD_CLOEXEC) != 0)
        O_CLOEXEC_is_known_to_work = 1;
      else
        ::fcntl(fd, F_SETFD, flags | FD_CLOEXEC);
    }
  }
#endif

  return fd;
}

static jlong slow_thread_cpu_time(Thread *thread, bool user_sys_cpu_time);

static jlong fast_cpu_time(Thread *thread) {
    clockid_t clockid;
    int rc = os::Linux::pthread_getcpuclockid(thread->osthread()->pthread_id(),
                                              &clockid);
    if (rc == 0) {
      return os::Linux::fast_thread_cpu_time(clockid);
    } else {
      // It's possible to encounter a terminated native thread that failed
      // to detach itself from the VM - which should result in ESRCH.
      assert_status(rc == ESRCH, rc, "pthread_getcpuclockid failed");
      return -1;
    }
}

// current_thread_cpu_time(bool) and thread_cpu_time(Thread*, bool)
// are used by JVM M&M and JVMTI to get user+sys or user CPU time
// of a thread.
//
// current_thread_cpu_time() and thread_cpu_time(Thread*) returns
// the fast estimate available on the platform.

jlong os::current_thread_cpu_time() {
  if (os::Linux::supports_fast_thread_cpu_time()) {
    return os::Linux::fast_thread_cpu_time(CLOCK_THREAD_CPUTIME_ID);
  } else {
    // return user + sys since the cost is the same
    return slow_thread_cpu_time(Thread::current(), true /* user + sys */);
  }
}

jlong os::thread_cpu_time(Thread* thread) {
  // consistent with what current_thread_cpu_time() returns
  if (os::Linux::supports_fast_thread_cpu_time()) {
    return fast_cpu_time(thread);
  } else {
    return slow_thread_cpu_time(thread, true /* user + sys */);
  }
}

jlong os::current_thread_cpu_time(bool user_sys_cpu_time) {
  if (user_sys_cpu_time && os::Linux::supports_fast_thread_cpu_time()) {
    return os::Linux::fast_thread_cpu_time(CLOCK_THREAD_CPUTIME_ID);
  } else {
    return slow_thread_cpu_time(Thread::current(), user_sys_cpu_time);
  }
}

jlong os::thread_cpu_time(Thread *thread, bool user_sys_cpu_time) {
  if (user_sys_cpu_time && os::Linux::supports_fast_thread_cpu_time()) {
    return fast_cpu_time(thread);
  } else {
    return slow_thread_cpu_time(thread, user_sys_cpu_time);
  }
}

//  -1 on error.
static jlong slow_thread_cpu_time(Thread *thread, bool user_sys_cpu_time) {
  pid_t  tid = thread->osthread()->thread_id();
  char *s;
  char stat[2048];
  size_t statlen;
  char proc_name[64];
  int count;
  long sys_time, user_time;
  char cdummy;
  int idummy;
  long ldummy;
  FILE *fp;

  os::snprintf_checked(proc_name, 64, "/proc/self/task/%d/stat", tid);
  fp = os::fopen(proc_name, "r");
  if (fp == nullptr) return -1;
  statlen = fread(stat, 1, 2047, fp);
  stat[statlen] = '\0';
  fclose(fp);

  // Skip pid and the command string. Note that we could be dealing with
  // weird command names, e.g. user could decide to rename java launcher
  // to "java 1.4.2 :)", then the stat file would look like
  //                1234 (java 1.4.2 :)) R ... ...
  // We don't really need to know the command string, just find the last
  // occurrence of ")" and then start parsing from there. See bug 4726580.
  s = strrchr(stat, ')');
  if (s == nullptr) return -1;

  // Skip blank chars
  do { s++; } while (s && isspace((unsigned char) *s));

  count = sscanf(s,"%c %d %d %d %d %d %lu %lu %lu %lu %lu %lu %lu",
                 &cdummy, &idummy, &idummy, &idummy, &idummy, &idummy,
                 &ldummy, &ldummy, &ldummy, &ldummy, &ldummy,
                 &user_time, &sys_time);
  if (count != 13) return -1;
  if (user_sys_cpu_time) {
    return ((jlong)sys_time + (jlong)user_time) * (1000000000 / os::Posix::clock_tics_per_second());
  } else {
    return (jlong)user_time * (1000000000 / os::Posix::clock_tics_per_second());
  }
}

void os::current_thread_cpu_time_info(jvmtiTimerInfo *info_ptr) {
  info_ptr->max_value = all_bits_jlong;    // will not wrap in less than 64 bits
  info_ptr->may_skip_backward = false;     // elapsed time not wall time
  info_ptr->may_skip_forward = false;      // elapsed time not wall time
  info_ptr->kind = JVMTI_TIMER_TOTAL_CPU;  // user+system time is returned
}

void os::thread_cpu_time_info(jvmtiTimerInfo *info_ptr) {
  info_ptr->max_value = all_bits_jlong;    // will not wrap in less than 64 bits
  info_ptr->may_skip_backward = false;     // elapsed time not wall time
  info_ptr->may_skip_forward = false;      // elapsed time not wall time
  info_ptr->kind = JVMTI_TIMER_TOTAL_CPU;  // user+system time is returned
}

bool os::is_thread_cpu_time_supported() {
  return true;
}

// System loadavg support.  Returns -1 if load average cannot be obtained.
// Linux doesn't yet have a (official) notion of processor sets,
// so just return the system wide load average.
int os::loadavg(double loadavg[], int nelem) {
  return ::getloadavg(loadavg, nelem);
}

// Get the default path to the core file
// Returns the length of the string
int os::get_core_path(char* buffer, size_t bufferSize) {
  /*
   * Max length of /proc/sys/kernel/core_pattern is 128 characters.
   * See https://www.kernel.org/doc/Documentation/sysctl/kernel.txt
   */
  const int core_pattern_len = 129;
  char core_pattern[core_pattern_len] = {0};

  int core_pattern_file = ::open("/proc/sys/kernel/core_pattern", O_RDONLY);
  if (core_pattern_file == -1) {
    return -1;
  }

  ssize_t ret = ::read(core_pattern_file, core_pattern, core_pattern_len);
  ::close(core_pattern_file);
  if (ret <= 0 || ret >= core_pattern_len || core_pattern[0] == '\n') {
    return -1;
  }
  if (core_pattern[ret-1] == '\n') {
    core_pattern[ret-1] = '\0';
  } else {
    core_pattern[ret] = '\0';
  }

  // Replace the %p in the core pattern with the process id. NOTE: we do this
  // only if the pattern doesn't start with "|", and we support only one %p in
  // the pattern.
  char *pid_pos = strstr(core_pattern, "%p");
  const char* tail = (pid_pos != nullptr) ? (pid_pos + 2) : "";  // skip over the "%p"
  int written;

  if (core_pattern[0] == '/') {
    if (pid_pos != nullptr) {
      *pid_pos = '\0';
      written = jio_snprintf(buffer, bufferSize, "%s%d%s", core_pattern,
                             current_process_id(), tail);
    } else {
      written = jio_snprintf(buffer, bufferSize, "%s", core_pattern);
    }
  } else {
    char cwd[PATH_MAX];

    const char* p = get_current_directory(cwd, PATH_MAX);
    if (p == nullptr) {
      return -1;
    }

    if (core_pattern[0] == '|') {
      written = jio_snprintf(buffer, bufferSize,
                             "\"%s\" (or dumping to %s/core.%d)",
                             &core_pattern[1], p, current_process_id());
    } else if (pid_pos != nullptr) {
      *pid_pos = '\0';
      written = jio_snprintf(buffer, bufferSize, "%s/%s%d%s", p, core_pattern,
                             current_process_id(), tail);
    } else {
      written = jio_snprintf(buffer, bufferSize, "%s/%s", p, core_pattern);
    }
  }

  if (written < 0) {
    return -1;
  }

  if (((size_t)written < bufferSize) && (pid_pos == nullptr) && (core_pattern[0] != '|')) {
    int core_uses_pid_file = ::open("/proc/sys/kernel/core_uses_pid", O_RDONLY);

    if (core_uses_pid_file != -1) {
      char core_uses_pid = 0;
      ssize_t ret = ::read(core_uses_pid_file, &core_uses_pid, 1);
      ::close(core_uses_pid_file);

      if (core_uses_pid == '1') {
        jio_snprintf(buffer + written, bufferSize - written,
                                          ".%d", current_process_id());
      }
    }
  }

  return checked_cast<int>(strlen(buffer));
}

bool os::start_debugging(char *buf, int buflen) {
  int len = (int)strlen(buf);
  char *p = &buf[len];

  jio_snprintf(p, buflen-len,
               "\n\n"
               "Do you want to debug the problem?\n\n"
               "To debug, run 'gdb /proc/%d/exe %d'; then switch to thread %zu (" INTPTR_FORMAT ")\n"
               "Enter 'yes' to launch gdb automatically (PATH must include gdb)\n"
               "Otherwise, press RETURN to abort...",
               os::current_process_id(), os::current_process_id(),
               os::current_thread_id(), os::current_thread_id());

  bool yes = os::message_box("Unexpected Error", buf);

  if (yes) {
    // yes, user asked VM to launch debugger
    jio_snprintf(buf, sizeof(char)*buflen, "gdb /proc/%d/exe %d",
                 os::current_process_id(), os::current_process_id());

    os::fork_and_exec(buf);
    yes = false;
  }
  return yes;
}


// Java/Compiler thread:
//
//   Low memory addresses
// P0 +------------------------+
//    |                        |\  Java thread created by VM does not have glibc
//    |    glibc guard page    | - guard page, attached Java thread usually has
//    |                        |/  1 glibc guard page.
// P1 +------------------------+ Thread::stack_base() - Thread::stack_size()
//    |                        |\
//    |  HotSpot Guard Pages   | - red, yellow and reserved pages
//    |                        |/
//    +------------------------+ StackOverflow::stack_reserved_zone_base()
//    |                        |\
//    |      Normal Stack      | -
//    |                        |/
// P2 +------------------------+ Thread::stack_base()
//
// Non-Java thread:
//
//   Low memory addresses
// P0 +------------------------+
//    |                        |\
//    |  glibc guard page      | - usually 1 page
//    |                        |/
// P1 +------------------------+ Thread::stack_base() - Thread::stack_size()
//    |                        |\
//    |      Normal Stack      | -
//    |                        |/
// P2 +------------------------+ Thread::stack_base()
//
// ** P1 (aka bottom) and size are the address and stack size
//    returned from pthread_attr_getstack().
// ** P2 (aka stack top or base) = P1 + size
// ** If adjustStackSizeForGuardPages() is true the guard pages have been taken
//    out of the stack size given in pthread_attr. We work around this for
//    threads created by the VM. We adjust bottom to be P1 and size accordingly.
//
#ifndef ZERO
void os::current_stack_base_and_size(address* base, size_t* size) {
  address bottom;
  if (os::is_primordial_thread()) {
    // primordial thread needs special handling because pthread_getattr_np()
    // may return bogus value.
    bottom = os::Linux::initial_thread_stack_bottom();
    *size = os::Linux::initial_thread_stack_size();
    *base = bottom + *size;
  } else {
    pthread_attr_t attr;

    int rslt = pthread_getattr_np(pthread_self(), &attr);

    // JVM needs to know exact stack location, abort if it fails
    if (rslt != 0) {
      if (rslt == ENOMEM) {
        vm_exit_out_of_memory(0, OOM_MMAP_ERROR, "pthread_getattr_np");
      } else {
        fatal("pthread_getattr_np failed with error = %d", rslt);
      }
    }

    if (pthread_attr_getstack(&attr, (void **)&bottom, size) != 0) {
      fatal("Cannot locate current stack attributes!");
    }

    *base = bottom + *size;

    if (os::Linux::adjustStackSizeForGuardPages()) {
      size_t guard_size = 0;
      rslt = pthread_attr_getguardsize(&attr, &guard_size);
      if (rslt != 0) {
        fatal("pthread_attr_getguardsize failed with error = %d", rslt);
      }
      bottom += guard_size;
      *size  -= guard_size;
    }

    pthread_attr_destroy(&attr);
  }
  assert(os::current_stack_pointer() >= bottom &&
         os::current_stack_pointer() < *base, "just checking");
}

#endif

static inline struct timespec get_mtime(const char* filename) {
  struct stat st;
  int ret = os::stat(filename, &st);
  assert(ret == 0, "failed to stat() file '%s': %s", filename, os::strerror(errno));
  return st.st_mtim;
}

int os::compare_file_modified_times(const char* file1, const char* file2) {
  struct timespec filetime1 = get_mtime(file1);
  struct timespec filetime2 = get_mtime(file2);
  int diff = primitive_compare(filetime1.tv_sec, filetime2.tv_sec);
  if (diff == 0) {
    diff = primitive_compare(filetime1.tv_nsec, filetime2.tv_nsec);
  }
  return diff;
}

bool os::supports_map_sync() {
  return true;
}

void os::print_memory_mappings(char* addr, size_t bytes, outputStream* st) {
  // Note: all ranges are "[..)"
  unsigned long long start = (unsigned long long)addr;
  unsigned long long end = start + bytes;
  FILE* f = os::fopen("/proc/self/maps", "r");
  int num_found = 0;
  if (f != nullptr) {
    st->print_cr("Range [%llx-%llx) contains: ", start, end);
    char line[512];
    while(fgets(line, sizeof(line), f) == line) {
      unsigned long long segment_start = 0;
      unsigned long long segment_end = 0;
      if (::sscanf(line, "%llx-%llx", &segment_start, &segment_end) == 2) {
        // Lets print out every range which touches ours.
        if (segment_start < end && segment_end > start) {
          num_found ++;
          st->print("%s", line); // line includes \n
        }
      }
    }
    ::fclose(f);
    if (num_found == 0) {
      st->print_cr("nothing.");
    }
  }
}

#ifdef __GLIBC__
void os::Linux::get_mallinfo(glibc_mallinfo* out, bool* might_have_wrapped) {
  if (g_mallinfo2) {
    new_mallinfo mi = g_mallinfo2();
    out->arena = mi.arena;
    out->ordblks = mi.ordblks;
    out->smblks = mi.smblks;
    out->hblks = mi.hblks;
    out->hblkhd = mi.hblkhd;
    out->usmblks = mi.usmblks;
    out->fsmblks = mi.fsmblks;
    out->uordblks = mi.uordblks;
    out->fordblks = mi.fordblks;
    out->keepcost =  mi.keepcost;
    *might_have_wrapped = false;
  } else if (g_mallinfo) {
    old_mallinfo mi = g_mallinfo();
    // glibc reports unsigned 32-bit sizes in int form. First make unsigned, then extend.
    out->arena = (size_t)(unsigned)mi.arena;
    out->ordblks = (size_t)(unsigned)mi.ordblks;
    out->smblks = (size_t)(unsigned)mi.smblks;
    out->hblks = (size_t)(unsigned)mi.hblks;
    out->hblkhd = (size_t)(unsigned)mi.hblkhd;
    out->usmblks = (size_t)(unsigned)mi.usmblks;
    out->fsmblks = (size_t)(unsigned)mi.fsmblks;
    out->uordblks = (size_t)(unsigned)mi.uordblks;
    out->fordblks = (size_t)(unsigned)mi.fordblks;
    out->keepcost = (size_t)(unsigned)mi.keepcost;
    *might_have_wrapped = NOT_LP64(false) LP64_ONLY(true);
  } else {
    // We should have either mallinfo or mallinfo2
    ShouldNotReachHere();
  }
}

int os::Linux::malloc_info(FILE* stream) {
  if (g_malloc_info == nullptr) {
    return -2;
  }
  return g_malloc_info(0, stream);
}
#endif // __GLIBC__

bool os::trim_native_heap(os::size_change_t* rss_change) {
#ifdef __GLIBC__
  os::Linux::meminfo_t info1;
  os::Linux::meminfo_t info2;

  bool have_info1 = rss_change != nullptr &&
                    os::Linux::query_process_memory_info(&info1);
  ::malloc_trim(0);
  bool have_info2 = rss_change != nullptr && have_info1 &&
                    os::Linux::query_process_memory_info(&info2);
  ssize_t delta = (ssize_t) -1;
  if (rss_change != nullptr) {
    if (have_info1 && have_info2 &&
        info1.vmrss != -1 && info2.vmrss != -1 &&
        info1.vmswap != -1 && info2.vmswap != -1) {
      // Note: query_process_memory_info returns values in K
      rss_change->before = (info1.vmrss + info1.vmswap) * K;
      rss_change->after = (info2.vmrss + info2.vmswap) * K;
    } else {
      rss_change->after = rss_change->before = SIZE_MAX;
    }
  }

  return true;
#else
  return false; // musl
#endif
}

bool os::pd_dll_unload(void* libhandle, char* ebuf, int ebuflen) {

  if (ebuf && ebuflen > 0) {
    ebuf[0] = '\0';
    ebuf[ebuflen - 1] = '\0';
  }

  bool res = (0 == ::dlclose(libhandle));
  if (!res) {
    // error analysis when dlopen fails
    const char* error_report = ::dlerror();
    if (error_report == nullptr) {
      error_report = "dlerror returned no error description";
    }
    if (ebuf != nullptr && ebuflen > 0) {
      os::snprintf_checked(ebuf, ebuflen, "%s", error_report);
    }
  }

  return res;
} // end: os::pd_dll_unload()<|MERGE_RESOLUTION|>--- conflicted
+++ resolved
@@ -493,16 +493,10 @@
   int ret = sysinfo(&si);
   if (ret != 0) {
     assert(false, "sysinfo failed in host_swap(): %s", os::strerror(errno));
-<<<<<<< HEAD
-    return 0;
-  }
-  return (julong)(si.totalswap * si.mem_unit);
-=======
     return false;
   }
   value = static_cast<physical_memory_size_type>(si.totalswap) * si.mem_unit;
   return true;
->>>>>>> ae4d9c2e
 }
 
 // Most versions of linux have a bug where the number of processors are
