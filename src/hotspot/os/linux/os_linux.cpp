/*
 * Copyright (c) 1999, 2020, Oracle and/or its affiliates. All rights reserved.
 * DO NOT ALTER OR REMOVE COPYRIGHT NOTICES OR THIS FILE HEADER.
 *
 * This code is free software; you can redistribute it and/or modify it
 * under the terms of the GNU General Public License version 2 only, as
 * published by the Free Software Foundation.
 *
 * This code is distributed in the hope that it will be useful, but WITHOUT
 * ANY WARRANTY; without even the implied warranty of MERCHANTABILITY or
 * FITNESS FOR A PARTICULAR PURPOSE.  See the GNU General Public License
 * version 2 for more details (a copy is included in the LICENSE file that
 * accompanied this code).
 *
 * You should have received a copy of the GNU General Public License version
 * 2 along with this work; if not, write to the Free Software Foundation,
 * Inc., 51 Franklin St, Fifth Floor, Boston, MA 02110-1301 USA.
 *
 * Please contact Oracle, 500 Oracle Parkway, Redwood Shores, CA 94065 USA
 * or visit www.oracle.com if you need additional information or have any
 * questions.
 *
 */

// no precompiled headers
#include "jvm.h"
#include "classfile/classLoader.hpp"
#include "classfile/systemDictionary.hpp"
#include "classfile/vmSymbols.hpp"
#include "code/icBuffer.hpp"
#include "code/vtableStubs.hpp"
#include "compiler/compileBroker.hpp"
#include "compiler/disassembler.hpp"
#include "interpreter/interpreter.hpp"
#include "logging/log.hpp"
#include "logging/logStream.hpp"
#include "memory/allocation.inline.hpp"
#include "memory/filemap.hpp"
#include "oops/oop.inline.hpp"
#include "os_linux.inline.hpp"
#include "os_posix.inline.hpp"
#include "os_share_linux.hpp"
#include "osContainer_linux.hpp"
#include "prims/jniFastGetField.hpp"
#include "prims/jvm_misc.hpp"
#include "runtime/arguments.hpp"
#include "runtime/atomic.hpp"
#include "runtime/globals.hpp"
#include "runtime/globals_extension.hpp"
#include "runtime/interfaceSupport.inline.hpp"
#include "runtime/init.hpp"
#include "runtime/java.hpp"
#include "runtime/javaCalls.hpp"
#include "runtime/mutexLocker.hpp"
#include "runtime/objectMonitor.hpp"
#include "runtime/osThread.hpp"
#include "runtime/perfMemory.hpp"
#include "runtime/sharedRuntime.hpp"
#include "runtime/statSampler.hpp"
#include "runtime/stubRoutines.hpp"
#include "runtime/thread.inline.hpp"
#include "runtime/threadCritical.hpp"
#include "runtime/threadSMR.hpp"
#include "runtime/timer.hpp"
#include "runtime/vm_version.hpp"
#include "semaphore_posix.hpp"
#include "services/attachListener.hpp"
#include "services/memTracker.hpp"
#include "services/runtimeService.hpp"
#include "utilities/align.hpp"
#include "utilities/decoder.hpp"
#include "utilities/defaultStream.hpp"
#include "utilities/events.hpp"
#include "utilities/elfFile.hpp"
#include "utilities/growableArray.hpp"
#include "utilities/macros.hpp"
#include "utilities/powerOfTwo.hpp"
#include "utilities/vmError.hpp"

// put OS-includes here
# include <sys/types.h>
# include <sys/mman.h>
# include <sys/stat.h>
# include <sys/select.h>
# include <pthread.h>
# include <signal.h>
# include <endian.h>
# include <errno.h>
# include <dlfcn.h>
# include <stdio.h>
# include <unistd.h>
# include <sys/resource.h>
# include <pthread.h>
# include <sys/stat.h>
# include <sys/time.h>
# include <sys/times.h>
# include <sys/utsname.h>
# include <sys/socket.h>
# include <sys/wait.h>
# include <pwd.h>
# include <poll.h>
# include <fcntl.h>
# include <string.h>
# include <syscall.h>
# include <sys/sysinfo.h>
# include <gnu/libc-version.h>
# include <sys/ipc.h>
# include <sys/shm.h>
# include <link.h>
# include <stdint.h>
# include <inttypes.h>
# include <sys/ioctl.h>
# include <linux/elf-em.h>
#ifdef __GLIBC__
# include <malloc.h>
#endif

#ifndef _GNU_SOURCE
  #define _GNU_SOURCE
  #include <sched.h>
  #undef _GNU_SOURCE
#else
  #include <sched.h>
#endif

// if RUSAGE_THREAD for getrusage() has not been defined, do it here. The code calling
// getrusage() is prepared to handle the associated failure.
#ifndef RUSAGE_THREAD
  #define RUSAGE_THREAD   (1)               /* only the calling thread */
#endif

#define MAX_PATH    (2 * K)

#define MAX_SECS 100000000

// for timer info max values which include all bits
#define ALL_64_BITS CONST64(0xFFFFFFFFFFFFFFFF)

enum CoredumpFilterBit {
  FILE_BACKED_PVT_BIT = 1 << 2,
  FILE_BACKED_SHARED_BIT = 1 << 3,
  LARGEPAGES_BIT = 1 << 6,
  DAX_SHARED_BIT = 1 << 8
};

////////////////////////////////////////////////////////////////////////////////
// global variables
julong os::Linux::_physical_memory = 0;

address   os::Linux::_initial_thread_stack_bottom = NULL;
uintptr_t os::Linux::_initial_thread_stack_size   = 0;

int (*os::Linux::_pthread_getcpuclockid)(pthread_t, clockid_t *) = NULL;
int (*os::Linux::_pthread_setname_np)(pthread_t, const char*) = NULL;
pthread_t os::Linux::_main_thread;
int os::Linux::_page_size = -1;
bool os::Linux::_supports_fast_thread_cpu_time = false;
const char * os::Linux::_glibc_version = NULL;
const char * os::Linux::_libpthread_version = NULL;
size_t os::Linux::_default_large_page_size = 0;

static jlong initial_time_count=0;

static int clock_tics_per_sec = 100;

// If the VM might have been created on the primordial thread, we need to resolve the
// primordial thread stack bounds and check if the current thread might be the
// primordial thread in places. If we know that the primordial thread is never used,
// such as when the VM was created by one of the standard java launchers, we can
// avoid this
static bool suppress_primordial_thread_resolution = false;

// For diagnostics to print a message once. see run_periodic_checks
static sigset_t check_signal_done;
static bool check_signals = true;

// Signal number used to suspend/resume a thread

// do not use any signal number less than SIGSEGV, see 4355769
static int SR_signum = SIGUSR2;
sigset_t SR_sigset;

// utility functions

static int SR_initialize();

julong os::available_memory() {
  return Linux::available_memory();
}

julong os::Linux::available_memory() {
  // values in struct sysinfo are "unsigned long"
  struct sysinfo si;
  julong avail_mem;

  if (OSContainer::is_containerized()) {
    jlong mem_limit, mem_usage;
    if ((mem_limit = OSContainer::memory_limit_in_bytes()) < 1) {
      log_debug(os, container)("container memory limit %s: " JLONG_FORMAT ", using host value",
                             mem_limit == OSCONTAINER_ERROR ? "failed" : "unlimited", mem_limit);
    }
    if (mem_limit > 0 && (mem_usage = OSContainer::memory_usage_in_bytes()) < 1) {
      log_debug(os, container)("container memory usage failed: " JLONG_FORMAT ", using host value", mem_usage);
    }
    if (mem_limit > 0 && mem_usage > 0 ) {
      avail_mem = mem_limit > mem_usage ? (julong)mem_limit - (julong)mem_usage : 0;
      log_trace(os)("available container memory: " JULONG_FORMAT, avail_mem);
      return avail_mem;
    }
  }

  sysinfo(&si);
  avail_mem = (julong)si.freeram * si.mem_unit;
  log_trace(os)("available memory: " JULONG_FORMAT, avail_mem);
  return avail_mem;
}

julong os::physical_memory() {
  jlong phys_mem = 0;
  if (OSContainer::is_containerized()) {
    jlong mem_limit;
    if ((mem_limit = OSContainer::memory_limit_in_bytes()) > 0) {
      log_trace(os)("total container memory: " JLONG_FORMAT, mem_limit);
      return mem_limit;
    }
    log_debug(os, container)("container memory limit %s: " JLONG_FORMAT ", using host value",
                            mem_limit == OSCONTAINER_ERROR ? "failed" : "unlimited", mem_limit);
  }

  phys_mem = Linux::physical_memory();
  log_trace(os)("total system memory: " JLONG_FORMAT, phys_mem);
  return phys_mem;
}

static uint64_t initial_total_ticks = 0;
static uint64_t initial_steal_ticks = 0;
static bool     has_initial_tick_info = false;

static void next_line(FILE *f) {
  int c;
  do {
    c = fgetc(f);
  } while (c != '\n' && c != EOF);
}

bool os::Linux::get_tick_information(CPUPerfTicks* pticks, int which_logical_cpu) {
  FILE*         fh;
  uint64_t      userTicks, niceTicks, systemTicks, idleTicks;
  // since at least kernel 2.6 : iowait: time waiting for I/O to complete
  // irq: time  servicing interrupts; softirq: time servicing softirqs
  uint64_t      iowTicks = 0, irqTicks = 0, sirqTicks= 0;
  // steal (since kernel 2.6.11): time spent in other OS when running in a virtualized environment
  uint64_t      stealTicks = 0;
  // guest (since kernel 2.6.24): time spent running a virtual CPU for guest OS under the
  // control of the Linux kernel
  uint64_t      guestNiceTicks = 0;
  int           logical_cpu = -1;
  const int     required_tickinfo_count = (which_logical_cpu == -1) ? 4 : 5;
  int           n;

  memset(pticks, 0, sizeof(CPUPerfTicks));

  if ((fh = fopen("/proc/stat", "r")) == NULL) {
    return false;
  }

  if (which_logical_cpu == -1) {
    n = fscanf(fh, "cpu " UINT64_FORMAT " " UINT64_FORMAT " " UINT64_FORMAT " "
            UINT64_FORMAT " " UINT64_FORMAT " " UINT64_FORMAT " " UINT64_FORMAT " "
            UINT64_FORMAT " " UINT64_FORMAT " ",
            &userTicks, &niceTicks, &systemTicks, &idleTicks,
            &iowTicks, &irqTicks, &sirqTicks,
            &stealTicks, &guestNiceTicks);
  } else {
    // Move to next line
    next_line(fh);

    // find the line for requested cpu faster to just iterate linefeeds?
    for (int i = 0; i < which_logical_cpu; i++) {
      next_line(fh);
    }

    n = fscanf(fh, "cpu%u " UINT64_FORMAT " " UINT64_FORMAT " " UINT64_FORMAT " "
               UINT64_FORMAT " " UINT64_FORMAT " " UINT64_FORMAT " " UINT64_FORMAT " "
               UINT64_FORMAT " " UINT64_FORMAT " ",
               &logical_cpu, &userTicks, &niceTicks,
               &systemTicks, &idleTicks, &iowTicks, &irqTicks, &sirqTicks,
               &stealTicks, &guestNiceTicks);
  }

  fclose(fh);
  if (n < required_tickinfo_count || logical_cpu != which_logical_cpu) {
    return false;
  }
  pticks->used       = userTicks + niceTicks;
  pticks->usedKernel = systemTicks + irqTicks + sirqTicks;
  pticks->total      = userTicks + niceTicks + systemTicks + idleTicks +
                       iowTicks + irqTicks + sirqTicks + stealTicks + guestNiceTicks;

  if (n > required_tickinfo_count + 3) {
    pticks->steal = stealTicks;
    pticks->has_steal_ticks = true;
  } else {
    pticks->steal = 0;
    pticks->has_steal_ticks = false;
  }

  return true;
}

// Return true if user is running as root.

bool os::have_special_privileges() {
  static bool init = false;
  static bool privileges = false;
  if (!init) {
    privileges = (getuid() != geteuid()) || (getgid() != getegid());
    init = true;
  }
  return privileges;
}


#ifndef SYS_gettid
// i386: 224, ia64: 1105, amd64: 186, sparc: 143
  #ifdef __ia64__
    #define SYS_gettid 1105
  #else
    #ifdef __i386__
      #define SYS_gettid 224
    #else
      #ifdef __amd64__
        #define SYS_gettid 186
      #else
        #ifdef __sparc__
          #define SYS_gettid 143
        #else
          #error define gettid for the arch
        #endif
      #endif
    #endif
  #endif
#endif


// pid_t gettid()
//
// Returns the kernel thread id of the currently running thread. Kernel
// thread id is used to access /proc.
pid_t os::Linux::gettid() {
  int rslt = syscall(SYS_gettid);
  assert(rslt != -1, "must be."); // old linuxthreads implementation?
  return (pid_t)rslt;
}

// Most versions of linux have a bug where the number of processors are
// determined by looking at the /proc file system.  In a chroot environment,
// the system call returns 1.
static bool unsafe_chroot_detected = false;
static const char *unstable_chroot_error = "/proc file system not found.\n"
                     "Java may be unstable running multithreaded in a chroot "
                     "environment on Linux when /proc filesystem is not mounted.";

void os::Linux::initialize_system_info() {
  set_processor_count(sysconf(_SC_NPROCESSORS_CONF));
  if (processor_count() == 1) {
    pid_t pid = os::Linux::gettid();
    char fname[32];
    jio_snprintf(fname, sizeof(fname), "/proc/%d", pid);
    FILE *fp = fopen(fname, "r");
    if (fp == NULL) {
      unsafe_chroot_detected = true;
    } else {
      fclose(fp);
    }
  }
  _physical_memory = (julong)sysconf(_SC_PHYS_PAGES) * (julong)sysconf(_SC_PAGESIZE);
  assert(processor_count() > 0, "linux error");
}

void os::init_system_properties_values() {
  // The next steps are taken in the product version:
  //
  // Obtain the JAVA_HOME value from the location of libjvm.so.
  // This library should be located at:
  // <JAVA_HOME>/lib/{client|server}/libjvm.so.
  //
  // If "/jre/lib/" appears at the right place in the path, then we
  // assume libjvm.so is installed in a JDK and we use this path.
  //
  // Otherwise exit with message: "Could not create the Java virtual machine."
  //
  // The following extra steps are taken in the debugging version:
  //
  // If "/jre/lib/" does NOT appear at the right place in the path
  // instead of exit check for $JAVA_HOME environment variable.
  //
  // If it is defined and we are able to locate $JAVA_HOME/jre/lib/<arch>,
  // then we append a fake suffix "hotspot/libjvm.so" to this path so
  // it looks like libjvm.so is installed there
  // <JAVA_HOME>/jre/lib/<arch>/hotspot/libjvm.so.
  //
  // Otherwise exit.
  //
  // Important note: if the location of libjvm.so changes this
  // code needs to be changed accordingly.

  // See ld(1):
  //      The linker uses the following search paths to locate required
  //      shared libraries:
  //        1: ...
  //        ...
  //        7: The default directories, normally /lib and /usr/lib.
#ifndef OVERRIDE_LIBPATH
  #if defined(AMD64) || (defined(_LP64) && defined(SPARC)) || defined(PPC64) || defined(S390)
    #define DEFAULT_LIBPATH "/usr/lib64:/lib64:/lib:/usr/lib"
  #else
    #define DEFAULT_LIBPATH "/lib:/usr/lib"
  #endif
#else
  #define DEFAULT_LIBPATH OVERRIDE_LIBPATH
#endif

// Base path of extensions installed on the system.
#define SYS_EXT_DIR     "/usr/java/packages"
#define EXTENSIONS_DIR  "/lib/ext"

  // Buffer that fits several sprintfs.
  // Note that the space for the colon and the trailing null are provided
  // by the nulls included by the sizeof operator.
  const size_t bufsize =
    MAX2((size_t)MAXPATHLEN,  // For dll_dir & friends.
         (size_t)MAXPATHLEN + sizeof(EXTENSIONS_DIR) + sizeof(SYS_EXT_DIR) + sizeof(EXTENSIONS_DIR)); // extensions dir
  char *buf = NEW_C_HEAP_ARRAY(char, bufsize, mtInternal);

  // sysclasspath, java_home, dll_dir
  {
    char *pslash;
    os::jvm_path(buf, bufsize);

    // Found the full path to libjvm.so.
    // Now cut the path to <java_home>/jre if we can.
    pslash = strrchr(buf, '/');
    if (pslash != NULL) {
      *pslash = '\0';            // Get rid of /libjvm.so.
    }
    pslash = strrchr(buf, '/');
    if (pslash != NULL) {
      *pslash = '\0';            // Get rid of /{client|server|hotspot}.
    }
    Arguments::set_dll_dir(buf);

    if (pslash != NULL) {
      pslash = strrchr(buf, '/');
      if (pslash != NULL) {
        *pslash = '\0';        // Get rid of /lib.
      }
    }
    Arguments::set_java_home(buf);
    if (!set_boot_path('/', ':')) {
      vm_exit_during_initialization("Failed setting boot class path.", NULL);
    }
  }

  // Where to look for native libraries.
  //
  // Note: Due to a legacy implementation, most of the library path
  // is set in the launcher. This was to accomodate linking restrictions
  // on legacy Linux implementations (which are no longer supported).
  // Eventually, all the library path setting will be done here.
  //
  // However, to prevent the proliferation of improperly built native
  // libraries, the new path component /usr/java/packages is added here.
  // Eventually, all the library path setting will be done here.
  {
    // Get the user setting of LD_LIBRARY_PATH, and prepended it. It
    // should always exist (until the legacy problem cited above is
    // addressed).
    const char *v = ::getenv("LD_LIBRARY_PATH");
    const char *v_colon = ":";
    if (v == NULL) { v = ""; v_colon = ""; }
    // That's +1 for the colon and +1 for the trailing '\0'.
    char *ld_library_path = NEW_C_HEAP_ARRAY(char,
                                             strlen(v) + 1 +
                                             sizeof(SYS_EXT_DIR) + sizeof("/lib/") + sizeof(DEFAULT_LIBPATH) + 1,
                                             mtInternal);
    sprintf(ld_library_path, "%s%s" SYS_EXT_DIR "/lib:" DEFAULT_LIBPATH, v, v_colon);
    Arguments::set_library_path(ld_library_path);
    FREE_C_HEAP_ARRAY(char, ld_library_path);
  }

  // Extensions directories.
  sprintf(buf, "%s" EXTENSIONS_DIR ":" SYS_EXT_DIR EXTENSIONS_DIR, Arguments::get_java_home());
  Arguments::set_ext_dirs(buf);

  FREE_C_HEAP_ARRAY(char, buf);

#undef DEFAULT_LIBPATH
#undef SYS_EXT_DIR
#undef EXTENSIONS_DIR
}

////////////////////////////////////////////////////////////////////////////////
// breakpoint support

void os::breakpoint() {
  BREAKPOINT;
}

extern "C" void breakpoint() {
  // use debugger to set breakpoint here
}

////////////////////////////////////////////////////////////////////////////////
// signal support

debug_only(static bool signal_sets_initialized = false);
static sigset_t unblocked_sigs, vm_sigs;

void os::Linux::signal_sets_init() {
  // Should also have an assertion stating we are still single-threaded.
  assert(!signal_sets_initialized, "Already initialized");
  // Fill in signals that are necessarily unblocked for all threads in
  // the VM. Currently, we unblock the following signals:
  // SHUTDOWN{1,2,3}_SIGNAL: for shutdown hooks support (unless over-ridden
  //                         by -Xrs (=ReduceSignalUsage));
  // BREAK_SIGNAL which is unblocked only by the VM thread and blocked by all
  // other threads. The "ReduceSignalUsage" boolean tells us not to alter
  // the dispositions or masks wrt these signals.
  // Programs embedding the VM that want to use the above signals for their
  // own purposes must, at this time, use the "-Xrs" option to prevent
  // interference with shutdown hooks and BREAK_SIGNAL thread dumping.
  // (See bug 4345157, and other related bugs).
  // In reality, though, unblocking these signals is really a nop, since
  // these signals are not blocked by default.
  sigemptyset(&unblocked_sigs);
  sigaddset(&unblocked_sigs, SIGILL);
  sigaddset(&unblocked_sigs, SIGSEGV);
  sigaddset(&unblocked_sigs, SIGBUS);
  sigaddset(&unblocked_sigs, SIGFPE);
#if defined(PPC64)
  sigaddset(&unblocked_sigs, SIGTRAP);
#endif
  sigaddset(&unblocked_sigs, SR_signum);

  if (!ReduceSignalUsage) {
    if (!os::Posix::is_sig_ignored(SHUTDOWN1_SIGNAL)) {
      sigaddset(&unblocked_sigs, SHUTDOWN1_SIGNAL);
    }
    if (!os::Posix::is_sig_ignored(SHUTDOWN2_SIGNAL)) {
      sigaddset(&unblocked_sigs, SHUTDOWN2_SIGNAL);
    }
    if (!os::Posix::is_sig_ignored(SHUTDOWN3_SIGNAL)) {
      sigaddset(&unblocked_sigs, SHUTDOWN3_SIGNAL);
    }
  }
  // Fill in signals that are blocked by all but the VM thread.
  sigemptyset(&vm_sigs);
  if (!ReduceSignalUsage) {
    sigaddset(&vm_sigs, BREAK_SIGNAL);
  }
  debug_only(signal_sets_initialized = true);

}

// These are signals that are unblocked while a thread is running Java.
// (For some reason, they get blocked by default.)
sigset_t* os::Linux::unblocked_signals() {
  assert(signal_sets_initialized, "Not initialized");
  return &unblocked_sigs;
}

// These are the signals that are blocked while a (non-VM) thread is
// running Java. Only the VM thread handles these signals.
sigset_t* os::Linux::vm_signals() {
  assert(signal_sets_initialized, "Not initialized");
  return &vm_sigs;
}

void os::Linux::hotspot_sigmask(Thread* thread) {

  //Save caller's signal mask before setting VM signal mask
  sigset_t caller_sigmask;
  pthread_sigmask(SIG_BLOCK, NULL, &caller_sigmask);

  OSThread* osthread = thread->osthread();
  osthread->set_caller_sigmask(caller_sigmask);

  pthread_sigmask(SIG_UNBLOCK, os::Linux::unblocked_signals(), NULL);

  if (!ReduceSignalUsage) {
    if (thread->is_VM_thread()) {
      // Only the VM thread handles BREAK_SIGNAL ...
      pthread_sigmask(SIG_UNBLOCK, vm_signals(), NULL);
    } else {
      // ... all other threads block BREAK_SIGNAL
      pthread_sigmask(SIG_BLOCK, vm_signals(), NULL);
    }
  }
}

//////////////////////////////////////////////////////////////////////////////
// detecting pthread library

void os::Linux::libpthread_init() {
  // Save glibc and pthread version strings.
#if !defined(_CS_GNU_LIBC_VERSION) || \
    !defined(_CS_GNU_LIBPTHREAD_VERSION)
  #error "glibc too old (< 2.3.2)"
#endif

  size_t n = confstr(_CS_GNU_LIBC_VERSION, NULL, 0);
  assert(n > 0, "cannot retrieve glibc version");
  char *str = (char *)malloc(n, mtInternal);
  confstr(_CS_GNU_LIBC_VERSION, str, n);
  os::Linux::set_glibc_version(str);

  n = confstr(_CS_GNU_LIBPTHREAD_VERSION, NULL, 0);
  assert(n > 0, "cannot retrieve pthread version");
  str = (char *)malloc(n, mtInternal);
  confstr(_CS_GNU_LIBPTHREAD_VERSION, str, n);
  os::Linux::set_libpthread_version(str);
}

/////////////////////////////////////////////////////////////////////////////
// thread stack expansion

// os::Linux::manually_expand_stack() takes care of expanding the thread
// stack. Note that this is normally not needed: pthread stacks allocate
// thread stack using mmap() without MAP_NORESERVE, so the stack is already
// committed. Therefore it is not necessary to expand the stack manually.
//
// Manually expanding the stack was historically needed on LinuxThreads
// thread stacks, which were allocated with mmap(MAP_GROWSDOWN). Nowadays
// it is kept to deal with very rare corner cases:
//
// For one, user may run the VM on an own implementation of threads
// whose stacks are - like the old LinuxThreads - implemented using
// mmap(MAP_GROWSDOWN).
//
// Also, this coding may be needed if the VM is running on the primordial
// thread. Normally we avoid running on the primordial thread; however,
// user may still invoke the VM on the primordial thread.
//
// The following historical comment describes the details about running
// on a thread stack allocated with mmap(MAP_GROWSDOWN):


// Force Linux kernel to expand current thread stack. If "bottom" is close
// to the stack guard, caller should block all signals.
//
// MAP_GROWSDOWN:
//   A special mmap() flag that is used to implement thread stacks. It tells
//   kernel that the memory region should extend downwards when needed. This
//   allows early versions of LinuxThreads to only mmap the first few pages
//   when creating a new thread. Linux kernel will automatically expand thread
//   stack as needed (on page faults).
//
//   However, because the memory region of a MAP_GROWSDOWN stack can grow on
//   demand, if a page fault happens outside an already mapped MAP_GROWSDOWN
//   region, it's hard to tell if the fault is due to a legitimate stack
//   access or because of reading/writing non-exist memory (e.g. buffer
//   overrun). As a rule, if the fault happens below current stack pointer,
//   Linux kernel does not expand stack, instead a SIGSEGV is sent to the
//   application (see Linux kernel fault.c).
//
//   This Linux feature can cause SIGSEGV when VM bangs thread stack for
//   stack overflow detection.
//
//   Newer version of LinuxThreads (since glibc-2.2, or, RH-7.x) and NPTL do
//   not use MAP_GROWSDOWN.
//
// To get around the problem and allow stack banging on Linux, we need to
// manually expand thread stack after receiving the SIGSEGV.
//
// There are two ways to expand thread stack to address "bottom", we used
// both of them in JVM before 1.5:
//   1. adjust stack pointer first so that it is below "bottom", and then
//      touch "bottom"
//   2. mmap() the page in question
//
// Now alternate signal stack is gone, it's harder to use 2. For instance,
// if current sp is already near the lower end of page 101, and we need to
// call mmap() to map page 100, it is possible that part of the mmap() frame
// will be placed in page 100. When page 100 is mapped, it is zero-filled.
// That will destroy the mmap() frame and cause VM to crash.
//
// The following code works by adjusting sp first, then accessing the "bottom"
// page to force a page fault. Linux kernel will then automatically expand the
// stack mapping.
//
// _expand_stack_to() assumes its frame size is less than page size, which
// should always be true if the function is not inlined.

static void NOINLINE _expand_stack_to(address bottom) {
  address sp;
  size_t size;
  volatile char *p;

  // Adjust bottom to point to the largest address within the same page, it
  // gives us a one-page buffer if alloca() allocates slightly more memory.
  bottom = (address)align_down((uintptr_t)bottom, os::Linux::page_size());
  bottom += os::Linux::page_size() - 1;

  // sp might be slightly above current stack pointer; if that's the case, we
  // will alloca() a little more space than necessary, which is OK. Don't use
  // os::current_stack_pointer(), as its result can be slightly below current
  // stack pointer, causing us to not alloca enough to reach "bottom".
  sp = (address)&sp;

  if (sp > bottom) {
    size = sp - bottom;
    p = (volatile char *)alloca(size);
    assert(p != NULL && p <= (volatile char *)bottom, "alloca problem?");
    p[0] = '\0';
  }
}

void os::Linux::expand_stack_to(address bottom) {
  _expand_stack_to(bottom);
}

bool os::Linux::manually_expand_stack(JavaThread * t, address addr) {
  assert(t!=NULL, "just checking");
  assert(t->osthread()->expanding_stack(), "expand should be set");

  if (t->is_in_usable_stack(addr)) {
    sigset_t mask_all, old_sigset;
    sigfillset(&mask_all);
    pthread_sigmask(SIG_SETMASK, &mask_all, &old_sigset);
    _expand_stack_to(addr);
    pthread_sigmask(SIG_SETMASK, &old_sigset, NULL);
    return true;
  }
  return false;
}

//////////////////////////////////////////////////////////////////////////////
// create new thread

// Thread start routine for all newly created threads
static void *thread_native_entry(Thread *thread) {

  thread->record_stack_base_and_size();

  // Try to randomize the cache line index of hot stack frames.
  // This helps when threads of the same stack traces evict each other's
  // cache lines. The threads can be either from the same JVM instance, or
  // from different JVM instances. The benefit is especially true for
  // processors with hyperthreading technology.
  static int counter = 0;
  int pid = os::current_process_id();
  alloca(((pid ^ counter++) & 7) * 128);

  thread->initialize_thread_current();

  OSThread* osthread = thread->osthread();
  Monitor* sync = osthread->startThread_lock();

  osthread->set_thread_id(os::current_thread_id());

  log_info(os, thread)("Thread is alive (tid: " UINTX_FORMAT ", pthread id: " UINTX_FORMAT ").",
    os::current_thread_id(), (uintx) pthread_self());

  if (UseNUMA) {
    int lgrp_id = os::numa_get_group_id();
    if (lgrp_id != -1) {
      thread->set_lgrp_id(lgrp_id);
    }
  }
  // initialize signal mask for this thread
  os::Linux::hotspot_sigmask(thread);

  // initialize floating point control register
  os::Linux::init_thread_fpu_state();

  // handshaking with parent thread
  {
    MutexLocker ml(sync, Mutex::_no_safepoint_check_flag);

    // notify parent thread
    osthread->set_state(INITIALIZED);
    sync->notify_all();

    // wait until os::start_thread()
    while (osthread->get_state() == INITIALIZED) {
      sync->wait_without_safepoint_check();
    }
  }

  assert(osthread->pthread_id() != 0, "pthread_id was not set as expected");

  // call one more level start routine
  thread->call_run();

  // Note: at this point the thread object may already have deleted itself.
  // Prevent dereferencing it from here on out.
  thread = NULL;

  log_info(os, thread)("Thread finished (tid: " UINTX_FORMAT ", pthread id: " UINTX_FORMAT ").",
    os::current_thread_id(), (uintx) pthread_self());

  return 0;
}

// On Linux, glibc places static TLS blocks (for __thread variables) on
// the thread stack. This decreases the stack size actually available
// to threads.
//
// For large static TLS sizes, this may cause threads to malfunction due
// to insufficient stack space. This is a well-known issue in glibc:
// http://sourceware.org/bugzilla/show_bug.cgi?id=11787.
//
// As a workaround, we call a private but assumed-stable glibc function,
// __pthread_get_minstack() to obtain the minstack size and derive the
// static TLS size from it. We then increase the user requested stack
// size by this TLS size.
//
// Due to compatibility concerns, this size adjustment is opt-in and
// controlled via AdjustStackSizeForTLS.
typedef size_t (*GetMinStack)(const pthread_attr_t *attr);

GetMinStack _get_minstack_func = NULL;

static void get_minstack_init() {
  _get_minstack_func =
        (GetMinStack)dlsym(RTLD_DEFAULT, "__pthread_get_minstack");
  log_info(os, thread)("Lookup of __pthread_get_minstack %s",
                       _get_minstack_func == NULL ? "failed" : "succeeded");
}

// Returns the size of the static TLS area glibc puts on thread stacks.
// The value is cached on first use, which occurs when the first thread
// is created during VM initialization.
static size_t get_static_tls_area_size(const pthread_attr_t *attr) {
  size_t tls_size = 0;
  if (_get_minstack_func != NULL) {
    // Obtain the pthread minstack size by calling __pthread_get_minstack.
    size_t minstack_size = _get_minstack_func(attr);

    // Remove non-TLS area size included in minstack size returned
    // by __pthread_get_minstack() to get the static TLS size.
    // In glibc before 2.27, minstack size includes guard_size.
    // In glibc 2.27 and later, guard_size is automatically added
    // to the stack size by pthread_create and is no longer included
    // in minstack size. In both cases, the guard_size is taken into
    // account, so there is no need to adjust the result for that.
    //
    // Although __pthread_get_minstack() is a private glibc function,
    // it is expected to have a stable behavior across future glibc
    // versions while glibc still allocates the static TLS blocks off
    // the stack. Following is glibc 2.28 __pthread_get_minstack():
    //
    // size_t
    // __pthread_get_minstack (const pthread_attr_t *attr)
    // {
    //   return GLRO(dl_pagesize) + __static_tls_size + PTHREAD_STACK_MIN;
    // }
    //
    //
    // The following 'minstack_size > os::vm_page_size() + PTHREAD_STACK_MIN'
    // if check is done for precaution.
    if (minstack_size > (size_t)os::vm_page_size() + PTHREAD_STACK_MIN) {
      tls_size = minstack_size - os::vm_page_size() - PTHREAD_STACK_MIN;
    }
  }

  log_info(os, thread)("Stack size adjustment for TLS is " SIZE_FORMAT,
                       tls_size);
  return tls_size;
}

bool os::create_thread(Thread* thread, ThreadType thr_type,
                       size_t req_stack_size) {
  assert(thread->osthread() == NULL, "caller responsible");

  // Allocate the OSThread object
  OSThread* osthread = new OSThread(NULL, NULL);
  if (osthread == NULL) {
    return false;
  }

  // set the correct thread state
  osthread->set_thread_type(thr_type);

  // Initial state is ALLOCATED but not INITIALIZED
  osthread->set_state(ALLOCATED);

  thread->set_osthread(osthread);

  // init thread attributes
  pthread_attr_t attr;
  pthread_attr_init(&attr);
  pthread_attr_setdetachstate(&attr, PTHREAD_CREATE_DETACHED);

  // Calculate stack size if it's not specified by caller.
  size_t stack_size = os::Posix::get_initial_stack_size(thr_type, req_stack_size);
  // In glibc versions prior to 2.7 the guard size mechanism
  // is not implemented properly. The posix standard requires adding
  // the size of the guard pages to the stack size, instead Linux
  // takes the space out of 'stacksize'. Thus we adapt the requested
  // stack_size by the size of the guard pages to mimick proper
  // behaviour. However, be careful not to end up with a size
  // of zero due to overflow. Don't add the guard page in that case.
  size_t guard_size = os::Linux::default_guard_size(thr_type);
  // Configure glibc guard page. Must happen before calling
  // get_static_tls_area_size(), which uses the guard_size.
  pthread_attr_setguardsize(&attr, guard_size);

  size_t stack_adjust_size = 0;
  if (AdjustStackSizeForTLS) {
    // Adjust the stack_size for on-stack TLS - see get_static_tls_area_size().
    stack_adjust_size += get_static_tls_area_size(&attr);
  } else {
    stack_adjust_size += guard_size;
  }

  stack_adjust_size = align_up(stack_adjust_size, os::vm_page_size());
  if (stack_size <= SIZE_MAX - stack_adjust_size) {
    stack_size += stack_adjust_size;
  }
  assert(is_aligned(stack_size, os::vm_page_size()), "stack_size not aligned");

  int status = pthread_attr_setstacksize(&attr, stack_size);
  if (status != 0) {
    // pthread_attr_setstacksize() function can fail
    // if the stack size exceeds a system-imposed limit.
    assert_status(status == EINVAL, status, "pthread_attr_setstacksize");
    log_warning(os, thread)("The %sthread stack size specified is invalid: " SIZE_FORMAT "k",
                            (thr_type == compiler_thread) ? "compiler " : ((thr_type == java_thread) ? "" : "VM "),
                            stack_size / K);
    thread->set_osthread(NULL);
    delete osthread;
    return false;
  }

  ThreadState state;

  {
    pthread_t tid;
    int ret = pthread_create(&tid, &attr, (void* (*)(void*)) thread_native_entry, thread);

    char buf[64];
    if (ret == 0) {
      log_info(os, thread)("Thread started (pthread id: " UINTX_FORMAT ", attributes: %s). ",
        (uintx) tid, os::Posix::describe_pthread_attr(buf, sizeof(buf), &attr));
    } else {
      log_warning(os, thread)("Failed to start thread - pthread_create failed (%s) for attributes: %s.",
        os::errno_name(ret), os::Posix::describe_pthread_attr(buf, sizeof(buf), &attr));
      // Log some OS information which might explain why creating the thread failed.
      log_info(os, thread)("Number of threads approx. running in the VM: %d", Threads::number_of_threads());
      LogStream st(Log(os, thread)::info());
      os::Posix::print_rlimit_info(&st);
      os::print_memory_info(&st);
      os::Linux::print_proc_sys_info(&st);
      os::Linux::print_container_info(&st);
    }

    pthread_attr_destroy(&attr);

    if (ret != 0) {
      // Need to clean up stuff we've allocated so far
      thread->set_osthread(NULL);
      delete osthread;
      return false;
    }

    // Store pthread info into the OSThread
    osthread->set_pthread_id(tid);

    // Wait until child thread is either initialized or aborted
    {
      Monitor* sync_with_child = osthread->startThread_lock();
      MutexLocker ml(sync_with_child, Mutex::_no_safepoint_check_flag);
      while ((state = osthread->get_state()) == ALLOCATED) {
        sync_with_child->wait_without_safepoint_check();
      }
    }
  }

  // The thread is returned suspended (in state INITIALIZED),
  // and is started higher up in the call chain
  assert(state == INITIALIZED, "race condition");
  return true;
}

/////////////////////////////////////////////////////////////////////////////
// attach existing thread

// bootstrap the main thread
bool os::create_main_thread(JavaThread* thread) {
  assert(os::Linux::_main_thread == pthread_self(), "should be called inside main thread");
  return create_attached_thread(thread);
}

bool os::create_attached_thread(JavaThread* thread) {
#ifdef ASSERT
  thread->verify_not_published();
#endif

  // Allocate the OSThread object
  OSThread* osthread = new OSThread(NULL, NULL);

  if (osthread == NULL) {
    return false;
  }

  // Store pthread info into the OSThread
  osthread->set_thread_id(os::Linux::gettid());
  osthread->set_pthread_id(::pthread_self());

  // initialize floating point control register
  os::Linux::init_thread_fpu_state();

  // Initial thread state is RUNNABLE
  osthread->set_state(RUNNABLE);

  thread->set_osthread(osthread);

  if (UseNUMA) {
    int lgrp_id = os::numa_get_group_id();
    if (lgrp_id != -1) {
      thread->set_lgrp_id(lgrp_id);
    }
  }

  if (os::is_primordial_thread()) {
    // If current thread is primordial thread, its stack is mapped on demand,
    // see notes about MAP_GROWSDOWN. Here we try to force kernel to map
    // the entire stack region to avoid SEGV in stack banging.
    // It is also useful to get around the heap-stack-gap problem on SuSE
    // kernel (see 4821821 for details). We first expand stack to the top
    // of yellow zone, then enable stack yellow zone (order is significant,
    // enabling yellow zone first will crash JVM on SuSE Linux), so there
    // is no gap between the last two virtual memory regions.

    address addr = thread->stack_reserved_zone_base();
    assert(addr != NULL, "initialization problem?");
    assert(thread->stack_available(addr) > 0, "stack guard should not be enabled");

    osthread->set_expanding_stack();
    os::Linux::manually_expand_stack(thread, addr);
    osthread->clear_expanding_stack();
  }

  // initialize signal mask for this thread
  // and save the caller's signal mask
  os::Linux::hotspot_sigmask(thread);

  log_info(os, thread)("Thread attached (tid: " UINTX_FORMAT ", pthread id: " UINTX_FORMAT ").",
    os::current_thread_id(), (uintx) pthread_self());

  return true;
}

void os::pd_start_thread(Thread* thread) {
  OSThread * osthread = thread->osthread();
  assert(osthread->get_state() != INITIALIZED, "just checking");
  Monitor* sync_with_child = osthread->startThread_lock();
  MutexLocker ml(sync_with_child, Mutex::_no_safepoint_check_flag);
  sync_with_child->notify();
}

// Free Linux resources related to the OSThread
void os::free_thread(OSThread* osthread) {
  assert(osthread != NULL, "osthread not set");

  // We are told to free resources of the argument thread,
  // but we can only really operate on the current thread.
  assert(Thread::current()->osthread() == osthread,
         "os::free_thread but not current thread");

#ifdef ASSERT
  sigset_t current;
  sigemptyset(&current);
  pthread_sigmask(SIG_SETMASK, NULL, &current);
  assert(!sigismember(&current, SR_signum), "SR signal should not be blocked!");
#endif

  // Restore caller's signal mask
  sigset_t sigmask = osthread->caller_sigmask();
  pthread_sigmask(SIG_SETMASK, &sigmask, NULL);

  delete osthread;
}

//////////////////////////////////////////////////////////////////////////////
// primordial thread

// Check if current thread is the primordial thread, similar to Solaris thr_main.
bool os::is_primordial_thread(void) {
  if (suppress_primordial_thread_resolution) {
    return false;
  }
  char dummy;
  // If called before init complete, thread stack bottom will be null.
  // Can be called if fatal error occurs before initialization.
  if (os::Linux::initial_thread_stack_bottom() == NULL) return false;
  assert(os::Linux::initial_thread_stack_bottom() != NULL &&
         os::Linux::initial_thread_stack_size()   != 0,
         "os::init did not locate primordial thread's stack region");
  if ((address)&dummy >= os::Linux::initial_thread_stack_bottom() &&
      (address)&dummy < os::Linux::initial_thread_stack_bottom() +
                        os::Linux::initial_thread_stack_size()) {
    return true;
  } else {
    return false;
  }
}

// Find the virtual memory area that contains addr
static bool find_vma(address addr, address* vma_low, address* vma_high) {
  FILE *fp = fopen("/proc/self/maps", "r");
  if (fp) {
    address low, high;
    while (!feof(fp)) {
      if (fscanf(fp, "%p-%p", &low, &high) == 2) {
        if (low <= addr && addr < high) {
          if (vma_low)  *vma_low  = low;
          if (vma_high) *vma_high = high;
          fclose(fp);
          return true;
        }
      }
      for (;;) {
        int ch = fgetc(fp);
        if (ch == EOF || ch == (int)'\n') break;
      }
    }
    fclose(fp);
  }
  return false;
}

// Locate primordial thread stack. This special handling of primordial thread stack
// is needed because pthread_getattr_np() on most (all?) Linux distros returns
// bogus value for the primordial process thread. While the launcher has created
// the VM in a new thread since JDK 6, we still have to allow for the use of the
// JNI invocation API from a primordial thread.
void os::Linux::capture_initial_stack(size_t max_size) {

  // max_size is either 0 (which means accept OS default for thread stacks) or
  // a user-specified value known to be at least the minimum needed. If we
  // are actually on the primordial thread we can make it appear that we have a
  // smaller max_size stack by inserting the guard pages at that location. But we
  // cannot do anything to emulate a larger stack than what has been provided by
  // the OS or threading library. In fact if we try to use a stack greater than
  // what is set by rlimit then we will crash the hosting process.

  // Maximum stack size is the easy part, get it from RLIMIT_STACK.
  // If this is "unlimited" then it will be a huge value.
  struct rlimit rlim;
  getrlimit(RLIMIT_STACK, &rlim);
  size_t stack_size = rlim.rlim_cur;

  // 6308388: a bug in ld.so will relocate its own .data section to the
  //   lower end of primordial stack; reduce ulimit -s value a little bit
  //   so we won't install guard page on ld.so's data section.
  //   But ensure we don't underflow the stack size - allow 1 page spare
  if (stack_size >= (size_t)(3 * page_size())) {
    stack_size -= 2 * page_size();
  }

  // Try to figure out where the stack base (top) is. This is harder.
  //
  // When an application is started, glibc saves the initial stack pointer in
  // a global variable "__libc_stack_end", which is then used by system
  // libraries. __libc_stack_end should be pretty close to stack top. The
  // variable is available since the very early days. However, because it is
  // a private interface, it could disappear in the future.
  //
  // Linux kernel saves start_stack information in /proc/<pid>/stat. Similar
  // to __libc_stack_end, it is very close to stack top, but isn't the real
  // stack top. Note that /proc may not exist if VM is running as a chroot
  // program, so reading /proc/<pid>/stat could fail. Also the contents of
  // /proc/<pid>/stat could change in the future (though unlikely).
  //
  // We try __libc_stack_end first. If that doesn't work, look for
  // /proc/<pid>/stat. If neither of them works, we use current stack pointer
  // as a hint, which should work well in most cases.

  uintptr_t stack_start;

  // try __libc_stack_end first
  uintptr_t *p = (uintptr_t *)dlsym(RTLD_DEFAULT, "__libc_stack_end");
  if (p && *p) {
    stack_start = *p;
  } else {
    // see if we can get the start_stack field from /proc/self/stat
    FILE *fp;
    int pid;
    char state;
    int ppid;
    int pgrp;
    int session;
    int nr;
    int tpgrp;
    unsigned long flags;
    unsigned long minflt;
    unsigned long cminflt;
    unsigned long majflt;
    unsigned long cmajflt;
    unsigned long utime;
    unsigned long stime;
    long cutime;
    long cstime;
    long prio;
    long nice;
    long junk;
    long it_real;
    uintptr_t start;
    uintptr_t vsize;
    intptr_t rss;
    uintptr_t rsslim;
    uintptr_t scodes;
    uintptr_t ecode;
    int i;

    // Figure what the primordial thread stack base is. Code is inspired
    // by email from Hans Boehm. /proc/self/stat begins with current pid,
    // followed by command name surrounded by parentheses, state, etc.
    char stat[2048];
    int statlen;

    fp = fopen("/proc/self/stat", "r");
    if (fp) {
      statlen = fread(stat, 1, 2047, fp);
      stat[statlen] = '\0';
      fclose(fp);

      // Skip pid and the command string. Note that we could be dealing with
      // weird command names, e.g. user could decide to rename java launcher
      // to "java 1.4.2 :)", then the stat file would look like
      //                1234 (java 1.4.2 :)) R ... ...
      // We don't really need to know the command string, just find the last
      // occurrence of ")" and then start parsing from there. See bug 4726580.
      char * s = strrchr(stat, ')');

      i = 0;
      if (s) {
        // Skip blank chars
        do { s++; } while (s && isspace(*s));

#define _UFM UINTX_FORMAT
#define _DFM INTX_FORMAT

        //                                     1   1   1   1   1   1   1   1   1   1   2   2    2    2    2    2    2    2    2
        //              3  4  5  6  7  8   9   0   1   2   3   4   5   6   7   8   9   0   1    2    3    4    5    6    7    8
        i = sscanf(s, "%c %d %d %d %d %d %lu %lu %lu %lu %lu %lu %lu %ld %ld %ld %ld %ld %ld " _UFM _UFM _DFM _UFM _UFM _UFM _UFM,
                   &state,          // 3  %c
                   &ppid,           // 4  %d
                   &pgrp,           // 5  %d
                   &session,        // 6  %d
                   &nr,             // 7  %d
                   &tpgrp,          // 8  %d
                   &flags,          // 9  %lu
                   &minflt,         // 10 %lu
                   &cminflt,        // 11 %lu
                   &majflt,         // 12 %lu
                   &cmajflt,        // 13 %lu
                   &utime,          // 14 %lu
                   &stime,          // 15 %lu
                   &cutime,         // 16 %ld
                   &cstime,         // 17 %ld
                   &prio,           // 18 %ld
                   &nice,           // 19 %ld
                   &junk,           // 20 %ld
                   &it_real,        // 21 %ld
                   &start,          // 22 UINTX_FORMAT
                   &vsize,          // 23 UINTX_FORMAT
                   &rss,            // 24 INTX_FORMAT
                   &rsslim,         // 25 UINTX_FORMAT
                   &scodes,         // 26 UINTX_FORMAT
                   &ecode,          // 27 UINTX_FORMAT
                   &stack_start);   // 28 UINTX_FORMAT
      }

#undef _UFM
#undef _DFM

      if (i != 28 - 2) {
        assert(false, "Bad conversion from /proc/self/stat");
        // product mode - assume we are the primordial thread, good luck in the
        // embedded case.
        warning("Can't detect primordial thread stack location - bad conversion");
        stack_start = (uintptr_t) &rlim;
      }
    } else {
      // For some reason we can't open /proc/self/stat (for example, running on
      // FreeBSD with a Linux emulator, or inside chroot), this should work for
      // most cases, so don't abort:
      warning("Can't detect primordial thread stack location - no /proc/self/stat");
      stack_start = (uintptr_t) &rlim;
    }
  }

  // Now we have a pointer (stack_start) very close to the stack top, the
  // next thing to do is to figure out the exact location of stack top. We
  // can find out the virtual memory area that contains stack_start by
  // reading /proc/self/maps, it should be the last vma in /proc/self/maps,
  // and its upper limit is the real stack top. (again, this would fail if
  // running inside chroot, because /proc may not exist.)

  uintptr_t stack_top;
  address low, high;
  if (find_vma((address)stack_start, &low, &high)) {
    // success, "high" is the true stack top. (ignore "low", because initial
    // thread stack grows on demand, its real bottom is high - RLIMIT_STACK.)
    stack_top = (uintptr_t)high;
  } else {
    // failed, likely because /proc/self/maps does not exist
    warning("Can't detect primordial thread stack location - find_vma failed");
    // best effort: stack_start is normally within a few pages below the real
    // stack top, use it as stack top, and reduce stack size so we won't put
    // guard page outside stack.
    stack_top = stack_start;
    stack_size -= 16 * page_size();
  }

  // stack_top could be partially down the page so align it
  stack_top = align_up(stack_top, page_size());

  // Allowed stack value is minimum of max_size and what we derived from rlimit
  if (max_size > 0) {
    _initial_thread_stack_size = MIN2(max_size, stack_size);
  } else {
    // Accept the rlimit max, but if stack is unlimited then it will be huge, so
    // clamp it at 8MB as we do on Solaris
    _initial_thread_stack_size = MIN2(stack_size, 8*M);
  }
  _initial_thread_stack_size = align_down(_initial_thread_stack_size, page_size());
  _initial_thread_stack_bottom = (address)stack_top - _initial_thread_stack_size;

  assert(_initial_thread_stack_bottom < (address)stack_top, "overflow!");

  if (log_is_enabled(Info, os, thread)) {
    // See if we seem to be on primordial process thread
    bool primordial = uintptr_t(&rlim) > uintptr_t(_initial_thread_stack_bottom) &&
                      uintptr_t(&rlim) < stack_top;

    log_info(os, thread)("Capturing initial stack in %s thread: req. size: " SIZE_FORMAT "K, actual size: "
                         SIZE_FORMAT "K, top=" INTPTR_FORMAT ", bottom=" INTPTR_FORMAT,
                         primordial ? "primordial" : "user", max_size / K,  _initial_thread_stack_size / K,
                         stack_top, intptr_t(_initial_thread_stack_bottom));
  }
}

////////////////////////////////////////////////////////////////////////////////
// time support

#ifndef SUPPORTS_CLOCK_MONOTONIC
#error "Build platform doesn't support clock_gettime and related functionality"
#endif

// Time since start-up in seconds to a fine granularity.
// Used by VMSelfDestructTimer and the MemProfiler.
double os::elapsedTime() {

  return ((double)os::elapsed_counter()) / os::elapsed_frequency(); // nanosecond resolution
}

jlong os::elapsed_counter() {
  return javaTimeNanos() - initial_time_count;
}

jlong os::elapsed_frequency() {
  return NANOSECS_PER_SEC; // nanosecond resolution
}

bool os::supports_vtime() { return true; }

double os::elapsedVTime() {
  struct rusage usage;
  int retval = getrusage(RUSAGE_THREAD, &usage);
  if (retval == 0) {
    return (double) (usage.ru_utime.tv_sec + usage.ru_stime.tv_sec) + (double) (usage.ru_utime.tv_usec + usage.ru_stime.tv_usec) / (1000 * 1000);
  } else {
    // better than nothing, but not much
    return elapsedTime();
  }
}

jlong os::javaTimeMillis() {
  if (os::Posix::supports_clock_gettime()) {
    struct timespec ts;
    int status = os::Posix::clock_gettime(CLOCK_REALTIME, &ts);
    assert_status(status == 0, status, "gettime error");
    return jlong(ts.tv_sec) * MILLIUNITS +
           jlong(ts.tv_nsec) / NANOUNITS_PER_MILLIUNIT;
  } else {
    timeval time;
    int status = gettimeofday(&time, NULL);
    assert(status != -1, "linux error");
    return jlong(time.tv_sec) * MILLIUNITS  +
           jlong(time.tv_usec) / (MICROUNITS / MILLIUNITS);
  }
}

void os::javaTimeSystemUTC(jlong &seconds, jlong &nanos) {
  if (os::Posix::supports_clock_gettime()) {
    struct timespec ts;
    int status = os::Posix::clock_gettime(CLOCK_REALTIME, &ts);
    assert_status(status == 0, status, "gettime error");
    seconds = jlong(ts.tv_sec);
    nanos = jlong(ts.tv_nsec);
  } else {
    timeval time;
    int status = gettimeofday(&time, NULL);
    assert(status != -1, "linux error");
    seconds = jlong(time.tv_sec);
    nanos = jlong(time.tv_usec) * (NANOUNITS / MICROUNITS);
  }
}

void os::Linux::fast_thread_clock_init() {
  if (!UseLinuxPosixThreadCPUClocks) {
    return;
  }
  clockid_t clockid;
  struct timespec tp;
  int (*pthread_getcpuclockid_func)(pthread_t, clockid_t *) =
      (int(*)(pthread_t, clockid_t *)) dlsym(RTLD_DEFAULT, "pthread_getcpuclockid");

  // Switch to using fast clocks for thread cpu time if
  // the clock_getres() returns 0 error code.
  // Note, that some kernels may support the current thread
  // clock (CLOCK_THREAD_CPUTIME_ID) but not the clocks
  // returned by the pthread_getcpuclockid().
  // If the fast Posix clocks are supported then the clock_getres()
  // must return at least tp.tv_sec == 0 which means a resolution
  // better than 1 sec. This is extra check for reliability.

  if (pthread_getcpuclockid_func &&
      pthread_getcpuclockid_func(_main_thread, &clockid) == 0 &&
      os::Posix::clock_getres(clockid, &tp) == 0 && tp.tv_sec == 0) {
    _supports_fast_thread_cpu_time = true;
    _pthread_getcpuclockid = pthread_getcpuclockid_func;
  }
}

jlong os::javaTimeNanos() {
  if (os::supports_monotonic_clock()) {
    struct timespec tp;
    int status = os::Posix::clock_gettime(CLOCK_MONOTONIC, &tp);
    assert(status == 0, "gettime error");
    jlong result = jlong(tp.tv_sec) * (1000 * 1000 * 1000) + jlong(tp.tv_nsec);
    return result;
  } else {
    timeval time;
    int status = gettimeofday(&time, NULL);
    assert(status != -1, "linux error");
    jlong usecs = jlong(time.tv_sec) * (1000 * 1000) + jlong(time.tv_usec);
    return 1000 * usecs;
  }
}

void os::javaTimeNanos_info(jvmtiTimerInfo *info_ptr) {
  if (os::supports_monotonic_clock()) {
    info_ptr->max_value = ALL_64_BITS;

    // CLOCK_MONOTONIC - amount of time since some arbitrary point in the past
    info_ptr->may_skip_backward = false;      // not subject to resetting or drifting
    info_ptr->may_skip_forward = false;       // not subject to resetting or drifting
  } else {
    // gettimeofday - based on time in seconds since the Epoch thus does not wrap
    info_ptr->max_value = ALL_64_BITS;

    // gettimeofday is a real time clock so it skips
    info_ptr->may_skip_backward = true;
    info_ptr->may_skip_forward = true;
  }

  info_ptr->kind = JVMTI_TIMER_ELAPSED;                // elapsed not CPU time
}

// Return the real, user, and system times in seconds from an
// arbitrary fixed point in the past.
bool os::getTimesSecs(double* process_real_time,
                      double* process_user_time,
                      double* process_system_time) {
  struct tms ticks;
  clock_t real_ticks = times(&ticks);

  if (real_ticks == (clock_t) (-1)) {
    return false;
  } else {
    double ticks_per_second = (double) clock_tics_per_sec;
    *process_user_time = ((double) ticks.tms_utime) / ticks_per_second;
    *process_system_time = ((double) ticks.tms_stime) / ticks_per_second;
    *process_real_time = ((double) real_ticks) / ticks_per_second;

    return true;
  }
}


char * os::local_time_string(char *buf, size_t buflen) {
  struct tm t;
  time_t long_time;
  time(&long_time);
  localtime_r(&long_time, &t);
  jio_snprintf(buf, buflen, "%d-%02d-%02d %02d:%02d:%02d",
               t.tm_year + 1900, t.tm_mon + 1, t.tm_mday,
               t.tm_hour, t.tm_min, t.tm_sec);
  return buf;
}

struct tm* os::localtime_pd(const time_t* clock, struct tm*  res) {
  return localtime_r(clock, res);
}

////////////////////////////////////////////////////////////////////////////////
// runtime exit support

// Note: os::shutdown() might be called very early during initialization, or
// called from signal handler. Before adding something to os::shutdown(), make
// sure it is async-safe and can handle partially initialized VM.
void os::shutdown() {

  // allow PerfMemory to attempt cleanup of any persistent resources
  perfMemory_exit();

  // needs to remove object in file system
  AttachListener::abort();

  // flush buffered output, finish log files
  ostream_abort();

  // Check for abort hook
  abort_hook_t abort_hook = Arguments::abort_hook();
  if (abort_hook != NULL) {
    abort_hook();
  }

}

// Note: os::abort() might be called very early during initialization, or
// called from signal handler. Before adding something to os::abort(), make
// sure it is async-safe and can handle partially initialized VM.
void os::abort(bool dump_core, void* siginfo, const void* context) {
  os::shutdown();
  if (dump_core) {
    if (DumpPrivateMappingsInCore) {
      ClassLoader::close_jrt_image();
    }
    ::abort(); // dump core
  }

  ::exit(1);
}

// Die immediately, no exit hook, no abort hook, no cleanup.
// Dump a core file, if possible, for debugging.
void os::die() {
  if (TestUnresponsiveErrorHandler && !CreateCoredumpOnCrash) {
    // For TimeoutInErrorHandlingTest.java, we just kill the VM
    // and don't take the time to generate a core file.
    os::signal_raise(SIGKILL);
  } else {
    ::abort();
  }
}

// thread_id is kernel thread id (similar to Solaris LWP id)
intx os::current_thread_id() { return os::Linux::gettid(); }
int os::current_process_id() {
  return ::getpid();
}

// DLL functions

const char* os::dll_file_extension() { return ".so"; }

// This must be hard coded because it's the system's temporary
// directory not the java application's temp directory, ala java.io.tmpdir.
const char* os::get_temp_directory() { return "/tmp"; }

static bool file_exists(const char* filename) {
  struct stat statbuf;
  if (filename == NULL || strlen(filename) == 0) {
    return false;
  }
  return os::stat(filename, &statbuf) == 0;
}

// check if addr is inside libjvm.so
bool os::address_is_in_vm(address addr) {
  static address libjvm_base_addr;
  Dl_info dlinfo;

  if (libjvm_base_addr == NULL) {
    if (dladdr(CAST_FROM_FN_PTR(void *, os::address_is_in_vm), &dlinfo) != 0) {
      libjvm_base_addr = (address)dlinfo.dli_fbase;
    }
    assert(libjvm_base_addr !=NULL, "Cannot obtain base address for libjvm");
  }

  if (dladdr((void *)addr, &dlinfo) != 0) {
    if (libjvm_base_addr == (address)dlinfo.dli_fbase) return true;
  }

  return false;
}

bool os::dll_address_to_function_name(address addr, char *buf,
                                      int buflen, int *offset,
                                      bool demangle) {
  // buf is not optional, but offset is optional
  assert(buf != NULL, "sanity check");

  Dl_info dlinfo;

  if (dladdr((void*)addr, &dlinfo) != 0) {
    // see if we have a matching symbol
    if (dlinfo.dli_saddr != NULL && dlinfo.dli_sname != NULL) {
      if (!(demangle && Decoder::demangle(dlinfo.dli_sname, buf, buflen))) {
        jio_snprintf(buf, buflen, "%s", dlinfo.dli_sname);
      }
      if (offset != NULL) *offset = addr - (address)dlinfo.dli_saddr;
      return true;
    }
    // no matching symbol so try for just file info
    if (dlinfo.dli_fname != NULL && dlinfo.dli_fbase != NULL) {
      if (Decoder::decode((address)(addr - (address)dlinfo.dli_fbase),
                          buf, buflen, offset, dlinfo.dli_fname, demangle)) {
        return true;
      }
    }
  }

  buf[0] = '\0';
  if (offset != NULL) *offset = -1;
  return false;
}

struct _address_to_library_name {
  address addr;          // input : memory address
  size_t  buflen;        //         size of fname
  char*   fname;         // output: library name
  address base;          //         library base addr
};

static int address_to_library_name_callback(struct dl_phdr_info *info,
                                            size_t size, void *data) {
  int i;
  bool found = false;
  address libbase = NULL;
  struct _address_to_library_name * d = (struct _address_to_library_name *)data;

  // iterate through all loadable segments
  for (i = 0; i < info->dlpi_phnum; i++) {
    address segbase = (address)(info->dlpi_addr + info->dlpi_phdr[i].p_vaddr);
    if (info->dlpi_phdr[i].p_type == PT_LOAD) {
      // base address of a library is the lowest address of its loaded
      // segments.
      if (libbase == NULL || libbase > segbase) {
        libbase = segbase;
      }
      // see if 'addr' is within current segment
      if (segbase <= d->addr &&
          d->addr < segbase + info->dlpi_phdr[i].p_memsz) {
        found = true;
      }
    }
  }

  // dlpi_name is NULL or empty if the ELF file is executable, return 0
  // so dll_address_to_library_name() can fall through to use dladdr() which
  // can figure out executable name from argv[0].
  if (found && info->dlpi_name && info->dlpi_name[0]) {
    d->base = libbase;
    if (d->fname) {
      jio_snprintf(d->fname, d->buflen, "%s", info->dlpi_name);
    }
    return 1;
  }
  return 0;
}

bool os::dll_address_to_library_name(address addr, char* buf,
                                     int buflen, int* offset) {
  // buf is not optional, but offset is optional
  assert(buf != NULL, "sanity check");

  Dl_info dlinfo;
  struct _address_to_library_name data;

  // There is a bug in old glibc dladdr() implementation that it could resolve
  // to wrong library name if the .so file has a base address != NULL. Here
  // we iterate through the program headers of all loaded libraries to find
  // out which library 'addr' really belongs to. This workaround can be
  // removed once the minimum requirement for glibc is moved to 2.3.x.
  data.addr = addr;
  data.fname = buf;
  data.buflen = buflen;
  data.base = NULL;
  int rslt = dl_iterate_phdr(address_to_library_name_callback, (void *)&data);

  if (rslt) {
    // buf already contains library name
    if (offset) *offset = addr - data.base;
    return true;
  }
  if (dladdr((void*)addr, &dlinfo) != 0) {
    if (dlinfo.dli_fname != NULL) {
      jio_snprintf(buf, buflen, "%s", dlinfo.dli_fname);
    }
    if (dlinfo.dli_fbase != NULL && offset != NULL) {
      *offset = addr - (address)dlinfo.dli_fbase;
    }
    return true;
  }

  buf[0] = '\0';
  if (offset) *offset = -1;
  return false;
}

// Loads .dll/.so and
// in case of error it checks if .dll/.so was built for the
// same architecture as Hotspot is running on


// Remember the stack's state. The Linux dynamic linker will change
// the stack to 'executable' at most once, so we must safepoint only once.
bool os::Linux::_stack_is_executable = false;

// VM operation that loads a library.  This is necessary if stack protection
// of the Java stacks can be lost during loading the library.  If we
// do not stop the Java threads, they can stack overflow before the stacks
// are protected again.
class VM_LinuxDllLoad: public VM_Operation {
 private:
  const char *_filename;
  char *_ebuf;
  int _ebuflen;
  void *_lib;
 public:
  VM_LinuxDllLoad(const char *fn, char *ebuf, int ebuflen) :
    _filename(fn), _ebuf(ebuf), _ebuflen(ebuflen), _lib(NULL) {}
  VMOp_Type type() const { return VMOp_LinuxDllLoad; }
  void doit() {
    _lib = os::Linux::dll_load_in_vmthread(_filename, _ebuf, _ebuflen);
    os::Linux::_stack_is_executable = true;
  }
  void* loaded_library() { return _lib; }
};

void * os::dll_load(const char *filename, char *ebuf, int ebuflen) {
  void * result = NULL;
  bool load_attempted = false;

  log_info(os)("attempting shared library load of %s", filename);

  // Check whether the library to load might change execution rights
  // of the stack. If they are changed, the protection of the stack
  // guard pages will be lost. We need a safepoint to fix this.
  //
  // See Linux man page execstack(8) for more info.
  if (os::uses_stack_guard_pages() && !os::Linux::_stack_is_executable) {
    if (!ElfFile::specifies_noexecstack(filename)) {
      if (!is_init_completed()) {
        os::Linux::_stack_is_executable = true;
        // This is OK - No Java threads have been created yet, and hence no
        // stack guard pages to fix.
        //
        // Dynamic loader will make all stacks executable after
        // this function returns, and will not do that again.
        assert(Threads::number_of_threads() == 0, "no Java threads should exist yet.");
      } else {
        warning("You have loaded library %s which might have disabled stack guard. "
                "The VM will try to fix the stack guard now.\n"
                "It's highly recommended that you fix the library with "
                "'execstack -c <libfile>', or link it with '-z noexecstack'.",
                filename);

        JavaThread *jt = JavaThread::current();
        if (jt->thread_state() != _thread_in_native) {
          // This happens when a compiler thread tries to load a hsdis-<arch>.so file
          // that requires ExecStack. Cannot enter safe point. Let's give up.
          warning("Unable to fix stack guard. Giving up.");
        } else {
          if (!LoadExecStackDllInVMThread) {
            // This is for the case where the DLL has an static
            // constructor function that executes JNI code. We cannot
            // load such DLLs in the VMThread.
            result = os::Linux::dlopen_helper(filename, ebuf, ebuflen);
          }

          ThreadInVMfromNative tiv(jt);
          debug_only(VMNativeEntryWrapper vew;)

          VM_LinuxDllLoad op(filename, ebuf, ebuflen);
          VMThread::execute(&op);
          if (LoadExecStackDllInVMThread) {
            result = op.loaded_library();
          }
          load_attempted = true;
        }
      }
    }
  }

  if (!load_attempted) {
    result = os::Linux::dlopen_helper(filename, ebuf, ebuflen);
  }

  if (result != NULL) {
    // Successful loading
    return result;
  }

  Elf32_Ehdr elf_head;
  int diag_msg_max_length=ebuflen-strlen(ebuf);
  char* diag_msg_buf=ebuf+strlen(ebuf);

  if (diag_msg_max_length==0) {
    // No more space in ebuf for additional diagnostics message
    return NULL;
  }


  int file_descriptor= ::open(filename, O_RDONLY | O_NONBLOCK);

  if (file_descriptor < 0) {
    // Can't open library, report dlerror() message
    return NULL;
  }

  bool failed_to_read_elf_head=
    (sizeof(elf_head)!=
     (::read(file_descriptor, &elf_head,sizeof(elf_head))));

  ::close(file_descriptor);
  if (failed_to_read_elf_head) {
    // file i/o error - report dlerror() msg
    return NULL;
  }

  if (elf_head.e_ident[EI_DATA] != LITTLE_ENDIAN_ONLY(ELFDATA2LSB) BIG_ENDIAN_ONLY(ELFDATA2MSB)) {
    // handle invalid/out of range endianness values
    if (elf_head.e_ident[EI_DATA] == 0 || elf_head.e_ident[EI_DATA] > 2) {
      return NULL;
    }

#if defined(VM_LITTLE_ENDIAN)
    // VM is LE, shared object BE
    elf_head.e_machine = be16toh(elf_head.e_machine);
#else
    // VM is BE, shared object LE
    elf_head.e_machine = le16toh(elf_head.e_machine);
#endif
  }

  typedef struct {
    Elf32_Half    code;         // Actual value as defined in elf.h
    Elf32_Half    compat_class; // Compatibility of archs at VM's sense
    unsigned char elf_class;    // 32 or 64 bit
    unsigned char endianness;   // MSB or LSB
    char*         name;         // String representation
  } arch_t;

#ifndef EM_AARCH64
  #define EM_AARCH64    183               /* ARM AARCH64 */
#endif
#ifndef EM_RISCV
  #define EM_RISCV      243               /* RISC-V */
#endif

  static const arch_t arch_array[]={
    {EM_386,         EM_386,     ELFCLASS32, ELFDATA2LSB, (char*)"IA 32"},
    {EM_486,         EM_386,     ELFCLASS32, ELFDATA2LSB, (char*)"IA 32"},
    {EM_IA_64,       EM_IA_64,   ELFCLASS64, ELFDATA2LSB, (char*)"IA 64"},
    {EM_X86_64,      EM_X86_64,  ELFCLASS64, ELFDATA2LSB, (char*)"AMD 64"},
    {EM_SPARC,       EM_SPARC,   ELFCLASS32, ELFDATA2MSB, (char*)"Sparc 32"},
    {EM_SPARC32PLUS, EM_SPARC,   ELFCLASS32, ELFDATA2MSB, (char*)"Sparc 32"},
    {EM_SPARCV9,     EM_SPARCV9, ELFCLASS64, ELFDATA2MSB, (char*)"Sparc v9 64"},
    {EM_PPC,         EM_PPC,     ELFCLASS32, ELFDATA2MSB, (char*)"Power PC 32"},
#if defined(VM_LITTLE_ENDIAN)
    {EM_PPC64,       EM_PPC64,   ELFCLASS64, ELFDATA2LSB, (char*)"Power PC 64 LE"},
    {EM_SH,          EM_SH,      ELFCLASS32, ELFDATA2LSB, (char*)"SuperH"},
#else
    {EM_PPC64,       EM_PPC64,   ELFCLASS64, ELFDATA2MSB, (char*)"Power PC 64"},
    {EM_SH,          EM_SH,      ELFCLASS32, ELFDATA2MSB, (char*)"SuperH BE"},
#endif
    {EM_ARM,         EM_ARM,     ELFCLASS32, ELFDATA2LSB, (char*)"ARM"},
    // we only support 64 bit z architecture
    {EM_S390,        EM_S390,    ELFCLASS64, ELFDATA2MSB, (char*)"IBM System/390"},
    {EM_ALPHA,       EM_ALPHA,   ELFCLASS64, ELFDATA2LSB, (char*)"Alpha"},
    {EM_MIPS_RS3_LE, EM_MIPS_RS3_LE, ELFCLASS32, ELFDATA2LSB, (char*)"MIPSel"},
    {EM_MIPS,        EM_MIPS,    ELFCLASS32, ELFDATA2MSB, (char*)"MIPS"},
    {EM_PARISC,      EM_PARISC,  ELFCLASS32, ELFDATA2MSB, (char*)"PARISC"},
    {EM_68K,         EM_68K,     ELFCLASS32, ELFDATA2MSB, (char*)"M68k"},
    {EM_AARCH64,     EM_AARCH64, ELFCLASS64, ELFDATA2LSB, (char*)"AARCH64"},
    {EM_RISCV,       EM_RISCV,   ELFCLASS64, ELFDATA2LSB, (char*)"RISC-V"},
  };

#if  (defined IA32)
  static  Elf32_Half running_arch_code=EM_386;
#elif   (defined AMD64) || (defined X32)
  static  Elf32_Half running_arch_code=EM_X86_64;
#elif  (defined IA64)
  static  Elf32_Half running_arch_code=EM_IA_64;
#elif  (defined __sparc) && (defined _LP64)
  static  Elf32_Half running_arch_code=EM_SPARCV9;
#elif  (defined __sparc) && (!defined _LP64)
  static  Elf32_Half running_arch_code=EM_SPARC;
#elif  (defined __powerpc64__)
  static  Elf32_Half running_arch_code=EM_PPC64;
#elif  (defined __powerpc__)
  static  Elf32_Half running_arch_code=EM_PPC;
#elif  (defined AARCH64)
  static  Elf32_Half running_arch_code=EM_AARCH64;
#elif  (defined ARM)
  static  Elf32_Half running_arch_code=EM_ARM;
#elif  (defined S390)
  static  Elf32_Half running_arch_code=EM_S390;
#elif  (defined ALPHA)
  static  Elf32_Half running_arch_code=EM_ALPHA;
#elif  (defined MIPSEL)
  static  Elf32_Half running_arch_code=EM_MIPS_RS3_LE;
#elif  (defined PARISC)
  static  Elf32_Half running_arch_code=EM_PARISC;
#elif  (defined MIPS)
  static  Elf32_Half running_arch_code=EM_MIPS;
#elif  (defined M68K)
  static  Elf32_Half running_arch_code=EM_68K;
#elif  (defined SH)
  static  Elf32_Half running_arch_code=EM_SH;
#elif  (defined RISCV)
  static  Elf32_Half running_arch_code=EM_RISCV;
#else
    #error Method os::dll_load requires that one of following is defined:\
        AARCH64, ALPHA, ARM, AMD64, IA32, IA64, M68K, MIPS, MIPSEL, PARISC, __powerpc__, __powerpc64__, RISCV, S390, SH, __sparc
#endif

  // Identify compatibility class for VM's architecture and library's architecture
  // Obtain string descriptions for architectures

  arch_t lib_arch={elf_head.e_machine,0,elf_head.e_ident[EI_CLASS], elf_head.e_ident[EI_DATA], NULL};
  int running_arch_index=-1;

  for (unsigned int i=0; i < ARRAY_SIZE(arch_array); i++) {
    if (running_arch_code == arch_array[i].code) {
      running_arch_index    = i;
    }
    if (lib_arch.code == arch_array[i].code) {
      lib_arch.compat_class = arch_array[i].compat_class;
      lib_arch.name         = arch_array[i].name;
    }
  }

  assert(running_arch_index != -1,
         "Didn't find running architecture code (running_arch_code) in arch_array");
  if (running_arch_index == -1) {
    // Even though running architecture detection failed
    // we may still continue with reporting dlerror() message
    return NULL;
  }

  if (lib_arch.compat_class != arch_array[running_arch_index].compat_class) {
    if (lib_arch.name != NULL) {
      ::snprintf(diag_msg_buf, diag_msg_max_length-1,
                 " (Possible cause: can't load %s .so on a %s platform)",
                 lib_arch.name, arch_array[running_arch_index].name);
    } else {
      ::snprintf(diag_msg_buf, diag_msg_max_length-1,
                 " (Possible cause: can't load this .so (machine code=0x%x) on a %s platform)",
                 lib_arch.code, arch_array[running_arch_index].name);
    }
    return NULL;
  }

  if (lib_arch.endianness != arch_array[running_arch_index].endianness) {
    ::snprintf(diag_msg_buf, diag_msg_max_length-1, " (Possible cause: endianness mismatch)");
    return NULL;
  }

  // ELF file class/capacity : 0 - invalid, 1 - 32bit, 2 - 64bit
  if (lib_arch.elf_class > 2 || lib_arch.elf_class < 1) {
    ::snprintf(diag_msg_buf, diag_msg_max_length-1, " (Possible cause: invalid ELF file class)");
    return NULL;
  }

  if (lib_arch.elf_class != arch_array[running_arch_index].elf_class) {
    ::snprintf(diag_msg_buf, diag_msg_max_length-1,
               " (Possible cause: architecture word width mismatch, can't load %d-bit .so on a %d-bit platform)",
               (int) lib_arch.elf_class * 32, arch_array[running_arch_index].elf_class * 32);
    return NULL;
  }

  return NULL;
}

void * os::Linux::dlopen_helper(const char *filename, char *ebuf,
                                int ebuflen) {
  void * result = ::dlopen(filename, RTLD_LAZY);
  if (result == NULL) {
    const char* error_report = ::dlerror();
    if (error_report == NULL) {
      error_report = "dlerror returned no error description";
    }
    if (ebuf != NULL && ebuflen > 0) {
      ::strncpy(ebuf, error_report, ebuflen-1);
      ebuf[ebuflen-1]='\0';
    }
    Events::log(NULL, "Loading shared library %s failed, %s", filename, error_report);
    log_info(os)("shared library load of %s failed, %s", filename, error_report);
  } else {
    Events::log(NULL, "Loaded shared library %s", filename);
    log_info(os)("shared library load of %s was successful", filename);
  }
  return result;
}

void * os::Linux::dll_load_in_vmthread(const char *filename, char *ebuf,
                                       int ebuflen) {
  void * result = NULL;
  if (LoadExecStackDllInVMThread) {
    result = dlopen_helper(filename, ebuf, ebuflen);
  }

  // Since 7019808, libjvm.so is linked with -noexecstack. If the VM loads a
  // library that requires an executable stack, or which does not have this
  // stack attribute set, dlopen changes the stack attribute to executable. The
  // read protection of the guard pages gets lost.
  //
  // Need to check _stack_is_executable again as multiple VM_LinuxDllLoad
  // may have been queued at the same time.

  if (!_stack_is_executable) {
    for (JavaThreadIteratorWithHandle jtiwh; JavaThread *jt = jtiwh.next(); ) {
      if (!jt->stack_guard_zone_unused() &&     // Stack not yet fully initialized
          jt->stack_guards_enabled()) {         // No pending stack overflow exceptions
        if (!os::guard_memory((char *)jt->stack_end(), jt->stack_guard_zone_size())) {
          warning("Attempt to reguard stack yellow zone failed.");
        }
      }
    }
  }

  return result;
}

void* os::dll_lookup(void* handle, const char* name) {
  void* res = dlsym(handle, name);
  return res;
}

void* os::get_default_process_handle() {
  return (void*)::dlopen(NULL, RTLD_LAZY);
}

static bool _print_ascii_file(const char* filename, outputStream* st, const char* hdr = NULL) {
  int fd = ::open(filename, O_RDONLY);
  if (fd == -1) {
    return false;
  }

  if (hdr != NULL) {
    st->print_cr("%s", hdr);
  }

  char buf[33];
  int bytes;
  buf[32] = '\0';
  while ((bytes = ::read(fd, buf, sizeof(buf)-1)) > 0) {
    st->print_raw(buf, bytes);
  }

  ::close(fd);

  return true;
}

static void _print_ascii_file_h(const char* header, const char* filename, outputStream* st, bool same_line = true) {
  st->print("%s:%c", header, same_line ? ' ' : '\n');
  if (!_print_ascii_file(filename, st)) {
    st->print_cr("<Not Available>");
  }
}

void os::print_dll_info(outputStream *st) {
  st->print_cr("Dynamic libraries:");

  char fname[32];
  pid_t pid = os::Linux::gettid();

  jio_snprintf(fname, sizeof(fname), "/proc/%d/maps", pid);

  if (!_print_ascii_file(fname, st)) {
    st->print_cr("Can not get library information for pid = %d", pid);
  }
}

struct loaded_modules_info_param {
  os::LoadedModulesCallbackFunc callback;
  void *param;
};

static int dl_iterate_callback(struct dl_phdr_info *info, size_t size, void *data) {
  if ((info->dlpi_name == NULL) || (*info->dlpi_name == '\0')) {
    return 0;
  }

  struct loaded_modules_info_param *callback_param = reinterpret_cast<struct loaded_modules_info_param *>(data);
  address base = NULL;
  address top = NULL;
  for (int idx = 0; idx < info->dlpi_phnum; idx++) {
    const ElfW(Phdr) *phdr = info->dlpi_phdr + idx;
    if (phdr->p_type == PT_LOAD) {
      address raw_phdr_base = reinterpret_cast<address>(info->dlpi_addr + phdr->p_vaddr);

      address phdr_base = align_down(raw_phdr_base, phdr->p_align);
      if ((base == NULL) || (base > phdr_base)) {
        base = phdr_base;
      }

      address phdr_top = align_up(raw_phdr_base + phdr->p_memsz, phdr->p_align);
      if ((top == NULL) || (top < phdr_top)) {
        top = phdr_top;
      }
    }
  }

  return callback_param->callback(info->dlpi_name, base, top, callback_param->param);
}

int os::get_loaded_modules_info(os::LoadedModulesCallbackFunc callback, void *param) {
  struct loaded_modules_info_param callback_param = {callback, param};
  return dl_iterate_phdr(&dl_iterate_callback, &callback_param);
}

void os::print_os_info_brief(outputStream* st) {
  os::Linux::print_distro_info(st);

  os::Posix::print_uname_info(st);

  os::Linux::print_libversion_info(st);

}

void os::print_os_info(outputStream* st) {
  st->print_cr("OS:");

  os::Linux::print_distro_info(st);

  os::Posix::print_uname_info(st);

  os::Linux::print_uptime_info(st);

  // Print warning if unsafe chroot environment detected
  if (unsafe_chroot_detected) {
    st->print_cr("WARNING!! %s", unstable_chroot_error);
  }

  os::Linux::print_libversion_info(st);

  os::Posix::print_rlimit_info(st);

  os::Posix::print_load_average(st);
  st->cr();

  os::Linux::print_system_memory_info(st);
  st->cr();

  os::Linux::print_process_memory_info(st);
  st->cr();

  os::Linux::print_proc_sys_info(st);
  st->cr();

  if (os::Linux::print_ld_preload_file(st)) {
    st->cr();
  }

  if (os::Linux::print_container_info(st)) {
    st->cr();
  }

  VM_Version::print_platform_virtualization_info(st);

  os::Linux::print_steal_info(st);
}

// Try to identify popular distros.
// Most Linux distributions have a /etc/XXX-release file, which contains
// the OS version string. Newer Linux distributions have a /etc/lsb-release
// file that also contains the OS version string. Some have more than one
// /etc/XXX-release file (e.g. Mandrake has both /etc/mandrake-release and
// /etc/redhat-release.), so the order is important.
// Any Linux that is based on Redhat (i.e. Oracle, Mandrake, Sun JDS...) have
// their own specific XXX-release file as well as a redhat-release file.
// Because of this the XXX-release file needs to be searched for before the
// redhat-release file.
// Since Red Hat and SuSE have an lsb-release file that is not very descriptive the
// search for redhat-release / SuSE-release needs to be before lsb-release.
// Since the lsb-release file is the new standard it needs to be searched
// before the older style release files.
// Searching system-release (Red Hat) and os-release (other Linuxes) are a
// next to last resort.  The os-release file is a new standard that contains
// distribution information and the system-release file seems to be an old
// standard that has been replaced by the lsb-release and os-release files.
// Searching for the debian_version file is the last resort.  It contains
// an informative string like "6.0.6" or "wheezy/sid". Because of this
// "Debian " is printed before the contents of the debian_version file.

const char* distro_files[] = {
  "/etc/oracle-release",
  "/etc/mandriva-release",
  "/etc/mandrake-release",
  "/etc/sun-release",
  "/etc/redhat-release",
  "/etc/SuSE-release",
  "/etc/lsb-release",
  "/etc/turbolinux-release",
  "/etc/gentoo-release",
  "/etc/ltib-release",
  "/etc/angstrom-version",
  "/etc/system-release",
  "/etc/os-release",
  NULL };

void os::Linux::print_distro_info(outputStream* st) {
  for (int i = 0;; i++) {
    const char* file = distro_files[i];
    if (file == NULL) {
      break;  // done
    }
    // If file prints, we found it.
    if (_print_ascii_file(file, st)) {
      return;
    }
  }

  if (file_exists("/etc/debian_version")) {
    st->print("Debian ");
    _print_ascii_file("/etc/debian_version", st);
  } else {
    st->print_cr("Linux");
  }
}

static void parse_os_info_helper(FILE* fp, char* distro, size_t length, bool get_first_line) {
  char buf[256];
  while (fgets(buf, sizeof(buf), fp)) {
    // Edit out extra stuff in expected format
    if (strstr(buf, "DISTRIB_DESCRIPTION=") != NULL || strstr(buf, "PRETTY_NAME=") != NULL) {
      char* ptr = strstr(buf, "\"");  // the name is in quotes
      if (ptr != NULL) {
        ptr++; // go beyond first quote
        char* nl = strchr(ptr, '\"');
        if (nl != NULL) *nl = '\0';
        strncpy(distro, ptr, length);
      } else {
        ptr = strstr(buf, "=");
        ptr++; // go beyond equals then
        char* nl = strchr(ptr, '\n');
        if (nl != NULL) *nl = '\0';
        strncpy(distro, ptr, length);
      }
      return;
    } else if (get_first_line) {
      char* nl = strchr(buf, '\n');
      if (nl != NULL) *nl = '\0';
      strncpy(distro, buf, length);
      return;
    }
  }
  // print last line and close
  char* nl = strchr(buf, '\n');
  if (nl != NULL) *nl = '\0';
  strncpy(distro, buf, length);
}

static void parse_os_info(char* distro, size_t length, const char* file) {
  FILE* fp = fopen(file, "r");
  if (fp != NULL) {
    // if suse format, print out first line
    bool get_first_line = (strcmp(file, "/etc/SuSE-release") == 0);
    parse_os_info_helper(fp, distro, length, get_first_line);
    fclose(fp);
  }
}

void os::get_summary_os_info(char* buf, size_t buflen) {
  for (int i = 0;; i++) {
    const char* file = distro_files[i];
    if (file == NULL) {
      break; // ran out of distro_files
    }
    if (file_exists(file)) {
      parse_os_info(buf, buflen, file);
      return;
    }
  }
  // special case for debian
  if (file_exists("/etc/debian_version")) {
    strncpy(buf, "Debian ", buflen);
    if (buflen > 7) {
      parse_os_info(&buf[7], buflen-7, "/etc/debian_version");
    }
  } else {
    strncpy(buf, "Linux", buflen);
  }
}

void os::Linux::print_libversion_info(outputStream* st) {
  // libc, pthread
  st->print("libc: ");
  st->print("%s ", os::Linux::glibc_version());
  st->print("%s ", os::Linux::libpthread_version());
  st->cr();
}

void os::Linux::print_proc_sys_info(outputStream* st) {
  _print_ascii_file_h("/proc/sys/kernel/threads-max (system-wide limit on the number of threads)",
                      "/proc/sys/kernel/threads-max", st);
  _print_ascii_file_h("/proc/sys/vm/max_map_count (maximum number of memory map areas a process may have)",
                      "/proc/sys/vm/max_map_count", st);
  _print_ascii_file_h("/proc/sys/kernel/pid_max (system-wide limit on number of process identifiers)",
                      "/proc/sys/kernel/pid_max", st);
}

void os::Linux::print_system_memory_info(outputStream* st) {
  _print_ascii_file_h("/proc/meminfo", "/proc/meminfo", st, false);
  st->cr();

  // some information regarding THPs; for details see
  // https://www.kernel.org/doc/Documentation/vm/transhuge.txt
  _print_ascii_file_h("/sys/kernel/mm/transparent_hugepage/enabled",
                      "/sys/kernel/mm/transparent_hugepage/enabled", st);
  _print_ascii_file_h("/sys/kernel/mm/transparent_hugepage/defrag (defrag/compaction efforts parameter)",
                      "/sys/kernel/mm/transparent_hugepage/defrag", st);
}

void os::Linux::print_process_memory_info(outputStream* st) {

  st->print_cr("Process Memory:");

  // Print virtual and resident set size; peak values; swap; and for
  //  rss its components if the kernel is recent enough.
  ssize_t vmsize = -1, vmpeak = -1, vmswap = -1,
      vmrss = -1, vmhwm = -1, rssanon = -1, rssfile = -1, rssshmem = -1;
  const int num_values = 8;
  int num_found = 0;
  FILE* f = ::fopen("/proc/self/status", "r");
  char buf[256];
  while (::fgets(buf, sizeof(buf), f) != NULL && num_found < num_values) {
    if ( (vmsize == -1    && sscanf(buf, "VmSize: " SSIZE_FORMAT " kB", &vmsize) == 1) ||
         (vmpeak == -1    && sscanf(buf, "VmPeak: " SSIZE_FORMAT " kB", &vmpeak) == 1) ||
         (vmswap == -1    && sscanf(buf, "VmSwap: " SSIZE_FORMAT " kB", &vmswap) == 1) ||
         (vmhwm == -1     && sscanf(buf, "VmHWM: " SSIZE_FORMAT " kB", &vmhwm) == 1) ||
         (vmrss == -1     && sscanf(buf, "VmRSS: " SSIZE_FORMAT " kB", &vmrss) == 1) ||
         (rssanon == -1   && sscanf(buf, "RssAnon: " SSIZE_FORMAT " kB", &rssanon) == 1) ||
         (rssfile == -1   && sscanf(buf, "RssFile: " SSIZE_FORMAT " kB", &rssfile) == 1) ||
         (rssshmem == -1  && sscanf(buf, "RssShmem: " SSIZE_FORMAT " kB", &rssshmem) == 1)
         )
    {
      num_found ++;
    }
  }
  st->print_cr("Virtual Size: " SSIZE_FORMAT "K (peak: " SSIZE_FORMAT "K)", vmsize, vmpeak);
  st->print("Resident Set Size: " SSIZE_FORMAT "K (peak: " SSIZE_FORMAT "K)", vmrss, vmhwm);
  if (rssanon != -1) { // requires kernel >= 4.5
    st->print(" (anon: " SSIZE_FORMAT "K, file: " SSIZE_FORMAT "K, shmem: " SSIZE_FORMAT "K)",
                rssanon, rssfile, rssshmem);
  }
  st->cr();
  if (vmswap != -1) { // requires kernel >= 2.6.34
    st->print_cr("Swapped out: " SSIZE_FORMAT "K", vmswap);
  }

  // Print glibc outstanding allocations.
  // (note: there is no implementation of mallinfo for muslc)
#ifdef __GLIBC__
  struct mallinfo mi = ::mallinfo();

  // mallinfo is an old API. Member names mean next to nothing and, beyond that, are int.
  // So values may have wrapped around. Still useful enough to see how much glibc thinks
  // we allocated.
  const size_t total_allocated = (size_t)(unsigned)mi.uordblks;
  st->print("C-Heap outstanding allocations: " SIZE_FORMAT "K", total_allocated / K);
  // Since mallinfo members are int, glibc values may have wrapped. Warn about this.
  if ((vmrss * K) > UINT_MAX && (vmrss * K) > (total_allocated + UINT_MAX)) {
    st->print(" (may have wrapped)");
  }
  st->cr();

#endif // __GLIBC__

}

bool os::Linux::print_ld_preload_file(outputStream* st) {
  return _print_ascii_file("/etc/ld.so.preload", st, "/etc/ld.so.preload:");
}

void os::Linux::print_uptime_info(outputStream* st) {
  struct sysinfo sinfo;
  int ret = sysinfo(&sinfo);
  if (ret == 0) {
    os::print_dhm(st, "OS uptime:", (long) sinfo.uptime);
  }
}

bool os::Linux::print_container_info(outputStream* st) {
  if (!OSContainer::is_containerized()) {
    return false;
  }

  st->print_cr("container (cgroup) information:");

  const char *p_ct = OSContainer::container_type();
  st->print_cr("container_type: %s", p_ct != NULL ? p_ct : "not supported");

  char *p = OSContainer::cpu_cpuset_cpus();
  st->print_cr("cpu_cpuset_cpus: %s", p != NULL ? p : "not supported");
  free(p);

  p = OSContainer::cpu_cpuset_memory_nodes();
  st->print_cr("cpu_memory_nodes: %s", p != NULL ? p : "not supported");
  free(p);

  int i = OSContainer::active_processor_count();
  st->print("active_processor_count: ");
  if (i > 0) {
    st->print_cr("%d", i);
  } else {
    st->print_cr("not supported");
  }

  i = OSContainer::cpu_quota();
  st->print("cpu_quota: ");
  if (i > 0) {
    st->print_cr("%d", i);
  } else {
    st->print_cr("%s", i == OSCONTAINER_ERROR ? "not supported" : "no quota");
  }

  i = OSContainer::cpu_period();
  st->print("cpu_period: ");
  if (i > 0) {
    st->print_cr("%d", i);
  } else {
    st->print_cr("%s", i == OSCONTAINER_ERROR ? "not supported" : "no period");
  }

  i = OSContainer::cpu_shares();
  st->print("cpu_shares: ");
  if (i > 0) {
    st->print_cr("%d", i);
  } else {
    st->print_cr("%s", i == OSCONTAINER_ERROR ? "not supported" : "no shares");
  }

  jlong j = OSContainer::memory_limit_in_bytes();
  st->print("memory_limit_in_bytes: ");
  if (j > 0) {
    st->print_cr(JLONG_FORMAT, j);
  } else {
    st->print_cr("%s", j == OSCONTAINER_ERROR ? "not supported" : "unlimited");
  }

  j = OSContainer::memory_and_swap_limit_in_bytes();
  st->print("memory_and_swap_limit_in_bytes: ");
  if (j > 0) {
    st->print_cr(JLONG_FORMAT, j);
  } else {
    st->print_cr("%s", j == OSCONTAINER_ERROR ? "not supported" : "unlimited");
  }

  j = OSContainer::memory_soft_limit_in_bytes();
  st->print("memory_soft_limit_in_bytes: ");
  if (j > 0) {
    st->print_cr(JLONG_FORMAT, j);
  } else {
    st->print_cr("%s", j == OSCONTAINER_ERROR ? "not supported" : "unlimited");
  }

  j = OSContainer::OSContainer::memory_usage_in_bytes();
  st->print("memory_usage_in_bytes: ");
  if (j > 0) {
    st->print_cr(JLONG_FORMAT, j);
  } else {
    st->print_cr("%s", j == OSCONTAINER_ERROR ? "not supported" : "unlimited");
  }

  j = OSContainer::OSContainer::memory_max_usage_in_bytes();
  st->print("memory_max_usage_in_bytes: ");
  if (j > 0) {
    st->print_cr(JLONG_FORMAT, j);
  } else {
    st->print_cr("%s", j == OSCONTAINER_ERROR ? "not supported" : "unlimited");
  }

  return true;
}

void os::Linux::print_steal_info(outputStream* st) {
  if (has_initial_tick_info) {
    CPUPerfTicks pticks;
    bool res = os::Linux::get_tick_information(&pticks, -1);

    if (res && pticks.has_steal_ticks) {
      uint64_t steal_ticks_difference = pticks.steal - initial_steal_ticks;
      uint64_t total_ticks_difference = pticks.total - initial_total_ticks;
      double steal_ticks_perc = 0.0;
      if (total_ticks_difference != 0) {
        steal_ticks_perc = (double) steal_ticks_difference / total_ticks_difference;
      }
      st->print_cr("Steal ticks since vm start: " UINT64_FORMAT, steal_ticks_difference);
      st->print_cr("Steal ticks percentage since vm start:%7.3f", steal_ticks_perc);
    }
  }
}

void os::print_memory_info(outputStream* st) {

  st->print("Memory:");
  st->print(" %dk page", os::vm_page_size()>>10);

  // values in struct sysinfo are "unsigned long"
  struct sysinfo si;
  sysinfo(&si);

  st->print(", physical " UINT64_FORMAT "k",
            os::physical_memory() >> 10);
  st->print("(" UINT64_FORMAT "k free)",
            os::available_memory() >> 10);
  st->print(", swap " UINT64_FORMAT "k",
            ((jlong)si.totalswap * si.mem_unit) >> 10);
  st->print("(" UINT64_FORMAT "k free)",
            ((jlong)si.freeswap * si.mem_unit) >> 10);
  st->cr();
}

// Print the first "model name" line and the first "flags" line
// that we find and nothing more. We assume "model name" comes
// before "flags" so if we find a second "model name", then the
// "flags" field is considered missing.
static bool print_model_name_and_flags(outputStream* st, char* buf, size_t buflen) {
#if defined(IA32) || defined(AMD64)
  // Other platforms have less repetitive cpuinfo files
  FILE *fp = fopen("/proc/cpuinfo", "r");
  if (fp) {
    while (!feof(fp)) {
      if (fgets(buf, buflen, fp)) {
        // Assume model name comes before flags
        bool model_name_printed = false;
        if (strstr(buf, "model name") != NULL) {
          if (!model_name_printed) {
            st->print_raw("CPU Model and flags from /proc/cpuinfo:\n");
            st->print_raw(buf);
            model_name_printed = true;
          } else {
            // model name printed but not flags?  Odd, just return
            fclose(fp);
            return true;
          }
        }
        // print the flags line too
        if (strstr(buf, "flags") != NULL) {
          st->print_raw(buf);
          fclose(fp);
          return true;
        }
      }
    }
    fclose(fp);
  }
#endif // x86 platforms
  return false;
}

// additional information about CPU e.g. available frequency ranges
static void print_sys_devices_cpu_info(outputStream* st, char* buf, size_t buflen) {
  _print_ascii_file_h("Online cpus", "/sys/devices/system/cpu/online", st);
  _print_ascii_file_h("Offline cpus", "/sys/devices/system/cpu/offline", st);

  if (ExtensiveErrorReports) {
    // cache related info (cpu 0, should be similar for other CPUs)
    for (unsigned int i=0; i < 10; i++) { // handle max. 10 cache entries
      char hbuf_level[60];
      char hbuf_type[60];
      char hbuf_size[60];
      char hbuf_coherency_line_size[80];
      snprintf(hbuf_level, 60, "/sys/devices/system/cpu/cpu0/cache/index%u/level", i);
      snprintf(hbuf_type, 60, "/sys/devices/system/cpu/cpu0/cache/index%u/type", i);
      snprintf(hbuf_size, 60, "/sys/devices/system/cpu/cpu0/cache/index%u/size", i);
      snprintf(hbuf_coherency_line_size, 80, "/sys/devices/system/cpu/cpu0/cache/index%u/coherency_line_size", i);
      if (file_exists(hbuf_level)) {
        _print_ascii_file_h("cache level", hbuf_level, st);
        _print_ascii_file_h("cache type", hbuf_type, st);
        _print_ascii_file_h("cache size", hbuf_size, st);
        _print_ascii_file_h("cache coherency line size", hbuf_coherency_line_size, st);
      }
    }
  }

  // we miss the cpufreq entries on Power and s390x
#if defined(IA32) || defined(AMD64)
  _print_ascii_file_h("BIOS frequency limitation", "/sys/devices/system/cpu/cpu0/cpufreq/bios_limit", st);
  _print_ascii_file_h("Frequency switch latency (ns)", "/sys/devices/system/cpu/cpu0/cpufreq/cpuinfo_transition_latency", st);
  _print_ascii_file_h("Available cpu frequencies", "/sys/devices/system/cpu/cpu0/cpufreq/scaling_available_frequencies", st);
  // min and max should be in the Available range but still print them (not all info might be available for all kernels)
  if (ExtensiveErrorReports) {
    _print_ascii_file_h("Maximum cpu frequency", "/sys/devices/system/cpu/cpu0/cpufreq/cpuinfo_max_freq", st);
    _print_ascii_file_h("Minimum cpu frequency", "/sys/devices/system/cpu/cpu0/cpufreq/cpuinfo_min_freq", st);
    _print_ascii_file_h("Current cpu frequency", "/sys/devices/system/cpu/cpu0/cpufreq/scaling_cur_freq", st);
  }
  // governors are power schemes, see https://wiki.archlinux.org/index.php/CPU_frequency_scaling
  if (ExtensiveErrorReports) {
    _print_ascii_file_h("Available governors", "/sys/devices/system/cpu/cpu0/cpufreq/scaling_available_governors", st);
  }
  _print_ascii_file_h("Current governor", "/sys/devices/system/cpu/cpu0/cpufreq/scaling_governor", st);
  // Core performance boost, see https://www.kernel.org/doc/Documentation/cpu-freq/boost.txt
  // Raise operating frequency of some cores in a multi-core package if certain conditions apply, e.g.
  // whole chip is not fully utilized
  _print_ascii_file_h("Core performance/turbo boost", "/sys/devices/system/cpu/cpufreq/boost", st);
#endif
}

void os::pd_print_cpu_info(outputStream* st, char* buf, size_t buflen) {
  // Only print the model name if the platform provides this as a summary
  if (!print_model_name_and_flags(st, buf, buflen)) {
    _print_ascii_file_h("/proc/cpuinfo", "/proc/cpuinfo", st, false);
  }
  st->cr();
  print_sys_devices_cpu_info(st, buf, buflen);
}

#if defined(AMD64) || defined(IA32) || defined(X32)
const char* search_string = "model name";
#elif defined(M68K)
const char* search_string = "CPU";
#elif defined(PPC64)
const char* search_string = "cpu";
#elif defined(S390)
const char* search_string = "machine =";
#elif defined(SPARC)
const char* search_string = "cpu";
#else
const char* search_string = "Processor";
#endif

// Parses the cpuinfo file for string representing the model name.
void os::get_summary_cpu_info(char* cpuinfo, size_t length) {
  FILE* fp = fopen("/proc/cpuinfo", "r");
  if (fp != NULL) {
    while (!feof(fp)) {
      char buf[256];
      if (fgets(buf, sizeof(buf), fp)) {
        char* start = strstr(buf, search_string);
        if (start != NULL) {
          char *ptr = start + strlen(search_string);
          char *end = buf + strlen(buf);
          while (ptr != end) {
             // skip whitespace and colon for the rest of the name.
             if (*ptr != ' ' && *ptr != '\t' && *ptr != ':') {
               break;
             }
             ptr++;
          }
          if (ptr != end) {
            // reasonable string, get rid of newline and keep the rest
            char* nl = strchr(buf, '\n');
            if (nl != NULL) *nl = '\0';
            strncpy(cpuinfo, ptr, length);
            fclose(fp);
            return;
          }
        }
      }
    }
    fclose(fp);
  }
  // cpuinfo not found or parsing failed, just print generic string.  The entire
  // /proc/cpuinfo file will be printed later in the file (or enough of it for x86)
#if   defined(AARCH64)
  strncpy(cpuinfo, "AArch64", length);
#elif defined(AMD64)
  strncpy(cpuinfo, "x86_64", length);
#elif defined(ARM)  // Order wrt. AARCH64 is relevant!
  strncpy(cpuinfo, "ARM", length);
#elif defined(IA32)
  strncpy(cpuinfo, "x86_32", length);
#elif defined(IA64)
  strncpy(cpuinfo, "IA64", length);
#elif defined(PPC)
  strncpy(cpuinfo, "PPC64", length);
#elif defined(S390)
  strncpy(cpuinfo, "S390", length);
#elif defined(SPARC)
  strncpy(cpuinfo, "sparcv9", length);
#elif defined(ZERO_LIBARCH)
  strncpy(cpuinfo, ZERO_LIBARCH, length);
#else
  strncpy(cpuinfo, "unknown", length);
#endif
}

static void print_signal_handler(outputStream* st, int sig,
                                 char* buf, size_t buflen);

void os::print_signal_handlers(outputStream* st, char* buf, size_t buflen) {
  st->print_cr("Signal Handlers:");
  print_signal_handler(st, SIGSEGV, buf, buflen);
  print_signal_handler(st, SIGBUS , buf, buflen);
  print_signal_handler(st, SIGFPE , buf, buflen);
  print_signal_handler(st, SIGPIPE, buf, buflen);
  print_signal_handler(st, SIGXFSZ, buf, buflen);
  print_signal_handler(st, SIGILL , buf, buflen);
  print_signal_handler(st, SR_signum, buf, buflen);
  print_signal_handler(st, SHUTDOWN1_SIGNAL, buf, buflen);
  print_signal_handler(st, SHUTDOWN2_SIGNAL , buf, buflen);
  print_signal_handler(st, SHUTDOWN3_SIGNAL , buf, buflen);
  print_signal_handler(st, BREAK_SIGNAL, buf, buflen);
#if defined(PPC64)
  print_signal_handler(st, SIGTRAP, buf, buflen);
#endif
}

static char saved_jvm_path[MAXPATHLEN] = {0};

// Find the full path to the current module, libjvm.so
void os::jvm_path(char *buf, jint buflen) {
  // Error checking.
  if (buflen < MAXPATHLEN) {
    assert(false, "must use a large-enough buffer");
    buf[0] = '\0';
    return;
  }
  // Lazy resolve the path to current module.
  if (saved_jvm_path[0] != 0) {
    strcpy(buf, saved_jvm_path);
    return;
  }

  char dli_fname[MAXPATHLEN];
  bool ret = dll_address_to_library_name(
                                         CAST_FROM_FN_PTR(address, os::jvm_path),
                                         dli_fname, sizeof(dli_fname), NULL);
  assert(ret, "cannot locate libjvm");
  char *rp = NULL;
  if (ret && dli_fname[0] != '\0') {
    rp = os::Posix::realpath(dli_fname, buf, buflen);
  }
  if (rp == NULL) {
    return;
  }

  if (Arguments::sun_java_launcher_is_altjvm()) {
    // Support for the java launcher's '-XXaltjvm=<path>' option. Typical
    // value for buf is "<JAVA_HOME>/jre/lib/<vmtype>/libjvm.so".
    // If "/jre/lib/" appears at the right place in the string, then
    // assume we are installed in a JDK and we're done. Otherwise, check
    // for a JAVA_HOME environment variable and fix up the path so it
    // looks like libjvm.so is installed there (append a fake suffix
    // hotspot/libjvm.so).
    const char *p = buf + strlen(buf) - 1;
    for (int count = 0; p > buf && count < 5; ++count) {
      for (--p; p > buf && *p != '/'; --p)
        /* empty */ ;
    }

    if (strncmp(p, "/jre/lib/", 9) != 0) {
      // Look for JAVA_HOME in the environment.
      char* java_home_var = ::getenv("JAVA_HOME");
      if (java_home_var != NULL && java_home_var[0] != 0) {
        char* jrelib_p;
        int len;

        // Check the current module name "libjvm.so".
        p = strrchr(buf, '/');
        if (p == NULL) {
          return;
        }
        assert(strstr(p, "/libjvm") == p, "invalid library name");

        rp = os::Posix::realpath(java_home_var, buf, buflen);
        if (rp == NULL) {
          return;
        }

        // determine if this is a legacy image or modules image
        // modules image doesn't have "jre" subdirectory
        len = strlen(buf);
        assert(len < buflen, "Ran out of buffer room");
        jrelib_p = buf + len;
        snprintf(jrelib_p, buflen-len, "/jre/lib");
        if (0 != access(buf, F_OK)) {
          snprintf(jrelib_p, buflen-len, "/lib");
        }

        if (0 == access(buf, F_OK)) {
          // Use current module name "libjvm.so"
          len = strlen(buf);
          snprintf(buf + len, buflen-len, "/hotspot/libjvm.so");
        } else {
          // Go back to path of .so
          rp = os::Posix::realpath(dli_fname, buf, buflen);
          if (rp == NULL) {
            return;
          }
        }
      }
    }
  }

  strncpy(saved_jvm_path, buf, MAXPATHLEN);
  saved_jvm_path[MAXPATHLEN - 1] = '\0';
}

void os::print_jni_name_prefix_on(outputStream* st, int args_size) {
  // no prefix required, not even "_"
}

void os::print_jni_name_suffix_on(outputStream* st, int args_size) {
  // no suffix required
}

////////////////////////////////////////////////////////////////////////////////
// sun.misc.Signal support

static void UserHandler(int sig, void *siginfo, void *context) {
  // Ctrl-C is pressed during error reporting, likely because the error
  // handler fails to abort. Let VM die immediately.
  if (sig == SIGINT && VMError::is_error_reported()) {
    os::die();
  }

  os::signal_notify(sig);
}

void* os::user_handler() {
  return CAST_FROM_FN_PTR(void*, UserHandler);
}

extern "C" {
  typedef void (*sa_handler_t)(int);
  typedef void (*sa_sigaction_t)(int, siginfo_t *, void *);
}

void* os::signal(int signal_number, void* handler) {
  struct sigaction sigAct, oldSigAct;

  sigfillset(&(sigAct.sa_mask));
  sigAct.sa_flags   = SA_RESTART|SA_SIGINFO;
  sigAct.sa_handler = CAST_TO_FN_PTR(sa_handler_t, handler);

  if (sigaction(signal_number, &sigAct, &oldSigAct)) {
    // -1 means registration failed
    return (void *)-1;
  }

  return CAST_FROM_FN_PTR(void*, oldSigAct.sa_handler);
}

void os::signal_raise(int signal_number) {
  ::raise(signal_number);
}

// The following code is moved from os.cpp for making this
// code platform specific, which it is by its very nature.

// Will be modified when max signal is changed to be dynamic
int os::sigexitnum_pd() {
  return NSIG;
}

// a counter for each possible signal value
static volatile jint pending_signals[NSIG+1] = { 0 };

// Linux(POSIX) specific hand shaking semaphore.
static Semaphore* sig_sem = NULL;
static PosixSemaphore sr_semaphore;

static void jdk_misc_signal_init() {
  // Initialize signal structures
  ::memset((void*)pending_signals, 0, sizeof(pending_signals));

  // Initialize signal semaphore
  sig_sem = new Semaphore();
}

void os::signal_notify(int sig) {
  if (sig_sem != NULL) {
    Atomic::inc(&pending_signals[sig]);
    sig_sem->signal();
  } else {
    // Signal thread is not created with ReduceSignalUsage and jdk_misc_signal_init
    // initialization isn't called.
    assert(ReduceSignalUsage, "signal semaphore should be created");
  }
}

static int check_pending_signals() {
  for (;;) {
    for (int i = 0; i < NSIG + 1; i++) {
      jint n = pending_signals[i];
      if (n > 0 && n == Atomic::cmpxchg(&pending_signals[i], n, n - 1)) {
        return i;
      }
    }
    JavaThread *thread = JavaThread::current();
    ThreadBlockInVM tbivm(thread);

    bool threadIsSuspended;
    do {
      thread->set_suspend_equivalent();
      // cleared by handle_special_suspend_equivalent_condition() or java_suspend_self()
      sig_sem->wait();

      // were we externally suspended while we were waiting?
      threadIsSuspended = thread->handle_special_suspend_equivalent_condition();
      if (threadIsSuspended) {
        // The semaphore has been incremented, but while we were waiting
        // another thread suspended us. We don't want to continue running
        // while suspended because that would surprise the thread that
        // suspended us.
        sig_sem->signal();

        thread->java_suspend_self();
      }
    } while (threadIsSuspended);
  }
}

int os::signal_wait() {
  return check_pending_signals();
}

////////////////////////////////////////////////////////////////////////////////
// Virtual Memory

int os::vm_page_size() {
  // Seems redundant as all get out
  assert(os::Linux::page_size() != -1, "must call os::init");
  return os::Linux::page_size();
}

// Solaris allocates memory by pages.
int os::vm_allocation_granularity() {
  assert(os::Linux::page_size() != -1, "must call os::init");
  return os::Linux::page_size();
}

// Rationale behind this function:
//  current (Mon Apr 25 20:12:18 MSD 2005) oprofile drops samples without executable
//  mapping for address (see lookup_dcookie() in the kernel module), thus we cannot get
//  samples for JITted code. Here we create private executable mapping over the code cache
//  and then we can use standard (well, almost, as mapping can change) way to provide
//  info for the reporting script by storing timestamp and location of symbol
void linux_wrap_code(char* base, size_t size) {
  static volatile jint cnt = 0;

  if (!UseOprofile) {
    return;
  }

  char buf[PATH_MAX+1];
  int num = Atomic::add(&cnt, 1);

  snprintf(buf, sizeof(buf), "%s/hs-vm-%d-%d",
           os::get_temp_directory(), os::current_process_id(), num);
  unlink(buf);

  int fd = ::open(buf, O_CREAT | O_RDWR, S_IRWXU);

  if (fd != -1) {
    off_t rv = ::lseek(fd, size-2, SEEK_SET);
    if (rv != (off_t)-1) {
      if (::write(fd, "", 1) == 1) {
        mmap(base, size,
             PROT_READ|PROT_WRITE|PROT_EXEC,
             MAP_PRIVATE|MAP_FIXED|MAP_NORESERVE, fd, 0);
      }
    }
    ::close(fd);
    unlink(buf);
  }
}

static bool recoverable_mmap_error(int err) {
  // See if the error is one we can let the caller handle. This
  // list of errno values comes from JBS-6843484. I can't find a
  // Linux man page that documents this specific set of errno
  // values so while this list currently matches Solaris, it may
  // change as we gain experience with this failure mode.
  switch (err) {
  case EBADF:
  case EINVAL:
  case ENOTSUP:
    // let the caller deal with these errors
    return true;

  default:
    // Any remaining errors on this OS can cause our reserved mapping
    // to be lost. That can cause confusion where different data
    // structures think they have the same memory mapped. The worst
    // scenario is if both the VM and a library think they have the
    // same memory mapped.
    return false;
  }
}

static void warn_fail_commit_memory(char* addr, size_t size, bool exec,
                                    int err) {
  warning("INFO: os::commit_memory(" PTR_FORMAT ", " SIZE_FORMAT
          ", %d) failed; error='%s' (errno=%d)", p2i(addr), size, exec,
          os::strerror(err), err);
}

static void warn_fail_commit_memory(char* addr, size_t size,
                                    size_t alignment_hint, bool exec,
                                    int err) {
  warning("INFO: os::commit_memory(" PTR_FORMAT ", " SIZE_FORMAT
          ", " SIZE_FORMAT ", %d) failed; error='%s' (errno=%d)", p2i(addr), size,
          alignment_hint, exec, os::strerror(err), err);
}

// NOTE: Linux kernel does not really reserve the pages for us.
//       All it does is to check if there are enough free pages
//       left at the time of mmap(). This could be a potential
//       problem.
int os::Linux::commit_memory_impl(char* addr, size_t size, bool exec) {
  int prot = exec ? PROT_READ|PROT_WRITE|PROT_EXEC : PROT_READ|PROT_WRITE;
  uintptr_t res = (uintptr_t) ::mmap(addr, size, prot,
                                     MAP_PRIVATE|MAP_FIXED|MAP_ANONYMOUS, -1, 0);
  if (res != (uintptr_t) MAP_FAILED) {
    if (UseNUMAInterleaving) {
      numa_make_global(addr, size);
    }
    return 0;
  }

  int err = errno;  // save errno from mmap() call above

  if (!recoverable_mmap_error(err)) {
    warn_fail_commit_memory(addr, size, exec, err);
    vm_exit_out_of_memory(size, OOM_MMAP_ERROR, "committing reserved memory.");
  }

  return err;
}

bool os::pd_commit_memory(char* addr, size_t size, bool exec) {
  return os::Linux::commit_memory_impl(addr, size, exec) == 0;
}

void os::pd_commit_memory_or_exit(char* addr, size_t size, bool exec,
                                  const char* mesg) {
  assert(mesg != NULL, "mesg must be specified");
  int err = os::Linux::commit_memory_impl(addr, size, exec);
  if (err != 0) {
    // the caller wants all commit errors to exit with the specified mesg:
    warn_fail_commit_memory(addr, size, exec, err);
    vm_exit_out_of_memory(size, OOM_MMAP_ERROR, "%s", mesg);
  }
}

// Define MAP_HUGETLB here so we can build HotSpot on old systems.
#ifndef MAP_HUGETLB
  #define MAP_HUGETLB 0x40000
#endif

// If mmap flags are set with MAP_HUGETLB and the system supports multiple
// huge page sizes, flag bits [26:31] can be used to encode the log2 of the
// desired huge page size. Otherwise, the system's default huge page size will be used.
// See mmap(2) man page for more info (since Linux 3.8).
// https://lwn.net/Articles/533499/
#ifndef MAP_HUGE_SHIFT
  #define MAP_HUGE_SHIFT 26
#endif

// Define MADV_HUGEPAGE here so we can build HotSpot on old systems.
#ifndef MADV_HUGEPAGE
  #define MADV_HUGEPAGE 14
#endif

int os::Linux::commit_memory_impl(char* addr, size_t size,
                                  size_t alignment_hint, bool exec) {
  int err = os::Linux::commit_memory_impl(addr, size, exec);
  if (err == 0) {
    realign_memory(addr, size, alignment_hint);
  }
  return err;
}

bool os::pd_commit_memory(char* addr, size_t size, size_t alignment_hint,
                          bool exec) {
  return os::Linux::commit_memory_impl(addr, size, alignment_hint, exec) == 0;
}

void os::pd_commit_memory_or_exit(char* addr, size_t size,
                                  size_t alignment_hint, bool exec,
                                  const char* mesg) {
  assert(mesg != NULL, "mesg must be specified");
  int err = os::Linux::commit_memory_impl(addr, size, alignment_hint, exec);
  if (err != 0) {
    // the caller wants all commit errors to exit with the specified mesg:
    warn_fail_commit_memory(addr, size, alignment_hint, exec, err);
    vm_exit_out_of_memory(size, OOM_MMAP_ERROR, "%s", mesg);
  }
}

void os::pd_realign_memory(char *addr, size_t bytes, size_t alignment_hint) {
  if (UseTransparentHugePages && alignment_hint > (size_t)vm_page_size()) {
    // We don't check the return value: madvise(MADV_HUGEPAGE) may not
    // be supported or the memory may already be backed by huge pages.
    ::madvise(addr, bytes, MADV_HUGEPAGE);
  }
}

void os::pd_free_memory(char *addr, size_t bytes, size_t alignment_hint) {
  // This method works by doing an mmap over an existing mmaping and effectively discarding
  // the existing pages. However it won't work for SHM-based large pages that cannot be
  // uncommitted at all. We don't do anything in this case to avoid creating a segment with
  // small pages on top of the SHM segment. This method always works for small pages, so we
  // allow that in any case.
  if (alignment_hint <= (size_t)os::vm_page_size() || can_commit_large_page_memory()) {
    commit_memory(addr, bytes, alignment_hint, !ExecMem);
  }
}

void os::numa_make_global(char *addr, size_t bytes) {
  Linux::numa_interleave_memory(addr, bytes);
}

// Define for numa_set_bind_policy(int). Setting the argument to 0 will set the
// bind policy to MPOL_PREFERRED for the current thread.
#define USE_MPOL_PREFERRED 0

void os::numa_make_local(char *addr, size_t bytes, int lgrp_hint) {
  // To make NUMA and large pages more robust when both enabled, we need to ease
  // the requirements on where the memory should be allocated. MPOL_BIND is the
  // default policy and it will force memory to be allocated on the specified
  // node. Changing this to MPOL_PREFERRED will prefer to allocate the memory on
  // the specified node, but will not force it. Using this policy will prevent
  // getting SIGBUS when trying to allocate large pages on NUMA nodes with no
  // free large pages.
  Linux::numa_set_bind_policy(USE_MPOL_PREFERRED);
  Linux::numa_tonode_memory(addr, bytes, lgrp_hint);
}

bool os::numa_topology_changed() { return false; }

size_t os::numa_get_groups_num() {
  // Return just the number of nodes in which it's possible to allocate memory
  // (in numa terminology, configured nodes).
  return Linux::numa_num_configured_nodes();
}

int os::numa_get_group_id() {
  int cpu_id = Linux::sched_getcpu();
  if (cpu_id != -1) {
    int lgrp_id = Linux::get_node_by_cpu(cpu_id);
    if (lgrp_id != -1) {
      return lgrp_id;
    }
  }
  return 0;
}

int os::numa_get_group_id_for_address(const void* address) {
  void** pages = const_cast<void**>(&address);
  int id = -1;

  if (os::Linux::numa_move_pages(0, 1, pages, NULL, &id, 0) == -1) {
    return -1;
  }
  if (id < 0) {
    return -1;
  }
  return id;
}

int os::Linux::get_existing_num_nodes() {
  int node;
  int highest_node_number = Linux::numa_max_node();
  int num_nodes = 0;

  // Get the total number of nodes in the system including nodes without memory.
  for (node = 0; node <= highest_node_number; node++) {
    if (is_node_in_existing_nodes(node)) {
      num_nodes++;
    }
  }
  return num_nodes;
}

size_t os::numa_get_leaf_groups(int *ids, size_t size) {
  int highest_node_number = Linux::numa_max_node();
  size_t i = 0;

  // Map all node ids in which it is possible to allocate memory. Also nodes are
  // not always consecutively available, i.e. available from 0 to the highest
  // node number. If the nodes have been bound explicitly using numactl membind,
  // then allocate memory from those nodes only.
  for (int node = 0; node <= highest_node_number; node++) {
    if (Linux::is_node_in_bound_nodes((unsigned int)node)) {
      ids[i++] = node;
    }
  }
  return i;
}

bool os::get_page_info(char *start, page_info* info) {
  return false;
}

char *os::scan_pages(char *start, char* end, page_info* page_expected,
                     page_info* page_found) {
  return end;
}


int os::Linux::sched_getcpu_syscall(void) {
  unsigned int cpu = 0;
  int retval = -1;

#if defined(IA32)
  #ifndef SYS_getcpu
    #define SYS_getcpu 318
  #endif
  retval = syscall(SYS_getcpu, &cpu, NULL, NULL);
#elif defined(AMD64)
// Unfortunately we have to bring all these macros here from vsyscall.h
// to be able to compile on old linuxes.
  #define __NR_vgetcpu 2
  #define VSYSCALL_START (-10UL << 20)
  #define VSYSCALL_SIZE 1024
  #define VSYSCALL_ADDR(vsyscall_nr) (VSYSCALL_START+VSYSCALL_SIZE*(vsyscall_nr))
  typedef long (*vgetcpu_t)(unsigned int *cpu, unsigned int *node, unsigned long *tcache);
  vgetcpu_t vgetcpu = (vgetcpu_t)VSYSCALL_ADDR(__NR_vgetcpu);
  retval = vgetcpu(&cpu, NULL, NULL);
#endif

  return (retval == -1) ? retval : cpu;
}

void os::Linux::sched_getcpu_init() {
  // sched_getcpu() should be in libc.
  set_sched_getcpu(CAST_TO_FN_PTR(sched_getcpu_func_t,
                                  dlsym(RTLD_DEFAULT, "sched_getcpu")));

  // If it's not, try a direct syscall.
  if (sched_getcpu() == -1) {
    set_sched_getcpu(CAST_TO_FN_PTR(sched_getcpu_func_t,
                                    (void*)&sched_getcpu_syscall));
  }

  if (sched_getcpu() == -1) {
    vm_exit_during_initialization("getcpu(2) system call not supported by kernel");
  }
}

// Something to do with the numa-aware allocator needs these symbols
extern "C" JNIEXPORT void numa_warn(int number, char *where, ...) { }
extern "C" JNIEXPORT void numa_error(char *where) { }

// Handle request to load libnuma symbol version 1.1 (API v1). If it fails
// load symbol from base version instead.
void* os::Linux::libnuma_dlsym(void* handle, const char *name) {
  void *f = dlvsym(handle, name, "libnuma_1.1");
  if (f == NULL) {
    f = dlsym(handle, name);
  }
  return f;
}

// Handle request to load libnuma symbol version 1.2 (API v2) only.
// Return NULL if the symbol is not defined in this particular version.
void* os::Linux::libnuma_v2_dlsym(void* handle, const char* name) {
  return dlvsym(handle, name, "libnuma_1.2");
}

bool os::Linux::libnuma_init() {
  if (sched_getcpu() != -1) { // Requires sched_getcpu() support
    void *handle = dlopen("libnuma.so.1", RTLD_LAZY);
    if (handle != NULL) {
      set_numa_node_to_cpus(CAST_TO_FN_PTR(numa_node_to_cpus_func_t,
                                           libnuma_dlsym(handle, "numa_node_to_cpus")));
      set_numa_max_node(CAST_TO_FN_PTR(numa_max_node_func_t,
                                       libnuma_dlsym(handle, "numa_max_node")));
      set_numa_num_configured_nodes(CAST_TO_FN_PTR(numa_num_configured_nodes_func_t,
                                                   libnuma_dlsym(handle, "numa_num_configured_nodes")));
      set_numa_available(CAST_TO_FN_PTR(numa_available_func_t,
                                        libnuma_dlsym(handle, "numa_available")));
      set_numa_tonode_memory(CAST_TO_FN_PTR(numa_tonode_memory_func_t,
                                            libnuma_dlsym(handle, "numa_tonode_memory")));
      set_numa_interleave_memory(CAST_TO_FN_PTR(numa_interleave_memory_func_t,
                                                libnuma_dlsym(handle, "numa_interleave_memory")));
      set_numa_interleave_memory_v2(CAST_TO_FN_PTR(numa_interleave_memory_v2_func_t,
                                                libnuma_v2_dlsym(handle, "numa_interleave_memory")));
      set_numa_set_bind_policy(CAST_TO_FN_PTR(numa_set_bind_policy_func_t,
                                              libnuma_dlsym(handle, "numa_set_bind_policy")));
      set_numa_bitmask_isbitset(CAST_TO_FN_PTR(numa_bitmask_isbitset_func_t,
                                               libnuma_dlsym(handle, "numa_bitmask_isbitset")));
      set_numa_distance(CAST_TO_FN_PTR(numa_distance_func_t,
                                       libnuma_dlsym(handle, "numa_distance")));
      set_numa_get_membind(CAST_TO_FN_PTR(numa_get_membind_func_t,
                                          libnuma_v2_dlsym(handle, "numa_get_membind")));
      set_numa_get_interleave_mask(CAST_TO_FN_PTR(numa_get_interleave_mask_func_t,
                                                  libnuma_v2_dlsym(handle, "numa_get_interleave_mask")));
      set_numa_move_pages(CAST_TO_FN_PTR(numa_move_pages_func_t,
                                         libnuma_dlsym(handle, "numa_move_pages")));
      set_numa_set_preferred(CAST_TO_FN_PTR(numa_set_preferred_func_t,
                                            libnuma_dlsym(handle, "numa_set_preferred")));

      if (numa_available() != -1) {
        set_numa_all_nodes((unsigned long*)libnuma_dlsym(handle, "numa_all_nodes"));
        set_numa_all_nodes_ptr((struct bitmask **)libnuma_dlsym(handle, "numa_all_nodes_ptr"));
        set_numa_nodes_ptr((struct bitmask **)libnuma_dlsym(handle, "numa_nodes_ptr"));
        set_numa_interleave_bitmask(_numa_get_interleave_mask());
        set_numa_membind_bitmask(_numa_get_membind());
        // Create an index -> node mapping, since nodes are not always consecutive
        _nindex_to_node = new (ResourceObj::C_HEAP, mtInternal) GrowableArray<int>(0, mtInternal);
        rebuild_nindex_to_node_map();
        // Create a cpu -> node mapping
        _cpu_to_node = new (ResourceObj::C_HEAP, mtInternal) GrowableArray<int>(0, mtInternal);
        rebuild_cpu_to_node_map();
        return true;
      }
    }
  }
  return false;
}

size_t os::Linux::default_guard_size(os::ThreadType thr_type) {
  // Creating guard page is very expensive. Java thread has HotSpot
  // guard pages, only enable glibc guard page for non-Java threads.
  // (Remember: compiler thread is a Java thread, too!)
  return ((thr_type == java_thread || thr_type == compiler_thread) ? 0 : page_size());
}

void os::Linux::rebuild_nindex_to_node_map() {
  int highest_node_number = Linux::numa_max_node();

  nindex_to_node()->clear();
  for (int node = 0; node <= highest_node_number; node++) {
    if (Linux::is_node_in_existing_nodes(node)) {
      nindex_to_node()->append(node);
    }
  }
}

// rebuild_cpu_to_node_map() constructs a table mapping cpud id to node id.
// The table is later used in get_node_by_cpu().
void os::Linux::rebuild_cpu_to_node_map() {
  const size_t NCPUS = 32768; // Since the buffer size computation is very obscure
                              // in libnuma (possible values are starting from 16,
                              // and continuing up with every other power of 2, but less
                              // than the maximum number of CPUs supported by kernel), and
                              // is a subject to change (in libnuma version 2 the requirements
                              // are more reasonable) we'll just hardcode the number they use
                              // in the library.
  const size_t BitsPerCLong = sizeof(long) * CHAR_BIT;

  size_t cpu_num = processor_count();
  size_t cpu_map_size = NCPUS / BitsPerCLong;
  size_t cpu_map_valid_size =
    MIN2((cpu_num + BitsPerCLong - 1) / BitsPerCLong, cpu_map_size);

  cpu_to_node()->clear();
  cpu_to_node()->at_grow(cpu_num - 1);

  size_t node_num = get_existing_num_nodes();

  int distance = 0;
  int closest_distance = INT_MAX;
  int closest_node = 0;
  unsigned long *cpu_map = NEW_C_HEAP_ARRAY(unsigned long, cpu_map_size, mtInternal);
  for (size_t i = 0; i < node_num; i++) {
    // Check if node is configured (not a memory-less node). If it is not, find
    // the closest configured node. Check also if node is bound, i.e. it's allowed
    // to allocate memory from the node. If it's not allowed, map cpus in that node
    // to the closest node from which memory allocation is allowed.
    if (!is_node_in_configured_nodes(nindex_to_node()->at(i)) ||
        !is_node_in_bound_nodes(nindex_to_node()->at(i))) {
      closest_distance = INT_MAX;
      // Check distance from all remaining nodes in the system. Ignore distance
      // from itself, from another non-configured node, and from another non-bound
      // node.
      for (size_t m = 0; m < node_num; m++) {
        if (m != i &&
            is_node_in_configured_nodes(nindex_to_node()->at(m)) &&
            is_node_in_bound_nodes(nindex_to_node()->at(m))) {
          distance = numa_distance(nindex_to_node()->at(i), nindex_to_node()->at(m));
          // If a closest node is found, update. There is always at least one
          // configured and bound node in the system so there is always at least
          // one node close.
          if (distance != 0 && distance < closest_distance) {
            closest_distance = distance;
            closest_node = nindex_to_node()->at(m);
          }
        }
      }
     } else {
       // Current node is already a configured node.
       closest_node = nindex_to_node()->at(i);
     }

    // Get cpus from the original node and map them to the closest node. If node
    // is a configured node (not a memory-less node), then original node and
    // closest node are the same.
    if (numa_node_to_cpus(nindex_to_node()->at(i), cpu_map, cpu_map_size * sizeof(unsigned long)) != -1) {
      for (size_t j = 0; j < cpu_map_valid_size; j++) {
        if (cpu_map[j] != 0) {
          for (size_t k = 0; k < BitsPerCLong; k++) {
            if (cpu_map[j] & (1UL << k)) {
              cpu_to_node()->at_put(j * BitsPerCLong + k, closest_node);
            }
          }
        }
      }
    }
  }
  FREE_C_HEAP_ARRAY(unsigned long, cpu_map);
}

int os::Linux::get_node_by_cpu(int cpu_id) {
  if (cpu_to_node() != NULL && cpu_id >= 0 && cpu_id < cpu_to_node()->length()) {
    return cpu_to_node()->at(cpu_id);
  }
  return -1;
}

GrowableArray<int>* os::Linux::_cpu_to_node;
GrowableArray<int>* os::Linux::_nindex_to_node;
os::Linux::sched_getcpu_func_t os::Linux::_sched_getcpu;
os::Linux::numa_node_to_cpus_func_t os::Linux::_numa_node_to_cpus;
os::Linux::numa_max_node_func_t os::Linux::_numa_max_node;
os::Linux::numa_num_configured_nodes_func_t os::Linux::_numa_num_configured_nodes;
os::Linux::numa_available_func_t os::Linux::_numa_available;
os::Linux::numa_tonode_memory_func_t os::Linux::_numa_tonode_memory;
os::Linux::numa_interleave_memory_func_t os::Linux::_numa_interleave_memory;
os::Linux::numa_interleave_memory_v2_func_t os::Linux::_numa_interleave_memory_v2;
os::Linux::numa_set_bind_policy_func_t os::Linux::_numa_set_bind_policy;
os::Linux::numa_bitmask_isbitset_func_t os::Linux::_numa_bitmask_isbitset;
os::Linux::numa_distance_func_t os::Linux::_numa_distance;
os::Linux::numa_get_membind_func_t os::Linux::_numa_get_membind;
os::Linux::numa_get_interleave_mask_func_t os::Linux::_numa_get_interleave_mask;
os::Linux::numa_move_pages_func_t os::Linux::_numa_move_pages;
os::Linux::numa_set_preferred_func_t os::Linux::_numa_set_preferred;
os::Linux::NumaAllocationPolicy os::Linux::_current_numa_policy;
unsigned long* os::Linux::_numa_all_nodes;
struct bitmask* os::Linux::_numa_all_nodes_ptr;
struct bitmask* os::Linux::_numa_nodes_ptr;
struct bitmask* os::Linux::_numa_interleave_bitmask;
struct bitmask* os::Linux::_numa_membind_bitmask;

bool os::pd_uncommit_memory(char* addr, size_t size) {
  uintptr_t res = (uintptr_t) ::mmap(addr, size, PROT_NONE,
                                     MAP_PRIVATE|MAP_FIXED|MAP_NORESERVE|MAP_ANONYMOUS, -1, 0);
  return res  != (uintptr_t) MAP_FAILED;
}

static address get_stack_commited_bottom(address bottom, size_t size) {
  address nbot = bottom;
  address ntop = bottom + size;

  size_t page_sz = os::vm_page_size();
  unsigned pages = size / page_sz;

  unsigned char vec[1];
  unsigned imin = 1, imax = pages + 1, imid;
  int mincore_return_value = 0;

  assert(imin <= imax, "Unexpected page size");

  while (imin < imax) {
    imid = (imax + imin) / 2;
    nbot = ntop - (imid * page_sz);

    // Use a trick with mincore to check whether the page is mapped or not.
    // mincore sets vec to 1 if page resides in memory and to 0 if page
    // is swapped output but if page we are asking for is unmapped
    // it returns -1,ENOMEM
    mincore_return_value = mincore(nbot, page_sz, vec);

    if (mincore_return_value == -1) {
      // Page is not mapped go up
      // to find first mapped page
      if (errno != EAGAIN) {
        assert(errno == ENOMEM, "Unexpected mincore errno");
        imax = imid;
      }
    } else {
      // Page is mapped go down
      // to find first not mapped page
      imin = imid + 1;
    }
  }

  nbot = nbot + page_sz;

  // Adjust stack bottom one page up if last checked page is not mapped
  if (mincore_return_value == -1) {
    nbot = nbot + page_sz;
  }

  return nbot;
}

bool os::committed_in_range(address start, size_t size, address& committed_start, size_t& committed_size) {
  int mincore_return_value;
  const size_t stripe = 1024;  // query this many pages each time
  unsigned char vec[stripe + 1];
  // set a guard
  vec[stripe] = 'X';

  const size_t page_sz = os::vm_page_size();
  size_t pages = size / page_sz;

  assert(is_aligned(start, page_sz), "Start address must be page aligned");
  assert(is_aligned(size, page_sz), "Size must be page aligned");

  committed_start = NULL;

  int loops = (pages + stripe - 1) / stripe;
  int committed_pages = 0;
  address loop_base = start;
  bool found_range = false;

  for (int index = 0; index < loops && !found_range; index ++) {
    assert(pages > 0, "Nothing to do");
    int pages_to_query = (pages >= stripe) ? stripe : pages;
    pages -= pages_to_query;

    // Get stable read
    while ((mincore_return_value = mincore(loop_base, pages_to_query * page_sz, vec)) == -1 && errno == EAGAIN);

    // During shutdown, some memory goes away without properly notifying NMT,
    // E.g. ConcurrentGCThread/WatcherThread can exit without deleting thread object.
    // Bailout and return as not committed for now.
    if (mincore_return_value == -1 && errno == ENOMEM) {
      return false;
    }

    assert(vec[stripe] == 'X', "overflow guard");
    assert(mincore_return_value == 0, "Range must be valid");
    // Process this stripe
    for (int vecIdx = 0; vecIdx < pages_to_query; vecIdx ++) {
      if ((vec[vecIdx] & 0x01) == 0) { // not committed
        // End of current contiguous region
        if (committed_start != NULL) {
          found_range = true;
          break;
        }
      } else { // committed
        // Start of region
        if (committed_start == NULL) {
          committed_start = loop_base + page_sz * vecIdx;
        }
        committed_pages ++;
      }
    }

    loop_base += pages_to_query * page_sz;
  }

  if (committed_start != NULL) {
    assert(committed_pages > 0, "Must have committed region");
    assert(committed_pages <= int(size / page_sz), "Can not commit more than it has");
    assert(committed_start >= start && committed_start < start + size, "Out of range");
    committed_size = page_sz * committed_pages;
    return true;
  } else {
    assert(committed_pages == 0, "Should not have committed region");
    return false;
  }
}


// Linux uses a growable mapping for the stack, and if the mapping for
// the stack guard pages is not removed when we detach a thread the
// stack cannot grow beyond the pages where the stack guard was
// mapped.  If at some point later in the process the stack expands to
// that point, the Linux kernel cannot expand the stack any further
// because the guard pages are in the way, and a segfault occurs.
//
// However, it's essential not to split the stack region by unmapping
// a region (leaving a hole) that's already part of the stack mapping,
// so if the stack mapping has already grown beyond the guard pages at
// the time we create them, we have to truncate the stack mapping.
// So, we need to know the extent of the stack mapping when
// create_stack_guard_pages() is called.

// We only need this for stacks that are growable: at the time of
// writing thread stacks don't use growable mappings (i.e. those
// creeated with MAP_GROWSDOWN), and aren't marked "[stack]", so this
// only applies to the main thread.

// If the (growable) stack mapping already extends beyond the point
// where we're going to put our guard pages, truncate the mapping at
// that point by munmap()ping it.  This ensures that when we later
// munmap() the guard pages we don't leave a hole in the stack
// mapping. This only affects the main/primordial thread

bool os::pd_create_stack_guard_pages(char* addr, size_t size) {
  if (os::is_primordial_thread()) {
    // As we manually grow stack up to bottom inside create_attached_thread(),
    // it's likely that os::Linux::initial_thread_stack_bottom is mapped and
    // we don't need to do anything special.
    // Check it first, before calling heavy function.
    uintptr_t stack_extent = (uintptr_t) os::Linux::initial_thread_stack_bottom();
    unsigned char vec[1];

    if (mincore((address)stack_extent, os::vm_page_size(), vec) == -1) {
      // Fallback to slow path on all errors, including EAGAIN
      stack_extent = (uintptr_t) get_stack_commited_bottom(
                                                           os::Linux::initial_thread_stack_bottom(),
                                                           (size_t)addr - stack_extent);
    }

    if (stack_extent < (uintptr_t)addr) {
      ::munmap((void*)stack_extent, (uintptr_t)(addr - stack_extent));
    }
  }

  return os::commit_memory(addr, size, !ExecMem);
}

// If this is a growable mapping, remove the guard pages entirely by
// munmap()ping them.  If not, just call uncommit_memory(). This only
// affects the main/primordial thread, but guard against future OS changes.
// It's safe to always unmap guard pages for primordial thread because we
// always place it right after end of the mapped region.

bool os::remove_stack_guard_pages(char* addr, size_t size) {
  uintptr_t stack_extent, stack_base;

  if (os::is_primordial_thread()) {
    return ::munmap(addr, size) == 0;
  }

  return os::uncommit_memory(addr, size);
}

// 'requested_addr' is only treated as a hint, the return value may or
// may not start from the requested address. Unlike Linux mmap(), this
// function returns NULL to indicate failure.
static char* anon_mmap(char* requested_addr, size_t bytes) {
<<<<<<< HEAD
  int flags = MAP_PRIVATE | MAP_NORESERVE | MAP_ANONYMOUS;
=======
  // MAP_FIXED is intentionally left out, to leave existing mappings intact.
  const int flags = MAP_PRIVATE | MAP_NORESERVE | MAP_ANONYMOUS;
>>>>>>> 625a9352

  // Map reserved/uncommitted pages PROT_NONE so we fail early if we
  // touch an uncommitted page. Otherwise, the read/write might
  // succeed if we have enough swap space to back the physical page.
  char* addr = (char*)::mmap(requested_addr, bytes, PROT_NONE, flags, -1, 0);

  return addr == MAP_FAILED ? NULL : addr;
}

// Allocate (using mmap, NO_RESERVE, with small pages) at either a given request address
//   (req_addr != NULL) or with a given alignment.
//  - bytes shall be a multiple of alignment.
//  - req_addr can be NULL. If not NULL, it must be a multiple of alignment.
//  - alignment sets the alignment at which memory shall be allocated.
//     It must be a multiple of allocation granularity.
// Returns address of memory or NULL. If req_addr was not NULL, will only return
//  req_addr or NULL.
static char* anon_mmap_aligned(char* req_addr, size_t bytes, size_t alignment) {
  size_t extra_size = bytes;
  if (req_addr == NULL && alignment > 0) {
    extra_size += alignment;
  }

  char* start = anon_mmap(req_addr, bytes);
  if (start != NULL) {
    if (req_addr != NULL) {
      if (start != req_addr) {
        ::munmap(start, extra_size);
        start = NULL;
      }
    } else {
      char* const start_aligned = align_up(start, alignment);
      char* const end_aligned = start_aligned + bytes;
      char* const end = start + extra_size;
      if (start_aligned > start) {
        ::munmap(start, start_aligned - start);
      }
      if (end_aligned < end) {
        ::munmap(end_aligned, end - end_aligned);
      }
      start = start_aligned;
    }
  }
  return start;
}

static int anon_munmap(char * addr, size_t size) {
  return ::munmap(addr, size) == 0;
}

char* os::pd_reserve_memory(size_t bytes, size_t alignment_hint) {
  // Ignores alignment hint
  return anon_mmap(NULL, bytes);
}

bool os::pd_release_memory(char* addr, size_t size) {
  return anon_munmap(addr, size);
}

#ifdef CAN_SHOW_REGISTERS_ON_ASSERT
extern char* g_assert_poison; // assertion poison page address
#endif

static bool linux_mprotect(char* addr, size_t size, int prot) {
  // Linux wants the mprotect address argument to be page aligned.
  char* bottom = (char*)align_down((intptr_t)addr, os::Linux::page_size());

  // According to SUSv3, mprotect() should only be used with mappings
  // established by mmap(), and mmap() always maps whole pages. Unaligned
  // 'addr' likely indicates problem in the VM (e.g. trying to change
  // protection of malloc'ed or statically allocated memory). Check the
  // caller if you hit this assert.
  assert(addr == bottom, "sanity check");

  size = align_up(pointer_delta(addr, bottom, 1) + size, os::Linux::page_size());
  // Don't log anything if we're executing in the poison page signal handling
  // context. It can lead to reentrant use of other parts of the VM code.
#ifdef CAN_SHOW_REGISTERS_ON_ASSERT
  if (addr != g_assert_poison)
#endif
  Events::log(NULL, "Protecting memory [" INTPTR_FORMAT "," INTPTR_FORMAT "] with protection modes %x", p2i(bottom), p2i(bottom+size), prot);
  return ::mprotect(bottom, size, prot) == 0;
}

// Set protections specified
bool os::protect_memory(char* addr, size_t bytes, ProtType prot,
                        bool is_committed) {
  unsigned int p = 0;
  switch (prot) {
  case MEM_PROT_NONE: p = PROT_NONE; break;
  case MEM_PROT_READ: p = PROT_READ; break;
  case MEM_PROT_RW:   p = PROT_READ|PROT_WRITE; break;
  case MEM_PROT_RWX:  p = PROT_READ|PROT_WRITE|PROT_EXEC; break;
  default:
    ShouldNotReachHere();
  }
  // is_committed is unused.
  return linux_mprotect(addr, bytes, p);
}

bool os::guard_memory(char* addr, size_t size) {
  return linux_mprotect(addr, size, PROT_NONE);
}

bool os::unguard_memory(char* addr, size_t size) {
  return linux_mprotect(addr, size, PROT_READ|PROT_WRITE);
}

bool os::Linux::transparent_huge_pages_sanity_check(bool warn,
                                                    size_t page_size) {
  bool result = false;
  void *p = mmap(NULL, page_size * 2, PROT_READ|PROT_WRITE,
                 MAP_ANONYMOUS|MAP_PRIVATE,
                 -1, 0);
  if (p != MAP_FAILED) {
    void *aligned_p = align_up(p, page_size);

    result = madvise(aligned_p, page_size, MADV_HUGEPAGE) == 0;

    munmap(p, page_size * 2);
  }

  if (warn && !result) {
    warning("TransparentHugePages is not supported by the operating system.");
  }

  return result;
}

bool os::Linux::hugetlbfs_sanity_check(bool warn, size_t page_size) {
  bool result = false;
  void *p = mmap(NULL, page_size, PROT_READ|PROT_WRITE,
                 MAP_ANONYMOUS|MAP_PRIVATE|MAP_HUGETLB,
                 -1, 0);

  if (p != MAP_FAILED) {
    // We don't know if this really is a huge page or not.
    FILE *fp = fopen("/proc/self/maps", "r");
    if (fp) {
      while (!feof(fp)) {
        char chars[257];
        long x = 0;
        if (fgets(chars, sizeof(chars), fp)) {
          if (sscanf(chars, "%lx-%*x", &x) == 1
              && x == (long)p) {
            if (strstr (chars, "hugepage")) {
              result = true;
              break;
            }
          }
        }
      }
      fclose(fp);
    }
    munmap(p, page_size);
  }

  if (warn && !result) {
    warning("HugeTLBFS is not supported by the operating system.");
  }

  return result;
}

// From the coredump_filter documentation:
//
// - (bit 0) anonymous private memory
// - (bit 1) anonymous shared memory
// - (bit 2) file-backed private memory
// - (bit 3) file-backed shared memory
// - (bit 4) ELF header pages in file-backed private memory areas (it is
//           effective only if the bit 2 is cleared)
// - (bit 5) hugetlb private memory
// - (bit 6) hugetlb shared memory
// - (bit 7) dax private memory
// - (bit 8) dax shared memory
//
static void set_coredump_filter(CoredumpFilterBit bit) {
  FILE *f;
  long cdm;

  if ((f = fopen("/proc/self/coredump_filter", "r+")) == NULL) {
    return;
  }

  if (fscanf(f, "%lx", &cdm) != 1) {
    fclose(f);
    return;
  }

  long saved_cdm = cdm;
  rewind(f);
  cdm |= bit;

  if (cdm != saved_cdm) {
    fprintf(f, "%#lx", cdm);
  }

  fclose(f);
}

// Large page support

static size_t _large_page_size = 0;

size_t os::Linux::find_default_large_page_size() {
  if (_default_large_page_size != 0) {
    return _default_large_page_size;
  }
  size_t large_page_size = 0;

  // large_page_size on Linux is used to round up heap size. x86 uses either
  // 2M or 4M page, depending on whether PAE (Physical Address Extensions)
  // mode is enabled. AMD64/EM64T uses 2M page in 64bit mode. IA64 can use
  // page as large as 256M.
  //
  // Here we try to figure out page size by parsing /proc/meminfo and looking
  // for a line with the following format:
  //    Hugepagesize:     2048 kB
  //
  // If we can't determine the value (e.g. /proc is not mounted, or the text
  // format has been changed), we'll use the largest page size supported by
  // the processor.

#ifndef ZERO
  large_page_size =
    AARCH64_ONLY(2 * M)
    AMD64_ONLY(2 * M)
    ARM32_ONLY(2 * M)
    IA32_ONLY(4 * M)
    IA64_ONLY(256 * M)
    PPC_ONLY(4 * M)
    S390_ONLY(1 * M);
#endif // ZERO

  FILE *fp = fopen("/proc/meminfo", "r");
  if (fp) {
    while (!feof(fp)) {
      int x = 0;
      char buf[16];
      if (fscanf(fp, "Hugepagesize: %d", &x) == 1) {
        if (x && fgets(buf, sizeof(buf), fp) && strcmp(buf, " kB\n") == 0) {
          large_page_size = x * K;
          break;
        }
      } else {
        // skip to next line
        for (;;) {
          int ch = fgetc(fp);
          if (ch == EOF || ch == (int)'\n') break;
        }
      }
    }
    fclose(fp);
  }
  return large_page_size;
}

size_t os::Linux::find_large_page_size(size_t large_page_size) {
  if (_default_large_page_size == 0) {
    _default_large_page_size = Linux::find_default_large_page_size();
  }
  // We need to scan /sys/kernel/mm/hugepages
  // to discover the available page sizes
  const char* sys_hugepages = "/sys/kernel/mm/hugepages";

  DIR *dir = opendir(sys_hugepages);
  if (dir == NULL) {
    return _default_large_page_size;
  }

  struct dirent *entry;
  size_t page_size;
  while ((entry = readdir(dir)) != NULL) {
    if (entry->d_type == DT_DIR &&
        sscanf(entry->d_name, "hugepages-%zukB", &page_size) == 1) {
      // The kernel is using kB, hotspot uses bytes
      if (large_page_size == page_size * K) {
        closedir(dir);
        return large_page_size;
      }
    }
  }
  closedir(dir);
  return _default_large_page_size;
}

size_t os::Linux::setup_large_page_size() {
  _default_large_page_size = Linux::find_default_large_page_size();

  if (!FLAG_IS_DEFAULT(LargePageSizeInBytes) && LargePageSizeInBytes != _default_large_page_size ) {
    _large_page_size = find_large_page_size(LargePageSizeInBytes);
    if (_large_page_size == _default_large_page_size) {
      warning("Setting LargePageSizeInBytes=" SIZE_FORMAT " has no effect on this OS. Using the default large page size "
              SIZE_FORMAT "%s.",
              LargePageSizeInBytes,
              byte_size_in_proper_unit(_large_page_size), proper_unit_for_byte_size(_large_page_size));
    }
  } else {
    _large_page_size = _default_large_page_size;
  }

  const size_t default_page_size = (size_t)Linux::page_size();
  if (_large_page_size > default_page_size) {
    _page_sizes[0] = _large_page_size;
    _page_sizes[1] = default_page_size;
    _page_sizes[2] = 0;
  }

  return _large_page_size;
}

size_t os::Linux::default_large_page_size() {
  return _default_large_page_size;
}

bool os::Linux::setup_large_page_type(size_t page_size) {
  if (FLAG_IS_DEFAULT(UseHugeTLBFS) &&
      FLAG_IS_DEFAULT(UseSHM) &&
      FLAG_IS_DEFAULT(UseTransparentHugePages)) {

    // The type of large pages has not been specified by the user.

    // Try UseHugeTLBFS and then UseSHM.
    UseHugeTLBFS = UseSHM = true;

    // Don't try UseTransparentHugePages since there are known
    // performance issues with it turned on. This might change in the future.
    UseTransparentHugePages = false;
  }

  if (UseTransparentHugePages) {
    bool warn_on_failure = !FLAG_IS_DEFAULT(UseTransparentHugePages);
    if (transparent_huge_pages_sanity_check(warn_on_failure, page_size)) {
      UseHugeTLBFS = false;
      UseSHM = false;
      return true;
    }
    UseTransparentHugePages = false;
  }

  if (UseHugeTLBFS) {
    bool warn_on_failure = !FLAG_IS_DEFAULT(UseHugeTLBFS);
    if (hugetlbfs_sanity_check(warn_on_failure, page_size)) {
      UseSHM = false;
      return true;
    }
    UseHugeTLBFS = false;
  }

  return UseSHM;
}

void os::large_page_init() {
  if (!UseLargePages &&
      !UseTransparentHugePages &&
      !UseHugeTLBFS &&
      !UseSHM) {
    // Not using large pages.
    return;
  }

  if (!FLAG_IS_DEFAULT(UseLargePages) && !UseLargePages) {
    // The user explicitly turned off large pages.
    // Ignore the rest of the large pages flags.
    UseTransparentHugePages = false;
    UseHugeTLBFS = false;
    UseSHM = false;
    return;
  }

  size_t large_page_size = Linux::setup_large_page_size();
  UseLargePages          = Linux::setup_large_page_type(large_page_size);

  set_coredump_filter(LARGEPAGES_BIT);
}

#ifndef SHM_HUGETLB
  #define SHM_HUGETLB 04000
#endif

#define shm_warning_format(format, ...)              \
  do {                                               \
    if (UseLargePages &&                             \
        (!FLAG_IS_DEFAULT(UseLargePages) ||          \
         !FLAG_IS_DEFAULT(UseSHM) ||                 \
         !FLAG_IS_DEFAULT(LargePageSizeInBytes))) {  \
      warning(format, __VA_ARGS__);                  \
    }                                                \
  } while (0)

#define shm_warning(str) shm_warning_format("%s", str)

#define shm_warning_with_errno(str)                \
  do {                                             \
    int err = errno;                               \
    shm_warning_format(str " (error = %d)", err);  \
  } while (0)

static char* shmat_with_alignment(int shmid, size_t bytes, size_t alignment) {
  assert(is_aligned(bytes, alignment), "Must be divisible by the alignment");

  if (!is_aligned(alignment, SHMLBA)) {
    assert(false, "Code below assumes that alignment is at least SHMLBA aligned");
    return NULL;
  }

  // To ensure that we get 'alignment' aligned memory from shmat,
  // we pre-reserve aligned virtual memory and then attach to that.

  char* pre_reserved_addr = anon_mmap_aligned(NULL /* req_addr */, bytes, alignment);
  if (pre_reserved_addr == NULL) {
    // Couldn't pre-reserve aligned memory.
    shm_warning("Failed to pre-reserve aligned memory for shmat.");
    return NULL;
  }

  // SHM_REMAP is needed to allow shmat to map over an existing mapping.
  char* addr = (char*)shmat(shmid, pre_reserved_addr, SHM_REMAP);

  if ((intptr_t)addr == -1) {
    int err = errno;
    shm_warning_with_errno("Failed to attach shared memory.");

    assert(err != EACCES, "Unexpected error");
    assert(err != EIDRM,  "Unexpected error");
    assert(err != EINVAL, "Unexpected error");

    // Since we don't know if the kernel unmapped the pre-reserved memory area
    // we can't unmap it, since that would potentially unmap memory that was
    // mapped from other threads.
    return NULL;
  }

  return addr;
}

static char* shmat_at_address(int shmid, char* req_addr) {
  if (!is_aligned(req_addr, SHMLBA)) {
    assert(false, "Requested address needs to be SHMLBA aligned");
    return NULL;
  }

  char* addr = (char*)shmat(shmid, req_addr, 0);

  if ((intptr_t)addr == -1) {
    shm_warning_with_errno("Failed to attach shared memory.");
    return NULL;
  }

  return addr;
}

static char* shmat_large_pages(int shmid, size_t bytes, size_t alignment, char* req_addr) {
  // If a req_addr has been provided, we assume that the caller has already aligned the address.
  if (req_addr != NULL) {
    assert(is_aligned(req_addr, os::large_page_size()), "Must be divisible by the large page size");
    assert(is_aligned(req_addr, alignment), "Must be divisible by given alignment");
    return shmat_at_address(shmid, req_addr);
  }

  // Since shmid has been setup with SHM_HUGETLB, shmat will automatically
  // return large page size aligned memory addresses when req_addr == NULL.
  // However, if the alignment is larger than the large page size, we have
  // to manually ensure that the memory returned is 'alignment' aligned.
  if (alignment > os::large_page_size()) {
    assert(is_aligned(alignment, os::large_page_size()), "Must be divisible by the large page size");
    return shmat_with_alignment(shmid, bytes, alignment);
  } else {
    return shmat_at_address(shmid, NULL);
  }
}

char* os::Linux::reserve_memory_special_shm(size_t bytes, size_t alignment,
                                            char* req_addr, bool exec) {
  // "exec" is passed in but not used.  Creating the shared image for
  // the code cache doesn't have an SHM_X executable permission to check.
  assert(UseLargePages && UseSHM, "only for SHM large pages");
  assert(is_aligned(req_addr, os::large_page_size()), "Unaligned address");
  assert(is_aligned(req_addr, alignment), "Unaligned address");

  if (!is_aligned(bytes, os::large_page_size())) {
    return NULL; // Fallback to small pages.
  }

  // Create a large shared memory region to attach to based on size.
  // Currently, size is the total size of the heap.
  int shmid = shmget(IPC_PRIVATE, bytes, SHM_HUGETLB|IPC_CREAT|SHM_R|SHM_W);
  if (shmid == -1) {
    // Possible reasons for shmget failure:
    // 1. shmmax is too small for Java heap.
    //    > check shmmax value: cat /proc/sys/kernel/shmmax
    //    > increase shmmax value: echo "0xffffffff" > /proc/sys/kernel/shmmax
    // 2. not enough large page memory.
    //    > check available large pages: cat /proc/meminfo
    //    > increase amount of large pages:
    //          echo new_value > /proc/sys/vm/nr_hugepages
    //      Note 1: different Linux may use different name for this property,
    //            e.g. on Redhat AS-3 it is "hugetlb_pool".
    //      Note 2: it's possible there's enough physical memory available but
    //            they are so fragmented after a long run that they can't
    //            coalesce into large pages. Try to reserve large pages when
    //            the system is still "fresh".
    shm_warning_with_errno("Failed to reserve shared memory.");
    return NULL;
  }

  // Attach to the region.
  char* addr = shmat_large_pages(shmid, bytes, alignment, req_addr);

  // Remove shmid. If shmat() is successful, the actual shared memory segment
  // will be deleted when it's detached by shmdt() or when the process
  // terminates. If shmat() is not successful this will remove the shared
  // segment immediately.
  shmctl(shmid, IPC_RMID, NULL);

  return addr;
}

static void warn_on_large_pages_failure(char* req_addr, size_t bytes,
                                        int error) {
  assert(error == ENOMEM, "Only expect to fail if no memory is available");

  bool warn_on_failure = UseLargePages &&
      (!FLAG_IS_DEFAULT(UseLargePages) ||
       !FLAG_IS_DEFAULT(UseHugeTLBFS) ||
       !FLAG_IS_DEFAULT(LargePageSizeInBytes));

  if (warn_on_failure) {
    char msg[128];
    jio_snprintf(msg, sizeof(msg), "Failed to reserve large pages memory req_addr: "
                 PTR_FORMAT " bytes: " SIZE_FORMAT " (errno = %d).", req_addr, bytes, error);
    warning("%s", msg);
  }
}

char* os::Linux::reserve_memory_special_huge_tlbfs_only(size_t bytes,
                                                        char* req_addr,
                                                        bool exec) {
  assert(UseLargePages && UseHugeTLBFS, "only for Huge TLBFS large pages");
  assert(is_aligned(bytes, os::large_page_size()), "Unaligned size");
  assert(is_aligned(req_addr, os::large_page_size()), "Unaligned address");

  int prot = exec ? PROT_READ|PROT_WRITE|PROT_EXEC : PROT_READ|PROT_WRITE;
  int flags = MAP_PRIVATE|MAP_ANONYMOUS|MAP_HUGETLB;

  if (os::large_page_size() != default_large_page_size()) {
    flags |= (exact_log2(os::large_page_size()) << MAP_HUGE_SHIFT);
  }
  char* addr = (char*)::mmap(req_addr, bytes, prot, flags, -1, 0);

  if (addr == MAP_FAILED) {
    warn_on_large_pages_failure(req_addr, bytes, errno);
    return NULL;
  }

  assert(is_aligned(addr, os::large_page_size()), "Must be");

  return addr;
}

// Reserve memory using mmap(MAP_HUGETLB).
//  - bytes shall be a multiple of alignment.
//  - req_addr can be NULL. If not NULL, it must be a multiple of alignment.
//  - alignment sets the alignment at which memory shall be allocated.
//     It must be a multiple of allocation granularity.
// Returns address of memory or NULL. If req_addr was not NULL, will only return
//  req_addr or NULL.
char* os::Linux::reserve_memory_special_huge_tlbfs_mixed(size_t bytes,
                                                         size_t alignment,
                                                         char* req_addr,
                                                         bool exec) {
  size_t large_page_size = os::large_page_size();
  assert(bytes >= large_page_size, "Shouldn't allocate large pages for small sizes");

  assert(is_aligned(req_addr, alignment), "Must be");
  assert(is_aligned(bytes, alignment), "Must be");

  // First reserve - but not commit - the address range in small pages.
  char* const start = anon_mmap_aligned(req_addr, bytes, alignment);

  if (start == NULL) {
    return NULL;
  }

  assert(is_aligned(start, alignment), "Must be");

  char* end = start + bytes;

  // Find the regions of the allocated chunk that can be promoted to large pages.
  char* lp_start = align_up(start, large_page_size);
  char* lp_end   = align_down(end, large_page_size);

  size_t lp_bytes = lp_end - lp_start;

  assert(is_aligned(lp_bytes, large_page_size), "Must be");

  if (lp_bytes == 0) {
    // The mapped region doesn't even span the start and the end of a large page.
    // Fall back to allocate a non-special area.
    ::munmap(start, end - start);
    return NULL;
  }

  int prot = exec ? PROT_READ|PROT_WRITE|PROT_EXEC : PROT_READ|PROT_WRITE;
  int flags = MAP_PRIVATE|MAP_ANONYMOUS|MAP_FIXED;
  void* result;

  // Commit small-paged leading area.
  if (start != lp_start) {
    result = ::mmap(start, lp_start - start, prot, flags, -1, 0);
    if (result == MAP_FAILED) {
      ::munmap(lp_start, end - lp_start);
      return NULL;
    }
  }

  // Commit large-paged area.
  flags |= MAP_HUGETLB;

  if (os::large_page_size() != default_large_page_size()) {
    flags |= (exact_log2(os::large_page_size()) << MAP_HUGE_SHIFT);
  }

  result = ::mmap(lp_start, lp_bytes, prot, flags, -1, 0);
  if (result == MAP_FAILED) {
    warn_on_large_pages_failure(lp_start, lp_bytes, errno);
    // If the mmap above fails, the large pages region will be unmapped and we
    // have regions before and after with small pages. Release these regions.
    //
    // |  mapped  |  unmapped  |  mapped  |
    // ^          ^            ^          ^
    // start      lp_start     lp_end     end
    //
    ::munmap(start, lp_start - start);
    ::munmap(lp_end, end - lp_end);
    return NULL;
  }

  // Commit small-paged trailing area.
  if (lp_end != end) {
    result = ::mmap(lp_end, end - lp_end, prot,
                    MAP_PRIVATE|MAP_ANONYMOUS|MAP_FIXED,
                    -1, 0);
    if (result == MAP_FAILED) {
      ::munmap(start, lp_end - start);
      return NULL;
    }
  }

  return start;
}

char* os::Linux::reserve_memory_special_huge_tlbfs(size_t bytes,
                                                   size_t alignment,
                                                   char* req_addr,
                                                   bool exec) {
  assert(UseLargePages && UseHugeTLBFS, "only for Huge TLBFS large pages");
  assert(is_aligned(req_addr, alignment), "Must be");
  assert(is_aligned(alignment, os::vm_allocation_granularity()), "Must be");
  assert(is_power_of_2(os::large_page_size()), "Must be");
  assert(bytes >= os::large_page_size(), "Shouldn't allocate large pages for small sizes");

  if (is_aligned(bytes, os::large_page_size()) && alignment <= os::large_page_size()) {
    return reserve_memory_special_huge_tlbfs_only(bytes, req_addr, exec);
  } else {
    return reserve_memory_special_huge_tlbfs_mixed(bytes, alignment, req_addr, exec);
  }
}

char* os::pd_reserve_memory_special(size_t bytes, size_t alignment,
                                    char* req_addr, bool exec) {
  assert(UseLargePages, "only for large pages");

  char* addr;
  if (UseSHM) {
    addr = os::Linux::reserve_memory_special_shm(bytes, alignment, req_addr, exec);
  } else {
    assert(UseHugeTLBFS, "must be");
    addr = os::Linux::reserve_memory_special_huge_tlbfs(bytes, alignment, req_addr, exec);
  }

  if (addr != NULL) {
    if (UseNUMAInterleaving) {
      numa_make_global(addr, bytes);
    }
  }

  return addr;
}

bool os::Linux::release_memory_special_shm(char* base, size_t bytes) {
  // detaching the SHM segment will also delete it, see reserve_memory_special_shm()
  return shmdt(base) == 0;
}

bool os::Linux::release_memory_special_huge_tlbfs(char* base, size_t bytes) {
  return pd_release_memory(base, bytes);
}

bool os::pd_release_memory_special(char* base, size_t bytes) {
  assert(UseLargePages, "only for large pages");
  bool res;

  if (UseSHM) {
    res = os::Linux::release_memory_special_shm(base, bytes);
  } else {
    assert(UseHugeTLBFS, "must be");
    res = os::Linux::release_memory_special_huge_tlbfs(base, bytes);
  }
  return res;
}

size_t os::large_page_size() {
  return _large_page_size;
}

// With SysV SHM the entire memory region must be allocated as shared
// memory.
// HugeTLBFS allows application to commit large page memory on demand.
// However, when committing memory with HugeTLBFS fails, the region
// that was supposed to be committed will lose the old reservation
// and allow other threads to steal that memory region. Because of this
// behavior we can't commit HugeTLBFS memory.
bool os::can_commit_large_page_memory() {
  return UseTransparentHugePages;
}

bool os::can_execute_large_page_memory() {
  return UseTransparentHugePages || UseHugeTLBFS;
}

char* os::pd_attempt_reserve_memory_at(char* requested_addr, size_t bytes, int file_desc) {
  assert(file_desc >= 0, "file_desc is not valid");
  char* result = pd_attempt_reserve_memory_at(requested_addr, bytes);
  if (result != NULL) {
    if (replace_existing_mapping_with_file_mapping(result, bytes, file_desc) == NULL) {
      vm_exit_during_initialization(err_msg("Error in mapping Java heap at the given filesystem directory"));
    }
  }
  return result;
}

// Reserve memory at an arbitrary address, only if that area is
// available (and not reserved for something else).

char* os::pd_attempt_reserve_memory_at(char* requested_addr, size_t bytes) {
  // Assert only that the size is a multiple of the page size, since
  // that's all that mmap requires, and since that's all we really know
  // about at this low abstraction level.  If we need higher alignment,
  // we can either pass an alignment to this method or verify alignment
  // in one of the methods further up the call chain.  See bug 5044738.
  assert(bytes % os::vm_page_size() == 0, "reserving unexpected size block");

  // Repeatedly allocate blocks until the block is allocated at the
  // right spot.

  // Linux mmap allows caller to pass an address as hint; give it a try first,
  // if kernel honors the hint then we can return immediately.
  char * addr = anon_mmap(requested_addr, bytes);
  if (addr == requested_addr) {
    return requested_addr;
  }

  if (addr != NULL) {
    // mmap() is successful but it fails to reserve at the requested address
    anon_munmap(addr, bytes);
  }

  return NULL;
}

// Sleep forever; naked call to OS-specific sleep; use with CAUTION
void os::infinite_sleep() {
  while (true) {    // sleep forever ...
    ::sleep(100);   // ... 100 seconds at a time
  }
}

// Used to convert frequent JVM_Yield() to nops
bool os::dont_yield() {
  return DontYieldALot;
}

// Linux CFS scheduler (since 2.6.23) does not guarantee sched_yield(2) will
// actually give up the CPU. Since skip buddy (v2.6.28):
//
// * Sets the yielding task as skip buddy for current CPU's run queue.
// * Picks next from run queue, if empty, picks a skip buddy (can be the yielding task).
// * Clears skip buddies for this run queue (yielding task no longer a skip buddy).
//
// An alternative is calling os::naked_short_nanosleep with a small number to avoid
// getting re-scheduled immediately.
//
void os::naked_yield() {
  sched_yield();
}

////////////////////////////////////////////////////////////////////////////////
// thread priority support

// Note: Normal Linux applications are run with SCHED_OTHER policy. SCHED_OTHER
// only supports dynamic priority, static priority must be zero. For real-time
// applications, Linux supports SCHED_RR which allows static priority (1-99).
// However, for large multi-threaded applications, SCHED_RR is not only slower
// than SCHED_OTHER, but also very unstable (my volano tests hang hard 4 out
// of 5 runs - Sep 2005).
//
// The following code actually changes the niceness of kernel-thread/LWP. It
// has an assumption that setpriority() only modifies one kernel-thread/LWP,
// not the entire user process, and user level threads are 1:1 mapped to kernel
// threads. It has always been the case, but could change in the future. For
// this reason, the code should not be used as default (ThreadPriorityPolicy=0).
// It is only used when ThreadPriorityPolicy=1 and may require system level permission
// (e.g., root privilege or CAP_SYS_NICE capability).

int os::java_to_os_priority[CriticalPriority + 1] = {
  19,              // 0 Entry should never be used

   4,              // 1 MinPriority
   3,              // 2
   2,              // 3

   1,              // 4
   0,              // 5 NormPriority
  -1,              // 6

  -2,              // 7
  -3,              // 8
  -4,              // 9 NearMaxPriority

  -5,              // 10 MaxPriority

  -5               // 11 CriticalPriority
};

static int prio_init() {
  if (ThreadPriorityPolicy == 1) {
    if (geteuid() != 0) {
      if (!FLAG_IS_DEFAULT(ThreadPriorityPolicy) && !FLAG_IS_JIMAGE_RESOURCE(ThreadPriorityPolicy)) {
        warning("-XX:ThreadPriorityPolicy=1 may require system level permission, " \
                "e.g., being the root user. If the necessary permission is not " \
                "possessed, changes to priority will be silently ignored.");
      }
    }
  }
  if (UseCriticalJavaThreadPriority) {
    os::java_to_os_priority[MaxPriority] = os::java_to_os_priority[CriticalPriority];
  }
  return 0;
}

OSReturn os::set_native_priority(Thread* thread, int newpri) {
  if (!UseThreadPriorities || ThreadPriorityPolicy == 0) return OS_OK;

  int ret = setpriority(PRIO_PROCESS, thread->osthread()->thread_id(), newpri);
  return (ret == 0) ? OS_OK : OS_ERR;
}

OSReturn os::get_native_priority(const Thread* const thread,
                                 int *priority_ptr) {
  if (!UseThreadPriorities || ThreadPriorityPolicy == 0) {
    *priority_ptr = java_to_os_priority[NormPriority];
    return OS_OK;
  }

  errno = 0;
  *priority_ptr = getpriority(PRIO_PROCESS, thread->osthread()->thread_id());
  return (*priority_ptr != -1 || errno == 0 ? OS_OK : OS_ERR);
}

////////////////////////////////////////////////////////////////////////////////
// suspend/resume support

//  The low-level signal-based suspend/resume support is a remnant from the
//  old VM-suspension that used to be for java-suspension, safepoints etc,
//  within hotspot. Currently used by JFR's OSThreadSampler
//
//  The remaining code is greatly simplified from the more general suspension
//  code that used to be used.
//
//  The protocol is quite simple:
//  - suspend:
//      - sends a signal to the target thread
//      - polls the suspend state of the osthread using a yield loop
//      - target thread signal handler (SR_handler) sets suspend state
//        and blocks in sigsuspend until continued
//  - resume:
//      - sets target osthread state to continue
//      - sends signal to end the sigsuspend loop in the SR_handler
//
//  Note that the SR_lock plays no role in this suspend/resume protocol,
//  but is checked for NULL in SR_handler as a thread termination indicator.
//  The SR_lock is, however, used by JavaThread::java_suspend()/java_resume() APIs.
//
//  Note that resume_clear_context() and suspend_save_context() are needed
//  by SR_handler(), so that fetch_frame_from_context() works,
//  which in part is used by:
//    - Forte Analyzer: AsyncGetCallTrace()
//    - StackBanging: get_frame_at_stack_banging_point()

static void resume_clear_context(OSThread *osthread) {
  osthread->set_ucontext(NULL);
  osthread->set_siginfo(NULL);
}

static void suspend_save_context(OSThread *osthread, siginfo_t* siginfo,
                                 ucontext_t* context) {
  osthread->set_ucontext(context);
  osthread->set_siginfo(siginfo);
}

// Handler function invoked when a thread's execution is suspended or
// resumed. We have to be careful that only async-safe functions are
// called here (Note: most pthread functions are not async safe and
// should be avoided.)
//
// Note: sigwait() is a more natural fit than sigsuspend() from an
// interface point of view, but sigwait() prevents the signal hander
// from being run. libpthread would get very confused by not having
// its signal handlers run and prevents sigwait()'s use with the
// mutex granting granting signal.
//
// Currently only ever called on the VMThread and JavaThreads (PC sampling)
//
static void SR_handler(int sig, siginfo_t* siginfo, ucontext_t* context) {
  // Save and restore errno to avoid confusing native code with EINTR
  // after sigsuspend.
  int old_errno = errno;

  Thread* thread = Thread::current_or_null_safe();
  assert(thread != NULL, "Missing current thread in SR_handler");

  // On some systems we have seen signal delivery get "stuck" until the signal
  // mask is changed as part of thread termination. Check that the current thread
  // has not already terminated (via SR_lock()) - else the following assertion
  // will fail because the thread is no longer a JavaThread as the ~JavaThread
  // destructor has completed.

  if (thread->SR_lock() == NULL) {
    return;
  }

  assert(thread->is_VM_thread() || thread->is_Java_thread(), "Must be VMThread or JavaThread");

  OSThread* osthread = thread->osthread();

  os::SuspendResume::State current = osthread->sr.state();
  if (current == os::SuspendResume::SR_SUSPEND_REQUEST) {
    suspend_save_context(osthread, siginfo, context);

    // attempt to switch the state, we assume we had a SUSPEND_REQUEST
    os::SuspendResume::State state = osthread->sr.suspended();
    if (state == os::SuspendResume::SR_SUSPENDED) {
      sigset_t suspend_set;  // signals for sigsuspend()
      sigemptyset(&suspend_set);
      // get current set of blocked signals and unblock resume signal
      pthread_sigmask(SIG_BLOCK, NULL, &suspend_set);
      sigdelset(&suspend_set, SR_signum);

      sr_semaphore.signal();
      // wait here until we are resumed
      while (1) {
        sigsuspend(&suspend_set);

        os::SuspendResume::State result = osthread->sr.running();
        if (result == os::SuspendResume::SR_RUNNING) {
          sr_semaphore.signal();
          break;
        }
      }

    } else if (state == os::SuspendResume::SR_RUNNING) {
      // request was cancelled, continue
    } else {
      ShouldNotReachHere();
    }

    resume_clear_context(osthread);
  } else if (current == os::SuspendResume::SR_RUNNING) {
    // request was cancelled, continue
  } else if (current == os::SuspendResume::SR_WAKEUP_REQUEST) {
    // ignore
  } else {
    // ignore
  }

  errno = old_errno;
}

static int SR_initialize() {
  struct sigaction act;
  char *s;

  // Get signal number to use for suspend/resume
  if ((s = ::getenv("_JAVA_SR_SIGNUM")) != 0) {
    int sig = ::strtol(s, 0, 10);
    if (sig > MAX2(SIGSEGV, SIGBUS) &&  // See 4355769.
        sig < NSIG) {                   // Must be legal signal and fit into sigflags[].
      SR_signum = sig;
    } else {
      warning("You set _JAVA_SR_SIGNUM=%d. It must be in range [%d, %d]. Using %d instead.",
              sig, MAX2(SIGSEGV, SIGBUS)+1, NSIG-1, SR_signum);
    }
  }

  assert(SR_signum > SIGSEGV && SR_signum > SIGBUS,
         "SR_signum must be greater than max(SIGSEGV, SIGBUS), see 4355769");

  sigemptyset(&SR_sigset);
  sigaddset(&SR_sigset, SR_signum);

  // Set up signal handler for suspend/resume
  act.sa_flags = SA_RESTART|SA_SIGINFO;
  act.sa_handler = (void (*)(int)) SR_handler;

  // SR_signum is blocked by default.
  // 4528190 - We also need to block pthread restart signal (32 on all
  // supported Linux platforms). Note that LinuxThreads need to block
  // this signal for all threads to work properly. So we don't have
  // to use hard-coded signal number when setting up the mask.
  pthread_sigmask(SIG_BLOCK, NULL, &act.sa_mask);

  if (sigaction(SR_signum, &act, 0) == -1) {
    return -1;
  }

  // Save signal flag
  os::Linux::set_our_sigflags(SR_signum, act.sa_flags);
  return 0;
}

static int sr_notify(OSThread* osthread) {
  int status = pthread_kill(osthread->pthread_id(), SR_signum);
  assert_status(status == 0, status, "pthread_kill");
  return status;
}

// "Randomly" selected value for how long we want to spin
// before bailing out on suspending a thread, also how often
// we send a signal to a thread we want to resume
static const int RANDOMLY_LARGE_INTEGER = 1000000;
static const int RANDOMLY_LARGE_INTEGER2 = 100;

// returns true on success and false on error - really an error is fatal
// but this seems the normal response to library errors
static bool do_suspend(OSThread* osthread) {
  assert(osthread->sr.is_running(), "thread should be running");
  assert(!sr_semaphore.trywait(), "semaphore has invalid state");

  // mark as suspended and send signal
  if (osthread->sr.request_suspend() != os::SuspendResume::SR_SUSPEND_REQUEST) {
    // failed to switch, state wasn't running?
    ShouldNotReachHere();
    return false;
  }

  if (sr_notify(osthread) != 0) {
    ShouldNotReachHere();
  }

  // managed to send the signal and switch to SUSPEND_REQUEST, now wait for SUSPENDED
  while (true) {
    if (sr_semaphore.timedwait(2)) {
      break;
    } else {
      // timeout
      os::SuspendResume::State cancelled = osthread->sr.cancel_suspend();
      if (cancelled == os::SuspendResume::SR_RUNNING) {
        return false;
      } else if (cancelled == os::SuspendResume::SR_SUSPENDED) {
        // make sure that we consume the signal on the semaphore as well
        sr_semaphore.wait();
        break;
      } else {
        ShouldNotReachHere();
        return false;
      }
    }
  }

  guarantee(osthread->sr.is_suspended(), "Must be suspended");
  return true;
}

static void do_resume(OSThread* osthread) {
  assert(osthread->sr.is_suspended(), "thread should be suspended");
  assert(!sr_semaphore.trywait(), "invalid semaphore state");

  if (osthread->sr.request_wakeup() != os::SuspendResume::SR_WAKEUP_REQUEST) {
    // failed to switch to WAKEUP_REQUEST
    ShouldNotReachHere();
    return;
  }

  while (true) {
    if (sr_notify(osthread) == 0) {
      if (sr_semaphore.timedwait(2)) {
        if (osthread->sr.is_running()) {
          return;
        }
      }
    } else {
      ShouldNotReachHere();
    }
  }

  guarantee(osthread->sr.is_running(), "Must be running!");
}

///////////////////////////////////////////////////////////////////////////////////
// signal handling (except suspend/resume)

// This routine may be used by user applications as a "hook" to catch signals.
// The user-defined signal handler must pass unrecognized signals to this
// routine, and if it returns true (non-zero), then the signal handler must
// return immediately.  If the flag "abort_if_unrecognized" is true, then this
// routine will never retun false (zero), but instead will execute a VM panic
// routine kill the process.
//
// If this routine returns false, it is OK to call it again.  This allows
// the user-defined signal handler to perform checks either before or after
// the VM performs its own checks.  Naturally, the user code would be making
// a serious error if it tried to handle an exception (such as a null check
// or breakpoint) that the VM was generating for its own correct operation.
//
// This routine may recognize any of the following kinds of signals:
//    SIGBUS, SIGSEGV, SIGILL, SIGFPE, SIGQUIT, SIGPIPE, SIGXFSZ, SIGUSR1.
// It should be consulted by handlers for any of those signals.
//
// The caller of this routine must pass in the three arguments supplied
// to the function referred to in the "sa_sigaction" (not the "sa_handler")
// field of the structure passed to sigaction().  This routine assumes that
// the sa_flags field passed to sigaction() includes SA_SIGINFO and SA_RESTART.
//
// Note that the VM will print warnings if it detects conflicting signal
// handlers, unless invoked with the option "-XX:+AllowUserSignalHandlers".
//
extern "C" JNIEXPORT int JVM_handle_linux_signal(int signo,
                                                 siginfo_t* siginfo,
                                                 void* ucontext,
                                                 int abort_if_unrecognized);

static void signalHandler(int sig, siginfo_t* info, void* uc) {
  assert(info != NULL && uc != NULL, "it must be old kernel");
  int orig_errno = errno;  // Preserve errno value over signal handler.
  JVM_handle_linux_signal(sig, info, uc, true);
  errno = orig_errno;
}


// This boolean allows users to forward their own non-matching signals
// to JVM_handle_linux_signal, harmlessly.
bool os::Linux::signal_handlers_are_installed = false;

// For signal-chaining
bool os::Linux::libjsig_is_loaded = false;
typedef struct sigaction *(*get_signal_t)(int);
get_signal_t os::Linux::get_signal_action = NULL;

struct sigaction* os::Linux::get_chained_signal_action(int sig) {
  struct sigaction *actp = NULL;

  if (libjsig_is_loaded) {
    // Retrieve the old signal handler from libjsig
    actp = (*get_signal_action)(sig);
  }
  if (actp == NULL) {
    // Retrieve the preinstalled signal handler from jvm
    actp = os::Posix::get_preinstalled_handler(sig);
  }

  return actp;
}

static bool call_chained_handler(struct sigaction *actp, int sig,
                                 siginfo_t *siginfo, void *context) {
  // Call the old signal handler
  if (actp->sa_handler == SIG_DFL) {
    // It's more reasonable to let jvm treat it as an unexpected exception
    // instead of taking the default action.
    return false;
  } else if (actp->sa_handler != SIG_IGN) {
    if ((actp->sa_flags & SA_NODEFER) == 0) {
      // automaticlly block the signal
      sigaddset(&(actp->sa_mask), sig);
    }

    sa_handler_t hand = NULL;
    sa_sigaction_t sa = NULL;
    bool siginfo_flag_set = (actp->sa_flags & SA_SIGINFO) != 0;
    // retrieve the chained handler
    if (siginfo_flag_set) {
      sa = actp->sa_sigaction;
    } else {
      hand = actp->sa_handler;
    }

    if ((actp->sa_flags & SA_RESETHAND) != 0) {
      actp->sa_handler = SIG_DFL;
    }

    // try to honor the signal mask
    sigset_t oset;
    sigemptyset(&oset);
    pthread_sigmask(SIG_SETMASK, &(actp->sa_mask), &oset);

    // call into the chained handler
    if (siginfo_flag_set) {
      (*sa)(sig, siginfo, context);
    } else {
      (*hand)(sig);
    }

    // restore the signal mask
    pthread_sigmask(SIG_SETMASK, &oset, NULL);
  }
  // Tell jvm's signal handler the signal is taken care of.
  return true;
}

bool os::Linux::chained_handler(int sig, siginfo_t* siginfo, void* context) {
  bool chained = false;
  // signal-chaining
  if (UseSignalChaining) {
    struct sigaction *actp = get_chained_signal_action(sig);
    if (actp != NULL) {
      chained = call_chained_handler(actp, sig, siginfo, context);
    }
  }
  return chained;
}

// for diagnostic
int sigflags[NSIG];

int os::Linux::get_our_sigflags(int sig) {
  assert(sig > 0 && sig < NSIG, "vm signal out of expected range");
  return sigflags[sig];
}

void os::Linux::set_our_sigflags(int sig, int flags) {
  assert(sig > 0 && sig < NSIG, "vm signal out of expected range");
  if (sig > 0 && sig < NSIG) {
    sigflags[sig] = flags;
  }
}

void os::Linux::set_signal_handler(int sig, bool set_installed) {
  // Check for overwrite.
  struct sigaction oldAct;
  sigaction(sig, (struct sigaction*)NULL, &oldAct);

  void* oldhand = oldAct.sa_sigaction
                ? CAST_FROM_FN_PTR(void*,  oldAct.sa_sigaction)
                : CAST_FROM_FN_PTR(void*,  oldAct.sa_handler);
  if (oldhand != CAST_FROM_FN_PTR(void*, SIG_DFL) &&
      oldhand != CAST_FROM_FN_PTR(void*, SIG_IGN) &&
      oldhand != CAST_FROM_FN_PTR(void*, (sa_sigaction_t)signalHandler)) {
    if (AllowUserSignalHandlers || !set_installed) {
      // Do not overwrite; user takes responsibility to forward to us.
      return;
    } else if (UseSignalChaining) {
      // save the old handler in jvm
      os::Posix::save_preinstalled_handler(sig, oldAct);
      // libjsig also interposes the sigaction() call below and saves the
      // old sigaction on it own.
    } else {
      fatal("Encountered unexpected pre-existing sigaction handler "
            "%#lx for signal %d.", (long)oldhand, sig);
    }
  }

  struct sigaction sigAct;
  sigfillset(&(sigAct.sa_mask));
  sigAct.sa_handler = SIG_DFL;
  if (!set_installed) {
    sigAct.sa_flags = SA_SIGINFO|SA_RESTART;
  } else {
    sigAct.sa_sigaction = signalHandler;
    sigAct.sa_flags = SA_SIGINFO|SA_RESTART;
  }
  // Save flags, which are set by ours
  assert(sig > 0 && sig < NSIG, "vm signal out of expected range");
  sigflags[sig] = sigAct.sa_flags;

  int ret = sigaction(sig, &sigAct, &oldAct);
  assert(ret == 0, "check");

  void* oldhand2  = oldAct.sa_sigaction
                  ? CAST_FROM_FN_PTR(void*, oldAct.sa_sigaction)
                  : CAST_FROM_FN_PTR(void*, oldAct.sa_handler);
  assert(oldhand2 == oldhand, "no concurrent signal handler installation");
}

// install signal handlers for signals that HotSpot needs to
// handle in order to support Java-level exception handling.

void os::Linux::install_signal_handlers() {
  if (!signal_handlers_are_installed) {
    signal_handlers_are_installed = true;

    // signal-chaining
    typedef void (*signal_setting_t)();
    signal_setting_t begin_signal_setting = NULL;
    signal_setting_t end_signal_setting = NULL;
    begin_signal_setting = CAST_TO_FN_PTR(signal_setting_t,
                                          dlsym(RTLD_DEFAULT, "JVM_begin_signal_setting"));
    if (begin_signal_setting != NULL) {
      end_signal_setting = CAST_TO_FN_PTR(signal_setting_t,
                                          dlsym(RTLD_DEFAULT, "JVM_end_signal_setting"));
      get_signal_action = CAST_TO_FN_PTR(get_signal_t,
                                         dlsym(RTLD_DEFAULT, "JVM_get_signal_action"));
      libjsig_is_loaded = true;
      assert(UseSignalChaining, "should enable signal-chaining");
    }
    if (libjsig_is_loaded) {
      // Tell libjsig jvm is setting signal handlers
      (*begin_signal_setting)();
    }

    set_signal_handler(SIGSEGV, true);
    set_signal_handler(SIGPIPE, true);
    set_signal_handler(SIGBUS, true);
    set_signal_handler(SIGILL, true);
    set_signal_handler(SIGFPE, true);
#if defined(PPC64)
    set_signal_handler(SIGTRAP, true);
#endif
    set_signal_handler(SIGXFSZ, true);

    if (libjsig_is_loaded) {
      // Tell libjsig jvm finishes setting signal handlers
      (*end_signal_setting)();
    }

    // We don't activate signal checker if libjsig is in place, we trust ourselves
    // and if UserSignalHandler is installed all bets are off.
    // Log that signal checking is off only if -verbose:jni is specified.
    if (CheckJNICalls) {
      if (libjsig_is_loaded) {
        log_debug(jni, resolve)("Info: libjsig is activated, all active signal checking is disabled");
        check_signals = false;
      }
      if (AllowUserSignalHandlers) {
        log_debug(jni, resolve)("Info: AllowUserSignalHandlers is activated, all active signal checking is disabled");
        check_signals = false;
      }
    }
  }
}

// This is the fastest way to get thread cpu time on Linux.
// Returns cpu time (user+sys) for any thread, not only for current.
// POSIX compliant clocks are implemented in the kernels 2.6.16+.
// It might work on 2.6.10+ with a special kernel/glibc patch.
// For reference, please, see IEEE Std 1003.1-2004:
//   http://www.unix.org/single_unix_specification

jlong os::Linux::fast_thread_cpu_time(clockid_t clockid) {
  struct timespec tp;
  int rc = os::Posix::clock_gettime(clockid, &tp);
  assert(rc == 0, "clock_gettime is expected to return 0 code");

  return (tp.tv_sec * NANOSECS_PER_SEC) + tp.tv_nsec;
}

/////
// glibc on Linux platform uses non-documented flag
// to indicate, that some special sort of signal
// trampoline is used.
// We will never set this flag, and we should
// ignore this flag in our diagnostic
#ifdef SIGNIFICANT_SIGNAL_MASK
  #undef SIGNIFICANT_SIGNAL_MASK
#endif
#define SIGNIFICANT_SIGNAL_MASK (~0x04000000)

static const char* get_signal_handler_name(address handler,
                                           char* buf, int buflen) {
  int offset = 0;
  bool found = os::dll_address_to_library_name(handler, buf, buflen, &offset);
  if (found) {
    // skip directory names
    const char *p1, *p2;
    p1 = buf;
    size_t len = strlen(os::file_separator());
    while ((p2 = strstr(p1, os::file_separator())) != NULL) p1 = p2 + len;
    jio_snprintf(buf, buflen, "%s+0x%x", p1, offset);
  } else {
    jio_snprintf(buf, buflen, PTR_FORMAT, handler);
  }
  return buf;
}

static void print_signal_handler(outputStream* st, int sig,
                                 char* buf, size_t buflen) {
  struct sigaction sa;

  sigaction(sig, NULL, &sa);

  // See comment for SIGNIFICANT_SIGNAL_MASK define
  sa.sa_flags &= SIGNIFICANT_SIGNAL_MASK;

  st->print("%s: ", os::exception_name(sig, buf, buflen));

  address handler = (sa.sa_flags & SA_SIGINFO)
    ? CAST_FROM_FN_PTR(address, sa.sa_sigaction)
    : CAST_FROM_FN_PTR(address, sa.sa_handler);

  if (handler == CAST_FROM_FN_PTR(address, SIG_DFL)) {
    st->print("SIG_DFL");
  } else if (handler == CAST_FROM_FN_PTR(address, SIG_IGN)) {
    st->print("SIG_IGN");
  } else {
    st->print("[%s]", get_signal_handler_name(handler, buf, buflen));
  }

  st->print(", sa_mask[0]=");
  os::Posix::print_signal_set_short(st, &sa.sa_mask);

  address rh = VMError::get_resetted_sighandler(sig);
  // May be, handler was resetted by VMError?
  if (rh != NULL) {
    handler = rh;
    sa.sa_flags = VMError::get_resetted_sigflags(sig) & SIGNIFICANT_SIGNAL_MASK;
  }

  st->print(", sa_flags=");
  os::Posix::print_sa_flags(st, sa.sa_flags);

  // Check: is it our handler?
  if (handler == CAST_FROM_FN_PTR(address, (sa_sigaction_t)signalHandler) ||
      handler == CAST_FROM_FN_PTR(address, (sa_sigaction_t)SR_handler)) {
    // It is our signal handler
    // check for flags, reset system-used one!
    if ((int)sa.sa_flags != os::Linux::get_our_sigflags(sig)) {
      st->print(
                ", flags was changed from " PTR32_FORMAT ", consider using jsig library",
                os::Linux::get_our_sigflags(sig));
    }
  }
  st->cr();
}


#define DO_SIGNAL_CHECK(sig)                      \
  do {                                            \
    if (!sigismember(&check_signal_done, sig)) {  \
      os::Linux::check_signal_handler(sig);       \
    }                                             \
  } while (0)

// This method is a periodic task to check for misbehaving JNI applications
// under CheckJNI, we can add any periodic checks here

void os::run_periodic_checks() {
  if (check_signals == false) return;

  // SEGV and BUS if overridden could potentially prevent
  // generation of hs*.log in the event of a crash, debugging
  // such a case can be very challenging, so we absolutely
  // check the following for a good measure:
  DO_SIGNAL_CHECK(SIGSEGV);
  DO_SIGNAL_CHECK(SIGILL);
  DO_SIGNAL_CHECK(SIGFPE);
  DO_SIGNAL_CHECK(SIGBUS);
  DO_SIGNAL_CHECK(SIGPIPE);
  DO_SIGNAL_CHECK(SIGXFSZ);
#if defined(PPC64)
  DO_SIGNAL_CHECK(SIGTRAP);
#endif

  // ReduceSignalUsage allows the user to override these handlers
  // see comments at the very top and jvm_md.h
  if (!ReduceSignalUsage) {
    DO_SIGNAL_CHECK(SHUTDOWN1_SIGNAL);
    DO_SIGNAL_CHECK(SHUTDOWN2_SIGNAL);
    DO_SIGNAL_CHECK(SHUTDOWN3_SIGNAL);
    DO_SIGNAL_CHECK(BREAK_SIGNAL);
  }

  DO_SIGNAL_CHECK(SR_signum);
}

typedef int (*os_sigaction_t)(int, const struct sigaction *, struct sigaction *);

static os_sigaction_t os_sigaction = NULL;

void os::Linux::check_signal_handler(int sig) {
  char buf[O_BUFLEN];
  address jvmHandler = NULL;


  struct sigaction act;
  if (os_sigaction == NULL) {
    // only trust the default sigaction, in case it has been interposed
    os_sigaction = (os_sigaction_t)dlsym(RTLD_DEFAULT, "sigaction");
    if (os_sigaction == NULL) return;
  }

  os_sigaction(sig, (struct sigaction*)NULL, &act);


  act.sa_flags &= SIGNIFICANT_SIGNAL_MASK;

  address thisHandler = (act.sa_flags & SA_SIGINFO)
    ? CAST_FROM_FN_PTR(address, act.sa_sigaction)
    : CAST_FROM_FN_PTR(address, act.sa_handler);


  switch (sig) {
  case SIGSEGV:
  case SIGBUS:
  case SIGFPE:
  case SIGPIPE:
  case SIGILL:
  case SIGXFSZ:
    jvmHandler = CAST_FROM_FN_PTR(address, (sa_sigaction_t)signalHandler);
    break;

  case SHUTDOWN1_SIGNAL:
  case SHUTDOWN2_SIGNAL:
  case SHUTDOWN3_SIGNAL:
  case BREAK_SIGNAL:
    jvmHandler = (address)user_handler();
    break;

  default:
    if (sig == SR_signum) {
      jvmHandler = CAST_FROM_FN_PTR(address, (sa_sigaction_t)SR_handler);
    } else {
      return;
    }
    break;
  }

  if (thisHandler != jvmHandler) {
    tty->print("Warning: %s handler ", exception_name(sig, buf, O_BUFLEN));
    tty->print("expected:%s", get_signal_handler_name(jvmHandler, buf, O_BUFLEN));
    tty->print_cr("  found:%s", get_signal_handler_name(thisHandler, buf, O_BUFLEN));
    // No need to check this sig any longer
    sigaddset(&check_signal_done, sig);
    // Running under non-interactive shell, SHUTDOWN2_SIGNAL will be reassigned SIG_IGN
    if (sig == SHUTDOWN2_SIGNAL && !isatty(fileno(stdin))) {
      tty->print_cr("Running in non-interactive shell, %s handler is replaced by shell",
                    exception_name(sig, buf, O_BUFLEN));
    }
  } else if(os::Linux::get_our_sigflags(sig) != 0 && (int)act.sa_flags != os::Linux::get_our_sigflags(sig)) {
    tty->print("Warning: %s handler flags ", exception_name(sig, buf, O_BUFLEN));
    tty->print("expected:");
    os::Posix::print_sa_flags(tty, os::Linux::get_our_sigflags(sig));
    tty->cr();
    tty->print("  found:");
    os::Posix::print_sa_flags(tty, act.sa_flags);
    tty->cr();
    // No need to check this sig any longer
    sigaddset(&check_signal_done, sig);
  }

  // Dump all the signal
  if (sigismember(&check_signal_done, sig)) {
    print_signal_handlers(tty, buf, O_BUFLEN);
  }
}

extern void report_error(char* file_name, int line_no, char* title,
                         char* format, ...);

// this is called _before_ most of the global arguments have been parsed
void os::init(void) {
  char dummy;   // used to get a guess on initial stack address

  clock_tics_per_sec = sysconf(_SC_CLK_TCK);

  init_random(1234567);

  Linux::set_page_size(sysconf(_SC_PAGESIZE));
  if (Linux::page_size() == -1) {
    fatal("os_linux.cpp: os::init: sysconf failed (%s)",
          os::strerror(errno));
  }
  init_page_sizes((size_t) Linux::page_size());

  Linux::initialize_system_info();

  os::Linux::CPUPerfTicks pticks;
  bool res = os::Linux::get_tick_information(&pticks, -1);

  if (res && pticks.has_steal_ticks) {
    has_initial_tick_info = true;
    initial_total_ticks = pticks.total;
    initial_steal_ticks = pticks.steal;
  }

  // _main_thread points to the thread that created/loaded the JVM.
  Linux::_main_thread = pthread_self();

  // retrieve entry point for pthread_setname_np
  Linux::_pthread_setname_np =
    (int(*)(pthread_t, const char*))dlsym(RTLD_DEFAULT, "pthread_setname_np");

  os::Posix::init();

  initial_time_count = javaTimeNanos();

  // Always warn if no monotonic clock available
  if (!os::Posix::supports_monotonic_clock()) {
    warning("No monotonic clock was available - timed services may "    \
            "be adversely affected if the time-of-day clock changes");
  }
}

// To install functions for atexit system call
extern "C" {
  static void perfMemory_exit_helper() {
    perfMemory_exit();
  }
}

void os::pd_init_container_support() {
  OSContainer::init();
}

void os::Linux::numa_init() {

  // Java can be invoked as
  // 1. Without numactl and heap will be allocated/configured on all nodes as
  //    per the system policy.
  // 2. With numactl --interleave:
  //      Use numa_get_interleave_mask(v2) API to get nodes bitmask. The same
  //      API for membind case bitmask is reset.
  //      Interleave is only hint and Kernel can fallback to other nodes if
  //      no memory is available on the target nodes.
  // 3. With numactl --membind:
  //      Use numa_get_membind(v2) API to get nodes bitmask. The same API for
  //      interleave case returns bitmask of all nodes.
  // numa_all_nodes_ptr holds bitmask of all nodes.
  // numa_get_interleave_mask(v2) and numa_get_membind(v2) APIs returns correct
  // bitmask when externally configured to run on all or fewer nodes.

  if (!Linux::libnuma_init()) {
    FLAG_SET_ERGO(UseNUMA, false);
    FLAG_SET_ERGO(UseNUMAInterleaving, false); // Also depends on libnuma.
  } else {
    if ((Linux::numa_max_node() < 1) || Linux::is_bound_to_single_node()) {
      // If there's only one node (they start from 0) or if the process
      // is bound explicitly to a single node using membind, disable NUMA
      UseNUMA = false;
    } else {
      LogTarget(Info,os) log;
      LogStream ls(log);

      Linux::set_configured_numa_policy(Linux::identify_numa_policy());

      struct bitmask* bmp = Linux::_numa_membind_bitmask;
      const char* numa_mode = "membind";

      if (Linux::is_running_in_interleave_mode()) {
        bmp = Linux::_numa_interleave_bitmask;
        numa_mode = "interleave";
      }

      ls.print("UseNUMA is enabled and invoked in '%s' mode."
               " Heap will be configured using NUMA memory nodes:", numa_mode);

      for (int node = 0; node <= Linux::numa_max_node(); node++) {
        if (Linux::_numa_bitmask_isbitset(bmp, node)) {
          ls.print(" %d", node);
        }
      }
    }
  }

  // When NUMA requested, not-NUMA-aware allocations default to interleaving.
  if (UseNUMA && !UseNUMAInterleaving) {
    FLAG_SET_ERGO_IF_DEFAULT(UseNUMAInterleaving, true);
  }

  if (UseParallelGC && UseNUMA && UseLargePages && !can_commit_large_page_memory()) {
    // With SHM and HugeTLBFS large pages we cannot uncommit a page, so there's no way
    // we can make the adaptive lgrp chunk resizing work. If the user specified both
    // UseNUMA and UseLargePages (or UseSHM/UseHugeTLBFS) on the command line - warn
    // and disable adaptive resizing.
    if (UseAdaptiveSizePolicy || UseAdaptiveNUMAChunkSizing) {
      warning("UseNUMA is not fully compatible with SHM/HugeTLBFS large pages, "
              "disabling adaptive resizing (-XX:-UseAdaptiveSizePolicy -XX:-UseAdaptiveNUMAChunkSizing)");
      UseAdaptiveSizePolicy = false;
      UseAdaptiveNUMAChunkSizing = false;
    }
  }
}

// this is called _after_ the global arguments have been parsed
jint os::init_2(void) {

  // This could be set after os::Posix::init() but all platforms
  // have to set it the same so we have to mirror Solaris.
  DEBUG_ONLY(os::set_mutex_init_done();)

  os::Posix::init_2();

  Linux::fast_thread_clock_init();

  // initialize suspend/resume support - must do this before signal_sets_init()
  if (SR_initialize() != 0) {
    perror("SR_initialize failed");
    return JNI_ERR;
  }

  Linux::signal_sets_init();
  Linux::install_signal_handlers();
  // Initialize data for jdk.internal.misc.Signal
  if (!ReduceSignalUsage) {
    jdk_misc_signal_init();
  }

  if (AdjustStackSizeForTLS) {
    get_minstack_init();
  }

  // Check and sets minimum stack sizes against command line options
  if (Posix::set_minimum_stack_sizes() == JNI_ERR) {
    return JNI_ERR;
  }

#if defined(IA32)
  // Need to ensure we've determined the process's initial stack to
  // perform the workaround
  Linux::capture_initial_stack(JavaThread::stack_size_at_create());
  workaround_expand_exec_shield_cs_limit();
#else
  suppress_primordial_thread_resolution = Arguments::created_by_java_launcher();
  if (!suppress_primordial_thread_resolution) {
    Linux::capture_initial_stack(JavaThread::stack_size_at_create());
  }
#endif

  Linux::libpthread_init();
  Linux::sched_getcpu_init();
  log_info(os)("HotSpot is running with %s, %s",
               Linux::glibc_version(), Linux::libpthread_version());

  if (UseNUMA || UseNUMAInterleaving) {
    Linux::numa_init();
  }

  if (MaxFDLimit) {
    // set the number of file descriptors to max. print out error
    // if getrlimit/setrlimit fails but continue regardless.
    struct rlimit nbr_files;
    int status = getrlimit(RLIMIT_NOFILE, &nbr_files);
    if (status != 0) {
      log_info(os)("os::init_2 getrlimit failed: %s", os::strerror(errno));
    } else {
      nbr_files.rlim_cur = nbr_files.rlim_max;
      status = setrlimit(RLIMIT_NOFILE, &nbr_files);
      if (status != 0) {
        log_info(os)("os::init_2 setrlimit failed: %s", os::strerror(errno));
      }
    }
  }

  // at-exit methods are called in the reverse order of their registration.
  // atexit functions are called on return from main or as a result of a
  // call to exit(3C). There can be only 32 of these functions registered
  // and atexit() does not set errno.

  if (PerfAllowAtExitRegistration) {
    // only register atexit functions if PerfAllowAtExitRegistration is set.
    // atexit functions can be delayed until process exit time, which
    // can be problematic for embedded VM situations. Embedded VMs should
    // call DestroyJavaVM() to assure that VM resources are released.

    // note: perfMemory_exit_helper atexit function may be removed in
    // the future if the appropriate cleanup code can be added to the
    // VM_Exit VMOperation's doit method.
    if (atexit(perfMemory_exit_helper) != 0) {
      warning("os::init_2 atexit(perfMemory_exit_helper) failed");
    }
  }

  // initialize thread priority policy
  prio_init();

  if (!FLAG_IS_DEFAULT(AllocateHeapAt) || !FLAG_IS_DEFAULT(AllocateOldGenAt)) {
    set_coredump_filter(DAX_SHARED_BIT);
  }

  if (DumpPrivateMappingsInCore) {
    set_coredump_filter(FILE_BACKED_PVT_BIT);
  }

  if (DumpSharedMappingsInCore) {
    set_coredump_filter(FILE_BACKED_SHARED_BIT);
  }

  return JNI_OK;
}

// older glibc versions don't have this macro (which expands to
// an optimized bit-counting function) so we have to roll our own
#ifndef CPU_COUNT

static int _cpu_count(const cpu_set_t* cpus) {
  int count = 0;
  // only look up to the number of configured processors
  for (int i = 0; i < os::processor_count(); i++) {
    if (CPU_ISSET(i, cpus)) {
      count++;
    }
  }
  return count;
}

#define CPU_COUNT(cpus) _cpu_count(cpus)

#endif // CPU_COUNT

// Get the current number of available processors for this process.
// This value can change at any time during a process's lifetime.
// sched_getaffinity gives an accurate answer as it accounts for cpusets.
// If it appears there may be more than 1024 processors then we do a
// dynamic check - see 6515172 for details.
// If anything goes wrong we fallback to returning the number of online
// processors - which can be greater than the number available to the process.
int os::Linux::active_processor_count() {
  cpu_set_t cpus;  // can represent at most 1024 (CPU_SETSIZE) processors
  cpu_set_t* cpus_p = &cpus;
  int cpus_size = sizeof(cpu_set_t);

  int configured_cpus = os::processor_count();  // upper bound on available cpus
  int cpu_count = 0;

// old build platforms may not support dynamic cpu sets
#ifdef CPU_ALLOC

  // To enable easy testing of the dynamic path on different platforms we
  // introduce a diagnostic flag: UseCpuAllocPath
  if (configured_cpus >= CPU_SETSIZE || UseCpuAllocPath) {
    // kernel may use a mask bigger than cpu_set_t
    log_trace(os)("active_processor_count: using dynamic path %s"
                  "- configured processors: %d",
                  UseCpuAllocPath ? "(forced) " : "",
                  configured_cpus);
    cpus_p = CPU_ALLOC(configured_cpus);
    if (cpus_p != NULL) {
      cpus_size = CPU_ALLOC_SIZE(configured_cpus);
      // zero it just to be safe
      CPU_ZERO_S(cpus_size, cpus_p);
    }
    else {
       // failed to allocate so fallback to online cpus
       int online_cpus = ::sysconf(_SC_NPROCESSORS_ONLN);
       log_trace(os)("active_processor_count: "
                     "CPU_ALLOC failed (%s) - using "
                     "online processor count: %d",
                     os::strerror(errno), online_cpus);
       return online_cpus;
    }
  }
  else {
    log_trace(os)("active_processor_count: using static path - configured processors: %d",
                  configured_cpus);
  }
#else // CPU_ALLOC
// these stubs won't be executed
#define CPU_COUNT_S(size, cpus) -1
#define CPU_FREE(cpus)

  log_trace(os)("active_processor_count: only static path available - configured processors: %d",
                configured_cpus);
#endif // CPU_ALLOC

  // pid 0 means the current thread - which we have to assume represents the process
  if (sched_getaffinity(0, cpus_size, cpus_p) == 0) {
    if (cpus_p != &cpus) { // can only be true when CPU_ALLOC used
      cpu_count = CPU_COUNT_S(cpus_size, cpus_p);
    }
    else {
      cpu_count = CPU_COUNT(cpus_p);
    }
    log_trace(os)("active_processor_count: sched_getaffinity processor count: %d", cpu_count);
  }
  else {
    cpu_count = ::sysconf(_SC_NPROCESSORS_ONLN);
    warning("sched_getaffinity failed (%s)- using online processor count (%d) "
            "which may exceed available processors", os::strerror(errno), cpu_count);
  }

  if (cpus_p != &cpus) { // can only be true when CPU_ALLOC used
    CPU_FREE(cpus_p);
  }

  assert(cpu_count > 0 && cpu_count <= os::processor_count(), "sanity check");
  return cpu_count;
}

// Determine the active processor count from one of
// three different sources:
//
// 1. User option -XX:ActiveProcessorCount
// 2. kernel os calls (sched_getaffinity or sysconf(_SC_NPROCESSORS_ONLN)
// 3. extracted from cgroup cpu subsystem (shares and quotas)
//
// Option 1, if specified, will always override.
// If the cgroup subsystem is active and configured, we
// will return the min of the cgroup and option 2 results.
// This is required since tools, such as numactl, that
// alter cpu affinity do not update cgroup subsystem
// cpuset configuration files.
int os::active_processor_count() {
  // User has overridden the number of active processors
  if (ActiveProcessorCount > 0) {
    log_trace(os)("active_processor_count: "
                  "active processor count set by user : %d",
                  ActiveProcessorCount);
    return ActiveProcessorCount;
  }

  int active_cpus;
  if (OSContainer::is_containerized()) {
    active_cpus = OSContainer::active_processor_count();
    log_trace(os)("active_processor_count: determined by OSContainer: %d",
                   active_cpus);
  } else {
    active_cpus = os::Linux::active_processor_count();
  }

  return active_cpus;
}

uint os::processor_id() {
  const int id = Linux::sched_getcpu();
  assert(id >= 0 && id < _processor_count, "Invalid processor id");
  return (uint)id;
}

void os::set_native_thread_name(const char *name) {
  if (Linux::_pthread_setname_np) {
    char buf [16]; // according to glibc manpage, 16 chars incl. '/0'
    snprintf(buf, sizeof(buf), "%s", name);
    buf[sizeof(buf) - 1] = '\0';
    const int rc = Linux::_pthread_setname_np(pthread_self(), buf);
    // ERANGE should not happen; all other errors should just be ignored.
    assert(rc != ERANGE, "pthread_setname_np failed");
  }
}

bool os::bind_to_processor(uint processor_id) {
  // Not yet implemented.
  return false;
}

///

void os::SuspendedThreadTask::internal_do_task() {
  if (do_suspend(_thread->osthread())) {
    SuspendedThreadTaskContext context(_thread, _thread->osthread()->ucontext());
    do_task(context);
    do_resume(_thread->osthread());
  }
}

////////////////////////////////////////////////////////////////////////////////
// debug support

bool os::find(address addr, outputStream* st) {
  Dl_info dlinfo;
  memset(&dlinfo, 0, sizeof(dlinfo));
  if (dladdr(addr, &dlinfo) != 0) {
    st->print(PTR_FORMAT ": ", p2i(addr));
    if (dlinfo.dli_sname != NULL && dlinfo.dli_saddr != NULL) {
      st->print("%s+" PTR_FORMAT, dlinfo.dli_sname,
                p2i(addr) - p2i(dlinfo.dli_saddr));
    } else if (dlinfo.dli_fbase != NULL) {
      st->print("<offset " PTR_FORMAT ">", p2i(addr) - p2i(dlinfo.dli_fbase));
    } else {
      st->print("<absolute address>");
    }
    if (dlinfo.dli_fname != NULL) {
      st->print(" in %s", dlinfo.dli_fname);
    }
    if (dlinfo.dli_fbase != NULL) {
      st->print(" at " PTR_FORMAT, p2i(dlinfo.dli_fbase));
    }
    st->cr();

    if (Verbose) {
      // decode some bytes around the PC
      address begin = clamp_address_in_page(addr-40, addr, os::vm_page_size());
      address end   = clamp_address_in_page(addr+40, addr, os::vm_page_size());
      address       lowest = (address) dlinfo.dli_sname;
      if (!lowest)  lowest = (address) dlinfo.dli_fbase;
      if (begin < lowest)  begin = lowest;
      Dl_info dlinfo2;
      if (dladdr(end, &dlinfo2) != 0 && dlinfo2.dli_saddr != dlinfo.dli_saddr
          && end > dlinfo2.dli_saddr && dlinfo2.dli_saddr > begin) {
        end = (address) dlinfo2.dli_saddr;
      }
      Disassembler::decode(begin, end, st);
    }
    return true;
  }
  return false;
}

////////////////////////////////////////////////////////////////////////////////
// misc

// This does not do anything on Linux. This is basically a hook for being
// able to use structured exception handling (thread-local exception filters)
// on, e.g., Win32.
void
os::os_exception_wrapper(java_call_t f, JavaValue* value, const methodHandle& method,
                         JavaCallArguments* args, Thread* thread) {
  f(value, method, args, thread);
}

void os::print_statistics() {
}

bool os::message_box(const char* title, const char* message) {
  int i;
  fdStream err(defaultStream::error_fd());
  for (i = 0; i < 78; i++) err.print_raw("=");
  err.cr();
  err.print_raw_cr(title);
  for (i = 0; i < 78; i++) err.print_raw("-");
  err.cr();
  err.print_raw_cr(message);
  for (i = 0; i < 78; i++) err.print_raw("=");
  err.cr();

  char buf[16];
  // Prevent process from exiting upon "read error" without consuming all CPU
  while (::read(0, buf, sizeof(buf)) <= 0) { ::sleep(100); }

  return buf[0] == 'y' || buf[0] == 'Y';
}

// Is a (classpath) directory empty?
bool os::dir_is_empty(const char* path) {
  DIR *dir = NULL;
  struct dirent *ptr;

  dir = opendir(path);
  if (dir == NULL) return true;

  // Scan the directory
  bool result = true;
  while (result && (ptr = readdir(dir)) != NULL) {
    if (strcmp(ptr->d_name, ".") != 0 && strcmp(ptr->d_name, "..") != 0) {
      result = false;
    }
  }
  closedir(dir);
  return result;
}

// This code originates from JDK's sysOpen and open64_w
// from src/solaris/hpi/src/system_md.c

int os::open(const char *path, int oflag, int mode) {
  if (strlen(path) > MAX_PATH - 1) {
    errno = ENAMETOOLONG;
    return -1;
  }

  // All file descriptors that are opened in the Java process and not
  // specifically destined for a subprocess should have the close-on-exec
  // flag set.  If we don't set it, then careless 3rd party native code
  // might fork and exec without closing all appropriate file descriptors
  // (e.g. as we do in closeDescriptors in UNIXProcess.c), and this in
  // turn might:
  //
  // - cause end-of-file to fail to be detected on some file
  //   descriptors, resulting in mysterious hangs, or
  //
  // - might cause an fopen in the subprocess to fail on a system
  //   suffering from bug 1085341.
  //
  // (Yes, the default setting of the close-on-exec flag is a Unix
  // design flaw)
  //
  // See:
  // 1085341: 32-bit stdio routines should support file descriptors >255
  // 4843136: (process) pipe file descriptor from Runtime.exec not being closed
  // 6339493: (process) Runtime.exec does not close all file descriptors on Solaris 9
  //
  // Modern Linux kernels (after 2.6.23 2007) support O_CLOEXEC with open().
  // O_CLOEXEC is preferable to using FD_CLOEXEC on an open file descriptor
  // because it saves a system call and removes a small window where the flag
  // is unset.  On ancient Linux kernels the O_CLOEXEC flag will be ignored
  // and we fall back to using FD_CLOEXEC (see below).
#ifdef O_CLOEXEC
  oflag |= O_CLOEXEC;
#endif

  int fd = ::open64(path, oflag, mode);
  if (fd == -1) return -1;

  //If the open succeeded, the file might still be a directory
  {
    struct stat64 buf64;
    int ret = ::fstat64(fd, &buf64);
    int st_mode = buf64.st_mode;

    if (ret != -1) {
      if ((st_mode & S_IFMT) == S_IFDIR) {
        errno = EISDIR;
        ::close(fd);
        return -1;
      }
    } else {
      ::close(fd);
      return -1;
    }
  }

#ifdef FD_CLOEXEC
  // Validate that the use of the O_CLOEXEC flag on open above worked.
  // With recent kernels, we will perform this check exactly once.
  static sig_atomic_t O_CLOEXEC_is_known_to_work = 0;
  if (!O_CLOEXEC_is_known_to_work) {
    int flags = ::fcntl(fd, F_GETFD);
    if (flags != -1) {
      if ((flags & FD_CLOEXEC) != 0)
        O_CLOEXEC_is_known_to_work = 1;
      else
        ::fcntl(fd, F_SETFD, flags | FD_CLOEXEC);
    }
  }
#endif

  return fd;
}


// create binary file, rewriting existing file if required
int os::create_binary_file(const char* path, bool rewrite_existing) {
  int oflags = O_WRONLY | O_CREAT;
  if (!rewrite_existing) {
    oflags |= O_EXCL;
  }
  return ::open64(path, oflags, S_IREAD | S_IWRITE);
}

// return current position of file pointer
jlong os::current_file_offset(int fd) {
  return (jlong)::lseek64(fd, (off64_t)0, SEEK_CUR);
}

// move file pointer to the specified offset
jlong os::seek_to_file_offset(int fd, jlong offset) {
  return (jlong)::lseek64(fd, (off64_t)offset, SEEK_SET);
}

// This code originates from JDK's sysAvailable
// from src/solaris/hpi/src/native_threads/src/sys_api_td.c

int os::available(int fd, jlong *bytes) {
  jlong cur, end;
  int mode;
  struct stat64 buf64;

  if (::fstat64(fd, &buf64) >= 0) {
    mode = buf64.st_mode;
    if (S_ISCHR(mode) || S_ISFIFO(mode) || S_ISSOCK(mode)) {
      int n;
      if (::ioctl(fd, FIONREAD, &n) >= 0) {
        *bytes = n;
        return 1;
      }
    }
  }
  if ((cur = ::lseek64(fd, 0L, SEEK_CUR)) == -1) {
    return 0;
  } else if ((end = ::lseek64(fd, 0L, SEEK_END)) == -1) {
    return 0;
  } else if (::lseek64(fd, cur, SEEK_SET) == -1) {
    return 0;
  }
  *bytes = end - cur;
  return 1;
}

// Map a block of memory.
char* os::pd_map_memory(int fd, const char* file_name, size_t file_offset,
                        char *addr, size_t bytes, bool read_only,
                        bool allow_exec) {
  int prot;
  int flags = MAP_PRIVATE;

  if (read_only) {
    prot = PROT_READ;
  } else {
    prot = PROT_READ | PROT_WRITE;
  }

  if (allow_exec) {
    prot |= PROT_EXEC;
  }

  if (addr != NULL) {
    flags |= MAP_FIXED;
  }

  char* mapped_address = (char*)mmap(addr, (size_t)bytes, prot, flags,
                                     fd, file_offset);
  if (mapped_address == MAP_FAILED) {
    return NULL;
  }
  return mapped_address;
}


// Remap a block of memory.
char* os::pd_remap_memory(int fd, const char* file_name, size_t file_offset,
                          char *addr, size_t bytes, bool read_only,
                          bool allow_exec) {
  // same as map_memory() on this OS
  return os::map_memory(fd, file_name, file_offset, addr, bytes, read_only,
                        allow_exec);
}


// Unmap a block of memory.
bool os::pd_unmap_memory(char* addr, size_t bytes) {
  return munmap(addr, bytes) == 0;
}

static jlong slow_thread_cpu_time(Thread *thread, bool user_sys_cpu_time);

static jlong fast_cpu_time(Thread *thread) {
    clockid_t clockid;
    int rc = os::Linux::pthread_getcpuclockid(thread->osthread()->pthread_id(),
                                              &clockid);
    if (rc == 0) {
      return os::Linux::fast_thread_cpu_time(clockid);
    } else {
      // It's possible to encounter a terminated native thread that failed
      // to detach itself from the VM - which should result in ESRCH.
      assert_status(rc == ESRCH, rc, "pthread_getcpuclockid failed");
      return -1;
    }
}

// current_thread_cpu_time(bool) and thread_cpu_time(Thread*, bool)
// are used by JVM M&M and JVMTI to get user+sys or user CPU time
// of a thread.
//
// current_thread_cpu_time() and thread_cpu_time(Thread*) returns
// the fast estimate available on the platform.

jlong os::current_thread_cpu_time() {
  if (os::Linux::supports_fast_thread_cpu_time()) {
    return os::Linux::fast_thread_cpu_time(CLOCK_THREAD_CPUTIME_ID);
  } else {
    // return user + sys since the cost is the same
    return slow_thread_cpu_time(Thread::current(), true /* user + sys */);
  }
}

jlong os::thread_cpu_time(Thread* thread) {
  // consistent with what current_thread_cpu_time() returns
  if (os::Linux::supports_fast_thread_cpu_time()) {
    return fast_cpu_time(thread);
  } else {
    return slow_thread_cpu_time(thread, true /* user + sys */);
  }
}

jlong os::current_thread_cpu_time(bool user_sys_cpu_time) {
  if (user_sys_cpu_time && os::Linux::supports_fast_thread_cpu_time()) {
    return os::Linux::fast_thread_cpu_time(CLOCK_THREAD_CPUTIME_ID);
  } else {
    return slow_thread_cpu_time(Thread::current(), user_sys_cpu_time);
  }
}

jlong os::thread_cpu_time(Thread *thread, bool user_sys_cpu_time) {
  if (user_sys_cpu_time && os::Linux::supports_fast_thread_cpu_time()) {
    return fast_cpu_time(thread);
  } else {
    return slow_thread_cpu_time(thread, user_sys_cpu_time);
  }
}

//  -1 on error.
static jlong slow_thread_cpu_time(Thread *thread, bool user_sys_cpu_time) {
  pid_t  tid = thread->osthread()->thread_id();
  char *s;
  char stat[2048];
  int statlen;
  char proc_name[64];
  int count;
  long sys_time, user_time;
  char cdummy;
  int idummy;
  long ldummy;
  FILE *fp;

  snprintf(proc_name, 64, "/proc/self/task/%d/stat", tid);
  fp = fopen(proc_name, "r");
  if (fp == NULL) return -1;
  statlen = fread(stat, 1, 2047, fp);
  stat[statlen] = '\0';
  fclose(fp);

  // Skip pid and the command string. Note that we could be dealing with
  // weird command names, e.g. user could decide to rename java launcher
  // to "java 1.4.2 :)", then the stat file would look like
  //                1234 (java 1.4.2 :)) R ... ...
  // We don't really need to know the command string, just find the last
  // occurrence of ")" and then start parsing from there. See bug 4726580.
  s = strrchr(stat, ')');
  if (s == NULL) return -1;

  // Skip blank chars
  do { s++; } while (s && isspace(*s));

  count = sscanf(s,"%c %d %d %d %d %d %lu %lu %lu %lu %lu %lu %lu",
                 &cdummy, &idummy, &idummy, &idummy, &idummy, &idummy,
                 &ldummy, &ldummy, &ldummy, &ldummy, &ldummy,
                 &user_time, &sys_time);
  if (count != 13) return -1;
  if (user_sys_cpu_time) {
    return ((jlong)sys_time + (jlong)user_time) * (1000000000 / clock_tics_per_sec);
  } else {
    return (jlong)user_time * (1000000000 / clock_tics_per_sec);
  }
}

void os::current_thread_cpu_time_info(jvmtiTimerInfo *info_ptr) {
  info_ptr->max_value = ALL_64_BITS;       // will not wrap in less than 64 bits
  info_ptr->may_skip_backward = false;     // elapsed time not wall time
  info_ptr->may_skip_forward = false;      // elapsed time not wall time
  info_ptr->kind = JVMTI_TIMER_TOTAL_CPU;  // user+system time is returned
}

void os::thread_cpu_time_info(jvmtiTimerInfo *info_ptr) {
  info_ptr->max_value = ALL_64_BITS;       // will not wrap in less than 64 bits
  info_ptr->may_skip_backward = false;     // elapsed time not wall time
  info_ptr->may_skip_forward = false;      // elapsed time not wall time
  info_ptr->kind = JVMTI_TIMER_TOTAL_CPU;  // user+system time is returned
}

bool os::is_thread_cpu_time_supported() {
  return true;
}

// System loadavg support.  Returns -1 if load average cannot be obtained.
// Linux doesn't yet have a (official) notion of processor sets,
// so just return the system wide load average.
int os::loadavg(double loadavg[], int nelem) {
  return ::getloadavg(loadavg, nelem);
}

void os::pause() {
  char filename[MAX_PATH];
  if (PauseAtStartupFile && PauseAtStartupFile[0]) {
    jio_snprintf(filename, MAX_PATH, "%s", PauseAtStartupFile);
  } else {
    jio_snprintf(filename, MAX_PATH, "./vm.paused.%d", current_process_id());
  }

  int fd = ::open(filename, O_WRONLY | O_CREAT | O_TRUNC, 0666);
  if (fd != -1) {
    struct stat buf;
    ::close(fd);
    while (::stat(filename, &buf) == 0) {
      (void)::poll(NULL, 0, 100);
    }
  } else {
    jio_fprintf(stderr,
                "Could not open pause file '%s', continuing immediately.\n", filename);
  }
}

extern char** environ;

// Run the specified command in a separate process. Return its exit value,
// or -1 on failure (e.g. can't fork a new process).
// Unlike system(), this function can be called from signal handler. It
// doesn't block SIGINT et al.
int os::fork_and_exec(char* cmd, bool use_vfork_if_available) {
  const char * argv[4] = {"sh", "-c", cmd, NULL};

  pid_t pid ;

  if (use_vfork_if_available) {
    pid = vfork();
  } else {
    pid = fork();
  }

  if (pid < 0) {
    // fork failed
    return -1;

  } else if (pid == 0) {
    // child process

    execve("/bin/sh", (char* const*)argv, environ);

    // execve failed
    _exit(-1);

  } else  {
    // copied from J2SE ..._waitForProcessExit() in UNIXProcess_md.c; we don't
    // care about the actual exit code, for now.

    int status;

    // Wait for the child process to exit.  This returns immediately if
    // the child has already exited. */
    while (waitpid(pid, &status, 0) < 0) {
      switch (errno) {
      case ECHILD: return 0;
      case EINTR: break;
      default: return -1;
      }
    }

    if (WIFEXITED(status)) {
      // The child exited normally; get its exit code.
      return WEXITSTATUS(status);
    } else if (WIFSIGNALED(status)) {
      // The child exited because of a signal
      // The best value to return is 0x80 + signal number,
      // because that is what all Unix shells do, and because
      // it allows callers to distinguish between process exit and
      // process death by signal.
      return 0x80 + WTERMSIG(status);
    } else {
      // Unknown exit code; pass it through
      return status;
    }
  }
}

// Get the default path to the core file
// Returns the length of the string
int os::get_core_path(char* buffer, size_t bufferSize) {
  /*
   * Max length of /proc/sys/kernel/core_pattern is 128 characters.
   * See https://www.kernel.org/doc/Documentation/sysctl/kernel.txt
   */
  const int core_pattern_len = 129;
  char core_pattern[core_pattern_len] = {0};

  int core_pattern_file = ::open("/proc/sys/kernel/core_pattern", O_RDONLY);
  if (core_pattern_file == -1) {
    return -1;
  }

  ssize_t ret = ::read(core_pattern_file, core_pattern, core_pattern_len);
  ::close(core_pattern_file);
  if (ret <= 0 || ret >= core_pattern_len || core_pattern[0] == '\n') {
    return -1;
  }
  if (core_pattern[ret-1] == '\n') {
    core_pattern[ret-1] = '\0';
  } else {
    core_pattern[ret] = '\0';
  }

  // Replace the %p in the core pattern with the process id. NOTE: we do this
  // only if the pattern doesn't start with "|", and we support only one %p in
  // the pattern.
  char *pid_pos = strstr(core_pattern, "%p");
  const char* tail = (pid_pos != NULL) ? (pid_pos + 2) : "";  // skip over the "%p"
  int written;

  if (core_pattern[0] == '/') {
    if (pid_pos != NULL) {
      *pid_pos = '\0';
      written = jio_snprintf(buffer, bufferSize, "%s%d%s", core_pattern,
                             current_process_id(), tail);
    } else {
      written = jio_snprintf(buffer, bufferSize, "%s", core_pattern);
    }
  } else {
    char cwd[PATH_MAX];

    const char* p = get_current_directory(cwd, PATH_MAX);
    if (p == NULL) {
      return -1;
    }

    if (core_pattern[0] == '|') {
      written = jio_snprintf(buffer, bufferSize,
                             "\"%s\" (or dumping to %s/core.%d)",
                             &core_pattern[1], p, current_process_id());
    } else if (pid_pos != NULL) {
      *pid_pos = '\0';
      written = jio_snprintf(buffer, bufferSize, "%s/%s%d%s", p, core_pattern,
                             current_process_id(), tail);
    } else {
      written = jio_snprintf(buffer, bufferSize, "%s/%s", p, core_pattern);
    }
  }

  if (written < 0) {
    return -1;
  }

  if (((size_t)written < bufferSize) && (pid_pos == NULL) && (core_pattern[0] != '|')) {
    int core_uses_pid_file = ::open("/proc/sys/kernel/core_uses_pid", O_RDONLY);

    if (core_uses_pid_file != -1) {
      char core_uses_pid = 0;
      ssize_t ret = ::read(core_uses_pid_file, &core_uses_pid, 1);
      ::close(core_uses_pid_file);

      if (core_uses_pid == '1') {
        jio_snprintf(buffer + written, bufferSize - written,
                                          ".%d", current_process_id());
      }
    }
  }

  return strlen(buffer);
}

bool os::start_debugging(char *buf, int buflen) {
  int len = (int)strlen(buf);
  char *p = &buf[len];

  jio_snprintf(p, buflen-len,
               "\n\n"
               "Do you want to debug the problem?\n\n"
               "To debug, run 'gdb /proc/%d/exe %d'; then switch to thread " UINTX_FORMAT " (" INTPTR_FORMAT ")\n"
               "Enter 'yes' to launch gdb automatically (PATH must include gdb)\n"
               "Otherwise, press RETURN to abort...",
               os::current_process_id(), os::current_process_id(),
               os::current_thread_id(), os::current_thread_id());

  bool yes = os::message_box("Unexpected Error", buf);

  if (yes) {
    // yes, user asked VM to launch debugger
    jio_snprintf(buf, sizeof(char)*buflen, "gdb /proc/%d/exe %d",
                 os::current_process_id(), os::current_process_id());

    os::fork_and_exec(buf);
    yes = false;
  }
  return yes;
}


// Java/Compiler thread:
//
//   Low memory addresses
// P0 +------------------------+
//    |                        |\  Java thread created by VM does not have glibc
//    |    glibc guard page    | - guard page, attached Java thread usually has
//    |                        |/  1 glibc guard page.
// P1 +------------------------+ Thread::stack_base() - Thread::stack_size()
//    |                        |\
//    |  HotSpot Guard Pages   | - red, yellow and reserved pages
//    |                        |/
//    +------------------------+ JavaThread::stack_reserved_zone_base()
//    |                        |\
//    |      Normal Stack      | -
//    |                        |/
// P2 +------------------------+ Thread::stack_base()
//
// Non-Java thread:
//
//   Low memory addresses
// P0 +------------------------+
//    |                        |\
//    |  glibc guard page      | - usually 1 page
//    |                        |/
// P1 +------------------------+ Thread::stack_base() - Thread::stack_size()
//    |                        |\
//    |      Normal Stack      | -
//    |                        |/
// P2 +------------------------+ Thread::stack_base()
//
// ** P1 (aka bottom) and size (P2 = P1 - size) are the address and stack size
//    returned from pthread_attr_getstack().
// ** Due to NPTL implementation error, linux takes the glibc guard page out
//    of the stack size given in pthread_attr. We work around this for
//    threads created by the VM. (We adapt bottom to be P1 and size accordingly.)
//
#ifndef ZERO
static void current_stack_region(address * bottom, size_t * size) {
  if (os::is_primordial_thread()) {
    // primordial thread needs special handling because pthread_getattr_np()
    // may return bogus value.
    *bottom = os::Linux::initial_thread_stack_bottom();
    *size   = os::Linux::initial_thread_stack_size();
  } else {
    pthread_attr_t attr;

    int rslt = pthread_getattr_np(pthread_self(), &attr);

    // JVM needs to know exact stack location, abort if it fails
    if (rslt != 0) {
      if (rslt == ENOMEM) {
        vm_exit_out_of_memory(0, OOM_MMAP_ERROR, "pthread_getattr_np");
      } else {
        fatal("pthread_getattr_np failed with error = %d", rslt);
      }
    }

    if (pthread_attr_getstack(&attr, (void **)bottom, size) != 0) {
      fatal("Cannot locate current stack attributes!");
    }

    // Work around NPTL stack guard error.
    size_t guard_size = 0;
    rslt = pthread_attr_getguardsize(&attr, &guard_size);
    if (rslt != 0) {
      fatal("pthread_attr_getguardsize failed with error = %d", rslt);
    }
    *bottom += guard_size;
    *size   -= guard_size;

    pthread_attr_destroy(&attr);

  }
  assert(os::current_stack_pointer() >= *bottom &&
         os::current_stack_pointer() < *bottom + *size, "just checking");
}

address os::current_stack_base() {
  address bottom;
  size_t size;
  current_stack_region(&bottom, &size);
  return (bottom + size);
}

size_t os::current_stack_size() {
  // This stack size includes the usable stack and HotSpot guard pages
  // (for the threads that have Hotspot guard pages).
  address bottom;
  size_t size;
  current_stack_region(&bottom, &size);
  return size;
}
#endif

static inline struct timespec get_mtime(const char* filename) {
  struct stat st;
  int ret = os::stat(filename, &st);
  assert(ret == 0, "failed to stat() file '%s': %s", filename, os::strerror(errno));
  return st.st_mtim;
}

int os::compare_file_modified_times(const char* file1, const char* file2) {
  struct timespec filetime1 = get_mtime(file1);
  struct timespec filetime2 = get_mtime(file2);
  int diff = filetime1.tv_sec - filetime2.tv_sec;
  if (diff == 0) {
    return filetime1.tv_nsec - filetime2.tv_nsec;
  }
  return diff;
}

bool os::supports_map_sync() {
  return true;
}

/////////////// Unit tests ///////////////

#ifndef PRODUCT

class TestReserveMemorySpecial : AllStatic {
 public:
  static void small_page_write(void* addr, size_t size) {
    size_t page_size = os::vm_page_size();

    char* end = (char*)addr + size;
    for (char* p = (char*)addr; p < end; p += page_size) {
      *p = 1;
    }
  }

  static void test_reserve_memory_special_huge_tlbfs_only(size_t size) {
    if (!UseHugeTLBFS) {
      return;
    }

    char* addr = os::Linux::reserve_memory_special_huge_tlbfs_only(size, NULL, false);

    if (addr != NULL) {
      small_page_write(addr, size);

      os::Linux::release_memory_special_huge_tlbfs(addr, size);
    }
  }

  static void test_reserve_memory_special_huge_tlbfs_only() {
    if (!UseHugeTLBFS) {
      return;
    }

    size_t lp = os::large_page_size();

    for (size_t size = lp; size <= lp * 10; size += lp) {
      test_reserve_memory_special_huge_tlbfs_only(size);
    }
  }

  static void test_reserve_memory_special_huge_tlbfs_mixed() {
    size_t lp = os::large_page_size();
    size_t ag = os::vm_allocation_granularity();

    // sizes to test
    const size_t sizes[] = {
      lp, lp + ag, lp + lp / 2, lp * 2,
      lp * 2 + ag, lp * 2 - ag, lp * 2 + lp / 2,
      lp * 10, lp * 10 + lp / 2
    };
    const int num_sizes = sizeof(sizes) / sizeof(size_t);

    // For each size/alignment combination, we test three scenarios:
    // 1) with req_addr == NULL
    // 2) with a non-null req_addr at which we expect to successfully allocate
    // 3) with a non-null req_addr which contains a pre-existing mapping, at which we
    //    expect the allocation to either fail or to ignore req_addr

    // Pre-allocate two areas; they shall be as large as the largest allocation
    //  and aligned to the largest alignment we will be testing.
    const size_t mapping_size = sizes[num_sizes - 1] * 2;
    char* const mapping1 = (char*) ::mmap(NULL, mapping_size,
      PROT_NONE, MAP_PRIVATE|MAP_ANONYMOUS|MAP_NORESERVE,
      -1, 0);
    assert(mapping1 != MAP_FAILED, "should work");

    char* const mapping2 = (char*) ::mmap(NULL, mapping_size,
      PROT_NONE, MAP_PRIVATE|MAP_ANONYMOUS|MAP_NORESERVE,
      -1, 0);
    assert(mapping2 != MAP_FAILED, "should work");

    // Unmap the first mapping, but leave the second mapping intact: the first
    // mapping will serve as a value for a "good" req_addr (case 2). The second
    // mapping, still intact, as "bad" req_addr (case 3).
    ::munmap(mapping1, mapping_size);

    // Case 1
    for (int i = 0; i < num_sizes; i++) {
      const size_t size = sizes[i];
      for (size_t alignment = ag; is_aligned(size, alignment); alignment *= 2) {
        char* p = os::Linux::reserve_memory_special_huge_tlbfs_mixed(size, alignment, NULL, false);
        if (p != NULL) {
          assert(is_aligned(p, alignment), "must be");
          small_page_write(p, size);
          os::Linux::release_memory_special_huge_tlbfs(p, size);
        }
      }
    }

    // Case 2
    for (int i = 0; i < num_sizes; i++) {
      const size_t size = sizes[i];
      for (size_t alignment = ag; is_aligned(size, alignment); alignment *= 2) {
        char* const req_addr = align_up(mapping1, alignment);
        char* p = os::Linux::reserve_memory_special_huge_tlbfs_mixed(size, alignment, req_addr, false);
        if (p != NULL) {
          assert(p == req_addr, "must be");
          small_page_write(p, size);
          os::Linux::release_memory_special_huge_tlbfs(p, size);
        }
      }
    }

    // Case 3
    for (int i = 0; i < num_sizes; i++) {
      const size_t size = sizes[i];
      for (size_t alignment = ag; is_aligned(size, alignment); alignment *= 2) {
        char* const req_addr = align_up(mapping2, alignment);
        char* p = os::Linux::reserve_memory_special_huge_tlbfs_mixed(size, alignment, req_addr, false);
        // as the area around req_addr contains already existing mappings, the API should always
        // return NULL (as per contract, it cannot return another address)
        assert(p == NULL, "must be");
      }
    }

    ::munmap(mapping2, mapping_size);

  }

  static void test_reserve_memory_special_huge_tlbfs() {
    if (!UseHugeTLBFS) {
      return;
    }

    test_reserve_memory_special_huge_tlbfs_only();
    test_reserve_memory_special_huge_tlbfs_mixed();
  }

  static void test_reserve_memory_special_shm(size_t size, size_t alignment) {
    if (!UseSHM) {
      return;
    }

    char* addr = os::Linux::reserve_memory_special_shm(size, alignment, NULL, false);

    if (addr != NULL) {
      assert(is_aligned(addr, alignment), "Check");
      assert(is_aligned(addr, os::large_page_size()), "Check");

      small_page_write(addr, size);

      os::Linux::release_memory_special_shm(addr, size);
    }
  }

  static void test_reserve_memory_special_shm() {
    size_t lp = os::large_page_size();
    size_t ag = os::vm_allocation_granularity();

    for (size_t size = ag; size < lp * 3; size += ag) {
      for (size_t alignment = ag; is_aligned(size, alignment); alignment *= 2) {
        test_reserve_memory_special_shm(size, alignment);
      }
    }
  }

  static void test() {
    test_reserve_memory_special_huge_tlbfs();
    test_reserve_memory_special_shm();
  }
};

void TestReserveMemorySpecial_test() {
  TestReserveMemorySpecial::test();
}

#endif<|MERGE_RESOLUTION|>--- conflicted
+++ resolved
@@ -3642,12 +3642,8 @@
 // may not start from the requested address. Unlike Linux mmap(), this
 // function returns NULL to indicate failure.
 static char* anon_mmap(char* requested_addr, size_t bytes) {
-<<<<<<< HEAD
-  int flags = MAP_PRIVATE | MAP_NORESERVE | MAP_ANONYMOUS;
-=======
   // MAP_FIXED is intentionally left out, to leave existing mappings intact.
   const int flags = MAP_PRIVATE | MAP_NORESERVE | MAP_ANONYMOUS;
->>>>>>> 625a9352
 
   // Map reserved/uncommitted pages PROT_NONE so we fail early if we
   // touch an uncommitted page. Otherwise, the read/write might
