/*
 * Copyright (c) 1999, 2024, Oracle and/or its affiliates. All rights reserved.
 * DO NOT ALTER OR REMOVE COPYRIGHT NOTICES OR THIS FILE HEADER.
 *
 * This code is free software; you can redistribute it and/or modify it
 * under the terms of the GNU General Public License version 2 only, as
 * published by the Free Software Foundation.
 *
 * This code is distributed in the hope that it will be useful, but WITHOUT
 * ANY WARRANTY; without even the implied warranty of MERCHANTABILITY or
 * FITNESS FOR A PARTICULAR PURPOSE.  See the GNU General Public License
 * version 2 for more details (a copy is included in the LICENSE file that
 * accompanied this code).
 *
 * You should have received a copy of the GNU General Public License version
 * 2 along with this work; if not, write to the Free Software Foundation,
 * Inc., 51 Franklin St, Fifth Floor, Boston, MA 02110-1301 USA.
 *
 * Please contact Oracle, 500 Oracle Parkway, Redwood Shores, CA 94065 USA
 * or visit www.oracle.com if you need additional information or have any
 * questions.
 *
 */

#ifndef OS_LINUX_OS_LINUX_HPP
#define OS_LINUX_OS_LINUX_HPP

#include "runtime/os.hpp"

// os::Linux defines the interface to Linux operating systems

class os::Linux {
  friend class os;

  static int (*_pthread_getcpuclockid)(pthread_t, clockid_t *);

  static address   _initial_thread_stack_bottom;
  static uintptr_t _initial_thread_stack_size;

  static const char *_libc_version;
  static const char *_libpthread_version;

  static bool _supports_fast_thread_cpu_time;

  static GrowableArray<int>* _cpu_to_node;
  static GrowableArray<int>* _nindex_to_node;

<<<<<<< HEAD
  static GrowableArray<struct bitmask*>* _numa_affinity_masks;

  static void build_numa_affinity_masks();

  static julong available_memory_in_container();

=======
>>>>>>> 0c1ef366
 protected:

  static physical_memory_size_type _physical_memory;
  static pthread_t _main_thread;

  static bool available_memory(physical_memory_size_type& value);
  static bool free_memory(physical_memory_size_type& value);


  static void initialize_system_info();

  static int commit_memory_impl(char* addr, size_t bytes, bool exec);
  static int commit_memory_impl(char* addr, size_t bytes,
                                size_t alignment_hint, bool exec);

  static void set_libc_version(const char *s)       { _libc_version = s; }
  static void set_libpthread_version(const char *s) { _libpthread_version = s; }

  static void rebuild_cpu_to_node_map();
  static void rebuild_nindex_to_node_map();
  static GrowableArray<int>* cpu_to_node()    { return _cpu_to_node; }
  static GrowableArray<int>* nindex_to_node()  { return _nindex_to_node; }

  static void print_process_memory_info(outputStream* st);
  static void print_system_memory_info(outputStream* st);
  static bool print_container_info(outputStream* st);
  static void print_steal_info(outputStream* st);
  static void print_distro_info(outputStream* st);
  static void print_libversion_info(outputStream* st);
  static void print_proc_sys_info(outputStream* st);
  static bool print_ld_preload_file(outputStream* st);
  static void print_uptime_info(outputStream* st);

 public:
  struct CPUPerfTicks {
    uint64_t used;
    uint64_t usedKernel;
    uint64_t total;
    uint64_t steal;
    bool     has_steal_ticks;
  };

  static int active_processor_count();
  static void kernel_version(long* major, long* minor, long* patch);

  // If kernel1 > kernel2 return  1
  // If kernel1 < kernel2 return -1
  // If kernel1 = kernel2 return  0
  static int kernel_version_compare(long major1, long minor1, long patch1,
                                    long major2, long minor2, long patch2);

  // which_logical_cpu=-1 returns accumulated ticks for all cpus.
  static bool get_tick_information(CPUPerfTicks* pticks, int which_logical_cpu);
  static bool _stack_is_executable;
  static void *dlopen_helper(const char *name, char *ebuf, int ebuflen);
  static void *dll_load_in_vmthread(const char *name, char *ebuf, int ebuflen);
  static const char *dll_path(void* lib);

  static void init_thread_fpu_state();
  static int  get_fpu_control_word();
  static void set_fpu_control_word(int fpu_control);
  static pthread_t main_thread(void)                                { return _main_thread; }
  // returns kernel thread id (similar to LWP id on Solaris), which can be
  // used to access /proc
  static pid_t gettid();

  static address   initial_thread_stack_bottom(void)                { return _initial_thread_stack_bottom; }
  static uintptr_t initial_thread_stack_size(void)                  { return _initial_thread_stack_size; }

  static physical_memory_size_type physical_memory() { return _physical_memory; }
  static bool host_swap(physical_memory_size_type& value);

  static intptr_t* ucontext_get_sp(const ucontext_t* uc);
  static intptr_t* ucontext_get_fp(const ucontext_t* uc);

  // GNU libc and libpthread version strings
  static const char *libc_version()           { return _libc_version; }
  static const char *libpthread_version()     { return _libpthread_version; }

  static void libpthread_init();
  static void sched_getcpu_init();
  static bool libnuma_init();
  static void* libnuma_dlsym(void* handle, const char* name);
  // libnuma v2 (libnuma_1.2) symbols
  static void* libnuma_v2_dlsym(void* handle, const char* name);

  // Return default guard size for the specified thread type
  static size_t default_guard_size(os::ThreadType thr_type);

  static bool adjustStackSizeForGuardPages(); // See comments in os_linux.cpp

  static void capture_initial_stack(size_t max_size);

  // Stack overflow handling
  static bool manually_expand_stack(JavaThread * t, address addr);
  static void expand_stack_to(address bottom);

  // fast POSIX clocks support
  static void fast_thread_clock_init(void);

  static int pthread_getcpuclockid(pthread_t tid, clockid_t *clock_id) {
    return _pthread_getcpuclockid ? _pthread_getcpuclockid(tid, clock_id) : -1;
  }

  static bool supports_fast_thread_cpu_time() {
    return _supports_fast_thread_cpu_time;
  }

  static jlong fast_thread_cpu_time(clockid_t clockid);

  static jlong sendfile(int out_fd, int in_fd, jlong* offset, jlong count);

  // Determine if the vmid is the parent pid for a child in a PID namespace.
  // Return the namespace pid if so, otherwise -1.
  static int get_namespace_pid(int vmid);

  // Output structure for query_process_memory_info() (all values in KB)
  struct meminfo_t {
    ssize_t vmsize;     // current virtual size
    ssize_t vmpeak;     // peak virtual size
    ssize_t vmrss;      // current resident set size
    ssize_t vmhwm;      // peak resident set size
    ssize_t vmswap;     // swapped out
    ssize_t rssanon;    // resident set size (anonymous mappings, needs 4.5)
    ssize_t rssfile;    // resident set size (file mappings, needs 4.5)
    ssize_t rssshmem;   // resident set size (shared mappings, needs 4.5)
  };

  // Attempts to query memory information about the current process and return it in the output structure.
  // May fail (returns false) or succeed (returns true) but not all output fields are available; unavailable
  // fields will contain -1.
  static bool query_process_memory_info(meminfo_t* info);

  // Output structure for query_accurate_process_memory_info() (all values in KB)
  struct accurate_meminfo_t {
    ssize_t rss;        // current resident set size
    ssize_t pss;        // current proportional set size
    ssize_t pssdirty;   // proportional set size (dirty)
    ssize_t pssanon;    // proportional set size (anonymous mappings)
    ssize_t pssfile;    // proportional set size (file mappings)
    ssize_t pssshmem;   // proportional set size (shared mappings)
    ssize_t swap;       // swapped out
    ssize_t swappss;    // proportional set size (swapped out)
  };

  // Attempts to query accurate memory information from /proc/self/smaps_rollup and return it in the output structure.
  // May fail (returns false) or succeed (returns true) but not all output fields are available; unavailable
  // fields will contain -1.
  static bool query_accurate_process_memory_info(accurate_meminfo_t* info);

  // Tells if the user asked for transparent huge pages.
  static bool _thp_requested;

  static void large_page_init();

  static bool thp_requested();
  static bool should_madvise_anonymous_thps();
  static bool should_madvise_shmem_thps();

  static void madvise_transparent_huge_pages(void* addr, size_t bytes);

  // Stack repair handling

  // none present

 private:
  static void numa_init();

  static void disable_numa(const char* reason, bool warning);
  typedef int (*sched_getcpu_func_t)(void);
  typedef int (*numa_node_to_cpus_func_t)(int node, unsigned long *buffer, int bufferlen);
  typedef int (*numa_node_to_cpus_v2_func_t)(int node, void *mask);
  typedef int (*numa_max_node_func_t)(void);
  typedef int (*numa_num_configured_nodes_func_t)(void);
  typedef int (*numa_available_func_t)(void);
  typedef int (*numa_tonode_memory_func_t)(void *start, size_t size, int node);
  typedef void (*numa_interleave_memory_func_t)(void *start, size_t size, unsigned long *nodemask);
  typedef void (*numa_interleave_memory_v2_func_t)(void *start, size_t size, struct bitmask* mask);
  typedef struct bitmask* (*numa_get_membind_func_t)(void);
  typedef struct bitmask* (*numa_get_interleave_mask_func_t)(void);
  typedef struct bitmask* (*numa_get_run_node_mask_func_t)(void);
  typedef long (*numa_move_pages_func_t)(int pid, unsigned long count, void **pages, const int *nodes, int *status, int flags);
  typedef void (*numa_set_preferred_func_t)(int node);
  typedef void (*numa_set_bind_policy_func_t)(int policy);
  typedef int (*numa_bitmask_isbitset_func_t)(struct bitmask *bmp, unsigned int n);
  typedef int (*numa_bitmask_clearbit_func_t)(struct bitmask *bmp, unsigned int n);
  typedef int (*numa_bitmask_equal_func_t)(struct bitmask *bmp1, struct bitmask *bmp2);
  typedef int (*numa_distance_func_t)(int node1, int node2);
  typedef int (*numa_sched_setaffinity_func_t)(pid_t pid, struct bitmask* mask);
  typedef struct bitmask* (*numa_allocate_cpumask_func_t)(void);

  static sched_getcpu_func_t _sched_getcpu;
  static numa_node_to_cpus_func_t _numa_node_to_cpus;
  static numa_node_to_cpus_v2_func_t _numa_node_to_cpus_v2;
  static numa_max_node_func_t _numa_max_node;
  static numa_num_configured_nodes_func_t _numa_num_configured_nodes;
  static numa_available_func_t _numa_available;
  static numa_tonode_memory_func_t _numa_tonode_memory;
  static numa_interleave_memory_func_t _numa_interleave_memory;
  static numa_interleave_memory_v2_func_t _numa_interleave_memory_v2;
  static numa_set_bind_policy_func_t _numa_set_bind_policy;
  static numa_bitmask_isbitset_func_t _numa_bitmask_isbitset;
  static numa_bitmask_clearbit_func_t _numa_bitmask_clearbit;
  static numa_bitmask_equal_func_t _numa_bitmask_equal;
  static numa_distance_func_t _numa_distance;
  static numa_get_membind_func_t _numa_get_membind;
  static numa_get_run_node_mask_func_t _numa_get_run_node_mask;
  static numa_get_interleave_mask_func_t _numa_get_interleave_mask;
  static numa_move_pages_func_t _numa_move_pages;
  static numa_set_preferred_func_t _numa_set_preferred;
  static numa_sched_setaffinity_func_t _numa_sched_setaffinity;
  static numa_allocate_cpumask_func_t _numa_allocate_cpumask;
  static unsigned long* _numa_all_nodes;
  static struct bitmask* _numa_all_nodes_ptr;
  static struct bitmask* _numa_nodes_ptr;
  static struct bitmask* _numa_all_cpus_ptr;
  static struct bitmask* _numa_interleave_bitmask;
  static struct bitmask* _numa_membind_bitmask;
  static struct bitmask* _numa_cpunodebind_bitmask;

  static void set_sched_getcpu(sched_getcpu_func_t func) { _sched_getcpu = func; }
  static void set_numa_node_to_cpus(numa_node_to_cpus_func_t func) { _numa_node_to_cpus = func; }
  static void set_numa_node_to_cpus_v2(numa_node_to_cpus_v2_func_t func) { _numa_node_to_cpus_v2 = func; }
  static void set_numa_max_node(numa_max_node_func_t func) { _numa_max_node = func; }
  static void set_numa_num_configured_nodes(numa_num_configured_nodes_func_t func) { _numa_num_configured_nodes = func; }
  static void set_numa_available(numa_available_func_t func) { _numa_available = func; }
  static void set_numa_tonode_memory(numa_tonode_memory_func_t func) { _numa_tonode_memory = func; }
  static void set_numa_interleave_memory(numa_interleave_memory_func_t func) { _numa_interleave_memory = func; }
  static void set_numa_interleave_memory_v2(numa_interleave_memory_v2_func_t func) { _numa_interleave_memory_v2 = func; }
  static void set_numa_set_bind_policy(numa_set_bind_policy_func_t func) { _numa_set_bind_policy = func; }
  static void set_numa_bitmask_isbitset(numa_bitmask_isbitset_func_t func) { _numa_bitmask_isbitset = func; }
  static void set_numa_bitmask_clearbit(numa_bitmask_clearbit_func_t func) { _numa_bitmask_clearbit = func; }
  static void set_numa_bitmask_equal(numa_bitmask_equal_func_t func) { _numa_bitmask_equal = func; }
  static void set_numa_distance(numa_distance_func_t func) { _numa_distance = func; }
  static void set_numa_get_membind(numa_get_membind_func_t func) { _numa_get_membind = func; }
  static void set_numa_get_run_node_mask(numa_get_run_node_mask_func_t func) { _numa_get_run_node_mask = func; }
  static void set_numa_get_interleave_mask(numa_get_interleave_mask_func_t func) { _numa_get_interleave_mask = func; }
  static void set_numa_move_pages(numa_move_pages_func_t func) { _numa_move_pages = func; }
  static void set_numa_set_preferred(numa_set_preferred_func_t func) { _numa_set_preferred = func; }
  static void set_numa_all_nodes(unsigned long* ptr) { _numa_all_nodes = ptr; }
  static void set_numa_all_nodes_ptr(struct bitmask **ptr) { _numa_all_nodes_ptr = (ptr == nullptr ? nullptr : *ptr); }
  static void set_numa_nodes_ptr(struct bitmask **ptr) { _numa_nodes_ptr = (ptr == nullptr ? nullptr : *ptr); }
  static void set_numa_all_cpus_ptr(struct bitmask **ptr) { _numa_all_cpus_ptr = (ptr == nullptr ? nullptr : *ptr); }
  static void set_numa_interleave_bitmask(struct bitmask* ptr)     { _numa_interleave_bitmask = ptr ;   }
  static void set_numa_membind_bitmask(struct bitmask* ptr)        { _numa_membind_bitmask = ptr ;      }
  static void set_numa_cpunodebind_bitmask(struct bitmask* ptr)        { _numa_cpunodebind_bitmask = ptr ;      }
  static void set_numa_sched_setaffinity(numa_sched_setaffinity_func_t func) { _numa_sched_setaffinity = func; }
  static void set_numa_allocate_cpumask(numa_allocate_cpumask_func_t func) { _numa_allocate_cpumask = func; }
  static int sched_getcpu_syscall(void);

  enum NumaAllocationPolicy{
    NotInitialized,
    Membind,
    Interleave
  };
  static NumaAllocationPolicy _current_numa_policy;

 public:
  static void numa_set_thread_affinity(pid_t tid, int node);

  static int sched_getcpu()  { return _sched_getcpu != nullptr ? _sched_getcpu() : -1; }
  static int numa_node_to_cpus(int node, unsigned long *buffer, int bufferlen);
  static int numa_max_node() { return _numa_max_node != nullptr ? _numa_max_node() : -1; }
  static int numa_num_configured_nodes() {
    return _numa_num_configured_nodes != nullptr ? _numa_num_configured_nodes() : -1;
  }
  static int numa_available() { return _numa_available != nullptr ? _numa_available() : -1; }
  static int numa_tonode_memory(void *start, size_t size, int node) {
    return _numa_tonode_memory != nullptr ? _numa_tonode_memory(start, size, node) : -1;
  }

  static bool is_running_in_interleave_mode() {
    return _current_numa_policy == Interleave;
  }

  static void set_configured_numa_policy(NumaAllocationPolicy numa_policy) {
    _current_numa_policy = numa_policy;
  }

  static NumaAllocationPolicy identify_numa_policy() {
    for (int node = 0; node <= Linux::numa_max_node(); node++) {
      if (Linux::_numa_bitmask_isbitset(Linux::_numa_interleave_bitmask, node)) {
        return Interleave;
      }
    }
    return Membind;
  }

  static void numa_interleave_memory(void *start, size_t size) {
    // Prefer v2 API
    if (_numa_interleave_memory_v2 != nullptr) {
      if (is_running_in_interleave_mode()) {
        _numa_interleave_memory_v2(start, size, _numa_interleave_bitmask);
      } else if (_numa_membind_bitmask != nullptr) {
        _numa_interleave_memory_v2(start, size, _numa_membind_bitmask);
      }
    } else if (_numa_interleave_memory != nullptr) {
      _numa_interleave_memory(start, size, _numa_all_nodes);
    }
  }
  static void numa_set_preferred(int node) {
    if (_numa_set_preferred != nullptr) {
      _numa_set_preferred(node);
    }
  }
  static void numa_set_bind_policy(int policy) {
    if (_numa_set_bind_policy != nullptr) {
      _numa_set_bind_policy(policy);
    }
  }
  static int numa_distance(int node1, int node2) {
    return _numa_distance != nullptr ? _numa_distance(node1, node2) : -1;
  }
  static long numa_move_pages(int pid, unsigned long count, void **pages, const int *nodes, int *status, int flags) {
    return _numa_move_pages != nullptr ? _numa_move_pages(pid, count, pages, nodes, status, flags) : -1;
  }
  static int get_node_by_cpu(int cpu_id);
  static int get_existing_num_nodes();
  // Check if numa node is configured (non-zero memory node).
  static bool is_node_in_configured_nodes(unsigned int n) {
    if (_numa_bitmask_isbitset != nullptr && _numa_all_nodes_ptr != nullptr) {
      return _numa_bitmask_isbitset(_numa_all_nodes_ptr, n);
    } else
      return false;
  }
  // Check if numa node exists in the system (including zero memory nodes).
  static bool is_node_in_existing_nodes(unsigned int n) {
    if (_numa_bitmask_isbitset != nullptr && _numa_nodes_ptr != nullptr) {
      return _numa_bitmask_isbitset(_numa_nodes_ptr, n);
    } else if (_numa_bitmask_isbitset != nullptr && _numa_all_nodes_ptr != nullptr) {
      // Not all libnuma API v2 implement numa_nodes_ptr, so it's not possible
      // to trust the API version for checking its absence. On the other hand,
      // numa_nodes_ptr found in libnuma 2.0.9 and above is the only way to get
      // a complete view of all numa nodes in the system, hence numa_nodes_ptr
      // is used to handle CPU and nodes on architectures (like PowerPC) where
      // there can exist nodes with CPUs but no memory or vice-versa and the
      // nodes may be non-contiguous. For most of the architectures, like
      // x86_64, numa_node_ptr presents the same node set as found in
      // numa_all_nodes_ptr so it's possible to use numa_all_nodes_ptr as a
      // substitute.
      return _numa_bitmask_isbitset(_numa_all_nodes_ptr, n);
    } else
      return false;
  }
  // Check if node is in bound node set.
  static bool is_node_in_bound_nodes(int node) {
    if (_numa_bitmask_isbitset != nullptr) {
      if (is_running_in_interleave_mode()) {
        return _numa_bitmask_isbitset(_numa_interleave_bitmask, node);
      } else {
        return _numa_membind_bitmask != nullptr ? _numa_bitmask_isbitset(_numa_membind_bitmask, node) : false;
      }
    }
    return false;
  }
  // Check if memory is bound to only one numa node.
  // Returns true if memory is bound to a single numa node, otherwise returns false.
  static bool is_bound_to_single_mem_node() {
    int nodes = 0;
    unsigned int node = 0;
    unsigned int highest_node_number = 0;

    struct bitmask* mem_nodes_bitmask = Linux::_numa_membind_bitmask;
    if (Linux::is_running_in_interleave_mode()) {
      mem_nodes_bitmask = Linux::_numa_interleave_bitmask;
    }

    if (mem_nodes_bitmask != nullptr && _numa_max_node != nullptr && _numa_bitmask_isbitset != nullptr) {
      highest_node_number = _numa_max_node();
    } else {
      return false;
    }

    for (node = 0; node <= highest_node_number; node++) {
      if (_numa_bitmask_isbitset(mem_nodes_bitmask, node)) {
        nodes++;
      }
    }

    if (nodes == 1) {
      return true;
    } else {
      return false;
    }
  }
  // Check if cpu and memory nodes are aligned, returns true if nodes misalign
  static bool mem_and_cpu_node_mismatch() {
    struct bitmask* mem_nodes_bitmask = Linux::_numa_membind_bitmask;
    if (Linux::is_running_in_interleave_mode()) {
      mem_nodes_bitmask = Linux::_numa_interleave_bitmask;
    }

    if (mem_nodes_bitmask == nullptr || Linux::_numa_cpunodebind_bitmask == nullptr) {
      return false;
    }

    return !_numa_bitmask_equal(mem_nodes_bitmask, Linux::_numa_cpunodebind_bitmask);
  }

  static const GrowableArray<int>* numa_nindex_to_node() {
    return _nindex_to_node;
  }

  static void* resolve_function_descriptor(void* p);

#ifdef __GLIBC__
  // os::Linux::get_mallinfo() hides the complexity of dealing with mallinfo() or
  // mallinfo2() from the user. Use this function instead of raw mallinfo/mallinfo2()
  // to keep the JVM runtime-compatible with different glibc versions.
  //
  // mallinfo2() was added with glibc (>2.32). Legacy mallinfo() was deprecated with
  // 2.33 and may vanish in future glibcs. So we may have both or either one of
  // them.
  //
  // mallinfo2() is functionally equivalent to legacy mallinfo but returns sizes as
  // 64-bit on 64-bit platforms. Legacy mallinfo uses 32-bit fields. However, legacy
  // mallinfo is still perfectly fine to use if we know the sizes cannot have wrapped.
  // For example, if the process virtual size does not exceed 4G, we cannot have
  // malloc'ed more than 4G, so the results from legacy mallinfo() can still be used.
  //
  // os::Linux::get_mallinfo() will always prefer mallinfo2() if found, but will fall back
  // to legacy mallinfo() if only that is available. In that case, it will return true
  // in *might_have_wrapped.
  struct glibc_mallinfo {
    size_t arena;
    size_t ordblks;
    size_t smblks;
    size_t hblks;
    size_t hblkhd;
    size_t usmblks;
    size_t fsmblks;
    size_t uordblks;
    size_t fordblks;
    size_t keepcost;
  };
  static void get_mallinfo(glibc_mallinfo* out, bool* might_have_wrapped);

  // Calls out to GNU extension malloc_info if available
  // otherwise does nothing and returns -2.
  static int malloc_info(FILE* stream);
#endif // GLIBC
};

#endif // OS_LINUX_OS_LINUX_HPP<|MERGE_RESOLUTION|>--- conflicted
+++ resolved
@@ -45,15 +45,10 @@
   static GrowableArray<int>* _cpu_to_node;
   static GrowableArray<int>* _nindex_to_node;
 
-<<<<<<< HEAD
   static GrowableArray<struct bitmask*>* _numa_affinity_masks;
 
   static void build_numa_affinity_masks();
 
-  static julong available_memory_in_container();
-
-=======
->>>>>>> 0c1ef366
  protected:
 
   static physical_memory_size_type _physical_memory;
