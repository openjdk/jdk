/*
 * Copyright (c) 2019, 2024, Oracle and/or its affiliates. All rights reserved.
 * DO NOT ALTER OR REMOVE COPYRIGHT NOTICES OR THIS FILE HEADER.
 *
 * This code is free software; you can redistribute it and/or modify it
 * under the terms of the GNU General Public License version 2 only, as
 * published by the Free Software Foundation.
 *
 * This code is distributed in the hope that it will be useful, but WITHOUT
 * ANY WARRANTY; without even the implied warranty of MERCHANTABILITY or
 * FITNESS FOR A PARTICULAR PURPOSE.  See the GNU General Public License
 * version 2 for more details (a copy is included in the LICENSE file that
 * accompanied this code).
 *
 * You should have received a copy of the GNU General Public License version
 * 2 along with this work; if not, write to the Free Software Foundation,
 * Inc., 51 Franklin St, Fifth Floor, Boston, MA 02110-1301 USA.
 *
 * Please contact Oracle, 500 Oracle Parkway, Redwood Shores, CA 94065 USA
 * or visit www.oracle.com if you need additional information or have any
 * questions.
 *
 */

#include <string.h>
#include <math.h>
#include <errno.h>
#include "cgroupV1Subsystem_linux.hpp"
#include "cgroupUtil_linux.hpp"
#include "logging/log.hpp"
#include "memory/allocation.hpp"
#include "runtime/globals.hpp"
#include "runtime/os.hpp"
#include "utilities/globalDefinitions.hpp"
#include "os_linux.hpp"

/*
 * Set directory to subsystem specific files based
 * on the contents of the mountinfo and cgroup files.
 */
void CgroupV1Controller::set_subsystem_path(char *cgroup_path) {
  stringStream ss;
  if (_root != nullptr && cgroup_path != nullptr) {
    if (strcmp(_root, "/") == 0) {
      ss.print_raw(_mount_point);
      if (strcmp(cgroup_path,"/") != 0) {
        ss.print_raw(cgroup_path);
      }
      _path = os::strdup(ss.base());
    } else {
      if (strcmp(_root, cgroup_path) == 0) {
        ss.print_raw(_mount_point);
        _path = os::strdup(ss.base());
      } else {
        char *p = strstr(cgroup_path, _root);
        if (p != nullptr && p == _root) {
          if (strlen(cgroup_path) > strlen(_root)) {
            ss.print_raw(_mount_point);
            const char* cg_path_sub = cgroup_path + strlen(_root);
            ss.print_raw(cg_path_sub);
            _path = os::strdup(ss.base());
          }
        }
      }
    }
  }
}

/* uses_mem_hierarchy
 *
 * Return whether or not hierarchical cgroup accounting is being
 * done.
 *
 * return:
 *    A number > 0 if true, or
 *    OSCONTAINER_ERROR for not supported
 */
jlong CgroupV1MemoryController::uses_mem_hierarchy() {
  julong use_hierarchy;
  CONTAINER_READ_NUMBER_CHECKED(static_cast<CgroupV1Controller*>(this), "/memory.use_hierarchy", "Use Hierarchy", use_hierarchy);
  return (jlong)use_hierarchy;
}

void CgroupV1MemoryController::set_subsystem_path(char *cgroup_path) {
  CgroupV1Controller::set_subsystem_path(cgroup_path);
  jlong hierarchy = uses_mem_hierarchy();
  if (hierarchy > 0) {
    set_hierarchical(true);
  }
}

static inline
void do_trace_log(julong read_mem_limit, julong host_mem) {
  if (log_is_enabled(Debug, os, container)) {
    jlong mem_limit = (jlong)read_mem_limit; // account for negative values
    if (mem_limit < 0 || read_mem_limit >= host_mem) {
      const char *reason;
      if (mem_limit == OSCONTAINER_ERROR) {
        reason = "failed";
      } else if (mem_limit == -1) {
        reason = "unlimited";
      } else {
        assert(read_mem_limit >= host_mem, "Expected read value exceeding host_mem");
        // Exceeding physical memory is treated as unlimited. This implementation
        // caps it at host_mem since Cg v1 has no value to represent 'max'.
        reason = "ignored";
      }
      log_debug(os, container)("container memory limit %s: " JLONG_FORMAT ", using host value " JLONG_FORMAT,
                               reason, mem_limit, host_mem);
    }
  }
}

jlong CgroupV1MemoryController::read_memory_limit_in_bytes(julong phys_mem) {
  julong memlimit;
  CgroupV1Controller* v1_controller = static_cast<CgroupV1Controller*>(this);
  CONTAINER_READ_NUMBER_CHECKED(v1_controller, "/memory.limit_in_bytes", "Memory Limit", memlimit);
  if (memlimit >= phys_mem) {
    log_trace(os, container)("Non-Hierarchical Memory Limit is: Unlimited");
    if (is_hierarchical()) {
      julong hier_memlimit;
      bool is_ok = v1_controller->read_numerical_key_value("/memory.stat", "hierarchical_memory_limit", &hier_memlimit);
      if (!is_ok) {
        return OSCONTAINER_ERROR;
      }
      log_trace(os, container)("Hierarchical Memory Limit is: " JULONG_FORMAT, hier_memlimit);
      if (hier_memlimit >= phys_mem) {
        log_trace(os, container)("Hierarchical Memory Limit is: Unlimited");
      } else {
        do_trace_log(hier_memlimit, phys_mem);
        return (jlong)hier_memlimit;
      }
    }
    do_trace_log(memlimit, phys_mem);
    return (jlong)-1;
  } else {
    do_trace_log(memlimit, phys_mem);
    return (jlong)memlimit;
  }
}

/* read_mem_swap
 *
 * Determine the memory and swap limit metric. Returns a positive limit value strictly
 * lower than the physical memory and swap limit iff there is a limit. Otherwise a
 * negative value is returned indicating the determined status.
 *
 * returns:
 *    * A number > 0 if the limit is available and lower than a physical upper bound.
 *    * OSCONTAINER_ERROR if the limit cannot be retrieved (i.e. not supported) or
 *    * -1 if there isn't any limit in place (note: includes values which exceed a physical
 *      upper bound)
 */
jlong CgroupV1MemoryController::read_mem_swap(julong host_total_memsw) {
  julong hier_memswlimit;
  julong memswlimit;
  CgroupV1Controller* v1_controller = static_cast<CgroupV1Controller*>(this);
  CONTAINER_READ_NUMBER_CHECKED(v1_controller, "/memory.memsw.limit_in_bytes", "Memory and Swap Limit", memswlimit);
  if (memswlimit >= host_total_memsw) {
    log_trace(os, container)("Non-Hierarchical Memory and Swap Limit is: Unlimited");
    if (is_hierarchical()) {
      const char* matchline = "hierarchical_memsw_limit";
      bool is_ok = v1_controller->read_numerical_key_value("/memory.stat", matchline, &hier_memswlimit);
      if (!is_ok) {
        return OSCONTAINER_ERROR;
      }
      log_trace(os, container)("Hierarchical Memory and Swap Limit is: " JULONG_FORMAT, hier_memswlimit);
      if (hier_memswlimit >= host_total_memsw) {
        log_trace(os, container)("Hierarchical Memory and Swap Limit is: Unlimited");
      } else {
        return (jlong)hier_memswlimit;
      }
    }
    return (jlong)-1;
  } else {
    return (jlong)memswlimit;
  }
}

jlong CgroupV1MemoryController::memory_and_swap_limit_in_bytes(julong host_mem, julong host_swap) {
  jlong memory_swap = read_mem_swap(host_mem + host_swap);
  if (memory_swap == -1) {
    return memory_swap;
  }
  // If there is a swap limit, but swappiness == 0, reset the limit
  // to the memory limit. Do the same for cases where swap isn't
  // supported.
  jlong swappiness = read_mem_swappiness();
  if (swappiness == 0 || memory_swap == OSCONTAINER_ERROR) {
    jlong memlimit = read_memory_limit_in_bytes(host_mem);
    if (memory_swap == OSCONTAINER_ERROR) {
      log_trace(os, container)("Memory and Swap Limit has been reset to " JLONG_FORMAT " because swap is not supported", memlimit);
    } else {
      log_trace(os, container)("Memory and Swap Limit has been reset to " JLONG_FORMAT " because swappiness is 0", memlimit);
    }
    return memlimit;
  }
  return memory_swap;
}

static inline
jlong memory_swap_usage_impl(CgroupController* ctrl) {
  julong memory_swap_usage;
  CONTAINER_READ_NUMBER_CHECKED(ctrl, "/memory.memsw.usage_in_bytes", "mem swap usage", memory_swap_usage);
  return (jlong)memory_swap_usage;
}

jlong CgroupV1MemoryController::memory_and_swap_usage_in_bytes(julong phys_mem, julong host_swap) {
  jlong memory_sw_limit = memory_and_swap_limit_in_bytes(phys_mem, host_swap);
  jlong memory_limit = read_memory_limit_in_bytes(phys_mem);
  if (memory_sw_limit > 0 && memory_limit > 0) {
    jlong delta_swap = memory_sw_limit - memory_limit;
    if (delta_swap > 0) {
      return memory_swap_usage_impl(static_cast<CgroupV1Controller*>(this));
    }
  }
  return memory_usage_in_bytes();
}

jlong CgroupV1MemoryController::read_mem_swappiness() {
  julong swappiness;
  CONTAINER_READ_NUMBER_CHECKED(static_cast<CgroupV1Controller*>(this), "/memory.swappiness", "Swappiness", swappiness);
  return (jlong)swappiness;
}

jlong CgroupV1MemoryController::memory_soft_limit_in_bytes(julong phys_mem) {
  julong memsoftlimit;
  CONTAINER_READ_NUMBER_CHECKED(static_cast<CgroupV1Controller*>(this), "/memory.soft_limit_in_bytes", "Memory Soft Limit", memsoftlimit);
  if (memsoftlimit >= phys_mem) {
    log_trace(os, container)("Memory Soft Limit is: Unlimited");
    return (jlong)-1;
  } else {
    return (jlong)memsoftlimit;
  }
}

/* memory_usage_in_bytes
 *
 * Return the amount of used memory for this process.
 *
 * return:
 *    memory usage in bytes or
 *    -1 for unlimited
 *    OSCONTAINER_ERROR for not supported
 */
jlong CgroupV1MemoryController::memory_usage_in_bytes() {
  julong memusage;
  CONTAINER_READ_NUMBER_CHECKED(static_cast<CgroupV1Controller*>(this), "/memory.usage_in_bytes", "Memory Usage", memusage);
  return (jlong)memusage;
}

/* memory_max_usage_in_bytes
 *
 * Return the maximum amount of used memory for this process.
 *
 * return:
 *    max memory usage in bytes or
 *    OSCONTAINER_ERROR for not supported
 */
jlong CgroupV1MemoryController::memory_max_usage_in_bytes() {
  julong memmaxusage;
  CONTAINER_READ_NUMBER_CHECKED(static_cast<CgroupV1Controller*>(this), "/memory.max_usage_in_bytes", "Maximum Memory Usage", memmaxusage);
  return (jlong)memmaxusage;
}

jlong CgroupV1MemoryController::rss_usage_in_bytes() {
  julong rss;
  bool is_ok = static_cast<CgroupV1Controller*>(this)->read_numerical_key_value("/memory.stat", "rss", &rss);
  if (!is_ok) {
    return OSCONTAINER_ERROR;
  }
  log_trace(os, container)("RSS usage is: " JULONG_FORMAT, rss);
  return (jlong)rss;
}

jlong CgroupV1MemoryController::cache_usage_in_bytes() {
  julong cache;
  bool is_ok = static_cast<CgroupV1Controller*>(this)->read_numerical_key_value("/memory.stat", "cache", &cache);
  if (!is_ok) {
    return OSCONTAINER_ERROR;
  }
  log_trace(os, container)("Cache usage is: " JULONG_FORMAT, cache);
  return cache;
}

jlong CgroupV1MemoryController::kernel_memory_usage_in_bytes() {
  julong kmem_usage;
  CONTAINER_READ_NUMBER_CHECKED(static_cast<CgroupV1Controller*>(this), "/memory.kmem.usage_in_bytes", "Kernel Memory Usage", kmem_usage);
  return (jlong)kmem_usage;
}

jlong CgroupV1MemoryController::kernel_memory_limit_in_bytes(julong phys_mem) {
  julong kmem_limit;
  CONTAINER_READ_NUMBER_CHECKED(static_cast<CgroupV1Controller*>(this), "/memory.kmem.limit_in_bytes", "Kernel Memory Limit", kmem_limit);
  if (kmem_limit >= phys_mem) {
    return (jlong)-1;
  }
  return (jlong)kmem_limit;
}

jlong CgroupV1MemoryController::kernel_memory_max_usage_in_bytes() {
  julong kmem_max_usage;
  CONTAINER_READ_NUMBER_CHECKED(static_cast<CgroupV1Controller*>(this), "/memory.kmem.max_usage_in_bytes", "Maximum Kernel Memory Usage", kmem_max_usage);
  return (jlong)kmem_max_usage;
}

void CgroupV1Subsystem::print_version_specific_info(outputStream* st) {
  julong phys_mem = os::Linux::physical_memory();
  CgroupV1MemoryController* ctrl = reinterpret_cast<CgroupV1MemoryController*>(memory_controller()->controller());
  jlong kmem_usage = ctrl->kernel_memory_usage_in_bytes();
  jlong kmem_limit = ctrl->kernel_memory_limit_in_bytes(phys_mem);
  jlong kmem_max_usage = ctrl->kernel_memory_max_usage_in_bytes();

  OSContainer::print_container_helper(st, kmem_usage, "kernel_memory_usage_in_bytes");
  OSContainer::print_container_helper(st, kmem_limit, "kernel_memory_max_usage_in_bytes");
  OSContainer::print_container_helper(st, kmem_max_usage, "kernel_memory_limit_in_bytes");
}

char* CgroupV1Subsystem::cpu_cpuset_cpus() {
  char cpus[1024];
  CONTAINER_READ_STRING_CHECKED(_cpuset, "/cpuset.cpus", "cpuset.cpus", cpus);
  return os::strdup(cpus);
}

char* CgroupV1Subsystem::cpu_cpuset_memory_nodes() {
  char mems[1024];
  CONTAINER_READ_STRING_CHECKED(_cpuset, "/cpuset.mems", "cpuset.mems", mems);
  return os::strdup(mems);
}

/* cpu_quota
 *
 * Return the number of microseconds per period
 * process is guaranteed to run.
 *
 * return:
 *    quota time in microseconds
 *    -1 for no quota
 *    OSCONTAINER_ERROR for not supported
 */
int CgroupV1CpuController::cpu_quota() {
  julong quota;
  bool is_ok = static_cast<CgroupV1Controller*>(this)->read_number("/cpu.cfs_quota_us", &quota);
  if (!is_ok) {
    log_trace(os, container)("CPU Quota failed: %d", OSCONTAINER_ERROR);
    return OSCONTAINER_ERROR;
  }
  // cast to int since the read value might be negative
  // and we want to avoid logging -1 as a large unsigned value.
  int quota_int = (int)quota;
  log_trace(os, container)("CPU Quota is: %d", quota_int);
  return quota_int;
}

int CgroupV1CpuController::cpu_period() {
  julong period;
  CONTAINER_READ_NUMBER_CHECKED(static_cast<CgroupV1Controller*>(this), "/cpu.cfs_period_us", "CPU Period", period);
  return (int)period;
}

/* cpu_shares
 *
 * Return the amount of cpu shares available to the process
 *
 * return:
 *    Share number (typically a number relative to 1024)
 *                 (2048 typically expresses 2 CPUs worth of processing)
 *    -1 for no share setup
 *    OSCONTAINER_ERROR for not supported
 */
int CgroupV1CpuController::cpu_shares() {
  julong shares;
  CONTAINER_READ_NUMBER_CHECKED(static_cast<CgroupV1Controller*>(this), "/cpu.shares", "CPU Shares", shares);
  int shares_int = (int)shares;
  // Convert 1024 to no shares setup
  if (shares_int == 1024) return -1;

  return shares_int;
}

/* pids_max
 *
 * Return the maximum number of tasks available to the process
 *
 * return:
 *    maximum number of tasks
 *    -1 for unlimited
 *    OSCONTAINER_ERROR for not supported
 */
jlong CgroupV1Subsystem::pids_max() {
  if (_pids == nullptr) return OSCONTAINER_ERROR;
<<<<<<< HEAD
  char * pidsmax_str = pids_max_val();
  return CgroupUtil::limit_from_str(pidsmax_str);
=======
  jlong pids_max;
  CONTAINER_READ_NUMBER_CHECKED_MAX(_pids, "/pids.max", "Maximum number of tasks", pids_max);
  return pids_max;
>>>>>>> c41d3183
}

/* pids_current
 *
 * The number of tasks currently in the cgroup (and its descendants) of the process
 *
 * return:
 *    current number of tasks
 *    OSCONTAINER_ERROR for not supported
 */
jlong CgroupV1Subsystem::pids_current() {
  if (_pids == nullptr) return OSCONTAINER_ERROR;
  julong pids_current;
  CONTAINER_READ_NUMBER_CHECKED(_pids, "/pids.current", "Current number of tasks", pids_current);
  return (jlong)pids_current;
}<|MERGE_RESOLUTION|>--- conflicted
+++ resolved
@@ -389,14 +389,9 @@
  */
 jlong CgroupV1Subsystem::pids_max() {
   if (_pids == nullptr) return OSCONTAINER_ERROR;
-<<<<<<< HEAD
-  char * pidsmax_str = pids_max_val();
-  return CgroupUtil::limit_from_str(pidsmax_str);
-=======
   jlong pids_max;
   CONTAINER_READ_NUMBER_CHECKED_MAX(_pids, "/pids.max", "Maximum number of tasks", pids_max);
   return pids_max;
->>>>>>> c41d3183
 }
 
 /* pids_current
