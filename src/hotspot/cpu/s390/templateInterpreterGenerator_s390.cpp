--- conflicted
+++ resolved
@@ -1137,21 +1137,10 @@
   // z_ijava_state->locals - i*BytesPerWord points to i-th Java local (i starts at 0)
   // z_ijava_state->locals = Z_esp + parameter_count bytes
 
-<<<<<<< HEAD
-  __ z_ldgr(Z_F1, Z_R1); // preserve Z_R1, holding cache offset
-
-  __ z_sgrk(Z_R1, Z_locals, fp); // Z_R1 = Z_locals - fp();
-  __ z_srlg(Z_R1, Z_R1, Interpreter::logStackElementSize);
-  // Store relativized Z_locals, see frame::interpreter_frame_locals().
-  __ z_stg(Z_R1, _z_ijava_state_neg(locals), fp);
-
-  __ z_lgdr(Z_R1, Z_F1); // restore R1
-=======
   __ z_sgrk(Z_R0, Z_locals, fp); // Z_R0 = Z_locals - fp();
   __ z_srlg(Z_R0, Z_R0, Interpreter::logStackElementSize);
   // Store relativized Z_locals, see frame::interpreter_frame_locals().
   __ z_stg(Z_R0, _z_ijava_state_neg(locals), fp);
->>>>>>> 5b3ae921
 
   // z_ijava_state->oop_temp = nullptr;
   __ store_const(Address(fp, oop_tmp_offset), 0);
