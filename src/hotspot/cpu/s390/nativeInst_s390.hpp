--- conflicted
+++ resolved
@@ -658,13 +658,8 @@
 public:
   bool check() const { Unimplemented(); return false; }
   bool decode(int32_t& oopmap_slot, int32_t& cb_offset) const { return false; }
-<<<<<<< HEAD
-  bool patch(int32_t oopmap_slot, int32_t cb_offset) { Unimplemented() ; return false; }
-  void make_deopt();
-=======
   bool patch(int32_t oopmap_slot, int32_t cb_offset) { Unimplemented(); return false; }
   void make_deopt() { Unimplemented(); }
->>>>>>> ec385057
 };
 
 inline NativePostCallNop* nativePostCallNop_at(address address) {
