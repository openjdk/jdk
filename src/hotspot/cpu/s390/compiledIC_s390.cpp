/*
 * Copyright (c) 2016, 2023, Oracle and/or its affiliates. All rights reserved.
 * Copyright (c) 2016, 2019 SAP SE. All rights reserved.
 * DO NOT ALTER OR REMOVE COPYRIGHT NOTICES OR THIS FILE HEADER.
 *
 * This code is free software; you can redistribute it and/or modify it
 * under the terms of the GNU General Public License version 2 only, as
 * published by the Free Software Foundation.
 *
 * This code is distributed in the hope that it will be useful, but WITHOUT
 * ANY WARRANTY; without even the implied warranty of MERCHANTABILITY or
 * FITNESS FOR A PARTICULAR PURPOSE.  See the GNU General Public License
 * version 2 for more details (a copy is included in the LICENSE file that
 * accompanied this code).
 *
 * You should have received a copy of the GNU General Public License version
 * 2 along with this work; if not, write to the Free Software Foundation,
 * Inc., 51 Franklin St, Fifth Floor, Boston, MA 02110-1301 USA.
 *
 * Please contact Oracle, 500 Oracle Parkway, Redwood Shores, CA 94065 USA
 * or visit www.oracle.com if you need additional information or have any
 * questions.
 *
 */

#include "precompiled.hpp"
#include "asm/macroAssembler.inline.hpp"
#include "code/compiledIC.hpp"
#include "code/nmethod.hpp"
#include "memory/resourceArea.hpp"
#include "runtime/mutexLocker.hpp"
#include "runtime/safepoint.hpp"
#ifdef COMPILER2
#include "opto/matcher.hpp"
#endif

// ----------------------------------------------------------------------------

#undef  __
#define __ masm->

<<<<<<< HEAD
address CompiledStaticCall::emit_to_interp_stub(MacroAssembler *masm, address mark/* = nullptr*/) {
=======
address CompiledDirectCall::emit_to_interp_stub(CodeBuffer &cbuf, address mark/* = nullptr*/) {
>>>>>>> 7231fd78
#ifdef COMPILER2
  // Stub is fixed up when the corresponding call is converted from calling
  // compiled code to calling interpreted code.
  if (mark == nullptr) {
    // Get the mark within main instrs section which is set to the address of the call.
    mark = __ inst_mark();
  }
  assert(mark != nullptr, "mark must not be null");

<<<<<<< HEAD
  address stub = __ start_a_stub(CompiledStaticCall::to_interp_stub_size());
=======
  // Note that the code buffer's insts_mark is always relative to insts.
  // That's why we must use the macroassembler to generate a stub.
  MacroAssembler _masm(&cbuf);

  address stub = __ start_a_stub(CompiledDirectCall::to_interp_stub_size());
>>>>>>> 7231fd78
  if (stub == nullptr) {
    return nullptr;  // CodeBuffer::expand failed.
  }
  __ relocate(static_stub_Relocation::spec(mark));

  AddressLiteral meta = __ allocate_metadata_address(nullptr);
  bool success = __ load_const_from_toc(as_Register(Matcher::inline_cache_reg_encode()), meta);

  __ set_inst_mark();
  AddressLiteral a((address)-1);
  success = success && __ load_const_from_toc(Z_R1, a);
  if (!success) {
    return nullptr;  // CodeCache is full.
  }

  __ z_br(Z_R1);
  __ end_a_stub(); // Update current stubs pointer and restore insts_end.
  return stub;
#else
  ShouldNotReachHere();
  return nullptr;
#endif
}

#undef __

int CompiledDirectCall::to_interp_stub_size() {
  return 2 * MacroAssembler::load_const_from_toc_size() +
         2; // branch
}

// Relocation entries for call stub, compiled java to interpreter.
int CompiledDirectCall::reloc_to_interp_stub() {
  return 5; // 4 in emit_java_to_interp + 1 in Java_Static_Call
}

void CompiledDirectCall::set_to_interpreted(const methodHandle& callee, address entry) {
  address stub = find_stub();
  guarantee(stub != nullptr, "stub not found");

  // Creation also verifies the object.
  NativeMovConstReg* method_holder = nativeMovConstReg_at(stub + NativeCall::get_IC_pos_in_java_to_interp_stub());
  NativeJump*        jump          = nativeJump_at(method_holder->next_instruction_address());
  verify_mt_safe(callee, entry, method_holder, jump);

  // Update stub.
  method_holder->set_data((intptr_t)callee(), relocInfo::metadata_type);
  jump->set_jump_destination(entry);

  // Update jump to call.
  set_destination_mt_safe(stub);
}

void CompiledDirectCall::set_stub_to_clean(static_stub_Relocation* static_stub) {
  // Reset stub.
  address stub = static_stub->addr();
  assert(stub != nullptr, "stub not found");
  assert(CompiledICLocker::is_safe(stub), "mt unsafe call");
  // Creation also verifies the object.
  NativeMovConstReg* method_holder = nativeMovConstReg_at(stub + NativeCall::get_IC_pos_in_java_to_interp_stub());
  NativeJump*        jump          = nativeJump_at(method_holder->next_instruction_address());
  method_holder->set_data(0, relocInfo::metadata_type);
  jump->set_jump_destination((address)-1);
}

//-----------------------------------------------------------------------------

#ifndef PRODUCT

void CompiledDirectCall::verify() {
  // Verify call.
  _call->verify();
  _call->verify_alignment();

  // Verify stub.
  address stub = find_stub();
  assert(stub != nullptr, "no stub found for static call");
  // Creation also verifies the object.
  NativeMovConstReg* method_holder = nativeMovConstReg_at(stub + NativeCall::get_IC_pos_in_java_to_interp_stub());
  NativeJump*        jump          = nativeJump_at(method_holder->next_instruction_address());

  // Verify state.
  assert(is_clean() || is_call_to_compiled() || is_call_to_interpreted(), "sanity check");
}

#endif // !PRODUCT<|MERGE_RESOLUTION|>--- conflicted
+++ resolved
@@ -39,11 +39,7 @@
 #undef  __
 #define __ masm->
 
-<<<<<<< HEAD
-address CompiledStaticCall::emit_to_interp_stub(MacroAssembler *masm, address mark/* = nullptr*/) {
-=======
-address CompiledDirectCall::emit_to_interp_stub(CodeBuffer &cbuf, address mark/* = nullptr*/) {
->>>>>>> 7231fd78
+address CompiledDirectCall::emit_to_interp_stub(MacroAssembler *masm, address mark/* = nullptr*/) {
 #ifdef COMPILER2
   // Stub is fixed up when the corresponding call is converted from calling
   // compiled code to calling interpreted code.
@@ -53,15 +49,7 @@
   }
   assert(mark != nullptr, "mark must not be null");
 
-<<<<<<< HEAD
-  address stub = __ start_a_stub(CompiledStaticCall::to_interp_stub_size());
-=======
-  // Note that the code buffer's insts_mark is always relative to insts.
-  // That's why we must use the macroassembler to generate a stub.
-  MacroAssembler _masm(&cbuf);
-
   address stub = __ start_a_stub(CompiledDirectCall::to_interp_stub_size());
->>>>>>> 7231fd78
   if (stub == nullptr) {
     return nullptr;  // CodeBuffer::expand failed.
   }
