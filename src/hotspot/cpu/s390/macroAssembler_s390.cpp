/*
 * Copyright (c) 2016, 2024, Oracle and/or its affiliates. All rights reserved.
 * Copyright (c) 2016, 2024 SAP SE. All rights reserved.
 * Copyright 2024 IBM Corporation. All rights reserved.
 * DO NOT ALTER OR REMOVE COPYRIGHT NOTICES OR THIS FILE HEADER.
 *
 * This code is free software; you can redistribute it and/or modify it
 * under the terms of the GNU General Public License version 2 only, as
 * published by the Free Software Foundation.
 *
 * This code is distributed in the hope that it will be useful, but WITHOUT
 * ANY WARRANTY; without even the implied warranty of MERCHANTABILITY or
 * FITNESS FOR A PARTICULAR PURPOSE.  See the GNU General Public License
 * version 2 for more details (a copy is included in the LICENSE file that
 * accompanied this code).
 *
 * You should have received a copy of the GNU General Public License version
 * 2 along with this work; if not, write to the Free Software Foundation,
 * Inc., 51 Franklin St, Fifth Floor, Boston, MA 02110-1301 USA.
 *
 * Please contact Oracle, 500 Oracle Parkway, Redwood Shores, CA 94065 USA
 * or visit www.oracle.com if you need additional information or have any
 * questions.
 *
 */

#include "precompiled.hpp"
#include "asm/codeBuffer.hpp"
#include "asm/macroAssembler.inline.hpp"
#include "code/compiledIC.hpp"
#include "compiler/disassembler.hpp"
#include "gc/shared/barrierSet.hpp"
#include "gc/shared/barrierSetAssembler.hpp"
#include "gc/shared/collectedHeap.inline.hpp"
#include "interpreter/interpreter.hpp"
#include "gc/shared/cardTableBarrierSet.hpp"
#include "memory/resourceArea.hpp"
#include "memory/universe.hpp"
#include "oops/accessDecorators.hpp"
#include "oops/compressedKlass.inline.hpp"
#include "oops/compressedOops.inline.hpp"
#include "oops/klass.inline.hpp"
#include "prims/methodHandles.hpp"
#include "registerSaver_s390.hpp"
#include "runtime/icache.hpp"
#include "runtime/interfaceSupport.inline.hpp"
#include "runtime/objectMonitor.hpp"
#include "runtime/os.hpp"
#include "runtime/safepoint.hpp"
#include "runtime/safepointMechanism.hpp"
#include "runtime/sharedRuntime.hpp"
#include "runtime/stubRoutines.hpp"
#include "utilities/events.hpp"
#include "utilities/macros.hpp"
#include "utilities/powerOfTwo.hpp"

#include <ucontext.h>

#define BLOCK_COMMENT(str) block_comment(str)
#define BIND(label)        bind(label); BLOCK_COMMENT(#label ":")

// Move 32-bit register if destination and source are different.
void MacroAssembler::lr_if_needed(Register rd, Register rs) {
  if (rs != rd) { z_lr(rd, rs); }
}

// Move register if destination and source are different.
void MacroAssembler::lgr_if_needed(Register rd, Register rs) {
  if (rs != rd) { z_lgr(rd, rs); }
}

// Zero-extend 32-bit register into 64-bit register if destination and source are different.
void MacroAssembler::llgfr_if_needed(Register rd, Register rs) {
  if (rs != rd) { z_llgfr(rd, rs); }
}

// Move float register if destination and source are different.
void MacroAssembler::ldr_if_needed(FloatRegister rd, FloatRegister rs) {
  if (rs != rd) { z_ldr(rd, rs); }
}

// Move integer register if destination and source are different.
// It is assumed that shorter-than-int types are already
// appropriately sign-extended.
void MacroAssembler::move_reg_if_needed(Register dst, BasicType dst_type, Register src,
                                        BasicType src_type) {
  assert((dst_type != T_FLOAT) && (dst_type != T_DOUBLE), "use move_freg for float types");
  assert((src_type != T_FLOAT) && (src_type != T_DOUBLE), "use move_freg for float types");

  if (dst_type == src_type) {
    lgr_if_needed(dst, src); // Just move all 64 bits.
    return;
  }

  switch (dst_type) {
    // Do not support these types for now.
    //  case T_BOOLEAN:
    case T_BYTE:  // signed byte
      switch (src_type) {
        case T_INT:
          z_lgbr(dst, src);
          break;
        default:
          ShouldNotReachHere();
      }
      return;

    case T_CHAR:
    case T_SHORT:
      switch (src_type) {
        case T_INT:
          if (dst_type == T_CHAR) {
            z_llghr(dst, src);
          } else {
            z_lghr(dst, src);
          }
          break;
        default:
          ShouldNotReachHere();
      }
      return;

    case T_INT:
      switch (src_type) {
        case T_BOOLEAN:
        case T_BYTE:
        case T_CHAR:
        case T_SHORT:
        case T_INT:
        case T_LONG:
        case T_OBJECT:
        case T_ARRAY:
        case T_VOID:
        case T_ADDRESS:
          lr_if_needed(dst, src);
          // llgfr_if_needed(dst, src);  // zero-extend (in case we need to find a bug).
          return;

        default:
          assert(false, "non-integer src type");
          return;
      }
    case T_LONG:
      switch (src_type) {
        case T_BOOLEAN:
        case T_BYTE:
        case T_CHAR:
        case T_SHORT:
        case T_INT:
          z_lgfr(dst, src); // sign extension
          return;

        case T_LONG:
        case T_OBJECT:
        case T_ARRAY:
        case T_VOID:
        case T_ADDRESS:
          lgr_if_needed(dst, src);
          return;

        default:
          assert(false, "non-integer src type");
          return;
      }
      return;
    case T_OBJECT:
    case T_ARRAY:
    case T_VOID:
    case T_ADDRESS:
      switch (src_type) {
        // These types don't make sense to be converted to pointers:
        //      case T_BOOLEAN:
        //      case T_BYTE:
        //      case T_CHAR:
        //      case T_SHORT:

        case T_INT:
          z_llgfr(dst, src); // zero extension
          return;

        case T_LONG:
        case T_OBJECT:
        case T_ARRAY:
        case T_VOID:
        case T_ADDRESS:
          lgr_if_needed(dst, src);
          return;

        default:
          assert(false, "non-integer src type");
          return;
      }
      return;
    default:
      assert(false, "non-integer dst type");
      return;
  }
}

// Move float register if destination and source are different.
void MacroAssembler::move_freg_if_needed(FloatRegister dst, BasicType dst_type,
                                         FloatRegister src, BasicType src_type) {
  assert((dst_type == T_FLOAT) || (dst_type == T_DOUBLE), "use move_reg for int types");
  assert((src_type == T_FLOAT) || (src_type == T_DOUBLE), "use move_reg for int types");
  if (dst_type == src_type) {
    ldr_if_needed(dst, src); // Just move all 64 bits.
  } else {
    switch (dst_type) {
      case T_FLOAT:
        assert(src_type == T_DOUBLE, "invalid float type combination");
        z_ledbr(dst, src);
        return;
      case T_DOUBLE:
        assert(src_type == T_FLOAT, "invalid float type combination");
        z_ldebr(dst, src);
        return;
      default:
        assert(false, "non-float dst type");
        return;
    }
  }
}

// Optimized emitter for reg to mem operations.
// Uses modern instructions if running on modern hardware, classic instructions
// otherwise. Prefers (usually shorter) classic instructions if applicable.
// Data register (reg) cannot be used as work register.
//
// Don't rely on register locking, instead pass a scratch register (Z_R0 by default).
// CAUTION! Passing registers >= Z_R2 may produce bad results on old CPUs!
void MacroAssembler::freg2mem_opt(FloatRegister reg,
                                  int64_t       disp,
                                  Register      index,
                                  Register      base,
                                  void (MacroAssembler::*modern) (FloatRegister, int64_t, Register, Register),
                                  void (MacroAssembler::*classic)(FloatRegister, int64_t, Register, Register),
                                  Register      scratch) {
  index = (index == noreg) ? Z_R0 : index;
  if (Displacement::is_shortDisp(disp)) {
    (this->*classic)(reg, disp, index, base);
  } else {
    if (Displacement::is_validDisp(disp)) {
      (this->*modern)(reg, disp, index, base);
    } else {
      if (scratch != Z_R0 && scratch != Z_R1) {
        (this->*modern)(reg, disp, index, base);      // Will fail with disp out of range.
      } else {
        if (scratch != Z_R0) {   // scratch == Z_R1
          if ((scratch == index) || (index == base)) {
            (this->*modern)(reg, disp, index, base);  // Will fail with disp out of range.
          } else {
            add2reg(scratch, disp, base);
            (this->*classic)(reg, 0, index, scratch);
            if (base == scratch) {
              add2reg(base, -disp);  // Restore base.
            }
          }
        } else {   // scratch == Z_R0
          z_lgr(scratch, base);
          add2reg(base, disp);
          (this->*classic)(reg, 0, index, base);
          z_lgr(base, scratch);      // Restore base.
        }
      }
    }
  }
}

void MacroAssembler::freg2mem_opt(FloatRegister reg, const Address &a, bool is_double) {
  if (is_double) {
    freg2mem_opt(reg, a.disp20(), a.indexOrR0(), a.baseOrR0(), MODERN_FFUN(z_stdy), CLASSIC_FFUN(z_std));
  } else {
    freg2mem_opt(reg, a.disp20(), a.indexOrR0(), a.baseOrR0(), MODERN_FFUN(z_stey), CLASSIC_FFUN(z_ste));
  }
}

// Optimized emitter for mem to reg operations.
// Uses modern instructions if running on modern hardware, classic instructions
// otherwise. Prefers (usually shorter) classic instructions if applicable.
// data register (reg) cannot be used as work register.
//
// Don't rely on register locking, instead pass a scratch register (Z_R0 by default).
// CAUTION! Passing registers >= Z_R2 may produce bad results on old CPUs!
void MacroAssembler::mem2freg_opt(FloatRegister reg,
                                  int64_t       disp,
                                  Register      index,
                                  Register      base,
                                  void (MacroAssembler::*modern) (FloatRegister, int64_t, Register, Register),
                                  void (MacroAssembler::*classic)(FloatRegister, int64_t, Register, Register),
                                  Register      scratch) {
  index = (index == noreg) ? Z_R0 : index;
  if (Displacement::is_shortDisp(disp)) {
    (this->*classic)(reg, disp, index, base);
  } else {
    if (Displacement::is_validDisp(disp)) {
      (this->*modern)(reg, disp, index, base);
    } else {
      if (scratch != Z_R0 && scratch != Z_R1) {
        (this->*modern)(reg, disp, index, base);      // Will fail with disp out of range.
      } else {
        if (scratch != Z_R0) {   // scratch == Z_R1
          if ((scratch == index) || (index == base)) {
            (this->*modern)(reg, disp, index, base);  // Will fail with disp out of range.
          } else {
            add2reg(scratch, disp, base);
            (this->*classic)(reg, 0, index, scratch);
            if (base == scratch) {
              add2reg(base, -disp);  // Restore base.
            }
          }
        } else {   // scratch == Z_R0
          z_lgr(scratch, base);
          add2reg(base, disp);
          (this->*classic)(reg, 0, index, base);
          z_lgr(base, scratch);      // Restore base.
        }
      }
    }
  }
}

void MacroAssembler::mem2freg_opt(FloatRegister reg, const Address &a, bool is_double) {
  if (is_double) {
    mem2freg_opt(reg, a.disp20(), a.indexOrR0(), a.baseOrR0(), MODERN_FFUN(z_ldy), CLASSIC_FFUN(z_ld));
  } else {
    mem2freg_opt(reg, a.disp20(), a.indexOrR0(), a.baseOrR0(), MODERN_FFUN(z_ley), CLASSIC_FFUN(z_le));
  }
}

// Optimized emitter for reg to mem operations.
// Uses modern instructions if running on modern hardware, classic instructions
// otherwise. Prefers (usually shorter) classic instructions if applicable.
// Data register (reg) cannot be used as work register.
//
// Don't rely on register locking, instead pass a scratch register
// (Z_R0 by default)
// CAUTION! passing registers >= Z_R2 may produce bad results on old CPUs!
void MacroAssembler::reg2mem_opt(Register reg,
                                 int64_t  disp,
                                 Register index,
                                 Register base,
                                 void (MacroAssembler::*modern) (Register, int64_t, Register, Register),
                                 void (MacroAssembler::*classic)(Register, int64_t, Register, Register),
                                 Register scratch) {
  index = (index == noreg) ? Z_R0 : index;
  if (Displacement::is_shortDisp(disp)) {
    (this->*classic)(reg, disp, index, base);
  } else {
    if (Displacement::is_validDisp(disp)) {
      (this->*modern)(reg, disp, index, base);
    } else {
      if (scratch != Z_R0 && scratch != Z_R1) {
        (this->*modern)(reg, disp, index, base);      // Will fail with disp out of range.
      } else {
        if (scratch != Z_R0) {   // scratch == Z_R1
          if ((scratch == index) || (index == base)) {
            (this->*modern)(reg, disp, index, base);  // Will fail with disp out of range.
          } else {
            add2reg(scratch, disp, base);
            (this->*classic)(reg, 0, index, scratch);
            if (base == scratch) {
              add2reg(base, -disp);  // Restore base.
            }
          }
        } else {   // scratch == Z_R0
          if ((scratch == reg) || (scratch == base) || (reg == base)) {
            (this->*modern)(reg, disp, index, base);  // Will fail with disp out of range.
          } else {
            z_lgr(scratch, base);
            add2reg(base, disp);
            (this->*classic)(reg, 0, index, base);
            z_lgr(base, scratch);    // Restore base.
          }
        }
      }
    }
  }
}

int MacroAssembler::reg2mem_opt(Register reg, const Address &a, bool is_double) {
  int store_offset = offset();
  if (is_double) {
    reg2mem_opt(reg, a.disp20(), a.indexOrR0(), a.baseOrR0(), MODERN_IFUN(z_stg), CLASSIC_IFUN(z_stg));
  } else {
    reg2mem_opt(reg, a.disp20(), a.indexOrR0(), a.baseOrR0(), MODERN_IFUN(z_sty), CLASSIC_IFUN(z_st));
  }
  return store_offset;
}

// Optimized emitter for mem to reg operations.
// Uses modern instructions if running on modern hardware, classic instructions
// otherwise. Prefers (usually shorter) classic instructions if applicable.
// Data register (reg) will be used as work register where possible.
void MacroAssembler::mem2reg_opt(Register reg,
                                 int64_t  disp,
                                 Register index,
                                 Register base,
                                 void (MacroAssembler::*modern) (Register, int64_t, Register, Register),
                                 void (MacroAssembler::*classic)(Register, int64_t, Register, Register)) {
  index = (index == noreg) ? Z_R0 : index;
  if (Displacement::is_shortDisp(disp)) {
    (this->*classic)(reg, disp, index, base);
  } else {
    if (Displacement::is_validDisp(disp)) {
      (this->*modern)(reg, disp, index, base);
    } else {
      if ((reg == index) && (reg == base)) {
        z_sllg(reg, reg, 1);
        add2reg(reg, disp);
        (this->*classic)(reg, 0, noreg, reg);
      } else if ((reg == index) && (reg != Z_R0)) {
        add2reg(reg, disp);
        (this->*classic)(reg, 0, reg, base);
      } else if (reg == base) {
        add2reg(reg, disp);
        (this->*classic)(reg, 0, index, reg);
      } else if (reg != Z_R0) {
        add2reg(reg, disp, base);
        (this->*classic)(reg, 0, index, reg);
      } else { // reg == Z_R0 && reg != base here
        add2reg(base, disp);
        (this->*classic)(reg, 0, index, base);
        add2reg(base, -disp);
      }
    }
  }
}

void MacroAssembler::mem2reg_opt(Register reg, const Address &a, bool is_double) {
  if (is_double) {
    z_lg(reg, a);
  } else {
    mem2reg_opt(reg, a.disp20(), a.indexOrR0(), a.baseOrR0(), MODERN_IFUN(z_ly), CLASSIC_IFUN(z_l));
  }
}

void MacroAssembler::mem2reg_signed_opt(Register reg, const Address &a) {
  mem2reg_opt(reg, a.disp20(), a.indexOrR0(), a.baseOrR0(), MODERN_IFUN(z_lgf), CLASSIC_IFUN(z_lgf));
}

void MacroAssembler::and_imm(Register r, long mask,
                             Register tmp /* = Z_R0 */,
                             bool wide    /* = false */) {
  assert(wide || Immediate::is_simm32(mask), "mask value too large");

  if (!wide) {
    z_nilf(r, mask);
    return;
  }

  assert(r != tmp, " need a different temporary register !");
  load_const_optimized(tmp, mask);
  z_ngr(r, tmp);
}

// Calculate the 1's complement.
// Note: The condition code is neither preserved nor correctly set by this code!!!
// Note: (wide == false) does not protect the high order half of the target register
//       from alteration. It only serves as optimization hint for 32-bit results.
void MacroAssembler::not_(Register r1, Register r2, bool wide) {

  if ((r2 == noreg) || (r2 == r1)) { // Calc 1's complement in place.
    z_xilf(r1, -1);
    if (wide) {
      z_xihf(r1, -1);
    }
  } else { // Distinct src and dst registers.
    load_const_optimized(r1, -1);
    z_xgr(r1, r2);
  }
}

unsigned long MacroAssembler::create_mask(int lBitPos, int rBitPos) {
  assert(lBitPos >=  0,      "zero is  leftmost bit position");
  assert(rBitPos <= 63,      "63   is rightmost bit position");
  assert(lBitPos <= rBitPos, "inverted selection interval");
  return (lBitPos == 0 ? (unsigned long)(-1L) : ((1UL<<(63-lBitPos+1))-1)) & (~((1UL<<(63-rBitPos))-1));
}

// Helper function for the "Rotate_then_<logicalOP>" emitters.
// Rotate src, then mask register contents such that only bits in range survive.
// For oneBits == false, all bits not in range are set to 0. Useful for deleting all bits outside range.
// For oneBits == true,  all bits not in range are set to 1. Useful for preserving all bits outside range.
// The caller must ensure that the selected range only contains bits with defined value.
void MacroAssembler::rotate_then_mask(Register dst, Register src, int lBitPos, int rBitPos,
                                      int nRotate, bool src32bit, bool dst32bit, bool oneBits) {
  assert(!(dst32bit && lBitPos < 32), "selection interval out of range for int destination");
  bool sll4rll = (nRotate >= 0) && (nRotate <= (63-rBitPos)); // Substitute SLL(G) for RLL(G).
  bool srl4rll = (nRotate <  0) && (-nRotate <= lBitPos);     // Substitute SRL(G) for RLL(G).
  //  Pre-determine which parts of dst will be zero after shift/rotate.
  bool llZero  =  sll4rll && (nRotate >= 16);
  bool lhZero  = (sll4rll && (nRotate >= 32)) || (srl4rll && (nRotate <= -48));
  bool lfZero  = llZero && lhZero;
  bool hlZero  = (sll4rll && (nRotate >= 48)) || (srl4rll && (nRotate <= -32));
  bool hhZero  =                                 (srl4rll && (nRotate <= -16));
  bool hfZero  = hlZero && hhZero;

  // rotate then mask src operand.
  // if oneBits == true,  all bits outside selected range are 1s.
  // if oneBits == false, all bits outside selected range are 0s.
  if (src32bit) {   // There might be garbage in the upper 32 bits which will get masked away.
    if (dst32bit) {
      z_rll(dst, src, nRotate);   // Copy and rotate, upper half of reg remains undisturbed.
    } else {
      if      (sll4rll) { z_sllg(dst, src,  nRotate); }
      else if (srl4rll) { z_srlg(dst, src, -nRotate); }
      else              { z_rllg(dst, src,  nRotate); }
    }
  } else {
    if      (sll4rll) { z_sllg(dst, src,  nRotate); }
    else if (srl4rll) { z_srlg(dst, src, -nRotate); }
    else              { z_rllg(dst, src,  nRotate); }
  }

  unsigned long  range_mask    = create_mask(lBitPos, rBitPos);
  unsigned int   range_mask_h  = (unsigned int)(range_mask >> 32);
  unsigned int   range_mask_l  = (unsigned int)range_mask;
  unsigned short range_mask_hh = (unsigned short)(range_mask >> 48);
  unsigned short range_mask_hl = (unsigned short)(range_mask >> 32);
  unsigned short range_mask_lh = (unsigned short)(range_mask >> 16);
  unsigned short range_mask_ll = (unsigned short)range_mask;
  // Works for z9 and newer H/W.
  if (oneBits) {
    if ((~range_mask_l) != 0)                { z_oilf(dst, ~range_mask_l); } // All bits outside range become 1s.
    if (((~range_mask_h) != 0) && !dst32bit) { z_oihf(dst, ~range_mask_h); }
  } else {
    // All bits outside range become 0s
    if (((~range_mask_l) != 0) &&              !lfZero) {
      z_nilf(dst, range_mask_l);
    }
    if (((~range_mask_h) != 0) && !dst32bit && !hfZero) {
      z_nihf(dst, range_mask_h);
    }
  }
}

// Rotate src, then insert selected range from rotated src into dst.
// Clear dst before, if requested.
void MacroAssembler::rotate_then_insert(Register dst, Register src, int lBitPos, int rBitPos,
                                        int nRotate, bool clear_dst) {
  // This version does not depend on src being zero-extended int2long.
  nRotate &= 0x003f;                                       // For risbg, pretend it's an unsigned value.
  z_risbg(dst, src, lBitPos, rBitPos, nRotate, clear_dst); // Rotate, then insert selected, clear the rest.
}

// Rotate src, then and selected range from rotated src into dst.
// Set condition code only if so requested. Otherwise it is unpredictable.
// See performance note in macroAssembler_s390.hpp for important information.
void MacroAssembler::rotate_then_and(Register dst, Register src, int lBitPos, int rBitPos,
                                     int nRotate, bool test_only) {
  guarantee(!test_only, "Emitter not fit for test_only instruction variant.");
  // This version does not depend on src being zero-extended int2long.
  nRotate &= 0x003f;                                       // For risbg, pretend it's an unsigned value.
  z_rxsbg(dst, src, lBitPos, rBitPos, nRotate, test_only); // Rotate, then xor selected.
}

// Rotate src, then or selected range from rotated src into dst.
// Set condition code only if so requested. Otherwise it is unpredictable.
// See performance note in macroAssembler_s390.hpp for important information.
void MacroAssembler::rotate_then_or(Register dst, Register src,  int  lBitPos,  int  rBitPos,
                                    int nRotate, bool test_only) {
  guarantee(!test_only, "Emitter not fit for test_only instruction variant.");
  // This version does not depend on src being zero-extended int2long.
  nRotate &= 0x003f;                                       // For risbg, pretend it's an unsigned value.
  z_rosbg(dst, src, lBitPos, rBitPos, nRotate, test_only); // Rotate, then xor selected.
}

// Rotate src, then xor selected range from rotated src into dst.
// Set condition code only if so requested. Otherwise it is unpredictable.
// See performance note in macroAssembler_s390.hpp for important information.
void MacroAssembler::rotate_then_xor(Register dst, Register src,  int  lBitPos,  int  rBitPos,
                                     int nRotate, bool test_only) {
  guarantee(!test_only, "Emitter not fit for test_only instruction variant.");
    // This version does not depend on src being zero-extended int2long.
  nRotate &= 0x003f;                                       // For risbg, pretend it's an unsigned value.
  z_rxsbg(dst, src, lBitPos, rBitPos, nRotate, test_only); // Rotate, then xor selected.
}

void MacroAssembler::add64(Register r1, RegisterOrConstant inc) {
  if (inc.is_register()) {
    z_agr(r1, inc.as_register());
  } else { // constant
    intptr_t imm = inc.as_constant();
    add2reg(r1, imm);
  }
}
// Helper function to multiply the 64bit contents of a register by a 16bit constant.
// The optimization tries to avoid the mghi instruction, since it uses the FPU for
// calculation and is thus rather slow.
//
// There is no handling for special cases, e.g. cval==0 or cval==1.
//
// Returns len of generated code block.
unsigned int MacroAssembler::mul_reg64_const16(Register rval, Register work, int cval) {
  int block_start = offset();

  bool sign_flip = cval < 0;
  cval = sign_flip ? -cval : cval;

  BLOCK_COMMENT("Reg64*Con16 {");

  int bit1 = cval & -cval;
  if (bit1 == cval) {
    z_sllg(rval, rval, exact_log2(bit1));
    if (sign_flip) { z_lcgr(rval, rval); }
  } else {
    int bit2 = (cval-bit1) & -(cval-bit1);
    if ((bit1+bit2) == cval) {
      z_sllg(work, rval, exact_log2(bit1));
      z_sllg(rval, rval, exact_log2(bit2));
      z_agr(rval, work);
      if (sign_flip) { z_lcgr(rval, rval); }
    } else {
      if (sign_flip) { z_mghi(rval, -cval); }
      else           { z_mghi(rval,  cval); }
    }
  }
  BLOCK_COMMENT("} Reg64*Con16");

  int block_end = offset();
  return block_end - block_start;
}

// Generic operation r1 := r2 + imm.
//
// Should produce the best code for each supported CPU version.
// r2 == noreg yields r1 := r1 + imm
// imm == 0 emits either no instruction or r1 := r2 !
// NOTES: 1) Don't use this function where fixed sized
//           instruction sequences are required!!!
//        2) Don't use this function if condition code
//           setting is required!
//        3) Despite being declared as int64_t, the parameter imm
//           must be a simm_32 value (= signed 32-bit integer).
void MacroAssembler::add2reg(Register r1, int64_t imm, Register r2) {
  assert(Immediate::is_simm32(imm), "probably an implicit conversion went wrong");

  if (r2 == noreg) { r2 = r1; }

  // Handle special case imm == 0.
  if (imm == 0) {
    lgr_if_needed(r1, r2);
    // Nothing else to do.
    return;
  }

  if (!PreferLAoverADD || (r2 == Z_R0)) {
    bool distinctOpnds = VM_Version::has_DistinctOpnds();

    // Can we encode imm in 16 bits signed?
    if (Immediate::is_simm16(imm)) {
      if (r1 == r2) {
        z_aghi(r1, imm);
        return;
      }
      if (distinctOpnds) {
        z_aghik(r1, r2, imm);
        return;
      }
      z_lgr(r1, r2);
      z_aghi(r1, imm);
      return;
    }
  } else {
    // Can we encode imm in 12 bits unsigned?
    if (Displacement::is_shortDisp(imm)) {
      z_la(r1, imm, r2);
      return;
    }
    // Can we encode imm in 20 bits signed?
    if (Displacement::is_validDisp(imm)) {
      // Always use LAY instruction, so we don't need the tmp register.
      z_lay(r1, imm, r2);
      return;
    }

  }

  // Can handle it (all possible values) with long immediates.
  lgr_if_needed(r1, r2);
  z_agfi(r1, imm);
}

// Generic operation r := b + x + d
//
// Addition of several operands with address generation semantics - sort of:
//  - no restriction on the registers. Any register will do for any operand.
//  - x == noreg: operand will be disregarded.
//  - b == noreg: will use (contents of) result reg as operand (r := r + d).
//  - x == Z_R0:  just disregard
//  - b == Z_R0:  use as operand. This is not address generation semantics!!!
//
// The same restrictions as on add2reg() are valid!!!
void MacroAssembler::add2reg_with_index(Register r, int64_t d, Register x, Register b) {
  assert(Immediate::is_simm32(d), "probably an implicit conversion went wrong");

  if (x == noreg) { x = Z_R0; }
  if (b == noreg) { b = r; }

  // Handle special case x == R0.
  if (x == Z_R0) {
    // Can simply add the immediate value to the base register.
    add2reg(r, d, b);
    return;
  }

  if (!PreferLAoverADD || (b == Z_R0)) {
    bool distinctOpnds = VM_Version::has_DistinctOpnds();
    // Handle special case d == 0.
    if (d == 0) {
      if (b == x)        { z_sllg(r, b, 1); return; }
      if (r == x)        { z_agr(r, b);     return; }
      if (r == b)        { z_agr(r, x);     return; }
      if (distinctOpnds) { z_agrk(r, x, b); return; }
      z_lgr(r, b);
      z_agr(r, x);
    } else {
      if (x == b)             { z_sllg(r, x, 1); }
      else if (r == x)        { z_agr(r, b); }
      else if (r == b)        { z_agr(r, x); }
      else if (distinctOpnds) { z_agrk(r, x, b); }
      else {
        z_lgr(r, b);
        z_agr(r, x);
      }
      add2reg(r, d);
    }
  } else {
    // Can we encode imm in 12 bits unsigned?
    if (Displacement::is_shortDisp(d)) {
      z_la(r, d, x, b);
      return;
    }
    // Can we encode imm in 20 bits signed?
    if (Displacement::is_validDisp(d)) {
      z_lay(r, d, x, b);
      return;
    }
    z_la(r, 0, x, b);
    add2reg(r, d);
  }
}

// Generic emitter (32bit) for direct memory increment.
// For optimal code, do not specify Z_R0 as temp register.
void MacroAssembler::add2mem_32(const Address &a, int64_t imm, Register tmp) {
  if (VM_Version::has_MemWithImmALUOps() && Immediate::is_simm8(imm)) {
    z_asi(a, imm);
  } else {
    z_lgf(tmp, a);
    add2reg(tmp, imm);
    z_st(tmp, a);
  }
}

void MacroAssembler::add2mem_64(const Address &a, int64_t imm, Register tmp) {
  if (VM_Version::has_MemWithImmALUOps() && Immediate::is_simm8(imm)) {
    z_agsi(a, imm);
  } else {
    z_lg(tmp, a);
    add2reg(tmp, imm);
    z_stg(tmp, a);
  }
}

void MacroAssembler::load_sized_value(Register dst, Address src, size_t size_in_bytes, bool is_signed) {
  switch (size_in_bytes) {
    case  8: z_lg(dst, src); break;
    case  4: is_signed ? z_lgf(dst, src) : z_llgf(dst, src); break;
    case  2: is_signed ? z_lgh(dst, src) : z_llgh(dst, src); break;
    case  1: is_signed ? z_lgb(dst, src) : z_llgc(dst, src); break;
    default: ShouldNotReachHere();
  }
}

void MacroAssembler::store_sized_value(Register src, Address dst, size_t size_in_bytes) {
  switch (size_in_bytes) {
    case  8: z_stg(src, dst); break;
    case  4: z_st(src, dst); break;
    case  2: z_sth(src, dst); break;
    case  1: z_stc(src, dst); break;
    default: ShouldNotReachHere();
  }
}

// Split a si20 offset (20bit, signed) into an ui12 offset (12bit, unsigned) and
// a high-order summand in register tmp.
//
// return value: <  0: No split required, si20 actually has property uimm12.
//               >= 0: Split performed. Use return value as uimm12 displacement and
//                     tmp as index register.
int MacroAssembler::split_largeoffset(int64_t si20_offset, Register tmp, bool fixed_codelen, bool accumulate) {
  assert(Immediate::is_simm20(si20_offset), "sanity");
  int lg_off = (int)si20_offset &  0x0fff; // Punch out low-order 12 bits, always positive.
  int ll_off = (int)si20_offset & ~0x0fff; // Force low-order 12 bits to zero.
  assert((Displacement::is_shortDisp(si20_offset) && (ll_off == 0)) ||
         !Displacement::is_shortDisp(si20_offset), "unexpected offset values");
  assert((lg_off+ll_off) == si20_offset, "offset splitup error");

  Register work = accumulate? Z_R0 : tmp;

  if (fixed_codelen) {          // Len of code = 10 = 4 + 6.
    z_lghi(work, ll_off>>12);   // Implicit sign extension.
    z_slag(work, work, 12);
  } else {                      // Len of code = 0..10.
    if (ll_off == 0) { return -1; }
    // ll_off has 8 significant bits (at most) plus sign.
    if ((ll_off & 0x0000f000) == 0) {    // Non-zero bits only in upper halfbyte.
      z_llilh(work, ll_off >> 16);
      if (ll_off < 0) {                  // Sign-extension required.
        z_lgfr(work, work);
      }
    } else {
      if ((ll_off & 0x000f0000) == 0) {  // Non-zero bits only in lower halfbyte.
        z_llill(work, ll_off);
      } else {                           // Non-zero bits in both halfbytes.
        z_lghi(work, ll_off>>12);        // Implicit sign extension.
        z_slag(work, work, 12);
      }
    }
  }
  if (accumulate) { z_algr(tmp, work); } // len of code += 4
  return lg_off;
}

void MacroAssembler::load_float_largeoffset(FloatRegister t, int64_t si20, Register a, Register tmp) {
  if (Displacement::is_validDisp(si20)) {
    z_ley(t, si20, a);
  } else {
    // Fixed_codelen = true is a simple way to ensure that the size of load_float_largeoffset
    // does not depend on si20 (scratch buffer emit size == code buffer emit size for constant
    // pool loads).
    bool accumulate    = true;
    bool fixed_codelen = true;
    Register work;

    if (fixed_codelen) {
      z_lgr(tmp, a);  // Lgr_if_needed not applicable due to fixed_codelen.
    } else {
      accumulate = (a == tmp);
    }
    work = tmp;

    int disp12 = split_largeoffset(si20, work, fixed_codelen, accumulate);
    if (disp12 < 0) {
      z_le(t, si20, work);
    } else {
      if (accumulate) {
        z_le(t, disp12, work);
      } else {
        z_le(t, disp12, work, a);
      }
    }
  }
}

void MacroAssembler::load_double_largeoffset(FloatRegister t, int64_t si20, Register a, Register tmp) {
  if (Displacement::is_validDisp(si20)) {
    z_ldy(t, si20, a);
  } else {
    // Fixed_codelen = true is a simple way to ensure that the size of load_double_largeoffset
    // does not depend on si20 (scratch buffer emit size == code buffer emit size for constant
    // pool loads).
    bool accumulate    = true;
    bool fixed_codelen = true;
    Register work;

    if (fixed_codelen) {
      z_lgr(tmp, a);  // Lgr_if_needed not applicable due to fixed_codelen.
    } else {
      accumulate = (a == tmp);
    }
    work = tmp;

    int disp12 = split_largeoffset(si20, work, fixed_codelen, accumulate);
    if (disp12 < 0) {
      z_ld(t, si20, work);
    } else {
      if (accumulate) {
        z_ld(t, disp12, work);
      } else {
        z_ld(t, disp12, work, a);
      }
    }
  }
}

// PCrelative TOC access.
// Returns distance (in bytes) from current position to start of consts section.
// Returns 0 (zero) if no consts section exists or if it has size zero.
long MacroAssembler::toc_distance() {
  CodeSection* cs = code()->consts();
  return (long)((cs != nullptr) ? cs->start()-pc() : 0);
}

// Implementation on x86/sparc assumes that constant and instruction section are
// adjacent, but this doesn't hold. Two special situations may occur, that we must
// be able to handle:
//   1. const section may be located apart from the inst section.
//   2. const section may be empty
// In both cases, we use the const section's start address to compute the "TOC",
// this seems to occur only temporarily; in the final step we always seem to end up
// with the pc-relatice variant.
//
// PC-relative offset could be +/-2**32 -> use long for disp
// Furthermore: makes no sense to have special code for
// adjacent const and inst sections.
void MacroAssembler::load_toc(Register Rtoc) {
  // Simply use distance from start of const section (should be patched in the end).
  long disp = toc_distance();

  RelocationHolder rspec = internal_word_Relocation::spec(pc() + disp);
  relocate(rspec);
  z_larl(Rtoc, RelAddr::pcrel_off32(disp));  // Offset is in halfwords.
}

// PCrelative TOC access.
// Load from anywhere pcrelative (with relocation of load instr)
void MacroAssembler::load_long_pcrelative(Register Rdst, address dataLocation) {
  address          pc             = this->pc();
  ptrdiff_t        total_distance = dataLocation - pc;
  RelocationHolder rspec          = internal_word_Relocation::spec(dataLocation);

  assert((total_distance & 0x01L) == 0, "halfword alignment is mandatory");
  assert(total_distance != 0, "sanity");

  // Some extra safety net.
  if (!RelAddr::is_in_range_of_RelAddr32(total_distance)) {
    guarantee(RelAddr::is_in_range_of_RelAddr32(total_distance), "load_long_pcrelative can't handle distance " INTPTR_FORMAT, total_distance);
  }

  (this)->relocate(rspec, relocInfo::pcrel_addr_format);
  z_lgrl(Rdst, RelAddr::pcrel_off32(total_distance));
}


// PCrelative TOC access.
// Load from anywhere pcrelative (with relocation of load instr)
// loaded addr has to be relocated when added to constant pool.
void MacroAssembler::load_addr_pcrelative(Register Rdst, address addrLocation) {
  address          pc             = this->pc();
  ptrdiff_t        total_distance = addrLocation - pc;
  RelocationHolder rspec          = internal_word_Relocation::spec(addrLocation);

  assert((total_distance & 0x01L) == 0, "halfword alignment is mandatory");

  // Some extra safety net.
  if (!RelAddr::is_in_range_of_RelAddr32(total_distance)) {
    guarantee(RelAddr::is_in_range_of_RelAddr32(total_distance), "load_long_pcrelative can't handle distance " INTPTR_FORMAT, total_distance);
  }

  (this)->relocate(rspec, relocInfo::pcrel_addr_format);
  z_lgrl(Rdst, RelAddr::pcrel_off32(total_distance));
}

// Generic operation: load a value from memory and test.
// CondCode indicates the sign (<0, ==0, >0) of the loaded value.
void MacroAssembler::load_and_test_byte(Register dst, const Address &a) {
  z_lb(dst, a);
  z_ltr(dst, dst);
}

void MacroAssembler::load_and_test_short(Register dst, const Address &a) {
  int64_t disp = a.disp20();
  if (Displacement::is_shortDisp(disp)) {
    z_lh(dst, a);
  } else if (Displacement::is_longDisp(disp)) {
    z_lhy(dst, a);
  } else {
    guarantee(false, "displacement out of range");
  }
  z_ltr(dst, dst);
}

void MacroAssembler::load_and_test_int(Register dst, const Address &a) {
  z_lt(dst, a);
}

void MacroAssembler::load_and_test_int2long(Register dst, const Address &a) {
  z_ltgf(dst, a);
}

void MacroAssembler::load_and_test_long(Register dst, const Address &a) {
  z_ltg(dst, a);
}

// Test a bit in memory.
void MacroAssembler::testbit(const Address &a, unsigned int bit) {
  assert(a.index() == noreg, "no index reg allowed in testbit");
  if (bit <= 7) {
    z_tm(a.disp() + 3, a.base(), 1 << bit);
  } else if (bit <= 15) {
    z_tm(a.disp() + 2, a.base(), 1 << (bit - 8));
  } else if (bit <= 23) {
    z_tm(a.disp() + 1, a.base(), 1 << (bit - 16));
  } else if (bit <= 31) {
    z_tm(a.disp() + 0, a.base(), 1 << (bit - 24));
  } else {
    ShouldNotReachHere();
  }
}

// Test a bit in a register. Result is reflected in CC.
void MacroAssembler::testbit(Register r, unsigned int bitPos) {
  if (bitPos < 16) {
    z_tmll(r, 1U<<bitPos);
  } else if (bitPos < 32) {
    z_tmlh(r, 1U<<(bitPos-16));
  } else if (bitPos < 48) {
    z_tmhl(r, 1U<<(bitPos-32));
  } else if (bitPos < 64) {
    z_tmhh(r, 1U<<(bitPos-48));
  } else {
    ShouldNotReachHere();
  }
}

void MacroAssembler::prefetch_read(Address a) {
  z_pfd(1, a.disp20(), a.indexOrR0(), a.base());
}
void MacroAssembler::prefetch_update(Address a) {
  z_pfd(2, a.disp20(), a.indexOrR0(), a.base());
}

// Clear a register, i.e. load const zero into reg.
// Return len (in bytes) of generated instruction(s).
// whole_reg: Clear 64 bits if true, 32 bits otherwise.
// set_cc:    Use instruction that sets the condition code, if true.
int MacroAssembler::clear_reg(Register r, bool whole_reg, bool set_cc) {
  unsigned int start_off = offset();
  if (whole_reg) {
    set_cc ? z_xgr(r, r) : z_laz(r, 0, Z_R0);
  } else {  // Only 32bit register.
    set_cc ? z_xr(r, r) : z_lhi(r, 0);
  }
  return offset() - start_off;
}

#ifdef ASSERT
int MacroAssembler::preset_reg(Register r, unsigned long pattern, int pattern_len) {
  switch (pattern_len) {
    case 1:
      pattern = (pattern & 0x000000ff)  | ((pattern & 0x000000ff)<<8);
    case 2:
      pattern = (pattern & 0x0000ffff)  | ((pattern & 0x0000ffff)<<16);
    case 4:
      pattern = (pattern & 0xffffffffL) | ((pattern & 0xffffffffL)<<32);
    case 8:
      return load_const_optimized_rtn_len(r, pattern, true);
      break;
    default:
      guarantee(false, "preset_reg: bad len");
  }
  return 0;
}
#endif

// addr: Address descriptor of memory to clear. Index register will not be used!
// size: Number of bytes to clear.
// condition code will not be preserved.
//    !!! DO NOT USE THEM FOR ATOMIC MEMORY CLEARING !!!
//    !!! Use store_const() instead                  !!!
void MacroAssembler::clear_mem(const Address& addr, unsigned int size) {
  guarantee((addr.disp() + size) <= 4096, "MacroAssembler::clear_mem: size too large");

  switch (size) {
    case 0:
      return;
    case 1:
      z_mvi(addr, 0);
      return;
    case 2:
      z_mvhhi(addr, 0);
      return;
    case 4:
      z_mvhi(addr, 0);
      return;
    case 8:
      z_mvghi(addr, 0);
      return;
    default: ; // Fallthru to xc.
  }

  // Caution: the emitter with Address operands does implicitly decrement the length
  if (size <= 256) {
    z_xc(addr, size, addr);
  } else {
    unsigned int offset = addr.disp();
    unsigned int incr   = 256;
    for (unsigned int i = 0; i <= size-incr; i += incr) {
      z_xc(offset, incr - 1, addr.base(), offset, addr.base());
      offset += incr;
    }
    unsigned int rest = size - (offset - addr.disp());
    if (size > 0) {
      z_xc(offset, rest-1, addr.base(), offset, addr.base());
    }
  }
}

void MacroAssembler::align(int modulus) {
  align(modulus, offset());
}

void MacroAssembler::align(int modulus, int target) {
  assert(((modulus % 2 == 0) && (target % 2 == 0)), "needs to be even");
  int delta = target - offset();
  while ((offset() + delta) % modulus != 0) z_nop();
}

// Special version for non-relocateable code if required alignment
// is larger than CodeEntryAlignment.
void MacroAssembler::align_address(int modulus) {
  while ((uintptr_t)pc() % modulus != 0) z_nop();
}

Address MacroAssembler::argument_address(RegisterOrConstant arg_slot,
                                         Register temp_reg,
                                         int64_t extra_slot_offset) {
  // On Z, we can have index and disp in an Address. So don't call argument_offset,
  // which issues an unnecessary add instruction.
  int stackElementSize = Interpreter::stackElementSize;
  int64_t offset = extra_slot_offset * stackElementSize;
  const Register argbase = Z_esp;
  if (arg_slot.is_constant()) {
    offset += arg_slot.as_constant() * stackElementSize;
    return Address(argbase, offset);
  }
  // else
  assert(temp_reg != noreg, "must specify");
  assert(temp_reg != Z_ARG1, "base and index are conflicting");
  z_sllg(temp_reg, arg_slot.as_register(), exact_log2(stackElementSize)); // tempreg = arg_slot << 3
  return Address(argbase, temp_reg, offset);
}


//===================================================================
//===   START   C O N S T A N T S   I N   C O D E   S T R E A M   ===
//===================================================================
//===            P A T CH A B L E   C O N S T A N T S             ===
//===================================================================


//---------------------------------------------------
//  Load (patchable) constant into register
//---------------------------------------------------


// Load absolute address (and try to optimize).
//   Note: This method is usable only for position-fixed code,
//         referring to a position-fixed target location.
//         If not so, relocations and patching must be used.
void MacroAssembler::load_absolute_address(Register d, address addr) {
  assert(addr != nullptr, "should not happen");
  BLOCK_COMMENT("load_absolute_address:");
  if (addr == nullptr) {
    z_larl(d, pc()); // Dummy emit for size calc.
    return;
  }

  if (RelAddr::is_in_range_of_RelAddr32(addr, pc())) {
    z_larl(d, addr);
    return;
  }

  load_const_optimized(d, (long)addr);
}

// Load a 64bit constant.
// Patchable code sequence, but not atomically patchable.
// Make sure to keep code size constant -> no value-dependent optimizations.
// Do not kill condition code.
void MacroAssembler::load_const(Register t, long x) {
  // Note: Right shift is only cleanly defined for unsigned types
  //       or for signed types with nonnegative values.
  Assembler::z_iihf(t, (long)((unsigned long)x >> 32));
  Assembler::z_iilf(t, (long)((unsigned long)x & 0xffffffffUL));
}

// Load a 32bit constant into a 64bit register, sign-extend or zero-extend.
// Patchable code sequence, but not atomically patchable.
// Make sure to keep code size constant -> no value-dependent optimizations.
// Do not kill condition code.
void MacroAssembler::load_const_32to64(Register t, int64_t x, bool sign_extend) {
  if (sign_extend) { Assembler::z_lgfi(t, x); }
  else             { Assembler::z_llilf(t, x); }
}

// Load narrow oop constant, no decompression.
void MacroAssembler::load_narrow_oop(Register t, narrowOop a) {
  assert(UseCompressedOops, "must be on to call this method");
  load_const_32to64(t, CompressedOops::narrow_oop_value(a), false /*sign_extend*/);
}

// Load narrow klass constant, compression required.
void MacroAssembler::load_narrow_klass(Register t, Klass* k) {
  assert(UseCompressedClassPointers, "must be on to call this method");
  narrowKlass encoded_k = CompressedKlassPointers::encode(k);
  load_const_32to64(t, encoded_k, false /*sign_extend*/);
}

//------------------------------------------------------
//  Compare (patchable) constant with register.
//------------------------------------------------------

// Compare narrow oop in reg with narrow oop constant, no decompression.
void MacroAssembler::compare_immediate_narrow_oop(Register oop1, narrowOop oop2) {
  assert(UseCompressedOops, "must be on to call this method");

  Assembler::z_clfi(oop1, CompressedOops::narrow_oop_value(oop2));
}

// Compare narrow oop in reg with narrow oop constant, no decompression.
void MacroAssembler::compare_immediate_narrow_klass(Register klass1, Klass* klass2) {
  assert(UseCompressedClassPointers, "must be on to call this method");
  narrowKlass encoded_k = CompressedKlassPointers::encode(klass2);

  Assembler::z_clfi(klass1, encoded_k);
}

//----------------------------------------------------------
//  Check which kind of load_constant we have here.
//----------------------------------------------------------

// Detection of CPU version dependent load_const sequence.
// The detection is valid only for code sequences generated by load_const,
// not load_const_optimized.
bool MacroAssembler::is_load_const(address a) {
  unsigned long inst1, inst2;
  unsigned int  len1,  len2;

  len1 = get_instruction(a, &inst1);
  len2 = get_instruction(a + len1, &inst2);

  return is_z_iihf(inst1) && is_z_iilf(inst2);
}

// Detection of CPU version dependent load_const_32to64 sequence.
// Mostly used for narrow oops and narrow Klass pointers.
// The detection is valid only for code sequences generated by load_const_32to64.
bool MacroAssembler::is_load_const_32to64(address pos) {
  unsigned long inst1, inst2;
  unsigned int len1;

  len1 = get_instruction(pos, &inst1);
  return is_z_llilf(inst1);
}

// Detection of compare_immediate_narrow sequence.
// The detection is valid only for code sequences generated by compare_immediate_narrow_oop.
bool MacroAssembler::is_compare_immediate32(address pos) {
  return is_equal(pos, CLFI_ZOPC, RIL_MASK);
}

// Detection of compare_immediate_narrow sequence.
// The detection is valid only for code sequences generated by compare_immediate_narrow_oop.
bool MacroAssembler::is_compare_immediate_narrow_oop(address pos) {
  return is_compare_immediate32(pos);
  }

// Detection of compare_immediate_narrow sequence.
// The detection is valid only for code sequences generated by compare_immediate_narrow_klass.
bool MacroAssembler::is_compare_immediate_narrow_klass(address pos) {
  return is_compare_immediate32(pos);
}

//-----------------------------------
//  patch the load_constant
//-----------------------------------

// CPU-version dependent patching of load_const.
void MacroAssembler::patch_const(address a, long x) {
  assert(is_load_const(a), "not a load of a constant");
  // Note: Right shift is only cleanly defined for unsigned types
  //       or for signed types with nonnegative values.
  set_imm32((address)a, (long)((unsigned long)x >> 32));
  set_imm32((address)(a + 6), (long)((unsigned long)x & 0xffffffffUL));
}

// Patching the value of CPU version dependent load_const_32to64 sequence.
// The passed ptr MUST be in compressed format!
int MacroAssembler::patch_load_const_32to64(address pos, int64_t np) {
  assert(is_load_const_32to64(pos), "not a load of a narrow ptr (oop or klass)");

  set_imm32(pos, np);
  return 6;
}

// Patching the value of CPU version dependent compare_immediate_narrow sequence.
// The passed ptr MUST be in compressed format!
int MacroAssembler::patch_compare_immediate_32(address pos, int64_t np) {
  assert(is_compare_immediate32(pos), "not a compressed ptr compare");

  set_imm32(pos, np);
  return 6;
}

// Patching the immediate value of CPU version dependent load_narrow_oop sequence.
// The passed ptr must NOT be in compressed format!
int MacroAssembler::patch_load_narrow_oop(address pos, oop o) {
  assert(UseCompressedOops, "Can only patch compressed oops");
  return patch_load_const_32to64(pos, CompressedOops::narrow_oop_value(o));
}

// Patching the immediate value of CPU version dependent load_narrow_klass sequence.
// The passed ptr must NOT be in compressed format!
int MacroAssembler::patch_load_narrow_klass(address pos, Klass* k) {
  assert(UseCompressedClassPointers, "Can only patch compressed klass pointers");

  narrowKlass nk = CompressedKlassPointers::encode(k);
  return patch_load_const_32to64(pos, nk);
}

// Patching the immediate value of CPU version dependent compare_immediate_narrow_oop sequence.
// The passed ptr must NOT be in compressed format!
int MacroAssembler::patch_compare_immediate_narrow_oop(address pos, oop o) {
  assert(UseCompressedOops, "Can only patch compressed oops");
  return patch_compare_immediate_32(pos, CompressedOops::narrow_oop_value(o));
}

// Patching the immediate value of CPU version dependent compare_immediate_narrow_klass sequence.
// The passed ptr must NOT be in compressed format!
int MacroAssembler::patch_compare_immediate_narrow_klass(address pos, Klass* k) {
  assert(UseCompressedClassPointers, "Can only patch compressed klass pointers");

  narrowKlass nk = CompressedKlassPointers::encode(k);
  return patch_compare_immediate_32(pos, nk);
}

//------------------------------------------------------------------------
//  Extract the constant from a load_constant instruction stream.
//------------------------------------------------------------------------

// Get constant from a load_const sequence.
long MacroAssembler::get_const(address a) {
  assert(is_load_const(a), "not a load of a constant");
  unsigned long x;
  x =  (((unsigned long) (get_imm32(a,0) & 0xffffffff)) << 32);
  x |= (((unsigned long) (get_imm32(a,1) & 0xffffffff)));
  return (long) x;
}

//--------------------------------------
//  Store a constant in memory.
//--------------------------------------

// General emitter to move a constant to memory.
// The store is atomic.
//  o Address must be given in RS format (no index register)
//  o Displacement should be 12bit unsigned for efficiency. 20bit signed also supported.
//  o Constant can be 1, 2, 4, or 8 bytes, signed or unsigned.
//  o Memory slot can be 1, 2, 4, or 8 bytes, signed or unsigned.
//  o Memory slot must be at least as wide as constant, will assert otherwise.
//  o Signed constants will sign-extend, unsigned constants will zero-extend to slot width.
int MacroAssembler::store_const(const Address &dest, long imm,
                                unsigned int lm, unsigned int lc,
                                Register scratch) {
  int64_t  disp = dest.disp();
  Register base = dest.base();
  assert(!dest.has_index(), "not supported");
  assert((lm==1)||(lm==2)||(lm==4)||(lm==8), "memory   length not supported");
  assert((lc==1)||(lc==2)||(lc==4)||(lc==8), "constant length not supported");
  assert(lm>=lc, "memory slot too small");
  assert(lc==8 || Immediate::is_simm(imm, lc*8), "const out of range");
  assert(Displacement::is_validDisp(disp), "displacement out of range");

  bool is_shortDisp = Displacement::is_shortDisp(disp);
  int store_offset = -1;

  // For target len == 1 it's easy.
  if (lm == 1) {
    store_offset = offset();
    if (is_shortDisp) {
      z_mvi(disp, base, imm);
      return store_offset;
    } else {
      z_mviy(disp, base, imm);
      return store_offset;
    }
  }

  // All the "good stuff" takes an unsigned displacement.
  if (is_shortDisp) {
    // NOTE: Cannot use clear_mem for imm==0, because it is not atomic.

    store_offset = offset();
    switch (lm) {
      case 2:  // Lc == 1 handled correctly here, even for unsigned. Instruction does no widening.
        z_mvhhi(disp, base, imm);
        return store_offset;
      case 4:
        if (Immediate::is_simm16(imm)) {
          z_mvhi(disp, base, imm);
          return store_offset;
        }
        break;
      case 8:
        if (Immediate::is_simm16(imm)) {
          z_mvghi(disp, base, imm);
          return store_offset;
        }
        break;
      default:
        ShouldNotReachHere();
        break;
    }
  }

  //  Can't optimize, so load value and store it.
  guarantee(scratch != noreg, " need a scratch register here !");
  if (imm != 0) {
    load_const_optimized(scratch, imm);  // Preserves CC anyway.
  } else {
    // Leave CC alone!!
    (void) clear_reg(scratch, true, false); // Indicate unused result.
  }

  store_offset = offset();
  if (is_shortDisp) {
    switch (lm) {
      case 2:
        z_sth(scratch, disp, Z_R0, base);
        return store_offset;
      case 4:
        z_st(scratch, disp, Z_R0, base);
        return store_offset;
      case 8:
        z_stg(scratch, disp, Z_R0, base);
        return store_offset;
      default:
        ShouldNotReachHere();
        break;
    }
  } else {
    switch (lm) {
      case 2:
        z_sthy(scratch, disp, Z_R0, base);
        return store_offset;
      case 4:
        z_sty(scratch, disp, Z_R0, base);
        return store_offset;
      case 8:
        z_stg(scratch, disp, Z_R0, base);
        return store_offset;
      default:
        ShouldNotReachHere();
        break;
    }
  }
  return -1; // should not reach here
}

//===================================================================
//===       N O T   P A T CH A B L E   C O N S T A N T S          ===
//===================================================================

// Load constant x into register t with a fast instruction sequence
// depending on the bits in x. Preserves CC under all circumstances.
int MacroAssembler::load_const_optimized_rtn_len(Register t, long x, bool emit) {
  if (x == 0) {
    int len;
    if (emit) {
      len = clear_reg(t, true, false);
    } else {
      len = 4;
    }
    return len;
  }

  if (Immediate::is_simm16(x)) {
    if (emit) { z_lghi(t, x); }
    return 4;
  }

  // 64 bit value: | part1 | part2 | part3 | part4 |
  // At least one part is not zero!
  // Note: Right shift is only cleanly defined for unsigned types
  //       or for signed types with nonnegative values.
  int part1 = (int)((unsigned long)x >> 48) & 0x0000ffff;
  int part2 = (int)((unsigned long)x >> 32) & 0x0000ffff;
  int part3 = (int)((unsigned long)x >> 16) & 0x0000ffff;
  int part4 = (int)x & 0x0000ffff;
  int part12 = (int)((unsigned long)x >> 32);
  int part34 = (int)x;

  // Lower word only (unsigned).
  if (part12 == 0) {
    if (part3 == 0) {
      if (emit) z_llill(t, part4);
      return 4;
    }
    if (part4 == 0) {
      if (emit) z_llilh(t, part3);
      return 4;
    }
    if (emit) z_llilf(t, part34);
    return 6;
  }

  // Upper word only.
  if (part34 == 0) {
    if (part1 == 0) {
      if (emit) z_llihl(t, part2);
      return 4;
    }
    if (part2 == 0) {
      if (emit) z_llihh(t, part1);
      return 4;
    }
    if (emit) z_llihf(t, part12);
    return 6;
  }

  // Lower word only (signed).
  if ((part1 == 0x0000ffff) && (part2 == 0x0000ffff) && ((part3 & 0x00008000) != 0)) {
    if (emit) z_lgfi(t, part34);
    return 6;
  }

  int len = 0;

  if ((part1 == 0) || (part2 == 0)) {
    if (part1 == 0) {
      if (emit) z_llihl(t, part2);
      len += 4;
    } else {
      if (emit) z_llihh(t, part1);
      len += 4;
    }
  } else {
    if (emit) z_llihf(t, part12);
    len += 6;
  }

  if ((part3 == 0) || (part4 == 0)) {
    if (part3 == 0) {
      if (emit) z_iill(t, part4);
      len += 4;
    } else {
      if (emit) z_iilh(t, part3);
      len += 4;
    }
  } else {
    if (emit) z_iilf(t, part34);
    len += 6;
  }
  return len;
}

//=====================================================================
//===     H I G H E R   L E V E L   B R A N C H   E M I T T E R S   ===
//=====================================================================

// Note: In the worst case, one of the scratch registers is destroyed!!!
void MacroAssembler::compare32_and_branch(Register r1, RegisterOrConstant x2, branch_condition cond, Label& lbl) {
  // Right operand is constant.
  if (x2.is_constant()) {
    jlong value = x2.as_constant();
    compare_and_branch_optimized(r1, value, cond, lbl, /*len64=*/false, /*has_sign=*/true);
    return;
  }

  // Right operand is in register.
  compare_and_branch_optimized(r1, x2.as_register(), cond, lbl, /*len64=*/false, /*has_sign=*/true);
}

// Note: In the worst case, one of the scratch registers is destroyed!!!
void MacroAssembler::compareU32_and_branch(Register r1, RegisterOrConstant x2, branch_condition cond, Label& lbl) {
  // Right operand is constant.
  if (x2.is_constant()) {
    jlong value = x2.as_constant();
    compare_and_branch_optimized(r1, value, cond, lbl, /*len64=*/false, /*has_sign=*/false);
    return;
  }

  // Right operand is in register.
  compare_and_branch_optimized(r1, x2.as_register(), cond, lbl, /*len64=*/false, /*has_sign=*/false);
}

// Note: In the worst case, one of the scratch registers is destroyed!!!
void MacroAssembler::compare64_and_branch(Register r1, RegisterOrConstant x2, branch_condition cond, Label& lbl) {
  // Right operand is constant.
  if (x2.is_constant()) {
    jlong value = x2.as_constant();
    compare_and_branch_optimized(r1, value, cond, lbl, /*len64=*/true, /*has_sign=*/true);
    return;
  }

  // Right operand is in register.
  compare_and_branch_optimized(r1, x2.as_register(), cond, lbl, /*len64=*/true, /*has_sign=*/true);
}

void MacroAssembler::compareU64_and_branch(Register r1, RegisterOrConstant x2, branch_condition cond, Label& lbl) {
  // Right operand is constant.
  if (x2.is_constant()) {
    jlong value = x2.as_constant();
    compare_and_branch_optimized(r1, value, cond, lbl, /*len64=*/true, /*has_sign=*/false);
    return;
  }

  // Right operand is in register.
  compare_and_branch_optimized(r1, x2.as_register(), cond, lbl, /*len64=*/true, /*has_sign=*/false);
}

// Generate an optimal branch to the branch target.
// Optimal means that a relative branch (brc or brcl) is used if the
// branch distance is short enough. Loading the target address into a
// register and branching via reg is used as fallback only.
//
// Used registers:
//   Z_R1 - work reg. Holds branch target address.
//          Used in fallback case only.
//
// This version of branch_optimized is good for cases where the target address is known
// and constant, i.e. is never changed (no relocation, no patching).
void MacroAssembler::branch_optimized(Assembler::branch_condition cond, address branch_addr) {
  address branch_origin = pc();

  if (RelAddr::is_in_range_of_RelAddr16(branch_addr, branch_origin)) {
    z_brc(cond, branch_addr);
  } else if (RelAddr::is_in_range_of_RelAddr32(branch_addr, branch_origin)) {
    z_brcl(cond, branch_addr);
  } else {
    load_const_optimized(Z_R1, branch_addr);  // CC must not get killed by load_const_optimized.
    z_bcr(cond, Z_R1);
  }
}

// This version of branch_optimized is good for cases where the target address
// is potentially not yet known at the time the code is emitted.
//
// One very common case is a branch to an unbound label which is handled here.
// The caller might know (or hope) that the branch distance is short enough
// to be encoded in a 16bit relative address. In this case he will pass a
// NearLabel branch_target.
// Care must be taken with unbound labels. Each call to target(label) creates
// an entry in the patch queue for that label to patch all references of the label
// once it gets bound. Those recorded patch locations must be patchable. Otherwise,
// an assertion fires at patch time.
void MacroAssembler::branch_optimized(Assembler::branch_condition cond, Label& branch_target) {
  if (branch_target.is_bound()) {
    address branch_addr = target(branch_target);
    branch_optimized(cond, branch_addr);
  } else if (branch_target.is_near()) {
    z_brc(cond, branch_target);  // Caller assures that the target will be in range for z_brc.
  } else {
    z_brcl(cond, branch_target); // Let's hope target is in range. Otherwise, we will abort at patch time.
  }
}

// Generate an optimal compare and branch to the branch target.
// Optimal means that a relative branch (clgrj, brc or brcl) is used if the
// branch distance is short enough. Loading the target address into a
// register and branching via reg is used as fallback only.
//
// Input:
//   r1 - left compare operand
//   r2 - right compare operand
void MacroAssembler::compare_and_branch_optimized(Register r1,
                                                  Register r2,
                                                  Assembler::branch_condition cond,
                                                  address  branch_addr,
                                                  bool     len64,
                                                  bool     has_sign) {
  unsigned int casenum = (len64?2:0)+(has_sign?0:1);

  address branch_origin = pc();
  if (VM_Version::has_CompareBranch() && RelAddr::is_in_range_of_RelAddr16(branch_addr, branch_origin)) {
    switch (casenum) {
      case 0: z_crj( r1, r2, cond, branch_addr); break;
      case 1: z_clrj (r1, r2, cond, branch_addr); break;
      case 2: z_cgrj(r1, r2, cond, branch_addr); break;
      case 3: z_clgrj(r1, r2, cond, branch_addr); break;
      default: ShouldNotReachHere(); break;
    }
  } else {
    switch (casenum) {
      case 0: z_cr( r1, r2); break;
      case 1: z_clr(r1, r2); break;
      case 2: z_cgr(r1, r2); break;
      case 3: z_clgr(r1, r2); break;
      default: ShouldNotReachHere(); break;
    }
    branch_optimized(cond, branch_addr);
  }
}

// Generate an optimal compare and branch to the branch target.
// Optimal means that a relative branch (clgij, brc or brcl) is used if the
// branch distance is short enough. Loading the target address into a
// register and branching via reg is used as fallback only.
//
// Input:
//   r1 - left compare operand (in register)
//   x2 - right compare operand (immediate)
void MacroAssembler::compare_and_branch_optimized(Register r1,
                                                  jlong    x2,
                                                  Assembler::branch_condition cond,
                                                  Label&   branch_target,
                                                  bool     len64,
                                                  bool     has_sign) {
  address      branch_origin = pc();
  bool         x2_imm8       = (has_sign && Immediate::is_simm8(x2)) || (!has_sign && Immediate::is_uimm8(x2));
  bool         is_RelAddr16  = branch_target.is_near() ||
                               (branch_target.is_bound() &&
                                RelAddr::is_in_range_of_RelAddr16(target(branch_target), branch_origin));
  unsigned int casenum       = (len64?2:0)+(has_sign?0:1);

  if (VM_Version::has_CompareBranch() && is_RelAddr16 && x2_imm8) {
    switch (casenum) {
      case 0: z_cij( r1, x2, cond, branch_target); break;
      case 1: z_clij(r1, x2, cond, branch_target); break;
      case 2: z_cgij(r1, x2, cond, branch_target); break;
      case 3: z_clgij(r1, x2, cond, branch_target); break;
      default: ShouldNotReachHere(); break;
    }
    return;
  }

  if (x2 == 0) {
    switch (casenum) {
      case 0: z_ltr(r1, r1); break;
      case 1: z_ltr(r1, r1); break; // Caution: unsigned test only provides zero/notZero indication!
      case 2: z_ltgr(r1, r1); break;
      case 3: z_ltgr(r1, r1); break; // Caution: unsigned test only provides zero/notZero indication!
      default: ShouldNotReachHere(); break;
    }
  } else {
    if ((has_sign && Immediate::is_simm16(x2)) || (!has_sign && Immediate::is_uimm(x2, 15))) {
      switch (casenum) {
        case 0: z_chi(r1, x2); break;
        case 1: z_chi(r1, x2); break; // positive immediate < 2**15
        case 2: z_cghi(r1, x2); break;
        case 3: z_cghi(r1, x2); break; // positive immediate < 2**15
        default: break;
      }
    } else if ( (has_sign && Immediate::is_simm32(x2)) || (!has_sign && Immediate::is_uimm32(x2)) ) {
      switch (casenum) {
        case 0: z_cfi( r1, x2); break;
        case 1: z_clfi(r1, x2); break;
        case 2: z_cgfi(r1, x2); break;
        case 3: z_clgfi(r1, x2); break;
        default: ShouldNotReachHere(); break;
      }
    } else {
      // No instruction with immediate operand possible, so load into register.
      Register scratch = (r1 != Z_R0) ? Z_R0 : Z_R1;
      load_const_optimized(scratch, x2);
      switch (casenum) {
        case 0: z_cr( r1, scratch); break;
        case 1: z_clr(r1, scratch); break;
        case 2: z_cgr(r1, scratch); break;
        case 3: z_clgr(r1, scratch); break;
        default: ShouldNotReachHere(); break;
      }
    }
  }
  branch_optimized(cond, branch_target);
}

// Generate an optimal compare and branch to the branch target.
// Optimal means that a relative branch (clgrj, brc or brcl) is used if the
// branch distance is short enough. Loading the target address into a
// register and branching via reg is used as fallback only.
//
// Input:
//   r1 - left compare operand
//   r2 - right compare operand
void MacroAssembler::compare_and_branch_optimized(Register r1,
                                                  Register r2,
                                                  Assembler::branch_condition cond,
                                                  Label&   branch_target,
                                                  bool     len64,
                                                  bool     has_sign) {
  unsigned int casenum = (len64 ? 2 : 0) + (has_sign ? 0 : 1);

  if (branch_target.is_bound()) {
    address branch_addr = target(branch_target);
    compare_and_branch_optimized(r1, r2, cond, branch_addr, len64, has_sign);
  } else {
    if (VM_Version::has_CompareBranch() && branch_target.is_near()) {
      switch (casenum) {
        case 0: z_crj(  r1, r2, cond, branch_target); break;
        case 1: z_clrj( r1, r2, cond, branch_target); break;
        case 2: z_cgrj( r1, r2, cond, branch_target); break;
        case 3: z_clgrj(r1, r2, cond, branch_target); break;
        default: ShouldNotReachHere(); break;
      }
    } else {
      switch (casenum) {
        case 0: z_cr( r1, r2); break;
        case 1: z_clr(r1, r2); break;
        case 2: z_cgr(r1, r2); break;
        case 3: z_clgr(r1, r2); break;
        default: ShouldNotReachHere(); break;
      }
      branch_optimized(cond, branch_target);
    }
  }
}

//===========================================================================
//===   END     H I G H E R   L E V E L   B R A N C H   E M I T T E R S   ===
//===========================================================================

AddressLiteral MacroAssembler::allocate_metadata_address(Metadata* obj) {
  assert(oop_recorder() != nullptr, "this assembler needs an OopRecorder");
  int index = oop_recorder()->allocate_metadata_index(obj);
  RelocationHolder rspec = metadata_Relocation::spec(index);
  return AddressLiteral((address)obj, rspec);
}

AddressLiteral MacroAssembler::constant_metadata_address(Metadata* obj) {
  assert(oop_recorder() != nullptr, "this assembler needs an OopRecorder");
  int index = oop_recorder()->find_index(obj);
  RelocationHolder rspec = metadata_Relocation::spec(index);
  return AddressLiteral((address)obj, rspec);
}

AddressLiteral MacroAssembler::allocate_oop_address(jobject obj) {
  assert(oop_recorder() != nullptr, "this assembler needs an OopRecorder");
  int oop_index = oop_recorder()->allocate_oop_index(obj);
  return AddressLiteral(address(obj), oop_Relocation::spec(oop_index));
}

AddressLiteral MacroAssembler::constant_oop_address(jobject obj) {
  assert(oop_recorder() != nullptr, "this assembler needs an OopRecorder");
  int oop_index = oop_recorder()->find_index(obj);
  return AddressLiteral(address(obj), oop_Relocation::spec(oop_index));
}

// NOTE: destroys r
void MacroAssembler::c2bool(Register r, Register t) {
  z_lcr(t, r);   // t = -r
  z_or(r, t);    // r = -r OR r
  z_srl(r, 31);  // Yields 0 if r was 0, 1 otherwise.
}

// Patch instruction `inst' at offset `inst_pos' to refer to `dest_pos'
// and return the resulting instruction.
// Dest_pos and inst_pos are 32 bit only. These parms can only designate
// relative positions.
// Use correct argument types. Do not pre-calculate distance.
unsigned long MacroAssembler::patched_branch(address dest_pos, unsigned long inst, address inst_pos) {
  int c = 0;
  unsigned long patched_inst = 0;
  if (is_call_pcrelative_short(inst) ||
      is_branch_pcrelative_short(inst) ||
      is_branchoncount_pcrelative_short(inst) ||
      is_branchonindex32_pcrelative_short(inst)) {
    c = 1;
    int m = fmask(15, 0);    // simm16(-1, 16, 32);
    int v = simm16(RelAddr::pcrel_off16(dest_pos, inst_pos), 16, 32);
    patched_inst = (inst & ~m) | v;
  } else if (is_compareandbranch_pcrelative_short(inst)) {
    c = 2;
    long m = fmask(31, 16);  // simm16(-1, 16, 48);
    long v = simm16(RelAddr::pcrel_off16(dest_pos, inst_pos), 16, 48);
    patched_inst = (inst & ~m) | v;
  } else if (is_branchonindex64_pcrelative_short(inst)) {
    c = 3;
    long m = fmask(31, 16);  // simm16(-1, 16, 48);
    long v = simm16(RelAddr::pcrel_off16(dest_pos, inst_pos), 16, 48);
    patched_inst = (inst & ~m) | v;
  } else if (is_call_pcrelative_long(inst) || is_branch_pcrelative_long(inst)) {
    c = 4;
    long m = fmask(31, 0);  // simm32(-1, 16, 48);
    long v = simm32(RelAddr::pcrel_off32(dest_pos, inst_pos), 16, 48);
    patched_inst = (inst & ~m) | v;
  } else if (is_pcrelative_long(inst)) { // These are the non-branch pc-relative instructions.
    c = 5;
    long m = fmask(31, 0);  // simm32(-1, 16, 48);
    long v = simm32(RelAddr::pcrel_off32(dest_pos, inst_pos), 16, 48);
    patched_inst = (inst & ~m) | v;
  } else {
    print_dbg_msg(tty, inst, "not a relative branch", 0);
    dump_code_range(tty, inst_pos, 32, "not a pcrelative branch");
    ShouldNotReachHere();
  }

  long new_off = get_pcrel_offset(patched_inst);
  if (new_off != (dest_pos-inst_pos)) {
    tty->print_cr("case %d: dest_pos = %p, inst_pos = %p, disp = %ld(%12.12lx)", c, dest_pos, inst_pos, new_off, new_off);
    print_dbg_msg(tty, inst,         "<- original instruction: branch patching error", 0);
    print_dbg_msg(tty, patched_inst, "<- patched  instruction: branch patching error", 0);
#ifdef LUCY_DBG
    VM_Version::z_SIGSEGV();
#endif
    ShouldNotReachHere();
  }
  return patched_inst;
}

// Only called when binding labels (share/vm/asm/assembler.cpp)
// Pass arguments as intended. Do not pre-calculate distance.
void MacroAssembler::pd_patch_instruction(address branch, address target, const char* file, int line) {
  unsigned long stub_inst;
  int           inst_len = get_instruction(branch, &stub_inst);

  set_instruction(branch, patched_branch(target, stub_inst, branch), inst_len);
}


// Extract relative address (aka offset).
// inv_simm16 works for 4-byte instructions only.
// compare and branch instructions are 6-byte and have a 16bit offset "in the middle".
long MacroAssembler::get_pcrel_offset(unsigned long inst) {

  if (MacroAssembler::is_pcrelative_short(inst)) {
    if (((inst&0xFFFFffff00000000UL) == 0) && ((inst&0x00000000FFFF0000UL) != 0)) {
      return RelAddr::inv_pcrel_off16(inv_simm16(inst));
    } else {
      return RelAddr::inv_pcrel_off16(inv_simm16_48(inst));
    }
  }

  if (MacroAssembler::is_pcrelative_long(inst)) {
    return RelAddr::inv_pcrel_off32(inv_simm32(inst));
  }

  print_dbg_msg(tty, inst, "not a pcrelative instruction", 6);
#ifdef LUCY_DBG
  VM_Version::z_SIGSEGV();
#else
  ShouldNotReachHere();
#endif
  return -1;
}

long MacroAssembler::get_pcrel_offset(address pc) {
  unsigned long inst;
  unsigned int  len = get_instruction(pc, &inst);

#ifdef ASSERT
  long offset;
  if (MacroAssembler::is_pcrelative_short(inst) || MacroAssembler::is_pcrelative_long(inst)) {
    offset = get_pcrel_offset(inst);
  } else {
    offset = -1;
  }

  if (offset == -1) {
    dump_code_range(tty, pc, 32, "not a pcrelative instruction");
#ifdef LUCY_DBG
    VM_Version::z_SIGSEGV();
#else
    ShouldNotReachHere();
#endif
  }
  return offset;
#else
  return get_pcrel_offset(inst);
#endif // ASSERT
}

// Get target address from pc-relative instructions.
address MacroAssembler::get_target_addr_pcrel(address pc) {
  assert(is_pcrelative_long(pc), "not a pcrelative instruction");
  return pc + get_pcrel_offset(pc);
}

// Patch pc relative load address.
void MacroAssembler::patch_target_addr_pcrel(address pc, address con) {
  unsigned long inst;
  // Offset is +/- 2**32 -> use long.
  ptrdiff_t distance = con - pc;

  get_instruction(pc, &inst);

  if (is_pcrelative_short(inst)) {
    *(short *)(pc+2) = RelAddr::pcrel_off16(con, pc);  // Instructions are at least 2-byte aligned, no test required.

    // Some extra safety net.
    if (!RelAddr::is_in_range_of_RelAddr16(distance)) {
      print_dbg_msg(tty, inst, "distance out of range (16bit)", 4);
      dump_code_range(tty, pc, 32, "distance out of range (16bit)");
      guarantee(RelAddr::is_in_range_of_RelAddr16(distance), "too far away (more than +/- 2**16");
    }
    return;
  }

  if (is_pcrelative_long(inst)) {
    *(int *)(pc+2)   = RelAddr::pcrel_off32(con, pc);

    // Some Extra safety net.
    if (!RelAddr::is_in_range_of_RelAddr32(distance)) {
      print_dbg_msg(tty, inst, "distance out of range (32bit)", 6);
      dump_code_range(tty, pc, 32, "distance out of range (32bit)");
      guarantee(RelAddr::is_in_range_of_RelAddr32(distance), "too far away (more than +/- 2**32");
    }
    return;
  }

  guarantee(false, "not a pcrelative instruction to patch!");
}

// "Current PC" here means the address just behind the basr instruction.
address MacroAssembler::get_PC(Register result) {
  z_basr(result, Z_R0); // Don't branch, just save next instruction address in result.
  return pc();
}

// Get current PC + offset.
// Offset given in bytes, must be even!
// "Current PC" here means the address of the larl instruction plus the given offset.
address MacroAssembler::get_PC(Register result, int64_t offset) {
  address here = pc();
  z_larl(result, offset/2); // Save target instruction address in result.
  return here + offset;
}

void MacroAssembler::instr_size(Register size, Register pc) {
  // Extract 2 most significant bits of current instruction.
  z_llgc(size, Address(pc));
  z_srl(size, 6);
  // Compute (x+3)&6 which translates 0->2, 1->4, 2->4, 3->6.
  z_ahi(size, 3);
  z_nill(size, 6);
}

// Resize_frame with SP(new) = SP(old) - [offset].
void MacroAssembler::resize_frame_sub(Register offset, Register fp, bool load_fp)
{
  assert_different_registers(offset, fp, Z_SP);
  if (load_fp) { z_lg(fp, _z_abi(callers_sp), Z_SP); }

  z_sgr(Z_SP, offset);
  z_stg(fp, _z_abi(callers_sp), Z_SP);
}

// Resize_frame with SP(new) = [newSP] + offset.
//   This emitter is useful if we already have calculated a pointer
//   into the to-be-allocated stack space, e.g. with special alignment properties,
//   but need some additional space, e.g. for spilling.
//   newSP    is the pre-calculated pointer. It must not be modified.
//   fp       holds, or is filled with, the frame pointer.
//   offset   is the additional increment which is added to addr to form the new SP.
//            Note: specify a negative value to reserve more space!
//   load_fp == true  only indicates that fp is not pre-filled with the frame pointer.
//                    It does not guarantee that fp contains the frame pointer at the end.
void MacroAssembler::resize_frame_abs_with_offset(Register newSP, Register fp, int offset, bool load_fp) {
  assert_different_registers(newSP, fp, Z_SP);

  if (load_fp) {
    z_lg(fp, _z_abi(callers_sp), Z_SP);
  }

  add2reg(Z_SP, offset, newSP);
  z_stg(fp, _z_abi(callers_sp), Z_SP);
}

// Resize_frame with SP(new) = [newSP].
//   load_fp == true  only indicates that fp is not pre-filled with the frame pointer.
//                    It does not guarantee that fp contains the frame pointer at the end.
void MacroAssembler::resize_frame_absolute(Register newSP, Register fp, bool load_fp) {
  assert_different_registers(newSP, fp, Z_SP);

  if (load_fp) {
    z_lg(fp, _z_abi(callers_sp), Z_SP); // need to use load/store.
  }

  z_lgr(Z_SP, newSP);
  if (newSP != Z_R0) { // make sure we generate correct code, no matter what register newSP uses.
    z_stg(fp, _z_abi(callers_sp), newSP);
  } else {
    z_stg(fp, _z_abi(callers_sp), Z_SP);
  }
}

// Resize_frame with SP(new) = SP(old) + offset.
void MacroAssembler::resize_frame(RegisterOrConstant offset, Register fp, bool load_fp) {
  assert_different_registers(fp, Z_SP);

  if (load_fp) {
    z_lg(fp, _z_abi(callers_sp), Z_SP);
  }
  add64(Z_SP, offset);
  z_stg(fp, _z_abi(callers_sp), Z_SP);
}

void MacroAssembler::push_frame(Register bytes, Register old_sp, bool copy_sp, bool bytes_with_inverted_sign) {
#ifdef ASSERT
  assert_different_registers(bytes, old_sp, Z_SP);
  if (!copy_sp) {
    z_cgr(old_sp, Z_SP);
    asm_assert(bcondEqual, "[old_sp]!=[Z_SP]", 0x211);
  }
#endif
  if (copy_sp) { z_lgr(old_sp, Z_SP); }
  if (bytes_with_inverted_sign) {
    z_agr(Z_SP, bytes);
  } else {
    z_sgr(Z_SP, bytes); // Z_sgfr sufficient, but probably not faster.
  }
  z_stg(old_sp, _z_abi(callers_sp), Z_SP);
}

unsigned int MacroAssembler::push_frame(unsigned int bytes, Register scratch) {
  long offset = Assembler::align(bytes, frame::alignment_in_bytes);
  assert(offset > 0, "should push a frame with positive size, size = %ld.", offset);
  assert(Displacement::is_validDisp(-offset), "frame size out of range, size = %ld", offset);

  // We must not write outside the current stack bounds (given by Z_SP).
  // Thus, we have to first update Z_SP and then store the previous SP as stack linkage.
  // We rely on Z_R0 by default to be available as scratch.
  z_lgr(scratch, Z_SP);
  add2reg(Z_SP, -offset);
  z_stg(scratch, _z_abi(callers_sp), Z_SP);
#ifdef ASSERT
  // Just make sure nobody uses the value in the default scratch register.
  // When another register is used, the caller might rely on it containing the frame pointer.
  if (scratch == Z_R0) {
    z_iihf(scratch, 0xbaadbabe);
    z_iilf(scratch, 0xdeadbeef);
  }
#endif
  return offset;
}

// Push a frame of size `bytes' plus abi160 on top.
unsigned int MacroAssembler::push_frame_abi160(unsigned int bytes) {
  BLOCK_COMMENT("push_frame_abi160 {");
  unsigned int res = push_frame(bytes + frame::z_abi_160_size);
  BLOCK_COMMENT("} push_frame_abi160");
  return res;
}

// Pop current C frame.
void MacroAssembler::pop_frame() {
  BLOCK_COMMENT("pop_frame:");
  Assembler::z_lg(Z_SP, _z_abi(callers_sp), Z_SP);
}

// Pop current C frame and restore return PC register (Z_R14).
void MacroAssembler::pop_frame_restore_retPC(int frame_size_in_bytes) {
  BLOCK_COMMENT("pop_frame_restore_retPC:");
  int retPC_offset = _z_common_abi(return_pc) + frame_size_in_bytes;
  // If possible, pop frame by add instead of load (a penny saved is a penny got :-).
  if (Displacement::is_validDisp(retPC_offset)) {
    z_lg(Z_R14, retPC_offset, Z_SP);
    add2reg(Z_SP, frame_size_in_bytes);
  } else {
    add2reg(Z_SP, frame_size_in_bytes);
    restore_return_pc();
  }
}

void MacroAssembler::call_VM_leaf_base(address entry_point, bool allow_relocation) {
  if (allow_relocation) {
    call_c(entry_point);
  } else {
    call_c_static(entry_point);
  }
}

void MacroAssembler::call_VM_leaf_base(address entry_point) {
  bool allow_relocation = true;
  call_VM_leaf_base(entry_point, allow_relocation);
}

int MacroAssembler::ic_check_size() {
  return 30 + (ImplicitNullChecks ? 0 : 6);
}

int MacroAssembler::ic_check(int end_alignment) {
  Register R2_receiver = Z_ARG1;
  Register R0_scratch  = Z_R0_scratch;
  Register R1_scratch  = Z_R1_scratch;
  Register R9_data     = Z_inline_cache;
  Label success, failure;

  // The UEP of a code blob ensures that the VEP is padded. However, the padding of the UEP is placed
  // before the inline cache check, so we don't have to execute any nop instructions when dispatching
  // through the UEP, yet we can ensure that the VEP is aligned appropriately. That's why we align
  // before the inline cache check here, and not after
  align(end_alignment, offset() + ic_check_size());

  int uep_offset = offset();
  if (!ImplicitNullChecks) {
    z_cgij(R2_receiver, 0, Assembler::bcondEqual, failure);
  }

  if (UseCompressedClassPointers) {
    z_llgf(R1_scratch, Address(R2_receiver, oopDesc::klass_offset_in_bytes()));
  } else {
    z_lg(R1_scratch, Address(R2_receiver, oopDesc::klass_offset_in_bytes()));
  }
  z_cg(R1_scratch, Address(R9_data, in_bytes(CompiledICData::speculated_klass_offset())));
  z_bre(success);

  bind(failure);
  load_const(R1_scratch, AddressLiteral(SharedRuntime::get_ic_miss_stub()));
  z_br(R1_scratch);
  bind(success);

  assert((offset() % end_alignment) == 0, "Misaligned verified entry point, offset() = %d, end_alignment = %d", offset(), end_alignment);
  return uep_offset;
}

void MacroAssembler::call_VM_base(Register oop_result,
                                  Register last_java_sp,
                                  address  entry_point,
                                  bool     allow_relocation,
                                  bool     check_exceptions) { // Defaults to true.
  // Allow_relocation indicates, if true, that the generated code shall
  // be fit for code relocation or referenced data relocation. In other
  // words: all addresses must be considered variable. PC-relative addressing
  // is not possible then.
  // On the other hand, if (allow_relocation == false), addresses and offsets
  // may be considered stable, enabling us to take advantage of some PC-relative
  // addressing tweaks. These might improve performance and reduce code size.

  // Determine last_java_sp register.
  if (!last_java_sp->is_valid()) {
    last_java_sp = Z_SP;  // Load Z_SP as SP.
  }

  set_top_ijava_frame_at_SP_as_last_Java_frame(last_java_sp, Z_R1, allow_relocation);

  // ARG1 must hold thread address.
  z_lgr(Z_ARG1, Z_thread);

  address return_pc = nullptr;
  if (allow_relocation) {
    return_pc = call_c(entry_point);
  } else {
    return_pc = call_c_static(entry_point);
  }

  reset_last_Java_frame(allow_relocation);

  // C++ interp handles this in the interpreter.
  check_and_handle_popframe(Z_thread);
  check_and_handle_earlyret(Z_thread);

  // Check for pending exceptions.
  if (check_exceptions) {
    // Check for pending exceptions (java_thread is set upon return).
    load_and_test_long(Z_R0_scratch, Address(Z_thread, Thread::pending_exception_offset()));

    // This used to conditionally jump to forward_exception however it is
    // possible if we relocate that the branch will not reach. So we must jump
    // around so we can always reach.

    Label ok;
    z_bre(ok); // Bcondequal is the same as bcondZero.
    call_stub(StubRoutines::forward_exception_entry());
    bind(ok);
  }

  // Get oop result if there is one and reset the value in the thread.
  if (oop_result->is_valid()) {
    get_vm_result(oop_result);
  }

  _last_calls_return_pc = return_pc;  // Wipe out other (error handling) calls.
}

void MacroAssembler::call_VM_base(Register oop_result,
                                  Register last_java_sp,
                                  address  entry_point,
                                  bool     check_exceptions) { // Defaults to true.
  bool allow_relocation = true;
  call_VM_base(oop_result, last_java_sp, entry_point, allow_relocation, check_exceptions);
}

// VM calls without explicit last_java_sp.

void MacroAssembler::call_VM(Register oop_result, address entry_point, bool check_exceptions) {
  // Call takes possible detour via InterpreterMacroAssembler.
  call_VM_base(oop_result, noreg, entry_point, true, check_exceptions);
}

void MacroAssembler::call_VM(Register oop_result, address entry_point, Register arg_1, bool check_exceptions) {
  // Z_ARG1 is reserved for the thread.
  lgr_if_needed(Z_ARG2, arg_1);
  call_VM(oop_result, entry_point, check_exceptions);
}

void MacroAssembler::call_VM(Register oop_result, address entry_point, Register arg_1, Register arg_2, bool check_exceptions) {
  // Z_ARG1 is reserved for the thread.
  assert_different_registers(arg_2, Z_ARG2);
  lgr_if_needed(Z_ARG2, arg_1);
  lgr_if_needed(Z_ARG3, arg_2);
  call_VM(oop_result, entry_point, check_exceptions);
}

void MacroAssembler::call_VM(Register oop_result, address entry_point, Register arg_1, Register arg_2,
                             Register arg_3, bool check_exceptions) {
  // Z_ARG1 is reserved for the thread.
  assert_different_registers(arg_3, Z_ARG2, Z_ARG3);
  assert_different_registers(arg_2, Z_ARG2);
  lgr_if_needed(Z_ARG2, arg_1);
  lgr_if_needed(Z_ARG3, arg_2);
  lgr_if_needed(Z_ARG4, arg_3);
  call_VM(oop_result, entry_point, check_exceptions);
}

// VM static calls without explicit last_java_sp.

void MacroAssembler::call_VM_static(Register oop_result, address entry_point, bool check_exceptions) {
  // Call takes possible detour via InterpreterMacroAssembler.
  call_VM_base(oop_result, noreg, entry_point, false, check_exceptions);
}

void MacroAssembler::call_VM_static(Register oop_result, address entry_point, Register arg_1, Register arg_2,
                                    Register arg_3, bool check_exceptions) {
  // Z_ARG1 is reserved for the thread.
  assert_different_registers(arg_3, Z_ARG2, Z_ARG3);
  assert_different_registers(arg_2, Z_ARG2);
  lgr_if_needed(Z_ARG2, arg_1);
  lgr_if_needed(Z_ARG3, arg_2);
  lgr_if_needed(Z_ARG4, arg_3);
  call_VM_static(oop_result, entry_point, check_exceptions);
}

// VM calls with explicit last_java_sp.

void MacroAssembler::call_VM(Register oop_result, Register last_java_sp, address entry_point, bool check_exceptions) {
  // Call takes possible detour via InterpreterMacroAssembler.
  call_VM_base(oop_result, last_java_sp, entry_point, true, check_exceptions);
}

void MacroAssembler::call_VM(Register oop_result, Register last_java_sp, address entry_point, Register arg_1, bool check_exceptions) {
   // Z_ARG1 is reserved for the thread.
   lgr_if_needed(Z_ARG2, arg_1);
   call_VM(oop_result, last_java_sp, entry_point, check_exceptions);
}

void MacroAssembler::call_VM(Register oop_result, Register last_java_sp, address entry_point, Register arg_1,
                             Register arg_2, bool check_exceptions) {
   // Z_ARG1 is reserved for the thread.
   assert_different_registers(arg_2, Z_ARG2);
   lgr_if_needed(Z_ARG2, arg_1);
   lgr_if_needed(Z_ARG3, arg_2);
   call_VM(oop_result, last_java_sp, entry_point, check_exceptions);
}

void MacroAssembler::call_VM(Register oop_result, Register last_java_sp, address entry_point, Register arg_1,
                             Register arg_2, Register arg_3, bool check_exceptions) {
  // Z_ARG1 is reserved for the thread.
  assert_different_registers(arg_3, Z_ARG2, Z_ARG3);
  assert_different_registers(arg_2, Z_ARG2);
  lgr_if_needed(Z_ARG2, arg_1);
  lgr_if_needed(Z_ARG3, arg_2);
  lgr_if_needed(Z_ARG4, arg_3);
  call_VM(oop_result, last_java_sp, entry_point, check_exceptions);
}

// VM leaf calls.

void MacroAssembler::call_VM_leaf(address entry_point) {
  // Call takes possible detour via InterpreterMacroAssembler.
  call_VM_leaf_base(entry_point, true);
}

void MacroAssembler::call_VM_leaf(address entry_point, Register arg_1) {
  if (arg_1 != noreg) lgr_if_needed(Z_ARG1, arg_1);
  call_VM_leaf(entry_point);
}

void MacroAssembler::call_VM_leaf(address entry_point, Register arg_1, Register arg_2) {
  assert_different_registers(arg_2, Z_ARG1);
  if (arg_1 != noreg) lgr_if_needed(Z_ARG1, arg_1);
  if (arg_2 != noreg) lgr_if_needed(Z_ARG2, arg_2);
  call_VM_leaf(entry_point);
}

void MacroAssembler::call_VM_leaf(address entry_point, Register arg_1, Register arg_2, Register arg_3) {
  assert_different_registers(arg_3, Z_ARG1, Z_ARG2);
  assert_different_registers(arg_2, Z_ARG1);
  if (arg_1 != noreg) lgr_if_needed(Z_ARG1, arg_1);
  if (arg_2 != noreg) lgr_if_needed(Z_ARG2, arg_2);
  if (arg_3 != noreg) lgr_if_needed(Z_ARG3, arg_3);
  call_VM_leaf(entry_point);
}

// Static VM leaf calls.
// Really static VM leaf calls are never patched.

void MacroAssembler::call_VM_leaf_static(address entry_point) {
  // Call takes possible detour via InterpreterMacroAssembler.
  call_VM_leaf_base(entry_point, false);
}

void MacroAssembler::call_VM_leaf_static(address entry_point, Register arg_1) {
  if (arg_1 != noreg) lgr_if_needed(Z_ARG1, arg_1);
  call_VM_leaf_static(entry_point);
}

void MacroAssembler::call_VM_leaf_static(address entry_point, Register arg_1, Register arg_2) {
  assert_different_registers(arg_2, Z_ARG1);
  if (arg_1 != noreg) lgr_if_needed(Z_ARG1, arg_1);
  if (arg_2 != noreg) lgr_if_needed(Z_ARG2, arg_2);
  call_VM_leaf_static(entry_point);
}

void MacroAssembler::call_VM_leaf_static(address entry_point, Register arg_1, Register arg_2, Register arg_3) {
  assert_different_registers(arg_3, Z_ARG1, Z_ARG2);
  assert_different_registers(arg_2, Z_ARG1);
  if (arg_1 != noreg) lgr_if_needed(Z_ARG1, arg_1);
  if (arg_2 != noreg) lgr_if_needed(Z_ARG2, arg_2);
  if (arg_3 != noreg) lgr_if_needed(Z_ARG3, arg_3);
  call_VM_leaf_static(entry_point);
}

// Don't use detour via call_c(reg).
address MacroAssembler::call_c(address function_entry) {
  load_const(Z_R1, function_entry);
  return call(Z_R1);
}

// Variant for really static (non-relocatable) calls which are never patched.
address MacroAssembler::call_c_static(address function_entry) {
  load_absolute_address(Z_R1, function_entry);
#if 0 // def ASSERT
  // Verify that call site did not move.
  load_const_optimized(Z_R0, function_entry);
  z_cgr(Z_R1, Z_R0);
  z_brc(bcondEqual, 3);
  z_illtrap(0xba);
#endif
  return call(Z_R1);
}

address MacroAssembler::call_c_opt(address function_entry) {
  bool success = call_far_patchable(function_entry, -2 /* emit relocation + constant */);
  _last_calls_return_pc = success ? pc() : nullptr;
  return _last_calls_return_pc;
}

// Identify a call_far_patchable instruction: LARL + LG + BASR
//
//    nop                   ; optionally, if required for alignment
//    lgrl rx,A(TOC entry)  ; PC-relative access into constant pool
//    basr Z_R14,rx         ; end of this instruction must be aligned to a word boundary
//
// Code pattern will eventually get patched into variant2 (see below for detection code).
//
bool MacroAssembler::is_call_far_patchable_variant0_at(address instruction_addr) {
  address iaddr = instruction_addr;

  // Check for the actual load instruction.
  if (!is_load_const_from_toc(iaddr)) { return false; }
  iaddr += load_const_from_toc_size();

  // Check for the call (BASR) instruction, finally.
  assert(iaddr-instruction_addr+call_byregister_size() == call_far_patchable_size(), "size mismatch");
  return is_call_byregister(iaddr);
}

// Identify a call_far_patchable instruction: BRASL
//
// Code pattern to suits atomic patching:
//    nop                       ; Optionally, if required for alignment.
//    nop    ...                ; Multiple filler nops to compensate for size difference (variant0 is longer).
//    nop                       ; For code pattern detection: Prepend each BRASL with a nop.
//    brasl  Z_R14,<reladdr>    ; End of code must be 4-byte aligned !
bool MacroAssembler::is_call_far_patchable_variant2_at(address instruction_addr) {
  const address call_addr = (address)((intptr_t)instruction_addr + call_far_patchable_size() - call_far_pcrelative_size());

  // Check for correct number of leading nops.
  address iaddr;
  for (iaddr = instruction_addr; iaddr < call_addr; iaddr += nop_size()) {
    if (!is_z_nop(iaddr)) { return false; }
  }
  assert(iaddr == call_addr, "sanity");

  // --> Check for call instruction.
  if (is_call_far_pcrelative(call_addr)) {
    assert(call_addr-instruction_addr+call_far_pcrelative_size() == call_far_patchable_size(), "size mismatch");
    return true;
  }

  return false;
}

// Emit a NOT mt-safely patchable 64 bit absolute call.
// If toc_offset == -2, then the destination of the call (= target) is emitted
//                      to the constant pool and a runtime_call relocation is added
//                      to the code buffer.
// If toc_offset != -2, target must already be in the constant pool at
//                      _ctableStart+toc_offset (a caller can retrieve toc_offset
//                      from the runtime_call relocation).
// Special handling of emitting to scratch buffer when there is no constant pool.
// Slightly changed code pattern. We emit an additional nop if we would
// not end emitting at a word aligned address. This is to ensure
// an atomically patchable displacement in brasl instructions.
//
// A call_far_patchable comes in different flavors:
//  - LARL(CP) / LG(CP) / BR (address in constant pool, access via CP register)
//  - LGRL(CP) / BR          (address in constant pool, pc-relative access)
//  - BRASL                  (relative address of call target coded in instruction)
// All flavors occupy the same amount of space. Length differences are compensated
// by leading nops, such that the instruction sequence always ends at the same
// byte offset. This is required to keep the return offset constant.
// Furthermore, the return address (the end of the instruction sequence) is forced
// to be on a 4-byte boundary. This is required for atomic patching, should we ever
// need to patch the call target of the BRASL flavor.
// RETURN value: false, if no constant pool entry could be allocated, true otherwise.
bool MacroAssembler::call_far_patchable(address target, int64_t tocOffset) {
  // Get current pc and ensure word alignment for end of instr sequence.
  const address start_pc = pc();
  const intptr_t       start_off = offset();
  assert(!call_far_patchable_requires_alignment_nop(start_pc), "call_far_patchable requires aligned address");
  const ptrdiff_t      dist      = (ptrdiff_t)(target - (start_pc + 2)); // Prepend each BRASL with a nop.
  const bool emit_target_to_pool = (tocOffset == -2) && !code_section()->scratch_emit();
  const bool emit_relative_call  = !emit_target_to_pool &&
                                   RelAddr::is_in_range_of_RelAddr32(dist) &&
                                   ReoptimizeCallSequences &&
                                   !code_section()->scratch_emit();

  if (emit_relative_call) {
    // Add padding to get the same size as below.
    const unsigned int padding = call_far_patchable_size() - call_far_pcrelative_size();
    unsigned int current_padding;
    for (current_padding = 0; current_padding < padding; current_padding += nop_size()) { z_nop(); }
    assert(current_padding == padding, "sanity");

    // relative call: len = 2(nop) + 6 (brasl)
    // CodeBlob resize cannot occur in this case because
    // this call is emitted into pre-existing space.
    z_nop(); // Prepend each BRASL with a nop.
    z_brasl(Z_R14, target);
  } else {
    // absolute call: Get address from TOC.
    // len = (load TOC){6|0} + (load from TOC){6} + (basr){2} = {14|8}
    if (emit_target_to_pool) {
      // When emitting the call for the first time, we do not need to use
      // the pc-relative version. It will be patched anyway, when the code
      // buffer is copied.
      // Relocation is not needed when !ReoptimizeCallSequences.
      relocInfo::relocType rt = ReoptimizeCallSequences ? relocInfo::runtime_call_w_cp_type : relocInfo::none;
      AddressLiteral dest(target, rt);
      // Store_oop_in_toc() adds dest to the constant table. As side effect, this kills
      // inst_mark(). Reset if possible.
      bool reset_mark = (inst_mark() == pc());
      tocOffset = store_oop_in_toc(dest);
      if (reset_mark) { set_inst_mark(); }
      if (tocOffset == -1) {
        return false; // Couldn't create constant pool entry.
      }
    }
    assert(offset() == start_off, "emit no code before this point!");

    address tocPos = pc() + tocOffset;
    if (emit_target_to_pool) {
      tocPos = code()->consts()->start() + tocOffset;
    }
    load_long_pcrelative(Z_R14, tocPos);
    z_basr(Z_R14, Z_R14);
  }

#ifdef ASSERT
  // Assert that we can identify the emitted call.
  assert(is_call_far_patchable_at(addr_at(start_off)), "can't identify emitted call");
  assert(offset() == start_off+call_far_patchable_size(), "wrong size");

  if (emit_target_to_pool) {
    assert(get_dest_of_call_far_patchable_at(addr_at(start_off), code()->consts()->start()) == target,
           "wrong encoding of dest address");
  }
#endif
  return true; // success
}

// Identify a call_far_patchable instruction.
// For more detailed information see header comment of call_far_patchable.
bool MacroAssembler::is_call_far_patchable_at(address instruction_addr) {
  return is_call_far_patchable_variant2_at(instruction_addr)  || // short version: BRASL
         is_call_far_patchable_variant0_at(instruction_addr);    // long version LARL + LG + BASR
}

// Does the call_far_patchable instruction use a pc-relative encoding
// of the call destination?
bool MacroAssembler::is_call_far_patchable_pcrelative_at(address instruction_addr) {
  // Variant 2 is pc-relative.
  return is_call_far_patchable_variant2_at(instruction_addr);
}

bool MacroAssembler::is_call_far_pcrelative(address instruction_addr) {
  // Prepend each BRASL with a nop.
  return is_z_nop(instruction_addr) && is_z_brasl(instruction_addr + nop_size());  // Match at position after one nop required.
}

// Set destination address of a call_far_patchable instruction.
void MacroAssembler::set_dest_of_call_far_patchable_at(address instruction_addr, address dest, int64_t tocOffset) {
  ResourceMark rm;

  // Now that CP entry is verified, patch call to a pc-relative call (if circumstances permit).
  int code_size = MacroAssembler::call_far_patchable_size();
  CodeBuffer buf(instruction_addr, code_size);
  MacroAssembler masm(&buf);
  masm.call_far_patchable(dest, tocOffset);
  ICache::invalidate_range(instruction_addr, code_size); // Empty on z.
}

// Get dest address of a call_far_patchable instruction.
address MacroAssembler::get_dest_of_call_far_patchable_at(address instruction_addr, address ctable) {
  // Dynamic TOC: absolute address in constant pool.
  // Check variant2 first, it is more frequent.

  // Relative address encoded in call instruction.
  if (is_call_far_patchable_variant2_at(instruction_addr)) {
    return MacroAssembler::get_target_addr_pcrel(instruction_addr + nop_size()); // Prepend each BRASL with a nop.

  // Absolute address in constant pool.
  } else if (is_call_far_patchable_variant0_at(instruction_addr)) {
    address iaddr = instruction_addr;

    long    tocOffset = get_load_const_from_toc_offset(iaddr);
    address tocLoc    = iaddr + tocOffset;
    return *(address *)(tocLoc);
  } else {
    fprintf(stderr, "MacroAssembler::get_dest_of_call_far_patchable_at has a problem at %p:\n", instruction_addr);
    fprintf(stderr, "not a call_far_patchable: %16.16lx %16.16lx, len = %d\n",
            *(unsigned long*)instruction_addr,
            *(unsigned long*)(instruction_addr+8),
            call_far_patchable_size());
    Disassembler::decode(instruction_addr, instruction_addr+call_far_patchable_size());
    ShouldNotReachHere();
    return nullptr;
  }
}

void MacroAssembler::align_call_far_patchable(address pc) {
  if (call_far_patchable_requires_alignment_nop(pc)) { z_nop(); }
}

void MacroAssembler::check_and_handle_earlyret(Register java_thread) {
}

void MacroAssembler::check_and_handle_popframe(Register java_thread) {
}

// Read from the polling page.
// Use TM or TMY instruction, depending on read offset.
//   offset = 0: Use TM, safepoint polling.
//   offset < 0: Use TMY, profiling safepoint polling.
void MacroAssembler::load_from_polling_page(Register polling_page_address, int64_t offset) {
  if (Immediate::is_uimm12(offset)) {
    z_tm(offset, polling_page_address, mask_safepoint);
  } else {
    z_tmy(offset, polling_page_address, mask_profiling);
  }
}

// Check whether z_instruction is a read access to the polling page
// which was emitted by load_from_polling_page(..).
bool MacroAssembler::is_load_from_polling_page(address instr_loc) {
  unsigned long z_instruction;
  unsigned int  ilen = get_instruction(instr_loc, &z_instruction);

  if (ilen == 2) { return false; } // It's none of the allowed instructions.

  if (ilen == 4) {
    if (!is_z_tm(z_instruction)) { return false; } // It's len=4, but not a z_tm. fail.

    int ms = inv_mask(z_instruction,8,32);  // mask
    int ra = inv_reg(z_instruction,16,32);  // base register
    int ds = inv_uimm12(z_instruction);     // displacement

    if (!(ds == 0 && ra != 0 && ms == mask_safepoint)) {
      return false; // It's not a z_tm(0, ra, mask_safepoint). Fail.
    }

  } else { /* if (ilen == 6) */

    assert(!is_z_lg(z_instruction), "old form (LG) polling page access. Please fix and use TM(Y).");

    if (!is_z_tmy(z_instruction)) { return false; } // It's len=6, but not a z_tmy. fail.

    int ms = inv_mask(z_instruction,8,48);  // mask
    int ra = inv_reg(z_instruction,16,48);  // base register
    int ds = inv_simm20(z_instruction);     // displacement
  }

  return true;
}

// Extract poll address from instruction and ucontext.
address MacroAssembler::get_poll_address(address instr_loc, void* ucontext) {
  assert(ucontext != nullptr, "must have ucontext");
  ucontext_t* uc = (ucontext_t*) ucontext;
  unsigned long z_instruction;
  unsigned int ilen = get_instruction(instr_loc, &z_instruction);

  if (ilen == 4 && is_z_tm(z_instruction)) {
    int ra = inv_reg(z_instruction, 16, 32);  // base register
    int ds = inv_uimm12(z_instruction);       // displacement
    address addr = (address)uc->uc_mcontext.gregs[ra];
    return addr + ds;
  } else if (ilen == 6 && is_z_tmy(z_instruction)) {
    int ra = inv_reg(z_instruction, 16, 48);  // base register
    int ds = inv_simm20(z_instruction);       // displacement
    address addr = (address)uc->uc_mcontext.gregs[ra];
    return addr + ds;
  }

  ShouldNotReachHere();
  return nullptr;
}

// Extract poll register from instruction.
uint MacroAssembler::get_poll_register(address instr_loc) {
  unsigned long z_instruction;
  unsigned int ilen = get_instruction(instr_loc, &z_instruction);

  if (ilen == 4 && is_z_tm(z_instruction)) {
    return (uint)inv_reg(z_instruction, 16, 32);  // base register
  } else if (ilen == 6 && is_z_tmy(z_instruction)) {
    return (uint)inv_reg(z_instruction, 16, 48);  // base register
  }

  ShouldNotReachHere();
  return 0;
}

void MacroAssembler::safepoint_poll(Label& slow_path, Register temp_reg) {
  const Address poll_byte_addr(Z_thread, in_bytes(JavaThread::polling_word_offset()) + 7 /* Big Endian */);
  // Armed page has poll_bit set.
  z_tm(poll_byte_addr, SafepointMechanism::poll_bit());
  z_brnaz(slow_path);
}

// Don't rely on register locking, always use Z_R1 as scratch register instead.
void MacroAssembler::bang_stack_with_offset(int offset) {
  // Stack grows down, caller passes positive offset.
  assert(offset > 0, "must bang with positive offset");
  if (Displacement::is_validDisp(-offset)) {
    z_tmy(-offset, Z_SP, mask_stackbang);
  } else {
    add2reg(Z_R1, -offset, Z_SP);    // Do not destroy Z_SP!!!
    z_tm(0, Z_R1, mask_stackbang);  // Just banging.
  }
}

void MacroAssembler::reserved_stack_check(Register return_pc) {
  // Test if reserved zone needs to be enabled.
  Label no_reserved_zone_enabling;
  assert(return_pc == Z_R14, "Return pc must be in R14 before z_br() to StackOverflow stub.");
  BLOCK_COMMENT("reserved_stack_check {");

  z_clg(Z_SP, Address(Z_thread, JavaThread::reserved_stack_activation_offset()));
  z_brl(no_reserved_zone_enabling);

  // Enable reserved zone again, throw stack overflow exception.
  save_return_pc();
  push_frame_abi160(0);
  call_VM_leaf(CAST_FROM_FN_PTR(address, SharedRuntime::enable_stack_reserved_zone), Z_thread);
  pop_frame();
  restore_return_pc();

  load_const_optimized(Z_R1, SharedRuntime::throw_delayed_StackOverflowError_entry());
  // Don't use call() or z_basr(), they will invalidate Z_R14 which contains the return pc.
  z_br(Z_R1);

  should_not_reach_here();

  bind(no_reserved_zone_enabling);
  BLOCK_COMMENT("} reserved_stack_check");
}

// Defines obj, preserves var_size_in_bytes, okay for t2 == var_size_in_bytes.
void MacroAssembler::tlab_allocate(Register obj,
                                   Register var_size_in_bytes,
                                   int con_size_in_bytes,
                                   Register t1,
                                   Label& slow_case) {
  assert_different_registers(obj, var_size_in_bytes, t1);
  Register end = t1;
  Register thread = Z_thread;

  z_lg(obj, Address(thread, JavaThread::tlab_top_offset()));
  if (var_size_in_bytes == noreg) {
    z_lay(end, Address(obj, con_size_in_bytes));
  } else {
    z_lay(end, Address(obj, var_size_in_bytes));
  }
  z_cg(end, Address(thread, JavaThread::tlab_end_offset()));
  branch_optimized(bcondHigh, slow_case);

  // Update the tlab top pointer.
  z_stg(end, Address(thread, JavaThread::tlab_top_offset()));

  // Recover var_size_in_bytes if necessary.
  if (var_size_in_bytes == end) {
    z_sgr(var_size_in_bytes, obj);
  }
}

// Emitter for interface method lookup.
//   input: recv_klass, intf_klass, itable_index
//   output: method_result
//   kills: itable_index, temp1_reg, Z_R0, Z_R1
// TODO: Temp2_reg is unused. we may use this emitter also in the itable stubs.
// If the register is still not needed then, remove it.
void MacroAssembler::lookup_interface_method(Register           recv_klass,
                                             Register           intf_klass,
                                             RegisterOrConstant itable_index,
                                             Register           method_result,
                                             Register           temp1_reg,
                                             Label&             no_such_interface,
                                             bool               return_method) {

  const Register vtable_len = temp1_reg;    // Used to compute itable_entry_addr.
  const Register itable_entry_addr = Z_R1_scratch;
  const Register itable_interface = Z_R0_scratch;

  BLOCK_COMMENT("lookup_interface_method {");

  // Load start of itable entries into itable_entry_addr.
  z_llgf(vtable_len, Address(recv_klass, Klass::vtable_length_offset()));
  z_sllg(vtable_len, vtable_len, exact_log2(vtableEntry::size_in_bytes()));

  // Loop over all itable entries until desired interfaceOop(Rinterface) found.
  add2reg_with_index(itable_entry_addr,
                     in_bytes(Klass::vtable_start_offset() + itableOffsetEntry::interface_offset()),
                     recv_klass, vtable_len);

  const int itable_offset_search_inc = itableOffsetEntry::size() * wordSize;
  Label     search;

  bind(search);

  // Handle IncompatibleClassChangeError.
  // If the entry is null then we've reached the end of the table
  // without finding the expected interface, so throw an exception.
  load_and_test_long(itable_interface, Address(itable_entry_addr));
  z_bre(no_such_interface);

  add2reg(itable_entry_addr, itable_offset_search_inc);
  z_cgr(itable_interface, intf_klass);
  z_brne(search);

  // Entry found and itable_entry_addr points to it, get offset of vtable for interface.
  if (return_method) {
    const int vtable_offset_offset = in_bytes(itableOffsetEntry::offset_offset() -
                                              itableOffsetEntry::interface_offset()) -
                                     itable_offset_search_inc;

    // Compute itableMethodEntry and get method and entry point
    // we use addressing with index and displacement, since the formula
    // for computing the entry's offset has a fixed and a dynamic part,
    // the latter depending on the matched interface entry and on the case,
    // that the itable index has been passed as a register, not a constant value.
    int method_offset = in_bytes(itableMethodEntry::method_offset());
                             // Fixed part (displacement), common operand.
    Register itable_offset = method_result;  // Dynamic part (index register).

    if (itable_index.is_register()) {
       // Compute the method's offset in that register, for the formula, see the
       // else-clause below.
       z_sllg(itable_offset, itable_index.as_register(), exact_log2(itableMethodEntry::size() * wordSize));
       z_agf(itable_offset, vtable_offset_offset, itable_entry_addr);
    } else {
      // Displacement increases.
      method_offset += itableMethodEntry::size() * wordSize * itable_index.as_constant();

      // Load index from itable.
      z_llgf(itable_offset, vtable_offset_offset, itable_entry_addr);
    }

    // Finally load the method's oop.
    z_lg(method_result, method_offset, itable_offset, recv_klass);
  }
  BLOCK_COMMENT("} lookup_interface_method");
}

// Lookup for virtual method invocation.
void MacroAssembler::lookup_virtual_method(Register           recv_klass,
                                           RegisterOrConstant vtable_index,
                                           Register           method_result) {
  assert_different_registers(recv_klass, vtable_index.register_or_noreg());
  assert(vtableEntry::size() * wordSize == wordSize,
         "else adjust the scaling in the code below");

  BLOCK_COMMENT("lookup_virtual_method {");

  const int base = in_bytes(Klass::vtable_start_offset());

  if (vtable_index.is_constant()) {
    // Load with base + disp.
    Address vtable_entry_addr(recv_klass,
                              vtable_index.as_constant() * wordSize +
                              base +
                              in_bytes(vtableEntry::method_offset()));

    z_lg(method_result, vtable_entry_addr);
  } else {
    // Shift index properly and load with base + index + disp.
    Register vindex = vtable_index.as_register();
    Address  vtable_entry_addr(recv_klass, vindex,
                               base + in_bytes(vtableEntry::method_offset()));

    z_sllg(vindex, vindex, exact_log2(wordSize));
    z_lg(method_result, vtable_entry_addr);
  }
  BLOCK_COMMENT("} lookup_virtual_method");
}

// Factor out code to call ic_miss_handler.
// Generate code to call the inline cache miss handler.
//
// In most cases, this code will be generated out-of-line.
// The method parameters are intended to provide some variability.
//   ICM          - Label which has to be bound to the start of useful code (past any traps).
//   trapMarker   - Marking byte for the generated illtrap instructions (if any).
//                  Any value except 0x00 is supported.
//                  = 0x00 - do not generate illtrap instructions.
//                         use nops to fill unused space.
//   requiredSize - required size of the generated code. If the actually
//                  generated code is smaller, use padding instructions to fill up.
//                  = 0 - no size requirement, no padding.
//   scratch      - scratch register to hold branch target address.
//
//  The method returns the code offset of the bound label.
unsigned int MacroAssembler::call_ic_miss_handler(Label& ICM, int trapMarker, int requiredSize, Register scratch) {
  intptr_t startOffset = offset();

  // Prevent entry at content_begin().
  if (trapMarker != 0) {
    z_illtrap(trapMarker);
  }

  // Load address of inline cache miss code into scratch register
  // and branch to cache miss handler.
  BLOCK_COMMENT("IC miss handler {");
  BIND(ICM);
  unsigned int   labelOffset = offset();
  AddressLiteral icmiss(SharedRuntime::get_ic_miss_stub());

  load_const_optimized(scratch, icmiss);
  z_br(scratch);

  // Fill unused space.
  if (requiredSize > 0) {
    while ((offset() - startOffset) < requiredSize) {
      if (trapMarker == 0) {
        z_nop();
      } else {
        z_illtrap(trapMarker);
      }
    }
  }
  BLOCK_COMMENT("} IC miss handler");
  return labelOffset;
}

void MacroAssembler::nmethod_UEP(Label& ic_miss) {
  Register ic_reg       = Z_inline_cache;
  int      klass_offset = oopDesc::klass_offset_in_bytes();
  if (!ImplicitNullChecks || MacroAssembler::needs_explicit_null_check(klass_offset)) {
    if (VM_Version::has_CompareBranch()) {
      z_cgij(Z_ARG1, 0, Assembler::bcondEqual, ic_miss);
    } else {
      z_ltgr(Z_ARG1, Z_ARG1);
      z_bre(ic_miss);
    }
  }
  // Compare cached class against klass from receiver.
  compare_klass_ptr(ic_reg, klass_offset, Z_ARG1, false);
  z_brne(ic_miss);
}

void MacroAssembler::check_klass_subtype_fast_path(Register   sub_klass,
                                                   Register   super_klass,
                                                   Register   temp1_reg,
                                                   Label*     L_success,
                                                   Label*     L_failure,
                                                   Label*     L_slow_path,
                                                   RegisterOrConstant super_check_offset) {

  const int sc_offset  = in_bytes(Klass::secondary_super_cache_offset());
  const int sco_offset = in_bytes(Klass::super_check_offset_offset());

  bool must_load_sco = (super_check_offset.constant_or_zero() == -1);
  bool need_slow_path = (must_load_sco ||
                         super_check_offset.constant_or_zero() == sc_offset);

  // Input registers must not overlap.
  assert_different_registers(sub_klass, super_klass, temp1_reg);
  if (super_check_offset.is_register()) {
    assert_different_registers(sub_klass, super_klass,
                               super_check_offset.as_register());
  } else if (must_load_sco) {
    assert(temp1_reg != noreg, "supply either a temp or a register offset");
  }

  const Register Rsuper_check_offset = temp1_reg;

  NearLabel L_fallthrough;
  int label_nulls = 0;
  if (L_success == nullptr)   { L_success   = &L_fallthrough; label_nulls++; }
  if (L_failure == nullptr)   { L_failure   = &L_fallthrough; label_nulls++; }
  if (L_slow_path == nullptr) { L_slow_path = &L_fallthrough; label_nulls++; }
  assert(label_nulls <= 1 ||
         (L_slow_path == &L_fallthrough && label_nulls <= 2 && !need_slow_path),
         "at most one null in the batch, usually");

  BLOCK_COMMENT("check_klass_subtype_fast_path {");
  // If the pointers are equal, we are done (e.g., String[] elements).
  // This self-check enables sharing of secondary supertype arrays among
  // non-primary types such as array-of-interface. Otherwise, each such
  // type would need its own customized SSA.
  // We move this check to the front of the fast path because many
  // type checks are in fact trivially successful in this manner,
  // so we get a nicely predicted branch right at the start of the check.
  compare64_and_branch(sub_klass, super_klass, bcondEqual, *L_success);

  // Check the supertype display, which is uint.
  if (must_load_sco) {
    z_llgf(Rsuper_check_offset, sco_offset, super_klass);
    super_check_offset = RegisterOrConstant(Rsuper_check_offset);
  }
  Address super_check_addr(sub_klass, super_check_offset, 0);
  z_cg(super_klass, super_check_addr); // compare w/ displayed supertype

  // This check has worked decisively for primary supers.
  // Secondary supers are sought in the super_cache ('super_cache_addr').
  // (Secondary supers are interfaces and very deeply nested subtypes.)
  // This works in the same check above because of a tricky aliasing
  // between the super_cache and the primary super display elements.
  // (The 'super_check_addr' can address either, as the case requires.)
  // Note that the cache is updated below if it does not help us find
  // what we need immediately.
  // So if it was a primary super, we can just fail immediately.
  // Otherwise, it's the slow path for us (no success at this point).

  // Hacked jmp, which may only be used just before L_fallthrough.
#define final_jmp(label)                                                \
  if (&(label) == &L_fallthrough) { /*do nothing*/ }                    \
  else                            { branch_optimized(Assembler::bcondAlways, label); } /*omit semicolon*/

  if (super_check_offset.is_register()) {
    branch_optimized(Assembler::bcondEqual, *L_success);
    z_cfi(super_check_offset.as_register(), sc_offset);
    if (L_failure == &L_fallthrough) {
      branch_optimized(Assembler::bcondEqual, *L_slow_path);
    } else {
      branch_optimized(Assembler::bcondNotEqual, *L_failure);
      final_jmp(*L_slow_path);
    }
  } else if (super_check_offset.as_constant() == sc_offset) {
    // Need a slow path; fast failure is impossible.
    if (L_slow_path == &L_fallthrough) {
      branch_optimized(Assembler::bcondEqual, *L_success);
    } else {
      branch_optimized(Assembler::bcondNotEqual, *L_slow_path);
      final_jmp(*L_success);
    }
  } else {
    // No slow path; it's a fast decision.
    if (L_failure == &L_fallthrough) {
      branch_optimized(Assembler::bcondEqual, *L_success);
    } else {
      branch_optimized(Assembler::bcondNotEqual, *L_failure);
      final_jmp(*L_success);
    }
  }

  bind(L_fallthrough);
#undef local_brc
#undef final_jmp
  BLOCK_COMMENT("} check_klass_subtype_fast_path");
  // fallthru (to slow path)
}

void MacroAssembler::check_klass_subtype_slow_path(Register Rsubklass,
                                                   Register Rsuperklass,
                                                   Register Rarray_ptr,  // tmp
                                                   Register Rlength,     // tmp
                                                   Label* L_success,
                                                   Label* L_failure) {
  // Input registers must not overlap.
  // Also check for R1 which is explicitly used here.
  assert_different_registers(Z_R1, Rsubklass, Rsuperklass, Rarray_ptr, Rlength);
  NearLabel L_fallthrough;
  int label_nulls = 0;
  if (L_success == nullptr) { L_success = &L_fallthrough; label_nulls++; }
  if (L_failure == nullptr) { L_failure = &L_fallthrough; label_nulls++; }
  assert(label_nulls <= 1, "at most one null in the batch");

  const int ss_offset = in_bytes(Klass::secondary_supers_offset());
  const int sc_offset = in_bytes(Klass::secondary_super_cache_offset());

  const int length_offset = Array<Klass*>::length_offset_in_bytes();
  const int base_offset   = Array<Klass*>::base_offset_in_bytes();

  // Hacked jmp, which may only be used just before L_fallthrough.
#define final_jmp(label)                                                \
  if (&(label) == &L_fallthrough) { /*do nothing*/ }                    \
  else                            branch_optimized(Assembler::bcondAlways, label) /*omit semicolon*/

  NearLabel loop_iterate, loop_count, match;

  BLOCK_COMMENT("check_klass_subtype_slow_path {");
  z_lg(Rarray_ptr, ss_offset, Rsubklass);

  load_and_test_int(Rlength, Address(Rarray_ptr, length_offset));
  branch_optimized(Assembler::bcondZero, *L_failure);

  // Oops in table are NO MORE compressed.
  z_cg(Rsuperklass, base_offset, Rarray_ptr); // Check array element for match.
  z_bre(match);                               // Shortcut for array length = 1.

  // No match yet, so we must walk the array's elements.
  z_lngfr(Rlength, Rlength);
  z_sllg(Rlength, Rlength, LogBytesPerWord); // -#bytes of cache array
  z_llill(Z_R1, BytesPerWord);               // Set increment/end index.
  add2reg(Rlength, 2 * BytesPerWord);        // start index  = -(n-2)*BytesPerWord
  z_slgr(Rarray_ptr, Rlength);               // start addr: +=  (n-2)*BytesPerWord
  z_bru(loop_count);

  BIND(loop_iterate);
  z_cg(Rsuperklass, base_offset, Rlength, Rarray_ptr); // Check array element for match.
  z_bre(match);
  BIND(loop_count);
  z_brxlg(Rlength, Z_R1, loop_iterate);

  // Rsuperklass not found among secondary super classes -> failure.
  branch_optimized(Assembler::bcondAlways, *L_failure);

  // Got a hit. Return success (zero result). Set cache.
  // Cache load doesn't happen here. For speed it is directly emitted by the compiler.

  BIND(match);

  z_stg(Rsuperklass, sc_offset, Rsubklass); // Save result to cache.

  final_jmp(*L_success);

  // Exit to the surrounding code.
  BIND(L_fallthrough);
#undef local_brc
#undef final_jmp
  BLOCK_COMMENT("} check_klass_subtype_slow_path");
}

// Emitter for combining fast and slow path.
void MacroAssembler::check_klass_subtype(Register sub_klass,
                                         Register super_klass,
                                         Register temp1_reg,
                                         Register temp2_reg,
                                         Label&   L_success) {
  NearLabel failure;
  BLOCK_COMMENT(err_msg("check_klass_subtype(%s subclass of %s) {", sub_klass->name(), super_klass->name()));
  check_klass_subtype_fast_path(sub_klass, super_klass, temp1_reg,
                                &L_success, &failure, nullptr);
  check_klass_subtype_slow_path(sub_klass, super_klass,
                                temp1_reg, temp2_reg, &L_success, nullptr);
  BIND(failure);
  BLOCK_COMMENT("} check_klass_subtype");
}

// scans r_count pointer sized words at [r_addr] for occurrence of r_value,
// generic (r_count must be >0)
// iff found: CC eq, r_result == 0
void MacroAssembler::repne_scan(Register r_addr, Register r_value, Register r_count, Register r_result) {
  NearLabel L_loop, L_exit;

  BLOCK_COMMENT("repne_scan {");
#ifdef ASSERT
  z_chi(r_count, 0);
  asm_assert(bcondHigh, "count must be positive", 11);
#endif

  clear_reg(r_result, true /* whole_reg */, false /* set_cc */);  // sets r_result=0, let's hope that search will be successful

  bind(L_loop);
  z_cg(r_value, Address(r_addr));
  z_bre(L_exit); // branch on success
  z_la(r_addr, wordSize, r_addr);
  z_brct(r_count, L_loop);

  // z_brct above doesn't change CC.
  // If we reach here, then the value in r_value is not present. Set r_result to 1.
  z_lghi(r_result, 1);

  bind(L_exit);
  BLOCK_COMMENT("} repne_scan");
}

// Ensure that the inline code and the stub are using the same registers.
#define LOOKUP_SECONDARY_SUPERS_TABLE_REGISTERS                 \
do {                                                            \
  assert(r_super_klass  == Z_ARG1                            && \
         r_array_base   == Z_ARG5                            && \
         r_array_length == Z_ARG4                            && \
        (r_array_index  == Z_ARG3 || r_array_index == noreg) && \
        (r_sub_klass    == Z_ARG2 || r_sub_klass   == noreg) && \
        (r_bitmap       == Z_R10  || r_bitmap      == noreg) && \
        (r_result       == Z_R11  || r_result      == noreg), "registers must match s390.ad"); \
} while(0)

// Note: this method also kills Z_R1_scratch register on machines older than z15
void MacroAssembler::lookup_secondary_supers_table(Register r_sub_klass,
                                                   Register r_super_klass,
                                                   Register r_temp1,
                                                   Register r_temp2,
                                                   Register r_temp3,
                                                   Register r_temp4,
                                                   Register r_result,
                                                   u1 super_klass_slot) {
  NearLabel L_done, L_failure;

  BLOCK_COMMENT("lookup_secondary_supers_table {");

  const Register
    r_array_base   = r_temp1,
    r_array_length = r_temp2,
    r_array_index  = r_temp3,
    r_bitmap       = r_temp4;

  LOOKUP_SECONDARY_SUPERS_TABLE_REGISTERS;

  z_lg(r_bitmap, Address(r_sub_klass, Klass::bitmap_offset()));

  // First check the bitmap to see if super_klass might be present. If
  // the bit is zero, we are certain that super_klass is not one of
  // the secondary supers.
  u1 bit = super_klass_slot;
  int shift_count = Klass::SECONDARY_SUPERS_TABLE_MASK - bit;

  z_sllg(r_array_index, r_bitmap, shift_count); // take the bit to 63rd location

  // Initialize r_result with 0 (indicating success). If searching fails, r_result will be loaded
  // with 1 (failure) at the end of this method.
  clear_reg(r_result, true /* whole_reg */, false /* set_cc */); // r_result = 0

  // We test the MSB of r_array_index, i.e., its sign bit
  testbit(r_array_index, 63);
  z_bfalse(L_failure); // if not set, then jump!!!

  // We will consult the secondary-super array.
  z_lg(r_array_base, Address(r_sub_klass, Klass::secondary_supers_offset()));

  // The value i in r_array_index is >= 1, so even though r_array_base
  // points to the length, we don't need to adjust it to point to the
  // data.
  assert(Array<Klass*>::base_offset_in_bytes() == wordSize, "Adjust this code");

  // Get the first array index that can contain super_klass.
  if (bit != 0) {
    pop_count_long(r_array_index, r_array_index, Z_R1_scratch); // kills Z_R1_scratch on machines older than z15

    // NB! r_array_index is off by 1. It is compensated by keeping r_array_base off by 1 word.
    z_sllg(r_array_index, r_array_index, LogBytesPerWord); // scale
  } else {
    // Actually use index 0, but r_array_base and r_array_index are off by 1 word
    // such that the sum is precise.
    z_lghi(r_array_index, BytesPerWord); // for slow path (scaled)
  }

  z_cg(r_super_klass, Address(r_array_base, r_array_index));
  branch_optimized(bcondEqual, L_done); // found a match; success

  // Is there another entry to check? Consult the bitmap.
  testbit(r_bitmap, (bit + 1) & Klass::SECONDARY_SUPERS_TABLE_MASK);
  z_bfalse(L_failure);

  // Linear probe. Rotate the bitmap so that the next bit to test is
  // in Bit 2 for the look-ahead check in the slow path.
  if (bit != 0) {
    z_rllg(r_bitmap, r_bitmap, 64-bit); // rotate right
  }

  // Calls into the stub generated by lookup_secondary_supers_table_slow_path.
  // Arguments: r_super_klass, r_array_base, r_array_index, r_bitmap.
  // Kills: r_array_length.
  // Returns: r_result

  call_stub(StubRoutines::lookup_secondary_supers_table_slow_path_stub());

  z_bru(L_done); // pass whatever result we got from a slow path

  bind(L_failure);
  // TODO: use load immediate on condition and z_bru above will not be required
  z_lghi(r_result, 1);

  bind(L_done);
  BLOCK_COMMENT("} lookup_secondary_supers_table");

  if (VerifySecondarySupers) {
    verify_secondary_supers_table(r_sub_klass, r_super_klass, r_result,
                                  r_temp1, r_temp2, r_temp3);
  }
}

// Called by code generated by check_klass_subtype_slow_path
// above. This is called when there is a collision in the hashed
// lookup in the secondary supers array.
void MacroAssembler::lookup_secondary_supers_table_slow_path(Register r_super_klass,
                                                             Register r_array_base,
                                                             Register r_array_index,
                                                             Register r_bitmap,
                                                             Register r_result,
                                                             Register r_temp1) {
  assert_different_registers(r_super_klass, r_array_base, r_array_index, r_bitmap, r_result, r_temp1);

  const Register
    r_array_length = r_temp1,
    r_sub_klass    = noreg;

  LOOKUP_SECONDARY_SUPERS_TABLE_REGISTERS;

  BLOCK_COMMENT("lookup_secondary_supers_table_slow_path {");
  NearLabel L_done, L_failure;

  // Load the array length.
  z_llgf(r_array_length, Address(r_array_base, Array<Klass*>::length_offset_in_bytes()));

  // And adjust the array base to point to the data.
  // NB!
  // Effectively increments the current slot index by 1.
  assert(Array<Klass*>::base_offset_in_bytes() == wordSize, "");
  add2reg(r_array_base, Array<Klass*>::base_offset_in_bytes());

  // Linear probe
  NearLabel L_huge;

  // The bitmap is full to bursting.
  z_chi(r_array_length, Klass::SECONDARY_SUPERS_BITMAP_FULL - 2);
  z_brh(L_huge);

  // NB! Our caller has checked bits 0 and 1 in the bitmap. The
  // current slot (at secondary_supers[r_array_index]) has not yet
  // been inspected, and r_array_index may be out of bounds if we
  // wrapped around the end of the array.

  { // This is conventional linear probing, but instead of terminating
    // when a null entry is found in the table, we maintain a bitmap
    // in which a 0 indicates missing entries.
    // The check above guarantees there are 0s in the bitmap, so the loop
    // eventually terminates.

#ifdef ASSERT
    // r_result is set to 0 by lookup_secondary_supers_table.
    // clear_reg(r_result, true /* whole_reg */, false /* set_cc */);
    z_cghi(r_result, 0);
    asm_assert(bcondEqual, "r_result required to be 0, used by z_locgr", 44);

    // We should only reach here after having found a bit in the bitmap.
    z_ltgr(r_array_length, r_array_length);
    asm_assert(bcondHigh, "array_length > 0, should hold", 22);
#endif // ASSERT

    // Compute limit in r_array_length
    add2reg(r_array_length, -1);
    z_sllg(r_array_length, r_array_length, LogBytesPerWord);

    NearLabel L_loop;
    bind(L_loop);

    // Check for wraparound.
    z_cgr(r_array_index, r_array_length);
    z_locgr(r_array_index, r_result, bcondHigh); // r_result is containing 0

    z_cg(r_super_klass, Address(r_array_base, r_array_index));
    z_bre(L_done); // success

    // look-ahead check: if Bit 2 is 0, we're done
    testbit(r_bitmap, 2);
    z_bfalse(L_failure);

    z_rllg(r_bitmap, r_bitmap, 64-1); // rotate right
    add2reg(r_array_index, BytesPerWord);

    z_bru(L_loop);
  }

  { // Degenerate case: more than 64 secondary supers.
    // FIXME: We could do something smarter here, maybe a vectorized
    // comparison or a binary search, but is that worth any added
    // complexity?

    bind(L_huge);
    repne_scan(r_array_base, r_super_klass, r_array_length, r_result);

    z_bru(L_done); // forward the result we got from repne_scan
  }

  bind(L_failure);
  z_lghi(r_result, 1);

  bind(L_done);
  BLOCK_COMMENT("} lookup_secondary_supers_table_slow_path");
}

// Make sure that the hashed lookup and a linear scan agree.
void MacroAssembler::verify_secondary_supers_table(Register r_sub_klass,
                                                   Register r_super_klass,
                                                   Register r_result /* expected */,
                                                   Register r_temp1,
                                                   Register r_temp2,
                                                   Register r_temp3) {
  assert_different_registers(r_sub_klass, r_super_klass, r_result, r_temp1, r_temp2, r_temp3);

  const Register
    r_array_base   = r_temp1,
    r_array_length = r_temp2,
    r_array_index  = r_temp3,
    r_bitmap       = noreg; // unused

  const Register r_one = Z_R0_scratch;
  z_lghi(r_one, 1); // for locgr down there, to a load result for failure

  LOOKUP_SECONDARY_SUPERS_TABLE_REGISTERS;

  BLOCK_COMMENT("verify_secondary_supers_table {");

  Label L_passed, L_failure;

  // We will consult the secondary-super array.
  z_lg(r_array_base, Address(r_sub_klass, in_bytes(Klass::secondary_supers_offset())));

  // Load the array length.
  z_llgf(r_array_length, Address(r_array_base, Array<Klass*>::length_offset_in_bytes()));

  // And adjust the array base to point to the data.
  z_aghi(r_array_base, Array<Klass*>::base_offset_in_bytes());

  const Register r_linear_result = r_array_index; // reuse
  z_chi(r_array_length, 0);
  z_locgr(r_linear_result, r_one, bcondNotHigh); // load failure if array_length <= 0
  z_brc(bcondNotHigh, L_failure);
  repne_scan(r_array_base, r_super_klass, r_array_length, r_linear_result);
  bind(L_failure);

  z_cr(r_result, r_linear_result);
  z_bre(L_passed);

  assert_different_registers(Z_ARG1, r_sub_klass, r_linear_result, r_result);
  lgr_if_needed(Z_ARG1, r_super_klass);
  assert_different_registers(Z_ARG2, r_linear_result, r_result);
  lgr_if_needed(Z_ARG2, r_sub_klass);
  assert_different_registers(Z_ARG3, r_result);
  z_lgr(Z_ARG3, r_linear_result);
  z_lgr(Z_ARG4, r_result);
  const char* msg = "mismatch";
  load_const_optimized(Z_ARG5, (address)msg);

  call_VM_leaf(CAST_FROM_FN_PTR(address, Klass::on_secondary_supers_verification_failure));
  should_not_reach_here();

  bind(L_passed);

  BLOCK_COMMENT("} verify_secondary_supers_table");
}

void MacroAssembler::clinit_barrier(Register klass, Register thread, Label* L_fast_path, Label* L_slow_path) {
  assert(L_fast_path != nullptr || L_slow_path != nullptr, "at least one is required");

  Label L_fallthrough;
  if (L_fast_path == nullptr) {
    L_fast_path = &L_fallthrough;
  } else if (L_slow_path == nullptr) {
    L_slow_path = &L_fallthrough;
  }

  // Fast path check: class is fully initialized
  z_cli(Address(klass, InstanceKlass::init_state_offset()), InstanceKlass::fully_initialized);
  z_bre(*L_fast_path);

  // Fast path check: current thread is initializer thread
  z_cg(thread, Address(klass, InstanceKlass::init_thread_offset()));
  if (L_slow_path == &L_fallthrough) {
    z_bre(*L_fast_path);
  } else if (L_fast_path == &L_fallthrough) {
    z_brne(*L_slow_path);
  } else {
    Unimplemented();
  }

  bind(L_fallthrough);
}

// Increment a counter at counter_address when the eq condition code is
// set. Kills registers tmp1_reg and tmp2_reg and preserves the condition code.
void MacroAssembler::increment_counter_eq(address counter_address, Register tmp1_reg, Register tmp2_reg) {
  Label l;
  z_brne(l);
  load_const(tmp1_reg, counter_address);
  add2mem_32(Address(tmp1_reg), 1, tmp2_reg);
  z_cr(tmp1_reg, tmp1_reg); // Set cc to eq.
  bind(l);
}

// "The box" is the space on the stack where we copy the object mark.
void MacroAssembler::compiler_fast_lock_object(Register oop, Register box, Register temp1, Register temp2) {

  assert(LockingMode != LM_LIGHTWEIGHT, "uses fast_lock_lightweight");
  assert_different_registers(oop, box, temp1, temp2);

  Register displacedHeader = temp1;
  Register currentHeader   = temp1;
  Register temp            = temp2;

  NearLabel done, object_has_monitor;

  const int hdr_offset = oopDesc::mark_offset_in_bytes();

  BLOCK_COMMENT("compiler_fast_lock_object {");

  // Load markWord from oop into mark.
  z_lg(displacedHeader, hdr_offset, oop);

  if (DiagnoseSyncOnValueBasedClasses != 0) {
    load_klass(temp, oop);
    z_tm(Address(temp, Klass::misc_flags_offset()), KlassFlags::_misc_is_value_based_class);
    z_brne(done);
  }

  // Handle existing monitor.
  // The object has an existing monitor iff (mark & monitor_value) != 0.
  guarantee(Immediate::is_uimm16(markWord::monitor_value), "must be half-word");
  z_tmll(displacedHeader, markWord::monitor_value);
  z_brnaz(object_has_monitor);

  if (LockingMode == LM_MONITOR) {
    // Set NE to indicate 'failure' -> take slow-path
    // From loading the markWord, we know that oop != nullptr
    z_ltgr(oop, oop);
    z_bru(done);
  } else {
    assert(LockingMode == LM_LEGACY, "must be");
    // Set mark to markWord | markWord::unlocked_value.
    z_oill(displacedHeader, markWord::unlocked_value);

    // Load Compare Value application register.

    // Initialize the box (must happen before we update the object mark).
    z_stg(displacedHeader, BasicLock::displaced_header_offset_in_bytes(), box);

    // Compare object markWord with mark and if equal, exchange box with object markWork.
    // If the compare-and-swap succeeds, then we found an unlocked object and have now locked it.
    z_csg(displacedHeader, box, hdr_offset, oop);
    assert(currentHeader == displacedHeader, "must be same register"); // Identified two registers from z/Architecture.
    z_bre(done);

    // We did not see an unlocked object
    // currentHeader contains what is currently stored in the oop's markWord.
    // We might have a recursive case. Verify by checking if the owner is self.
    // To do so, compare the value in the markWord (currentHeader) with the stack pointer.
    z_sgr(currentHeader, Z_SP);
    load_const_optimized(temp, (~(os::vm_page_size() - 1) | markWord::lock_mask_in_place));

    z_ngr(currentHeader, temp);

    // result zero: owner is self -> recursive lock. Indicate that by storing 0 in the box.
    // result not-zero: attempt failed. We don't hold the lock -> go for slow case.

    z_stg(currentHeader/*==0 or not 0*/, BasicLock::displaced_header_offset_in_bytes(), box);

    z_bru(done);
  }

  bind(object_has_monitor);

  Register zero = temp;
  Register monitor_tagged = displacedHeader; // Tagged with markWord::monitor_value.
  // The object's monitor m is unlocked iff m->owner is null,
  // otherwise m->owner may contain a thread or a stack address.

  // Try to CAS m->owner from null to current thread.
  // If m->owner is null, then csg succeeds and sets m->owner=THREAD and CR=EQ.
  // Otherwise, register zero is filled with the current owner.
  z_lghi(zero, 0);
  z_csg(zero, Z_thread, OM_OFFSET_NO_MONITOR_VALUE_TAG(owner), monitor_tagged);

  // Store a non-null value into the box.
  z_stg(box, BasicLock::displaced_header_offset_in_bytes(), box);

  z_bre(done); // acquired the lock for the first time.

  BLOCK_COMMENT("fast_path_recursive_lock {");
  // Check if we are already the owner (recursive lock)
  z_cgr(Z_thread, zero); // owner is stored in zero by "z_csg" above
  z_brne(done); // not a recursive lock

  // Current thread already owns the lock. Just increment recursion count.
  z_agsi(Address(monitor_tagged, OM_OFFSET_NO_MONITOR_VALUE_TAG(recursions)), 1ll);
  z_cgr(zero, zero); // set the CC to EQUAL
  BLOCK_COMMENT("} fast_path_recursive_lock");
  bind(done);

  BLOCK_COMMENT("} compiler_fast_lock_object");
  // If locking was successful, CR should indicate 'EQ'.
  // The compiler or the native wrapper generates a branch to the runtime call
  // _complete_monitor_locking_Java.
}

void MacroAssembler::compiler_fast_unlock_object(Register oop, Register box, Register temp1, Register temp2) {

  assert(LockingMode != LM_LIGHTWEIGHT, "uses fast_unlock_lightweight");
  assert_different_registers(oop, box, temp1, temp2);

  Register displacedHeader = temp1;
  Register currentHeader   = temp2;
  Register temp            = temp1;

  const int hdr_offset = oopDesc::mark_offset_in_bytes();

  Label done, object_has_monitor, not_recursive;

  BLOCK_COMMENT("compiler_fast_unlock_object {");

  if (LockingMode == LM_LEGACY) {
    // Find the lock address and load the displaced header from the stack.
    // if the displaced header is zero, we have a recursive unlock.
    load_and_test_long(displacedHeader, Address(box, BasicLock::displaced_header_offset_in_bytes()));
    z_bre(done);
  }

  // Handle existing monitor.
  // The object has an existing monitor iff (mark & monitor_value) != 0.
  z_lg(currentHeader, hdr_offset, oop);
  guarantee(Immediate::is_uimm16(markWord::monitor_value), "must be half-word");

  z_tmll(currentHeader, markWord::monitor_value);
  z_brnaz(object_has_monitor);

  if (LockingMode == LM_MONITOR) {
    // Set NE to indicate 'failure' -> take slow-path
    z_ltgr(oop, oop);
    z_bru(done);
  } else {
    assert(LockingMode == LM_LEGACY, "must be");
    // Check if it is still a lightweight lock, this is true if we see
    // the stack address of the basicLock in the markWord of the object
    // copy box to currentHeader such that csg does not kill it.
    z_lgr(currentHeader, box);
    z_csg(currentHeader, displacedHeader, hdr_offset, oop);
    z_bru(done); // csg sets CR as desired.
  }

  // In case of LM_LIGHTWEIGHT, we may reach here with (temp & ObjectMonitor::ANONYMOUS_OWNER) != 0.
  // This is handled like owner thread mismatches: We take the slow path.

  // Handle existing monitor.
  bind(object_has_monitor);

  z_cg(Z_thread, Address(currentHeader, OM_OFFSET_NO_MONITOR_VALUE_TAG(owner)));
  z_brne(done);

  BLOCK_COMMENT("fast_path_recursive_unlock {");
  load_and_test_long(temp, Address(currentHeader, OM_OFFSET_NO_MONITOR_VALUE_TAG(recursions)));
  z_bre(not_recursive); // if 0 then jump, it's not recursive locking

  // Recursive inflated unlock
  z_agsi(Address(currentHeader, OM_OFFSET_NO_MONITOR_VALUE_TAG(recursions)), -1ll);
  z_cgr(currentHeader, currentHeader); // set the CC to EQUAL
  BLOCK_COMMENT("} fast_path_recursive_unlock");
  z_bru(done);

  bind(not_recursive);

  NearLabel check_succ, set_eq_unlocked;

  // Set owner to null.
  z_release();
  z_lghi(temp, 0);
  z_stg(temp, OM_OFFSET_NO_MONITOR_VALUE_TAG(owner), currentHeader);
  // We need a full fence after clearing owner to avoid stranding.
  z_fence();

  // Check if the entry lists are empty.
  load_and_test_long(temp, Address(currentHeader, OM_OFFSET_NO_MONITOR_VALUE_TAG(EntryList)));
  z_brne(check_succ);
  load_and_test_long(temp, Address(currentHeader, OM_OFFSET_NO_MONITOR_VALUE_TAG(cxq)));
  z_bre(done); // If so we are done.

  bind(check_succ);

  // Check if there is a successor.
  load_and_test_long(temp, Address(currentHeader, OM_OFFSET_NO_MONITOR_VALUE_TAG(succ)));
  z_brne(set_eq_unlocked); // If so we are done.

  // Save the monitor pointer in the current thread, so we can try to
  // reacquire the lock in SharedRuntime::monitor_exit_helper().
  z_xilf(currentHeader, markWord::monitor_value);
  z_stg(currentHeader, Address(Z_thread, JavaThread::unlocked_inflated_monitor_offset()));

  z_ltgr(oop, oop); // Set flag = NE
  z_bru(done);

  bind(set_eq_unlocked);
  z_cr(temp, temp); // Set flag = EQ

  bind(done);

  BLOCK_COMMENT("} compiler_fast_unlock_object");
  // flag == EQ indicates success
  // flag == NE indicates failure
}

void MacroAssembler::resolve_jobject(Register value, Register tmp1, Register tmp2) {
  BarrierSetAssembler* bs = BarrierSet::barrier_set()->barrier_set_assembler();
  bs->resolve_jobject(this, value, tmp1, tmp2);
}

void MacroAssembler::resolve_global_jobject(Register value, Register tmp1, Register tmp2) {
  BarrierSetAssembler* bs = BarrierSet::barrier_set()->barrier_set_assembler();
  bs->resolve_global_jobject(this, value, tmp1, tmp2);
}

// Last_Java_sp must comply to the rules in frame_s390.hpp.
void MacroAssembler::set_last_Java_frame(Register last_Java_sp, Register last_Java_pc, bool allow_relocation) {
  BLOCK_COMMENT("set_last_Java_frame {");

  // Always set last_Java_pc and flags first because once last_Java_sp
  // is visible has_last_Java_frame is true and users will look at the
  // rest of the fields. (Note: flags should always be zero before we
  // get here so doesn't need to be set.)

  // Verify that last_Java_pc was zeroed on return to Java.
  if (allow_relocation) {
    asm_assert_mem8_is_zero(in_bytes(JavaThread::last_Java_pc_offset()),
                            Z_thread,
                            "last_Java_pc not zeroed before leaving Java",
                            0x200);
  } else {
    asm_assert_mem8_is_zero_static(in_bytes(JavaThread::last_Java_pc_offset()),
                                   Z_thread,
                                   "last_Java_pc not zeroed before leaving Java",
                                   0x200);
  }

  // When returning from calling out from Java mode the frame anchor's
  // last_Java_pc will always be set to null. It is set here so that
  // if we are doing a call to native (not VM) that we capture the
  // known pc and don't have to rely on the native call having a
  // standard frame linkage where we can find the pc.
  if (last_Java_pc!=noreg) {
    z_stg(last_Java_pc, Address(Z_thread, JavaThread::last_Java_pc_offset()));
  }

  // This membar release is not required on z/Architecture, since the sequence of stores
  // in maintained. Nevertheless, we leave it in to document the required ordering.
  // The implementation of z_release() should be empty.
  // z_release();

  z_stg(last_Java_sp, Address(Z_thread, JavaThread::last_Java_sp_offset()));
  BLOCK_COMMENT("} set_last_Java_frame");
}

void MacroAssembler::reset_last_Java_frame(bool allow_relocation) {
  BLOCK_COMMENT("reset_last_Java_frame {");

  if (allow_relocation) {
    asm_assert_mem8_isnot_zero(in_bytes(JavaThread::last_Java_sp_offset()),
                               Z_thread,
                               "SP was not set, still zero",
                               0x202);
  } else {
    asm_assert_mem8_isnot_zero_static(in_bytes(JavaThread::last_Java_sp_offset()),
                                      Z_thread,
                                      "SP was not set, still zero",
                                      0x202);
  }

  // _last_Java_sp = 0
  // Clearing storage must be atomic here, so don't use clear_mem()!
  store_const(Address(Z_thread, JavaThread::last_Java_sp_offset()), 0);

  // _last_Java_pc = 0
  store_const(Address(Z_thread, JavaThread::last_Java_pc_offset()), 0);

  BLOCK_COMMENT("} reset_last_Java_frame");
  return;
}

void MacroAssembler::set_top_ijava_frame_at_SP_as_last_Java_frame(Register sp, Register tmp1, bool allow_relocation) {
  assert_different_registers(sp, tmp1);

  // We cannot trust that code generated by the C++ compiler saves R14
  // to z_abi_160.return_pc, because sometimes it spills R14 using stmg at
  // z_abi_160.gpr14 (e.g. InterpreterRuntime::_new()).
  // Therefore we load the PC into tmp1 and let set_last_Java_frame() save
  // it into the frame anchor.
  get_PC(tmp1);
  set_last_Java_frame(/*sp=*/sp, /*pc=*/tmp1, allow_relocation);
}

void MacroAssembler::set_thread_state(JavaThreadState new_state) {
  z_release();

  assert(Immediate::is_uimm16(_thread_max_state), "enum value out of range for instruction");
  assert(sizeof(JavaThreadState) == sizeof(int), "enum value must have base type int");
  store_const(Address(Z_thread, JavaThread::thread_state_offset()), new_state, Z_R0, false);
}

void MacroAssembler::get_vm_result(Register oop_result) {
  z_lg(oop_result, Address(Z_thread, JavaThread::vm_result_offset()));
  clear_mem(Address(Z_thread, JavaThread::vm_result_offset()), sizeof(void*));

  verify_oop(oop_result, FILE_AND_LINE);
}

void MacroAssembler::get_vm_result_2(Register result) {
  z_lg(result, Address(Z_thread, JavaThread::vm_result_2_offset()));
  clear_mem(Address(Z_thread, JavaThread::vm_result_2_offset()), sizeof(void*));
}

// We require that C code which does not return a value in vm_result will
// leave it undisturbed.
void MacroAssembler::set_vm_result(Register oop_result) {
  z_stg(oop_result, Address(Z_thread, JavaThread::vm_result_offset()));
}

// Explicit null checks (used for method handle code).
void MacroAssembler::null_check(Register reg, Register tmp, int64_t offset) {
  if (!ImplicitNullChecks) {
    NearLabel ok;

    compare64_and_branch(reg, (intptr_t) 0, Assembler::bcondNotEqual, ok);

    // We just put the address into reg if it was 0 (tmp==Z_R0 is allowed so we can't use it for the address).
    address exception_entry = Interpreter::throw_NullPointerException_entry();
    load_absolute_address(reg, exception_entry);
    z_br(reg);

    bind(ok);
  } else {
    if (needs_explicit_null_check((intptr_t)offset)) {
      // Provoke OS null exception if reg is null by
      // accessing M[reg] w/o changing any registers.
      z_lg(tmp, 0, reg);
    }
    // else
      // Nothing to do, (later) access of M[reg + offset]
      // will provoke OS null exception if reg is null.
  }
}

//-------------------------------------
//  Compressed Klass Pointers
//-------------------------------------

// Klass oop manipulations if compressed.
void MacroAssembler::encode_klass_not_null(Register dst, Register src) {
  Register current = (src != noreg) ? src : dst; // Klass is in dst if no src provided. (dst == src) also possible.
  address  base    = CompressedKlassPointers::base();
  int      shift   = CompressedKlassPointers::shift();
  bool     need_zero_extend = base != 0;
  assert(UseCompressedClassPointers, "only for compressed klass ptrs");

  BLOCK_COMMENT("cKlass encoder {");

#ifdef ASSERT
  Label ok;
  z_tmll(current, KlassAlignmentInBytes-1); // Check alignment.
  z_brc(Assembler::bcondAllZero, ok);
  // The plain disassembler does not recognize illtrap. It instead displays
  // a 32-bit value. Issuing two illtraps assures the disassembler finds
  // the proper beginning of the next instruction.
  z_illtrap(0xee);
  z_illtrap(0xee);
  bind(ok);
#endif

  // Scale down the incoming klass pointer first.
  // We then can be sure we calculate an offset that fits into 32 bit.
  // More generally speaking: all subsequent calculations are purely 32-bit.
  if (shift != 0) {
    assert (LogKlassAlignmentInBytes == shift, "decode alg wrong");
    z_srlg(dst, current, shift);
    current = dst;
  }

  if (base != nullptr) {
    // Use scaled-down base address parts to match scaled-down klass pointer.
    unsigned int base_h = ((unsigned long)base)>>(32+shift);
    unsigned int base_l = (unsigned int)(((unsigned long)base)>>shift);

    // General considerations:
    //  - when calculating (current_h - base_h), all digits must cancel (become 0).
    //    Otherwise, we would end up with a compressed klass pointer which doesn't
    //    fit into 32-bit.
    //  - Only bit#33 of the difference could potentially be non-zero. For that
    //    to happen, (current_l < base_l) must hold. In this case, the subtraction
    //    will create a borrow out of bit#32, nicely killing bit#33.
    //  - With the above, we only need to consider current_l and base_l to
    //    calculate the result.
    //  - Both values are treated as unsigned. The unsigned subtraction is
    //    replaced by adding (unsigned) the 2's complement of the subtrahend.

    if (base_l == 0) {
      //  - By theory, the calculation to be performed here (current_h - base_h) MUST
      //    cancel all high-word bits. Otherwise, we would end up with an offset
      //    (i.e. compressed klass pointer) that does not fit into 32 bit.
      //  - current_l remains unchanged.
      //  - Therefore, we can replace all calculation with just a
      //    zero-extending load 32 to 64 bit.
      //  - Even that can be replaced with a conditional load if dst != current.
      //    (this is a local view. The shift step may have requested zero-extension).
    } else {
      if ((base_h == 0) && is_uimm(base_l, 31)) {
        // If we happen to find that (base_h == 0), and that base_l is within the range
        // which can be represented by a signed int, then we can use 64bit signed add with
        // (-base_l) as 32bit signed immediate operand. The add will take care of the
        // upper 32 bits of the result, saving us the need of an extra zero extension.
        // For base_l to be in the required range, it must not have the most significant
        // bit (aka sign bit) set.
        lgr_if_needed(dst, current); // no zero/sign extension in this case!
        z_agfi(dst, -(int)base_l);   // base_l must be passed as signed.
        need_zero_extend = false;
        current = dst;
      } else {
        // To begin with, we may need to copy and/or zero-extend the register operand.
        // We have to calculate (current_l - base_l). Because there is no unsigend
        // subtract instruction with immediate operand, we add the 2's complement of base_l.
        if (need_zero_extend) {
          z_llgfr(dst, current);
          need_zero_extend = false;
        } else {
          llgfr_if_needed(dst, current);
        }
        current = dst;
        z_alfi(dst, -base_l);
      }
    }
  }

  if (need_zero_extend) {
    // We must zero-extend the calculated result. It may have some leftover bits in
    // the hi-word because we only did optimized calculations.
    z_llgfr(dst, current);
  } else {
    llgfr_if_needed(dst, current); // zero-extension while copying comes at no extra cost.
  }

  BLOCK_COMMENT("} cKlass encoder");
}

// This function calculates the size of the code generated by
//   decode_klass_not_null(register dst, Register src)
// when Universe::heap() isn't null. Hence, if the instructions
// it generates change, then this method needs to be updated.
int MacroAssembler::instr_size_for_decode_klass_not_null() {
  address  base    = CompressedKlassPointers::base();
  int shift_size   = CompressedKlassPointers::shift() == 0 ? 0 : 6; /* sllg */
  int addbase_size = 0;
  assert(UseCompressedClassPointers, "only for compressed klass ptrs");

  if (base != nullptr) {
    unsigned int base_h = ((unsigned long)base)>>32;
    unsigned int base_l = (unsigned int)((unsigned long)base);
    if ((base_h != 0) && (base_l == 0) && VM_Version::has_HighWordInstr()) {
      addbase_size += 6; /* aih */
    } else if ((base_h == 0) && (base_l != 0)) {
      addbase_size += 6; /* algfi */
    } else {
      addbase_size += load_const_size();
      addbase_size += 4; /* algr */
    }
  }
#ifdef ASSERT
  addbase_size += 10;
  addbase_size += 2; // Extra sigill.
#endif
  return addbase_size + shift_size;
}

// !!! If the instructions that get generated here change
//     then function instr_size_for_decode_klass_not_null()
//     needs to get updated.
// This variant of decode_klass_not_null() must generate predictable code!
// The code must only depend on globally known parameters.
void MacroAssembler::decode_klass_not_null(Register dst) {
  address  base    = CompressedKlassPointers::base();
  int      shift   = CompressedKlassPointers::shift();
  int      beg_off = offset();
  assert(UseCompressedClassPointers, "only for compressed klass ptrs");

  BLOCK_COMMENT("cKlass decoder (const size) {");

  if (shift != 0) { // Shift required?
    z_sllg(dst, dst, shift);
  }
  if (base != nullptr) {
    unsigned int base_h = ((unsigned long)base)>>32;
    unsigned int base_l = (unsigned int)((unsigned long)base);
    if ((base_h != 0) && (base_l == 0) && VM_Version::has_HighWordInstr()) {
      z_aih(dst, base_h);     // Base has no set bits in lower half.
    } else if ((base_h == 0) && (base_l != 0)) {
      z_algfi(dst, base_l);   // Base has no set bits in upper half.
    } else {
      load_const(Z_R0, base); // Base has set bits everywhere.
      z_algr(dst, Z_R0);
    }
  }

#ifdef ASSERT
  Label ok;
  z_tmll(dst, KlassAlignmentInBytes-1); // Check alignment.
  z_brc(Assembler::bcondAllZero, ok);
  // The plain disassembler does not recognize illtrap. It instead displays
  // a 32-bit value. Issuing two illtraps assures the disassembler finds
  // the proper beginning of the next instruction.
  z_illtrap(0xd1);
  z_illtrap(0xd1);
  bind(ok);
#endif
  assert(offset() == beg_off + instr_size_for_decode_klass_not_null(), "Code gen mismatch.");

  BLOCK_COMMENT("} cKlass decoder (const size)");
}

// This variant of decode_klass_not_null() is for cases where
//  1) the size of the generated instructions may vary
//  2) the result is (potentially) stored in a register different from the source.
void MacroAssembler::decode_klass_not_null(Register dst, Register src) {
  address base  = CompressedKlassPointers::base();
  int     shift = CompressedKlassPointers::shift();
  assert(UseCompressedClassPointers, "only for compressed klass ptrs");

  BLOCK_COMMENT("cKlass decoder {");

  if (src == noreg) src = dst;

  if (shift != 0) { // Shift or at least move required?
    z_sllg(dst, src, shift);
  } else {
    lgr_if_needed(dst, src);
  }

  if (base != nullptr) {
    unsigned int base_h = ((unsigned long)base)>>32;
    unsigned int base_l = (unsigned int)((unsigned long)base);
    if ((base_h != 0) && (base_l == 0) && VM_Version::has_HighWordInstr()) {
      z_aih(dst, base_h);     // Base has not set bits in lower half.
    } else if ((base_h == 0) && (base_l != 0)) {
      z_algfi(dst, base_l);   // Base has no set bits in upper half.
    } else {
      load_const_optimized(Z_R0, base); // Base has set bits everywhere.
      z_algr(dst, Z_R0);
    }
  }

#ifdef ASSERT
  Label ok;
  z_tmll(dst, KlassAlignmentInBytes-1); // Check alignment.
  z_brc(Assembler::bcondAllZero, ok);
  // The plain disassembler does not recognize illtrap. It instead displays
  // a 32-bit value. Issuing two illtraps assures the disassembler finds
  // the proper beginning of the next instruction.
  z_illtrap(0xd2);
  z_illtrap(0xd2);
  bind(ok);
#endif
  BLOCK_COMMENT("} cKlass decoder");
}

void MacroAssembler::load_klass(Register klass, Address mem) {
  if (UseCompressedClassPointers) {
    z_llgf(klass, mem);
    // Attention: no null check here!
    decode_klass_not_null(klass);
  } else {
    z_lg(klass, mem);
  }
}

void MacroAssembler::load_klass(Register klass, Register src_oop) {
  if (UseCompressedClassPointers) {
    z_llgf(klass, oopDesc::klass_offset_in_bytes(), src_oop);
    // Attention: no null check here!
    decode_klass_not_null(klass);
  } else {
    z_lg(klass, oopDesc::klass_offset_in_bytes(), src_oop);
  }
}

void MacroAssembler::store_klass(Register klass, Register dst_oop, Register ck) {
  if (UseCompressedClassPointers) {
    assert_different_registers(dst_oop, klass, Z_R0);
    if (ck == noreg) ck = klass;
    encode_klass_not_null(ck, klass);
    z_st(ck, Address(dst_oop, oopDesc::klass_offset_in_bytes()));
  } else {
    z_stg(klass, Address(dst_oop, oopDesc::klass_offset_in_bytes()));
  }
}

void MacroAssembler::store_klass_gap(Register s, Register d) {
  if (UseCompressedClassPointers) {
    assert(s != d, "not enough registers");
    // Support s = noreg.
    if (s != noreg) {
      z_st(s, Address(d, oopDesc::klass_gap_offset_in_bytes()));
    } else {
      z_mvhi(Address(d, oopDesc::klass_gap_offset_in_bytes()), 0);
    }
  }
}

// Compare klass ptr in memory against klass ptr in register.
//
// Rop1            - klass in register, always uncompressed.
// disp            - Offset of klass in memory, compressed/uncompressed, depending on runtime flag.
// Rbase           - Base address of cKlass in memory.
// maybenull       - True if Rop1 possibly is a null.
void MacroAssembler::compare_klass_ptr(Register Rop1, int64_t disp, Register Rbase, bool maybenull) {

  BLOCK_COMMENT("compare klass ptr {");

  if (UseCompressedClassPointers) {
    const int shift = CompressedKlassPointers::shift();
    address   base  = CompressedKlassPointers::base();

    assert((shift == 0) || (shift == LogKlassAlignmentInBytes), "cKlass encoder detected bad shift");
    assert_different_registers(Rop1, Z_R0);
    assert_different_registers(Rop1, Rbase, Z_R1);

    // First encode register oop and then compare with cOop in memory.
    // This sequence saves an unnecessary cOop load and decode.
    if (base == nullptr) {
      if (shift == 0) {
        z_cl(Rop1, disp, Rbase);     // Unscaled
      } else {
        z_srlg(Z_R0, Rop1, shift);   // ZeroBased
        z_cl(Z_R0, disp, Rbase);
      }
    } else {                         // HeapBased
#ifdef ASSERT
      bool     used_R0 = true;
      bool     used_R1 = true;
#endif
      Register current = Rop1;
      Label    done;

      if (maybenull) {       // null pointer must be preserved!
        z_ltgr(Z_R0, current);
        z_bre(done);
        current = Z_R0;
      }

      unsigned int base_h = ((unsigned long)base)>>32;
      unsigned int base_l = (unsigned int)((unsigned long)base);
      if ((base_h != 0) && (base_l == 0) && VM_Version::has_HighWordInstr()) {
        lgr_if_needed(Z_R0, current);
        z_aih(Z_R0, -((int)base_h));     // Base has no set bits in lower half.
      } else if ((base_h == 0) && (base_l != 0)) {
        lgr_if_needed(Z_R0, current);
        z_agfi(Z_R0, -(int)base_l);
      } else {
        int pow2_offset = get_oop_base_complement(Z_R1, ((uint64_t)(intptr_t)base));
        add2reg_with_index(Z_R0, pow2_offset, Z_R1, Rop1); // Subtract base by adding complement.
      }

      if (shift != 0) {
        z_srlg(Z_R0, Z_R0, shift);
      }
      bind(done);
      z_cl(Z_R0, disp, Rbase);
#ifdef ASSERT
      if (used_R0) preset_reg(Z_R0, 0xb05bUL, 2);
      if (used_R1) preset_reg(Z_R1, 0xb06bUL, 2);
#endif
    }
  } else {
    z_clg(Rop1, disp, Z_R0, Rbase);
  }
  BLOCK_COMMENT("} compare klass ptr");
}

//---------------------------
//  Compressed oops
//---------------------------

void MacroAssembler::encode_heap_oop(Register oop) {
  oop_encoder(oop, oop, true /*maybe null*/);
}

void MacroAssembler::encode_heap_oop_not_null(Register oop) {
  oop_encoder(oop, oop, false /*not null*/);
}

// Called with something derived from the oop base. e.g. oop_base>>3.
int MacroAssembler::get_oop_base_pow2_offset(uint64_t oop_base) {
  unsigned int oop_base_ll = ((unsigned int)(oop_base >>  0)) & 0xffff;
  unsigned int oop_base_lh = ((unsigned int)(oop_base >> 16)) & 0xffff;
  unsigned int oop_base_hl = ((unsigned int)(oop_base >> 32)) & 0xffff;
  unsigned int oop_base_hh = ((unsigned int)(oop_base >> 48)) & 0xffff;
  unsigned int n_notzero_parts = (oop_base_ll == 0 ? 0:1)
                               + (oop_base_lh == 0 ? 0:1)
                               + (oop_base_hl == 0 ? 0:1)
                               + (oop_base_hh == 0 ? 0:1);

  assert(oop_base != 0, "This is for HeapBased cOops only");

  if (n_notzero_parts != 1) { //  Check if oop_base is just a few pages shy of a power of 2.
    uint64_t pow2_offset = 0x10000 - oop_base_ll;
    if (pow2_offset < 0x8000) {  // This might not be necessary.
      uint64_t oop_base2 = oop_base + pow2_offset;

      oop_base_ll = ((unsigned int)(oop_base2 >>  0)) & 0xffff;
      oop_base_lh = ((unsigned int)(oop_base2 >> 16)) & 0xffff;
      oop_base_hl = ((unsigned int)(oop_base2 >> 32)) & 0xffff;
      oop_base_hh = ((unsigned int)(oop_base2 >> 48)) & 0xffff;
      n_notzero_parts = (oop_base_ll == 0 ? 0:1) +
                        (oop_base_lh == 0 ? 0:1) +
                        (oop_base_hl == 0 ? 0:1) +
                        (oop_base_hh == 0 ? 0:1);
      if (n_notzero_parts == 1) {
        assert(-(int64_t)pow2_offset != (int64_t)-1, "We use -1 to signal uninitialized base register");
        return -pow2_offset;
      }
    }
  }
  return 0;
}

// If base address is offset from a straight power of two by just a few pages,
// return this offset to the caller for a possible later composite add.
// TODO/FIX: will only work correctly for 4k pages.
int MacroAssembler::get_oop_base(Register Rbase, uint64_t oop_base) {
  int pow2_offset = get_oop_base_pow2_offset(oop_base);

  load_const_optimized(Rbase, oop_base - pow2_offset); // Best job possible.

  return pow2_offset;
}

int MacroAssembler::get_oop_base_complement(Register Rbase, uint64_t oop_base) {
  int offset = get_oop_base(Rbase, oop_base);
  z_lcgr(Rbase, Rbase);
  return -offset;
}

// Compare compressed oop in memory against oop in register.
// Rop1            - Oop in register.
// disp            - Offset of cOop in memory.
// Rbase           - Base address of cOop in memory.
// maybenull       - True if Rop1 possibly is a null.
// maybenulltarget - Branch target for Rop1 == nullptr, if flow control shall NOT continue with compare instruction.
void MacroAssembler::compare_heap_oop(Register Rop1, Address mem, bool maybenull) {
  Register Rbase  = mem.baseOrR0();
  Register Rindex = mem.indexOrR0();
  int64_t  disp   = mem.disp();

  const int shift = CompressedOops::shift();
  address   base  = CompressedOops::base();

  assert(UseCompressedOops, "must be on to call this method");
  assert(Universe::heap() != nullptr, "java heap must be initialized to call this method");
  assert((shift == 0) || (shift == LogMinObjAlignmentInBytes), "cOop encoder detected bad shift");
  assert_different_registers(Rop1, Z_R0);
  assert_different_registers(Rop1, Rbase, Z_R1);
  assert_different_registers(Rop1, Rindex, Z_R1);

  BLOCK_COMMENT("compare heap oop {");

  // First encode register oop and then compare with cOop in memory.
  // This sequence saves an unnecessary cOop load and decode.
  if (base == nullptr) {
    if (shift == 0) {
      z_cl(Rop1, disp, Rindex, Rbase);  // Unscaled
    } else {
      z_srlg(Z_R0, Rop1, shift);        // ZeroBased
      z_cl(Z_R0, disp, Rindex, Rbase);
    }
  } else {                              // HeapBased
#ifdef ASSERT
    bool  used_R0 = true;
    bool  used_R1 = true;
#endif
    Label done;
    int   pow2_offset = get_oop_base_complement(Z_R1, ((uint64_t)(intptr_t)base));

    if (maybenull) {       // null pointer must be preserved!
      z_ltgr(Z_R0, Rop1);
      z_bre(done);
    }

    add2reg_with_index(Z_R0, pow2_offset, Z_R1, Rop1);
    z_srlg(Z_R0, Z_R0, shift);

    bind(done);
    z_cl(Z_R0, disp, Rindex, Rbase);
#ifdef ASSERT
    if (used_R0) preset_reg(Z_R0, 0xb05bUL, 2);
    if (used_R1) preset_reg(Z_R1, 0xb06bUL, 2);
#endif
  }
  BLOCK_COMMENT("} compare heap oop");
}

void MacroAssembler::access_store_at(BasicType type, DecoratorSet decorators,
                                     const Address& addr, Register val,
                                     Register tmp1, Register tmp2, Register tmp3) {
  assert((decorators & ~(AS_RAW | IN_HEAP | IN_NATIVE | IS_ARRAY | IS_NOT_NULL |
                         ON_UNKNOWN_OOP_REF)) == 0, "unsupported decorator");
  BarrierSetAssembler* bs = BarrierSet::barrier_set()->barrier_set_assembler();
  decorators = AccessInternal::decorator_fixup(decorators, type);
  bool as_raw = (decorators & AS_RAW) != 0;
  if (as_raw) {
    bs->BarrierSetAssembler::store_at(this, decorators, type,
                                      addr, val,
                                      tmp1, tmp2, tmp3);
  } else {
    bs->store_at(this, decorators, type,
                 addr, val,
                 tmp1, tmp2, tmp3);
  }
}

void MacroAssembler::access_load_at(BasicType type, DecoratorSet decorators,
                                    const Address& addr, Register dst,
                                    Register tmp1, Register tmp2, Label *is_null) {
  assert((decorators & ~(AS_RAW | IN_HEAP | IN_NATIVE | IS_ARRAY | IS_NOT_NULL |
                         ON_PHANTOM_OOP_REF | ON_WEAK_OOP_REF)) == 0, "unsupported decorator");
  BarrierSetAssembler* bs = BarrierSet::barrier_set()->barrier_set_assembler();
  decorators = AccessInternal::decorator_fixup(decorators, type);
  bool as_raw = (decorators & AS_RAW) != 0;
  if (as_raw) {
    bs->BarrierSetAssembler::load_at(this, decorators, type,
                                     addr, dst,
                                     tmp1, tmp2, is_null);
  } else {
    bs->load_at(this, decorators, type,
                addr, dst,
                tmp1, tmp2, is_null);
  }
}

void MacroAssembler::load_heap_oop(Register dest, const Address &a,
                                   Register tmp1, Register tmp2,
                                   DecoratorSet decorators, Label *is_null) {
  access_load_at(T_OBJECT, IN_HEAP | decorators, a, dest, tmp1, tmp2, is_null);
}

void MacroAssembler::store_heap_oop(Register Roop, const Address &a,
                                    Register tmp1, Register tmp2, Register tmp3,
                                    DecoratorSet decorators) {
  access_store_at(T_OBJECT, IN_HEAP | decorators, a, Roop, tmp1, tmp2, tmp3);
}

//-------------------------------------------------
// Encode compressed oop. Generally usable encoder.
//-------------------------------------------------
// Rsrc - contains regular oop on entry. It remains unchanged.
// Rdst - contains compressed oop on exit.
// Rdst and Rsrc may indicate same register, in which case Rsrc does not remain unchanged.
//
// Rdst must not indicate scratch register Z_R1 (Z_R1_scratch) for functionality.
// Rdst should not indicate scratch register Z_R0 (Z_R0_scratch) for performance.
//
// only32bitValid is set, if later code only uses the lower 32 bits. In this
// case we must not fix the upper 32 bits.
void MacroAssembler::oop_encoder(Register Rdst, Register Rsrc, bool maybenull,
                                 Register Rbase, int pow2_offset, bool only32bitValid) {

  const address oop_base  = CompressedOops::base();
  const int     oop_shift = CompressedOops::shift();
  const bool    disjoint  = CompressedOops::base_disjoint();

  assert(UseCompressedOops, "must be on to call this method");
  assert(Universe::heap() != nullptr, "java heap must be initialized to call this encoder");
  assert((oop_shift == 0) || (oop_shift == LogMinObjAlignmentInBytes), "cOop encoder detected bad shift");

  if (disjoint || (oop_base == nullptr)) {
    BLOCK_COMMENT("cOop encoder zeroBase {");
    if (oop_shift == 0) {
      if (oop_base != nullptr && !only32bitValid) {
        z_llgfr(Rdst, Rsrc); // Clear upper bits in case the register will be decoded again.
      } else {
        lgr_if_needed(Rdst, Rsrc);
      }
    } else {
      z_srlg(Rdst, Rsrc, oop_shift);
      if (oop_base != nullptr && !only32bitValid) {
        z_llgfr(Rdst, Rdst); // Clear upper bits in case the register will be decoded again.
      }
    }
    BLOCK_COMMENT("} cOop encoder zeroBase");
    return;
  }

  bool used_R0 = false;
  bool used_R1 = false;

  BLOCK_COMMENT("cOop encoder general {");
  assert_different_registers(Rdst, Z_R1);
  assert_different_registers(Rsrc, Rbase);
  if (maybenull) {
    Label done;
    // We reorder shifting and subtracting, so that we can compare
    // and shift in parallel:
    //
    // cycle 0:  potential LoadN, base = <const>
    // cycle 1:  base = !base     dst = src >> 3,    cmp cr = (src != 0)
    // cycle 2:  if (cr) br,      dst = dst + base + offset

    // Get oop_base components.
    if (pow2_offset == -1) {
      if (Rdst == Rbase) {
        if (Rdst == Z_R1 || Rsrc == Z_R1) {
          Rbase = Z_R0;
          used_R0 = true;
        } else {
          Rdst = Z_R1;
          used_R1 = true;
        }
      }
      if (Rbase == Z_R1) {
        used_R1 = true;
      }
      pow2_offset = get_oop_base_complement(Rbase, ((uint64_t)(intptr_t)oop_base) >> oop_shift);
    }
    assert_different_registers(Rdst, Rbase);

    // Check for null oop (must be left alone) and shift.
    if (oop_shift != 0) {  // Shift out alignment bits
      if (((intptr_t)oop_base&0xc000000000000000L) == 0L) { // We are sure: no single address will have the leftmost bit set.
        z_srag(Rdst, Rsrc, oop_shift);  // Arithmetic shift sets the condition code.
      } else {
        z_srlg(Rdst, Rsrc, oop_shift);
        z_ltgr(Rsrc, Rsrc);  // This is the recommended way of testing for zero.
        // This probably is faster, as it does not write a register. No!
        // z_cghi(Rsrc, 0);
      }
    } else {
      z_ltgr(Rdst, Rsrc);   // Move null to result register.
    }
    z_bre(done);

    // Subtract oop_base components.
    if ((Rdst == Z_R0) || (Rbase == Z_R0)) {
      z_algr(Rdst, Rbase);
      if (pow2_offset != 0) { add2reg(Rdst, pow2_offset); }
    } else {
      add2reg_with_index(Rdst, pow2_offset, Rbase, Rdst);
    }
    if (!only32bitValid) {
      z_llgfr(Rdst, Rdst); // Clear upper bits in case the register will be decoded again.
    }
    bind(done);

  } else {  // not null
    // Get oop_base components.
    if (pow2_offset == -1) {
      pow2_offset = get_oop_base_complement(Rbase, (uint64_t)(intptr_t)oop_base);
    }

    // Subtract oop_base components and shift.
    if (Rdst == Z_R0 || Rsrc == Z_R0 || Rbase == Z_R0) {
      // Don't use lay instruction.
      if (Rdst == Rsrc) {
        z_algr(Rdst, Rbase);
      } else {
        lgr_if_needed(Rdst, Rbase);
        z_algr(Rdst, Rsrc);
      }
      if (pow2_offset != 0) add2reg(Rdst, pow2_offset);
    } else {
      add2reg_with_index(Rdst, pow2_offset, Rbase, Rsrc);
    }
    if (oop_shift != 0) {   // Shift out alignment bits.
      z_srlg(Rdst, Rdst, oop_shift);
    }
    if (!only32bitValid) {
      z_llgfr(Rdst, Rdst); // Clear upper bits in case the register will be decoded again.
    }
  }
#ifdef ASSERT
  if (used_R0 && Rdst != Z_R0 && Rsrc != Z_R0) { preset_reg(Z_R0, 0xb01bUL, 2); }
  if (used_R1 && Rdst != Z_R1 && Rsrc != Z_R1) { preset_reg(Z_R1, 0xb02bUL, 2); }
#endif
  BLOCK_COMMENT("} cOop encoder general");
}

//-------------------------------------------------
// decode compressed oop. Generally usable decoder.
//-------------------------------------------------
// Rsrc - contains compressed oop on entry.
// Rdst - contains regular oop on exit.
// Rdst and Rsrc may indicate same register.
// Rdst must not be the same register as Rbase, if Rbase was preloaded (before call).
// Rdst can be the same register as Rbase. Then, either Z_R0 or Z_R1 must be available as scratch.
// Rbase - register to use for the base
// pow2_offset - offset of base to nice value. If -1, base must be loaded.
// For performance, it is good to
//  - avoid Z_R0 for any of the argument registers.
//  - keep Rdst and Rsrc distinct from Rbase. Rdst == Rsrc is ok for performance.
//  - avoid Z_R1 for Rdst if Rdst == Rbase.
void MacroAssembler::oop_decoder(Register Rdst, Register Rsrc, bool maybenull, Register Rbase, int pow2_offset) {

  const address oop_base  = CompressedOops::base();
  const int     oop_shift = CompressedOops::shift();
  const bool    disjoint  = CompressedOops::base_disjoint();

  assert(UseCompressedOops, "must be on to call this method");
  assert(Universe::heap() != nullptr, "java heap must be initialized to call this decoder");
  assert((oop_shift == 0) || (oop_shift == LogMinObjAlignmentInBytes),
         "cOop encoder detected bad shift");

  // cOops are always loaded zero-extended from memory. No explicit zero-extension necessary.

  if (oop_base != nullptr) {
    unsigned int oop_base_hl = ((unsigned int)((uint64_t)(intptr_t)oop_base >> 32)) & 0xffff;
    unsigned int oop_base_hh = ((unsigned int)((uint64_t)(intptr_t)oop_base >> 48)) & 0xffff;
    unsigned int oop_base_hf = ((unsigned int)((uint64_t)(intptr_t)oop_base >> 32)) & 0xFFFFffff;
    if (disjoint && (oop_base_hl == 0 || oop_base_hh == 0)) {
      BLOCK_COMMENT("cOop decoder disjointBase {");
      // We do not need to load the base. Instead, we can install the upper bits
      // with an OR instead of an ADD.
      Label done;

      // Rsrc contains a narrow oop. Thus we are sure the leftmost <oop_shift> bits will never be set.
      if (maybenull) {  // null pointer must be preserved!
        z_slag(Rdst, Rsrc, oop_shift);  // Arithmetic shift sets the condition code.
        z_bre(done);
      } else {
        z_sllg(Rdst, Rsrc, oop_shift);  // Logical shift leaves condition code alone.
      }
      if ((oop_base_hl != 0) && (oop_base_hh != 0)) {
        z_oihf(Rdst, oop_base_hf);
      } else if (oop_base_hl != 0) {
        z_oihl(Rdst, oop_base_hl);
      } else {
        assert(oop_base_hh != 0, "not heapbased mode");
        z_oihh(Rdst, oop_base_hh);
      }
      bind(done);
      BLOCK_COMMENT("} cOop decoder disjointBase");
    } else {
      BLOCK_COMMENT("cOop decoder general {");
      // There are three decode steps:
      //   scale oop offset (shift left)
      //   get base (in reg) and pow2_offset (constant)
      //   add base, pow2_offset, and oop offset
      // The following register overlap situations may exist:
      // Rdst == Rsrc,  Rbase any other
      //   not a problem. Scaling in-place leaves Rbase undisturbed.
      //   Loading Rbase does not impact the scaled offset.
      // Rdst == Rbase, Rsrc  any other
      //   scaling would destroy a possibly preloaded Rbase. Loading Rbase
      //   would destroy the scaled offset.
      //   Remedy: use Rdst_tmp if Rbase has been preloaded.
      //           use Rbase_tmp if base has to be loaded.
      // Rsrc == Rbase, Rdst  any other
      //   Only possible without preloaded Rbase.
      //   Loading Rbase does not destroy compressed oop because it was scaled into Rdst before.
      // Rsrc == Rbase, Rdst == Rbase
      //   Only possible without preloaded Rbase.
      //   Loading Rbase would destroy compressed oop. Scaling in-place is ok.
      //   Remedy: use Rbase_tmp.
      //
      Label    done;
      Register Rdst_tmp       = Rdst;
      Register Rbase_tmp      = Rbase;
      bool     used_R0        = false;
      bool     used_R1        = false;
      bool     base_preloaded = pow2_offset >= 0;
      guarantee(!(base_preloaded && (Rsrc == Rbase)), "Register clash, check caller");
      assert(oop_shift != 0, "room for optimization");

      // Check if we need to use scratch registers.
      if (Rdst == Rbase) {
        assert(!(((Rdst == Z_R0) && (Rsrc == Z_R1)) || ((Rdst == Z_R1) && (Rsrc == Z_R0))), "need a scratch reg");
        if (Rdst != Rsrc) {
          if (base_preloaded) { Rdst_tmp  = (Rdst == Z_R1) ? Z_R0 : Z_R1; }
          else                { Rbase_tmp = (Rdst == Z_R1) ? Z_R0 : Z_R1; }
        } else {
          Rbase_tmp = (Rdst == Z_R1) ? Z_R0 : Z_R1;
        }
      }
      if (base_preloaded) lgr_if_needed(Rbase_tmp, Rbase);

      // Scale oop and check for null.
      // Rsrc contains a narrow oop. Thus we are sure the leftmost <oop_shift> bits will never be set.
      if (maybenull) {  // null pointer must be preserved!
        z_slag(Rdst_tmp, Rsrc, oop_shift);  // Arithmetic shift sets the condition code.
        z_bre(done);
      } else {
        z_sllg(Rdst_tmp, Rsrc, oop_shift);  // Logical shift leaves condition code alone.
      }

      // Get oop_base components.
      if (!base_preloaded) {
        pow2_offset = get_oop_base(Rbase_tmp, (uint64_t)(intptr_t)oop_base);
      }

      // Add up all components.
      if ((Rbase_tmp == Z_R0) || (Rdst_tmp == Z_R0)) {
        z_algr(Rdst_tmp, Rbase_tmp);
        if (pow2_offset != 0) { add2reg(Rdst_tmp, pow2_offset); }
      } else {
        add2reg_with_index(Rdst_tmp, pow2_offset, Rbase_tmp, Rdst_tmp);
      }

      bind(done);
      lgr_if_needed(Rdst, Rdst_tmp);
#ifdef ASSERT
      if (used_R0 && Rdst != Z_R0 && Rsrc != Z_R0) { preset_reg(Z_R0, 0xb03bUL, 2); }
      if (used_R1 && Rdst != Z_R1 && Rsrc != Z_R1) { preset_reg(Z_R1, 0xb04bUL, 2); }
#endif
      BLOCK_COMMENT("} cOop decoder general");
    }
  } else {
    BLOCK_COMMENT("cOop decoder zeroBase {");
    if (oop_shift == 0) {
      lgr_if_needed(Rdst, Rsrc);
    } else {
      z_sllg(Rdst, Rsrc, oop_shift);
    }
    BLOCK_COMMENT("} cOop decoder zeroBase");
  }
}

// ((OopHandle)result).resolve();
void MacroAssembler::resolve_oop_handle(Register result) {
  // OopHandle::resolve is an indirection.
  z_lg(result, 0, result);
}

void MacroAssembler::load_mirror_from_const_method(Register mirror, Register const_method) {
  mem2reg_opt(mirror, Address(const_method, ConstMethod::constants_offset()));
  mem2reg_opt(mirror, Address(mirror, ConstantPool::pool_holder_offset()));
  mem2reg_opt(mirror, Address(mirror, Klass::java_mirror_offset()));
  resolve_oop_handle(mirror);
}

void MacroAssembler::load_method_holder(Register holder, Register method) {
  mem2reg_opt(holder, Address(method, Method::const_offset()));
  mem2reg_opt(holder, Address(holder, ConstMethod::constants_offset()));
  mem2reg_opt(holder, Address(holder, ConstantPool::pool_holder_offset()));
}

//---------------------------------------------------------------
//---  Operations on arrays.
//---------------------------------------------------------------

// Compiler ensures base is doubleword aligned and cnt is #doublewords.
// Emitter does not KILL cnt and base arguments, since they need to be copied to
// work registers anyway.
// Actually, only r0, r1, and r5 are killed.
unsigned int MacroAssembler::Clear_Array(Register cnt_arg, Register base_pointer_arg, Register odd_tmp_reg) {

  int      block_start = offset();
  Register dst_len  = Z_R1;    // Holds dst len  for MVCLE.
  Register dst_addr = Z_R0;    // Holds dst addr for MVCLE.

  Label doXC, doMVCLE, done;

  BLOCK_COMMENT("Clear_Array {");

  // Check for zero len and convert to long.
  z_ltgfr(odd_tmp_reg, cnt_arg);
  z_bre(done);                    // Nothing to do if len == 0.

  // Prefetch data to be cleared.
  if (VM_Version::has_Prefetch()) {
    z_pfd(0x02,   0, Z_R0, base_pointer_arg);
    z_pfd(0x02, 256, Z_R0, base_pointer_arg);
  }

  z_sllg(dst_len, odd_tmp_reg, 3); // #bytes to clear.
  z_cghi(odd_tmp_reg, 32);         // Check for len <= 256 bytes (<=32 DW).
  z_brnh(doXC);                    // If so, use executed XC to clear.

  // MVCLE: initialize long arrays (general case).
  bind(doMVCLE);
  z_lgr(dst_addr, base_pointer_arg);
  // Pass 0 as source length to MVCLE: destination will be filled with padding byte 0.
  // The even register of the register pair is not killed.
  clear_reg(odd_tmp_reg, true, false);
  MacroAssembler::move_long_ext(dst_addr, as_Register(odd_tmp_reg->encoding()-1), 0);
  z_bru(done);

  // XC: initialize short arrays.
  Label XC_template; // Instr template, never exec directly!
    bind(XC_template);
    z_xc(0,0,base_pointer_arg,0,base_pointer_arg);

  bind(doXC);
    add2reg(dst_len, -1);               // Get #bytes-1 for EXECUTE.
    if (VM_Version::has_ExecuteExtensions()) {
      z_exrl(dst_len, XC_template);     // Execute XC with var. len.
    } else {
      z_larl(odd_tmp_reg, XC_template);
      z_ex(dst_len,0,Z_R0,odd_tmp_reg); // Execute XC with var. len.
    }
    // z_bru(done);      // fallthru

  bind(done);

  BLOCK_COMMENT("} Clear_Array");

  int block_end = offset();
  return block_end - block_start;
}

// Compiler ensures base is doubleword aligned and cnt is count of doublewords.
// Emitter does not KILL any arguments nor work registers.
// Emitter generates up to 16 XC instructions, depending on the array length.
unsigned int MacroAssembler::Clear_Array_Const(long cnt, Register base) {
  int  block_start    = offset();
  int  off;
  int  lineSize_Bytes = AllocatePrefetchStepSize;
  int  lineSize_DW    = AllocatePrefetchStepSize>>LogBytesPerWord;
  bool doPrefetch     = VM_Version::has_Prefetch();
  int  XC_maxlen      = 256;
  int  numXCInstr     = cnt > 0 ? (cnt*BytesPerWord-1)/XC_maxlen+1 : 0;

  BLOCK_COMMENT("Clear_Array_Const {");
  assert(cnt*BytesPerWord <= 4096, "ClearArrayConst can handle 4k only");

  // Do less prefetching for very short arrays.
  if (numXCInstr > 0) {
    // Prefetch only some cache lines, then begin clearing.
    if (doPrefetch) {
      if (cnt*BytesPerWord <= lineSize_Bytes/4) {  // If less than 1/4 of a cache line to clear,
        z_pfd(0x02, 0, Z_R0, base);                // prefetch just the first cache line.
      } else {
        assert(XC_maxlen == lineSize_Bytes, "ClearArrayConst needs 256B cache lines");
        for (off = 0; (off < AllocatePrefetchLines) && (off <= numXCInstr); off ++) {
          z_pfd(0x02, off*lineSize_Bytes, Z_R0, base);
        }
      }
    }

    for (off=0; off<(numXCInstr-1); off++) {
      z_xc(off*XC_maxlen, XC_maxlen-1, base, off*XC_maxlen, base);

      // Prefetch some cache lines in advance.
      if (doPrefetch && (off <= numXCInstr-AllocatePrefetchLines)) {
        z_pfd(0x02, (off+AllocatePrefetchLines)*lineSize_Bytes, Z_R0, base);
      }
    }
    if (off*XC_maxlen < cnt*BytesPerWord) {
      z_xc(off*XC_maxlen, (cnt*BytesPerWord-off*XC_maxlen)-1, base, off*XC_maxlen, base);
    }
  }
  BLOCK_COMMENT("} Clear_Array_Const");

  int block_end = offset();
  return block_end - block_start;
}

// Compiler ensures base is doubleword aligned and cnt is #doublewords.
// Emitter does not KILL cnt and base arguments, since they need to be copied to
// work registers anyway.
// Actually, only r0, r1, (which are work registers) and odd_tmp_reg are killed.
//
// For very large arrays, exploit MVCLE H/W support.
// MVCLE instruction automatically exploits H/W-optimized page mover.
// - Bytes up to next page boundary are cleared with a series of XC to self.
// - All full pages are cleared with the page mover H/W assist.
// - Remaining bytes are again cleared by a series of XC to self.
//
unsigned int MacroAssembler::Clear_Array_Const_Big(long cnt, Register base_pointer_arg, Register odd_tmp_reg) {

  int      block_start = offset();
  Register dst_len  = Z_R1;      // Holds dst len  for MVCLE.
  Register dst_addr = Z_R0;      // Holds dst addr for MVCLE.

  BLOCK_COMMENT("Clear_Array_Const_Big {");

  // Get len to clear.
  load_const_optimized(dst_len, (long)cnt*8L);  // in Bytes = #DW*8

  // Prepare other args to MVCLE.
  z_lgr(dst_addr, base_pointer_arg);
  // Pass 0 as source length to MVCLE: destination will be filled with padding byte 0.
  // The even register of the register pair is not killed.
  (void) clear_reg(odd_tmp_reg, true, false);  // Src len of MVCLE is zero.
  MacroAssembler::move_long_ext(dst_addr, as_Register(odd_tmp_reg->encoding() - 1), 0);
  BLOCK_COMMENT("} Clear_Array_Const_Big");

  int block_end = offset();
  return block_end - block_start;
}

// Allocator.
unsigned int MacroAssembler::CopyRawMemory_AlignedDisjoint(Register src_reg, Register dst_reg,
                                                           Register cnt_reg,
                                                           Register tmp1_reg, Register tmp2_reg) {
  // Tmp1 is oddReg.
  // Tmp2 is evenReg.

  int block_start = offset();
  Label doMVC, doMVCLE, done, MVC_template;

  BLOCK_COMMENT("CopyRawMemory_AlignedDisjoint {");

  // Check for zero len and convert to long.
  z_ltgfr(cnt_reg, cnt_reg);      // Remember casted value for doSTG case.
  z_bre(done);                    // Nothing to do if len == 0.

  z_sllg(Z_R1, cnt_reg, 3);       // Dst len in bytes. calc early to have the result ready.

  z_cghi(cnt_reg, 32);            // Check for len <= 256 bytes (<=32 DW).
  z_brnh(doMVC);                  // If so, use executed MVC to clear.

  bind(doMVCLE);                  // A lot of data (more than 256 bytes).
  // Prep dest reg pair.
  z_lgr(Z_R0, dst_reg);           // dst addr
  // Dst len already in Z_R1.
  // Prep src reg pair.
  z_lgr(tmp2_reg, src_reg);       // src addr
  z_lgr(tmp1_reg, Z_R1);          // Src len same as dst len.

  // Do the copy.
  move_long_ext(Z_R0, tmp2_reg, 0xb0); // Bypass cache.
  z_bru(done);                         // All done.

  bind(MVC_template);             // Just some data (not more than 256 bytes).
  z_mvc(0, 0, dst_reg, 0, src_reg);

  bind(doMVC);

  if (VM_Version::has_ExecuteExtensions()) {
    add2reg(Z_R1, -1);
  } else {
    add2reg(tmp1_reg, -1, Z_R1);
    z_larl(Z_R1, MVC_template);
  }

  if (VM_Version::has_Prefetch()) {
    z_pfd(1,  0,Z_R0,src_reg);
    z_pfd(2,  0,Z_R0,dst_reg);
    //    z_pfd(1,256,Z_R0,src_reg);    // Assume very short copy.
    //    z_pfd(2,256,Z_R0,dst_reg);
  }

  if (VM_Version::has_ExecuteExtensions()) {
    z_exrl(Z_R1, MVC_template);
  } else {
    z_ex(tmp1_reg, 0, Z_R0, Z_R1);
  }

  bind(done);

  BLOCK_COMMENT("} CopyRawMemory_AlignedDisjoint");

  int block_end = offset();
  return block_end - block_start;
}

//-------------------------------------------------
//   Constants (scalar and oop) in constant pool
//-------------------------------------------------

// Add a non-relocated constant to the CP.
int MacroAssembler::store_const_in_toc(AddressLiteral& val) {
  long    value  = val.value();
  address tocPos = long_constant(value);

  if (tocPos != nullptr) {
    int tocOffset = (int)(tocPos - code()->consts()->start());
    return tocOffset;
  }
  // Address_constant returned null, so no constant entry has been created.
  // In that case, we return a "fatal" offset, just in case that subsequently
  // generated access code is executed.
  return -1;
}

// Returns the TOC offset where the address is stored.
// Add a relocated constant to the CP.
int MacroAssembler::store_oop_in_toc(AddressLiteral& oop) {
  // Use RelocationHolder::none for the constant pool entry.
  // Otherwise we will end up with a failing NativeCall::verify(x),
  // where x is the address of the constant pool entry.
  address tocPos = address_constant((address)oop.value(), RelocationHolder::none);

  if (tocPos != nullptr) {
    int              tocOffset = (int)(tocPos - code()->consts()->start());
    RelocationHolder rsp = oop.rspec();
    Relocation      *rel = rsp.reloc();

    // Store toc_offset in relocation, used by call_far_patchable.
    if ((relocInfo::relocType)rel->type() == relocInfo::runtime_call_w_cp_type) {
      ((runtime_call_w_cp_Relocation *)(rel))->set_constant_pool_offset(tocOffset);
    }
    // Relocate at the load's pc.
    relocate(rsp);

    return tocOffset;
  }
  // Address_constant returned null, so no constant entry has been created
  // in that case, we return a "fatal" offset, just in case that subsequently
  // generated access code is executed.
  return -1;
}

bool MacroAssembler::load_const_from_toc(Register dst, AddressLiteral& a, Register Rtoc) {
  int     tocOffset = store_const_in_toc(a);
  if (tocOffset == -1) return false;
  address tocPos    = tocOffset + code()->consts()->start();
  assert((address)code()->consts()->start() != nullptr, "Please add CP address");
  relocate(a.rspec());
  load_long_pcrelative(dst, tocPos);
  return true;
}

bool MacroAssembler::load_oop_from_toc(Register dst, AddressLiteral& a, Register Rtoc) {
  int     tocOffset = store_oop_in_toc(a);
  if (tocOffset == -1) return false;
  address tocPos    = tocOffset + code()->consts()->start();
  assert((address)code()->consts()->start() != nullptr, "Please add CP address");

  load_addr_pcrelative(dst, tocPos);
  return true;
}

// If the instruction sequence at the given pc is a load_const_from_toc
// sequence, return the value currently stored at the referenced position
// in the TOC.
intptr_t MacroAssembler::get_const_from_toc(address pc) {

  assert(is_load_const_from_toc(pc), "must be load_const_from_pool");

  long    offset  = get_load_const_from_toc_offset(pc);
  address dataLoc = nullptr;
  if (is_load_const_from_toc_pcrelative(pc)) {
    dataLoc = pc + offset;
  } else {
    CodeBlob* cb = CodeCache::find_blob(pc);
    assert(cb && cb->is_nmethod(), "sanity");
    nmethod* nm = (nmethod*)cb;
    dataLoc = nm->ctable_begin() + offset;
  }
  return *(intptr_t *)dataLoc;
}

// If the instruction sequence at the given pc is a load_const_from_toc
// sequence, copy the passed-in new_data value into the referenced
// position in the TOC.
void MacroAssembler::set_const_in_toc(address pc, unsigned long new_data, CodeBlob *cb) {
  assert(is_load_const_from_toc(pc), "must be load_const_from_pool");

  long    offset = MacroAssembler::get_load_const_from_toc_offset(pc);
  address dataLoc = nullptr;
  if (is_load_const_from_toc_pcrelative(pc)) {
    dataLoc = pc+offset;
  } else {
    nmethod* nm = CodeCache::find_nmethod(pc);
    assert((cb == nullptr) || (nm == (nmethod*)cb), "instruction address should be in CodeBlob");
    dataLoc = nm->ctable_begin() + offset;
  }
  if (*(unsigned long *)dataLoc != new_data) { // Prevent cache invalidation: update only if necessary.
    *(unsigned long *)dataLoc = new_data;
  }
}

// Dynamic TOC. Getter must only be called if "a" is a load_const_from_toc
// site. Verify by calling is_load_const_from_toc() before!!
// Offset is +/- 2**32 -> use long.
long MacroAssembler::get_load_const_from_toc_offset(address a) {
  assert(is_load_const_from_toc_pcrelative(a), "expected pc relative load");
  //  expected code sequence:
  //    z_lgrl(t, simm32);    len = 6
  unsigned long inst;
  unsigned int  len = get_instruction(a, &inst);
  return get_pcrel_offset(inst);
}

//**********************************************************************************
//  inspection of generated instruction sequences for a particular pattern
//**********************************************************************************

bool MacroAssembler::is_load_const_from_toc_pcrelative(address a) {
#ifdef ASSERT
  unsigned long inst;
  unsigned int  len = get_instruction(a+2, &inst);
  if ((len == 6) && is_load_pcrelative_long(a) && is_call_pcrelative_long(inst)) {
    const int range = 128;
    Assembler::dump_code_range(tty, a, range, "instr(a) == z_lgrl && instr(a+2) == z_brasl");
    VM_Version::z_SIGSEGV();
  }
#endif
  // expected code sequence:
  //   z_lgrl(t, relAddr32);    len = 6
  //TODO: verify accessed data is in CP, if possible.
  return is_load_pcrelative_long(a);  // TODO: might be too general. Currently, only lgrl is used.
}

bool MacroAssembler::is_load_const_from_toc_call(address a) {
  return is_load_const_from_toc(a) && is_call_byregister(a + load_const_from_toc_size());
}

bool MacroAssembler::is_load_const_call(address a) {
  return is_load_const(a) && is_call_byregister(a + load_const_size());
}

//-------------------------------------------------
//   Emitters for some really CICS instructions
//-------------------------------------------------

void MacroAssembler::move_long_ext(Register dst, Register src, unsigned int pad) {
  assert(dst->encoding()%2==0, "must be an even/odd register pair");
  assert(src->encoding()%2==0, "must be an even/odd register pair");
  assert(pad<256, "must be a padding BYTE");

  Label retry;
  bind(retry);
  Assembler::z_mvcle(dst, src, pad);
  Assembler::z_brc(Assembler::bcondOverflow /* CC==3 (iterate) */, retry);
}

void MacroAssembler::compare_long_ext(Register left, Register right, unsigned int pad) {
  assert(left->encoding() % 2 == 0, "must be an even/odd register pair");
  assert(right->encoding() % 2 == 0, "must be an even/odd register pair");
  assert(pad<256, "must be a padding BYTE");

  Label retry;
  bind(retry);
  Assembler::z_clcle(left, right, pad, Z_R0);
  Assembler::z_brc(Assembler::bcondOverflow /* CC==3 (iterate) */, retry);
}

void MacroAssembler::compare_long_uni(Register left, Register right, unsigned int pad) {
  assert(left->encoding() % 2 == 0, "must be an even/odd register pair");
  assert(right->encoding() % 2 == 0, "must be an even/odd register pair");
  assert(pad<=0xfff, "must be a padding HALFWORD");
  assert(VM_Version::has_ETF2(), "instruction must be available");

  Label retry;
  bind(retry);
  Assembler::z_clclu(left, right, pad, Z_R0);
  Assembler::z_brc(Assembler::bcondOverflow /* CC==3 (iterate) */, retry);
}

void MacroAssembler::search_string(Register end, Register start) {
  assert(end->encoding() != 0, "end address must not be in R0");
  assert(start->encoding() != 0, "start address must not be in R0");

  Label retry;
  bind(retry);
  Assembler::z_srst(end, start);
  Assembler::z_brc(Assembler::bcondOverflow /* CC==3 (iterate) */, retry);
}

void MacroAssembler::search_string_uni(Register end, Register start) {
  assert(end->encoding() != 0, "end address must not be in R0");
  assert(start->encoding() != 0, "start address must not be in R0");
  assert(VM_Version::has_ETF3(), "instruction must be available");

  Label retry;
  bind(retry);
  Assembler::z_srstu(end, start);
  Assembler::z_brc(Assembler::bcondOverflow /* CC==3 (iterate) */, retry);
}

void MacroAssembler::kmac(Register srcBuff) {
  assert(srcBuff->encoding()     != 0, "src buffer address can't be in Z_R0");
  assert(srcBuff->encoding() % 2 == 0, "src buffer/len must be an even/odd register pair");

  Label retry;
  bind(retry);
  Assembler::z_kmac(Z_R0, srcBuff);
  Assembler::z_brc(Assembler::bcondOverflow /* CC==3 (iterate) */, retry);
}

void MacroAssembler::kimd(Register srcBuff) {
  assert(srcBuff->encoding()     != 0, "src buffer address can't be in Z_R0");
  assert(srcBuff->encoding() % 2 == 0, "src buffer/len must be an even/odd register pair");

  Label retry;
  bind(retry);
  Assembler::z_kimd(Z_R0, srcBuff);
  Assembler::z_brc(Assembler::bcondOverflow /* CC==3 (iterate) */, retry);
}

void MacroAssembler::klmd(Register srcBuff) {
  assert(srcBuff->encoding()     != 0, "src buffer address can't be in Z_R0");
  assert(srcBuff->encoding() % 2 == 0, "src buffer/len must be an even/odd register pair");

  Label retry;
  bind(retry);
  Assembler::z_klmd(Z_R0, srcBuff);
  Assembler::z_brc(Assembler::bcondOverflow /* CC==3 (iterate) */, retry);
}

void MacroAssembler::km(Register dstBuff, Register srcBuff) {
  // DstBuff and srcBuff are allowed to be the same register (encryption in-place).
  // DstBuff and srcBuff storage must not overlap destructively, and neither must overlap the parameter block.
  assert(srcBuff->encoding()     != 0, "src buffer address can't be in Z_R0");
  assert(dstBuff->encoding() % 2 == 0, "dst buffer addr must be an even register");
  assert(srcBuff->encoding() % 2 == 0, "src buffer addr/len must be an even/odd register pair");

  Label retry;
  bind(retry);
  Assembler::z_km(dstBuff, srcBuff);
  Assembler::z_brc(Assembler::bcondOverflow /* CC==3 (iterate) */, retry);
}

void MacroAssembler::kmc(Register dstBuff, Register srcBuff) {
  // DstBuff and srcBuff are allowed to be the same register (encryption in-place).
  // DstBuff and srcBuff storage must not overlap destructively, and neither must overlap the parameter block.
  assert(srcBuff->encoding()     != 0, "src buffer address can't be in Z_R0");
  assert(dstBuff->encoding() % 2 == 0, "dst buffer addr must be an even register");
  assert(srcBuff->encoding() % 2 == 0, "src buffer addr/len must be an even/odd register pair");

  Label retry;
  bind(retry);
  Assembler::z_kmc(dstBuff, srcBuff);
  Assembler::z_brc(Assembler::bcondOverflow /* CC==3 (iterate) */, retry);
}

void MacroAssembler::kmctr(Register dstBuff, Register ctrBuff, Register srcBuff) {
  // DstBuff and srcBuff are allowed to be the same register (encryption in-place).
  // DstBuff and srcBuff storage must not overlap destructively, and neither must overlap the parameter block.
  assert(srcBuff->encoding()     != 0, "src buffer address can't be in Z_R0");
  assert(dstBuff->encoding()     != 0, "dst buffer address can't be in Z_R0");
  assert(ctrBuff->encoding()     != 0, "ctr buffer address can't be in Z_R0");
  assert(ctrBuff->encoding() % 2 == 0, "ctr buffer addr must be an even register");
  assert(dstBuff->encoding() % 2 == 0, "dst buffer addr must be an even register");
  assert(srcBuff->encoding() % 2 == 0, "src buffer addr/len must be an even/odd register pair");

  Label retry;
  bind(retry);
  Assembler::z_kmctr(dstBuff, ctrBuff, srcBuff);
  Assembler::z_brc(Assembler::bcondOverflow /* CC==3 (iterate) */, retry);
}

void MacroAssembler::cksm(Register crcBuff, Register srcBuff) {
  assert(srcBuff->encoding() % 2 == 0, "src buffer addr/len must be an even/odd register pair");

  Label retry;
  bind(retry);
  Assembler::z_cksm(crcBuff, srcBuff);
  Assembler::z_brc(Assembler::bcondOverflow /* CC==3 (iterate) */, retry);
}

void MacroAssembler::translate_oo(Register r1, Register r2, uint m3) {
  assert(r1->encoding() % 2 == 0, "dst addr/src len must be an even/odd register pair");
  assert((m3 & 0b1110) == 0, "Unused mask bits must be zero");

  Label retry;
  bind(retry);
  Assembler::z_troo(r1, r2, m3);
  Assembler::z_brc(Assembler::bcondOverflow /* CC==3 (iterate) */, retry);
}

void MacroAssembler::translate_ot(Register r1, Register r2, uint m3) {
  assert(r1->encoding() % 2 == 0, "dst addr/src len must be an even/odd register pair");
  assert((m3 & 0b1110) == 0, "Unused mask bits must be zero");

  Label retry;
  bind(retry);
  Assembler::z_trot(r1, r2, m3);
  Assembler::z_brc(Assembler::bcondOverflow /* CC==3 (iterate) */, retry);
}

void MacroAssembler::translate_to(Register r1, Register r2, uint m3) {
  assert(r1->encoding() % 2 == 0, "dst addr/src len must be an even/odd register pair");
  assert((m3 & 0b1110) == 0, "Unused mask bits must be zero");

  Label retry;
  bind(retry);
  Assembler::z_trto(r1, r2, m3);
  Assembler::z_brc(Assembler::bcondOverflow /* CC==3 (iterate) */, retry);
}

void MacroAssembler::translate_tt(Register r1, Register r2, uint m3) {
  assert(r1->encoding() % 2 == 0, "dst addr/src len must be an even/odd register pair");
  assert((m3 & 0b1110) == 0, "Unused mask bits must be zero");

  Label retry;
  bind(retry);
  Assembler::z_trtt(r1, r2, m3);
  Assembler::z_brc(Assembler::bcondOverflow /* CC==3 (iterate) */, retry);
}

//---------------------------------------
// Helpers for Intrinsic Emitters
//---------------------------------------

/**
 * uint32_t crc;
 * timesXtoThe32[crc & 0xFF] ^ (crc >> 8);
 */
void MacroAssembler::fold_byte_crc32(Register crc, Register val, Register table, Register tmp) {
  assert_different_registers(crc, table, tmp);
  assert_different_registers(val, table);
  if (crc == val) {      // Must rotate first to use the unmodified value.
    rotate_then_insert(tmp, val, 56-2, 63-2, 2, true);  // Insert byte 7 of val, shifted left by 2, into byte 6..7 of tmp, clear the rest.
    z_srl(crc, 8);       // Unsigned shift, clear leftmost 8 bits.
  } else {
    z_srl(crc, 8);       // Unsigned shift, clear leftmost 8 bits.
    rotate_then_insert(tmp, val, 56-2, 63-2, 2, true);  // Insert byte 7 of val, shifted left by 2, into byte 6..7 of tmp, clear the rest.
  }
  z_x(crc, Address(table, tmp, 0));
}

/**
 * uint32_t crc;
 * timesXtoThe32[crc & 0xFF] ^ (crc >> 8);
 */
void MacroAssembler::fold_8bit_crc32(Register crc, Register table, Register tmp) {
  fold_byte_crc32(crc, crc, table, tmp);
}

/**
 * Emits code to update CRC-32 with a byte value according to constants in table.
 *
 * @param [in,out]crc Register containing the crc.
 * @param [in]val     Register containing the byte to fold into the CRC.
 * @param [in]table   Register containing the table of crc constants.
 *
 * uint32_t crc;
 * val = crc_table[(val ^ crc) & 0xFF];
 * crc = val ^ (crc >> 8);
 */
void MacroAssembler::update_byte_crc32(Register crc, Register val, Register table) {
  z_xr(val, crc);
  fold_byte_crc32(crc, val, table, val);
}


/**
 * @param crc   register containing existing CRC (32-bit)
 * @param buf   register pointing to input byte buffer (byte*)
 * @param len   register containing number of bytes
 * @param table register pointing to CRC table
 */
void MacroAssembler::update_byteLoop_crc32(Register crc, Register buf, Register len, Register table, Register data) {
  assert_different_registers(crc, buf, len, table, data);

  Label L_mainLoop, L_done;
  const int mainLoop_stepping = 1;

  // Process all bytes in a single-byte loop.
  z_ltr(len, len);
  z_brnh(L_done);

  bind(L_mainLoop);
    z_llgc(data, Address(buf, (intptr_t)0));// Current byte of input buffer (zero extended). Avoids garbage in upper half of register.
    add2reg(buf, mainLoop_stepping);        // Advance buffer position.
    update_byte_crc32(crc, data, table);
    z_brct(len, L_mainLoop);                // Iterate.

  bind(L_done);
}

/**
 * Emits code to update CRC-32 with a 4-byte value according to constants in table.
 * Implementation according to jdk/src/share/native/java/util/zip/zlib-1.2.8/crc32.c.
 *
 */
void MacroAssembler::update_1word_crc32(Register crc, Register buf, Register table, int bufDisp, int bufInc,
                                        Register t0,  Register t1,  Register t2,    Register t3) {
  // This is what we implement (the DOBIG4 part):
  //
  // #define DOBIG4 c ^= *++buf4; \
  //         c = crc_table[4][c & 0xff] ^ crc_table[5][(c >> 8) & 0xff] ^ \
  //             crc_table[6][(c >> 16) & 0xff] ^ crc_table[7][c >> 24]
  // #define DOBIG32 DOBIG4; DOBIG4; DOBIG4; DOBIG4; DOBIG4; DOBIG4; DOBIG4; DOBIG4
  // Pre-calculate (constant) column offsets, use columns 4..7 for big-endian.
  const int ix0 = 4*(4*CRC32_COLUMN_SIZE);
  const int ix1 = 5*(4*CRC32_COLUMN_SIZE);
  const int ix2 = 6*(4*CRC32_COLUMN_SIZE);
  const int ix3 = 7*(4*CRC32_COLUMN_SIZE);

  // XOR crc with next four bytes of buffer.
  lgr_if_needed(t0, crc);
  z_x(t0, Address(buf, bufDisp));
  if (bufInc != 0) {
    add2reg(buf, bufInc);
  }

  // Chop crc into 4 single-byte pieces, shifted left 2 bits, to form the table indices.
  rotate_then_insert(t3, t0, 56-2, 63-2, 2,    true);  // ((c >>  0) & 0xff) << 2
  rotate_then_insert(t2, t0, 56-2, 63-2, 2-8,  true);  // ((c >>  8) & 0xff) << 2
  rotate_then_insert(t1, t0, 56-2, 63-2, 2-16, true);  // ((c >> 16) & 0xff) << 2
  rotate_then_insert(t0, t0, 56-2, 63-2, 2-24, true);  // ((c >> 24) & 0xff) << 2

  // XOR indexed table values to calculate updated crc.
  z_ly(t2, Address(table, t2, (intptr_t)ix1));
  z_ly(t0, Address(table, t0, (intptr_t)ix3));
  z_xy(t2, Address(table, t3, (intptr_t)ix0));
  z_xy(t0, Address(table, t1, (intptr_t)ix2));
  z_xr(t0, t2);           // Now t0 contains the updated CRC value.
  lgr_if_needed(crc, t0);
}

/**
 * @param crc   register containing existing CRC (32-bit)
 * @param buf   register pointing to input byte buffer (byte*)
 * @param len   register containing number of bytes
 * @param table register pointing to CRC table
 *
 * uses Z_R10..Z_R13 as work register. Must be saved/restored by caller!
 */
void MacroAssembler::kernel_crc32_1word(Register crc, Register buf, Register len, Register table,
                                        Register t0,  Register t1,  Register t2,  Register t3,
                                        bool invertCRC) {
  assert_different_registers(crc, buf, len, table);

  Label L_mainLoop, L_tail;
  Register  data = t0;
  Register  ctr  = Z_R0;
  const int mainLoop_stepping = 4;
  const int log_stepping      = exact_log2(mainLoop_stepping);

  // Don't test for len <= 0 here. This pathological case should not occur anyway.
  // Optimizing for it by adding a test and a branch seems to be a waste of CPU cycles.
  // The situation itself is detected and handled correctly by the conditional branches
  // following aghi(len, -stepping) and aghi(len, +stepping).

  if (invertCRC) {
    not_(crc, noreg, false);           // 1s complement of crc
  }

  // Check for short (<4 bytes) buffer.
  z_srag(ctr, len, log_stepping);
  z_brnh(L_tail);

  z_lrvr(crc, crc);          // Revert byte order because we are dealing with big-endian data.
  rotate_then_insert(len, len, 64-log_stepping, 63, 0, true); // #bytes for tailLoop

  BIND(L_mainLoop);
    update_1word_crc32(crc, buf, table, 0, mainLoop_stepping, crc, t1, t2, t3);
    z_brct(ctr, L_mainLoop); // Iterate.

  z_lrvr(crc, crc);          // Revert byte order back to original.

  // Process last few (<8) bytes of buffer.
  BIND(L_tail);
  update_byteLoop_crc32(crc, buf, len, table, data);

  if (invertCRC) {
    not_(crc, noreg, false);           // 1s complement of crc
  }
}

/**
 * @param crc   register containing existing CRC (32-bit)
 * @param buf   register pointing to input byte buffer (byte*)
 * @param len   register containing number of bytes
 * @param table register pointing to CRC table
 */
void MacroAssembler::kernel_crc32_1byte(Register crc, Register buf, Register len, Register table,
                                        Register t0,  Register t1,  Register t2,  Register t3,
                                        bool invertCRC) {
  assert_different_registers(crc, buf, len, table);
  Register data = t0;

  if (invertCRC) {
    not_(crc, noreg, false);           // 1s complement of crc
  }

  update_byteLoop_crc32(crc, buf, len, table, data);

  if (invertCRC) {
    not_(crc, noreg, false);           // 1s complement of crc
  }
}

void MacroAssembler::kernel_crc32_singleByte(Register crc, Register buf, Register len, Register table, Register tmp,
                                             bool invertCRC) {
  assert_different_registers(crc, buf, len, table, tmp);

  if (invertCRC) {
    not_(crc, noreg, false);           // 1s complement of crc
  }

  z_llgc(tmp, Address(buf, (intptr_t)0));  // Current byte of input buffer (zero extended). Avoids garbage in upper half of register.
  update_byte_crc32(crc, tmp, table);

  if (invertCRC) {
    not_(crc, noreg, false);           // 1s complement of crc
  }
}

void MacroAssembler::kernel_crc32_singleByteReg(Register crc, Register val, Register table,
                                                bool invertCRC) {
  assert_different_registers(crc, val, table);

  if (invertCRC) {
    not_(crc, noreg, false);           // 1s complement of crc
  }

  update_byte_crc32(crc, val, table);

  if (invertCRC) {
    not_(crc, noreg, false);           // 1s complement of crc
  }
}

//
// Code for BigInteger::multiplyToLen() intrinsic.
//

// dest_lo += src1 + src2
// dest_hi += carry1 + carry2
// Z_R7 is destroyed !
void MacroAssembler::add2_with_carry(Register dest_hi, Register dest_lo,
                                     Register src1, Register src2) {
  clear_reg(Z_R7);
  z_algr(dest_lo, src1);
  z_alcgr(dest_hi, Z_R7);
  z_algr(dest_lo, src2);
  z_alcgr(dest_hi, Z_R7);
}

// Multiply 64 bit by 64 bit first loop.
void MacroAssembler::multiply_64_x_64_loop(Register x, Register xstart,
                                           Register x_xstart,
                                           Register y, Register y_idx,
                                           Register z,
                                           Register carry,
                                           Register product,
                                           Register idx, Register kdx) {
  // jlong carry, x[], y[], z[];
  // for (int idx=ystart, kdx=ystart+1+xstart; idx >= 0; idx--, kdx--) {
  //   huge_128 product = y[idx] * x[xstart] + carry;
  //   z[kdx] = (jlong)product;
  //   carry  = (jlong)(product >>> 64);
  // }
  // z[xstart] = carry;

  Label L_first_loop, L_first_loop_exit;
  Label L_one_x, L_one_y, L_multiply;

  z_aghi(xstart, -1);
  z_brl(L_one_x);   // Special case: length of x is 1.

  // Load next two integers of x.
  z_sllg(Z_R1_scratch, xstart, LogBytesPerInt);
  mem2reg_opt(x_xstart, Address(x, Z_R1_scratch, 0));


  bind(L_first_loop);

  z_aghi(idx, -1);
  z_brl(L_first_loop_exit);
  z_aghi(idx, -1);
  z_brl(L_one_y);

  // Load next two integers of y.
  z_sllg(Z_R1_scratch, idx, LogBytesPerInt);
  mem2reg_opt(y_idx, Address(y, Z_R1_scratch, 0));


  bind(L_multiply);

  Register multiplicand = product->successor();
  Register product_low = multiplicand;

  lgr_if_needed(multiplicand, x_xstart);
  z_mlgr(product, y_idx);     // multiplicand * y_idx -> product::multiplicand
  clear_reg(Z_R7);
  z_algr(product_low, carry); // Add carry to result.
  z_alcgr(product, Z_R7);     // Add carry of the last addition.
  add2reg(kdx, -2);

  // Store result.
  z_sllg(Z_R7, kdx, LogBytesPerInt);
  reg2mem_opt(product_low, Address(z, Z_R7, 0));
  lgr_if_needed(carry, product);
  z_bru(L_first_loop);


  bind(L_one_y); // Load one 32 bit portion of y as (0,value).

  clear_reg(y_idx);
  mem2reg_opt(y_idx, Address(y, (intptr_t) 0), false);
  z_bru(L_multiply);


  bind(L_one_x); // Load one 32 bit portion of x as (0,value).

  clear_reg(x_xstart);
  mem2reg_opt(x_xstart, Address(x, (intptr_t) 0), false);
  z_bru(L_first_loop);

  bind(L_first_loop_exit);
}

// Multiply 64 bit by 64 bit and add 128 bit.
void MacroAssembler::multiply_add_128_x_128(Register x_xstart, Register y,
                                            Register z,
                                            Register yz_idx, Register idx,
                                            Register carry, Register product,
                                            int offset) {
  // huge_128 product = (y[idx] * x_xstart) + z[kdx] + carry;
  // z[kdx] = (jlong)product;

  Register multiplicand = product->successor();
  Register product_low = multiplicand;

  z_sllg(Z_R7, idx, LogBytesPerInt);
  mem2reg_opt(yz_idx, Address(y, Z_R7, offset));

  lgr_if_needed(multiplicand, x_xstart);
  z_mlgr(product, yz_idx); // multiplicand * yz_idx -> product::multiplicand
  mem2reg_opt(yz_idx, Address(z, Z_R7, offset));

  add2_with_carry(product, product_low, carry, yz_idx);

  z_sllg(Z_R7, idx, LogBytesPerInt);
  reg2mem_opt(product_low, Address(z, Z_R7, offset));

}

// Multiply 128 bit by 128 bit. Unrolled inner loop.
void MacroAssembler::multiply_128_x_128_loop(Register x_xstart,
                                             Register y, Register z,
                                             Register yz_idx, Register idx,
                                             Register jdx,
                                             Register carry, Register product,
                                             Register carry2) {
  // jlong carry, x[], y[], z[];
  // int kdx = ystart+1;
  // for (int idx=ystart-2; idx >= 0; idx -= 2) { // Third loop
  //   huge_128 product = (y[idx+1] * x_xstart) + z[kdx+idx+1] + carry;
  //   z[kdx+idx+1] = (jlong)product;
  //   jlong carry2 = (jlong)(product >>> 64);
  //   product = (y[idx] * x_xstart) + z[kdx+idx] + carry2;
  //   z[kdx+idx] = (jlong)product;
  //   carry = (jlong)(product >>> 64);
  // }
  // idx += 2;
  // if (idx > 0) {
  //   product = (y[idx] * x_xstart) + z[kdx+idx] + carry;
  //   z[kdx+idx] = (jlong)product;
  //   carry = (jlong)(product >>> 64);
  // }

  Label L_third_loop, L_third_loop_exit, L_post_third_loop_done;

  // scale the index
  lgr_if_needed(jdx, idx);
  and_imm(jdx, 0xfffffffffffffffcL);
  rshift(jdx, 2);


  bind(L_third_loop);

  z_aghi(jdx, -1);
  z_brl(L_third_loop_exit);
  add2reg(idx, -4);

  multiply_add_128_x_128(x_xstart, y, z, yz_idx, idx, carry, product, 8);
  lgr_if_needed(carry2, product);

  multiply_add_128_x_128(x_xstart, y, z, yz_idx, idx, carry2, product, 0);
  lgr_if_needed(carry, product);
  z_bru(L_third_loop);


  bind(L_third_loop_exit);  // Handle any left-over operand parts.

  and_imm(idx, 0x3);
  z_brz(L_post_third_loop_done);

  Label L_check_1;

  z_aghi(idx, -2);
  z_brl(L_check_1);

  multiply_add_128_x_128(x_xstart, y, z, yz_idx, idx, carry, product, 0);
  lgr_if_needed(carry, product);


  bind(L_check_1);

  add2reg(idx, 0x2);
  and_imm(idx, 0x1);
  z_aghi(idx, -1);
  z_brl(L_post_third_loop_done);

  Register   multiplicand = product->successor();
  Register   product_low = multiplicand;

  z_sllg(Z_R7, idx, LogBytesPerInt);
  clear_reg(yz_idx);
  mem2reg_opt(yz_idx, Address(y, Z_R7, 0), false);
  lgr_if_needed(multiplicand, x_xstart);
  z_mlgr(product, yz_idx); // multiplicand * yz_idx -> product::multiplicand
  clear_reg(yz_idx);
  mem2reg_opt(yz_idx, Address(z, Z_R7, 0), false);

  add2_with_carry(product, product_low, yz_idx, carry);

  z_sllg(Z_R7, idx, LogBytesPerInt);
  reg2mem_opt(product_low, Address(z, Z_R7, 0), false);
  rshift(product_low, 32);

  lshift(product, 32);
  z_ogr(product_low, product);
  lgr_if_needed(carry, product_low);

  bind(L_post_third_loop_done);
}

void MacroAssembler::multiply_to_len(Register x, Register xlen,
                                     Register y, Register ylen,
                                     Register z,
                                     Register tmp1, Register tmp2,
                                     Register tmp3, Register tmp4,
                                     Register tmp5) {
  ShortBranchVerifier sbv(this);

  assert_different_registers(x, xlen, y, ylen, z,
                             tmp1, tmp2, tmp3, tmp4, tmp5, Z_R1_scratch, Z_R7);
  assert_different_registers(x, xlen, y, ylen, z,
                             tmp1, tmp2, tmp3, tmp4, tmp5, Z_R8);

  z_stmg(Z_R7, Z_R13, _z_abi(gpr7), Z_SP);

  const Register idx = tmp1;
  const Register kdx = tmp2;
  const Register xstart = tmp3;

  const Register y_idx = tmp4;
  const Register carry = tmp5;
  const Register product  = Z_R0_scratch;
  const Register x_xstart = Z_R8;

  // First Loop.
  //
  //   final static long LONG_MASK = 0xffffffffL;
  //   int xstart = xlen - 1;
  //   int ystart = ylen - 1;
  //   long carry = 0;
  //   for (int idx=ystart, kdx=ystart+1+xstart; idx >= 0; idx-, kdx--) {
  //     long product = (y[idx] & LONG_MASK) * (x[xstart] & LONG_MASK) + carry;
  //     z[kdx] = (int)product;
  //     carry = product >>> 32;
  //   }
  //   z[xstart] = (int)carry;
  //

  lgr_if_needed(idx, ylen);  // idx = ylen
  z_agrk(kdx, xlen, ylen);   // kdx = xlen + ylen
  clear_reg(carry);          // carry = 0

  Label L_done;

  lgr_if_needed(xstart, xlen);
  z_aghi(xstart, -1);
  z_brl(L_done);

  multiply_64_x_64_loop(x, xstart, x_xstart, y, y_idx, z, carry, product, idx, kdx);

  NearLabel L_second_loop;
  compare64_and_branch(kdx, RegisterOrConstant((intptr_t) 0), bcondEqual, L_second_loop);

  NearLabel L_carry;
  z_aghi(kdx, -1);
  z_brz(L_carry);

  // Store lower 32 bits of carry.
  z_sllg(Z_R1_scratch, kdx, LogBytesPerInt);
  reg2mem_opt(carry, Address(z, Z_R1_scratch, 0), false);
  rshift(carry, 32);
  z_aghi(kdx, -1);


  bind(L_carry);

  // Store upper 32 bits of carry.
  z_sllg(Z_R1_scratch, kdx, LogBytesPerInt);
  reg2mem_opt(carry, Address(z, Z_R1_scratch, 0), false);

  // Second and third (nested) loops.
  //
  // for (int i = xstart-1; i >= 0; i--) { // Second loop
  //   carry = 0;
  //   for (int jdx=ystart, k=ystart+1+i; jdx >= 0; jdx--, k--) { // Third loop
  //     long product = (y[jdx] & LONG_MASK) * (x[i] & LONG_MASK) +
  //                    (z[k] & LONG_MASK) + carry;
  //     z[k] = (int)product;
  //     carry = product >>> 32;
  //   }
  //   z[i] = (int)carry;
  // }
  //
  // i = xlen, j = tmp1, k = tmp2, carry = tmp5, x[i] = rdx

  const Register jdx = tmp1;

  bind(L_second_loop);

  clear_reg(carry);           // carry = 0;
  lgr_if_needed(jdx, ylen);   // j = ystart+1

  z_aghi(xstart, -1);         // i = xstart-1;
  z_brl(L_done);

  // Use free slots in the current stackframe instead of push/pop.
  Address zsave(Z_SP, _z_abi(carg_1));
  reg2mem_opt(z, zsave);


  Label L_last_x;

  z_sllg(Z_R1_scratch, xstart, LogBytesPerInt);
  load_address(z, Address(z, Z_R1_scratch, 4)); // z = z + k - j
  z_aghi(xstart, -1);                           // i = xstart-1;
  z_brl(L_last_x);

  z_sllg(Z_R1_scratch, xstart, LogBytesPerInt);
  mem2reg_opt(x_xstart, Address(x, Z_R1_scratch, 0));


  Label L_third_loop_prologue;

  bind(L_third_loop_prologue);

  Address xsave(Z_SP, _z_abi(carg_2));
  Address xlensave(Z_SP, _z_abi(carg_3));
  Address ylensave(Z_SP, _z_abi(carg_4));

  reg2mem_opt(x, xsave);
  reg2mem_opt(xstart, xlensave);
  reg2mem_opt(ylen, ylensave);


  multiply_128_x_128_loop(x_xstart, y, z, y_idx, jdx, ylen, carry, product, x);

  mem2reg_opt(z, zsave);
  mem2reg_opt(x, xsave);
  mem2reg_opt(xlen, xlensave);   // This is the decrement of the loop counter!
  mem2reg_opt(ylen, ylensave);

  add2reg(tmp3, 1, xlen);
  z_sllg(Z_R1_scratch, tmp3, LogBytesPerInt);
  reg2mem_opt(carry, Address(z, Z_R1_scratch, 0), false);
  z_aghi(tmp3, -1);
  z_brl(L_done);

  rshift(carry, 32);
  z_sllg(Z_R1_scratch, tmp3, LogBytesPerInt);
  reg2mem_opt(carry, Address(z, Z_R1_scratch, 0), false);
  z_bru(L_second_loop);

  // Next infrequent code is moved outside loops.
  bind(L_last_x);

  clear_reg(x_xstart);
  mem2reg_opt(x_xstart, Address(x, (intptr_t) 0), false);
  z_bru(L_third_loop_prologue);

  bind(L_done);

  z_lmg(Z_R7, Z_R13, _z_abi(gpr7), Z_SP);
}

void MacroAssembler::asm_assert(branch_condition cond, const char* msg, int id, bool is_static) {
#ifdef ASSERT
  Label ok;
  z_brc(cond, ok);
  is_static ? stop_static(msg, id) : stop(msg, id);
  bind(ok);
#endif // ASSERT
}

// Assert if CC indicates "not equal" (check_equal==true) or "equal" (check_equal==false).
void MacroAssembler::asm_assert(bool check_equal, const char *msg, int id) {
#ifdef ASSERT
  asm_assert(check_equal ? bcondEqual : bcondNotEqual, msg, id);
#endif // ASSERT
}

void MacroAssembler::asm_assert_mems_zero(bool check_equal, bool allow_relocation, int size, int64_t mem_offset,
                                          Register mem_base, const char* msg, int id) {
#ifdef ASSERT
  switch (size) {
    case 4:
      load_and_test_int(Z_R0, Address(mem_base, mem_offset));
      break;
    case 8:
      load_and_test_long(Z_R0,  Address(mem_base, mem_offset));
      break;
    default:
      ShouldNotReachHere();
  }
  // if relocation is not allowed then stop_static() will be called otherwise call stop()
  asm_assert(check_equal ? bcondEqual : bcondNotEqual, msg, id, !allow_relocation);
#endif // ASSERT
}

// Check the condition
//   expected_size == FP - SP
// after transformation:
//   expected_size - FP + SP == 0
// Destroys Register expected_size if no tmp register is passed.
void MacroAssembler::asm_assert_frame_size(Register expected_size, Register tmp, const char* msg, int id) {
#ifdef ASSERT
  lgr_if_needed(tmp, expected_size);
  z_algr(tmp, Z_SP);
  z_slg(tmp, 0, Z_R0, Z_SP);
  asm_assert(bcondEqual, msg, id);
#endif // ASSERT
}

// Save and restore functions: Exclude Z_R0.
void MacroAssembler::save_volatile_regs(Register dst, int offset, bool include_fp, bool include_flags) {
  z_stmg(Z_R1, Z_R5, offset, dst); offset += 5 * BytesPerWord;
  if (include_fp) {
    z_std(Z_F0, Address(dst, offset)); offset += BytesPerWord;
    z_std(Z_F1, Address(dst, offset)); offset += BytesPerWord;
    z_std(Z_F2, Address(dst, offset)); offset += BytesPerWord;
    z_std(Z_F3, Address(dst, offset)); offset += BytesPerWord;
    z_std(Z_F4, Address(dst, offset)); offset += BytesPerWord;
    z_std(Z_F5, Address(dst, offset)); offset += BytesPerWord;
    z_std(Z_F6, Address(dst, offset)); offset += BytesPerWord;
    z_std(Z_F7, Address(dst, offset)); offset += BytesPerWord;
  }
  if (include_flags) {
    Label done;
    z_mvi(Address(dst, offset), 2); // encoding: equal
    z_bre(done);
    z_mvi(Address(dst, offset), 4); // encoding: higher
    z_brh(done);
    z_mvi(Address(dst, offset), 1); // encoding: lower
    bind(done);
  }
}
void MacroAssembler::restore_volatile_regs(Register src, int offset, bool include_fp, bool include_flags) {
  z_lmg(Z_R1, Z_R5, offset, src); offset += 5 * BytesPerWord;
  if (include_fp) {
    z_ld(Z_F0, Address(src, offset)); offset += BytesPerWord;
    z_ld(Z_F1, Address(src, offset)); offset += BytesPerWord;
    z_ld(Z_F2, Address(src, offset)); offset += BytesPerWord;
    z_ld(Z_F3, Address(src, offset)); offset += BytesPerWord;
    z_ld(Z_F4, Address(src, offset)); offset += BytesPerWord;
    z_ld(Z_F5, Address(src, offset)); offset += BytesPerWord;
    z_ld(Z_F6, Address(src, offset)); offset += BytesPerWord;
    z_ld(Z_F7, Address(src, offset)); offset += BytesPerWord;
  }
  if (include_flags) {
    z_cli(Address(src, offset), 2); // see encoding above
  }
}

// Plausibility check for oops.
void MacroAssembler::verify_oop(Register oop, const char* msg) {
  if (!VerifyOops) return;

  BLOCK_COMMENT("verify_oop {");
  unsigned int nbytes_save = (5 + 8 + 1) * BytesPerWord;
  address entry_addr = StubRoutines::verify_oop_subroutine_entry_address();

  save_return_pc();

  // Push frame, but preserve flags
  z_lgr(Z_R0, Z_SP);
  z_lay(Z_SP, -((int64_t)nbytes_save + frame::z_abi_160_size), Z_SP);
  z_stg(Z_R0, _z_abi(callers_sp), Z_SP);

  save_volatile_regs(Z_SP, frame::z_abi_160_size, true, true);

  lgr_if_needed(Z_ARG2, oop);
  load_const_optimized(Z_ARG1, (address)msg);
  load_const_optimized(Z_R1, entry_addr);
  z_lg(Z_R1, 0, Z_R1);
  call_c(Z_R1);

  restore_volatile_regs(Z_SP, frame::z_abi_160_size, true, true);
  pop_frame();
  restore_return_pc();

  BLOCK_COMMENT("} verify_oop ");
}

void MacroAssembler::verify_oop_addr(Address addr, const char* msg) {
  if (!VerifyOops) return;

  BLOCK_COMMENT("verify_oop {");
  unsigned int nbytes_save = (5 + 8) * BytesPerWord;
  address entry_addr = StubRoutines::verify_oop_subroutine_entry_address();

  save_return_pc();
  unsigned int frame_size = push_frame_abi160(nbytes_save); // kills Z_R0
  save_volatile_regs(Z_SP, frame::z_abi_160_size, true, false);

  z_lg(Z_ARG2, addr.plus_disp(frame_size));
  load_const_optimized(Z_ARG1, (address)msg);
  load_const_optimized(Z_R1, entry_addr);
  z_lg(Z_R1, 0, Z_R1);
  call_c(Z_R1);

  restore_volatile_regs(Z_SP, frame::z_abi_160_size, true, false);
  pop_frame();
  restore_return_pc();

  BLOCK_COMMENT("} verify_oop ");
}

const char* MacroAssembler::stop_types[] = {
  "stop",
  "untested",
  "unimplemented",
  "shouldnotreachhere"
};

static void stop_on_request(const char* tp, const char* msg) {
  tty->print("Z assembly code requires stop: (%s) %s\n", tp, msg);
  guarantee(false, "Z assembly code requires stop: %s", msg);
}

void MacroAssembler::stop(int type, const char* msg, int id) {
  BLOCK_COMMENT(err_msg("stop: %s {", msg));

  // Setup arguments.
  load_const(Z_ARG1, (void*) stop_types[type%stop_end]);
  load_const(Z_ARG2, (void*) msg);
  get_PC(Z_R14);     // Following code pushes a frame without entering a new function. Use current pc as return address.
  save_return_pc();  // Saves return pc Z_R14.
  push_frame_abi160(0);
  call_VM_leaf(CAST_FROM_FN_PTR(address, stop_on_request), Z_ARG1, Z_ARG2);
  // The plain disassembler does not recognize illtrap. It instead displays
  // a 32-bit value. Issuing two illtraps assures the disassembler finds
  // the proper beginning of the next instruction.
  z_illtrap(id); // Illegal instruction.
  z_illtrap(id); // Illegal instruction.

  BLOCK_COMMENT(" } stop");
}

// Special version of stop() for code size reduction.
// Reuses the previously generated call sequence, if any.
// Generates the call sequence on its own, if necessary.
// Note: This code will work only in non-relocatable code!
//       The relative address of the data elements (arg1, arg2) must not change.
//       The reentry point must not move relative to it's users. This prerequisite
//       should be given for "hand-written" code, if all chain calls are in the same code blob.
//       Generated code must not undergo any transformation, e.g. ShortenBranches, to be safe.
address MacroAssembler::stop_chain(address reentry, int type, const char* msg, int id, bool allow_relocation) {
  BLOCK_COMMENT(err_msg("stop_chain(%s,%s): %s {", reentry==nullptr?"init":"cont", allow_relocation?"reloc ":"static", msg));

  // Setup arguments.
  if (allow_relocation) {
    // Relocatable version (for comparison purposes). Remove after some time.
    load_const(Z_ARG1, (void*) stop_types[type%stop_end]);
    load_const(Z_ARG2, (void*) msg);
  } else {
    load_absolute_address(Z_ARG1, (address)stop_types[type%stop_end]);
    load_absolute_address(Z_ARG2, (address)msg);
  }
  if ((reentry != nullptr) && RelAddr::is_in_range_of_RelAddr16(reentry, pc())) {
    BLOCK_COMMENT("branch to reentry point:");
    z_brc(bcondAlways, reentry);
  } else {
    BLOCK_COMMENT("reentry point:");
    reentry = pc();      // Re-entry point for subsequent stop calls.
    save_return_pc();    // Saves return pc Z_R14.
    push_frame_abi160(0);
    if (allow_relocation) {
      reentry = nullptr;    // Prevent reentry if code relocation is allowed.
      call_VM_leaf(CAST_FROM_FN_PTR(address, stop_on_request), Z_ARG1, Z_ARG2);
    } else {
      call_VM_leaf_static(CAST_FROM_FN_PTR(address, stop_on_request), Z_ARG1, Z_ARG2);
    }
    z_illtrap(id); // Illegal instruction as emergency stop, should the above call return.
  }
  BLOCK_COMMENT(" } stop_chain");

  return reentry;
}

// Special version of stop() for code size reduction.
// Assumes constant relative addresses for data and runtime call.
void MacroAssembler::stop_static(int type, const char* msg, int id) {
  stop_chain(nullptr, type, msg, id, false);
}

void MacroAssembler::stop_subroutine() {
  unimplemented("stop_subroutine", 710);
}

// Prints msg to stdout from within generated code..
void MacroAssembler::warn(const char* msg) {
  RegisterSaver::save_live_registers(this, RegisterSaver::all_registers, Z_R14);
  load_absolute_address(Z_R1, (address) warning);
  load_absolute_address(Z_ARG1, (address) msg);
  (void) call(Z_R1);
  RegisterSaver::restore_live_registers(this, RegisterSaver::all_registers);
}

#ifndef PRODUCT

// Write pattern 0x0101010101010101 in region [low-before, high+after].
void MacroAssembler::zap_from_to(Register low, Register high, Register val, Register addr, int before, int after) {
  if (!ZapEmptyStackFields) return;
  BLOCK_COMMENT("zap memory region {");
  load_const_optimized(val, 0x0101010101010101);
  int size = before + after;
  if (low == high && size < 5 && size > 0) {
    int offset = -before*BytesPerWord;
    for (int i = 0; i < size; ++i) {
      z_stg(val, Address(low, offset));
      offset +=(1*BytesPerWord);
    }
  } else {
    add2reg(addr, -before*BytesPerWord, low);
    if (after) {
#ifdef ASSERT
      jlong check = after * BytesPerWord;
      assert(Immediate::is_simm32(check) && Immediate::is_simm32(-check), "value not encodable !");
#endif
      add2reg(high, after * BytesPerWord);
    }
    NearLabel loop;
    bind(loop);
    z_stg(val, Address(addr));
    add2reg(addr, 8);
    compare64_and_branch(addr, high, bcondNotHigh, loop);
    if (after) {
      add2reg(high, -after * BytesPerWord);
    }
  }
  BLOCK_COMMENT("} zap memory region");
}
#endif // !PRODUCT

SkipIfEqual::SkipIfEqual(MacroAssembler* masm, const bool* flag_addr, bool value, Register _rscratch) {
  _masm = masm;
  _masm->load_absolute_address(_rscratch, (address)flag_addr);
  _masm->load_and_test_int(_rscratch, Address(_rscratch));
  if (value) {
    _masm->z_brne(_label); // Skip if true, i.e. != 0.
  } else {
    _masm->z_bre(_label);  // Skip if false, i.e. == 0.
  }
}

SkipIfEqual::~SkipIfEqual() {
  _masm->bind(_label);
}

// Implements lightweight-locking.
//  - obj: the object to be locked, contents preserved.
//  - temp1, temp2: temporary registers, contents destroyed.
//  Note: make sure Z_R1 is not manipulated here when C2 compiler is in play
void MacroAssembler::lightweight_lock(Register basic_lock, Register obj, Register temp1, Register temp2, Label& slow) {

  assert(LockingMode == LM_LIGHTWEIGHT, "only used with new lightweight locking");
  assert_different_registers(basic_lock, obj, temp1, temp2);

  Label push;
  const Register top           = temp1;
  const Register mark          = temp2;
  const int mark_offset        = oopDesc::mark_offset_in_bytes();
  const ByteSize ls_top_offset = JavaThread::lock_stack_top_offset();

  // Preload the markWord. It is important that this is the first
  // instruction emitted as it is part of C1's null check semantics.
  z_lg(mark, Address(obj, mark_offset));

  if (UseObjectMonitorTable) {
    // Clear cache in case fast locking succeeds.
    const Address om_cache_addr = Address(basic_lock, BasicObjectLock::lock_offset() + in_ByteSize((BasicLock::object_monitor_cache_offset_in_bytes())));
    z_mvghi(om_cache_addr, 0);
  }

  // First we need to check if the lock-stack has room for pushing the object reference.
  z_lgf(top, Address(Z_thread, ls_top_offset));

  compareU32_and_branch(top, (unsigned)LockStack::end_offset(), bcondNotLow, slow);

  // The underflow check is elided. The recursive check will always fail
  // when the lock stack is empty because of the _bad_oop_sentinel field.

  // Check for recursion:
  z_aghi(top, -oopSize);
  z_cg(obj, Address(Z_thread, top));
  z_bre(push);

  // Check header for monitor (0b10).
  z_tmll(mark, markWord::monitor_value);
  branch_optimized(bcondNotAllZero, slow);

  { // Try to lock. Transition lock bits 0b01 => 0b00
    const Register locked_obj = top;
    z_oill(mark, markWord::unlocked_value);
    z_lgr(locked_obj, mark);
    // Clear lock-bits from locked_obj (locked state)
    z_xilf(locked_obj, markWord::unlocked_value);
    z_csg(mark, locked_obj, mark_offset, obj);
    branch_optimized(Assembler::bcondNotEqual, slow);
  }

  bind(push);

  // After successful lock, push object on lock-stack
  z_lgf(top, Address(Z_thread, ls_top_offset));
  z_stg(obj, Address(Z_thread, top));
  z_alsi(in_bytes(ls_top_offset), Z_thread, oopSize);
}

// Implements lightweight-unlocking.
// - obj: the object to be unlocked
// - temp1, temp2: temporary registers, will be destroyed
// - Z_R1_scratch: will be killed in case of Interpreter & C1 Compiler
void MacroAssembler::lightweight_unlock(Register obj, Register temp1, Register temp2, Label& slow) {

  assert(LockingMode == LM_LIGHTWEIGHT, "only used with new lightweight locking");
  assert_different_registers(obj, temp1, temp2);

  Label unlocked, push_and_slow;
  const Register mark          = temp1;
  const Register top           = temp2;
  const int mark_offset        = oopDesc::mark_offset_in_bytes();
  const ByteSize ls_top_offset = JavaThread::lock_stack_top_offset();

#ifdef ASSERT
  {
    // The following checks rely on the fact that LockStack is only ever modified by
    // its owning thread, even if the lock got inflated concurrently; removal of LockStack
    // entries after inflation will happen delayed in that case.

    // Check for lock-stack underflow.
    NearLabel stack_ok;
    z_lgf(top, Address(Z_thread, ls_top_offset));
    compareU32_and_branch(top, (unsigned)LockStack::start_offset(), bcondNotLow, stack_ok);
    stop("Lock-stack underflow");
    bind(stack_ok);
  }
#endif // ASSERT

  // Check if obj is top of lock-stack.
  z_lgf(top, Address(Z_thread, ls_top_offset));
  z_aghi(top, -oopSize);
  z_cg(obj, Address(Z_thread, top));
  branch_optimized(bcondNotEqual, slow);

  // pop object from lock-stack
#ifdef ASSERT
  const Register temp_top = temp1; // mark is not yet loaded, but be careful
  z_agrk(temp_top, top, Z_thread);
  z_xc(0, oopSize-1, temp_top, 0, temp_top);  // wipe out lock-stack entry
#endif // ASSERT
  z_alsi(in_bytes(ls_top_offset), Z_thread, -oopSize);  // pop object

  // The underflow check is elided. The recursive check will always fail
  // when the lock stack is empty because of the _bad_oop_sentinel field.

  // Check if recursive. (this is a check for the 2nd object on the stack)
  z_aghi(top, -oopSize);
  z_cg(obj, Address(Z_thread, top));
  branch_optimized(bcondEqual, unlocked);

  // Not recursive. Check header for monitor (0b10).
  z_lg(mark, Address(obj, mark_offset));
  z_tmll(mark, markWord::monitor_value);
  z_brnaz(push_and_slow);

#ifdef ASSERT
  // Check header not unlocked (0b01).
  NearLabel not_unlocked;
  z_tmll(mark, markWord::unlocked_value);
  z_braz(not_unlocked);
  stop("lightweight_unlock already unlocked");
  bind(not_unlocked);
#endif // ASSERT

  { // Try to unlock. Transition lock bits 0b00 => 0b01
    Register unlocked_obj = top;
    z_lgr(unlocked_obj, mark);
    z_oill(unlocked_obj, markWord::unlocked_value);
    z_csg(mark, unlocked_obj, mark_offset, obj);
    branch_optimized(Assembler::bcondEqual, unlocked);
  }

  bind(push_and_slow);

  // Restore lock-stack and handle the unlock in runtime.
  z_lgf(top, Address(Z_thread, ls_top_offset));
  DEBUG_ONLY(z_stg(obj, Address(Z_thread, top));)
  z_alsi(in_bytes(ls_top_offset), Z_thread, oopSize);
  // set CC to NE
  z_ltgr(obj, obj); // object shouldn't be null at this point
  branch_optimized(bcondAlways, slow);

  bind(unlocked);
}

void MacroAssembler::compiler_fast_lock_lightweight_object(Register obj, Register box, Register tmp1, Register tmp2) {
  assert_different_registers(obj, box, tmp1, tmp2);

  // Handle inflated monitor.
  NearLabel inflated;
  // Finish fast lock successfully. MUST reach to with flag == NE
  NearLabel locked;
  // Finish fast lock unsuccessfully. MUST branch to with flag == EQ
  NearLabel slow_path;

  if (UseObjectMonitorTable) {
    // Clear cache in case fast locking succeeds.
    z_mvghi(Address(box, BasicLock::object_monitor_cache_offset_in_bytes()), 0);
  }

  if (DiagnoseSyncOnValueBasedClasses != 0) {
    load_klass(tmp1, obj);
    z_tm(Address(tmp1, Klass::misc_flags_offset()), KlassFlags::_misc_is_value_based_class);
    z_brne(slow_path);
  }

  const Register mark          = tmp1;
  const int mark_offset        = oopDesc::mark_offset_in_bytes();
  const ByteSize ls_top_offset = JavaThread::lock_stack_top_offset();

  BLOCK_COMMENT("compiler_fast_lightweight_locking {");
  { // lightweight locking

    // Push lock to the lock stack and finish successfully. MUST reach to with flag == EQ
    NearLabel push;

    const Register top = tmp2;

    // Check if lock-stack is full.
    z_lgf(top, Address(Z_thread, ls_top_offset));
    compareU32_and_branch(top, (unsigned) LockStack::end_offset() - 1, bcondHigh, slow_path);

    // The underflow check is elided. The recursive check will always fail
    // when the lock stack is empty because of the _bad_oop_sentinel field.

    // Check if recursive.
    z_aghi(top, -oopSize);
    z_cg(obj, Address(Z_thread, top));
    z_bre(push);

    // Check for monitor (0b10)
    z_lg(mark, Address(obj, mark_offset));
    z_tmll(mark, markWord::monitor_value);
    z_brnaz(inflated);

    // not inflated

    { // Try to lock. Transition lock bits 0b01 => 0b00
      assert(mark_offset == 0, "required to avoid a lea");
      const Register locked_obj = top;
      z_oill(mark, markWord::unlocked_value);
      z_lgr(locked_obj, mark);
      // Clear lock-bits from locked_obj (locked state)
      z_xilf(locked_obj, markWord::unlocked_value);
      z_csg(mark, locked_obj, mark_offset, obj);
      branch_optimized(Assembler::bcondNotEqual, slow_path);
    }

    bind(push);

    // After successful lock, push object on lock-stack.
    z_lgf(top, Address(Z_thread, ls_top_offset));
    z_stg(obj, Address(Z_thread, top));
    z_alsi(in_bytes(ls_top_offset), Z_thread, oopSize);

    z_cgr(obj, obj); // set the CC to EQ, as it could be changed by alsi
    z_bru(locked);
  }
  BLOCK_COMMENT("} compiler_fast_lightweight_locking");

  BLOCK_COMMENT("handle_inflated_monitor_lightweight_locking {");
  { // Handle inflated monitor.
    bind(inflated);

    const Register tmp1_monitor = tmp1;
    if (!UseObjectMonitorTable) {
      assert(tmp1_monitor == mark, "should be the same here");
    } else {
      NearLabel monitor_found;

      // load cache address
      z_la(tmp1, Address(Z_thread, JavaThread::om_cache_oops_offset()));

      const int num_unrolled = 2;
      for (int i = 0; i < num_unrolled; i++) {
        z_cg(obj, Address(tmp1));
        z_bre(monitor_found);
        add2reg(tmp1, in_bytes(OMCache::oop_to_oop_difference()));
      }

      NearLabel loop;
      // Search for obj in cache

      bind(loop);

      // check for match.
      z_cg(obj, Address(tmp1));
      z_bre(monitor_found);

      // search until null encountered, guaranteed _null_sentinel at end.
      add2reg(tmp1, in_bytes(OMCache::oop_to_oop_difference()));
      z_cghsi(0, tmp1, 0);
      z_brne(loop); // if not EQ to 0, go for another loop

      // we reached to the end, cache miss
      z_ltgr(obj, obj); // set CC to NE
      z_bru(slow_path);

      // cache hit
      bind(monitor_found);
      z_lg(tmp1_monitor, Address(tmp1, OMCache::oop_to_monitor_difference()));
    }
    NearLabel monitor_locked;
    // lock the monitor

    // mark contains the tagged ObjectMonitor*.
    const Register tagged_monitor = mark;
    const Register zero           = tmp2;

    const ByteSize monitor_tag = in_ByteSize(UseObjectMonitorTable ? 0 : checked_cast<int>(markWord::monitor_value));
    const Address owner_address(tmp1_monitor, ObjectMonitor::owner_offset() - monitor_tag);
    const Address recursions_address(tmp1_monitor, ObjectMonitor::recursions_offset() - monitor_tag);


    // Try to CAS m->owner from null to current thread.
    // If m->owner is null, then csg succeeds and sets m->owner=THREAD and CR=EQ.
    // Otherwise, register zero is filled with the current owner.
    z_lghi(zero, 0);
    z_csg(zero, Z_thread, owner_address);
    z_bre(monitor_locked);

    // Check if recursive.
    z_cgr(Z_thread, zero); // zero contains the owner from z_csg instruction
    z_brne(slow_path);

    // Recursive
    z_agsi(recursions_address, 1ll);

    bind(monitor_locked);
    if (UseObjectMonitorTable) {
      // Cache the monitor for unlock
      z_stg(tmp1_monitor, Address(box, BasicLock::object_monitor_cache_offset_in_bytes()));
    }
    // set the CC now
    z_cgr(obj, obj);
  }
  BLOCK_COMMENT("} handle_inflated_monitor_lightweight_locking");

  bind(locked);

#ifdef ASSERT
  // Check that locked label is reached with flag == EQ.
  NearLabel flag_correct;
  z_bre(flag_correct);
  stop("CC is not set to EQ, it should be - lock");
#endif // ASSERT

  bind(slow_path);

#ifdef ASSERT
  // Check that slow_path label is reached with flag == NE.
  z_brne(flag_correct);
  stop("CC is not set to NE, it should be - lock");
  bind(flag_correct);
#endif // ASSERT

  // C2 uses the value of flag (NE vs EQ) to determine the continuation.
}

void MacroAssembler::compiler_fast_unlock_lightweight_object(Register obj, Register box, Register tmp1, Register tmp2) {
  assert_different_registers(obj, box, tmp1, tmp2);

  // Handle inflated monitor.
  NearLabel inflated, inflated_load_mark;
  // Finish fast unlock successfully. MUST reach to with flag == EQ.
  NearLabel unlocked;
  // Finish fast unlock unsuccessfully. MUST branch to with flag == NE.
  NearLabel slow_path;

  const Register mark          = tmp1;
  const Register top           = tmp2;
  const int mark_offset        = oopDesc::mark_offset_in_bytes();
  const ByteSize ls_top_offset = JavaThread::lock_stack_top_offset();

  BLOCK_COMMENT("compiler_fast_lightweight_unlock {");
  { // Lightweight Unlock
    NearLabel push_and_slow_path;

    // Check if obj is top of lock-stack.
    z_lgf(top, Address(Z_thread, ls_top_offset));

    z_aghi(top, -oopSize);
    z_cg(obj, Address(Z_thread, top));
    branch_optimized(bcondNotEqual, inflated_load_mark);

    // Pop lock-stack.
#ifdef ASSERT
    const Register temp_top = tmp1; // let's not kill top here, we can use for recursive check
    z_agrk(temp_top, top, Z_thread);
    z_xc(0, oopSize-1, temp_top, 0, temp_top);  // wipe out lock-stack entry
#endif
    z_alsi(in_bytes(ls_top_offset), Z_thread, -oopSize);  // pop object

    // The underflow check is elided. The recursive check will always fail
    // when the lock stack is empty because of the _bad_oop_sentinel field.

    // Check if recursive.
    z_aghi(top, -oopSize);
    z_cg(obj, Address(Z_thread, top));
    z_bre(unlocked);

    // Not recursive

    // Check for monitor (0b10).
    // Because we got here by popping (meaning we pushed in locked)
    // there will be no monitor in the box. So we need to push back the obj
    // so that the runtime can fix any potential anonymous owner.
    z_lg(mark, Address(obj, mark_offset));
    z_tmll(mark, markWord::monitor_value);
    if (!UseObjectMonitorTable) {
      z_brnaz(inflated);
    } else {
      z_brnaz(push_and_slow_path);
    }

#ifdef ASSERT
    // Check header not unlocked (0b01).
    NearLabel not_unlocked;
    z_tmll(mark, markWord::unlocked_value);
    z_braz(not_unlocked);
    stop("lightweight_unlock already unlocked");
    bind(not_unlocked);
#endif // ASSERT

    { // Try to unlock. Transition lock bits 0b00 => 0b01
      Register unlocked_obj = top;
      z_lgr(unlocked_obj, mark);
      z_oill(unlocked_obj, markWord::unlocked_value);
      z_csg(mark, unlocked_obj, mark_offset, obj);
      branch_optimized(Assembler::bcondEqual, unlocked);
    }

    bind(push_and_slow_path);
    // Restore lock-stack and handle the unlock in runtime.
    z_lgf(top, Address(Z_thread, ls_top_offset));
    DEBUG_ONLY(z_stg(obj, Address(Z_thread, top));)
    z_alsi(in_bytes(ls_top_offset), Z_thread, oopSize);
    // set CC to NE
    z_ltgr(obj, obj); // object is not null here
    z_bru(slow_path);
  }
  BLOCK_COMMENT("} compiler_fast_lightweight_unlock");

  { // Handle inflated monitor.

    bind(inflated_load_mark);

    z_lg(mark, Address(obj, mark_offset));

#ifdef ASSERT
    z_tmll(mark, markWord::monitor_value);
    z_brnaz(inflated);
    stop("Fast Unlock not monitor");
#endif // ASSERT

    bind(inflated);

#ifdef ASSERT
    NearLabel check_done, loop;
    z_lgf(top, Address(Z_thread, ls_top_offset));
    bind(loop);
    z_aghi(top, -oopSize);
    compareU32_and_branch(top, in_bytes(JavaThread::lock_stack_base_offset()),
                          bcondLow, check_done);
    z_cg(obj, Address(Z_thread, top));
    z_brne(loop);
    stop("Fast Unlock lock on stack");
    bind(check_done);
#endif // ASSERT

    const Register tmp1_monitor = tmp1;

    if (!UseObjectMonitorTable) {
      assert(tmp1_monitor == mark, "should be the same here");
    } else {
      // Uses ObjectMonitorTable.  Look for the monitor in our BasicLock on the stack.
      z_lg(tmp1_monitor, Address(box, BasicLock::object_monitor_cache_offset_in_bytes()));
      // null check with ZF == 0, no valid pointer below alignof(ObjectMonitor*)
      z_cghi(tmp1_monitor, alignof(ObjectMonitor*));

      z_brl(slow_path);
    }

    // mark contains the tagged ObjectMonitor*.
    const Register monitor = mark;

    const ByteSize monitor_tag = in_ByteSize(UseObjectMonitorTable ? 0 : checked_cast<int>(markWord::monitor_value));
    const Address recursions_address{monitor, ObjectMonitor::recursions_offset() - monitor_tag};
    const Address cxq_address{monitor, ObjectMonitor::cxq_offset() - monitor_tag};
    const Address EntryList_address{monitor, ObjectMonitor::EntryList_offset() - monitor_tag};
    const Address owner_address{monitor, ObjectMonitor::owner_offset() - monitor_tag};

    NearLabel not_recursive;
    const Register recursions = tmp2;

<<<<<<< HEAD
      NearLabel check_succ, set_eq_unlocked;

      // Set owner to null.
      z_release();
      z_lghi(tmp2, 0);
      z_stg(tmp2, OM_OFFSET_NO_MONITOR_VALUE_TAG(owner), monitor);
      // We need a full fence after clearing owner to avoid stranding.
      z_fence();

      // Check if the entry lists are empty.
      load_and_test_long(tmp2, Address(monitor, OM_OFFSET_NO_MONITOR_VALUE_TAG(EntryList)));
      z_brne(check_succ);
      load_and_test_long(tmp2, Address(monitor, OM_OFFSET_NO_MONITOR_VALUE_TAG(cxq)));
      z_bre(unlocked); // If so we are done.

      bind(check_succ);

      // Check if there is a successor.
      load_and_test_long(tmp2, Address(monitor, OM_OFFSET_NO_MONITOR_VALUE_TAG(succ)));
      z_brne(set_eq_unlocked); // If so we are done.

      // Save the monitor pointer in the current thread, so we can try to
      // reacquire the lock in SharedRuntime::monitor_exit_helper().
      z_xilf(monitor, markWord::monitor_value);
      z_stg(monitor, Address(Z_thread, JavaThread::unlocked_inflated_monitor_offset()));

      z_ltgr(obj, obj); // Set flag = NE
      z_bru(slow_path);

      bind(set_eq_unlocked);
      z_cr(tmp2, tmp2); // Set flag = EQ
    } else {
      // OMCache lookup not supported yet. Take the slowpath.
      // Set flag to NE
      z_ltgr(obj, obj);
      z_bru(slow_path);
    }
=======
    // Check if recursive.
    load_and_test_long(recursions, recursions_address);
    z_bre(not_recursive); // if 0 then jump, it's not recursive locking

    // Recursive unlock
    z_agsi(recursions_address, -1ll);
    z_cgr(monitor, monitor); // set the CC to EQUAL
    z_bru(unlocked);

    bind(not_recursive);

    NearLabel not_ok;
    // Check if the entry lists are empty.
    load_and_test_long(tmp2, EntryList_address);
    z_brne(not_ok);
    load_and_test_long(tmp2, cxq_address);
    z_brne(not_ok);

    z_release();
    z_stg(tmp2 /*=0*/, owner_address);

    z_bru(unlocked); // CC = EQ here

    bind(not_ok);

    // The owner may be anonymous, and we removed the last obj entry in
    // the lock-stack. This loses the information about the owner.
    // Write the thread to the owner field so the runtime knows the owner.
    z_stg(Z_thread, owner_address);
    z_bru(slow_path); // CC = NE here
>>>>>>> 0f253d11
  }

  bind(unlocked);

#ifdef ASSERT
  // Check that unlocked label is reached with flag == EQ.
  NearLabel flag_correct;
  z_bre(flag_correct);
  stop("CC is not set to EQ, it should be - unlock");
#endif // ASSERT

  bind(slow_path);

#ifdef ASSERT
  // Check that slow_path label is reached with flag == NE.
  z_brne(flag_correct);
  stop("CC is not set to NE, it should be - unlock");
  bind(flag_correct);
#endif // ASSERT

  // C2 uses the value of flag (NE vs EQ) to determine the continuation.
}

void MacroAssembler::pop_count_int(Register r_dst, Register r_src, Register r_tmp) {
  BLOCK_COMMENT("pop_count_int {");

  assert(r_tmp != noreg, "temp register required for pop_count_int, as code may run on machine older than z15");
  assert_different_registers(r_dst, r_tmp); // if r_src is same as r_tmp, it should be fine

  if (VM_Version::has_MiscInstrExt3()) {
    pop_count_int_with_ext3(r_dst, r_src);
  } else {
    pop_count_int_without_ext3(r_dst, r_src, r_tmp);
  }

  BLOCK_COMMENT("} pop_count_int");
}

void MacroAssembler::pop_count_long(Register r_dst, Register r_src, Register r_tmp) {
  BLOCK_COMMENT("pop_count_long {");

  assert(r_tmp != noreg, "temp register required for pop_count_long, as code may run on machine older than z15");
  assert_different_registers(r_dst, r_tmp); // if r_src is same as r_tmp, it should be fine

  if (VM_Version::has_MiscInstrExt3()) {
    pop_count_long_with_ext3(r_dst, r_src);
  } else {
    pop_count_long_without_ext3(r_dst, r_src, r_tmp);
  }

  BLOCK_COMMENT("} pop_count_long");
}

void MacroAssembler::pop_count_int_without_ext3(Register r_dst, Register r_src, Register r_tmp) {
  BLOCK_COMMENT("pop_count_int_without_ext3 {");

  assert(r_tmp != noreg, "temp register required for popcnt, for machines < z15");
  assert_different_registers(r_dst, r_tmp); // if r_src is same as r_tmp, it should be fine

  z_popcnt(r_dst, r_src, 0);
  z_srlg(r_tmp, r_dst, 16);
  z_alr(r_dst, r_tmp);
  z_srlg(r_tmp, r_dst, 8);
  z_alr(r_dst, r_tmp);
  z_llgcr(r_dst, r_dst);

  BLOCK_COMMENT("} pop_count_int_without_ext3");
}

void MacroAssembler::pop_count_long_without_ext3(Register r_dst, Register r_src, Register r_tmp) {
  BLOCK_COMMENT("pop_count_long_without_ext3 {");

  assert(r_tmp != noreg, "temp register required for popcnt, for machines < z15");
  assert_different_registers(r_dst, r_tmp); // if r_src is same as r_tmp, it should be fine

  z_popcnt(r_dst, r_src, 0);
  z_ahhlr(r_dst, r_dst, r_dst);
  z_sllg(r_tmp, r_dst, 16);
  z_algr(r_dst, r_tmp);
  z_sllg(r_tmp, r_dst, 8);
  z_algr(r_dst, r_tmp);
  z_srlg(r_dst, r_dst, 56);

  BLOCK_COMMENT("} pop_count_long_without_ext3");
}

void MacroAssembler::pop_count_long_with_ext3(Register r_dst, Register r_src) {
  BLOCK_COMMENT("pop_count_long_with_ext3 {");

  guarantee(VM_Version::has_MiscInstrExt3(),
      "this hardware doesn't support miscellaneous-instruction-extensions facility 3, still pop_count_long_with_ext3 is used");
  z_popcnt(r_dst, r_src, 8);

  BLOCK_COMMENT("} pop_count_long_with_ext3");
}

void MacroAssembler::pop_count_int_with_ext3(Register r_dst, Register r_src) {
  BLOCK_COMMENT("pop_count_int_with_ext3 {");

  guarantee(VM_Version::has_MiscInstrExt3(),
      "this hardware doesn't support miscellaneous-instruction-extensions facility 3, still pop_count_long_with_ext3 is used");
  z_llgfr(r_dst, r_src);
  z_popcnt(r_dst, r_dst, 8);

  BLOCK_COMMENT("} pop_count_int_with_ext3");
}<|MERGE_RESOLUTION|>--- conflicted
+++ resolved
@@ -6479,51 +6479,13 @@
     const ByteSize monitor_tag = in_ByteSize(UseObjectMonitorTable ? 0 : checked_cast<int>(markWord::monitor_value));
     const Address recursions_address{monitor, ObjectMonitor::recursions_offset() - monitor_tag};
     const Address cxq_address{monitor, ObjectMonitor::cxq_offset() - monitor_tag};
+    const Address succ_address{monitor, ObjectMonitor::succ_offset() - monitor_tag};
     const Address EntryList_address{monitor, ObjectMonitor::EntryList_offset() - monitor_tag};
     const Address owner_address{monitor, ObjectMonitor::owner_offset() - monitor_tag};
 
     NearLabel not_recursive;
     const Register recursions = tmp2;
 
-<<<<<<< HEAD
-      NearLabel check_succ, set_eq_unlocked;
-
-      // Set owner to null.
-      z_release();
-      z_lghi(tmp2, 0);
-      z_stg(tmp2, OM_OFFSET_NO_MONITOR_VALUE_TAG(owner), monitor);
-      // We need a full fence after clearing owner to avoid stranding.
-      z_fence();
-
-      // Check if the entry lists are empty.
-      load_and_test_long(tmp2, Address(monitor, OM_OFFSET_NO_MONITOR_VALUE_TAG(EntryList)));
-      z_brne(check_succ);
-      load_and_test_long(tmp2, Address(monitor, OM_OFFSET_NO_MONITOR_VALUE_TAG(cxq)));
-      z_bre(unlocked); // If so we are done.
-
-      bind(check_succ);
-
-      // Check if there is a successor.
-      load_and_test_long(tmp2, Address(monitor, OM_OFFSET_NO_MONITOR_VALUE_TAG(succ)));
-      z_brne(set_eq_unlocked); // If so we are done.
-
-      // Save the monitor pointer in the current thread, so we can try to
-      // reacquire the lock in SharedRuntime::monitor_exit_helper().
-      z_xilf(monitor, markWord::monitor_value);
-      z_stg(monitor, Address(Z_thread, JavaThread::unlocked_inflated_monitor_offset()));
-
-      z_ltgr(obj, obj); // Set flag = NE
-      z_bru(slow_path);
-
-      bind(set_eq_unlocked);
-      z_cr(tmp2, tmp2); // Set flag = EQ
-    } else {
-      // OMCache lookup not supported yet. Take the slowpath.
-      // Set flag to NE
-      z_ltgr(obj, obj);
-      z_bru(slow_path);
-    }
-=======
     // Check if recursive.
     load_and_test_long(recursions, recursions_address);
     z_bre(not_recursive); // if 0 then jump, it's not recursive locking
@@ -6535,26 +6497,39 @@
 
     bind(not_recursive);
 
-    NearLabel not_ok;
+    NearLabel check_succ, set_eq_unlocked;
+
+    // Set owner to null.
+    z_release();
+    z_lghi(tmp2, 0);
+    z_stg(tmp2 /*=0*/, owner_address);
+    // We need a full fence after clearing owner to avoid stranding.
+    z_fence();
+
     // Check if the entry lists are empty.
     load_and_test_long(tmp2, EntryList_address);
-    z_brne(not_ok);
+    z_brne(check_succ);
     load_and_test_long(tmp2, cxq_address);
-    z_brne(not_ok);
-
-    z_release();
-    z_stg(tmp2 /*=0*/, owner_address);
-
-    z_bru(unlocked); // CC = EQ here
-
-    bind(not_ok);
-
-    // The owner may be anonymous, and we removed the last obj entry in
-    // the lock-stack. This loses the information about the owner.
-    // Write the thread to the owner field so the runtime knows the owner.
-    z_stg(Z_thread, owner_address);
-    z_bru(slow_path); // CC = NE here
->>>>>>> 0f253d11
+    z_bre(unlocked); // If so we are done.
+
+    bind(check_succ);
+
+    // Check if there is a successor.
+    load_and_test_long(tmp2, succ_address);
+    z_brne(set_eq_unlocked); // If so we are done.
+
+    // Save the monitor pointer in the current thread, so we can try to
+    // reacquire the lock in SharedRuntime::monitor_exit_helper().
+    if (!UseObjectMonitorTable) {
+      z_xilf(monitor, markWord::monitor_value);
+    }
+    z_stg(monitor, Address(Z_thread, JavaThread::unlocked_inflated_monitor_offset()));
+
+    z_ltgr(obj, obj); // Set flag = NE
+    z_bru(slow_path);
+
+    bind(set_eq_unlocked);
+    z_cr(tmp2, tmp2); // Set flag = EQ
   }
 
   bind(unlocked);
