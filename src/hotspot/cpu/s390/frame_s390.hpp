/*
 * Copyright (c) 2016, 2025, Oracle and/or its affiliates. All rights reserved.
 * Copyright (c) 2016, 2024 SAP SE. All rights reserved.
 * DO NOT ALTER OR REMOVE COPYRIGHT NOTICES OR THIS FILE HEADER.
 *
 * This code is free software; you can redistribute it and/or modify it
 * under the terms of the GNU General Public License version 2 only, as
 * published by the Free Software Foundation.
 *
 * This code is distributed in the hope that it will be useful, but WITHOUT
 * ANY WARRANTY; without even the implied warranty of MERCHANTABILITY or
 * FITNESS FOR A PARTICULAR PURPOSE.  See the GNU General Public License
 * version 2 for more details (a copy is included in the LICENSE file that
 * accompanied this code).
 *
 * You should have received a copy of the GNU General Public License version
 * 2 along with this work; if not, write to the Free Software Foundation,
 * Inc., 51 Franklin St, Fifth Floor, Boston, MA 02110-1301 USA.
 *
 * Please contact Oracle, 500 Oracle Parkway, Redwood Shores, CA 94065 USA
 * or visit www.oracle.com if you need additional information or have any
 * questions.
 *
 */

// Major contributions by ML, AHa.

#ifndef CPU_S390_FRAME_S390_HPP
#define CPU_S390_FRAME_S390_HPP

  //  C frame layout on ZARCH_64.
  //
  //  In this figure the stack grows upwards, while memory grows
  //  downwards. See "Linux for zSeries: ELF Application Binary Interface Supplement",
  //  IBM Corp. (LINUX-1107-01)
  //
  //  Square brackets denote stack regions possibly larger
  //  than a single 64 bit slot.
  //
  //  STACK:
  //    0       [C_FRAME]               <-- SP after prolog (mod 8 = 0)
  //            [C_FRAME]               <-- SP before prolog
  //            ...
  //            [C_FRAME]
  //
  //  C_FRAME:
  //    0       [ABI_160]
  //
  //  ABI_160:
  //    0       [Z_COMMON_ABI]
  //    16      CARG_1: spill slot for outgoing arg 1. used by next callee.
  //    24      CARG_2: spill slot for outgoing arg 2. used by next callee.
  //    32      CARG_3: spill slot for outgoing arg 3. used by next callee.
  //    40      CARG_4: spill slot for outgoing arg 4. used by next callee.
  //    48      GPR_6:  spill slot for GPR_6. used by next callee.
  //    ...     ...
  //    120     GPR_15:  spill slot for GPR_15. used by next callee.
  //    128     CFARG_1: spill slot for outgoing fp arg 1. used by next callee.
  //    136     CFARG_2: spill slot for outgoing fp arg 2. used by next callee.
  //    144     CFARG_3: spill slot for outgoing fp arg 3. used by next callee.
  //    152     CFARG_4: spill slot for outgoing fp arg 4. used by next callee.
  //    160     [REMAINING CARGS]
  //
  //  Z_COMMON_ABI:
  //    0       callers_sp
  //    8       return_pc

 public:

  // C frame layout

  typedef enum {
     // stack alignment
     alignment_in_bytes = 8,
     // log_2(8*8 bits) = 6.
     log_2_of_alignment_in_bits = 6
  } frame_constants;

  // Common ABI. On top of all frames, C and Java
  struct z_common_abi {
    uint64_t callers_sp;
    uint64_t return_pc;
  };

  enum {
    z_common_abi_size = sizeof(z_common_abi)
  };

  #define _z_common_abi(_component) \
          (offset_of(frame::z_common_abi, _component))

  // Z_NATIVE_ABI for native C frames.
  struct z_native_abi: z_common_abi {
    // Nothing to add here!
  };

  // ABI_160:

  // REMARK: z_abi_160_base structure reflect the "minimal" ABI frame
  // layout. There is a field in the z_abi_160
  // structure that marks the area where arguments are passed, when
  // the argument registers "overflow". Thus, sizeof(z_abi_160)
  // doesn't yield the expected (and desired) result.
  // Therefore, please use sizeof(z_abi_160_base) or
  // the enum value z_abi_160_size to find out the size of the ABI structure.
  struct z_abi_160_base : z_native_abi {
    uint64_t carg_1;
    uint64_t carg_2;
    uint64_t carg_3;
    uint64_t carg_4;
    uint64_t gpr6;
    uint64_t gpr7;
    uint64_t gpr8;
    uint64_t gpr9;
    uint64_t gpr10;
    uint64_t gpr11;
    uint64_t gpr12;
    uint64_t gpr13;
    uint64_t gpr14;
    uint64_t gpr15;
    uint64_t cfarg_1;
    uint64_t cfarg_2;
    uint64_t cfarg_3;
    uint64_t cfarg_4;
  };

  struct z_abi_160: z_abi_160_base {
    uint64_t remaining_cargs;
  };

  enum {
    z_native_abi_size = sizeof(z_native_abi),
    z_abi_160_size = sizeof(z_abi_160_base)
  };

  #define _z_abi(_component) \
          (offset_of(frame::z_abi_160, _component))

  struct z_abi_160_spill : z_abi_160 {
   // Additional spill slots. Use as 'offset_of(z_abi_160_spill, spill[n])'.
    uint64_t spill[0];
    // Aligned to frame::alignment_in_bytes (16).
  };


  // non-volatile GPRs:

  struct z_spill_nonvolatiles {
    uint64_t r6;
    uint64_t r7;
    uint64_t r8;
    uint64_t r9;
    uint64_t r10;
    uint64_t r11;
    uint64_t r12;
    uint64_t r13;
  };

  enum {
    z_spill_nonvolatiles_size = sizeof(z_spill_nonvolatiles)
  };

  #define _z_spill_nonvolatiles_neg(_component) \
          (-frame::z_spill_nonvolatiles_size + offset_of(frame::z_spill_nonvolatiles, _component))

  // Frame layout for the Java template interpreter on z/Architecture.
  //
  // We differentiate between TOP and PARENT frames.
  // TOP frames allow for calling native C code.
  // A TOP frame is trimmed to a PARENT frame when calling a Java method.
  //
  // In these figures the stack grows upwards, while memory grows
  // downwards. Square brackets denote regions possibly larger than
  // single 64 bit slots.
  //
  // STACK (no JNI, no compiled code, no library calls, template interpreter is active):
  //
  //   0       [TOP_IJAVA_FRAME]
  //           [PARENT_IJAVA_FRAME]
  //           [PARENT_IJAVA_FRAME]
  //           ...
  //           [PARENT_IJAVA_FRAME]
  //           [ENTRY_FRAME]
  //           [C_FRAME]
  //           ...
  //           [C_FRAME]
  //
  // TOP_IJAVA_FRAME:
  //
  //   0       [TOP_IJAVA_FRAME_ABI]
  //   16      [operand stack]
  //           [monitors]      (optional)
  //           [IJAVA_STATE]
  //           note: Own locals are located in the caller frame.
  //
  // PARENT_IJAVA_FRAME:
  //
  //   0       [PARENT_IJAVA_FRAME_ABI]
  //           [callee's locals w/o arguments]
  //           [outgoing arguments]
  //           [used part of operand stack w/o arguments]
  //           [monitors]      (optional)
  //           [IJAVA_STATE]
  //
  // ENTRY_FRAME:
  //
  //   0       [PARENT_IJAVA_FRAME_ABI]
  //           [callee's locals w/o arguments]
  //           [outgoing arguments]
  //           [ENTRY_FRAME_LOCALS]
  //
  // TOP_IJAVA_FRAME_ABI:
  //
  //   0       [ABI_160]
  //
  //
  // PARENT_IJAVA_FRAME_ABI:
  //
  //   0       [ABI_16]
  //
  // IJAVA_STATE:
  //
  //   0       method
  //   8       locals
  //           monitors               : monitor block top (i.e. lowest address)
  //           cpoolCache
  //           bcp
  //           mdx
  //           esp                    : Points to first slot above operands.
  //           sender_sp              : See comment in z_ijava_state.
  //           top_frame_sp           : Own SP before modification by i2c adapter.
  //           oop_tmp
  //           lresult
  //           fresult
  //
  // EXAMPLE:
  // ---------
  //
  // 3 monitors, 5 operand stack slots max. / 3 allocated
  //
  //    F0      callers_sp               <- Z_SP (callers_sp == Z_fp (own fp))
  //            return_pc
  //            [rest of ABI_160]
  //           /slot 4: free
  //    oper. | slot 3: free             <- Z_esp points to first free slot
  //    stack | slot 2: ref val v2                caches IJAVA_STATE.esp
  //          | slot 1: unused
  //           \slot 0: long val v1
  //           /slot 5                   <- IJAVA_STATE.monitors  = monitor block top
  //          | slot 4
  //  monitors| slot 3
  //          | slot 2
  //          | slot 1
  //           \slot 0
  //            [IJAVA_STATE]            <- monitor block bot (points to first byte in IJAVA_STATE)
  //    F1      [PARENT_IJAVA_FRAME_ABI] <- Z_fp (== *Z_SP, points to slot just below IJAVA_STATE)
  //            [F0's locals]            <- Z_locals, locals[i] := *(Z_locals - i*BytesPerWord)
  //            [F1's operand stack]
  //            [F1's monitors]      (optional)
  //            [IJAVA_STATE]

 public:

  // ABI for every Java frame, compiled and interpreted

  struct z_java_abi : z_common_abi {
    // Nothing to add here!
  };

  struct z_parent_ijava_frame_abi : z_java_abi {
    // Nothing to add here!
  };

  #define _z_parent_ijava_frame_abi(_component) \
          (offset_of(frame::z_parent_ijava_frame_abi, _component))

  // TOP_IJAVA_FRAME_ABI

  struct z_top_ijava_frame_abi : z_abi_160 {
  };

  enum {
    z_java_abi_size = sizeof(z_java_abi),
    z_parent_ijava_frame_abi_size = sizeof(z_parent_ijava_frame_abi),
    z_top_ijava_frame_abi_size = sizeof(z_top_ijava_frame_abi)
  };

  #define _z_top_ijava_frame_abi(_component) \
          (offset_of(frame::z_top_ijava_frame_abi, _component))

  // IJAVA_STATE

  struct z_ijava_state{
    DEBUG_ONLY(uint64_t magic;) // wrong magic -> wrong state!
    uint64_t method;
    uint64_t mirror;
    uint64_t locals;       // Z_locals
    uint64_t monitors;
    uint64_t cpoolCache;
    uint64_t bcp;          // Z_bcp
    uint64_t mdx;
    uint64_t esp;          // Z_esp
    // Caller's original SP before modification by c2i adapter (if caller is compiled)
    // and before top -> parent frame conversion by the interpreter entry.
    // Note: for i2i calls a correct sender_sp is required, too, because there
    // we cannot use the caller's top_frame_sp as sp when removing the callee
    // frame (caller could be compiled or entry frame). Therefore the sender_sp
    // has to be the interpreted caller's sp as TOP_IJAVA_FRAME. See also
    // AbstractInterpreter::layout_activation() used by deoptimization.
    uint64_t sender_sp;
    // Own SP before modification by i2c adapter and top-2-parent-resize
    // by interpreted callee.
    uint64_t top_frame_sp;
    // Slots only needed for native calls. Maybe better to move elsewhere.
    uint64_t oop_tmp;
    uint64_t lresult;
    uint64_t fresult;
  };

  enum  {
    z_ijava_state_size = sizeof(z_ijava_state)
  };

#ifdef ASSERT
  enum  {
    z_istate_magic_number = 0x900d // ~= good magic
  };
#endif

#define _z_ijava_state_neg(_component) \
         (int) (-frame::z_ijava_state_size + offset_of(frame::z_ijava_state, _component))

// Frame slot index relative to fp
#define _z_ijava_idx(_component) \
        (_z_ijava_state_neg(_component) >> LogBytesPerWord)

  // ENTRY_FRAME

  struct z_entry_frame_locals {
    uint64_t call_wrapper_address;
    uint64_t result_address;
    uint64_t result_type;
    uint64_t arguments_tos_address;
    // Callee saved registers are spilled to caller frame.
    // Caller must have z_abi_160.
  };

  enum {
    z_entry_frame_locals_size = sizeof(z_entry_frame_locals)
  };

  #define _z_entry_frame_locals_neg(_component) \
          (int) (-frame::z_entry_frame_locals_size + offset_of(frame::z_entry_frame_locals, _component))

  //  Frame layout for JIT generated methods
  //
  //  In these figures the stack grows upwards, while memory grows
  //  downwards. Square brackets denote regions possibly larger than single
  //  64 bit slots.
  //
  //  STACK (interpreted Java calls JIT generated Java):
  //
  //          [JIT_FRAME]                                <-- SP (mod 16 = 0)
  //          [TOP_IJAVA_FRAME]
  //         ...
  //
  //
  //  JIT_FRAME (is a C frame according to z/Architecture ABI):
  //
  //          [out_preserve]
  //          [out_args]
  //          [spills]
  //          [monitor] (optional)
  //       ...
  //          [monitor] (optional)
  //          [in_preserve] added / removed by prolog / epilog

  // For JIT frames we don't differentiate between TOP and PARENT frames.
  // Runtime calls go through stubs which push a new frame.

  struct jit_monitor {
        uint64_t monitor[1];
  };

  struct jit_in_preserve {
    // Used to provide a z/Architecture ABI on top of a jit frame.
    // nothing to add here!
  };

  struct jit_out_preserve : z_java_abi {
    // Nothing to add here!
  };

  enum {
    z_jit_out_preserve_size = sizeof(jit_out_preserve)
  };

  typedef enum {
     jit_monitor_size_in_4_byte_units = sizeof(jit_monitor) / 4,

     // Stack alignment requirement. Log_2 of alignment size in bits.
     // log_2(16*8 bits) = 7.
     jit_log_2_of_stack_alignment_in_bits = 7,

     jit_out_preserve_size_in_4_byte_units = sizeof(jit_out_preserve) / 4,

     jit_in_preserve_size_in_4_byte_units = sizeof(jit_in_preserve) / 4
  } jit_frame_constants;


  // C2I adapter frames:
  //
  // STACK (interpreted called from compiled, on entry to frame manager):
  //
  //       [TOP_C2I_FRAME]
  //       [JIT_FRAME]
  //       ...
  //
  //
  // STACK (interpreted called from compiled, after interpreter has been pushed):
  //
  //       [TOP_IJAVA_FRAME]
  //       [PARENT_C2I_FRAME]
  //       [JIT_FRAME]
  //       ...
  //
  //
  // TOP_C2I_FRAME:
  //
  //       [TOP_IJAVA_FRAME_ABI]
  //       [outgoing Java arguments]
  //       alignment (optional)
  //
  //
  // PARENT_C2I_FRAME:
  //
  //       [PARENT_IJAVA_FRAME_ABI]
  //       alignment (optional)
  //       [callee's locals w/o arguments]
  //       [outgoing Java arguments]
  //       alignment (optional)

 private:

  //  STACK:
  //            ...
  //            [THIS_FRAME]             <-- this._sp (stack pointer for this frame)
  //            [CALLER_FRAME]           <-- this.fp() (_sp of caller's frame)
  //            ...
  //

  // NOTE: Stack pointer is now held in the base class, so remove it from here.

  // Needed by deoptimization.
  intptr_t* _unextended_sp;

  // Frame pointer for this frame.
  intptr_t* _fp;

 public:

  // Interface for all frames:

  // Accessors

  inline intptr_t* fp() const { return _fp; }

 private:

  // Initialize frame members (_pc and _sp must be given)
  inline void setup();

 // Constructors

 public:
  // To be used, if sp was not extended to match callee's calling convention.
  inline frame(intptr_t* sp, address pc, intptr_t* unextended_sp = nullptr, intptr_t* fp = nullptr, CodeBlob* cb = nullptr);

  // Access frame via stack pointer.
  inline intptr_t* sp_addr_at(int index) const  { return &sp()[index]; }
  inline intptr_t  sp_at(     int index) const  { return *sp_addr_at(index); }

  // Access ABIs.
  inline z_common_abi*  own_abi()     const { return (z_common_abi*) sp(); }
  inline z_abi_160* callers_abi() const { return (z_abi_160*) fp(); }

 private:
  address* sender_pc_addr(void) const;

 public:
  template <typename RegisterMapT>
  static void update_map_with_saved_link(RegisterMapT* map, intptr_t** link_addr);

  // template interpreter state
  inline z_ijava_state* ijava_state_unchecked() const;

 private:

  inline z_ijava_state* ijava_state() const;

<<<<<<< HEAD
  // Where z_ijava_state.monitors is saved.
  inline BasicObjectLock**  interpreter_frame_monitors_addr() const;
=======
  // Where z_ijava_state.esp is saved.
  inline intptr_t** interpreter_frame_esp_addr() const;

>>>>>>> 5df7089c
 public:

  inline intptr_t* interpreter_frame_esp() const;
  // Where z_ijava_state.esp is saved.
  inline void interpreter_frame_set_esp(intptr_t* esp);
  inline intptr_t* interpreter_frame_top_frame_sp();
  inline void interpreter_frame_set_top_frame_sp(intptr_t* top_frame_sp);
  inline void interpreter_frame_set_sender_sp(intptr_t* sender_sp);
#ifdef ASSERT
  inline void interpreter_frame_set_magic();
#endif

  // monitors:

  // Next two functions read and write z_ijava_state.monitors.
 private:
  inline BasicObjectLock* interpreter_frame_monitors() const;

  // Where z_ijava_state.monitors is saved.
  inline void interpreter_frame_set_monitors(BasicObjectLock* monitors);

 public:

  // Additional interface for entry frames:
  inline z_entry_frame_locals* entry_frame_locals() const {
    return (z_entry_frame_locals*) (((address) fp()) - z_entry_frame_locals_size);
  }

 public:

  // Get caller pc from stack slot of gpr14.
  address native_sender_pc() const;
  // Get caller pc from stack slot of gpr10.
  address callstub_sender_pc() const;

  // Dump all frames starting at a given C stack pointer.
  // max_frames: Limit number of traced frames.
  //             <= 0 --> full trace
  //             > 0  --> trace the #max_frames topmost frames
  static void back_trace(outputStream* st, intptr_t* start_sp, intptr_t* top_pc,
                         unsigned long flags, int max_frames = 0);

  enum {
    // This enum value specifies the offset from the pc remembered by
    // call instructions to the location where control returns to
    // after a normal return. Most architectures remember the return
    // location directly, i.e. the offset is zero. This is the case
    // for z/Architecture, too.
    //
    // Normal return address is the instruction following the branch.
    pc_return_offset         = 0,
    metadata_words           = 0,
    metadata_words_at_bottom = 0,
    metadata_words_at_top    = 0,
    frame_alignment          = 16,
    // size, in words, of maximum shift in frame position due to alignment
    align_wiggle             =  1
  };

  static jint interpreter_frame_expression_stack_direction() { return -1; }

#endif // CPU_S390_FRAME_S390_HPP<|MERGE_RESOLUTION|>--- conflicted
+++ resolved
@@ -498,14 +498,8 @@
 
   inline z_ijava_state* ijava_state() const;
 
-<<<<<<< HEAD
   // Where z_ijava_state.monitors is saved.
   inline BasicObjectLock**  interpreter_frame_monitors_addr() const;
-=======
-  // Where z_ijava_state.esp is saved.
-  inline intptr_t** interpreter_frame_esp_addr() const;
-
->>>>>>> 5df7089c
  public:
 
   inline intptr_t* interpreter_frame_esp() const;
