/*
 * Copyright (c) 1997, 2025, Oracle and/or its affiliates. All rights reserved.
 * Copyright (c) 2012, 2025 SAP SE. All rights reserved.
 * DO NOT ALTER OR REMOVE COPYRIGHT NOTICES OR THIS FILE HEADER.
 *
 * This code is free software; you can redistribute it and/or modify it
 * under the terms of the GNU General Public License version 2 only, as
 * published by the Free Software Foundation.
 *
 * This code is distributed in the hope that it will be useful, but WITHOUT
 * ANY WARRANTY; without even the implied warranty of MERCHANTABILITY or
 * FITNESS FOR A PARTICULAR PURPOSE.  See the GNU General Public License
 * version 2 for more details (a copy is included in the LICENSE file that
 * accompanied this code).
 *
 * You should have received a copy of the GNU General Public License version
 * 2 along with this work; if not, write to the Free Software Foundation,
 * Inc., 51 Franklin St, Fifth Floor, Boston, MA 02110-1301 USA.
 *
 * Please contact Oracle, 500 Oracle Parkway, Redwood Shores, CA 94065 USA
 * or visit www.oracle.com if you need additional information or have any
 * questions.
 *
 */

#include "asm/macroAssembler.inline.hpp"
#include "compiler/oopMap.hpp"
#include "gc/shared/barrierSet.hpp"
#include "gc/shared/barrierSetAssembler.hpp"
#include "gc/shared/barrierSetNMethod.hpp"
#include "interpreter/interpreter.hpp"
#include "nativeInst_ppc.hpp"
#include "oops/instanceOop.hpp"
#include "oops/method.hpp"
#include "oops/objArrayKlass.hpp"
#include "oops/oop.inline.hpp"
#include "prims/methodHandles.hpp"
#include "prims/upcallLinker.hpp"
#include "runtime/continuation.hpp"
#include "runtime/continuationEntry.inline.hpp"
#include "runtime/frame.inline.hpp"
#include "runtime/handles.inline.hpp"
#include "runtime/javaThread.hpp"
#include "runtime/sharedRuntime.hpp"
#include "runtime/stubCodeGenerator.hpp"
#include "runtime/stubRoutines.hpp"
#include "runtime/vm_version.hpp"
#include "utilities/align.hpp"
#include "utilities/powerOfTwo.hpp"
#if INCLUDE_ZGC
#include "gc/z/zBarrierSetAssembler.hpp"
#endif

// Declaration and definition of StubGenerator (no .hpp file).
// For a more detailed description of the stub routine structure
// see the comment in stubRoutines.hpp.

#define __ _masm->

#ifdef PRODUCT
#define BLOCK_COMMENT(str) // nothing
#else
#define BLOCK_COMMENT(str) __ block_comment(str)
#endif

#if defined(ABI_ELFv2)
#define STUB_ENTRY(name) StubRoutines::name
#else
#define STUB_ENTRY(name) ((FunctionDescriptor*)StubRoutines::name)->entry()
#endif

class StubGenerator: public StubCodeGenerator {
 private:

  // Call stubs are used to call Java from C
  //
  // Arguments:
  //
  //   R3  - call wrapper address     : address
  //   R4  - result                   : intptr_t*
  //   R5  - result type              : BasicType
  //   R6  - method                   : Method
  //   R7  - frame mgr entry point    : address
  //   R8  - parameter block          : intptr_t*
  //   R9  - parameter count in words : int
  //   R10 - thread                   : Thread*
  //
  address generate_call_stub(address& return_address) {
    // Setup a new c frame, copy java arguments, call frame manager or
    // native_entry, and process result.

    StubGenStubId stub_id = StubGenStubId::call_stub_id;
    StubCodeMark mark(this, stub_id);

    address start = __ function_entry();

    // some sanity checks
    assert((sizeof(frame::native_abi_minframe) % 16) == 0,    "unaligned");
    assert((sizeof(frame::native_abi_reg_args) % 16) == 0,    "unaligned");
    assert((sizeof(frame::spill_nonvolatiles) % 16) == 0,     "unaligned");
    assert((sizeof(frame::parent_ijava_frame_abi) % 16) == 0, "unaligned");
    assert((sizeof(frame::entry_frame_locals) % 16) == 0,     "unaligned");

    Register r_arg_call_wrapper_addr        = R3;
    Register r_arg_result_addr              = R4;
    Register r_arg_result_type              = R5;
    Register r_arg_method                   = R6;
    Register r_arg_entry                    = R7;
    Register r_arg_thread                   = R10;

    Register r_temp                         = R24;
    Register r_top_of_arguments_addr        = R25;
    Register r_entryframe_fp                = R26;

    {
      // Stack on entry to call_stub:
      //
      //      F1      [C_FRAME]
      //              ...

      Register r_arg_argument_addr          = R8;
      Register r_arg_argument_count         = R9;
      Register r_frame_alignment_in_bytes   = R27;
      Register r_argument_addr              = R28;
      Register r_argumentcopy_addr          = R29;
      Register r_argument_size_in_bytes     = R30;
      Register r_frame_size                 = R23;

      Label arguments_copied;

      // Save LR/CR to caller's C_FRAME.
      __ save_LR_CR(R0);

      // Zero extend arg_argument_count.
      __ clrldi(r_arg_argument_count, r_arg_argument_count, 32);

      // Save non-volatiles GPRs to ENTRY_FRAME (not yet pushed, but it's safe).
      __ save_nonvolatile_gprs(R1_SP, _spill_nonvolatiles_neg(r14));

      // Keep copy of our frame pointer (caller's SP).
      __ mr(r_entryframe_fp, R1_SP);

      BLOCK_COMMENT("Push ENTRY_FRAME including arguments");
      // Push ENTRY_FRAME including arguments:
      //
      //      F0      [TOP_IJAVA_FRAME_ABI]
      //              alignment (optional)
      //              [outgoing Java arguments]
      //              [ENTRY_FRAME_LOCALS]
      //      F1      [C_FRAME]
      //              ...

      // calculate frame size

      // unaligned size of arguments
      __ sldi(r_argument_size_in_bytes,
                  r_arg_argument_count, Interpreter::logStackElementSize);
      // arguments alignment (max 1 slot)
      // FIXME: use round_to() here
      __ andi_(r_frame_alignment_in_bytes, r_arg_argument_count, 1);
      __ sldi(r_frame_alignment_in_bytes,
              r_frame_alignment_in_bytes, Interpreter::logStackElementSize);

      // size = unaligned size of arguments + top abi's size
      __ addi(r_frame_size, r_argument_size_in_bytes,
              frame::top_ijava_frame_abi_size);
      // size += arguments alignment
      __ add(r_frame_size,
             r_frame_size, r_frame_alignment_in_bytes);
      // size += size of call_stub locals
      __ addi(r_frame_size,
              r_frame_size, frame::entry_frame_locals_size);

      // push ENTRY_FRAME
      __ push_frame(r_frame_size, r_temp);

      // initialize call_stub locals (step 1)
      __ std(r_arg_call_wrapper_addr,
             _entry_frame_locals_neg(call_wrapper_address), r_entryframe_fp);
      __ std(r_arg_result_addr,
             _entry_frame_locals_neg(result_address), r_entryframe_fp);
      __ std(r_arg_result_type,
             _entry_frame_locals_neg(result_type), r_entryframe_fp);
      // we will save arguments_tos_address later


      BLOCK_COMMENT("Copy Java arguments");
      // copy Java arguments

      // Calculate top_of_arguments_addr which will be R17_tos (not prepushed) later.
      // FIXME: why not simply use SP+frame::top_ijava_frame_size?
      __ addi(r_top_of_arguments_addr,
              R1_SP, frame::top_ijava_frame_abi_size);
      __ add(r_top_of_arguments_addr,
             r_top_of_arguments_addr, r_frame_alignment_in_bytes);

      // any arguments to copy?
      __ cmpdi(CR0, r_arg_argument_count, 0);
      __ beq(CR0, arguments_copied);

      // prepare loop and copy arguments in reverse order
      {
        // init CTR with arg_argument_count
        __ mtctr(r_arg_argument_count);

        // let r_argumentcopy_addr point to last outgoing Java arguments P
        __ mr(r_argumentcopy_addr, r_top_of_arguments_addr);

        // let r_argument_addr point to last incoming java argument
        __ add(r_argument_addr,
                   r_arg_argument_addr, r_argument_size_in_bytes);
        __ addi(r_argument_addr, r_argument_addr, -BytesPerWord);

        // now loop while CTR > 0 and copy arguments
        {
          Label next_argument;
          __ bind(next_argument);

          __ ld(r_temp, 0, r_argument_addr);
          // argument_addr--;
          __ addi(r_argument_addr, r_argument_addr, -BytesPerWord);
          __ std(r_temp, 0, r_argumentcopy_addr);
          // argumentcopy_addr++;
          __ addi(r_argumentcopy_addr, r_argumentcopy_addr, BytesPerWord);

          __ bdnz(next_argument);
        }
      }

      // Arguments copied, continue.
      __ bind(arguments_copied);
    }

    {
      BLOCK_COMMENT("Call frame manager or native entry.");
      // Call frame manager or native entry.
      Register r_new_arg_entry = R14;
      assert_different_registers(r_new_arg_entry, r_top_of_arguments_addr,
                                 r_arg_method, r_arg_thread);

      __ mr(r_new_arg_entry, r_arg_entry);

      // Register state on entry to frame manager / native entry:
      //
      //   tos         -  intptr_t*    sender tos (prepushed) Lesp = (SP) + copied_arguments_offset - 8
      //   R19_method  -  Method
      //   R16_thread  -  JavaThread*

      // Tos must point to last argument - element_size.
      const Register tos = R15_esp;

      __ addi(tos, r_top_of_arguments_addr, -Interpreter::stackElementSize);

      // initialize call_stub locals (step 2)
      // now save tos as arguments_tos_address
      __ std(tos, _entry_frame_locals_neg(arguments_tos_address), r_entryframe_fp);

      // load argument registers for call
      __ mr(R19_method, r_arg_method);
      __ mr(R16_thread, r_arg_thread);
      assert(tos != r_arg_method, "trashed r_arg_method");
      assert(tos != r_arg_thread && R19_method != r_arg_thread, "trashed r_arg_thread");

      // Set R15_prev_state to 0 for simplifying checks in callee.
      __ load_const_optimized(R25_templateTableBase, (address)Interpreter::dispatch_table((TosState)0), R11_scratch1);
      // Stack on entry to frame manager / native entry:
      //
      //      F0      [TOP_IJAVA_FRAME_ABI]
      //              alignment (optional)
      //              [outgoing Java arguments]
      //              [ENTRY_FRAME_LOCALS]
      //      F1      [C_FRAME]
      //              ...
      //

      // global toc register
      __ load_const_optimized(R29_TOC, MacroAssembler::global_toc(), R11_scratch1);
      // Remember the senderSP so we interpreter can pop c2i arguments off of the stack
      // when called via a c2i.

      // Pass initial_caller_sp to framemanager.
      __ mr(R21_sender_SP, R1_SP);

      // Do a light-weight C-call here, r_new_arg_entry holds the address
      // of the interpreter entry point (frame manager or native entry)
      // and save runtime-value of LR in return_address.
      assert(r_new_arg_entry != tos && r_new_arg_entry != R19_method && r_new_arg_entry != R16_thread,
             "trashed r_new_arg_entry");
      return_address = __ call_stub(r_new_arg_entry);
    }

    {
      BLOCK_COMMENT("Returned from frame manager or native entry.");
      // Returned from frame manager or native entry.
      // Now pop frame, process result, and return to caller.

      // Stack on exit from frame manager / native entry:
      //
      //      F0      [ABI]
      //              ...
      //              [ENTRY_FRAME_LOCALS]
      //      F1      [C_FRAME]
      //              ...
      //
      // Just pop the topmost frame ...
      //

      Label ret_is_object;
      Label ret_is_long;
      Label ret_is_float;
      Label ret_is_double;

      Register r_entryframe_fp = R30;
      Register r_lr            = R7_ARG5;
      Register r_cr            = R8_ARG6;

      // Reload some volatile registers which we've spilled before the call
      // to frame manager / native entry.
      // Access all locals via frame pointer, because we know nothing about
      // the topmost frame's size.
      __ ld(r_entryframe_fp, _abi0(callers_sp), R1_SP);
      assert_different_registers(r_entryframe_fp, R3_RET, r_arg_result_addr, r_arg_result_type, r_cr, r_lr);
      __ ld(r_arg_result_addr,
            _entry_frame_locals_neg(result_address), r_entryframe_fp);
      __ ld(r_arg_result_type,
            _entry_frame_locals_neg(result_type), r_entryframe_fp);
      __ ld(r_cr, _abi0(cr), r_entryframe_fp);
      __ ld(r_lr, _abi0(lr), r_entryframe_fp);

      // pop frame and restore non-volatiles, LR and CR
      __ mr(R1_SP, r_entryframe_fp);
      __ pop_cont_fastpath();
      __ mtcr(r_cr);
      __ mtlr(r_lr);

      // Store result depending on type. Everything that is not
      // T_OBJECT, T_LONG, T_FLOAT, or T_DOUBLE is treated as T_INT.
      __ cmpwi(CR0, r_arg_result_type, T_OBJECT);
      __ cmpwi(CR1, r_arg_result_type, T_LONG);
      __ cmpwi(CR5, r_arg_result_type, T_FLOAT);
      __ cmpwi(CR6, r_arg_result_type, T_DOUBLE);

      // restore non-volatile registers
      __ restore_nonvolatile_gprs(R1_SP, _spill_nonvolatiles_neg(r14));


      // Stack on exit from call_stub:
      //
      //      0       [C_FRAME]
      //              ...
      //
      //  no call_stub frames left.

      // All non-volatiles have been restored at this point!!
      assert(R3_RET == R3, "R3_RET should be R3");

      __ beq(CR0, ret_is_object);
      __ beq(CR1, ret_is_long);
      __ beq(CR5, ret_is_float);
      __ beq(CR6, ret_is_double);

      // default:
      __ stw(R3_RET, 0, r_arg_result_addr);
      __ blr(); // return to caller

      // case T_OBJECT:
      __ bind(ret_is_object);
      __ std(R3_RET, 0, r_arg_result_addr);
      __ blr(); // return to caller

      // case T_LONG:
      __ bind(ret_is_long);
      __ std(R3_RET, 0, r_arg_result_addr);
      __ blr(); // return to caller

      // case T_FLOAT:
      __ bind(ret_is_float);
      __ stfs(F1_RET, 0, r_arg_result_addr);
      __ blr(); // return to caller

      // case T_DOUBLE:
      __ bind(ret_is_double);
      __ stfd(F1_RET, 0, r_arg_result_addr);
      __ blr(); // return to caller
    }

    return start;
  }

  // Return point for a Java call if there's an exception thrown in
  // Java code.  The exception is caught and transformed into a
  // pending exception stored in JavaThread that can be tested from
  // within the VM.
  //
  address generate_catch_exception() {
    StubGenStubId stub_id = StubGenStubId::catch_exception_id;
    StubCodeMark mark(this, stub_id);

    address start = __ pc();

    // Registers alive
    //
    //  R16_thread
    //  R3_ARG1 - address of pending exception
    //  R4_ARG2 - return address in call stub

    const Register exception_file = R21_tmp1;
    const Register exception_line = R22_tmp2;

    __ load_const(exception_file, (void*)__FILE__);
    __ load_const(exception_line, (void*)__LINE__);

    __ std(R3_ARG1, in_bytes(JavaThread::pending_exception_offset()), R16_thread);
    // store into `char *'
    __ std(exception_file, in_bytes(JavaThread::exception_file_offset()), R16_thread);
    // store into `int'
    __ stw(exception_line, in_bytes(JavaThread::exception_line_offset()), R16_thread);

    // complete return to VM
    assert(StubRoutines::_call_stub_return_address != nullptr, "must have been generated before");

    __ mtlr(R4_ARG2);
    // continue in call stub
    __ blr();

    return start;
  }

  // Continuation point for runtime calls returning with a pending
  // exception.  The pending exception check happened in the runtime
  // or native call stub.  The pending exception in Thread is
  // converted into a Java-level exception.
  //
  // Read:
  //
  //   LR:     The pc the runtime library callee wants to return to.
  //           Since the exception occurred in the callee, the return pc
  //           from the point of view of Java is the exception pc.
  //   thread: Needed for method handles.
  //
  // Invalidate:
  //
  //   volatile registers (except below).
  //
  // Update:
  //
  //   R4_ARG2: exception
  //
  // (LR is unchanged and is live out).
  //
  address generate_forward_exception() {
    StubGenStubId stub_id = StubGenStubId::forward_exception_id;
    StubCodeMark mark(this, stub_id);
    address start = __ pc();

    if (VerifyOops) {
      // Get pending exception oop.
      __ ld(R3_ARG1,
                in_bytes(Thread::pending_exception_offset()),
                R16_thread);
      // Make sure that this code is only executed if there is a pending exception.
      {
        Label L;
        __ cmpdi(CR0, R3_ARG1, 0);
        __ bne(CR0, L);
        __ stop("StubRoutines::forward exception: no pending exception (1)");
        __ bind(L);
      }
      __ verify_oop(R3_ARG1, "StubRoutines::forward exception: not an oop");
    }

    // Save LR/CR and copy exception pc (LR) into R4_ARG2.
    __ save_LR(R4_ARG2);
    __ push_frame_reg_args(0, R0);
    // Find exception handler.
    __ call_VM_leaf(CAST_FROM_FN_PTR(address,
                     SharedRuntime::exception_handler_for_return_address),
                    R16_thread,
                    R4_ARG2);
    // Copy handler's address.
    __ mtctr(R3_RET);
    __ pop_frame();
    __ restore_LR(R0);

    // Set up the arguments for the exception handler:
    //  - R3_ARG1: exception oop
    //  - R4_ARG2: exception pc.

    // Load pending exception oop.
    __ ld(R3_ARG1,
              in_bytes(Thread::pending_exception_offset()),
              R16_thread);

    // The exception pc is the return address in the caller.
    // Must load it into R4_ARG2.
    __ mflr(R4_ARG2);

#ifdef ASSERT
    // Make sure exception is set.
    {
      Label L;
      __ cmpdi(CR0, R3_ARG1, 0);
      __ bne(CR0, L);
      __ stop("StubRoutines::forward exception: no pending exception (2)");
      __ bind(L);
    }
#endif

    // Clear the pending exception.
    __ li(R0, 0);
    __ std(R0,
               in_bytes(Thread::pending_exception_offset()),
               R16_thread);
    // Jump to exception handler.
    __ bctr();

    return start;
  }

#undef __
#define __ _masm->

<<<<<<< HEAD

  // Support for void zero_words_aligned8(HeapWord* to, size_t count)
  //
  // Arguments:
  //   to:
  //   count:
  //
  // Destroys:
  //
  address generate_zero_words_aligned8() {
    StubCodeMark mark(this, "StubRoutines", "zero_words_aligned8");

    // Implemented as in ClearArray.
    address start = __ function_entry();

    Register base_ptr_reg   = R3_ARG1; // tohw (needs to be 8b aligned)
    Register cnt_dwords_reg = R4_ARG2; // count (in dwords)
    Register tmp1_reg       = R5_ARG3;
    Register tmp2_reg       = R6_ARG4;
    Register zero_reg       = R7_ARG5;

    // Procedure for large arrays (uses data cache block zero instruction).
    Label dwloop, fast, fastloop, restloop, lastdword, done;
    int cl_size = VM_Version::L1_data_cache_line_size();
    int cl_dwords = cl_size >> 3;
    int cl_dwordaddr_bits = exact_log2(cl_dwords);
    int min_dcbz = 2; // Needs to be positive, apply dcbz only to at least min_dcbz cache lines.

    // Clear up to 128byte boundary if long enough, dword_cnt=(16-(base>>3))%16.
    __ dcbtst(base_ptr_reg);                    // Indicate write access to first cache line ...
    __ andi(tmp2_reg, cnt_dwords_reg, 1);       // to check if number of dwords is even.
    __ srdi_(tmp1_reg, cnt_dwords_reg, 1);      // number of double dwords
    __ load_const_optimized(zero_reg, 0L);      // Use as zero register.

    __ cmpdi(CR1, tmp2_reg, 0);                // cnt_dwords even?
    __ beq(CR0, lastdword);                    // size <= 1
    __ mtctr(tmp1_reg);                         // Speculatively preload counter for rest loop (>0).
    __ cmpdi(CR0, cnt_dwords_reg, (min_dcbz+1)*cl_dwords-1); // Big enough to ensure >=min_dcbz cache lines are included?
    __ neg(tmp1_reg, base_ptr_reg);             // bit 0..58: bogus, bit 57..60: (16-(base>>3))%16, bit 61..63: 000

    __ blt(CR0, restloop);                     // Too small. (<31=(2*cl_dwords)-1 is sufficient, but bigger performs better.)
    __ rldicl_(tmp1_reg, tmp1_reg, 64-3, 64-cl_dwordaddr_bits); // Extract number of dwords to 128byte boundary=(16-(base>>3))%16.

    __ beq(CR0, fast);                         // already 128byte aligned
    __ mtctr(tmp1_reg);                         // Set ctr to hit 128byte boundary (0<ctr<cnt).
    __ subf(cnt_dwords_reg, tmp1_reg, cnt_dwords_reg); // rest (>0 since size>=256-8)

    // Clear in first cache line dword-by-dword if not already 128byte aligned.
    __ bind(dwloop);
      __ std(zero_reg, 0, base_ptr_reg);        // Clear 8byte aligned block.
      __ addi(base_ptr_reg, base_ptr_reg, 8);
    __ bdnz(dwloop);

    // clear 128byte blocks
    __ bind(fast);
    __ srdi(tmp1_reg, cnt_dwords_reg, cl_dwordaddr_bits); // loop count for 128byte loop (>0 since size>=256-8)
    __ andi(tmp2_reg, cnt_dwords_reg, 1);       // to check if rest even

    __ mtctr(tmp1_reg);                         // load counter
    __ cmpdi(CR1, tmp2_reg, 0);                // rest even?
    __ rldicl_(tmp1_reg, cnt_dwords_reg, 63, 65-cl_dwordaddr_bits); // rest in double dwords

    __ bind(fastloop);
      __ dcbz(base_ptr_reg);                    // Clear 128byte aligned block.
      __ addi(base_ptr_reg, base_ptr_reg, cl_size);
    __ bdnz(fastloop);

    //__ dcbtst(base_ptr_reg);                  // Indicate write access to last cache line.
    __ beq(CR0, lastdword);                    // rest<=1
    __ mtctr(tmp1_reg);                         // load counter

    // Clear rest.
    __ bind(restloop);
      __ std(zero_reg, 0, base_ptr_reg);        // Clear 8byte aligned block.
      __ std(zero_reg, 8, base_ptr_reg);        // Clear 8byte aligned block.
      __ addi(base_ptr_reg, base_ptr_reg, 16);
    __ bdnz(restloop);

    __ bind(lastdword);
    __ beq(CR1, done);
    __ std(zero_reg, 0, base_ptr_reg);
    __ bind(done);
    __ blr();                                   // return

    return start;
  }

=======
>>>>>>> 03f5c33b
#if !defined(PRODUCT)
  // Wrapper which calls oopDesc::is_oop_or_null()
  // Only called by MacroAssembler::verify_oop
  static void verify_oop_helper(const char* message, oopDesc* o) {
    if (!oopDesc::is_oop_or_null(o)) {
      fatal("%s. oop: " PTR_FORMAT, message, p2i(o));
    }
    ++ StubRoutines::_verify_oop_count;
  }
#endif

  // Return address of code to be called from code generated by
  // MacroAssembler::verify_oop.
  //
  // Don't generate, rather use C++ code.
  address generate_verify_oop() {
    // this is actually a `FunctionDescriptor*'.
    address start = nullptr;

#if !defined(PRODUCT)
    start = CAST_FROM_FN_PTR(address, verify_oop_helper);
#endif

    return start;
  }

  // -XX:+OptimizeFill : convert fill/copy loops into intrinsic
  //
  // The code is implemented(ported from sparc) as we believe it benefits JVM98, however
  // tracing(-XX:+TraceOptimizeFill) shows the intrinsic replacement doesn't happen at all!
  //
  // Source code in function is_range_check_if() shows that OptimizeFill relaxed the condition
  // for turning on loop predication optimization, and hence the behavior of "array range check"
  // and "loop invariant check" could be influenced, which potentially boosted JVM98.
  //
  // Generate stub for disjoint short fill. If "aligned" is true, the
  // "to" address is assumed to be heapword aligned.
  //
  // Arguments for generated stub:
  //   to:    R3_ARG1
  //   value: R4_ARG2
  //   count: R5_ARG3 treated as signed
  //
  address generate_fill(StubGenStubId stub_id) {
    BasicType t;
    bool aligned;

    switch (stub_id) {
    case jbyte_fill_id:
      t = T_BYTE;
      aligned = false;
      break;
    case jshort_fill_id:
      t = T_SHORT;
      aligned = false;
      break;
    case jint_fill_id:
      t = T_INT;
      aligned = false;
      break;
    case arrayof_jbyte_fill_id:
      t = T_BYTE;
      aligned = true;
      break;
    case arrayof_jshort_fill_id:
      t = T_SHORT;
      aligned = true;
      break;
    case arrayof_jint_fill_id:
      t = T_INT;
      aligned = true;
      break;
    default:
      ShouldNotReachHere();
    }

    StubCodeMark mark(this, stub_id);
    address start = __ function_entry();

    const Register to    = R3_ARG1;   // source array address
    const Register value = R4_ARG2;   // fill value
    const Register count = R5_ARG3;   // elements count
    const Register temp  = R6_ARG4;   // temp register

    //assert_clean_int(count, O3);    // Make sure 'count' is clean int.

    Label L_exit, L_skip_align1, L_skip_align2, L_fill_byte;
    Label L_fill_2_bytes, L_fill_4_bytes, L_fill_elements, L_fill_32_bytes;

    int shift = -1;
    switch (t) {
       case T_BYTE:
        shift = 2;
        // Clone bytes (zero extend not needed because store instructions below ignore high order bytes).
        __ rldimi(value, value, 8, 48);     // 8 bit -> 16 bit
        __ cmpdi(CR0, count, 2<<shift);    // Short arrays (< 8 bytes) fill by element.
        __ blt(CR0, L_fill_elements);
        __ rldimi(value, value, 16, 32);    // 16 bit -> 32 bit
        break;
       case T_SHORT:
        shift = 1;
        // Clone bytes (zero extend not needed because store instructions below ignore high order bytes).
        __ rldimi(value, value, 16, 32);    // 16 bit -> 32 bit
        __ cmpdi(CR0, count, 2<<shift);    // Short arrays (< 8 bytes) fill by element.
        __ blt(CR0, L_fill_elements);
        break;
      case T_INT:
        shift = 0;
        __ cmpdi(CR0, count, 2<<shift);    // Short arrays (< 8 bytes) fill by element.
        __ blt(CR0, L_fill_4_bytes);
        break;
      default: ShouldNotReachHere();
    }

    if (!aligned && (t == T_BYTE || t == T_SHORT)) {
      // Align source address at 4 bytes address boundary.
      if (t == T_BYTE) {
        // One byte misalignment happens only for byte arrays.
        __ andi_(temp, to, 1);
        __ beq(CR0, L_skip_align1);
        __ stb(value, 0, to);
        __ addi(to, to, 1);
        __ addi(count, count, -1);
        __ bind(L_skip_align1);
      }
      // Two bytes misalignment happens only for byte and short (char) arrays.
      __ andi_(temp, to, 2);
      __ beq(CR0, L_skip_align2);
      __ sth(value, 0, to);
      __ addi(to, to, 2);
      __ addi(count, count, -(1 << (shift - 1)));
      __ bind(L_skip_align2);
    }

    if (!aligned) {
      // Align to 8 bytes, we know we are 4 byte aligned to start.
      __ andi_(temp, to, 7);
      __ beq(CR0, L_fill_32_bytes);
      __ stw(value, 0, to);
      __ addi(to, to, 4);
      __ addi(count, count, -(1 << shift));
      __ bind(L_fill_32_bytes);
    }

    __ li(temp, 8<<shift);                  // Prepare for 32 byte loop.
    // Clone bytes int->long as above.
    __ rldimi(value, value, 32, 0);         // 32 bit -> 64 bit

    Label L_check_fill_8_bytes;
    // Fill 32-byte chunks.
    __ subf_(count, temp, count);
    __ blt(CR0, L_check_fill_8_bytes);

    Label L_fill_32_bytes_loop;
    __ align(32);
    __ bind(L_fill_32_bytes_loop);

    __ std(value, 0, to);
    __ std(value, 8, to);
    __ subf_(count, temp, count);           // Update count.
    __ std(value, 16, to);
    __ std(value, 24, to);

    __ addi(to, to, 32);
    __ bge(CR0, L_fill_32_bytes_loop);

    __ bind(L_check_fill_8_bytes);
    __ add_(count, temp, count);
    __ beq(CR0, L_exit);
    __ addic_(count, count, -(2 << shift));
    __ blt(CR0, L_fill_4_bytes);

    //
    // Length is too short, just fill 8 bytes at a time.
    //
    Label L_fill_8_bytes_loop;
    __ bind(L_fill_8_bytes_loop);
    __ std(value, 0, to);
    __ addic_(count, count, -(2 << shift));
    __ addi(to, to, 8);
    __ bge(CR0, L_fill_8_bytes_loop);

    // Fill trailing 4 bytes.
    __ bind(L_fill_4_bytes);
    __ andi_(temp, count, 1<<shift);
    __ beq(CR0, L_fill_2_bytes);

    __ stw(value, 0, to);
    if (t == T_BYTE || t == T_SHORT) {
      __ addi(to, to, 4);
      // Fill trailing 2 bytes.
      __ bind(L_fill_2_bytes);
      __ andi_(temp, count, 1<<(shift-1));
      __ beq(CR0, L_fill_byte);
      __ sth(value, 0, to);
      if (t == T_BYTE) {
        __ addi(to, to, 2);
        // Fill trailing byte.
        __ bind(L_fill_byte);
        __ andi_(count, count, 1);
        __ beq(CR0, L_exit);
        __ stb(value, 0, to);
      } else {
        __ bind(L_fill_byte);
      }
    } else {
      __ bind(L_fill_2_bytes);
    }
    __ bind(L_exit);
    __ blr();

    // Handle copies less than 8 bytes. Int is handled elsewhere.
    if (t == T_BYTE) {
      __ bind(L_fill_elements);
      Label L_fill_2, L_fill_4;
      __ andi_(temp, count, 1);
      __ beq(CR0, L_fill_2);
      __ stb(value, 0, to);
      __ addi(to, to, 1);
      __ bind(L_fill_2);
      __ andi_(temp, count, 2);
      __ beq(CR0, L_fill_4);
      __ stb(value, 0, to);
      __ stb(value, 0, to);
      __ addi(to, to, 2);
      __ bind(L_fill_4);
      __ andi_(temp, count, 4);
      __ beq(CR0, L_exit);
      __ stb(value, 0, to);
      __ stb(value, 1, to);
      __ stb(value, 2, to);
      __ stb(value, 3, to);
      __ blr();
    }

    if (t == T_SHORT) {
      Label L_fill_2;
      __ bind(L_fill_elements);
      __ andi_(temp, count, 1);
      __ beq(CR0, L_fill_2);
      __ sth(value, 0, to);
      __ addi(to, to, 2);
      __ bind(L_fill_2);
      __ andi_(temp, count, 2);
      __ beq(CR0, L_exit);
      __ sth(value, 0, to);
      __ sth(value, 2, to);
      __ blr();
    }
    return start;
  }

  inline void assert_positive_int(Register count) {
#ifdef ASSERT
    __ srdi_(R0, count, 31);
    __ asm_assert_eq("missing zero extend");
#endif
  }

  // Generate overlap test for array copy stubs.
  //
  // Input:
  //   R3_ARG1    -  from
  //   R4_ARG2    -  to
  //   R5_ARG3    -  element count
  //
  void array_overlap_test(address no_overlap_target, int log2_elem_size) {
    Register tmp1 = R6_ARG4;
    Register tmp2 = R7_ARG5;

    assert_positive_int(R5_ARG3);

    __ subf(tmp1, R3_ARG1, R4_ARG2); // distance in bytes
    __ sldi(tmp2, R5_ARG3, log2_elem_size); // size in bytes
    __ cmpld(CR0, R3_ARG1, R4_ARG2); // Use unsigned comparison!
    __ cmpld(CR1, tmp1, tmp2);
    __ crnand(CR0, Assembler::less, CR1, Assembler::less);
    // Overlaps if Src before dst and distance smaller than size.
    // Branch to forward copy routine otherwise (within range of 32kB).
    __ bc(Assembler::bcondCRbiIs1, Assembler::bi0(CR0, Assembler::less), no_overlap_target);

    // need to copy backwards
  }

  // This is common errorexit stub for UnsafeMemoryAccess.
  address generate_unsafecopy_common_error_exit() {
    address start_pc = __ pc();
    Register tmp1 = R6_ARG4;
    // probably copy stub would have changed value reset it.
    if (VM_Version::has_mfdscr()) {
      __ load_const_optimized(tmp1, VM_Version::_dscr_val);
      __ mtdscr(tmp1);
    }
    __ li(R3_RET, 0); // return 0
    __ blr();
    return start_pc;
  }

  // The guideline in the implementations of generate_disjoint_xxx_copy
  // (xxx=byte,short,int,long,oop) is to copy as many elements as possible with
  // single instructions, but to avoid alignment interrupts (see subsequent
  // comment). Furthermore, we try to minimize misaligned access, even
  // though they cause no alignment interrupt.
  //
  // In Big-Endian mode, the PowerPC architecture requires implementations to
  // handle automatically misaligned integer halfword and word accesses,
  // word-aligned integer doubleword accesses, and word-aligned floating-point
  // accesses. Other accesses may or may not generate an Alignment interrupt
  // depending on the implementation.
  // Alignment interrupt handling may require on the order of hundreds of cycles,
  // so every effort should be made to avoid misaligned memory values.
  //
  //
  // Generate stub for disjoint byte copy.  If "aligned" is true, the
  // "from" and "to" addresses are assumed to be heapword aligned.
  //
  // Arguments for generated stub:
  //      from:  R3_ARG1
  //      to:    R4_ARG2
  //      count: R5_ARG3 treated as signed
  //
  address generate_disjoint_byte_copy(StubGenStubId stub_id) {
    bool aligned;
    switch (stub_id) {
    case jbyte_disjoint_arraycopy_id:
      aligned = false;
      break;
    case arrayof_jbyte_disjoint_arraycopy_id:
      aligned = true;
      break;
    default:
      ShouldNotReachHere();
    }

    StubCodeMark mark(this, stub_id);
    address start = __ function_entry();
    assert_positive_int(R5_ARG3);

    Register tmp1 = R6_ARG4;
    Register tmp2 = R7_ARG5;
    Register tmp3 = R8_ARG6;
    Register tmp4 = R9_ARG7;

    VectorSRegister tmp_vsr1  = VSR1;
    VectorSRegister tmp_vsr2  = VSR2;

    Label l_1, l_2, l_3, l_4, l_5, l_6, l_7, l_8, l_9, l_10;
    {
      // UnsafeMemoryAccess page error: continue at UnsafeMemoryAccess common_error_exit
      UnsafeMemoryAccessMark umam(this, !aligned, false);

      // Don't try anything fancy if arrays don't have many elements.
      __ li(tmp3, 0);
      __ cmpwi(CR0, R5_ARG3, 17);
      __ ble(CR0, l_6); // copy 4 at a time

      if (!aligned) {
        __ xorr(tmp1, R3_ARG1, R4_ARG2);
        __ andi_(tmp1, tmp1, 3);
        __ bne(CR0, l_6); // If arrays don't have the same alignment mod 4, do 4 element copy.

        // Copy elements if necessary to align to 4 bytes.
        __ neg(tmp1, R3_ARG1); // Compute distance to alignment boundary.
        __ andi_(tmp1, tmp1, 3);
        __ beq(CR0, l_2);

        __ subf(R5_ARG3, tmp1, R5_ARG3);
        __ bind(l_9);
        __ lbz(tmp2, 0, R3_ARG1);
        __ addic_(tmp1, tmp1, -1);
        __ stb(tmp2, 0, R4_ARG2);
        __ addi(R3_ARG1, R3_ARG1, 1);
        __ addi(R4_ARG2, R4_ARG2, 1);
        __ bne(CR0, l_9);

        __ bind(l_2);
      }

      // copy 8 elements at a time
      __ xorr(tmp2, R3_ARG1, R4_ARG2); // skip if src & dest have differing alignment mod 8
      __ andi_(tmp1, tmp2, 7);
      __ bne(CR0, l_7); // not same alignment -> to or from is aligned -> copy 8

      // copy a 2-element word if necessary to align to 8 bytes
      __ andi_(R0, R3_ARG1, 7);
      __ beq(CR0, l_7);

      __ lwzx(tmp2, R3_ARG1, tmp3);
      __ addi(R5_ARG3, R5_ARG3, -4);
      __ stwx(tmp2, R4_ARG2, tmp3);
      { // FasterArrayCopy
        __ addi(R3_ARG1, R3_ARG1, 4);
        __ addi(R4_ARG2, R4_ARG2, 4);
      }
      __ bind(l_7);

      { // FasterArrayCopy
        __ cmpwi(CR0, R5_ARG3, 31);
        __ ble(CR0, l_6); // copy 2 at a time if less than 32 elements remain

        __ srdi(tmp1, R5_ARG3, 5);
        __ andi_(R5_ARG3, R5_ARG3, 31);
        __ mtctr(tmp1);

       if (!VM_Version::has_vsx()) {

        __ bind(l_8);
        // Use unrolled version for mass copying (copy 32 elements a time)
        // Load feeding store gets zero latency on Power6, however not on Power5.
        // Therefore, the following sequence is made for the good of both.
        __ ld(tmp1, 0, R3_ARG1);
        __ ld(tmp2, 8, R3_ARG1);
        __ ld(tmp3, 16, R3_ARG1);
        __ ld(tmp4, 24, R3_ARG1);
        __ std(tmp1, 0, R4_ARG2);
        __ std(tmp2, 8, R4_ARG2);
        __ std(tmp3, 16, R4_ARG2);
        __ std(tmp4, 24, R4_ARG2);
        __ addi(R3_ARG1, R3_ARG1, 32);
        __ addi(R4_ARG2, R4_ARG2, 32);
        __ bdnz(l_8);

      } else { // Processor supports VSX, so use it to mass copy.

        // Prefetch the data into the L2 cache.
        __ dcbt(R3_ARG1, 0);

        // If supported set DSCR pre-fetch to deepest.
        if (VM_Version::has_mfdscr()) {
          __ load_const_optimized(tmp2, VM_Version::_dscr_val | 7);
          __ mtdscr(tmp2);
        }

        __ li(tmp1, 16);

        // Backbranch target aligned to 32-byte. Not 16-byte align as
        // loop contains < 8 instructions that fit inside a single
        // i-cache sector.
        __ align(32);

        __ bind(l_10);
        // Use loop with VSX load/store instructions to
        // copy 32 elements a time.
        __ lxvd2x(tmp_vsr1, R3_ARG1);        // Load src
        __ stxvd2x(tmp_vsr1, R4_ARG2);       // Store to dst
        __ lxvd2x(tmp_vsr2, tmp1, R3_ARG1);  // Load src + 16
        __ stxvd2x(tmp_vsr2, tmp1, R4_ARG2); // Store to dst + 16
        __ addi(R3_ARG1, R3_ARG1, 32);       // Update src+=32
        __ addi(R4_ARG2, R4_ARG2, 32);       // Update dsc+=32
        __ bdnz(l_10);                       // Dec CTR and loop if not zero.

        // Restore DSCR pre-fetch value.
        if (VM_Version::has_mfdscr()) {
          __ load_const_optimized(tmp2, VM_Version::_dscr_val);
          __ mtdscr(tmp2);
        }

      } // VSX
     } // FasterArrayCopy

      __ bind(l_6);

      // copy 4 elements at a time
      __ cmpwi(CR0, R5_ARG3, 4);
      __ blt(CR0, l_1);
      __ srdi(tmp1, R5_ARG3, 2);
      __ mtctr(tmp1); // is > 0
      __ andi_(R5_ARG3, R5_ARG3, 3);

      { // FasterArrayCopy
        __ addi(R3_ARG1, R3_ARG1, -4);
        __ addi(R4_ARG2, R4_ARG2, -4);
        __ bind(l_3);
        __ lwzu(tmp2, 4, R3_ARG1);
        __ stwu(tmp2, 4, R4_ARG2);
        __ bdnz(l_3);
        __ addi(R3_ARG1, R3_ARG1, 4);
        __ addi(R4_ARG2, R4_ARG2, 4);
      }

      // do single element copy
      __ bind(l_1);
      __ cmpwi(CR0, R5_ARG3, 0);
      __ beq(CR0, l_4);

      { // FasterArrayCopy
        __ mtctr(R5_ARG3);
        __ addi(R3_ARG1, R3_ARG1, -1);
        __ addi(R4_ARG2, R4_ARG2, -1);

        __ bind(l_5);
        __ lbzu(tmp2, 1, R3_ARG1);
        __ stbu(tmp2, 1, R4_ARG2);
        __ bdnz(l_5);
      }
    }

    __ bind(l_4);
    __ li(R3_RET, 0); // return 0
    __ blr();

    return start;
  }

  // Generate stub for conjoint byte copy.  If "aligned" is true, the
  // "from" and "to" addresses are assumed to be heapword aligned.
  //
  // Arguments for generated stub:
  //      from:  R3_ARG1
  //      to:    R4_ARG2
  //      count: R5_ARG3 treated as signed
  //
  address generate_conjoint_byte_copy(StubGenStubId stub_id) {
    bool aligned;
    switch (stub_id) {
    case jbyte_arraycopy_id:
      aligned = false;
      break;
    case arrayof_jbyte_arraycopy_id:
      aligned = true;
      break;
    default:
      ShouldNotReachHere();
    }

    StubCodeMark mark(this, stub_id);
    address start = __ function_entry();
    assert_positive_int(R5_ARG3);

    Register tmp1 = R6_ARG4;
    Register tmp2 = R7_ARG5;
    Register tmp3 = R8_ARG6;

    address nooverlap_target = aligned ?
      STUB_ENTRY(arrayof_jbyte_disjoint_arraycopy()) :
      STUB_ENTRY(jbyte_disjoint_arraycopy());

    array_overlap_test(nooverlap_target, 0);
    // Do reverse copy. We assume the case of actual overlap is rare enough
    // that we don't have to optimize it.
    Label l_1, l_2;
    {
      // UnsafeMemoryAccess page error: continue at UnsafeMemoryAccess common_error_exit
      UnsafeMemoryAccessMark umam(this, !aligned, false);
      __ b(l_2);
      __ bind(l_1);
      __ stbx(tmp1, R4_ARG2, R5_ARG3);
      __ bind(l_2);
      __ addic_(R5_ARG3, R5_ARG3, -1);
      __ lbzx(tmp1, R3_ARG1, R5_ARG3);
      __ bge(CR0, l_1);
    }
    __ li(R3_RET, 0); // return 0
    __ blr();

    return start;
  }

  // Generate stub for disjoint short copy.  If "aligned" is true, the
  // "from" and "to" addresses are assumed to be heapword aligned.
  //
  // Arguments for generated stub:
  //      from:  R3_ARG1
  //      to:    R4_ARG2
  //  elm.count: R5_ARG3 treated as signed
  //
  // Strategy for aligned==true:
  //
  //  If length <= 9:
  //     1. copy 2 elements at a time (l_6)
  //     2. copy last element if original element count was odd (l_1)
  //
  //  If length > 9:
  //     1. copy 4 elements at a time until less than 4 elements are left (l_7)
  //     2. copy 2 elements at a time until less than 2 elements are left (l_6)
  //     3. copy last element if one was left in step 2. (l_1)
  //
  //
  // Strategy for aligned==false:
  //
  //  If length <= 9: same as aligned==true case, but NOTE: load/stores
  //                  can be unaligned (see comment below)
  //
  //  If length > 9:
  //     1. continue with step 6. if the alignment of from and to mod 4
  //        is different.
  //     2. align from and to to 4 bytes by copying 1 element if necessary
  //     3. at l_2 from and to are 4 byte aligned; continue with
  //        5. if they cannot be aligned to 8 bytes because they have
  //        got different alignment mod 8.
  //     4. at this point we know that both, from and to, have the same
  //        alignment mod 8, now copy one element if necessary to get
  //        8 byte alignment of from and to.
  //     5. copy 4 elements at a time until less than 4 elements are
  //        left; depending on step 3. all load/stores are aligned or
  //        either all loads or all stores are unaligned.
  //     6. copy 2 elements at a time until less than 2 elements are
  //        left (l_6); arriving here from step 1., there is a chance
  //        that all accesses are unaligned.
  //     7. copy last element if one was left in step 6. (l_1)
  //
  //  There are unaligned data accesses using integer load/store
  //  instructions in this stub. POWER allows such accesses.
  //
  //  According to the manuals (PowerISA_V2.06_PUBLIC, Book II,
  //  Chapter 2: Effect of Operand Placement on Performance) unaligned
  //  integer load/stores have good performance. Only unaligned
  //  floating point load/stores can have poor performance.
  //
  //  TODO:
  //
  //  1. check if aligning the backbranch target of loops is beneficial
  //
  address generate_disjoint_short_copy(StubGenStubId stub_id) {
    bool aligned;
    switch (stub_id) {
    case jshort_disjoint_arraycopy_id:
      aligned = false;
      break;
    case arrayof_jshort_disjoint_arraycopy_id:
      aligned = true;
      break;
    default:
      ShouldNotReachHere();
    }

    StubCodeMark mark(this, stub_id);

    Register tmp1 = R6_ARG4;
    Register tmp2 = R7_ARG5;
    Register tmp3 = R8_ARG6;
    Register tmp4 = R9_ARG7;

    VectorSRegister tmp_vsr1  = VSR1;
    VectorSRegister tmp_vsr2  = VSR2;

    address start = __ function_entry();
    assert_positive_int(R5_ARG3);

    Label l_1, l_2, l_3, l_4, l_5, l_6, l_7, l_8, l_9;
    {
      // UnsafeMemoryAccess page error: continue at UnsafeMemoryAccess common_error_exit
      UnsafeMemoryAccessMark umam(this, !aligned, false);
      // don't try anything fancy if arrays don't have many elements
      __ li(tmp3, 0);
      __ cmpwi(CR0, R5_ARG3, 9);
      __ ble(CR0, l_6); // copy 2 at a time

      if (!aligned) {
        __ xorr(tmp1, R3_ARG1, R4_ARG2);
        __ andi_(tmp1, tmp1, 3);
        __ bne(CR0, l_6); // if arrays don't have the same alignment mod 4, do 2 element copy

        // At this point it is guaranteed that both, from and to have the same alignment mod 4.

        // Copy 1 element if necessary to align to 4 bytes.
        __ andi_(tmp1, R3_ARG1, 3);
        __ beq(CR0, l_2);

        __ lhz(tmp2, 0, R3_ARG1);
        __ addi(R3_ARG1, R3_ARG1, 2);
        __ sth(tmp2, 0, R4_ARG2);
        __ addi(R4_ARG2, R4_ARG2, 2);
        __ addi(R5_ARG3, R5_ARG3, -1);
        __ bind(l_2);

        // At this point the positions of both, from and to, are at least 4 byte aligned.

        // Copy 4 elements at a time.
        // Align to 8 bytes, but only if both, from and to, have same alignment mod 8.
        __ xorr(tmp2, R3_ARG1, R4_ARG2);
        __ andi_(tmp1, tmp2, 7);
        __ bne(CR0, l_7); // not same alignment mod 8 -> copy 4, either from or to will be unaligned

        // Copy a 2-element word if necessary to align to 8 bytes.
        __ andi_(R0, R3_ARG1, 7);
        __ beq(CR0, l_7);

        __ lwzx(tmp2, R3_ARG1, tmp3);
        __ addi(R5_ARG3, R5_ARG3, -2);
        __ stwx(tmp2, R4_ARG2, tmp3);
        { // FasterArrayCopy
          __ addi(R3_ARG1, R3_ARG1, 4);
          __ addi(R4_ARG2, R4_ARG2, 4);
        }
      }

      __ bind(l_7);

      // Copy 4 elements at a time; either the loads or the stores can
      // be unaligned if aligned == false.

      { // FasterArrayCopy
        __ cmpwi(CR0, R5_ARG3, 15);
        __ ble(CR0, l_6); // copy 2 at a time if less than 16 elements remain

        __ srdi(tmp1, R5_ARG3, 4);
        __ andi_(R5_ARG3, R5_ARG3, 15);
        __ mtctr(tmp1);

        if (!VM_Version::has_vsx()) {

          __ bind(l_8);
          // Use unrolled version for mass copying (copy 16 elements a time).
          // Load feeding store gets zero latency on Power6, however not on Power5.
          // Therefore, the following sequence is made for the good of both.
          __ ld(tmp1, 0, R3_ARG1);
          __ ld(tmp2, 8, R3_ARG1);
          __ ld(tmp3, 16, R3_ARG1);
          __ ld(tmp4, 24, R3_ARG1);
          __ std(tmp1, 0, R4_ARG2);
          __ std(tmp2, 8, R4_ARG2);
          __ std(tmp3, 16, R4_ARG2);
          __ std(tmp4, 24, R4_ARG2);
          __ addi(R3_ARG1, R3_ARG1, 32);
          __ addi(R4_ARG2, R4_ARG2, 32);
          __ bdnz(l_8);

        } else { // Processor supports VSX, so use it to mass copy.

          // Prefetch src data into L2 cache.
          __ dcbt(R3_ARG1, 0);

          // If supported set DSCR pre-fetch to deepest.
          if (VM_Version::has_mfdscr()) {
            __ load_const_optimized(tmp2, VM_Version::_dscr_val | 7);
            __ mtdscr(tmp2);
          }
          __ li(tmp1, 16);

          // Backbranch target aligned to 32-byte. It's not aligned 16-byte
          // as loop contains < 8 instructions that fit inside a single
          // i-cache sector.
          __ align(32);

          __ bind(l_9);
          // Use loop with VSX load/store instructions to
          // copy 16 elements a time.
          __ lxvd2x(tmp_vsr1, R3_ARG1);        // Load from src.
          __ stxvd2x(tmp_vsr1, R4_ARG2);       // Store to dst.
          __ lxvd2x(tmp_vsr2, R3_ARG1, tmp1);  // Load from src + 16.
          __ stxvd2x(tmp_vsr2, R4_ARG2, tmp1); // Store to dst + 16.
          __ addi(R3_ARG1, R3_ARG1, 32);       // Update src+=32.
          __ addi(R4_ARG2, R4_ARG2, 32);       // Update dsc+=32.
          __ bdnz(l_9);                        // Dec CTR and loop if not zero.

          // Restore DSCR pre-fetch value.
          if (VM_Version::has_mfdscr()) {
            __ load_const_optimized(tmp2, VM_Version::_dscr_val);
            __ mtdscr(tmp2);
          }

        }
      } // FasterArrayCopy
      __ bind(l_6);

      // copy 2 elements at a time
      { // FasterArrayCopy
        __ cmpwi(CR0, R5_ARG3, 2);
        __ blt(CR0, l_1);
        __ srdi(tmp1, R5_ARG3, 1);
        __ andi_(R5_ARG3, R5_ARG3, 1);

        __ addi(R3_ARG1, R3_ARG1, -4);
        __ addi(R4_ARG2, R4_ARG2, -4);
        __ mtctr(tmp1);

        __ bind(l_3);
        __ lwzu(tmp2, 4, R3_ARG1);
        __ stwu(tmp2, 4, R4_ARG2);
        __ bdnz(l_3);

        __ addi(R3_ARG1, R3_ARG1, 4);
        __ addi(R4_ARG2, R4_ARG2, 4);
      }

      // do single element copy
      __ bind(l_1);
      __ cmpwi(CR0, R5_ARG3, 0);
      __ beq(CR0, l_4);

      { // FasterArrayCopy
        __ mtctr(R5_ARG3);
        __ addi(R3_ARG1, R3_ARG1, -2);
        __ addi(R4_ARG2, R4_ARG2, -2);

        __ bind(l_5);
        __ lhzu(tmp2, 2, R3_ARG1);
        __ sthu(tmp2, 2, R4_ARG2);
        __ bdnz(l_5);
      }
    }

    __ bind(l_4);
    __ li(R3_RET, 0); // return 0
    __ blr();

    return start;
  }

  // Generate stub for conjoint short copy.  If "aligned" is true, the
  // "from" and "to" addresses are assumed to be heapword aligned.
  //
  // Arguments for generated stub:
  //      from:  R3_ARG1
  //      to:    R4_ARG2
  //      count: R5_ARG3 treated as signed
  //
  address generate_conjoint_short_copy(StubGenStubId stub_id) {
    bool aligned;
    switch (stub_id) {
    case jshort_arraycopy_id:
      aligned = false;
      break;
    case arrayof_jshort_arraycopy_id:
      aligned = true;
      break;
    default:
      ShouldNotReachHere();
    }

    StubCodeMark mark(this, stub_id);
    address start = __ function_entry();
    assert_positive_int(R5_ARG3);

    Register tmp1 = R6_ARG4;
    Register tmp2 = R7_ARG5;
    Register tmp3 = R8_ARG6;

    address nooverlap_target = aligned ?
      STUB_ENTRY(arrayof_jshort_disjoint_arraycopy()) :
      STUB_ENTRY(jshort_disjoint_arraycopy());

    array_overlap_test(nooverlap_target, 1);

    Label l_1, l_2;
    {
      // UnsafeMemoryAccess page error: continue at UnsafeMemoryAccess common_error_exit
      UnsafeMemoryAccessMark umam(this, !aligned, false);
      __ sldi(tmp1, R5_ARG3, 1);
      __ b(l_2);
      __ bind(l_1);
      __ sthx(tmp2, R4_ARG2, tmp1);
      __ bind(l_2);
      __ addic_(tmp1, tmp1, -2);
      __ lhzx(tmp2, R3_ARG1, tmp1);
      __ bge(CR0, l_1);
    }
    __ li(R3_RET, 0); // return 0
    __ blr();

    return start;
  }

  // Generate core code for disjoint int copy (and oop copy on 32-bit).  If "aligned"
  // is true, the "from" and "to" addresses are assumed to be heapword aligned.
  //
  // Arguments:
  //      from:  R3_ARG1
  //      to:    R4_ARG2
  //      count: R5_ARG3 treated as signed
  //
  void generate_disjoint_int_copy_core(bool aligned) {
    Register tmp1 = R6_ARG4;
    Register tmp2 = R7_ARG5;
    Register tmp3 = R8_ARG6;
    Register tmp4 = R0;

    VectorSRegister tmp_vsr1  = VSR1;
    VectorSRegister tmp_vsr2  = VSR2;

    Label l_1, l_2, l_3, l_4, l_5, l_6, l_7;

    // for short arrays, just do single element copy
    __ li(tmp3, 0);
    __ cmpwi(CR0, R5_ARG3, 5);
    __ ble(CR0, l_2);

    if (!aligned) {
        // check if arrays have same alignment mod 8.
        __ xorr(tmp1, R3_ARG1, R4_ARG2);
        __ andi_(R0, tmp1, 7);
        // Not the same alignment, but ld and std just need to be 4 byte aligned.
        __ bne(CR0, l_4); // to OR from is 8 byte aligned -> copy 2 at a time

        // copy 1 element to align to and from on an 8 byte boundary
        __ andi_(R0, R3_ARG1, 7);
        __ beq(CR0, l_4);

        __ lwzx(tmp2, R3_ARG1, tmp3);
        __ addi(R5_ARG3, R5_ARG3, -1);
        __ stwx(tmp2, R4_ARG2, tmp3);
        { // FasterArrayCopy
          __ addi(R3_ARG1, R3_ARG1, 4);
          __ addi(R4_ARG2, R4_ARG2, 4);
        }
        __ bind(l_4);
      }

    { // FasterArrayCopy
      __ cmpwi(CR0, R5_ARG3, 7);
      __ ble(CR0, l_2); // copy 1 at a time if less than 8 elements remain

      __ srdi(tmp1, R5_ARG3, 3);
      __ andi_(R5_ARG3, R5_ARG3, 7);
      __ mtctr(tmp1);

     if (!VM_Version::has_vsx()) {

      __ bind(l_6);
      // Use unrolled version for mass copying (copy 8 elements a time).
      // Load feeding store gets zero latency on power6, however not on power 5.
      // Therefore, the following sequence is made for the good of both.
      __ ld(tmp1, 0, R3_ARG1);
      __ ld(tmp2, 8, R3_ARG1);
      __ ld(tmp3, 16, R3_ARG1);
      __ ld(tmp4, 24, R3_ARG1);
      __ std(tmp1, 0, R4_ARG2);
      __ std(tmp2, 8, R4_ARG2);
      __ std(tmp3, 16, R4_ARG2);
      __ std(tmp4, 24, R4_ARG2);
      __ addi(R3_ARG1, R3_ARG1, 32);
      __ addi(R4_ARG2, R4_ARG2, 32);
      __ bdnz(l_6);

    } else { // Processor supports VSX, so use it to mass copy.

      // Prefetch the data into the L2 cache.
      __ dcbt(R3_ARG1, 0);

      // If supported set DSCR pre-fetch to deepest.
      if (VM_Version::has_mfdscr()) {
        __ load_const_optimized(tmp2, VM_Version::_dscr_val | 7);
        __ mtdscr(tmp2);
      }

      __ li(tmp1, 16);

      // Backbranch target aligned to 32-byte. Not 16-byte align as
      // loop contains < 8 instructions that fit inside a single
      // i-cache sector.
      __ align(32);

      __ bind(l_7);
      // Use loop with VSX load/store instructions to
      // copy 8 elements a time.
      __ lxvd2x(tmp_vsr1, R3_ARG1);        // Load src
      __ stxvd2x(tmp_vsr1, R4_ARG2);       // Store to dst
      __ lxvd2x(tmp_vsr2, tmp1, R3_ARG1);  // Load src + 16
      __ stxvd2x(tmp_vsr2, tmp1, R4_ARG2); // Store to dst + 16
      __ addi(R3_ARG1, R3_ARG1, 32);       // Update src+=32
      __ addi(R4_ARG2, R4_ARG2, 32);       // Update dsc+=32
      __ bdnz(l_7);                        // Dec CTR and loop if not zero.

      // Restore DSCR pre-fetch value.
      if (VM_Version::has_mfdscr()) {
        __ load_const_optimized(tmp2, VM_Version::_dscr_val);
        __ mtdscr(tmp2);
      }

    } // VSX
   } // FasterArrayCopy

    // copy 1 element at a time
    __ bind(l_2);
    __ cmpwi(CR0, R5_ARG3, 0);
    __ beq(CR0, l_1);

    { // FasterArrayCopy
      __ mtctr(R5_ARG3);
      __ addi(R3_ARG1, R3_ARG1, -4);
      __ addi(R4_ARG2, R4_ARG2, -4);

      __ bind(l_3);
      __ lwzu(tmp2, 4, R3_ARG1);
      __ stwu(tmp2, 4, R4_ARG2);
      __ bdnz(l_3);
    }

    __ bind(l_1);
    return;
  }

  // Generate stub for disjoint int copy.  If "aligned" is true, the
  // "from" and "to" addresses are assumed to be heapword aligned.
  //
  // Arguments for generated stub:
  //      from:  R3_ARG1
  //      to:    R4_ARG2
  //      count: R5_ARG3 treated as signed
  //
  address generate_disjoint_int_copy(StubGenStubId stub_id) {
    bool aligned;
    switch (stub_id) {
    case jint_disjoint_arraycopy_id:
      aligned = false;
      break;
    case arrayof_jint_disjoint_arraycopy_id:
      aligned = true;
      break;
    default:
      ShouldNotReachHere();
    }

    StubCodeMark mark(this, stub_id);
    address start = __ function_entry();
    assert_positive_int(R5_ARG3);
    {
      // UnsafeMemoryAccess page error: continue at UnsafeMemoryAccess common_error_exit
      UnsafeMemoryAccessMark umam(this, !aligned, false);
      generate_disjoint_int_copy_core(aligned);
    }
    __ li(R3_RET, 0); // return 0
    __ blr();
    return start;
  }

  // Generate core code for conjoint int copy (and oop copy on
  // 32-bit).  If "aligned" is true, the "from" and "to" addresses
  // are assumed to be heapword aligned.
  //
  // Arguments:
  //      from:  R3_ARG1
  //      to:    R4_ARG2
  //      count: R5_ARG3 treated as signed
  //
  void generate_conjoint_int_copy_core(bool aligned) {
    // Do reverse copy.  We assume the case of actual overlap is rare enough
    // that we don't have to optimize it.

    Label l_1, l_2, l_3, l_4, l_5, l_6, l_7;

    Register tmp1 = R6_ARG4;
    Register tmp2 = R7_ARG5;
    Register tmp3 = R8_ARG6;
    Register tmp4 = R0;

    VectorSRegister tmp_vsr1  = VSR1;
    VectorSRegister tmp_vsr2  = VSR2;

    { // FasterArrayCopy
      __ cmpwi(CR0, R5_ARG3, 0);
      __ beq(CR0, l_6);

      __ sldi(R5_ARG3, R5_ARG3, 2);
      __ add(R3_ARG1, R3_ARG1, R5_ARG3);
      __ add(R4_ARG2, R4_ARG2, R5_ARG3);
      __ srdi(R5_ARG3, R5_ARG3, 2);

      if (!aligned) {
        // check if arrays have same alignment mod 8.
        __ xorr(tmp1, R3_ARG1, R4_ARG2);
        __ andi_(R0, tmp1, 7);
        // Not the same alignment, but ld and std just need to be 4 byte aligned.
        __ bne(CR0, l_7); // to OR from is 8 byte aligned -> copy 2 at a time

        // copy 1 element to align to and from on an 8 byte boundary
        __ andi_(R0, R3_ARG1, 7);
        __ beq(CR0, l_7);

        __ addi(R3_ARG1, R3_ARG1, -4);
        __ addi(R4_ARG2, R4_ARG2, -4);
        __ addi(R5_ARG3, R5_ARG3, -1);
        __ lwzx(tmp2, R3_ARG1);
        __ stwx(tmp2, R4_ARG2);
        __ bind(l_7);
      }

      __ cmpwi(CR0, R5_ARG3, 7);
      __ ble(CR0, l_5); // copy 1 at a time if less than 8 elements remain

      __ srdi(tmp1, R5_ARG3, 3);
      __ andi(R5_ARG3, R5_ARG3, 7);
      __ mtctr(tmp1);

     if (!VM_Version::has_vsx()) {
      __ bind(l_4);
      // Use unrolled version for mass copying (copy 4 elements a time).
      // Load feeding store gets zero latency on Power6, however not on Power5.
      // Therefore, the following sequence is made for the good of both.
      __ addi(R3_ARG1, R3_ARG1, -32);
      __ addi(R4_ARG2, R4_ARG2, -32);
      __ ld(tmp4, 24, R3_ARG1);
      __ ld(tmp3, 16, R3_ARG1);
      __ ld(tmp2, 8, R3_ARG1);
      __ ld(tmp1, 0, R3_ARG1);
      __ std(tmp4, 24, R4_ARG2);
      __ std(tmp3, 16, R4_ARG2);
      __ std(tmp2, 8, R4_ARG2);
      __ std(tmp1, 0, R4_ARG2);
      __ bdnz(l_4);
     } else {  // Processor supports VSX, so use it to mass copy.
      // Prefetch the data into the L2 cache.
      __ dcbt(R3_ARG1, 0);

      // If supported set DSCR pre-fetch to deepest.
      if (VM_Version::has_mfdscr()) {
        __ load_const_optimized(tmp2, VM_Version::_dscr_val | 7);
        __ mtdscr(tmp2);
      }

      __ li(tmp1, 16);

      // Backbranch target aligned to 32-byte. Not 16-byte align as
      // loop contains < 8 instructions that fit inside a single
      // i-cache sector.
      __ align(32);

      __ bind(l_4);
      // Use loop with VSX load/store instructions to
      // copy 8 elements a time.
      __ addi(R3_ARG1, R3_ARG1, -32);      // Update src-=32
      __ addi(R4_ARG2, R4_ARG2, -32);      // Update dsc-=32
      __ lxvd2x(tmp_vsr2, tmp1, R3_ARG1);  // Load src+16
      __ lxvd2x(tmp_vsr1, R3_ARG1);        // Load src
      __ stxvd2x(tmp_vsr2, tmp1, R4_ARG2); // Store to dst+16
      __ stxvd2x(tmp_vsr1, R4_ARG2);       // Store to dst
      __ bdnz(l_4);

      // Restore DSCR pre-fetch value.
      if (VM_Version::has_mfdscr()) {
        __ load_const_optimized(tmp2, VM_Version::_dscr_val);
        __ mtdscr(tmp2);
      }
     }

      __ cmpwi(CR0, R5_ARG3, 0);
      __ beq(CR0, l_6);

      __ bind(l_5);
      __ mtctr(R5_ARG3);
      __ bind(l_3);
      __ lwz(R0, -4, R3_ARG1);
      __ stw(R0, -4, R4_ARG2);
      __ addi(R3_ARG1, R3_ARG1, -4);
      __ addi(R4_ARG2, R4_ARG2, -4);
      __ bdnz(l_3);

      __ bind(l_6);
    }
  }

  // Generate stub for conjoint int copy.  If "aligned" is true, the
  // "from" and "to" addresses are assumed to be heapword aligned.
  //
  // Arguments for generated stub:
  //      from:  R3_ARG1
  //      to:    R4_ARG2
  //      count: R5_ARG3 treated as signed
  //
  address generate_conjoint_int_copy(StubGenStubId stub_id) {
    bool aligned;
    switch (stub_id) {
    case jint_arraycopy_id:
      aligned = false;
      break;
    case arrayof_jint_arraycopy_id:
      aligned = true;
      break;
    default:
      ShouldNotReachHere();
    }

    StubCodeMark mark(this, stub_id);
    address start = __ function_entry();
    assert_positive_int(R5_ARG3);
    address nooverlap_target = aligned ?
      STUB_ENTRY(arrayof_jint_disjoint_arraycopy()) :
      STUB_ENTRY(jint_disjoint_arraycopy());

    array_overlap_test(nooverlap_target, 2);
    {
      // UnsafeMemoryAccess page error: continue at UnsafeMemoryAccess common_error_exit
      UnsafeMemoryAccessMark umam(this, !aligned, false);
      generate_conjoint_int_copy_core(aligned);
    }

    __ li(R3_RET, 0); // return 0
    __ blr();

    return start;
  }

  // Generate core code for disjoint long copy (and oop copy on
  // 64-bit).  If "aligned" is true, the "from" and "to" addresses
  // are assumed to be heapword aligned.
  //
  // Arguments:
  //      from:  R3_ARG1
  //      to:    R4_ARG2
  //      count: R5_ARG3 treated as signed
  //
  void generate_disjoint_long_copy_core(bool aligned) {
    Register tmp1 = R6_ARG4;
    Register tmp2 = R7_ARG5;
    Register tmp3 = R8_ARG6;
    Register tmp4 = R0;

    Label l_1, l_2, l_3, l_4, l_5;

    VectorSRegister tmp_vsr1  = VSR1;
    VectorSRegister tmp_vsr2  = VSR2;

    { // FasterArrayCopy
      __ cmpwi(CR0, R5_ARG3, 3);
      __ ble(CR0, l_3); // copy 1 at a time if less than 4 elements remain

      __ srdi(tmp1, R5_ARG3, 2);
      __ andi_(R5_ARG3, R5_ARG3, 3);
      __ mtctr(tmp1);

    if (!VM_Version::has_vsx()) {
      __ bind(l_4);
      // Use unrolled version for mass copying (copy 4 elements a time).
      // Load feeding store gets zero latency on Power6, however not on Power5.
      // Therefore, the following sequence is made for the good of both.
      __ ld(tmp1, 0, R3_ARG1);
      __ ld(tmp2, 8, R3_ARG1);
      __ ld(tmp3, 16, R3_ARG1);
      __ ld(tmp4, 24, R3_ARG1);
      __ std(tmp1, 0, R4_ARG2);
      __ std(tmp2, 8, R4_ARG2);
      __ std(tmp3, 16, R4_ARG2);
      __ std(tmp4, 24, R4_ARG2);
      __ addi(R3_ARG1, R3_ARG1, 32);
      __ addi(R4_ARG2, R4_ARG2, 32);
      __ bdnz(l_4);

    } else { // Processor supports VSX, so use it to mass copy.

      // Prefetch the data into the L2 cache.
      __ dcbt(R3_ARG1, 0);

      // If supported set DSCR pre-fetch to deepest.
      if (VM_Version::has_mfdscr()) {
        __ load_const_optimized(tmp2, VM_Version::_dscr_val | 7);
        __ mtdscr(tmp2);
      }

      __ li(tmp1, 16);

      // Backbranch target aligned to 32-byte. Not 16-byte align as
      // loop contains < 8 instructions that fit inside a single
      // i-cache sector.
      __ align(32);

      __ bind(l_5);
      // Use loop with VSX load/store instructions to
      // copy 4 elements a time.
      __ lxvd2x(tmp_vsr1, R3_ARG1);        // Load src
      __ stxvd2x(tmp_vsr1, R4_ARG2);       // Store to dst
      __ lxvd2x(tmp_vsr2, tmp1, R3_ARG1);  // Load src + 16
      __ stxvd2x(tmp_vsr2, tmp1, R4_ARG2); // Store to dst + 16
      __ addi(R3_ARG1, R3_ARG1, 32);       // Update src+=32
      __ addi(R4_ARG2, R4_ARG2, 32);       // Update dsc+=32
      __ bdnz(l_5);                        // Dec CTR and loop if not zero.

      // Restore DSCR pre-fetch value.
      if (VM_Version::has_mfdscr()) {
        __ load_const_optimized(tmp2, VM_Version::_dscr_val);
        __ mtdscr(tmp2);
      }

    } // VSX
   } // FasterArrayCopy

    // copy 1 element at a time
    __ bind(l_3);
    __ cmpwi(CR0, R5_ARG3, 0);
    __ beq(CR0, l_1);

    { // FasterArrayCopy
      __ mtctr(R5_ARG3);
      __ addi(R3_ARG1, R3_ARG1, -8);
      __ addi(R4_ARG2, R4_ARG2, -8);

      __ bind(l_2);
      __ ldu(R0, 8, R3_ARG1);
      __ stdu(R0, 8, R4_ARG2);
      __ bdnz(l_2);

    }
    __ bind(l_1);
  }

  // Generate stub for disjoint long copy.  If "aligned" is true, the
  // "from" and "to" addresses are assumed to be heapword aligned.
  //
  // Arguments for generated stub:
  //      from:  R3_ARG1
  //      to:    R4_ARG2
  //      count: R5_ARG3 treated as signed
  //
  address generate_disjoint_long_copy(StubGenStubId stub_id) {
    bool aligned;
    switch (stub_id) {
    case jlong_disjoint_arraycopy_id:
      aligned = false;
      break;
    case arrayof_jlong_disjoint_arraycopy_id:
      aligned = true;
      break;
    default:
      ShouldNotReachHere();
    }

    StubCodeMark mark(this, stub_id);
    address start = __ function_entry();
    assert_positive_int(R5_ARG3);
    {
      // UnsafeMemoryAccess page error: continue at UnsafeMemoryAccess common_error_exit
      UnsafeMemoryAccessMark umam(this, !aligned, false);
      generate_disjoint_long_copy_core(aligned);
    }
    __ li(R3_RET, 0); // return 0
    __ blr();

  return start;
  }

  // Generate core code for conjoint long copy (and oop copy on
  // 64-bit).  If "aligned" is true, the "from" and "to" addresses
  // are assumed to be heapword aligned.
  //
  // Arguments:
  //      from:  R3_ARG1
  //      to:    R4_ARG2
  //      count: R5_ARG3 treated as signed
  //
  void generate_conjoint_long_copy_core(bool aligned) {
    Register tmp1 = R6_ARG4;
    Register tmp2 = R7_ARG5;
    Register tmp3 = R8_ARG6;
    Register tmp4 = R0;

    VectorSRegister tmp_vsr1  = VSR1;
    VectorSRegister tmp_vsr2  = VSR2;

    Label l_1, l_2, l_3, l_4, l_5;

    __ cmpwi(CR0, R5_ARG3, 0);
    __ beq(CR0, l_1);

    { // FasterArrayCopy
      __ sldi(R5_ARG3, R5_ARG3, 3);
      __ add(R3_ARG1, R3_ARG1, R5_ARG3);
      __ add(R4_ARG2, R4_ARG2, R5_ARG3);
      __ srdi(R5_ARG3, R5_ARG3, 3);

      __ cmpwi(CR0, R5_ARG3, 3);
      __ ble(CR0, l_5); // copy 1 at a time if less than 4 elements remain

      __ srdi(tmp1, R5_ARG3, 2);
      __ andi(R5_ARG3, R5_ARG3, 3);
      __ mtctr(tmp1);

     if (!VM_Version::has_vsx()) {
      __ bind(l_4);
      // Use unrolled version for mass copying (copy 4 elements a time).
      // Load feeding store gets zero latency on Power6, however not on Power5.
      // Therefore, the following sequence is made for the good of both.
      __ addi(R3_ARG1, R3_ARG1, -32);
      __ addi(R4_ARG2, R4_ARG2, -32);
      __ ld(tmp4, 24, R3_ARG1);
      __ ld(tmp3, 16, R3_ARG1);
      __ ld(tmp2, 8, R3_ARG1);
      __ ld(tmp1, 0, R3_ARG1);
      __ std(tmp4, 24, R4_ARG2);
      __ std(tmp3, 16, R4_ARG2);
      __ std(tmp2, 8, R4_ARG2);
      __ std(tmp1, 0, R4_ARG2);
      __ bdnz(l_4);
     } else { // Processor supports VSX, so use it to mass copy.
      // Prefetch the data into the L2 cache.
      __ dcbt(R3_ARG1, 0);

      // If supported set DSCR pre-fetch to deepest.
      if (VM_Version::has_mfdscr()) {
        __ load_const_optimized(tmp2, VM_Version::_dscr_val | 7);
        __ mtdscr(tmp2);
      }

      __ li(tmp1, 16);

      // Backbranch target aligned to 32-byte. Not 16-byte align as
      // loop contains < 8 instructions that fit inside a single
      // i-cache sector.
      __ align(32);

      __ bind(l_4);
      // Use loop with VSX load/store instructions to
      // copy 4 elements a time.
      __ addi(R3_ARG1, R3_ARG1, -32);      // Update src-=32
      __ addi(R4_ARG2, R4_ARG2, -32);      // Update dsc-=32
      __ lxvd2x(tmp_vsr2, tmp1, R3_ARG1);  // Load src+16
      __ lxvd2x(tmp_vsr1, R3_ARG1);        // Load src
      __ stxvd2x(tmp_vsr2, tmp1, R4_ARG2); // Store to dst+16
      __ stxvd2x(tmp_vsr1, R4_ARG2);       // Store to dst
      __ bdnz(l_4);

      // Restore DSCR pre-fetch value.
      if (VM_Version::has_mfdscr()) {
        __ load_const_optimized(tmp2, VM_Version::_dscr_val);
        __ mtdscr(tmp2);
      }
     }

      __ cmpwi(CR0, R5_ARG3, 0);
      __ beq(CR0, l_1);

      __ bind(l_5);
      __ mtctr(R5_ARG3);
      __ bind(l_3);
      __ ld(R0, -8, R3_ARG1);
      __ std(R0, -8, R4_ARG2);
      __ addi(R3_ARG1, R3_ARG1, -8);
      __ addi(R4_ARG2, R4_ARG2, -8);
      __ bdnz(l_3);

    }
    __ bind(l_1);
  }

  // Generate stub for conjoint long copy.  If "aligned" is true, the
  // "from" and "to" addresses are assumed to be heapword aligned.
  //
  // Arguments for generated stub:
  //      from:  R3_ARG1
  //      to:    R4_ARG2
  //      count: R5_ARG3 treated as signed
  //
  address generate_conjoint_long_copy(StubGenStubId stub_id) {
    bool aligned;
    switch (stub_id) {
    case jlong_arraycopy_id:
      aligned = false;
      break;
    case arrayof_jlong_arraycopy_id:
      aligned = true;
      break;
    default:
      ShouldNotReachHere();
    }

    StubCodeMark mark(this, stub_id);
    address start = __ function_entry();
    assert_positive_int(R5_ARG3);
    address nooverlap_target = aligned ?
      STUB_ENTRY(arrayof_jlong_disjoint_arraycopy()) :
      STUB_ENTRY(jlong_disjoint_arraycopy());

    array_overlap_test(nooverlap_target, 3);
    {
      // UnsafeMemoryAccess page error: continue at UnsafeMemoryAccess common_error_exit
      UnsafeMemoryAccessMark umam(this, !aligned, false);
      generate_conjoint_long_copy_core(aligned);
    }
    __ li(R3_RET, 0); // return 0
    __ blr();

    return start;
  }

  // Generate stub for conjoint oop copy.  If "aligned" is true, the
  // "from" and "to" addresses are assumed to be heapword aligned.
  //
  // Arguments for generated stub:
  //      from:  R3_ARG1
  //      to:    R4_ARG2
  //      count: R5_ARG3 treated as signed
  //      dest_uninitialized: G1 support
  //
  address generate_conjoint_oop_copy(StubGenStubId stub_id) {
    bool aligned;
    bool dest_uninitialized;
    switch (stub_id) {
    case oop_arraycopy_id:
      aligned = false;
      dest_uninitialized = false;
      break;
    case arrayof_oop_arraycopy_id:
      aligned = true;
      dest_uninitialized = false;
      break;
    case oop_arraycopy_uninit_id:
      aligned = false;
      dest_uninitialized = true;
      break;
    case arrayof_oop_arraycopy_uninit_id:
      aligned = true;
      dest_uninitialized = true;
      break;
    default:
      ShouldNotReachHere();
    }

    StubCodeMark mark(this, stub_id);
    address start = __ function_entry();
    assert_positive_int(R5_ARG3);
    address nooverlap_target = aligned ?
      STUB_ENTRY(arrayof_oop_disjoint_arraycopy(dest_uninitialized)) :
      STUB_ENTRY(oop_disjoint_arraycopy(dest_uninitialized));

    array_overlap_test(nooverlap_target, UseCompressedOops ? 2 : 3);

    DecoratorSet decorators = IN_HEAP | IS_ARRAY;
    if (dest_uninitialized) {
      decorators |= IS_DEST_UNINITIALIZED;
    }
    if (aligned) {
      decorators |= ARRAYCOPY_ALIGNED;
    }

    BarrierSetAssembler *bs = BarrierSet::barrier_set()->barrier_set_assembler();
    bs->arraycopy_prologue(_masm, decorators, T_OBJECT, R3_ARG1, R4_ARG2, R5_ARG3, noreg, noreg);

    if (UseCompressedOops) {
      generate_conjoint_int_copy_core(aligned);
    } else {
#if INCLUDE_ZGC
      if (UseZGC) {
        ZBarrierSetAssembler *zbs = (ZBarrierSetAssembler*)bs;
        zbs->generate_conjoint_oop_copy(_masm, dest_uninitialized);
      } else
#endif
      generate_conjoint_long_copy_core(aligned);
    }

    bs->arraycopy_epilogue(_masm, decorators, T_OBJECT, R4_ARG2, R5_ARG3, noreg);
    __ li(R3_RET, 0); // return 0
    __ blr();
    return start;
  }

  // Generate stub for disjoint oop copy.  If "aligned" is true, the
  // "from" and "to" addresses are assumed to be heapword aligned.
  //
  // Arguments for generated stub:
  //      from:  R3_ARG1
  //      to:    R4_ARG2
  //      count: R5_ARG3 treated as signed
  //      dest_uninitialized: G1 support
  //
  address generate_disjoint_oop_copy(StubGenStubId stub_id) {
    bool aligned;
    bool dest_uninitialized;
    switch (stub_id) {
    case oop_disjoint_arraycopy_id:
      aligned = false;
      dest_uninitialized = false;
      break;
    case arrayof_oop_disjoint_arraycopy_id:
      aligned = true;
      dest_uninitialized = false;
      break;
    case oop_disjoint_arraycopy_uninit_id:
      aligned = false;
      dest_uninitialized = true;
      break;
    case arrayof_oop_disjoint_arraycopy_uninit_id:
      aligned = true;
      dest_uninitialized = true;
      break;
    default:
      ShouldNotReachHere();
    }

    StubCodeMark mark(this, stub_id);
    address start = __ function_entry();
    assert_positive_int(R5_ARG3);

    DecoratorSet decorators = IN_HEAP | IS_ARRAY | ARRAYCOPY_DISJOINT;
    if (dest_uninitialized) {
      decorators |= IS_DEST_UNINITIALIZED;
    }
    if (aligned) {
      decorators |= ARRAYCOPY_ALIGNED;
    }

    BarrierSetAssembler *bs = BarrierSet::barrier_set()->barrier_set_assembler();
    bs->arraycopy_prologue(_masm, decorators, T_OBJECT, R3_ARG1, R4_ARG2, R5_ARG3, noreg, noreg);

    if (UseCompressedOops) {
      generate_disjoint_int_copy_core(aligned);
    } else {
#if INCLUDE_ZGC
      if (UseZGC) {
        ZBarrierSetAssembler *zbs = (ZBarrierSetAssembler*)bs;
        zbs->generate_disjoint_oop_copy(_masm, dest_uninitialized);
      } else
#endif
      generate_disjoint_long_copy_core(aligned);
    }

    bs->arraycopy_epilogue(_masm, decorators, T_OBJECT, R4_ARG2, R5_ARG3, noreg);
    __ li(R3_RET, 0); // return 0
    __ blr();

    return start;
  }


  // Helper for generating a dynamic type check.
  // Smashes only the given temp registers.
  void generate_type_check(Register sub_klass,
                           Register super_check_offset,
                           Register super_klass,
                           Register temp1,
                           Register temp2,
                           Label& L_success) {
    assert_different_registers(sub_klass, super_check_offset, super_klass);

    BLOCK_COMMENT("type_check:");

    Label L_miss;

    __ check_klass_subtype_fast_path(sub_klass, super_klass, temp1, temp2, &L_success, &L_miss, nullptr,
                                     super_check_offset);
    __ check_klass_subtype_slow_path(sub_klass, super_klass, temp1, temp2, &L_success);

    // Fall through on failure!
    __ bind(L_miss);
  }


  //  Generate stub for checked oop copy.
  //
  // Arguments for generated stub:
  //      from:  R3
  //      to:    R4
  //      count: R5 treated as signed
  //      ckoff: R6 (super_check_offset)
  //      ckval: R7 (super_klass)
  //      ret:   R3 zero for success; (-1^K) where K is partial transfer count
  //
  address generate_checkcast_copy(StubGenStubId stub_id) {
    const Register R3_from   = R3_ARG1;      // source array address
    const Register R4_to     = R4_ARG2;      // destination array address
    const Register R5_count  = R5_ARG3;      // elements count
    const Register R6_ckoff  = R6_ARG4;      // super_check_offset
    const Register R7_ckval  = R7_ARG5;      // super_klass

    const Register R8_offset = R8_ARG6;      // loop var, with stride wordSize
    const Register R9_remain = R9_ARG7;      // loop var, with stride -1
    const Register R10_oop   = R10_ARG8;     // actual oop copied
    const Register R11_klass = R11_scratch1; // oop._klass
    const Register R12_tmp   = R12_scratch2;
    const Register R2_tmp    = R2;

    bool dest_uninitialized;
    switch (stub_id) {
    case checkcast_arraycopy_id:
      dest_uninitialized = false;
      break;
    case checkcast_arraycopy_uninit_id:
      dest_uninitialized = true;
      break;
    default:
      ShouldNotReachHere();
    }
    //__ align(CodeEntryAlignment);
    StubCodeMark mark(this, stub_id);
    address start = __ function_entry();

    // Assert that int is 64 bit sign extended and arrays are not conjoint.
#ifdef ASSERT
    {
    assert_positive_int(R5_ARG3);
    const Register tmp1 = R11_scratch1, tmp2 = R12_scratch2;
    Label no_overlap;
    __ subf(tmp1, R3_ARG1, R4_ARG2); // distance in bytes
    __ sldi(tmp2, R5_ARG3, LogBytesPerHeapOop); // size in bytes
    __ cmpld(CR0, R3_ARG1, R4_ARG2); // Use unsigned comparison!
    __ cmpld(CR1, tmp1, tmp2);
    __ crnand(CR0, Assembler::less, CR1, Assembler::less);
    // Overlaps if Src before dst and distance smaller than size.
    // Branch to forward copy routine otherwise.
    __ blt(CR0, no_overlap);
    __ stop("overlap in checkcast_copy");
    __ bind(no_overlap);
    }
#endif

    DecoratorSet decorators = IN_HEAP | IS_ARRAY | ARRAYCOPY_CHECKCAST;
    if (dest_uninitialized) {
      decorators |= IS_DEST_UNINITIALIZED;
    }

    BarrierSetAssembler *bs = BarrierSet::barrier_set()->barrier_set_assembler();
    bs->arraycopy_prologue(_masm, decorators, T_OBJECT, R3_from, R4_to, R5_count, /* preserve: */ R6_ckoff, R7_ckval);

    //inc_counter_np(SharedRuntime::_checkcast_array_copy_ctr, R12_tmp, R3_RET);

    Label load_element, store_element, store_null, success, do_epilogue;
    __ or_(R9_remain, R5_count, R5_count); // Initialize loop index, and test it.
    __ li(R8_offset, 0);                   // Offset from start of arrays.
    __ bne(CR0, load_element);

    // Empty array: Nothing to do.
    __ li(R3_RET, 0);           // Return 0 on (trivial) success.
    __ blr();

    // ======== begin loop ========
    // (Entry is load_element.)
    __ align(OptoLoopAlignment);
    __ bind(store_element);
    if (UseCompressedOops) {
      __ encode_heap_oop_not_null(R10_oop);
      __ bind(store_null);
      __ stw(R10_oop, R8_offset, R4_to);
    } else {
      __ bind(store_null);
#if INCLUDE_ZGC
      if (UseZGC) {
        __ store_heap_oop(R10_oop, R8_offset, R4_to, R11_scratch1, R12_tmp, noreg,
                          MacroAssembler::PRESERVATION_FRAME_LR_GP_REGS,
                          dest_uninitialized ? IS_DEST_UNINITIALIZED : 0);
      } else
#endif
      __ std(R10_oop, R8_offset, R4_to);
    }

    __ addi(R8_offset, R8_offset, heapOopSize);   // Step to next offset.
    __ addic_(R9_remain, R9_remain, -1);          // Decrement the count.
    __ beq(CR0, success);

    // ======== loop entry is here ========
    __ bind(load_element);
#if INCLUDE_ZGC
    if (UseZGC) {
      __ load_heap_oop(R10_oop, R8_offset, R3_from,
                       R11_scratch1, R12_tmp,
                       MacroAssembler::PRESERVATION_FRAME_LR_GP_REGS,
                       0, &store_null);
    } else
#endif
    __ load_heap_oop(R10_oop, R8_offset, R3_from,
                     R11_scratch1, R12_tmp,
                     MacroAssembler::PRESERVATION_FRAME_LR_GP_REGS,
                     AS_RAW, &store_null);

    __ load_klass(R11_klass, R10_oop); // Query the object klass.

    generate_type_check(R11_klass, R6_ckoff, R7_ckval, R12_tmp, R2_tmp,
                        // Branch to this on success:
                        store_element);
    // ======== end loop ========

    // It was a real error; we must depend on the caller to finish the job.
    // Register R9_remain has number of *remaining* oops, R5_count number of *total* oops.
    // Emit GC store barriers for the oops we have copied (R5_count minus R9_remain),
    // and report their number to the caller.
    __ subf_(R5_count, R9_remain, R5_count);
    __ nand(R3_RET, R5_count, R5_count);   // report (-1^K) to caller
    __ bne(CR0, do_epilogue);
    __ blr();

    __ bind(success);
    __ li(R3_RET, 0);

    __ bind(do_epilogue);
    bs->arraycopy_epilogue(_masm, decorators, T_OBJECT, R4_to, R5_count, /* preserve */ R3_RET);

    __ blr();
    return start;
  }


  //  Generate 'unsafe' array copy stub.
  //  Though just as safe as the other stubs, it takes an unscaled
  //  size_t argument instead of an element count.
  //
  // Arguments for generated stub:
  //      from:  R3
  //      to:    R4
  //      count: R5 byte count, treated as ssize_t, can be zero
  //
  // Examines the alignment of the operands and dispatches
  // to a long, int, short, or byte copy loop.
  //
  address generate_unsafe_copy(address byte_copy_entry,
                               address short_copy_entry,
                               address int_copy_entry,
                               address long_copy_entry) {

    const Register R3_from   = R3_ARG1;      // source array address
    const Register R4_to     = R4_ARG2;      // destination array address
    const Register R5_count  = R5_ARG3;      // elements count (as long on PPC64)

    const Register R6_bits   = R6_ARG4;      // test copy of low bits
    const Register R7_tmp    = R7_ARG5;

    //__ align(CodeEntryAlignment);
    StubGenStubId stub_id = StubGenStubId::unsafe_arraycopy_id;
    StubCodeMark mark(this, stub_id);
    address start = __ function_entry();

    // Bump this on entry, not on exit:
    //inc_counter_np(SharedRuntime::_unsafe_array_copy_ctr, R6_bits, R7_tmp);

    Label short_copy, int_copy, long_copy;

    __ orr(R6_bits, R3_from, R4_to);
    __ orr(R6_bits, R6_bits, R5_count);
    __ andi_(R0, R6_bits, (BytesPerLong-1));
    __ beq(CR0, long_copy);

    __ andi_(R0, R6_bits, (BytesPerInt-1));
    __ beq(CR0, int_copy);

    __ andi_(R0, R6_bits, (BytesPerShort-1));
    __ beq(CR0, short_copy);

    // byte_copy:
    __ b(byte_copy_entry);

    __ bind(short_copy);
    __ srwi(R5_count, R5_count, LogBytesPerShort);
    __ b(short_copy_entry);

    __ bind(int_copy);
    __ srwi(R5_count, R5_count, LogBytesPerInt);
    __ b(int_copy_entry);

    __ bind(long_copy);
    __ srwi(R5_count, R5_count, LogBytesPerLong);
    __ b(long_copy_entry);

    return start;
  }


  // Perform range checks on the proposed arraycopy.
  // Kills the two temps, but nothing else.
  // Also, clean the sign bits of src_pos and dst_pos.
  void arraycopy_range_checks(Register src,     // source array oop
                              Register src_pos, // source position
                              Register dst,     // destination array oop
                              Register dst_pos, // destination position
                              Register length,  // length of copy
                              Register temp1, Register temp2,
                              Label& L_failed) {
    BLOCK_COMMENT("arraycopy_range_checks:");

    const Register array_length = temp1;  // scratch
    const Register end_pos      = temp2;  // scratch

    //  if (src_pos + length > arrayOop(src)->length() ) FAIL;
    __ lwa(array_length, arrayOopDesc::length_offset_in_bytes(), src);
    __ add(end_pos, src_pos, length);  // src_pos + length
    __ cmpd(CR0, end_pos, array_length);
    __ bgt(CR0, L_failed);

    //  if (dst_pos + length > arrayOop(dst)->length() ) FAIL;
    __ lwa(array_length, arrayOopDesc::length_offset_in_bytes(), dst);
    __ add(end_pos, dst_pos, length);  // src_pos + length
    __ cmpd(CR0, end_pos, array_length);
    __ bgt(CR0, L_failed);

    BLOCK_COMMENT("arraycopy_range_checks done");
  }


  //
  //  Generate generic array copy stubs
  //
  //  Input:
  //    R3    -  src oop
  //    R4    -  src_pos
  //    R5    -  dst oop
  //    R6    -  dst_pos
  //    R7    -  element count
  //
  //  Output:
  //    R3 ==  0  -  success
  //    R3 == -1  -  need to call System.arraycopy
  //
  address generate_generic_copy(address entry_jbyte_arraycopy,
                                address entry_jshort_arraycopy,
                                address entry_jint_arraycopy,
                                address entry_oop_arraycopy,
                                address entry_disjoint_oop_arraycopy,
                                address entry_jlong_arraycopy,
                                address entry_checkcast_arraycopy) {
    Label L_failed, L_objArray;

    // Input registers
    const Register src       = R3_ARG1;  // source array oop
    const Register src_pos   = R4_ARG2;  // source position
    const Register dst       = R5_ARG3;  // destination array oop
    const Register dst_pos   = R6_ARG4;  // destination position
    const Register length    = R7_ARG5;  // elements count

    // registers used as temp
    const Register src_klass = R8_ARG6;  // source array klass
    const Register dst_klass = R9_ARG7;  // destination array klass
    const Register lh        = R10_ARG8; // layout handler
    const Register temp      = R2;

    //__ align(CodeEntryAlignment);
    StubGenStubId stub_id = StubGenStubId::generic_arraycopy_id;
    StubCodeMark mark(this, stub_id);
    address start = __ function_entry();

    // Bump this on entry, not on exit:
    //inc_counter_np(SharedRuntime::_generic_array_copy_ctr, lh, temp);

    // In principle, the int arguments could be dirty.

    //-----------------------------------------------------------------------
    // Assembler stubs will be used for this call to arraycopy
    // if the following conditions are met:
    //
    // (1) src and dst must not be null.
    // (2) src_pos must not be negative.
    // (3) dst_pos must not be negative.
    // (4) length  must not be negative.
    // (5) src klass and dst klass should be the same and not null.
    // (6) src and dst should be arrays.
    // (7) src_pos + length must not exceed length of src.
    // (8) dst_pos + length must not exceed length of dst.
    BLOCK_COMMENT("arraycopy initial argument checks");

    __ cmpdi(CR1, src, 0);      // if (src == nullptr) return -1;
    __ extsw_(src_pos, src_pos); // if (src_pos < 0) return -1;
    __ cmpdi(CR5, dst, 0);      // if (dst == nullptr) return -1;
    __ cror(CR1, Assembler::equal, CR0, Assembler::less);
    __ extsw_(dst_pos, dst_pos); // if (src_pos < 0) return -1;
    __ cror(CR5, Assembler::equal, CR0, Assembler::less);
    __ extsw_(length, length);   // if (length < 0) return -1;
    __ cror(CR1, Assembler::equal, CR5, Assembler::equal);
    __ cror(CR1, Assembler::equal, CR0, Assembler::less);
    __ beq(CR1, L_failed);

    BLOCK_COMMENT("arraycopy argument klass checks");
    __ load_klass(src_klass, src);
    __ load_klass(dst_klass, dst);

    // Load layout helper
    //
    //  |array_tag|     | header_size | element_type |     |log2_element_size|
    // 32        30    24            16              8     2                 0
    //
    //   array_tag: typeArray = 0x3, objArray = 0x2, non-array = 0x0
    //

    int lh_offset = in_bytes(Klass::layout_helper_offset());

    // Load 32-bits signed value. Use br() instruction with it to check icc.
    __ lwz(lh, lh_offset, src_klass);

    // Handle objArrays completely differently...
    jint objArray_lh = Klass::array_layout_helper(T_OBJECT);
    __ load_const_optimized(temp, objArray_lh, R0);
    __ cmpw(CR0, lh, temp);
    __ beq(CR0, L_objArray);

    __ cmpd(CR5, src_klass, dst_klass);          // if (src->klass() != dst->klass()) return -1;
    __ cmpwi(CR6, lh, Klass::_lh_neutral_value); // if (!src->is_Array()) return -1;

    __ crnand(CR5, Assembler::equal, CR6, Assembler::less);
    __ beq(CR5, L_failed);

    // At this point, it is known to be a typeArray (array_tag 0x3).
#ifdef ASSERT
    { Label L;
      jint lh_prim_tag_in_place = (Klass::_lh_array_tag_type_value << Klass::_lh_array_tag_shift);
      __ load_const_optimized(temp, lh_prim_tag_in_place, R0);
      __ cmpw(CR0, lh, temp);
      __ bge(CR0, L);
      __ stop("must be a primitive array");
      __ bind(L);
    }
#endif

    arraycopy_range_checks(src, src_pos, dst, dst_pos, length,
                           temp, dst_klass, L_failed);

    // TypeArrayKlass
    //
    // src_addr = (src + array_header_in_bytes()) + (src_pos << log2elemsize);
    // dst_addr = (dst + array_header_in_bytes()) + (dst_pos << log2elemsize);
    //

    const Register offset = dst_klass;    // array offset
    const Register elsize = src_klass;    // log2 element size

    __ rldicl(offset, lh, 64 - Klass::_lh_header_size_shift, 64 - exact_log2(Klass::_lh_header_size_mask + 1));
    __ andi(elsize, lh, Klass::_lh_log2_element_size_mask);
    __ add(src, offset, src);       // src array offset
    __ add(dst, offset, dst);       // dst array offset

    // Next registers should be set before the jump to corresponding stub.
    const Register from     = R3_ARG1;  // source array address
    const Register to       = R4_ARG2;  // destination array address
    const Register count    = R5_ARG3;  // elements count

    // 'from', 'to', 'count' registers should be set in this order
    // since they are the same as 'src', 'src_pos', 'dst'.

    BLOCK_COMMENT("scale indexes to element size");
    __ sld(src_pos, src_pos, elsize);
    __ sld(dst_pos, dst_pos, elsize);
    __ add(from, src_pos, src);  // src_addr
    __ add(to, dst_pos, dst);    // dst_addr
    __ mr(count, length);        // length

    BLOCK_COMMENT("choose copy loop based on element size");
    // Using conditional branches with range 32kB.
    const int bo = Assembler::bcondCRbiIs1, bi = Assembler::bi0(CR0, Assembler::equal);
    __ cmpwi(CR0, elsize, 0);
    __ bc(bo, bi, entry_jbyte_arraycopy);
    __ cmpwi(CR0, elsize, LogBytesPerShort);
    __ bc(bo, bi, entry_jshort_arraycopy);
    __ cmpwi(CR0, elsize, LogBytesPerInt);
    __ bc(bo, bi, entry_jint_arraycopy);
#ifdef ASSERT
    { Label L;
      __ cmpwi(CR0, elsize, LogBytesPerLong);
      __ beq(CR0, L);
      __ stop("must be long copy, but elsize is wrong");
      __ bind(L);
    }
#endif
    __ b(entry_jlong_arraycopy);

    // ObjArrayKlass
  __ bind(L_objArray);
    // live at this point:  src_klass, dst_klass, src[_pos], dst[_pos], length

    Label L_disjoint_plain_copy, L_checkcast_copy;
    //  test array classes for subtyping
    __ cmpd(CR0, src_klass, dst_klass);         // usual case is exact equality
    __ bne(CR0, L_checkcast_copy);

    // Identically typed arrays can be copied without element-wise checks.
    arraycopy_range_checks(src, src_pos, dst, dst_pos, length,
                           temp, lh, L_failed);

    __ addi(src, src, arrayOopDesc::base_offset_in_bytes(T_OBJECT)); //src offset
    __ addi(dst, dst, arrayOopDesc::base_offset_in_bytes(T_OBJECT)); //dst offset
    __ sldi(src_pos, src_pos, LogBytesPerHeapOop);
    __ sldi(dst_pos, dst_pos, LogBytesPerHeapOop);
    __ add(from, src_pos, src);  // src_addr
    __ add(to, dst_pos, dst);    // dst_addr
    __ mr(count, length);        // length
    __ b(entry_oop_arraycopy);

  __ bind(L_checkcast_copy);
    // live at this point:  src_klass, dst_klass
    {
      // Before looking at dst.length, make sure dst is also an objArray.
      __ lwz(temp, lh_offset, dst_klass);
      __ cmpw(CR0, lh, temp);
      __ bne(CR0, L_failed);

      // It is safe to examine both src.length and dst.length.
      arraycopy_range_checks(src, src_pos, dst, dst_pos, length,
                             temp, lh, L_failed);

      // Marshal the base address arguments now, freeing registers.
      __ addi(src, src, arrayOopDesc::base_offset_in_bytes(T_OBJECT)); //src offset
      __ addi(dst, dst, arrayOopDesc::base_offset_in_bytes(T_OBJECT)); //dst offset
      __ sldi(src_pos, src_pos, LogBytesPerHeapOop);
      __ sldi(dst_pos, dst_pos, LogBytesPerHeapOop);
      __ add(from, src_pos, src);  // src_addr
      __ add(to, dst_pos, dst);    // dst_addr
      __ mr(count, length);        // length

      Register sco_temp = R6_ARG4;             // This register is free now.
      assert_different_registers(from, to, count, sco_temp,
                                 dst_klass, src_klass);

      // Generate the type check.
      int sco_offset = in_bytes(Klass::super_check_offset_offset());
      __ lwz(sco_temp, sco_offset, dst_klass);
      generate_type_check(src_klass, sco_temp, dst_klass,
                          temp, /* temp */ R10_ARG8, L_disjoint_plain_copy);

      // Fetch destination element klass from the ObjArrayKlass header.
      int ek_offset = in_bytes(ObjArrayKlass::element_klass_offset());

      // The checkcast_copy loop needs two extra arguments:
      __ ld(R7_ARG5, ek_offset, dst_klass);   // dest elem klass
      __ lwz(R6_ARG4, sco_offset, R7_ARG5);   // sco of elem klass
      __ b(entry_checkcast_arraycopy);
    }

    __ bind(L_disjoint_plain_copy);
    __ b(entry_disjoint_oop_arraycopy);

  __ bind(L_failed);
    __ li(R3_RET, -1); // return -1
    __ blr();
    return start;
  }

  // Arguments for generated stub:
  //   R3_ARG1   - source byte array address
  //   R4_ARG2   - destination byte array address
  //   R5_ARG3   - round key array
  address generate_aescrypt_encryptBlock() {
    assert(UseAES, "need AES instructions and misaligned SSE support");
    StubGenStubId stub_id = StubGenStubId::aescrypt_encryptBlock_id;
    StubCodeMark mark(this, stub_id);

    address start = __ function_entry();

    Label L_doLast, L_error;

    Register from           = R3_ARG1;  // source array address
    Register to             = R4_ARG2;  // destination array address
    Register key            = R5_ARG3;  // round key array

    Register keylen         = R8;
    Register temp           = R9;
    Register keypos         = R10;
    Register fifteen        = R12;

    VectorRegister vRet     = VR0;

    VectorRegister vKey1    = VR1;
    VectorRegister vKey2    = VR2;
    VectorRegister vKey3    = VR3;
    VectorRegister vKey4    = VR4;

    VectorRegister fromPerm = VR5;
    VectorRegister keyPerm  = VR6;
    VectorRegister toPerm   = VR7;
    VectorRegister fSplt    = VR8;

    VectorRegister vTmp1    = VR9;
    VectorRegister vTmp2    = VR10;
    VectorRegister vTmp3    = VR11;
    VectorRegister vTmp4    = VR12;

    __ li              (fifteen, 15);

    // load unaligned from[0-15] to vRet
    __ lvx             (vRet, from);
    __ lvx             (vTmp1, fifteen, from);
    __ lvsl            (fromPerm, from);
#ifdef VM_LITTLE_ENDIAN
    __ vspltisb        (fSplt, 0x0f);
    __ vxor            (fromPerm, fromPerm, fSplt);
#endif
    __ vperm           (vRet, vRet, vTmp1, fromPerm);

    // load keylen (44 or 52 or 60)
    __ lwz             (keylen, arrayOopDesc::length_offset_in_bytes() - arrayOopDesc::base_offset_in_bytes(T_INT), key);

    // to load keys
    __ load_perm       (keyPerm, key);
#ifdef VM_LITTLE_ENDIAN
    __ vspltisb        (vTmp2, -16);
    __ vrld            (keyPerm, keyPerm, vTmp2);
    __ vrld            (keyPerm, keyPerm, vTmp2);
    __ vsldoi          (keyPerm, keyPerm, keyPerm, 8);
#endif

    // load the 1st round key to vTmp1
    __ lvx             (vTmp1, key);
    __ li              (keypos, 16);
    __ lvx             (vKey1, keypos, key);
    __ vec_perm        (vTmp1, vKey1, keyPerm);

    // 1st round
    __ vxor            (vRet, vRet, vTmp1);

    // load the 2nd round key to vKey1
    __ li              (keypos, 32);
    __ lvx             (vKey2, keypos, key);
    __ vec_perm        (vKey1, vKey2, keyPerm);

    // load the 3rd round key to vKey2
    __ li              (keypos, 48);
    __ lvx             (vKey3, keypos, key);
    __ vec_perm        (vKey2, vKey3, keyPerm);

    // load the 4th round key to vKey3
    __ li              (keypos, 64);
    __ lvx             (vKey4, keypos, key);
    __ vec_perm        (vKey3, vKey4, keyPerm);

    // load the 5th round key to vKey4
    __ li              (keypos, 80);
    __ lvx             (vTmp1, keypos, key);
    __ vec_perm        (vKey4, vTmp1, keyPerm);

    // 2nd - 5th rounds
    __ vcipher         (vRet, vRet, vKey1);
    __ vcipher         (vRet, vRet, vKey2);
    __ vcipher         (vRet, vRet, vKey3);
    __ vcipher         (vRet, vRet, vKey4);

    // load the 6th round key to vKey1
    __ li              (keypos, 96);
    __ lvx             (vKey2, keypos, key);
    __ vec_perm        (vKey1, vTmp1, vKey2, keyPerm);

    // load the 7th round key to vKey2
    __ li              (keypos, 112);
    __ lvx             (vKey3, keypos, key);
    __ vec_perm        (vKey2, vKey3, keyPerm);

    // load the 8th round key to vKey3
    __ li              (keypos, 128);
    __ lvx             (vKey4, keypos, key);
    __ vec_perm        (vKey3, vKey4, keyPerm);

    // load the 9th round key to vKey4
    __ li              (keypos, 144);
    __ lvx             (vTmp1, keypos, key);
    __ vec_perm        (vKey4, vTmp1, keyPerm);

    // 6th - 9th rounds
    __ vcipher         (vRet, vRet, vKey1);
    __ vcipher         (vRet, vRet, vKey2);
    __ vcipher         (vRet, vRet, vKey3);
    __ vcipher         (vRet, vRet, vKey4);

    // load the 10th round key to vKey1
    __ li              (keypos, 160);
    __ lvx             (vKey2, keypos, key);
    __ vec_perm        (vKey1, vTmp1, vKey2, keyPerm);

    // load the 11th round key to vKey2
    __ li              (keypos, 176);
    __ lvx             (vTmp1, keypos, key);
    __ vec_perm        (vKey2, vTmp1, keyPerm);

    // if all round keys are loaded, skip next 4 rounds
    __ cmpwi           (CR0, keylen, 44);
    __ beq             (CR0, L_doLast);

    // 10th - 11th rounds
    __ vcipher         (vRet, vRet, vKey1);
    __ vcipher         (vRet, vRet, vKey2);

    // load the 12th round key to vKey1
    __ li              (keypos, 192);
    __ lvx             (vKey2, keypos, key);
    __ vec_perm        (vKey1, vTmp1, vKey2, keyPerm);

    // load the 13th round key to vKey2
    __ li              (keypos, 208);
    __ lvx             (vTmp1, keypos, key);
    __ vec_perm        (vKey2, vTmp1, keyPerm);

    // if all round keys are loaded, skip next 2 rounds
    __ cmpwi           (CR0, keylen, 52);
    __ beq             (CR0, L_doLast);

#ifdef ASSERT
    __ cmpwi           (CR0, keylen, 60);
    __ bne             (CR0, L_error);
#endif

    // 12th - 13th rounds
    __ vcipher         (vRet, vRet, vKey1);
    __ vcipher         (vRet, vRet, vKey2);

    // load the 14th round key to vKey1
    __ li              (keypos, 224);
    __ lvx             (vKey2, keypos, key);
    __ vec_perm        (vKey1, vTmp1, vKey2, keyPerm);

    // load the 15th round key to vKey2
    __ li              (keypos, 240);
    __ lvx             (vTmp1, keypos, key);
    __ vec_perm        (vKey2, vTmp1, keyPerm);

    __ bind(L_doLast);

    // last two rounds
    __ vcipher         (vRet, vRet, vKey1);
    __ vcipherlast     (vRet, vRet, vKey2);

#ifdef VM_LITTLE_ENDIAN
    // toPerm = 0x0F0E0D0C0B0A09080706050403020100
    __ lvsl            (toPerm, keypos); // keypos is a multiple of 16
    __ vxor            (toPerm, toPerm, fSplt);

    // Swap Bytes
    __ vperm           (vRet, vRet, vRet, toPerm);
#endif

    // store result (unaligned)
    // Note: We can't use a read-modify-write sequence which touches additional Bytes.
    Register lo = temp, hi = fifteen; // Reuse
    __ vsldoi          (vTmp1, vRet, vRet, 8);
    __ mfvrd           (hi, vRet);
    __ mfvrd           (lo, vTmp1);
    __ std             (hi, 0 LITTLE_ENDIAN_ONLY(+ 8), to);
    __ std             (lo, 0 BIG_ENDIAN_ONLY(+ 8), to);

    __ blr();

#ifdef ASSERT
    __ bind(L_error);
    __ stop("aescrypt_encryptBlock: invalid key length");
#endif
     return start;
  }

  // Arguments for generated stub:
  //   R3_ARG1   - source byte array address
  //   R4_ARG2   - destination byte array address
  //   R5_ARG3   - K (key) in little endian int array
  address generate_aescrypt_decryptBlock() {
    assert(UseAES, "need AES instructions and misaligned SSE support");
    StubGenStubId stub_id = StubGenStubId::aescrypt_decryptBlock_id;
    StubCodeMark mark(this, stub_id);

    address start = __ function_entry();

    Label L_doLast, L_do44, L_do52, L_error;

    Register from           = R3_ARG1;  // source array address
    Register to             = R4_ARG2;  // destination array address
    Register key            = R5_ARG3;  // round key array

    Register keylen         = R8;
    Register temp           = R9;
    Register keypos         = R10;
    Register fifteen        = R12;

    VectorRegister vRet     = VR0;

    VectorRegister vKey1    = VR1;
    VectorRegister vKey2    = VR2;
    VectorRegister vKey3    = VR3;
    VectorRegister vKey4    = VR4;
    VectorRegister vKey5    = VR5;

    VectorRegister fromPerm = VR6;
    VectorRegister keyPerm  = VR7;
    VectorRegister toPerm   = VR8;
    VectorRegister fSplt    = VR9;

    VectorRegister vTmp1    = VR10;
    VectorRegister vTmp2    = VR11;
    VectorRegister vTmp3    = VR12;
    VectorRegister vTmp4    = VR13;

    __ li              (fifteen, 15);

    // load unaligned from[0-15] to vRet
    __ lvx             (vRet, from);
    __ lvx             (vTmp1, fifteen, from);
    __ lvsl            (fromPerm, from);
#ifdef VM_LITTLE_ENDIAN
    __ vspltisb        (fSplt, 0x0f);
    __ vxor            (fromPerm, fromPerm, fSplt);
#endif
    __ vperm           (vRet, vRet, vTmp1, fromPerm); // align [and byte swap in LE]

    // load keylen (44 or 52 or 60)
    __ lwz             (keylen, arrayOopDesc::length_offset_in_bytes() - arrayOopDesc::base_offset_in_bytes(T_INT), key);

    // to load keys
    __ load_perm       (keyPerm, key);
#ifdef VM_LITTLE_ENDIAN
    __ vxor            (vTmp2, vTmp2, vTmp2);
    __ vspltisb        (vTmp2, -16);
    __ vrld            (keyPerm, keyPerm, vTmp2);
    __ vrld            (keyPerm, keyPerm, vTmp2);
    __ vsldoi          (keyPerm, keyPerm, keyPerm, 8);
#endif

    __ cmpwi           (CR0, keylen, 44);
    __ beq             (CR0, L_do44);

    __ cmpwi           (CR0, keylen, 52);
    __ beq             (CR0, L_do52);

#ifdef ASSERT
    __ cmpwi           (CR0, keylen, 60);
    __ bne             (CR0, L_error);
#endif

    // load the 15th round key to vKey1
    __ li              (keypos, 240);
    __ lvx             (vKey1, keypos, key);
    __ li              (keypos, 224);
    __ lvx             (vKey2, keypos, key);
    __ vec_perm        (vKey1, vKey2, vKey1, keyPerm);

    // load the 14th round key to vKey2
    __ li              (keypos, 208);
    __ lvx             (vKey3, keypos, key);
    __ vec_perm        (vKey2, vKey3, vKey2, keyPerm);

    // load the 13th round key to vKey3
    __ li              (keypos, 192);
    __ lvx             (vKey4, keypos, key);
    __ vec_perm        (vKey3, vKey4, vKey3, keyPerm);

    // load the 12th round key to vKey4
    __ li              (keypos, 176);
    __ lvx             (vKey5, keypos, key);
    __ vec_perm        (vKey4, vKey5, vKey4, keyPerm);

    // load the 11th round key to vKey5
    __ li              (keypos, 160);
    __ lvx             (vTmp1, keypos, key);
    __ vec_perm        (vKey5, vTmp1, vKey5, keyPerm);

    // 1st - 5th rounds
    __ vxor            (vRet, vRet, vKey1);
    __ vncipher        (vRet, vRet, vKey2);
    __ vncipher        (vRet, vRet, vKey3);
    __ vncipher        (vRet, vRet, vKey4);
    __ vncipher        (vRet, vRet, vKey5);

    __ b               (L_doLast);

    __ align(32);
    __ bind            (L_do52);

    // load the 13th round key to vKey1
    __ li              (keypos, 208);
    __ lvx             (vKey1, keypos, key);
    __ li              (keypos, 192);
    __ lvx             (vKey2, keypos, key);
    __ vec_perm        (vKey1, vKey2, vKey1, keyPerm);

    // load the 12th round key to vKey2
    __ li              (keypos, 176);
    __ lvx             (vKey3, keypos, key);
    __ vec_perm        (vKey2, vKey3, vKey2, keyPerm);

    // load the 11th round key to vKey3
    __ li              (keypos, 160);
    __ lvx             (vTmp1, keypos, key);
    __ vec_perm        (vKey3, vTmp1, vKey3, keyPerm);

    // 1st - 3rd rounds
    __ vxor            (vRet, vRet, vKey1);
    __ vncipher        (vRet, vRet, vKey2);
    __ vncipher        (vRet, vRet, vKey3);

    __ b               (L_doLast);

    __ align(32);
    __ bind            (L_do44);

    // load the 11th round key to vKey1
    __ li              (keypos, 176);
    __ lvx             (vKey1, keypos, key);
    __ li              (keypos, 160);
    __ lvx             (vTmp1, keypos, key);
    __ vec_perm        (vKey1, vTmp1, vKey1, keyPerm);

    // 1st round
    __ vxor            (vRet, vRet, vKey1);

    __ bind            (L_doLast);

    // load the 10th round key to vKey1
    __ li              (keypos, 144);
    __ lvx             (vKey2, keypos, key);
    __ vec_perm        (vKey1, vKey2, vTmp1, keyPerm);

    // load the 9th round key to vKey2
    __ li              (keypos, 128);
    __ lvx             (vKey3, keypos, key);
    __ vec_perm        (vKey2, vKey3, vKey2, keyPerm);

    // load the 8th round key to vKey3
    __ li              (keypos, 112);
    __ lvx             (vKey4, keypos, key);
    __ vec_perm        (vKey3, vKey4, vKey3, keyPerm);

    // load the 7th round key to vKey4
    __ li              (keypos, 96);
    __ lvx             (vKey5, keypos, key);
    __ vec_perm        (vKey4, vKey5, vKey4, keyPerm);

    // load the 6th round key to vKey5
    __ li              (keypos, 80);
    __ lvx             (vTmp1, keypos, key);
    __ vec_perm        (vKey5, vTmp1, vKey5, keyPerm);

    // last 10th - 6th rounds
    __ vncipher        (vRet, vRet, vKey1);
    __ vncipher        (vRet, vRet, vKey2);
    __ vncipher        (vRet, vRet, vKey3);
    __ vncipher        (vRet, vRet, vKey4);
    __ vncipher        (vRet, vRet, vKey5);

    // load the 5th round key to vKey1
    __ li              (keypos, 64);
    __ lvx             (vKey2, keypos, key);
    __ vec_perm        (vKey1, vKey2, vTmp1, keyPerm);

    // load the 4th round key to vKey2
    __ li              (keypos, 48);
    __ lvx             (vKey3, keypos, key);
    __ vec_perm        (vKey2, vKey3, vKey2, keyPerm);

    // load the 3rd round key to vKey3
    __ li              (keypos, 32);
    __ lvx             (vKey4, keypos, key);
    __ vec_perm        (vKey3, vKey4, vKey3, keyPerm);

    // load the 2nd round key to vKey4
    __ li              (keypos, 16);
    __ lvx             (vKey5, keypos, key);
    __ vec_perm        (vKey4, vKey5, vKey4, keyPerm);

    // load the 1st round key to vKey5
    __ lvx             (vTmp1, key);
    __ vec_perm        (vKey5, vTmp1, vKey5, keyPerm);

    // last 5th - 1th rounds
    __ vncipher        (vRet, vRet, vKey1);
    __ vncipher        (vRet, vRet, vKey2);
    __ vncipher        (vRet, vRet, vKey3);
    __ vncipher        (vRet, vRet, vKey4);
    __ vncipherlast    (vRet, vRet, vKey5);

#ifdef VM_LITTLE_ENDIAN
    // toPerm = 0x0F0E0D0C0B0A09080706050403020100
    __ lvsl            (toPerm, keypos); // keypos is a multiple of 16
    __ vxor            (toPerm, toPerm, fSplt);

    // Swap Bytes
    __ vperm           (vRet, vRet, vRet, toPerm);
#endif

    // store result (unaligned)
    // Note: We can't use a read-modify-write sequence which touches additional Bytes.
    Register lo = temp, hi = fifteen; // Reuse
    __ vsldoi          (vTmp1, vRet, vRet, 8);
    __ mfvrd           (hi, vRet);
    __ mfvrd           (lo, vTmp1);
    __ std             (hi, 0 LITTLE_ENDIAN_ONLY(+ 8), to);
    __ std             (lo, 0 BIG_ENDIAN_ONLY(+ 8), to);

    __ blr();

#ifdef ASSERT
    __ bind(L_error);
    __ stop("aescrypt_decryptBlock: invalid key length");
#endif
     return start;
  }

  address generate_sha256_implCompress(StubGenStubId stub_id) {
    assert(UseSHA, "need SHA instructions");
    bool multi_block;
    switch (stub_id) {
    case sha256_implCompress_id:
      multi_block = false;
      break;
    case sha256_implCompressMB_id:
      multi_block = true;
      break;
    default:
      ShouldNotReachHere();
    }
    StubCodeMark mark(this, stub_id);
    address start = __ function_entry();

    __ sha256 (multi_block);
    __ blr();

    return start;
  }

  address generate_sha512_implCompress(StubGenStubId stub_id) {
    assert(UseSHA, "need SHA instructions");
    bool multi_block;
    switch (stub_id) {
    case sha512_implCompress_id:
      multi_block = false;
      break;
    case sha512_implCompressMB_id:
      multi_block = true;
      break;
    default:
      ShouldNotReachHere();
    }
    StubCodeMark mark(this, stub_id);
    address start = __ function_entry();

    __ sha512 (multi_block);
    __ blr();

    return start;
  }

  address generate_data_cache_writeback() {
    const Register cacheline = R3_ARG1;
    StubGenStubId stub_id = StubGenStubId::data_cache_writeback_id;
    StubCodeMark mark(this, stub_id);
    address start = __ pc();

    __ cache_wb(Address(cacheline));
    __ blr();

    return start;
  }

  address generate_data_cache_writeback_sync() {
    const Register is_presync = R3_ARG1;
    Register temp = R4;
    Label SKIP;
    StubGenStubId stub_id = StubGenStubId::data_cache_writeback_sync_id;
    StubCodeMark mark(this, stub_id);
    address start = __ pc();

    __ andi_(temp, is_presync, 1);
    __ bne(CR0, SKIP);
    __ cache_wbsync(false); // post sync => emit 'sync'
    __ bind(SKIP);          // pre sync => emit nothing
    __ blr();

    return start;
  }

  void generate_arraycopy_stubs() {
    // Note: the disjoint stubs must be generated first, some of
    // the conjoint stubs use them.

    address ucm_common_error_exit       =  generate_unsafecopy_common_error_exit();
    UnsafeMemoryAccess::set_common_exit_stub_pc(ucm_common_error_exit);

    // non-aligned disjoint versions
    StubRoutines::_jbyte_disjoint_arraycopy       = generate_disjoint_byte_copy(StubGenStubId::jbyte_disjoint_arraycopy_id);
    StubRoutines::_jshort_disjoint_arraycopy      = generate_disjoint_short_copy(StubGenStubId::jshort_disjoint_arraycopy_id);
    StubRoutines::_jint_disjoint_arraycopy        = generate_disjoint_int_copy(StubGenStubId::jint_disjoint_arraycopy_id);
    StubRoutines::_jlong_disjoint_arraycopy       = generate_disjoint_long_copy(StubGenStubId::jlong_disjoint_arraycopy_id);
    StubRoutines::_oop_disjoint_arraycopy         = generate_disjoint_oop_copy(StubGenStubId::oop_disjoint_arraycopy_id);
    StubRoutines::_oop_disjoint_arraycopy_uninit  = generate_disjoint_oop_copy(StubGenStubId::oop_disjoint_arraycopy_uninit_id);

    // aligned disjoint versions
    StubRoutines::_arrayof_jbyte_disjoint_arraycopy      = generate_disjoint_byte_copy(StubGenStubId::arrayof_jbyte_disjoint_arraycopy_id);
    StubRoutines::_arrayof_jshort_disjoint_arraycopy     = generate_disjoint_short_copy(StubGenStubId::arrayof_jshort_disjoint_arraycopy_id);
    StubRoutines::_arrayof_jint_disjoint_arraycopy       = generate_disjoint_int_copy(StubGenStubId::arrayof_jint_disjoint_arraycopy_id);
    StubRoutines::_arrayof_jlong_disjoint_arraycopy      = generate_disjoint_long_copy(StubGenStubId::arrayof_jlong_disjoint_arraycopy_id);
    StubRoutines::_arrayof_oop_disjoint_arraycopy        = generate_disjoint_oop_copy(StubGenStubId::arrayof_oop_disjoint_arraycopy_id);
    StubRoutines::_arrayof_oop_disjoint_arraycopy_uninit = generate_disjoint_oop_copy(StubGenStubId::oop_disjoint_arraycopy_uninit_id);

    // non-aligned conjoint versions
    StubRoutines::_jbyte_arraycopy      = generate_conjoint_byte_copy(StubGenStubId::jbyte_arraycopy_id);
    StubRoutines::_jshort_arraycopy     = generate_conjoint_short_copy(StubGenStubId::jshort_arraycopy_id);
    StubRoutines::_jint_arraycopy       = generate_conjoint_int_copy(StubGenStubId::jint_arraycopy_id);
    StubRoutines::_jlong_arraycopy      = generate_conjoint_long_copy(StubGenStubId::jlong_arraycopy_id);
    StubRoutines::_oop_arraycopy        = generate_conjoint_oop_copy(StubGenStubId::oop_arraycopy_id);
    StubRoutines::_oop_arraycopy_uninit = generate_conjoint_oop_copy(StubGenStubId::oop_arraycopy_uninit_id);

    // aligned conjoint versions
    StubRoutines::_arrayof_jbyte_arraycopy      = generate_conjoint_byte_copy(StubGenStubId::arrayof_jbyte_arraycopy_id);
    StubRoutines::_arrayof_jshort_arraycopy     = generate_conjoint_short_copy(StubGenStubId::arrayof_jshort_arraycopy_id);
    StubRoutines::_arrayof_jint_arraycopy       = generate_conjoint_int_copy(StubGenStubId::arrayof_jint_arraycopy_id);
    StubRoutines::_arrayof_jlong_arraycopy      = generate_conjoint_long_copy(StubGenStubId::arrayof_jlong_arraycopy_id);
    StubRoutines::_arrayof_oop_arraycopy        = generate_conjoint_oop_copy(StubGenStubId::arrayof_oop_arraycopy_id);
    StubRoutines::_arrayof_oop_arraycopy_uninit = generate_conjoint_oop_copy(StubGenStubId::arrayof_oop_arraycopy_id);

    // special/generic versions
    StubRoutines::_checkcast_arraycopy        = generate_checkcast_copy(StubGenStubId::checkcast_arraycopy_id);
    StubRoutines::_checkcast_arraycopy_uninit = generate_checkcast_copy(StubGenStubId::checkcast_arraycopy_uninit_id);

    StubRoutines::_unsafe_arraycopy  = generate_unsafe_copy(STUB_ENTRY(jbyte_arraycopy()),
                                                            STUB_ENTRY(jshort_arraycopy()),
                                                            STUB_ENTRY(jint_arraycopy()),
                                                            STUB_ENTRY(jlong_arraycopy()));
    StubRoutines::_generic_arraycopy = generate_generic_copy(STUB_ENTRY(jbyte_arraycopy()),
                                                             STUB_ENTRY(jshort_arraycopy()),
                                                             STUB_ENTRY(jint_arraycopy()),
                                                             STUB_ENTRY(oop_arraycopy()),
                                                             STUB_ENTRY(oop_disjoint_arraycopy()),
                                                             STUB_ENTRY(jlong_arraycopy()),
                                                             STUB_ENTRY(checkcast_arraycopy()));

    // fill routines
#ifdef COMPILER2
    if (OptimizeFill) {
      StubRoutines::_jbyte_fill          = generate_fill(StubGenStubId::jbyte_fill_id);
      StubRoutines::_jshort_fill         = generate_fill(StubGenStubId::jshort_fill_id);
      StubRoutines::_jint_fill           = generate_fill(StubGenStubId::jint_fill_id);
      StubRoutines::_arrayof_jbyte_fill  = generate_fill(StubGenStubId::arrayof_jbyte_fill_id);
      StubRoutines::_arrayof_jshort_fill = generate_fill(StubGenStubId::arrayof_jshort_fill_id);
      StubRoutines::_arrayof_jint_fill   = generate_fill(StubGenStubId::arrayof_jint_fill_id);
    }
#endif
  }

  // Stub for BigInteger::multiplyToLen()
  //
  //  Arguments:
  //
  //  Input:
  //    R3 - x address
  //    R4 - x length
  //    R5 - y address
  //    R6 - y length
  //    R7 - z address
  //
  address generate_multiplyToLen() {

    StubGenStubId stub_id = StubGenStubId::multiplyToLen_id;
    StubCodeMark mark(this, stub_id);

    address start = __ function_entry();

    const Register x     = R3;
    const Register xlen  = R4;
    const Register y     = R5;
    const Register ylen  = R6;
    const Register z     = R7;

    const Register tmp1  = R2; // TOC not used.
    const Register tmp2  = R9;
    const Register tmp3  = R10;
    const Register tmp4  = R11;
    const Register tmp5  = R12;

    // non-volatile regs
    const Register tmp6  = R31;
    const Register tmp7  = R30;
    const Register tmp8  = R29;
    const Register tmp9  = R28;
    const Register tmp10 = R27;
    const Register tmp11 = R26;
    const Register tmp12 = R25;
    const Register tmp13 = R24;

    BLOCK_COMMENT("Entry:");

    // C2 does not respect int to long conversion for stub calls.
    __ clrldi(xlen, xlen, 32);
    __ clrldi(ylen, ylen, 32);

    // Save non-volatile regs (frameless).
    int current_offs = 8;
    __ std(R24, -current_offs, R1_SP); current_offs += 8;
    __ std(R25, -current_offs, R1_SP); current_offs += 8;
    __ std(R26, -current_offs, R1_SP); current_offs += 8;
    __ std(R27, -current_offs, R1_SP); current_offs += 8;
    __ std(R28, -current_offs, R1_SP); current_offs += 8;
    __ std(R29, -current_offs, R1_SP); current_offs += 8;
    __ std(R30, -current_offs, R1_SP); current_offs += 8;
    __ std(R31, -current_offs, R1_SP);

    __ multiply_to_len(x, xlen, y, ylen, z, tmp1, tmp2, tmp3, tmp4, tmp5,
                       tmp6, tmp7, tmp8, tmp9, tmp10, tmp11, tmp12, tmp13);

    // Restore non-volatile regs.
    current_offs = 8;
    __ ld(R24, -current_offs, R1_SP); current_offs += 8;
    __ ld(R25, -current_offs, R1_SP); current_offs += 8;
    __ ld(R26, -current_offs, R1_SP); current_offs += 8;
    __ ld(R27, -current_offs, R1_SP); current_offs += 8;
    __ ld(R28, -current_offs, R1_SP); current_offs += 8;
    __ ld(R29, -current_offs, R1_SP); current_offs += 8;
    __ ld(R30, -current_offs, R1_SP); current_offs += 8;
    __ ld(R31, -current_offs, R1_SP);

    __ blr();  // Return to caller.

    return start;
  }

  /**
  *  Arguments:
  *
  *  Input:
  *   R3_ARG1    - out address
  *   R4_ARG2    - in address
  *   R5_ARG3    - offset
  *   R6_ARG4    - len
  *   R7_ARG5    - k
  *  Output:
  *   R3_RET     - carry
  */
  address generate_mulAdd() {
    __ align(CodeEntryAlignment);
    StubGenStubId stub_id = StubGenStubId::mulAdd_id;
    StubCodeMark mark(this, stub_id);

    address start = __ function_entry();

    // C2 does not sign extend signed parameters to full 64 bits registers:
    __ rldic (R5_ARG3, R5_ARG3, 2, 32);  // always positive
    __ clrldi(R6_ARG4, R6_ARG4, 32);     // force zero bits on higher word
    __ clrldi(R7_ARG5, R7_ARG5, 32);     // force zero bits on higher word

    __ muladd(R3_ARG1, R4_ARG2, R5_ARG3, R6_ARG4, R7_ARG5, R8, R9, R10);

    // Moves output carry to return register
    __ mr    (R3_RET,  R10);

    __ blr();

    return start;
  }

  /**
  *  Arguments:
  *
  *  Input:
  *   R3_ARG1    - in address
  *   R4_ARG2    - in length
  *   R5_ARG3    - out address
  *   R6_ARG4    - out length
  */
  address generate_squareToLen() {
    __ align(CodeEntryAlignment);
    StubGenStubId stub_id = StubGenStubId::squareToLen_id;
    StubCodeMark mark(this, stub_id);

    address start = __ function_entry();

    // args - higher word is cleaned (unsignedly) due to int to long casting
    const Register in        = R3_ARG1;
    const Register in_len    = R4_ARG2;
    __ clrldi(in_len, in_len, 32);
    const Register out       = R5_ARG3;
    const Register out_len   = R6_ARG4;
    __ clrldi(out_len, out_len, 32);

    // output
    const Register ret       = R3_RET;

    // temporaries
    const Register lplw_s    = R7;
    const Register in_aux    = R8;
    const Register out_aux   = R9;
    const Register piece     = R10;
    const Register product   = R14;
    const Register lplw      = R15;
    const Register i_minus1  = R16;
    const Register carry     = R17;
    const Register offset    = R18;
    const Register off_aux   = R19;
    const Register t         = R20;
    const Register mlen      = R21;
    const Register len       = R22;
    const Register a         = R23;
    const Register b         = R24;
    const Register i         = R25;
    const Register c         = R26;
    const Register cs        = R27;

    // Labels
    Label SKIP_LSHIFT, SKIP_DIAGONAL_SUM, SKIP_ADDONE, SKIP_LOOP_SQUARE;
    Label LOOP_LSHIFT, LOOP_DIAGONAL_SUM, LOOP_ADDONE, LOOP_SQUARE;

    // Save non-volatile regs (frameless).
    int current_offs = -8;
    __ std(R28, current_offs, R1_SP); current_offs -= 8;
    __ std(R27, current_offs, R1_SP); current_offs -= 8;
    __ std(R26, current_offs, R1_SP); current_offs -= 8;
    __ std(R25, current_offs, R1_SP); current_offs -= 8;
    __ std(R24, current_offs, R1_SP); current_offs -= 8;
    __ std(R23, current_offs, R1_SP); current_offs -= 8;
    __ std(R22, current_offs, R1_SP); current_offs -= 8;
    __ std(R21, current_offs, R1_SP); current_offs -= 8;
    __ std(R20, current_offs, R1_SP); current_offs -= 8;
    __ std(R19, current_offs, R1_SP); current_offs -= 8;
    __ std(R18, current_offs, R1_SP); current_offs -= 8;
    __ std(R17, current_offs, R1_SP); current_offs -= 8;
    __ std(R16, current_offs, R1_SP); current_offs -= 8;
    __ std(R15, current_offs, R1_SP); current_offs -= 8;
    __ std(R14, current_offs, R1_SP);

    // Store the squares, right shifted one bit (i.e., divided by 2)
    __ subi   (out_aux,   out,       8);
    __ subi   (in_aux,    in,        4);
    __ cmpwi  (CR0,      in_len,    0);
    // Initialize lplw outside of the loop
    __ xorr   (lplw,      lplw,      lplw);
    __ ble    (CR0,      SKIP_LOOP_SQUARE);    // in_len <= 0
    __ mtctr  (in_len);

    __ bind(LOOP_SQUARE);
    __ lwzu   (piece,     4,         in_aux);
    __ mulld  (product,   piece,     piece);
    // shift left 63 bits and only keep the MSB
    __ rldic  (lplw_s,    lplw,      63, 0);
    __ mr     (lplw,      product);
    // shift right 1 bit without sign extension
    __ srdi   (product,   product,   1);
    // join them to the same register and store it
    __ orr    (product,   lplw_s,    product);
#ifdef VM_LITTLE_ENDIAN
    // Swap low and high words for little endian
    __ rldicl (product,   product,   32, 0);
#endif
    __ stdu   (product,   8,         out_aux);
    __ bdnz   (LOOP_SQUARE);

    __ bind(SKIP_LOOP_SQUARE);

    // Add in off-diagonal sums
    __ cmpwi  (CR0,      in_len,    0);
    __ ble    (CR0,      SKIP_DIAGONAL_SUM);
    // Avoid CTR usage here in order to use it at mulAdd
    __ subi   (i_minus1,  in_len,    1);
    __ li     (offset,    4);

    __ bind(LOOP_DIAGONAL_SUM);

    __ sldi   (off_aux,   out_len,   2);
    __ sub    (off_aux,   off_aux,   offset);

    __ mr     (len,       i_minus1);
    __ sldi   (mlen,      i_minus1,  2);
    __ lwzx   (t,         in,        mlen);

    __ muladd (out, in, off_aux, len, t, a, b, carry);

    // begin<addOne>
    // off_aux = out_len*4 - 4 - mlen - offset*4 - 4;
    __ addi   (mlen,      mlen,      4);
    __ sldi   (a,         out_len,   2);
    __ subi   (a,         a,         4);
    __ sub    (a,         a,         mlen);
    __ subi   (off_aux,   offset,    4);
    __ sub    (off_aux,   a,         off_aux);

    __ lwzx   (b,         off_aux,   out);
    __ add    (b,         b,         carry);
    __ stwx   (b,         off_aux,   out);

    // if (((uint64_t)s >> 32) != 0) {
    __ srdi_  (a,         b,         32);
    __ beq    (CR0,      SKIP_ADDONE);

    // while (--mlen >= 0) {
    __ bind(LOOP_ADDONE);
    __ subi   (mlen,      mlen,      4);
    __ cmpwi  (CR0,      mlen,      0);
    __ beq    (CR0,      SKIP_ADDONE);

    // if (--offset_aux < 0) { // Carry out of number
    __ subi   (off_aux,   off_aux,   4);
    __ cmpwi  (CR0,      off_aux,   0);
    __ blt    (CR0,      SKIP_ADDONE);

    // } else {
    __ lwzx   (b,         off_aux,   out);
    __ addi   (b,         b,         1);
    __ stwx   (b,         off_aux,   out);
    __ cmpwi  (CR0,      b,         0);
    __ bne    (CR0,      SKIP_ADDONE);
    __ b      (LOOP_ADDONE);

    __ bind(SKIP_ADDONE);
    // } } } end<addOne>

    __ addi   (offset,    offset,    8);
    __ subi   (i_minus1,  i_minus1,  1);
    __ cmpwi  (CR0,      i_minus1,  0);
    __ bge    (CR0,      LOOP_DIAGONAL_SUM);

    __ bind(SKIP_DIAGONAL_SUM);

    // Shift back up and set low bit
    // Shifts 1 bit left up to len positions. Assumes no leading zeros
    // begin<primitiveLeftShift>
    __ cmpwi  (CR0,      out_len,   0);
    __ ble    (CR0,      SKIP_LSHIFT);
    __ li     (i,         0);
    __ lwz    (c,         0,         out);
    __ subi   (b,         out_len,   1);
    __ mtctr  (b);

    __ bind(LOOP_LSHIFT);
    __ mr     (b,         c);
    __ addi   (cs,        i,         4);
    __ lwzx   (c,         out,       cs);

    __ sldi   (b,         b,         1);
    __ srwi   (cs,        c,         31);
    __ orr    (b,         b,         cs);
    __ stwx   (b,         i,         out);

    __ addi   (i,         i,         4);
    __ bdnz   (LOOP_LSHIFT);

    __ sldi   (c,         out_len,   2);
    __ subi   (c,         c,         4);
    __ lwzx   (b,         out,       c);
    __ sldi   (b,         b,         1);
    __ stwx   (b,         out,       c);

    __ bind(SKIP_LSHIFT);
    // end<primitiveLeftShift>

    // Set low bit
    __ sldi   (i,         in_len,    2);
    __ subi   (i,         i,         4);
    __ lwzx   (i,         in,        i);
    __ sldi   (c,         out_len,   2);
    __ subi   (c,         c,         4);
    __ lwzx   (b,         out,       c);

    __ andi   (i,         i,         1);
    __ orr    (i,         b,         i);

    __ stwx   (i,         out,       c);

    // Restore non-volatile regs.
    current_offs = -8;
    __ ld(R28, current_offs, R1_SP); current_offs -= 8;
    __ ld(R27, current_offs, R1_SP); current_offs -= 8;
    __ ld(R26, current_offs, R1_SP); current_offs -= 8;
    __ ld(R25, current_offs, R1_SP); current_offs -= 8;
    __ ld(R24, current_offs, R1_SP); current_offs -= 8;
    __ ld(R23, current_offs, R1_SP); current_offs -= 8;
    __ ld(R22, current_offs, R1_SP); current_offs -= 8;
    __ ld(R21, current_offs, R1_SP); current_offs -= 8;
    __ ld(R20, current_offs, R1_SP); current_offs -= 8;
    __ ld(R19, current_offs, R1_SP); current_offs -= 8;
    __ ld(R18, current_offs, R1_SP); current_offs -= 8;
    __ ld(R17, current_offs, R1_SP); current_offs -= 8;
    __ ld(R16, current_offs, R1_SP); current_offs -= 8;
    __ ld(R15, current_offs, R1_SP); current_offs -= 8;
    __ ld(R14, current_offs, R1_SP);

    __ mr(ret, out);
    __ blr();

    return start;
  }

  /**
   * Arguments:
   *
   * Inputs:
   *   R3_ARG1    - int   crc
   *   R4_ARG2    - byte* buf
   *   R5_ARG3    - int   length (of buffer)
   *
   * scratch:
   *   R2, R6-R12
   *
   * Output:
   *   R3_RET     - int   crc result
   */
  // Compute CRC32 function.
  address generate_CRC32_updateBytes(StubGenStubId stub_id) {
    bool is_crc32c;
    switch (stub_id) {
    case updateBytesCRC32_id:
      is_crc32c = false;
      break;
    case updateBytesCRC32C_id:
      is_crc32c = true;
      break;
    default:
      ShouldNotReachHere();
    }
    __ align(CodeEntryAlignment);
    StubCodeMark mark(this, stub_id);
    address start = __ function_entry();  // Remember stub start address (is rtn value).
    __ crc32(R3_ARG1, R4_ARG2, R5_ARG3, R2, R6, R7, R8, R9, R10, R11, R12, is_crc32c);
    __ blr();
    return start;
  }

  address generate_floatToFloat16() {
    __ align(CodeEntryAlignment);
    StubCodeMark mark(this, "StubRoutines", "floatToFloat16");
    address start = __ function_entry();
    __ f2hf(R3_RET, F1_ARG1, F0);
    __ blr();
    return start;
  }

  address generate_float16ToFloat() {
    __ align(CodeEntryAlignment);
    StubCodeMark mark(this, "StubRoutines", "float16ToFloat");
    address start = __ function_entry();
    __ hf2f(F1_RET, R3_ARG1);
    __ blr();
    return start;
  }

  address generate_method_entry_barrier() {
    __ align(CodeEntryAlignment);
    StubGenStubId stub_id = StubGenStubId::method_entry_barrier_id;
    StubCodeMark mark(this, stub_id);

    address stub_address = __ pc();

    int nbytes_save = MacroAssembler::num_volatile_regs * BytesPerWord;
    __ save_volatile_gprs(R1_SP, -nbytes_save, true);

    // Link register points to instruction in prologue of the guarded nmethod.
    // As the stub requires one layer of indirection (argument is of type address* and not address),
    // passing the link register's value directly doesn't work.
    // Since we have to save the link register on the stack anyway, we calculate the corresponding stack address
    // and pass that one instead.
    __ addi(R3_ARG1, R1_SP, _abi0(lr));

    __ save_LR(R0);
    __ push_frame_reg_args(nbytes_save, R0);

    __ call_VM_leaf(CAST_FROM_FN_PTR(address, BarrierSetNMethod::nmethod_stub_entry_barrier));
    __ mr(R0, R3_RET);

    __ pop_frame();
    __ restore_LR(R3_RET /* used as tmp register */);
    __ restore_volatile_gprs(R1_SP, -nbytes_save, true);

    __ cmpdi(CR0, R0, 0);

    // Return to prologue if no deoptimization is required (bnelr)
    __ bclr(Assembler::bcondCRbiIs1, Assembler::bi0(CR0, Assembler::equal), Assembler::bhintIsTaken);

    // Deoptimization required.
    // For actually handling the deoptimization, the 'wrong method stub' is invoked.
    __ load_const_optimized(R0, SharedRuntime::get_handle_wrong_method_stub());
    __ mtctr(R0);

    // Pop the frame built in the prologue.
    __ pop_frame();

    // Restore link register.  Required as the 'wrong method stub' needs the caller's frame
    // to properly deoptimize this method (e.g. by re-resolving the call site for compiled methods).
    // This method's prologue is aborted.
    __ restore_LR(R0);

    __ bctr();
    return stub_address;
  }

#ifdef VM_LITTLE_ENDIAN
// The following Base64 decode intrinsic is based on an algorithm outlined
// in here:
// http://0x80.pl/notesen/2016-01-17-sse-base64-decoding.html
// in the section titled "Vector lookup (pshufb with bitmask)"
//
// This implementation differs in the following ways:
//  * Instead of Intel SSE instructions, Power AltiVec VMX and VSX instructions
//    are used instead.  It turns out that some of the vector operations
//    needed in the algorithm require fewer AltiVec instructions.
//  * The algorithm in the above mentioned paper doesn't handle the
//    Base64-URL variant in RFC 4648.  Adjustments to both the code and to two
//    lookup tables are needed for this.
//  * The "Pack" section of the code is a complete rewrite for Power because we
//    can utilize better instructions for this step.
//

// Offsets per group of Base64 characters
// Uppercase
#define UC  (signed char)((-'A' + 0) & 0xff)
// Lowercase
#define LC  (signed char)((-'a' + 26) & 0xff)
// Digits
#define DIG (signed char)((-'0' + 52) & 0xff)
// Plus sign (URL = 0)
#define PLS (signed char)((-'+' + 62) & 0xff)
// Hyphen (URL = 1)
#define HYP (signed char)((-'-' + 62) & 0xff)
// Slash (URL = 0)
#define SLS (signed char)((-'/' + 63) & 0xff)
// Underscore (URL = 1)
#define US  (signed char)((-'_' + 63) & 0xff)

// For P10 (or later) only
#define VALID_B64 0x80
#define VB64(x) (VALID_B64 | x)

#define BLK_OFFSETOF(x) (offsetof(constant_block, x))

// In little-endian mode, the lxv instruction loads the element at EA into
// element 15 of the vector register, EA+1 goes into element 14, and so
// on.
//
// To make a look-up table easier to read, ARRAY_TO_LXV_ORDER reverses the
// order of the elements in a vector initialization.
#define ARRAY_TO_LXV_ORDER(e0, e1, e2, e3, e4, e5, e6, e7, e8, e9, e10, e11, e12, e13, e14, e15) e15, e14, e13, e12, e11, e10, e9, e8, e7, e6, e5, e4, e3, e2, e1, e0

  //
  // Base64 decodeBlock intrinsic
  address generate_base64_decodeBlock() {
    __ align(CodeEntryAlignment);
    StubGenStubId stub_id = StubGenStubId::base64_decodeBlock_id;
    StubCodeMark mark(this, stub_id);
    address start   = __ function_entry();

    typedef struct {
      signed char offsetLUT_val[16];
      signed char offsetLUT_URL_val[16];
      unsigned char maskLUT_val[16];
      unsigned char maskLUT_URL_val[16];
      unsigned char bitposLUT_val[16];
      unsigned char table_32_47_val[16];
      unsigned char table_32_47_URL_val[16];
      unsigned char table_48_63_val[16];
      unsigned char table_64_79_val[16];
      unsigned char table_80_95_val[16];
      unsigned char table_80_95_URL_val[16];
      unsigned char table_96_111_val[16];
      unsigned char table_112_127_val[16];
      unsigned char pack_lshift_val[16];
      unsigned char pack_rshift_val[16];
      unsigned char pack_permute_val[16];
    } constant_block;

    alignas(16) static const constant_block const_block = {

      .offsetLUT_val = {
        ARRAY_TO_LXV_ORDER(
        0,   0, PLS, DIG,  UC,  UC,  LC,  LC,
        0,   0,   0,   0,   0,   0,   0,   0 ) },

      .offsetLUT_URL_val = {
        ARRAY_TO_LXV_ORDER(
        0,   0, HYP, DIG,  UC,  UC,  LC,  LC,
        0,   0,   0,   0,   0,   0,   0,   0 ) },

      .maskLUT_val = {
        ARRAY_TO_LXV_ORDER(
        /* 0        */ (unsigned char)0b10101000,
        /* 1 .. 9   */ (unsigned char)0b11111000, (unsigned char)0b11111000, (unsigned char)0b11111000, (unsigned char)0b11111000,
                       (unsigned char)0b11111000, (unsigned char)0b11111000, (unsigned char)0b11111000, (unsigned char)0b11111000,
                       (unsigned char)0b11111000,
        /* 10       */ (unsigned char)0b11110000,
        /* 11       */ (unsigned char)0b01010100,
        /* 12 .. 14 */ (unsigned char)0b01010000, (unsigned char)0b01010000, (unsigned char)0b01010000,
        /* 15       */ (unsigned char)0b01010100 ) },

      .maskLUT_URL_val = {
        ARRAY_TO_LXV_ORDER(
        /* 0        */ (unsigned char)0b10101000,
        /* 1 .. 9   */ (unsigned char)0b11111000, (unsigned char)0b11111000, (unsigned char)0b11111000, (unsigned char)0b11111000,
                       (unsigned char)0b11111000, (unsigned char)0b11111000, (unsigned char)0b11111000, (unsigned char)0b11111000,
                       (unsigned char)0b11111000,
        /* 10       */ (unsigned char)0b11110000,
        /* 11 .. 12 */ (unsigned char)0b01010000, (unsigned char)0b01010000,
        /* 13       */ (unsigned char)0b01010100,
        /* 14       */ (unsigned char)0b01010000,
        /* 15       */ (unsigned char)0b01110000 ) },

      .bitposLUT_val = {
        ARRAY_TO_LXV_ORDER(
        0x01, 0x02, 0x04, 0x08, 0x10, 0x20, 0x40, (unsigned char)0x80,
        0x00, 0x00, 0x00, 0x00, 0x00, 0x00, 0x00, 0x00 ) },

      // In the following table_*_val constants, a 0 value means the
      // character is not in the Base64 character set
      .table_32_47_val = {
        ARRAY_TO_LXV_ORDER (
         /* space .. '*' = 0 */ 0, 0, 0, 0, 0, 0, 0, 0, 0, 0, 0, /* '+' = 62 */ VB64(62), /* ',' .. '.' = 0 */ 0, 0, 0, /* '/' = 63 */ VB64(63) ) },

      .table_32_47_URL_val = {
        ARRAY_TO_LXV_ORDER(
         /* space .. ',' = 0 */ 0, 0, 0, 0, 0, 0, 0, 0, 0, 0, 0, 0, 0, /* '-' = 62 */ VB64(62), /* '.' .. '/' */ 0, 0 ) },

      .table_48_63_val = {
        ARRAY_TO_LXV_ORDER(
         /* '0' .. '9' = 52 .. 61 */ VB64(52), VB64(53), VB64(54), VB64(55), VB64(56), VB64(57), VB64(58), VB64(59), VB64(60), VB64(61),
         /* ':' .. '?' = 0 */ 0, 0, 0, 0, 0, 0 ) },

      .table_64_79_val = {
        ARRAY_TO_LXV_ORDER(
         /* '@' = 0 */ 0, /* 'A' .. 'O' = 0 .. 14 */ VB64(0), VB64(1), VB64(2), VB64(3), VB64(4), VB64(5), VB64(6), VB64(7), VB64(8),
         VB64(9), VB64(10), VB64(11), VB64(12), VB64(13), VB64(14) ) },

      .table_80_95_val = {
        ARRAY_TO_LXV_ORDER(/* 'P' .. 'Z' = 15 .. 25 */ VB64(15), VB64(16), VB64(17), VB64(18), VB64(19), VB64(20), VB64(21), VB64(22),
        VB64(23), VB64(24), VB64(25), /* '[' .. '_' = 0 */ 0, 0, 0, 0, 0 ) },

      .table_80_95_URL_val = {
        ARRAY_TO_LXV_ORDER(/* 'P' .. 'Z' = 15 .. 25 */ VB64(15), VB64(16), VB64(17), VB64(18), VB64(19), VB64(20), VB64(21), VB64(22),
        VB64(23), VB64(24), VB64(25), /* '[' .. '^' = 0 */ 0, 0, 0, 0, /* '_' = 63 */ VB64(63) ) },

      .table_96_111_val = {
        ARRAY_TO_LXV_ORDER(/* '`' = 0 */ 0, /* 'a' .. 'o' = 26 .. 40 */ VB64(26), VB64(27), VB64(28), VB64(29), VB64(30), VB64(31),
        VB64(32), VB64(33), VB64(34), VB64(35), VB64(36), VB64(37), VB64(38), VB64(39), VB64(40) ) },

      .table_112_127_val = {
        ARRAY_TO_LXV_ORDER(/* 'p' .. 'z' = 41 .. 51 */ VB64(41), VB64(42), VB64(43), VB64(44), VB64(45), VB64(46), VB64(47), VB64(48),
        VB64(49), VB64(50), VB64(51), /* '{' .. DEL = 0 */ 0, 0, 0, 0, 0 ) },

      .pack_lshift_val = {
        ARRAY_TO_LXV_ORDER(
        0, 6, 4, 2, 0, 6, 4, 2, 0, 6, 4, 2, 0, 6, 4, 2 ) },

      .pack_rshift_val = {
        ARRAY_TO_LXV_ORDER(
        0, 2, 4, 0, 0, 2, 4, 0, 0, 2, 4, 0, 0, 2, 4, 0 ) },

      // The first 4 index values are "don't care" because
      // we only use the first 12 bytes of the vector,
      // which are decoded from 16 bytes of Base64 characters.
      .pack_permute_val = {
        ARRAY_TO_LXV_ORDER(
         0, 0, 0, 0,
         0,  1,  2,
         4,  5,  6,
         8,  9, 10,
        12, 13, 14 ) }
    };

    const unsigned block_size = 16;  // number of bytes to process in each pass through the loop
    const unsigned block_size_shift = 4;

    // According to the ELF V2 ABI, registers r3-r12 are volatile and available for use without save/restore
    Register s      = R3_ARG1; // source starting address of Base64 characters
    Register sp     = R4_ARG2; // source offset
    Register sl     = R5_ARG3; // source length = # of Base64 characters to be processed
    Register d      = R6_ARG4; // destination address
    Register dp     = R7_ARG5; // destination offset
    Register isURL  = R8_ARG6; // boolean, if non-zero indicates use of RFC 4648 base64url encoding
    Register isMIME = R9_ARG7; // boolean, if non-zero indicates use of RFC 2045 MIME encoding - not used

    // Local variables
    Register const_ptr     = R9;  // used for loading constants
    Register tmp_reg       = R10; // used for speeding up load_constant_optimized()

    // Re-use R9 and R10 to avoid using non-volatile registers (requires save/restore)
    Register out           = R9;  // moving out (destination) pointer
    Register in            = R10; // moving in (source) pointer

    // Volatile VSRS are 0..13, 32..51 (VR0..VR13)
    // VR Constants
    VectorRegister  vec_0s                  = VR0;
    VectorRegister  vec_4s                  = VR1;
    VectorRegister  vec_8s                  = VR2;
    VectorRegister  vec_special_case_char   = VR3;
    VectorRegister  pack_rshift             = VR4;
    VectorRegister  pack_lshift             = VR5;

    // VSR Constants
    VectorSRegister offsetLUT               = VSR0;
    VectorSRegister maskLUT                 = VSR1;
    VectorSRegister bitposLUT               = VSR2;
    VectorSRegister vec_0xfs                = VSR3;
    VectorSRegister vec_special_case_offset = VSR4;
    VectorSRegister pack_permute            = VSR5;

    // P10 (or later) VSR lookup constants
    VectorSRegister table_32_47             = VSR0;
    VectorSRegister table_48_63             = VSR1;
    VectorSRegister table_64_79             = VSR2;
    VectorSRegister table_80_95             = VSR3;
    VectorSRegister table_96_111            = VSR4;
    VectorSRegister table_112_127           = VSR6;

    // Data read in and later converted
    VectorRegister  input                   = VR6;
    // Variable for testing Base64 validity
    VectorRegister  non_match               = VR10;

    // P9 VR Variables for lookup
    VectorRegister  higher_nibble           = VR7;
    VectorRegister  eq_special_case_char    = VR8;
    VectorRegister  offsets                 = VR9;

    // P9 VSR lookup variables
    VectorSRegister bit                     = VSR6;
    VectorSRegister lower_nibble            = VSR7;
    VectorSRegister M                       = VSR8;

    // P10 (or later) VSR lookup variables
    VectorSRegister  xlate_a                = VSR7;
    VectorSRegister  xlate_b                = VSR8;

    // Variables for pack
    // VR
    VectorRegister  l                       = VR7;  // reuse higher_nibble's register
    VectorRegister  r                       = VR8;  // reuse eq_special_case_char's register
    VectorRegister  gathered                = VR10; // reuse non_match's register

    Label not_URL, calculate_size, loop_start, loop_exit, return_zero;

    // The upper 32 bits of the non-pointer parameter registers are not
    // guaranteed to be zero, so mask off those upper bits.
    __ clrldi(sp, sp, 32);
    __ clrldi(sl, sl, 32);

    // Don't handle the last 4 characters of the source, because this
    // VSX-based algorithm doesn't handle padding characters.  Also the
    // vector code will always write 16 bytes of decoded data on each pass,
    // but only the first 12 of those 16 bytes are valid data (16 base64
    // characters become 12 bytes of binary data), so for this reason we
    // need to subtract an additional 8 bytes from the source length, in
    // order not to write past the end of the destination buffer.  The
    // result of this subtraction implies that a Java function in the
    // Base64 class will be used to process the last 12 characters.
    __ sub(sl, sl, sp);
    __ subi(sl, sl, 12);

    // Load CTR with the number of passes through the loop
    // = sl >> block_size_shift.  After the shift, if sl <= 0, there's too
    // little data to be processed by this intrinsic.
    __ srawi_(sl, sl, block_size_shift);
    __ ble(CR0, return_zero);
    __ mtctr(sl);

    // Clear the other two parameter registers upper 32 bits.
    __ clrldi(isURL, isURL, 32);
    __ clrldi(dp, dp, 32);

    // Load constant vec registers that need to be loaded from memory
    __ load_const_optimized(const_ptr, (address)&const_block, tmp_reg);
    __ lxv(bitposLUT, BLK_OFFSETOF(bitposLUT_val), const_ptr);
    __ lxv(pack_rshift->to_vsr(), BLK_OFFSETOF(pack_rshift_val), const_ptr);
    __ lxv(pack_lshift->to_vsr(), BLK_OFFSETOF(pack_lshift_val), const_ptr);
    __ lxv(pack_permute, BLK_OFFSETOF(pack_permute_val), const_ptr);

    // Splat the constants that can use xxspltib
    __ xxspltib(vec_0s->to_vsr(), 0);
    __ xxspltib(vec_8s->to_vsr(), 8);
    if (PowerArchitecturePPC64 >= 10) {
      // Using VALID_B64 for the offsets effectively strips the upper bit
      // of each byte that was selected from the table.  Setting the upper
      // bit gives us a way to distinguish between the 6-bit value of 0
      // from an error code of 0, which will happen if the character is
      // outside the range of the lookup, or is an illegal Base64
      // character, such as %.
      __ xxspltib(offsets->to_vsr(), VALID_B64);

      __ lxv(table_48_63, BLK_OFFSETOF(table_48_63_val), const_ptr);
      __ lxv(table_64_79, BLK_OFFSETOF(table_64_79_val), const_ptr);
      __ lxv(table_80_95, BLK_OFFSETOF(table_80_95_val), const_ptr);
      __ lxv(table_96_111, BLK_OFFSETOF(table_96_111_val), const_ptr);
      __ lxv(table_112_127, BLK_OFFSETOF(table_112_127_val), const_ptr);
    } else {
      __ xxspltib(vec_4s->to_vsr(), 4);
      __ xxspltib(vec_0xfs, 0xf);
      __ lxv(bitposLUT, BLK_OFFSETOF(bitposLUT_val), const_ptr);
    }

    // The rest of the constants use different values depending on the
    // setting of isURL
    __ cmpwi(CR0, isURL, 0);
    __ beq(CR0, not_URL);

    // isURL != 0 (true)
    if (PowerArchitecturePPC64 >= 10) {
      __ lxv(table_32_47, BLK_OFFSETOF(table_32_47_URL_val), const_ptr);
      __ lxv(table_80_95, BLK_OFFSETOF(table_80_95_URL_val), const_ptr);
    } else {
      __ lxv(offsetLUT, BLK_OFFSETOF(offsetLUT_URL_val), const_ptr);
      __ lxv(maskLUT, BLK_OFFSETOF(maskLUT_URL_val), const_ptr);
      __ xxspltib(vec_special_case_char->to_vsr(), '_');
      __ xxspltib(vec_special_case_offset, (unsigned char)US);
    }
    __ b(calculate_size);

    // isURL = 0 (false)
    __ bind(not_URL);
    if (PowerArchitecturePPC64 >= 10) {
      __ lxv(table_32_47, BLK_OFFSETOF(table_32_47_val), const_ptr);
      __ lxv(table_80_95, BLK_OFFSETOF(table_80_95_val), const_ptr);
    } else {
      __ lxv(offsetLUT, BLK_OFFSETOF(offsetLUT_val), const_ptr);
      __ lxv(maskLUT, BLK_OFFSETOF(maskLUT_val), const_ptr);
      __ xxspltib(vec_special_case_char->to_vsr(), '/');
      __ xxspltib(vec_special_case_offset, (unsigned char)SLS);
    }

    __ bind(calculate_size);

    // out starts at d + dp
    __ add(out, d, dp);

    // in starts at s + sp
    __ add(in, s, sp);

    __ align(32);
    __ bind(loop_start);
    __ lxv(input->to_vsr(), 0, in); // offset=0

    //
    // Lookup
    //
    if (PowerArchitecturePPC64 >= 10) {
      // Use xxpermx to do a lookup of each Base64 character in the
      // input vector and translate it to a 6-bit value + 0x80.
      // Characters which are not valid Base64 characters will result
      // in a zero in the corresponding byte.
      //
      // Note that due to align(32) call above, the xxpermx instructions do
      // not require align_prefix() calls, since the final xxpermx
      // prefix+opcode is at byte 24.
      __ xxpermx(xlate_a, table_32_47, table_48_63, input->to_vsr(), 1);    // offset=4
      __ xxpermx(xlate_b, table_64_79, table_80_95, input->to_vsr(), 2);    // offset=12
      __ xxlor(xlate_b, xlate_a, xlate_b);                                  // offset=20
      __ xxpermx(xlate_a, table_96_111, table_112_127, input->to_vsr(), 3); // offset=24
      __ xxlor(input->to_vsr(), xlate_a, xlate_b);
      // Check for non-Base64 characters by comparing each byte to zero.
      __ vcmpequb_(non_match, input, vec_0s);
    } else {
      // Isolate the upper 4 bits of each character by shifting it right 4 bits
      __ vsrb(higher_nibble, input, vec_4s);
      // Isolate the lower 4 bits by masking
      __ xxland(lower_nibble, input->to_vsr(), vec_0xfs);

      // Get the offset (the value to subtract from the byte) by using
      // a lookup table indexed by the upper 4 bits of the character
      __ xxperm(offsets->to_vsr(), offsetLUT, higher_nibble->to_vsr());

      // Find out which elements are the special case character (isURL ? '/' : '-')
      __ vcmpequb(eq_special_case_char, input, vec_special_case_char);

      // For each character in the input which is a special case
      // character, replace its offset with one that is special for that
      // character.
      __ xxsel(offsets->to_vsr(), offsets->to_vsr(), vec_special_case_offset, eq_special_case_char->to_vsr());

      // Use the lower_nibble to select a mask "M" from the lookup table.
      __ xxperm(M, maskLUT, lower_nibble);

      // "bit" is used to isolate which of the bits in M is relevant.
      __ xxperm(bit, bitposLUT, higher_nibble->to_vsr());

      // Each element of non_match correspond to one each of the 16 input
      // characters.  Those elements that become 0x00 after the xxland
      // instruction are invalid Base64 characters.
      __ xxland(non_match->to_vsr(), M, bit);

      // Compare each element to zero
      //
      __ vcmpequb_(non_match, non_match, vec_0s);
    }
    // vmcmpequb_ sets the EQ bit of CR6 if no elements compare equal.
    // Any element comparing equal to zero means there is an error in
    // that element.  Note that the comparison result register
    // non_match is not referenced again.  Only CR6-EQ matters.
    __ bne_predict_not_taken(CR6, loop_exit);

    // The Base64 characters had no errors, so add the offsets, which in
    // the case of Power10 is a constant vector of all 0x80's (see earlier
    // comment where the offsets register is loaded).
    __ vaddubm(input, input, offsets);

    // Pack
    //
    // In the tables below, b0, b1, .. b15 are the bytes of decoded
    // binary data, the first line of each of the cells (except for
    // the constants) uses the bit-field nomenclature from the
    // above-linked paper, whereas the second line is more specific
    // about which exact bits are present, and is constructed using the
    // Power ISA 3.x document style, where:
    //
    // * The specifier after the colon depicts which bits are there.
    // * The bit numbering is big endian style (bit 0 is the most
    //   significant).
    // * || is a concatenate operator.
    // * Strings of 0's are a field of zeros with the shown length, and
    //   likewise for strings of 1's.

    // Note that only e12..e15 are shown here because the shifting
    // and OR'ing pattern replicates for e8..e11, e4..7, and
    // e0..e3.
    //
    // +======================+=================+======================+======================+=============+
    // |        Vector        |       e12       |         e13          |         e14          |     e15     |
    // |       Element        |                 |                      |                      |             |
    // +======================+=================+======================+======================+=============+
    // |    after vaddubm     |    00dddddd     |       00cccccc       |       00bbbbbb       |  00aaaaaa   |
    // |                      |   00||b2:2..7   | 00||b1:4..7||b2:0..1 | 00||b0:6..7||b1:0..3 | 00||b0:0..5 |
    // +----------------------+-----------------+----------------------+----------------------+-------------+
    // |     pack_lshift      |                 |         << 6         |         << 4         |    << 2     |
    // +----------------------+-----------------+----------------------+----------------------+-------------+
    // |     l after vslb     |    00dddddd     |       cc000000       |       bbbb0000       |  aaaaaa00   |
    // |                      |   00||b2:2..7   |   b2:0..1||000000    |    b1:0..3||0000     | b0:0..5||00 |
    // +----------------------+-----------------+----------------------+----------------------+-------------+
    // |     l after vslo     |    cc000000     |       bbbb0000       |       aaaaaa00       |  00000000   |
    // |                      | b2:0..1||000000 |    b1:0..3||0000     |     b0:0..5||00      |  00000000   |
    // +----------------------+-----------------+----------------------+----------------------+-------------+
    // |     pack_rshift      |                 |         >> 2         |         >> 4         |             |
    // +----------------------+-----------------+----------------------+----------------------+-------------+
    // |     r after vsrb     |    00dddddd     |       0000cccc       |       000000bb       |  00aaaaaa   |
    // |                      |   00||b2:2..7   |    0000||b1:4..7     |   000000||b0:6..7    | 00||b0:0..5 |
    // +----------------------+-----------------+----------------------+----------------------+-------------+
    // | gathered after xxlor |    ccdddddd     |       bbbbcccc       |       aaaaaabb       |  00aaaaaa   |
    // |                      |     b2:0..7     |       b1:0..7        |       b0:0..7        | 00||b0:0..5 |
    // +======================+=================+======================+======================+=============+
    //
    // Note: there is a typo in the above-linked paper that shows the result of the gathering process is:
    // [ddddddcc|bbbbcccc|aaaaaabb]
    // but should be:
    // [ccdddddd|bbbbcccc|aaaaaabb]
    //
    __ vslb(l, input, pack_lshift);
    // vslo of vec_8s shifts the vector by one octet toward lower
    // element numbers, discarding element 0.  This means it actually
    // shifts to the right (not left) according to the order of the
    // table above.
    __ vslo(l, l, vec_8s);
    __ vsrb(r, input, pack_rshift);
    __ xxlor(gathered->to_vsr(), l->to_vsr(), r->to_vsr());

    // Final rearrangement of bytes into their correct positions.
    // +==============+======+======+======+======+=====+=====+====+====+====+====+=====+=====+=====+=====+=====+=====+
    // |    Vector    |  e0  |  e1  |  e2  |  e3  | e4  | e5  | e6 | e7 | e8 | e9 | e10 | e11 | e12 | e13 | e14 | e15 |
    // |   Elements   |      |      |      |      |     |     |    |    |    |    |     |     |     |     |     |     |
    // +==============+======+======+======+======+=====+=====+====+====+====+====+=====+=====+=====+=====+=====+=====+
    // | after xxlor  | b11  | b10  |  b9  |  xx  | b8  | b7  | b6 | xx | b5 | b4 | b3  | xx  | b2  | b1  | b0  | xx  |
    // +--------------+------+------+------+------+-----+-----+----+----+----+----+-----+-----+-----+-----+-----+-----+
    // | pack_permute |  0   |  0   |  0   |  0   |  0  |  1  | 2  | 4  | 5  | 6  |  8  |  9  | 10  | 12  | 13  | 14  |
    // +--------------+------+------+------+------+-----+-----+----+----+----+----+-----+-----+-----+-----+-----+-----+
    // | after xxperm | b11* | b11* | b11* | b11* | b11 | b10 | b9 | b8 | b7 | b6 | b5  | b4  | b3  | b2  | b1  | b0  |
    // +==============+======+======+======+======+=====+=====+====+====+====+====+=====+=====+=====+=====+=====+=====+
    // xx bytes are not used to form the final data
    // b0..b15 are the decoded and reassembled 8-bit bytes of data
    // b11 with asterisk is a "don't care", because these bytes will be
    // overwritten on the next iteration.
    __ xxperm(gathered->to_vsr(), gathered->to_vsr(), pack_permute);

    // We cannot use a static displacement on the store, since it's a
    // multiple of 12, not 16.  Note that this stxv instruction actually
    // writes 16 bytes, even though only the first 12 are valid data.
    __ stxv(gathered->to_vsr(), 0, out);
    __ addi(out, out, 12);
    __ addi(in, in, 16);
    __ bdnz(loop_start);

    __ bind(loop_exit);

    // Return the number of out bytes produced, which is (out - (d + dp)) == out - d - dp;
    __ sub(R3_RET, out, d);
    __ sub(R3_RET, R3_RET, dp);

    __ blr();

    __ bind(return_zero);
    __ li(R3_RET, 0);
    __ blr();

    return start;
  }

#undef UC
#undef LC
#undef DIG
#undef PLS
#undef HYP
#undef SLS
#undef US

// This algorithm is based on the methods described in this paper:
// http://0x80.pl/notesen/2016-01-12-sse-base64-encoding.html
//
// The details of this implementation vary from the paper due to the
// difference in the ISA between SSE and AltiVec, especially in the
// splitting bytes section where there is no need on Power to mask after
// the shift because the shift is byte-wise rather than an entire an entire
// 128-bit word.
//
// For the lookup part of the algorithm, different logic is used than
// described in the paper because of the availability of vperm, which can
// do a 64-byte table lookup in four instructions, while preserving the
// branchless nature.
//
// Description of the ENCODE_CORE macro
//
// Expand first 12 x 8-bit data bytes into 16 x 6-bit bytes (upper 2
// bits of each byte are zeros)
//
// (Note: e7..e0 are not shown because they follow the same pattern as
// e8..e15)
//
// In the table below, b0, b1, .. b15 are the bytes of unencoded
// binary data, the first line of each of the cells (except for
// the constants) uses the bit-field nomenclature from the
// above-linked paper, whereas the second line is more specific
// about which exact bits are present, and is constructed using the
// Power ISA 3.x document style, where:
//
// * The specifier after the colon depicts which bits are there.
// * The bit numbering is big endian style (bit 0 is the most
//   significant).
// * || is a concatenate operator.
// * Strings of 0's are a field of zeros with the shown length, and
//   likewise for strings of 1's.
//
// +==========================+=============+======================+======================+=============+=============+======================+======================+=============+
// |          Vector          |     e8      |          e9          |         e10          |     e11     |     e12     |         e13          |         e14          |     e15     |
// |         Element          |             |                      |                      |             |             |                      |                      |             |
// +==========================+=============+======================+======================+=============+=============+======================+======================+=============+
// |        after lxv         |  jjjjkkkk   |       iiiiiijj       |       gghhhhhh       |  ffffgggg   |  eeeeeeff   |       ccdddddd       |       bbbbcccc       |  aaaaaabb   |
// |                          |     b7      |          b6          |          b5          |     b4      |     b3      |          b2          |          b1          |     b0      |
// +--------------------------+-------------+----------------------+----------------------+-------------+-------------+----------------------+----------------------+-------------+
// |      xxperm indexes      |      0      |          10          |          11          |     12      |      0      |          13          |          14          |     15      |
// +--------------------------+-------------+----------------------+----------------------+-------------+-------------+----------------------+----------------------+-------------+
// |     (1) after xxperm     |             |       gghhhhhh       |       ffffgggg       |  eeeeeeff   |             |       ccdddddd       |       bbbbcccc       |  aaaaaabb   |
// |                          |    (b15)    |          b5          |          b4          |     b3      |    (b15)    |          b2          |          b1          |     b0      |
// +--------------------------+-------------+----------------------+----------------------+-------------+-------------+----------------------+----------------------+-------------+
// |      rshift_amount       |      0      |          6           |          4           |      2      |      0      |          6           |          4           |      2      |
// +--------------------------+-------------+----------------------+----------------------+-------------+-------------+----------------------+----------------------+-------------+
// |        after vsrb        |             |       000000gg       |       0000ffff       |  00eeeeee   |             |       000000cc       |       0000bbbb       |  00aaaaaa   |
// |                          |    (b15)    |   000000||b5:0..1    |    0000||b4:0..3     | 00||b3:0..5 |    (b15)    |   000000||b2:0..1    |    0000||b1:0..3     | 00||b0:0..5 |
// +--------------------------+-------------+----------------------+----------------------+-------------+-------------+----------------------+----------------------+-------------+
// |       rshift_mask        |  00000000   |      000000||11      |      0000||1111      | 00||111111  |  00000000   |      000000||11      |      0000||1111      | 00||111111  |
// +--------------------------+-------------+----------------------+----------------------+-------------+-------------+----------------------+----------------------+-------------+
// |    rshift after vand     |  00000000   |       000000gg       |       0000ffff       |  00eeeeee   |  00000000   |       000000cc       |       0000bbbb       |  00aaaaaa   |
// |                          |  00000000   |   000000||b5:0..1    |    0000||b4:0..3     | 00||b3:0..5 |  00000000   |   000000||b2:0..1    |    0000||b1:0..3     | 00||b0:0..5 |
// +--------------------------+-------------+----------------------+----------------------+-------------+-------------+----------------------+----------------------+-------------+
// |    1 octet lshift (1)    |  gghhhhhh   |       ffffgggg       |       eeeeeeff       |             |  ccdddddd   |       bbbbcccc       |       aaaaaabb       |  00000000   |
// |                          |     b5      |          b4          |          b3          |    (b15)    |     b2      |          b1          |          b0          |  00000000   |
// +--------------------------+-------------+----------------------+----------------------+-------------+-------------+----------------------+----------------------+-------------+
// |      lshift_amount       |      0      |          2           |          4           |      0      |      0      |          2           |          4           |      0      |
// +--------------------------+-------------+----------------------+----------------------+-------------+-------------+----------------------+----------------------+-------------+
// |        after vslb        |  gghhhhhh   |       ffgggg00       |       eeff0000       |             |  ccdddddd   |       bbcccc00       |       aabb0000       |  00000000   |
// |                          |     b5      |     b4:2..7||00      |    b3:4..7||0000     |    (b15)    |   b2:0..7   |     b1:2..7||00      |    b0:4..7||0000     |  00000000   |
// +--------------------------+-------------+----------------------+----------------------+-------------+-------------+----------------------+----------------------+-------------+
// |       lshift_mask        | 00||111111  |     00||1111||00     |     00||11||0000     |  00000000   | 00||111111  |     00||1111||00     |     00||11||0000     |  00000000   |
// +--------------------------+-------------+----------------------+----------------------+-------------+-------------+----------------------+----------------------+-------------+
// |    lshift after vand     |  00hhhhhh   |       00gggg00       |       00ff0000       |  00000000   |  00dddddd   |       00cccc00       |       00bb0000       |  00000000   |
// |                          | 00||b5:2..7 |   00||b4:4..7||00    |  00||b3:6..7||0000   |  00000000   | 00||b2:2..7 |   00||b1:4..7||00    |  00||b0:6..7||0000   |  00000000   |
// +--------------------------+-------------+----------------------+----------------------+-------------+-------------+----------------------+----------------------+-------------+
// | after vor lshift, rshift |  00hhhhhh   |       00gggggg       |       00ffffff       |  00eeeeee   |  00dddddd   |       00cccccc       |       00bbbbbb       |  00aaaaaa   |
// |                          | 00||b5:2..7 | 00||b4:4..7||b5:0..1 | 00||b3:6..7||b4:0..3 | 00||b3:0..5 | 00||b2:2..7 | 00||b1:4..7||b2:0..1 | 00||b0:6..7||b1:0..3 | 00||b0:0..5 |
// +==========================+=============+======================+======================+=============+=============+======================+======================+=============+
//
// Expand the first 12 bytes into 16 bytes, leaving every 4th byte
// blank for now.
// __ xxperm(input->to_vsr(), input->to_vsr(), expand_permute);
//
// Generate two bit-shifted pieces - rshift and lshift - that will
// later be OR'd together.
//
// First the right-shifted piece
// __ vsrb(rshift, input, expand_rshift);
// __ vand(rshift, rshift, expand_rshift_mask);
//
// Now the left-shifted piece, which is done by octet shifting
// the input one byte to the left, then doing a variable shift,
// followed by a mask operation.
//
// __ vslo(lshift, input, vec_8s);
// __ vslb(lshift, lshift, expand_lshift);
// __ vand(lshift, lshift, expand_lshift_mask);
//
// Combine the two pieces by OR'ing
// __ vor(expanded, rshift, lshift);
//
// At this point, expanded is a vector containing a 6-bit value in each
// byte.  These values are used as indexes into a 64-byte lookup table that
// is contained in four vector registers.  The lookup operation is done
// using vperm instructions with the same indexes for the lower 32 and
// upper 32 bytes.  To figure out which of the two looked-up bytes to use
// at each location, all values in expanded are compared to 31.  Using
// vsel, values higher than 31 use the results from the upper 32 bytes of
// the lookup operation, while values less than or equal to 31 use the
// lower 32 bytes of the lookup operation.
//
// Note: it's tempting to use a xxpermx,xxpermx,vor sequence here on
// Power10 (or later), but experiments doing so on Power10 yielded a slight
// performance drop, perhaps due to the need for xxpermx instruction
// prefixes.

#define ENCODE_CORE                                                        \
    __ xxperm(input->to_vsr(), input->to_vsr(), expand_permute);           \
    __ vsrb(rshift, input, expand_rshift);                                 \
    __ vand(rshift, rshift, expand_rshift_mask);                           \
    __ vslo(lshift, input, vec_8s);                                        \
    __ vslb(lshift, lshift, expand_lshift);                                \
    __ vand(lshift, lshift, expand_lshift_mask);                           \
    __ vor(expanded, rshift, lshift);                                      \
    __ vperm(encoded_00_31, vec_base64_00_15, vec_base64_16_31, expanded); \
    __ vperm(encoded_32_63, vec_base64_32_47, vec_base64_48_63, expanded); \
    __ vcmpgtub(gt_31, expanded, vec_31s);                                 \
    __ vsel(expanded, encoded_00_31, encoded_32_63, gt_31);

// Intrinsic function prototype in Base64.java:
// private void encodeBlock(byte[] src, int sp, int sl, byte[] dst, int dp, boolean isURL) {

  address generate_base64_encodeBlock() {
    __ align(CodeEntryAlignment);
    StubGenStubId stub_id = StubGenStubId::base64_encodeBlock_id;
    StubCodeMark mark(this, stub_id);
    address start   = __ function_entry();

    typedef struct {
      unsigned char expand_permute_val[16];
      unsigned char expand_rshift_val[16];
      unsigned char expand_rshift_mask_val[16];
      unsigned char expand_lshift_val[16];
      unsigned char expand_lshift_mask_val[16];
      unsigned char base64_00_15_val[16];
      unsigned char base64_16_31_val[16];
      unsigned char base64_32_47_val[16];
      unsigned char base64_48_63_val[16];
      unsigned char base64_48_63_URL_val[16];
    } constant_block;

    alignas(16) static const constant_block const_block = {
      .expand_permute_val = {
        ARRAY_TO_LXV_ORDER(
        0,  4,  5,  6,
        0,  7,  8,  9,
        0, 10, 11, 12,
        0, 13, 14, 15 ) },

      .expand_rshift_val = {
        ARRAY_TO_LXV_ORDER(
        0, 6, 4, 2,
        0, 6, 4, 2,
        0, 6, 4, 2,
        0, 6, 4, 2 ) },

      .expand_rshift_mask_val = {
        ARRAY_TO_LXV_ORDER(
        0b00000000, 0b00000011, 0b00001111, 0b00111111,
        0b00000000, 0b00000011, 0b00001111, 0b00111111,
        0b00000000, 0b00000011, 0b00001111, 0b00111111,
        0b00000000, 0b00000011, 0b00001111, 0b00111111 ) },

      .expand_lshift_val = {
        ARRAY_TO_LXV_ORDER(
        0, 2, 4, 0,
        0, 2, 4, 0,
        0, 2, 4, 0,
        0, 2, 4, 0 ) },

      .expand_lshift_mask_val = {
        ARRAY_TO_LXV_ORDER(
        0b00111111, 0b00111100, 0b00110000, 0b00000000,
        0b00111111, 0b00111100, 0b00110000, 0b00000000,
        0b00111111, 0b00111100, 0b00110000, 0b00000000,
        0b00111111, 0b00111100, 0b00110000, 0b00000000 ) },

      .base64_00_15_val = {
        ARRAY_TO_LXV_ORDER(
        'A','B','C','D','E','F','G','H','I','J','K','L','M','N','O','P' ) },

      .base64_16_31_val = {
        ARRAY_TO_LXV_ORDER(
        'Q','R','S','T','U','V','W','X','Y','Z','a','b','c','d','e','f' ) },

      .base64_32_47_val = {
        ARRAY_TO_LXV_ORDER(
        'g','h','i','j','k','l','m','n','o','p','q','r','s','t','u','v' ) },

      .base64_48_63_val = {
        ARRAY_TO_LXV_ORDER(
        'w','x','y','z','0','1','2','3','4','5','6','7','8','9','+','/' ) },

      .base64_48_63_URL_val = {
        ARRAY_TO_LXV_ORDER(
        'w','x','y','z','0','1','2','3','4','5','6','7','8','9','-','_' ) }
    };

    // Number of bytes to process in each pass through the main loop.
    // 12 of the 16 bytes from each lxv are encoded to 16 Base64 bytes.
    const unsigned block_size = 12;

    // According to the ELF V2 ABI, registers r3-r12 are volatile and available for use without save/restore
    Register src       = R3_ARG1; // source starting address of Base64 characters
    Register sp        = R4_ARG2; // source starting position
    Register sl        = R5_ARG3; // total source length of the Base64 characters to be processed
    Register dst       = R6_ARG4; // destination address
    Register dp        = R7_ARG5; // destination starting position
    Register isURL     = R8_ARG6; // boolean, if non-zero indicates use of RFC 4648 base64url encoding

    // Local variables
    Register const_ptr     = R12; // used for loading constants (reuses isURL's register)
    Register tmp_reg       = R9;  // used for speeding up load_constant()

    Register size           = R9;  // number of bytes to process (reuses tmp_reg's register)
    Register blocked_size   = R10; // number of bytes to process a block at a time
    Register block_modulo   = R12; // == block_size (reuse const_ptr)
    Register remaining      = R12; // bytes remaining to process after the blocks are completed (reuse block_modulo's reg)
    Register in             = R4;  // current input (source) pointer (reuse sp's register)
    Register num_blocks     = R11; // number of blocks to be processed by the loop
    Register out            = R8;  // current output (destination) pointer (reuse const_ptr's register)
    Register three          = R9;  // constant divisor (reuse size's register)
    Register bytes_to_write = R10; // number of bytes to write with the stxvl instr (reused blocked_size's register)
    Register tmp1           = R7;  // temp register for lxvl length (reuse dp's register)
    Register modulo_chars   = R7;  // number of bytes written during the final write % 4 (reuse tmp1's register)
    Register pad_char       = R6;  // literal '=' (reuse dst's register)

    // Volatile VSRS are 0..13, 32..51 (VR0..VR13)
    // VR Constants
    VectorRegister  vec_8s             = VR0;
    VectorRegister  vec_31s            = VR1;
    VectorRegister  vec_base64_00_15   = VR2;
    VectorRegister  vec_base64_16_31   = VR3;
    VectorRegister  vec_base64_32_47   = VR4;
    VectorRegister  vec_base64_48_63   = VR5;
    VectorRegister  expand_rshift      = VR6;
    VectorRegister  expand_rshift_mask = VR7;
    VectorRegister  expand_lshift      = VR8;
    VectorRegister  expand_lshift_mask = VR9;

    // VR variables for expand
    VectorRegister  input              = VR10;
    VectorRegister  rshift             = VR11;
    VectorRegister  lshift             = VR12;
    VectorRegister  expanded           = VR13;

    // VR variables for lookup
    VectorRegister  encoded_00_31      = VR10; // (reuse input)
    VectorRegister  encoded_32_63      = VR11; // (reuse rshift)
    VectorRegister  gt_31              = VR12; // (reuse lshift)

    // VSR Constants
    VectorSRegister expand_permute     = VSR0;

    Label not_URL, calculate_size, calculate_blocked_size, skip_loop;
    Label loop_start, le_16_to_write, no_pad, one_pad_char;

    // The upper 32 bits of the non-pointer parameter registers are not
    // guaranteed to be zero, so mask off those upper bits.
    __ clrldi(sp, sp, 32);
    __ clrldi(sl, sl, 32);
    __ clrldi(dp, dp, 32);
    __ clrldi(isURL, isURL, 32);

    // load up the constants
    __ load_const_optimized(const_ptr, (address)&const_block, tmp_reg);
    __ lxv(expand_permute,               BLK_OFFSETOF(expand_permute_val),     const_ptr);
    __ lxv(expand_rshift->to_vsr(),      BLK_OFFSETOF(expand_rshift_val),      const_ptr);
    __ lxv(expand_rshift_mask->to_vsr(), BLK_OFFSETOF(expand_rshift_mask_val), const_ptr);
    __ lxv(expand_lshift->to_vsr(),      BLK_OFFSETOF(expand_lshift_val),      const_ptr);
    __ lxv(expand_lshift_mask->to_vsr(), BLK_OFFSETOF(expand_lshift_mask_val), const_ptr);
    __ lxv(vec_base64_00_15->to_vsr(),   BLK_OFFSETOF(base64_00_15_val),       const_ptr);
    __ lxv(vec_base64_16_31->to_vsr(),   BLK_OFFSETOF(base64_16_31_val),       const_ptr);
    __ lxv(vec_base64_32_47->to_vsr(),   BLK_OFFSETOF(base64_32_47_val),       const_ptr);

    // Splat the constants that can use xxspltib
    __ xxspltib(vec_8s->to_vsr(), 8);
    __ xxspltib(vec_31s->to_vsr(), 31);


    // Use a different translation lookup table depending on the
    // setting of isURL
    __ cmpdi(CR0, isURL, 0);
    __ beq(CR0, not_URL);
    __ lxv(vec_base64_48_63->to_vsr(), BLK_OFFSETOF(base64_48_63_URL_val), const_ptr);
    __ b(calculate_size);

    __ bind(not_URL);
    __ lxv(vec_base64_48_63->to_vsr(), BLK_OFFSETOF(base64_48_63_val), const_ptr);

    __ bind(calculate_size);

    // size = sl - sp - 4 (*)
    // (*) Don't process the last four bytes in the main loop because
    // we don't want the lxv instruction to read past the end of the src
    // data, in case those four bytes are on the start of an unmapped or
    // otherwise inaccessible page.
    //
    __ sub(size, sl, sp);
    __ subi(size, size, 4);
    __ cmpdi(CR7, size, block_size);
    __ bgt(CR7, calculate_blocked_size);
    __ mr(remaining, size);
    // Add the 4 back into remaining again
    __ addi(remaining, remaining, 4);
    // make "in" point to the beginning of the source data: in = src + sp
    __ add(in, src, sp);
    // out = dst + dp
    __ add(out, dst, dp);
    __ b(skip_loop);

    __ bind(calculate_blocked_size);
    __ li(block_modulo, block_size);
    // num_blocks = size / block_modulo
    __ divwu(num_blocks, size, block_modulo);
    // blocked_size = num_blocks * size
    __ mullw(blocked_size, num_blocks, block_modulo);
    // remaining = size - blocked_size
    __ sub(remaining, size, blocked_size);
    __ mtctr(num_blocks);

    // Add the 4 back in to remaining again
    __ addi(remaining, remaining, 4);

    // make "in" point to the beginning of the source data: in = src + sp
    __ add(in, src, sp);

    // out = dst + dp
    __ add(out, dst, dp);

    __ align(32);
    __ bind(loop_start);

    __ lxv(input->to_vsr(), 0, in);

    ENCODE_CORE

    __ stxv(expanded->to_vsr(), 0, out);
    __ addi(in, in, 12);
    __ addi(out, out, 16);
    __ bdnz(loop_start);

    __ bind(skip_loop);

    // When there are less than 16 bytes left, we need to be careful not to
    // read beyond the end of the src buffer, which might be in an unmapped
    // page.
    // Load the remaining bytes using lxvl.
    __ rldicr(tmp1, remaining, 56, 7);
    __ lxvl(input->to_vsr(), in, tmp1);

    ENCODE_CORE

    // bytes_to_write = ((remaining * 4) + 2) / 3
    __ li(three, 3);
    __ rlwinm(bytes_to_write, remaining, 2, 0, 29); // remaining * 4
    __ addi(bytes_to_write, bytes_to_write, 2);
    __ divwu(bytes_to_write, bytes_to_write, three);

    __ cmpwi(CR7, bytes_to_write, 16);
    __ ble_predict_taken(CR7, le_16_to_write);
    __ stxv(expanded->to_vsr(), 0, out);

    // We've processed 12 of the 13-15 data bytes, so advance the pointers,
    // and do one final pass for the remaining 1-3 bytes.
    __ addi(in, in, 12);
    __ addi(out, out, 16);
    __ subi(remaining, remaining, 12);
    __ subi(bytes_to_write, bytes_to_write, 16);
    __ rldicr(tmp1, bytes_to_write, 56, 7);
    __ lxvl(input->to_vsr(), in, tmp1);

    ENCODE_CORE

    __ bind(le_16_to_write);
    // shift bytes_to_write into the upper 8 bits of t1 for use by stxvl
    __ rldicr(tmp1, bytes_to_write, 56, 7);
    __ stxvl(expanded->to_vsr(), out, tmp1);
    __ add(out, out, bytes_to_write);

    __ li(pad_char, '=');
    __ rlwinm_(modulo_chars, bytes_to_write, 0, 30, 31); // bytes_to_write % 4, set CR0
    // Examples:
    //    remaining  bytes_to_write  modulo_chars  num pad chars
    //        0            0               0            0
    //        1            2               2            2
    //        2            3               3            1
    //        3            4               0            0
    //        4            6               2            2
    //        5            7               3            1
    //        ...
    //       12           16               0            0
    //       13           18               2            2
    //       14           19               3            1
    //       15           20               0            0
    __ beq(CR0, no_pad);
    __ cmpwi(CR7, modulo_chars, 3);
    __ beq(CR7, one_pad_char);

    // two pad chars
    __ stb(pad_char, out);
    __ addi(out, out, 1);

    __ bind(one_pad_char);
    __ stb(pad_char, out);

    __ bind(no_pad);

    __ blr();
    return start;
  }

#endif // VM_LITTLE_ENDIAN

void generate_lookup_secondary_supers_table_stub() {
    StubGenStubId stub_id = StubGenStubId::lookup_secondary_supers_table_id;
    StubCodeMark mark(this, stub_id);

    const Register
      r_super_klass  = R4_ARG2,
      r_array_base   = R3_ARG1,
      r_array_length = R7_ARG5,
      r_array_index  = R6_ARG4,
      r_sub_klass    = R5_ARG3,
      r_bitmap       = R11_scratch1,
      result         = R8_ARG6;

    for (int slot = 0; slot < Klass::SECONDARY_SUPERS_TABLE_SIZE; slot++) {
      StubRoutines::_lookup_secondary_supers_table_stubs[slot] = __ pc();
      __ lookup_secondary_supers_table_const(r_sub_klass, r_super_klass,
                                             r_array_base, r_array_length, r_array_index,
                                             r_bitmap, result, slot);
      __ blr();
    }
  }

  // Slow path implementation for UseSecondarySupersTable.
  address generate_lookup_secondary_supers_table_slow_path_stub() {
    StubGenStubId stub_id = StubGenStubId::lookup_secondary_supers_table_slow_path_id;
    StubCodeMark mark(this, stub_id);

    address start = __ pc();
    const Register
      r_super_klass  = R4_ARG2,
      r_array_base   = R3_ARG1,
      temp1          = R7_ARG5,
      r_array_index  = R6_ARG4,
      r_bitmap       = R11_scratch1,
      result         = R8_ARG6;

    __ lookup_secondary_supers_table_slow_path(r_super_klass, r_array_base, r_array_index, r_bitmap, result, temp1);
    __ blr();

    return start;
  }

  address generate_cont_thaw(StubGenStubId stub_id) {
    if (!Continuations::enabled()) return nullptr;

    Continuation::thaw_kind kind;
    bool return_barrier;
    bool return_barrier_exception;

    switch (stub_id) {
    case cont_thaw_id:
      kind = Continuation::thaw_top;
      return_barrier = false;
      return_barrier_exception = false;
      break;
    case cont_returnBarrier_id:
      kind = Continuation::thaw_return_barrier;
      return_barrier = true;
      return_barrier_exception = false;
      break;
    case cont_returnBarrierExc_id:
      kind = Continuation::thaw_return_barrier_exception;
      return_barrier = true;
      return_barrier_exception = true;
      break;
    default:
      ShouldNotReachHere();
    }
    StubCodeMark mark(this, stub_id);

    Register tmp1 = R10_ARG8;
    Register tmp2 = R9_ARG7;
    Register tmp3 = R8_ARG6;
    Register nvtmp = R15_esp;   // nonvolatile tmp register
    FloatRegister nvftmp = F20; // nonvolatile fp tmp register

    address start = __ pc();

    if (kind == Continuation::thaw_top) {
      __ clobber_nonvolatile_registers(); // Except R16_thread and R29_TOC
    }

    if (return_barrier) {
      __ mr(nvtmp, R3_RET); __ fmr(nvftmp, F1_RET); // preserve possible return value from a method returning to the return barrier
      DEBUG_ONLY(__ ld_ptr(tmp1, _abi0(callers_sp), R1_SP);)
      __ ld_ptr(R1_SP, JavaThread::cont_entry_offset(), R16_thread);
#ifdef ASSERT
      __ ld_ptr(tmp2, _abi0(callers_sp), R1_SP);
      __ cmpd(CR0, tmp1, tmp2);
      __ asm_assert_eq(FILE_AND_LINE ": callers sp is corrupt");
#endif
    }
#ifdef ASSERT
    __ ld_ptr(tmp1, JavaThread::cont_entry_offset(), R16_thread);
    __ cmpd(CR0, R1_SP, tmp1);
    __ asm_assert_eq(FILE_AND_LINE ": incorrect R1_SP");
#endif

    __ li(R4_ARG2, return_barrier ? 1 : 0);
    __ call_VM_leaf(CAST_FROM_FN_PTR(address, Continuation::prepare_thaw), R16_thread, R4_ARG2);

#ifdef ASSERT
    DEBUG_ONLY(__ ld_ptr(tmp1, JavaThread::cont_entry_offset(), R16_thread));
    DEBUG_ONLY(__ cmpd(CR0, R1_SP, tmp1));
    __ asm_assert_eq(FILE_AND_LINE ": incorrect R1_SP");
#endif

    // R3_RET contains the size of the frames to thaw, 0 if overflow or no more frames
    Label thaw_success;
    __ cmpdi(CR0, R3_RET, 0);
    __ bne(CR0, thaw_success);
    __ load_const_optimized(tmp1, (SharedRuntime::throw_StackOverflowError_entry()), R0);
    __ mtctr(tmp1); __ bctr();
    __ bind(thaw_success);

    __ addi(R3_RET, R3_RET, frame::native_abi_reg_args_size); // Large abi required for C++ calls.
    __ neg(R3_RET, R3_RET);
    // align down resulting in a smaller negative offset
    __ clrrdi(R3_RET, R3_RET, exact_log2(frame::alignment_in_bytes));
    DEBUG_ONLY(__ mr(tmp1, R1_SP);)
    __ resize_frame(R3_RET, tmp2);  // make room for the thawed frames

    __ li(R4_ARG2, kind);
    __ call_VM_leaf(Continuation::thaw_entry(), R16_thread, R4_ARG2);
    __ mr(R1_SP, R3_RET); // R3_RET contains the SP of the thawed top frame

    if (return_barrier) {
      // we're now in the caller of the frame that returned to the barrier
      __ mr(R3_RET, nvtmp); __ fmr(F1_RET, nvftmp); // restore return value (no safepoint in the call to thaw, so even an oop return value should be OK)
    } else {
      // we're now on the yield frame (which is in an address above us b/c rsp has been pushed down)
      __ li(R3_RET, 0); // return 0 (success) from doYield
    }

    if (return_barrier_exception) {
      Register ex_pc = R17_tos;   // nonvolatile register
      __ ld(ex_pc, _abi0(lr), R1_SP); // LR
      __ mr(nvtmp, R3_RET); // save return value containing the exception oop
      // The thawed top frame has got a frame::java_abi. This is not sufficient for the runtime call.
      __ push_frame_reg_args(0, tmp1);
      __ call_VM_leaf(CAST_FROM_FN_PTR(address, SharedRuntime::exception_handler_for_return_address), R16_thread, ex_pc);
      __ mtlr(R3_RET); // the exception handler
      __ pop_frame();
      // See OptoRuntime::generate_exception_blob for register arguments
      __ mr(R3_ARG1, nvtmp); // exception oop
      __ mr(R4_ARG2, ex_pc); // exception pc
    } else {
      // We're "returning" into the topmost thawed frame; see Thaw::push_return_frame
      __ ld(R0, _abi0(lr), R1_SP); // LR
      __ mtlr(R0);
    }
    __ blr();

    return start;
  }

  address generate_cont_thaw() {
    return generate_cont_thaw(StubGenStubId::cont_thaw_id);
  }

  // TODO: will probably need multiple return barriers depending on return type

  address generate_cont_returnBarrier() {
    return generate_cont_thaw(StubGenStubId::cont_returnBarrier_id);
  }

  address generate_cont_returnBarrier_exception() {
    return generate_cont_thaw(StubGenStubId::cont_returnBarrierExc_id);
  }

  address generate_cont_preempt_stub() {
    if (!Continuations::enabled()) return nullptr;
    StubGenStubId stub_id = StubGenStubId::cont_preempt_id;
    StubCodeMark mark(this, stub_id);
    address start = __ pc();

    __ clobber_nonvolatile_registers(); // Except R16_thread and R29_TOC

    __ reset_last_Java_frame(false /*check_last_java_sp*/);

    // Set sp to enterSpecial frame, i.e. remove all frames copied into the heap.
    __ ld_ptr(R1_SP, JavaThread::cont_entry_offset(), R16_thread);

    Label preemption_cancelled;
    __ lbz(R11_scratch1, in_bytes(JavaThread::preemption_cancelled_offset()), R16_thread);
    __ cmpwi(CR0, R11_scratch1, 0);
    __ bne(CR0, preemption_cancelled);

    // Remove enterSpecial frame from the stack and return to Continuation.run() to unmount.
    SharedRuntime::continuation_enter_cleanup(_masm);
    __ pop_frame();
    __ restore_LR(R11_scratch1);
    __ blr();

    // We acquired the monitor after freezing the frames so call thaw to continue execution.
    __ bind(preemption_cancelled);
    __ li(R11_scratch1, 0); // false
    __ stb(R11_scratch1, in_bytes(JavaThread::preemption_cancelled_offset()), R16_thread);
    int simm16_offs = __ load_const_optimized(R11_scratch1, ContinuationEntry::thaw_call_pc_address(), R0, true);
    __ ld(R11_scratch1, simm16_offs, R11_scratch1);
    __ mtctr(R11_scratch1);
    __ bctr();

    return start;
  }

  // exception handler for upcall stubs
  address generate_upcall_stub_exception_handler() {
    StubGenStubId stub_id = StubGenStubId::upcall_stub_exception_handler_id;
    StubCodeMark mark(this, stub_id);
    address start = __ pc();

    // Native caller has no idea how to handle exceptions,
    // so we just crash here. Up to callee to catch exceptions.
    __ verify_oop(R3_ARG1);
    __ load_const_optimized(R12_scratch2, CAST_FROM_FN_PTR(uint64_t, UpcallLinker::handle_uncaught_exception), R0);
    __ call_c(R12_scratch2);
    __ should_not_reach_here();

    return start;
  }

  // load Method* target of MethodHandle
  // R3_ARG1 = jobject receiver
  // R19_method = result Method*
  address generate_upcall_stub_load_target() {

    StubGenStubId stub_id = StubGenStubId::upcall_stub_load_target_id;
    StubCodeMark mark(this, stub_id);
    address start = __ pc();

    __ resolve_global_jobject(R3_ARG1, R22_tmp2, R23_tmp3, MacroAssembler::PRESERVATION_FRAME_LR_GP_FP_REGS);
    // Load target method from receiver
    __ load_heap_oop(R19_method, java_lang_invoke_MethodHandle::form_offset(), R3_ARG1,
                     R22_tmp2, R23_tmp3, MacroAssembler::PRESERVATION_FRAME_LR_GP_FP_REGS, IS_NOT_NULL);
    __ load_heap_oop(R19_method, java_lang_invoke_LambdaForm::vmentry_offset(), R19_method,
                     R22_tmp2, R23_tmp3, MacroAssembler::PRESERVATION_FRAME_LR_GP_FP_REGS, IS_NOT_NULL);
    __ load_heap_oop(R19_method, java_lang_invoke_MemberName::method_offset(), R19_method,
                     R22_tmp2, R23_tmp3, MacroAssembler::PRESERVATION_FRAME_LR_GP_FP_REGS, IS_NOT_NULL);
    __ ld(R19_method, java_lang_invoke_ResolvedMethodName::vmtarget_offset(), R19_method);
    __ std(R19_method, in_bytes(JavaThread::callee_target_offset()), R16_thread); // just in case callee is deoptimized

    __ blr();

    return start;
  }

  // Initialization
  void generate_initial_stubs() {
    // Generates all stubs and initializes the entry points

    // Entry points that exist in all platforms.
    // Note: This is code that could be shared among different platforms - however the
    // benefit seems to be smaller than the disadvantage of having a
    // much more complicated generator structure. See also comment in
    // stubRoutines.hpp.

    StubRoutines::_forward_exception_entry          = generate_forward_exception();
    StubRoutines::_call_stub_entry                  = generate_call_stub(StubRoutines::_call_stub_return_address);
    StubRoutines::_catch_exception_entry            = generate_catch_exception();

    if (UnsafeMemoryAccess::_table == nullptr) {
      UnsafeMemoryAccess::create_table(8 + 4); // 8 for copyMemory; 4 for setMemory
    }

    // CRC32 Intrinsics.
    if (UseCRC32Intrinsics) {
      StubRoutines::_crc_table_adr = StubRoutines::ppc::generate_crc_constants(REVERSE_CRC32_POLY);
      StubRoutines::_updateBytesCRC32 = generate_CRC32_updateBytes(StubGenStubId::updateBytesCRC32_id);
    }

    // CRC32C Intrinsics.
    if (UseCRC32CIntrinsics) {
      StubRoutines::_crc32c_table_addr = StubRoutines::ppc::generate_crc_constants(REVERSE_CRC32C_POLY);
      StubRoutines::_updateBytesCRC32C = generate_CRC32_updateBytes(StubGenStubId::updateBytesCRC32C_id);
    }

    if (VM_Version::supports_float16()) {
      // For results consistency both intrinsics should be enabled.
      StubRoutines::_hf2f = generate_float16ToFloat();
      StubRoutines::_f2hf = generate_floatToFloat16();
    }
  }

  void generate_continuation_stubs() {
    // Continuation stubs:
    StubRoutines::_cont_thaw          = generate_cont_thaw();
    StubRoutines::_cont_returnBarrier = generate_cont_returnBarrier();
    StubRoutines::_cont_returnBarrierExc = generate_cont_returnBarrier_exception();
    StubRoutines::_cont_preempt_stub  = generate_cont_preempt_stub();
  }

  void generate_final_stubs() {
    // Generates all stubs and initializes the entry points

    // support for verify_oop (must happen after universe_init)
    StubRoutines::_verify_oop_subroutine_entry             = generate_verify_oop();

    // nmethod entry barriers for concurrent class unloading
    BarrierSetNMethod* bs_nm = BarrierSet::barrier_set()->barrier_set_nmethod();
    if (bs_nm != nullptr) {
      StubRoutines::_method_entry_barrier            = generate_method_entry_barrier();
    }

    // arraycopy stubs used by compilers
    generate_arraycopy_stubs();

    if (UseSecondarySupersTable) {
      StubRoutines::_lookup_secondary_supers_table_slow_path_stub = generate_lookup_secondary_supers_table_slow_path_stub();
      if (!InlineSecondarySupersTest) {
        generate_lookup_secondary_supers_table_stub();
      }
    }

    StubRoutines::_upcall_stub_exception_handler = generate_upcall_stub_exception_handler();
    StubRoutines::_upcall_stub_load_target = generate_upcall_stub_load_target();
  }

  void generate_compiler_stubs() {
#if COMPILER2_OR_JVMCI

#ifdef COMPILER2
    if (UseMultiplyToLenIntrinsic) {
      StubRoutines::_multiplyToLen = generate_multiplyToLen();
    }
    if (UseSquareToLenIntrinsic) {
      StubRoutines::_squareToLen = generate_squareToLen();
    }
    if (UseMulAddIntrinsic) {
      StubRoutines::_mulAdd = generate_mulAdd();
    }
    if (UseMontgomeryMultiplyIntrinsic) {
      StubRoutines::_montgomeryMultiply
        = CAST_FROM_FN_PTR(address, SharedRuntime::montgomery_multiply);
    }
    if (UseMontgomerySquareIntrinsic) {
      StubRoutines::_montgomerySquare
        = CAST_FROM_FN_PTR(address, SharedRuntime::montgomery_square);
    }
#endif

    // data cache line writeback
    if (VM_Version::supports_data_cache_line_flush()) {
      StubRoutines::_data_cache_writeback = generate_data_cache_writeback();
      StubRoutines::_data_cache_writeback_sync = generate_data_cache_writeback_sync();
    }

    if (UseAESIntrinsics) {
      StubRoutines::_aescrypt_encryptBlock = generate_aescrypt_encryptBlock();
      StubRoutines::_aescrypt_decryptBlock = generate_aescrypt_decryptBlock();
    }

    if (UseSHA256Intrinsics) {
      StubRoutines::_sha256_implCompress   = generate_sha256_implCompress(StubGenStubId::sha256_implCompress_id);
      StubRoutines::_sha256_implCompressMB = generate_sha256_implCompress(StubGenStubId::sha256_implCompressMB_id);
    }
    if (UseSHA512Intrinsics) {
      StubRoutines::_sha512_implCompress   = generate_sha512_implCompress(StubGenStubId::sha512_implCompress_id);
      StubRoutines::_sha512_implCompressMB = generate_sha512_implCompress(StubGenStubId::sha512_implCompressMB_id);
    }

#ifdef VM_LITTLE_ENDIAN
    // Currently supported on PPC64LE only
    if (UseBASE64Intrinsics) {
      StubRoutines::_base64_decodeBlock = generate_base64_decodeBlock();
      StubRoutines::_base64_encodeBlock = generate_base64_encodeBlock();
    }
#endif
#endif // COMPILER2_OR_JVMCI
  }

 public:
  StubGenerator(CodeBuffer* code, StubGenBlobId blob_id) : StubCodeGenerator(code, blob_id) {
    switch(blob_id) {
    case initial_id:
      generate_initial_stubs();
      break;
     case continuation_id:
      generate_continuation_stubs();
      break;
    case compiler_id:
      generate_compiler_stubs();
      break;
    case final_id:
      generate_final_stubs();
      break;
    default:
      fatal("unexpected blob id: %d", blob_id);
      break;
    };
  }
};

void StubGenerator_generate(CodeBuffer* code, StubGenBlobId blob_id) {
  StubGenerator g(code, blob_id);
}
<|MERGE_RESOLUTION|>--- conflicted
+++ resolved
@@ -520,96 +520,6 @@
 #undef __
 #define __ _masm->
 
-<<<<<<< HEAD
-
-  // Support for void zero_words_aligned8(HeapWord* to, size_t count)
-  //
-  // Arguments:
-  //   to:
-  //   count:
-  //
-  // Destroys:
-  //
-  address generate_zero_words_aligned8() {
-    StubCodeMark mark(this, "StubRoutines", "zero_words_aligned8");
-
-    // Implemented as in ClearArray.
-    address start = __ function_entry();
-
-    Register base_ptr_reg   = R3_ARG1; // tohw (needs to be 8b aligned)
-    Register cnt_dwords_reg = R4_ARG2; // count (in dwords)
-    Register tmp1_reg       = R5_ARG3;
-    Register tmp2_reg       = R6_ARG4;
-    Register zero_reg       = R7_ARG5;
-
-    // Procedure for large arrays (uses data cache block zero instruction).
-    Label dwloop, fast, fastloop, restloop, lastdword, done;
-    int cl_size = VM_Version::L1_data_cache_line_size();
-    int cl_dwords = cl_size >> 3;
-    int cl_dwordaddr_bits = exact_log2(cl_dwords);
-    int min_dcbz = 2; // Needs to be positive, apply dcbz only to at least min_dcbz cache lines.
-
-    // Clear up to 128byte boundary if long enough, dword_cnt=(16-(base>>3))%16.
-    __ dcbtst(base_ptr_reg);                    // Indicate write access to first cache line ...
-    __ andi(tmp2_reg, cnt_dwords_reg, 1);       // to check if number of dwords is even.
-    __ srdi_(tmp1_reg, cnt_dwords_reg, 1);      // number of double dwords
-    __ load_const_optimized(zero_reg, 0L);      // Use as zero register.
-
-    __ cmpdi(CR1, tmp2_reg, 0);                // cnt_dwords even?
-    __ beq(CR0, lastdword);                    // size <= 1
-    __ mtctr(tmp1_reg);                         // Speculatively preload counter for rest loop (>0).
-    __ cmpdi(CR0, cnt_dwords_reg, (min_dcbz+1)*cl_dwords-1); // Big enough to ensure >=min_dcbz cache lines are included?
-    __ neg(tmp1_reg, base_ptr_reg);             // bit 0..58: bogus, bit 57..60: (16-(base>>3))%16, bit 61..63: 000
-
-    __ blt(CR0, restloop);                     // Too small. (<31=(2*cl_dwords)-1 is sufficient, but bigger performs better.)
-    __ rldicl_(tmp1_reg, tmp1_reg, 64-3, 64-cl_dwordaddr_bits); // Extract number of dwords to 128byte boundary=(16-(base>>3))%16.
-
-    __ beq(CR0, fast);                         // already 128byte aligned
-    __ mtctr(tmp1_reg);                         // Set ctr to hit 128byte boundary (0<ctr<cnt).
-    __ subf(cnt_dwords_reg, tmp1_reg, cnt_dwords_reg); // rest (>0 since size>=256-8)
-
-    // Clear in first cache line dword-by-dword if not already 128byte aligned.
-    __ bind(dwloop);
-      __ std(zero_reg, 0, base_ptr_reg);        // Clear 8byte aligned block.
-      __ addi(base_ptr_reg, base_ptr_reg, 8);
-    __ bdnz(dwloop);
-
-    // clear 128byte blocks
-    __ bind(fast);
-    __ srdi(tmp1_reg, cnt_dwords_reg, cl_dwordaddr_bits); // loop count for 128byte loop (>0 since size>=256-8)
-    __ andi(tmp2_reg, cnt_dwords_reg, 1);       // to check if rest even
-
-    __ mtctr(tmp1_reg);                         // load counter
-    __ cmpdi(CR1, tmp2_reg, 0);                // rest even?
-    __ rldicl_(tmp1_reg, cnt_dwords_reg, 63, 65-cl_dwordaddr_bits); // rest in double dwords
-
-    __ bind(fastloop);
-      __ dcbz(base_ptr_reg);                    // Clear 128byte aligned block.
-      __ addi(base_ptr_reg, base_ptr_reg, cl_size);
-    __ bdnz(fastloop);
-
-    //__ dcbtst(base_ptr_reg);                  // Indicate write access to last cache line.
-    __ beq(CR0, lastdword);                    // rest<=1
-    __ mtctr(tmp1_reg);                         // load counter
-
-    // Clear rest.
-    __ bind(restloop);
-      __ std(zero_reg, 0, base_ptr_reg);        // Clear 8byte aligned block.
-      __ std(zero_reg, 8, base_ptr_reg);        // Clear 8byte aligned block.
-      __ addi(base_ptr_reg, base_ptr_reg, 16);
-    __ bdnz(restloop);
-
-    __ bind(lastdword);
-    __ beq(CR1, done);
-    __ std(zero_reg, 0, base_ptr_reg);
-    __ bind(done);
-    __ blr();                                   // return
-
-    return start;
-  }
-
-=======
->>>>>>> 03f5c33b
 #if !defined(PRODUCT)
   // Wrapper which calls oopDesc::is_oop_or_null()
   // Only called by MacroAssembler::verify_oop
