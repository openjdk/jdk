/*
 * Copyright (c) 2018, 2025, Oracle and/or its affiliates. All rights reserved.
 * DO NOT ALTER OR REMOVE COPYRIGHT NOTICES OR THIS FILE HEADER.
 *
 * This code is free software; you can redistribute it and/or modify it
 * under the terms of the GNU General Public License version 2 only, as
 * published by the Free Software Foundation.
 *
 * This code is distributed in the hope that it will be useful, but WITHOUT
 * ANY WARRANTY; without even the implied warranty of MERCHANTABILITY or
 * FITNESS FOR A PARTICULAR PURPOSE.  See the GNU General Public License
 * version 2 for more details (a copy is included in the LICENSE file that
 * accompanied this code).
 *
 * You should have received a copy of the GNU General Public License version
 * 2 along with this work; if not, write to the Free Software Foundation,
 * Inc., 51 Franklin St, Fifth Floor, Boston, MA 02110-1301 USA.
 *
 * Please contact Oracle, 500 Oracle Parkway, Redwood Shores, CA 94065 USA
 * or visit www.oracle.com if you need additional information or have any
 * questions.
 *
 */

#include "code/codeBlob.hpp"
#include "code/nativeInst.hpp"
#include "code/nmethod.hpp"
#include "gc/shared/barrierSet.hpp"
#include "gc/shared/barrierSetAssembler.hpp"
#include "gc/shared/barrierSetNMethod.hpp"
#include "utilities/debug.hpp"

class NativeNMethodBarrier: public NativeInstruction {

  address get_barrier_start_address() const {
    return NativeInstruction::addr_at(0);
  }

  NativeMovRegMem* get_patchable_instruction_handle() const {
    // Endianness is handled by NativeMovRegMem
<<<<<<< HEAD
    return reinterpret_cast<NativeMovRegMem*>(get_barrier_start_address() +
            (TrapBasedNMethodEntryBarriers ? 0 : 3) * BytesPerInstWord);
=======
    return reinterpret_cast<NativeMovRegMem*>(get_barrier_start_address());
>>>>>>> 385c1329
  }

public:
  int get_guard_value() const {
    // Retrieve the guard value (naming of 'offset' function is misleading).
    return get_patchable_instruction_handle()->offset();
  }

  void release_set_guard_value(int value, int bit_mask) {
    // Patching is not atomic.
    // Stale observations of the "armed" state is okay as invoking the barrier stub in that case has no
    // unwanted side effects. Disarming is thus a non-critical operation.
    // The visibility of the "armed" state must be ensured by safepoint/handshake.

    OrderAccess::release(); // Release modified oops

    if (bit_mask == ~0) {
      // Set the guard value (naming of 'offset' function is misleading).
      get_patchable_instruction_handle()->set_offset(value);
      return;
    }

    assert((value & ~bit_mask) == 0, "trying to set bits outside the mask");
    value &= bit_mask;

    NativeMovRegMem* mov = get_patchable_instruction_handle();
    assert(align_up(mov->instruction_address(), sizeof(uint64_t)) ==
           align_down(mov->instruction_address(), sizeof(uint64_t)), "instruction not aligned");
    uint64_t *instr = (uint64_t*)mov->instruction_address();
    assert(NativeMovRegMem::instruction_size == sizeof(*instr), "must be");
    union {
      u_char buf[NativeMovRegMem::instruction_size];
      uint64_t u64;
    } new_mov_instr, old_mov_instr;
    new_mov_instr.u64 = old_mov_instr.u64 = Atomic::load(instr);
    while (true) {
      // Only bits in the mask are changed
      int old_value = nativeMovRegMem_at(old_mov_instr.buf)->offset();
      int new_value = value | (old_value & ~bit_mask);
      if (new_value == old_value) return; // skip icache flush if nothing changed
      nativeMovRegMem_at(new_mov_instr.buf)->set_offset(new_value, false /* no icache flush */);
      // Swap in the new value
      uint64_t v = Atomic::cmpxchg(instr, old_mov_instr.u64, new_mov_instr.u64, memory_order_relaxed);
      if (v == old_mov_instr.u64) break;
      old_mov_instr.u64 = v;
    }
    ICache::ppc64_flush_icache_bytes(addr_at(0), NativeMovRegMem::instruction_size);
  }

  void verify() const {
    // Although it's possible to just validate the to-be-patched instruction,
    // all instructions are validated to ensure that the barrier is hit properly - especially since
    // the pattern used in load_const32 is a quite common one.

    uint* current_instruction = reinterpret_cast<uint*>(get_barrier_start_address());

<<<<<<< HEAD
    if (!TrapBasedNMethodEntryBarriers) {
      // calculate_address_from_global_toc (compound instruction)
      verify_op_code_manually(current_instruction, MacroAssembler::is_addis(*current_instruction));
      verify_op_code_manually(current_instruction, MacroAssembler::is_addi(*current_instruction));

      verify_op_code_manually(current_instruction, MacroAssembler::is_mtctr(*current_instruction));
    }

=======
>>>>>>> 385c1329
    get_patchable_instruction_handle()->verify();
    current_instruction += 2;

    verify_op_code(current_instruction, Assembler::LD_OPCODE);

    if (TrapBasedNMethodEntryBarriers) {
      verify_op_code(current_instruction, Assembler::TW_OPCODE);
    } else {
      // cmpw (mnemonic)
      verify_op_code(current_instruction, Assembler::CMP_OPCODE);

<<<<<<< HEAD
      // bnectrl (mnemonic) (weak check; not checking the exact type)
      verify_op_code(current_instruction, Assembler::BCCTR_OPCODE);
    }
=======
    // calculate_address_from_global_toc (compound instruction)
    verify_op_code_manually(current_instruction, MacroAssembler::is_addis(*current_instruction));
    verify_op_code_manually(current_instruction, MacroAssembler::is_addi(*current_instruction));

    verify_op_code_manually(current_instruction, MacroAssembler::is_mtctr(*current_instruction));

    // bnectrl (mnemonic) (weak check; not checking the exact type)
    verify_op_code(current_instruction, Assembler::BCCTR_OPCODE);
>>>>>>> 385c1329

    // isync is optional
  }

private:
  static void verify_op_code_manually(uint*& current_instruction, bool result) {
    assert(result, "illegal instruction sequence for nmethod entry barrier");
    current_instruction++;
  }
  static void verify_op_code(uint*& current_instruction, uint expected,
                             unsigned int mask = 63u << Assembler::OPCODE_SHIFT) {
    // Masking both, current instruction and opcode, as some opcodes in Assembler contain additional information
    // to uniquely identify simplified mnemonics.
    // As long as the caller doesn't provide a custom mask, that additional information is discarded.
    verify_op_code_manually(current_instruction, (*current_instruction & mask) == (expected & mask));
  }
};

static NativeNMethodBarrier* get_nmethod_barrier(nmethod* nm) {
  BarrierSetAssembler* bs_asm = BarrierSet::barrier_set()->barrier_set_assembler();
  address barrier_address = nm->code_begin() + nm->frame_complete_offset() -
                            (TrapBasedNMethodEntryBarriers ? 4 : 8) * BytesPerInstWord;
  if (bs_asm->nmethod_patching_type() != NMethodPatchingType::stw_instruction_and_data_patch) {
    barrier_address -= BytesPerInstWord; // isync (see nmethod_entry_barrier)
  }

  auto barrier = reinterpret_cast<NativeNMethodBarrier*>(barrier_address);
  DEBUG_ONLY(barrier->verify());
  return barrier;
}

void BarrierSetNMethod::deoptimize(nmethod* nm, address* return_address_ptr) {
  // As PPC64 always has a valid back chain (unlike other platforms), the stub can simply pop the frame.
  // Thus, there's nothing to do here.
}

void BarrierSetNMethod::set_guard_value(nmethod* nm, int value, int bit_mask) {
  if (!supports_entry_barrier(nm)) {
    return;
  }

  NativeNMethodBarrier* barrier = get_nmethod_barrier(nm);
  barrier->release_set_guard_value(value, bit_mask);
}

int BarrierSetNMethod::guard_value(nmethod* nm) {
  if (!supports_entry_barrier(nm)) {
    return disarmed_guard_value();
  }

  NativeNMethodBarrier* barrier = get_nmethod_barrier(nm);
  return barrier->get_guard_value();
}<|MERGE_RESOLUTION|>--- conflicted
+++ resolved
@@ -38,12 +38,7 @@
 
   NativeMovRegMem* get_patchable_instruction_handle() const {
     // Endianness is handled by NativeMovRegMem
-<<<<<<< HEAD
-    return reinterpret_cast<NativeMovRegMem*>(get_barrier_start_address() +
-            (TrapBasedNMethodEntryBarriers ? 0 : 3) * BytesPerInstWord);
-=======
     return reinterpret_cast<NativeMovRegMem*>(get_barrier_start_address());
->>>>>>> 385c1329
   }
 
 public:
@@ -100,17 +95,6 @@
 
     uint* current_instruction = reinterpret_cast<uint*>(get_barrier_start_address());
 
-<<<<<<< HEAD
-    if (!TrapBasedNMethodEntryBarriers) {
-      // calculate_address_from_global_toc (compound instruction)
-      verify_op_code_manually(current_instruction, MacroAssembler::is_addis(*current_instruction));
-      verify_op_code_manually(current_instruction, MacroAssembler::is_addi(*current_instruction));
-
-      verify_op_code_manually(current_instruction, MacroAssembler::is_mtctr(*current_instruction));
-    }
-
-=======
->>>>>>> 385c1329
     get_patchable_instruction_handle()->verify();
     current_instruction += 2;
 
@@ -122,20 +106,15 @@
       // cmpw (mnemonic)
       verify_op_code(current_instruction, Assembler::CMP_OPCODE);
 
-<<<<<<< HEAD
+      // calculate_address_from_global_toc (compound instruction)
+      verify_op_code_manually(current_instruction, MacroAssembler::is_addis(*current_instruction));
+      verify_op_code_manually(current_instruction, MacroAssembler::is_addi(*current_instruction));
+
+      verify_op_code_manually(current_instruction, MacroAssembler::is_mtctr(*current_instruction));
+
       // bnectrl (mnemonic) (weak check; not checking the exact type)
       verify_op_code(current_instruction, Assembler::BCCTR_OPCODE);
     }
-=======
-    // calculate_address_from_global_toc (compound instruction)
-    verify_op_code_manually(current_instruction, MacroAssembler::is_addis(*current_instruction));
-    verify_op_code_manually(current_instruction, MacroAssembler::is_addi(*current_instruction));
-
-    verify_op_code_manually(current_instruction, MacroAssembler::is_mtctr(*current_instruction));
-
-    // bnectrl (mnemonic) (weak check; not checking the exact type)
-    verify_op_code(current_instruction, Assembler::BCCTR_OPCODE);
->>>>>>> 385c1329
 
     // isync is optional
   }
