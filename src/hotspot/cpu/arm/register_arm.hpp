/*
 * Copyright (c) 2008, 2025, Oracle and/or its affiliates. All rights reserved.
 * DO NOT ALTER OR REMOVE COPYRIGHT NOTICES OR THIS FILE HEADER.
 *
 * This code is free software; you can redistribute it and/or modify it
 * under the terms of the GNU General Public License version 2 only, as
 * published by the Free Software Foundation.
 *
 * This code is distributed in the hope that it will be useful, but WITHOUT
 * ANY WARRANTY; without even the implied warranty of MERCHANTABILITY or
 * FITNESS FOR A PARTICULAR PURPOSE.  See the GNU General Public License
 * version 2 for more details (a copy is included in the LICENSE file that
 * accompanied this code).
 *
 * You should have received a copy of the GNU General Public License version
 * 2 along with this work; if not, write to the Free Software Foundation,
 * Inc., 51 Franklin St, Fifth Floor, Boston, MA 02110-1301 USA.
 *
 * Please contact Oracle, 500 Oracle Parkway, Redwood Shores, CA 94065 USA
 * or visit www.oracle.com if you need additional information or have any
 * questions.
 *
 */

#ifndef CPU_ARM_REGISTER_ARM_HPP
#define CPU_ARM_REGISTER_ARM_HPP

#include "asm/register.hpp"
#include "runtime/vm_version.hpp"

class VMRegImpl;
typedef VMRegImpl* VMReg;

/////////////////////////////////
// Support for different ARM ABIs
// Note: default ABI is for linux


// R9_IS_SCRATCHED
//
// The ARM ABI does not guarantee that R9 is callee saved.
// Set R9_IS_SCRATCHED to 1 to ensure it is properly saved/restored by
// the caller.
#ifndef R9_IS_SCRATCHED
// Default: R9 is callee saved
#define R9_IS_SCRATCHED 0
#endif

// FP_REG_NUM
//
// The ARM ABI does not state which register is used for the frame pointer.
// Note: for the ABIs we are currently aware of, FP is currently
// either R7 or R11. Code may have to be extended if a third register
// register must be supported (see altFP_7_11).
#ifndef FP_REG_NUM
// Default: FP is R11
#define FP_REG_NUM 11
#endif

// ALIGN_WIDE_ARGUMENTS
//
// The ARM ABI requires 64-bits arguments to be aligned on 4 words
// or on even registers. Set ALIGN_WIDE_ARGUMENTS to 1 for that behavior.
//
// Unfortunately, some platforms do not endorse that part of the ABI.
//
// We are aware of one which expects 64-bit arguments to only be 4
// bytes aligned and can for instance use R3 + a stack slot for such
// an argument.
//
// This is the behavor implemented if (ALIGN_WIDE_ARGUMENTS == 0)
#ifndef  ALIGN_WIDE_ARGUMENTS
// Default: align on 8 bytes and avoid using <r3+stack>
#define ALIGN_WIDE_ARGUMENTS 1
#endif

class Register {
 private:
  int _encoding;

  constexpr explicit Register(int encoding) : _encoding(encoding) {}

 public:
  enum {
    number_of_registers = 16,
    max_slots_per_register = 1 << (LogBytesPerWord - LogBytesPerInt) // LogBytesPerWord depends on _LP64
  };

  class RegisterImpl : public AbstractRegisterImpl {
    friend class Register;

    static constexpr const RegisterImpl* first();

   public:

    // accessors
    int raw_encoding() const {return this - first();}
    int encoding() const {assert(is_valid(), "invalid register"); return raw_encoding();}

    // testers
    bool is_valid() const {return 0 <= raw_encoding() && raw_encoding() < number_of_registers;}

    inline Register successor() const;

    VMReg as_VMReg() const;

    const char* name() const;
  };


  inline friend constexpr Register as_Register(int encoding);

  constexpr Register() : _encoding(-1) {} //noreg

  int operator==(const Register r) const { return _encoding == r._encoding; }
  int operator!=(const Register r) const { return _encoding != r._encoding; }

  const RegisterImpl* operator->() const { return RegisterImpl::first() + _encoding; }
};

extern Register::RegisterImpl all_RegisterImpls[Register::number_of_registers + 1] INTERNAL_VISIBILITY;

inline constexpr const Register::RegisterImpl* Register::RegisterImpl::first() {
  return all_RegisterImpls + 1;
}

constexpr Register noreg = Register();

inline constexpr Register as_Register(int encoding) {
  if (0 <= encoding && encoding < Register::number_of_registers) {
    return Register(encoding);
  }
  return noreg;
}

inline Register Register::RegisterImpl::successor() const {
  assert(is_valid(), "sainty");
  return as_Register(encoding() + 1);
}

constexpr Register R0 = as_Register(0);
constexpr Register R1 = as_Register(1);
constexpr Register R2 = as_Register(2);
constexpr Register R3 = as_Register(3);
constexpr Register R4 = as_Register(4);
constexpr Register R5 = as_Register(5);
constexpr Register R6 = as_Register(6);
constexpr Register R7 = as_Register(7);
constexpr Register R8 = as_Register(8);
constexpr Register R9 = as_Register(9);
constexpr Register R10 = as_Register(10);
constexpr Register R11 = as_Register(11);
constexpr Register R12 = as_Register(12);
constexpr Register R13 = as_Register(13);
constexpr Register R14 = as_Register(14);
constexpr Register R15 = as_Register(15);

constexpr Register FP = as_Register(FP_REG_NUM);

// Safe use of registers which may be FP on some platforms.
//
// altFP_7_11: R7 if not equal to FP, else R11 (the default FP)
//
// Note: add additional altFP_#_11 for each register potentially used
// as FP on supported ABIs (and replace R# by altFP_#_11). altFP_#_11
// must be #define to R11 if and only if # is FP_REG_NUM.
#if (FP_REG_NUM == 7)
constexpr Register altFP_7_11 = R11;
#else
constexpr Register altFP_7_11 = R7;
#endif
constexpr Register SP = R13;
constexpr Register LR = R14;
constexpr Register PC = R15;



class FloatRegister {
 private:
  int _encoding;

  constexpr explicit FloatRegister(int encoding) : _encoding(encoding) {}

 public:
  enum {
    number_of_registers = NOT_COMPILER2(32) COMPILER2_PRESENT(64),
    max_slots_per_register = 1
  };

  class FloatRegisterImpl : public AbstractRegisterImpl {
    friend class FloatRegister;

    static constexpr const FloatRegisterImpl* first();

   public:

    // accessors
    int raw_encoding() const {return this - first();}
    int encoding() const {assert(is_valid(), "invalid register"); return raw_encoding();}

    // testers
    bool is_valid() const {return 0 <= raw_encoding() && raw_encoding() < number_of_registers;}

    inline FloatRegister successor() const;

    VMReg as_VMReg() const;

    int hi_bits() const {
      return (encoding() >> 1) & 0xf;
    }

    int lo_bit() const {
      return encoding() & 1;
    }

    int hi_bit() const {
      return encoding() >> 5;
    }

    const char* name() const;
  };

  inline friend constexpr FloatRegister as_FloatRegister(int encoding);

  constexpr FloatRegister() : _encoding(-1) {} // fnoreg

  int operator==(const FloatRegister r) const { return _encoding == r._encoding; }
  int operator!=(const FloatRegister r) const { return _encoding != r._encoding; }

  const FloatRegisterImpl* operator->() const { return FloatRegisterImpl::first() + _encoding; }
};

extern FloatRegister::FloatRegisterImpl all_FloatRegisterImpls[FloatRegister::number_of_registers + 1] INTERNAL_VISIBILITY;

inline constexpr const FloatRegister::FloatRegisterImpl* FloatRegister::FloatRegisterImpl::first() {
  return all_FloatRegisterImpls + 1;
}

constexpr FloatRegister fnoreg = FloatRegister();

inline constexpr FloatRegister as_FloatRegister(int encoding) {
  if (0 <= encoding && encoding < FloatRegister::number_of_registers) {
    return FloatRegister(encoding);
  }
  return fnoreg;
}

inline FloatRegister FloatRegister::FloatRegisterImpl::successor() const {
  assert(is_valid(), "sainty");
  return as_FloatRegister(encoding() + 1);
}


/*
 * S1-S6 are named with "_reg" suffix to avoid conflict with
 * constants defined in sharedRuntimeTrig.cpp
 */
constexpr FloatRegister S0 = as_FloatRegister(0);
constexpr FloatRegister S1_reg = as_FloatRegister(1);
constexpr FloatRegister S2_reg = as_FloatRegister(2);
constexpr FloatRegister S3_reg = as_FloatRegister(3);
constexpr FloatRegister S4_reg = as_FloatRegister(4);
constexpr FloatRegister S5_reg = as_FloatRegister(5);
constexpr FloatRegister S6_reg = as_FloatRegister(6);
constexpr FloatRegister S7 = as_FloatRegister(7);
constexpr FloatRegister S8 = as_FloatRegister(8);
constexpr FloatRegister S9 = as_FloatRegister(9);
constexpr FloatRegister S10 = as_FloatRegister(10);
constexpr FloatRegister S11 = as_FloatRegister(11);
constexpr FloatRegister S12 = as_FloatRegister(12);
constexpr FloatRegister S13 = as_FloatRegister(13);
constexpr FloatRegister S14 = as_FloatRegister(14);
constexpr FloatRegister S15 = as_FloatRegister(15);
constexpr FloatRegister S16 = as_FloatRegister(16);
constexpr FloatRegister S17 = as_FloatRegister(17);
constexpr FloatRegister S18 = as_FloatRegister(18);
constexpr FloatRegister S19 = as_FloatRegister(19);
constexpr FloatRegister S20 = as_FloatRegister(20);
constexpr FloatRegister S21 = as_FloatRegister(21);
constexpr FloatRegister S22 = as_FloatRegister(22);
constexpr FloatRegister S23 = as_FloatRegister(23);
constexpr FloatRegister S24 = as_FloatRegister(24);
constexpr FloatRegister S25 = as_FloatRegister(25);
constexpr FloatRegister S26 = as_FloatRegister(26);
constexpr FloatRegister S27 = as_FloatRegister(27);
constexpr FloatRegister S28 = as_FloatRegister(28);
constexpr FloatRegister S29 = as_FloatRegister(29);
constexpr FloatRegister S30 = as_FloatRegister(30);
constexpr FloatRegister S31 = as_FloatRegister(31);
constexpr FloatRegister Stemp = S30;

constexpr FloatRegister D0 = as_FloatRegister(0);
constexpr FloatRegister D1 = as_FloatRegister(2);
constexpr FloatRegister D2 = as_FloatRegister(4);
constexpr FloatRegister D3 = as_FloatRegister(6);
constexpr FloatRegister D4 = as_FloatRegister(8);
constexpr FloatRegister D5 = as_FloatRegister(10);
constexpr FloatRegister D6 = as_FloatRegister(12);
constexpr FloatRegister D7 = as_FloatRegister(14);
constexpr FloatRegister D8 = as_FloatRegister(16);
constexpr FloatRegister D9 = as_FloatRegister(18);
constexpr FloatRegister D10 = as_FloatRegister(20);
constexpr FloatRegister D11 = as_FloatRegister(22);
constexpr FloatRegister D12 = as_FloatRegister(24);
constexpr FloatRegister D13 = as_FloatRegister(26);
constexpr FloatRegister D14 = as_FloatRegister(28);
constexpr FloatRegister D15 = as_FloatRegister(30);
constexpr FloatRegister D16 = as_FloatRegister(32);
constexpr FloatRegister D17 = as_FloatRegister(34);
constexpr FloatRegister D18 = as_FloatRegister(36);
constexpr FloatRegister D19 = as_FloatRegister(38);
constexpr FloatRegister D20 = as_FloatRegister(40);
constexpr FloatRegister D21 = as_FloatRegister(42);
constexpr FloatRegister D22 = as_FloatRegister(44);
constexpr FloatRegister D23 = as_FloatRegister(46);
constexpr FloatRegister D24 = as_FloatRegister(48);
constexpr FloatRegister D25 = as_FloatRegister(50);
constexpr FloatRegister D26 = as_FloatRegister(52);
constexpr FloatRegister D27 = as_FloatRegister(54);
constexpr FloatRegister D28 = as_FloatRegister(56);
constexpr FloatRegister D29 = as_FloatRegister(58);
constexpr FloatRegister D30 = as_FloatRegister(60);
constexpr FloatRegister D31 = as_FloatRegister(62);


class ConcreteRegisterImpl : public AbstractRegisterImpl {
 public:
  enum {
    max_gpr = Register::number_of_registers * Register::max_slots_per_register,
    max_fpr = max_gpr + FloatRegister::number_of_registers * FloatRegister::max_slots_per_register,

    number_of_registers = max_fpr + 1+1 // APSR and FPSCR so that c2's REG_COUNT <= ConcreteRegisterImpl::number_of_registers
  };
};

typedef AbstractRegSet<Register> RegSet;
typedef AbstractRegSet<FloatRegister> FloatRegSet;

template <>
inline Register AbstractRegSet<Register>::first() {
  if (_bitset == 0) { return noreg; }
  return as_Register(count_trailing_zeros(_bitset));
}


template <>
inline FloatRegister AbstractRegSet<FloatRegister>::first() {
  uint32_t first = _bitset & -_bitset;
  return first ? as_FloatRegister(exact_log2(first)) : fnoreg;
}

template <>
inline FloatRegister AbstractRegSet<FloatRegister>::last() {
  if (_bitset == 0) { return fnoreg; }
  int last = max_size() - 1 - count_leading_zeros(_bitset);
  return as_FloatRegister(last);
}



class VFPSystemRegister {
 private:
  int _store_idx;

  constexpr explicit VFPSystemRegister(int store_idx) : _store_idx(store_idx) {}

  enum {
    _FPSID_store_idx = 0,
    _FPSCR_store_idx = 1,
    _MVFR0_store_idx = 2,
    _MVFR1_store_idx = 3
  };

 public:
  enum {
    FPSID = 0,
    FPSCR = 1,
    MVFR0 = 6,
    MVFR1 = 7,
    number_of_registers = 4
  };

  class VFPSystemRegisterImpl : public AbstractRegisterImpl {
    friend class VFPSystemRegister;

    int _encoding;

    static constexpr const VFPSystemRegisterImpl* first();

   public:
    constexpr VFPSystemRegisterImpl(int encoding) : _encoding(encoding) {}

    int   encoding() const { return _encoding; }
  };

  inline friend constexpr VFPSystemRegister as_VFPSystemRegister(int encoding);

  constexpr VFPSystemRegister() : _store_idx(-1) {} // vfpsnoreg

  int operator==(const VFPSystemRegister r) const { return _store_idx == r._store_idx; }
  int operator!=(const VFPSystemRegister r) const { return _store_idx != r._store_idx; }

  const VFPSystemRegisterImpl* operator->() const { return VFPSystemRegisterImpl::first() + _store_idx; }
};

extern VFPSystemRegister::VFPSystemRegisterImpl all_VFPSystemRegisterImpls[VFPSystemRegister::number_of_registers + 1] INTERNAL_VISIBILITY;

inline constexpr const VFPSystemRegister::VFPSystemRegisterImpl* VFPSystemRegister::VFPSystemRegisterImpl::first() {
  return all_VFPSystemRegisterImpls + 1;
}

constexpr VFPSystemRegister vfpsnoreg = VFPSystemRegister();

inline constexpr VFPSystemRegister as_VFPSystemRegister(int encoding) {
  switch (encoding) {
    case VFPSystemRegister::_FPSID_store_idx: return VFPSystemRegister(VFPSystemRegister::FPSID);
    case VFPSystemRegister::_FPSCR_store_idx: return VFPSystemRegister(VFPSystemRegister::FPSCR);
    case VFPSystemRegister::_MVFR0_store_idx: return VFPSystemRegister(VFPSystemRegister::MVFR0);
    case VFPSystemRegister::_MVFR1_store_idx: return VFPSystemRegister(VFPSystemRegister::MVFR1);
    default: return vfpsnoreg;
  }
}

constexpr VFPSystemRegister FPSID = as_VFPSystemRegister(  0);
constexpr VFPSystemRegister FPSCR = as_VFPSystemRegister(  1);
constexpr VFPSystemRegister MVFR0 = as_VFPSystemRegister(0x6);
constexpr VFPSystemRegister MVFR1 = as_VFPSystemRegister(0x7);

/*
 * Register definitions shared across interpreter and compiler
 */
constexpr Register Rexception_obj = R4;
constexpr Register Rexception_pc = R5;

/*
 * Interpreter register definitions common to C++ and template interpreters.
 */
constexpr Register Rlocals = R8;
constexpr Register Rmethod = R9;
constexpr Register Rthread = R10;
constexpr Register Rtemp = R12;

// Interpreter calling conventions

constexpr Register Rparams = SP;
constexpr Register Rsender_sp = R4;

// JSR292
//  Note: R5_mh is needed only during the call setup, including adapters
//  This does not seem to conflict with Rexception_pc
//  In case of issues, R3 might be OK but adapters calling the runtime would have to save it
<<<<<<< HEAD
constexpr Register R5_mh = R5; // MethodHandle register, used during the call setup
constexpr Register Rmh_SP_save = FP; // for C1
=======
#define R5_mh            R5 // MethodHandle register, used during the call setup
>>>>>>> b7a4c9ce

/*
 * C++ Interpreter Register Defines
 */
constexpr Register Rsave0 = R4;
constexpr Register Rsave1 = R5;
constexpr Register Rsave2 = R6;
constexpr Register Rstate = altFP_7_11; // R7 or R11
constexpr Register Ricklass = R8;

/*
 * TemplateTable Interpreter Register Usage
 */

// Temporary registers
constexpr Register R0_tmp = R0;
constexpr Register R1_tmp = R1;
constexpr Register R2_tmp = R2;
constexpr Register R3_tmp = R3;
constexpr Register R4_tmp = R4;
constexpr Register R5_tmp = R5;
constexpr Register R12_tmp = R12;
constexpr Register LR_tmp = LR;

constexpr FloatRegister S0_tmp = S0;
constexpr FloatRegister S1_tmp = S1_reg;

constexpr FloatRegister D0_tmp = D0;
constexpr FloatRegister D1_tmp = D1;

// Temporary registers saved across VM calls (according to C calling conventions)
constexpr Register Rtmp_save0 = R4;
constexpr Register Rtmp_save1 = R5;

// Cached TOS value
constexpr Register R0_tos = R0;

constexpr Register R0_tos_lo = R0;
constexpr Register R1_tos_hi = R1;

constexpr FloatRegister S0_tos = S0;
constexpr FloatRegister D0_tos = D0;

// Dispatch table
constexpr Register RdispatchTable = R6;

// Bytecode pointer
constexpr Register Rbcp = altFP_7_11;

// Pre-loaded next bytecode for the dispatch
constexpr Register R3_bytecode = R3;

// Conventions between bytecode templates and stubs
constexpr Register R2_ClassCastException_obj = R2;
constexpr Register R4_ArrayIndexOutOfBounds_index = R4;

// Interpreter expression stack top
constexpr Register Rstack_top = SP;

/*
 * Linux 32-bit ARM C ABI Register calling conventions
 *
 *   REG         use                     callee/caller saved
 *
 *   R0         First argument reg            caller
 *              result register
 *   R1         Second argument reg           caller
 *              result register
 *   R2         Third argument reg            caller
 *   R3         Fourth argument reg           caller
 *
 *   R4 - R8    Local variable registers      callee
 *   R9
 *   R10, R11   Local variable registers      callee
 *
 *   R12 (IP)   Scratch register used in inter-procedural calling
 *   R13 (SP)   Stack Pointer                 callee
 *   R14 (LR)   Link register
 *   R15 (PC)   Program Counter
 */

constexpr Register c_rarg0 = R0;
constexpr Register c_rarg1 = R1;
constexpr Register c_rarg2 = R2;
constexpr Register c_rarg3 = R3;


#define GPR_PARAMS    4


// Java ABI
// XXX Is this correct?
constexpr Register j_rarg0 = c_rarg0;
constexpr Register j_rarg1 = c_rarg1;
constexpr Register j_rarg2 = c_rarg2;
constexpr Register j_rarg3 = c_rarg3;


#endif // CPU_ARM_REGISTER_ARM_HPP<|MERGE_RESOLUTION|>--- conflicted
+++ resolved
@@ -449,12 +449,7 @@
 //  Note: R5_mh is needed only during the call setup, including adapters
 //  This does not seem to conflict with Rexception_pc
 //  In case of issues, R3 might be OK but adapters calling the runtime would have to save it
-<<<<<<< HEAD
 constexpr Register R5_mh = R5; // MethodHandle register, used during the call setup
-constexpr Register Rmh_SP_save = FP; // for C1
-=======
-#define R5_mh            R5 // MethodHandle register, used during the call setup
->>>>>>> b7a4c9ce
 
 /*
  * C++ Interpreter Register Defines
