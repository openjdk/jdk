--- conflicted
+++ resolved
@@ -640,13 +640,8 @@
 
   // Jump to the entry point of the c2i stub.
   int32_t offset = 0;
-<<<<<<< HEAD
   movptr(t0, 0, offset, t1); // lui + lui + ssli + add
-  jalr(x0, t0, offset);
-=======
-  movptr(t0, 0, offset);
   jr(t0, offset);
->>>>>>> 2170e99c
 }
 
 void MacroAssembler::call_VM_leaf_base(address entry_point,
