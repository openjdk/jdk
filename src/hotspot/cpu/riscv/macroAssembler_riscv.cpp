--- conflicted
+++ resolved
@@ -3900,11 +3900,7 @@
   // instructions code-section.
 
   // Make sure the address of destination 8-byte aligned after 3 instructions.
-<<<<<<< HEAD
-  align(wordSize, NativeShortCall::trampoline_data_offset);
-=======
-  align(wordSize, MacroAssembler::trampoline_stub_data_offset);
->>>>>>> 454660d3
+  align(wordSize, MacroAssembler::NativeShortCall::trampoline_data_offset);
 
   RelocationHolder rh = trampoline_stub_Relocation::spec(code()->insts()->start() +
                                                          insts_call_instruction_offset);
@@ -3917,11 +3913,7 @@
     ld(t0, target);  // auipc + ld
     jr(t0);          // jalr
     bind(target);
-<<<<<<< HEAD
-    assert(offset() - stub_start_offset == NativeShortCall::trampoline_data_offset,
-=======
-    assert(offset() - stub_start_offset == MacroAssembler::trampoline_stub_data_offset,
->>>>>>> 454660d3
+    assert(offset() - stub_start_offset == MacroAssembler::NativeShortCall::trampoline_data_offset,
            "should be");
     assert(offset() % wordSize == 0, "bad alignment");
     emit_int64((int64_t)dest);
@@ -3929,11 +3921,6 @@
 
   const address stub_start_addr = addr_at(stub_start_offset);
 
-<<<<<<< HEAD
-=======
-  assert(MacroAssembler::is_trampoline_stub_at(stub_start_addr), "doesn't look like a trampoline");
-
->>>>>>> 454660d3
   end_a_stub();
 
   return stub_start_addr;
@@ -3941,14 +3928,10 @@
 
 int MacroAssembler::max_patchable_far_call_stub_size() {
   // Max stub size: alignment nop, TrampolineStub.
-<<<<<<< HEAD
   if (UseTrampolines) {
-    return NativeInstruction::instruction_size + NativeShortCall::trampoline_size;
+    return instruction_size + MacroAssembler::NativeShortCall::trampoline_size;
   }
   return 2 * wordSize;
-=======
-  return MacroAssembler::instruction_size + MacroAssembler::trampoline_stub_instruction_size;
->>>>>>> 454660d3
 }
 
 int MacroAssembler::static_call_stub_size() {
