/*
 * Copyright (c) 1997, 2025, Oracle and/or its affiliates. All rights reserved.
 * Copyright (c) 2014, 2020, Red Hat Inc. All rights reserved.
 * Copyright (c) 2020, 2024, Huawei Technologies Co., Ltd. All rights reserved.
 * DO NOT ALTER OR REMOVE COPYRIGHT NOTICES OR THIS FILE HEADER.
 *
 * This code is free software; you can redistribute it and/or modify it
 * under the terms of the GNU General Public License version 2 only, as
 * published by the Free Software Foundation.
 *
 * This code is distributed in the hope that it will be useful, but WITHOUT
 * ANY WARRANTY; without even the implied warranty of MERCHANTABILITY or
 * FITNESS FOR A PARTICULAR PURPOSE.  See the GNU General Public License
 * version 2 for more details (a copy is included in the LICENSE file that
 * accompanied this code).
 *
 * You should have received a copy of the GNU General Public License version
 * 2 along with this work; if not, write to the Free Software Foundation,
 * Inc., 51 Franklin St, Fifth Floor, Boston, MA 02110-1301 USA.
 *
 * Please contact Oracle, 500 Oracle Parkway, Redwood Shores, CA 94065 USA
 * or visit www.oracle.com if you need additional information or have any
 * questions.
 *
 */

#include "asm/assembler.hpp"
#include "asm/assembler.inline.hpp"
#include "code/compiledIC.hpp"
#include "compiler/disassembler.hpp"
#include "gc/shared/barrierSet.hpp"
#include "gc/shared/barrierSetAssembler.hpp"
#include "gc/shared/cardTable.hpp"
#include "gc/shared/cardTableBarrierSet.hpp"
#include "gc/shared/collectedHeap.hpp"
#include "interpreter/bytecodeHistogram.hpp"
#include "interpreter/interpreter.hpp"
#include "interpreter/interpreterRuntime.hpp"
#include "memory/resourceArea.hpp"
#include "memory/universe.hpp"
#include "oops/accessDecorators.hpp"
#include "oops/compressedKlass.inline.hpp"
#include "oops/compressedOops.inline.hpp"
#include "oops/klass.inline.hpp"
#include "oops/oop.hpp"
#include "runtime/interfaceSupport.inline.hpp"
#include "runtime/javaThread.hpp"
#include "runtime/jniHandles.inline.hpp"
#include "runtime/sharedRuntime.hpp"
#include "runtime/stubRoutines.hpp"
#include "utilities/globalDefinitions.hpp"
#include "utilities/powerOfTwo.hpp"
#ifdef COMPILER2
#include "opto/compile.hpp"
#include "opto/node.hpp"
#include "opto/output.hpp"
#endif

#ifdef PRODUCT
#define BLOCK_COMMENT(str) /* nothing */
#else
#define BLOCK_COMMENT(str) block_comment(str)
#endif
#define STOP(str) stop(str);
#define BIND(label) bind(label); __ BLOCK_COMMENT(#label ":")



Register MacroAssembler::extract_rs1(address instr) {
  assert_cond(instr != nullptr);
  return as_Register(Assembler::extract(Assembler::ld_instr(instr), 19, 15));
}

Register MacroAssembler::extract_rs2(address instr) {
  assert_cond(instr != nullptr);
  return as_Register(Assembler::extract(Assembler::ld_instr(instr), 24, 20));
}

Register MacroAssembler::extract_rd(address instr) {
  assert_cond(instr != nullptr);
  return as_Register(Assembler::extract(Assembler::ld_instr(instr), 11, 7));
}

uint32_t MacroAssembler::extract_opcode(address instr) {
  assert_cond(instr != nullptr);
  return Assembler::extract(Assembler::ld_instr(instr), 6, 0);
}

uint32_t MacroAssembler::extract_funct3(address instr) {
  assert_cond(instr != nullptr);
  return Assembler::extract(Assembler::ld_instr(instr), 14, 12);
}

bool MacroAssembler::is_pc_relative_at(address instr) {
  // auipc + jalr
  // auipc + addi
  // auipc + load
  // auipc + fload_load
  return (is_auipc_at(instr)) &&
         (is_addi_at(instr + instruction_size) ||
          is_jalr_at(instr + instruction_size) ||
          is_load_at(instr + instruction_size) ||
          is_float_load_at(instr + instruction_size)) &&
         check_pc_relative_data_dependency(instr);
}

// ie:ld(Rd, Label)
bool MacroAssembler::is_load_pc_relative_at(address instr) {
  return is_auipc_at(instr) && // auipc
         is_ld_at(instr + instruction_size) && // ld
         check_load_pc_relative_data_dependency(instr);
}

bool MacroAssembler::is_movptr1_at(address instr) {
  return is_lui_at(instr) && // Lui
         is_addi_at(instr + instruction_size) && // Addi
         is_slli_shift_at(instr + instruction_size * 2, 11) && // Slli Rd, Rs, 11
         is_addi_at(instr + instruction_size * 3) && // Addi
         is_slli_shift_at(instr + instruction_size * 4, 6) && // Slli Rd, Rs, 6
         (is_addi_at(instr + instruction_size * 5) ||
          is_jalr_at(instr + instruction_size * 5) ||
          is_load_at(instr + instruction_size * 5)) && // Addi/Jalr/Load
         check_movptr1_data_dependency(instr);
}

bool MacroAssembler::is_movptr2_at(address instr) {
  return is_lui_at(instr) && // lui
         is_lui_at(instr + instruction_size) && // lui
         is_slli_shift_at(instr + instruction_size * 2, 18) && // slli Rd, Rs, 18
         is_add_at(instr + instruction_size * 3) &&
         (is_addi_at(instr + instruction_size * 4) ||
          is_jalr_at(instr + instruction_size * 4) ||
          is_load_at(instr + instruction_size * 4)) && // Addi/Jalr/Load
         check_movptr2_data_dependency(instr);
}

bool MacroAssembler::is_li16u_at(address instr) {
  return is_lui_at(instr) && // lui
         is_srli_at(instr + instruction_size) && // srli
         check_li16u_data_dependency(instr);
}

bool MacroAssembler::is_li32_at(address instr) {
  return is_lui_at(instr) && // lui
         is_addiw_at(instr + instruction_size) && // addiw
         check_li32_data_dependency(instr);
}

bool MacroAssembler::is_lwu_to_zr(address instr) {
  assert_cond(instr != nullptr);
  return (extract_opcode(instr) == 0b0000011 &&
          extract_funct3(instr) == 0b110 &&
          extract_rd(instr) == zr);         // zr
}

uint32_t MacroAssembler::get_membar_kind(address addr) {
  assert_cond(addr != nullptr);
  assert(is_membar(addr), "no membar found");

  uint32_t insn = Bytes::get_native_u4(addr);

  uint32_t predecessor = Assembler::extract(insn, 27, 24);
  uint32_t successor = Assembler::extract(insn, 23, 20);

  return MacroAssembler::pred_succ_to_membar_mask(predecessor, successor);
}

void MacroAssembler::set_membar_kind(address addr, uint32_t order_kind) {
  assert_cond(addr != nullptr);
  assert(is_membar(addr), "no membar found");

  uint32_t predecessor = 0;
  uint32_t successor = 0;

  MacroAssembler::membar_mask_to_pred_succ(order_kind, predecessor, successor);

  uint32_t insn = Bytes::get_native_u4(addr);
  address pInsn = (address) &insn;
  Assembler::patch(pInsn, 27, 24, predecessor);
  Assembler::patch(pInsn, 23, 20, successor);

  address membar = addr;
  Assembler::sd_instr(membar, insn);
}

static void pass_arg0(MacroAssembler* masm, Register arg) {
  if (c_rarg0 != arg) {
    masm->mv(c_rarg0, arg);
  }
}

static void pass_arg1(MacroAssembler* masm, Register arg) {
  if (c_rarg1 != arg) {
    masm->mv(c_rarg1, arg);
  }
}

static void pass_arg2(MacroAssembler* masm, Register arg) {
  if (c_rarg2 != arg) {
    masm->mv(c_rarg2, arg);
  }
}

static void pass_arg3(MacroAssembler* masm, Register arg) {
  if (c_rarg3 != arg) {
    masm->mv(c_rarg3, arg);
  }
}

void MacroAssembler::push_cont_fastpath(Register java_thread) {
  if (!Continuations::enabled()) return;
  Label done;
  ld(t0, Address(java_thread, JavaThread::cont_fastpath_offset()));
  bleu(sp, t0, done);
  sd(sp, Address(java_thread, JavaThread::cont_fastpath_offset()));
  bind(done);
}

void MacroAssembler::pop_cont_fastpath(Register java_thread) {
  if (!Continuations::enabled()) return;
  Label done;
  ld(t0, Address(java_thread, JavaThread::cont_fastpath_offset()));
  bltu(sp, t0, done);
  sd(zr, Address(java_thread, JavaThread::cont_fastpath_offset()));
  bind(done);
}

void MacroAssembler::inc_held_monitor_count(Register tmp) {
  Address dst(xthread, JavaThread::held_monitor_count_offset());
  ld(tmp, dst);
  addi(tmp, tmp, 1);
  sd(tmp, dst);
#ifdef ASSERT
  Label ok;
  test_bit(tmp, tmp, 63);
  beqz(tmp, ok);
  STOP("assert(held monitor count overflow)");
  should_not_reach_here();
  bind(ok);
#endif
}

void MacroAssembler::dec_held_monitor_count(Register tmp) {
  Address dst(xthread, JavaThread::held_monitor_count_offset());
  ld(tmp, dst);
  subi(tmp, tmp, 1);
  sd(tmp, dst);
#ifdef ASSERT
  Label ok;
  test_bit(tmp, tmp, 63);
  beqz(tmp, ok);
  STOP("assert(held monitor count underflow)");
  should_not_reach_here();
  bind(ok);
#endif
}

int MacroAssembler::align(int modulus, int extra_offset) {
  CompressibleRegion cr(this);
  intptr_t before = offset();
  while ((offset() + extra_offset) % modulus != 0) { nop(); }
  return (int)(offset() - before);
}

void MacroAssembler::call_VM_helper(Register oop_result, address entry_point, int number_of_arguments, bool check_exceptions) {
  call_VM_base(oop_result, noreg, noreg, entry_point, number_of_arguments, check_exceptions);
}

// Implementation of call_VM versions

void MacroAssembler::call_VM(Register oop_result,
                             address entry_point,
                             bool check_exceptions) {
  call_VM_helper(oop_result, entry_point, 0, check_exceptions);
}

void MacroAssembler::call_VM(Register oop_result,
                             address entry_point,
                             Register arg_1,
                             bool check_exceptions) {
  pass_arg1(this, arg_1);
  call_VM_helper(oop_result, entry_point, 1, check_exceptions);
}

void MacroAssembler::call_VM(Register oop_result,
                             address entry_point,
                             Register arg_1,
                             Register arg_2,
                             bool check_exceptions) {
  assert_different_registers(arg_1, c_rarg2);
  pass_arg2(this, arg_2);
  pass_arg1(this, arg_1);
  call_VM_helper(oop_result, entry_point, 2, check_exceptions);
}

void MacroAssembler::call_VM(Register oop_result,
                             address entry_point,
                             Register arg_1,
                             Register arg_2,
                             Register arg_3,
                             bool check_exceptions) {
  assert_different_registers(arg_1, c_rarg2, c_rarg3);
  assert_different_registers(arg_2, c_rarg3);
  pass_arg3(this, arg_3);

  pass_arg2(this, arg_2);

  pass_arg1(this, arg_1);
  call_VM_helper(oop_result, entry_point, 3, check_exceptions);
}

void MacroAssembler::call_VM(Register oop_result,
                             Register last_java_sp,
                             address entry_point,
                             int number_of_arguments,
                             bool check_exceptions) {
  call_VM_base(oop_result, xthread, last_java_sp, entry_point, number_of_arguments, check_exceptions);
}

void MacroAssembler::call_VM(Register oop_result,
                             Register last_java_sp,
                             address entry_point,
                             Register arg_1,
                             bool check_exceptions) {
  pass_arg1(this, arg_1);
  call_VM(oop_result, last_java_sp, entry_point, 1, check_exceptions);
}

void MacroAssembler::call_VM(Register oop_result,
                             Register last_java_sp,
                             address entry_point,
                             Register arg_1,
                             Register arg_2,
                             bool check_exceptions) {

  assert_different_registers(arg_1, c_rarg2);
  pass_arg2(this, arg_2);
  pass_arg1(this, arg_1);
  call_VM(oop_result, last_java_sp, entry_point, 2, check_exceptions);
}

void MacroAssembler::call_VM(Register oop_result,
                             Register last_java_sp,
                             address entry_point,
                             Register arg_1,
                             Register arg_2,
                             Register arg_3,
                             bool check_exceptions) {
  assert_different_registers(arg_1, c_rarg2, c_rarg3);
  assert_different_registers(arg_2, c_rarg3);
  pass_arg3(this, arg_3);
  pass_arg2(this, arg_2);
  pass_arg1(this, arg_1);
  call_VM(oop_result, last_java_sp, entry_point, 3, check_exceptions);
}

void MacroAssembler::post_call_nop() {
  if (!Continuations::enabled()) {
    return;
  }
  relocate(post_call_nop_Relocation::spec(), [&] {
    InlineSkippedInstructionsCounter skipCounter(this);
    nop();
    li32(zr, 0);
  });
}

// these are no-ops overridden by InterpreterMacroAssembler
void MacroAssembler::check_and_handle_earlyret(Register java_thread) {}
void MacroAssembler::check_and_handle_popframe(Register java_thread) {}

// Calls to C land
//
// When entering C land, the fp, & esp of the last Java frame have to be recorded
// in the (thread-local) JavaThread object. When leaving C land, the last Java fp
// has to be reset to 0. This is required to allow proper stack traversal.
void MacroAssembler::set_last_Java_frame(Register last_java_sp,
                                         Register last_java_fp,
                                         Register last_java_pc) {

  if (last_java_pc->is_valid()) {
    sd(last_java_pc, Address(xthread,
                             JavaThread::frame_anchor_offset() +
                             JavaFrameAnchor::last_Java_pc_offset()));
  }

  // determine last_java_sp register
  if (!last_java_sp->is_valid()) {
    last_java_sp = esp;
  }

  sd(last_java_sp, Address(xthread, JavaThread::last_Java_sp_offset()));

  // last_java_fp is optional
  if (last_java_fp->is_valid()) {
    sd(last_java_fp, Address(xthread, JavaThread::last_Java_fp_offset()));
  }
}

void MacroAssembler::set_last_Java_frame(Register last_java_sp,
                                         Register last_java_fp,
                                         address  last_java_pc,
                                         Register tmp) {
  assert(last_java_pc != nullptr, "must provide a valid PC");

  la(tmp, last_java_pc);
  sd(tmp, Address(xthread, JavaThread::frame_anchor_offset() + JavaFrameAnchor::last_Java_pc_offset()));

  set_last_Java_frame(last_java_sp, last_java_fp, noreg);
}

void MacroAssembler::set_last_Java_frame(Register last_java_sp,
                                         Register last_java_fp,
                                         Label &L,
                                         Register tmp) {
  if (L.is_bound()) {
    set_last_Java_frame(last_java_sp, last_java_fp, target(L), tmp);
  } else {
    L.add_patch_at(code(), locator());
    IncompressibleRegion ir(this);  // the label address will be patched back.
    set_last_Java_frame(last_java_sp, last_java_fp, pc() /* Patched later */, tmp);
  }
}

void MacroAssembler::reset_last_Java_frame(bool clear_fp) {
  // we must set sp to zero to clear frame
  sd(zr, Address(xthread, JavaThread::last_Java_sp_offset()));

  // must clear fp, so that compiled frames are not confused; it is
  // possible that we need it only for debugging
  if (clear_fp) {
    sd(zr, Address(xthread, JavaThread::last_Java_fp_offset()));
  }

  // Always clear the pc because it could have been set by make_walkable()
  sd(zr, Address(xthread, JavaThread::last_Java_pc_offset()));
}

static bool is_preemptable(address entry_point) {
  return entry_point == CAST_FROM_FN_PTR(address, InterpreterRuntime::monitorenter);
}

void MacroAssembler::call_VM_base(Register oop_result,
                                  Register java_thread,
                                  Register last_java_sp,
                                  address  entry_point,
                                  int      number_of_arguments,
                                  bool     check_exceptions) {
   // determine java_thread register
  if (!java_thread->is_valid()) {
    java_thread = xthread;
  }
  // determine last_java_sp register
  if (!last_java_sp->is_valid()) {
    last_java_sp = esp;
  }

  // debugging support
  assert(number_of_arguments >= 0   , "cannot have negative number of arguments");
  assert(java_thread == xthread, "unexpected register");

  assert(java_thread != oop_result  , "cannot use the same register for java_thread & oop_result");
  assert(java_thread != last_java_sp, "cannot use the same register for java_thread & last_java_sp");

  // push java thread (becomes first argument of C function)
  mv(c_rarg0, java_thread);

  // set last Java frame before call
  assert(last_java_sp != fp, "can't use fp");

  Label l;
  if (is_preemptable(entry_point)) {
    // skip setting last_pc since we already set it to desired value.
    set_last_Java_frame(last_java_sp, fp, noreg);
  } else {
    set_last_Java_frame(last_java_sp, fp, l, t0);
  }

  // do the call, remove parameters
  MacroAssembler::call_VM_leaf_base(entry_point, number_of_arguments, &l);

  // reset last Java frame
  // Only interpreter should have to clear fp
  reset_last_Java_frame(true);

   // C++ interp handles this in the interpreter
  check_and_handle_popframe(java_thread);
  check_and_handle_earlyret(java_thread);

  if (check_exceptions) {
    // check for pending exceptions (java_thread is set upon return)
    ld(t0, Address(java_thread, in_bytes(Thread::pending_exception_offset())));
    Label ok;
    beqz(t0, ok);
    j(RuntimeAddress(StubRoutines::forward_exception_entry()));
    bind(ok);
  }

  // get oop result if there is one and reset the value in the thread
  if (oop_result->is_valid()) {
    get_vm_result_oop(oop_result, java_thread);
  }
}

void MacroAssembler::get_vm_result_oop(Register oop_result, Register java_thread) {
  ld(oop_result, Address(java_thread, JavaThread::vm_result_oop_offset()));
  sd(zr, Address(java_thread, JavaThread::vm_result_oop_offset()));
  verify_oop_msg(oop_result, "broken oop in call_VM_base");
}

void MacroAssembler::get_vm_result_metadata(Register metadata_result, Register java_thread) {
  ld(metadata_result, Address(java_thread, JavaThread::vm_result_metadata_offset()));
  sd(zr, Address(java_thread, JavaThread::vm_result_metadata_offset()));
}

void MacroAssembler::clinit_barrier(Register klass, Register tmp, Label* L_fast_path, Label* L_slow_path) {
  assert(L_fast_path != nullptr || L_slow_path != nullptr, "at least one is required");
  assert_different_registers(klass, xthread, tmp);

  Label L_fallthrough, L_tmp;
  if (L_fast_path == nullptr) {
    L_fast_path = &L_fallthrough;
  } else if (L_slow_path == nullptr) {
    L_slow_path = &L_fallthrough;
  }

  // Fast path check: class is fully initialized
  lbu(tmp, Address(klass, InstanceKlass::init_state_offset()));
  membar(MacroAssembler::LoadLoad | MacroAssembler::LoadStore);
  sub(tmp, tmp, InstanceKlass::fully_initialized);
  beqz(tmp, *L_fast_path);

  // Fast path check: current thread is initializer thread
  ld(tmp, Address(klass, InstanceKlass::init_thread_offset()));

  if (L_slow_path == &L_fallthrough) {
    beq(xthread, tmp, *L_fast_path);
    bind(*L_slow_path);
  } else if (L_fast_path == &L_fallthrough) {
    bne(xthread, tmp, *L_slow_path);
    bind(*L_fast_path);
  } else {
    Unimplemented();
  }
}

void MacroAssembler::_verify_oop(Register reg, const char* s, const char* file, int line) {
  if (!VerifyOops) { return; }

  // Pass register number to verify_oop_subroutine
  const char* b = nullptr;
  {
    ResourceMark rm;
    stringStream ss;
    ss.print("verify_oop: %s: %s (%s:%d)", reg->name(), s, file, line);
    b = code_string(ss.as_string());
  }
  BLOCK_COMMENT("verify_oop {");

  push_reg(RegSet::of(ra, t0, t1, c_rarg0), sp);

  mv(c_rarg0, reg); // c_rarg0 : x10
  {
    // The length of the instruction sequence emitted should not depend
    // on the address of the char buffer so that the size of mach nodes for
    // scratch emit and normal emit matches.
    IncompressibleRegion ir(this);  // Fixed length
    movptr(t0, (address) b);
  }

  // Call indirectly to solve generation ordering problem
  ld(t1, RuntimeAddress(StubRoutines::verify_oop_subroutine_entry_address()));
  jalr(t1);

  pop_reg(RegSet::of(ra, t0, t1, c_rarg0), sp);

  BLOCK_COMMENT("} verify_oop");
}

void MacroAssembler::_verify_oop_addr(Address addr, const char* s, const char* file, int line) {
  if (!VerifyOops) {
    return;
  }

  const char* b = nullptr;
  {
    ResourceMark rm;
    stringStream ss;
    ss.print("verify_oop_addr: %s (%s:%d)", s, file, line);
    b = code_string(ss.as_string());
  }
  BLOCK_COMMENT("verify_oop_addr {");

  push_reg(RegSet::of(ra, t0, t1, c_rarg0), sp);

  if (addr.uses(sp)) {
    la(x10, addr);
    ld(x10, Address(x10, 4 * wordSize));
  } else {
    ld(x10, addr);
  }

  {
    // The length of the instruction sequence emitted should not depend
    // on the address of the char buffer so that the size of mach nodes for
    // scratch emit and normal emit matches.
    IncompressibleRegion ir(this);  // Fixed length
    movptr(t0, (address) b);
  }

  // Call indirectly to solve generation ordering problem
  ld(t1, RuntimeAddress(StubRoutines::verify_oop_subroutine_entry_address()));
  jalr(t1);

  pop_reg(RegSet::of(ra, t0, t1, c_rarg0), sp);

  BLOCK_COMMENT("} verify_oop_addr");
}

Address MacroAssembler::argument_address(RegisterOrConstant arg_slot,
                                         int extra_slot_offset) {
  // cf. TemplateTable::prepare_invoke(), if (load_receiver).
  int stackElementSize = Interpreter::stackElementSize;
  int offset = Interpreter::expr_offset_in_bytes(extra_slot_offset+0);
#ifdef ASSERT
  int offset1 = Interpreter::expr_offset_in_bytes(extra_slot_offset+1);
  assert(offset1 - offset == stackElementSize, "correct arithmetic");
#endif
  if (arg_slot.is_constant()) {
    return Address(esp, arg_slot.as_constant() * stackElementSize + offset);
  } else {
    assert_different_registers(t0, arg_slot.as_register());
    shadd(t0, arg_slot.as_register(), esp, t0, exact_log2(stackElementSize));
    return Address(t0, offset);
  }
}

#ifndef PRODUCT
extern "C" void findpc(intptr_t x);
#endif

void MacroAssembler::debug64(char* msg, int64_t pc, int64_t regs[])
{
  // In order to get locks to work, we need to fake a in_VM state
  if (ShowMessageBoxOnError) {
    JavaThread* thread = JavaThread::current();
    JavaThreadState saved_state = thread->thread_state();
    thread->set_thread_state(_thread_in_vm);
#ifndef PRODUCT
    if (CountBytecodes || TraceBytecodes || StopInterpreterAt) {
      ttyLocker ttyl;
      BytecodeCounter::print();
    }
#endif
    if (os::message_box(msg, "Execution stopped, print registers?")) {
      ttyLocker ttyl;
      tty->print_cr(" pc = 0x%016lx", pc);
#ifndef PRODUCT
      tty->cr();
      findpc(pc);
      tty->cr();
#endif
      tty->print_cr(" x0 = 0x%016lx", regs[0]);
      tty->print_cr(" x1 = 0x%016lx", regs[1]);
      tty->print_cr(" x2 = 0x%016lx", regs[2]);
      tty->print_cr(" x3 = 0x%016lx", regs[3]);
      tty->print_cr(" x4 = 0x%016lx", regs[4]);
      tty->print_cr(" x5 = 0x%016lx", regs[5]);
      tty->print_cr(" x6 = 0x%016lx", regs[6]);
      tty->print_cr(" x7 = 0x%016lx", regs[7]);
      tty->print_cr(" x8 = 0x%016lx", regs[8]);
      tty->print_cr(" x9 = 0x%016lx", regs[9]);
      tty->print_cr("x10 = 0x%016lx", regs[10]);
      tty->print_cr("x11 = 0x%016lx", regs[11]);
      tty->print_cr("x12 = 0x%016lx", regs[12]);
      tty->print_cr("x13 = 0x%016lx", regs[13]);
      tty->print_cr("x14 = 0x%016lx", regs[14]);
      tty->print_cr("x15 = 0x%016lx", regs[15]);
      tty->print_cr("x16 = 0x%016lx", regs[16]);
      tty->print_cr("x17 = 0x%016lx", regs[17]);
      tty->print_cr("x18 = 0x%016lx", regs[18]);
      tty->print_cr("x19 = 0x%016lx", regs[19]);
      tty->print_cr("x20 = 0x%016lx", regs[20]);
      tty->print_cr("x21 = 0x%016lx", regs[21]);
      tty->print_cr("x22 = 0x%016lx", regs[22]);
      tty->print_cr("x23 = 0x%016lx", regs[23]);
      tty->print_cr("x24 = 0x%016lx", regs[24]);
      tty->print_cr("x25 = 0x%016lx", regs[25]);
      tty->print_cr("x26 = 0x%016lx", regs[26]);
      tty->print_cr("x27 = 0x%016lx", regs[27]);
      tty->print_cr("x28 = 0x%016lx", regs[28]);
      tty->print_cr("x30 = 0x%016lx", regs[30]);
      tty->print_cr("x31 = 0x%016lx", regs[31]);
      BREAKPOINT;
    }
  }
  fatal("DEBUG MESSAGE: %s", msg);
}

void MacroAssembler::resolve_jobject(Register value, Register tmp1, Register tmp2) {
  assert_different_registers(value, tmp1, tmp2);
  Label done, tagged, weak_tagged;

  beqz(value, done);           // Use null as-is.
  // Test for tag.
  andi(tmp1, value, JNIHandles::tag_mask);
  bnez(tmp1, tagged);

  // Resolve local handle
  access_load_at(T_OBJECT, IN_NATIVE | AS_RAW, value, Address(value, 0), tmp1, tmp2);
  verify_oop(value);
  j(done);

  bind(tagged);
  // Test for jweak tag.
  STATIC_ASSERT(JNIHandles::TypeTag::weak_global == 0b1);
  test_bit(tmp1, value, exact_log2(JNIHandles::TypeTag::weak_global));
  bnez(tmp1, weak_tagged);

  // Resolve global handle
  access_load_at(T_OBJECT, IN_NATIVE, value,
                 Address(value, -JNIHandles::TypeTag::global), tmp1, tmp2);
  verify_oop(value);
  j(done);

  bind(weak_tagged);
  // Resolve jweak.
  access_load_at(T_OBJECT, IN_NATIVE | ON_PHANTOM_OOP_REF, value,
                 Address(value, -JNIHandles::TypeTag::weak_global), tmp1, tmp2);
  verify_oop(value);

  bind(done);
}

void MacroAssembler::resolve_global_jobject(Register value, Register tmp1, Register tmp2) {
  assert_different_registers(value, tmp1, tmp2);
  Label done;

  beqz(value, done);           // Use null as-is.

#ifdef ASSERT
  {
    STATIC_ASSERT(JNIHandles::TypeTag::global == 0b10);
    Label valid_global_tag;
    test_bit(tmp1, value, exact_log2(JNIHandles::TypeTag::global)); // Test for global tag.
    bnez(tmp1, valid_global_tag);
    stop("non global jobject using resolve_global_jobject");
    bind(valid_global_tag);
  }
#endif

  // Resolve global handle
  access_load_at(T_OBJECT, IN_NATIVE, value,
                 Address(value, -JNIHandles::TypeTag::global), tmp1, tmp2);
  verify_oop(value);

  bind(done);
}

void MacroAssembler::stop(const char* msg) {
  BLOCK_COMMENT(msg);
  illegal_instruction(Assembler::csr::time);
  emit_int64((uintptr_t)msg);
}

void MacroAssembler::unimplemented(const char* what) {
  const char* buf = nullptr;
  {
    ResourceMark rm;
    stringStream ss;
    ss.print("unimplemented: %s", what);
    buf = code_string(ss.as_string());
  }
  stop(buf);
}

void MacroAssembler::emit_static_call_stub() {
  IncompressibleRegion ir(this);  // Fixed length: see CompiledDirectCall::to_interp_stub_size().
  // CompiledDirectCall::set_to_interpreted knows the
  // exact layout of this stub.

  mov_metadata(xmethod, (Metadata*)nullptr);

  // Jump to the entry point of the c2i stub.
  int32_t offset = 0;
  movptr2(t1, 0, offset, t0); // lui + lui + slli + add
  jr(t1, offset);
}

void MacroAssembler::call_VM_leaf_base(address entry_point,
                                       int number_of_arguments,
                                       Label *retaddr) {
  int32_t offset = 0;
  push_reg(RegSet::of(t1, xmethod), sp);   // push << t1 & xmethod >> to sp
  movptr(t1, entry_point, offset, t0);
  jalr(t1, offset);
  if (retaddr != nullptr) {
    bind(*retaddr);
  }
  pop_reg(RegSet::of(t1, xmethod), sp);   // pop << t1 & xmethod >> from sp
}

void MacroAssembler::call_VM_leaf(address entry_point, int number_of_arguments) {
  call_VM_leaf_base(entry_point, number_of_arguments);
}

void MacroAssembler::call_VM_leaf(address entry_point, Register arg_0) {
  pass_arg0(this, arg_0);
  call_VM_leaf_base(entry_point, 1);
}

void MacroAssembler::call_VM_leaf(address entry_point, Register arg_0, Register arg_1) {
  assert_different_registers(arg_1, c_rarg0);
  pass_arg0(this, arg_0);
  pass_arg1(this, arg_1);
  call_VM_leaf_base(entry_point, 2);
}

void MacroAssembler::call_VM_leaf(address entry_point, Register arg_0,
                                  Register arg_1, Register arg_2) {
  assert_different_registers(arg_1, c_rarg0);
  assert_different_registers(arg_2, c_rarg0, c_rarg1);
  pass_arg0(this, arg_0);
  pass_arg1(this, arg_1);
  pass_arg2(this, arg_2);
  call_VM_leaf_base(entry_point, 3);
}

void MacroAssembler::super_call_VM_leaf(address entry_point, Register arg_0) {
  pass_arg0(this, arg_0);
  MacroAssembler::call_VM_leaf_base(entry_point, 1);
}

void MacroAssembler::super_call_VM_leaf(address entry_point, Register arg_0, Register arg_1) {

  assert_different_registers(arg_0, c_rarg1);
  pass_arg1(this, arg_1);
  pass_arg0(this, arg_0);
  MacroAssembler::call_VM_leaf_base(entry_point, 2);
}

void MacroAssembler::super_call_VM_leaf(address entry_point, Register arg_0, Register arg_1, Register arg_2) {
  assert_different_registers(arg_0, c_rarg1, c_rarg2);
  assert_different_registers(arg_1, c_rarg2);
  pass_arg2(this, arg_2);
  pass_arg1(this, arg_1);
  pass_arg0(this, arg_0);
  MacroAssembler::call_VM_leaf_base(entry_point, 3);
}

void MacroAssembler::super_call_VM_leaf(address entry_point, Register arg_0, Register arg_1, Register arg_2, Register arg_3) {
  assert_different_registers(arg_0, c_rarg1, c_rarg2, c_rarg3);
  assert_different_registers(arg_1, c_rarg2, c_rarg3);
  assert_different_registers(arg_2, c_rarg3);

  pass_arg3(this, arg_3);
  pass_arg2(this, arg_2);
  pass_arg1(this, arg_1);
  pass_arg0(this, arg_0);
  MacroAssembler::call_VM_leaf_base(entry_point, 4);
}

void MacroAssembler::la(Register Rd, const address addr) {
  int32_t offset;
  la(Rd, addr, offset);
  addi(Rd, Rd, offset);
}

void MacroAssembler::la(Register Rd, const address addr, int32_t &offset) {
  int64_t distance = addr - pc();
  assert(is_valid_32bit_offset(distance), "Must be");
  auipc(Rd, (int32_t)distance + 0x800);
  offset = ((int32_t)distance << 20) >> 20;
}

// Materialize with auipc + addi sequence if adr is a literal
// address inside code cache. Emit a movptr sequence otherwise.
void MacroAssembler::la(Register Rd, const Address &adr) {
  switch (adr.getMode()) {
    case Address::literal: {
      relocInfo::relocType rtype = adr.rspec().reloc()->type();
      if (rtype == relocInfo::none) {
        mv(Rd, (intptr_t)(adr.target()));
      } else {
        if (CodeCache::contains(adr.target())) {
          relocate(adr.rspec(), [&] {
            la(Rd, adr.target());
          });
        } else {
          relocate(adr.rspec(), [&] {
            movptr(Rd, adr.target());
          });
        }
      }
      break;
    }
    case Address::base_plus_offset: {
      Address new_adr = legitimize_address(Rd, adr);
      if (!(new_adr.base() == Rd && new_adr.offset() == 0)) {
        addi(Rd, new_adr.base(), new_adr.offset());
      }
      break;
    }
    default:
      ShouldNotReachHere();
  }
}

void MacroAssembler::la(Register Rd, Label &label) {
  IncompressibleRegion ir(this);   // the label address may be patched back.
  wrap_label(Rd, label, &MacroAssembler::la);
}

void MacroAssembler::li16u(Register Rd, uint16_t imm) {
  lui(Rd, (uint32_t)imm << 12);
  srli(Rd, Rd, 12);
}

void MacroAssembler::li32(Register Rd, int32_t imm) {
  // int32_t is in range 0x8000 0000 ~ 0x7fff ffff, and imm[31] is the sign bit
  int64_t upper = imm, lower = imm;
  lower = (imm << 20) >> 20;
  upper -= lower;
  upper = (int32_t)upper;
  // lui Rd, imm[31:12] + imm[11]
  lui(Rd, upper);
  addiw(Rd, Rd, lower);
}

void MacroAssembler::li(Register Rd, int64_t imm) {
  // int64_t is in range 0x8000 0000 0000 0000 ~ 0x7fff ffff ffff ffff
  // li -> c.li
  if (do_compress() && (is_simm6(imm) && Rd != x0)) {
    c_li(Rd, imm);
    return;
  }

  int shift = 12;
  int64_t upper = imm, lower = imm;
  // Split imm to a lower 12-bit sign-extended part and the remainder,
  // because addi will sign-extend the lower imm.
  lower = ((int32_t)imm << 20) >> 20;
  upper -= lower;

  // Test whether imm is a 32-bit integer.
  if (!(((imm) & ~(int64_t)0x7fffffff) == 0 ||
        (((imm) & ~(int64_t)0x7fffffff) == ~(int64_t)0x7fffffff))) {
    while (((upper >> shift) & 1) == 0) { shift++; }
    upper >>= shift;
    li(Rd, upper);
    slli(Rd, Rd, shift);
    if (lower != 0) {
      addi(Rd, Rd, lower);
    }
  } else {
    // 32-bit integer
    Register hi_Rd = zr;
    if (upper != 0) {
      lui(Rd, (int32_t)upper);
      hi_Rd = Rd;
    }
    if (lower != 0 || hi_Rd == zr) {
      addiw(Rd, hi_Rd, lower);
    }
  }
}

void MacroAssembler::j(const address dest, Register temp) {
  assert(CodeCache::contains(dest), "Must be");
  assert_cond(dest != nullptr);
  int64_t distance = dest - pc();

  // We can't patch C, i.e. if Label wasn't bound we need to patch this jump.
  IncompressibleRegion ir(this);
  if (is_simm21(distance) && ((distance % 2) == 0)) {
    Assembler::jal(x0, distance);
  } else {
    assert(temp != noreg && temp != x0, "Expecting a register");
    assert(temp != x1 && temp != x5, "temp register must not be x1/x5.");
    int32_t offset = 0;
    la(temp, dest, offset);
    jr(temp, offset);
  }
}

void MacroAssembler::j(const Address &dest, Register temp) {
  switch (dest.getMode()) {
    case Address::literal: {
      if (CodeCache::contains(dest.target())) {
        far_jump(dest, temp);
      } else {
        relocate(dest.rspec(), [&] {
          int32_t offset;
          movptr(temp, dest.target(), offset);
          jr(temp, offset);
        });
      }
      break;
    }
    case Address::base_plus_offset: {
      int32_t offset = ((int32_t)dest.offset() << 20) >> 20;
      la(temp, Address(dest.base(), dest.offset() - offset));
      jr(temp, offset);
      break;
    }
    default:
      ShouldNotReachHere();
  }
}

void MacroAssembler::j(Label &lab, Register temp) {
  assert_different_registers(x0, temp);
  if (lab.is_bound()) {
    MacroAssembler::j(target(lab), temp);
  } else {
    lab.add_patch_at(code(), locator());
    MacroAssembler::j(pc(), temp);
  }
}

void MacroAssembler::jr(Register Rd, int32_t offset) {
  assert(Rd != noreg, "expecting a register");
  assert(Rd != x1 && Rd != x5, "Rd register must not be x1/x5.");
  Assembler::jalr(x0, Rd, offset);
}

void MacroAssembler::call(const address dest, Register temp) {
  assert_cond(dest != nullptr);
  assert(temp != noreg, "expecting a register");
  assert(temp != x5, "temp register must not be x5.");
  int32_t offset = 0;
  la(temp, dest, offset);
  jalr(temp, offset);
}

void MacroAssembler::jalr(Register Rs, int32_t offset) {
  assert(Rs != noreg, "expecting a register");
  assert(Rs != x5, "Rs register must not be x5.");
  Assembler::jalr(x1, Rs, offset);
}

void MacroAssembler::rt_call(address dest, Register tmp) {
  assert(tmp != x5, "tmp register must not be x5.");
  RuntimeAddress target(dest);
  if (CodeCache::contains(dest)) {
    far_call(target, tmp);
  } else {
    relocate(target.rspec(), [&] {
      int32_t offset;
      movptr(tmp, target.target(), offset);
      jalr(tmp, offset);
    });
  }
}

void MacroAssembler::wrap_label(Register Rt, Label &L, jal_jalr_insn insn) {
  if (L.is_bound()) {
    (this->*insn)(Rt, target(L));
  } else {
    L.add_patch_at(code(), locator());
    (this->*insn)(Rt, pc());
  }
}

void MacroAssembler::wrap_label(Register r1, Register r2, Label &L,
                                compare_and_branch_insn insn,
                                compare_and_branch_label_insn neg_insn, bool is_far) {
  if (is_far) {
    Label done;
    (this->*neg_insn)(r1, r2, done, /* is_far */ false);
    j(L);
    bind(done);
  } else {
    if (L.is_bound()) {
      (this->*insn)(r1, r2, target(L));
    } else {
      L.add_patch_at(code(), locator());
      (this->*insn)(r1, r2, pc());
    }
  }
}

#define INSN(NAME, NEG_INSN)                                                              \
  void MacroAssembler::NAME(Register Rs1, Register Rs2, Label &L, bool is_far) {          \
    wrap_label(Rs1, Rs2, L, &MacroAssembler::NAME, &MacroAssembler::NEG_INSN, is_far);    \
  }

  INSN(beq,  bne);
  INSN(bne,  beq);
  INSN(blt,  bge);
  INSN(bge,  blt);
  INSN(bltu, bgeu);
  INSN(bgeu, bltu);

#undef INSN

#define INSN(NAME)                                                                \
  void MacroAssembler::NAME##z(Register Rs, const address dest) {                 \
    NAME(Rs, zr, dest);                                                           \
  }                                                                               \
  void MacroAssembler::NAME##z(Register Rs, Label &l, bool is_far) {              \
    NAME(Rs, zr, l, is_far);                                                      \
  }                                                                               \

  INSN(beq);
  INSN(bne);
  INSN(blt);
  INSN(ble);
  INSN(bge);
  INSN(bgt);

#undef INSN

#define INSN(NAME, NEG_INSN)                                                      \
  void MacroAssembler::NAME(Register Rs, Register Rt, const address dest) {       \
    NEG_INSN(Rt, Rs, dest);                                                       \
  }                                                                               \
  void MacroAssembler::NAME(Register Rs, Register Rt, Label &l, bool is_far) {    \
    NEG_INSN(Rt, Rs, l, is_far);                                                  \
  }

  INSN(bgt,  blt);
  INSN(ble,  bge);
  INSN(bgtu, bltu);
  INSN(bleu, bgeu);

#undef INSN

// cmov
void MacroAssembler::cmov_eq(Register cmp1, Register cmp2, Register dst, Register src) {
  if (UseZicond) {
    xorr(t0, cmp1, cmp2);
    czero_eqz(dst, dst, t0);
    czero_nez(t0 , src, t0);
    orr(dst, dst, t0);
    return;
  }
  Label no_set;
  bne(cmp1, cmp2, no_set);
  mv(dst, src);
  bind(no_set);
}

void MacroAssembler::cmov_ne(Register cmp1, Register cmp2, Register dst, Register src) {
  if (UseZicond) {
    xorr(t0, cmp1, cmp2);
    czero_nez(dst, dst, t0);
    czero_eqz(t0 , src, t0);
    orr(dst, dst, t0);
    return;
  }
  Label no_set;
  beq(cmp1, cmp2, no_set);
  mv(dst, src);
  bind(no_set);
}

void MacroAssembler::cmov_le(Register cmp1, Register cmp2, Register dst, Register src) {
  if (UseZicond) {
    slt(t0, cmp2, cmp1);
    czero_eqz(dst, dst, t0);
    czero_nez(t0,  src, t0);
    orr(dst, dst, t0);
    return;
  }
  Label no_set;
  bgt(cmp1, cmp2, no_set);
  mv(dst, src);
  bind(no_set);
}

void MacroAssembler::cmov_leu(Register cmp1, Register cmp2, Register dst, Register src) {
  if (UseZicond) {
    sltu(t0, cmp2, cmp1);
    czero_eqz(dst, dst, t0);
    czero_nez(t0,  src, t0);
    orr(dst, dst, t0);
    return;
  }
  Label no_set;
  bgtu(cmp1, cmp2, no_set);
  mv(dst, src);
  bind(no_set);
}

void MacroAssembler::cmov_ge(Register cmp1, Register cmp2, Register dst, Register src) {
  if (UseZicond) {
    slt(t0, cmp1, cmp2);
    czero_eqz(dst, dst, t0);
    czero_nez(t0,  src, t0);
    orr(dst, dst, t0);
    return;
  }
  Label no_set;
  blt(cmp1, cmp2, no_set);
  mv(dst, src);
  bind(no_set);
}

void MacroAssembler::cmov_geu(Register cmp1, Register cmp2, Register dst, Register src) {
  if (UseZicond) {
    sltu(t0, cmp1, cmp2);
    czero_eqz(dst, dst, t0);
    czero_nez(t0,  src, t0);
    orr(dst, dst, t0);
    return;
  }
  Label no_set;
  bltu(cmp1, cmp2, no_set);
  mv(dst, src);
  bind(no_set);
}

void MacroAssembler::cmov_lt(Register cmp1, Register cmp2, Register dst, Register src) {
  if (UseZicond) {
    slt(t0, cmp1, cmp2);
    czero_nez(dst, dst, t0);
    czero_eqz(t0,  src, t0);
    orr(dst, dst, t0);
    return;
  }
  Label no_set;
  bge(cmp1, cmp2, no_set);
  mv(dst, src);
  bind(no_set);
}

void MacroAssembler::cmov_ltu(Register cmp1, Register cmp2, Register dst, Register src) {
  if (UseZicond) {
    sltu(t0, cmp1, cmp2);
    czero_nez(dst, dst, t0);
    czero_eqz(t0,  src, t0);
    orr(dst, dst, t0);
    return;
  }
  Label no_set;
  bgeu(cmp1, cmp2, no_set);
  mv(dst, src);
  bind(no_set);
}

void MacroAssembler::cmov_gt(Register cmp1, Register cmp2, Register dst, Register src) {
  if (UseZicond) {
    slt(t0, cmp2, cmp1);
    czero_nez(dst, dst, t0);
    czero_eqz(t0,  src, t0);
    orr(dst, dst, t0);
    return;
  }
  Label no_set;
  ble(cmp1, cmp2, no_set);
  mv(dst, src);
  bind(no_set);
}

void MacroAssembler::cmov_gtu(Register cmp1, Register cmp2, Register dst, Register src) {
  if (UseZicond) {
    sltu(t0, cmp2, cmp1);
    czero_nez(dst, dst, t0);
    czero_eqz(t0,  src, t0);
    orr(dst, dst, t0);
    return;
  }
  Label no_set;
  bleu(cmp1, cmp2, no_set);
  mv(dst, src);
  bind(no_set);
}

// ----------- cmove, compare float -----------

// Move src to dst only if cmp1 == cmp2,
// otherwise leave dst unchanged, including the case where one of them is NaN.
// Clarification:
//   java code      :  cmp1 != cmp2 ? dst : src
//   transformed to :  CMove dst, (cmp1 eq cmp2), dst, src
void MacroAssembler::cmov_cmp_fp_eq(FloatRegister cmp1, FloatRegister cmp2, Register dst, Register src, bool is_single) {
  if (UseZicond) {
    if (is_single) {
      feq_s(t0, cmp1, cmp2);
    } else {
      feq_d(t0, cmp1, cmp2);
    }
    czero_nez(dst, dst, t0);
    czero_eqz(t0 , src, t0);
    orr(dst, dst, t0);
    return;
  }
  Label no_set;
  if (is_single) {
    // jump if cmp1 != cmp2, including the case of NaN
    // not jump (i.e. move src to dst) if cmp1 == cmp2
    float_bne(cmp1, cmp2, no_set);
  } else {
    double_bne(cmp1, cmp2, no_set);
  }
  mv(dst, src);
  bind(no_set);
}

// Keep dst unchanged only if cmp1 == cmp2,
// otherwise move src to dst, including the case where one of them is NaN.
// Clarification:
//   java code      :  cmp1 == cmp2 ? dst : src
//   transformed to :  CMove dst, (cmp1 ne cmp2), dst, src
void MacroAssembler::cmov_cmp_fp_ne(FloatRegister cmp1, FloatRegister cmp2, Register dst, Register src, bool is_single) {
  if (UseZicond) {
    if (is_single) {
      feq_s(t0, cmp1, cmp2);
    } else {
      feq_d(t0, cmp1, cmp2);
    }
    czero_eqz(dst, dst, t0);
    czero_nez(t0 , src, t0);
    orr(dst, dst, t0);
    return;
  }
  Label no_set;
  if (is_single) {
    // jump if cmp1 == cmp2
    // not jump (i.e. move src to dst) if cmp1 != cmp2, including the case of NaN
    float_beq(cmp1, cmp2, no_set);
  } else {
    double_beq(cmp1, cmp2, no_set);
  }
  mv(dst, src);
  bind(no_set);
}

// When cmp1 <= cmp2 or any of them is NaN then dst = src, otherwise, dst = dst
// Clarification
//   scenario 1:
//     java code      :  cmp2 < cmp1 ? dst : src
//     transformed to :  CMove dst, (cmp1 le cmp2), dst, src
//   scenario 2:
//     java code      :  cmp1 > cmp2 ? dst : src
//     transformed to :  CMove dst, (cmp1 le cmp2), dst, src
void MacroAssembler::cmov_cmp_fp_le(FloatRegister cmp1, FloatRegister cmp2, Register dst, Register src, bool is_single) {
  if (UseZicond) {
    if (is_single) {
      flt_s(t0, cmp2, cmp1);
    } else {
      flt_d(t0, cmp2, cmp1);
    }
    czero_eqz(dst, dst, t0);
    czero_nez(t0 , src, t0);
    orr(dst, dst, t0);
    return;
  }
  Label no_set;
  if (is_single) {
    // jump if cmp1 > cmp2
    // not jump (i.e. move src to dst) if cmp1 <= cmp2 or either is NaN
    float_bgt(cmp1, cmp2, no_set);
  } else {
    double_bgt(cmp1, cmp2, no_set);
  }
  mv(dst, src);
  bind(no_set);
}

// When cmp1 < cmp2 or any of them is NaN then dst = src, otherwise, dst = dst
// Clarification
//   scenario 1:
//     java code      :  cmp2 <= cmp1 ? dst : src
//     transformed to :  CMove dst, (cmp1 lt cmp2), dst, src
//   scenario 2:
//     java code      :  cmp1 >= cmp2 ? dst : src
//     transformed to :  CMove dst, (cmp1 lt cmp2), dst, src
void MacroAssembler::cmov_cmp_fp_lt(FloatRegister cmp1, FloatRegister cmp2, Register dst, Register src, bool is_single) {
  if (UseZicond) {
    if (is_single) {
      fle_s(t0, cmp2, cmp1);
    } else {
      fle_d(t0, cmp2, cmp1);
    }
    czero_eqz(dst, dst, t0);
    czero_nez(t0 , src, t0);
    orr(dst, dst, t0);
    return;
  }
  Label no_set;
  if (is_single) {
    // jump if cmp1 >= cmp2
    // not jump (i.e. move src to dst) if cmp1 < cmp2 or either is NaN
    float_bge(cmp1, cmp2, no_set);
  } else {
    double_bge(cmp1, cmp2, no_set);
  }
  mv(dst, src);
  bind(no_set);
}

// Float compare branch instructions

#define INSN(NAME, FLOATCMP, BRANCH)                                                                                    \
  void MacroAssembler::float_##NAME(FloatRegister Rs1, FloatRegister Rs2, Label &l, bool is_far, bool is_unordered) {   \
    FLOATCMP##_s(t0, Rs1, Rs2);                                                                                         \
    BRANCH(t0, l, is_far);                                                                                              \
  }                                                                                                                     \
  void MacroAssembler::double_##NAME(FloatRegister Rs1, FloatRegister Rs2, Label &l, bool is_far, bool is_unordered) {  \
    FLOATCMP##_d(t0, Rs1, Rs2);                                                                                         \
    BRANCH(t0, l, is_far);                                                                                              \
  }

  INSN(beq, feq, bnez);
  INSN(bne, feq, beqz);

#undef INSN


#define INSN(NAME, FLOATCMP1, FLOATCMP2)                                              \
  void MacroAssembler::float_##NAME(FloatRegister Rs1, FloatRegister Rs2, Label &l,   \
                                    bool is_far, bool is_unordered) {                 \
    if (is_unordered) {                                                               \
      /* jump if either source is NaN or condition is expected */                     \
      FLOATCMP2##_s(t0, Rs2, Rs1);                                                    \
      beqz(t0, l, is_far);                                                            \
    } else {                                                                          \
      /* jump if no NaN in source and condition is expected */                        \
      FLOATCMP1##_s(t0, Rs1, Rs2);                                                    \
      bnez(t0, l, is_far);                                                            \
    }                                                                                 \
  }                                                                                   \
  void MacroAssembler::double_##NAME(FloatRegister Rs1, FloatRegister Rs2, Label &l,  \
                                     bool is_far, bool is_unordered) {                \
    if (is_unordered) {                                                               \
      /* jump if either source is NaN or condition is expected */                     \
      FLOATCMP2##_d(t0, Rs2, Rs1);                                                    \
      beqz(t0, l, is_far);                                                            \
    } else {                                                                          \
      /* jump if no NaN in source and condition is expected */                        \
      FLOATCMP1##_d(t0, Rs1, Rs2);                                                    \
      bnez(t0, l, is_far);                                                            \
    }                                                                                 \
  }

  INSN(ble, fle, flt);
  INSN(blt, flt, fle);

#undef INSN

#define INSN(NAME, CMP)                                                              \
  void MacroAssembler::float_##NAME(FloatRegister Rs1, FloatRegister Rs2, Label &l,  \
                                    bool is_far, bool is_unordered) {                \
    float_##CMP(Rs2, Rs1, l, is_far, is_unordered);                                  \
  }                                                                                  \
  void MacroAssembler::double_##NAME(FloatRegister Rs1, FloatRegister Rs2, Label &l, \
                                     bool is_far, bool is_unordered) {               \
    double_##CMP(Rs2, Rs1, l, is_far, is_unordered);                                 \
  }

  INSN(bgt, blt);
  INSN(bge, ble);

#undef INSN

void MacroAssembler::csrr(Register Rd, unsigned csr) {
  // These three are specified in zicntr and are unused.
  // Before adding use-cases add the appropriate hwprobe and flag.
  assert(csr != CSR_INSTRET && csr != CSR_CYCLE && csr != CSR_TIME,
         "Not intended for use without enabling zicntr.");
  csrrs(Rd, csr, x0);
}

#define INSN(NAME, OPFUN)                                      \
  void MacroAssembler::NAME(unsigned csr, Register Rs) {       \
    OPFUN(x0, csr, Rs);                                        \
  }

  INSN(csrw, csrrw);
  INSN(csrs, csrrs);
  INSN(csrc, csrrc);

#undef INSN

#define INSN(NAME, OPFUN)                                      \
  void MacroAssembler::NAME(unsigned csr, unsigned imm) {      \
    OPFUN(x0, csr, imm);                                       \
  }

  INSN(csrwi, csrrwi);
  INSN(csrsi, csrrsi);
  INSN(csrci, csrrci);

#undef INSN

#define INSN(NAME, CSR)                                      \
  void MacroAssembler::NAME(Register Rd, Register Rs) {      \
    csrrw(Rd, CSR, Rs);                                      \
  }

  INSN(fscsr,   CSR_FCSR);
  INSN(fsrm,    CSR_FRM);
  INSN(fsflags, CSR_FFLAGS);

#undef INSN

#define INSN(NAME)                              \
  void MacroAssembler::NAME(Register Rs) {      \
    NAME(x0, Rs);                               \
  }

  INSN(fscsr);
  INSN(fsrm);
  INSN(fsflags);

#undef INSN

void MacroAssembler::fsrmi(Register Rd, unsigned imm) {
  guarantee(imm < 5, "Rounding Mode is invalid in Rounding Mode register");
  csrrwi(Rd, CSR_FRM, imm);
}

void MacroAssembler::fsflagsi(Register Rd, unsigned imm) {
   csrrwi(Rd, CSR_FFLAGS, imm);
}

#define INSN(NAME)                             \
  void MacroAssembler::NAME(unsigned imm) {    \
    NAME(x0, imm);                             \
  }

  INSN(fsrmi);
  INSN(fsflagsi);

#undef INSN

void MacroAssembler::restore_cpu_control_state_after_jni(Register tmp) {
  if (RestoreMXCSROnJNICalls) {
    Label skip_fsrmi;
    frrm(tmp);
    // Set FRM to the state we need. We do want Round to Nearest.
    // We don't want non-IEEE rounding modes.
    guarantee(RoundingMode::rne == 0, "must be");
    beqz(tmp, skip_fsrmi);        // Only reset FRM if it's wrong
    fsrmi(RoundingMode::rne);
    bind(skip_fsrmi);
  }
}

void MacroAssembler::push_reg(Register Rs)
{
  subi(esp, esp, wordSize);
  sd(Rs, Address(esp, 0));
}

void MacroAssembler::pop_reg(Register Rd)
{
  ld(Rd, Address(esp, 0));
  addi(esp, esp, wordSize);
}

int MacroAssembler::bitset_to_regs(unsigned int bitset, unsigned char* regs) {
  int count = 0;
  // Scan bitset to accumulate register pairs
  for (int reg = 31; reg >= 0; reg--) {
    if ((1U << 31) & bitset) {
      regs[count++] = reg;
    }
    bitset <<= 1;
  }
  return count;
}

// Push integer registers in the bitset supplied. Don't push sp.
// Return the number of words pushed
int MacroAssembler::push_reg(unsigned int bitset, Register stack) {
  DEBUG_ONLY(int words_pushed = 0;)
  unsigned char regs[32];
  int count = bitset_to_regs(bitset, regs);
  // reserve one slot to align for odd count
  int offset = is_even(count) ? 0 : wordSize;

  if (count) {
    sub(stack, stack, count * wordSize + offset);
  }
  for (int i = count - 1; i >= 0; i--) {
    sd(as_Register(regs[i]), Address(stack, (count - 1 - i) * wordSize + offset));
    DEBUG_ONLY(words_pushed++;)
  }

  assert(words_pushed == count, "oops, pushed != count");

  return count;
}

int MacroAssembler::pop_reg(unsigned int bitset, Register stack) {
  DEBUG_ONLY(int words_popped = 0;)
  unsigned char regs[32];
  int count = bitset_to_regs(bitset, regs);
  // reserve one slot to align for odd count
  int offset = is_even(count) ? 0 : wordSize;

  for (int i = count - 1; i >= 0; i--) {
    ld(as_Register(regs[i]), Address(stack, (count - 1 - i) * wordSize + offset));
    DEBUG_ONLY(words_popped++;)
  }

  if (count) {
    add(stack, stack, count * wordSize + offset);
  }
  assert(words_popped == count, "oops, popped != count");

  return count;
}

// Push floating-point registers in the bitset supplied.
// Return the number of words pushed
int MacroAssembler::push_fp(unsigned int bitset, Register stack) {
  DEBUG_ONLY(int words_pushed = 0;)
  unsigned char regs[32];
  int count = bitset_to_regs(bitset, regs);
  int push_slots = count + (count & 1);

  if (count) {
    subi(stack, stack, push_slots * wordSize);
  }

  for (int i = count - 1; i >= 0; i--) {
    fsd(as_FloatRegister(regs[i]), Address(stack, (push_slots - 1 - i) * wordSize));
    DEBUG_ONLY(words_pushed++;)
  }

  assert(words_pushed == count, "oops, pushed(%d) != count(%d)", words_pushed, count);

  return count;
}

int MacroAssembler::pop_fp(unsigned int bitset, Register stack) {
  DEBUG_ONLY(int words_popped = 0;)
  unsigned char regs[32];
  int count = bitset_to_regs(bitset, regs);
  int pop_slots = count + (count & 1);

  for (int i = count - 1; i >= 0; i--) {
    fld(as_FloatRegister(regs[i]), Address(stack, (pop_slots - 1 - i) * wordSize));
    DEBUG_ONLY(words_popped++;)
  }

  if (count) {
    addi(stack, stack, pop_slots * wordSize);
  }

  assert(words_popped == count, "oops, popped(%d) != count(%d)", words_popped, count);

  return count;
}

/**
 * Emits code to update CRC-32 with a byte value according to constants in table
 *
 * @param [in,out]crc   Register containing the crc.
 * @param [in]val       Register containing the byte to fold into the CRC.
 * @param [in]table     Register containing the table of crc constants.
 *
 * uint32_t crc;
 * val = crc_table[(val ^ crc) & 0xFF];
 * crc = val ^ (crc >> 8);
 *
 */
void MacroAssembler::update_byte_crc32(Register crc, Register val, Register table) {
  assert_different_registers(crc, val, table);

  xorr(val, val, crc);
  zext(val, val, 8);
  shadd(val, val, table, val, 2);
  lwu(val, Address(val));
  srli(crc, crc, 8);
  xorr(crc, val, crc);
}

/**
 * Emits code to update CRC-32 with a 32-bit value according to tables 0 to 3
 *
 * @param [in,out]crc   Register containing the crc.
 * @param [in]v         Register containing the 32-bit to fold into the CRC.
 * @param [in]table0    Register containing table 0 of crc constants.
 * @param [in]table1    Register containing table 1 of crc constants.
 * @param [in]table2    Register containing table 2 of crc constants.
 * @param [in]table3    Register containing table 3 of crc constants.
 *
 * uint32_t crc;
 *   v = crc ^ v
 *   crc = table3[v&0xff]^table2[(v>>8)&0xff]^table1[(v>>16)&0xff]^table0[v>>24]
 *
 */
void MacroAssembler::update_word_crc32(Register crc, Register v, Register tmp1, Register tmp2, Register tmp3,
        Register table0, Register table1, Register table2, Register table3, bool upper) {
  assert_different_registers(crc, v, tmp1, tmp2, tmp3, table0, table1, table2, table3);

  if (upper)
    srli(v, v, 32);
  xorr(v, v, crc);

  zext(tmp1, v, 8);
  shadd(tmp1, tmp1, table3, tmp2, 2);
  lwu(crc, Address(tmp1));

  slli(tmp1, v, 16);
  slli(tmp3, v, 8);

  srliw(tmp1, tmp1, 24);
  srliw(tmp3, tmp3, 24);

  shadd(tmp1, tmp1, table2, tmp1, 2);
  lwu(tmp2, Address(tmp1));

  shadd(tmp3, tmp3, table1, tmp3, 2);
  xorr(crc, crc, tmp2);

  lwu(tmp2, Address(tmp3));
  // It is more optimal to use 'srli' instead of 'srliw' for case when it is not necessary to clean upper bits
  if (upper)
    srli(tmp1, v, 24);
  else
    srliw(tmp1, v, 24);

  // no need to clear bits other than lowest two
  shadd(tmp1, tmp1, table0, tmp1, 2);
  xorr(crc, crc, tmp2);
  lwu(tmp2, Address(tmp1));
  xorr(crc, crc, tmp2);
}


#ifdef COMPILER2
// This improvement (vectorization) is based on java.base/share/native/libzip/zlib/zcrc32.c.
// To make it, following steps are taken:
//  1. in zcrc32.c, modify N to 16 and related code,
//  2. re-generate the tables needed, we use tables of (N == 16, W == 4)
//  3. finally vectorize the code (original implementation in zcrc32.c is just scalar code).
// New tables for vector version is after table3.
void MacroAssembler::vector_update_crc32(Register crc, Register buf, Register len,
                                         Register tmp1, Register tmp2, Register tmp3, Register tmp4, Register tmp5,
                                         Register table0, Register table3) {
    assert_different_registers(t1, crc, buf, len, tmp1, tmp2, tmp3, tmp4, tmp5, table0, table3);
    const int N = 16, W = 4;
    const int64_t single_table_size = 256;
    const Register blks = tmp2;
    const Register tmpTable = tmp3, tableN16 = tmp4;
    const VectorRegister vcrc = v4, vword = v8, vtmp = v12;
    Label VectorLoop;
    Label LastBlock;

    add(tableN16, table3, 1 * single_table_size * sizeof(juint), tmp1);
    mv(tmp5, 0xff);

    if (MaxVectorSize == 16) {
      vsetivli(zr, N, Assembler::e32, Assembler::m4, Assembler::ma, Assembler::ta);
    } else if (MaxVectorSize == 32) {
      vsetivli(zr, N, Assembler::e32, Assembler::m2, Assembler::ma, Assembler::ta);
    } else {
      assert(MaxVectorSize > 32, "sanity");
      vsetivli(zr, N, Assembler::e32, Assembler::m1, Assembler::ma, Assembler::ta);
    }

    vmv_v_x(vcrc, zr);
    vmv_s_x(vcrc, crc);

    // multiple of 64
    srli(blks, len, 6);
    slli(t1, blks, 6);
    sub(len, len, t1);
    subi(blks, blks, 1);
    blez(blks, LastBlock);

    bind(VectorLoop);
    {
      mv(tmpTable, tableN16);

      vle32_v(vword, buf);
      vxor_vv(vword, vword, vcrc);

      addi(buf, buf, N*4);

      vand_vx(vtmp, vword, tmp5);
      vsll_vi(vtmp, vtmp, 2);
      vluxei32_v(vcrc, tmpTable, vtmp);

      mv(tmp1, 1);
      for (int k = 1; k < W; k++) {
        addi(tmpTable, tmpTable, single_table_size*4);

        slli(t1, tmp1, 3);
        vsrl_vx(vtmp, vword, t1);

        vand_vx(vtmp, vtmp, tmp5);
        vsll_vi(vtmp, vtmp, 2);
        vluxei32_v(vtmp, tmpTable, vtmp);

        vxor_vv(vcrc, vcrc, vtmp);

        addi(tmp1, tmp1, 1);
      }

      subi(blks, blks, 1);
      bgtz(blks, VectorLoop);
    }

    bind(LastBlock);
    {
      vle32_v(vtmp, buf);
      vxor_vv(vcrc, vcrc, vtmp);
      mv(crc, zr);
      for (int i = 0; i < N; i++) {
        vmv_x_s(tmp2, vcrc);
        // in vmv_x_s, the value is sign-extended to SEW bits, but we need zero-extended here.
        zext_w(tmp2, tmp2);
        vslidedown_vi(vcrc, vcrc, 1);
        xorr(crc, crc, tmp2);
        for (int j = 0; j < W; j++) {
          andr(t1, crc, tmp5);
          shadd(t1, t1, table0, tmp1, 2);
          lwu(t1, Address(t1, 0));
          srli(tmp2, crc, 8);
          xorr(crc, tmp2, t1);
        }
      }
      addi(buf, buf, N*4);
    }
}

void MacroAssembler::crc32_vclmul_fold_16_bytes_vectorsize_16(VectorRegister vx, VectorRegister vt,
                      VectorRegister vtmp1, VectorRegister vtmp2, VectorRegister vtmp3, VectorRegister vtmp4,
                      Register buf, Register tmp, const int STEP) {
  assert_different_registers(vx, vt, vtmp1, vtmp2, vtmp3, vtmp4);
  vclmul_vv(vtmp1, vx, vt);
  vclmulh_vv(vtmp2, vx, vt);
  vle64_v(vtmp4, buf); addi(buf, buf, STEP);
  // low parts
  vredxor_vs(vtmp3, vtmp1, vtmp4);
  // high parts
  vslidedown_vi(vx, vtmp4, 1);
  vredxor_vs(vtmp1, vtmp2, vx);
  // merge low and high back
  vslideup_vi(vx, vtmp1, 1);
  vmv_x_s(tmp, vtmp3);
  vmv_s_x(vx, tmp);
}

void MacroAssembler::crc32_vclmul_fold_16_bytes_vectorsize_16_2(VectorRegister vx, VectorRegister vy, VectorRegister vt,
                      VectorRegister vtmp1, VectorRegister vtmp2, VectorRegister vtmp3, VectorRegister vtmp4,
                      Register tmp) {
  assert_different_registers(vx, vy, vt, vtmp1, vtmp2, vtmp3, vtmp4);
  vclmul_vv(vtmp1, vx, vt);
  vclmulh_vv(vtmp2, vx, vt);
  // low parts
  vredxor_vs(vtmp3, vtmp1, vy);
  // high parts
  vslidedown_vi(vtmp4, vy, 1);
  vredxor_vs(vtmp1, vtmp2, vtmp4);
  // merge low and high back
  vslideup_vi(vx, vtmp1, 1);
  vmv_x_s(tmp, vtmp3);
  vmv_s_x(vx, tmp);
}

void MacroAssembler::crc32_vclmul_fold_16_bytes_vectorsize_16_3(VectorRegister vx, VectorRegister vy, VectorRegister vt,
                      VectorRegister vtmp1, VectorRegister vtmp2, VectorRegister vtmp3, VectorRegister vtmp4,
                      Register tmp) {
  assert_different_registers(vx, vy, vt, vtmp1, vtmp2, vtmp3, vtmp4);
  vclmul_vv(vtmp1, vx, vt);
  vclmulh_vv(vtmp2, vx, vt);
  // low parts
  vredxor_vs(vtmp3, vtmp1, vy);
  // high parts
  vslidedown_vi(vtmp4, vy, 1);
  vredxor_vs(vtmp1, vtmp2, vtmp4);
  // merge low and high back
  vslideup_vi(vy, vtmp1, 1);
  vmv_x_s(tmp, vtmp3);
  vmv_s_x(vy, tmp);
}

void MacroAssembler::kernel_crc32_vclmul_fold_vectorsize_16(Register crc, Register buf, Register len,
                                              Register vclmul_table, Register tmp1, Register tmp2) {
  assert_different_registers(crc, buf, len, vclmul_table, tmp1, tmp2, t1);
  assert(MaxVectorSize == 16, "sanity");

  const int TABLE_STEP = 16;
  const int STEP = 16;
  const int LOOP_STEP = 128;
  const int N = 2;

  Register loop_step = t1;

  // ======== preparation ========

  mv(loop_step, LOOP_STEP);
  sub(len, len, loop_step);

  vsetivli(zr, N, Assembler::e64, Assembler::m1, Assembler::mu, Assembler::tu);
  vle64_v(v0, buf); addi(buf, buf, STEP);
  vle64_v(v1, buf); addi(buf, buf, STEP);
  vle64_v(v2, buf); addi(buf, buf, STEP);
  vle64_v(v3, buf); addi(buf, buf, STEP);
  vle64_v(v4, buf); addi(buf, buf, STEP);
  vle64_v(v5, buf); addi(buf, buf, STEP);
  vle64_v(v6, buf); addi(buf, buf, STEP);
  vle64_v(v7, buf); addi(buf, buf, STEP);

  vmv_v_x(v31, zr);
  vsetivli(zr, 1, Assembler::e32, Assembler::m1, Assembler::mu, Assembler::tu);
  vmv_s_x(v31, crc);
  vsetivli(zr, N, Assembler::e64, Assembler::m1, Assembler::mu, Assembler::tu);
  vxor_vv(v0, v0, v31);

  // load table
  vle64_v(v31, vclmul_table);

  Label L_16_bytes_loop;
  j(L_16_bytes_loop);


  // ======== folding 128 bytes in data buffer per round ========

  align(OptoLoopAlignment);
  bind(L_16_bytes_loop);
  {
    crc32_vclmul_fold_16_bytes_vectorsize_16(v0, v31, v8, v9, v10, v11, buf, tmp2, STEP);
    crc32_vclmul_fold_16_bytes_vectorsize_16(v1, v31, v12, v13, v14, v15, buf, tmp2, STEP);
    crc32_vclmul_fold_16_bytes_vectorsize_16(v2, v31, v16, v17, v18, v19, buf, tmp2, STEP);
    crc32_vclmul_fold_16_bytes_vectorsize_16(v3, v31, v20, v21, v22, v23, buf, tmp2, STEP);
    crc32_vclmul_fold_16_bytes_vectorsize_16(v4, v31, v24, v25, v26, v27, buf, tmp2, STEP);
    crc32_vclmul_fold_16_bytes_vectorsize_16(v5, v31, v8, v9, v10, v11, buf, tmp2, STEP);
    crc32_vclmul_fold_16_bytes_vectorsize_16(v6, v31, v12, v13, v14, v15, buf, tmp2, STEP);
    crc32_vclmul_fold_16_bytes_vectorsize_16(v7, v31, v16, v17, v18, v19, buf, tmp2, STEP);
  }
  sub(len, len, loop_step);
  bge(len, loop_step, L_16_bytes_loop);


  // ======== folding into 64 bytes from 128 bytes in register ========

  // load table
  addi(vclmul_table, vclmul_table, TABLE_STEP);
  vle64_v(v31, vclmul_table);

  crc32_vclmul_fold_16_bytes_vectorsize_16_2(v0, v4, v31, v8, v9, v10, v11, tmp2);
  crc32_vclmul_fold_16_bytes_vectorsize_16_2(v1, v5, v31, v12, v13, v14, v15, tmp2);
  crc32_vclmul_fold_16_bytes_vectorsize_16_2(v2, v6, v31, v16, v17, v18, v19, tmp2);
  crc32_vclmul_fold_16_bytes_vectorsize_16_2(v3, v7, v31, v20, v21, v22, v23, tmp2);


  // ======== folding into 16 bytes from 64 bytes in register ========

  addi(vclmul_table, vclmul_table, TABLE_STEP);
  vle64_v(v31, vclmul_table);
  crc32_vclmul_fold_16_bytes_vectorsize_16_3(v0, v3, v31, v8, v9, v10, v11, tmp2);

  addi(vclmul_table, vclmul_table, TABLE_STEP);
  vle64_v(v31, vclmul_table);
  crc32_vclmul_fold_16_bytes_vectorsize_16_3(v1, v3, v31, v12, v13, v14, v15, tmp2);

  addi(vclmul_table, vclmul_table, TABLE_STEP);
  vle64_v(v31, vclmul_table);
  crc32_vclmul_fold_16_bytes_vectorsize_16_3(v2, v3, v31, v16, v17, v18, v19, tmp2);

  #undef FOLD_2_VCLMUL_3


  // ======== final: move result to scalar regsiters ========

  vmv_x_s(tmp1, v3);
  vslidedown_vi(v1, v3, 1);
  vmv_x_s(tmp2, v1);
}

void MacroAssembler::crc32_vclmul_fold_to_16_bytes_vectorsize_32(VectorRegister vx, VectorRegister vy, VectorRegister vt,
                            VectorRegister vtmp1, VectorRegister vtmp2, VectorRegister vtmp3, VectorRegister vtmp4) {
  assert_different_registers(vx, vy, vt, vtmp1, vtmp2, vtmp3, vtmp4);
  vclmul_vv(vtmp1, vx, vt);
  vclmulh_vv(vtmp2, vx, vt);
  // low parts
  vredxor_vs(vtmp3, vtmp1, vy);
  // high parts
  vslidedown_vi(vtmp4, vy, 1);
  vredxor_vs(vtmp1, vtmp2, vtmp4);
  // merge low and high back
  vslideup_vi(vy, vtmp1, 1);
  vmv_x_s(t1, vtmp3);
  vmv_s_x(vy, t1);
}

void MacroAssembler::kernel_crc32_vclmul_fold_vectorsize_32(Register crc, Register buf, Register len,
                                              Register vclmul_table, Register tmp1, Register tmp2) {
  assert_different_registers(crc, buf, len, vclmul_table, tmp1, tmp2, t1);
  assert(MaxVectorSize >= 32, "sanity");

  // utility: load table
  #define CRC32_VCLMUL_LOAD_TABLE(vt, rt, vtmp, rtmp) \
  vid_v(vtmp); \
  mv(rtmp, 2); \
  vremu_vx(vtmp, vtmp, rtmp); \
  vsll_vi(vtmp, vtmp, 3); \
  vluxei64_v(vt, rt, vtmp);

  const int TABLE_STEP = 16;
  const int STEP = 128;  // 128 bytes per round
  const int N = 2 * 8;   // 2: 128-bits/64-bits, 8: 8 pairs of double 64-bits

  Register step = tmp2;


  // ======== preparation ========

  mv(step, STEP);
  sub(len, len, step); // 2 rounds of folding with carry-less multiplication

  vsetivli(zr, N, Assembler::e64, Assembler::m4, Assembler::mu, Assembler::tu);
  // load data
  vle64_v(v4, buf);
  add(buf, buf, step);

  // load table
  CRC32_VCLMUL_LOAD_TABLE(v8, vclmul_table, v28, t1);
  // load mask,
  //    v28 should already contains: 0, 8, 0, 8, ...
  vmseq_vi(v2, v28, 0);
  //    now, v2 should contains: 101010...
  vmnand_mm(v1, v2, v2);
  //    now, v1 should contains: 010101...

  // initial crc
  vmv_v_x(v24, zr);
  vsetivli(zr, 1, Assembler::e32, Assembler::m4, Assembler::mu, Assembler::tu);
  vmv_s_x(v24, crc);
  vsetivli(zr, N, Assembler::e64, Assembler::m4, Assembler::mu, Assembler::tu);
  vxor_vv(v4, v4, v24);

  Label L_128_bytes_loop;
  j(L_128_bytes_loop);


  // ======== folding 128 bytes in data buffer per round ========

  align(OptoLoopAlignment);
  bind(L_128_bytes_loop);
  {
    // v4: data
    // v4: buf, reused
    // v8: table
    // v12: lows
    // v16: highs
    // v20: low_slides
    // v24: high_slides
    vclmul_vv(v12, v4, v8);
    vclmulh_vv(v16, v4, v8);
    vle64_v(v4, buf);
    add(buf, buf, step);
    // lows
    vslidedown_vi(v20, v12, 1);
    vmand_mm(v0, v2, v2);
    vxor_vv(v12, v12, v20, v0_t);
    // with buf data
    vxor_vv(v4, v4, v12, v0_t);

    // highs
    vslideup_vi(v24, v16, 1);
    vmand_mm(v0, v1, v1);
    vxor_vv(v16, v16, v24, v0_t);
    // with buf data
    vxor_vv(v4, v4, v16, v0_t);
  }
  sub(len, len, step);
  bge(len, step, L_128_bytes_loop);


  // ======== folding into 64 bytes from 128 bytes in register ========

  // load table
  addi(vclmul_table, vclmul_table, TABLE_STEP);
  CRC32_VCLMUL_LOAD_TABLE(v8, vclmul_table, v28, t1);

  // v4:  data, first (low) part, N/2 of 64-bits
  // v20: data, second (high) part, N/2 of 64-bits
  // v8:  table
  // v10: lows
  // v12: highs
  // v14: low_slides
  // v16: high_slides

  // high part
  vslidedown_vi(v20, v4, N/2);

  vsetivli(zr, N/2, Assembler::e64, Assembler::m2, Assembler::mu, Assembler::tu);

  vclmul_vv(v10, v4, v8);
  vclmulh_vv(v12, v4, v8);

  // lows
  vslidedown_vi(v14, v10, 1);
  vmand_mm(v0, v2, v2);
  vxor_vv(v10, v10, v14, v0_t);
  // with data part 2
  vxor_vv(v4, v20, v10, v0_t);

  // highs
  vslideup_vi(v16, v12, 1);
  vmand_mm(v0, v1, v1);
  vxor_vv(v12, v12, v16, v0_t);
  // with data part 2
  vxor_vv(v4, v20, v12, v0_t);


  // ======== folding into 16 bytes from 64 bytes in register ========

  // v4:  data, first part, 2 of 64-bits
  // v16: data, second part, 2 of 64-bits
  // v18: data, third part, 2 of 64-bits
  // v20: data, second part, 2 of 64-bits
  // v8:  table

  vslidedown_vi(v16, v4, 2);
  vslidedown_vi(v18, v4, 4);
  vslidedown_vi(v20, v4, 6);

  vsetivli(zr, 2, Assembler::e64, Assembler::m1, Assembler::mu, Assembler::tu);

  addi(vclmul_table, vclmul_table, TABLE_STEP);
  vle64_v(v8, vclmul_table);
  crc32_vclmul_fold_to_16_bytes_vectorsize_32(v4, v20, v8, v28, v29, v30, v31);

  addi(vclmul_table, vclmul_table, TABLE_STEP);
  vle64_v(v8, vclmul_table);
  crc32_vclmul_fold_to_16_bytes_vectorsize_32(v16, v20, v8, v28, v29, v30, v31);

  addi(vclmul_table, vclmul_table, TABLE_STEP);
  vle64_v(v8, vclmul_table);
  crc32_vclmul_fold_to_16_bytes_vectorsize_32(v18, v20, v8, v28, v29, v30, v31);


  // ======== final: move result to scalar regsiters ========

  vmv_x_s(tmp1, v20);
  vslidedown_vi(v4, v20, 1);
  vmv_x_s(tmp2, v4);

  #undef CRC32_VCLMUL_LOAD_TABLE
}

// For more details of the algorithm, please check the paper:
//   "Fast CRC Computation for Generic Polynomials Using PCLMULQDQ Instruction - Intel"
//
// Please also refer to the corresponding code in aarch64 or x86 ones.
//
// As the riscv carry-less multiplication is a bit different from the other platforms,
// so the implementation itself is also a bit different from others.

void MacroAssembler::kernel_crc32_vclmul_fold(Register crc, Register buf, Register len,
                        Register table0, Register table1, Register table2, Register table3,
                        Register tmp1, Register tmp2, Register tmp3, Register tmp4, Register tmp5) {
  const int64_t single_table_size = 256;
  const int64_t table_num = 8;   // 4 for scalar, 4 for plain vector
  const ExternalAddress table_addr = StubRoutines::crc_table_addr();
  Register vclmul_table = tmp3;

  la(vclmul_table, table_addr);
  add(vclmul_table, vclmul_table, table_num * single_table_size * sizeof(juint), tmp1);
  la(table0, table_addr);

  if (MaxVectorSize == 16) {
    kernel_crc32_vclmul_fold_vectorsize_16(crc, buf, len, vclmul_table, tmp1, tmp2);
  } else {
    kernel_crc32_vclmul_fold_vectorsize_32(crc, buf, len, vclmul_table, tmp1, tmp2);
  }

  mv(crc, zr);
  update_word_crc32(crc, tmp1, tmp3, tmp4, tmp5, table0, table1, table2, table3, false);
  update_word_crc32(crc, tmp1, tmp3, tmp4, tmp5, table0, table1, table2, table3, true);
  update_word_crc32(crc, tmp2, tmp3, tmp4, tmp5, table0, table1, table2, table3, false);
  update_word_crc32(crc, tmp2, tmp3, tmp4, tmp5, table0, table1, table2, table3, true);
}

#endif // COMPILER2

/**
 * @param crc   register containing existing CRC (32-bit)
 * @param buf   register pointing to input byte buffer (byte*)
 * @param len   register containing number of bytes
 * @param table register that will contain address of CRC table
 * @param tmp   scratch registers
 */
void MacroAssembler::kernel_crc32(Register crc, Register buf, Register len,
        Register table0, Register table1, Register table2, Register table3,
        Register tmp1, Register tmp2, Register tmp3, Register tmp4, Register tmp5, Register tmp6) {
  assert_different_registers(crc, buf, len, table0, table1, table2, table3, tmp1, tmp2, tmp3, tmp4, tmp5, tmp6);
  Label L_vector_entry,
        L_unroll_loop,
        L_by4_loop_entry, L_by4_loop,
        L_by1_loop, L_exit, L_skip1, L_skip2;

  const int64_t single_table_size = 256;
  const int64_t unroll = 16;
  const int64_t unroll_words = unroll*wordSize;

  // tmp5 = 0xffffffff
  notr(tmp5, zr);
  srli(tmp5, tmp5, 32);

  andn(crc, tmp5, crc);

  const ExternalAddress table_addr = StubRoutines::crc_table_addr();
  la(table0, table_addr);
  add(table1, table0, 1 * single_table_size * sizeof(juint), tmp1);
  add(table2, table0, 2 * single_table_size * sizeof(juint), tmp1);
  add(table3, table2, 1 * single_table_size * sizeof(juint), tmp1);

  // Ensure basic 4-byte alignment of input byte buffer
  mv(tmp1, 4);
  blt(len, tmp1, L_by1_loop);
  test_bit(tmp1, buf, 0);
  beqz(tmp1, L_skip1);
    subiw(len, len, 1);
    lbu(tmp1, Address(buf));
    addi(buf, buf, 1);
    update_byte_crc32(crc, tmp1, table0);
  bind(L_skip1);
    test_bit(tmp1, buf, 1);
    beqz(tmp1, L_skip2);
    subiw(len, len, 2);
    lhu(tmp1, Address(buf));
    addi(buf, buf, 2);
    zext(tmp2, tmp1, 8);
    update_byte_crc32(crc, tmp2, table0);
    srli(tmp2, tmp1, 8);
    update_byte_crc32(crc, tmp2, table0);
  bind(L_skip2);

#ifdef COMPILER2
  if (UseRVV) {
    const int64_t tmp_limit =
            UseZvbc ? 128 * 3 // 3 rounds of folding with carry-less multiplication
                    : MaxVectorSize >= 32 ? unroll_words*3 : unroll_words*5;
    mv(tmp1, tmp_limit);
    bge(len, tmp1, L_vector_entry);
  }
#endif // COMPILER2

  mv(tmp1, unroll_words);
  blt(len, tmp1, L_by4_loop_entry);

  const Register loop_buf_end = tmp3;

  align(CodeEntryAlignment);
  // Entry for L_unroll_loop
    add(loop_buf_end, buf, len); // loop_buf_end will be used as endpoint for loop below
    andi(len, len, unroll_words - 1); // len = (len % unroll_words)
    sub(loop_buf_end, loop_buf_end, len);
  bind(L_unroll_loop);
    for (int i = 0; i < unroll; i++) {
      ld(tmp1, Address(buf, i*wordSize));
      update_word_crc32(crc, tmp1, tmp2, tmp4, tmp6, table0, table1, table2, table3, false);
      update_word_crc32(crc, tmp1, tmp2, tmp4, tmp6, table0, table1, table2, table3, true);
    }

    addi(buf, buf, unroll_words);
    blt(buf, loop_buf_end, L_unroll_loop);

  bind(L_by4_loop_entry);
    mv(tmp1, 4);
    blt(len, tmp1, L_by1_loop);
    add(loop_buf_end, buf, len); // loop_buf_end will be used as endpoint for loop below
    andi(len, len, 3);
    sub(loop_buf_end, loop_buf_end, len);
  bind(L_by4_loop);
    lwu(tmp1, Address(buf));
    update_word_crc32(crc, tmp1, tmp2, tmp4, tmp6, table0, table1, table2, table3, false);
    addi(buf, buf, 4);
    blt(buf, loop_buf_end, L_by4_loop);

  bind(L_by1_loop);
    beqz(len, L_exit);

    subiw(len, len, 1);
    lbu(tmp1, Address(buf));
    update_byte_crc32(crc, tmp1, table0);
    beqz(len, L_exit);

    subiw(len, len, 1);
    lbu(tmp1, Address(buf, 1));
    update_byte_crc32(crc, tmp1, table0);
    beqz(len, L_exit);

    subiw(len, len, 1);
    lbu(tmp1, Address(buf, 2));
    update_byte_crc32(crc, tmp1, table0);

#ifdef COMPILER2
  // put vector code here, otherwise "offset is too large" error occurs.
  if (UseRVV) {
    // only need to jump exit when UseRVV == true, it's a jump from end of block `L_by1_loop`.
    j(L_exit);

    bind(L_vector_entry);
    if (UseZvbc) { // carry-less multiplication
      kernel_crc32_vclmul_fold(crc, buf, len,
                               table0, table1, table2, table3,
                               tmp1, tmp2, tmp3, tmp4, tmp6);
    } else { // plain vector instructions
      vector_update_crc32(crc, buf, len, tmp1, tmp2, tmp3, tmp4, tmp6, table0, table3);
    }

    bgtz(len, L_by4_loop_entry);
  }
#endif // COMPILER2

  bind(L_exit);
    andn(crc, tmp5, crc);
}

#ifdef COMPILER2
// Push vector registers in the bitset supplied.
// Return the number of words pushed
int MacroAssembler::push_v(unsigned int bitset, Register stack) {
  int vector_size_in_bytes = Matcher::scalable_vector_reg_size(T_BYTE);

  // Scan bitset to accumulate register pairs
  unsigned char regs[32];
  int count = bitset_to_regs(bitset, regs);

  for (int i = 0; i < count; i++) {
    sub(stack, stack, vector_size_in_bytes);
    vs1r_v(as_VectorRegister(regs[i]), stack);
  }

  return count * vector_size_in_bytes / wordSize;
}

int MacroAssembler::pop_v(unsigned int bitset, Register stack) {
  int vector_size_in_bytes = Matcher::scalable_vector_reg_size(T_BYTE);

  // Scan bitset to accumulate register pairs
  unsigned char regs[32];
  int count = bitset_to_regs(bitset, regs);

  for (int i = count - 1; i >= 0; i--) {
    vl1r_v(as_VectorRegister(regs[i]), stack);
    add(stack, stack, vector_size_in_bytes);
  }

  return count * vector_size_in_bytes / wordSize;
}
#endif // COMPILER2

void MacroAssembler::push_call_clobbered_registers_except(RegSet exclude) {
  // Push integer registers x7, x10-x17, x28-x31.
  push_reg(RegSet::of(x7) + RegSet::range(x10, x17) + RegSet::range(x28, x31) - exclude, sp);

  // Push float registers f0-f7, f10-f17, f28-f31.
  subi(sp, sp, wordSize * 20);
  int offset = 0;
  for (int i = 0; i < 32; i++) {
    if (i <= f7->encoding() || i >= f28->encoding() || (i >= f10->encoding() && i <= f17->encoding())) {
      fsd(as_FloatRegister(i), Address(sp, wordSize * (offset++)));
    }
  }
}

void MacroAssembler::pop_call_clobbered_registers_except(RegSet exclude) {
  int offset = 0;
  for (int i = 0; i < 32; i++) {
    if (i <= f7->encoding() || i >= f28->encoding() || (i >= f10->encoding() && i <= f17->encoding())) {
      fld(as_FloatRegister(i), Address(sp, wordSize * (offset++)));
    }
  }
  addi(sp, sp, wordSize * 20);

  pop_reg(RegSet::of(x7) + RegSet::range(x10, x17) + RegSet::range(x28, x31) - exclude, sp);
}

void MacroAssembler::push_CPU_state(bool save_vectors, int vector_size_in_bytes) {
  // integer registers, except zr(x0) & ra(x1) & sp(x2) & gp(x3) & tp(x4)
  push_reg(RegSet::range(x5, x31), sp);

  // float registers
  subi(sp, sp, 32 * wordSize);
  for (int i = 0; i < 32; i++) {
    fsd(as_FloatRegister(i), Address(sp, i * wordSize));
  }

  // vector registers
  if (save_vectors) {
    sub(sp, sp, vector_size_in_bytes * VectorRegister::number_of_registers);
    vsetvli(t0, x0, Assembler::e64, Assembler::m8);
    for (int i = 0; i < VectorRegister::number_of_registers; i += 8) {
      add(t0, sp, vector_size_in_bytes * i);
      vse64_v(as_VectorRegister(i), t0);
    }
  }
}

void MacroAssembler::pop_CPU_state(bool restore_vectors, int vector_size_in_bytes) {
  // vector registers
  if (restore_vectors) {
    vsetvli(t0, x0, Assembler::e64, Assembler::m8);
    for (int i = 0; i < VectorRegister::number_of_registers; i += 8) {
      vle64_v(as_VectorRegister(i), sp);
      add(sp, sp, vector_size_in_bytes * 8);
    }
  }

  // float registers
  for (int i = 0; i < 32; i++) {
    fld(as_FloatRegister(i), Address(sp, i * wordSize));
  }
  addi(sp, sp, 32 * wordSize);

  // integer registers, except zr(x0) & ra(x1) & sp(x2) & gp(x3) & tp(x4)
  pop_reg(RegSet::range(x5, x31), sp);
}

static int patch_offset_in_jal(address branch, int64_t offset) {
  assert(Assembler::is_simm21(offset) && ((offset % 2) == 0),
         "offset (%ld) is too large to be patched in one jal instruction!\n", offset);
  Assembler::patch(branch, 31, 31, (offset >> 20) & 0x1);                       // offset[20]    ==> branch[31]
  Assembler::patch(branch, 30, 21, (offset >> 1)  & 0x3ff);                     // offset[10:1]  ==> branch[30:21]
  Assembler::patch(branch, 20, 20, (offset >> 11) & 0x1);                       // offset[11]    ==> branch[20]
  Assembler::patch(branch, 19, 12, (offset >> 12) & 0xff);                      // offset[19:12] ==> branch[19:12]
  return MacroAssembler::instruction_size;                                   // only one instruction
}

static int patch_offset_in_conditional_branch(address branch, int64_t offset) {
  assert(Assembler::is_simm13(offset) && ((offset % 2) == 0),
         "offset (%ld) is too large to be patched in one beq/bge/bgeu/blt/bltu/bne instruction!\n", offset);
  Assembler::patch(branch, 31, 31, (offset >> 12) & 0x1);                       // offset[12]    ==> branch[31]
  Assembler::patch(branch, 30, 25, (offset >> 5)  & 0x3f);                      // offset[10:5]  ==> branch[30:25]
  Assembler::patch(branch, 7,  7,  (offset >> 11) & 0x1);                       // offset[11]    ==> branch[7]
  Assembler::patch(branch, 11, 8,  (offset >> 1)  & 0xf);                       // offset[4:1]   ==> branch[11:8]
  return MacroAssembler::instruction_size;                                   // only one instruction
}

static int patch_offset_in_pc_relative(address branch, int64_t offset) {
  const int PC_RELATIVE_INSTRUCTION_NUM = 2;                                    // auipc, addi/jalr/load
  Assembler::patch(branch, 31, 12, ((offset + 0x800) >> 12) & 0xfffff);         // Auipc.          offset[31:12]  ==> branch[31:12]
  Assembler::patch(branch + 4, 31, 20, offset & 0xfff);                         // Addi/Jalr/Load. offset[11:0]   ==> branch[31:20]
  return PC_RELATIVE_INSTRUCTION_NUM * MacroAssembler::instruction_size;
}

static int patch_addr_in_movptr1(address branch, address target) {
  int32_t lower = ((intptr_t)target << 35) >> 35;
  int64_t upper = ((intptr_t)target - lower) >> 29;
  Assembler::patch(branch + 0,  31, 12, upper & 0xfffff);                       // Lui.             target[48:29] + target[28] ==> branch[31:12]
  Assembler::patch(branch + 4,  31, 20, (lower >> 17) & 0xfff);                 // Addi.            target[28:17] ==> branch[31:20]
  Assembler::patch(branch + 12, 31, 20, (lower >> 6) & 0x7ff);                  // Addi.            target[16: 6] ==> branch[31:20]
  Assembler::patch(branch + 20, 31, 20, lower & 0x3f);                          // Addi/Jalr/Load.  target[ 5: 0] ==> branch[31:20]
  return MacroAssembler::movptr1_instruction_size;
}

static int patch_addr_in_movptr2(address instruction_address, address target) {
  uintptr_t addr = (uintptr_t)target;

  assert(addr < (1ull << 48), "48-bit overflow in address constant");
  unsigned int upper18 = (addr >> 30ull);
  int lower30 = (addr & 0x3fffffffu);
  int low12 = (lower30 << 20) >> 20;
  int mid18 = ((lower30 - low12) >> 12);

  Assembler::patch(instruction_address + (MacroAssembler::instruction_size * 0), 31, 12, (upper18 & 0xfffff)); // Lui
  Assembler::patch(instruction_address + (MacroAssembler::instruction_size * 1), 31, 12, (mid18   & 0xfffff)); // Lui
                                                                                                                  // Slli
                                                                                                                  // Add
  Assembler::patch(instruction_address + (MacroAssembler::instruction_size * 4), 31, 20, low12 & 0xfff);      // Addi/Jalr/Load

  assert(MacroAssembler::target_addr_for_insn(instruction_address) == target, "Must be");

  return MacroAssembler::movptr2_instruction_size;
}

static int patch_imm_in_li16u(address branch, uint16_t target) {
  Assembler::patch(branch, 31, 12, target); // patch lui only
  return MacroAssembler::instruction_size;
}

int MacroAssembler::patch_imm_in_li32(address branch, int32_t target) {
  const int LI32_INSTRUCTIONS_NUM = 2;                                          // lui + addiw
  int64_t upper = (intptr_t)target;
  int32_t lower = (((int32_t)target) << 20) >> 20;
  upper -= lower;
  upper = (int32_t)upper;
  Assembler::patch(branch + 0,  31, 12, (upper >> 12) & 0xfffff);               // Lui.
  Assembler::patch(branch + 4,  31, 20, lower & 0xfff);                         // Addiw.
  return LI32_INSTRUCTIONS_NUM * MacroAssembler::instruction_size;
}

static long get_offset_of_jal(address insn_addr) {
  assert_cond(insn_addr != nullptr);
  long offset = 0;
  unsigned insn = Assembler::ld_instr(insn_addr);
  long val = (long)Assembler::sextract(insn, 31, 12);
  offset |= ((val >> 19) & 0x1) << 20;
  offset |= (val & 0xff) << 12;
  offset |= ((val >> 8) & 0x1) << 11;
  offset |= ((val >> 9) & 0x3ff) << 1;
  offset = (offset << 43) >> 43;
  return offset;
}

static long get_offset_of_conditional_branch(address insn_addr) {
  long offset = 0;
  assert_cond(insn_addr != nullptr);
  unsigned insn = Assembler::ld_instr(insn_addr);
  offset = (long)Assembler::sextract(insn, 31, 31);
  offset = (offset << 12) | (((long)(Assembler::sextract(insn, 7, 7) & 0x1)) << 11);
  offset = offset | (((long)(Assembler::sextract(insn, 30, 25) & 0x3f)) << 5);
  offset = offset | (((long)(Assembler::sextract(insn, 11, 8) & 0xf)) << 1);
  offset = (offset << 41) >> 41;
  return offset;
}

static long get_offset_of_pc_relative(address insn_addr) {
  long offset = 0;
  assert_cond(insn_addr != nullptr);
  offset = ((long)(Assembler::sextract(Assembler::ld_instr(insn_addr), 31, 12))) << 12;                               // Auipc.
  offset += ((long)Assembler::sextract(Assembler::ld_instr(insn_addr + 4), 31, 20));                                  // Addi/Jalr/Load.
  offset = (offset << 32) >> 32;
  return offset;
}

static address get_target_of_movptr1(address insn_addr) {
  assert_cond(insn_addr != nullptr);
  intptr_t target_address = (((int64_t)Assembler::sextract(Assembler::ld_instr(insn_addr), 31, 12)) & 0xfffff) << 29; // Lui.
  target_address += ((int64_t)Assembler::sextract(Assembler::ld_instr(insn_addr + 4), 31, 20)) << 17;                 // Addi.
  target_address += ((int64_t)Assembler::sextract(Assembler::ld_instr(insn_addr + 12), 31, 20)) << 6;                 // Addi.
  target_address += ((int64_t)Assembler::sextract(Assembler::ld_instr(insn_addr + 20), 31, 20));                      // Addi/Jalr/Load.
  return (address) target_address;
}

static address get_target_of_movptr2(address insn_addr) {
  assert_cond(insn_addr != nullptr);
  int32_t upper18 = ((Assembler::sextract(Assembler::ld_instr(insn_addr + MacroAssembler::instruction_size * 0), 31, 12)) & 0xfffff); // Lui
  int32_t mid18   = ((Assembler::sextract(Assembler::ld_instr(insn_addr + MacroAssembler::instruction_size * 1), 31, 12)) & 0xfffff); // Lui
                                                                                                                       // 2                              // Slli
                                                                                                                       // 3                              // Add
  int32_t low12  = ((Assembler::sextract(Assembler::ld_instr(insn_addr + MacroAssembler::instruction_size * 4), 31, 20))); // Addi/Jalr/Load.
  address ret = (address)(((intptr_t)upper18<<30ll) + ((intptr_t)mid18<<12ll) + low12);
  return ret;
}

address MacroAssembler::get_target_of_li32(address insn_addr) {
  assert_cond(insn_addr != nullptr);
  intptr_t target_address = (((int64_t)Assembler::sextract(Assembler::ld_instr(insn_addr), 31, 12)) & 0xfffff) << 12; // Lui.
  target_address += ((int64_t)Assembler::sextract(Assembler::ld_instr(insn_addr + 4), 31, 20));                       // Addiw.
  return (address)target_address;
}

// Patch any kind of instruction; there may be several instructions.
// Return the total length (in bytes) of the instructions.
int MacroAssembler::pd_patch_instruction_size(address instruction_address, address target) {
  assert_cond(instruction_address != nullptr);
  int64_t offset = target - instruction_address;
  if (MacroAssembler::is_jal_at(instruction_address)) {                         // jal
    return patch_offset_in_jal(instruction_address, offset);
  } else if (MacroAssembler::is_branch_at(instruction_address)) {               // beq/bge/bgeu/blt/bltu/bne
    return patch_offset_in_conditional_branch(instruction_address, offset);
  } else if (MacroAssembler::is_pc_relative_at(instruction_address)) {          // auipc, addi/jalr/load
    return patch_offset_in_pc_relative(instruction_address, offset);
  } else if (MacroAssembler::is_movptr1_at(instruction_address)) {              // movptr1
    return patch_addr_in_movptr1(instruction_address, target);
  } else if (MacroAssembler::is_movptr2_at(instruction_address)) {              // movptr2
    return patch_addr_in_movptr2(instruction_address, target);
  } else if (MacroAssembler::is_li32_at(instruction_address)) {                 // li32
    int64_t imm = (intptr_t)target;
    return patch_imm_in_li32(instruction_address, (int32_t)imm);
  } else if (MacroAssembler::is_li16u_at(instruction_address)) {
    int64_t imm = (intptr_t)target;
    return patch_imm_in_li16u(instruction_address, (uint16_t)imm);
  } else {
#ifdef ASSERT
    tty->print_cr("pd_patch_instruction_size: instruction 0x%x at " INTPTR_FORMAT " could not be patched!\n",
                  Assembler::ld_instr(instruction_address), p2i(instruction_address));
    Disassembler::decode(instruction_address - 16, instruction_address + 16);
#endif
    ShouldNotReachHere();
    return -1;
  }
}

address MacroAssembler::target_addr_for_insn(address insn_addr) {
  long offset = 0;
  assert_cond(insn_addr != nullptr);
  if (MacroAssembler::is_jal_at(insn_addr)) {                     // jal
    offset = get_offset_of_jal(insn_addr);
  } else if (MacroAssembler::is_branch_at(insn_addr)) {           // beq/bge/bgeu/blt/bltu/bne
    offset = get_offset_of_conditional_branch(insn_addr);
  } else if (MacroAssembler::is_pc_relative_at(insn_addr)) {      // auipc, addi/jalr/load
    offset = get_offset_of_pc_relative(insn_addr);
  } else if (MacroAssembler::is_movptr1_at(insn_addr)) {          // movptr1
    return get_target_of_movptr1(insn_addr);
  } else if (MacroAssembler::is_movptr2_at(insn_addr)) {          // movptr2
    return get_target_of_movptr2(insn_addr);
  } else if (MacroAssembler::is_li32_at(insn_addr)) {             // li32
    return get_target_of_li32(insn_addr);
  } else {
    ShouldNotReachHere();
  }
  return address(((uintptr_t)insn_addr + offset));
}

int MacroAssembler::patch_oop(address insn_addr, address o) {
  // OOPs are either narrow (32 bits) or wide (48 bits).  We encode
  // narrow OOPs by setting the upper 16 bits in the first
  // instruction.
  if (MacroAssembler::is_li32_at(insn_addr)) {
    // Move narrow OOP
    uint32_t n = CompressedOops::narrow_oop_value(cast_to_oop(o));
    return patch_imm_in_li32(insn_addr, (int32_t)n);
  } else if (MacroAssembler::is_movptr1_at(insn_addr)) {
    // Move wide OOP
    return patch_addr_in_movptr1(insn_addr, o);
  } else if (MacroAssembler::is_movptr2_at(insn_addr)) {
    // Move wide OOP
    return patch_addr_in_movptr2(insn_addr, o);
  }
  ShouldNotReachHere();
  return -1;
}

void MacroAssembler::reinit_heapbase() {
  if (UseCompressedOops) {
    if (Universe::is_fully_initialized()) {
      mv(xheapbase, CompressedOops::base());
    } else {
      ld(xheapbase, ExternalAddress(CompressedOops::base_addr()));
    }
  }
}

void MacroAssembler::movptr(Register Rd, const Address &addr, Register temp) {
  assert(addr.getMode() == Address::literal, "must be applied to a literal address");
  relocate(addr.rspec(), [&] {
    movptr(Rd, addr.target(), temp);
  });
}

void MacroAssembler::movptr(Register Rd, address addr, Register temp) {
  int offset = 0;
  movptr(Rd, addr, offset, temp);
  addi(Rd, Rd, offset);
}

void MacroAssembler::movptr(Register Rd, address addr, int32_t &offset, Register temp) {
  uint64_t uimm64 = (uint64_t)addr;
#ifndef PRODUCT
  {
    char buffer[64];
    snprintf(buffer, sizeof(buffer), "0x%" PRIx64, uimm64);
    block_comment(buffer);
  }
#endif
  assert(uimm64 < (1ull << 48), "48-bit overflow in address constant");

  if (temp == noreg) {
    movptr1(Rd, uimm64, offset);
  } else {
    movptr2(Rd, uimm64, offset, temp);
  }
}

void MacroAssembler::movptr1(Register Rd, uint64_t imm64, int32_t &offset) {
  // Load upper 31 bits
  //
  // In case of 11th bit of `lower` is 0, it's straightforward to understand.
  // In case of 11th bit of `lower` is 1, it's a bit tricky, to help understand,
  // imagine divide both `upper` and `lower` into 2 parts respectively, i.e.
  // [upper_20, upper_12], [lower_20, lower_12], they are the same just before
  // `lower = (lower << 52) >> 52;`.
  // After `upper -= lower;`,
  //    upper_20' = upper_20 - (-1) == upper_20 + 1
  //    upper_12 = 0x000
  // After `lui(Rd, upper);`, `Rd` = upper_20' << 12
  // Also divide `Rd` into 2 parts [Rd_20, Rd_12],
  //    Rd_20 == upper_20'
  //    Rd_12 == 0x000
  // After `addi(Rd, Rd, lower);`,
  //    Rd_20 = upper_20' + (-1) == upper_20 + 1 - 1 = upper_20
  //    Rd_12 = lower_12
  // So, finally Rd == [upper_20, lower_12]
  int64_t imm = imm64 >> 17;
  int64_t upper = imm, lower = imm;
  lower = (lower << 52) >> 52;
  upper -= lower;
  upper = (int32_t)upper;
  lui(Rd, upper);
  addi(Rd, Rd, lower);

  // Load the rest 17 bits.
  slli(Rd, Rd, 11);
  addi(Rd, Rd, (imm64 >> 6) & 0x7ff);
  slli(Rd, Rd, 6);

  // This offset will be used by following jalr/ld.
  offset = imm64 & 0x3f;
}

void MacroAssembler::movptr2(Register Rd, uint64_t addr, int32_t &offset, Register tmp) {
  assert_different_registers(Rd, tmp, noreg);

  // addr: [upper18, lower30[mid18, lower12]]

  int64_t upper18 = addr >> 18;
  lui(tmp, upper18);

  int64_t lower30 = addr & 0x3fffffff;
  int64_t mid18 = lower30, lower12 = lower30;
  lower12 = (lower12 << 52) >> 52;
  // For this tricky part (`mid18 -= lower12;` + `offset = lower12;`),
  // please refer to movptr1 above.
  mid18 -= (int32_t)lower12;
  lui(Rd, mid18);

  slli(tmp, tmp, 18);
  add(Rd, Rd, tmp);

  offset = lower12;
}

// floating point imm move
bool MacroAssembler::can_hf_imm_load(short imm) {
  jshort h_bits = (jshort)imm;
  if (h_bits == 0) {
    return true;
  }
  return can_zfa_zli_half_float(imm);
}

bool MacroAssembler::can_fp_imm_load(float imm) {
  jint f_bits = jint_cast(imm);
  if (f_bits == 0) {
    return true;
  }
  return can_zfa_zli_float(imm);
}

bool MacroAssembler::can_dp_imm_load(double imm) {
  julong d_bits = julong_cast(imm);
  if (d_bits == 0) {
    return true;
  }
  return can_zfa_zli_double(imm);
}

void MacroAssembler::fli_h(FloatRegister Rd, short imm) {
  jshort h_bits = (jshort)imm;
  if (h_bits == 0) {
    fmv_h_x(Rd, zr);
    return;
  }
  int Rs = zfa_zli_lookup_half_float(h_bits);
  assert(Rs != -1, "Must be");
  _fli_h(Rd, Rs);
}

void MacroAssembler::fli_s(FloatRegister Rd, float imm) {
  jint f_bits = jint_cast(imm);
  if (f_bits == 0) {
    fmv_w_x(Rd, zr);
    return;
  }
  int Rs = zfa_zli_lookup_float(f_bits);
  assert(Rs != -1, "Must be");
  _fli_s(Rd, Rs);
}

void MacroAssembler::fli_d(FloatRegister Rd, double imm) {
  uint64_t d_bits = (uint64_t)julong_cast(imm);
  if (d_bits == 0) {
    fmv_d_x(Rd, zr);
    return;
  }
  int Rs = zfa_zli_lookup_double(d_bits);
  assert(Rs != -1, "Must be");
  _fli_d(Rd, Rs);
}

void MacroAssembler::add(Register Rd, Register Rn, int64_t increment, Register tmp) {
  if (is_simm12(increment)) {
    addi(Rd, Rn, increment);
  } else {
    assert_different_registers(Rn, tmp);
    mv(tmp, increment);
    add(Rd, Rn, tmp);
  }
}

void MacroAssembler::sub(Register Rd, Register Rn, int64_t decrement, Register tmp) {
  add(Rd, Rn, -decrement, tmp);
}

void MacroAssembler::addw(Register Rd, Register Rn, int64_t increment, Register tmp) {
  if (is_simm12(increment)) {
    addiw(Rd, Rn, increment);
  } else {
    assert_different_registers(Rn, tmp);
    mv(tmp, increment);
    addw(Rd, Rn, tmp);
  }
}

void MacroAssembler::subw(Register Rd, Register Rn, int64_t decrement, Register tmp) {
  addw(Rd, Rn, -decrement, tmp);
}

void MacroAssembler::andrw(Register Rd, Register Rs1, Register Rs2) {
  andr(Rd, Rs1, Rs2);
  sext(Rd, Rd, 32);
}

void MacroAssembler::orrw(Register Rd, Register Rs1, Register Rs2) {
  orr(Rd, Rs1, Rs2);
  sext(Rd, Rd, 32);
}

void MacroAssembler::xorrw(Register Rd, Register Rs1, Register Rs2) {
  xorr(Rd, Rs1, Rs2);
  sext(Rd, Rd, 32);
}

// Rd = Rs1 & (~Rd2)
void MacroAssembler::andn(Register Rd, Register Rs1, Register Rs2) {
  if (UseZbb) {
    Assembler::andn(Rd, Rs1, Rs2);
    return;
  }

  notr(Rd, Rs2);
  andr(Rd, Rs1, Rd);
}

// Rd = Rs1 | (~Rd2)
void MacroAssembler::orn(Register Rd, Register Rs1, Register Rs2) {
  if (UseZbb) {
    Assembler::orn(Rd, Rs1, Rs2);
    return;
  }

  notr(Rd, Rs2);
  orr(Rd, Rs1, Rd);
}

// Note: load_unsigned_short used to be called load_unsigned_word.
int MacroAssembler::load_unsigned_short(Register dst, Address src) {
  int off = offset();
  lhu(dst, src);
  return off;
}

int MacroAssembler::load_unsigned_byte(Register dst, Address src) {
  int off = offset();
  lbu(dst, src);
  return off;
}

int MacroAssembler::load_signed_short(Register dst, Address src) {
  int off = offset();
  lh(dst, src);
  return off;
}

int MacroAssembler::load_signed_byte(Register dst, Address src) {
  int off = offset();
  lb(dst, src);
  return off;
}

void MacroAssembler::load_sized_value(Register dst, Address src, size_t size_in_bytes, bool is_signed) {
  switch (size_in_bytes) {
    case  8:  ld(dst, src); break;
    case  4:  is_signed ? lw(dst, src) : lwu(dst, src); break;
    case  2:  is_signed ? load_signed_short(dst, src) : load_unsigned_short(dst, src); break;
    case  1:  is_signed ? load_signed_byte( dst, src) : load_unsigned_byte( dst, src); break;
    default:  ShouldNotReachHere();
  }
}

void MacroAssembler::store_sized_value(Address dst, Register src, size_t size_in_bytes) {
  switch (size_in_bytes) {
    case  8:  sd(src, dst); break;
    case  4:  sw(src, dst); break;
    case  2:  sh(src, dst); break;
    case  1:  sb(src, dst); break;
    default:  ShouldNotReachHere();
  }
}

// granularity is 1 OR 2 bytes per load. dst and src.base() allowed to be the same register
void MacroAssembler::load_short_misaligned(Register dst, Address src, Register tmp, bool is_signed, int granularity) {
  if (granularity != 1 && granularity != 2) {
    ShouldNotReachHere();
  }
  if (AvoidUnalignedAccesses && (granularity != 2)) {
    assert_different_registers(dst, tmp);
    assert_different_registers(tmp, src.base());
    is_signed ? lb(tmp, Address(src.base(), src.offset() + 1)) : lbu(tmp, Address(src.base(), src.offset() + 1));
    slli(tmp, tmp, 8);
    lbu(dst, src);
    add(dst, dst, tmp);
  } else {
    is_signed ? lh(dst, src) : lhu(dst, src);
  }
}

// granularity is 1, 2 OR 4 bytes per load, if granularity 2 or 4 then dst and src.base() allowed to be the same register
void MacroAssembler::load_int_misaligned(Register dst, Address src, Register tmp, bool is_signed, int granularity) {
  if (AvoidUnalignedAccesses && (granularity != 4)) {
    switch(granularity) {
      case 1:
        assert_different_registers(dst, tmp, src.base());
        lbu(dst, src);
        lbu(tmp, Address(src.base(), src.offset() + 1));
        slli(tmp, tmp, 8);
        add(dst, dst, tmp);
        lbu(tmp, Address(src.base(), src.offset() + 2));
        slli(tmp, tmp, 16);
        add(dst, dst, tmp);
        is_signed ? lb(tmp, Address(src.base(), src.offset() + 3)) : lbu(tmp, Address(src.base(), src.offset() + 3));
        slli(tmp, tmp, 24);
        add(dst, dst, tmp);
        break;
      case 2:
        assert_different_registers(dst, tmp);
        assert_different_registers(tmp, src.base());
        is_signed ? lh(tmp, Address(src.base(), src.offset() + 2)) : lhu(tmp, Address(src.base(), src.offset() + 2));
        slli(tmp, tmp, 16);
        lhu(dst, src);
        add(dst, dst, tmp);
        break;
      default:
        ShouldNotReachHere();
    }
  } else {
    is_signed ? lw(dst, src) : lwu(dst, src);
  }
}

// granularity is 1, 2, 4 or 8 bytes per load, if granularity 4 or 8 then dst and src.base() allowed to be same register
void MacroAssembler::load_long_misaligned(Register dst, Address src, Register tmp, int granularity) {
  if (AvoidUnalignedAccesses && (granularity != 8)) {
    switch(granularity){
      case 1:
        assert_different_registers(dst, tmp, src.base());
        lbu(dst, src);
        lbu(tmp, Address(src.base(), src.offset() + 1));
        slli(tmp, tmp, 8);
        add(dst, dst, tmp);
        lbu(tmp, Address(src.base(), src.offset() + 2));
        slli(tmp, tmp, 16);
        add(dst, dst, tmp);
        lbu(tmp, Address(src.base(), src.offset() + 3));
        slli(tmp, tmp, 24);
        add(dst, dst, tmp);
        lbu(tmp, Address(src.base(), src.offset() + 4));
        slli(tmp, tmp, 32);
        add(dst, dst, tmp);
        lbu(tmp, Address(src.base(), src.offset() + 5));
        slli(tmp, tmp, 40);
        add(dst, dst, tmp);
        lbu(tmp, Address(src.base(), src.offset() + 6));
        slli(tmp, tmp, 48);
        add(dst, dst, tmp);
        lbu(tmp, Address(src.base(), src.offset() + 7));
        slli(tmp, tmp, 56);
        add(dst, dst, tmp);
        break;
      case 2:
        assert_different_registers(dst, tmp, src.base());
        lhu(dst, src);
        lhu(tmp, Address(src.base(), src.offset() + 2));
        slli(tmp, tmp, 16);
        add(dst, dst, tmp);
        lhu(tmp, Address(src.base(), src.offset() + 4));
        slli(tmp, tmp, 32);
        add(dst, dst, tmp);
        lhu(tmp, Address(src.base(), src.offset() + 6));
        slli(tmp, tmp, 48);
        add(dst, dst, tmp);
        break;
      case 4:
        assert_different_registers(dst, tmp);
        assert_different_registers(tmp, src.base());
        lwu(tmp, Address(src.base(), src.offset() + 4));
        slli(tmp, tmp, 32);
        lwu(dst, src);
        add(dst, dst, tmp);
        break;
      default:
        ShouldNotReachHere();
    }
  } else {
    ld(dst, src);
  }
}

// reverse bytes in lower word, sign-extend
// Rd[32:0] = Rs[7:0] Rs[15:8] Rs[23:16] Rs[31:24]
void MacroAssembler::revbw(Register Rd, Register Rs, Register tmp1, Register tmp2) {
  if (UseZbb) {
    rev8(Rd, Rs);
    srai(Rd, Rd, 32);
    return;
  }
  assert_different_registers(Rs, tmp1, tmp2);
  assert_different_registers(Rd, tmp1, tmp2);
  zext(tmp1, Rs, 8);
  slli(tmp1, tmp1, 8);
  for (int step = 8; step < 24; step += 8) {
    srli(tmp2, Rs, step);
    zext(tmp2, tmp2, 8);
    orr(tmp1, tmp1, tmp2);
    slli(tmp1, tmp1, 8);
  }
  srli(Rd, Rs, 24);
  zext(Rd, Rd, 8);
  orr(Rd, tmp1, Rd);
  sext(Rd, Rd, 32);
}

// reverse bytes in doubleword
// Rd[63:0] = Rs[7:0] Rs[15:8] Rs[23:16] Rs[31:24] Rs[39:32] Rs[47,40] Rs[55,48] Rs[63:56]
void MacroAssembler::revb(Register Rd, Register Rs, Register tmp1, Register tmp2) {
  if (UseZbb) {
    rev8(Rd, Rs);
    return;
  }
  assert_different_registers(Rs, tmp1, tmp2);
  assert_different_registers(Rd, tmp1, tmp2);
  zext(tmp1, Rs, 8);
  slli(tmp1, tmp1, 8);
  for (int step = 8; step < 56; step += 8) {
    srli(tmp2, Rs, step);
    zext(tmp2, tmp2, 8);
    orr(tmp1, tmp1, tmp2);
    slli(tmp1, tmp1, 8);
  }
  srli(Rd, Rs, 56);
  orr(Rd, tmp1, Rd);
}

// rotate right with shift bits
void MacroAssembler::ror(Register dst, Register src, Register shift, Register tmp)
{
  if (UseZbb) {
    rorr(dst, src, shift);
    return;
  }

  assert_different_registers(dst, tmp);
  assert_different_registers(src, tmp);

  mv(tmp, 64);
  sub(tmp, tmp, shift);
  sll(tmp, src, tmp);
  srl(dst, src, shift);
  orr(dst, dst, tmp);
}

// rotate right with shift bits
void MacroAssembler::ror(Register dst, Register src, uint32_t shift, Register tmp)
{
  if (UseZbb) {
    rori(dst, src, shift);
    return;
  }

  assert_different_registers(dst, tmp);
  assert_different_registers(src, tmp);
  assert(shift < 64, "shift amount must be < 64");
  slli(tmp, src, 64 - shift);
  srli(dst, src, shift);
  orr(dst, dst, tmp);
}

// rotate left with shift bits, 32-bit version
void MacroAssembler::rolw(Register dst, Register src, uint32_t shift, Register tmp) {
  if (UseZbb) {
    // no roliw available
    roriw(dst, src, 32 - shift);
    return;
  }

  assert_different_registers(dst, tmp);
  assert_different_registers(src, tmp);
  assert(shift < 32, "shift amount must be < 32");
  srliw(tmp, src, 32 - shift);
  slliw(dst, src, shift);
  orr(dst, dst, tmp);
}

void MacroAssembler::orptr(Address adr, RegisterOrConstant src, Register tmp1, Register tmp2) {
  ld(tmp1, adr);
  if (src.is_register()) {
    orr(tmp1, tmp1, src.as_register());
  } else {
    if (is_simm12(src.as_constant())) {
      ori(tmp1, tmp1, src.as_constant());
    } else {
      assert_different_registers(tmp1, tmp2);
      mv(tmp2, src.as_constant());
      orr(tmp1, tmp1, tmp2);
    }
  }
  sd(tmp1, adr);
}

void MacroAssembler::cmp_klass_compressed(Register oop, Register trial_klass, Register tmp, Label &L, bool equal) {
  if (UseCompactObjectHeaders) {
    load_narrow_klass_compact(tmp, oop);
  } else if (UseCompressedClassPointers) {
    lwu(tmp, Address(oop, oopDesc::klass_offset_in_bytes()));
  } else {
    ld(tmp, Address(oop, oopDesc::klass_offset_in_bytes()));
  }
  if (equal) {
    beq(trial_klass, tmp, L);
  } else {
    bne(trial_klass, tmp, L);
  }
}

// Move an oop into a register.
void MacroAssembler::movoop(Register dst, jobject obj) {
  int oop_index;
  if (obj == nullptr) {
    oop_index = oop_recorder()->allocate_oop_index(obj);
  } else {
#ifdef ASSERT
    {
      ThreadInVMfromUnknown tiv;
      assert(Universe::heap()->is_in(JNIHandles::resolve(obj)), "should be real oop");
    }
#endif
    oop_index = oop_recorder()->find_index(obj);
  }
  RelocationHolder rspec = oop_Relocation::spec(oop_index);

  if (BarrierSet::barrier_set()->barrier_set_assembler()->supports_instruction_patching()) {
    movptr(dst, Address((address)obj, rspec));
  } else {
    address dummy = address(uintptr_t(pc()) & -wordSize); // A nearby aligned address
    ld(dst, Address(dummy, rspec));
  }
}

// Move a metadata address into a register.
void MacroAssembler::mov_metadata(Register dst, Metadata* obj) {
  assert((uintptr_t)obj < (1ull << 48), "48-bit overflow in metadata");
  int oop_index;
  if (obj == nullptr) {
    oop_index = oop_recorder()->allocate_metadata_index(obj);
  } else {
    oop_index = oop_recorder()->find_index(obj);
  }
  RelocationHolder rspec = metadata_Relocation::spec(oop_index);
  movptr(dst, Address((address)obj, rspec));
}

// Writes to stack successive pages until offset reached to check for
// stack overflow + shadow pages.  This clobbers tmp.
void MacroAssembler::bang_stack_size(Register size, Register tmp) {
  assert_different_registers(tmp, size, t0);
  // Bang stack for total size given plus shadow page size.
  // Bang one page at a time because large size can bang beyond yellow and
  // red zones.
  mv(t0, (int)os::vm_page_size());
  Label loop;
  bind(loop);
  sub(tmp, sp, t0);
  subw(size, size, t0);
  sd(size, Address(tmp));
  bgtz(size, loop);

  // Bang down shadow pages too.
  // At this point, (tmp-0) is the last address touched, so don't
  // touch it again.  (It was touched as (tmp-pagesize) but then tmp
  // was post-decremented.)  Skip this address by starting at i=1, and
  // touch a few more pages below.  N.B.  It is important to touch all
  // the way down to and including i=StackShadowPages.
  for (int i = 0; i < (int)(StackOverflow::stack_shadow_zone_size() / (int)os::vm_page_size()) - 1; i++) {
    // this could be any sized move but this is can be a debugging crumb
    // so the bigger the better.
    sub(tmp, tmp, (int)os::vm_page_size());
    sd(size, Address(tmp, 0));
  }
}

void MacroAssembler::load_mirror(Register dst, Register method, Register tmp1, Register tmp2) {
  const int mirror_offset = in_bytes(Klass::java_mirror_offset());
  ld(dst, Address(xmethod, Method::const_offset()));
  ld(dst, Address(dst, ConstMethod::constants_offset()));
  ld(dst, Address(dst, ConstantPool::pool_holder_offset()));
  ld(dst, Address(dst, mirror_offset));
  resolve_oop_handle(dst, tmp1, tmp2);
}

void MacroAssembler::resolve_oop_handle(Register result, Register tmp1, Register tmp2) {
  // OopHandle::resolve is an indirection.
  assert_different_registers(result, tmp1, tmp2);
  access_load_at(T_OBJECT, IN_NATIVE, result, Address(result, 0), tmp1, tmp2);
}

// ((WeakHandle)result).resolve()
void MacroAssembler::resolve_weak_handle(Register result, Register tmp1, Register tmp2) {
  assert_different_registers(result, tmp1, tmp2);
  Label resolved;

  // A null weak handle resolves to null.
  beqz(result, resolved);

  // Only 64 bit platforms support GCs that require a tmp register
  // Only IN_HEAP loads require a thread_tmp register
  // WeakHandle::resolve is an indirection like jweak.
  access_load_at(T_OBJECT, IN_NATIVE | ON_PHANTOM_OOP_REF,
                 result, Address(result), tmp1, tmp2);
  bind(resolved);
}

void MacroAssembler::access_load_at(BasicType type, DecoratorSet decorators,
                                    Register dst, Address src,
                                    Register tmp1, Register tmp2) {
  BarrierSetAssembler *bs = BarrierSet::barrier_set()->barrier_set_assembler();
  decorators = AccessInternal::decorator_fixup(decorators, type);
  bool as_raw = (decorators & AS_RAW) != 0;
  if (as_raw) {
    bs->BarrierSetAssembler::load_at(this, decorators, type, dst, src, tmp1, tmp2);
  } else {
    bs->load_at(this, decorators, type, dst, src, tmp1, tmp2);
  }
}

void MacroAssembler::null_check(Register reg, int offset) {
  if (needs_explicit_null_check(offset)) {
    // provoke OS null exception if reg is null by
    // accessing M[reg] w/o changing any registers
    // NOTE: this is plenty to provoke a segv
    ld(zr, Address(reg, 0));
  } else {
    // nothing to do, (later) access of M[reg + offset]
    // will provoke OS null exception if reg is null
  }
}

void MacroAssembler::access_store_at(BasicType type, DecoratorSet decorators,
                                     Address dst, Register val,
                                     Register tmp1, Register tmp2, Register tmp3) {
  BarrierSetAssembler *bs = BarrierSet::barrier_set()->barrier_set_assembler();
  decorators = AccessInternal::decorator_fixup(decorators, type);
  bool as_raw = (decorators & AS_RAW) != 0;
  if (as_raw) {
    bs->BarrierSetAssembler::store_at(this, decorators, type, dst, val, tmp1, tmp2, tmp3);
  } else {
    bs->store_at(this, decorators, type, dst, val, tmp1, tmp2, tmp3);
  }
}

// Algorithm must match CompressedOops::encode.
void MacroAssembler::encode_heap_oop(Register d, Register s) {
  verify_oop_msg(s, "broken oop in encode_heap_oop");
  if (CompressedOops::base() == nullptr) {
    if (CompressedOops::shift() != 0) {
      assert (LogMinObjAlignmentInBytes == CompressedOops::shift(), "decode alg wrong");
      srli(d, s, LogMinObjAlignmentInBytes);
    } else {
      mv(d, s);
    }
  } else {
    Label notNull;
    sub(d, s, xheapbase);
    bgez(d, notNull);
    mv(d, zr);
    bind(notNull);
    if (CompressedOops::shift() != 0) {
      assert (LogMinObjAlignmentInBytes == CompressedOops::shift(), "decode alg wrong");
      srli(d, d, CompressedOops::shift());
    }
  }
}

void MacroAssembler::encode_heap_oop_not_null(Register r) {
#ifdef ASSERT
  if (CheckCompressedOops) {
    Label ok;
    bnez(r, ok);
    stop("null oop passed to encode_heap_oop_not_null");
    bind(ok);
  }
#endif
  verify_oop_msg(r, "broken oop in encode_heap_oop_not_null");
  if (CompressedOops::base() != nullptr) {
    sub(r, r, xheapbase);
  }
  if (CompressedOops::shift() != 0) {
    assert(LogMinObjAlignmentInBytes == CompressedOops::shift(), "decode alg wrong");
    srli(r, r, LogMinObjAlignmentInBytes);
  }
}

void MacroAssembler::encode_heap_oop_not_null(Register dst, Register src) {
#ifdef ASSERT
  if (CheckCompressedOops) {
    Label ok;
    bnez(src, ok);
    stop("null oop passed to encode_heap_oop_not_null2");
    bind(ok);
  }
#endif
  verify_oop_msg(src, "broken oop in encode_heap_oop_not_null2");

  Register data = src;
  if (CompressedOops::base() != nullptr) {
    sub(dst, src, xheapbase);
    data = dst;
  }
  if (CompressedOops::shift() != 0) {
    assert(LogMinObjAlignmentInBytes == CompressedOops::shift(), "decode alg wrong");
    srli(dst, data, LogMinObjAlignmentInBytes);
    data = dst;
  }
  if (data == src) {
    mv(dst, src);
  }
}

void MacroAssembler::load_narrow_klass_compact(Register dst, Register src) {
  assert(UseCompactObjectHeaders, "expects UseCompactObjectHeaders");
  ld(dst, Address(src, oopDesc::mark_offset_in_bytes()));
  srli(dst, dst, markWord::klass_shift);
}

void MacroAssembler::load_klass(Register dst, Register src, Register tmp) {
  assert_different_registers(dst, tmp);
  assert_different_registers(src, tmp);
  if (UseCompactObjectHeaders) {
    load_narrow_klass_compact(dst, src);
    decode_klass_not_null(dst, tmp);
  } else if (UseCompressedClassPointers) {
    lwu(dst, Address(src, oopDesc::klass_offset_in_bytes()));
    decode_klass_not_null(dst, tmp);
  } else {
    ld(dst, Address(src, oopDesc::klass_offset_in_bytes()));
  }
}

void MacroAssembler::store_klass(Register dst, Register src, Register tmp) {
  // FIXME: Should this be a store release? concurrent gcs assumes
  // klass length is valid if klass field is not null.
  assert(!UseCompactObjectHeaders, "not with compact headers");
  if (UseCompressedClassPointers) {
    encode_klass_not_null(src, tmp);
    sw(src, Address(dst, oopDesc::klass_offset_in_bytes()));
  } else {
    sd(src, Address(dst, oopDesc::klass_offset_in_bytes()));
  }
}

void MacroAssembler::store_klass_gap(Register dst, Register src) {
  assert(!UseCompactObjectHeaders, "not with compact headers");
  if (UseCompressedClassPointers) {
    // Store to klass gap in destination
    sw(src, Address(dst, oopDesc::klass_gap_offset_in_bytes()));
  }
}

void MacroAssembler::decode_klass_not_null(Register r, Register tmp) {
  assert_different_registers(r, tmp);
  decode_klass_not_null(r, r, tmp);
}

void MacroAssembler::decode_klass_not_null(Register dst, Register src, Register tmp) {
  assert(UseCompressedClassPointers, "should only be used for compressed headers");

  if (CompressedKlassPointers::base() == nullptr) {
    if (CompressedKlassPointers::shift() != 0) {
      slli(dst, src, CompressedKlassPointers::shift());
    } else {
      mv(dst, src);
    }
    return;
  }

  Register xbase = dst;
  if (dst == src) {
    xbase = tmp;
  }

  assert_different_registers(src, xbase);
  mv(xbase, (uintptr_t)CompressedKlassPointers::base());

  if (CompressedKlassPointers::shift() != 0) {
    Register t = src == dst ? dst : t0;
    assert_different_registers(t, xbase);
    shadd(dst, src, xbase, t, CompressedKlassPointers::shift());
  } else {
    add(dst, xbase, src);
  }
}

void MacroAssembler::encode_klass_not_null(Register r, Register tmp) {
  assert_different_registers(r, tmp);
  encode_klass_not_null(r, r, tmp);
}

void MacroAssembler::encode_klass_not_null(Register dst, Register src, Register tmp) {
  assert(UseCompressedClassPointers, "should only be used for compressed headers");

  if (CompressedKlassPointers::base() == nullptr) {
    if (CompressedKlassPointers::shift() != 0) {
      srli(dst, src, CompressedKlassPointers::shift());
    } else {
      mv(dst, src);
    }
    return;
  }

  if (((uint64_t)CompressedKlassPointers::base() & 0xffffffff) == 0 &&
      CompressedKlassPointers::shift() == 0) {
    zext(dst, src, 32);
    return;
  }

  Register xbase = dst;
  if (dst == src) {
    xbase = tmp;
  }

  assert_different_registers(src, xbase);
  mv(xbase, (uintptr_t)CompressedKlassPointers::base());
  sub(dst, src, xbase);
  if (CompressedKlassPointers::shift() != 0) {
    srli(dst, dst, CompressedKlassPointers::shift());
  }
}

void MacroAssembler::decode_heap_oop_not_null(Register r) {
  decode_heap_oop_not_null(r, r);
}

void MacroAssembler::decode_heap_oop_not_null(Register dst, Register src) {
  assert(UseCompressedOops, "should only be used for compressed headers");
  assert(Universe::heap() != nullptr, "java heap should be initialized");
  // Cannot assert, unverified entry point counts instructions (see .ad file)
  // vtableStubs also counts instructions in pd_code_size_limit.
  // Also do not verify_oop as this is called by verify_oop.
  if (CompressedOops::shift() != 0) {
    assert(LogMinObjAlignmentInBytes == CompressedOops::shift(), "decode alg wrong");
    slli(dst, src, LogMinObjAlignmentInBytes);
    if (CompressedOops::base() != nullptr) {
      add(dst, xheapbase, dst);
    }
  } else {
    assert(CompressedOops::base() == nullptr, "sanity");
    mv(dst, src);
  }
}

void  MacroAssembler::decode_heap_oop(Register d, Register s) {
  if (CompressedOops::base() == nullptr) {
    if (CompressedOops::shift() != 0 || d != s) {
      slli(d, s, CompressedOops::shift());
    }
  } else {
    Label done;
    mv(d, s);
    beqz(s, done);
    shadd(d, s, xheapbase, d, LogMinObjAlignmentInBytes);
    bind(done);
  }
  verify_oop_msg(d, "broken oop in decode_heap_oop");
}

void MacroAssembler::store_heap_oop(Address dst, Register val, Register tmp1,
                                    Register tmp2, Register tmp3, DecoratorSet decorators) {
  access_store_at(T_OBJECT, IN_HEAP | decorators, dst, val, tmp1, tmp2, tmp3);
}

void MacroAssembler::load_heap_oop(Register dst, Address src, Register tmp1,
                                   Register tmp2, DecoratorSet decorators) {
  access_load_at(T_OBJECT, IN_HEAP | decorators, dst, src, tmp1, tmp2);
}

void MacroAssembler::load_heap_oop_not_null(Register dst, Address src, Register tmp1,
                                            Register tmp2, DecoratorSet decorators) {
  access_load_at(T_OBJECT, IN_HEAP | IS_NOT_NULL, dst, src, tmp1, tmp2);
}

// Used for storing nulls.
void MacroAssembler::store_heap_oop_null(Address dst) {
  access_store_at(T_OBJECT, IN_HEAP, dst, noreg, noreg, noreg, noreg);
}

// Look up the method for a megamorphic invokeinterface call.
// The target method is determined by <intf_klass, itable_index>.
// The receiver klass is in recv_klass.
// On success, the result will be in method_result, and execution falls through.
// On failure, execution transfers to the given label.
void MacroAssembler::lookup_interface_method(Register recv_klass,
                                             Register intf_klass,
                                             RegisterOrConstant itable_index,
                                             Register method_result,
                                             Register scan_tmp,
                                             Label& L_no_such_interface,
                                             bool return_method) {
  assert_different_registers(recv_klass, intf_klass, scan_tmp);
  assert_different_registers(method_result, intf_klass, scan_tmp);
  assert(recv_klass != method_result || !return_method,
         "recv_klass can be destroyed when method isn't needed");
  assert(itable_index.is_constant() || itable_index.as_register() == method_result,
         "caller must use same register for non-constant itable index as for method");

  // Compute start of first itableOffsetEntry (which is at the end of the vtable).
  int vtable_base = in_bytes(Klass::vtable_start_offset());
  int itentry_off = in_bytes(itableMethodEntry::method_offset());
  int scan_step   = itableOffsetEntry::size() * wordSize;
  int vte_size    = vtableEntry::size_in_bytes();
  assert(vte_size == wordSize, "else adjust times_vte_scale");

  lwu(scan_tmp, Address(recv_klass, Klass::vtable_length_offset()));

  // Could store the aligned, prescaled offset in the klass.
  shadd(scan_tmp, scan_tmp, recv_klass, scan_tmp, 3);
  add(scan_tmp, scan_tmp, vtable_base);

  if (return_method) {
    // Adjust recv_klass by scaled itable_index, so we can free itable_index.
    assert(itableMethodEntry::size() * wordSize == wordSize, "adjust the scaling in the code below");
    if (itable_index.is_register()) {
      slli(t0, itable_index.as_register(), 3);
    } else {
      mv(t0, itable_index.as_constant() << 3);
    }
    add(recv_klass, recv_klass, t0);
    if (itentry_off) {
      add(recv_klass, recv_klass, itentry_off);
    }
  }

  Label search, found_method;

  ld(method_result, Address(scan_tmp, itableOffsetEntry::interface_offset()));
  beq(intf_klass, method_result, found_method);
  bind(search);
  // Check that the previous entry is non-null. A null entry means that
  // the receiver class doesn't implement the interface, and wasn't the
  // same as when the caller was compiled.
  beqz(method_result, L_no_such_interface, /* is_far */ true);
  addi(scan_tmp, scan_tmp, scan_step);
  ld(method_result, Address(scan_tmp, itableOffsetEntry::interface_offset()));
  bne(intf_klass, method_result, search);

  bind(found_method);

  // Got a hit.
  if (return_method) {
    lwu(scan_tmp, Address(scan_tmp, itableOffsetEntry::offset_offset()));
    add(method_result, recv_klass, scan_tmp);
    ld(method_result, Address(method_result));
  }
}

// Look up the method for a megamorphic invokeinterface call in a single pass over itable:
// - check recv_klass (actual object class) is a subtype of resolved_klass from CompiledICData
// - find a holder_klass (class that implements the method) vtable offset and get the method from vtable by index
// The target method is determined by <holder_klass, itable_index>.
// The receiver klass is in recv_klass.
// On success, the result will be in method_result, and execution falls through.
// On failure, execution transfers to the given label.
void MacroAssembler::lookup_interface_method_stub(Register recv_klass,
                                                  Register holder_klass,
                                                  Register resolved_klass,
                                                  Register method_result,
                                                  Register temp_itbl_klass,
                                                  Register scan_temp,
                                                  int itable_index,
                                                  Label& L_no_such_interface) {
  // 'method_result' is only used as output register at the very end of this method.
  // Until then we can reuse it as 'holder_offset'.
  Register holder_offset = method_result;
  assert_different_registers(resolved_klass, recv_klass, holder_klass, temp_itbl_klass, scan_temp, holder_offset);

  int vtable_start_offset_bytes = in_bytes(Klass::vtable_start_offset());
  int scan_step = itableOffsetEntry::size() * wordSize;
  int ioffset_bytes = in_bytes(itableOffsetEntry::interface_offset());
  int ooffset_bytes = in_bytes(itableOffsetEntry::offset_offset());
  int itmentry_off_bytes = in_bytes(itableMethodEntry::method_offset());
  const int vte_scale = exact_log2(vtableEntry::size_in_bytes());

  Label L_loop_search_resolved_entry, L_resolved_found, L_holder_found;

  lwu(scan_temp, Address(recv_klass, Klass::vtable_length_offset()));
  add(recv_klass, recv_klass, vtable_start_offset_bytes + ioffset_bytes);
  // itableOffsetEntry[] itable = recv_klass + Klass::vtable_start_offset()
  //                            + sizeof(vtableEntry) * (recv_klass->_vtable_len);
  // scan_temp = &(itable[0]._interface)
  // temp_itbl_klass = itable[0]._interface;
  shadd(scan_temp, scan_temp, recv_klass, scan_temp, vte_scale);
  ld(temp_itbl_klass, Address(scan_temp));
  mv(holder_offset, zr);

  // Initial checks:
  //   - if (holder_klass != resolved_klass), go to "scan for resolved"
  //   - if (itable[0] == holder_klass), shortcut to "holder found"
  //   - if (itable[0] == 0), no such interface
  bne(resolved_klass, holder_klass, L_loop_search_resolved_entry);
  beq(holder_klass, temp_itbl_klass, L_holder_found);
  beqz(temp_itbl_klass, L_no_such_interface);

  // Loop: Look for holder_klass record in itable
  //   do {
  //     temp_itbl_klass = *(scan_temp += scan_step);
  //     if (temp_itbl_klass == holder_klass) {
  //       goto L_holder_found; // Found!
  //     }
  //   } while (temp_itbl_klass != 0);
  //   goto L_no_such_interface // Not found.
  Label L_search_holder;
  bind(L_search_holder);
    add(scan_temp, scan_temp, scan_step);
    ld(temp_itbl_klass, Address(scan_temp));
    beq(holder_klass, temp_itbl_klass, L_holder_found);
    bnez(temp_itbl_klass, L_search_holder);

  j(L_no_such_interface);

  // Loop: Look for resolved_class record in itable
  //   while (true) {
  //     temp_itbl_klass = *(scan_temp += scan_step);
  //     if (temp_itbl_klass == 0) {
  //       goto L_no_such_interface;
  //     }
  //     if (temp_itbl_klass == resolved_klass) {
  //        goto L_resolved_found;  // Found!
  //     }
  //     if (temp_itbl_klass == holder_klass) {
  //        holder_offset = scan_temp;
  //     }
  //   }
  //
  Label L_loop_search_resolved;
  bind(L_loop_search_resolved);
    add(scan_temp, scan_temp, scan_step);
    ld(temp_itbl_klass, Address(scan_temp));
  bind(L_loop_search_resolved_entry);
    beqz(temp_itbl_klass, L_no_such_interface);
    beq(resolved_klass, temp_itbl_klass, L_resolved_found);
    bne(holder_klass, temp_itbl_klass, L_loop_search_resolved);
    mv(holder_offset, scan_temp);
    j(L_loop_search_resolved);

  // See if we already have a holder klass. If not, go and scan for it.
  bind(L_resolved_found);
  beqz(holder_offset, L_search_holder);
  mv(scan_temp, holder_offset);

  // Finally, scan_temp contains holder_klass vtable offset
  bind(L_holder_found);
  lwu(method_result, Address(scan_temp, ooffset_bytes - ioffset_bytes));
  add(recv_klass, recv_klass, itable_index * wordSize + itmentry_off_bytes
                              - vtable_start_offset_bytes - ioffset_bytes); // substract offsets to restore the original value of recv_klass
  add(method_result, recv_klass, method_result);
  ld(method_result, Address(method_result));
}

// virtual method calling
void MacroAssembler::lookup_virtual_method(Register recv_klass,
                                           RegisterOrConstant vtable_index,
                                           Register method_result) {
  const ByteSize base = Klass::vtable_start_offset();
  assert(vtableEntry::size() * wordSize == 8,
         "adjust the scaling in the code below");
  int vtable_offset_in_bytes = in_bytes(base + vtableEntry::method_offset());

  if (vtable_index.is_register()) {
    shadd(method_result, vtable_index.as_register(), recv_klass, method_result, LogBytesPerWord);
    ld(method_result, Address(method_result, vtable_offset_in_bytes));
  } else {
    vtable_offset_in_bytes += vtable_index.as_constant() * wordSize;
    ld(method_result, form_address(method_result, recv_klass, vtable_offset_in_bytes));
  }
}

void MacroAssembler::membar(uint32_t order_constraint) {
  if (UseZtso && ((order_constraint & StoreLoad) != StoreLoad)) {
    // TSO allows for stores to be reordered after loads. When the compiler
    // generates a fence to disallow that, we are required to generate the
    // fence for correctness.
    BLOCK_COMMENT("elided tso membar");
    return;
  }

  address prev = pc() - MacroAssembler::instruction_size;
  address last = code()->last_insn();

  if (last != nullptr && is_membar(last) && prev == last) {
    // We are merging two memory barrier instructions.  On RISCV we
    // can do this simply by ORing them together.
    set_membar_kind(prev, get_membar_kind(prev) | order_constraint);
    BLOCK_COMMENT("merged membar");
    return;
  }

  code()->set_last_insn(pc());
  uint32_t predecessor = 0;
  uint32_t successor = 0;
  membar_mask_to_pred_succ(order_constraint, predecessor, successor);
  fence(predecessor, successor);
}

void MacroAssembler::cmodx_fence() {
  BLOCK_COMMENT("cmodx fence");
  if (VM_Version::supports_fencei_barrier()) {
    Assembler::fencei();
  }
}

// Form an address from base + offset in Rd. Rd my or may not
// actually be used: you must use the Address that is returned. It
// is up to you to ensure that the shift provided matches the size
// of your data.
Address MacroAssembler::form_address(Register Rd, Register base, int64_t byte_offset) {
  if (is_simm12(byte_offset)) { // 12: imm in range 2^12
    return Address(base, byte_offset);
  }

  assert_different_registers(Rd, base, noreg);

  // Do it the hard way
  mv(Rd, byte_offset);
  add(Rd, base, Rd);
  return Address(Rd);
}

void MacroAssembler::check_klass_subtype(Register sub_klass,
                                         Register super_klass,
                                         Register tmp_reg,
                                         Label& L_success) {
  Label L_failure;
  check_klass_subtype_fast_path(sub_klass, super_klass, tmp_reg, &L_success, &L_failure, nullptr);
  check_klass_subtype_slow_path(sub_klass, super_klass, tmp_reg, noreg, &L_success, nullptr);
  bind(L_failure);
}

void MacroAssembler::safepoint_poll(Label& slow_path, bool at_return, bool acquire, bool in_nmethod) {
  ld(t0, Address(xthread, JavaThread::polling_word_offset()));
  if (acquire) {
    membar(MacroAssembler::LoadLoad | MacroAssembler::LoadStore);
  }
  if (at_return) {
    bgtu(in_nmethod ? sp : fp, t0, slow_path, /* is_far */ true);
  } else {
    test_bit(t0, t0, exact_log2(SafepointMechanism::poll_bit()));
    bnez(t0, slow_path, true /* is_far */);
  }
}

void MacroAssembler::cmpxchgptr(Register oldv, Register newv, Register addr, Register tmp,
                                Label &succeed, Label *fail) {
  assert_different_registers(addr, tmp, t0);
  assert_different_registers(newv, tmp, t0);
  assert_different_registers(oldv, tmp, t0);

  // oldv holds comparison value
  // newv holds value to write in exchange
  // addr identifies memory word to compare against/update
  if (UseZacas) {
    mv(tmp, oldv);
    atomic_cas(tmp, newv, addr, Assembler::int64, Assembler::aq, Assembler::rl);
    beq(tmp, oldv, succeed);
  } else {
    Label retry_load, nope;
    bind(retry_load);
    // Load reserved from the memory location
    load_reserved(tmp, addr, int64, Assembler::aqrl);
    // Fail and exit if it is not what we expect
    bne(tmp, oldv, nope);
    // If the store conditional succeeds, tmp will be zero
    store_conditional(tmp, newv, addr, int64, Assembler::rl);
    beqz(tmp, succeed);
    // Retry only when the store conditional failed
    j(retry_load);

    bind(nope);
  }

  // neither amocas nor lr/sc have an implied barrier in the failing case
  membar(AnyAny);

  mv(oldv, tmp);
  if (fail != nullptr) {
    j(*fail);
  }
}

void MacroAssembler::cmpxchg_obj_header(Register oldv, Register newv, Register obj, Register tmp,
                                        Label &succeed, Label *fail) {
  assert(oopDesc::mark_offset_in_bytes() == 0, "assumption");
  cmpxchgptr(oldv, newv, obj, tmp, succeed, fail);
}

void MacroAssembler::load_reserved(Register dst,
                                   Register addr,
                                   enum operand_size size,
                                   Assembler::Aqrl acquire) {
  switch (size) {
    case int64:
      lr_d(dst, addr, acquire);
      break;
    case int32:
      lr_w(dst, addr, acquire);
      break;
    case uint32:
      lr_w(dst, addr, acquire);
      zext(dst, dst, 32);
      break;
    default:
      ShouldNotReachHere();
  }
}

void MacroAssembler::store_conditional(Register dst,
                                       Register new_val,
                                       Register addr,
                                       enum operand_size size,
                                       Assembler::Aqrl release) {
  switch (size) {
    case int64:
      sc_d(dst, new_val, addr, release);
      break;
    case int32:
    case uint32:
      sc_w(dst, new_val, addr, release);
      break;
    default:
      ShouldNotReachHere();
  }
}


void MacroAssembler::cmpxchg_narrow_value_helper(Register addr, Register expected, Register new_val,
                                                 enum operand_size size,
                                                 Register shift, Register mask, Register aligned_addr) {
  assert(size == int8 || size == int16, "unsupported operand size");

  andi(shift, addr, 3);
  slli(shift, shift, 3);

  andi(aligned_addr, addr, ~3);

  if (size == int8) {
    mv(mask, 0xff);
  } else {
    // size == int16 case
    mv(mask, -1);
    zext(mask, mask, 16);
  }
  sll(mask, mask, shift);

  sll(expected, expected, shift);
  andr(expected, expected, mask);

  sll(new_val, new_val, shift);
  andr(new_val, new_val, mask);
}

// cmpxchg_narrow_value will kill t0, t1, expected, new_val and tmps.
// It's designed to implement compare and swap byte/boolean/char/short by lr.w/sc.w or amocas.w,
// which are forced to work with 4-byte aligned address.
void MacroAssembler::cmpxchg_narrow_value(Register addr, Register expected,
                                          Register new_val,
                                          enum operand_size size,
                                          Assembler::Aqrl acquire, Assembler::Aqrl release,
                                          Register result, bool result_as_bool,
                                          Register tmp1, Register tmp2, Register tmp3) {
  assert_different_registers(addr, expected, new_val, result, tmp1, tmp2, tmp3, t0, t1);

  Register scratch0 = t0, aligned_addr = t1;
  Register shift = tmp1, mask = tmp2, scratch1 = tmp3;

  cmpxchg_narrow_value_helper(addr, expected, new_val, size, shift, mask, aligned_addr);

  Label retry, fail, done;

  if (UseZacas) {
    lw(result, aligned_addr);

    bind(retry); // amocas loads the current value into result
    notr(scratch1, mask);

    andr(scratch0, result, scratch1);  // scratch0 = word - cas bits
    orr(scratch1, expected, scratch0); // scratch1 = non-cas bits + cas bits
    bne(result, scratch1, fail);       // cas bits differ, cas failed

    // result is the same as expected, use as expected value.

    // scratch0 is still = word - cas bits
    // Or in the new value to create complete new value.
    orr(scratch0, scratch0, new_val);

    mv(scratch1, result); // save our expected value
    atomic_cas(result, scratch0, aligned_addr, operand_size::int32, acquire, release);
    bne(scratch1, result, retry);
  } else {
    notr(scratch1, mask);
    bind(retry);

    lr_w(result, aligned_addr, acquire);
    andr(scratch0, result, mask);
    bne(scratch0, expected, fail);

    andr(scratch0, result, scratch1); // scratch1 is ~mask
    orr(scratch0, scratch0, new_val);
    sc_w(scratch0, scratch0, aligned_addr, release);
    bnez(scratch0, retry);
  }

  if (result_as_bool) {
    mv(result, 1);
    j(done);

    bind(fail);
    mv(result, zr);

    bind(done);
  } else {
    bind(fail);

    andr(scratch0, result, mask);
    srl(result, scratch0, shift);

    if (size == int8) {
      sext(result, result, 8);
    } else {
      // size == int16 case
      sext(result, result, 16);
    }
  }
}

// weak_cmpxchg_narrow_value is a weak version of cmpxchg_narrow_value, to implement
// the weak CAS stuff. The major difference is that it just failed when store conditional
// failed.
void MacroAssembler::weak_cmpxchg_narrow_value(Register addr, Register expected,
                                               Register new_val,
                                               enum operand_size size,
                                               Assembler::Aqrl acquire, Assembler::Aqrl release,
                                               Register result,
                                               Register tmp1, Register tmp2, Register tmp3) {
  assert_different_registers(addr, expected, new_val, result, tmp1, tmp2, tmp3, t0, t1);

  Register scratch0 = t0, aligned_addr = t1;
  Register shift = tmp1, mask = tmp2, scratch1 = tmp3;

  cmpxchg_narrow_value_helper(addr, expected, new_val, size, shift, mask, aligned_addr);

  Label fail, done;

  if (UseZacas) {
    lw(result, aligned_addr);

    notr(scratch1, mask);

    andr(scratch0, result, scratch1);  // scratch0 = word - cas bits
    orr(scratch1, expected, scratch0); // scratch1 = non-cas bits + cas bits
    bne(result, scratch1, fail);       // cas bits differ, cas failed

    // result is the same as expected, use as expected value.

    // scratch0 is still = word - cas bits
    // Or in the new value to create complete new value.
    orr(scratch0, scratch0, new_val);

    mv(scratch1, result); // save our expected value
    atomic_cas(result, scratch0, aligned_addr, operand_size::int32, acquire, release);
    bne(scratch1, result, fail); // This weak, so just bail-out.
  } else {
    notr(scratch1, mask);

    lr_w(result, aligned_addr, acquire);
    andr(scratch0, result, mask);
    bne(scratch0, expected, fail);

    andr(scratch0, result, scratch1); // scratch1 is ~mask
    orr(scratch0, scratch0, new_val);
    sc_w(scratch0, scratch0, aligned_addr, release);
    bnez(scratch0, fail);
  }

  // Success
  mv(result, 1);
  j(done);

  // Fail
  bind(fail);
  mv(result, zr);

  bind(done);
}

void MacroAssembler::cmpxchg(Register addr, Register expected,
                             Register new_val,
                             enum operand_size size,
                             Assembler::Aqrl acquire, Assembler::Aqrl release,
                             Register result, bool result_as_bool) {
  assert(size != int8 && size != int16, "unsupported operand size");
  assert_different_registers(addr, t0);
  assert_different_registers(expected, t0);
  assert_different_registers(new_val, t0);

  // NOTE:
  // Register _result_ may be the same register as _new_val_ or _expected_.
  // Hence do NOT use _result_ until after 'cas'.
  //
  // Register _expected_ may be the same register as _new_val_ and is assumed to be preserved.
  // Hence do NOT change _expected_ or _new_val_.
  //
  // Having _expected_ and _new_val_ being the same register is a very puzzling cas.
  //
  // TODO: Address these issues.

  if (UseZacas) {
    if (result_as_bool) {
      mv(t0, expected);
      atomic_cas(t0, new_val, addr, size, acquire, release);
      xorr(t0, t0, expected);
      seqz(result, t0);
    } else {
      mv(t0, expected);
      atomic_cas(t0, new_val, addr, size, acquire, release);
      mv(result, t0);
    }
    return;
  }

  Label retry_load, done, ne_done;
  bind(retry_load);
  load_reserved(t0, addr, size, acquire);
  bne(t0, expected, ne_done);
  store_conditional(t0, new_val, addr, size, release);
  bnez(t0, retry_load);

  // equal, succeed
  if (result_as_bool) {
    mv(result, 1);
  } else {
    mv(result, expected);
  }
  j(done);

  // not equal, failed
  bind(ne_done);
  if (result_as_bool) {
    mv(result, zr);
  } else {
    mv(result, t0);
  }

  bind(done);
}

void MacroAssembler::weak_cmpxchg(Register addr, Register expected,
                                  Register new_val,
                                  enum operand_size size,
                                  Assembler::Aqrl acquire, Assembler::Aqrl release,
                                  Register result) {

  assert_different_registers(addr, t0);
  assert_different_registers(expected, t0);
  assert_different_registers(new_val, t0);

  if (UseZacas) {
    cmpxchg(addr, expected, new_val, size, acquire, release, result, true);
    return;
  }

  Label fail, done;
  load_reserved(t0, addr, size, acquire);
  bne(t0, expected, fail);
  store_conditional(t0, new_val, addr, size, release);
  bnez(t0, fail);

  // Success
  mv(result, 1);
  j(done);

  // Fail
  bind(fail);
  mv(result, zr);

  bind(done);
}

#define ATOMIC_OP(NAME, AOP, ACQUIRE, RELEASE)                                              \
void MacroAssembler::atomic_##NAME(Register prev, RegisterOrConstant incr, Register addr) { \
  prev = prev->is_valid() ? prev : zr;                                                      \
  if (incr.is_register()) {                                                                 \
    AOP(prev, addr, incr.as_register(), (Assembler::Aqrl)(ACQUIRE | RELEASE));              \
  } else {                                                                                  \
    mv(t0, incr.as_constant());                                                             \
    AOP(prev, addr, t0, (Assembler::Aqrl)(ACQUIRE | RELEASE));                              \
  }                                                                                         \
  return;                                                                                   \
}

ATOMIC_OP(add, amoadd_d, Assembler::relaxed, Assembler::relaxed)
ATOMIC_OP(addw, amoadd_w, Assembler::relaxed, Assembler::relaxed)
ATOMIC_OP(addal, amoadd_d, Assembler::aq, Assembler::rl)
ATOMIC_OP(addalw, amoadd_w, Assembler::aq, Assembler::rl)

#undef ATOMIC_OP

#define ATOMIC_XCHG(OP, AOP, ACQUIRE, RELEASE)                                       \
void MacroAssembler::atomic_##OP(Register prev, Register newv, Register addr) {      \
  prev = prev->is_valid() ? prev : zr;                                               \
  AOP(prev, addr, newv, (Assembler::Aqrl)(ACQUIRE | RELEASE));                       \
  return;                                                                            \
}

ATOMIC_XCHG(xchg, amoswap_d, Assembler::relaxed, Assembler::relaxed)
ATOMIC_XCHG(xchgw, amoswap_w, Assembler::relaxed, Assembler::relaxed)
ATOMIC_XCHG(xchgal, amoswap_d, Assembler::aq, Assembler::rl)
ATOMIC_XCHG(xchgalw, amoswap_w, Assembler::aq, Assembler::rl)

#undef ATOMIC_XCHG

#define ATOMIC_XCHGU(OP1, OP2)                                                       \
void MacroAssembler::atomic_##OP1(Register prev, Register newv, Register addr) {     \
  atomic_##OP2(prev, newv, addr);                                                    \
  zext(prev, prev, 32);                                                       \
  return;                                                                            \
}

ATOMIC_XCHGU(xchgwu, xchgw)
ATOMIC_XCHGU(xchgalwu, xchgalw)

#undef ATOMIC_XCHGU

void MacroAssembler::atomic_cas(Register prev, Register newv, Register addr,
                                enum operand_size size, Assembler::Aqrl acquire, Assembler::Aqrl release) {
  switch (size) {
    case int64:
      amocas_d(prev, addr, newv, (Assembler::Aqrl)(acquire | release));
      break;
    case int32:
      amocas_w(prev, addr, newv, (Assembler::Aqrl)(acquire | release));
      break;
    case uint32:
      amocas_w(prev, addr, newv, (Assembler::Aqrl)(acquire | release));
      zext(prev, prev, 32);
      break;
    default:
      ShouldNotReachHere();
  }
}

void MacroAssembler::far_jump(const Address &entry, Register tmp) {
  assert(CodeCache::contains(entry.target()),
         "destination of far jump not found in code cache");
  assert(entry.rspec().type() == relocInfo::external_word_type
        || entry.rspec().type() == relocInfo::runtime_call_type
        || entry.rspec().type() == relocInfo::none, "wrong entry relocInfo type");
  // Fixed length: see MacroAssembler::far_branch_size()
  // We can use auipc + jr here because we know that the total size of
  // the code cache cannot exceed 2Gb.
  relocate(entry.rspec(), [&] {
    int64_t distance = entry.target() - pc();
    int32_t offset = ((int32_t)distance << 20) >> 20;
    assert(is_valid_32bit_offset(distance), "Far jump using wrong instructions.");
    auipc(tmp, (int32_t)distance + 0x800);
    jr(tmp, offset);
  });
}

void MacroAssembler::far_call(const Address &entry, Register tmp) {
  assert(tmp != x5, "tmp register must not be x5.");
  assert(CodeCache::contains(entry.target()),
         "destination of far call not found in code cache");
  assert(entry.rspec().type() == relocInfo::external_word_type
        || entry.rspec().type() == relocInfo::runtime_call_type
        || entry.rspec().type() == relocInfo::none, "wrong entry relocInfo type");
  // Fixed length: see MacroAssembler::far_branch_size()
  // We can use auipc + jalr here because we know that the total size of
  // the code cache cannot exceed 2Gb.
  relocate(entry.rspec(), [&] {
    int64_t distance = entry.target() - pc();
    int32_t offset = ((int32_t)distance << 20) >> 20;
    assert(is_valid_32bit_offset(distance), "Far call using wrong instructions.");
    auipc(tmp, (int32_t)distance + 0x800);
    jalr(tmp, offset);
  });
}

void MacroAssembler::check_klass_subtype_fast_path(Register sub_klass,
                                                   Register super_klass,
                                                   Register tmp_reg,
                                                   Label* L_success,
                                                   Label* L_failure,
                                                   Label* L_slow_path,
                                                   Register super_check_offset) {
  assert_different_registers(sub_klass, super_klass, tmp_reg, super_check_offset);
  bool must_load_sco = !super_check_offset->is_valid();
  if (must_load_sco) {
    assert(tmp_reg != noreg, "supply either a temp or a register offset");
  }

  Label L_fallthrough;
  int label_nulls = 0;
  if (L_success == nullptr)   { L_success   = &L_fallthrough; label_nulls++; }
  if (L_failure == nullptr)   { L_failure   = &L_fallthrough; label_nulls++; }
  if (L_slow_path == nullptr) { L_slow_path = &L_fallthrough; label_nulls++; }
  assert(label_nulls <= 1, "at most one null in batch");

  int sc_offset = in_bytes(Klass::secondary_super_cache_offset());
  int sco_offset = in_bytes(Klass::super_check_offset_offset());
  Address super_check_offset_addr(super_klass, sco_offset);

  // Hacked jmp, which may only be used just before L_fallthrough.
#define final_jmp(label)                                                \
  if (&(label) == &L_fallthrough) { /*do nothing*/ }                    \
  else                            j(label)             /*omit semi*/

  // If the pointers are equal, we are done (e.g., String[] elements).
  // This self-check enables sharing of secondary supertype arrays among
  // non-primary types such as array-of-interface. Otherwise, each such
  // type would need its own customized SSA.
  // We move this check to the front of the fast path because many
  // type checks are in fact trivially successful in this manner,
  // so we get a nicely predicted branch right at the start of the check.
  beq(sub_klass, super_klass, *L_success);

  // Check the supertype display:
  if (must_load_sco) {
    lwu(tmp_reg, super_check_offset_addr);
    super_check_offset = tmp_reg;
  }
  add(t0, sub_klass, super_check_offset);
  Address super_check_addr(t0);
  ld(t0, super_check_addr); // load displayed supertype
  beq(super_klass, t0, *L_success);

  // This check has worked decisively for primary supers.
  // Secondary supers are sought in the super_cache ('super_cache_addr').
  // (Secondary supers are interfaces and very deeply nested subtypes.)
  // This works in the same check above because of a tricky aliasing
  // between the super_Cache and the primary super display elements.
  // (The 'super_check_addr' can address either, as the case requires.)
  // Note that the cache is updated below if it does not help us find
  // what we need immediately.
  // So if it was a primary super, we can just fail immediately.
  // Otherwise, it's the slow path for us (no success at this point).

  mv(t1, sc_offset);
  if (L_failure == &L_fallthrough) {
    beq(super_check_offset, t1, *L_slow_path);
  } else {
    bne(super_check_offset, t1, *L_failure, /* is_far */ true);
    final_jmp(*L_slow_path);
  }

  bind(L_fallthrough);

#undef final_jmp
}

// Scans count pointer sized words at [addr] for occurrence of value,
// generic
void MacroAssembler::repne_scan(Register addr, Register value, Register count,
                                Register tmp) {
  Label Lloop, Lexit;
  beqz(count, Lexit);
  bind(Lloop);
  ld(tmp, addr);
  beq(value, tmp, Lexit);
  addi(addr, addr, wordSize);
  subi(count, count, 1);
  bnez(count, Lloop);
  bind(Lexit);
}

void MacroAssembler::check_klass_subtype_slow_path_linear(Register sub_klass,
                                                          Register super_klass,
                                                          Register tmp1_reg,
                                                          Register tmp2_reg,
                                                          Label* L_success,
                                                          Label* L_failure,
                                                          bool set_cond_codes) {
  assert_different_registers(sub_klass, super_klass, tmp1_reg);
  if (tmp2_reg != noreg) {
    assert_different_registers(sub_klass, super_klass, tmp1_reg, tmp2_reg, t0);
  }
#define IS_A_TEMP(reg) ((reg) == tmp1_reg || (reg) == tmp2_reg)

  Label L_fallthrough;
  int label_nulls = 0;
  if (L_success == nullptr)   { L_success   = &L_fallthrough; label_nulls++; }
  if (L_failure == nullptr)   { L_failure   = &L_fallthrough; label_nulls++; }

  assert(label_nulls <= 1, "at most one null in the batch");

  // A couple of useful fields in sub_klass:
  int ss_offset = in_bytes(Klass::secondary_supers_offset());
  int sc_offset = in_bytes(Klass::secondary_super_cache_offset());
  Address secondary_supers_addr(sub_klass, ss_offset);
  Address super_cache_addr(     sub_klass, sc_offset);

  BLOCK_COMMENT("check_klass_subtype_slow_path");

  // Do a linear scan of the secondary super-klass chain.
  // This code is rarely used, so simplicity is a virtue here.
  // The repne_scan instruction uses fixed registers, which we must spill.
  // Don't worry too much about pre-existing connections with the input regs.

  assert(sub_klass != x10, "killed reg"); // killed by mv(x10, super)
  assert(sub_klass != x12, "killed reg"); // killed by la(x12, &pst_counter)

  RegSet pushed_registers;
  if (!IS_A_TEMP(x12)) {
    pushed_registers += x12;
  }
  if (!IS_A_TEMP(x15)) {
    pushed_registers += x15;
  }

  if (super_klass != x10) {
    if (!IS_A_TEMP(x10)) {
      pushed_registers += x10;
    }
  }

  push_reg(pushed_registers, sp);

  // Get super_klass value into x10 (even if it was in x15 or x12)
  mv(x10, super_klass);

#ifndef PRODUCT
  incrementw(ExternalAddress((address)&SharedRuntime::_partial_subtype_ctr));
#endif // PRODUCT

  // We will consult the secondary-super array.
  ld(x15, secondary_supers_addr);
  // Load the array length.
  lwu(x12, Address(x15, Array<Klass*>::length_offset_in_bytes()));
  // Skip to start of data.
  addi(x15, x15, Array<Klass*>::base_offset_in_bytes());

  // Set t0 to an obvious invalid value, falling through by default
  mv(t0, -1);
  // Scan X12 words at [X15] for an occurrence of X10.
  repne_scan(x15, x10, x12, t0);

  // pop will restore x10, so we should use a temp register to keep its value
  mv(t1, x10);

  // Unspill the temp registers:
  pop_reg(pushed_registers, sp);

  bne(t1, t0, *L_failure);

  // Success. Cache the super we found an proceed in triumph.
  if (UseSecondarySupersCache) {
    sd(super_klass, super_cache_addr);
  }

  if (L_success != &L_fallthrough) {
    j(*L_success);
  }

#undef IS_A_TEMP

  bind(L_fallthrough);
}

// population_count variant for running without the CPOP
// instruction, which was introduced with Zbb extension.
void MacroAssembler::population_count(Register dst, Register src,
                                      Register tmp1, Register tmp2) {
  if (UsePopCountInstruction) {
    cpop(dst, src);
  } else {
    assert_different_registers(src, tmp1, tmp2);
    assert_different_registers(dst, tmp1, tmp2);
    Label loop, done;

    mv(tmp1, src);
    // dst = 0;
    // while(tmp1 != 0) {
    //   dst++;
    //   tmp1 &= (tmp1 - 1);
    // }
    mv(dst, zr);
    beqz(tmp1, done);
    {
      bind(loop);
      addi(dst, dst, 1);
      subi(tmp2, tmp1, 1);
      andr(tmp1, tmp1, tmp2);
      bnez(tmp1, loop);
    }
    bind(done);
  }
}

// If Register r is invalid, remove a new register from
// available_regs, and add new register to regs_to_push.
Register MacroAssembler::allocate_if_noreg(Register r,
                                  RegSetIterator<Register> &available_regs,
                                  RegSet &regs_to_push) {
  if (!r->is_valid()) {
    r = *available_regs++;
    regs_to_push += r;
  }
  return r;
}

// check_klass_subtype_slow_path_table() looks for super_klass in the
// hash table belonging to super_klass, branching to L_success or
// L_failure as appropriate. This is essentially a shim which
// allocates registers as necessary then calls
// lookup_secondary_supers_table() to do the work. Any of the tmp
// regs may be noreg, in which case this logic will chooses some
// registers push and pop them from the stack.
void MacroAssembler::check_klass_subtype_slow_path_table(Register sub_klass,
                                                         Register super_klass,
                                                         Register tmp1_reg,
                                                         Register tmp2_reg,
                                                         Label* L_success,
                                                         Label* L_failure,
                                                         bool set_cond_codes) {
  RegSet tmps = RegSet::of(tmp1_reg, tmp2_reg);

  assert_different_registers(sub_klass, super_klass, tmp1_reg, tmp2_reg);

  Label L_fallthrough;
  int label_nulls = 0;
  if (L_success == nullptr)   { L_success   = &L_fallthrough; label_nulls++; }
  if (L_failure == nullptr)   { L_failure   = &L_fallthrough; label_nulls++; }
  assert(label_nulls <= 1, "at most one null in the batch");

  BLOCK_COMMENT("check_klass_subtype_slow_path");

  RegSet caller_save_regs = RegSet::of(x7) + RegSet::range(x10, x17) + RegSet::range(x28, x31);
  RegSetIterator<Register> available_regs = (caller_save_regs - tmps - sub_klass - super_klass).begin();

  RegSet pushed_regs;

  tmp1_reg = allocate_if_noreg(tmp1_reg, available_regs, pushed_regs);
  tmp2_reg = allocate_if_noreg(tmp2_reg, available_regs, pushed_regs);

  Register tmp3_reg = noreg, tmp4_reg = noreg, result_reg = noreg;

  tmp3_reg = allocate_if_noreg(tmp3_reg, available_regs, pushed_regs);
  tmp4_reg = allocate_if_noreg(tmp4_reg, available_regs, pushed_regs);
  result_reg = allocate_if_noreg(result_reg, available_regs, pushed_regs);

  push_reg(pushed_regs, sp);

  lookup_secondary_supers_table_var(sub_klass,
                                    super_klass,
                                    result_reg,
                                    tmp1_reg, tmp2_reg, tmp3_reg,
                                    tmp4_reg, nullptr);

  // Move the result to t1 as we are about to unspill the tmp registers.
  mv(t1, result_reg);

  // Unspill the tmp. registers:
  pop_reg(pushed_regs, sp);

  // NB! Callers may assume that, when set_cond_codes is true, this
  // code sets tmp2_reg to a nonzero value.
  if (set_cond_codes) {
    mv(tmp2_reg, 1);
  }

  bnez(t1, *L_failure);

  if (L_success != &L_fallthrough) {
    j(*L_success);
  }

  bind(L_fallthrough);
}

void MacroAssembler::check_klass_subtype_slow_path(Register sub_klass,
                                                   Register super_klass,
                                                   Register tmp1_reg,
                                                   Register tmp2_reg,
                                                   Label* L_success,
                                                   Label* L_failure,
                                                   bool set_cond_codes) {
  if (UseSecondarySupersTable) {
    check_klass_subtype_slow_path_table
      (sub_klass, super_klass, tmp1_reg, tmp2_reg, L_success, L_failure, set_cond_codes);
  } else {
    check_klass_subtype_slow_path_linear
      (sub_klass, super_klass, tmp1_reg, tmp2_reg, L_success, L_failure, set_cond_codes);
  }
}

// Ensure that the inline code and the stub are using the same registers
// as we need to call the stub from inline code when there is a collision
// in the hashed lookup in the secondary supers array.
#define LOOKUP_SECONDARY_SUPERS_TABLE_REGISTERS(r_super_klass, r_array_base, r_array_length,  \
                                                r_array_index, r_sub_klass, result, r_bitmap) \
do {                                                                                          \
  assert(r_super_klass  == x10                             &&                                 \
         r_array_base   == x11                             &&                                 \
         r_array_length == x12                             &&                                 \
         (r_array_index == x13  || r_array_index == noreg) &&                                 \
         (r_sub_klass   == x14  || r_sub_klass   == noreg) &&                                 \
         (result        == x15  || result        == noreg) &&                                 \
         (r_bitmap      == x16  || r_bitmap      == noreg), "registers must match riscv.ad"); \
} while(0)

bool MacroAssembler::lookup_secondary_supers_table_const(Register r_sub_klass,
                                                         Register r_super_klass,
                                                         Register result,
                                                         Register tmp1,
                                                         Register tmp2,
                                                         Register tmp3,
                                                         Register tmp4,
                                                         u1 super_klass_slot,
                                                         bool stub_is_near) {
  assert_different_registers(r_sub_klass, r_super_klass, result, tmp1, tmp2, tmp3, tmp4, t0, t1);

  Label L_fallthrough;

  BLOCK_COMMENT("lookup_secondary_supers_table {");

  const Register
    r_array_base   = tmp1, // x11
    r_array_length = tmp2, // x12
    r_array_index  = tmp3, // x13
    r_bitmap       = tmp4; // x16

  LOOKUP_SECONDARY_SUPERS_TABLE_REGISTERS(r_super_klass, r_array_base, r_array_length,
                                          r_array_index, r_sub_klass, result, r_bitmap);

  u1 bit = super_klass_slot;

  // Initialize result value to 1 which means mismatch.
  mv(result, 1);

  ld(r_bitmap, Address(r_sub_klass, Klass::secondary_supers_bitmap_offset()));

  // First check the bitmap to see if super_klass might be present. If
  // the bit is zero, we are certain that super_klass is not one of
  // the secondary supers.
  test_bit(t0, r_bitmap, bit);
  beqz(t0, L_fallthrough);

  // Get the first array index that can contain super_klass into r_array_index.
  if (bit != 0) {
    slli(r_array_index, r_bitmap, (Klass::SECONDARY_SUPERS_TABLE_MASK - bit));
    population_count(r_array_index, r_array_index, tmp1, tmp2);
  } else {
    mv(r_array_index, (u1)1);
  }

  // We will consult the secondary-super array.
  ld(r_array_base, Address(r_sub_klass, in_bytes(Klass::secondary_supers_offset())));

  // The value i in r_array_index is >= 1, so even though r_array_base
  // points to the length, we don't need to adjust it to point to the data.
  assert(Array<Klass*>::base_offset_in_bytes() == wordSize, "Adjust this code");
  assert(Array<Klass*>::length_offset_in_bytes() == 0, "Adjust this code");

  shadd(result, r_array_index, r_array_base, result, LogBytesPerWord);
  ld(result, Address(result));
  xorr(result, result, r_super_klass);
  beqz(result, L_fallthrough); // Found a match

  // Is there another entry to check? Consult the bitmap.
  test_bit(t0, r_bitmap, (bit + 1) & Klass::SECONDARY_SUPERS_TABLE_MASK);
  beqz(t0, L_fallthrough);

  // Linear probe.
  if (bit != 0) {
    ror(r_bitmap, r_bitmap, bit);
  }

  // The slot we just inspected is at secondary_supers[r_array_index - 1].
  // The next slot to be inspected, by the stub we're about to call,
  // is secondary_supers[r_array_index]. Bits 0 and 1 in the bitmap
  // have been checked.
  rt_call(StubRoutines::lookup_secondary_supers_table_slow_path_stub());

  BLOCK_COMMENT("} lookup_secondary_supers_table");

  bind(L_fallthrough);

  if (VerifySecondarySupers) {
    verify_secondary_supers_table(r_sub_klass, r_super_klass, // x14, x10
                                  result, tmp1, tmp2, tmp3);  // x15, x11, x12, x13
  }
  return true;
}

// At runtime, return 0 in result if r_super_klass is a superclass of
// r_sub_klass, otherwise return nonzero. Use this version of
// lookup_secondary_supers_table() if you don't know ahead of time
// which superclass will be searched for. Used by interpreter and
// runtime stubs. It is larger and has somewhat greater latency than
// the version above, which takes a constant super_klass_slot.
void MacroAssembler::lookup_secondary_supers_table_var(Register r_sub_klass,
                                                       Register r_super_klass,
                                                       Register result,
                                                       Register tmp1,
                                                       Register tmp2,
                                                       Register tmp3,
                                                       Register tmp4,
                                                       Label *L_success) {
  assert_different_registers(r_sub_klass, r_super_klass, result, tmp1, tmp2, tmp3, tmp4, t0, t1);

  Label L_fallthrough;

  BLOCK_COMMENT("lookup_secondary_supers_table {");

  const Register
    r_array_index = tmp3,
    r_bitmap      = tmp4,
    slot          = t1;

  lbu(slot, Address(r_super_klass, Klass::hash_slot_offset()));

  // Make sure that result is nonzero if the test below misses.
  mv(result, 1);

  ld(r_bitmap, Address(r_sub_klass, Klass::secondary_supers_bitmap_offset()));

  // First check the bitmap to see if super_klass might be present. If
  // the bit is zero, we are certain that super_klass is not one of
  // the secondary supers.

  // This next instruction is equivalent to:
  // mv(tmp_reg, (u1)(Klass::SECONDARY_SUPERS_TABLE_SIZE - 1));
  // sub(r_array_index, slot, tmp_reg);
  xori(r_array_index, slot, (u1)(Klass::SECONDARY_SUPERS_TABLE_SIZE - 1));
  sll(r_array_index, r_bitmap, r_array_index);
  test_bit(t0, r_array_index, Klass::SECONDARY_SUPERS_TABLE_SIZE - 1);
  beqz(t0, L_fallthrough);

  // Get the first array index that can contain super_klass into r_array_index.
  population_count(r_array_index, r_array_index, tmp1, tmp2);

  // NB! r_array_index is off by 1. It is compensated by keeping r_array_base off by 1 word.

  const Register
    r_array_base   = tmp1,
    r_array_length = tmp2;

  // The value i in r_array_index is >= 1, so even though r_array_base
  // points to the length, we don't need to adjust it to point to the data.
  assert(Array<Klass*>::base_offset_in_bytes() == wordSize, "Adjust this code");
  assert(Array<Klass*>::length_offset_in_bytes() == 0, "Adjust this code");

  // We will consult the secondary-super array.
  ld(r_array_base, Address(r_sub_klass, in_bytes(Klass::secondary_supers_offset())));

  shadd(result, r_array_index, r_array_base, result, LogBytesPerWord);
  ld(result, Address(result));
  xorr(result, result, r_super_klass);
  beqz(result, L_success ? *L_success : L_fallthrough); // Found a match

  // Is there another entry to check? Consult the bitmap.
  ror(r_bitmap, r_bitmap, slot);
  test_bit(t0, r_bitmap, 1);
  beqz(t0, L_fallthrough);

  // The slot we just inspected is at secondary_supers[r_array_index - 1].
  // The next slot to be inspected, by the logic we're about to call,
  // is secondary_supers[r_array_index]. Bits 0 and 1 in the bitmap
  // have been checked.
  lookup_secondary_supers_table_slow_path(r_super_klass, r_array_base, r_array_index,
                                          r_bitmap, result, r_array_length, false /*is_stub*/);

  BLOCK_COMMENT("} lookup_secondary_supers_table");

  bind(L_fallthrough);

  if (VerifySecondarySupers) {
    verify_secondary_supers_table(r_sub_klass, r_super_klass,
                                  result, tmp1, tmp2, tmp3);
  }

  if (L_success) {
    beqz(result, *L_success);
  }
}

// Called by code generated by check_klass_subtype_slow_path
// above. This is called when there is a collision in the hashed
// lookup in the secondary supers array.
void MacroAssembler::lookup_secondary_supers_table_slow_path(Register r_super_klass,
                                                             Register r_array_base,
                                                             Register r_array_index,
                                                             Register r_bitmap,
                                                             Register result,
                                                             Register tmp,
                                                             bool is_stub) {
  assert_different_registers(r_super_klass, r_array_base, r_array_index, r_bitmap, tmp, result, t0);

  const Register
    r_array_length = tmp,
    r_sub_klass    = noreg; // unused

  if (is_stub) {
    LOOKUP_SECONDARY_SUPERS_TABLE_REGISTERS(r_super_klass, r_array_base, r_array_length,
                                            r_array_index, r_sub_klass, result, r_bitmap);
  }

  Label L_matched, L_fallthrough, L_bitmap_full;

  // Initialize result value to 1 which means mismatch.
  mv(result, 1);

  // Load the array length.
  lwu(r_array_length, Address(r_array_base, Array<Klass*>::length_offset_in_bytes()));
  // And adjust the array base to point to the data.
  // NB! Effectively increments current slot index by 1.
  assert(Array<Klass*>::base_offset_in_bytes() == wordSize, "");
  addi(r_array_base, r_array_base, Array<Klass*>::base_offset_in_bytes());

  // Check if bitmap is SECONDARY_SUPERS_BITMAP_FULL
  assert(Klass::SECONDARY_SUPERS_BITMAP_FULL == ~uintx(0), "Adjust this code");
  subw(t0, r_array_length, Klass::SECONDARY_SUPERS_TABLE_SIZE - 2);
  bgtz(t0, L_bitmap_full);

  // NB! Our caller has checked bits 0 and 1 in the bitmap. The
  // current slot (at secondary_supers[r_array_index]) has not yet
  // been inspected, and r_array_index may be out of bounds if we
  // wrapped around the end of the array.

  { // This is conventional linear probing, but instead of terminating
    // when a null entry is found in the table, we maintain a bitmap
    // in which a 0 indicates missing entries.
    // As long as the bitmap is not completely full,
    // array_length == popcount(bitmap). The array_length check above
    // guarantees there are 0s in the bitmap, so the loop eventually
    // terminates.
    Label L_loop;
    bind(L_loop);

    // Check for wraparound.
    Label skip;
    blt(r_array_index, r_array_length, skip);
    mv(r_array_index, zr);
    bind(skip);

    shadd(t0, r_array_index, r_array_base, t0, LogBytesPerWord);
    ld(t0, Address(t0));
    beq(t0, r_super_klass, L_matched);

    test_bit(t0, r_bitmap, 2);  // look-ahead check (Bit 2); result is non-zero
    beqz(t0, L_fallthrough);

    ror(r_bitmap, r_bitmap, 1);
    addi(r_array_index, r_array_index, 1);
    j(L_loop);
  }

  { // Degenerate case: more than 64 secondary supers.
    // FIXME: We could do something smarter here, maybe a vectorized
    // comparison or a binary search, but is that worth any added
    // complexity?
    bind(L_bitmap_full);
    repne_scan(r_array_base, r_super_klass, r_array_length, t0);
    bne(r_super_klass, t0, L_fallthrough);
  }

  bind(L_matched);
  mv(result, zr);

  bind(L_fallthrough);
}

// Make sure that the hashed lookup and a linear scan agree.
void MacroAssembler::verify_secondary_supers_table(Register r_sub_klass,
                                                   Register r_super_klass,
                                                   Register result,
                                                   Register tmp1,
                                                   Register tmp2,
                                                   Register tmp3) {
  assert_different_registers(r_sub_klass, r_super_klass, tmp1, tmp2, tmp3, result, t0, t1);

  const Register
    r_array_base   = tmp1,  // X11
    r_array_length = tmp2,  // X12
    r_array_index  = noreg, // unused
    r_bitmap       = noreg; // unused

  BLOCK_COMMENT("verify_secondary_supers_table {");

  // We will consult the secondary-super array.
  ld(r_array_base, Address(r_sub_klass, in_bytes(Klass::secondary_supers_offset())));

  // Load the array length.
  lwu(r_array_length, Address(r_array_base, Array<Klass*>::length_offset_in_bytes()));
  // And adjust the array base to point to the data.
  addi(r_array_base, r_array_base, Array<Klass*>::base_offset_in_bytes());

  repne_scan(r_array_base, r_super_klass, r_array_length, t0);
  Label failed;
  mv(tmp3, 1);
  bne(r_super_klass, t0, failed);
  mv(tmp3, zr);
  bind(failed);

  snez(result, result); // normalize result to 0/1 for comparison

  Label passed;
  beq(tmp3, result, passed);
  {
    mv(x10, r_super_klass);
    mv(x11, r_sub_klass);
    mv(x12, tmp3);
    mv(x13, result);
    mv(x14, (address)("mismatch"));
    rt_call(CAST_FROM_FN_PTR(address, Klass::on_secondary_supers_verification_failure));
    should_not_reach_here();
  }
  bind(passed);

  BLOCK_COMMENT("} verify_secondary_supers_table");
}

// Defines obj, preserves var_size_in_bytes, okay for tmp2 == var_size_in_bytes.
void MacroAssembler::tlab_allocate(Register obj,
                                   Register var_size_in_bytes,
                                   int con_size_in_bytes,
                                   Register tmp1,
                                   Register tmp2,
                                   Label& slow_case,
                                   bool is_far) {
  BarrierSetAssembler *bs = BarrierSet::barrier_set()->barrier_set_assembler();
  bs->tlab_allocate(this, obj, var_size_in_bytes, con_size_in_bytes, tmp1, tmp2, slow_case, is_far);
}

// get_thread() can be called anywhere inside generated code so we
// need to save whatever non-callee save context might get clobbered
// by the call to Thread::current() or, indeed, the call setup code.
void MacroAssembler::get_thread(Register thread) {
  // save all call-clobbered regs except thread
  RegSet saved_regs = RegSet::range(x5, x7) + RegSet::range(x10, x17) +
                      RegSet::range(x28, x31) + ra - thread;
  push_reg(saved_regs, sp);

  mv(t1, CAST_FROM_FN_PTR(address, Thread::current));
  jalr(t1);
  if (thread != c_rarg0) {
    mv(thread, c_rarg0);
  }

  // restore pushed registers
  pop_reg(saved_regs, sp);
}

void MacroAssembler::load_byte_map_base(Register reg) {
  CardTable::CardValue* byte_map_base =
    ((CardTableBarrierSet*)(BarrierSet::barrier_set()))->card_table()->byte_map_base();
  mv(reg, (uint64_t)byte_map_base);
}

void MacroAssembler::build_frame(int framesize) {
  assert(framesize >= 2, "framesize must include space for FP/RA");
  assert(framesize % (2*wordSize) == 0, "must preserve 2*wordSize alignment");
  sub(sp, sp, framesize);
  sd(fp, Address(sp, framesize - 2 * wordSize));
  sd(ra, Address(sp, framesize - wordSize));
  if (PreserveFramePointer) { add(fp, sp, framesize); }
}

void MacroAssembler::remove_frame(int framesize) {
  assert(framesize >= 2, "framesize must include space for FP/RA");
  assert(framesize % (2*wordSize) == 0, "must preserve 2*wordSize alignment");
  ld(fp, Address(sp, framesize - 2 * wordSize));
  ld(ra, Address(sp, framesize - wordSize));
  add(sp, sp, framesize);
}

void MacroAssembler::reserved_stack_check() {
  // testing if reserved zone needs to be enabled
  Label no_reserved_zone_enabling;

  ld(t0, Address(xthread, JavaThread::reserved_stack_activation_offset()));
  bltu(sp, t0, no_reserved_zone_enabling);

  enter();   // RA and FP are live.
  mv(c_rarg0, xthread);
  rt_call(CAST_FROM_FN_PTR(address, SharedRuntime::enable_stack_reserved_zone));
  leave();

  // We have already removed our own frame.
  // throw_delayed_StackOverflowError will think that it's been
  // called by our caller.
  j(RuntimeAddress(SharedRuntime::throw_delayed_StackOverflowError_entry()));
  should_not_reach_here();

  bind(no_reserved_zone_enabling);
}

// Move the address of the polling page into dest.
void MacroAssembler::get_polling_page(Register dest, relocInfo::relocType rtype) {
  ld(dest, Address(xthread, JavaThread::polling_page_offset()));
}

// Read the polling page.  The address of the polling page must
// already be in r.
void MacroAssembler::read_polling_page(Register r, int32_t offset, relocInfo::relocType rtype) {
  relocate(rtype, [&] {
    lwu(zr, Address(r, offset));
  });
}

void MacroAssembler::set_narrow_oop(Register dst, jobject obj) {
#ifdef ASSERT
  {
    ThreadInVMfromUnknown tiv;
    assert (UseCompressedOops, "should only be used for compressed oops");
    assert (Universe::heap() != nullptr, "java heap should be initialized");
    assert (oop_recorder() != nullptr, "this assembler needs an OopRecorder");
    assert(Universe::heap()->is_in(JNIHandles::resolve(obj)), "should be real oop");
  }
#endif
  int oop_index = oop_recorder()->find_index(obj);
  relocate(oop_Relocation::spec(oop_index), [&] {
    li32(dst, 0xDEADBEEF);
  });
  zext(dst, dst, 32);
}

void  MacroAssembler::set_narrow_klass(Register dst, Klass* k) {
  assert (UseCompressedClassPointers, "should only be used for compressed headers");
  assert (oop_recorder() != nullptr, "this assembler needs an OopRecorder");
  int index = oop_recorder()->find_index(k);
  assert(!Universe::heap()->is_in(k), "should not be an oop");

  narrowKlass nk = CompressedKlassPointers::encode(k);
  relocate(metadata_Relocation::spec(index), [&] {
    li32(dst, nk);
  });
  zext(dst, dst, 32);
}

address MacroAssembler::reloc_call(Address entry, Register tmp) {
  assert(entry.rspec().type() == relocInfo::runtime_call_type ||
         entry.rspec().type() == relocInfo::opt_virtual_call_type ||
         entry.rspec().type() == relocInfo::static_call_type ||
         entry.rspec().type() == relocInfo::virtual_call_type, "wrong reloc type");

  address target = entry.target();

  if (!in_scratch_emit_size()) {
    address stub = emit_reloc_call_address_stub(offset(), target);
    if (stub == nullptr) {
      postcond(pc() == badAddress);
      return nullptr; // CodeCache is full
    }
  }

  address call_pc = pc();
#ifdef ASSERT
  if (entry.rspec().type() != relocInfo::runtime_call_type) {
    assert_alignment(call_pc);
  }
#endif

  // The relocation created while emitting the stub will ensure this
  // call instruction is subsequently patched to call the stub.
  relocate(entry.rspec(), [&] {
    auipc(tmp, 0);
    ld(tmp, Address(tmp, 0));
    jalr(tmp);
  });

  postcond(pc() != badAddress);
  return call_pc;
}

address MacroAssembler::ic_call(address entry, jint method_index) {
  RelocationHolder rh = virtual_call_Relocation::spec(pc(), method_index);
  IncompressibleRegion ir(this);  // relocations
  movptr(t0, (address)Universe::non_oop_word(), t1);
  assert_cond(entry != nullptr);
  return reloc_call(Address(entry, rh));
}

int MacroAssembler::ic_check_size() {
  // No compressed
  return (MacroAssembler::instruction_size * (2 /* 2 loads */ + 1 /* branch */)) +
          far_branch_size() + (UseCompactObjectHeaders ? MacroAssembler::instruction_size * 1 : 0);
}

int MacroAssembler::ic_check(int end_alignment) {
  IncompressibleRegion ir(this);
  Register receiver = j_rarg0;
  Register data = t0;

  Register tmp1 = t1; // scratch
  // t2 is saved on call, thus should have been saved before this check.
  // Hence we can clobber it.
  Register tmp2 = t2;

  // The UEP of a code blob ensures that the VEP is padded. However, the padding of the UEP is placed
  // before the inline cache check, so we don't have to execute any nop instructions when dispatching
  // through the UEP, yet we can ensure that the VEP is aligned appropriately. That's why we align
  // before the inline cache check here, and not after
  align(end_alignment, ic_check_size());
  int uep_offset = offset();

  if (UseCompactObjectHeaders) {
    load_narrow_klass_compact(tmp1, receiver);
    lwu(tmp2, Address(data, CompiledICData::speculated_klass_offset()));
  } else if (UseCompressedClassPointers) {
    lwu(tmp1, Address(receiver, oopDesc::klass_offset_in_bytes()));
    lwu(tmp2, Address(data, CompiledICData::speculated_klass_offset()));
  } else {
    ld(tmp1,  Address(receiver, oopDesc::klass_offset_in_bytes()));
    ld(tmp2, Address(data, CompiledICData::speculated_klass_offset()));
  }

  Label ic_hit;
  beq(tmp1, tmp2, ic_hit);
  // Note, far_jump is not fixed size.
  // Is this ever generates a movptr alignment/size will be off.
  far_jump(RuntimeAddress(SharedRuntime::get_ic_miss_stub()));
  bind(ic_hit);

  assert((offset() % end_alignment) == 0, "Misaligned verified entry point.");
  return uep_offset;
}

// Emit an address stub for a call to a target which is too far away.
// Note that we only put the target address of the call in the stub.
//
// code sequences:
//
// call-site:
//   load target address from stub
//   jump-and-link target address
//
// Related address stub for this call site in the stub section:
//   alignment nop
//   target address

address MacroAssembler::emit_reloc_call_address_stub(int insts_call_instruction_offset, address dest) {
  address stub = start_a_stub(max_reloc_call_address_stub_size());
  if (stub == nullptr) {
    return nullptr;  // CodeBuffer::expand failed
  }

  // We are always 4-byte aligned here.
  assert_alignment(pc());

  // Make sure the address of destination 8-byte aligned.
  align(wordSize, 0);

  RelocationHolder rh = trampoline_stub_Relocation::spec(code()->insts()->start() +
                                                         insts_call_instruction_offset);
  const int stub_start_offset = offset();
  relocate(rh, [&] {
    assert(offset() - stub_start_offset == 0,
           "%ld - %ld == %ld : should be", (long)offset(), (long)stub_start_offset, (long)0);
    assert(offset() % wordSize == 0, "bad alignment");
    emit_int64((int64_t)dest);
  });

  const address stub_start_addr = addr_at(stub_start_offset);
  end_a_stub();

  return stub_start_addr;
}

int MacroAssembler::max_reloc_call_address_stub_size() {
  // Max stub size: alignment nop, target address.
  return 1 * instruction_size + wordSize;
}

int MacroAssembler::static_call_stub_size() {
  // (lui, addi, slli, addi, slli, addi) + (lui + lui + slli + add) + jalr
  return 11 * MacroAssembler::instruction_size;
}

Address MacroAssembler::add_memory_helper(const Address dst, Register tmp) {
  switch (dst.getMode()) {
    case Address::base_plus_offset:
      // This is the expected mode, although we allow all the other
      // forms below.
      return form_address(tmp, dst.base(), dst.offset());
    default:
      la(tmp, dst);
      return Address(tmp);
  }
}

void MacroAssembler::increment(const Address dst, int64_t value, Register tmp1, Register tmp2) {
  assert(((dst.getMode() == Address::base_plus_offset &&
           is_simm12(dst.offset())) || is_simm12(value)),
          "invalid value and address mode combination");
  Address adr = add_memory_helper(dst, tmp2);
  assert(!adr.uses(tmp1), "invalid dst for address increment");
  ld(tmp1, adr);
  add(tmp1, tmp1, value, tmp2);
  sd(tmp1, adr);
}

void MacroAssembler::incrementw(const Address dst, int32_t value, Register tmp1, Register tmp2) {
  assert(((dst.getMode() == Address::base_plus_offset &&
           is_simm12(dst.offset())) || is_simm12(value)),
          "invalid value and address mode combination");
  Address adr = add_memory_helper(dst, tmp2);
  assert(!adr.uses(tmp1), "invalid dst for address increment");
  lwu(tmp1, adr);
  addw(tmp1, tmp1, value, tmp2);
  sw(tmp1, adr);
}

void MacroAssembler::decrement(const Address dst, int64_t value, Register tmp1, Register tmp2) {
  assert(((dst.getMode() == Address::base_plus_offset &&
           is_simm12(dst.offset())) || is_simm12(value)),
          "invalid value and address mode combination");
  Address adr = add_memory_helper(dst, tmp2);
  assert(!adr.uses(tmp1), "invalid dst for address decrement");
  ld(tmp1, adr);
  sub(tmp1, tmp1, value, tmp2);
  sd(tmp1, adr);
}

void MacroAssembler::decrementw(const Address dst, int32_t value, Register tmp1, Register tmp2) {
  assert(((dst.getMode() == Address::base_plus_offset &&
           is_simm12(dst.offset())) || is_simm12(value)),
          "invalid value and address mode combination");
  Address adr = add_memory_helper(dst, tmp2);
  assert(!adr.uses(tmp1), "invalid dst for address decrement");
  lwu(tmp1, adr);
  subw(tmp1, tmp1, value, tmp2);
  sw(tmp1, adr);
}

void MacroAssembler::cmpptr(Register src1, const Address &src2, Label& equal, Register tmp) {
  assert_different_registers(src1, tmp);
  assert(src2.getMode() == Address::literal, "must be applied to a literal address");
  ld(tmp, src2);
  beq(src1, tmp, equal);
}

void MacroAssembler::load_method_holder_cld(Register result, Register method) {
  load_method_holder(result, method);
  ld(result, Address(result, InstanceKlass::class_loader_data_offset()));
}

void MacroAssembler::load_method_holder(Register holder, Register method) {
  ld(holder, Address(method, Method::const_offset()));                      // ConstMethod*
  ld(holder, Address(holder, ConstMethod::constants_offset()));             // ConstantPool*
  ld(holder, Address(holder, ConstantPool::pool_holder_offset()));          // InstanceKlass*
}

// string indexof
// compute index by trailing zeros
void MacroAssembler::compute_index(Register haystack, Register trailing_zeros,
                                   Register match_mask, Register result,
                                   Register ch2, Register tmp,
                                   bool haystack_isL) {
  int haystack_chr_shift = haystack_isL ? 0 : 1;
  srl(match_mask, match_mask, trailing_zeros);
  srli(match_mask, match_mask, 1);
  srli(tmp, trailing_zeros, LogBitsPerByte);
  if (!haystack_isL) andi(tmp, tmp, 0xE);
  add(haystack, haystack, tmp);
  ld(ch2, Address(haystack));
  if (!haystack_isL) srli(tmp, tmp, haystack_chr_shift);
  add(result, result, tmp);
}

// string indexof
// Find pattern element in src, compute match mask,
// only the first occurrence of 0x80/0x8000 at low bits is the valid match index
// match mask patterns and corresponding indices would be like:
// - 0x8080808080808080 (Latin1)
// -   7 6 5 4 3 2 1 0  (match index)
// - 0x8000800080008000 (UTF16)
// -   3   2   1   0    (match index)
void MacroAssembler::compute_match_mask(Register src, Register pattern, Register match_mask,
                                        Register mask1, Register mask2) {
  xorr(src, pattern, src);
  sub(match_mask, src, mask1);
  orr(src, src, mask2);
  notr(src, src);
  andr(match_mask, match_mask, src);
}

#ifdef COMPILER2
// Code for BigInteger::mulAdd intrinsic
// out     = x10
// in      = x11
// offset  = x12  (already out.length-offset)
// len     = x13
// k       = x14
// tmp     = x28
//
// pseudo code from java implementation:
// long kLong = k & LONG_MASK;
// carry = 0;
// offset = out.length-offset - 1;
// for (int j = len - 1; j >= 0; j--) {
//     product = (in[j] & LONG_MASK) * kLong + (out[offset] & LONG_MASK) + carry;
//     out[offset--] = (int)product;
//     carry = product >>> 32;
// }
// return (int)carry;
void MacroAssembler::mul_add(Register out, Register in, Register offset,
                             Register len, Register k, Register tmp) {
  Label L_tail_loop, L_unroll, L_end;
  mv(tmp, out);
  mv(out, zr);
  blez(len, L_end);
  zext(k, k, 32);
  slliw(t0, offset, LogBytesPerInt);
  add(offset, tmp, t0);
  slliw(t0, len, LogBytesPerInt);
  add(in, in, t0);

  const int unroll = 8;
  mv(tmp, unroll);
  blt(len, tmp, L_tail_loop);
  bind(L_unroll);
  for (int i = 0; i < unroll; i++) {
    subi(in, in, BytesPerInt);
    lwu(t0, Address(in, 0));
    mul(t1, t0, k);
    add(t0, t1, out);
    subi(offset, offset, BytesPerInt);
    lwu(t1, Address(offset, 0));
    add(t0, t0, t1);
    sw(t0, Address(offset, 0));
    srli(out, t0, 32);
  }
  subw(len, len, tmp);
  bge(len, tmp, L_unroll);

  bind(L_tail_loop);
  blez(len, L_end);
  subi(in, in, BytesPerInt);
  lwu(t0, Address(in, 0));
  mul(t1, t0, k);
  add(t0, t1, out);
  subi(offset, offset, BytesPerInt);
  lwu(t1, Address(offset, 0));
  add(t0, t0, t1);
  sw(t0, Address(offset, 0));
  srli(out, t0, 32);
  subiw(len, len, 1);
  j(L_tail_loop);

  bind(L_end);
}

// Multiply and multiply-accumulate unsigned 64-bit registers.
void MacroAssembler::wide_mul(Register prod_lo, Register prod_hi, Register n, Register m) {
  assert_different_registers(prod_lo, prod_hi);

  mul(prod_lo, n, m);
  mulhu(prod_hi, n, m);
}

void MacroAssembler::wide_madd(Register sum_lo, Register sum_hi, Register n,
                               Register m, Register tmp1, Register tmp2) {
  assert_different_registers(sum_lo, sum_hi);
  assert_different_registers(sum_hi, tmp2);

  wide_mul(tmp1, tmp2, n, m);
  cad(sum_lo, sum_lo, tmp1, tmp1);  // Add tmp1 to sum_lo with carry output to tmp1
  adc(sum_hi, sum_hi, tmp2, tmp1);  // Add tmp2 with carry to sum_hi
}

// add two unsigned input and output carry
void MacroAssembler::cad(Register dst, Register src1, Register src2, Register carry)
{
  assert_different_registers(dst, carry);
  assert_different_registers(dst, src2);
  add(dst, src1, src2);
  sltu(carry, dst, src2);
}

// add two input with carry
void MacroAssembler::adc(Register dst, Register src1, Register src2, Register carry) {
  assert_different_registers(dst, carry);
  add(dst, src1, src2);
  add(dst, dst, carry);
}

// add two unsigned input with carry and output carry
void MacroAssembler::cadc(Register dst, Register src1, Register src2, Register carry) {
  assert_different_registers(dst, src2);
  adc(dst, src1, src2, carry);
  sltu(carry, dst, src2);
}

void MacroAssembler::add2_with_carry(Register final_dest_hi, Register dest_hi, Register dest_lo,
                                     Register src1, Register src2, Register carry) {
  cad(dest_lo, dest_lo, src1, carry);
  add(dest_hi, dest_hi, carry);
  cad(dest_lo, dest_lo, src2, carry);
  add(final_dest_hi, dest_hi, carry);
}

/**
 * Multiply 32 bit by 32 bit first loop.
 */
void MacroAssembler::multiply_32_x_32_loop(Register x, Register xstart, Register x_xstart,
                                           Register y, Register y_idx, Register z,
                                           Register carry, Register product,
                                           Register idx, Register kdx) {
  // jlong carry, x[], y[], z[];
  // for (int idx=ystart, kdx=ystart+1+xstart; idx >= 0; idx--, kdx--) {
  //     long product = y[idx] * x[xstart] + carry;
  //     z[kdx] = (int)product;
  //     carry = product >>> 32;
  // }
  // z[xstart] = (int)carry;

  Label L_first_loop, L_first_loop_exit;
  blez(idx, L_first_loop_exit);

  shadd(t0, xstart, x, t0, LogBytesPerInt);
  lwu(x_xstart, Address(t0, 0));

  bind(L_first_loop);
  subiw(idx, idx, 1);
  shadd(t0, idx, y, t0, LogBytesPerInt);
  lwu(y_idx, Address(t0, 0));
  mul(product, x_xstart, y_idx);
  add(product, product, carry);
  srli(carry, product, 32);
  subiw(kdx, kdx, 1);
  shadd(t0, kdx, z, t0, LogBytesPerInt);
  sw(product, Address(t0, 0));
  bgtz(idx, L_first_loop);

  bind(L_first_loop_exit);
}

/**
 * Multiply 64 bit by 64 bit first loop.
 */
void MacroAssembler::multiply_64_x_64_loop(Register x, Register xstart, Register x_xstart,
                                           Register y, Register y_idx, Register z,
                                           Register carry, Register product,
                                           Register idx, Register kdx) {
  //
  //  jlong carry, x[], y[], z[];
  //  for (int idx=ystart, kdx=ystart+1+xstart; idx >= 0; idx--, kdx--) {
  //    huge_128 product = y[idx] * x[xstart] + carry;
  //    z[kdx] = (jlong)product;
  //    carry  = (jlong)(product >>> 64);
  //  }
  //  z[xstart] = carry;
  //

  Label L_first_loop, L_first_loop_exit;
  Label L_one_x, L_one_y, L_multiply;

  subiw(xstart, xstart, 1);
  bltz(xstart, L_one_x);

  shadd(t0, xstart, x, t0, LogBytesPerInt);
  ld(x_xstart, Address(t0, 0));
  ror(x_xstart, x_xstart, 32); // convert big-endian to little-endian

  bind(L_first_loop);
  subiw(idx, idx, 1);
  bltz(idx, L_first_loop_exit);
  subiw(idx, idx, 1);
  bltz(idx, L_one_y);

  shadd(t0, idx, y, t0, LogBytesPerInt);
  ld(y_idx, Address(t0, 0));
  ror(y_idx, y_idx, 32); // convert big-endian to little-endian
  bind(L_multiply);

  mulhu(t0, x_xstart, y_idx);
  mul(product, x_xstart, y_idx);
  cad(product, product, carry, t1);
  adc(carry, t0, zr, t1);

  subiw(kdx, kdx, 2);
  ror(product, product, 32); // back to big-endian
  shadd(t0, kdx, z, t0, LogBytesPerInt);
  sd(product, Address(t0, 0));

  j(L_first_loop);

  bind(L_one_y);
  lwu(y_idx, Address(y, 0));
  j(L_multiply);

  bind(L_one_x);
  lwu(x_xstart, Address(x, 0));
  j(L_first_loop);

  bind(L_first_loop_exit);
}

/**
 * Multiply 128 bit by 128 bit. Unrolled inner loop.
 *
 */
void MacroAssembler::multiply_128_x_128_loop(Register y, Register z,
                                             Register carry, Register carry2,
                                             Register idx, Register jdx,
                                             Register yz_idx1, Register yz_idx2,
                                             Register tmp, Register tmp3, Register tmp4,
                                             Register tmp6, Register product_hi) {
  //   jlong carry, x[], y[], z[];
  //   int kdx = xstart+1;
  //   for (int idx=ystart-2; idx >= 0; idx -= 2) { // Third loop
  //     huge_128 tmp3 = (y[idx+1] * product_hi) + z[kdx+idx+1] + carry;
  //     jlong carry2  = (jlong)(tmp3 >>> 64);
  //     huge_128 tmp4 = (y[idx]   * product_hi) + z[kdx+idx] + carry2;
  //     carry  = (jlong)(tmp4 >>> 64);
  //     z[kdx+idx+1] = (jlong)tmp3;
  //     z[kdx+idx] = (jlong)tmp4;
  //   }
  //   idx += 2;
  //   if (idx > 0) {
  //     yz_idx1 = (y[idx] * product_hi) + z[kdx+idx] + carry;
  //     z[kdx+idx] = (jlong)yz_idx1;
  //     carry  = (jlong)(yz_idx1 >>> 64);
  //   }
  //

  Label L_third_loop, L_third_loop_exit, L_post_third_loop_done;

  srliw(jdx, idx, 2);

  bind(L_third_loop);

  subw(jdx, jdx, 1);
  bltz(jdx, L_third_loop_exit);
  subw(idx, idx, 4);

  shadd(t0, idx, y, t0, LogBytesPerInt);
  ld(yz_idx2, Address(t0, 0));
  ld(yz_idx1, Address(t0, wordSize));

  shadd(tmp6, idx, z, t0, LogBytesPerInt);

  ror(yz_idx1, yz_idx1, 32); // convert big-endian to little-endian
  ror(yz_idx2, yz_idx2, 32);

  ld(t1, Address(tmp6, 0));
  ld(t0, Address(tmp6, wordSize));

  mul(tmp3, product_hi, yz_idx1); //  yz_idx1 * product_hi -> tmp4:tmp3
  mulhu(tmp4, product_hi, yz_idx1);

  ror(t0, t0, 32, tmp); // convert big-endian to little-endian
  ror(t1, t1, 32, tmp);

  mul(tmp, product_hi, yz_idx2); //  yz_idx2 * product_hi -> carry2:tmp
  mulhu(carry2, product_hi, yz_idx2);

  cad(tmp3, tmp3, carry, carry);
  adc(tmp4, tmp4, zr, carry);
  cad(tmp3, tmp3, t0, t0);
  cadc(tmp4, tmp4, tmp, t0);
  adc(carry, carry2, zr, t0);
  cad(tmp4, tmp4, t1, carry2);
  adc(carry, carry, zr, carry2);

  ror(tmp3, tmp3, 32); // convert little-endian to big-endian
  ror(tmp4, tmp4, 32);
  sd(tmp4, Address(tmp6, 0));
  sd(tmp3, Address(tmp6, wordSize));

  j(L_third_loop);

  bind(L_third_loop_exit);

  andi(idx, idx, 0x3);
  beqz(idx, L_post_third_loop_done);

  Label L_check_1;
  subiw(idx, idx, 2);
  bltz(idx, L_check_1);

  shadd(t0, idx, y, t0, LogBytesPerInt);
  ld(yz_idx1, Address(t0, 0));
  ror(yz_idx1, yz_idx1, 32);

  mul(tmp3, product_hi, yz_idx1); //  yz_idx1 * product_hi -> tmp4:tmp3
  mulhu(tmp4, product_hi, yz_idx1);

  shadd(t0, idx, z, t0, LogBytesPerInt);
  ld(yz_idx2, Address(t0, 0));
  ror(yz_idx2, yz_idx2, 32, tmp);

  add2_with_carry(carry, tmp4, tmp3, carry, yz_idx2, tmp);

  ror(tmp3, tmp3, 32, tmp);
  sd(tmp3, Address(t0, 0));

  bind(L_check_1);

  andi(idx, idx, 0x1);
  subiw(idx, idx, 1);
  bltz(idx, L_post_third_loop_done);
  shadd(t0, idx, y, t0, LogBytesPerInt);
  lwu(tmp4, Address(t0, 0));
  mul(tmp3, tmp4, product_hi); //  tmp4 * product_hi -> carry2:tmp3
  mulhu(carry2, tmp4, product_hi);

  shadd(t0, idx, z, t0, LogBytesPerInt);
  lwu(tmp4, Address(t0, 0));

  add2_with_carry(carry2, carry2, tmp3, tmp4, carry, t0);

  shadd(t0, idx, z, t0, LogBytesPerInt);
  sw(tmp3, Address(t0, 0));

  slli(t0, carry2, 32);
  srli(carry, tmp3, 32);
  orr(carry, carry, t0);

  bind(L_post_third_loop_done);
}

/**
 * Code for BigInteger::multiplyToLen() intrinsic.
 *
 * x10: x
 * x11: xlen
 * x12: y
 * x13: ylen
 * x14: z
 * x15: tmp0
 * x16: tmp1
 * x17: tmp2
 * x7:  tmp3
 * x28: tmp4
 * x29: tmp5
 * x30: tmp6
 * x31: tmp7
 */
void MacroAssembler::multiply_to_len(Register x, Register xlen, Register y, Register ylen,
                                     Register z, Register tmp0,
                                     Register tmp1, Register tmp2, Register tmp3, Register tmp4,
                                     Register tmp5, Register tmp6, Register product_hi) {
  assert_different_registers(x, xlen, y, ylen, z, tmp0, tmp1, tmp2, tmp3, tmp4, tmp5, tmp6);

  const Register idx = tmp1;
  const Register kdx = tmp2;
  const Register xstart = tmp3;

  const Register y_idx = tmp4;
  const Register carry = tmp5;
  const Register product = xlen;
  const Register x_xstart = tmp0;

  mv(idx, ylen);         // idx = ylen;
  addw(kdx, xlen, ylen); // kdx = xlen+ylen;
  mv(carry, zr);         // carry = 0;

  Label L_multiply_64_x_64_loop, L_done;

  subiw(xstart, xlen, 1);
  bltz(xstart, L_done);

  const Register jdx = tmp1;

  if (AvoidUnalignedAccesses) {
    int base_offset = arrayOopDesc::base_offset_in_bytes(T_INT);
    assert((base_offset % (UseCompactObjectHeaders ? 4 :
                           (UseCompressedClassPointers ? 8 : 4))) == 0, "Must be");

    if ((base_offset % 8) == 0) {
      // multiply_64_x_64_loop emits 8-byte load/store to access two elements
      // at a time from int arrays x and y. When base_offset is 8 bytes, these
      // accesses are naturally aligned if both xlen and ylen are even numbers.
      orr(t0, xlen, ylen);
      test_bit(t0, t0, 0);
      beqz(t0, L_multiply_64_x_64_loop);
    }

    Label L_second_loop_unaligned, L_third_loop, L_third_loop_exit;

    multiply_32_x_32_loop(x, xstart, x_xstart, y, y_idx, z, carry, product, idx, kdx);
    shadd(t0, xstart, z, t0, LogBytesPerInt);
    sw(carry, Address(t0, 0));

    bind(L_second_loop_unaligned);
    mv(carry, zr);
    mv(jdx, ylen);
    subiw(xstart, xstart, 1);
    bltz(xstart, L_done);

    subi(sp, sp, 2 * wordSize);
    sd(z, Address(sp, 0));
    sd(zr, Address(sp, wordSize));
    shadd(t0, xstart, z, t0, LogBytesPerInt);
    addi(z, t0, 4);
    shadd(t0, xstart, x, t0, LogBytesPerInt);
    lwu(product, Address(t0, 0));

    blez(jdx, L_third_loop_exit);

    bind(L_third_loop);
    subiw(jdx, jdx, 1);
    shadd(t0, jdx, y, t0, LogBytesPerInt);
    lwu(t0, Address(t0, 0));
    mul(t1, t0, product);
    add(t0, t1, carry);
    shadd(tmp6, jdx, z, t1, LogBytesPerInt);
    lwu(t1, Address(tmp6, 0));
    add(t0, t0, t1);
    sw(t0, Address(tmp6, 0));
    srli(carry, t0, 32);
    bgtz(jdx, L_third_loop);

    bind(L_third_loop_exit);
    ld(z, Address(sp, 0));
    addi(sp, sp, 2 * wordSize);
    shadd(t0, xstart, z, t0, LogBytesPerInt);
    sw(carry, Address(t0, 0));

    j(L_second_loop_unaligned);
  }

  bind(L_multiply_64_x_64_loop);
  multiply_64_x_64_loop(x, xstart, x_xstart, y, y_idx, z, carry, product, idx, kdx);

  Label L_second_loop_aligned;
  beqz(kdx, L_second_loop_aligned);

  Label L_carry;
  subiw(kdx, kdx, 1);
  beqz(kdx, L_carry);

  shadd(t0, kdx, z, t0, LogBytesPerInt);
  sw(carry, Address(t0, 0));
  srli(carry, carry, 32);
  subiw(kdx, kdx, 1);

  bind(L_carry);
  shadd(t0, kdx, z, t0, LogBytesPerInt);
  sw(carry, Address(t0, 0));

  // Second and third (nested) loops.
  //
  // for (int i = xstart-1; i >= 0; i--) { // Second loop
  //   carry = 0;
  //   for (int jdx=ystart, k=ystart+1+i; jdx >= 0; jdx--, k--) { // Third loop
  //     long product = (y[jdx] & LONG_MASK) * (x[i] & LONG_MASK) +
  //                    (z[k] & LONG_MASK) + carry;
  //     z[k] = (int)product;
  //     carry = product >>> 32;
  //   }
  //   z[i] = (int)carry;
  // }
  //
  // i = xlen, j = tmp1, k = tmp2, carry = tmp5, x[i] = product_hi

  bind(L_second_loop_aligned);
  mv(carry, zr); // carry = 0;
  mv(jdx, ylen); // j = ystart+1

  subiw(xstart, xstart, 1); // i = xstart-1;
  bltz(xstart, L_done);

  subi(sp, sp, 4 * wordSize);
  sd(z, Address(sp, 0));

  Label L_last_x;
  shadd(t0, xstart, z, t0, LogBytesPerInt);
  addi(z, t0, 4);
  subiw(xstart, xstart, 1); // i = xstart-1;
  bltz(xstart, L_last_x);

  shadd(t0, xstart, x, t0, LogBytesPerInt);
  ld(product_hi, Address(t0, 0));
  ror(product_hi, product_hi, 32); // convert big-endian to little-endian

  Label L_third_loop_prologue;
  bind(L_third_loop_prologue);

  sd(ylen, Address(sp, wordSize));
  sd(x, Address(sp, 2 * wordSize));
  sd(xstart, Address(sp, 3 * wordSize));
  multiply_128_x_128_loop(y, z, carry, x, jdx, ylen, product,
                          tmp2, x_xstart, tmp3, tmp4, tmp6, product_hi);
  ld(z, Address(sp, 0));
  ld(ylen, Address(sp, wordSize));
  ld(x, Address(sp, 2 * wordSize));
  ld(xlen, Address(sp, 3 * wordSize)); // copy old xstart -> xlen
  addi(sp, sp, 4 * wordSize);

  addiw(tmp3, xlen, 1);
  shadd(t0, tmp3, z, t0, LogBytesPerInt);
  sw(carry, Address(t0, 0));

  subiw(tmp3, tmp3, 1);
  bltz(tmp3, L_done);

  srli(carry, carry, 32);
  shadd(t0, tmp3, z, t0, LogBytesPerInt);
  sw(carry, Address(t0, 0));
  j(L_second_loop_aligned);

  // Next infrequent code is moved outside loops.
  bind(L_last_x);
  lwu(product_hi, Address(x, 0));
  j(L_third_loop_prologue);

  bind(L_done);
}
#endif

<<<<<<< HEAD
void MacroAssembler::vectorized_mismatch(Register obja, Register objb, Register length,
                                         Register log2_array_indxscale, Register result,
                                         Register tmp1, Register tmp2,
                                         VectorRegister vrm, VectorRegister vra, VectorRegister vrb) {
  assert(UseVectorizedMismatchIntrinsic, "sanity");
  assert_different_registers(obja, objb, length, log2_array_indxscale, tmp1, tmp2, t0, t1);
  assert_different_registers(vra, vrb, vrm);

  const Register consumed = t1;
  const Register cnt = tmp1;
  const Register idx = tmp2;
  Label MISMATCH_FOUND, NO_MISMATCH_FOUND, VEC_LOOP, DONE;

  beqz(length, NO_MISMATCH_FOUND);

  sll(cnt, length, log2_array_indxscale);
  mv(consumed, 0);

  bind(VEC_LOOP);
  vsetvli(t0, cnt, Assembler::e8, Assembler::m8);
  vle8_v(vra, obja);
  vle8_v(vrb, objb);
  vmsne_vv(vrm, vra, vrb);
  vfirst_m(idx, vrm);
  bgez(idx, MISMATCH_FOUND);
  sub(cnt, cnt, t0);
  add(obja, obja, t0);
  add(objb, objb, t0);
  add(consumed, consumed, t0);
  bnez(cnt, VEC_LOOP);

  bind(NO_MISMATCH_FOUND);
  mv(result, -1);
  j(DONE);

  bind(MISMATCH_FOUND);
  add(idx, consumed, idx);
  srl(result, idx, log2_array_indxscale);

  bind(DONE);
}

// Count bits of trailing zero chars from lsb to msb until first non-zero element.
// For LL case, one byte for one element, so shift 8 bits once, and for other case,
// shift 16 bits once.
void MacroAssembler::ctzc_bit(Register Rd, Register Rs, bool isLL, Register tmp1, Register tmp2) {
=======
// Count bits of trailing zero chars from lsb to msb until first non-zero
// char seen. For the LL case, shift 8 bits once as there is only one byte
// per each char. For other cases, shift 16 bits once.
void MacroAssembler::ctzc_bits(Register Rd, Register Rs, bool isLL,
                               Register tmp1, Register tmp2) {
  int step = isLL ? 8 : 16;
>>>>>>> 0edd018a
  if (UseZbb) {
    ctz(Rd, Rs);
    andi(Rd, Rd, -step);
    return;
  }

  assert_different_registers(Rd, tmp1, tmp2);
  Label Loop;
  mv(tmp2, Rs);
  mv(Rd, -step);

  bind(Loop);
  addi(Rd, Rd, step);
  zext(tmp1, tmp2, step);
  srli(tmp2, tmp2, step);
  beqz(tmp1, Loop);
}

// This instruction reads adjacent 4 bytes from the lower half of source register,
// inflate into a register, for example:
// Rs: A7A6A5A4A3A2A1A0
// Rd: 00A300A200A100A0
void MacroAssembler::inflate_lo32(Register Rd, Register Rs, Register tmp1, Register tmp2) {
  assert_different_registers(Rd, Rs, tmp1, tmp2);

  mv(tmp1, 0xFF000000); // first byte mask at lower word
  andr(Rd, Rs, tmp1);
  for (int i = 0; i < 2; i++) {
    slli(Rd, Rd, wordSize);
    srli(tmp1, tmp1, wordSize);
    andr(tmp2, Rs, tmp1);
    orr(Rd, Rd, tmp2);
  }
  slli(Rd, Rd, wordSize);
  zext(tmp2, Rs, 8); // last byte mask at lower word
  orr(Rd, Rd, tmp2);
}

// This instruction reads adjacent 4 bytes from the upper half of source register,
// inflate into a register, for example:
// Rs: A7A6A5A4A3A2A1A0
// Rd: 00A700A600A500A4
void MacroAssembler::inflate_hi32(Register Rd, Register Rs, Register tmp1, Register tmp2) {
  assert_different_registers(Rd, Rs, tmp1, tmp2);
  srli(Rs, Rs, 32);   // only upper 32 bits are needed
  inflate_lo32(Rd, Rs, tmp1, tmp2);
}

// The size of the blocks erased by the zero_blocks stub.  We must
// handle anything smaller than this ourselves in zero_words().
const int MacroAssembler::zero_words_block_size = 8;

// zero_words() is used by C2 ClearArray patterns.  It is as small as
// possible, handling small word counts locally and delegating
// anything larger to the zero_blocks stub.  It is expanded many times
// in compiled code, so it is important to keep it short.

// ptr:   Address of a buffer to be zeroed.
// cnt:   Count in HeapWords.
//
// ptr, cnt, t1, and t0 are clobbered.
address MacroAssembler::zero_words(Register ptr, Register cnt) {
  assert(is_power_of_2(zero_words_block_size), "adjust this");
  assert(ptr == x28 && cnt == x29, "mismatch in register usage");
  assert_different_registers(cnt, t0, t1);

  BLOCK_COMMENT("zero_words {");

  mv(t0, zero_words_block_size);
  Label around, done, done16;
  bltu(cnt, t0, around);
  {
    RuntimeAddress zero_blocks(StubRoutines::riscv::zero_blocks());
    assert(zero_blocks.target() != nullptr, "zero_blocks stub has not been generated");
    if (StubRoutines::riscv::complete()) {
      address tpc = reloc_call(zero_blocks);
      if (tpc == nullptr) {
        DEBUG_ONLY(reset_labels(around));
        postcond(pc() == badAddress);
        return nullptr;
      }
    } else {
      // Clobbers t1
      rt_call(zero_blocks.target());
    }
  }
  bind(around);
  for (int i = zero_words_block_size >> 1; i > 1; i >>= 1) {
    Label l;
    test_bit(t0, cnt, exact_log2(i));
    beqz(t0, l);
    for (int j = 0; j < i; j++) {
      sd(zr, Address(ptr, j * wordSize));
    }
    addi(ptr, ptr, i * wordSize);
    bind(l);
  }
  {
    Label l;
    test_bit(t0, cnt, 0);
    beqz(t0, l);
    sd(zr, Address(ptr, 0));
    bind(l);
  }

  BLOCK_COMMENT("} zero_words");
  postcond(pc() != badAddress);
  return pc();
}

#define SmallArraySize (18 * BytesPerLong)

// base:  Address of a buffer to be zeroed, 8 bytes aligned.
// cnt:   Immediate count in HeapWords.
void MacroAssembler::zero_words(Register base, uint64_t cnt) {
  assert_different_registers(base, t0, t1);

  BLOCK_COMMENT("zero_words {");

  if (cnt <= SmallArraySize / BytesPerLong) {
    for (int i = 0; i < (int)cnt; i++) {
      sd(zr, Address(base, i * wordSize));
    }
  } else {
    const int unroll = 8; // Number of sd(zr, adr), instructions we'll unroll
    int remainder = cnt % unroll;
    for (int i = 0; i < remainder; i++) {
      sd(zr, Address(base, i * wordSize));
    }

    Label loop;
    Register cnt_reg = t0;
    Register loop_base = t1;
    cnt = cnt - remainder;
    mv(cnt_reg, cnt);
    addi(loop_base, base, remainder * wordSize);
    bind(loop);
    sub(cnt_reg, cnt_reg, unroll);
    for (int i = 0; i < unroll; i++) {
      sd(zr, Address(loop_base, i * wordSize));
    }
    addi(loop_base, loop_base, unroll * wordSize);
    bnez(cnt_reg, loop);
  }

  BLOCK_COMMENT("} zero_words");
}

// base:   Address of a buffer to be filled, 8 bytes aligned.
// cnt:    Count in 8-byte unit.
// value:  Value to be filled with.
// base will point to the end of the buffer after filling.
void MacroAssembler::fill_words(Register base, Register cnt, Register value) {
//  Algorithm:
//
//    t0 = cnt & 7
//    cnt -= t0
//    p += t0
//    switch (t0):
//      switch start:
//      do while cnt
//        cnt -= 8
//          p[-8] = value
//        case 7:
//          p[-7] = value
//        case 6:
//          p[-6] = value
//          // ...
//        case 1:
//          p[-1] = value
//        case 0:
//          p += 8
//      do-while end
//    switch end

  assert_different_registers(base, cnt, value, t0, t1);

  Label fini, skip, entry, loop;
  const int unroll = 8; // Number of sd instructions we'll unroll

  beqz(cnt, fini);

  andi(t0, cnt, unroll - 1);
  sub(cnt, cnt, t0);
  // align 8, so first sd n % 8 = mod, next loop sd 8 * n.
  shadd(base, t0, base, t1, 3);
  la(t1, entry);
  slli(t0, t0, 2); // sd_inst_nums * 4; t0 is cnt % 8, so t1 = t1 - sd_inst_nums * 4, 4 is sizeof(inst)
  sub(t1, t1, t0);
  jr(t1);

  bind(loop);
  addi(base, base, unroll * wordSize);
  for (int i = -unroll; i < 0; i++) {
    sd(value, Address(base, i * 8));
  }
  bind(entry);
  subi(cnt, cnt, unroll);
  bgez(cnt, loop);

  bind(fini);
}

// Zero blocks of memory by using CBO.ZERO.
//
// Aligns the base address first sufficiently for CBO.ZERO, then uses
// CBO.ZERO repeatedly for every full block.  cnt is the size to be
// zeroed in HeapWords.  Returns the count of words left to be zeroed
// in cnt.
//
// NOTE: This is intended to be used in the zero_blocks() stub.  If
// you want to use it elsewhere, note that cnt must be >= CacheLineSize.
void MacroAssembler::zero_dcache_blocks(Register base, Register cnt, Register tmp1, Register tmp2) {
  Label initial_table_end, loop;

  // Align base with cache line size.
  neg(tmp1, base);
  andi(tmp1, tmp1, CacheLineSize - 1);

  // tmp1: the number of bytes to be filled to align the base with cache line size.
  add(base, base, tmp1);
  srai(tmp2, tmp1, 3);
  sub(cnt, cnt, tmp2);
  srli(tmp2, tmp1, 1);
  la(tmp1, initial_table_end);
  sub(tmp2, tmp1, tmp2);
  jr(tmp2);
  for (int i = -CacheLineSize + wordSize; i < 0; i += wordSize) {
    sd(zr, Address(base, i));
  }
  bind(initial_table_end);

  mv(tmp1, CacheLineSize / wordSize);
  bind(loop);
  cbo_zero(base);
  sub(cnt, cnt, tmp1);
  addi(base, base, CacheLineSize);
  bge(cnt, tmp1, loop);
}

// java.lang.Math.round(float a)
// Returns the closest int to the argument, with ties rounding to positive infinity.
void MacroAssembler::java_round_float(Register dst, FloatRegister src, FloatRegister ftmp) {
  // this instructions calling sequence provides performance improvement on all tested devices;
  // don't change it without re-verification
  Label done;
  mv(t0, jint_cast(0.5f));
  fmv_w_x(ftmp, t0);

  // dst = 0 if NaN
  feq_s(t0, src, src); // replacing fclass with feq as performance optimization
  mv(dst, zr);
  beqz(t0, done);

  // dst = (src + 0.5f) rounded down towards negative infinity
  //   Adding 0.5f to some floats exceeds the precision limits for a float and rounding takes place.
  //   RDN is required for fadd_s, RNE gives incorrect results:
  //     --------------------------------------------------------------------
  //     fadd.s rne (src + 0.5f): src = 8388609.000000  ftmp = 8388610.000000
  //     fcvt.w.s rdn: ftmp = 8388610.000000 dst = 8388610
  //     --------------------------------------------------------------------
  //     fadd.s rdn (src + 0.5f): src = 8388609.000000  ftmp = 8388609.000000
  //     fcvt.w.s rdn: ftmp = 8388609.000000 dst = 8388609
  //     --------------------------------------------------------------------
  fadd_s(ftmp, src, ftmp, RoundingMode::rdn);
  fcvt_w_s(dst, ftmp, RoundingMode::rdn);

  bind(done);
}

// java.lang.Math.round(double a)
// Returns the closest long to the argument, with ties rounding to positive infinity.
void MacroAssembler::java_round_double(Register dst, FloatRegister src, FloatRegister ftmp) {
  // this instructions calling sequence provides performance improvement on all tested devices;
  // don't change it without re-verification
  Label done;
  mv(t0, julong_cast(0.5));
  fmv_d_x(ftmp, t0);

  // dst = 0 if NaN
  feq_d(t0, src, src); // replacing fclass with feq as performance optimization
  mv(dst, zr);
  beqz(t0, done);

  // dst = (src + 0.5) rounded down towards negative infinity
  fadd_d(ftmp, src, ftmp, RoundingMode::rdn); // RDN is required here otherwise some inputs produce incorrect results
  fcvt_l_d(dst, ftmp, RoundingMode::rdn);

  bind(done);
}

#define FCVT_SAFE(FLOATCVT, FLOATSIG)                                                     \
void MacroAssembler::FLOATCVT##_safe(Register dst, FloatRegister src, Register tmp) {     \
  Label done;                                                                             \
  assert_different_registers(dst, tmp);                                                   \
  fclass_##FLOATSIG(tmp, src);                                                            \
  mv(dst, zr);                                                                            \
  /* check if src is NaN */                                                               \
  andi(tmp, tmp, FClassBits::nan);                                                        \
  bnez(tmp, done);                                                                        \
  FLOATCVT(dst, src);                                                                     \
  bind(done);                                                                             \
}

FCVT_SAFE(fcvt_w_s, s);
FCVT_SAFE(fcvt_l_s, s);
FCVT_SAFE(fcvt_w_d, d);
FCVT_SAFE(fcvt_l_d, d);

#undef FCVT_SAFE

#define FCMP(FLOATTYPE, FLOATSIG)                                                       \
void MacroAssembler::FLOATTYPE##_compare(Register result, FloatRegister Rs1,            \
                                         FloatRegister Rs2, int unordered_result) {     \
  Label Ldone;                                                                          \
  if (unordered_result < 0) {                                                           \
    /* we want -1 for unordered or less than, 0 for equal and 1 for greater than. */    \
    /* installs 1 if gt else 0 */                                                       \
    flt_##FLOATSIG(result, Rs2, Rs1);                                                   \
    /* Rs1 > Rs2, install 1 */                                                          \
    bgtz(result, Ldone);                                                                \
    feq_##FLOATSIG(result, Rs1, Rs2);                                                   \
    subi(result, result, 1);                                                            \
    /* Rs1 = Rs2, install 0 */                                                          \
    /* NaN or Rs1 < Rs2, install -1 */                                                  \
    bind(Ldone);                                                                        \
  } else {                                                                              \
    /* we want -1 for less than, 0 for equal and 1 for unordered or greater than. */    \
    /* installs 1 if gt or unordered else 0 */                                          \
    flt_##FLOATSIG(result, Rs1, Rs2);                                                   \
    /* Rs1 < Rs2, install -1 */                                                         \
    bgtz(result, Ldone);                                                                \
    feq_##FLOATSIG(result, Rs1, Rs2);                                                   \
    subi(result, result, 1);                                                            \
    /* Rs1 = Rs2, install 0 */                                                          \
    /* NaN or Rs1 > Rs2, install 1 */                                                   \
    bind(Ldone);                                                                        \
    neg(result, result);                                                                \
  }                                                                                     \
}

FCMP(float, s);
FCMP(double, d);

#undef FCMP

// Zero words; len is in bytes
// Destroys all registers except addr
// len must be a nonzero multiple of wordSize
void MacroAssembler::zero_memory(Register addr, Register len, Register tmp) {
  assert_different_registers(addr, len, tmp, t0, t1);

#ifdef ASSERT
  {
    Label L;
    andi(t0, len, BytesPerWord - 1);
    beqz(t0, L);
    stop("len is not a multiple of BytesPerWord");
    bind(L);
  }
#endif // ASSERT

#ifndef PRODUCT
  block_comment("zero memory");
#endif // PRODUCT

  Label loop;
  Label entry;

  // Algorithm:
  //
  //  t0 = cnt & 7
  //  cnt -= t0
  //  p += t0
  //  switch (t0) {
  //    do {
  //      cnt -= 8
  //        p[-8] = 0
  //      case 7:
  //        p[-7] = 0
  //      case 6:
  //        p[-6] = 0
  //        ...
  //      case 1:
  //        p[-1] = 0
  //      case 0:
  //        p += 8
  //     } while (cnt)
  //  }

  const int unroll = 8;   // Number of sd(zr) instructions we'll unroll

  srli(len, len, LogBytesPerWord);
  andi(t0, len, unroll - 1);  // t0 = cnt % unroll
  sub(len, len, t0);          // cnt -= unroll
  // tmp always points to the end of the region we're about to zero
  shadd(tmp, t0, addr, t1, LogBytesPerWord);
  la(t1, entry);
  slli(t0, t0, 2);
  sub(t1, t1, t0);
  jr(t1);
  bind(loop);
  sub(len, len, unroll);
  for (int i = -unroll; i < 0; i++) {
    sd(zr, Address(tmp, i * wordSize));
  }
  bind(entry);
  add(tmp, tmp, unroll * wordSize);
  bnez(len, loop);
}

// shift left by shamt and add
// Rd = (Rs1 << shamt) + Rs2
void MacroAssembler::shadd(Register Rd, Register Rs1, Register Rs2, Register tmp, int shamt) {
  if (UseZba) {
    if (shamt == 1) {
      sh1add(Rd, Rs1, Rs2);
      return;
    } else if (shamt == 2) {
      sh2add(Rd, Rs1, Rs2);
      return;
    } else if (shamt == 3) {
      sh3add(Rd, Rs1, Rs2);
      return;
    }
  }

  if (shamt != 0) {
    assert_different_registers(Rs2, tmp);
    slli(tmp, Rs1, shamt);
    add(Rd, Rs2, tmp);
  } else {
    add(Rd, Rs1, Rs2);
  }
}

void MacroAssembler::zext(Register dst, Register src, int bits) {
  switch (bits) {
    case 32:
      if (UseZba) {
        zext_w(dst, src);
        return;
      }
      break;
    case 16:
      if (UseZbb) {
        zext_h(dst, src);
        return;
      }
      break;
    case 8:
      zext_b(dst, src);
      return;
    default:
      break;
  }

  slli(dst, src, XLEN - bits);
  srli(dst, dst, XLEN - bits);
}

void MacroAssembler::sext(Register dst, Register src, int bits) {
  switch (bits) {
    case 32:
      sext_w(dst, src);
      return;
    case 16:
      if (UseZbb) {
        sext_h(dst, src);
        return;
      }
      break;
    case 8:
      if (UseZbb) {
        sext_b(dst, src);
        return;
      }
      break;
    default:
      break;
  }

  slli(dst, src, XLEN - bits);
  srai(dst, dst, XLEN - bits);
}

void MacroAssembler::cmp_x2i(Register dst, Register src1, Register src2,
                             Register tmp, bool is_signed) {
  if (src1 == src2) {
    mv(dst, zr);
    return;
  }
  Label done;
  Register left = src1;
  Register right = src2;
  if (dst == src1) {
    assert_different_registers(dst, src2, tmp);
    mv(tmp, src1);
    left = tmp;
  } else if (dst == src2) {
    assert_different_registers(dst, src1, tmp);
    mv(tmp, src2);
    right = tmp;
  }

  // installs 1 if gt else 0
  if (is_signed) {
    slt(dst, right, left);
  } else {
    sltu(dst, right, left);
  }
  bnez(dst, done);
  if (is_signed) {
    slt(dst, left, right);
  } else {
    sltu(dst, left, right);
  }
  // dst = -1 if lt; else if eq , dst = 0
  neg(dst, dst);
  bind(done);
}

void MacroAssembler::cmp_l2i(Register dst, Register src1, Register src2, Register tmp)
{
  cmp_x2i(dst, src1, src2, tmp);
}

void MacroAssembler::cmp_ul2i(Register dst, Register src1, Register src2, Register tmp) {
  cmp_x2i(dst, src1, src2, tmp, false);
}

void MacroAssembler::cmp_uw2i(Register dst, Register src1, Register src2, Register tmp) {
  cmp_x2i(dst, src1, src2, tmp, false);
}

// The java_calling_convention describes stack locations as ideal slots on
// a frame with no abi restrictions. Since we must observe abi restrictions
// (like the placement of the register window) the slots must be biased by
// the following value.
static int reg2offset_in(VMReg r) {
  // Account for saved fp and ra
  // This should really be in_preserve_stack_slots
  return r->reg2stack() * VMRegImpl::stack_slot_size;
}

static int reg2offset_out(VMReg r) {
  return (r->reg2stack() + SharedRuntime::out_preserve_stack_slots()) * VMRegImpl::stack_slot_size;
}

// The C ABI specifies:
// "integer scalars narrower than XLEN bits are widened according to the sign
// of their type up to 32 bits, then sign-extended to XLEN bits."
// Applies for both passed in register and stack.
//
// Java uses 32-bit stack slots; jint, jshort, jchar, jbyte uses one slot.
// Native uses 64-bit stack slots for all integer scalar types.
//
// lw loads the Java stack slot, sign-extends and
// sd store this widened integer into a 64 bit native stack slot.
void MacroAssembler::move32_64(VMRegPair src, VMRegPair dst, Register tmp) {
  if (src.first()->is_stack()) {
    if (dst.first()->is_stack()) {
      // stack to stack
      lw(tmp, Address(fp, reg2offset_in(src.first())));
      sd(tmp, Address(sp, reg2offset_out(dst.first())));
    } else {
      // stack to reg
      lw(dst.first()->as_Register(), Address(fp, reg2offset_in(src.first())));
    }
  } else if (dst.first()->is_stack()) {
    // reg to stack
    sd(src.first()->as_Register(), Address(sp, reg2offset_out(dst.first())));
  } else {
    if (dst.first() != src.first()) {
      sext(dst.first()->as_Register(), src.first()->as_Register(), 32);
    }
  }
}

// An oop arg. Must pass a handle not the oop itself
void MacroAssembler::object_move(OopMap* map,
                                 int oop_handle_offset,
                                 int framesize_in_slots,
                                 VMRegPair src,
                                 VMRegPair dst,
                                 bool is_receiver,
                                 int* receiver_offset) {
  assert_cond(map != nullptr && receiver_offset != nullptr);

  // must pass a handle. First figure out the location we use as a handle
  Register rHandle = dst.first()->is_stack() ? t1 : dst.first()->as_Register();

  // See if oop is null if it is we need no handle

  if (src.first()->is_stack()) {
    // Oop is already on the stack as an argument
    int offset_in_older_frame = src.first()->reg2stack() + SharedRuntime::out_preserve_stack_slots();
    map->set_oop(VMRegImpl::stack2reg(offset_in_older_frame + framesize_in_slots));
    if (is_receiver) {
      *receiver_offset = (offset_in_older_frame + framesize_in_slots) * VMRegImpl::stack_slot_size;
    }

    ld(t0, Address(fp, reg2offset_in(src.first())));
    la(rHandle, Address(fp, reg2offset_in(src.first())));
    // conditionally move a null
    Label notZero1;
    bnez(t0, notZero1);
    mv(rHandle, zr);
    bind(notZero1);
  } else {

    // Oop is in a register we must store it to the space we reserve
    // on the stack for oop_handles and pass a handle if oop is non-null

    const Register rOop = src.first()->as_Register();
    int oop_slot = -1;
    if (rOop == j_rarg0) {
      oop_slot = 0;
    } else if (rOop == j_rarg1) {
      oop_slot = 1;
    } else if (rOop == j_rarg2) {
      oop_slot = 2;
    } else if (rOop == j_rarg3) {
      oop_slot = 3;
    } else if (rOop == j_rarg4) {
      oop_slot = 4;
    } else if (rOop == j_rarg5) {
      oop_slot = 5;
    } else if (rOop == j_rarg6) {
      oop_slot = 6;
    } else {
      assert(rOop == j_rarg7, "wrong register");
      oop_slot = 7;
    }

    oop_slot = oop_slot * VMRegImpl::slots_per_word + oop_handle_offset;
    int offset = oop_slot * VMRegImpl::stack_slot_size;

    map->set_oop(VMRegImpl::stack2reg(oop_slot));
    // Store oop in handle area, may be null
    sd(rOop, Address(sp, offset));
    if (is_receiver) {
      *receiver_offset = offset;
    }

    //rOop maybe the same as rHandle
    if (rOop == rHandle) {
      Label isZero;
      beqz(rOop, isZero);
      la(rHandle, Address(sp, offset));
      bind(isZero);
    } else {
      Label notZero2;
      la(rHandle, Address(sp, offset));
      bnez(rOop, notZero2);
      mv(rHandle, zr);
      bind(notZero2);
    }
  }

  // If arg is on the stack then place it otherwise it is already in correct reg.
  if (dst.first()->is_stack()) {
    sd(rHandle, Address(sp, reg2offset_out(dst.first())));
  }
}

// A float arg may have to do float reg int reg conversion
void MacroAssembler::float_move(VMRegPair src, VMRegPair dst, Register tmp) {
  assert((src.first()->is_stack() && dst.first()->is_stack()) ||
         (src.first()->is_reg() && dst.first()->is_reg()) ||
         (src.first()->is_stack() && dst.first()->is_reg()), "Unexpected error");
  if (src.first()->is_stack()) {
    if (dst.first()->is_stack()) {
      lwu(tmp, Address(fp, reg2offset_in(src.first())));
      sw(tmp, Address(sp, reg2offset_out(dst.first())));
    } else if (dst.first()->is_Register()) {
      lwu(dst.first()->as_Register(), Address(fp, reg2offset_in(src.first())));
    } else {
      ShouldNotReachHere();
    }
  } else if (src.first() != dst.first()) {
    if (src.is_single_phys_reg() && dst.is_single_phys_reg()) {
      fmv_s(dst.first()->as_FloatRegister(), src.first()->as_FloatRegister());
    } else {
      ShouldNotReachHere();
    }
  }
}

// A long move
void MacroAssembler::long_move(VMRegPair src, VMRegPair dst, Register tmp) {
  if (src.first()->is_stack()) {
    if (dst.first()->is_stack()) {
      // stack to stack
      ld(tmp, Address(fp, reg2offset_in(src.first())));
      sd(tmp, Address(sp, reg2offset_out(dst.first())));
    } else {
      // stack to reg
      ld(dst.first()->as_Register(), Address(fp, reg2offset_in(src.first())));
    }
  } else if (dst.first()->is_stack()) {
    // reg to stack
    sd(src.first()->as_Register(), Address(sp, reg2offset_out(dst.first())));
  } else {
    if (dst.first() != src.first()) {
      mv(dst.first()->as_Register(), src.first()->as_Register());
    }
  }
}

// A double move
void MacroAssembler::double_move(VMRegPair src, VMRegPair dst, Register tmp) {
  assert((src.first()->is_stack() && dst.first()->is_stack()) ||
         (src.first()->is_reg() && dst.first()->is_reg()) ||
         (src.first()->is_stack() && dst.first()->is_reg()), "Unexpected error");
  if (src.first()->is_stack()) {
    if (dst.first()->is_stack()) {
      ld(tmp, Address(fp, reg2offset_in(src.first())));
      sd(tmp, Address(sp, reg2offset_out(dst.first())));
    } else if (dst.first()-> is_Register()) {
      ld(dst.first()->as_Register(), Address(fp, reg2offset_in(src.first())));
    } else {
      ShouldNotReachHere();
    }
  } else if (src.first() != dst.first()) {
    if (src.is_single_phys_reg() && dst.is_single_phys_reg()) {
      fmv_d(dst.first()->as_FloatRegister(), src.first()->as_FloatRegister());
    } else {
      ShouldNotReachHere();
    }
  }
}

void MacroAssembler::test_bit(Register Rd, Register Rs, uint32_t bit_pos) {
  assert(bit_pos < 64, "invalid bit range");
  if (UseZbs) {
    bexti(Rd, Rs, bit_pos);
    return;
  }
  int64_t imm = (int64_t)(1UL << bit_pos);
  if (is_simm12(imm)) {
    andi(Rd, Rs, imm);
  } else {
    srli(Rd, Rs, bit_pos);
    andi(Rd, Rd, 1);
  }
}

// Implements lightweight-locking.
//
//  - obj: the object to be locked
//  - tmp1, tmp2, tmp3: temporary registers, will be destroyed
//  - slow: branched to if locking fails
void MacroAssembler::lightweight_lock(Register basic_lock, Register obj, Register tmp1, Register tmp2, Register tmp3, Label& slow) {
  assert(LockingMode == LM_LIGHTWEIGHT, "only used with new lightweight locking");
  assert_different_registers(basic_lock, obj, tmp1, tmp2, tmp3, t0);

  Label push;
  const Register top = tmp1;
  const Register mark = tmp2;
  const Register t = tmp3;

  // Preload the markWord. It is important that this is the first
  // instruction emitted as it is part of C1's null check semantics.
  ld(mark, Address(obj, oopDesc::mark_offset_in_bytes()));

  if (UseObjectMonitorTable) {
    // Clear cache in case fast locking succeeds or we need to take the slow-path.
    sd(zr, Address(basic_lock, BasicObjectLock::lock_offset() + in_ByteSize((BasicLock::object_monitor_cache_offset_in_bytes()))));
  }

  if (DiagnoseSyncOnValueBasedClasses != 0) {
    load_klass(tmp1, obj);
    lbu(tmp1, Address(tmp1, Klass::misc_flags_offset()));
    test_bit(tmp1, tmp1, exact_log2(KlassFlags::_misc_is_value_based_class));
    bnez(tmp1, slow, /* is_far */ true);
  }

  // Check if the lock-stack is full.
  lwu(top, Address(xthread, JavaThread::lock_stack_top_offset()));
  mv(t, (unsigned)LockStack::end_offset());
  bge(top, t, slow, /* is_far */ true);

  // Check for recursion.
  add(t, xthread, top);
  ld(t, Address(t, -oopSize));
  beq(obj, t, push);

  // Check header for monitor (0b10).
  test_bit(t, mark, exact_log2(markWord::monitor_value));
  bnez(t, slow, /* is_far */ true);

  // Try to lock. Transition lock-bits 0b01 => 0b00
  assert(oopDesc::mark_offset_in_bytes() == 0, "required to avoid a la");
  ori(mark, mark, markWord::unlocked_value);
  xori(t, mark, markWord::unlocked_value);
  cmpxchg(/*addr*/ obj, /*expected*/ mark, /*new*/ t, Assembler::int64,
          /*acquire*/ Assembler::aq, /*release*/ Assembler::relaxed, /*result*/ t);
  bne(mark, t, slow, /* is_far */ true);

  bind(push);
  // After successful lock, push object on lock-stack.
  add(t, xthread, top);
  sd(obj, Address(t));
  addiw(top, top, oopSize);
  sw(top, Address(xthread, JavaThread::lock_stack_top_offset()));
}

// Implements ligthweight-unlocking.
//
// - obj: the object to be unlocked
// - tmp1, tmp2, tmp3: temporary registers
// - slow: branched to if unlocking fails
void MacroAssembler::lightweight_unlock(Register obj, Register tmp1, Register tmp2, Register tmp3, Label& slow) {
  assert(LockingMode == LM_LIGHTWEIGHT, "only used with new lightweight locking");
  assert_different_registers(obj, tmp1, tmp2, tmp3, t0);

#ifdef ASSERT
  {
    // Check for lock-stack underflow.
    Label stack_ok;
    lwu(tmp1, Address(xthread, JavaThread::lock_stack_top_offset()));
    mv(tmp2, (unsigned)LockStack::start_offset());
    bge(tmp1, tmp2, stack_ok);
    STOP("Lock-stack underflow");
    bind(stack_ok);
  }
#endif

  Label unlocked, push_and_slow;
  const Register top = tmp1;
  const Register mark = tmp2;
  const Register t = tmp3;

  // Check if obj is top of lock-stack.
  lwu(top, Address(xthread, JavaThread::lock_stack_top_offset()));
  subiw(top, top, oopSize);
  add(t, xthread, top);
  ld(t, Address(t));
  bne(obj, t, slow, /* is_far */ true);

  // Pop lock-stack.
  DEBUG_ONLY(add(t, xthread, top);)
  DEBUG_ONLY(sd(zr, Address(t));)
  sw(top, Address(xthread, JavaThread::lock_stack_top_offset()));

  // Check if recursive.
  add(t, xthread, top);
  ld(t, Address(t, -oopSize));
  beq(obj, t, unlocked);

  // Not recursive. Check header for monitor (0b10).
  ld(mark, Address(obj, oopDesc::mark_offset_in_bytes()));
  test_bit(t, mark, exact_log2(markWord::monitor_value));
  bnez(t, push_and_slow);

#ifdef ASSERT
  // Check header not unlocked (0b01).
  Label not_unlocked;
  test_bit(t, mark, exact_log2(markWord::unlocked_value));
  beqz(t, not_unlocked);
  stop("lightweight_unlock already unlocked");
  bind(not_unlocked);
#endif

  // Try to unlock. Transition lock bits 0b00 => 0b01
  assert(oopDesc::mark_offset_in_bytes() == 0, "required to avoid lea");
  ori(t, mark, markWord::unlocked_value);
  cmpxchg(/*addr*/ obj, /*expected*/ mark, /*new*/ t, Assembler::int64,
          /*acquire*/ Assembler::relaxed, /*release*/ Assembler::rl, /*result*/ t);
  beq(mark, t, unlocked);

  bind(push_and_slow);
  // Restore lock-stack and handle the unlock in runtime.
  DEBUG_ONLY(add(t, xthread, top);)
  DEBUG_ONLY(sd(obj, Address(t));)
  addiw(top, top, oopSize);
  sw(top, Address(xthread, JavaThread::lock_stack_top_offset()));
  j(slow);

  bind(unlocked);
}<|MERGE_RESOLUTION|>--- conflicted
+++ resolved
@@ -5713,7 +5713,6 @@
 }
 #endif
 
-<<<<<<< HEAD
 void MacroAssembler::vectorized_mismatch(Register obja, Register objb, Register length,
                                          Register log2_array_indxscale, Register result,
                                          Register tmp1, Register tmp2,
@@ -5756,18 +5755,12 @@
   bind(DONE);
 }
 
-// Count bits of trailing zero chars from lsb to msb until first non-zero element.
-// For LL case, one byte for one element, so shift 8 bits once, and for other case,
-// shift 16 bits once.
-void MacroAssembler::ctzc_bit(Register Rd, Register Rs, bool isLL, Register tmp1, Register tmp2) {
-=======
 // Count bits of trailing zero chars from lsb to msb until first non-zero
 // char seen. For the LL case, shift 8 bits once as there is only one byte
 // per each char. For other cases, shift 16 bits once.
 void MacroAssembler::ctzc_bits(Register Rd, Register Rs, bool isLL,
                                Register tmp1, Register tmp2) {
   int step = isLL ? 8 : 16;
->>>>>>> 0edd018a
   if (UseZbb) {
     ctz(Rd, Rs);
     andi(Rd, Rd, -step);
