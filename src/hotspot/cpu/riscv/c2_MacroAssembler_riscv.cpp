--- conflicted
+++ resolved
@@ -2163,16 +2163,12 @@
 
 // Set dst to NaN if any NaN input.
 void C2_MacroAssembler::minmax_fp(FloatRegister dst, FloatRegister src1, FloatRegister src2,
-<<<<<<< HEAD
                                   FLOAT_TYPE ft, bool is_min) {
   assert_different_registers(dst, src1, src2);
   if (ft == FLOAT_TYPE::half_precision) {
     assert_cond(UseZfh);
   }
 
-=======
-                                  bool is_double, bool is_min) {
->>>>>>> b1a21b56
   Label Done, Compare;
 
   switch (ft) {
