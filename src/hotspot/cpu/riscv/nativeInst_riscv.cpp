/*
 * Copyright (c) 1997, 2025, Oracle and/or its affiliates. All rights reserved.
 * Copyright (c) 2014, 2020, Red Hat Inc. All rights reserved.
 * Copyright (c) 2020, 2023, Huawei Technologies Co., Ltd. All rights reserved.
 * DO NOT ALTER OR REMOVE COPYRIGHT NOTICES OR THIS FILE HEADER.
 *
 * This code is free software; you can redistribute it and/or modify it
 * under the terms of the GNU General Public License version 2 only, as
 * published by the Free Software Foundation.
 *
 * This code is distributed in the hope that it will be useful, but WITHOUT
 * ANY WARRANTY; without even the implied warranty of MERCHANTABILITY or
 * FITNESS FOR A PARTICULAR PURPOSE.  See the GNU General Public License
 * version 2 for more details (a copy is included in the LICENSE file that
 * accompanied this code).
 *
 * You should have received a copy of the GNU General Public License version
 * 2 along with this work; if not, write to the Free Software Foundation,
 * Inc., 51 Franklin St, Fifth Floor, Boston, MA 02110-1301 USA.
 *
 * Please contact Oracle, 500 Oracle Parkway, Redwood Shores, CA 94065 USA
 * or visit www.oracle.com if you need additional information or have any
 * questions.
 *
 */

#include "asm/macroAssembler.hpp"
#include "code/compiledIC.hpp"
#include "nativeInst_riscv.hpp"
#include "oops/oop.inline.hpp"
#include "runtime/handles.hpp"
#include "runtime/orderAccess.hpp"
#include "runtime/safepoint.hpp"
#include "runtime/sharedRuntime.hpp"
#include "runtime/stubRoutines.hpp"
#include "utilities/ostream.hpp"
#ifdef COMPILER1
#include "c1/c1_Runtime1.hpp"
#endif

//-----------------------------------------------------------------------------
// NativeInstruction

bool NativeInstruction::is_call_at(address addr) {
  return NativeCall::is_at(addr);
}

//-----------------------------------------------------------------------------
// RelocCall
//
// Implements direct far calling loading an address from the stub section version of reloc call.

class RelocCall: public NativeInstruction {
 public:
  enum RISCV_specific_constants {
    return_address_offset       =    3 * NativeInstruction::instruction_size, // auipc + ld + jalr
  };

  address instruction_address() const       { return addr_at(0); }
  address next_instruction_address() const  { return addr_at(return_address_offset); }
  address return_address() const            { return addr_at(return_address_offset); }
  // return target address of the reloc call
  address destination() const;
<<<<<<< HEAD
  // return stub address
  address reloc_destination(address orig_address);
=======
  address reloc_destination();
>>>>>>> 62a58062

  void verify();
  void print();

<<<<<<< HEAD
  // patch stub to target address of the reloc call
  bool set_destination_mt_safe(address dest, bool assert_lock = true);
  // patch reloc call to stub address
=======
  bool set_destination_mt_safe(address dest);
>>>>>>> 62a58062
  bool reloc_set_destination(address dest);

 private:
  // return stub address, without checking stub address in locs
  address reloc_destination_without_check();

  // set target address at stub
  static void set_stub_address_destination_at(address dest, address value);
  // return target address at stub
  static address stub_address_destination_at(address src);
 public:

  static RelocCall* at(address addr);
  static bool is_at(address addr);
  static bool is_call_before(address return_address);
};

address RelocCall::destination() const {
  address addr = instruction_address();
  assert(RelocCall::is_at(addr), "unexpected code at call site");

  address destination = MacroAssembler::target_addr_for_insn(addr);

  CodeBlob* cb = CodeCache::find_blob(addr);
  assert(cb != nullptr && cb->is_nmethod(), "nmethod expected");
  nmethod *nm = (nmethod *)cb;
  assert(nm != nullptr, "Sanity");
  assert(nm->stub_contains(destination), "Sanity");
  assert(destination != nullptr, "Sanity");
  return stub_address_destination_at(destination);
}

<<<<<<< HEAD
address RelocCall::reloc_destination(address orig_address) {
=======
address NativeFarCall::reloc_destination() {
>>>>>>> 62a58062
  address call_addr = instruction_address();
  assert(NativeFarCall::is_at(call_addr), "unexpected code at call site");

  CodeBlob *code = CodeCache::find_blob(call_addr);
  assert(code != nullptr, "Could not find the containing code blob");

  address stub_addr = nullptr;
  if (code->is_nmethod()) {
    stub_addr = trampoline_stub_Relocation::get_trampoline_for(call_addr, code->as_nmethod());
  }

  if (stub_addr != nullptr) {
    stub_addr = MacroAssembler::target_addr_for_insn(call_addr);
  }

  return stub_addr;
}

void RelocCall::verify() {
  assert(RelocCall::is_at(instruction_address()), "unexpected code at call site");
}

void RelocCall::print() {
  assert(RelocCall::is_at(instruction_address()), "unexpected code at call site");
  tty->print_cr(PTR_FORMAT ": auipc,ld,jalr x1, offset/reg, ", p2i(instruction_address()));
}

<<<<<<< HEAD
bool RelocCall::set_destination_mt_safe(address dest, bool assert_lock) {
  assert(RelocCall::is_at(instruction_address()), "unexpected code at call site");
  assert(!assert_lock ||
         (CodeCache_lock->is_locked() || SafepointSynchronize::is_at_safepoint()) ||
         CompiledICLocker::is_safe(instruction_address()),
         "concurrent code patching");

  address call_addr = instruction_address();
  assert(RelocCall::is_at(call_addr), "unexpected code at call site");

  address stub_addr = reloc_destination_without_check();

=======
bool NativeFarCall::set_destination_mt_safe(address dest) {
  assert(NativeFarCall::is_at(addr_at(0)), "unexpected code at call site");
  assert((CodeCache_lock->is_locked() || SafepointSynchronize::is_at_safepoint()) ||
         CompiledICLocker::is_safe(addr_at(0)),
         "concurrent code patching");

  address stub_addr = stub_address();
>>>>>>> 62a58062
  if (stub_addr != nullptr) {
    set_stub_address_destination_at(stub_addr, dest);
    return true;
  }

  return false;
}

bool RelocCall::reloc_set_destination(address dest) {
  address call_addr = instruction_address();
  assert(RelocCall::is_at(call_addr), "unexpected code at call site");

  CodeBlob *code = CodeCache::find_blob(call_addr);
  assert(code != nullptr, "Could not find the containing code blob");

  address stub_addr = nullptr;
  if (code->is_nmethod()) {
    stub_addr = trampoline_stub_Relocation::get_trampoline_for(call_addr, code->as_nmethod());
  }
  if (stub_addr != nullptr) {
    MacroAssembler::pd_patch_instruction_size(call_addr, stub_addr);
  }

  return true;
}

void RelocCall::set_stub_address_destination_at(address dest, address value) {
  assert_cond(dest != nullptr);
  assert_cond(value != nullptr);

  set_data64_at(dest, (uint64_t)value);
  OrderAccess::release();
}

address RelocCall::stub_address_destination_at(address src) {
  assert_cond(src != nullptr);
  address dest = (address)get_data64_at(src);
  return dest;
}

address RelocCall::reloc_destination_without_check() {
  address call_addr = instruction_address();

  CodeBlob *code = CodeCache::find_blob(call_addr);
  assert(code != nullptr, "Could not find the containing code blob");

  address dest = MacroAssembler::target_addr_for_insn(call_addr);
  assert(code->contains(dest), "Sanity");
  return dest;
}

RelocCall* RelocCall::at(address addr) {
  assert_cond(addr != nullptr);
  assert(RelocCall::is_at(addr), "unexpected code at call site: %p", addr);
  RelocCall* call = (RelocCall*)(addr);
  return call;
}

bool RelocCall::is_at(address addr) {
  assert_cond(addr != nullptr);
  const int instr_size = NativeInstruction::instruction_size;
  if (MacroAssembler::is_auipc_at(addr) &&
      MacroAssembler::is_ld_at(addr + instr_size) &&
      MacroAssembler::is_jalr_at(addr + 2 * instr_size) &&
      (MacroAssembler::extract_rd(addr)                    == x6) &&
      (MacroAssembler::extract_rd(addr + instr_size)       == x6) &&
      (MacroAssembler::extract_rs1(addr + instr_size)      == x6) &&
      (MacroAssembler::extract_rs1(addr + 2 * instr_size)  == x6) &&
      (MacroAssembler::extract_rd(addr + 2 * instr_size)   == x1)) {
    return true;
  }
  return false;
}

bool RelocCall::is_call_before(address return_address) {
  return RelocCall::is_at(return_address - return_address_offset);
}

//-----------------------------------------------------------------------------
// NativeCall

address NativeCall::instruction_address() const {
  return RelocCall::at(addr_at(0))->instruction_address();
}

address NativeCall::next_instruction_address() const {
  return RelocCall::at(addr_at(0))->next_instruction_address();
}

address NativeCall::return_address() const {
  return RelocCall::at(addr_at(0))->return_address();
}

address NativeCall::destination() const {
  return RelocCall::at(addr_at(0))->destination();
}

<<<<<<< HEAD
address NativeCall::reloc_destination(address orig_address) {
  return RelocCall::at(addr_at(0))->reloc_destination(orig_address);
=======
address NativeCall::reloc_destination() {
  return NativeFarCall::at(addr_at(0))->reloc_destination();
>>>>>>> 62a58062
}

void NativeCall::set_destination(address dest) {
  Unimplemented();
}

void NativeCall::verify() {
  RelocCall::at(addr_at(0))->verify();;
}

void NativeCall::print() {
  RelocCall::at(addr_at(0))->print();;
}

<<<<<<< HEAD
bool NativeCall::set_destination_mt_safe(address dest, bool assert_lock) {
  return RelocCall::at(addr_at(0))->set_destination_mt_safe(dest, assert_lock);
=======
bool NativeCall::set_destination_mt_safe(address dest) {
  return NativeFarCall::at(addr_at(0))->set_destination_mt_safe(dest);
>>>>>>> 62a58062
}

bool NativeCall::reloc_set_destination(address dest) {
  return RelocCall::at(addr_at(0))->reloc_set_destination(dest);
}

bool NativeCall::is_at(address addr) {
  return RelocCall::is_at(addr);
}

bool NativeCall::is_call_before(address return_address) {
  return RelocCall::is_call_before(return_address);
}

NativeCall* nativeCall_at(address addr) {
  assert_cond(addr != nullptr);
  NativeCall* call = (NativeCall*)(addr);
  DEBUG_ONLY(call->verify());
  return call;
}

NativeCall* nativeCall_before(address return_address) {
  assert_cond(return_address != nullptr);
  NativeCall* call = nullptr;
  call = (NativeCall*)(return_address - RelocCall::return_address_offset);
  DEBUG_ONLY(call->verify());
  return call;
}

//-------------------------------------------------------------------

void NativeMovConstReg::verify() {
  NativeInstruction* ni = nativeInstruction_at(instruction_address());
  if (ni->is_movptr() || ni->is_auipc()) {
    return;
  }
  fatal("should be MOVPTR or AUIPC");
}

intptr_t NativeMovConstReg::data() const {
  address addr = MacroAssembler::target_addr_for_insn(instruction_address());
  if (maybe_cpool_ref(instruction_address())) {
    return Bytes::get_native_u8(addr);
  } else {
    return (intptr_t)addr;
  }
}

void NativeMovConstReg::set_data(intptr_t x) {
  if (maybe_cpool_ref(instruction_address())) {
    address addr = MacroAssembler::target_addr_for_insn(instruction_address());
    Bytes::put_native_u8(addr, x);
  } else {
    // Store x into the instruction stream.
    MacroAssembler::pd_patch_instruction_size(instruction_address(), (address)x);
    ICache::invalidate_range(instruction_address(), movptr1_instruction_size /* > movptr2_instruction_size */ );
  }

  // Find and replace the oop/metadata corresponding to this
  // instruction in oops section.
  CodeBlob* cb = CodeCache::find_blob(instruction_address());
  nmethod* nm = cb->as_nmethod_or_null();
  if (nm != nullptr) {
    RelocIterator iter(nm, instruction_address(), next_instruction_address());
    while (iter.next()) {
      if (iter.type() == relocInfo::oop_type) {
        oop* oop_addr = iter.oop_reloc()->oop_addr();
        Bytes::put_native_u8((address)oop_addr, x);
        break;
      } else if (iter.type() == relocInfo::metadata_type) {
        Metadata** metadata_addr = iter.metadata_reloc()->metadata_addr();
        Bytes::put_native_u8((address)metadata_addr, x);
        break;
      }
    }
  }
}

void NativeMovConstReg::print() {
  tty->print_cr(PTR_FORMAT ": mov reg, " INTPTR_FORMAT,
                p2i(instruction_address()), data());
}

//--------------------------------------------------------------------------------

void NativeJump::verify() { }

address NativeJump::jump_destination() const {
  address dest = MacroAssembler::target_addr_for_insn(instruction_address());

  // We use jump to self as the unresolved address which the inline
  // cache code (and relocs) know about
  // As a special case we also use sequence movptr(r,0), jalr(r,0)
  // i.e. jump to 0 when we need leave space for a wide immediate
  // load

  // return -1 if jump to self or to 0
  if ((dest == (address) this) || dest == nullptr) {
    dest = (address) -1;
  }

  return dest;
};

void NativeJump::set_jump_destination(address dest) {
  // We use jump to self as the unresolved address which the inline
  // cache code (and relocs) know about
  if (dest == (address) -1)
    dest = instruction_address();

  MacroAssembler::pd_patch_instruction(instruction_address(), dest);
  ICache::invalidate_range(instruction_address(), instruction_size);
}

//-------------------------------------------------------------------

address NativeGeneralJump::jump_destination() const {
  NativeMovConstReg* move = nativeMovConstReg_at(instruction_address());
  address dest = (address) move->data();

  // We use jump to self as the unresolved address which the inline
  // cache code (and relocs) know about
  // As a special case we also use jump to 0 when first generating
  // a general jump

  // return -1 if jump to self or to 0
  if ((dest == (address) this) || dest == nullptr) {
    dest = (address) -1;
  }

  return dest;
}

//-------------------------------------------------------------------

bool NativeInstruction::is_safepoint_poll() {
  return MacroAssembler::is_lwu_to_zr(address(this));
}

void NativeIllegalInstruction::insert(address code_pos) {
  assert_cond(code_pos != nullptr);
  Assembler::sd_instr(code_pos, 0xffffffff);   // all bits ones is permanently reserved as an illegal instruction
}

bool NativeInstruction::is_stop() {
  return uint_at(0) == 0xc0101073; // an illegal instruction, 'csrrw x0, time, x0'
}

//-------------------------------------------------------------------

void NativeGeneralJump::insert_unconditional(address code_pos, address entry) {
  CodeBuffer cb(code_pos, instruction_size);
  MacroAssembler a(&cb);
  Assembler::IncompressibleScope scope(&a); // Fixed length: see NativeGeneralJump::get_instruction_size()

  int32_t offset = 0;
  a.movptr(t1, entry, offset, t0); // lui, lui, slli, add
  a.jr(t1, offset); // jalr

  ICache::invalidate_range(code_pos, instruction_size);
}

// MT-safe patching of a long jump instruction.
void NativeGeneralJump::replace_mt_safe(address instr_addr, address code_buffer) {
  ShouldNotCallThis();
}

//-------------------------------------------------------------------

void NativePostCallNop::make_deopt() {
  MacroAssembler::assert_alignment(addr_at(0));
  NativeDeoptInstruction::insert(addr_at(0));
}

bool NativePostCallNop::decode(int32_t& oopmap_slot, int32_t& cb_offset) const {
  // Discard the high 32 bits
  int32_t data = (int32_t)(intptr_t)MacroAssembler::get_target_of_li32(addr_at(4));
  if (data == 0) {
    return false; // no information encoded
  }
  cb_offset = (data & 0xffffff);
  oopmap_slot = (data >> 24) & 0xff;
  return true; // decoding succeeded
}

bool NativePostCallNop::patch(int32_t oopmap_slot, int32_t cb_offset) {
  if (((oopmap_slot & 0xff) != oopmap_slot) || ((cb_offset & 0xffffff) != cb_offset)) {
    return false; // cannot encode
  }
  int32_t data = (oopmap_slot << 24) | cb_offset;
  assert(data != 0, "must be");
  assert(MacroAssembler::is_lui_to_zr_at(addr_at(4)) && MacroAssembler::is_addiw_to_zr_at(addr_at(8)), "must be");

  MacroAssembler::patch_imm_in_li32(addr_at(4), data);
  return true; // successfully encoded
}

void NativeDeoptInstruction::verify() {
}

// Inserts an undefined instruction at a given pc
void NativeDeoptInstruction::insert(address code_pos) {
  // 0xc0201073 encodes CSRRW x0, instret, x0
  uint32_t insn = 0xc0201073;
  uint32_t *pos = (uint32_t *) code_pos;
  *pos = insn;
  ICache::invalidate_range(code_pos, 4);
}<|MERGE_RESOLUTION|>--- conflicted
+++ resolved
@@ -61,23 +61,15 @@
   address return_address() const            { return addr_at(return_address_offset); }
   // return target address of the reloc call
   address destination() const;
-<<<<<<< HEAD
   // return stub address
-  address reloc_destination(address orig_address);
-=======
   address reloc_destination();
->>>>>>> 62a58062
 
   void verify();
   void print();
 
-<<<<<<< HEAD
   // patch stub to target address of the reloc call
-  bool set_destination_mt_safe(address dest, bool assert_lock = true);
+  bool set_destination_mt_safe(address dest);
   // patch reloc call to stub address
-=======
-  bool set_destination_mt_safe(address dest);
->>>>>>> 62a58062
   bool reloc_set_destination(address dest);
 
  private:
@@ -110,11 +102,7 @@
   return stub_address_destination_at(destination);
 }
 
-<<<<<<< HEAD
-address RelocCall::reloc_destination(address orig_address) {
-=======
 address NativeFarCall::reloc_destination() {
->>>>>>> 62a58062
   address call_addr = instruction_address();
   assert(NativeFarCall::is_at(call_addr), "unexpected code at call site");
 
@@ -142,20 +130,11 @@
   tty->print_cr(PTR_FORMAT ": auipc,ld,jalr x1, offset/reg, ", p2i(instruction_address()));
 }
 
-<<<<<<< HEAD
-bool RelocCall::set_destination_mt_safe(address dest, bool assert_lock) {
-  assert(RelocCall::is_at(instruction_address()), "unexpected code at call site");
-  assert(!assert_lock ||
-         (CodeCache_lock->is_locked() || SafepointSynchronize::is_at_safepoint()) ||
-         CompiledICLocker::is_safe(instruction_address()),
-         "concurrent code patching");
-
-  address call_addr = instruction_address();
-  assert(RelocCall::is_at(call_addr), "unexpected code at call site");
-
-  address stub_addr = reloc_destination_without_check();
-
-=======
+void NativeFarCall::print() {
+  assert(NativeFarCall::is_at(instruction_address()), "unexpected code at call site");
+  tty->print_cr(PTR_FORMAT ": auipc,ld,jalr x1, offset/reg, ", p2i(addr_at(0)));
+}
+
 bool NativeFarCall::set_destination_mt_safe(address dest) {
   assert(NativeFarCall::is_at(addr_at(0)), "unexpected code at call site");
   assert((CodeCache_lock->is_locked() || SafepointSynchronize::is_at_safepoint()) ||
@@ -163,7 +142,6 @@
          "concurrent code patching");
 
   address stub_addr = stub_address();
->>>>>>> 62a58062
   if (stub_addr != nullptr) {
     set_stub_address_destination_at(stub_addr, dest);
     return true;
@@ -261,13 +239,8 @@
   return RelocCall::at(addr_at(0))->destination();
 }
 
-<<<<<<< HEAD
-address NativeCall::reloc_destination(address orig_address) {
-  return RelocCall::at(addr_at(0))->reloc_destination(orig_address);
-=======
 address NativeCall::reloc_destination() {
   return NativeFarCall::at(addr_at(0))->reloc_destination();
->>>>>>> 62a58062
 }
 
 void NativeCall::set_destination(address dest) {
@@ -282,13 +255,8 @@
   RelocCall::at(addr_at(0))->print();;
 }
 
-<<<<<<< HEAD
-bool NativeCall::set_destination_mt_safe(address dest, bool assert_lock) {
-  return RelocCall::at(addr_at(0))->set_destination_mt_safe(dest, assert_lock);
-=======
 bool NativeCall::set_destination_mt_safe(address dest) {
   return NativeFarCall::at(addr_at(0))->set_destination_mt_safe(dest);
->>>>>>> 62a58062
 }
 
 bool NativeCall::reloc_set_destination(address dest) {
