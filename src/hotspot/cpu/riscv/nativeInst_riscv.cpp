/*
 * Copyright (c) 1997, 2023, Oracle and/or its affiliates. All rights reserved.
 * Copyright (c) 2014, 2020, Red Hat Inc. All rights reserved.
 * Copyright (c) 2020, 2023, Huawei Technologies Co., Ltd. All rights reserved.
 * DO NOT ALTER OR REMOVE COPYRIGHT NOTICES OR THIS FILE HEADER.
 *
 * This code is free software; you can redistribute it and/or modify it
 * under the terms of the GNU General Public License version 2 only, as
 * published by the Free Software Foundation.
 *
 * This code is distributed in the hope that it will be useful, but WITHOUT
 * ANY WARRANTY; without even the implied warranty of MERCHANTABILITY or
 * FITNESS FOR A PARTICULAR PURPOSE.  See the GNU General Public License
 * version 2 for more details (a copy is included in the LICENSE file that
 * accompanied this code).
 *
 * You should have received a copy of the GNU General Public License version
 * 2 along with this work; if not, write to the Free Software Foundation,
 * Inc., 51 Franklin St, Fifth Floor, Boston, MA 02110-1301 USA.
 *
 * Please contact Oracle, 500 Oracle Parkway, Redwood Shores, CA 94065 USA
 * or visit www.oracle.com if you need additional information or have any
 * questions.
 *
 */

#include "precompiled.hpp"
#include "asm/macroAssembler.hpp"
#include "code/compiledIC.hpp"
#include "nativeInst_riscv.hpp"
#include "oops/oop.inline.hpp"
#include "runtime/handles.hpp"
#include "runtime/orderAccess.hpp"
#include "runtime/safepoint.hpp"
#include "runtime/sharedRuntime.hpp"
#include "runtime/stubRoutines.hpp"
#include "utilities/ostream.hpp"
#ifdef COMPILER1
#include "c1/c1_Runtime1.hpp"
#endif

<<<<<<< HEAD
//-----------------------------------------------------------------------------
// NativeInstruction
Register NativeInstruction::extract_rs1(address instr) {
  assert_cond(instr != nullptr);
  return as_Register(Assembler::extract(Assembler::ld_instr(instr), 19, 15));
}

Register NativeInstruction::extract_rs2(address instr) {
  assert_cond(instr != nullptr);
  return as_Register(Assembler::extract(Assembler::ld_instr(instr), 24, 20));
}

Register NativeInstruction::extract_rd(address instr) {
  assert_cond(instr != nullptr);
  return as_Register(Assembler::extract(Assembler::ld_instr(instr), 11, 7));
}

uint32_t NativeInstruction::extract_opcode(address instr) {
  assert_cond(instr != nullptr);
  return Assembler::extract(Assembler::ld_instr(instr), 6, 0);
}

uint32_t NativeInstruction::extract_funct3(address instr) {
  assert_cond(instr != nullptr);
  return Assembler::extract(Assembler::ld_instr(instr), 14, 12);
}

bool NativeInstruction::is_pc_relative_at(address instr) {
  // auipc + jalr
  // auipc + addi
  // auipc + load
  // auipc + fload_load
  return (is_auipc_at(instr)) &&
         (is_addi_at(instr + instruction_size) ||
          is_jalr_at(instr + instruction_size) ||
          is_load_at(instr + instruction_size) ||
          is_float_load_at(instr + instruction_size)) &&
         check_pc_relative_data_dependency(instr);
}

// ie:ld(Rd, Label)
bool NativeInstruction::is_load_pc_relative_at(address instr) {
  return is_auipc_at(instr) && // auipc
         is_ld_at(instr + instruction_size) && // ld
         check_load_pc_relative_data_dependency(instr);
}

bool NativeInstruction::is_call_at(address addr) {
  return NativeCall::is_at(addr);
}

bool NativeInstruction::is_movptr1_at(address instr) {
  return is_lui_at(instr) && // Lui
         is_addi_at(instr + instruction_size) && // Addi
         is_slli_shift_at(instr + instruction_size * 2, 11) && // Slli Rd, Rs, 11
         is_addi_at(instr + instruction_size * 3) && // Addi
         is_slli_shift_at(instr + instruction_size * 4, 6) && // Slli Rd, Rs, 6
         (is_addi_at(instr + instruction_size * 5) ||
          is_jalr_at(instr + instruction_size * 5) ||
          is_load_at(instr + instruction_size * 5)) && // Addi/Jalr/Load
         check_movptr1_data_dependency(instr);
}

bool NativeInstruction::is_movptr2_at(address instr) {
  return is_lui_at(instr) && // lui
         is_lui_at(instr + instruction_size) && // lui
         is_slli_shift_at(instr + instruction_size * 2, 18) && // slli Rd, Rs, 18
         is_add_at(instr + instruction_size * 3) &&
         (is_addi_at(instr + instruction_size * 4) ||
          is_jalr_at(instr + instruction_size * 4) ||
          is_load_at(instr + instruction_size * 4)) && // Addi/Jalr/Load
         check_movptr2_data_dependency(instr);
}

bool NativeInstruction::is_li16u_at(address instr) {
  return is_lui_at(instr) && // lui
         is_srli_at(instr + instruction_size) && // srli
         check_li16u_data_dependency(instr);
}

bool NativeInstruction::is_li32_at(address instr) {
  return is_lui_at(instr) && // lui
         is_addiw_at(instr + instruction_size) && // addiw
         check_li32_data_dependency(instr);
}

bool NativeInstruction::is_li64_at(address instr) {
  return is_lui_at(instr) && // lui
         is_addi_at(instr + instruction_size) && // addi
         is_slli_shift_at(instr + instruction_size * 2, 12) &&  // Slli Rd, Rs, 12
         is_addi_at(instr + instruction_size * 3) && // addi
         is_slli_shift_at(instr + instruction_size * 4, 12) &&  // Slli Rd, Rs, 12
         is_addi_at(instr + instruction_size * 5) && // addi
         is_slli_shift_at(instr + instruction_size * 6, 8) &&   // Slli Rd, Rs, 8
         is_addi_at(instr + instruction_size * 7) && // addi
         check_li64_data_dependency(instr);
}

//-----------------------------------------------------------------------------
// NativeShortCall

address NativeShortCall::destination() const {
  address addr = addr_at(0);
  assert(NativeInstruction::is_jal_at(instruction_address()), "inst must be jal.");

=======
void NativeCall::verify() {
  assert(MacroAssembler::is_call_at((address)this), "unexpected code at call site");
}

address NativeCall::destination() const {
  address addr = (address)this;
  assert(MacroAssembler::is_jal_at(instruction_address()), "inst must be jal.");
>>>>>>> 454660d3
  address destination = MacroAssembler::target_addr_for_insn(instruction_address());

  // Do we use a trampoline stub for this call?
  CodeBlob* cb = CodeCache::find_blob(addr);
  assert(cb && cb->is_nmethod(), "sanity");
  nmethod *nm = (nmethod *)cb;
<<<<<<< HEAD
  if (nm != nullptr && nm->stub_contains(destination) && NativeShortCallTrampolineStub::is_at(destination)) {
=======
  if (nm != nullptr && nm->stub_contains(destination) && MacroAssembler::is_trampoline_stub_at(destination)) {
>>>>>>> 454660d3
    // Yes we do, so get the destination from the trampoline stub.
    const address trampoline_stub_addr = destination;
    destination = NativeShortCallTrampolineStub::at(trampoline_stub_addr)->destination();
  }

  return destination;
}

address NativeShortCall::reloc_destination(address orig_address) {
  address addr = addr_at(0);
  if (NativeShortCall::is_at(addr)) {
    NativeShortCall* call = NativeShortCall::at(addr);
    if (call->has_trampoline()) {
      return call->trampoline_destination();
    }
  }
  if (orig_address != nullptr) {
    // the extracted address from the instructions in address orig_addr
    address new_addr = MacroAssembler::pd_call_destination(orig_address);
    // If call is branch to self, don't try to relocate it, just leave it
    // as branch to self. This happens during code generation if the code
    // buffer expands. It will be relocated to the trampoline above once
    // code generation is complete.
    new_addr = (new_addr == orig_address) ? addr : new_addr;
    return new_addr;
  }
  return MacroAssembler::pd_call_destination(addr);
}

void NativeShortCall::set_destination(address dest) {
  assert(NativeShortCall::is_at(addr_at(0)), "unexpected code at call site");
  assert(is_jal(), "Should be jal instruction!");
  intptr_t offset = (intptr_t)(dest - instruction_address());
  assert((offset & 0x1) == 0, "bad alignment");
  assert(Assembler::is_simm21(offset), "encoding constraint");
  unsigned int insn = 0b1101111; // jal
  address pInsn = (address)(&insn);
  Assembler::patch(pInsn, 31, 31, (offset >> 20) & 0x1);
  Assembler::patch(pInsn, 30, 21, (offset >> 1) & 0x3ff);
  Assembler::patch(pInsn, 20, 20, (offset >> 11) & 0x1);
  Assembler::patch(pInsn, 19, 12, (offset >> 12) & 0xff);
  Assembler::patch(pInsn, 11, 7, ra->encoding()); // Rd must be x1, need ra
  set_int_at(0, insn);
}

void NativeShortCall::verify() {
  assert(NativeShortCall::is_at(addr_at(0)),
         "unexpected code at call site: %p", addr_at(0));
}

void NativeShortCall::print() {
  assert(NativeShortCall::is_at(addr_at(0)), "unexpected code at call site");
  tty->print_cr(PTR_FORMAT ": jal/auipc,ld,jalr x1, offset/reg", p2i(instruction_address()));
}

// The important thing is that threads are able to execute this
// call instruction at all times. (cmodx)
//
// Used in the runtime linkage of calls; see class CompiledIC.
//
// Add parameter assert_lock to switch off assertion
// during code generation, where no patching lock is needed.
bool NativeShortCall::set_destination_mt_safe(address dest, bool assert_lock) {
  assert(!assert_lock ||
         (Patching_lock->is_locked() || SafepointSynchronize::is_at_safepoint()) ||
         CompiledICLocker::is_safe(addr_at(0)),
         "concurrent code patching");

<<<<<<< HEAD
  address call_addr = addr_at(0);
  assert(NativeCall::is_at(call_addr), "unexpected code at call site");
=======
  address addr_call = addr_at(0);
  assert(MacroAssembler::is_call_at(addr_call), "unexpected code at call site");
>>>>>>> 454660d3

  // Patch the constant in the call's trampoline stub.
  address trampoline_stub_addr = get_trampoline();
  if (trampoline_stub_addr != nullptr) {
<<<<<<< HEAD
    assert (!NativeShortCallTrampolineStub::is_at(dest), "chained trampolines");
    NativeShortCallTrampolineStub::at(trampoline_stub_addr)->set_destination(dest);
=======
    assert (!MacroAssembler::is_trampoline_stub_at(dest), "chained trampolines");
    nativeCallTrampolineStub_at(trampoline_stub_addr)->set_destination(dest);
>>>>>>> 454660d3
  }

  // Patch the call.
  if (Assembler::reachable_from_branch_at(call_addr, dest)) {
    set_destination(dest);
  } else {
    assert (trampoline_stub_addr != nullptr, "we need a trampoline");
    set_destination(trampoline_stub_addr);
  }

  ICache::invalidate_range(call_addr, instruction_size);
  return true;
}

bool NativeShortCall::reloc_set_destination(address dest) {
  address call_addr = addr_at(0);
  assert(NativeCall::is_at(call_addr), "unexpected code at call site");

  // Patch the constant in the call's trampoline stub.
  address trampoline_stub_addr = get_trampoline();
  if (trampoline_stub_addr != nullptr) {
    assert(!NativeShortCallTrampolineStub::is_at(dest), "chained trampolines");
    NativeShortCallTrampolineStub::at(trampoline_stub_addr)->set_destination(dest);
  }

  // Patch the call.
  if (Assembler::reachable_from_branch_at(call_addr, dest)) {
    set_destination(dest);
  } else {
    assert (trampoline_stub_addr != nullptr, "we need a trampoline");
    set_destination(trampoline_stub_addr);
  }

  return true;
}

address NativeShortCall::get_trampoline() {
  address call_addr = addr_at(0);

  CodeBlob *code = CodeCache::find_blob(call_addr);
  assert(code != nullptr, "Could not find the containing code blob");

  address jal_destination = MacroAssembler::pd_call_destination(call_addr);
<<<<<<< HEAD
  if (code != nullptr && code->contains(jal_destination) && NativeShortCallTrampolineStub::is_at(jal_destination)) {
=======
  if (code != nullptr && code->contains(jal_destination) && MacroAssembler::is_trampoline_stub_at(jal_destination)) {
>>>>>>> 454660d3
    return jal_destination;
  }

  if (code != nullptr && code->is_nmethod()) {
    address ret = trampoline_stub_Relocation::get_trampoline_for(call_addr, (nmethod*)code);
    return ret;
  }

  return nullptr;
}

bool NativeShortCall::has_trampoline() {
  return NativeShortCall::get_trampoline() != nullptr;
}

address NativeShortCall::trampoline_destination() {
  return NativeShortCallTrampolineStub::at(get_trampoline())->destination();
}

NativeShortCall* NativeShortCall::at(address addr) {
  assert_cond(addr != nullptr);
  assert(NativeShortCall::is_at(addr), "unexpected code at call site: %p", addr);
  NativeShortCall* call = (NativeShortCall*)(addr);
  return call;
}

bool NativeShortCall::is_at(address addr) {
  if (is_jal_at(addr)) {
    if (NativeInstruction::extract_rd(addr)  == x1) {
      return true;
    }
  }
  return false;
}

bool NativeShortCall::is_call_before(address return_address) {
  return NativeShortCall::is_at(return_address - Assembler::instruction_size);
}

void NativeShortCall::insert(address code_pos, address entry) {
  Unimplemented();
}

void NativeShortCall::replace_mt_safe(address instr_addr, address code_buffer) {
  Unimplemented();
}

//-----------------------------------------------------------------------------
// NativeShortCallTrampoline

address NativeShortCallTrampolineStub::destination(nmethod *nm) const {
  return ptr_at(NativeShortCall::trampoline_data_offset);
}

void NativeShortCallTrampolineStub::set_destination(address new_destination) {
  set_ptr_at(NativeShortCall::trampoline_data_offset, new_destination);
  OrderAccess::release();
}

bool NativeShortCallTrampolineStub::is_at(address addr) {
  // Ensure that the stub is exactly
  //      ld   t0, L--->auipc + ld
  //      jr   t0
  // L:

  // judge inst + register + imm
  // 1). check the instructions: auipc + ld + jalr
  // 2). check if auipc[11:7] == t0 and ld[11:7] == t0 and ld[19:15] == t0 && jr[19:15] == t0
  // 3). check if the offset in ld[31:20] equals the data_offset
  assert_cond(addr != nullptr);
  const int instr_size = NativeInstruction::instruction_size;
  if (NativeInstruction::is_auipc_at(addr) &&
      NativeInstruction::is_ld_at(addr + instr_size) &&
      NativeInstruction::is_jalr_at(addr + 2 * instr_size) &&
      (NativeInstruction::extract_rd(addr)                    == x5) &&
      (NativeInstruction::extract_rd(addr + instr_size)       == x5) &&
      (NativeInstruction::extract_rs1(addr + instr_size)      == x5) &&
      (NativeInstruction::extract_rs1(addr + 2 * instr_size)  == x5) &&
      (Assembler::extract(Assembler::ld_instr(addr + 4), 31, 20) == NativeShortCall::trampoline_data_offset)) {
    return true;
  }
  return false;
}

NativeShortCallTrampolineStub* NativeShortCallTrampolineStub::at(address addr) {
  assert_cond(addr != nullptr);
  assert(NativeShortCallTrampolineStub::is_at(addr), "no call trampoline found");
  return (NativeShortCallTrampolineStub*)addr;
}

//-----------------------------------------------------------------------------
// NativeFarCall

address NativeFarCall::destination() const {
  address addr = addr_at(0);
  assert(NativeFarCall::is_at(addr), "unexpected code at call site");

  address destination = MacroAssembler::target_addr_for_insn(addr);

  CodeBlob* cb = CodeCache::find_blob(addr);
  assert(cb && cb->is_nmethod(), "sanity");
  nmethod *nm = (nmethod *)cb;
  assert(nm != nullptr, "Sanity");
  assert(nm->stub_contains(destination), "Sanity");
  assert(destination != nullptr, "Sanity");
  return stub_address_destination_at(destination);
}

address NativeFarCall::reloc_destination(address orig_address) {
  address call_addr = addr_at(0);

  CodeBlob *code = CodeCache::find_blob(call_addr);
  assert(code != nullptr, "Could not find the containing code blob");
  address stub_addr = trampoline_stub_Relocation::get_trampoline_for(call_addr, (nmethod*)code);

  if (stub_addr != nullptr) {
    stub_addr = MacroAssembler::target_addr_for_insn(call_addr);
  }
  return stub_addr;
}

void NativeFarCall::set_destination(address dest) {
  address addr = addr_at(0);
  assert(NativeFarCall::is_at(addr), "unexpected code at call site");
  Unimplemented();
}

void NativeFarCall::verify() {
  assert(NativeFarCall::is_at(addr_at(0)), "unexpected code at call site");
}

void NativeFarCall::print() {
  assert(NativeFarCall::is_at(addr_at(0)), "unexpected code at call site");
  tty->print_cr(PTR_FORMAT ": auipc,ld,jalr x1, offset/reg, ", p2i(addr_at(0)));
}

bool NativeFarCall::set_destination_mt_safe(address dest, bool assert_lock) {
  assert(NativeFarCall::is_at(addr_at(0)), "unexpected code at call site");
  assert(!assert_lock ||
         (Patching_lock->is_locked() || SafepointSynchronize::is_at_safepoint()) ||
         CompiledICLocker::is_safe(addr_at(0)),
         "concurrent code patching");

  address call_addr = addr_at(0);
  assert(NativeFarCall::is_at(call_addr), "unexpected code at call site");

  address stub_addr = stub_address();

  if (stub_addr != nullptr) {
    set_stub_address_destination_at(stub_addr, dest);
    return true;
  }

  return false;
}

bool NativeFarCall::reloc_set_destination(address dest) {
  address call_addr = addr_at(0);
  assert(NativeFarCall::is_at(call_addr), "unexpected code at call site");

  CodeBlob *code = CodeCache::find_blob(call_addr);
  assert(code != nullptr, "Could not find the containing code blob");
  address stub_addr = trampoline_stub_Relocation::get_trampoline_for(call_addr, (nmethod*)code);

  if (stub_addr != nullptr) {
    MacroAssembler::pd_patch_instruction_size(call_addr, stub_addr);
  }

  return true;
}

void NativeFarCall::set_stub_address_destination_at(address dest, address value) {
  assert_cond(dest != nullptr);
  assert_cond(value != nullptr);

  set_data64_at(dest, (uint64_t)value);
  OrderAccess::release();
}

address NativeFarCall::stub_address_destination_at(address src) {
  assert_cond(src != nullptr);
  address dest = (address)get_data64_at(src);
  return dest;
}

address NativeFarCall::stub_address() {
  address call_addr = addr_at(0);

  CodeBlob *code = CodeCache::find_blob(call_addr);
  assert(code != nullptr, "Could not find the containing code blob");

  address dest = MacroAssembler::pd_call_destination(call_addr);
  assert(code->contains(dest), "Sanity");
  return dest;

}

bool NativeFarCall::has_address_stub() {
  return stub_address() != nullptr;
}

address NativeFarCall::stub_address_destination() {
  return stub_address_destination_at(stub_address());
}

NativeFarCall* NativeFarCall::at(address addr) {
  assert_cond(addr != nullptr);
  assert(NativeFarCall::is_at(addr), "unexpected code at call site: %p", addr);
  NativeFarCall* call = (NativeFarCall*)(addr);
  return call;
}

bool NativeFarCall::is_at(address addr) {
  assert_cond(addr != nullptr);
  const int instr_size = NativeInstruction::instruction_size;
  if (NativeInstruction::is_auipc_at(addr) &&
      NativeInstruction::is_ld_at(addr + instr_size) &&
      NativeInstruction::is_jalr_at(addr + 2 * instr_size) &&
      (NativeInstruction::extract_rd(addr)                    == x5) &&
      (NativeInstruction::extract_rd(addr + instr_size)       == x5) &&
      (NativeInstruction::extract_rs1(addr + instr_size)      == x5) &&
      (NativeInstruction::extract_rs1(addr + 2 * instr_size)  == x5) &&
      (NativeInstruction::extract_rd(addr + 2 * instr_size)  == x1)) {
    return true;
  }
  return false;
}

bool NativeFarCall::is_call_before(address return_address) {
  return NativeFarCall::is_at(return_address - return_address_offset);
}

void NativeFarCall::insert(address code_pos, address entry) {
  Unimplemented();
}

void NativeFarCall::replace_mt_safe(address instr_addr, address code_buffer) {
  assert(NativeFarCall::is_at((address)instr_addr), "unexpected code at call site");
  Unimplemented();
}

//-----------------------------------------------------------------------------
// NativeCall

address NativeCall::instruction_address() const {
  if (!UseTrampolines && NativeFarCall::is_at(addr_at(0))) {
    return NativeFarCall::at(addr_at(0))->instruction_address();
  } else {
    return NativeShortCall::at(addr_at(0))->instruction_address();
  }
}

address NativeCall::next_instruction_address() const {
  if (!UseTrampolines && NativeFarCall::is_at(addr_at(0))) {
    return NativeFarCall::at(addr_at(0))->next_instruction_address();
  } else {
    return NativeShortCall::at(addr_at(0))->next_instruction_address();
  }
}

address NativeCall::return_address() const {
  if (!UseTrampolines && NativeFarCall::is_at(addr_at(0))) {
    return NativeFarCall::at(addr_at(0))->return_address();
  } else {
    return NativeShortCall::at(addr_at(0))->return_address();
  }
}

address NativeCall::destination() const {
  if (!UseTrampolines && NativeFarCall::is_at(addr_at(0))) {
    return NativeFarCall::at(addr_at(0))->destination();
  } else {
    return NativeShortCall::at(addr_at(0))->destination();
  }
}

address NativeCall::reloc_destination(address orig_address) {
  if (!UseTrampolines && NativeFarCall::is_at(addr_at(0))) {
    return NativeFarCall::at(addr_at(0))->reloc_destination(orig_address);
  } else {
    return NativeShortCall::at(addr_at(0))->reloc_destination(orig_address);
  }
}

void NativeCall::set_destination(address dest) {
  if (!UseTrampolines && NativeFarCall::is_at(addr_at(0))) {
    NativeFarCall::at(addr_at(0))->set_destination(dest);
  } else {
    NativeShortCall::at(addr_at(0))->set_destination(dest);
  }
}

void NativeCall::verify() {
  if (!UseTrampolines && NativeFarCall::is_at(addr_at(0))) {
    NativeFarCall::at(addr_at(0))->verify();;
  } else {
    NativeShortCall::at(addr_at(0))->verify();
  }
}

void NativeCall::print() {
  if (!UseTrampolines && NativeFarCall::is_at(addr_at(0))) {
    NativeFarCall::at(addr_at(0))->print();;
  } else {
    NativeShortCall::at(addr_at(0))->print();
  }
}

bool NativeCall::set_destination_mt_safe(address dest, bool assert_lock) {
  if (!UseTrampolines && NativeFarCall::is_at(addr_at(0))) {
    return NativeFarCall::at(addr_at(0))->set_destination_mt_safe(dest, assert_lock);
  } else {
    return NativeShortCall::at(addr_at(0))->set_destination_mt_safe(dest, assert_lock);
  }
}

bool NativeCall::reloc_set_destination(address dest) {
  if (!UseTrampolines && NativeFarCall::is_at(addr_at(0))) {
    return NativeFarCall::at(addr_at(0))->reloc_set_destination(dest);
  } else {
    return NativeShortCall::at(addr_at(0))->reloc_set_destination(dest);
  }
}


bool NativeCall::is_call_before(address return_address) {
  if (!UseTrampolines) {
    return NativeFarCall::is_call_before(return_address) ||
           NativeShortCall::is_call_before(return_address);
  } else {
    return NativeShortCall::is_call_before(return_address);
  }
}

void NativeCall::insert(address code_pos, address entry) {
  if (!UseTrampolines && NativeFarCall::is_at(code_pos)) {
    NativeFarCall::insert(code_pos, entry);
  } else {
    NativeShortCall::insert(code_pos, entry);
  }
}

void NativeCall::replace_mt_safe(address instr_addr, address code_buffer) {
  if (!UseTrampolines && NativeFarCall::is_at(instr_addr)) {
    NativeFarCall::replace_mt_safe(instr_addr, code_buffer);
  } else {
    NativeShortCall::replace_mt_safe(instr_addr, code_buffer);
  }
}

//-------------------------------------------------------------------

void NativeMovConstReg::verify() {
  NativeInstruction* ni = nativeInstruction_at(instruction_address());
  if (ni->is_movptr() || ni->is_auipc()) {
    return;
  }
  fatal("should be MOVPTR or AUIPC");
}

intptr_t NativeMovConstReg::data() const {
  address addr = MacroAssembler::target_addr_for_insn(instruction_address());
  if (maybe_cpool_ref(instruction_address())) {
    return Bytes::get_native_u8(addr);
  } else {
    return (intptr_t)addr;
  }
}

void NativeMovConstReg::set_data(intptr_t x) {
  if (maybe_cpool_ref(instruction_address())) {
    address addr = MacroAssembler::target_addr_for_insn(instruction_address());
    Bytes::put_native_u8(addr, x);
  } else {
    // Store x into the instruction stream.
    MacroAssembler::pd_patch_instruction_size(instruction_address(), (address)x);
    ICache::invalidate_range(instruction_address(), movptr1_instruction_size /* > movptr2_instruction_size */ );
  }

  // Find and replace the oop/metadata corresponding to this
  // instruction in oops section.
  CodeBlob* cb = CodeCache::find_blob(instruction_address());
  nmethod* nm = cb->as_nmethod_or_null();
  if (nm != nullptr) {
    RelocIterator iter(nm, instruction_address(), next_instruction_address());
    while (iter.next()) {
      if (iter.type() == relocInfo::oop_type) {
        oop* oop_addr = iter.oop_reloc()->oop_addr();
        Bytes::put_native_u8((address)oop_addr, x);
        break;
      } else if (iter.type() == relocInfo::metadata_type) {
        Metadata** metadata_addr = iter.metadata_reloc()->metadata_addr();
        Bytes::put_native_u8((address)metadata_addr, x);
        break;
      }
    }
  }
}

void NativeMovConstReg::print() {
  tty->print_cr(PTR_FORMAT ": mov reg, " INTPTR_FORMAT,
                p2i(instruction_address()), data());
}

//-------------------------------------------------------------------

int NativeMovRegMem::offset() const  {
  Unimplemented();
  return 0;
}

void NativeMovRegMem::set_offset(int x) { Unimplemented(); }

void NativeMovRegMem::verify() {
  Unimplemented();
}

//--------------------------------------------------------------------------------

void NativeJump::verify() { }


void NativeJump::check_verified_entry_alignment(address entry, address verified_entry) {
  // Patching to not_entrant can happen while activations of the method are
  // in use. The patching in that instance must happen only when certain
  // alignment restrictions are true. These guarantees check those
  // conditions.

  // Must be 4 bytes aligned
  MacroAssembler::assert_alignment(verified_entry);
}


address NativeJump::jump_destination() const {
  address dest = MacroAssembler::target_addr_for_insn(instruction_address());

  // We use jump to self as the unresolved address which the inline
  // cache code (and relocs) know about
  // As a special case we also use sequence movptr(r,0), jalr(r,0)
  // i.e. jump to 0 when we need leave space for a wide immediate
  // load

  // return -1 if jump to self or to 0
  if ((dest == (address) this) || dest == 0) {
    dest = (address) -1;
  }

  return dest;
};

void NativeJump::set_jump_destination(address dest) {
  // We use jump to self as the unresolved address which the inline
  // cache code (and relocs) know about
  if (dest == (address) -1)
    dest = instruction_address();

  MacroAssembler::pd_patch_instruction(instruction_address(), dest);
  ICache::invalidate_range(instruction_address(), instruction_size);
}

//-------------------------------------------------------------------

address NativeGeneralJump::jump_destination() const {
  NativeMovConstReg* move = nativeMovConstReg_at(instruction_address());
  address dest = (address) move->data();

  // We use jump to self as the unresolved address which the inline
  // cache code (and relocs) know about
  // As a special case we also use jump to 0 when first generating
  // a general jump

  // return -1 if jump to self or to 0
  if ((dest == (address) this) || dest == 0) {
    dest = (address) -1;
  }

  return dest;
}

//-------------------------------------------------------------------

bool NativeInstruction::is_safepoint_poll() {
<<<<<<< HEAD
  return is_lwu_to_zr(addr_at(0));
}

bool NativeInstruction::is_lwu_to_zr(address instr) {
  assert_cond(instr != nullptr);
  return (extract_opcode(instr) == 0b0000011 &&
          extract_funct3(instr) == 0b110 &&
          extract_rd(instr) == zr);         // zr
=======
  return MacroAssembler::is_lwu_to_zr(address(this));
>>>>>>> 454660d3
}

// A 16-bit instruction with all bits ones is permanently reserved as an illegal instruction.
bool NativeInstruction::is_sigill_not_entrant() {
  // jvmci
  return uint_at(0) == 0xffffffff;
}

void NativeIllegalInstruction::insert(address code_pos) {
  assert_cond(code_pos != nullptr);
  Assembler::sd_instr(code_pos, 0xffffffff);   // all bits ones is permanently reserved as an illegal instruction
}

bool NativeInstruction::is_stop() {
  return uint_at(0) == 0xc0101073; // an illegal instruction, 'csrrw x0, time, x0'
}

//-------------------------------------------------------------------

// MT-safe inserting of a jump over a jump or a nop (used by
// nmethod::make_not_entrant)

void NativeJump::patch_verified_entry(address entry, address verified_entry, address dest) {

  assert(dest == SharedRuntime::get_handle_wrong_method_stub(), "expected fixed destination of patch");

  assert(nativeInstruction_at(verified_entry)->is_jump_or_nop() ||
         nativeInstruction_at(verified_entry)->is_sigill_not_entrant(),
         "riscv cannot replace non-jump with jump");

  check_verified_entry_alignment(entry, verified_entry);

  // Patch this nmethod atomically.
  if (Assembler::reachable_from_branch_at(verified_entry, dest)) {
    ptrdiff_t offset = dest - verified_entry;
    guarantee(Assembler::is_simm21(offset) && ((offset % 2) == 0),
              "offset is too large to be patched in one jal instruction."); // 1M

    uint32_t insn = 0;
    address pInsn = (address)&insn;
    Assembler::patch(pInsn, 31, 31, (offset >> 20) & 0x1);
    Assembler::patch(pInsn, 30, 21, (offset >> 1) & 0x3ff);
    Assembler::patch(pInsn, 20, 20, (offset >> 11) & 0x1);
    Assembler::patch(pInsn, 19, 12, (offset >> 12) & 0xff);
    Assembler::patch(pInsn, 11, 7, 0); // zero, no link jump
    Assembler::patch(pInsn, 6, 0, 0b1101111); // j, (jal x0 offset)
    Assembler::sd_instr(verified_entry, insn);
  } else {
    // We use an illegal instruction for marking a method as
    // not_entrant.
    NativeIllegalInstruction::insert(verified_entry);
  }

  ICache::invalidate_range(verified_entry, instruction_size);
}

//-------------------------------------------------------------------

void NativeGeneralJump::insert_unconditional(address code_pos, address entry) {
  CodeBuffer cb(code_pos, instruction_size);
  MacroAssembler a(&cb);
  Assembler::IncompressibleRegion ir(&a);  // Fixed length: see NativeGeneralJump::get_instruction_size()

  int32_t offset = 0;
  a.movptr(t0, entry, offset, t1); // lui, lui, slli, add
  a.jr(t0, offset); // jalr

  ICache::invalidate_range(code_pos, instruction_size);
}

// MT-safe patching of a long jump instruction.
void NativeGeneralJump::replace_mt_safe(address instr_addr, address code_buffer) {
  ShouldNotCallThis();
}

<<<<<<< HEAD
uint32_t NativeMembar::get_kind() {
  uint32_t insn = uint_at(0);

  uint32_t predecessor = Assembler::extract(insn, 27, 24);
  uint32_t successor = Assembler::extract(insn, 23, 20);

  return MacroAssembler::pred_succ_to_membar_mask(predecessor, successor);
}

void NativeMembar::set_kind(uint32_t order_kind) {
  uint32_t predecessor = 0;
  uint32_t successor = 0;

  MacroAssembler::membar_mask_to_pred_succ(order_kind, predecessor, successor);

  uint32_t insn = uint_at(0);
  address pInsn = (address) &insn;
  Assembler::patch(pInsn, 27, 24, predecessor);
  Assembler::patch(pInsn, 23, 20, successor);

  address membar = addr_at(0);
  Assembler::sd_instr(membar, insn);
=======
//-------------------------------------------------------------------

address NativeCallTrampolineStub::destination(nmethod *nm) const {
  return ptr_at(data_offset);
}

void NativeCallTrampolineStub::set_destination(address new_destination) {
  set_ptr_at(data_offset, new_destination);
  OrderAccess::release();
>>>>>>> 454660d3
}

void NativePostCallNop::make_deopt() {
  MacroAssembler::assert_alignment(addr_at(0));
  NativeDeoptInstruction::insert(addr_at(0));
}

bool NativePostCallNop::decode(int32_t& oopmap_slot, int32_t& cb_offset) const {
  // Discard the high 32 bits
  int32_t data = (int32_t)(intptr_t)MacroAssembler::get_target_of_li32(addr_at(4));
  if (data == 0) {
    return false; // no information encoded
  }
  cb_offset = (data & 0xffffff);
  oopmap_slot = (data >> 24) & 0xff;
  return true; // decoding succeeded
}

bool NativePostCallNop::patch(int32_t oopmap_slot, int32_t cb_offset) {
  if (((oopmap_slot & 0xff) != oopmap_slot) || ((cb_offset & 0xffffff) != cb_offset)) {
    return false; // cannot encode
  }
  int32_t data = (oopmap_slot << 24) | cb_offset;
  assert(data != 0, "must be");
  assert(MacroAssembler::is_lui_to_zr_at(addr_at(4)) && MacroAssembler::is_addiw_to_zr_at(addr_at(8)), "must be");

  MacroAssembler::patch_imm_in_li32(addr_at(4), data);
  return true; // successfully encoded
}

void NativeDeoptInstruction::verify() {
}

// Inserts an undefined instruction at a given pc
void NativeDeoptInstruction::insert(address code_pos) {
  // 0xc0201073 encodes CSRRW x0, instret, x0
  uint32_t insn = 0xc0201073;
  uint32_t *pos = (uint32_t *) code_pos;
  *pos = insn;
  ICache::invalidate_range(code_pos, 4);
}<|MERGE_RESOLUTION|>--- conflicted
+++ resolved
@@ -39,132 +39,24 @@
 #include "c1/c1_Runtime1.hpp"
 #endif
 
-<<<<<<< HEAD
-//-----------------------------------------------------------------------------
-// NativeInstruction
-Register NativeInstruction::extract_rs1(address instr) {
-  assert_cond(instr != nullptr);
-  return as_Register(Assembler::extract(Assembler::ld_instr(instr), 19, 15));
-}
-
-Register NativeInstruction::extract_rs2(address instr) {
-  assert_cond(instr != nullptr);
-  return as_Register(Assembler::extract(Assembler::ld_instr(instr), 24, 20));
-}
-
-Register NativeInstruction::extract_rd(address instr) {
-  assert_cond(instr != nullptr);
-  return as_Register(Assembler::extract(Assembler::ld_instr(instr), 11, 7));
-}
-
-uint32_t NativeInstruction::extract_opcode(address instr) {
-  assert_cond(instr != nullptr);
-  return Assembler::extract(Assembler::ld_instr(instr), 6, 0);
-}
-
-uint32_t NativeInstruction::extract_funct3(address instr) {
-  assert_cond(instr != nullptr);
-  return Assembler::extract(Assembler::ld_instr(instr), 14, 12);
-}
-
-bool NativeInstruction::is_pc_relative_at(address instr) {
-  // auipc + jalr
-  // auipc + addi
-  // auipc + load
-  // auipc + fload_load
-  return (is_auipc_at(instr)) &&
-         (is_addi_at(instr + instruction_size) ||
-          is_jalr_at(instr + instruction_size) ||
-          is_load_at(instr + instruction_size) ||
-          is_float_load_at(instr + instruction_size)) &&
-         check_pc_relative_data_dependency(instr);
-}
-
-// ie:ld(Rd, Label)
-bool NativeInstruction::is_load_pc_relative_at(address instr) {
-  return is_auipc_at(instr) && // auipc
-         is_ld_at(instr + instruction_size) && // ld
-         check_load_pc_relative_data_dependency(instr);
-}
-
 bool NativeInstruction::is_call_at(address addr) {
   return NativeCall::is_at(addr);
 }
 
-bool NativeInstruction::is_movptr1_at(address instr) {
-  return is_lui_at(instr) && // Lui
-         is_addi_at(instr + instruction_size) && // Addi
-         is_slli_shift_at(instr + instruction_size * 2, 11) && // Slli Rd, Rs, 11
-         is_addi_at(instr + instruction_size * 3) && // Addi
-         is_slli_shift_at(instr + instruction_size * 4, 6) && // Slli Rd, Rs, 6
-         (is_addi_at(instr + instruction_size * 5) ||
-          is_jalr_at(instr + instruction_size * 5) ||
-          is_load_at(instr + instruction_size * 5)) && // Addi/Jalr/Load
-         check_movptr1_data_dependency(instr);
-}
-
-bool NativeInstruction::is_movptr2_at(address instr) {
-  return is_lui_at(instr) && // lui
-         is_lui_at(instr + instruction_size) && // lui
-         is_slli_shift_at(instr + instruction_size * 2, 18) && // slli Rd, Rs, 18
-         is_add_at(instr + instruction_size * 3) &&
-         (is_addi_at(instr + instruction_size * 4) ||
-          is_jalr_at(instr + instruction_size * 4) ||
-          is_load_at(instr + instruction_size * 4)) && // Addi/Jalr/Load
-         check_movptr2_data_dependency(instr);
-}
-
-bool NativeInstruction::is_li16u_at(address instr) {
-  return is_lui_at(instr) && // lui
-         is_srli_at(instr + instruction_size) && // srli
-         check_li16u_data_dependency(instr);
-}
-
-bool NativeInstruction::is_li32_at(address instr) {
-  return is_lui_at(instr) && // lui
-         is_addiw_at(instr + instruction_size) && // addiw
-         check_li32_data_dependency(instr);
-}
-
-bool NativeInstruction::is_li64_at(address instr) {
-  return is_lui_at(instr) && // lui
-         is_addi_at(instr + instruction_size) && // addi
-         is_slli_shift_at(instr + instruction_size * 2, 12) &&  // Slli Rd, Rs, 12
-         is_addi_at(instr + instruction_size * 3) && // addi
-         is_slli_shift_at(instr + instruction_size * 4, 12) &&  // Slli Rd, Rs, 12
-         is_addi_at(instr + instruction_size * 5) && // addi
-         is_slli_shift_at(instr + instruction_size * 6, 8) &&   // Slli Rd, Rs, 8
-         is_addi_at(instr + instruction_size * 7) && // addi
-         check_li64_data_dependency(instr);
-}
-
 //-----------------------------------------------------------------------------
 // NativeShortCall
 
 address NativeShortCall::destination() const {
   address addr = addr_at(0);
-  assert(NativeInstruction::is_jal_at(instruction_address()), "inst must be jal.");
-
-=======
-void NativeCall::verify() {
-  assert(MacroAssembler::is_call_at((address)this), "unexpected code at call site");
-}
-
-address NativeCall::destination() const {
-  address addr = (address)this;
   assert(MacroAssembler::is_jal_at(instruction_address()), "inst must be jal.");
->>>>>>> 454660d3
+
   address destination = MacroAssembler::target_addr_for_insn(instruction_address());
 
   // Do we use a trampoline stub for this call?
   CodeBlob* cb = CodeCache::find_blob(addr);
   assert(cb && cb->is_nmethod(), "sanity");
   nmethod *nm = (nmethod *)cb;
-<<<<<<< HEAD
   if (nm != nullptr && nm->stub_contains(destination) && NativeShortCallTrampolineStub::is_at(destination)) {
-=======
-  if (nm != nullptr && nm->stub_contains(destination) && MacroAssembler::is_trampoline_stub_at(destination)) {
->>>>>>> 454660d3
     // Yes we do, so get the destination from the trampoline stub.
     const address trampoline_stub_addr = destination;
     destination = NativeShortCallTrampolineStub::at(trampoline_stub_addr)->destination();
@@ -233,24 +125,14 @@
          CompiledICLocker::is_safe(addr_at(0)),
          "concurrent code patching");
 
-<<<<<<< HEAD
   address call_addr = addr_at(0);
   assert(NativeCall::is_at(call_addr), "unexpected code at call site");
-=======
-  address addr_call = addr_at(0);
-  assert(MacroAssembler::is_call_at(addr_call), "unexpected code at call site");
->>>>>>> 454660d3
 
   // Patch the constant in the call's trampoline stub.
   address trampoline_stub_addr = get_trampoline();
   if (trampoline_stub_addr != nullptr) {
-<<<<<<< HEAD
     assert (!NativeShortCallTrampolineStub::is_at(dest), "chained trampolines");
     NativeShortCallTrampolineStub::at(trampoline_stub_addr)->set_destination(dest);
-=======
-    assert (!MacroAssembler::is_trampoline_stub_at(dest), "chained trampolines");
-    nativeCallTrampolineStub_at(trampoline_stub_addr)->set_destination(dest);
->>>>>>> 454660d3
   }
 
   // Patch the call.
@@ -294,11 +176,7 @@
   assert(code != nullptr, "Could not find the containing code blob");
 
   address jal_destination = MacroAssembler::pd_call_destination(call_addr);
-<<<<<<< HEAD
   if (code != nullptr && code->contains(jal_destination) && NativeShortCallTrampolineStub::is_at(jal_destination)) {
-=======
-  if (code != nullptr && code->contains(jal_destination) && MacroAssembler::is_trampoline_stub_at(jal_destination)) {
->>>>>>> 454660d3
     return jal_destination;
   }
 
@@ -326,8 +204,8 @@
 }
 
 bool NativeShortCall::is_at(address addr) {
-  if (is_jal_at(addr)) {
-    if (NativeInstruction::extract_rd(addr)  == x1) {
+  if (MacroAssembler::is_jal_at(addr)) {
+    if (MacroAssembler::extract_rd(addr)  == x1) {
       return true;
     }
   }
@@ -370,13 +248,13 @@
   // 3). check if the offset in ld[31:20] equals the data_offset
   assert_cond(addr != nullptr);
   const int instr_size = NativeInstruction::instruction_size;
-  if (NativeInstruction::is_auipc_at(addr) &&
-      NativeInstruction::is_ld_at(addr + instr_size) &&
-      NativeInstruction::is_jalr_at(addr + 2 * instr_size) &&
-      (NativeInstruction::extract_rd(addr)                    == x5) &&
-      (NativeInstruction::extract_rd(addr + instr_size)       == x5) &&
-      (NativeInstruction::extract_rs1(addr + instr_size)      == x5) &&
-      (NativeInstruction::extract_rs1(addr + 2 * instr_size)  == x5) &&
+  if (MacroAssembler::is_auipc_at(addr) &&
+      MacroAssembler::is_ld_at(addr + instr_size) &&
+      MacroAssembler::is_jalr_at(addr + 2 * instr_size) &&
+      (MacroAssembler::extract_rd(addr)                    == x5) &&
+      (MacroAssembler::extract_rd(addr + instr_size)       == x5) &&
+      (MacroAssembler::extract_rs1(addr + instr_size)      == x5) &&
+      (MacroAssembler::extract_rs1(addr + 2 * instr_size)  == x5) &&
       (Assembler::extract(Assembler::ld_instr(addr + 4), 31, 20) == NativeShortCall::trampoline_data_offset)) {
     return true;
   }
@@ -514,14 +392,14 @@
 bool NativeFarCall::is_at(address addr) {
   assert_cond(addr != nullptr);
   const int instr_size = NativeInstruction::instruction_size;
-  if (NativeInstruction::is_auipc_at(addr) &&
-      NativeInstruction::is_ld_at(addr + instr_size) &&
-      NativeInstruction::is_jalr_at(addr + 2 * instr_size) &&
-      (NativeInstruction::extract_rd(addr)                    == x5) &&
-      (NativeInstruction::extract_rd(addr + instr_size)       == x5) &&
-      (NativeInstruction::extract_rs1(addr + instr_size)      == x5) &&
-      (NativeInstruction::extract_rs1(addr + 2 * instr_size)  == x5) &&
-      (NativeInstruction::extract_rd(addr + 2 * instr_size)  == x1)) {
+  if (MacroAssembler::is_auipc_at(addr) &&
+      MacroAssembler::is_ld_at(addr + instr_size) &&
+      MacroAssembler::is_jalr_at(addr + 2 * instr_size) &&
+      (MacroAssembler::extract_rd(addr)                    == x5) &&
+      (MacroAssembler::extract_rd(addr + instr_size)       == x5) &&
+      (MacroAssembler::extract_rs1(addr + instr_size)      == x5) &&
+      (MacroAssembler::extract_rs1(addr + 2 * instr_size)  == x5) &&
+      (MacroAssembler::extract_rd(addr + 2 * instr_size)  == x1)) {
     return true;
   }
   return false;
@@ -781,18 +659,7 @@
 //-------------------------------------------------------------------
 
 bool NativeInstruction::is_safepoint_poll() {
-<<<<<<< HEAD
-  return is_lwu_to_zr(addr_at(0));
-}
-
-bool NativeInstruction::is_lwu_to_zr(address instr) {
-  assert_cond(instr != nullptr);
-  return (extract_opcode(instr) == 0b0000011 &&
-          extract_funct3(instr) == 0b110 &&
-          extract_rd(instr) == zr);         // zr
-=======
   return MacroAssembler::is_lwu_to_zr(address(this));
->>>>>>> 454660d3
 }
 
 // A 16-bit instruction with all bits ones is permanently reserved as an illegal instruction.
@@ -868,41 +735,7 @@
   ShouldNotCallThis();
 }
 
-<<<<<<< HEAD
-uint32_t NativeMembar::get_kind() {
-  uint32_t insn = uint_at(0);
-
-  uint32_t predecessor = Assembler::extract(insn, 27, 24);
-  uint32_t successor = Assembler::extract(insn, 23, 20);
-
-  return MacroAssembler::pred_succ_to_membar_mask(predecessor, successor);
-}
-
-void NativeMembar::set_kind(uint32_t order_kind) {
-  uint32_t predecessor = 0;
-  uint32_t successor = 0;
-
-  MacroAssembler::membar_mask_to_pred_succ(order_kind, predecessor, successor);
-
-  uint32_t insn = uint_at(0);
-  address pInsn = (address) &insn;
-  Assembler::patch(pInsn, 27, 24, predecessor);
-  Assembler::patch(pInsn, 23, 20, successor);
-
-  address membar = addr_at(0);
-  Assembler::sd_instr(membar, insn);
-=======
 //-------------------------------------------------------------------
-
-address NativeCallTrampolineStub::destination(nmethod *nm) const {
-  return ptr_at(data_offset);
-}
-
-void NativeCallTrampolineStub::set_destination(address new_destination) {
-  set_ptr_at(data_offset, new_destination);
-  OrderAccess::release();
->>>>>>> 454660d3
-}
 
 void NativePostCallNop::make_deopt() {
   MacroAssembler::assert_alignment(addr_at(0));
