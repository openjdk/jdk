--- conflicted
+++ resolved
@@ -1615,21 +1615,29 @@
     patch_reg((address)&insn, 15, Rs1);                                  \
     emit(insn)
 
-#define INSN(NAME, op, lumop, vm, mop, nf)                                           \
-  void NAME(VectorRegister Vd, Register Rs1, uint32_t width = 0, bool mew = false) { \
-    guarantee(is_unsigned_imm_in_range(width, 3, 0), "width is invalid");            \
+#define INSN(NAME, op, width, lumop, vm, mop, mew, nf)                               \
+  void NAME(VectorRegister Vd, Register Rs1) {                                       \
+    assert(is_unsigned_imm_in_range(width, 3, 0), "width is invalid");               \
     patch_VLdSt(op, Vd, width, Rs1, lumop, vm, mop, mew, nf);                        \
   }
 
   // Vector Load/Store Instructions
-<<<<<<< HEAD
-  INSN(vl1re8_v, 0b0000111, 0b01000, 0b1, 0b00, g1);
-=======
-  INSN(vl1r_v, 0b0000111, 0b01000, 0b1, 0b00, g1);
-  INSN(vl2r_v, 0b0000111, 0b01000, 0b1, 0b00, g2);
-  INSN(vl4r_v, 0b0000111, 0b01000, 0b1, 0b00, g4);
-  INSN(vl8r_v, 0b0000111, 0b01000, 0b1, 0b00, g8);
->>>>>>> eb7be7af
+  INSN(vl1re8_v,  0b0000111, 0b000, 0b01000, 0b1, 0b00, 0b0, g1);
+  INSN(vl1re16_v, 0b0000111, 0b101, 0b01000, 0b1, 0b00, 0b0, g1);
+  INSN(vl1re32_v, 0b0000111, 0b110, 0b01000, 0b1, 0b00, 0b0, g1);
+  INSN(vl1re64_v, 0b0000111, 0b111, 0b01000, 0b1, 0b00, 0b0, g1);
+  INSN(vl2re8_v,  0b0000111, 0b000, 0b01000, 0b1, 0b00, 0b0, g2);
+  INSN(vl2re16_v, 0b0000111, 0b101, 0b01000, 0b1, 0b00, 0b0, g2);
+  INSN(vl2re32_v, 0b0000111, 0b110, 0b01000, 0b1, 0b00, 0b0, g2);
+  INSN(vl2re64_v, 0b0000111, 0b111, 0b01000, 0b1, 0b00, 0b0, g2);
+  INSN(vl4re8_v,  0b0000111, 0b000, 0b01000, 0b1, 0b00, 0b0, g4);
+  INSN(vl4re16_v, 0b0000111, 0b101, 0b01000, 0b1, 0b00, 0b0, g4);
+  INSN(vl4re32_v, 0b0000111, 0b110, 0b01000, 0b1, 0b00, 0b0, g4);
+  INSN(vl4re64_v, 0b0000111, 0b111, 0b01000, 0b1, 0b00, 0b0, g4);
+  INSN(vl8re8_v,  0b0000111, 0b000, 0b01000, 0b1, 0b00, 0b0, g8);
+  INSN(vl8re16_v, 0b0000111, 0b101, 0b01000, 0b1, 0b00, 0b0, g8);
+  INSN(vl8re32_v, 0b0000111, 0b110, 0b01000, 0b1, 0b00, 0b0, g8);
+  INSN(vl8re64_v, 0b0000111, 0b111, 0b01000, 0b1, 0b00, 0b0, g8);
 
 #undef INSN
 
