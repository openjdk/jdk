--- conflicted
+++ resolved
@@ -1908,22 +1908,12 @@
       }
       break;
 
+    case Op_ExpandBits:        // fall through
     case Op_CompressBits:      // fall through
       guarantee(UseRVV == (MaxVectorSize >= 16), "UseRVV and MaxVectorSize not matched");
     case Op_StrCompressedCopy: // fall through
     case Op_StrInflatedCopy:   // fall through
-<<<<<<< HEAD
-    case Op_CountPositives:
-      return UseRVV;
-
-    case Op_ExpandBits:   // fall through
-    case Op_CompressBits:
-      guarantee(UseRVV == (MaxVectorSize >= 16), "UseRVV and MaxVectorSize not matched");
-      return UseRVV;
-
-=======
     case Op_CountPositives:    // fall through
->>>>>>> 2e34a2eb
     case Op_EncodeISOArray:
       return UseRVV;
 
