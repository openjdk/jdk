//
// Copyright (c) 2003, 2024, Oracle and/or its affiliates. All rights reserved.
// Copyright (c) 2014, 2020, Red Hat Inc. All rights reserved.
// Copyright (c) 2020, 2024, Huawei Technologies Co., Ltd. All rights reserved.
// DO NOT ALTER OR REMOVE COPYRIGHT NOTICES OR THIS FILE HEADER.
//
// This code is free software; you can redistribute it and/or modify it
// under the terms of the GNU General Public License version 2 only, as
// published by the Free Software Foundation.
//
// This code is distributed in the hope that it will be useful, but WITHOUT
// ANY WARRANTY; without even the implied warranty of MERCHANTABILITY or
// FITNESS FOR A PARTICULAR PURPOSE.  See the GNU General Public License
// version 2 for more details (a copy is included in the LICENSE file that
// accompanied this code).
//
// You should have received a copy of the GNU General Public License version
// 2 along with this work; if not, write to the Free Software Foundation,
// Inc., 51 Franklin St, Fifth Floor, Boston, MA 02110-1301 USA.
//
// Please contact Oracle, 500 Oracle Parkway, Redwood Shores, CA 94065 USA
// or visit www.oracle.com if you need additional information or have any
// questions.
//
//

// RISCV Architecture Description File

//----------REGISTER DEFINITION BLOCK------------------------------------------
// This information is used by the matcher and the register allocator to
// describe individual registers and classes of registers within the target
// architecture.

register %{
//----------Architecture Description Register Definitions----------------------
// General Registers
// "reg_def"  name ( register save type, C convention save type,
//                   ideal register type, encoding );
// Register Save Types:
//
// NS  = No-Save:       The register allocator assumes that these registers
//                      can be used without saving upon entry to the method, &
//                      that they do not need to be saved at call sites.
//
// SOC = Save-On-Call:  The register allocator assumes that these registers
//                      can be used without saving upon entry to the method,
//                      but that they must be saved at call sites.
//
// SOE = Save-On-Entry: The register allocator assumes that these registers
//                      must be saved before using them upon entry to the
//                      method, but they do not need to be saved at call
//                      sites.
//
// AS  = Always-Save:   The register allocator assumes that these registers
//                      must be saved before using them upon entry to the
//                      method, & that they must be saved at call sites.
//
// Ideal Register Type is used to determine how to save & restore a
// register.  Op_RegI will get spilled with LoadI/StoreI, Op_RegP will get
// spilled with LoadP/StoreP.  If the register supports both, use Op_RegI.
//
// The encoding number is the actual bit-pattern placed into the opcodes.

// We must define the 64 bit int registers in two 32 bit halves, the
// real lower register and a virtual upper half register. upper halves
// are used by the register allocator but are not actually supplied as
// operands to memory ops.
//
// follow the C1 compiler in making registers
//
//   x7, x9-x17, x27-x31 volatile (caller save)
//   x0-x4, x8, x23 system (no save, no allocate)
//   x5-x6 non-allocatable (so we can use them as temporary regs)

//
// as regards Java usage. we don't use any callee save registers
// because this makes it difficult to de-optimise a frame (see comment
// in x86 implementation of Deoptimization::unwind_callee_save_values)
//

// General Registers

reg_def R0      ( NS,  NS,  Op_RegI, 0,  x0->as_VMReg()         ); // zr
reg_def R0_H    ( NS,  NS,  Op_RegI, 0,  x0->as_VMReg()->next() );
reg_def R1      ( NS,  SOC, Op_RegI, 1,  x1->as_VMReg()         ); // ra
reg_def R1_H    ( NS,  SOC, Op_RegI, 1,  x1->as_VMReg()->next() );
reg_def R2      ( NS,  NS,  Op_RegI, 2,  x2->as_VMReg()         ); // sp
reg_def R2_H    ( NS,  NS,  Op_RegI, 2,  x2->as_VMReg()->next() );
reg_def R3      ( NS,  NS,  Op_RegI, 3,  x3->as_VMReg()         ); // gp
reg_def R3_H    ( NS,  NS,  Op_RegI, 3,  x3->as_VMReg()->next() );
reg_def R4      ( NS,  NS,  Op_RegI, 4,  x4->as_VMReg()         ); // tp
reg_def R4_H    ( NS,  NS,  Op_RegI, 4,  x4->as_VMReg()->next() );
reg_def R7      ( SOC, SOC, Op_RegI, 7,  x7->as_VMReg()         );
reg_def R7_H    ( SOC, SOC, Op_RegI, 7,  x7->as_VMReg()->next() );
reg_def R8      ( NS,  SOE, Op_RegI, 8,  x8->as_VMReg()         ); // fp
reg_def R8_H    ( NS,  SOE, Op_RegI, 8,  x8->as_VMReg()->next() );
reg_def R9      ( SOC, SOE, Op_RegI, 9,  x9->as_VMReg()         );
reg_def R9_H    ( SOC, SOE, Op_RegI, 9,  x9->as_VMReg()->next() );
reg_def R10     ( SOC, SOC, Op_RegI, 10, x10->as_VMReg()        );
reg_def R10_H   ( SOC, SOC, Op_RegI, 10, x10->as_VMReg()->next());
reg_def R11     ( SOC, SOC, Op_RegI, 11, x11->as_VMReg()        );
reg_def R11_H   ( SOC, SOC, Op_RegI, 11, x11->as_VMReg()->next());
reg_def R12     ( SOC, SOC, Op_RegI, 12, x12->as_VMReg()        );
reg_def R12_H   ( SOC, SOC, Op_RegI, 12, x12->as_VMReg()->next());
reg_def R13     ( SOC, SOC, Op_RegI, 13, x13->as_VMReg()        );
reg_def R13_H   ( SOC, SOC, Op_RegI, 13, x13->as_VMReg()->next());
reg_def R14     ( SOC, SOC, Op_RegI, 14, x14->as_VMReg()        );
reg_def R14_H   ( SOC, SOC, Op_RegI, 14, x14->as_VMReg()->next());
reg_def R15     ( SOC, SOC, Op_RegI, 15, x15->as_VMReg()        );
reg_def R15_H   ( SOC, SOC, Op_RegI, 15, x15->as_VMReg()->next());
reg_def R16     ( SOC, SOC, Op_RegI, 16, x16->as_VMReg()        );
reg_def R16_H   ( SOC, SOC, Op_RegI, 16, x16->as_VMReg()->next());
reg_def R17     ( SOC, SOC, Op_RegI, 17, x17->as_VMReg()        );
reg_def R17_H   ( SOC, SOC, Op_RegI, 17, x17->as_VMReg()->next());
reg_def R18     ( SOC, SOE, Op_RegI, 18, x18->as_VMReg()        );
reg_def R18_H   ( SOC, SOE, Op_RegI, 18, x18->as_VMReg()->next());
reg_def R19     ( SOC, SOE, Op_RegI, 19, x19->as_VMReg()        );
reg_def R19_H   ( SOC, SOE, Op_RegI, 19, x19->as_VMReg()->next());
reg_def R20     ( SOC, SOE, Op_RegI, 20, x20->as_VMReg()        ); // caller esp
reg_def R20_H   ( SOC, SOE, Op_RegI, 20, x20->as_VMReg()->next());
reg_def R21     ( SOC, SOE, Op_RegI, 21, x21->as_VMReg()        );
reg_def R21_H   ( SOC, SOE, Op_RegI, 21, x21->as_VMReg()->next());
reg_def R22     ( SOC, SOE, Op_RegI, 22, x22->as_VMReg()        );
reg_def R22_H   ( SOC, SOE, Op_RegI, 22, x22->as_VMReg()->next());
reg_def R23     ( NS,  SOE, Op_RegI, 23, x23->as_VMReg()        ); // java thread
reg_def R23_H   ( NS,  SOE, Op_RegI, 23, x23->as_VMReg()->next());
reg_def R24     ( SOC, SOE, Op_RegI, 24, x24->as_VMReg()        );
reg_def R24_H   ( SOC, SOE, Op_RegI, 24, x24->as_VMReg()->next());
reg_def R25     ( SOC, SOE, Op_RegI, 25, x25->as_VMReg()        );
reg_def R25_H   ( SOC, SOE, Op_RegI, 25, x25->as_VMReg()->next());
reg_def R26     ( SOC, SOE, Op_RegI, 26, x26->as_VMReg()        );
reg_def R26_H   ( SOC, SOE, Op_RegI, 26, x26->as_VMReg()->next());
reg_def R27     ( SOC, SOE, Op_RegI, 27, x27->as_VMReg()        ); // heapbase
reg_def R27_H   ( SOC, SOE, Op_RegI, 27, x27->as_VMReg()->next());
reg_def R28     ( SOC, SOC, Op_RegI, 28, x28->as_VMReg()        );
reg_def R28_H   ( SOC, SOC, Op_RegI, 28, x28->as_VMReg()->next());
reg_def R29     ( SOC, SOC, Op_RegI, 29, x29->as_VMReg()        );
reg_def R29_H   ( SOC, SOC, Op_RegI, 29, x29->as_VMReg()->next());
reg_def R30     ( SOC, SOC, Op_RegI, 30, x30->as_VMReg()        );
reg_def R30_H   ( SOC, SOC, Op_RegI, 30, x30->as_VMReg()->next());
reg_def R31     ( SOC, SOC, Op_RegI, 31, x31->as_VMReg()        );
reg_def R31_H   ( SOC, SOC, Op_RegI, 31, x31->as_VMReg()->next());

// ----------------------------
// Float/Double Registers
// ----------------------------

// Double Registers

// The rules of ADL require that double registers be defined in pairs.
// Each pair must be two 32-bit values, but not necessarily a pair of
// single float registers. In each pair, ADLC-assigned register numbers
// must be adjacent, with the lower number even. Finally, when the
// CPU stores such a register pair to memory, the word associated with
// the lower ADLC-assigned number must be stored to the lower address.

// RISCV has 32 floating-point registers. Each can store a single
// or double precision floating-point value.

// for Java use float registers f0-f31 are always save on call whereas
// the platform ABI treats f8-f9 and f18-f27 as callee save). Other
// float registers are SOC as per the platform spec

reg_def F0    ( SOC, SOC, Op_RegF,  0,  f0->as_VMReg()          );
reg_def F0_H  ( SOC, SOC, Op_RegF,  0,  f0->as_VMReg()->next()  );
reg_def F1    ( SOC, SOC, Op_RegF,  1,  f1->as_VMReg()          );
reg_def F1_H  ( SOC, SOC, Op_RegF,  1,  f1->as_VMReg()->next()  );
reg_def F2    ( SOC, SOC, Op_RegF,  2,  f2->as_VMReg()          );
reg_def F2_H  ( SOC, SOC, Op_RegF,  2,  f2->as_VMReg()->next()  );
reg_def F3    ( SOC, SOC, Op_RegF,  3,  f3->as_VMReg()          );
reg_def F3_H  ( SOC, SOC, Op_RegF,  3,  f3->as_VMReg()->next()  );
reg_def F4    ( SOC, SOC, Op_RegF,  4,  f4->as_VMReg()          );
reg_def F4_H  ( SOC, SOC, Op_RegF,  4,  f4->as_VMReg()->next()  );
reg_def F5    ( SOC, SOC, Op_RegF,  5,  f5->as_VMReg()          );
reg_def F5_H  ( SOC, SOC, Op_RegF,  5,  f5->as_VMReg()->next()  );
reg_def F6    ( SOC, SOC, Op_RegF,  6,  f6->as_VMReg()          );
reg_def F6_H  ( SOC, SOC, Op_RegF,  6,  f6->as_VMReg()->next()  );
reg_def F7    ( SOC, SOC, Op_RegF,  7,  f7->as_VMReg()          );
reg_def F7_H  ( SOC, SOC, Op_RegF,  7,  f7->as_VMReg()->next()  );
reg_def F8    ( SOC, SOE, Op_RegF,  8,  f8->as_VMReg()          );
reg_def F8_H  ( SOC, SOE, Op_RegF,  8,  f8->as_VMReg()->next()  );
reg_def F9    ( SOC, SOE, Op_RegF,  9,  f9->as_VMReg()          );
reg_def F9_H  ( SOC, SOE, Op_RegF,  9,  f9->as_VMReg()->next()  );
reg_def F10   ( SOC, SOC, Op_RegF,  10, f10->as_VMReg()         );
reg_def F10_H ( SOC, SOC, Op_RegF,  10, f10->as_VMReg()->next() );
reg_def F11   ( SOC, SOC, Op_RegF,  11, f11->as_VMReg()         );
reg_def F11_H ( SOC, SOC, Op_RegF,  11, f11->as_VMReg()->next() );
reg_def F12   ( SOC, SOC, Op_RegF,  12, f12->as_VMReg()         );
reg_def F12_H ( SOC, SOC, Op_RegF,  12, f12->as_VMReg()->next() );
reg_def F13   ( SOC, SOC, Op_RegF,  13, f13->as_VMReg()         );
reg_def F13_H ( SOC, SOC, Op_RegF,  13, f13->as_VMReg()->next() );
reg_def F14   ( SOC, SOC, Op_RegF,  14, f14->as_VMReg()         );
reg_def F14_H ( SOC, SOC, Op_RegF,  14, f14->as_VMReg()->next() );
reg_def F15   ( SOC, SOC, Op_RegF,  15, f15->as_VMReg()         );
reg_def F15_H ( SOC, SOC, Op_RegF,  15, f15->as_VMReg()->next() );
reg_def F16   ( SOC, SOC, Op_RegF,  16, f16->as_VMReg()         );
reg_def F16_H ( SOC, SOC, Op_RegF,  16, f16->as_VMReg()->next() );
reg_def F17   ( SOC, SOC, Op_RegF,  17, f17->as_VMReg()         );
reg_def F17_H ( SOC, SOC, Op_RegF,  17, f17->as_VMReg()->next() );
reg_def F18   ( SOC, SOE, Op_RegF,  18, f18->as_VMReg()         );
reg_def F18_H ( SOC, SOE, Op_RegF,  18, f18->as_VMReg()->next() );
reg_def F19   ( SOC, SOE, Op_RegF,  19, f19->as_VMReg()         );
reg_def F19_H ( SOC, SOE, Op_RegF,  19, f19->as_VMReg()->next() );
reg_def F20   ( SOC, SOE, Op_RegF,  20, f20->as_VMReg()         );
reg_def F20_H ( SOC, SOE, Op_RegF,  20, f20->as_VMReg()->next() );
reg_def F21   ( SOC, SOE, Op_RegF,  21, f21->as_VMReg()         );
reg_def F21_H ( SOC, SOE, Op_RegF,  21, f21->as_VMReg()->next() );
reg_def F22   ( SOC, SOE, Op_RegF,  22, f22->as_VMReg()         );
reg_def F22_H ( SOC, SOE, Op_RegF,  22, f22->as_VMReg()->next() );
reg_def F23   ( SOC, SOE, Op_RegF,  23, f23->as_VMReg()         );
reg_def F23_H ( SOC, SOE, Op_RegF,  23, f23->as_VMReg()->next() );
reg_def F24   ( SOC, SOE, Op_RegF,  24, f24->as_VMReg()         );
reg_def F24_H ( SOC, SOE, Op_RegF,  24, f24->as_VMReg()->next() );
reg_def F25   ( SOC, SOE, Op_RegF,  25, f25->as_VMReg()         );
reg_def F25_H ( SOC, SOE, Op_RegF,  25, f25->as_VMReg()->next() );
reg_def F26   ( SOC, SOE, Op_RegF,  26, f26->as_VMReg()         );
reg_def F26_H ( SOC, SOE, Op_RegF,  26, f26->as_VMReg()->next() );
reg_def F27   ( SOC, SOE, Op_RegF,  27, f27->as_VMReg()         );
reg_def F27_H ( SOC, SOE, Op_RegF,  27, f27->as_VMReg()->next() );
reg_def F28   ( SOC, SOC, Op_RegF,  28, f28->as_VMReg()         );
reg_def F28_H ( SOC, SOC, Op_RegF,  28, f28->as_VMReg()->next() );
reg_def F29   ( SOC, SOC, Op_RegF,  29, f29->as_VMReg()         );
reg_def F29_H ( SOC, SOC, Op_RegF,  29, f29->as_VMReg()->next() );
reg_def F30   ( SOC, SOC, Op_RegF,  30, f30->as_VMReg()         );
reg_def F30_H ( SOC, SOC, Op_RegF,  30, f30->as_VMReg()->next() );
reg_def F31   ( SOC, SOC, Op_RegF,  31, f31->as_VMReg()         );
reg_def F31_H ( SOC, SOC, Op_RegF,  31, f31->as_VMReg()->next() );

// ----------------------------
// Vector Registers
// ----------------------------

// For RVV vector registers, we simply extend vector register size to 4
// 'logical' slots. This is nominally 128 bits but it actually covers
// all possible 'physical' RVV vector register lengths from 128 ~ 1024
// bits. The 'physical' RVV vector register length is detected during
// startup, so the register allocator is able to identify the correct
// number of bytes needed for an RVV spill/unspill.

reg_def V0    ( SOC, SOC, Op_VecA, 0,  v0->as_VMReg()           );
reg_def V0_H  ( SOC, SOC, Op_VecA, 0,  v0->as_VMReg()->next()   );
reg_def V0_J  ( SOC, SOC, Op_VecA, 0,  v0->as_VMReg()->next(2)  );
reg_def V0_K  ( SOC, SOC, Op_VecA, 0,  v0->as_VMReg()->next(3)  );

reg_def V1    ( SOC, SOC, Op_VecA, 1,  v1->as_VMReg()           );
reg_def V1_H  ( SOC, SOC, Op_VecA, 1,  v1->as_VMReg()->next()   );
reg_def V1_J  ( SOC, SOC, Op_VecA, 1,  v1->as_VMReg()->next(2)  );
reg_def V1_K  ( SOC, SOC, Op_VecA, 1,  v1->as_VMReg()->next(3)  );

reg_def V2    ( SOC, SOC, Op_VecA, 2,  v2->as_VMReg()           );
reg_def V2_H  ( SOC, SOC, Op_VecA, 2,  v2->as_VMReg()->next()   );
reg_def V2_J  ( SOC, SOC, Op_VecA, 2,  v2->as_VMReg()->next(2)  );
reg_def V2_K  ( SOC, SOC, Op_VecA, 2,  v2->as_VMReg()->next(3)  );

reg_def V3    ( SOC, SOC, Op_VecA, 3,  v3->as_VMReg()           );
reg_def V3_H  ( SOC, SOC, Op_VecA, 3,  v3->as_VMReg()->next()   );
reg_def V3_J  ( SOC, SOC, Op_VecA, 3,  v3->as_VMReg()->next(2)  );
reg_def V3_K  ( SOC, SOC, Op_VecA, 3,  v3->as_VMReg()->next(3)  );

reg_def V4    ( SOC, SOC, Op_VecA, 4,  v4->as_VMReg()           );
reg_def V4_H  ( SOC, SOC, Op_VecA, 4,  v4->as_VMReg()->next()   );
reg_def V4_J  ( SOC, SOC, Op_VecA, 4,  v4->as_VMReg()->next(2)  );
reg_def V4_K  ( SOC, SOC, Op_VecA, 4,  v4->as_VMReg()->next(3)  );

reg_def V5    ( SOC, SOC, Op_VecA, 5,  v5->as_VMReg()           );
reg_def V5_H  ( SOC, SOC, Op_VecA, 5,  v5->as_VMReg()->next()   );
reg_def V5_J  ( SOC, SOC, Op_VecA, 5,  v5->as_VMReg()->next(2)  );
reg_def V5_K  ( SOC, SOC, Op_VecA, 5,  v5->as_VMReg()->next(3)  );

reg_def V6    ( SOC, SOC, Op_VecA, 6,  v6->as_VMReg()           );
reg_def V6_H  ( SOC, SOC, Op_VecA, 6,  v6->as_VMReg()->next()   );
reg_def V6_J  ( SOC, SOC, Op_VecA, 6,  v6->as_VMReg()->next(2)  );
reg_def V6_K  ( SOC, SOC, Op_VecA, 6,  v6->as_VMReg()->next(3)  );

reg_def V7    ( SOC, SOC, Op_VecA, 7,  v7->as_VMReg()           );
reg_def V7_H  ( SOC, SOC, Op_VecA, 7,  v7->as_VMReg()->next()   );
reg_def V7_J  ( SOC, SOC, Op_VecA, 7,  v7->as_VMReg()->next(2)  );
reg_def V7_K  ( SOC, SOC, Op_VecA, 7,  v7->as_VMReg()->next(3)  );

reg_def V8    ( SOC, SOC, Op_VecA, 8,  v8->as_VMReg()           );
reg_def V8_H  ( SOC, SOC, Op_VecA, 8,  v8->as_VMReg()->next()   );
reg_def V8_J  ( SOC, SOC, Op_VecA, 8,  v8->as_VMReg()->next(2)  );
reg_def V8_K  ( SOC, SOC, Op_VecA, 8,  v8->as_VMReg()->next(3)  );

reg_def V9    ( SOC, SOC, Op_VecA, 9,  v9->as_VMReg()           );
reg_def V9_H  ( SOC, SOC, Op_VecA, 9,  v9->as_VMReg()->next()   );
reg_def V9_J  ( SOC, SOC, Op_VecA, 9,  v9->as_VMReg()->next(2)  );
reg_def V9_K  ( SOC, SOC, Op_VecA, 9,  v9->as_VMReg()->next(3)  );

reg_def V10   ( SOC, SOC, Op_VecA, 10, v10->as_VMReg()          );
reg_def V10_H ( SOC, SOC, Op_VecA, 10, v10->as_VMReg()->next()  );
reg_def V10_J ( SOC, SOC, Op_VecA, 10, v10->as_VMReg()->next(2) );
reg_def V10_K ( SOC, SOC, Op_VecA, 10, v10->as_VMReg()->next(3) );

reg_def V11   ( SOC, SOC, Op_VecA, 11, v11->as_VMReg()          );
reg_def V11_H ( SOC, SOC, Op_VecA, 11, v11->as_VMReg()->next()  );
reg_def V11_J ( SOC, SOC, Op_VecA, 11, v11->as_VMReg()->next(2) );
reg_def V11_K ( SOC, SOC, Op_VecA, 11, v11->as_VMReg()->next(3) );

reg_def V12   ( SOC, SOC, Op_VecA, 12, v12->as_VMReg()          );
reg_def V12_H ( SOC, SOC, Op_VecA, 12, v12->as_VMReg()->next()  );
reg_def V12_J ( SOC, SOC, Op_VecA, 12, v12->as_VMReg()->next(2) );
reg_def V12_K ( SOC, SOC, Op_VecA, 12, v12->as_VMReg()->next(3) );

reg_def V13   ( SOC, SOC, Op_VecA, 13, v13->as_VMReg()          );
reg_def V13_H ( SOC, SOC, Op_VecA, 13, v13->as_VMReg()->next()  );
reg_def V13_J ( SOC, SOC, Op_VecA, 13, v13->as_VMReg()->next(2) );
reg_def V13_K ( SOC, SOC, Op_VecA, 13, v13->as_VMReg()->next(3) );

reg_def V14   ( SOC, SOC, Op_VecA, 14, v14->as_VMReg()          );
reg_def V14_H ( SOC, SOC, Op_VecA, 14, v14->as_VMReg()->next()  );
reg_def V14_J ( SOC, SOC, Op_VecA, 14, v14->as_VMReg()->next(2) );
reg_def V14_K ( SOC, SOC, Op_VecA, 14, v14->as_VMReg()->next(3) );

reg_def V15   ( SOC, SOC, Op_VecA, 15, v15->as_VMReg()          );
reg_def V15_H ( SOC, SOC, Op_VecA, 15, v15->as_VMReg()->next()  );
reg_def V15_J ( SOC, SOC, Op_VecA, 15, v15->as_VMReg()->next(2) );
reg_def V15_K ( SOC, SOC, Op_VecA, 15, v15->as_VMReg()->next(3) );

reg_def V16   ( SOC, SOC, Op_VecA, 16, v16->as_VMReg()          );
reg_def V16_H ( SOC, SOC, Op_VecA, 16, v16->as_VMReg()->next()  );
reg_def V16_J ( SOC, SOC, Op_VecA, 16, v16->as_VMReg()->next(2) );
reg_def V16_K ( SOC, SOC, Op_VecA, 16, v16->as_VMReg()->next(3) );

reg_def V17   ( SOC, SOC, Op_VecA, 17, v17->as_VMReg()          );
reg_def V17_H ( SOC, SOC, Op_VecA, 17, v17->as_VMReg()->next()  );
reg_def V17_J ( SOC, SOC, Op_VecA, 17, v17->as_VMReg()->next(2) );
reg_def V17_K ( SOC, SOC, Op_VecA, 17, v17->as_VMReg()->next(3) );

reg_def V18   ( SOC, SOC, Op_VecA, 18, v18->as_VMReg()          );
reg_def V18_H ( SOC, SOC, Op_VecA, 18, v18->as_VMReg()->next()  );
reg_def V18_J ( SOC, SOC, Op_VecA, 18, v18->as_VMReg()->next(2) );
reg_def V18_K ( SOC, SOC, Op_VecA, 18, v18->as_VMReg()->next(3) );

reg_def V19   ( SOC, SOC, Op_VecA, 19, v19->as_VMReg()          );
reg_def V19_H ( SOC, SOC, Op_VecA, 19, v19->as_VMReg()->next()  );
reg_def V19_J ( SOC, SOC, Op_VecA, 19, v19->as_VMReg()->next(2) );
reg_def V19_K ( SOC, SOC, Op_VecA, 19, v19->as_VMReg()->next(3) );

reg_def V20   ( SOC, SOC, Op_VecA, 20, v20->as_VMReg()          );
reg_def V20_H ( SOC, SOC, Op_VecA, 20, v20->as_VMReg()->next()  );
reg_def V20_J ( SOC, SOC, Op_VecA, 20, v20->as_VMReg()->next(2) );
reg_def V20_K ( SOC, SOC, Op_VecA, 20, v20->as_VMReg()->next(3) );

reg_def V21   ( SOC, SOC, Op_VecA, 21, v21->as_VMReg()          );
reg_def V21_H ( SOC, SOC, Op_VecA, 21, v21->as_VMReg()->next()  );
reg_def V21_J ( SOC, SOC, Op_VecA, 21, v21->as_VMReg()->next(2) );
reg_def V21_K ( SOC, SOC, Op_VecA, 21, v21->as_VMReg()->next(3) );

reg_def V22   ( SOC, SOC, Op_VecA, 22, v22->as_VMReg()          );
reg_def V22_H ( SOC, SOC, Op_VecA, 22, v22->as_VMReg()->next()  );
reg_def V22_J ( SOC, SOC, Op_VecA, 22, v22->as_VMReg()->next(2) );
reg_def V22_K ( SOC, SOC, Op_VecA, 22, v22->as_VMReg()->next(3) );

reg_def V23   ( SOC, SOC, Op_VecA, 23, v23->as_VMReg()          );
reg_def V23_H ( SOC, SOC, Op_VecA, 23, v23->as_VMReg()->next()  );
reg_def V23_J ( SOC, SOC, Op_VecA, 23, v23->as_VMReg()->next(2) );
reg_def V23_K ( SOC, SOC, Op_VecA, 23, v23->as_VMReg()->next(3) );

reg_def V24   ( SOC, SOC, Op_VecA, 24, v24->as_VMReg()          );
reg_def V24_H ( SOC, SOC, Op_VecA, 24, v24->as_VMReg()->next()  );
reg_def V24_J ( SOC, SOC, Op_VecA, 24, v24->as_VMReg()->next(2) );
reg_def V24_K ( SOC, SOC, Op_VecA, 24, v24->as_VMReg()->next(3) );

reg_def V25   ( SOC, SOC, Op_VecA, 25, v25->as_VMReg()          );
reg_def V25_H ( SOC, SOC, Op_VecA, 25, v25->as_VMReg()->next()  );
reg_def V25_J ( SOC, SOC, Op_VecA, 25, v25->as_VMReg()->next(2) );
reg_def V25_K ( SOC, SOC, Op_VecA, 25, v25->as_VMReg()->next(3) );

reg_def V26   ( SOC, SOC, Op_VecA, 26, v26->as_VMReg()          );
reg_def V26_H ( SOC, SOC, Op_VecA, 26, v26->as_VMReg()->next()  );
reg_def V26_J ( SOC, SOC, Op_VecA, 26, v26->as_VMReg()->next(2) );
reg_def V26_K ( SOC, SOC, Op_VecA, 26, v26->as_VMReg()->next(3) );

reg_def V27   ( SOC, SOC, Op_VecA, 27, v27->as_VMReg()          );
reg_def V27_H ( SOC, SOC, Op_VecA, 27, v27->as_VMReg()->next()  );
reg_def V27_J ( SOC, SOC, Op_VecA, 27, v27->as_VMReg()->next(2) );
reg_def V27_K ( SOC, SOC, Op_VecA, 27, v27->as_VMReg()->next(3) );

reg_def V28   ( SOC, SOC, Op_VecA, 28, v28->as_VMReg()          );
reg_def V28_H ( SOC, SOC, Op_VecA, 28, v28->as_VMReg()->next()  );
reg_def V28_J ( SOC, SOC, Op_VecA, 28, v28->as_VMReg()->next(2) );
reg_def V28_K ( SOC, SOC, Op_VecA, 28, v28->as_VMReg()->next(3) );

reg_def V29   ( SOC, SOC, Op_VecA, 29, v29->as_VMReg()          );
reg_def V29_H ( SOC, SOC, Op_VecA, 29, v29->as_VMReg()->next()  );
reg_def V29_J ( SOC, SOC, Op_VecA, 29, v29->as_VMReg()->next(2) );
reg_def V29_K ( SOC, SOC, Op_VecA, 29, v29->as_VMReg()->next(3) );

reg_def V30   ( SOC, SOC, Op_VecA, 30, v30->as_VMReg()          );
reg_def V30_H ( SOC, SOC, Op_VecA, 30, v30->as_VMReg()->next()  );
reg_def V30_J ( SOC, SOC, Op_VecA, 30, v30->as_VMReg()->next(2) );
reg_def V30_K ( SOC, SOC, Op_VecA, 30, v30->as_VMReg()->next(3) );

reg_def V31   ( SOC, SOC, Op_VecA, 31, v31->as_VMReg()          );
reg_def V31_H ( SOC, SOC, Op_VecA, 31, v31->as_VMReg()->next()  );
reg_def V31_J ( SOC, SOC, Op_VecA, 31, v31->as_VMReg()->next(2) );
reg_def V31_K ( SOC, SOC, Op_VecA, 31, v31->as_VMReg()->next(3) );

// ----------------------------
// Special Registers
// ----------------------------

// On riscv, the physical flag register is missing, so we use t1 instead,
// to bridge the RegFlag semantics in share/opto

reg_def RFLAGS   (SOC, SOC, Op_RegFlags, 6, x6->as_VMReg()        );

// Specify priority of register selection within phases of register
// allocation.  Highest priority is first.  A useful heuristic is to
// give registers a low priority when they are required by machine
// instructions, like EAX and EDX on I486, and choose no-save registers
// before save-on-call, & save-on-call before save-on-entry.  Registers
// which participate in fixed calling sequences should come last.
// Registers which are used as pairs must fall on an even boundary.

alloc_class chunk0(
    // volatiles
    R7,  R7_H,
    R28, R28_H,
    R29, R29_H,
    R30, R30_H,
    R31, R31_H,

    // arg registers
    R10, R10_H,
    R11, R11_H,
    R12, R12_H,
    R13, R13_H,
    R14, R14_H,
    R15, R15_H,
    R16, R16_H,
    R17, R17_H,

    // non-volatiles
    R9,  R9_H,
    R18, R18_H,
    R19, R19_H,
    R20, R20_H,
    R21, R21_H,
    R22, R22_H,
    R24, R24_H,
    R25, R25_H,
    R26, R26_H,

    // non-allocatable registers
    R23, R23_H, // java thread
    R27, R27_H, // heapbase
    R4,  R4_H,  // thread
    R8,  R8_H,  // fp
    R0,  R0_H,  // zero
    R1,  R1_H,  // ra
    R2,  R2_H,  // sp
    R3,  R3_H,  // gp
);

alloc_class chunk1(

    // no save
    F0,  F0_H,
    F1,  F1_H,
    F2,  F2_H,
    F3,  F3_H,
    F4,  F4_H,
    F5,  F5_H,
    F6,  F6_H,
    F7,  F7_H,
    F28, F28_H,
    F29, F29_H,
    F30, F30_H,
    F31, F31_H,

    // arg registers
    F10, F10_H,
    F11, F11_H,
    F12, F12_H,
    F13, F13_H,
    F14, F14_H,
    F15, F15_H,
    F16, F16_H,
    F17, F17_H,

    // non-volatiles
    F8,  F8_H,
    F9,  F9_H,
    F18, F18_H,
    F19, F19_H,
    F20, F20_H,
    F21, F21_H,
    F22, F22_H,
    F23, F23_H,
    F24, F24_H,
    F25, F25_H,
    F26, F26_H,
    F27, F27_H,
);

alloc_class chunk2(
    V0, V0_H, V0_J, V0_K,
    V1, V1_H, V1_J, V1_K,
    V2, V2_H, V2_J, V2_K,
    V3, V3_H, V3_J, V3_K,
    V4, V4_H, V4_J, V4_K,
    V5, V5_H, V5_J, V5_K,
    V6, V6_H, V6_J, V6_K,
    V7, V7_H, V7_J, V7_K,
    V8, V8_H, V8_J, V8_K,
    V9, V9_H, V9_J, V9_K,
    V10, V10_H, V10_J, V10_K,
    V11, V11_H, V11_J, V11_K,
    V12, V12_H, V12_J, V12_K,
    V13, V13_H, V13_J, V13_K,
    V14, V14_H, V14_J, V14_K,
    V15, V15_H, V15_J, V15_K,
    V16, V16_H, V16_J, V16_K,
    V17, V17_H, V17_J, V17_K,
    V18, V18_H, V18_J, V18_K,
    V19, V19_H, V19_J, V19_K,
    V20, V20_H, V20_J, V20_K,
    V21, V21_H, V21_J, V21_K,
    V22, V22_H, V22_J, V22_K,
    V23, V23_H, V23_J, V23_K,
    V24, V24_H, V24_J, V24_K,
    V25, V25_H, V25_J, V25_K,
    V26, V26_H, V26_J, V26_K,
    V27, V27_H, V27_J, V27_K,
    V28, V28_H, V28_J, V28_K,
    V29, V29_H, V29_J, V29_K,
    V30, V30_H, V30_J, V30_K,
    V31, V31_H, V31_J, V31_K,
);

alloc_class chunk3(RFLAGS);

//----------Architecture Description Register Classes--------------------------
// Several register classes are automatically defined based upon information in
// this architecture description.
// 1) reg_class inline_cache_reg           ( /* as def'd in frame section */ )
// 2) reg_class stack_slots( /* one chunk of stack-based "registers" */ )
//

// Class for all 32 bit general purpose registers
reg_class all_reg32(
    R0,
    R1,
    R2,
    R3,
    R4,
    R7,
    R8,
    R9,
    R10,
    R11,
    R12,
    R13,
    R14,
    R15,
    R16,
    R17,
    R18,
    R19,
    R20,
    R21,
    R22,
    R23,
    R24,
    R25,
    R26,
    R27,
    R28,
    R29,
    R30,
    R31
);

// Class for any 32 bit integer registers (excluding zr)
reg_class any_reg32 %{
  return _ANY_REG32_mask;
%}

// Singleton class for R10 int register
reg_class int_r10_reg(R10);

// Singleton class for R12 int register
reg_class int_r12_reg(R12);

// Singleton class for R13 int register
reg_class int_r13_reg(R13);

// Singleton class for R14 int register
reg_class int_r14_reg(R14);

// Class for all long integer registers
reg_class all_reg(
    R0,  R0_H,
    R1,  R1_H,
    R2,  R2_H,
    R3,  R3_H,
    R4,  R4_H,
    R7,  R7_H,
    R8,  R8_H,
    R9,  R9_H,
    R10, R10_H,
    R11, R11_H,
    R12, R12_H,
    R13, R13_H,
    R14, R14_H,
    R15, R15_H,
    R16, R16_H,
    R17, R17_H,
    R18, R18_H,
    R19, R19_H,
    R20, R20_H,
    R21, R21_H,
    R22, R22_H,
    R23, R23_H,
    R24, R24_H,
    R25, R25_H,
    R26, R26_H,
    R27, R27_H,
    R28, R28_H,
    R29, R29_H,
    R30, R30_H,
    R31, R31_H
);

// Class for all long integer registers (excluding zr)
reg_class any_reg %{
  return _ANY_REG_mask;
%}

// Class for non-allocatable 32 bit registers
reg_class non_allocatable_reg32(
    R0,                       // zr
    R1,                       // ra
    R2,                       // sp
    R3,                       // gp
    R4,                       // tp
    R23                       // java thread
);

// Class for non-allocatable 64 bit registers
reg_class non_allocatable_reg(
    R0,  R0_H,                // zr
    R1,  R1_H,                // ra
    R2,  R2_H,                // sp
    R3,  R3_H,                // gp
    R4,  R4_H,                // tp
    R23, R23_H                // java thread
);

// Class for all non-special integer registers
reg_class no_special_reg32 %{
  return _NO_SPECIAL_REG32_mask;
%}

// Class for all non-special long integer registers
reg_class no_special_reg %{
  return _NO_SPECIAL_REG_mask;
%}

reg_class ptr_reg %{
  return _PTR_REG_mask;
%}

// Class for all non_special pointer registers
reg_class no_special_ptr_reg %{
  return _NO_SPECIAL_PTR_REG_mask;
%}

// Class for all non_special pointer registers (excluding fp)
reg_class no_special_no_fp_ptr_reg %{
  return _NO_SPECIAL_NO_FP_PTR_REG_mask;
%}

// Class for 64 bit register r10
reg_class r10_reg(
    R10, R10_H
);

// Class for 64 bit register r11
reg_class r11_reg(
    R11, R11_H
);

// Class for 64 bit register r12
reg_class r12_reg(
    R12, R12_H
);

// Class for 64 bit register r13
reg_class r13_reg(
    R13, R13_H
);

// Class for 64 bit register r14
reg_class r14_reg(
    R14, R14_H
);

// Class for 64 bit register r15
reg_class r15_reg(
    R15, R15_H
);

// Class for 64 bit register r16
reg_class r16_reg(
    R16, R16_H
);

// Class for method register
reg_class method_reg(
    R31, R31_H
);

// Class for java thread register
reg_class java_thread_reg(
    R23, R23_H
);

reg_class r28_reg(
    R28, R28_H
);

reg_class r29_reg(
    R29, R29_H
);

reg_class r30_reg(
    R30, R30_H
);

reg_class r31_reg(
    R31, R31_H
);

// Class for zero registesr
reg_class zr_reg(
    R0, R0_H
);

// Class for thread register
reg_class thread_reg(
    R4, R4_H
);

// Class for frame pointer register
reg_class fp_reg(
    R8, R8_H
);

// Class for link register
reg_class ra_reg(
    R1, R1_H
);

// Class for long sp register
reg_class sp_reg(
    R2, R2_H
);

// Class for all float registers
reg_class float_reg(
    F0,
    F1,
    F2,
    F3,
    F4,
    F5,
    F6,
    F7,
    F8,
    F9,
    F10,
    F11,
    F12,
    F13,
    F14,
    F15,
    F16,
    F17,
    F18,
    F19,
    F20,
    F21,
    F22,
    F23,
    F24,
    F25,
    F26,
    F27,
    F28,
    F29,
    F30,
    F31
);

// Double precision float registers have virtual `high halves' that
// are needed by the allocator.
// Class for all double registers
reg_class double_reg(
    F0,  F0_H,
    F1,  F1_H,
    F2,  F2_H,
    F3,  F3_H,
    F4,  F4_H,
    F5,  F5_H,
    F6,  F6_H,
    F7,  F7_H,
    F8,  F8_H,
    F9,  F9_H,
    F10, F10_H,
    F11, F11_H,
    F12, F12_H,
    F13, F13_H,
    F14, F14_H,
    F15, F15_H,
    F16, F16_H,
    F17, F17_H,
    F18, F18_H,
    F19, F19_H,
    F20, F20_H,
    F21, F21_H,
    F22, F22_H,
    F23, F23_H,
    F24, F24_H,
    F25, F25_H,
    F26, F26_H,
    F27, F27_H,
    F28, F28_H,
    F29, F29_H,
    F30, F30_H,
    F31, F31_H
);

// Class for RVV vector registers
// Note: v0, v30 and v31 are used as mask registers.
reg_class vectora_reg(
    V1, V1_H, V1_J, V1_K,
    V2, V2_H, V2_J, V2_K,
    V3, V3_H, V3_J, V3_K,
    V4, V4_H, V4_J, V4_K,
    V5, V5_H, V5_J, V5_K,
    V6, V6_H, V6_J, V6_K,
    V7, V7_H, V7_J, V7_K,
    V8, V8_H, V8_J, V8_K,
    V9, V9_H, V9_J, V9_K,
    V10, V10_H, V10_J, V10_K,
    V11, V11_H, V11_J, V11_K,
    V12, V12_H, V12_J, V12_K,
    V13, V13_H, V13_J, V13_K,
    V14, V14_H, V14_J, V14_K,
    V15, V15_H, V15_J, V15_K,
    V16, V16_H, V16_J, V16_K,
    V17, V17_H, V17_J, V17_K,
    V18, V18_H, V18_J, V18_K,
    V19, V19_H, V19_J, V19_K,
    V20, V20_H, V20_J, V20_K,
    V21, V21_H, V21_J, V21_K,
    V22, V22_H, V22_J, V22_K,
    V23, V23_H, V23_J, V23_K,
    V24, V24_H, V24_J, V24_K,
    V25, V25_H, V25_J, V25_K,
    V26, V26_H, V26_J, V26_K,
    V27, V27_H, V27_J, V27_K,
    V28, V28_H, V28_J, V28_K,
    V29, V29_H, V29_J, V29_K
);

// Class for 64 bit register f0
reg_class f0_reg(
    F0, F0_H
);

// Class for 64 bit register f1
reg_class f1_reg(
    F1, F1_H
);

// Class for 64 bit register f2
reg_class f2_reg(
    F2, F2_H
);

// Class for 64 bit register f3
reg_class f3_reg(
    F3, F3_H
);

// class for vector register v1
reg_class v1_reg(
    V1, V1_H, V1_J, V1_K
);

// class for vector register v2
reg_class v2_reg(
    V2, V2_H, V2_J, V2_K
);

// class for vector register v3
reg_class v3_reg(
    V3, V3_H, V3_J, V3_K
);

// class for vector register v4
reg_class v4_reg(
    V4, V4_H, V4_J, V4_K
);

// class for vector register v5
reg_class v5_reg(
    V5, V5_H, V5_J, V5_K
);

// class for vector register v6
reg_class v6_reg(
    V6, V6_H, V6_J, V6_K
);

// class for vector register v7
reg_class v7_reg(
    V7, V7_H, V7_J, V7_K
);

// class for vector register v8
reg_class v8_reg(
    V8, V8_H, V8_J, V8_K
);

// class for vector register v9
reg_class v9_reg(
    V9, V9_H, V9_J, V9_K
);

// class for vector register v10
reg_class v10_reg(
    V10, V10_H, V10_J, V10_K
);

// class for vector register v11
reg_class v11_reg(
    V11, V11_H, V11_J, V11_K
);

// class for vector register v12
reg_class v12_reg(
    V12, V12_H, V12_J, V12_K
);

// class for vector register v13
reg_class v13_reg(
    V13, V13_H, V13_J, V13_K
);

// class for vector register v14
reg_class v14_reg(
    V14, V14_H, V14_J, V14_K
);

// class for vector register v15
reg_class v15_reg(
    V15, V15_H, V15_J, V15_K
);

// class for condition codes
reg_class reg_flags(RFLAGS);

// Class for RVV v0 mask register
// https://github.com/riscv/riscv-v-spec/blob/master/v-spec.adoc#53-vector-masking
// The mask value used to control execution of a masked vector
// instruction is always supplied by vector register v0.
reg_class vmask_reg_v0 (
    V0
);

// Class for RVV mask registers
// We need two more vmask registers to do the vector mask logical ops,
// so define v30, v31 as mask register too.
reg_class vmask_reg (
    V0,
    V30,
    V31
);
%}

//----------DEFINITION BLOCK---------------------------------------------------
// Define name --> value mappings to inform the ADLC of an integer valued name
// Current support includes integer values in the range [0, 0x7FFFFFFF]
// Format:
//        int_def  <name>         ( <int_value>, <expression>);
// Generated Code in ad_<arch>.hpp
//        #define  <name>   (<expression>)
//        // value == <int_value>
// Generated code in ad_<arch>.cpp adlc_verification()
//        assert( <name> == <int_value>, "Expect (<expression>) to equal <int_value>");
//

// we follow the ppc-aix port in using a simple cost model which ranks
// register operations as cheap, memory ops as more expensive and
// branches as most expensive. the first two have a low as well as a
// normal cost. huge cost appears to be a way of saying don't do
// something

definitions %{
  // The default cost (of a register move instruction).
  int_def DEFAULT_COST         (  100,               100);
  int_def ALU_COST             (  100,  1 * DEFAULT_COST);          // unknown, const, arith, shift, slt,
                                                                    // multi, auipc, nop, logical, move
  int_def LOAD_COST            (  300,  3 * DEFAULT_COST);          // load, fpload
  int_def STORE_COST           (  100,  1 * DEFAULT_COST);          // store, fpstore
  int_def XFER_COST            (  300,  3 * DEFAULT_COST);          // mfc, mtc, fcvt, fmove, fcmp
  int_def FMVX_COST            (  100,  1 * DEFAULT_COST);          // shuffles with no conversion
  int_def BRANCH_COST          (  200,  2 * DEFAULT_COST);          // branch, jmp, call
  int_def IMUL_COST            ( 1000, 10 * DEFAULT_COST);          // imul
  int_def IDIVSI_COST          ( 3400, 34 * DEFAULT_COST);          // idivsi
  int_def IDIVDI_COST          ( 6600, 66 * DEFAULT_COST);          // idivdi
  int_def FMUL_SINGLE_COST     (  500,  5 * DEFAULT_COST);          // fmul, fmadd
  int_def FMUL_DOUBLE_COST     (  700,  7 * DEFAULT_COST);          // fmul, fmadd
  int_def FDIV_COST            ( 2000, 20 * DEFAULT_COST);          // fdiv
  int_def FSQRT_COST           ( 2500, 25 * DEFAULT_COST);          // fsqrt
  int_def VOLATILE_REF_COST    ( 1000, 10 * DEFAULT_COST);
  int_def CACHE_MISS_COST      ( 2000, 20 * DEFAULT_COST);          // typicall cache miss penalty
%}



//----------SOURCE BLOCK-------------------------------------------------------
// This is a block of C++ code which provides values, functions, and
// definitions necessary in the rest of the architecture description

source_hpp %{

#include "asm/macroAssembler.hpp"
#include "gc/shared/barrierSetAssembler.hpp"
#include "gc/shared/cardTable.hpp"
#include "gc/shared/cardTableBarrierSet.hpp"
#include "gc/shared/collectedHeap.hpp"
#include "opto/addnode.hpp"
#include "opto/convertnode.hpp"
#include "runtime/objectMonitor.hpp"

extern RegMask _ANY_REG32_mask;
extern RegMask _ANY_REG_mask;
extern RegMask _PTR_REG_mask;
extern RegMask _NO_SPECIAL_REG32_mask;
extern RegMask _NO_SPECIAL_REG_mask;
extern RegMask _NO_SPECIAL_PTR_REG_mask;
extern RegMask _NO_SPECIAL_NO_FP_PTR_REG_mask;

class CallStubImpl {

  //--------------------------------------------------------------
  //---<  Used for optimization in Compile::shorten_branches  >---
  //--------------------------------------------------------------

 public:
  // Size of call trampoline stub.
  static uint size_call_trampoline() {
    return 0; // no call trampolines on this platform
  }

  // number of relocations needed by a call trampoline stub
  static uint reloc_call_trampoline() {
    return 0; // no call trampolines on this platform
  }
};

class HandlerImpl {

 public:

  static int emit_exception_handler(C2_MacroAssembler *masm);
  static int emit_deopt_handler(C2_MacroAssembler* masm);

  static uint size_exception_handler() {
    return MacroAssembler::far_branch_size();
  }

  static uint size_deopt_handler() {
    // count auipc + far branch
    return NativeInstruction::instruction_size + MacroAssembler::far_branch_size();
  }
};

class Node::PD {
public:
  enum NodeFlags {
    _last_flag = Node::_last_flag
  };
};

bool is_CAS(int opcode, bool maybe_volatile);

// predicate controlling translation of CompareAndSwapX
bool needs_acquiring_load_reserved(const Node *load);

// predicate controlling addressing modes
bool size_fits_all_mem_uses(AddPNode* addp, int shift);
%}

source %{

// Derived RegMask with conditionally allocatable registers

RegMask _ANY_REG32_mask;
RegMask _ANY_REG_mask;
RegMask _PTR_REG_mask;
RegMask _NO_SPECIAL_REG32_mask;
RegMask _NO_SPECIAL_REG_mask;
RegMask _NO_SPECIAL_PTR_REG_mask;
RegMask _NO_SPECIAL_NO_FP_PTR_REG_mask;

void reg_mask_init() {

  _ANY_REG32_mask = _ALL_REG32_mask;
  _ANY_REG32_mask.Remove(OptoReg::as_OptoReg(x0->as_VMReg()));

  _ANY_REG_mask = _ALL_REG_mask;
  _ANY_REG_mask.SUBTRACT(_ZR_REG_mask);

  _PTR_REG_mask = _ALL_REG_mask;
  _PTR_REG_mask.SUBTRACT(_ZR_REG_mask);

  _NO_SPECIAL_REG32_mask = _ALL_REG32_mask;
  _NO_SPECIAL_REG32_mask.SUBTRACT(_NON_ALLOCATABLE_REG32_mask);

  _NO_SPECIAL_REG_mask = _ALL_REG_mask;
  _NO_SPECIAL_REG_mask.SUBTRACT(_NON_ALLOCATABLE_REG_mask);

  _NO_SPECIAL_PTR_REG_mask = _ALL_REG_mask;
  _NO_SPECIAL_PTR_REG_mask.SUBTRACT(_NON_ALLOCATABLE_REG_mask);

  // x27 is not allocatable when compressed oops is on
  if (UseCompressedOops) {
    _NO_SPECIAL_REG32_mask.Remove(OptoReg::as_OptoReg(x27->as_VMReg()));
    _NO_SPECIAL_REG_mask.Remove(OptoReg::as_OptoReg(x27->as_VMReg()));
    _NO_SPECIAL_PTR_REG_mask.Remove(OptoReg::as_OptoReg(x27->as_VMReg()));
  }

  // x8 is not allocatable when PreserveFramePointer is on
  if (PreserveFramePointer) {
    _NO_SPECIAL_REG32_mask.Remove(OptoReg::as_OptoReg(x8->as_VMReg()));
    _NO_SPECIAL_REG_mask.Remove(OptoReg::as_OptoReg(x8->as_VMReg()));
    _NO_SPECIAL_PTR_REG_mask.Remove(OptoReg::as_OptoReg(x8->as_VMReg()));
  }

  _NO_SPECIAL_NO_FP_PTR_REG_mask = _NO_SPECIAL_PTR_REG_mask;
  _NO_SPECIAL_NO_FP_PTR_REG_mask.Remove(OptoReg::as_OptoReg(x8->as_VMReg()));
}

void PhaseOutput::pd_perform_mach_node_analysis() {
}

int MachNode::pd_alignment_required() const {
  return 1;
}

int MachNode::compute_padding(int current_offset) const {
  return 0;
}

// is_CAS(int opcode, bool maybe_volatile)
//
// return true if opcode is one of the possible CompareAndSwapX
// values otherwise false.
bool is_CAS(int opcode, bool maybe_volatile)
{
  switch (opcode) {
    // We handle these
    case Op_CompareAndSwapI:
    case Op_CompareAndSwapL:
    case Op_CompareAndSwapP:
    case Op_CompareAndSwapN:
    case Op_ShenandoahCompareAndSwapP:
    case Op_ShenandoahCompareAndSwapN:
    case Op_CompareAndSwapB:
    case Op_CompareAndSwapS:
    case Op_GetAndSetI:
    case Op_GetAndSetL:
    case Op_GetAndSetP:
    case Op_GetAndSetN:
    case Op_GetAndAddI:
    case Op_GetAndAddL:
      return true;
    case Op_CompareAndExchangeI:
    case Op_CompareAndExchangeN:
    case Op_CompareAndExchangeB:
    case Op_CompareAndExchangeS:
    case Op_CompareAndExchangeL:
    case Op_CompareAndExchangeP:
    case Op_WeakCompareAndSwapB:
    case Op_WeakCompareAndSwapS:
    case Op_WeakCompareAndSwapI:
    case Op_WeakCompareAndSwapL:
    case Op_WeakCompareAndSwapP:
    case Op_WeakCompareAndSwapN:
    case Op_ShenandoahWeakCompareAndSwapP:
    case Op_ShenandoahWeakCompareAndSwapN:
    case Op_ShenandoahCompareAndExchangeP:
    case Op_ShenandoahCompareAndExchangeN:
      return maybe_volatile;
    default:
      return false;
  }
}

// predicate controlling translation of CAS
//
// returns true if CAS needs to use an acquiring load otherwise false
bool needs_acquiring_load_reserved(const Node *n)
{
  assert(n != nullptr && is_CAS(n->Opcode(), true), "expecting a compare and swap");

  LoadStoreNode* ldst = n->as_LoadStore();
  if (n != nullptr && is_CAS(n->Opcode(), false)) {
    assert(ldst != nullptr && ldst->trailing_membar() != nullptr, "expected trailing membar");
  } else {
    return ldst != nullptr && ldst->trailing_membar() != nullptr;
  }
  // so we can just return true here
  return true;
}
#define __ masm->

// advance declarations for helper functions to convert register
// indices to register objects

// the ad file has to provide implementations of certain methods
// expected by the generic code
//
// REQUIRED FUNCTIONALITY

//=============================================================================

// !!!!! Special hack to get all types of calls to specify the byte offset
//       from the start of the call to the point where the return address
//       will point.

int MachCallStaticJavaNode::ret_addr_offset()
{
  return 3 * NativeInstruction::instruction_size; // auipc + ld + jalr
}

int MachCallDynamicJavaNode::ret_addr_offset()
{
  return NativeMovConstReg::movptr2_instruction_size + (3 * NativeInstruction::instruction_size); // movptr2, auipc + ld + jal
}

int MachCallRuntimeNode::ret_addr_offset() {
<<<<<<< HEAD
  // For address inside the code cache the call will be:
  //   auipc + jalr
  // For real runtime callouts it will be 9 instructions
=======
  // For generated stubs the call will be:
  //   auipc + ld + jalr
  // Using trampos:
  //   jal(addr)
  // or with far branches
  //   jal(trampoline_stub)
  // for real runtime callouts it will be 8 instructions
>>>>>>> 2989d873
  // see riscv_enc_java_to_runtime
  //   la(t0, retaddr)                                             ->  auipc + addi
  //   sd(t0, Address(xthread, JavaThread::last_Java_pc_offset())) ->  sd
  //   movptr(t1, addr, offset, t0)                                ->  lui + lui + slli + add
  //   jalr(t1, offset)                                            ->  jalr
  if (CodeCache::contains(_entry_point)) {
    return 2 * NativeInstruction::instruction_size;
  } else {
    return 8 * NativeInstruction::instruction_size;
  }
}

//
// Compute padding required for nodes which need alignment
//

// With RVC a call instruction may get 2-byte aligned.
// The address of the call instruction needs to be 4-byte aligned to
// ensure that it does not span a cache line so that it can be patched.
int CallStaticJavaDirectNode::compute_padding(int current_offset) const
{
  // to make sure the address of jal 4-byte aligned.
  return align_up(current_offset, alignment_required()) - current_offset;
}

// With RVC a call instruction may get 2-byte aligned.
// The address of the call instruction needs to be 4-byte aligned to
// ensure that it does not span a cache line so that it can be patched.
int CallDynamicJavaDirectNode::compute_padding(int current_offset) const
{
  // skip the movptr2 in MacroAssembler::ic_call():
  // lui, lui, slli, add, addi
  // Though movptr2() has already 4-byte aligned with or without RVC,
  // We need to prevent from further changes by explicitly calculating the size.
  current_offset += NativeMovConstReg::movptr2_instruction_size;
  // to make sure the address of jal 4-byte aligned.
  return align_up(current_offset, alignment_required()) - current_offset;
}

//=============================================================================

#ifndef PRODUCT
void MachBreakpointNode::format(PhaseRegAlloc *ra_, outputStream *st) const {
  assert_cond(st != nullptr);
  st->print("BREAKPOINT");
}
#endif

void MachBreakpointNode::emit(C2_MacroAssembler *masm, PhaseRegAlloc *ra_) const {
  __ ebreak();
}

uint MachBreakpointNode::size(PhaseRegAlloc *ra_) const {
  return MachNode::size(ra_);
}

//=============================================================================

#ifndef PRODUCT
  void MachNopNode::format(PhaseRegAlloc*, outputStream* st) const {
    st->print("nop \t# %d bytes pad for loops and calls", _count);
  }
#endif

  void MachNopNode::emit(C2_MacroAssembler *masm, PhaseRegAlloc*) const {
    Assembler::CompressibleRegion cr(masm); // nops shall be 2-byte under RVC for alignment purposes.
    for (int i = 0; i < _count; i++) {
      __ nop();
    }
  }

  uint MachNopNode::size(PhaseRegAlloc*) const {
    return _count * (UseRVC ? NativeInstruction::compressed_instruction_size : NativeInstruction::instruction_size);
  }

//=============================================================================
const RegMask& MachConstantBaseNode::_out_RegMask = RegMask::Empty;

int ConstantTable::calculate_table_base_offset() const {
  return 0;  // absolute addressing, no offset
}

bool MachConstantBaseNode::requires_postalloc_expand() const { return false; }
void MachConstantBaseNode::postalloc_expand(GrowableArray <Node *> *nodes, PhaseRegAlloc *ra_) {
  ShouldNotReachHere();
}

void MachConstantBaseNode::emit(C2_MacroAssembler* masm, PhaseRegAlloc* ra_) const {
  // Empty encoding
}

uint MachConstantBaseNode::size(PhaseRegAlloc* ra_) const {
  return 0;
}

#ifndef PRODUCT
void MachConstantBaseNode::format(PhaseRegAlloc* ra_, outputStream* st) const {
  assert_cond(st != nullptr);
  st->print("-- \t// MachConstantBaseNode (empty encoding)");
}
#endif

#ifndef PRODUCT
void MachPrologNode::format(PhaseRegAlloc *ra_, outputStream *st) const {
  assert_cond(st != nullptr && ra_ != nullptr);
  Compile* C = ra_->C;

  int framesize = C->output()->frame_slots() << LogBytesPerInt;

  if (C->output()->need_stack_bang(framesize)) {
    st->print("# stack bang size=%d\n\t", framesize);
  }

  st->print("sd  fp, [sp, #%d]\n\t", - 2 * wordSize);
  st->print("sd  ra, [sp, #%d]\n\t", - wordSize);
  if (PreserveFramePointer) { st->print("sub  fp, sp, #%d\n\t", 2 * wordSize); }
  st->print("sub sp, sp, #%d\n\t", framesize);

  if (C->stub_function() == nullptr && BarrierSet::barrier_set()->barrier_set_nmethod() != nullptr) {
    st->print("ld  t0, [guard]\n\t");
    st->print("membar LoadLoad\n\t");
    st->print("ld  t1, [xthread, #thread_disarmed_guard_value_offset]\n\t");
    st->print("beq t0, t1, skip\n\t");
    st->print("jalr #nmethod_entry_barrier_stub\n\t");
    st->print("j skip\n\t");
    st->print("guard: int\n\t");
    st->print("skip:\n\t");
  }
}
#endif

void MachPrologNode::emit(C2_MacroAssembler *masm, PhaseRegAlloc *ra_) const {
  assert_cond(ra_ != nullptr);
  Compile* C = ra_->C;

  // n.b. frame size includes space for return pc and fp
  const int framesize = C->output()->frame_size_in_bytes();

  // insert a nop at the start of the prolog so we can patch in a
  // branch if we need to invalidate the method later
  {
    Assembler::IncompressibleRegion ir(masm);  // keep the nop as 4 bytes for patching.
    MacroAssembler::assert_alignment(__ pc());
    __ nop();  // 4 bytes
  }

  assert_cond(C != nullptr);

  if (C->clinit_barrier_on_entry()) {
    assert(!C->method()->holder()->is_not_initialized(), "initialization should have been started");

    Label L_skip_barrier;

    __ mov_metadata(t1, C->method()->holder()->constant_encoding());
    __ clinit_barrier(t1, t0, &L_skip_barrier);
    __ far_jump(RuntimeAddress(SharedRuntime::get_handle_wrong_method_stub()));
    __ bind(L_skip_barrier);
  }

  int bangsize = C->output()->bang_size_in_bytes();
  if (C->output()->need_stack_bang(bangsize)) {
    __ generate_stack_overflow_check(bangsize);
  }

  __ build_frame(framesize);

  if (C->stub_function() == nullptr) {
    BarrierSetAssembler* bs = BarrierSet::barrier_set()->barrier_set_assembler();
    if (BarrierSet::barrier_set()->barrier_set_nmethod() != nullptr) {
      // Dummy labels for just measuring the code size
      Label dummy_slow_path;
      Label dummy_continuation;
      Label dummy_guard;
      Label* slow_path = &dummy_slow_path;
      Label* continuation = &dummy_continuation;
      Label* guard = &dummy_guard;
      if (!Compile::current()->output()->in_scratch_emit_size()) {
        // Use real labels from actual stub when not emitting code for purpose of measuring its size
        C2EntryBarrierStub* stub = new (Compile::current()->comp_arena()) C2EntryBarrierStub();
        Compile::current()->output()->add_stub(stub);
        slow_path = &stub->entry();
        continuation = &stub->continuation();
        guard = &stub->guard();
      }
      // In the C2 code, we move the non-hot part of nmethod entry barriers out-of-line to a stub.
      bs->nmethod_entry_barrier(masm, slow_path, continuation, guard);
    }
  }

  if (VerifyStackAtCalls) {
    Unimplemented();
  }

  C->output()->set_frame_complete(__ offset());

  if (C->has_mach_constant_base_node()) {
    // NOTE: We set the table base offset here because users might be
    // emitted before MachConstantBaseNode.
    ConstantTable& constant_table = C->output()->constant_table();
    constant_table.set_table_base_offset(constant_table.calculate_table_base_offset());
  }
}

uint MachPrologNode::size(PhaseRegAlloc* ra_) const
{
  assert_cond(ra_ != nullptr);
  return MachNode::size(ra_); // too many variables; just compute it
                              // the hard way
}

int MachPrologNode::reloc() const
{
  return 0;
}

//=============================================================================

#ifndef PRODUCT
void MachEpilogNode::format(PhaseRegAlloc *ra_, outputStream *st) const {
  assert_cond(st != nullptr && ra_ != nullptr);
  Compile* C = ra_->C;
  assert_cond(C != nullptr);
  int framesize = C->output()->frame_size_in_bytes();

  st->print("# pop frame %d\n\t", framesize);

  if (framesize == 0) {
    st->print("ld  ra, [sp,#%d]\n\t", (2 * wordSize));
    st->print("ld  fp, [sp,#%d]\n\t", (3 * wordSize));
    st->print("add sp, sp, #%d\n\t", (2 * wordSize));
  } else {
    st->print("add  sp, sp, #%d\n\t", framesize);
    st->print("ld  ra, [sp,#%d]\n\t", - 2 * wordSize);
    st->print("ld  fp, [sp,#%d]\n\t", - wordSize);
  }

  if (do_polling() && C->is_method_compilation()) {
    st->print("# test polling word\n\t");
    st->print("ld t0, [xthread,#%d]\n\t", in_bytes(JavaThread::polling_word_offset()));
    st->print("bgtu sp, t0, #slow_path");
  }
}
#endif

void MachEpilogNode::emit(C2_MacroAssembler *masm, PhaseRegAlloc *ra_) const {
  assert_cond(ra_ != nullptr);
  Compile* C = ra_->C;
  assert_cond(C != nullptr);
  int framesize = C->output()->frame_size_in_bytes();

  __ remove_frame(framesize);

  if (StackReservedPages > 0 && C->has_reserved_stack_access()) {
    __ reserved_stack_check();
  }

  if (do_polling() && C->is_method_compilation()) {
    Label dummy_label;
    Label* code_stub = &dummy_label;
    if (!C->output()->in_scratch_emit_size()) {
      C2SafepointPollStub* stub = new (C->comp_arena()) C2SafepointPollStub(__ offset());
      C->output()->add_stub(stub);
      code_stub = &stub->entry();
    }
    __ relocate(relocInfo::poll_return_type);
    __ safepoint_poll(*code_stub, true /* at_return */, false /* acquire */, true /* in_nmethod */);
  }
}

uint MachEpilogNode::size(PhaseRegAlloc *ra_) const {
  assert_cond(ra_ != nullptr);
  // Variable size. Determine dynamically.
  return MachNode::size(ra_);
}

int MachEpilogNode::reloc() const {
  // Return number of relocatable values contained in this instruction.
  return 1; // 1 for polling page.
}
const Pipeline * MachEpilogNode::pipeline() const {
  return MachNode::pipeline_class();
}

//=============================================================================

// Figure out which register class each belongs in: rc_int, rc_float or
// rc_stack.
enum RC { rc_bad, rc_int, rc_float, rc_vector, rc_stack };

static enum RC rc_class(OptoReg::Name reg) {

  if (reg == OptoReg::Bad) {
    return rc_bad;
  }

  // we have 30 int registers * 2 halves
  // (t0 and t1 are omitted)
  int slots_of_int_registers = Register::max_slots_per_register * (Register::number_of_registers - 2);
  if (reg < slots_of_int_registers) {
    return rc_int;
  }

  // we have 32 float register * 2 halves
  int slots_of_float_registers = FloatRegister::max_slots_per_register * FloatRegister::number_of_registers;
  if (reg < slots_of_int_registers + slots_of_float_registers) {
    return rc_float;
  }

  // we have 32 vector register * 4 halves
  int slots_of_vector_registers = VectorRegister::max_slots_per_register * VectorRegister::number_of_registers;
  if (reg < slots_of_int_registers + slots_of_float_registers + slots_of_vector_registers) {
    return rc_vector;
  }

  // Between vector regs & stack is the flags regs.
  assert(OptoReg::is_stack(reg), "blow up if spilling flags");

  return rc_stack;
}

uint MachSpillCopyNode::implementation(C2_MacroAssembler *masm, PhaseRegAlloc *ra_, bool do_size, outputStream *st) const {
  assert_cond(ra_ != nullptr);
  Compile* C = ra_->C;

  // Get registers to move.
  OptoReg::Name src_hi = ra_->get_reg_second(in(1));
  OptoReg::Name src_lo = ra_->get_reg_first(in(1));
  OptoReg::Name dst_hi = ra_->get_reg_second(this);
  OptoReg::Name dst_lo = ra_->get_reg_first(this);

  enum RC src_hi_rc = rc_class(src_hi);
  enum RC src_lo_rc = rc_class(src_lo);
  enum RC dst_hi_rc = rc_class(dst_hi);
  enum RC dst_lo_rc = rc_class(dst_lo);

  assert(src_lo != OptoReg::Bad && dst_lo != OptoReg::Bad, "must move at least 1 register");

  if (src_hi != OptoReg::Bad && !bottom_type()->isa_vectmask()) {
    assert((src_lo & 1) == 0 && src_lo + 1 == src_hi &&
           (dst_lo & 1) == 0 && dst_lo + 1 == dst_hi,
           "expected aligned-adjacent pairs");
  }

  if (src_lo == dst_lo && src_hi == dst_hi) {
    return 0;            // Self copy, no move.
  }

  bool is64 = (src_lo & 1) == 0 && src_lo + 1 == src_hi &&
              (dst_lo & 1) == 0 && dst_lo + 1 == dst_hi;
  int src_offset = ra_->reg2offset(src_lo);
  int dst_offset = ra_->reg2offset(dst_lo);

  if (bottom_type()->isa_vect() != nullptr) {
    uint ireg = ideal_reg();
    if (ireg == Op_VecA && masm) {
      int vector_reg_size_in_bytes = Matcher::scalable_vector_reg_size(T_BYTE);
      if (src_lo_rc == rc_stack && dst_lo_rc == rc_stack) {
        // stack to stack
        __ spill_copy_vector_stack_to_stack(src_offset, dst_offset,
                                            vector_reg_size_in_bytes);
      } else if (src_lo_rc == rc_vector && dst_lo_rc == rc_stack) {
        // vpr to stack
        __ spill(as_VectorRegister(Matcher::_regEncode[src_lo]), ra_->reg2offset(dst_lo));
      } else if (src_lo_rc == rc_stack && dst_lo_rc == rc_vector) {
        // stack to vpr
        __ unspill(as_VectorRegister(Matcher::_regEncode[dst_lo]), ra_->reg2offset(src_lo));
      } else if (src_lo_rc == rc_vector && dst_lo_rc == rc_vector) {
        // vpr to vpr
        __ vmv1r_v(as_VectorRegister(Matcher::_regEncode[dst_lo]), as_VectorRegister(Matcher::_regEncode[src_lo]));
      } else {
        ShouldNotReachHere();
      }
    } else if (bottom_type()->isa_vectmask() && masm) {
      int vmask_size_in_bytes = Matcher::scalable_predicate_reg_slots() * 32 / 8;
      if (src_lo_rc == rc_stack && dst_lo_rc == rc_stack) {
        // stack to stack
        __ spill_copy_vmask_stack_to_stack(src_offset, dst_offset,
                                           vmask_size_in_bytes);
      } else if (src_lo_rc == rc_vector && dst_lo_rc == rc_stack) {
        // vmask to stack
        __ spill_vmask(as_VectorRegister(Matcher::_regEncode[src_lo]), ra_->reg2offset(dst_lo));
      } else if (src_lo_rc == rc_stack && dst_lo_rc == rc_vector) {
        // stack to vmask
        __ unspill_vmask(as_VectorRegister(Matcher::_regEncode[dst_lo]), ra_->reg2offset(src_lo));
      } else if (src_lo_rc == rc_vector && dst_lo_rc == rc_vector) {
        // vmask to vmask
        __ vmv1r_v(as_VectorRegister(Matcher::_regEncode[dst_lo]), as_VectorRegister(Matcher::_regEncode[src_lo]));
      } else {
        ShouldNotReachHere();
      }
    }
  } else if (masm != nullptr) {
    switch (src_lo_rc) {
      case rc_int:
        if (dst_lo_rc == rc_int) {  // gpr --> gpr copy
          if (!is64 && this->ideal_reg() != Op_RegI) { // zero extended for narrow oop or klass
            __ zero_extend(as_Register(Matcher::_regEncode[dst_lo]), as_Register(Matcher::_regEncode[src_lo]), 32);
          } else {
            __ mv(as_Register(Matcher::_regEncode[dst_lo]), as_Register(Matcher::_regEncode[src_lo]));
          }
        } else if (dst_lo_rc == rc_float) { // gpr --> fpr copy
          if (is64) {
            __ fmv_d_x(as_FloatRegister(Matcher::_regEncode[dst_lo]),
                       as_Register(Matcher::_regEncode[src_lo]));
          } else {
            __ fmv_w_x(as_FloatRegister(Matcher::_regEncode[dst_lo]),
                       as_Register(Matcher::_regEncode[src_lo]));
          }
        } else {                    // gpr --> stack spill
          assert(dst_lo_rc == rc_stack, "spill to bad register class");
          __ spill(as_Register(Matcher::_regEncode[src_lo]), is64, dst_offset);
        }
        break;
      case rc_float:
        if (dst_lo_rc == rc_int) {  // fpr --> gpr copy
          if (is64) {
            __ fmv_x_d(as_Register(Matcher::_regEncode[dst_lo]),
                       as_FloatRegister(Matcher::_regEncode[src_lo]));
          } else {
            __ fmv_x_w(as_Register(Matcher::_regEncode[dst_lo]),
                       as_FloatRegister(Matcher::_regEncode[src_lo]));
          }
        } else if (dst_lo_rc == rc_float) { // fpr --> fpr copy
          if (is64) {
            __ fmv_d(as_FloatRegister(Matcher::_regEncode[dst_lo]),
                     as_FloatRegister(Matcher::_regEncode[src_lo]));
          } else {
            __ fmv_s(as_FloatRegister(Matcher::_regEncode[dst_lo]),
                     as_FloatRegister(Matcher::_regEncode[src_lo]));
          }
        } else {                    // fpr --> stack spill
          assert(dst_lo_rc == rc_stack, "spill to bad register class");
          __ spill(as_FloatRegister(Matcher::_regEncode[src_lo]),
                   is64, dst_offset);
        }
        break;
      case rc_stack:
        if (dst_lo_rc == rc_int) {  // stack --> gpr load
          if (this->ideal_reg() == Op_RegI) {
            __ unspill(as_Register(Matcher::_regEncode[dst_lo]), is64, src_offset);
          } else { // // zero extended for narrow oop or klass
            __ unspillu(as_Register(Matcher::_regEncode[dst_lo]), is64, src_offset);
          }
        } else if (dst_lo_rc == rc_float) { // stack --> fpr load
          __ unspill(as_FloatRegister(Matcher::_regEncode[dst_lo]),
                     is64, src_offset);
        } else {                    // stack --> stack copy
          assert(dst_lo_rc == rc_stack, "spill to bad register class");
          if (this->ideal_reg() == Op_RegI) {
            __ unspill(t0, is64, src_offset);
          } else { // zero extended for narrow oop or klass
            __ unspillu(t0, is64, src_offset);
          }
          __ spill(t0, is64, dst_offset);
        }
        break;
      default:
        ShouldNotReachHere();
    }
  }

  if (st != nullptr) {
    st->print("spill ");
    if (src_lo_rc == rc_stack) {
      st->print("[sp, #%d] -> ", src_offset);
    } else {
      st->print("%s -> ", Matcher::regName[src_lo]);
    }
    if (dst_lo_rc == rc_stack) {
      st->print("[sp, #%d]", dst_offset);
    } else {
      st->print("%s", Matcher::regName[dst_lo]);
    }
    if (bottom_type()->isa_vect() && !bottom_type()->isa_vectmask()) {
      int vsize = 0;
      if (ideal_reg() == Op_VecA) {
        vsize = Matcher::scalable_vector_reg_size(T_BYTE) * 8;
      } else {
        ShouldNotReachHere();
      }
      st->print("\t# vector spill size = %d", vsize);
    } else if (ideal_reg() == Op_RegVectMask) {
      assert(Matcher::supports_scalable_vector(), "bad register type for spill");
      int vsize = Matcher::scalable_predicate_reg_slots() * 32;
      st->print("\t# vmask spill size = %d", vsize);
    } else {
      st->print("\t# spill size = %d", is64 ? 64 : 32);
    }
  }

  return 0;
}

#ifndef PRODUCT
void MachSpillCopyNode::format(PhaseRegAlloc *ra_, outputStream *st) const {
  if (ra_ == nullptr) {
    st->print("N%d = SpillCopy(N%d)", _idx, in(1)->_idx);
  } else {
    implementation(nullptr, ra_, false, st);
  }
}
#endif

void MachSpillCopyNode::emit(C2_MacroAssembler *masm, PhaseRegAlloc *ra_) const {
  implementation(masm, ra_, false, nullptr);
}

uint MachSpillCopyNode::size(PhaseRegAlloc *ra_) const {
  return MachNode::size(ra_);
}

//=============================================================================

#ifndef PRODUCT
void BoxLockNode::format(PhaseRegAlloc *ra_, outputStream *st) const {
  assert_cond(ra_ != nullptr && st != nullptr);
  int offset = ra_->reg2offset(in_RegMask(0).find_first_elem());
  int reg = ra_->get_reg_first(this);
  st->print("add %s, sp, #%d\t# box lock",
            Matcher::regName[reg], offset);
}
#endif

void BoxLockNode::emit(C2_MacroAssembler *masm, PhaseRegAlloc *ra_) const {
  Assembler::IncompressibleRegion ir(masm);  // Fixed length: see BoxLockNode::size()

  assert_cond(ra_ != nullptr);
  int offset = ra_->reg2offset(in_RegMask(0).find_first_elem());
  int reg    = ra_->get_encode(this);

  if (Assembler::is_simm12(offset)) {
    __ addi(as_Register(reg), sp, offset);
  } else {
    __ li32(t0, offset);
    __ add(as_Register(reg), sp, t0);
  }
}

uint BoxLockNode::size(PhaseRegAlloc *ra_) const {
  // BoxLockNode is not a MachNode, so we can't just call MachNode::size(ra_).
  int offset = ra_->reg2offset(in_RegMask(0).find_first_elem());

  if (Assembler::is_simm12(offset)) {
    return NativeInstruction::instruction_size;
  } else {
    return 3 * NativeInstruction::instruction_size; // lui + addiw + add;
  }
}

//=============================================================================

#ifndef PRODUCT
void MachUEPNode::format(PhaseRegAlloc* ra_, outputStream* st) const
{
  assert_cond(st != nullptr);
  st->print_cr("# MachUEPNode");
  if (UseCompressedClassPointers) {
    st->print_cr("\tlwu t1, [j_rarg0 + oopDesc::klass_offset_in_bytes()]\t# compressed klass");
    st->print_cr("\tlwu t2, [t0      + CompiledICData::speculated_klass_offset()]\t# compressed klass");
  } else {
    st->print_cr("\tld t1, [j_rarg0 + oopDesc::klass_offset_in_bytes()]\t# compressed klass");
    st->print_cr("\tld t2, [t0      + CompiledICData::speculated_klass_offset()]\t# compressed klass");
  }
  st->print_cr("\tbeq t1, t2, ic_hit");
  st->print_cr("\tj, SharedRuntime::_ic_miss_stub\t # Inline cache check");
  st->print_cr("\tic_hit:");
}
#endif

void MachUEPNode::emit(C2_MacroAssembler* masm, PhaseRegAlloc* ra_) const
{
  // This is the unverified entry point.
  __ ic_check(CodeEntryAlignment);

  // Verified entry point must be properly 4 bytes aligned for patching by NativeJump::patch_verified_entry().
  // ic_check() aligns to CodeEntryAlignment >= InteriorEntryAlignment(min 16) > NativeInstruction::instruction_size(4).
  assert(((__ offset()) % CodeEntryAlignment) == 0, "Misaligned verified entry point");
}

uint MachUEPNode::size(PhaseRegAlloc* ra_) const
{
  assert_cond(ra_ != nullptr);
  return MachNode::size(ra_);
}

// REQUIRED EMIT CODE

//=============================================================================

// Emit exception handler code.
int HandlerImpl::emit_exception_handler(C2_MacroAssembler* masm)
{
  // auipc t1, #exception_blob_entry_point
  // jr (offset)t1
  // Note that the code buffer's insts_mark is always relative to insts.
  // That's why we must use the macroassembler to generate a handler.
  address base = __ start_a_stub(size_exception_handler());
  if (base == nullptr) {
    ciEnv::current()->record_failure("CodeCache is full");
    return 0;  // CodeBuffer::expand failed
  }
  int offset = __ offset();
  __ far_jump(RuntimeAddress(OptoRuntime::exception_blob()->entry_point()));
  assert(__ offset() - offset <= (int) size_exception_handler(), "overflow");
  __ end_a_stub();
  return offset;
}

// Emit deopt handler code.
int HandlerImpl::emit_deopt_handler(C2_MacroAssembler* masm)
{
  address base = __ start_a_stub(size_deopt_handler());
  if (base == nullptr) {
    ciEnv::current()->record_failure("CodeCache is full");
    return 0;  // CodeBuffer::expand failed
  }
  int offset = __ offset();

  __ auipc(ra, 0);
  __ far_jump(RuntimeAddress(SharedRuntime::deopt_blob()->unpack()));

  assert(__ offset() - offset <= (int) size_deopt_handler(), "overflow");
  __ end_a_stub();
  return offset;

}
// REQUIRED MATCHER CODE

//=============================================================================

bool Matcher::match_rule_supported(int opcode) {
  if (!has_match_rule(opcode)) {
    return false;
  }

  switch (opcode) {
    case Op_OnSpinWait:
      return VM_Version::supports_on_spin_wait();
    case Op_CacheWB:           // fall through
    case Op_CacheWBPreSync:    // fall through
    case Op_CacheWBPostSync:
      if (!VM_Version::supports_data_cache_line_flush()) {
        return false;
      }
      break;

    case Op_ExpandBits:        // fall through
    case Op_CompressBits:      // fall through
      guarantee(UseRVV == (MaxVectorSize >= 16), "UseRVV and MaxVectorSize not matched");
    case Op_StrCompressedCopy: // fall through
    case Op_StrInflatedCopy:   // fall through
    case Op_CountPositives:    // fall through
    case Op_EncodeISOArray:
      return UseRVV;

    // Current test shows that, it brings performance gain when MaxVectorSize >= 32, but brings
    // regression when MaxVectorSize == 16. So only enable the intrinsic when MaxVectorSize >= 32.
    case Op_RoundVF:
      return UseRVV && MaxVectorSize >= 32;

    // For double, current test shows that even with MaxVectorSize == 32, there is still some regression.
    // Although there is no hardware to verify it for now, from the trend of performance data on hardwares
    // (with vlenb == 16 and 32 respectively), it's promising to bring better performance rather than
    // regression for double when MaxVectorSize == 64+. So only enable the intrinsic when MaxVectorSize >= 64.
    case Op_RoundVD:
      return UseRVV && MaxVectorSize >= 64;

    case Op_PopCountI:
    case Op_PopCountL:
      return UsePopCountInstruction;

    case Op_ReverseBytesI:
    case Op_ReverseBytesL:
    case Op_ReverseBytesS:
    case Op_ReverseBytesUS:
    case Op_RotateRight:
    case Op_RotateLeft:
    case Op_CountLeadingZerosI:
    case Op_CountLeadingZerosL:
    case Op_CountTrailingZerosI:
    case Op_CountTrailingZerosL:
      return UseZbb;

    case Op_FmaF:
    case Op_FmaD:
    case Op_FmaVF:
    case Op_FmaVD:
      return UseFMA;

    case Op_ConvHF2F:
    case Op_ConvF2HF:
      return UseZfh;
  }

  return true; // Per default match rules are supported.
}

const RegMask* Matcher::predicate_reg_mask(void) {
  return &_VMASK_REG_mask;
}

// Vector calling convention not yet implemented.
bool Matcher::supports_vector_calling_convention(void) {
  return EnableVectorSupport && UseVectorStubs;
}

OptoRegPair Matcher::vector_return_value(uint ideal_reg) {
  assert(EnableVectorSupport && UseVectorStubs, "sanity");
  assert(ideal_reg == Op_VecA, "sanity");
  // check more info at https://github.com/riscv-non-isa/riscv-elf-psabi-doc/blob/master/riscv-cc.adoc
  int lo = V8_num;
  int hi = V8_K_num;
  return OptoRegPair(hi, lo);
}

// Is this branch offset short enough that a short branch can be used?
//
// NOTE: If the platform does not provide any short branch variants, then
//       this method should return false for offset 0.
// |---label(L1)-----|
// |-----------------|
// |-----------------|----------eq: float-------------------
// |-----------------| // far_cmpD_branch   |   cmpD_branch
// |------- ---------|    feq;              |      feq;
// |-far_cmpD_branch-|    beqz done;        |      bnez L;
// |-----------------|    j L;              |
// |-----------------|    bind(done);       |
// |-----------------|--------------------------------------
// |-----------------| // so shortBrSize = br_size - 4;
// |-----------------| // so offs = offset - shortBrSize + 4;
// |---label(L2)-----|
bool Matcher::is_short_branch_offset(int rule, int br_size, int offset) {
  // The passed offset is relative to address of the branch.
  int shortBrSize = br_size - 4;
  int offs = offset - shortBrSize + 4;
  return (-4096 <= offs && offs < 4096);
}

// Vector width in bytes.
int Matcher::vector_width_in_bytes(BasicType bt) {
  if (UseRVV) {
    // The MaxVectorSize should have been set by detecting RVV max vector register size when check UseRVV.
    // MaxVectorSize == VM_Version::_initial_vector_length
    int size = MaxVectorSize;
    // Minimum 2 values in vector
    if (size < 2 * type2aelembytes(bt)) size = 0;
    // But never < 4
    if (size < 4) size = 0;
    return size;
  }
  return 0;
}

// Limits on vector size (number of elements) loaded into vector.
int Matcher::max_vector_size(const BasicType bt) {
  return vector_width_in_bytes(bt) / type2aelembytes(bt);
}

int Matcher::min_vector_size(const BasicType bt) {
  int max_size = max_vector_size(bt);
  // Limit the min vector size to 8 bytes.
  int size = 8 / type2aelembytes(bt);
  if (bt == T_BYTE) {
    // To support vector api shuffle/rearrange.
    size = 4;
  } else if (bt == T_BOOLEAN) {
    // To support vector api load/store mask.
    size = 2;
  }
  if (size < 2) size = 2;
  return MIN2(size, max_size);
}

int Matcher::max_vector_size_auto_vectorization(const BasicType bt) {
  return Matcher::max_vector_size(bt);
}

// Vector ideal reg.
uint Matcher::vector_ideal_reg(int len) {
  assert(MaxVectorSize >= len, "");
  if (UseRVV) {
    return Op_VecA;
  }

  ShouldNotReachHere();
  return 0;
}

int Matcher::scalable_vector_reg_size(const BasicType bt) {
  return Matcher::max_vector_size(bt);
}

MachOper* Matcher::pd_specialize_generic_vector_operand(MachOper* original_opnd, uint ideal_reg, bool is_temp) {
  ShouldNotReachHere(); // generic vector operands not supported
  return nullptr;
}

bool Matcher::is_reg2reg_move(MachNode* m) {
  ShouldNotReachHere(); // generic vector operands not supported
  return false;
}

bool Matcher::is_generic_vector(MachOper* opnd) {
  ShouldNotReachHere(); // generic vector operands not supported
  return false;
}

// Return whether or not this register is ever used as an argument.
// This function is used on startup to build the trampoline stubs in
// generateOptoStub.  Registers not mentioned will be killed by the VM
// call in the trampoline, and arguments in those registers not be
// available to the callee.
bool Matcher::can_be_java_arg(int reg)
{
  return
    reg ==  R10_num || reg == R10_H_num ||
    reg ==  R11_num || reg == R11_H_num ||
    reg ==  R12_num || reg == R12_H_num ||
    reg ==  R13_num || reg == R13_H_num ||
    reg ==  R14_num || reg == R14_H_num ||
    reg ==  R15_num || reg == R15_H_num ||
    reg ==  R16_num || reg == R16_H_num ||
    reg ==  R17_num || reg == R17_H_num ||
    reg ==  F10_num || reg == F10_H_num ||
    reg ==  F11_num || reg == F11_H_num ||
    reg ==  F12_num || reg == F12_H_num ||
    reg ==  F13_num || reg == F13_H_num ||
    reg ==  F14_num || reg == F14_H_num ||
    reg ==  F15_num || reg == F15_H_num ||
    reg ==  F16_num || reg == F16_H_num ||
    reg ==  F17_num || reg == F17_H_num;
}

bool Matcher::is_spillable_arg(int reg)
{
  return can_be_java_arg(reg);
}

uint Matcher::int_pressure_limit()
{
  // A derived pointer is live at CallNode and then is flagged by RA
  // as a spilled LRG. Spilling heuristics(Spill-USE) explicitly skip
  // derived pointers and lastly fail to spill after reaching maximum
  // number of iterations. Lowering the default pressure threshold to
  // (_NO_SPECIAL_REG32_mask.Size() minus 1) forces CallNode to become
  // a high register pressure area of the code so that split_DEF can
  // generate DefinitionSpillCopy for the derived pointer.
  uint default_int_pressure_threshold = _NO_SPECIAL_REG32_mask.Size() - 1;
  if (!PreserveFramePointer) {
    // When PreserveFramePointer is off, frame pointer is allocatable,
    // but different from other SOC registers, it is excluded from
    // fatproj's mask because its save type is No-Save. Decrease 1 to
    // ensure high pressure at fatproj when PreserveFramePointer is off.
    // See check_pressure_at_fatproj().
    default_int_pressure_threshold--;
  }
  return (INTPRESSURE == -1) ? default_int_pressure_threshold : INTPRESSURE;
}

uint Matcher::float_pressure_limit()
{
  // _FLOAT_REG_mask is generated by adlc from the float_reg register class.
  return (FLOATPRESSURE == -1) ? _FLOAT_REG_mask.Size() : FLOATPRESSURE;
}

bool Matcher::use_asm_for_ldiv_by_con(jlong divisor) {
  return false;
}

RegMask Matcher::divI_proj_mask() {
  ShouldNotReachHere();
  return RegMask();
}

// Register for MODI projection of divmodI.
RegMask Matcher::modI_proj_mask() {
  ShouldNotReachHere();
  return RegMask();
}

// Register for DIVL projection of divmodL.
RegMask Matcher::divL_proj_mask() {
  ShouldNotReachHere();
  return RegMask();
}

// Register for MODL projection of divmodL.
RegMask Matcher::modL_proj_mask() {
  ShouldNotReachHere();
  return RegMask();
}

const RegMask Matcher::method_handle_invoke_SP_save_mask() {
  return FP_REG_mask();
}

bool size_fits_all_mem_uses(AddPNode* addp, int shift) {
  assert_cond(addp != nullptr);
  for (DUIterator_Fast imax, i = addp->fast_outs(imax); i < imax; i++) {
    Node* u = addp->fast_out(i);
    if (u != nullptr && u->is_Mem()) {
      int opsize = u->as_Mem()->memory_size();
      assert(opsize > 0, "unexpected memory operand size");
      if (u->as_Mem()->memory_size() != (1 << shift)) {
        return false;
      }
    }
  }
  return true;
}

// Binary src (Replicate scalar/immediate)
static bool is_vector_scalar_bitwise_pattern(Node* n, Node* m) {
  if (n == nullptr || m == nullptr) {
    return false;
  }

  if (m->Opcode() != Op_Replicate) {
    return false;
  }

  switch (n->Opcode()) {
    case Op_AndV:
    case Op_OrV:
    case Op_XorV:
    case Op_AddVB:
    case Op_AddVS:
    case Op_AddVI:
    case Op_AddVL:
    case Op_SubVB:
    case Op_SubVS:
    case Op_SubVI:
    case Op_SubVL:
    case Op_MulVB:
    case Op_MulVS:
    case Op_MulVI:
    case Op_MulVL: {
      return true;
    }
    default:
      return false;
  }
}

// (XorV src (Replicate m1))
// (XorVMask src (MaskAll m1))
static bool is_vector_bitwise_not_pattern(Node* n, Node* m) {
  if (n != nullptr && m != nullptr) {
    return (n->Opcode() == Op_XorV || n->Opcode() == Op_XorVMask) &&
           VectorNode::is_all_ones_vector(m);
  }
  return false;
}

// Should the Matcher clone input 'm' of node 'n'?
bool Matcher::pd_clone_node(Node* n, Node* m, Matcher::MStack& mstack) {
  assert_cond(m != nullptr);
  if (is_vshift_con_pattern(n, m) || // ShiftV src (ShiftCntV con)
      is_vector_bitwise_not_pattern(n, m) ||
      is_vector_scalar_bitwise_pattern(n, m) ||
      is_encode_and_store_pattern(n, m)) {
    mstack.push(m, Visit);
    return true;
  }
  return false;
}

// Should the Matcher clone shifts on addressing modes, expecting them
// to be subsumed into complex addressing expressions or compute them
// into registers?
bool Matcher::pd_clone_address_expressions(AddPNode* m, Matcher::MStack& mstack, VectorSet& address_visited) {
  return clone_base_plus_offset_address(m, mstack, address_visited);
}

%}



//----------ENCODING BLOCK-----------------------------------------------------
// This block specifies the encoding classes used by the compiler to
// output byte streams.  Encoding classes are parameterized macros
// used by Machine Instruction Nodes in order to generate the bit
// encoding of the instruction.  Operands specify their base encoding
// interface with the interface keyword.  There are currently
// supported four interfaces, REG_INTER, CONST_INTER, MEMORY_INTER, &
// COND_INTER.  REG_INTER causes an operand to generate a function
// which returns its register number when queried.  CONST_INTER causes
// an operand to generate a function which returns the value of the
// constant when queried.  MEMORY_INTER causes an operand to generate
// four functions which return the Base Register, the Index Register,
// the Scale Value, and the Offset Value of the operand when queried.
// COND_INTER causes an operand to generate six functions which return
// the encoding code (ie - encoding bits for the instruction)
// associated with each basic boolean condition for a conditional
// instruction.
//
// Instructions specify two basic values for encoding.  Again, a
// function is available to check if the constant displacement is an
// oop. They use the ins_encode keyword to specify their encoding
// classes (which must be a sequence of enc_class names, and their
// parameters, specified in the encoding block), and they use the
// opcode keyword to specify, in order, their primary, secondary, and
// tertiary opcode.  Only the opcode sections which a particular
// instruction needs for encoding need to be specified.
encode %{
  // BEGIN Non-volatile memory access

  enc_class riscv_enc_mov_imm(iRegIorL dst, immIorL src) %{
    int64_t con = (int64_t)$src$$constant;
    Register dst_reg = as_Register($dst$$reg);
    __ mv(dst_reg, con);
  %}

  enc_class riscv_enc_mov_p(iRegP dst, immP src) %{
    Register dst_reg = as_Register($dst$$reg);
    address con = (address)$src$$constant;
    if (con == nullptr || con == (address)1) {
      ShouldNotReachHere();
    } else {
      relocInfo::relocType rtype = $src->constant_reloc();
      if (rtype == relocInfo::oop_type) {
        __ movoop(dst_reg, (jobject)con);
      } else if (rtype == relocInfo::metadata_type) {
        __ mov_metadata(dst_reg, (Metadata*)con);
      } else {
        assert(rtype == relocInfo::none, "unexpected reloc type");
        __ mv(dst_reg, $src$$constant);
      }
    }
  %}

  enc_class riscv_enc_mov_p1(iRegP dst) %{
    Register dst_reg = as_Register($dst$$reg);
    __ mv(dst_reg, 1);
  %}

  enc_class riscv_enc_mov_byte_map_base(iRegP dst) %{
    __ load_byte_map_base($dst$$Register);
  %}

  enc_class riscv_enc_mov_n(iRegN dst, immN src) %{
    Register dst_reg = as_Register($dst$$reg);
    address con = (address)$src$$constant;
    if (con == nullptr) {
      ShouldNotReachHere();
    } else {
      relocInfo::relocType rtype = $src->constant_reloc();
      assert(rtype == relocInfo::oop_type, "unexpected reloc type");
      __ set_narrow_oop(dst_reg, (jobject)con);
    }
  %}

  enc_class riscv_enc_mov_zero(iRegNorP dst) %{
    Register dst_reg = as_Register($dst$$reg);
    __ mv(dst_reg, zr);
  %}

  enc_class riscv_enc_mov_nk(iRegN dst, immNKlass src) %{
    Register dst_reg = as_Register($dst$$reg);
    address con = (address)$src$$constant;
    if (con == nullptr) {
      ShouldNotReachHere();
    } else {
      relocInfo::relocType rtype = $src->constant_reloc();
      assert(rtype == relocInfo::metadata_type, "unexpected reloc type");
      __ set_narrow_klass(dst_reg, (Klass *)con);
    }
  %}

  enc_class riscv_enc_cmpxchgw(iRegINoSp res, memory mem, iRegI oldval, iRegI newval) %{
    __ cmpxchg(as_Register($mem$$base), $oldval$$Register, $newval$$Register, Assembler::int32,
               /*acquire*/ Assembler::relaxed, /*release*/ Assembler::rl, $res$$Register,
               /*result as bool*/ true);
  %}

  enc_class riscv_enc_cmpxchgn(iRegINoSp res, memory mem, iRegI oldval, iRegI newval) %{
    __ cmpxchg(as_Register($mem$$base), $oldval$$Register, $newval$$Register, Assembler::uint32,
               /*acquire*/ Assembler::relaxed, /*release*/ Assembler::rl, $res$$Register,
               /*result as bool*/ true);
  %}

  enc_class riscv_enc_cmpxchg(iRegINoSp res, memory mem, iRegL oldval, iRegL newval) %{
    __ cmpxchg(as_Register($mem$$base), $oldval$$Register, $newval$$Register, Assembler::int64,
               /*acquire*/ Assembler::relaxed, /*release*/ Assembler::rl, $res$$Register,
               /*result as bool*/ true);
  %}

  enc_class riscv_enc_cmpxchgw_acq(iRegINoSp res, memory mem, iRegI oldval, iRegI newval) %{
    __ cmpxchg(as_Register($mem$$base), $oldval$$Register, $newval$$Register, Assembler::int32,
               /*acquire*/ Assembler::aq, /*release*/ Assembler::rl, $res$$Register,
               /*result as bool*/ true);
  %}

  enc_class riscv_enc_cmpxchgn_acq(iRegINoSp res, memory mem, iRegI oldval, iRegI newval) %{
    __ cmpxchg(as_Register($mem$$base), $oldval$$Register, $newval$$Register, Assembler::uint32,
               /*acquire*/ Assembler::aq, /*release*/ Assembler::rl, $res$$Register,
               /*result as bool*/ true);
  %}

  enc_class riscv_enc_cmpxchg_acq(iRegINoSp res, memory mem, iRegL oldval, iRegL newval) %{
    __ cmpxchg(as_Register($mem$$base), $oldval$$Register, $newval$$Register, Assembler::int64,
               /*acquire*/ Assembler::aq, /*release*/ Assembler::rl, $res$$Register,
               /*result as bool*/ true);
  %}

  // compare and branch instruction encodings

  enc_class riscv_enc_j(label lbl) %{
    Label* L = $lbl$$label;
    __ j(*L);
  %}

  enc_class riscv_enc_far_cmpULtGe_imm0_branch(cmpOpULtGe cmp, iRegIorL op1, label lbl) %{
    Label* L = $lbl$$label;
    switch ($cmp$$cmpcode) {
      case(BoolTest::ge):
        __ j(*L);
        break;
      case(BoolTest::lt):
        break;
      default:
        Unimplemented();
    }
  %}

  // call instruction encodings

  enc_class riscv_enc_partial_subtype_check(iRegP sub, iRegP super, iRegP temp, iRegP result) %{
    Register sub_reg = as_Register($sub$$reg);
    Register super_reg = as_Register($super$$reg);
    Register temp_reg = as_Register($temp$$reg);
    Register result_reg = as_Register($result$$reg);
    Register cr_reg = t1;

    Label miss;
    Label done;
    __ check_klass_subtype_slow_path(sub_reg, super_reg, temp_reg, result_reg,
                                     nullptr, &miss);
    if ($primary) {
      __ mv(result_reg, zr);
    } else {
      __ mv(cr_reg, zr);
      __ j(done);
    }

    __ bind(miss);
    if (!$primary) {
      __ mv(cr_reg, 1);
    }

    __ bind(done);
  %}

  enc_class riscv_enc_java_static_call(method meth) %{
    Assembler::IncompressibleRegion ir(masm);  // Fixed length: see ret_addr_offset

    address addr = (address)$meth$$method;
    address call = nullptr;
    assert_cond(addr != nullptr);
    if (!_method) {
      // A call to a runtime wrapper, e.g. new, new_typeArray_Java, uncommon_trap.
      call = __ reloc_call(Address(addr, relocInfo::runtime_call_type));
      if (call == nullptr) {
        ciEnv::current()->record_failure("CodeCache is full");
        return;
      }
    } else if (_method->intrinsic_id() == vmIntrinsicID::_ensureMaterializedForStackWalk) {
      // The NOP here is purely to ensure that eliding a call to
      // JVM_EnsureMaterializedForStackWalk doesn't change the code size.
      __ nop();
      __ nop();
      __ nop();
      __ block_comment("call JVM_EnsureMaterializedForStackWalk (elided)");
    } else {
      int method_index = resolved_method_index(masm);
      RelocationHolder rspec = _optimized_virtual ? opt_virtual_call_Relocation::spec(method_index)
                                                  : static_call_Relocation::spec(method_index);
      call = __ reloc_call(Address(addr, rspec));
      if (call == nullptr) {
        ciEnv::current()->record_failure("CodeCache is full");
        return;
      }

      if (CodeBuffer::supports_shared_stubs() && _method->can_be_statically_bound()) {
        // Calls of the same statically bound method can share
        // a stub to the interpreter.
        __ code()->shared_stub_to_interp_for(_method, call - (__ begin()));
      } else {
        // Emit stub for static call
        address stub = CompiledDirectCall::emit_to_interp_stub(masm, call);
        if (stub == nullptr) {
          ciEnv::current()->record_failure("CodeCache is full");
          return;
        }
      }
    }

    __ post_call_nop();
  %}

  enc_class riscv_enc_java_dynamic_call(method meth) %{
    Assembler::IncompressibleRegion ir(masm);  // Fixed length: see ret_addr_offset
    int method_index = resolved_method_index(masm);
    address call = __ ic_call((address)$meth$$method, method_index);
    if (call == nullptr) {
      ciEnv::current()->record_failure("CodeCache is full");
      return;
    }

    __ post_call_nop();
  %}

  enc_class riscv_enc_call_epilog() %{
    if (VerifyStackAtCalls) {
      // Check that stack depth is unchanged: find majik cookie on stack
      __ call_Unimplemented();
    }
  %}

  enc_class riscv_enc_java_to_runtime(method meth) %{
    Assembler::IncompressibleRegion ir(masm);  // Fixed length: see ret_addr_offset

    // Some calls to generated routines (arraycopy code) are scheduled by C2
    // as runtime calls. if so we can call them using a far call (they will be
    // in the code cache, thus in a reachable segment) otherwise we have to use
    // a movptr+jalr pair which loads the absolute address into a register.
    address entry = (address)$meth$$method;
    if (CodeCache::contains(entry)) {
      __ far_call(Address(entry, relocInfo::runtime_call_type));
      __ post_call_nop();
    } else {
      Label retaddr;
      // Make the anchor frame walkable
      __ la(t0, retaddr);
      __ sd(t0, Address(xthread, JavaThread::last_Java_pc_offset()));
      int32_t offset = 0;
      // No relocation needed
      __ movptr(t1, entry, offset, t0); // lui + lui + slli + add
      __ jalr(t1, offset);
      __ bind(retaddr);
      __ post_call_nop();
    }
  %}

  // arithmetic encodings

  enc_class riscv_enc_divw(iRegI dst, iRegI src1, iRegI src2) %{
    Register dst_reg = as_Register($dst$$reg);
    Register src1_reg = as_Register($src1$$reg);
    Register src2_reg = as_Register($src2$$reg);
    __ corrected_idivl(dst_reg, src1_reg, src2_reg, /* want_remainder */ false, /* is_signed */ true);
  %}

  enc_class riscv_enc_divuw(iRegI dst, iRegI src1, iRegI src2) %{
    Register dst_reg = as_Register($dst$$reg);
    Register src1_reg = as_Register($src1$$reg);
    Register src2_reg = as_Register($src2$$reg);
    __ corrected_idivl(dst_reg, src1_reg, src2_reg, /* want_remainder */ false, /* is_signed */ false);
  %}

  enc_class riscv_enc_div(iRegI dst, iRegI src1, iRegI src2) %{
    Register dst_reg = as_Register($dst$$reg);
    Register src1_reg = as_Register($src1$$reg);
    Register src2_reg = as_Register($src2$$reg);
    __ corrected_idivq(dst_reg, src1_reg, src2_reg, /* want_remainder */ false, /* is_signed */ true);
  %}

  enc_class riscv_enc_divu(iRegI dst, iRegI src1, iRegI src2) %{
    Register dst_reg = as_Register($dst$$reg);
    Register src1_reg = as_Register($src1$$reg);
    Register src2_reg = as_Register($src2$$reg);
    __ corrected_idivq(dst_reg, src1_reg, src2_reg, /* want_remainder */ false, /* is_signed */ false);
  %}

  enc_class riscv_enc_modw(iRegI dst, iRegI src1, iRegI src2) %{
    Register dst_reg = as_Register($dst$$reg);
    Register src1_reg = as_Register($src1$$reg);
    Register src2_reg = as_Register($src2$$reg);
    __ corrected_idivl(dst_reg, src1_reg, src2_reg, /* want_remainder */ true, /* is_signed */ true);
  %}

  enc_class riscv_enc_moduw(iRegI dst, iRegI src1, iRegI src2) %{
    Register dst_reg = as_Register($dst$$reg);
    Register src1_reg = as_Register($src1$$reg);
    Register src2_reg = as_Register($src2$$reg);
    __ corrected_idivl(dst_reg, src1_reg, src2_reg, /* want_remainder */ true, /* is_signed */ false);
  %}

  enc_class riscv_enc_mod(iRegI dst, iRegI src1, iRegI src2) %{
    Register dst_reg = as_Register($dst$$reg);
    Register src1_reg = as_Register($src1$$reg);
    Register src2_reg = as_Register($src2$$reg);
    __ corrected_idivq(dst_reg, src1_reg, src2_reg, /* want_remainder */ true, /* is_signed */ true);
  %}

  enc_class riscv_enc_modu(iRegI dst, iRegI src1, iRegI src2) %{
    Register dst_reg = as_Register($dst$$reg);
    Register src1_reg = as_Register($src1$$reg);
    Register src2_reg = as_Register($src2$$reg);
    __ corrected_idivq(dst_reg, src1_reg, src2_reg, /* want_remainder */ true, /* is_signed */ false);
  %}

  enc_class riscv_enc_tail_call(iRegP jump_target) %{
    Register target_reg = as_Register($jump_target$$reg);
    __ jr(target_reg);
  %}

  enc_class riscv_enc_tail_jmp(iRegP jump_target) %{
    Register target_reg = as_Register($jump_target$$reg);
    // exception oop should be in x10
    // ret addr has been popped into ra
    // callee expects it in x13
    __ mv(x13, ra);
    __ jr(target_reg);
  %}

  enc_class riscv_enc_rethrow() %{
    __ far_jump(RuntimeAddress(OptoRuntime::rethrow_stub()));
  %}

  enc_class riscv_enc_ret() %{
    __ ret();
  %}

%}

//----------FRAME--------------------------------------------------------------
// Definition of frame structure and management information.
//
//  S T A C K   L A Y O U T    Allocators stack-slot number
//                             |   (to get allocators register number
//  G  Owned by    |        |  v    add OptoReg::stack0())
//  r   CALLER     |        |
//  o     |        +--------+      pad to even-align allocators stack-slot
//  w     V        |  pad0  |        numbers; owned by CALLER
//  t   -----------+--------+----> Matcher::_in_arg_limit, unaligned
//  h     ^        |   in   |  5
//        |        |  args  |  4   Holes in incoming args owned by SELF
//  |     |        |        |  3
//  |     |        +--------+
//  V     |        | old out|      Empty on Intel, window on Sparc
//        |    old |preserve|      Must be even aligned.
//        |     SP-+--------+----> Matcher::_old_SP, even aligned
//        |        |   in   |  3   area for Intel ret address
//     Owned by    |preserve|      Empty on Sparc.
//       SELF      +--------+
//        |        |  pad2  |  2   pad to align old SP
//        |        +--------+  1
//        |        | locks  |  0
//        |        +--------+----> OptoReg::stack0(), even aligned
//        |        |  pad1  | 11   pad to align new SP
//        |        +--------+
//        |        |        | 10
//        |        | spills |  9   spills
//        V        |        |  8   (pad0 slot for callee)
//      -----------+--------+----> Matcher::_out_arg_limit, unaligned
//        ^        |  out   |  7
//        |        |  args  |  6   Holes in outgoing args owned by CALLEE
//     Owned by    +--------+
//      CALLEE     | new out|  6   Empty on Intel, window on Sparc
//        |    new |preserve|      Must be even-aligned.
//        |     SP-+--------+----> Matcher::_new_SP, even aligned
//        |        |        |
//
// Note 1: Only region 8-11 is determined by the allocator.  Region 0-5 is
//         known from SELF's arguments and the Java calling convention.
//         Region 6-7 is determined per call site.
// Note 2: If the calling convention leaves holes in the incoming argument
//         area, those holes are owned by SELF.  Holes in the outgoing area
//         are owned by the CALLEE.  Holes should not be necessary in the
//         incoming area, as the Java calling convention is completely under
//         the control of the AD file.  Doubles can be sorted and packed to
//         avoid holes.  Holes in the outgoing arguments may be necessary for
//         varargs C calling conventions.
// Note 3: Region 0-3 is even aligned, with pad2 as needed.  Region 3-5 is
//         even aligned with pad0 as needed.
//         Region 6 is even aligned.  Region 6-7 is NOT even aligned;
//           (the latter is true on Intel but is it false on RISCV?)
//         region 6-11 is even aligned; it may be padded out more so that
//         the region from SP to FP meets the minimum stack alignment.
// Note 4: For I2C adapters, the incoming FP may not meet the minimum stack
//         alignment.  Region 11, pad1, may be dynamically extended so that
//         SP meets the minimum alignment.

frame %{
  // These three registers define part of the calling convention
  // between compiled code and the interpreter.

  // Inline Cache Register or methodOop for I2C.
  inline_cache_reg(R31);

  // Optional: name the operand used by cisc-spilling to access [stack_pointer + offset]
  cisc_spilling_operand_name(indOffset);

  // Number of stack slots consumed by locking an object
  // generate Compile::sync_stack_slots
  // VMRegImpl::slots_per_word = wordSize / stack_slot_size = 8 / 4 = 2
  sync_stack_slots(1 * VMRegImpl::slots_per_word);

  // Compiled code's Frame Pointer
  frame_pointer(R2);

  // Interpreter stores its frame pointer in a register which is
  // stored to the stack by I2CAdaptors.
  // I2CAdaptors convert from interpreted java to compiled java.
  interpreter_frame_pointer(R8);

  // Stack alignment requirement
  stack_alignment(StackAlignmentInBytes); // Alignment size in bytes (128-bit -> 16 bytes)

  // Number of outgoing stack slots killed above the out_preserve_stack_slots
  // for calls to C.  Supports the var-args backing area for register parms.
  varargs_C_out_slots_killed(frame::arg_reg_save_area_bytes / BytesPerInt);

  // The after-PROLOG location of the return address.  Location of
  // return address specifies a type (REG or STACK) and a number
  // representing the register number (i.e. - use a register name) or
  // stack slot.
  // Ret Addr is on stack in slot 0 if no locks or verification or alignment.
  // Otherwise, it is above the locks and verification slot and alignment word
  // TODO this may well be correct but need to check why that - 2 is there
  // ppc port uses 0 but we definitely need to allow for fixed_slots
  // which folds in the space used for monitors
  return_addr(STACK - 2 +
              align_up((Compile::current()->in_preserve_stack_slots() +
                        Compile::current()->fixed_slots()),
                       stack_alignment_in_slots()));

  // Location of compiled Java return values.  Same as C for now.
  return_value
  %{
    assert(ideal_reg >= Op_RegI && ideal_reg <= Op_RegL,
           "only return normal values");

    static const int lo[Op_RegL + 1] = { // enum name
      0,                                 // Op_Node
      0,                                 // Op_Set
      R10_num,                           // Op_RegN
      R10_num,                           // Op_RegI
      R10_num,                           // Op_RegP
      F10_num,                           // Op_RegF
      F10_num,                           // Op_RegD
      R10_num                            // Op_RegL
    };

    static const int hi[Op_RegL + 1] = { // enum name
      0,                                 // Op_Node
      0,                                 // Op_Set
      OptoReg::Bad,                      // Op_RegN
      OptoReg::Bad,                      // Op_RegI
      R10_H_num,                         // Op_RegP
      OptoReg::Bad,                      // Op_RegF
      F10_H_num,                         // Op_RegD
      R10_H_num                          // Op_RegL
    };

    return OptoRegPair(hi[ideal_reg], lo[ideal_reg]);
  %}
%}

//----------ATTRIBUTES---------------------------------------------------------
//----------Operand Attributes-------------------------------------------------
op_attrib op_cost(1);        // Required cost attribute

//----------Instruction Attributes---------------------------------------------
ins_attrib ins_cost(DEFAULT_COST); // Required cost attribute
ins_attrib ins_size(32);        // Required size attribute (in bits)
ins_attrib ins_short_branch(0); // Required flag: is this instruction
                                // a non-matching short branch variant
                                // of some long branch?
ins_attrib ins_alignment(4);    // Required alignment attribute (must
                                // be a power of 2) specifies the
                                // alignment that some part of the
                                // instruction (not necessarily the
                                // start) requires.  If > 1, a
                                // compute_padding() function must be
                                // provided for the instruction

//----------OPERANDS-----------------------------------------------------------
// Operand definitions must precede instruction definitions for correct parsing
// in the ADLC because operands constitute user defined types which are used in
// instruction definitions.

//----------Simple Operands----------------------------------------------------

// Integer operands 32 bit
// 32 bit immediate
operand immI()
%{
  match(ConI);

  op_cost(0);
  format %{ %}
  interface(CONST_INTER);
%}

// 32 bit zero
operand immI0()
%{
  predicate(n->get_int() == 0);
  match(ConI);

  op_cost(0);
  format %{ %}
  interface(CONST_INTER);
%}

// 32 bit unit increment
operand immI_1()
%{
  predicate(n->get_int() == 1);
  match(ConI);

  op_cost(0);
  format %{ %}
  interface(CONST_INTER);
%}

// 32 bit unit decrement
operand immI_M1()
%{
  predicate(n->get_int() == -1);
  match(ConI);

  op_cost(0);
  format %{ %}
  interface(CONST_INTER);
%}

// Unsigned Integer Immediate:  6-bit int, greater than 32
operand uimmI6_ge32() %{
  predicate(((unsigned int)(n->get_int()) < 64) && (n->get_int() >= 32));
  match(ConI);
  op_cost(0);
  format %{ %}
  interface(CONST_INTER);
%}

operand immI_le_4()
%{
  predicate(n->get_int() <= 4);
  match(ConI);

  op_cost(0);
  format %{ %}
  interface(CONST_INTER);
%}

operand immI_16()
%{
  predicate(n->get_int() == 16);
  match(ConI);
  op_cost(0);
  format %{ %}
  interface(CONST_INTER);
%}

operand immI_24()
%{
  predicate(n->get_int() == 24);
  match(ConI);
  op_cost(0);
  format %{ %}
  interface(CONST_INTER);
%}

operand immI_31()
%{
  predicate(n->get_int() == 31);
  match(ConI);

  op_cost(0);
  format %{ %}
  interface(CONST_INTER);
%}

operand immI_63()
%{
  predicate(n->get_int() == 63);
  match(ConI);

  op_cost(0);
  format %{ %}
  interface(CONST_INTER);
%}

// 32 bit integer valid for add immediate
operand immIAdd()
%{
  predicate(Assembler::is_simm12((int64_t)n->get_int()));
  match(ConI);
  op_cost(0);
  format %{ %}
  interface(CONST_INTER);
%}

// 32 bit integer valid for sub immediate
operand immISub()
%{
  predicate(Assembler::is_simm12(-(int64_t)n->get_int()));
  match(ConI);
  op_cost(0);
  format %{ %}
  interface(CONST_INTER);
%}

// 5 bit signed value.
operand immI5()
%{
  predicate(n->get_int() <= 15 && n->get_int() >= -16);
  match(ConI);

  op_cost(0);
  format %{ %}
  interface(CONST_INTER);
%}

// 5 bit signed value (simm5)
operand immL5()
%{
  predicate(n->get_long() <= 15 && n->get_long() >= -16);
  match(ConL);

  op_cost(0);
  format %{ %}
  interface(CONST_INTER);
%}

// Integer operands 64 bit
// 64 bit immediate
operand immL()
%{
  match(ConL);

  op_cost(0);
  format %{ %}
  interface(CONST_INTER);
%}

// 64 bit zero
operand immL0()
%{
  predicate(n->get_long() == 0);
  match(ConL);

  op_cost(0);
  format %{ %}
  interface(CONST_INTER);
%}

// Pointer operands
// Pointer Immediate
operand immP()
%{
  match(ConP);

  op_cost(0);
  format %{ %}
  interface(CONST_INTER);
%}

// Null Pointer Immediate
operand immP0()
%{
  predicate(n->get_ptr() == 0);
  match(ConP);

  op_cost(0);
  format %{ %}
  interface(CONST_INTER);
%}

// Pointer Immediate One
// this is used in object initialization (initial object header)
operand immP_1()
%{
  predicate(n->get_ptr() == 1);
  match(ConP);

  op_cost(0);
  format %{ %}
  interface(CONST_INTER);
%}

// Card Table Byte Map Base
operand immByteMapBase()
%{
  // Get base of card map
  predicate(BarrierSet::barrier_set()->is_a(BarrierSet::CardTableBarrierSet) &&
            (CardTable::CardValue*)n->get_ptr() ==
             ((CardTableBarrierSet*)(BarrierSet::barrier_set()))->card_table()->byte_map_base());
  match(ConP);

  op_cost(0);
  format %{ %}
  interface(CONST_INTER);
%}

// Int Immediate: low 16-bit mask
operand immI_16bits()
%{
  predicate(n->get_int() == 0xFFFF);
  match(ConI);
  op_cost(0);
  format %{ %}
  interface(CONST_INTER);
%}

operand immIpowerOf2() %{
  predicate(is_power_of_2((juint)(n->get_int())));
  match(ConI);
  op_cost(0);
  format %{ %}
  interface(CONST_INTER);
%}

// Long Immediate: low 32-bit mask
operand immL_32bits()
%{
  predicate(n->get_long() == 0xFFFFFFFFL);
  match(ConL);
  op_cost(0);
  format %{ %}
  interface(CONST_INTER);
%}

// 64 bit unit decrement
operand immL_M1()
%{
  predicate(n->get_long() == -1);
  match(ConL);

  op_cost(0);
  format %{ %}
  interface(CONST_INTER);
%}


// 64 bit integer valid for add immediate
operand immLAdd()
%{
  predicate(Assembler::is_simm12(n->get_long()));
  match(ConL);
  op_cost(0);
  format %{ %}
  interface(CONST_INTER);
%}

// 64 bit integer valid for sub immediate
operand immLSub()
%{
  predicate(Assembler::is_simm12(-(n->get_long())));
  match(ConL);
  op_cost(0);
  format %{ %}
  interface(CONST_INTER);
%}

// Narrow pointer operands
// Narrow Pointer Immediate
operand immN()
%{
  match(ConN);

  op_cost(0);
  format %{ %}
  interface(CONST_INTER);
%}

// Narrow Null Pointer Immediate
operand immN0()
%{
  predicate(n->get_narrowcon() == 0);
  match(ConN);

  op_cost(0);
  format %{ %}
  interface(CONST_INTER);
%}

operand immNKlass()
%{
  match(ConNKlass);

  op_cost(0);
  format %{ %}
  interface(CONST_INTER);
%}

// Float and Double operands
// Double Immediate
operand immD()
%{
  match(ConD);
  op_cost(0);
  format %{ %}
  interface(CONST_INTER);
%}

// Double Immediate: +0.0d
operand immD0()
%{
  predicate(jlong_cast(n->getd()) == 0);
  match(ConD);

  op_cost(0);
  format %{ %}
  interface(CONST_INTER);
%}

// Float Immediate
operand immF()
%{
  match(ConF);
  op_cost(0);
  format %{ %}
  interface(CONST_INTER);
%}

// Float Immediate: +0.0f.
operand immF0()
%{
  predicate(jint_cast(n->getf()) == 0);
  match(ConF);

  op_cost(0);
  format %{ %}
  interface(CONST_INTER);
%}

operand immIOffset()
%{
  predicate(Assembler::is_simm12(n->get_int()));
  match(ConI);
  op_cost(0);
  format %{ %}
  interface(CONST_INTER);
%}

operand immLOffset()
%{
  predicate(Assembler::is_simm12(n->get_long()));
  match(ConL);
  op_cost(0);
  format %{ %}
  interface(CONST_INTER);
%}

// Scale values
operand immIScale()
%{
  predicate(1 <= n->get_int() && (n->get_int() <= 3));
  match(ConI);

  op_cost(0);
  format %{ %}
  interface(CONST_INTER);
%}

// Integer 32 bit Register Operands
operand iRegI()
%{
  constraint(ALLOC_IN_RC(any_reg32));
  match(RegI);
  match(iRegINoSp);
  op_cost(0);
  format %{ %}
  interface(REG_INTER);
%}

// Integer 32 bit Register not Special
operand iRegINoSp()
%{
  constraint(ALLOC_IN_RC(no_special_reg32));
  match(RegI);
  op_cost(0);
  format %{ %}
  interface(REG_INTER);
%}

// Register R10 only
operand iRegI_R10()
%{
  constraint(ALLOC_IN_RC(int_r10_reg));
  match(RegI);
  match(iRegINoSp);
  op_cost(0);
  format %{ %}
  interface(REG_INTER);
%}

// Register R12 only
operand iRegI_R12()
%{
  constraint(ALLOC_IN_RC(int_r12_reg));
  match(RegI);
  match(iRegINoSp);
  op_cost(0);
  format %{ %}
  interface(REG_INTER);
%}

// Register R13 only
operand iRegI_R13()
%{
  constraint(ALLOC_IN_RC(int_r13_reg));
  match(RegI);
  match(iRegINoSp);
  op_cost(0);
  format %{ %}
  interface(REG_INTER);
%}

// Register R14 only
operand iRegI_R14()
%{
  constraint(ALLOC_IN_RC(int_r14_reg));
  match(RegI);
  match(iRegINoSp);
  op_cost(0);
  format %{ %}
  interface(REG_INTER);
%}

// Integer 64 bit Register Operands
operand iRegL()
%{
  constraint(ALLOC_IN_RC(any_reg));
  match(RegL);
  match(iRegLNoSp);
  op_cost(0);
  format %{ %}
  interface(REG_INTER);
%}

// Integer 64 bit Register not Special
operand iRegLNoSp()
%{
  constraint(ALLOC_IN_RC(no_special_reg));
  match(RegL);
  match(iRegL_R10);
  format %{ %}
  interface(REG_INTER);
%}

// Long 64 bit Register R29 only
operand iRegL_R29()
%{
  constraint(ALLOC_IN_RC(r29_reg));
  match(RegL);
  match(iRegLNoSp);
  op_cost(0);
  format %{ %}
  interface(REG_INTER);
%}

// Long 64 bit Register R30 only
operand iRegL_R30()
%{
  constraint(ALLOC_IN_RC(r30_reg));
  match(RegL);
  match(iRegLNoSp);
  op_cost(0);
  format %{ %}
  interface(REG_INTER);
%}

// Pointer Register Operands
// Pointer Register
operand iRegP()
%{
  constraint(ALLOC_IN_RC(ptr_reg));
  match(RegP);
  match(iRegPNoSp);
  match(iRegP_R10);
  match(iRegP_R15);
  match(javaThread_RegP);
  op_cost(0);
  format %{ %}
  interface(REG_INTER);
%}

// Pointer 64 bit Register not Special
operand iRegPNoSp()
%{
  constraint(ALLOC_IN_RC(no_special_ptr_reg));
  match(RegP);
  op_cost(0);
  format %{ %}
  interface(REG_INTER);
%}

// This operand is not allowed to use fp even if
// fp is not used to hold the frame pointer.
operand iRegPNoSpNoFp()
%{
  constraint(ALLOC_IN_RC(no_special_no_fp_ptr_reg));
  match(RegP);
  match(iRegPNoSp);
  op_cost(0);
  format %{ %}
  interface(REG_INTER);
%}

operand iRegP_R10()
%{
  constraint(ALLOC_IN_RC(r10_reg));
  match(RegP);
  // match(iRegP);
  match(iRegPNoSp);
  op_cost(0);
  format %{ %}
  interface(REG_INTER);
%}

// Pointer 64 bit Register R11 only
operand iRegP_R11()
%{
  constraint(ALLOC_IN_RC(r11_reg));
  match(RegP);
  match(iRegPNoSp);
  op_cost(0);
  format %{ %}
  interface(REG_INTER);
%}

operand iRegP_R12()
%{
  constraint(ALLOC_IN_RC(r12_reg));
  match(RegP);
  // match(iRegP);
  match(iRegPNoSp);
  op_cost(0);
  format %{ %}
  interface(REG_INTER);
%}

// Pointer 64 bit Register R13 only
operand iRegP_R13()
%{
  constraint(ALLOC_IN_RC(r13_reg));
  match(RegP);
  match(iRegPNoSp);
  op_cost(0);
  format %{ %}
  interface(REG_INTER);
%}

operand iRegP_R14()
%{
  constraint(ALLOC_IN_RC(r14_reg));
  match(RegP);
  // match(iRegP);
  match(iRegPNoSp);
  op_cost(0);
  format %{ %}
  interface(REG_INTER);
%}

operand iRegP_R15()
%{
  constraint(ALLOC_IN_RC(r15_reg));
  match(RegP);
  // match(iRegP);
  match(iRegPNoSp);
  op_cost(0);
  format %{ %}
  interface(REG_INTER);
%}

operand iRegP_R16()
%{
  constraint(ALLOC_IN_RC(r16_reg));
  match(RegP);
  match(iRegPNoSp);
  op_cost(0);
  format %{ %}
  interface(REG_INTER);
%}

// Pointer 64 bit Register R28 only
operand iRegP_R28()
%{
  constraint(ALLOC_IN_RC(r28_reg));
  match(RegP);
  match(iRegPNoSp);
  op_cost(0);
  format %{ %}
  interface(REG_INTER);
%}

// Pointer 64 bit Register R30 only
operand iRegP_R30()
%{
  constraint(ALLOC_IN_RC(r30_reg));
  match(RegP);
  match(iRegPNoSp);
  op_cost(0);
  format %{ %}
  interface(REG_INTER);
%}

// Pointer 64 bit Register R31 only
operand iRegP_R31()
%{
  constraint(ALLOC_IN_RC(r31_reg));
  match(RegP);
  match(iRegPNoSp);
  op_cost(0);
  format %{ %}
  interface(REG_INTER);
%}

// Pointer Register Operands
// Narrow Pointer Register
operand iRegN()
%{
  constraint(ALLOC_IN_RC(any_reg32));
  match(RegN);
  match(iRegNNoSp);
  op_cost(0);
  format %{ %}
  interface(REG_INTER);
%}

// Integer 64 bit Register not Special
operand iRegNNoSp()
%{
  constraint(ALLOC_IN_RC(no_special_reg32));
  match(RegN);
  op_cost(0);
  format %{ %}
  interface(REG_INTER);
%}

// Long 64 bit Register R10 only
operand iRegL_R10()
%{
  constraint(ALLOC_IN_RC(r10_reg));
  match(RegL);
  match(iRegLNoSp);
  op_cost(0);
  format %{ %}
  interface(REG_INTER);
%}

// Float Register
// Float register operands
operand fRegF()
%{
  constraint(ALLOC_IN_RC(float_reg));
  match(RegF);

  op_cost(0);
  format %{ %}
  interface(REG_INTER);
%}

// Double Register
// Double register operands
operand fRegD()
%{
  constraint(ALLOC_IN_RC(double_reg));
  match(RegD);

  op_cost(0);
  format %{ %}
  interface(REG_INTER);
%}

// Generic vector class. This will be used for
// all vector operands.
operand vReg()
%{
  constraint(ALLOC_IN_RC(vectora_reg));
  match(VecA);
  op_cost(0);
  format %{ %}
  interface(REG_INTER);
%}

operand vReg_V1()
%{
  constraint(ALLOC_IN_RC(v1_reg));
  match(VecA);
  match(vReg);
  op_cost(0);
  format %{ %}
  interface(REG_INTER);
%}

operand vReg_V2()
%{
  constraint(ALLOC_IN_RC(v2_reg));
  match(VecA);
  match(vReg);
  op_cost(0);
  format %{ %}
  interface(REG_INTER);
%}

operand vReg_V3()
%{
  constraint(ALLOC_IN_RC(v3_reg));
  match(VecA);
  match(vReg);
  op_cost(0);
  format %{ %}
  interface(REG_INTER);
%}

operand vReg_V4()
%{
  constraint(ALLOC_IN_RC(v4_reg));
  match(VecA);
  match(vReg);
  op_cost(0);
  format %{ %}
  interface(REG_INTER);
%}

operand vReg_V5()
%{
  constraint(ALLOC_IN_RC(v5_reg));
  match(VecA);
  match(vReg);
  op_cost(0);
  format %{ %}
  interface(REG_INTER);
%}

operand vReg_V6()
%{
  constraint(ALLOC_IN_RC(v6_reg));
  match(VecA);
  match(vReg);
  op_cost(0);
  format %{ %}
  interface(REG_INTER);
%}

operand vReg_V7()
%{
  constraint(ALLOC_IN_RC(v7_reg));
  match(VecA);
  match(vReg);
  op_cost(0);
  format %{ %}
  interface(REG_INTER);
%}

operand vReg_V8()
%{
  constraint(ALLOC_IN_RC(v8_reg));
  match(VecA);
  match(vReg);
  op_cost(0);
  format %{ %}
  interface(REG_INTER);
%}

operand vReg_V9()
%{
  constraint(ALLOC_IN_RC(v9_reg));
  match(VecA);
  match(vReg);
  op_cost(0);
  format %{ %}
  interface(REG_INTER);
%}

operand vReg_V10()
%{
  constraint(ALLOC_IN_RC(v10_reg));
  match(VecA);
  match(vReg);
  op_cost(0);
  format %{ %}
  interface(REG_INTER);
%}

operand vReg_V11()
%{
  constraint(ALLOC_IN_RC(v11_reg));
  match(VecA);
  match(vReg);
  op_cost(0);
  format %{ %}
  interface(REG_INTER);
%}

operand vReg_V12()
%{
  constraint(ALLOC_IN_RC(v12_reg));
  match(VecA);
  match(vReg);
  op_cost(0);
  format %{ %}
  interface(REG_INTER);
%}

operand vReg_V13()
%{
  constraint(ALLOC_IN_RC(v13_reg));
  match(VecA);
  match(vReg);
  op_cost(0);
  format %{ %}
  interface(REG_INTER);
%}

operand vReg_V14()
%{
  constraint(ALLOC_IN_RC(v14_reg));
  match(VecA);
  match(vReg);
  op_cost(0);
  format %{ %}
  interface(REG_INTER);
%}

operand vReg_V15()
%{
  constraint(ALLOC_IN_RC(v15_reg));
  match(VecA);
  match(vReg);
  op_cost(0);
  format %{ %}
  interface(REG_INTER);
%}

operand vRegMask()
%{
  constraint(ALLOC_IN_RC(vmask_reg));
  match(RegVectMask);
  match(vRegMask_V0);
  op_cost(0);
  format %{ %}
  interface(REG_INTER);
%}

// The mask value used to control execution of a masked
// vector instruction is always supplied by vector register v0.
operand vRegMask_V0()
%{
  constraint(ALLOC_IN_RC(vmask_reg_v0));
  match(RegVectMask);
  match(vRegMask);
  op_cost(0);
  format %{ %}
  interface(REG_INTER);
%}

// Java Thread Register
operand javaThread_RegP(iRegP reg)
%{
  constraint(ALLOC_IN_RC(java_thread_reg)); // java_thread_reg
  match(reg);
  op_cost(0);
  format %{ %}
  interface(REG_INTER);
%}

//----------Memory Operands----------------------------------------------------
// RISCV has only base_plus_offset and literal address mode, so no need to use
// index and scale. Here set index as 0xffffffff and scale as 0x0.
operand indirect(iRegP reg)
%{
  constraint(ALLOC_IN_RC(ptr_reg));
  match(reg);
  op_cost(0);
  format %{ "[$reg]" %}
  interface(MEMORY_INTER) %{
    base($reg);
    index(0xffffffff);
    scale(0x0);
    disp(0x0);
  %}
%}

operand indOffI(iRegP reg, immIOffset off)
%{
  constraint(ALLOC_IN_RC(ptr_reg));
  match(AddP reg off);
  op_cost(0);
  format %{ "[$reg, $off]" %}
  interface(MEMORY_INTER) %{
    base($reg);
    index(0xffffffff);
    scale(0x0);
    disp($off);
  %}
%}

operand indOffL(iRegP reg, immLOffset off)
%{
  constraint(ALLOC_IN_RC(ptr_reg));
  match(AddP reg off);
  op_cost(0);
  format %{ "[$reg, $off]" %}
  interface(MEMORY_INTER) %{
    base($reg);
    index(0xffffffff);
    scale(0x0);
    disp($off);
  %}
%}

operand indirectN(iRegN reg)
%{
  predicate(CompressedOops::shift() == 0);
  constraint(ALLOC_IN_RC(ptr_reg));
  match(DecodeN reg);
  op_cost(0);
  format %{ "[$reg]\t# narrow" %}
  interface(MEMORY_INTER) %{
    base($reg);
    index(0xffffffff);
    scale(0x0);
    disp(0x0);
  %}
%}

operand indOffIN(iRegN reg, immIOffset off)
%{
  predicate(CompressedOops::shift() == 0);
  constraint(ALLOC_IN_RC(ptr_reg));
  match(AddP (DecodeN reg) off);
  op_cost(0);
  format %{ "[$reg, $off]\t# narrow" %}
  interface(MEMORY_INTER) %{
    base($reg);
    index(0xffffffff);
    scale(0x0);
    disp($off);
  %}
%}

operand indOffLN(iRegN reg, immLOffset off)
%{
  predicate(CompressedOops::shift() == 0);
  constraint(ALLOC_IN_RC(ptr_reg));
  match(AddP (DecodeN reg) off);
  op_cost(0);
  format %{ "[$reg, $off]\t# narrow" %}
  interface(MEMORY_INTER) %{
    base($reg);
    index(0xffffffff);
    scale(0x0);
    disp($off);
  %}
%}

//----------Special Memory Operands--------------------------------------------
// Stack Slot Operand - This operand is used for loading and storing temporary
//                      values on the stack where a match requires a value to
//                      flow through memory.
operand stackSlotI(sRegI reg)
%{
  constraint(ALLOC_IN_RC(stack_slots));
  // No match rule because this operand is only generated in matching
  // match(RegI);
  format %{ "[$reg]" %}
  interface(MEMORY_INTER) %{
    base(0x02);  // RSP
    index(0xffffffff);  // No Index
    scale(0x0);  // No Scale
    disp($reg);  // Stack Offset
  %}
%}

operand stackSlotF(sRegF reg)
%{
  constraint(ALLOC_IN_RC(stack_slots));
  // No match rule because this operand is only generated in matching
  // match(RegF);
  format %{ "[$reg]" %}
  interface(MEMORY_INTER) %{
    base(0x02);  // RSP
    index(0xffffffff);  // No Index
    scale(0x0);  // No Scale
    disp($reg);  // Stack Offset
  %}
%}

operand stackSlotD(sRegD reg)
%{
  constraint(ALLOC_IN_RC(stack_slots));
  // No match rule because this operand is only generated in matching
  // match(RegD);
  format %{ "[$reg]" %}
  interface(MEMORY_INTER) %{
    base(0x02);  // RSP
    index(0xffffffff);  // No Index
    scale(0x0);  // No Scale
    disp($reg);  // Stack Offset
  %}
%}

operand stackSlotL(sRegL reg)
%{
  constraint(ALLOC_IN_RC(stack_slots));
  // No match rule because this operand is only generated in matching
  // match(RegL);
  format %{ "[$reg]" %}
  interface(MEMORY_INTER) %{
    base(0x02);  // RSP
    index(0xffffffff);  // No Index
    scale(0x0);  // No Scale
    disp($reg);  // Stack Offset
  %}
%}

// Special operand allowing long args to int ops to be truncated for free

operand iRegL2I(iRegL reg) %{

  op_cost(0);

  match(ConvL2I reg);

  format %{ "l2i($reg)" %}

  interface(REG_INTER)
%}


// Comparison Operands
// NOTE: Label is a predefined operand which should not be redefined in
//       the AD file. It is generically handled within the ADLC.

//----------Conditional Branch Operands----------------------------------------
// Comparison Op  - This is the operation of the comparison, and is limited to
//                  the following set of codes:
//                  L (<), LE (<=), G (>), GE (>=), E (==), NE (!=)
//
// Other attributes of the comparison, such as unsignedness, are specified
// by the comparison instruction that sets a condition code flags register.
// That result is represented by a flags operand whose subtype is appropriate
// to the unsignedness (etc.) of the comparison.
//
// Later, the instruction which matches both the Comparison Op (a Bool) and
// the flags (produced by the Cmp) specifies the coding of the comparison op
// by matching a specific subtype of Bool operand below, such as cmpOpU.


// used for signed integral comparisons and fp comparisons
operand cmpOp()
%{
  match(Bool);

  format %{ "" %}

  // the values in interface derives from struct BoolTest::mask
  interface(COND_INTER) %{
    equal(0x0, "eq");
    greater(0x1, "gt");
    overflow(0x2, "overflow");
    less(0x3, "lt");
    not_equal(0x4, "ne");
    less_equal(0x5, "le");
    no_overflow(0x6, "no_overflow");
    greater_equal(0x7, "ge");
  %}
%}

// used for unsigned integral comparisons
operand cmpOpU()
%{
  match(Bool);

  format %{ "" %}
  // the values in interface derives from struct BoolTest::mask
  interface(COND_INTER) %{
    equal(0x0, "eq");
    greater(0x1, "gtu");
    overflow(0x2, "overflow");
    less(0x3, "ltu");
    not_equal(0x4, "ne");
    less_equal(0x5, "leu");
    no_overflow(0x6, "no_overflow");
    greater_equal(0x7, "geu");
  %}
%}

// used for certain integral comparisons which can be
// converted to bxx instructions
operand cmpOpEqNe()
%{
  match(Bool);
  op_cost(0);
  predicate(n->as_Bool()->_test._test == BoolTest::ne ||
            n->as_Bool()->_test._test == BoolTest::eq);

  format %{ "" %}
  interface(COND_INTER) %{
    equal(0x0, "eq");
    greater(0x1, "gt");
    overflow(0x2, "overflow");
    less(0x3, "lt");
    not_equal(0x4, "ne");
    less_equal(0x5, "le");
    no_overflow(0x6, "no_overflow");
    greater_equal(0x7, "ge");
  %}
%}

operand cmpOpULtGe()
%{
  match(Bool);
  op_cost(0);
  predicate(n->as_Bool()->_test._test == BoolTest::lt ||
            n->as_Bool()->_test._test == BoolTest::ge);

  format %{ "" %}
  interface(COND_INTER) %{
    equal(0x0, "eq");
    greater(0x1, "gtu");
    overflow(0x2, "overflow");
    less(0x3, "ltu");
    not_equal(0x4, "ne");
    less_equal(0x5, "leu");
    no_overflow(0x6, "no_overflow");
    greater_equal(0x7, "geu");
  %}
%}

operand cmpOpUEqNeLeGt()
%{
  match(Bool);
  op_cost(0);
  predicate(n->as_Bool()->_test._test == BoolTest::ne ||
            n->as_Bool()->_test._test == BoolTest::eq ||
            n->as_Bool()->_test._test == BoolTest::le ||
            n->as_Bool()->_test._test == BoolTest::gt);

  format %{ "" %}
  interface(COND_INTER) %{
    equal(0x0, "eq");
    greater(0x1, "gtu");
    overflow(0x2, "overflow");
    less(0x3, "ltu");
    not_equal(0x4, "ne");
    less_equal(0x5, "leu");
    no_overflow(0x6, "no_overflow");
    greater_equal(0x7, "geu");
  %}
%}


// Flags register, used as output of compare logic
operand rFlagsReg()
%{
  constraint(ALLOC_IN_RC(reg_flags));
  match(RegFlags);

  op_cost(0);
  format %{ "RFLAGS" %}
  interface(REG_INTER);
%}

// Special Registers

// Method Register
operand inline_cache_RegP(iRegP reg)
%{
  constraint(ALLOC_IN_RC(method_reg)); // inline_cache_reg
  match(reg);
  match(iRegPNoSp);
  op_cost(0);
  format %{ %}
  interface(REG_INTER);
%}

//----------OPERAND CLASSES----------------------------------------------------
// Operand Classes are groups of operands that are used as to simplify
// instruction definitions by not requiring the AD writer to specify
// separate instructions for every form of operand when the
// instruction accepts multiple operand types with the same basic
// encoding and format. The classic case of this is memory operands.

// memory is used to define read/write location for load/store
// instruction defs. we can turn a memory op into an Address

opclass memory(indirect, indOffI, indOffL, indirectN, indOffIN, indOffLN);

// iRegIorL2I is used for src inputs in rules for 32 bit int (I)
// operations. it allows the src to be either an iRegI or a (ConvL2I
// iRegL). in the latter case the l2i normally planted for a ConvL2I
// can be elided because the 32-bit instruction will just employ the
// lower 32 bits anyway.
//
// n.b. this does not elide all L2I conversions. if the truncated
// value is consumed by more than one operation then the ConvL2I
// cannot be bundled into the consuming nodes so an l2i gets planted
// (actually an addiw $dst, $src, 0) and the downstream instructions
// consume the result of the L2I as an iRegI input. That's a shame since
// the addiw is actually redundant but its not too costly.

opclass iRegIorL2I(iRegI, iRegL2I);
opclass iRegIorL(iRegI, iRegL);
opclass iRegNorP(iRegN, iRegP);
opclass iRegILNP(iRegI, iRegL, iRegN, iRegP);
opclass iRegILNPNoSp(iRegINoSp, iRegLNoSp, iRegNNoSp, iRegPNoSp);
opclass immIorL(immI, immL);

//----------PIPELINE-----------------------------------------------------------
// Rules which define the behavior of the target architectures pipeline.

// For specific pipelines, e.g. generic RISC-V, define the stages of that pipeline
//pipe_desc(ID, EX, MEM, WR);
#define ID   S0
#define EX   S1
#define MEM  S2
#define WR   S3

// Integer ALU reg operation
pipeline %{

attributes %{
  // RISC-V instructions are of fixed length
  fixed_size_instructions;           // Fixed size instructions TODO does
  max_instructions_per_bundle = 2;   // Generic RISC-V 1, Sifive Series 7 2
  // RISC-V instructions come in 32-bit word units
  instruction_unit_size = 4;         // An instruction is 4 bytes long
  instruction_fetch_unit_size = 64;  // The processor fetches one line
  instruction_fetch_units = 1;       // of 64 bytes

  // List of nop instructions
  nops( MachNop );
%}

// We don't use an actual pipeline model so don't care about resources
// or description. we do use pipeline classes to introduce fixed
// latencies

//----------RESOURCES----------------------------------------------------------
// Resources are the functional units available to the machine

// Generic RISC-V pipeline
// 1 decoder
// 1 instruction decoded per cycle
// 1 load/store ops per cycle, 1 branch, 1 FPU
// 1 mul, 1 div

resources ( DECODE,
            ALU,
            MUL,
            DIV,
            BRANCH,
            LDST,
            FPU);

//----------PIPELINE DESCRIPTION-----------------------------------------------
// Pipeline Description specifies the stages in the machine's pipeline

// Define the pipeline as a generic 6 stage pipeline
pipe_desc(S0, S1, S2, S3, S4, S5);

//----------PIPELINE CLASSES---------------------------------------------------
// Pipeline Classes describe the stages in which input and output are
// referenced by the hardware pipeline.

pipe_class fp_dop_reg_reg_s(fRegF dst, fRegF src1, fRegF src2)
%{
  single_instruction;
  src1   : S1(read);
  src2   : S2(read);
  dst    : S5(write);
  DECODE : ID;
  FPU    : S5;
%}

pipe_class fp_dop_reg_reg_d(fRegD dst, fRegD src1, fRegD src2)
%{
  src1   : S1(read);
  src2   : S2(read);
  dst    : S5(write);
  DECODE : ID;
  FPU    : S5;
%}

pipe_class fp_uop_s(fRegF dst, fRegF src)
%{
  single_instruction;
  src    : S1(read);
  dst    : S5(write);
  DECODE : ID;
  FPU    : S5;
%}

pipe_class fp_uop_d(fRegD dst, fRegD src)
%{
  single_instruction;
  src    : S1(read);
  dst    : S5(write);
  DECODE : ID;
  FPU    : S5;
%}

pipe_class fp_d2f(fRegF dst, fRegD src)
%{
  single_instruction;
  src    : S1(read);
  dst    : S5(write);
  DECODE : ID;
  FPU    : S5;
%}

pipe_class fp_f2d(fRegD dst, fRegF src)
%{
  single_instruction;
  src    : S1(read);
  dst    : S5(write);
  DECODE : ID;
  FPU    : S5;
%}

pipe_class fp_f2i(iRegINoSp dst, fRegF src)
%{
  single_instruction;
  src    : S1(read);
  dst    : S5(write);
  DECODE : ID;
  FPU    : S5;
%}

pipe_class fp_f2l(iRegLNoSp dst, fRegF src)
%{
  single_instruction;
  src    : S1(read);
  dst    : S5(write);
  DECODE : ID;
  FPU    : S5;
%}

pipe_class fp_i2f(fRegF dst, iRegIorL2I src)
%{
  single_instruction;
  src    : S1(read);
  dst    : S5(write);
  DECODE : ID;
  FPU    : S5;
%}

pipe_class fp_l2f(fRegF dst, iRegL src)
%{
  single_instruction;
  src    : S1(read);
  dst    : S5(write);
  DECODE : ID;
  FPU    : S5;
%}

pipe_class fp_d2i(iRegINoSp dst, fRegD src)
%{
  single_instruction;
  src    : S1(read);
  dst    : S5(write);
  DECODE : ID;
  FPU    : S5;
%}

pipe_class fp_d2l(iRegLNoSp dst, fRegD src)
%{
  single_instruction;
  src    : S1(read);
  dst    : S5(write);
  DECODE : ID;
  FPU    : S5;
%}

pipe_class fp_i2d(fRegD dst, iRegIorL2I src)
%{
  single_instruction;
  src    : S1(read);
  dst    : S5(write);
  DECODE : ID;
  FPU    : S5;
%}

pipe_class fp_l2d(fRegD dst, iRegIorL2I src)
%{
  single_instruction;
  src    : S1(read);
  dst    : S5(write);
  DECODE : ID;
  FPU    : S5;
%}

pipe_class fp_div_s(fRegF dst, fRegF src1, fRegF src2)
%{
  single_instruction;
  src1   : S1(read);
  src2   : S2(read);
  dst    : S5(write);
  DECODE : ID;
  FPU    : S5;
%}

pipe_class fp_div_d(fRegD dst, fRegD src1, fRegD src2)
%{
  single_instruction;
  src1   : S1(read);
  src2   : S2(read);
  dst    : S5(write);
  DECODE : ID;
  FPU    : S5;
%}

pipe_class fp_sqrt_s(fRegF dst, fRegF src1, fRegF src2)
%{
  single_instruction;
  src1   : S1(read);
  src2   : S2(read);
  dst    : S5(write);
  DECODE : ID;
  FPU    : S5;
%}

pipe_class fp_sqrt_d(fRegD dst, fRegD src1, fRegD src2)
%{
  single_instruction;
  src1   : S1(read);
  src2   : S2(read);
  dst    : S5(write);
  DECODE : ID;
  FPU    : S5;
%}

pipe_class fp_load_constant_s(fRegF dst)
%{
  single_instruction;
  dst    : S5(write);
  DECODE : ID;
  FPU    : S5;
%}

pipe_class fp_load_constant_d(fRegD dst)
%{
  single_instruction;
  dst    : S5(write);
  DECODE : ID;
  FPU    : S5;
%}

pipe_class fp_load_mem_s(fRegF dst, memory mem)
%{
  single_instruction;
  mem    : S1(read);
  dst    : S5(write);
  DECODE : ID;
  LDST   : MEM;
%}

pipe_class fp_load_mem_d(fRegD dst, memory mem)
%{
  single_instruction;
  mem    : S1(read);
  dst    : S5(write);
  DECODE : ID;
  LDST   : MEM;
%}

pipe_class fp_store_reg_s(fRegF src, memory mem)
%{
  single_instruction;
  src    : S1(read);
  mem    : S5(write);
  DECODE : ID;
  LDST   : MEM;
%}

pipe_class fp_store_reg_d(fRegD src, memory mem)
%{
  single_instruction;
  src    : S1(read);
  mem    : S5(write);
  DECODE : ID;
  LDST   : MEM;
%}

//------- Integer ALU operations --------------------------

// Integer ALU reg-reg operation
// Operands needs in ID, result generated in EX
// E.g.  ADD   Rd, Rs1, Rs2
pipe_class ialu_reg_reg(iRegI dst, iRegI src1, iRegI src2)
%{
  single_instruction;
  dst    : EX(write);
  src1   : ID(read);
  src2   : ID(read);
  DECODE : ID;
  ALU    : EX;
%}

// Integer ALU reg operation with constant shift
// E.g. SLLI    Rd, Rs1, #shift
pipe_class ialu_reg_shift(iRegI dst, iRegI src1)
%{
  single_instruction;
  dst    : EX(write);
  src1   : ID(read);
  DECODE : ID;
  ALU    : EX;
%}

// Integer ALU reg-reg operation with variable shift
// both operands must be available in ID
// E.g. SLL   Rd, Rs1, Rs2
pipe_class ialu_reg_reg_vshift(iRegI dst, iRegI src1, iRegI src2)
%{
  single_instruction;
  dst    : EX(write);
  src1   : ID(read);
  src2   : ID(read);
  DECODE : ID;
  ALU    : EX;
%}

// Integer ALU reg operation
// E.g. NEG   Rd, Rs2
pipe_class ialu_reg(iRegI dst, iRegI src)
%{
  single_instruction;
  dst    : EX(write);
  src    : ID(read);
  DECODE : ID;
  ALU    : EX;
%}

// Integer ALU reg immediate operation
// E.g. ADDI   Rd, Rs1, #imm
pipe_class ialu_reg_imm(iRegI dst, iRegI src1)
%{
  single_instruction;
  dst    : EX(write);
  src1   : ID(read);
  DECODE : ID;
  ALU    : EX;
%}

// Integer ALU immediate operation (no source operands)
// E.g. LI    Rd, #imm
pipe_class ialu_imm(iRegI dst)
%{
  single_instruction;
  dst    : EX(write);
  DECODE : ID;
  ALU    : EX;
%}

//------- Multiply pipeline operations --------------------

// Multiply reg-reg
// E.g. MULW   Rd, Rs1, Rs2
pipe_class imul_reg_reg(iRegI dst, iRegI src1, iRegI src2)
%{
  single_instruction;
  dst    : WR(write);
  src1   : ID(read);
  src2   : ID(read);
  DECODE : ID;
  MUL    : WR;
%}

// E.g. MUL   RD, Rs1, Rs2
pipe_class lmul_reg_reg(iRegL dst, iRegL src1, iRegL src2)
%{
  single_instruction;
  fixed_latency(3); // Maximum latency for 64 bit mul
  dst    : WR(write);
  src1   : ID(read);
  src2   : ID(read);
  DECODE : ID;
  MUL    : WR;
%}

//------- Divide pipeline operations --------------------

// E.g. DIVW   Rd, Rs1, Rs2
pipe_class idiv_reg_reg(iRegI dst, iRegI src1, iRegI src2)
%{
  single_instruction;
  fixed_latency(8); // Maximum latency for 32 bit divide
  dst    : WR(write);
  src1   : ID(read);
  src2   : ID(read);
  DECODE : ID;
  DIV    : WR;
%}

// E.g. DIV   RD, Rs1, Rs2
pipe_class ldiv_reg_reg(iRegL dst, iRegL src1, iRegL src2)
%{
  single_instruction;
  fixed_latency(16); // Maximum latency for 64 bit divide
  dst    : WR(write);
  src1   : ID(read);
  src2   : ID(read);
  DECODE : ID;
  DIV    : WR;
%}

//------- Load pipeline operations ------------------------

// Load - prefetch
// Eg.  PREFETCH_W  mem
pipe_class iload_prefetch(memory mem)
%{
  single_instruction;
  mem    : ID(read);
  DECODE : ID;
  LDST   : MEM;
%}

// Load - reg, mem
// E.g. LA    Rd, mem
pipe_class iload_reg_mem(iRegI dst, memory mem)
%{
  single_instruction;
  dst    : WR(write);
  mem    : ID(read);
  DECODE : ID;
  LDST   : MEM;
%}

// Load - reg, reg
// E.g. LD    Rd, Rs
pipe_class iload_reg_reg(iRegI dst, iRegI src)
%{
  single_instruction;
  dst    : WR(write);
  src    : ID(read);
  DECODE : ID;
  LDST   : MEM;
%}

//------- Store pipeline operations -----------------------

// Store - zr, mem
// E.g. SD    zr, mem
pipe_class istore_mem(memory mem)
%{
  single_instruction;
  mem    : ID(read);
  DECODE : ID;
  LDST   : MEM;
%}

// Store - reg, mem
// E.g. SD    Rs, mem
pipe_class istore_reg_mem(iRegI src, memory mem)
%{
  single_instruction;
  mem    : ID(read);
  src    : EX(read);
  DECODE : ID;
  LDST   : MEM;
%}

// Store - reg, reg
// E.g. SD    Rs2, Rs1
pipe_class istore_reg_reg(iRegI dst, iRegI src)
%{
  single_instruction;
  dst    : ID(read);
  src    : EX(read);
  DECODE : ID;
  LDST   : MEM;
%}

//------- Control transfer pipeline operations ------------

// Branch
pipe_class pipe_branch()
%{
  single_instruction;
  DECODE : ID;
  BRANCH : EX;
%}

// Branch
pipe_class pipe_branch_reg(iRegI src)
%{
  single_instruction;
  src    : ID(read);
  DECODE : ID;
  BRANCH : EX;
%}

// Compare & Branch
// E.g. BEQ   Rs1, Rs2, L
pipe_class pipe_cmp_branch(iRegI src1, iRegI src2)
%{
  single_instruction;
  src1   : ID(read);
  src2   : ID(read);
  DECODE : ID;
  BRANCH : EX;
%}

// E.g. BEQZ Rs, L
pipe_class pipe_cmpz_branch(iRegI src)
%{
  single_instruction;
  src    : ID(read);
  DECODE : ID;
  BRANCH : EX;
%}

//------- Synchronisation operations ----------------------
// Any operation requiring serialization
// E.g. FENCE/Atomic Ops/Load Acquire/Store Release
pipe_class pipe_serial()
%{
  single_instruction;
  force_serialization;
  fixed_latency(16);
  DECODE : ID;
  LDST   : MEM;
%}

pipe_class pipe_slow()
%{
  instruction_count(10);
  multiple_bundles;
  force_serialization;
  fixed_latency(16);
  DECODE : ID;
  LDST   : MEM;
%}

// Empty pipeline class
pipe_class pipe_class_empty()
%{
  single_instruction;
  fixed_latency(0);
%}

// Default pipeline class.
pipe_class pipe_class_default()
%{
  single_instruction;
  fixed_latency(2);
%}

// Pipeline class for compares.
pipe_class pipe_class_compare()
%{
  single_instruction;
  fixed_latency(16);
%}

// Pipeline class for memory operations.
pipe_class pipe_class_memory()
%{
  single_instruction;
  fixed_latency(16);
%}

// Pipeline class for call.
pipe_class pipe_class_call()
%{
  single_instruction;
  fixed_latency(100);
%}

// Define the class for the Nop node.
define %{
   MachNop = pipe_class_empty;
%}
%}
//----------INSTRUCTIONS-------------------------------------------------------
//
// match      -- States which machine-independent subtree may be replaced
//               by this instruction.
// ins_cost   -- The estimated cost of this instruction is used by instruction
//               selection to identify a minimum cost tree of machine
//               instructions that matches a tree of machine-independent
//               instructions.
// format     -- A string providing the disassembly for this instruction.
//               The value of an instruction's operand may be inserted
//               by referring to it with a '$' prefix.
// opcode     -- Three instruction opcodes may be provided.  These are referred
//               to within an encode class as $primary, $secondary, and $tertiary
//               rrspectively.  The primary opcode is commonly used to
//               indicate the type of machine instruction, while secondary
//               and tertiary are often used for prefix options or addressing
//               modes.
// ins_encode -- A list of encode classes with parameters. The encode class
//               name must have been defined in an 'enc_class' specification
//               in the encode section of the architecture description.

// ============================================================================
// Memory (Load/Store) Instructions

// Load Instructions

// Load Byte (8 bit signed)
instruct loadB(iRegINoSp dst, memory mem)
%{
  match(Set dst (LoadB mem));

  ins_cost(LOAD_COST);
  format %{ "lb  $dst, $mem\t# byte, #@loadB" %}

  ins_encode %{
    __ lb(as_Register($dst$$reg), Address(as_Register($mem$$base), $mem$$disp));
  %}

  ins_pipe(iload_reg_mem);
%}

// Load Byte (8 bit signed) into long
instruct loadB2L(iRegLNoSp dst, memory mem)
%{
  match(Set dst (ConvI2L (LoadB mem)));

  ins_cost(LOAD_COST);
  format %{ "lb  $dst, $mem\t# byte, #@loadB2L" %}

  ins_encode %{
    __ lb(as_Register($dst$$reg), Address(as_Register($mem$$base), $mem$$disp));
  %}

  ins_pipe(iload_reg_mem);
%}

// Load Byte (8 bit unsigned)
instruct loadUB(iRegINoSp dst, memory mem)
%{
  match(Set dst (LoadUB mem));

  ins_cost(LOAD_COST);
  format %{ "lbu  $dst, $mem\t# byte, #@loadUB" %}

  ins_encode %{
    __ lbu(as_Register($dst$$reg), Address(as_Register($mem$$base), $mem$$disp));
  %}

  ins_pipe(iload_reg_mem);
%}

// Load Byte (8 bit unsigned) into long
instruct loadUB2L(iRegLNoSp dst, memory mem)
%{
  match(Set dst (ConvI2L (LoadUB mem)));

  ins_cost(LOAD_COST);
  format %{ "lbu  $dst, $mem\t# byte, #@loadUB2L" %}

  ins_encode %{
    __ lbu(as_Register($dst$$reg), Address(as_Register($mem$$base), $mem$$disp));
  %}

  ins_pipe(iload_reg_mem);
%}

// Load Short (16 bit signed)
instruct loadS(iRegINoSp dst, memory mem)
%{
  match(Set dst (LoadS mem));

  ins_cost(LOAD_COST);
  format %{ "lh  $dst, $mem\t# short, #@loadS" %}

  ins_encode %{
    __ lh(as_Register($dst$$reg), Address(as_Register($mem$$base), $mem$$disp));
  %}

  ins_pipe(iload_reg_mem);
%}

// Load Short (16 bit signed) into long
instruct loadS2L(iRegLNoSp dst, memory mem)
%{
  match(Set dst (ConvI2L (LoadS mem)));

  ins_cost(LOAD_COST);
  format %{ "lh  $dst, $mem\t# short, #@loadS2L" %}

  ins_encode %{
    __ lh(as_Register($dst$$reg), Address(as_Register($mem$$base), $mem$$disp));
  %}

  ins_pipe(iload_reg_mem);
%}

// Load Char (16 bit unsigned)
instruct loadUS(iRegINoSp dst, memory mem)
%{
  match(Set dst (LoadUS mem));

  ins_cost(LOAD_COST);
  format %{ "lhu  $dst, $mem\t# short, #@loadUS" %}

  ins_encode %{
    __ lhu(as_Register($dst$$reg), Address(as_Register($mem$$base), $mem$$disp));
  %}

  ins_pipe(iload_reg_mem);
%}

// Load Short/Char (16 bit unsigned) into long
instruct loadUS2L(iRegLNoSp dst, memory mem)
%{
  match(Set dst (ConvI2L (LoadUS mem)));

  ins_cost(LOAD_COST);
  format %{ "lhu  $dst, $mem\t# short, #@loadUS2L" %}

  ins_encode %{
    __ lhu(as_Register($dst$$reg), Address(as_Register($mem$$base), $mem$$disp));
  %}

  ins_pipe(iload_reg_mem);
%}

// Load Integer (32 bit signed)
instruct loadI(iRegINoSp dst, memory mem)
%{
  match(Set dst (LoadI mem));

  ins_cost(LOAD_COST);
  format %{ "lw  $dst, $mem\t# int, #@loadI" %}

  ins_encode %{
    __ lw(as_Register($dst$$reg), Address(as_Register($mem$$base), $mem$$disp));
  %}

  ins_pipe(iload_reg_mem);
%}

// Load Integer (32 bit signed) into long
instruct loadI2L(iRegLNoSp dst, memory mem)
%{
  match(Set dst (ConvI2L (LoadI mem)));

  ins_cost(LOAD_COST);
  format %{ "lw  $dst, $mem\t# int, #@loadI2L" %}

  ins_encode %{
    __ lw(as_Register($dst$$reg), Address(as_Register($mem$$base), $mem$$disp));
  %}

  ins_pipe(iload_reg_mem);
%}

// Load Integer (32 bit unsigned) into long
instruct loadUI2L(iRegLNoSp dst, memory mem, immL_32bits mask)
%{
  match(Set dst (AndL (ConvI2L (LoadI mem)) mask));

  ins_cost(LOAD_COST);
  format %{ "lwu  $dst, $mem\t# int, #@loadUI2L" %}

  ins_encode %{
    __ lwu(as_Register($dst$$reg), Address(as_Register($mem$$base), $mem$$disp));
  %}

  ins_pipe(iload_reg_mem);
%}

// Load Long (64 bit signed)
instruct loadL(iRegLNoSp dst, memory mem)
%{
  match(Set dst (LoadL mem));

  ins_cost(LOAD_COST);
  format %{ "ld  $dst, $mem\t# int, #@loadL" %}

  ins_encode %{
    __ ld(as_Register($dst$$reg), Address(as_Register($mem$$base), $mem$$disp));
  %}

  ins_pipe(iload_reg_mem);
%}

// Load Range
instruct loadRange(iRegINoSp dst, memory mem)
%{
  match(Set dst (LoadRange mem));

  ins_cost(LOAD_COST);
  format %{ "lwu  $dst, $mem\t# range, #@loadRange" %}

  ins_encode %{
    __ lwu(as_Register($dst$$reg), Address(as_Register($mem$$base), $mem$$disp));
  %}

  ins_pipe(iload_reg_mem);
%}

// Load Pointer
instruct loadP(iRegPNoSp dst, memory mem)
%{
  match(Set dst (LoadP mem));
  predicate(n->as_Load()->barrier_data() == 0);

  ins_cost(LOAD_COST);
  format %{ "ld  $dst, $mem\t# ptr, #@loadP" %}

  ins_encode %{
    __ ld(as_Register($dst$$reg), Address(as_Register($mem$$base), $mem$$disp));
  %}

  ins_pipe(iload_reg_mem);
%}

// Load Compressed Pointer
instruct loadN(iRegNNoSp dst, memory mem)
%{
  predicate(n->as_Load()->barrier_data() == 0);
  match(Set dst (LoadN mem));

  ins_cost(LOAD_COST);
  format %{ "lwu  $dst, $mem\t# loadN, compressed ptr, #@loadN" %}

  ins_encode %{
    __ lwu(as_Register($dst$$reg), Address(as_Register($mem$$base), $mem$$disp));
  %}

  ins_pipe(iload_reg_mem);
%}

// Load Klass Pointer
instruct loadKlass(iRegPNoSp dst, memory mem)
%{
  match(Set dst (LoadKlass mem));

  ins_cost(LOAD_COST);
  format %{ "ld  $dst, $mem\t# class, #@loadKlass" %}

  ins_encode %{
    __ ld(as_Register($dst$$reg), Address(as_Register($mem$$base), $mem$$disp));
  %}

  ins_pipe(iload_reg_mem);
%}

// Load Narrow Klass Pointer
instruct loadNKlass(iRegNNoSp dst, memory mem)
%{
  predicate(!UseCompactObjectHeaders);
  match(Set dst (LoadNKlass mem));

  ins_cost(LOAD_COST);
  format %{ "lwu  $dst, $mem\t# loadNKlass, compressed class ptr, #@loadNKlass" %}

  ins_encode %{
    __ lwu(as_Register($dst$$reg), Address(as_Register($mem$$base), $mem$$disp));
  %}

  ins_pipe(iload_reg_mem);
%}

instruct loadNKlassCompactHeaders(iRegNNoSp dst, memory mem)
%{
  predicate(UseCompactObjectHeaders);
  match(Set dst (LoadNKlass mem));

  ins_cost(LOAD_COST);
  format %{ "lwu  $dst, $mem\t# loadNKlass, compressed class ptr, #@loadNKlass" %}

  ins_encode %{
    __ load_narrow_klass_compact_c2(as_Register($dst$$reg), Address(as_Register($mem$$base), $mem$$disp));
  %}

  ins_pipe(iload_reg_mem);
%}

// Load Float
instruct loadF(fRegF dst, memory mem)
%{
  match(Set dst (LoadF mem));

  ins_cost(LOAD_COST);
  format %{ "flw  $dst, $mem\t# float, #@loadF" %}

  ins_encode %{
    __ flw(as_FloatRegister($dst$$reg), Address(as_Register($mem$$base), $mem$$disp));
  %}

  ins_pipe(fp_load_mem_s);
%}

// Load Double
instruct loadD(fRegD dst, memory mem)
%{
  match(Set dst (LoadD mem));

  ins_cost(LOAD_COST);
  format %{ "fld  $dst, $mem\t# double, #@loadD" %}

  ins_encode %{
    __ fld(as_FloatRegister($dst$$reg), Address(as_Register($mem$$base), $mem$$disp));
  %}

  ins_pipe(fp_load_mem_d);
%}

// Load Int Constant
instruct loadConI(iRegINoSp dst, immI src)
%{
  match(Set dst src);

  ins_cost(ALU_COST);
  format %{ "mv $dst, $src\t# int, #@loadConI" %}

  ins_encode(riscv_enc_mov_imm(dst, src));

  ins_pipe(ialu_imm);
%}

// Load Long Constant
instruct loadConL(iRegLNoSp dst, immL src)
%{
  match(Set dst src);

  ins_cost(ALU_COST);
  format %{ "mv $dst, $src\t# long, #@loadConL" %}

  ins_encode(riscv_enc_mov_imm(dst, src));

  ins_pipe(ialu_imm);
%}

// Load Pointer Constant
instruct loadConP(iRegPNoSp dst, immP con)
%{
  match(Set dst con);

  ins_cost(ALU_COST);
  format %{ "mv  $dst, $con\t# ptr, #@loadConP" %}

  ins_encode(riscv_enc_mov_p(dst, con));

  ins_pipe(ialu_imm);
%}

// Load Null Pointer Constant
instruct loadConP0(iRegPNoSp dst, immP0 con)
%{
  match(Set dst con);

  ins_cost(ALU_COST);
  format %{ "mv  $dst, $con\t# null pointer, #@loadConP0" %}

  ins_encode(riscv_enc_mov_zero(dst));

  ins_pipe(ialu_imm);
%}

// Load Pointer Constant One
instruct loadConP1(iRegPNoSp dst, immP_1 con)
%{
  match(Set dst con);

  ins_cost(ALU_COST);
  format %{ "mv  $dst, $con\t# load ptr constant one, #@loadConP1" %}

  ins_encode(riscv_enc_mov_p1(dst));

  ins_pipe(ialu_imm);
%}

// Load Byte Map Base Constant
instruct loadByteMapBase(iRegPNoSp dst, immByteMapBase con)
%{
  match(Set dst con);
  ins_cost(ALU_COST);
  format %{ "mv  $dst, $con\t# Byte Map Base, #@loadByteMapBase" %}

  ins_encode(riscv_enc_mov_byte_map_base(dst));

  ins_pipe(ialu_imm);
%}

// Load Narrow Pointer Constant
instruct loadConN(iRegNNoSp dst, immN con)
%{
  match(Set dst con);

  ins_cost(ALU_COST * 4);
  format %{ "mv  $dst, $con\t# compressed ptr, #@loadConN" %}

  ins_encode(riscv_enc_mov_n(dst, con));

  ins_pipe(ialu_imm);
%}

// Load Narrow Null Pointer Constant
instruct loadConN0(iRegNNoSp dst, immN0 con)
%{
  match(Set dst con);

  ins_cost(ALU_COST);
  format %{ "mv  $dst, $con\t# compressed null pointer, #@loadConN0" %}

  ins_encode(riscv_enc_mov_zero(dst));

  ins_pipe(ialu_imm);
%}

// Load Narrow Klass Constant
instruct loadConNKlass(iRegNNoSp dst, immNKlass con)
%{
  match(Set dst con);

  ins_cost(ALU_COST * 6);
  format %{ "mv  $dst, $con\t# compressed klass ptr, #@loadConNKlass" %}

  ins_encode(riscv_enc_mov_nk(dst, con));

  ins_pipe(ialu_imm);
%}

// Load Float Constant
instruct loadConF(fRegF dst, immF con) %{
  match(Set dst con);

  ins_cost(LOAD_COST);
  format %{
    "flw $dst, [$constantaddress]\t# load from constant table: float=$con, #@loadConF"
  %}

  ins_encode %{
    __ flw(as_FloatRegister($dst$$reg), $constantaddress($con));
  %}

  ins_pipe(fp_load_constant_s);
%}

instruct loadConF0(fRegF dst, immF0 con) %{
  match(Set dst con);

  ins_cost(XFER_COST);

  format %{ "fmv.w.x $dst, zr\t# float, #@loadConF0" %}

  ins_encode %{
    __ fmv_w_x(as_FloatRegister($dst$$reg), zr);
  %}

  ins_pipe(fp_load_constant_s);
%}

// Load Double Constant
instruct loadConD(fRegD dst, immD con) %{
  match(Set dst con);

  ins_cost(LOAD_COST);
  format %{
    "fld $dst, [$constantaddress]\t# load from constant table: double=$con, #@loadConD"
  %}

  ins_encode %{
    __ fld(as_FloatRegister($dst$$reg), $constantaddress($con));
  %}

  ins_pipe(fp_load_constant_d);
%}

instruct loadConD0(fRegD dst, immD0 con) %{
  match(Set dst con);

  ins_cost(XFER_COST);

  format %{ "fmv.d.x $dst, zr\t# double, #@loadConD0" %}

  ins_encode %{
    __ fmv_d_x(as_FloatRegister($dst$$reg), zr);
  %}

  ins_pipe(fp_load_constant_d);
%}

// Store Byte
instruct storeB(iRegIorL2I src, memory mem)
%{
  match(Set mem (StoreB mem src));

  ins_cost(STORE_COST);
  format %{ "sb  $src, $mem\t# byte, #@storeB" %}

  ins_encode %{
    __ sb(as_Register($src$$reg), Address(as_Register($mem$$base), $mem$$disp));
  %}

  ins_pipe(istore_reg_mem);
%}

instruct storeimmB0(immI0 zero, memory mem)
%{
  match(Set mem (StoreB mem zero));

  ins_cost(STORE_COST);
  format %{ "sb zr, $mem\t# byte, #@storeimmB0" %}

  ins_encode %{
    __ sb(zr, Address(as_Register($mem$$base), $mem$$disp));
  %}

  ins_pipe(istore_mem);
%}

// Store Char/Short
instruct storeC(iRegIorL2I src, memory mem)
%{
  match(Set mem (StoreC mem src));

  ins_cost(STORE_COST);
  format %{ "sh  $src, $mem\t# short, #@storeC" %}

  ins_encode %{
    __ sh(as_Register($src$$reg), Address(as_Register($mem$$base), $mem$$disp));
  %}

  ins_pipe(istore_reg_mem);
%}

instruct storeimmC0(immI0 zero, memory mem)
%{
  match(Set mem (StoreC mem zero));

  ins_cost(STORE_COST);
  format %{ "sh  zr, $mem\t# short, #@storeimmC0" %}

  ins_encode %{
    __ sh(zr, Address(as_Register($mem$$base), $mem$$disp));
  %}

  ins_pipe(istore_mem);
%}

// Store Integer
instruct storeI(iRegIorL2I src, memory mem)
%{
  match(Set mem(StoreI mem src));

  ins_cost(STORE_COST);
  format %{ "sw  $src, $mem\t# int, #@storeI" %}

  ins_encode %{
    __ sw(as_Register($src$$reg), Address(as_Register($mem$$base), $mem$$disp));
  %}

  ins_pipe(istore_reg_mem);
%}

instruct storeimmI0(immI0 zero, memory mem)
%{
  match(Set mem(StoreI mem zero));

  ins_cost(STORE_COST);
  format %{ "sw  zr, $mem\t# int, #@storeimmI0" %}

  ins_encode %{
    __ sw(zr, Address(as_Register($mem$$base), $mem$$disp));
  %}

  ins_pipe(istore_mem);
%}

// Store Long (64 bit signed)
instruct storeL(iRegL src, memory mem)
%{
  match(Set mem (StoreL mem src));

  ins_cost(STORE_COST);
  format %{ "sd  $src, $mem\t# long, #@storeL" %}

  ins_encode %{
    __ sd(as_Register($src$$reg), Address(as_Register($mem$$base), $mem$$disp));
  %}

  ins_pipe(istore_reg_mem);
%}

// Store Long (64 bit signed)
instruct storeimmL0(immL0 zero, memory mem)
%{
  match(Set mem (StoreL mem zero));

  ins_cost(STORE_COST);
  format %{ "sd  zr, $mem\t# long, #@storeimmL0" %}

  ins_encode %{
    __ sd(zr, Address(as_Register($mem$$base), $mem$$disp));
  %}

  ins_pipe(istore_mem);
%}

// Store Pointer
instruct storeP(iRegP src, memory mem)
%{
  match(Set mem (StoreP mem src));
  predicate(n->as_Store()->barrier_data() == 0);

  ins_cost(STORE_COST);
  format %{ "sd  $src, $mem\t# ptr, #@storeP" %}

  ins_encode %{
    __ sd(as_Register($src$$reg), Address(as_Register($mem$$base), $mem$$disp));
  %}

  ins_pipe(istore_reg_mem);
%}

// Store Pointer
instruct storeimmP0(immP0 zero, memory mem)
%{
  match(Set mem (StoreP mem zero));
  predicate(n->as_Store()->barrier_data() == 0);

  ins_cost(STORE_COST);
  format %{ "sd zr, $mem\t# ptr, #@storeimmP0" %}

  ins_encode %{
    __ sd(zr, Address(as_Register($mem$$base), $mem$$disp));
  %}

  ins_pipe(istore_mem);
%}

// Store Compressed Pointer
instruct storeN(iRegN src, memory mem)
%{
  predicate(n->as_Store()->barrier_data() == 0);
  match(Set mem (StoreN mem src));

  ins_cost(STORE_COST);
  format %{ "sw  $src, $mem\t# compressed ptr, #@storeN" %}

  ins_encode %{
    __ sw(as_Register($src$$reg), Address(as_Register($mem$$base), $mem$$disp));
  %}

  ins_pipe(istore_reg_mem);
%}

instruct storeImmN0(immN0 zero, memory mem)
%{
  predicate(n->as_Store()->barrier_data() == 0);
  match(Set mem (StoreN mem zero));

  ins_cost(STORE_COST);
  format %{ "sw  zr, $mem\t# compressed ptr, #@storeImmN0" %}

  ins_encode %{
    __ sw(zr, Address(as_Register($mem$$base), $mem$$disp));
  %}

  ins_pipe(istore_reg_mem);
%}

// Store Float
instruct storeF(fRegF src, memory mem)
%{
  match(Set mem (StoreF mem src));

  ins_cost(STORE_COST);
  format %{ "fsw  $src, $mem\t# float, #@storeF" %}

  ins_encode %{
    __ fsw(as_FloatRegister($src$$reg), Address(as_Register($mem$$base), $mem$$disp));
  %}

  ins_pipe(fp_store_reg_s);
%}

// Store Double
instruct storeD(fRegD src, memory mem)
%{
  match(Set mem (StoreD mem src));

  ins_cost(STORE_COST);
  format %{ "fsd  $src, $mem\t# double, #@storeD" %}

  ins_encode %{
    __ fsd(as_FloatRegister($src$$reg), Address(as_Register($mem$$base), $mem$$disp));
  %}

  ins_pipe(fp_store_reg_d);
%}

// Store Compressed Klass Pointer
instruct storeNKlass(iRegN src, memory mem)
%{
  match(Set mem (StoreNKlass mem src));

  ins_cost(STORE_COST);
  format %{ "sw  $src, $mem\t# compressed klass ptr, #@storeNKlass" %}

  ins_encode %{
    __ sw(as_Register($src$$reg), Address(as_Register($mem$$base), $mem$$disp));
  %}

  ins_pipe(istore_reg_mem);
%}

// ============================================================================
// Prefetch instructions
// Must be safe to execute with invalid address (cannot fault).

instruct prefetchalloc( memory mem ) %{
  predicate(UseZicbop);
  match(PrefetchAllocation mem);

  ins_cost(ALU_COST * 1);
  format %{ "prefetch_w $mem\t# Prefetch for write" %}

  ins_encode %{
    if (Assembler::is_simm12($mem$$disp)) {
      if (($mem$$disp & 0x1f) == 0) {
        __ prefetch_w(as_Register($mem$$base), $mem$$disp);
      } else {
        __ addi(t0, as_Register($mem$$base), $mem$$disp);
        __ prefetch_w(t0, 0);
      }
    } else {
      __ mv(t0, $mem$$disp);
      __ add(t0, as_Register($mem$$base), t0);
      __ prefetch_w(t0, 0);
    }
  %}

  ins_pipe(iload_prefetch);
%}

// ============================================================================
// Atomic operation instructions
//

// standard CompareAndSwapX when we are using barriers
// these have higher priority than the rules selected by a predicate
instruct compareAndSwapB(iRegINoSp res, indirect mem, iRegI_R12 oldval, iRegI_R13 newval,
                         iRegINoSp tmp1, iRegINoSp tmp2, iRegINoSp tmp3, rFlagsReg cr)
%{
  match(Set res (CompareAndSwapB mem (Binary oldval newval)));

  ins_cost(LOAD_COST + STORE_COST + ALU_COST * 10 + BRANCH_COST * 4);

  effect(TEMP_DEF res, USE_KILL oldval, USE_KILL newval, TEMP tmp1, TEMP tmp2, TEMP tmp3, KILL cr);

  format %{
    "cmpxchg $mem, $oldval, $newval\t# (byte) if $mem == $oldval then $mem <-- $newval\n\t"
    "mv $res, $res == $oldval\t# $res <-- ($res == $oldval ? 1 : 0), #@compareAndSwapB"
  %}

  ins_encode %{
    __ cmpxchg_narrow_value(as_Register($mem$$base), $oldval$$Register, $newval$$Register, Assembler::int8,
                            Assembler::relaxed /* acquire */, Assembler::rl /* release */, $res$$Register,
                            true /* result as bool */, $tmp1$$Register, $tmp2$$Register, $tmp3$$Register);
  %}

  ins_pipe(pipe_slow);
%}

instruct compareAndSwapS(iRegINoSp res, indirect mem, iRegI_R12 oldval, iRegI_R13 newval,
                         iRegINoSp tmp1, iRegINoSp tmp2, iRegINoSp tmp3, rFlagsReg cr)
%{
  match(Set res (CompareAndSwapS mem (Binary oldval newval)));

  ins_cost(LOAD_COST + STORE_COST + ALU_COST * 11 + BRANCH_COST * 4);

  effect(TEMP_DEF res, USE_KILL oldval, USE_KILL newval, TEMP tmp1, TEMP tmp2, TEMP tmp3, KILL cr);

  format %{
    "cmpxchg $mem, $oldval, $newval\t# (short) if $mem == $oldval then $mem <-- $newval\n\t"
    "mv $res, $res == $oldval\t# $res <-- ($res == $oldval ? 1 : 0), #@compareAndSwapS"
  %}

  ins_encode %{
    __ cmpxchg_narrow_value(as_Register($mem$$base), $oldval$$Register, $newval$$Register, Assembler::int16,
                            Assembler::relaxed /* acquire */, Assembler::rl /* release */, $res$$Register,
                            true /* result as bool */, $tmp1$$Register, $tmp2$$Register, $tmp3$$Register);
  %}

  ins_pipe(pipe_slow);
%}

instruct compareAndSwapI(iRegINoSp res, indirect mem, iRegI oldval, iRegI newval)
%{
  match(Set res (CompareAndSwapI mem (Binary oldval newval)));

  ins_cost(LOAD_COST + STORE_COST + ALU_COST * 6 + BRANCH_COST * 4);

  format %{
    "cmpxchg $mem, $oldval, $newval\t# (int) if $mem == $oldval then $mem <-- $newval\n\t"
    "mv $res, $res == $oldval\t# $res <-- ($res == $oldval ? 1 : 0), #@compareAndSwapI"
  %}

  ins_encode(riscv_enc_cmpxchgw(res, mem, oldval, newval));

  ins_pipe(pipe_slow);
%}

instruct compareAndSwapL(iRegINoSp res, indirect mem, iRegL oldval, iRegL newval)
%{
  match(Set res (CompareAndSwapL mem (Binary oldval newval)));

  ins_cost(LOAD_COST + STORE_COST + ALU_COST * 6 + BRANCH_COST * 4);

  format %{
    "cmpxchg $mem, $oldval, $newval\t# (long) if $mem == $oldval then $mem <-- $newval\n\t"
    "mv $res, $res == $oldval\t# $res <-- ($res == $oldval ? 1 : 0), #@compareAndSwapL"
  %}

  ins_encode(riscv_enc_cmpxchg(res, mem, oldval, newval));

  ins_pipe(pipe_slow);
%}

instruct compareAndSwapP(iRegINoSp res, indirect mem, iRegP oldval, iRegP newval)
%{
  predicate(n->as_LoadStore()->barrier_data() == 0);

  match(Set res (CompareAndSwapP mem (Binary oldval newval)));

  ins_cost(LOAD_COST + STORE_COST + ALU_COST * 6 + BRANCH_COST * 4);

  format %{
    "cmpxchg $mem, $oldval, $newval\t# (ptr) if $mem == $oldval then $mem <-- $newval\n\t"
    "mv $res, $res == $oldval\t# $res <-- ($res == $oldval ? 1 : 0), #@compareAndSwapP"
  %}

  ins_encode(riscv_enc_cmpxchg(res, mem, oldval, newval));

  ins_pipe(pipe_slow);
%}

instruct compareAndSwapN(iRegINoSp res, indirect mem, iRegN oldval, iRegN newval)
%{
  predicate(n->as_LoadStore()->barrier_data() == 0);
  match(Set res (CompareAndSwapN mem (Binary oldval newval)));

  ins_cost(LOAD_COST + STORE_COST + ALU_COST * 8 + BRANCH_COST * 4);

  format %{
    "cmpxchg $mem, $oldval, $newval\t# (narrow oop) if $mem == $oldval then $mem <-- $newval\n\t"
    "mv $res, $res == $oldval\t# $res <-- ($res == $oldval ? 1 : 0), #@compareAndSwapN"
  %}

  ins_encode(riscv_enc_cmpxchgn(res, mem, oldval, newval));

  ins_pipe(pipe_slow);
%}

// alternative CompareAndSwapX when we are eliding barriers
instruct compareAndSwapBAcq(iRegINoSp res, indirect mem, iRegI_R12 oldval, iRegI_R13 newval,
                            iRegINoSp tmp1, iRegINoSp tmp2, iRegINoSp tmp3, rFlagsReg cr)
%{
  predicate(needs_acquiring_load_reserved(n));

  match(Set res (CompareAndSwapB mem (Binary oldval newval)));

  ins_cost(LOAD_COST + STORE_COST + ALU_COST * 10 + BRANCH_COST * 4);

  effect(TEMP_DEF res, KILL cr, USE_KILL oldval, USE_KILL newval, TEMP tmp1, TEMP tmp2, TEMP tmp3);

  format %{
    "cmpxchg_acq $mem, $oldval, $newval\t# (byte) if $mem == $oldval then $mem <-- $newval\n\t"
    "mv $res, $res == $oldval\t# $res <-- ($res == $oldval ? 1 : 0), #@compareAndSwapBAcq"
  %}

  ins_encode %{
    __ cmpxchg_narrow_value(as_Register($mem$$base), $oldval$$Register, $newval$$Register, Assembler::int8,
                            Assembler::aq /* acquire */, Assembler::rl /* release */, $res$$Register,
                            true /* result as bool */, $tmp1$$Register, $tmp2$$Register, $tmp3$$Register);
  %}

  ins_pipe(pipe_slow);
%}

instruct compareAndSwapSAcq(iRegINoSp res, indirect mem, iRegI_R12 oldval, iRegI_R13 newval,
                            iRegINoSp tmp1, iRegINoSp tmp2, iRegINoSp tmp3, rFlagsReg cr)
%{
  predicate(needs_acquiring_load_reserved(n));

  match(Set res (CompareAndSwapS mem (Binary oldval newval)));

  ins_cost(LOAD_COST + STORE_COST + ALU_COST * 11 + BRANCH_COST * 4);

  effect(TEMP_DEF res, KILL cr, USE_KILL oldval, USE_KILL newval, TEMP tmp1, TEMP tmp2, TEMP tmp3);

  format %{
    "cmpxchg_acq $mem, $oldval, $newval\t# (short) if $mem == $oldval then $mem <-- $newval\n\t"
    "mv $res, $res == $oldval\t# $res <-- ($res == $oldval ? 1 : 0), #@compareAndSwapSAcq"
  %}

  ins_encode %{
    __ cmpxchg_narrow_value(as_Register($mem$$base), $oldval$$Register, $newval$$Register, Assembler::int16,
                            Assembler::aq /* acquire */, Assembler::rl /* release */, $res$$Register,
                            true /* result as bool */, $tmp1$$Register, $tmp2$$Register, $tmp3$$Register);
  %}

  ins_pipe(pipe_slow);
%}

instruct compareAndSwapIAcq(iRegINoSp res, indirect mem, iRegI oldval, iRegI newval)
%{
  predicate(needs_acquiring_load_reserved(n));

  match(Set res (CompareAndSwapI mem (Binary oldval newval)));

  ins_cost(LOAD_COST + STORE_COST + ALU_COST * 6 + BRANCH_COST * 4);

  format %{
    "cmpxchg_acq $mem, $oldval, $newval\t# (int) if $mem == $oldval then $mem <-- $newval\n\t"
    "mv $res, $res == $oldval\t# $res <-- ($res == $oldval ? 1 : 0), #@compareAndSwapIAcq"
  %}

  ins_encode(riscv_enc_cmpxchgw_acq(res, mem, oldval, newval));

  ins_pipe(pipe_slow);
%}

instruct compareAndSwapLAcq(iRegINoSp res, indirect mem, iRegL oldval, iRegL newval)
%{
  predicate(needs_acquiring_load_reserved(n));

  match(Set res (CompareAndSwapL mem (Binary oldval newval)));

  ins_cost(LOAD_COST + STORE_COST + ALU_COST * 6 + BRANCH_COST * 4);

  format %{
    "cmpxchg_acq $mem, $oldval, $newval\t# (long) if $mem == $oldval then $mem <-- $newval\n\t"
    "mv $res, $res == $oldval\t# $res <-- ($res == $oldval ? 1 : 0), #@compareAndSwapLAcq"
  %}

  ins_encode(riscv_enc_cmpxchg_acq(res, mem, oldval, newval));

  ins_pipe(pipe_slow);
%}

instruct compareAndSwapPAcq(iRegINoSp res, indirect mem, iRegP oldval, iRegP newval)
%{
  predicate(needs_acquiring_load_reserved(n) && (n->as_LoadStore()->barrier_data() == 0));

  match(Set res (CompareAndSwapP mem (Binary oldval newval)));

  ins_cost(LOAD_COST + STORE_COST + ALU_COST * 6 + BRANCH_COST * 4);

  format %{
    "cmpxchg_acq $mem, $oldval, $newval\t# (ptr) if $mem == $oldval then $mem <-- $newval\n\t"
    "mv $res, $res == $oldval\t# $res <-- ($res == $oldval ? 1 : 0), #@compareAndSwapPAcq"
  %}

  ins_encode(riscv_enc_cmpxchg_acq(res, mem, oldval, newval));

  ins_pipe(pipe_slow);
%}

instruct compareAndSwapNAcq(iRegINoSp res, indirect mem, iRegN oldval, iRegN newval)
%{
  predicate(needs_acquiring_load_reserved(n) && n->as_LoadStore()->barrier_data() == 0);

  match(Set res (CompareAndSwapN mem (Binary oldval newval)));

  ins_cost(LOAD_COST + STORE_COST + ALU_COST * 8 + BRANCH_COST * 4);

  format %{
    "cmpxchg_acq $mem, $oldval, $newval\t# (narrow oop) if $mem == $oldval then $mem <-- $newval\n\t"
    "mv $res, $res == $oldval\t# $res <-- ($res == $oldval ? 1 : 0), #@compareAndSwapNAcq"
  %}

  ins_encode(riscv_enc_cmpxchgn_acq(res, mem, oldval, newval));

  ins_pipe(pipe_slow);
%}

// Sundry CAS operations.  Note that release is always true,
// regardless of the memory ordering of the CAS.  This is because we
// need the volatile case to be sequentially consistent but there is
// no trailing StoreLoad barrier emitted by C2.  Unfortunately we
// can't check the type of memory ordering here, so we always emit a
// sc_d(w) with rl bit set.
instruct compareAndExchangeB(iRegINoSp res, indirect mem, iRegI_R12 oldval, iRegI_R13 newval,
                             iRegINoSp tmp1, iRegINoSp tmp2, iRegINoSp tmp3, rFlagsReg cr)
%{
  match(Set res (CompareAndExchangeB mem (Binary oldval newval)));

  ins_cost(LOAD_COST + STORE_COST + BRANCH_COST * 3 + ALU_COST * 5);

  effect(TEMP_DEF res, KILL cr, USE_KILL oldval, USE_KILL newval, TEMP tmp1, TEMP tmp2, TEMP tmp3);

  format %{
    "cmpxchg $res = $mem, $oldval, $newval\t# (byte, weak) if $mem == $oldval then $mem <-- $newval, #@compareAndExchangeB"
  %}

  ins_encode %{
    __ cmpxchg_narrow_value(as_Register($mem$$base), $oldval$$Register, $newval$$Register, Assembler::int8,
                            /*acquire*/ Assembler::relaxed, /*release*/ Assembler::rl, $res$$Register,
                            /*result_as_bool*/ false, $tmp1$$Register, $tmp2$$Register, $tmp3$$Register);
  %}

  ins_pipe(pipe_slow);
%}

instruct compareAndExchangeS(iRegINoSp res, indirect mem, iRegI_R12 oldval, iRegI_R13 newval,
                             iRegINoSp tmp1, iRegINoSp tmp2, iRegINoSp tmp3, rFlagsReg cr)
%{
  match(Set res (CompareAndExchangeS mem (Binary oldval newval)));

  ins_cost(LOAD_COST + STORE_COST + BRANCH_COST * 3 + ALU_COST * 6);

  effect(TEMP_DEF res, KILL cr, USE_KILL oldval, USE_KILL newval, TEMP tmp1, TEMP tmp2, TEMP tmp3);

  format %{
    "cmpxchg $res = $mem, $oldval, $newval\t# (short, weak) if $mem == $oldval then $mem <-- $newval, #@compareAndExchangeS"
  %}

  ins_encode %{
    __ cmpxchg_narrow_value(as_Register($mem$$base), $oldval$$Register, $newval$$Register, Assembler::int16,
                            /*acquire*/ Assembler::relaxed, /*release*/ Assembler::rl, $res$$Register,
                            /*result_as_bool*/ false, $tmp1$$Register, $tmp2$$Register, $tmp3$$Register);
  %}

  ins_pipe(pipe_slow);
%}

instruct compareAndExchangeI(iRegINoSp res, indirect mem, iRegI oldval, iRegI newval)
%{
  match(Set res (CompareAndExchangeI mem (Binary oldval newval)));

  ins_cost(LOAD_COST + STORE_COST + BRANCH_COST * 3 + ALU_COST);

  effect(TEMP_DEF res);

  format %{
    "cmpxchg $res = $mem, $oldval, $newval\t# (int, weak) if $mem == $oldval then $mem <-- $newval, #@compareAndExchangeI"
  %}

  ins_encode %{
    __ cmpxchg(as_Register($mem$$base), $oldval$$Register, $newval$$Register, Assembler::int32,
               /*acquire*/ Assembler::relaxed, /*release*/ Assembler::rl, $res$$Register);
  %}

  ins_pipe(pipe_slow);
%}

instruct compareAndExchangeL(iRegLNoSp res, indirect mem, iRegL oldval, iRegL newval)
%{
  match(Set res (CompareAndExchangeL mem (Binary oldval newval)));

  ins_cost(LOAD_COST + STORE_COST + BRANCH_COST * 3 + ALU_COST);

  effect(TEMP_DEF res);

  format %{
    "cmpxchg $res = $mem, $oldval, $newval\t# (long, weak) if $mem == $oldval then $mem <-- $newval, #@compareAndExchangeL"
  %}

  ins_encode %{
    __ cmpxchg(as_Register($mem$$base), $oldval$$Register, $newval$$Register, Assembler::int64,
               /*acquire*/ Assembler::relaxed, /*release*/ Assembler::rl, $res$$Register);
  %}

  ins_pipe(pipe_slow);
%}

instruct compareAndExchangeN(iRegNNoSp res, indirect mem, iRegN oldval, iRegN newval)
%{
  predicate(n->as_LoadStore()->barrier_data() == 0);
  match(Set res (CompareAndExchangeN mem (Binary oldval newval)));

  ins_cost(LOAD_COST + STORE_COST + BRANCH_COST * 3 + ALU_COST * 3);

  effect(TEMP_DEF res);

  format %{
    "cmpxchg $res = $mem, $oldval, $newval\t# (narrow oop, weak) if $mem == $oldval then $mem <-- $newval, #@compareAndExchangeN"
  %}

  ins_encode %{
    __ cmpxchg(as_Register($mem$$base), $oldval$$Register, $newval$$Register, Assembler::uint32,
               /*acquire*/ Assembler::relaxed, /*release*/ Assembler::rl, $res$$Register);
  %}

  ins_pipe(pipe_slow);
%}

instruct compareAndExchangeP(iRegPNoSp res, indirect mem, iRegP oldval, iRegP newval)
%{
  predicate(n->as_LoadStore()->barrier_data() == 0);
  match(Set res (CompareAndExchangeP mem (Binary oldval newval)));

  ins_cost(LOAD_COST + STORE_COST + BRANCH_COST * 3 + ALU_COST);

  effect(TEMP_DEF res);

  format %{
    "cmpxchg $res = $mem, $oldval, $newval\t# (ptr, weak) if $mem == $oldval then $mem <-- $newval, #@compareAndExchangeP"
  %}

  ins_encode %{
    __ cmpxchg(as_Register($mem$$base), $oldval$$Register, $newval$$Register, Assembler::int64,
               /*acquire*/ Assembler::relaxed, /*release*/ Assembler::rl, $res$$Register);
  %}

  ins_pipe(pipe_slow);
%}

instruct compareAndExchangeBAcq(iRegINoSp res, indirect mem, iRegI_R12 oldval, iRegI_R13 newval,
                                iRegINoSp tmp1, iRegINoSp tmp2, iRegINoSp tmp3, rFlagsReg cr)
%{
  predicate(needs_acquiring_load_reserved(n));

  match(Set res (CompareAndExchangeB mem (Binary oldval newval)));

  ins_cost(LOAD_COST + STORE_COST + BRANCH_COST * 3 + ALU_COST * 5);

  effect(TEMP_DEF res, KILL cr, USE_KILL oldval, USE_KILL newval, TEMP tmp1, TEMP tmp2, TEMP tmp3);

  format %{
    "cmpxchg_acq $res = $mem, $oldval, $newval\t# (byte, weak) if $mem == $oldval then $mem <-- $newval, #@compareAndExchangeBAcq"
  %}

  ins_encode %{
    __ cmpxchg_narrow_value(as_Register($mem$$base), $oldval$$Register, $newval$$Register, Assembler::int8,
                            /*acquire*/ Assembler::aq, /*release*/ Assembler::rl, $res$$Register,
                            /*result_as_bool*/ false, $tmp1$$Register, $tmp2$$Register, $tmp3$$Register);
  %}

  ins_pipe(pipe_slow);
%}

instruct compareAndExchangeSAcq(iRegINoSp res, indirect mem, iRegI_R12 oldval, iRegI_R13 newval,
                                iRegINoSp tmp1, iRegINoSp tmp2, iRegINoSp tmp3, rFlagsReg cr)
%{
  predicate(needs_acquiring_load_reserved(n));

  match(Set res (CompareAndExchangeS mem (Binary oldval newval)));

  ins_cost(LOAD_COST + STORE_COST + BRANCH_COST * 3 + ALU_COST * 6);

  effect(TEMP_DEF res, KILL cr, USE_KILL oldval, USE_KILL newval, TEMP tmp1, TEMP tmp2, TEMP tmp3);

  format %{
    "cmpxchg_acq $res = $mem, $oldval, $newval\t# (short, weak) if $mem == $oldval then $mem <-- $newval, #@compareAndExchangeSAcq"
  %}

  ins_encode %{
    __ cmpxchg_narrow_value(as_Register($mem$$base), $oldval$$Register, $newval$$Register, Assembler::int16,
                            /*acquire*/ Assembler::aq, /*release*/ Assembler::rl, $res$$Register,
                            /*result_as_bool*/ false, $tmp1$$Register, $tmp2$$Register, $tmp3$$Register);
  %}

  ins_pipe(pipe_slow);
%}

instruct compareAndExchangeIAcq(iRegINoSp res, indirect mem, iRegI oldval, iRegI newval)
%{
  predicate(needs_acquiring_load_reserved(n));

  match(Set res (CompareAndExchangeI mem (Binary oldval newval)));

  ins_cost(LOAD_COST + STORE_COST + BRANCH_COST * 3 + ALU_COST);

  effect(TEMP_DEF res);

  format %{
    "cmpxchg_acq $res = $mem, $oldval, $newval\t# (int, weak) if $mem == $oldval then $mem <-- $newval, #@compareAndExchangeIAcq"
  %}

  ins_encode %{
    __ cmpxchg(as_Register($mem$$base), $oldval$$Register, $newval$$Register, Assembler::int32,
               /*acquire*/ Assembler::aq, /*release*/ Assembler::rl, $res$$Register);
  %}

  ins_pipe(pipe_slow);
%}

instruct compareAndExchangeLAcq(iRegLNoSp res, indirect mem, iRegL oldval, iRegL newval)
%{
  predicate(needs_acquiring_load_reserved(n));

  match(Set res (CompareAndExchangeL mem (Binary oldval newval)));

  ins_cost(LOAD_COST + STORE_COST + BRANCH_COST * 3 + ALU_COST);

  effect(TEMP_DEF res);

  format %{
    "cmpxchg_acq $res = $mem, $oldval, $newval\t# (long, weak) if $mem == $oldval then $mem <-- $newval, #@compareAndExchangeLAcq"
  %}

  ins_encode %{
    __ cmpxchg(as_Register($mem$$base), $oldval$$Register, $newval$$Register, Assembler::int64,
               /*acquire*/ Assembler::aq, /*release*/ Assembler::rl, $res$$Register);
  %}

  ins_pipe(pipe_slow);
%}

instruct compareAndExchangeNAcq(iRegNNoSp res, indirect mem, iRegN oldval, iRegN newval)
%{
  predicate(needs_acquiring_load_reserved(n) && n->as_LoadStore()->barrier_data() == 0);

  match(Set res (CompareAndExchangeN mem (Binary oldval newval)));

  ins_cost(LOAD_COST + STORE_COST + BRANCH_COST * 3 + ALU_COST);

  effect(TEMP_DEF res);

  format %{
    "cmpxchg_acq $res = $mem, $oldval, $newval\t# (narrow oop, weak) if $mem == $oldval then $mem <-- $newval, #@compareAndExchangeNAcq"
  %}

  ins_encode %{
    __ cmpxchg(as_Register($mem$$base), $oldval$$Register, $newval$$Register, Assembler::uint32,
               /*acquire*/ Assembler::aq, /*release*/ Assembler::rl, $res$$Register);
  %}

  ins_pipe(pipe_slow);
%}

instruct compareAndExchangePAcq(iRegPNoSp res, indirect mem, iRegP oldval, iRegP newval)
%{
  predicate(needs_acquiring_load_reserved(n) && (n->as_LoadStore()->barrier_data() == 0));

  match(Set res (CompareAndExchangeP mem (Binary oldval newval)));

  ins_cost(LOAD_COST + STORE_COST + BRANCH_COST * 3 + ALU_COST);

  effect(TEMP_DEF res);

  format %{
    "cmpxchg_acq $res = $mem, $oldval, $newval\t# (ptr, weak) if $mem == $oldval then $mem <-- $newval, #@compareAndExchangePAcq"
  %}

  ins_encode %{
    __ cmpxchg(as_Register($mem$$base), $oldval$$Register, $newval$$Register, Assembler::int64,
               /*acquire*/ Assembler::aq, /*release*/ Assembler::rl, $res$$Register);
  %}

  ins_pipe(pipe_slow);
%}

instruct weakCompareAndSwapB(iRegINoSp res, indirect mem, iRegI_R12 oldval, iRegI_R13 newval,
                             iRegINoSp tmp1, iRegINoSp tmp2, iRegINoSp tmp3, rFlagsReg cr)
%{
  match(Set res (WeakCompareAndSwapB mem (Binary oldval newval)));

  ins_cost(LOAD_COST + STORE_COST + BRANCH_COST * 2 + ALU_COST * 6);

  effect(TEMP_DEF res, KILL cr, USE_KILL oldval, USE_KILL newval, TEMP tmp1, TEMP tmp2, TEMP tmp3);

  format %{
    "cmpxchg_weak $mem, $oldval, $newval\t# (byte, weak) if $mem == $oldval then $mem <-- $newval\n\t"
    "# $res == 1 when success, #@weakCompareAndSwapB"
  %}

  ins_encode %{
    __ weak_cmpxchg_narrow_value(as_Register($mem$$base), $oldval$$Register, $newval$$Register, Assembler::int8,
                                 /*acquire*/ Assembler::relaxed, /*release*/ Assembler::rl, $res$$Register,
                                 $tmp1$$Register, $tmp2$$Register, $tmp3$$Register);
  %}

  ins_pipe(pipe_slow);
%}

instruct weakCompareAndSwapS(iRegINoSp res, indirect mem, iRegI_R12 oldval, iRegI_R13 newval,
                             iRegINoSp tmp1, iRegINoSp tmp2, iRegINoSp tmp3, rFlagsReg cr)
%{
  match(Set res (WeakCompareAndSwapS mem (Binary oldval newval)));

  ins_cost(LOAD_COST + STORE_COST + BRANCH_COST * 2 + ALU_COST * 7);

  effect(TEMP_DEF res, KILL cr, USE_KILL oldval, USE_KILL newval, TEMP tmp1, TEMP tmp2, TEMP tmp3);

  format %{
    "cmpxchg_weak $mem, $oldval, $newval\t# (short, weak) if $mem == $oldval then $mem <-- $newval\n\t"
    "# $res == 1 when success, #@weakCompareAndSwapS"
  %}

  ins_encode %{
    __ weak_cmpxchg_narrow_value(as_Register($mem$$base), $oldval$$Register, $newval$$Register, Assembler::int16,
                                 /*acquire*/ Assembler::relaxed, /*release*/ Assembler::rl, $res$$Register,
                                 $tmp1$$Register, $tmp2$$Register, $tmp3$$Register);
  %}

  ins_pipe(pipe_slow);
%}

instruct weakCompareAndSwapI(iRegINoSp res, indirect mem, iRegI oldval, iRegI newval)
%{
  match(Set res (WeakCompareAndSwapI mem (Binary oldval newval)));

  ins_cost(LOAD_COST + STORE_COST + BRANCH_COST * 2 + ALU_COST * 2);

  format %{
    "cmpxchg_weak $mem, $oldval, $newval\t# (int, weak) if $mem == $oldval then $mem <-- $newval\n\t"
    "# $res == 1 when success, #@weakCompareAndSwapI"
  %}

  ins_encode %{
    __ cmpxchg_weak(as_Register($mem$$base), $oldval$$Register, $newval$$Register, Assembler::int32,
                    /*acquire*/ Assembler::relaxed, /*release*/ Assembler::rl, $res$$Register);
  %}

  ins_pipe(pipe_slow);
%}

instruct weakCompareAndSwapL(iRegINoSp res, indirect mem, iRegL oldval, iRegL newval)
%{
  match(Set res (WeakCompareAndSwapL mem (Binary oldval newval)));

  ins_cost(LOAD_COST + STORE_COST + BRANCH_COST * 2 + ALU_COST * 2);

  format %{
    "cmpxchg_weak $mem, $oldval, $newval\t# (long, weak) if $mem == $oldval then $mem <-- $newval\n\t"
    "# $res == 1 when success, #@weakCompareAndSwapL"
  %}

  ins_encode %{
    __ cmpxchg_weak(as_Register($mem$$base), $oldval$$Register, $newval$$Register, Assembler::int64,
                    /*acquire*/ Assembler::relaxed, /*release*/ Assembler::rl, $res$$Register);
  %}

  ins_pipe(pipe_slow);
%}

instruct weakCompareAndSwapN(iRegINoSp res, indirect mem, iRegN oldval, iRegN newval)
%{
  predicate(n->as_LoadStore()->barrier_data() == 0);
  match(Set res (WeakCompareAndSwapN mem (Binary oldval newval)));

  ins_cost(LOAD_COST + STORE_COST + BRANCH_COST * 2 + ALU_COST * 4);

  format %{
    "cmpxchg_weak $mem, $oldval, $newval\t# (narrow oop, weak) if $mem == $oldval then $mem <-- $newval\n\t"
    "# $res == 1 when success, #@weakCompareAndSwapN"
  %}

  ins_encode %{
    __ cmpxchg_weak(as_Register($mem$$base), $oldval$$Register, $newval$$Register, Assembler::uint32,
                    /*acquire*/ Assembler::relaxed, /*release*/ Assembler::rl, $res$$Register);
  %}

  ins_pipe(pipe_slow);
%}

instruct weakCompareAndSwapP(iRegINoSp res, indirect mem, iRegP oldval, iRegP newval)
%{
  predicate(n->as_LoadStore()->barrier_data() == 0);
  match(Set res (WeakCompareAndSwapP mem (Binary oldval newval)));

  ins_cost(LOAD_COST + STORE_COST + BRANCH_COST * 2 + ALU_COST * 2);

  format %{
    "cmpxchg_weak $mem, $oldval, $newval\t# (ptr, weak) if $mem == $oldval then $mem <-- $newval\n\t"
    "# $res == 1 when success, #@weakCompareAndSwapP"
  %}

  ins_encode %{
    __ cmpxchg_weak(as_Register($mem$$base), $oldval$$Register, $newval$$Register, Assembler::int64,
                    /*acquire*/ Assembler::relaxed, /*release*/ Assembler::rl, $res$$Register);
  %}

  ins_pipe(pipe_slow);
%}

instruct weakCompareAndSwapBAcq(iRegINoSp res, indirect mem, iRegI_R12 oldval, iRegI_R13 newval,
                                iRegINoSp tmp1, iRegINoSp tmp2, iRegINoSp tmp3, rFlagsReg cr)
%{
  predicate(needs_acquiring_load_reserved(n));

  match(Set res (WeakCompareAndSwapB mem (Binary oldval newval)));

  ins_cost(LOAD_COST + STORE_COST + BRANCH_COST * 2 + ALU_COST * 6);

  effect(TEMP_DEF res, KILL cr, USE_KILL oldval, USE_KILL newval, TEMP tmp1, TEMP tmp2, TEMP tmp3);

  format %{
    "cmpxchg_weak_acq $mem, $oldval, $newval\t# (byte, weak) if $mem == $oldval then $mem <-- $newval\n\t"
    "# $res == 1 when success, #@weakCompareAndSwapBAcq"
  %}

  ins_encode %{
    __ weak_cmpxchg_narrow_value(as_Register($mem$$base), $oldval$$Register, $newval$$Register, Assembler::int8,
                                 /*acquire*/ Assembler::aq, /*release*/ Assembler::rl, $res$$Register,
                                 $tmp1$$Register, $tmp2$$Register, $tmp3$$Register);
  %}

  ins_pipe(pipe_slow);
%}

instruct weakCompareAndSwapSAcq(iRegINoSp res, indirect mem, iRegI_R12 oldval, iRegI_R13 newval,
                                iRegINoSp tmp1, iRegINoSp tmp2, iRegINoSp tmp3, rFlagsReg cr)
%{
  predicate(needs_acquiring_load_reserved(n));

  match(Set res (WeakCompareAndSwapS mem (Binary oldval newval)));

  ins_cost(LOAD_COST + STORE_COST + BRANCH_COST * 2 + ALU_COST * 7);

  effect(TEMP_DEF res, KILL cr, USE_KILL oldval, USE_KILL newval, TEMP tmp1, TEMP tmp2, TEMP tmp3);

  format %{
    "cmpxchg_weak_acq $mem, $oldval, $newval\t# (short, weak) if $mem == $oldval then $mem <-- $newval\n\t"
    "# $res == 1 when success, #@weakCompareAndSwapSAcq"
  %}

  ins_encode %{
    __ weak_cmpxchg_narrow_value(as_Register($mem$$base), $oldval$$Register, $newval$$Register, Assembler::int16,
                                 /*acquire*/ Assembler::aq, /*release*/ Assembler::rl, $res$$Register,
                                 $tmp1$$Register, $tmp2$$Register, $tmp3$$Register);
  %}

  ins_pipe(pipe_slow);
%}

instruct weakCompareAndSwapIAcq(iRegINoSp res, indirect mem, iRegI oldval, iRegI newval)
%{
  predicate(needs_acquiring_load_reserved(n));

  match(Set res (WeakCompareAndSwapI mem (Binary oldval newval)));

  ins_cost(LOAD_COST + STORE_COST + BRANCH_COST * 2 + ALU_COST * 2);

  format %{
    "cmpxchg_weak_acq $mem, $oldval, $newval\t# (int, weak) if $mem == $oldval then $mem <-- $newval\n\t"
    "# $res == 1 when success, #@weakCompareAndSwapIAcq"
  %}

  ins_encode %{
    __ cmpxchg_weak(as_Register($mem$$base), $oldval$$Register, $newval$$Register, Assembler::int32,
                    /*acquire*/ Assembler::aq, /*release*/ Assembler::rl, $res$$Register);
  %}

  ins_pipe(pipe_slow);
%}

instruct weakCompareAndSwapLAcq(iRegINoSp res, indirect mem, iRegL oldval, iRegL newval)
%{
  predicate(needs_acquiring_load_reserved(n));

  match(Set res (WeakCompareAndSwapL mem (Binary oldval newval)));

  ins_cost(LOAD_COST + STORE_COST + BRANCH_COST * 2 + ALU_COST * 2);

  format %{
    "cmpxchg_weak_acq $mem, $oldval, $newval\t# (long, weak) if $mem == $oldval then $mem <-- $newval\n\t"
    "# $res == 1 when success, #@weakCompareAndSwapLAcq"
  %}

  ins_encode %{
    __ cmpxchg_weak(as_Register($mem$$base), $oldval$$Register, $newval$$Register, Assembler::int64,
                    /*acquire*/ Assembler::aq, /*release*/ Assembler::rl, $res$$Register);
  %}

  ins_pipe(pipe_slow);
%}

instruct weakCompareAndSwapNAcq(iRegINoSp res, indirect mem, iRegN oldval, iRegN newval)
%{
  predicate(needs_acquiring_load_reserved(n) && n->as_LoadStore()->barrier_data() == 0);

  match(Set res (WeakCompareAndSwapN mem (Binary oldval newval)));

  ins_cost(LOAD_COST + STORE_COST + BRANCH_COST * 2 + ALU_COST * 4);

  format %{
    "cmpxchg_weak_acq $mem, $oldval, $newval\t# (narrow oop, weak) if $mem == $oldval then $mem <-- $newval\n\t"
    "# $res == 1 when success, #@weakCompareAndSwapNAcq"
  %}

  ins_encode %{
    __ cmpxchg_weak(as_Register($mem$$base), $oldval$$Register, $newval$$Register, Assembler::uint32,
                    /*acquire*/ Assembler::aq, /*release*/ Assembler::rl, $res$$Register);
  %}

  ins_pipe(pipe_slow);
%}

instruct weakCompareAndSwapPAcq(iRegINoSp res, indirect mem, iRegP oldval, iRegP newval)
%{
  predicate(needs_acquiring_load_reserved(n) && (n->as_LoadStore()->barrier_data() == 0));

  match(Set res (WeakCompareAndSwapP mem (Binary oldval newval)));

  ins_cost(LOAD_COST + STORE_COST + BRANCH_COST * 2 + ALU_COST * 2);

  format %{
    "cmpxchg_weak_acq $mem, $oldval, $newval\t# (ptr, weak) if $mem == $oldval then $mem <-- $newval\n\t"
    "\t# $res == 1 when success, #@weakCompareAndSwapPAcq"
  %}

  ins_encode %{
    __ cmpxchg_weak(as_Register($mem$$base), $oldval$$Register, $newval$$Register, Assembler::int64,
                    /*acquire*/ Assembler::aq, /*release*/ Assembler::rl, $res$$Register);
  %}

  ins_pipe(pipe_slow);
%}

instruct get_and_setI(indirect mem, iRegI newv, iRegINoSp prev)
%{
  match(Set prev (GetAndSetI mem newv));

  ins_cost(ALU_COST);

  format %{ "atomic_xchgw  $prev, $newv, [$mem]\t#@get_and_setI" %}

  ins_encode %{
    __ atomic_xchgw($prev$$Register, $newv$$Register, as_Register($mem$$base));
  %}

  ins_pipe(pipe_serial);
%}

instruct get_and_setL(indirect mem, iRegL newv, iRegLNoSp prev)
%{
  match(Set prev (GetAndSetL mem newv));

  ins_cost(ALU_COST);

  format %{ "atomic_xchg  $prev, $newv, [$mem]\t#@get_and_setL" %}

  ins_encode %{
    __ atomic_xchg($prev$$Register, $newv$$Register, as_Register($mem$$base));
  %}

  ins_pipe(pipe_serial);
%}

instruct get_and_setN(indirect mem, iRegN newv, iRegINoSp prev)
%{
  predicate(n->as_LoadStore()->barrier_data() == 0);

  match(Set prev (GetAndSetN mem newv));

  ins_cost(ALU_COST);

  format %{ "atomic_xchgwu $prev, $newv, [$mem]\t#@get_and_setN" %}

  ins_encode %{
    __ atomic_xchgwu($prev$$Register, $newv$$Register, as_Register($mem$$base));
  %}

  ins_pipe(pipe_serial);
%}

instruct get_and_setP(indirect mem, iRegP newv, iRegPNoSp prev)
%{
  predicate(n->as_LoadStore()->barrier_data() == 0);
  match(Set prev (GetAndSetP mem newv));

  ins_cost(ALU_COST);

  format %{ "atomic_xchg  $prev, $newv, [$mem]\t#@get_and_setP" %}

  ins_encode %{
    __ atomic_xchg($prev$$Register, $newv$$Register, as_Register($mem$$base));
  %}

  ins_pipe(pipe_serial);
%}

instruct get_and_setIAcq(indirect mem, iRegI newv, iRegINoSp prev)
%{
  predicate(needs_acquiring_load_reserved(n));

  match(Set prev (GetAndSetI mem newv));

  ins_cost(ALU_COST);

  format %{ "atomic_xchgw_acq  $prev, $newv, [$mem]\t#@get_and_setIAcq" %}

  ins_encode %{
    __ atomic_xchgalw($prev$$Register, $newv$$Register, as_Register($mem$$base));
  %}

  ins_pipe(pipe_serial);
%}

instruct get_and_setLAcq(indirect mem, iRegL newv, iRegLNoSp prev)
%{
  predicate(needs_acquiring_load_reserved(n));

  match(Set prev (GetAndSetL mem newv));

  ins_cost(ALU_COST);

  format %{ "atomic_xchg_acq  $prev, $newv, [$mem]\t#@get_and_setLAcq" %}

  ins_encode %{
    __ atomic_xchgal($prev$$Register, $newv$$Register, as_Register($mem$$base));
  %}

  ins_pipe(pipe_serial);
%}

instruct get_and_setNAcq(indirect mem, iRegN newv, iRegINoSp prev)
%{
  predicate(needs_acquiring_load_reserved(n) && n->as_LoadStore()->barrier_data() == 0);

  match(Set prev (GetAndSetN mem newv));

  ins_cost(ALU_COST);

  format %{ "atomic_xchgwu_acq $prev, $newv, [$mem]\t#@get_and_setNAcq" %}

  ins_encode %{
    __ atomic_xchgalwu($prev$$Register, $newv$$Register, as_Register($mem$$base));
  %}

  ins_pipe(pipe_serial);
%}

instruct get_and_setPAcq(indirect mem, iRegP newv, iRegPNoSp prev)
%{
  predicate(needs_acquiring_load_reserved(n) && (n->as_LoadStore()->barrier_data() == 0));

  match(Set prev (GetAndSetP mem newv));

  ins_cost(ALU_COST);

  format %{ "atomic_xchg_acq  $prev, $newv, [$mem]\t#@get_and_setPAcq" %}

  ins_encode %{
    __ atomic_xchgal($prev$$Register, $newv$$Register, as_Register($mem$$base));
  %}

  ins_pipe(pipe_serial);
%}

instruct get_and_addL(indirect mem, iRegLNoSp newval, iRegL incr)
%{
  match(Set newval (GetAndAddL mem incr));

  ins_cost(ALU_COST);

  format %{ "get_and_addL $newval, [$mem], $incr\t#@get_and_addL" %}

  ins_encode %{
    __ atomic_add($newval$$Register, $incr$$Register, as_Register($mem$$base));
  %}

  ins_pipe(pipe_serial);
%}

instruct get_and_addL_no_res(indirect mem, Universe dummy, iRegL incr)
%{
  predicate(n->as_LoadStore()->result_not_used());

  match(Set dummy (GetAndAddL mem incr));

  ins_cost(ALU_COST);

  format %{ "get_and_addL [$mem], $incr\t#@get_and_addL_no_res" %}

  ins_encode %{
    __ atomic_add(noreg, $incr$$Register, as_Register($mem$$base));
  %}

  ins_pipe(pipe_serial);
%}

instruct get_and_addLi(indirect mem, iRegLNoSp newval, immLAdd incr)
%{
  match(Set newval (GetAndAddL mem incr));

  ins_cost(ALU_COST);

  format %{ "get_and_addL $newval, [$mem], $incr\t#@get_and_addLi" %}

  ins_encode %{
    __ atomic_add($newval$$Register, $incr$$constant, as_Register($mem$$base));
  %}

  ins_pipe(pipe_serial);
%}

instruct get_and_addLi_no_res(indirect mem, Universe dummy, immLAdd incr)
%{
  predicate(n->as_LoadStore()->result_not_used());

  match(Set dummy (GetAndAddL mem incr));

  ins_cost(ALU_COST);

  format %{ "get_and_addL [$mem], $incr\t#@get_and_addLi_no_res" %}

  ins_encode %{
    __ atomic_add(noreg, $incr$$constant, as_Register($mem$$base));
  %}

  ins_pipe(pipe_serial);
%}

instruct get_and_addI(indirect mem, iRegINoSp newval, iRegIorL2I incr)
%{
  match(Set newval (GetAndAddI mem incr));

  ins_cost(ALU_COST);

  format %{ "get_and_addI $newval, [$mem], $incr\t#@get_and_addI" %}

  ins_encode %{
    __ atomic_addw($newval$$Register, $incr$$Register, as_Register($mem$$base));
  %}

  ins_pipe(pipe_serial);
%}

instruct get_and_addI_no_res(indirect mem, Universe dummy, iRegIorL2I incr)
%{
  predicate(n->as_LoadStore()->result_not_used());

  match(Set dummy (GetAndAddI mem incr));

  ins_cost(ALU_COST);

  format %{ "get_and_addI [$mem], $incr\t#@get_and_addI_no_res" %}

  ins_encode %{
    __ atomic_addw(noreg, $incr$$Register, as_Register($mem$$base));
  %}

  ins_pipe(pipe_serial);
%}

instruct get_and_addIi(indirect mem, iRegINoSp newval, immIAdd incr)
%{
  match(Set newval (GetAndAddI mem incr));

  ins_cost(ALU_COST);

  format %{ "get_and_addI $newval, [$mem], $incr\t#@get_and_addIi" %}

  ins_encode %{
    __ atomic_addw($newval$$Register, $incr$$constant, as_Register($mem$$base));
  %}

  ins_pipe(pipe_serial);
%}

instruct get_and_addIi_no_res(indirect mem, Universe dummy, immIAdd incr)
%{
  predicate(n->as_LoadStore()->result_not_used());

  match(Set dummy (GetAndAddI mem incr));

  ins_cost(ALU_COST);

  format %{ "get_and_addI [$mem], $incr\t#@get_and_addIi_no_res" %}

  ins_encode %{
    __ atomic_addw(noreg, $incr$$constant, as_Register($mem$$base));
  %}

  ins_pipe(pipe_serial);
%}

instruct get_and_addLAcq(indirect mem, iRegLNoSp newval, iRegL incr)
%{
  predicate(needs_acquiring_load_reserved(n));

  match(Set newval (GetAndAddL mem incr));

  ins_cost(ALU_COST);

  format %{ "get_and_addL_acq $newval, [$mem], $incr\t#@get_and_addLAcq" %}

  ins_encode %{
    __ atomic_addal($newval$$Register, $incr$$Register, as_Register($mem$$base));
  %}

  ins_pipe(pipe_serial);
%}

instruct get_and_addL_no_resAcq(indirect mem, Universe dummy, iRegL incr) %{
  predicate(n->as_LoadStore()->result_not_used() && needs_acquiring_load_reserved(n));

  match(Set dummy (GetAndAddL mem incr));

  ins_cost(ALU_COST);

  format %{ "get_and_addL_acq [$mem], $incr\t#@get_and_addL_no_resAcq" %}

  ins_encode %{
    __ atomic_addal(noreg, $incr$$Register, as_Register($mem$$base));
  %}

  ins_pipe(pipe_serial);
%}

instruct get_and_addLiAcq(indirect mem, iRegLNoSp newval, immLAdd incr)
%{
  predicate(needs_acquiring_load_reserved(n));

  match(Set newval (GetAndAddL mem incr));

  ins_cost(ALU_COST);

  format %{ "get_and_addL_acq $newval, [$mem], $incr\t#@get_and_addLiAcq" %}

  ins_encode %{
    __ atomic_addal($newval$$Register, $incr$$constant, as_Register($mem$$base));
  %}

  ins_pipe(pipe_serial);
%}

instruct get_and_addLi_no_resAcq(indirect mem, Universe dummy, immLAdd incr)
%{
  predicate(n->as_LoadStore()->result_not_used() && needs_acquiring_load_reserved(n));

  match(Set dummy (GetAndAddL mem incr));

  ins_cost(ALU_COST);

  format %{ "get_and_addL_acq [$mem], $incr\t#@get_and_addLi_no_resAcq" %}

  ins_encode %{
    __ atomic_addal(noreg, $incr$$constant, as_Register($mem$$base));
  %}

  ins_pipe(pipe_serial);
%}

instruct get_and_addIAcq(indirect mem, iRegINoSp newval, iRegIorL2I incr)
%{
  predicate(needs_acquiring_load_reserved(n));

  match(Set newval (GetAndAddI mem incr));

  ins_cost(ALU_COST);

  format %{ "get_and_addI_acq $newval, [$mem], $incr\t#@get_and_addIAcq" %}

  ins_encode %{
    __ atomic_addalw($newval$$Register, $incr$$Register, as_Register($mem$$base));
  %}

  ins_pipe(pipe_serial);
%}

instruct get_and_addI_no_resAcq(indirect mem, Universe dummy, iRegIorL2I incr)
%{
  predicate(n->as_LoadStore()->result_not_used() && needs_acquiring_load_reserved(n));

  match(Set dummy (GetAndAddI mem incr));

  ins_cost(ALU_COST);

  format %{ "get_and_addI_acq [$mem], $incr\t#@get_and_addI_no_resAcq" %}

  ins_encode %{
    __ atomic_addalw(noreg, $incr$$Register, as_Register($mem$$base));
  %}

  ins_pipe(pipe_serial);
%}

instruct get_and_addIiAcq(indirect mem, iRegINoSp newval, immIAdd incr)
%{
  predicate(needs_acquiring_load_reserved(n));

  match(Set newval (GetAndAddI mem incr));

  ins_cost(ALU_COST);

  format %{ "get_and_addI_acq $newval, [$mem], $incr\t#@get_and_addIiAcq" %}

  ins_encode %{
    __ atomic_addalw($newval$$Register, $incr$$constant, as_Register($mem$$base));
  %}

  ins_pipe(pipe_serial);
%}

instruct get_and_addIi_no_resAcq(indirect mem, Universe dummy, immIAdd incr)
%{
  predicate(n->as_LoadStore()->result_not_used() && needs_acquiring_load_reserved(n));

  match(Set dummy (GetAndAddI mem incr));

  ins_cost(ALU_COST);

  format %{ "get_and_addI_acq [$mem], $incr\t#@get_and_addIi_no_resAcq" %}

  ins_encode %{
    __ atomic_addalw(noreg, $incr$$constant, as_Register($mem$$base));
  %}

  ins_pipe(pipe_serial);
%}

// ============================================================================
// Arithmetic Instructions
//

// Integer Addition

// TODO
// these currently employ operations which do not set CR and hence are
// not flagged as killing CR but we would like to isolate the cases
// where we want to set flags from those where we don't. need to work
// out how to do that.
instruct addI_reg_reg(iRegINoSp dst, iRegIorL2I src1, iRegIorL2I src2) %{
  match(Set dst (AddI src1 src2));

  ins_cost(ALU_COST);
  format %{ "addw  $dst, $src1, $src2\t#@addI_reg_reg" %}

  ins_encode %{
    __ addw(as_Register($dst$$reg),
            as_Register($src1$$reg),
            as_Register($src2$$reg));
  %}

  ins_pipe(ialu_reg_reg);
%}

instruct addI_reg_imm(iRegINoSp dst, iRegIorL2I src1, immIAdd src2) %{
  match(Set dst (AddI src1 src2));

  ins_cost(ALU_COST);
  format %{ "addiw  $dst, $src1, $src2\t#@addI_reg_imm" %}

  ins_encode %{
    int32_t con = (int32_t)$src2$$constant;
    __ addiw(as_Register($dst$$reg),
             as_Register($src1$$reg),
             $src2$$constant);
  %}

  ins_pipe(ialu_reg_imm);
%}

instruct addI_reg_imm_l2i(iRegINoSp dst, iRegL src1, immIAdd src2) %{
  match(Set dst (AddI (ConvL2I src1) src2));

  ins_cost(ALU_COST);
  format %{ "addiw  $dst, $src1, $src2\t#@addI_reg_imm_l2i" %}

  ins_encode %{
    __ addiw(as_Register($dst$$reg),
             as_Register($src1$$reg),
             $src2$$constant);
  %}

  ins_pipe(ialu_reg_imm);
%}

// Pointer Addition
instruct addP_reg_reg(iRegPNoSp dst, iRegP src1, iRegL src2) %{
  match(Set dst (AddP src1 src2));

  ins_cost(ALU_COST);
  format %{ "add $dst, $src1, $src2\t# ptr, #@addP_reg_reg" %}

  ins_encode %{
    __ add(as_Register($dst$$reg),
           as_Register($src1$$reg),
           as_Register($src2$$reg));
  %}

  ins_pipe(ialu_reg_reg);
%}

// If we shift more than 32 bits, we need not convert I2L.
instruct lShiftL_regI_immGE32(iRegLNoSp dst, iRegI src, uimmI6_ge32 scale) %{
  match(Set dst (LShiftL (ConvI2L src) scale));
  ins_cost(ALU_COST);
  format %{ "slli  $dst, $src, $scale & 63\t#@lShiftL_regI_immGE32" %}

  ins_encode %{
    __ slli(as_Register($dst$$reg), as_Register($src$$reg), $scale$$constant & 63);
  %}

  ins_pipe(ialu_reg_shift);
%}

// Pointer Immediate Addition
// n.b. this needs to be more expensive than using an indirect memory
// operand
instruct addP_reg_imm(iRegPNoSp dst, iRegP src1, immLAdd src2) %{
  match(Set dst (AddP src1 src2));
  ins_cost(ALU_COST);
  format %{ "addi  $dst, $src1, $src2\t# ptr, #@addP_reg_imm" %}

  ins_encode %{
    // src2 is imm, so actually call the addi
    __ add(as_Register($dst$$reg),
           as_Register($src1$$reg),
           $src2$$constant);
  %}

  ins_pipe(ialu_reg_imm);
%}

// Long Addition
instruct addL_reg_reg(iRegLNoSp dst, iRegL src1, iRegL src2) %{
  match(Set dst (AddL src1 src2));
  ins_cost(ALU_COST);
  format %{ "add  $dst, $src1, $src2\t#@addL_reg_reg" %}

  ins_encode %{
    __ add(as_Register($dst$$reg),
           as_Register($src1$$reg),
           as_Register($src2$$reg));
  %}

  ins_pipe(ialu_reg_reg);
%}

// No constant pool entries requiredLong Immediate Addition.
instruct addL_reg_imm(iRegLNoSp dst, iRegL src1, immLAdd src2) %{
  match(Set dst (AddL src1 src2));
  ins_cost(ALU_COST);
  format %{ "addi  $dst, $src1, $src2\t#@addL_reg_imm" %}

  ins_encode %{
    // src2 is imm, so actually call the addi
    __ add(as_Register($dst$$reg),
           as_Register($src1$$reg),
           $src2$$constant);
  %}

  ins_pipe(ialu_reg_imm);
%}

// Integer Subtraction
instruct subI_reg_reg(iRegINoSp dst, iRegIorL2I src1, iRegIorL2I src2) %{
  match(Set dst (SubI src1 src2));

  ins_cost(ALU_COST);
  format %{ "subw  $dst, $src1, $src2\t#@subI_reg_reg" %}

  ins_encode %{
    __ subw(as_Register($dst$$reg),
            as_Register($src1$$reg),
            as_Register($src2$$reg));
  %}

  ins_pipe(ialu_reg_reg);
%}

// Immediate Subtraction
instruct subI_reg_imm(iRegINoSp dst, iRegIorL2I src1, immISub src2) %{
  match(Set dst (SubI src1 src2));

  ins_cost(ALU_COST);
  format %{ "addiw  $dst, $src1, -$src2\t#@subI_reg_imm" %}

  ins_encode %{
    // src2 is imm, so actually call the addiw
    __ subw(as_Register($dst$$reg),
            as_Register($src1$$reg),
            $src2$$constant);
  %}

  ins_pipe(ialu_reg_imm);
%}

// Long Subtraction
instruct subL_reg_reg(iRegLNoSp dst, iRegL src1, iRegL src2) %{
  match(Set dst (SubL src1 src2));
  ins_cost(ALU_COST);
  format %{ "sub  $dst, $src1, $src2\t#@subL_reg_reg" %}

  ins_encode %{
    __ sub(as_Register($dst$$reg),
           as_Register($src1$$reg),
           as_Register($src2$$reg));
  %}

  ins_pipe(ialu_reg_reg);
%}

// No constant pool entries requiredLong Immediate Subtraction.
instruct subL_reg_imm(iRegLNoSp dst, iRegL src1, immLSub src2) %{
  match(Set dst (SubL src1 src2));
  ins_cost(ALU_COST);
  format %{ "addi  $dst, $src1, -$src2\t#@subL_reg_imm" %}

  ins_encode %{
    // src2 is imm, so actually call the addi
    __ sub(as_Register($dst$$reg),
           as_Register($src1$$reg),
           $src2$$constant);
  %}

  ins_pipe(ialu_reg_imm);
%}

// Integer Negation (special case for sub)

instruct negI_reg(iRegINoSp dst, iRegIorL2I src, immI0 zero) %{
  match(Set dst (SubI zero src));
  ins_cost(ALU_COST);
  format %{ "subw  $dst, x0, $src\t# int, #@negI_reg" %}

  ins_encode %{
    // actually call the subw
    __ negw(as_Register($dst$$reg),
            as_Register($src$$reg));
  %}

  ins_pipe(ialu_reg);
%}

// Long Negation

instruct negL_reg(iRegLNoSp dst, iRegL src, immL0 zero) %{
  match(Set dst (SubL zero src));
  ins_cost(ALU_COST);
  format %{ "sub  $dst, x0, $src\t# long, #@negL_reg" %}

  ins_encode %{
    // actually call the sub
    __ neg(as_Register($dst$$reg),
           as_Register($src$$reg));
  %}

  ins_pipe(ialu_reg);
%}

// Integer Multiply

instruct mulI(iRegINoSp dst, iRegIorL2I src1, iRegIorL2I src2) %{
  match(Set dst (MulI src1 src2));
  ins_cost(IMUL_COST);
  format %{ "mulw  $dst, $src1, $src2\t#@mulI" %}

  //this means 2 word multi, and no sign extend to 64 bits
  ins_encode %{
    // riscv64 mulw will sign-extension to high 32 bits in dst reg
    __ mulw(as_Register($dst$$reg),
            as_Register($src1$$reg),
            as_Register($src2$$reg));
  %}

  ins_pipe(imul_reg_reg);
%}

// Long Multiply

instruct mulL(iRegLNoSp dst, iRegL src1, iRegL src2) %{
  match(Set dst (MulL src1 src2));
  ins_cost(IMUL_COST);
  format %{ "mul  $dst, $src1, $src2\t#@mulL" %}

  ins_encode %{
    __ mul(as_Register($dst$$reg),
           as_Register($src1$$reg),
           as_Register($src2$$reg));
  %}

  ins_pipe(lmul_reg_reg);
%}

instruct mulHiL_rReg(iRegLNoSp dst, iRegL src1, iRegL src2)
%{
  match(Set dst (MulHiL src1 src2));
  ins_cost(IMUL_COST);
  format %{ "mulh  $dst, $src1, $src2\t# mulhi, #@mulHiL_rReg" %}

  ins_encode %{
    __ mulh(as_Register($dst$$reg),
            as_Register($src1$$reg),
            as_Register($src2$$reg));
  %}

  ins_pipe(lmul_reg_reg);
%}

instruct umulHiL_rReg(iRegLNoSp dst, iRegL src1, iRegL src2)
%{
  match(Set dst (UMulHiL src1 src2));
  ins_cost(IMUL_COST);
  format %{ "mulhu  $dst, $src1, $src2\t# umulhi, #@umulHiL_rReg" %}

  ins_encode %{
    __ mulhu(as_Register($dst$$reg),
             as_Register($src1$$reg),
             as_Register($src2$$reg));
  %}

  ins_pipe(lmul_reg_reg);
%}

// Integer Divide

instruct divI(iRegINoSp dst, iRegIorL2I src1, iRegIorL2I src2) %{
  match(Set dst (DivI src1 src2));
  ins_cost(IDIVSI_COST);
  format %{ "divw  $dst, $src1, $src2\t#@divI"%}

  ins_encode(riscv_enc_divw(dst, src1, src2));
  ins_pipe(idiv_reg_reg);
%}

instruct UdivI(iRegINoSp dst, iRegIorL2I src1, iRegIorL2I src2) %{
  match(Set dst (UDivI src1 src2));
  ins_cost(IDIVSI_COST);
  format %{ "divuw  $dst, $src1, $src2\t#@UdivI"%}

  ins_encode(riscv_enc_divuw(dst, src1, src2));
  ins_pipe(idiv_reg_reg);
%}

instruct signExtract(iRegINoSp dst, iRegIorL2I src1, immI_31 div1, immI_31 div2) %{
  match(Set dst (URShiftI (RShiftI src1 div1) div2));
  ins_cost(ALU_COST);
  format %{ "srliw $dst, $src1, $div1\t# int signExtract, #@signExtract" %}

  ins_encode %{
    __ srliw(as_Register($dst$$reg), as_Register($src1$$reg), 31);
  %}
  ins_pipe(ialu_reg_shift);
%}

// Long Divide

instruct divL(iRegLNoSp dst, iRegL src1, iRegL src2) %{
  match(Set dst (DivL src1 src2));
  ins_cost(IDIVDI_COST);
  format %{ "div  $dst, $src1, $src2\t#@divL" %}

  ins_encode(riscv_enc_div(dst, src1, src2));
  ins_pipe(ldiv_reg_reg);
%}

instruct UdivL(iRegLNoSp dst, iRegL src1, iRegL src2) %{
  match(Set dst (UDivL src1 src2));
  ins_cost(IDIVDI_COST);

  format %{ "divu $dst, $src1, $src2\t#@UdivL" %}

  ins_encode(riscv_enc_divu(dst, src1, src2));
  ins_pipe(ldiv_reg_reg);
%}

instruct signExtractL(iRegLNoSp dst, iRegL src1, immI_63 div1, immI_63 div2) %{
  match(Set dst (URShiftL (RShiftL src1 div1) div2));
  ins_cost(ALU_COST);
  format %{ "srli $dst, $src1, $div1\t# long signExtract, #@signExtractL" %}

  ins_encode %{
    __ srli(as_Register($dst$$reg), as_Register($src1$$reg), 63);
  %}
  ins_pipe(ialu_reg_shift);
%}

// Integer Remainder

instruct modI(iRegINoSp dst, iRegIorL2I src1, iRegIorL2I src2) %{
  match(Set dst (ModI src1 src2));
  ins_cost(IDIVSI_COST);
  format %{ "remw  $dst, $src1, $src2\t#@modI" %}

  ins_encode(riscv_enc_modw(dst, src1, src2));
  ins_pipe(ialu_reg_reg);
%}

instruct UmodI(iRegINoSp dst, iRegIorL2I src1, iRegIorL2I src2) %{
  match(Set dst (UModI src1 src2));
  ins_cost(IDIVSI_COST);
  format %{ "remuw  $dst, $src1, $src2\t#@UmodI" %}

  ins_encode(riscv_enc_moduw(dst, src1, src2));
  ins_pipe(ialu_reg_reg);
%}

// Long Remainder

instruct modL(iRegLNoSp dst, iRegL src1, iRegL src2) %{
  match(Set dst (ModL src1 src2));
  ins_cost(IDIVDI_COST);
  format %{ "rem  $dst, $src1, $src2\t#@modL" %}

  ins_encode(riscv_enc_mod(dst, src1, src2));
  ins_pipe(ialu_reg_reg);
%}

instruct UmodL(iRegLNoSp dst, iRegL src1, iRegL src2) %{
  match(Set dst (UModL src1 src2));
  ins_cost(IDIVDI_COST);
  format %{ "remu  $dst, $src1, $src2\t#@UmodL" %}

  ins_encode(riscv_enc_modu(dst, src1, src2));
  ins_pipe(ialu_reg_reg);
%}

// Integer Shifts

// Shift Left Register
// In RV64I, only the low 5 bits of src2 are considered for the shift amount
instruct lShiftI_reg_reg(iRegINoSp dst, iRegIorL2I src1, iRegIorL2I src2) %{
  match(Set dst (LShiftI src1 src2));
  ins_cost(ALU_COST);
  format %{ "sllw  $dst, $src1, $src2\t#@lShiftI_reg_reg" %}

  ins_encode %{
    __ sllw(as_Register($dst$$reg),
            as_Register($src1$$reg),
            as_Register($src2$$reg));
  %}

  ins_pipe(ialu_reg_reg_vshift);
%}

// Shift Left Immediate
instruct lShiftI_reg_imm(iRegINoSp dst, iRegIorL2I src1, immI src2) %{
  match(Set dst (LShiftI src1 src2));
  ins_cost(ALU_COST);
  format %{ "slliw  $dst, $src1, ($src2 & 0x1f)\t#@lShiftI_reg_imm" %}

  ins_encode %{
    // the shift amount is encoded in the lower
    // 5 bits of the I-immediate field for RV32I
    __ slliw(as_Register($dst$$reg),
             as_Register($src1$$reg),
             (unsigned) $src2$$constant & 0x1f);
  %}

  ins_pipe(ialu_reg_shift);
%}

// Shift Right Logical Register
// In RV64I, only the low 5 bits of src2 are considered for the shift amount
instruct urShiftI_reg_reg(iRegINoSp dst, iRegIorL2I src1, iRegIorL2I src2) %{
  match(Set dst (URShiftI src1 src2));
  ins_cost(ALU_COST);
  format %{ "srlw  $dst, $src1, $src2\t#@urShiftI_reg_reg" %}

  ins_encode %{
    __ srlw(as_Register($dst$$reg),
            as_Register($src1$$reg),
            as_Register($src2$$reg));
  %}

  ins_pipe(ialu_reg_reg_vshift);
%}

// Shift Right Logical Immediate
instruct urShiftI_reg_imm(iRegINoSp dst, iRegIorL2I src1, immI src2) %{
  match(Set dst (URShiftI src1 src2));
  ins_cost(ALU_COST);
  format %{ "srliw  $dst, $src1, ($src2 & 0x1f)\t#@urShiftI_reg_imm" %}

  ins_encode %{
    // the shift amount is encoded in the lower
    // 6 bits of the I-immediate field for RV64I
    __ srliw(as_Register($dst$$reg),
             as_Register($src1$$reg),
             (unsigned) $src2$$constant & 0x1f);
  %}

  ins_pipe(ialu_reg_shift);
%}

// Shift Right Arithmetic Register
// In RV64I, only the low 5 bits of src2 are considered for the shift amount
instruct rShiftI_reg_reg(iRegINoSp dst, iRegIorL2I src1, iRegIorL2I src2) %{
  match(Set dst (RShiftI src1 src2));
  ins_cost(ALU_COST);
  format %{ "sraw  $dst, $src1, $src2\t#@rShiftI_reg_reg" %}

  ins_encode %{
    // riscv will sign-ext dst high 32 bits
    __ sraw(as_Register($dst$$reg),
            as_Register($src1$$reg),
            as_Register($src2$$reg));
  %}

  ins_pipe(ialu_reg_reg_vshift);
%}

// Shift Right Arithmetic Immediate
instruct rShiftI_reg_imm(iRegINoSp dst, iRegIorL2I src1, immI src2) %{
  match(Set dst (RShiftI src1 src2));
  ins_cost(ALU_COST);
  format %{ "sraiw  $dst, $src1, ($src2 & 0x1f)\t#@rShiftI_reg_imm" %}

  ins_encode %{
    // riscv will sign-ext dst high 32 bits
    __ sraiw(as_Register($dst$$reg),
             as_Register($src1$$reg),
             (unsigned) $src2$$constant & 0x1f);
  %}

  ins_pipe(ialu_reg_shift);
%}

// Long Shifts

// Shift Left Register
// In RV64I, only the low 6 bits of src2 are considered for the shift amount
instruct lShiftL_reg_reg(iRegLNoSp dst, iRegL src1, iRegIorL2I src2) %{
  match(Set dst (LShiftL src1 src2));

  ins_cost(ALU_COST);
  format %{ "sll  $dst, $src1, $src2\t#@lShiftL_reg_reg" %}

  ins_encode %{
    __ sll(as_Register($dst$$reg),
           as_Register($src1$$reg),
           as_Register($src2$$reg));
  %}

  ins_pipe(ialu_reg_reg_vshift);
%}

// Shift Left Immediate
instruct lShiftL_reg_imm(iRegLNoSp dst, iRegL src1, immI src2) %{
  match(Set dst (LShiftL src1 src2));

  ins_cost(ALU_COST);
  format %{ "slli  $dst, $src1, ($src2 & 0x3f)\t#@lShiftL_reg_imm" %}

  ins_encode %{
    // the shift amount is encoded in the lower
    // 6 bits of the I-immediate field for RV64I
    __ slli(as_Register($dst$$reg),
            as_Register($src1$$reg),
            (unsigned) $src2$$constant & 0x3f);
  %}

  ins_pipe(ialu_reg_shift);
%}

// Shift Right Logical Register
// In RV64I, only the low 6 bits of src2 are considered for the shift amount
instruct urShiftL_reg_reg(iRegLNoSp dst, iRegL src1, iRegIorL2I src2) %{
  match(Set dst (URShiftL src1 src2));

  ins_cost(ALU_COST);
  format %{ "srl  $dst, $src1, $src2\t#@urShiftL_reg_reg" %}

  ins_encode %{
    __ srl(as_Register($dst$$reg),
            as_Register($src1$$reg),
            as_Register($src2$$reg));
  %}

  ins_pipe(ialu_reg_reg_vshift);
%}

// Shift Right Logical Immediate
instruct urShiftL_reg_imm(iRegLNoSp dst, iRegL src1, immI src2) %{
  match(Set dst (URShiftL src1 src2));

  ins_cost(ALU_COST);
  format %{ "srli  $dst, $src1, ($src2 & 0x3f)\t#@urShiftL_reg_imm" %}

  ins_encode %{
    // the shift amount is encoded in the lower
    // 6 bits of the I-immediate field for RV64I
    __ srli(as_Register($dst$$reg),
            as_Register($src1$$reg),
            (unsigned) $src2$$constant & 0x3f);
  %}

  ins_pipe(ialu_reg_shift);
%}

// A special-case pattern for card table stores.
instruct urShiftP_reg_imm(iRegLNoSp dst, iRegP src1, immI src2) %{
  match(Set dst (URShiftL (CastP2X src1) src2));

  ins_cost(ALU_COST);
  format %{ "srli  $dst, p2x($src1), ($src2 & 0x3f)\t#@urShiftP_reg_imm" %}

  ins_encode %{
    // the shift amount is encoded in the lower
    // 6 bits of the I-immediate field for RV64I
    __ srli(as_Register($dst$$reg),
            as_Register($src1$$reg),
            (unsigned) $src2$$constant & 0x3f);
  %}

  ins_pipe(ialu_reg_shift);
%}

// Shift Right Arithmetic Register
// In RV64I, only the low 6 bits of src2 are considered for the shift amount
instruct rShiftL_reg_reg(iRegLNoSp dst, iRegL src1, iRegIorL2I src2) %{
  match(Set dst (RShiftL src1 src2));

  ins_cost(ALU_COST);
  format %{ "sra  $dst, $src1, $src2\t#@rShiftL_reg_reg" %}

  ins_encode %{
    __ sra(as_Register($dst$$reg),
           as_Register($src1$$reg),
           as_Register($src2$$reg));
  %}

  ins_pipe(ialu_reg_reg_vshift);
%}

// Shift Right Arithmetic Immediate
instruct rShiftL_reg_imm(iRegLNoSp dst, iRegL src1, immI src2) %{
  match(Set dst (RShiftL src1 src2));

  ins_cost(ALU_COST);
  format %{ "srai  $dst, $src1, ($src2 & 0x3f)\t#@rShiftL_reg_imm" %}

  ins_encode %{
    // the shift amount is encoded in the lower
    // 6 bits of the I-immediate field for RV64I
    __ srai(as_Register($dst$$reg),
            as_Register($src1$$reg),
            (unsigned) $src2$$constant & 0x3f);
  %}

  ins_pipe(ialu_reg_shift);
%}

instruct regI_not_reg(iRegINoSp dst, iRegI src1, immI_M1 m1) %{
  match(Set dst (XorI src1 m1));
  ins_cost(ALU_COST);
  format %{ "xori  $dst, $src1, -1\t#@regI_not_reg" %}

  ins_encode %{
    __ xori(as_Register($dst$$reg), as_Register($src1$$reg), -1);
  %}

  ins_pipe(ialu_reg_imm);
%}

instruct regL_not_reg(iRegLNoSp dst, iRegL src1, immL_M1 m1) %{
  match(Set dst (XorL src1 m1));
  ins_cost(ALU_COST);
  format %{ "xori  $dst, $src1, -1\t#@regL_not_reg" %}

  ins_encode %{
    __ xori(as_Register($dst$$reg), as_Register($src1$$reg), -1);
  %}

  ins_pipe(ialu_reg_imm);
%}


// ============================================================================
// Floating Point Arithmetic Instructions

instruct addF_reg_reg(fRegF dst, fRegF src1, fRegF src2) %{
  match(Set dst (AddF src1 src2));

  ins_cost(DEFAULT_COST * 5);
  format %{ "fadd.s  $dst, $src1, $src2\t#@addF_reg_reg" %}

  ins_encode %{
    __ fadd_s(as_FloatRegister($dst$$reg),
              as_FloatRegister($src1$$reg),
              as_FloatRegister($src2$$reg));
  %}

  ins_pipe(fp_dop_reg_reg_s);
%}

instruct addD_reg_reg(fRegD dst, fRegD src1, fRegD src2) %{
  match(Set dst (AddD src1 src2));

  ins_cost(DEFAULT_COST * 5);
  format %{ "fadd.d  $dst, $src1, $src2\t#@addD_reg_reg" %}

  ins_encode %{
    __ fadd_d(as_FloatRegister($dst$$reg),
              as_FloatRegister($src1$$reg),
              as_FloatRegister($src2$$reg));
  %}

  ins_pipe(fp_dop_reg_reg_d);
%}

instruct subF_reg_reg(fRegF dst, fRegF src1, fRegF src2) %{
  match(Set dst (SubF src1 src2));

  ins_cost(DEFAULT_COST * 5);
  format %{ "fsub.s  $dst, $src1, $src2\t#@subF_reg_reg" %}

  ins_encode %{
    __ fsub_s(as_FloatRegister($dst$$reg),
              as_FloatRegister($src1$$reg),
              as_FloatRegister($src2$$reg));
  %}

  ins_pipe(fp_dop_reg_reg_s);
%}

instruct subD_reg_reg(fRegD dst, fRegD src1, fRegD src2) %{
  match(Set dst (SubD src1 src2));

  ins_cost(DEFAULT_COST * 5);
  format %{ "fsub.d  $dst, $src1, $src2\t#@subD_reg_reg" %}

  ins_encode %{
    __ fsub_d(as_FloatRegister($dst$$reg),
              as_FloatRegister($src1$$reg),
              as_FloatRegister($src2$$reg));
  %}

  ins_pipe(fp_dop_reg_reg_d);
%}

instruct mulF_reg_reg(fRegF dst, fRegF src1, fRegF src2) %{
  match(Set dst (MulF src1 src2));

  ins_cost(FMUL_SINGLE_COST);
  format %{ "fmul.s  $dst, $src1, $src2\t#@mulF_reg_reg" %}

  ins_encode %{
    __ fmul_s(as_FloatRegister($dst$$reg),
              as_FloatRegister($src1$$reg),
              as_FloatRegister($src2$$reg));
  %}

  ins_pipe(fp_dop_reg_reg_s);
%}

instruct mulD_reg_reg(fRegD dst, fRegD src1, fRegD src2) %{
  match(Set dst (MulD src1 src2));

  ins_cost(FMUL_DOUBLE_COST);
  format %{ "fmul.d  $dst, $src1, $src2\t#@mulD_reg_reg" %}

  ins_encode %{
    __ fmul_d(as_FloatRegister($dst$$reg),
              as_FloatRegister($src1$$reg),
              as_FloatRegister($src2$$reg));
  %}

  ins_pipe(fp_dop_reg_reg_d);
%}

// src1 * src2 + src3
instruct maddF_reg_reg(fRegF dst, fRegF src1, fRegF src2, fRegF src3) %{
  match(Set dst (FmaF src3 (Binary src1 src2)));

  ins_cost(FMUL_SINGLE_COST);
  format %{ "fmadd.s  $dst, $src1, $src2, $src3\t#@maddF_reg_reg" %}

  ins_encode %{
    assert(UseFMA, "Needs FMA instructions support.");
    __ fmadd_s(as_FloatRegister($dst$$reg),
               as_FloatRegister($src1$$reg),
               as_FloatRegister($src2$$reg),
               as_FloatRegister($src3$$reg));
  %}

  ins_pipe(pipe_class_default);
%}

// src1 * src2 + src3
instruct maddD_reg_reg(fRegD dst, fRegD src1, fRegD src2, fRegD src3) %{
  match(Set dst (FmaD src3 (Binary src1 src2)));

  ins_cost(FMUL_DOUBLE_COST);
  format %{ "fmadd.d  $dst, $src1, $src2, $src3\t#@maddD_reg_reg" %}

  ins_encode %{
    assert(UseFMA, "Needs FMA instructions support.");
    __ fmadd_d(as_FloatRegister($dst$$reg),
               as_FloatRegister($src1$$reg),
               as_FloatRegister($src2$$reg),
               as_FloatRegister($src3$$reg));
  %}

  ins_pipe(pipe_class_default);
%}

// src1 * src2 - src3
instruct msubF_reg_reg(fRegF dst, fRegF src1, fRegF src2, fRegF src3) %{
  match(Set dst (FmaF (NegF src3) (Binary src1 src2)));

  ins_cost(FMUL_SINGLE_COST);
  format %{ "fmsub.s  $dst, $src1, $src2, $src3\t#@msubF_reg_reg" %}

  ins_encode %{
    assert(UseFMA, "Needs FMA instructions support.");
    __ fmsub_s(as_FloatRegister($dst$$reg),
               as_FloatRegister($src1$$reg),
               as_FloatRegister($src2$$reg),
               as_FloatRegister($src3$$reg));
  %}

  ins_pipe(pipe_class_default);
%}

// src1 * src2 - src3
instruct msubD_reg_reg(fRegD dst, fRegD src1, fRegD src2, fRegD src3) %{
  match(Set dst (FmaD (NegD src3) (Binary src1 src2)));

  ins_cost(FMUL_DOUBLE_COST);
  format %{ "fmsub.d  $dst, $src1, $src2, $src3\t#@msubD_reg_reg" %}

  ins_encode %{
    assert(UseFMA, "Needs FMA instructions support.");
    __ fmsub_d(as_FloatRegister($dst$$reg),
               as_FloatRegister($src1$$reg),
               as_FloatRegister($src2$$reg),
               as_FloatRegister($src3$$reg));
  %}

  ins_pipe(pipe_class_default);
%}

// src1 * (-src2) + src3
// "(-src1) * src2 + src3" has been idealized to "src2 * (-src1) + src3"
instruct nmsubF_reg_reg(fRegF dst, fRegF src1, fRegF src2, fRegF src3) %{
  match(Set dst (FmaF src3 (Binary src1 (NegF src2))));

  ins_cost(FMUL_SINGLE_COST);
  format %{ "fnmsub.s  $dst, $src1, $src2, $src3\t#@nmsubF_reg_reg" %}

  ins_encode %{
    assert(UseFMA, "Needs FMA instructions support.");
    __ fnmsub_s(as_FloatRegister($dst$$reg),
                as_FloatRegister($src1$$reg),
                as_FloatRegister($src2$$reg),
                as_FloatRegister($src3$$reg));
  %}

  ins_pipe(pipe_class_default);
%}

// src1 * (-src2) + src3
// "(-src1) * src2 + src3" has been idealized to "src2 * (-src1) + src3"
instruct nmsubD_reg_reg(fRegD dst, fRegD src1, fRegD src2, fRegD src3) %{
  match(Set dst (FmaD src3 (Binary src1 (NegD src2))));

  ins_cost(FMUL_DOUBLE_COST);
  format %{ "fnmsub.d  $dst, $src1, $src2, $src3\t#@nmsubD_reg_reg" %}

  ins_encode %{
    assert(UseFMA, "Needs FMA instructions support.");
    __ fnmsub_d(as_FloatRegister($dst$$reg),
                as_FloatRegister($src1$$reg),
                as_FloatRegister($src2$$reg),
                as_FloatRegister($src3$$reg));
  %}

  ins_pipe(pipe_class_default);
%}

// src1 * (-src2) - src3
// "(-src1) * src2 - src3" has been idealized to "src2 * (-src1) - src3"
instruct nmaddF_reg_reg(fRegF dst, fRegF src1, fRegF src2, fRegF src3) %{
  match(Set dst (FmaF (NegF src3) (Binary src1 (NegF src2))));

  ins_cost(FMUL_SINGLE_COST);
  format %{ "fnmadd.s  $dst, $src1, $src2, $src3\t#@nmaddF_reg_reg" %}

  ins_encode %{
    assert(UseFMA, "Needs FMA instructions support.");
    __ fnmadd_s(as_FloatRegister($dst$$reg),
                as_FloatRegister($src1$$reg),
                as_FloatRegister($src2$$reg),
                as_FloatRegister($src3$$reg));
  %}

  ins_pipe(pipe_class_default);
%}

// src1 * (-src2) - src3
// "(-src1) * src2 - src3" has been idealized to "src2 * (-src1) - src3"
instruct nmaddD_reg_reg(fRegD dst, fRegD src1, fRegD src2, fRegD src3) %{
  match(Set dst (FmaD (NegD src3) (Binary src1 (NegD src2))));

  ins_cost(FMUL_DOUBLE_COST);
  format %{ "fnmadd.d  $dst, $src1, $src2, $src3\t#@nmaddD_reg_reg" %}

  ins_encode %{
    assert(UseFMA, "Needs FMA instructions support.");
    __ fnmadd_d(as_FloatRegister($dst$$reg),
                as_FloatRegister($src1$$reg),
                as_FloatRegister($src2$$reg),
                as_FloatRegister($src3$$reg));
  %}

  ins_pipe(pipe_class_default);
%}

// Math.max(FF)F
instruct maxF_reg_reg(fRegF dst, fRegF src1, fRegF src2, rFlagsReg cr) %{
  match(Set dst (MaxF src1 src2));
  effect(TEMP_DEF dst, KILL cr);

  format %{ "maxF $dst, $src1, $src2" %}

  ins_encode %{
    __ minmax_fp(as_FloatRegister($dst$$reg),
                 as_FloatRegister($src1$$reg), as_FloatRegister($src2$$reg),
                 false /* is_double */, false /* is_min */);
  %}

  ins_pipe(pipe_class_default);
%}

// Math.min(FF)F
instruct minF_reg_reg(fRegF dst, fRegF src1, fRegF src2, rFlagsReg cr) %{
  match(Set dst (MinF src1 src2));
  effect(TEMP_DEF dst, KILL cr);

  format %{ "minF $dst, $src1, $src2" %}

  ins_encode %{
    __ minmax_fp(as_FloatRegister($dst$$reg),
                 as_FloatRegister($src1$$reg), as_FloatRegister($src2$$reg),
                 false /* is_double */, true /* is_min */);
  %}

  ins_pipe(pipe_class_default);
%}

// Math.max(DD)D
instruct maxD_reg_reg(fRegD dst, fRegD src1, fRegD src2, rFlagsReg cr) %{
  match(Set dst (MaxD src1 src2));
  effect(TEMP_DEF dst, KILL cr);

  format %{ "maxD $dst, $src1, $src2" %}

  ins_encode %{
    __ minmax_fp(as_FloatRegister($dst$$reg),
                 as_FloatRegister($src1$$reg), as_FloatRegister($src2$$reg),
                 true /* is_double */, false /* is_min */);
  %}

  ins_pipe(pipe_class_default);
%}

// Math.min(DD)D
instruct minD_reg_reg(fRegD dst, fRegD src1, fRegD src2, rFlagsReg cr) %{
  match(Set dst (MinD src1 src2));
  effect(TEMP_DEF dst, KILL cr);

  format %{ "minD $dst, $src1, $src2" %}

  ins_encode %{
    __ minmax_fp(as_FloatRegister($dst$$reg),
                 as_FloatRegister($src1$$reg), as_FloatRegister($src2$$reg),
                 true /* is_double */, true /* is_min */);
  %}

  ins_pipe(pipe_class_default);
%}

// Float.isInfinite
instruct isInfiniteF_reg_reg(iRegINoSp dst, fRegF src)
%{
  match(Set dst (IsInfiniteF src));

  format %{ "isInfinite $dst, $src" %}
  ins_encode %{
    __ fclass_s(as_Register($dst$$reg), as_FloatRegister($src$$reg));
    __ andi(as_Register($dst$$reg), as_Register($dst$$reg), Assembler::fclass_mask::inf);
    __ slt(as_Register($dst$$reg), zr, as_Register($dst$$reg));
  %}

  ins_pipe(pipe_class_default);
%}

// Double.isInfinite
instruct isInfiniteD_reg_reg(iRegINoSp dst, fRegD src)
%{
  match(Set dst (IsInfiniteD src));

  format %{ "isInfinite $dst, $src" %}
  ins_encode %{
    __ fclass_d(as_Register($dst$$reg), as_FloatRegister($src$$reg));
    __ andi(as_Register($dst$$reg), as_Register($dst$$reg), Assembler::fclass_mask::inf);
    __ slt(as_Register($dst$$reg), zr, as_Register($dst$$reg));
  %}

  ins_pipe(pipe_class_default);
%}

// Float.isFinite
instruct isFiniteF_reg_reg(iRegINoSp dst, fRegF src)
%{
  match(Set dst (IsFiniteF src));

  format %{ "isFinite $dst, $src" %}
  ins_encode %{
    __ fclass_s(as_Register($dst$$reg), as_FloatRegister($src$$reg));
    __ andi(as_Register($dst$$reg), as_Register($dst$$reg), Assembler::fclass_mask::finite);
    __ slt(as_Register($dst$$reg), zr, as_Register($dst$$reg));
  %}

  ins_pipe(pipe_class_default);
%}

// Double.isFinite
instruct isFiniteD_reg_reg(iRegINoSp dst, fRegD src)
%{
  match(Set dst (IsFiniteD src));

  format %{ "isFinite $dst, $src" %}
  ins_encode %{
    __ fclass_d(as_Register($dst$$reg), as_FloatRegister($src$$reg));
    __ andi(as_Register($dst$$reg), as_Register($dst$$reg), Assembler::fclass_mask::finite);
    __ slt(as_Register($dst$$reg), zr, as_Register($dst$$reg));
  %}

  ins_pipe(pipe_class_default);
%}

instruct divF_reg_reg(fRegF dst, fRegF src1, fRegF src2) %{
  match(Set dst (DivF src1  src2));

  ins_cost(FDIV_COST);
  format %{ "fdiv.s  $dst, $src1, $src2\t#@divF_reg_reg" %}

  ins_encode %{
    __ fdiv_s(as_FloatRegister($dst$$reg),
              as_FloatRegister($src1$$reg),
              as_FloatRegister($src2$$reg));
  %}

  ins_pipe(fp_div_s);
%}

instruct divD_reg_reg(fRegD dst, fRegD src1, fRegD src2) %{
  match(Set dst (DivD src1  src2));

  ins_cost(FDIV_COST);
  format %{ "fdiv.d  $dst, $src1, $src2\t#@divD_reg_reg" %}

  ins_encode %{
    __ fdiv_d(as_FloatRegister($dst$$reg),
              as_FloatRegister($src1$$reg),
              as_FloatRegister($src2$$reg));
  %}

  ins_pipe(fp_div_d);
%}

instruct negF_reg_reg(fRegF dst, fRegF src) %{
  match(Set dst (NegF src));

  ins_cost(XFER_COST);
  format %{ "fsgnjn.s  $dst, $src, $src\t#@negF_reg_reg" %}

  ins_encode %{
    __ fneg_s(as_FloatRegister($dst$$reg),
              as_FloatRegister($src$$reg));
  %}

  ins_pipe(fp_uop_s);
%}

instruct negD_reg_reg(fRegD dst, fRegD src) %{
  match(Set dst (NegD src));

  ins_cost(XFER_COST);
  format %{ "fsgnjn.d  $dst, $src, $src\t#@negD_reg_reg" %}

  ins_encode %{
    __ fneg_d(as_FloatRegister($dst$$reg),
              as_FloatRegister($src$$reg));
  %}

  ins_pipe(fp_uop_d);
%}

instruct absI_reg(iRegINoSp dst, iRegIorL2I src) %{
  match(Set dst (AbsI src));

  ins_cost(ALU_COST * 3);
  format %{
    "sraiw  t0, $src, 0x1f\n\t"
    "addw  $dst, $src, t0\n\t"
    "xorr  $dst, $dst, t0\t#@absI_reg"
  %}

  ins_encode %{
    __ sraiw(t0, as_Register($src$$reg), 0x1f);
    __ addw(as_Register($dst$$reg), as_Register($src$$reg), t0);
    __ xorr(as_Register($dst$$reg), as_Register($dst$$reg), t0);
  %}

  ins_pipe(pipe_class_default);
%}

instruct absL_reg(iRegLNoSp dst, iRegL src) %{
  match(Set dst (AbsL src));

  ins_cost(ALU_COST * 3);
  format %{
    "srai  t0, $src, 0x3f\n\t"
    "add  $dst, $src, t0\n\t"
    "xorr  $dst, $dst, t0\t#@absL_reg"
  %}

  ins_encode %{
    __ srai(t0, as_Register($src$$reg), 0x3f);
    __ add(as_Register($dst$$reg), as_Register($src$$reg), t0);
    __ xorr(as_Register($dst$$reg), as_Register($dst$$reg), t0);
  %}

  ins_pipe(pipe_class_default);
%}

instruct absF_reg(fRegF dst, fRegF src) %{
  match(Set dst (AbsF src));

  ins_cost(XFER_COST);
  format %{ "fsgnjx.s  $dst, $src, $src\t#@absF_reg" %}
  ins_encode %{
    __ fabs_s(as_FloatRegister($dst$$reg),
              as_FloatRegister($src$$reg));
  %}

  ins_pipe(fp_uop_s);
%}

instruct absD_reg(fRegD dst, fRegD src) %{
  match(Set dst (AbsD src));

  ins_cost(XFER_COST);
  format %{ "fsgnjx.d  $dst, $src, $src\t#@absD_reg" %}
  ins_encode %{
    __ fabs_d(as_FloatRegister($dst$$reg),
              as_FloatRegister($src$$reg));
  %}

  ins_pipe(fp_uop_d);
%}

instruct sqrtF_reg(fRegF dst, fRegF src) %{
  match(Set dst (SqrtF src));

  ins_cost(FSQRT_COST);
  format %{ "fsqrt.s  $dst, $src\t#@sqrtF_reg" %}
  ins_encode %{
    __ fsqrt_s(as_FloatRegister($dst$$reg),
               as_FloatRegister($src$$reg));
  %}

  ins_pipe(fp_sqrt_s);
%}

instruct sqrtD_reg(fRegD dst, fRegD src) %{
  match(Set dst (SqrtD src));

  ins_cost(FSQRT_COST);
  format %{ "fsqrt.d  $dst, $src\t#@sqrtD_reg" %}
  ins_encode %{
    __ fsqrt_d(as_FloatRegister($dst$$reg),
               as_FloatRegister($src$$reg));
  %}

  ins_pipe(fp_sqrt_d);
%}

// Round Instruction
instruct roundD_reg(fRegD dst, fRegD src, immI rmode, iRegLNoSp tmp1, iRegLNoSp tmp2, iRegLNoSp tmp3) %{
  match(Set dst (RoundDoubleMode src rmode));
  ins_cost(2 * XFER_COST + BRANCH_COST);
  effect(TEMP_DEF dst, TEMP tmp1, TEMP tmp2, TEMP tmp3);

  format %{ "RoundDoubleMode $src, $rmode" %}
  ins_encode %{
    __ round_double_mode(as_FloatRegister($dst$$reg),
               as_FloatRegister($src$$reg), $rmode$$constant, $tmp1$$Register, $tmp2$$Register, $tmp3$$Register);
  %}
  ins_pipe(pipe_class_default);
%}

// Copysign and signum intrinsics

instruct copySignD_reg(fRegD dst, fRegD src1, fRegD src2, immD zero) %{
  match(Set dst (CopySignD src1 (Binary src2 zero)));
  format %{ "CopySignD  $dst $src1 $src2" %}
  ins_encode %{
    FloatRegister dst = as_FloatRegister($dst$$reg),
                  src1 = as_FloatRegister($src1$$reg),
                  src2 = as_FloatRegister($src2$$reg);
    __ fsgnj_d(dst, src1, src2);
  %}
  ins_pipe(fp_dop_reg_reg_d);
%}

instruct copySignF_reg(fRegF dst, fRegF src1, fRegF src2) %{
  match(Set dst (CopySignF src1 src2));
  format %{ "CopySignF  $dst $src1 $src2" %}
  ins_encode %{
    FloatRegister dst = as_FloatRegister($dst$$reg),
                  src1 = as_FloatRegister($src1$$reg),
                  src2 = as_FloatRegister($src2$$reg);
    __ fsgnj_s(dst, src1, src2);
  %}
  ins_pipe(fp_dop_reg_reg_s);
%}

instruct signumD_reg(fRegD dst, immD zero, fRegD one) %{
  match(Set dst (SignumD dst (Binary zero one)));
  format %{ "signumD  $dst, $dst" %}
  ins_encode %{
    __ signum_fp(as_FloatRegister($dst$$reg), as_FloatRegister($one$$reg), true /* is_double */);
  %}
  ins_pipe(pipe_class_default);
%}

instruct signumF_reg(fRegF dst, immF zero, fRegF one) %{
  match(Set dst (SignumF dst (Binary zero one)));
  format %{ "signumF  $dst, $dst" %}
  ins_encode %{
    __ signum_fp(as_FloatRegister($dst$$reg), as_FloatRegister($one$$reg), false /* is_double */);
  %}
  ins_pipe(pipe_class_default);
%}

// Arithmetic Instructions End

// ============================================================================
// Logical Instructions

// Register And
instruct andI_reg_reg(iRegINoSp dst, iRegI src1, iRegI src2) %{
  match(Set dst (AndI src1 src2));

  format %{ "andr  $dst, $src1, $src2\t#@andI_reg_reg" %}

  ins_cost(ALU_COST);
  ins_encode %{
    __ andr(as_Register($dst$$reg),
            as_Register($src1$$reg),
            as_Register($src2$$reg));
  %}

  ins_pipe(ialu_reg_reg);
%}

// Immediate And
instruct andI_reg_imm(iRegINoSp dst, iRegI src1, immIAdd src2) %{
  match(Set dst (AndI src1 src2));

  format %{ "andi  $dst, $src1, $src2\t#@andI_reg_imm" %}

  ins_cost(ALU_COST);
  ins_encode %{
    __ andi(as_Register($dst$$reg),
            as_Register($src1$$reg),
            (int32_t)($src2$$constant));
  %}

  ins_pipe(ialu_reg_imm);
%}

// Register Or
instruct orI_reg_reg(iRegINoSp dst, iRegI src1, iRegI src2) %{
  match(Set dst (OrI src1 src2));

  format %{ "orr  $dst, $src1, $src2\t#@orI_reg_reg" %}

  ins_cost(ALU_COST);
  ins_encode %{
    __ orr(as_Register($dst$$reg),
           as_Register($src1$$reg),
           as_Register($src2$$reg));
  %}

  ins_pipe(ialu_reg_reg);
%}

// Immediate Or
instruct orI_reg_imm(iRegINoSp dst, iRegI src1, immIAdd src2) %{
  match(Set dst (OrI src1 src2));

  format %{ "ori  $dst, $src1, $src2\t#@orI_reg_imm" %}

  ins_cost(ALU_COST);
  ins_encode %{
    __ ori(as_Register($dst$$reg),
           as_Register($src1$$reg),
           (int32_t)($src2$$constant));
  %}

  ins_pipe(ialu_reg_imm);
%}

// Register Xor
instruct xorI_reg_reg(iRegINoSp dst, iRegI src1, iRegI src2) %{
  match(Set dst (XorI src1 src2));

  format %{ "xorr  $dst, $src1, $src2\t#@xorI_reg_reg" %}

  ins_cost(ALU_COST);
  ins_encode %{
    __ xorr(as_Register($dst$$reg),
            as_Register($src1$$reg),
            as_Register($src2$$reg));
  %}

  ins_pipe(ialu_reg_reg);
%}

// Immediate Xor
instruct xorI_reg_imm(iRegINoSp dst, iRegI src1, immIAdd src2) %{
  match(Set dst (XorI src1 src2));

  format %{ "xori  $dst, $src1, $src2\t#@xorI_reg_imm" %}

  ins_cost(ALU_COST);
  ins_encode %{
    __ xori(as_Register($dst$$reg),
            as_Register($src1$$reg),
            (int32_t)($src2$$constant));
  %}

  ins_pipe(ialu_reg_imm);
%}

// Register And Long
instruct andL_reg_reg(iRegLNoSp dst, iRegL src1, iRegL src2) %{
  match(Set dst (AndL src1 src2));

  format %{ "andr  $dst, $src1, $src2\t#@andL_reg_reg" %}

  ins_cost(ALU_COST);
  ins_encode %{
    __ andr(as_Register($dst$$reg),
            as_Register($src1$$reg),
            as_Register($src2$$reg));
  %}

  ins_pipe(ialu_reg_reg);
%}

// Immediate And Long
instruct andL_reg_imm(iRegLNoSp dst, iRegL src1, immLAdd src2) %{
  match(Set dst (AndL src1 src2));

  format %{ "andi  $dst, $src1, $src2\t#@andL_reg_imm" %}

  ins_cost(ALU_COST);
  ins_encode %{
    __ andi(as_Register($dst$$reg),
            as_Register($src1$$reg),
            (int32_t)($src2$$constant));
  %}

  ins_pipe(ialu_reg_imm);
%}

// Register Or Long
instruct orL_reg_reg(iRegLNoSp dst, iRegL src1, iRegL src2) %{
  match(Set dst (OrL src1 src2));

  format %{ "orr  $dst, $src1, $src2\t#@orL_reg_reg" %}

  ins_cost(ALU_COST);
  ins_encode %{
    __ orr(as_Register($dst$$reg),
           as_Register($src1$$reg),
           as_Register($src2$$reg));
  %}

  ins_pipe(ialu_reg_reg);
%}

// Immediate Or Long
instruct orL_reg_imm(iRegLNoSp dst, iRegL src1, immLAdd src2) %{
  match(Set dst (OrL src1 src2));

  format %{ "ori  $dst, $src1, $src2\t#@orL_reg_imm" %}

  ins_cost(ALU_COST);
  ins_encode %{
    __ ori(as_Register($dst$$reg),
           as_Register($src1$$reg),
           (int32_t)($src2$$constant));
  %}

  ins_pipe(ialu_reg_imm);
%}

// Register Xor Long
instruct xorL_reg_reg(iRegLNoSp dst, iRegL src1, iRegL src2) %{
  match(Set dst (XorL src1 src2));

  format %{ "xorr  $dst, $src1, $src2\t#@xorL_reg_reg" %}

  ins_cost(ALU_COST);
  ins_encode %{
    __ xorr(as_Register($dst$$reg),
            as_Register($src1$$reg),
            as_Register($src2$$reg));
  %}

  ins_pipe(ialu_reg_reg);
%}

// Immediate Xor Long
instruct xorL_reg_imm(iRegLNoSp dst, iRegL src1, immLAdd src2) %{
  match(Set dst (XorL src1 src2));

  ins_cost(ALU_COST);
  format %{ "xori  $dst, $src1, $src2\t#@xorL_reg_imm" %}

  ins_encode %{
    __ xori(as_Register($dst$$reg),
            as_Register($src1$$reg),
            (int32_t)($src2$$constant));
  %}

  ins_pipe(ialu_reg_imm);
%}

// ============================================================================
// MemBar Instruction

instruct load_fence() %{
  match(LoadFence);
  ins_cost(ALU_COST);

  format %{ "#@load_fence" %}

  ins_encode %{
    __ membar(MacroAssembler::LoadLoad | MacroAssembler::LoadStore);
  %}
  ins_pipe(pipe_serial);
%}

instruct membar_acquire() %{
  match(MemBarAcquire);
  ins_cost(ALU_COST);

  format %{ "#@membar_acquire\n\t"
            "fence ir iorw" %}

  ins_encode %{
    __ block_comment("membar_acquire");
    __ membar(MacroAssembler::LoadLoad | MacroAssembler::LoadStore);
  %}

  ins_pipe(pipe_serial);
%}

instruct membar_acquire_lock() %{
  match(MemBarAcquireLock);
  ins_cost(0);

  format %{ "#@membar_acquire_lock (elided)" %}

  ins_encode %{
    __ block_comment("membar_acquire_lock (elided)");
  %}

  ins_pipe(pipe_serial);
%}

instruct store_fence() %{
  match(StoreFence);
  ins_cost(ALU_COST);

  format %{ "#@store_fence" %}

  ins_encode %{
    __ membar(MacroAssembler::LoadStore | MacroAssembler::StoreStore);
  %}
  ins_pipe(pipe_serial);
%}

instruct membar_release() %{
  match(MemBarRelease);
  ins_cost(ALU_COST);

  format %{ "#@membar_release\n\t"
            "fence iorw ow" %}

  ins_encode %{
    __ block_comment("membar_release");
    __ membar(MacroAssembler::LoadStore | MacroAssembler::StoreStore);
  %}
  ins_pipe(pipe_serial);
%}

instruct membar_storestore() %{
  match(MemBarStoreStore);
  match(StoreStoreFence);
  ins_cost(ALU_COST);

  format %{ "MEMBAR-store-store\t#@membar_storestore" %}

  ins_encode %{
    __ membar(MacroAssembler::StoreStore);
  %}
  ins_pipe(pipe_serial);
%}

instruct membar_release_lock() %{
  match(MemBarReleaseLock);
  ins_cost(0);

  format %{ "#@membar_release_lock (elided)" %}

  ins_encode %{
    __ block_comment("membar_release_lock (elided)");
  %}

  ins_pipe(pipe_serial);
%}

instruct membar_volatile() %{
  match(MemBarVolatile);
  ins_cost(ALU_COST);

  format %{ "#@membar_volatile\n\t"
             "fence iorw iorw"%}

  ins_encode %{
    __ block_comment("membar_volatile");
    __ membar(MacroAssembler::StoreLoad);
  %}

  ins_pipe(pipe_serial);
%}

instruct spin_wait() %{
  predicate(UseZihintpause);
  match(OnSpinWait);
  ins_cost(CACHE_MISS_COST);

  format %{ "spin_wait" %}

  ins_encode %{
    __ pause();
  %}

  ins_pipe(pipe_serial);
%}

// ============================================================================
// Cast Instructions (Java-level type cast)

instruct castX2P(iRegPNoSp dst, iRegL src) %{
  match(Set dst (CastX2P src));

  ins_cost(ALU_COST);
  format %{ "mv  $dst, $src\t# long -> ptr, #@castX2P" %}

  ins_encode %{
    if ($dst$$reg != $src$$reg) {
      __ mv(as_Register($dst$$reg), as_Register($src$$reg));
    }
  %}

  ins_pipe(ialu_reg);
%}

instruct castP2X(iRegLNoSp dst, iRegP src) %{
  match(Set dst (CastP2X src));

  ins_cost(ALU_COST);
  format %{ "mv  $dst, $src\t# ptr -> long, #@castP2X" %}

  ins_encode %{
    if ($dst$$reg != $src$$reg) {
      __ mv(as_Register($dst$$reg), as_Register($src$$reg));
    }
  %}

  ins_pipe(ialu_reg);
%}

instruct castPP(iRegPNoSp dst)
%{
  match(Set dst (CastPP dst));
  ins_cost(0);

  size(0);
  format %{ "# castPP of $dst, #@castPP" %}
  ins_encode(/* empty encoding */);
  ins_pipe(pipe_class_empty);
%}

instruct castLL(iRegL dst)
%{
  match(Set dst (CastLL dst));

  size(0);
  format %{ "# castLL of $dst, #@castLL" %}
  ins_encode(/* empty encoding */);
  ins_cost(0);
  ins_pipe(pipe_class_empty);
%}

instruct castII(iRegI dst)
%{
  match(Set dst (CastII dst));

  size(0);
  format %{ "# castII of $dst, #@castII" %}
  ins_encode(/* empty encoding */);
  ins_cost(0);
  ins_pipe(pipe_class_empty);
%}

instruct checkCastPP(iRegPNoSp dst)
%{
  match(Set dst (CheckCastPP dst));

  size(0);
  ins_cost(0);
  format %{ "# checkcastPP of $dst, #@checkCastPP" %}
  ins_encode(/* empty encoding */);
  ins_pipe(pipe_class_empty);
%}

instruct castFF(fRegF dst)
%{
  match(Set dst (CastFF dst));

  size(0);
  format %{ "# castFF of $dst" %}
  ins_encode(/* empty encoding */);
  ins_cost(0);
  ins_pipe(pipe_class_empty);
%}

instruct castDD(fRegD dst)
%{
  match(Set dst (CastDD dst));

  size(0);
  format %{ "# castDD of $dst" %}
  ins_encode(/* empty encoding */);
  ins_cost(0);
  ins_pipe(pipe_class_empty);
%}

instruct castVV(vReg dst)
%{
  match(Set dst (CastVV dst));

  size(0);
  format %{ "# castVV of $dst" %}
  ins_encode(/* empty encoding */);
  ins_cost(0);
  ins_pipe(pipe_class_empty);
%}

// ============================================================================
// Convert Instructions

// int to bool
instruct convI2Bool(iRegINoSp dst, iRegI src)
%{
  match(Set dst (Conv2B src));

  ins_cost(ALU_COST);
  format %{ "snez  $dst, $src\t#@convI2Bool" %}

  ins_encode %{
    __ snez(as_Register($dst$$reg), as_Register($src$$reg));
  %}

  ins_pipe(ialu_reg);
%}

// pointer to bool
instruct convP2Bool(iRegINoSp dst, iRegP src)
%{
  match(Set dst (Conv2B src));

  ins_cost(ALU_COST);
  format %{ "snez  $dst, $src\t#@convP2Bool" %}

  ins_encode %{
    __ snez(as_Register($dst$$reg), as_Register($src$$reg));
  %}

  ins_pipe(ialu_reg);
%}

// int <-> long

instruct convI2L_reg_reg(iRegLNoSp dst, iRegIorL2I src)
%{
  match(Set dst (ConvI2L src));

  ins_cost(ALU_COST);
  format %{ "addw  $dst, $src, zr\t#@convI2L_reg_reg" %}
  ins_encode %{
    __ sign_extend(as_Register($dst$$reg), as_Register($src$$reg), 32);
  %}
  ins_pipe(ialu_reg);
%}

instruct convL2I_reg(iRegINoSp dst, iRegL src) %{
  match(Set dst (ConvL2I src));

  ins_cost(ALU_COST);
  format %{ "addw  $dst, $src, zr\t#@convL2I_reg" %}

  ins_encode %{
    __ sign_extend(as_Register($dst$$reg), as_Register($src$$reg), 32);
  %}

  ins_pipe(ialu_reg);
%}

// int to unsigned long (Zero-extend)
instruct convI2UL_reg_reg(iRegLNoSp dst, iRegIorL2I src, immL_32bits mask)
%{
  match(Set dst (AndL (ConvI2L src) mask));

  ins_cost(ALU_COST * 2);
  format %{ "zero_extend $dst, $src, 32\t# i2ul, #@convI2UL_reg_reg" %}

  ins_encode %{
    __ zero_extend(as_Register($dst$$reg), as_Register($src$$reg), 32);
  %}

  ins_pipe(ialu_reg_shift);
%}

// float <-> double

instruct convF2D_reg(fRegD dst, fRegF src) %{
  match(Set dst (ConvF2D src));

  ins_cost(XFER_COST);
  format %{ "fcvt.d.s  $dst, $src\t#@convF2D_reg" %}

  ins_encode %{
    __ fcvt_d_s(as_FloatRegister($dst$$reg), as_FloatRegister($src$$reg));
  %}

  ins_pipe(fp_f2d);
%}

instruct convD2F_reg(fRegF dst, fRegD src) %{
  match(Set dst (ConvD2F src));

  ins_cost(XFER_COST);
  format %{ "fcvt.s.d  $dst, $src\t#@convD2F_reg" %}

  ins_encode %{
    __ fcvt_s_d(as_FloatRegister($dst$$reg), as_FloatRegister($src$$reg));
  %}

  ins_pipe(fp_d2f);
%}

// single <-> half precision

instruct convHF2F_reg_reg(fRegF dst, iRegINoSp src, iRegINoSp tmp) %{
  match(Set dst (ConvHF2F src));
  effect(TEMP tmp);
  format %{ "fmv.h.x $dst, $src\t# move source from $src to $dst\n\t"
            "fcvt.s.h $dst, $dst\t# convert half to single precision"
  %}
  ins_encode %{
    __ float16_to_float($dst$$FloatRegister, $src$$Register, $tmp$$Register);
  %}
  ins_pipe(pipe_slow);
%}

instruct convF2HF_reg_reg(iRegINoSp dst, fRegF src, fRegF ftmp, iRegINoSp xtmp) %{
  match(Set dst (ConvF2HF src));
  effect(TEMP_DEF dst, TEMP ftmp, TEMP xtmp);
  format %{ "fcvt.h.s $ftmp, $src\t# convert single precision to half\n\t"
            "fmv.x.h $dst, $ftmp\t# move result from $ftmp to $dst"
  %}
  ins_encode %{
    __ float_to_float16($dst$$Register, $src$$FloatRegister, $ftmp$$FloatRegister, $xtmp$$Register);
  %}
  ins_pipe(pipe_slow);
%}

// float <-> int

instruct convF2I_reg_reg(iRegINoSp dst, fRegF src) %{
  match(Set dst (ConvF2I src));

  ins_cost(XFER_COST);
  format %{ "fcvt.w.s  $dst, $src\t#@convF2I_reg_reg" %}

  ins_encode %{
    __ fcvt_w_s_safe($dst$$Register, $src$$FloatRegister);
  %}

  ins_pipe(fp_f2i);
%}

instruct convI2F_reg_reg(fRegF dst, iRegIorL2I src) %{
  match(Set dst (ConvI2F src));

  ins_cost(XFER_COST);
  format %{ "fcvt.s.w  $dst, $src\t#@convI2F_reg_reg" %}

  ins_encode %{
    __ fcvt_s_w(as_FloatRegister($dst$$reg), as_Register($src$$reg));
  %}

  ins_pipe(fp_i2f);
%}

// float <-> long

instruct convF2L_reg_reg(iRegLNoSp dst, fRegF src) %{
  match(Set dst (ConvF2L src));

  ins_cost(XFER_COST);
  format %{ "fcvt.l.s  $dst, $src\t#@convF2L_reg_reg" %}

  ins_encode %{
    __ fcvt_l_s_safe($dst$$Register, $src$$FloatRegister);
  %}

  ins_pipe(fp_f2l);
%}

instruct convL2F_reg_reg(fRegF dst, iRegL src) %{
  match(Set dst (ConvL2F src));

  ins_cost(XFER_COST);
  format %{ "fcvt.s.l  $dst, $src\t#@convL2F_reg_reg" %}

  ins_encode %{
    __ fcvt_s_l(as_FloatRegister($dst$$reg), as_Register($src$$reg));
  %}

  ins_pipe(fp_l2f);
%}

// double <-> int

instruct convD2I_reg_reg(iRegINoSp dst, fRegD src) %{
  match(Set dst (ConvD2I src));

  ins_cost(XFER_COST);
  format %{ "fcvt.w.d  $dst, $src\t#@convD2I_reg_reg" %}

  ins_encode %{
    __ fcvt_w_d_safe($dst$$Register, $src$$FloatRegister);
  %}

  ins_pipe(fp_d2i);
%}

instruct convI2D_reg_reg(fRegD dst, iRegIorL2I src) %{
  match(Set dst (ConvI2D src));

  ins_cost(XFER_COST);
  format %{ "fcvt.d.w  $dst, $src\t#@convI2D_reg_reg" %}

  ins_encode %{
    __ fcvt_d_w(as_FloatRegister($dst$$reg), as_Register($src$$reg));
  %}

  ins_pipe(fp_i2d);
%}

// double <-> long

instruct convD2L_reg_reg(iRegLNoSp dst, fRegD src) %{
  match(Set dst (ConvD2L src));

  ins_cost(XFER_COST);
  format %{ "fcvt.l.d  $dst, $src\t#@convD2L_reg_reg" %}

  ins_encode %{
    __ fcvt_l_d_safe($dst$$Register, $src$$FloatRegister);
  %}

  ins_pipe(fp_d2l);
%}

instruct convL2D_reg_reg(fRegD dst, iRegL src) %{
  match(Set dst (ConvL2D src));

  ins_cost(XFER_COST);
  format %{ "fcvt.d.l  $dst, $src\t#@convL2D_reg_reg" %}

  ins_encode %{
    __ fcvt_d_l(as_FloatRegister($dst$$reg), as_Register($src$$reg));
  %}

  ins_pipe(fp_l2d);
%}

// Convert oop into int for vectors alignment masking
instruct convP2I(iRegINoSp dst, iRegP src) %{
  match(Set dst (ConvL2I (CastP2X src)));

  ins_cost(ALU_COST * 2);
  format %{ "zero_extend $dst, $src, 32\t# ptr -> int, #@convP2I" %}

  ins_encode %{
    __ zero_extend($dst$$Register, $src$$Register, 32);
  %}

  ins_pipe(ialu_reg);
%}

// Convert compressed oop into int for vectors alignment masking
// in case of 32bit oops (heap < 4Gb).
instruct convN2I(iRegINoSp dst, iRegN src)
%{
  predicate(CompressedOops::shift() == 0);
  match(Set dst (ConvL2I (CastP2X (DecodeN src))));

  ins_cost(ALU_COST);
  format %{ "mv  $dst, $src\t# compressed ptr -> int, #@convN2I" %}

  ins_encode %{
    __ mv($dst$$Register, $src$$Register);
  %}

  ins_pipe(ialu_reg);
%}

instruct round_double_reg(iRegLNoSp dst, fRegD src, fRegD ftmp) %{
  match(Set dst (RoundD src));

  ins_cost(XFER_COST + BRANCH_COST);
  effect(TEMP ftmp);
  format %{ "java_round_double $dst, $src\t#@round_double_reg" %}

  ins_encode %{
    __ java_round_double($dst$$Register, as_FloatRegister($src$$reg), as_FloatRegister($ftmp$$reg));
  %}

  ins_pipe(pipe_slow);
%}

instruct round_float_reg(iRegINoSp dst, fRegF src, fRegF ftmp) %{
  match(Set dst (RoundF src));

  ins_cost(XFER_COST + BRANCH_COST);
  effect(TEMP ftmp);
  format %{ "java_round_float $dst, $src\t#@round_float_reg" %}

  ins_encode %{
    __ java_round_float($dst$$Register, as_FloatRegister($src$$reg), as_FloatRegister($ftmp$$reg));
  %}

  ins_pipe(pipe_slow);
%}

// Convert oop pointer into compressed form
instruct encodeHeapOop(iRegNNoSp dst, iRegP src) %{
  predicate(n->bottom_type()->make_ptr()->ptr() != TypePtr::NotNull);
  match(Set dst (EncodeP src));
  ins_cost(ALU_COST);
  format %{ "encode_heap_oop  $dst, $src\t#@encodeHeapOop" %}
  ins_encode %{
    Register s = $src$$Register;
    Register d = $dst$$Register;
    __ encode_heap_oop(d, s);
  %}
  ins_pipe(pipe_class_default);
%}

instruct encodeHeapOop_not_null(iRegNNoSp dst, iRegP src) %{
  predicate(n->bottom_type()->make_ptr()->ptr() == TypePtr::NotNull);
  match(Set dst (EncodeP src));
  ins_cost(ALU_COST);
  format %{ "encode_heap_oop_not_null $dst, $src\t#@encodeHeapOop_not_null" %}
  ins_encode %{
    __ encode_heap_oop_not_null($dst$$Register, $src$$Register);
  %}
  ins_pipe(pipe_class_default);
%}

instruct decodeHeapOop(iRegPNoSp dst, iRegN src) %{
  predicate(n->bottom_type()->is_ptr()->ptr() != TypePtr::NotNull &&
            n->bottom_type()->is_ptr()->ptr() != TypePtr::Constant);
  match(Set dst (DecodeN src));

  ins_cost(0);
  format %{ "decode_heap_oop  $dst, $src\t#@decodeHeapOop" %}
  ins_encode %{
    Register s = $src$$Register;
    Register d = $dst$$Register;
    __ decode_heap_oop(d, s);
  %}
  ins_pipe(pipe_class_default);
%}

instruct decodeHeapOop_not_null(iRegPNoSp dst, iRegN src) %{
  predicate(n->bottom_type()->is_ptr()->ptr() == TypePtr::NotNull ||
            n->bottom_type()->is_ptr()->ptr() == TypePtr::Constant);
  match(Set dst (DecodeN src));

  ins_cost(0);
  format %{ "decode_heap_oop_not_null $dst, $src\t#@decodeHeapOop_not_null" %}
  ins_encode %{
    Register s = $src$$Register;
    Register d = $dst$$Register;
    __ decode_heap_oop_not_null(d, s);
  %}
  ins_pipe(pipe_class_default);
%}

// Convert klass pointer into compressed form.
instruct encodeKlass_not_null(iRegNNoSp dst, iRegP src) %{
  match(Set dst (EncodePKlass src));

  ins_cost(ALU_COST);
  format %{ "encode_klass_not_null  $dst, $src\t#@encodeKlass_not_null" %}

  ins_encode %{
    Register src_reg = as_Register($src$$reg);
    Register dst_reg = as_Register($dst$$reg);
    __ encode_klass_not_null(dst_reg, src_reg, t0);
  %}

   ins_pipe(pipe_class_default);
%}

instruct decodeKlass_not_null(iRegPNoSp dst, iRegN src, iRegPNoSp tmp) %{
  match(Set dst (DecodeNKlass src));

  effect(TEMP tmp);

  ins_cost(ALU_COST);
  format %{ "decode_klass_not_null  $dst, $src\t#@decodeKlass_not_null" %}

  ins_encode %{
    Register src_reg = as_Register($src$$reg);
    Register dst_reg = as_Register($dst$$reg);
    Register tmp_reg = as_Register($tmp$$reg);
    __ decode_klass_not_null(dst_reg, src_reg, tmp_reg);
  %}

   ins_pipe(pipe_class_default);
%}

// stack <-> reg and reg <-> reg shuffles with no conversion

instruct MoveF2I_stack_reg(iRegINoSp dst, stackSlotF src) %{

  match(Set dst (MoveF2I src));

  effect(DEF dst, USE src);

  ins_cost(LOAD_COST);

  format %{ "lw  $dst, $src\t#@MoveF2I_stack_reg" %}

  ins_encode %{
    __ lw(as_Register($dst$$reg), Address(sp, $src$$disp));
  %}

  ins_pipe(iload_reg_reg);

%}

instruct MoveI2F_stack_reg(fRegF dst, stackSlotI src) %{

  match(Set dst (MoveI2F src));

  effect(DEF dst, USE src);

  ins_cost(LOAD_COST);

  format %{ "flw  $dst, $src\t#@MoveI2F_stack_reg" %}

  ins_encode %{
    __ flw(as_FloatRegister($dst$$reg), Address(sp, $src$$disp));
  %}

  ins_pipe(fp_load_mem_s);

%}

instruct MoveD2L_stack_reg(iRegLNoSp dst, stackSlotD src) %{

  match(Set dst (MoveD2L src));

  effect(DEF dst, USE src);

  ins_cost(LOAD_COST);

  format %{ "ld  $dst, $src\t#@MoveD2L_stack_reg" %}

  ins_encode %{
    __ ld(as_Register($dst$$reg), Address(sp, $src$$disp));
  %}

  ins_pipe(iload_reg_reg);

%}

instruct MoveL2D_stack_reg(fRegD dst, stackSlotL src) %{

  match(Set dst (MoveL2D src));

  effect(DEF dst, USE src);

  ins_cost(LOAD_COST);

  format %{ "fld  $dst, $src\t#@MoveL2D_stack_reg" %}

  ins_encode %{
    __ fld(as_FloatRegister($dst$$reg), Address(sp, $src$$disp));
  %}

  ins_pipe(fp_load_mem_d);

%}

instruct MoveF2I_reg_stack(stackSlotI dst, fRegF src) %{

  match(Set dst (MoveF2I src));

  effect(DEF dst, USE src);

  ins_cost(STORE_COST);

  format %{ "fsw  $src, $dst\t#@MoveF2I_reg_stack" %}

  ins_encode %{
    __ fsw(as_FloatRegister($src$$reg), Address(sp, $dst$$disp));
  %}

  ins_pipe(fp_store_reg_s);

%}

instruct MoveI2F_reg_stack(stackSlotF dst, iRegI src) %{

  match(Set dst (MoveI2F src));

  effect(DEF dst, USE src);

  ins_cost(STORE_COST);

  format %{ "sw  $src, $dst\t#@MoveI2F_reg_stack" %}

  ins_encode %{
    __ sw(as_Register($src$$reg), Address(sp, $dst$$disp));
  %}

  ins_pipe(istore_reg_reg);

%}

instruct MoveD2L_reg_stack(stackSlotL dst, fRegD src) %{

  match(Set dst (MoveD2L src));

  effect(DEF dst, USE src);

  ins_cost(STORE_COST);

  format %{ "fsd  $dst, $src\t#@MoveD2L_reg_stack" %}

  ins_encode %{
    __ fsd(as_FloatRegister($src$$reg), Address(sp, $dst$$disp));
  %}

  ins_pipe(fp_store_reg_d);

%}

instruct MoveL2D_reg_stack(stackSlotD dst, iRegL src) %{

  match(Set dst (MoveL2D src));

  effect(DEF dst, USE src);

  ins_cost(STORE_COST);

  format %{ "sd  $src, $dst\t#@MoveL2D_reg_stack" %}

  ins_encode %{
    __ sd(as_Register($src$$reg), Address(sp, $dst$$disp));
  %}

  ins_pipe(istore_reg_reg);

%}

instruct MoveF2I_reg_reg(iRegINoSp dst, fRegF src) %{

  match(Set dst (MoveF2I src));

  effect(DEF dst, USE src);

  ins_cost(FMVX_COST);

  format %{ "fmv.x.w  $dst, $src\t#@MoveF2I_reg_reg" %}

  ins_encode %{
    __ fmv_x_w(as_Register($dst$$reg), as_FloatRegister($src$$reg));
  %}

  ins_pipe(fp_f2i);

%}

instruct MoveI2F_reg_reg(fRegF dst, iRegI src) %{

  match(Set dst (MoveI2F src));

  effect(DEF dst, USE src);

  ins_cost(FMVX_COST);

  format %{ "fmv.w.x  $dst, $src\t#@MoveI2F_reg_reg" %}

  ins_encode %{
    __ fmv_w_x(as_FloatRegister($dst$$reg), as_Register($src$$reg));
  %}

  ins_pipe(fp_i2f);

%}

instruct MoveD2L_reg_reg(iRegLNoSp dst, fRegD src) %{

  match(Set dst (MoveD2L src));

  effect(DEF dst, USE src);

  ins_cost(FMVX_COST);

  format %{ "fmv.x.d $dst, $src\t#@MoveD2L_reg_reg" %}

  ins_encode %{
    __ fmv_x_d(as_Register($dst$$reg), as_FloatRegister($src$$reg));
  %}

  ins_pipe(fp_d2l);

%}

instruct MoveL2D_reg_reg(fRegD dst, iRegL src) %{

  match(Set dst (MoveL2D src));

  effect(DEF dst, USE src);

  ins_cost(FMVX_COST);

  format %{ "fmv.d.x  $dst, $src\t#@MoveL2D_reg_reg" %}

  ins_encode %{
    __ fmv_d_x(as_FloatRegister($dst$$reg), as_Register($src$$reg));
  %}

  ins_pipe(fp_l2d);

%}

// ============================================================================
// Compare Instructions which set the result float comparisons in dest register.

instruct cmpF3_reg_reg(iRegINoSp dst, fRegF op1, fRegF op2)
%{
  match(Set dst (CmpF3 op1 op2));

  ins_cost(XFER_COST * 2 + BRANCH_COST + ALU_COST);
  format %{ "flt.s  $dst, $op2, $op1\t#@cmpF3_reg_reg\n\t"
            "bgtz   $dst, done\n\t"
            "feq.s  $dst, $op1, $op2\n\t"
            "addi   $dst, $dst, -1\n\t"
            "done:"
  %}

  ins_encode %{
    // we want -1 for unordered or less than, 0 for equal and 1 for greater than.
    __ float_compare(as_Register($dst$$reg), as_FloatRegister($op1$$reg),
                     as_FloatRegister($op2$$reg), -1 /*unordered_result < 0*/);
  %}

  ins_pipe(pipe_class_default);
%}

instruct cmpD3_reg_reg(iRegINoSp dst, fRegD op1, fRegD op2)
%{
  match(Set dst (CmpD3 op1 op2));

  ins_cost(XFER_COST * 2 + BRANCH_COST + ALU_COST);
  format %{ "flt.d  $dst, $op2, $op1\t#@cmpD3_reg_reg\n\t"
            "bgtz   $dst, done\n\t"
            "feq.d  $dst, $op1, $op2\n\t"
            "addi   $dst, $dst, -1\n\t"
            "done:"
  %}

  ins_encode %{
    // we want -1 for unordered or less than, 0 for equal and 1 for greater than.
    __ double_compare(as_Register($dst$$reg), as_FloatRegister($op1$$reg), as_FloatRegister($op2$$reg), -1 /*unordered_result < 0*/);
  %}

  ins_pipe(pipe_class_default);
%}

instruct cmpL3_reg_reg(iRegINoSp dst, iRegL op1, iRegL op2)
%{
  match(Set dst (CmpL3 op1 op2));

  ins_cost(ALU_COST * 3 + BRANCH_COST);
  format %{ "slt   $dst, $op2, $op1\t#@cmpL3_reg_reg\n\t"
            "bnez  $dst, done\n\t"
            "slt   $dst, $op1, $op2\n\t"
            "neg   $dst, $dst\n\t"
            "done:"
  %}
  ins_encode %{
    __ cmp_l2i(t0, as_Register($op1$$reg), as_Register($op2$$reg));
    __ mv(as_Register($dst$$reg), t0);
  %}

  ins_pipe(pipe_class_default);
%}

instruct cmpUL3_reg_reg(iRegINoSp dst, iRegL op1, iRegL op2)
%{
  match(Set dst (CmpUL3 op1 op2));

  ins_cost(ALU_COST * 3 + BRANCH_COST);
  format %{ "sltu  $dst, $op2, $op1\t#@cmpUL3_reg_reg\n\t"
            "bnez  $dst, done\n\t"
            "sltu  $dst, $op1, $op2\n\t"
            "neg   $dst, $dst\n\t"
            "done:"
  %}
  ins_encode %{
    __ cmp_ul2i(t0, as_Register($op1$$reg), as_Register($op2$$reg));
    __ mv(as_Register($dst$$reg), t0);
  %}

  ins_pipe(pipe_class_default);
%}

instruct cmpU3_reg_reg(iRegINoSp dst, iRegI op1, iRegI op2)
%{
  match(Set dst (CmpU3 op1 op2));

  ins_cost(ALU_COST * 3 + BRANCH_COST);
  format %{ "sltu  $dst, $op2, $op1\t#@cmpU3_reg_reg\n\t"
            "bnez  $dst, done\n\t"
            "sltu  $dst, $op1, $op2\n\t"
            "neg   $dst, $dst\n\t"
            "done:"
  %}
  ins_encode %{
    __ cmp_uw2i(t0, as_Register($op1$$reg), as_Register($op2$$reg));
    __ mv(as_Register($dst$$reg), t0);
  %}

  ins_pipe(pipe_class_default);
%}

instruct cmpLTMask_reg_reg(iRegINoSp dst, iRegI p, iRegI q)
%{
  match(Set dst (CmpLTMask p q));

  ins_cost(2 * ALU_COST);

  format %{ "slt $dst, $p, $q\t#@cmpLTMask_reg_reg\n\t"
            "subw $dst, zr, $dst\t#@cmpLTMask_reg_reg"
  %}

  ins_encode %{
    __ slt(as_Register($dst$$reg), as_Register($p$$reg), as_Register($q$$reg));
    __ subw(as_Register($dst$$reg), zr, as_Register($dst$$reg));
  %}

  ins_pipe(ialu_reg_reg);
%}

instruct cmpLTMask_reg_zero(iRegINoSp dst, iRegIorL2I op, immI0 zero)
%{
  match(Set dst (CmpLTMask op zero));

  ins_cost(ALU_COST);

  format %{ "sraiw $dst, $dst, 31\t#@cmpLTMask_reg_reg" %}

  ins_encode %{
    __ sraiw(as_Register($dst$$reg), as_Register($op$$reg), 31);
  %}

  ins_pipe(ialu_reg_shift);
%}


// ============================================================================
// Max and Min

instruct minI_reg_reg(iRegINoSp dst, iRegI src)
%{
  match(Set dst (MinI dst src));

  ins_cost(BRANCH_COST + ALU_COST);
  format %{
    "ble $dst, $src, skip\t#@minI_reg_reg\n\t"
    "mv  $dst, $src\n\t"
    "skip:"
  %}

  ins_encode %{
    Label Lskip;
    __ ble(as_Register($dst$$reg), as_Register($src$$reg), Lskip);
    __ mv(as_Register($dst$$reg), as_Register($src$$reg));
    __ bind(Lskip);
  %}

  ins_pipe(pipe_class_compare);
%}

instruct maxI_reg_reg(iRegINoSp dst, iRegI src)
%{
  match(Set dst (MaxI dst src));

  ins_cost(BRANCH_COST + ALU_COST);
  format %{
    "bge $dst, $src, skip\t#@maxI_reg_reg\n\t"
    "mv  $dst, $src\n\t"
    "skip:"
  %}

  ins_encode %{
    Label Lskip;
    __ bge(as_Register($dst$$reg), as_Register($src$$reg), Lskip);
    __ mv(as_Register($dst$$reg), as_Register($src$$reg));
    __ bind(Lskip);
  %}

  ins_pipe(pipe_class_compare);
%}

// special case for comparing with zero
// n.b. this is selected in preference to the rule above because it
// avoids loading constant 0 into a source register

instruct minI_reg_zero(iRegINoSp dst, immI0 zero)
%{
  match(Set dst (MinI dst zero));
  match(Set dst (MinI zero dst));

  ins_cost(BRANCH_COST + ALU_COST);
  format %{
    "blez $dst, skip\t#@minI_reg_zero\n\t"
    "mv   $dst, zr\n\t"
    "skip:"
  %}

  ins_encode %{
    Label Lskip;
    __ blez(as_Register($dst$$reg), Lskip);
    __ mv(as_Register($dst$$reg), zr);
    __ bind(Lskip);
  %}

  ins_pipe(pipe_class_compare);
%}

instruct maxI_reg_zero(iRegINoSp dst, immI0 zero)
%{
  match(Set dst (MaxI dst zero));
  match(Set dst (MaxI zero dst));

  ins_cost(BRANCH_COST + ALU_COST);
  format %{
    "bgez $dst, skip\t#@maxI_reg_zero\n\t"
    "mv   $dst, zr\n\t"
    "skip:"
  %}

  ins_encode %{
    Label Lskip;
    __ bgez(as_Register($dst$$reg), Lskip);
    __ mv(as_Register($dst$$reg), zr);
    __ bind(Lskip);
  %}

  ins_pipe(pipe_class_compare);
%}

instruct minI_rReg(iRegINoSp dst, iRegI src1, iRegI src2)
%{
  match(Set dst (MinI src1 src2));

  effect(DEF dst, USE src1, USE src2);

  ins_cost(BRANCH_COST + ALU_COST * 2);
  format %{
    "ble $src1, $src2, Lsrc1\t#@minI_rReg\n\t"
    "mv $dst, $src2\n\t"
    "j Ldone\n\t"
    "Lsrc1:\n\t"
    "mv $dst, $src1\n\t"
    "Ldone:"
  %}

  ins_encode %{
    Label Lsrc1, Ldone;
    __ ble(as_Register($src1$$reg), as_Register($src2$$reg), Lsrc1);
    __ mv(as_Register($dst$$reg), as_Register($src2$$reg));
    __ j(Ldone);
    __ bind(Lsrc1);
    __ mv(as_Register($dst$$reg), as_Register($src1$$reg));
    __ bind(Ldone);
  %}

  ins_pipe(pipe_class_compare);
%}

instruct maxI_rReg(iRegINoSp dst, iRegI src1, iRegI src2)
%{
  match(Set dst (MaxI src1 src2));

  effect(DEF dst, USE src1, USE src2);

  ins_cost(BRANCH_COST + ALU_COST * 2);
  format %{
    "bge $src1, $src2, Lsrc1\t#@maxI_rReg\n\t"
    "mv $dst, $src2\n\t"
    "j Ldone\n\t"
    "Lsrc1:\n\t"
    "mv $dst, $src1\n\t"
    "Ldone:"
  %}

  ins_encode %{
    Label Lsrc1, Ldone;
    __ bge(as_Register($src1$$reg), as_Register($src2$$reg), Lsrc1);
    __ mv(as_Register($dst$$reg), as_Register($src2$$reg));
    __ j(Ldone);
    __ bind(Lsrc1);
    __ mv(as_Register($dst$$reg), as_Register($src1$$reg));
    __ bind(Ldone);

  %}

  ins_pipe(pipe_class_compare);
%}

// ============================================================================
// Branch Instructions
// Direct Branch.
instruct branch(label lbl)
%{
  match(Goto);

  effect(USE lbl);

  ins_cost(BRANCH_COST);
  format %{ "j  $lbl\t#@branch" %}

  ins_encode(riscv_enc_j(lbl));

  ins_pipe(pipe_branch);
%}

// ============================================================================
// Compare and Branch Instructions

// Patterns for short (< 12KiB) variants

// Compare flags and branch near instructions.
instruct cmpFlag_branch(cmpOpEqNe cmp, rFlagsReg cr, label lbl) %{
  match(If cmp cr);
  effect(USE lbl);

  ins_cost(BRANCH_COST);
  format %{ "b$cmp  $cr, zr, $lbl\t#@cmpFlag_branch" %}

  ins_encode %{
    __ enc_cmpEqNe_imm0_branch($cmp$$cmpcode, as_Register($cr$$reg), *($lbl$$label));
  %}
  ins_pipe(pipe_cmpz_branch);
  ins_short_branch(1);
%}

// Compare signed int and branch near instructions
instruct cmpI_branch(cmpOp cmp, iRegI op1, iRegI op2, label lbl)
%{
  // Same match rule as `far_cmpI_branch'.
  match(If cmp (CmpI op1 op2));

  effect(USE lbl);

  ins_cost(BRANCH_COST);

  format %{ "b$cmp  $op1, $op2, $lbl\t#@cmpI_branch" %}

  ins_encode %{
    __ cmp_branch($cmp$$cmpcode, as_Register($op1$$reg), as_Register($op2$$reg), *($lbl$$label));
  %}

  ins_pipe(pipe_cmp_branch);
  ins_short_branch(1);
%}

instruct cmpI_loop(cmpOp cmp, iRegI op1, iRegI op2, label lbl)
%{
  // Same match rule as `far_cmpI_loop'.
  match(CountedLoopEnd cmp (CmpI op1 op2));

  effect(USE lbl);

  ins_cost(BRANCH_COST);

  format %{ "b$cmp  $op1, $op2, $lbl\t#@cmpI_loop" %}

  ins_encode %{
    __ cmp_branch($cmp$$cmpcode, as_Register($op1$$reg), as_Register($op2$$reg), *($lbl$$label));
  %}

  ins_pipe(pipe_cmp_branch);
  ins_short_branch(1);
%}

// Compare unsigned int and branch near instructions
instruct cmpU_branch(cmpOpU cmp, iRegI op1, iRegI op2, label lbl)
%{
  // Same match rule as `far_cmpU_branch'.
  match(If cmp (CmpU op1 op2));

  effect(USE lbl);

  ins_cost(BRANCH_COST);

  format %{ "b$cmp  $op1, $op2, $lbl\t#@cmpU_branch" %}

  ins_encode %{
    __ cmp_branch($cmp$$cmpcode | C2_MacroAssembler::unsigned_branch_mask, as_Register($op1$$reg),
                  as_Register($op2$$reg), *($lbl$$label));
  %}

  ins_pipe(pipe_cmp_branch);
  ins_short_branch(1);
%}

// Compare signed long and branch near instructions
instruct cmpL_branch(cmpOp cmp, iRegL op1, iRegL op2, label lbl)
%{
  // Same match rule as `far_cmpL_branch'.
  match(If cmp (CmpL op1 op2));

  effect(USE lbl);

  ins_cost(BRANCH_COST);

  format %{ "b$cmp  $op1, $op2, $lbl\t#@cmpL_branch" %}

  ins_encode %{
    __ cmp_branch($cmp$$cmpcode, as_Register($op1$$reg), as_Register($op2$$reg), *($lbl$$label));
  %}

  ins_pipe(pipe_cmp_branch);
  ins_short_branch(1);
%}

instruct cmpL_loop(cmpOp cmp, iRegL op1, iRegL op2, label lbl)
%{
  // Same match rule as `far_cmpL_loop'.
  match(CountedLoopEnd cmp (CmpL op1 op2));

  effect(USE lbl);

  ins_cost(BRANCH_COST);

  format %{ "b$cmp  $op1, $op2, $lbl\t#@cmpL_loop" %}

  ins_encode %{
    __ cmp_branch($cmp$$cmpcode, as_Register($op1$$reg), as_Register($op2$$reg), *($lbl$$label));
  %}

  ins_pipe(pipe_cmp_branch);
  ins_short_branch(1);
%}

// Compare unsigned long and branch near instructions
instruct cmpUL_branch(cmpOpU cmp, iRegL op1, iRegL op2, label lbl)
%{
  // Same match rule as `far_cmpUL_branch'.
  match(If cmp (CmpUL op1 op2));

  effect(USE lbl);

  ins_cost(BRANCH_COST);
  format %{ "b$cmp  $op1, $op2, $lbl\t#@cmpUL_branch" %}

  ins_encode %{
    __ cmp_branch($cmp$$cmpcode | C2_MacroAssembler::unsigned_branch_mask, as_Register($op1$$reg),
                  as_Register($op2$$reg), *($lbl$$label));
  %}

  ins_pipe(pipe_cmp_branch);
  ins_short_branch(1);
%}

// Compare pointer and branch near instructions
instruct cmpP_branch(cmpOpU cmp, iRegP op1, iRegP op2, label lbl)
%{
  // Same match rule as `far_cmpP_branch'.
  match(If cmp (CmpP op1 op2));

  effect(USE lbl);

  ins_cost(BRANCH_COST);

  format %{ "b$cmp  $op1, $op2, $lbl\t#@cmpP_branch" %}

  ins_encode %{
    __ cmp_branch($cmp$$cmpcode | C2_MacroAssembler::unsigned_branch_mask, as_Register($op1$$reg),
                  as_Register($op2$$reg), *($lbl$$label));
  %}

  ins_pipe(pipe_cmp_branch);
  ins_short_branch(1);
%}

// Compare narrow pointer and branch near instructions
instruct cmpN_branch(cmpOpU cmp, iRegN op1, iRegN op2, label lbl)
%{
  // Same match rule as `far_cmpN_branch'.
  match(If cmp (CmpN op1 op2));

  effect(USE lbl);

  ins_cost(BRANCH_COST);

  format %{ "b$cmp  $op1, $op2, $lbl\t#@cmpN_branch" %}

  ins_encode %{
    __ cmp_branch($cmp$$cmpcode | C2_MacroAssembler::unsigned_branch_mask, as_Register($op1$$reg),
                  as_Register($op2$$reg), *($lbl$$label));
  %}

  ins_pipe(pipe_cmp_branch);
  ins_short_branch(1);
%}

// Compare float and branch near instructions
instruct cmpF_branch(cmpOp cmp, fRegF op1, fRegF op2, label lbl)
%{
  // Same match rule as `far_cmpF_branch'.
  match(If cmp (CmpF op1 op2));

  effect(USE lbl);

  ins_cost(XFER_COST + BRANCH_COST);
  format %{ "float_b$cmp $op1, $op2, $lbl \t#@cmpF_branch"%}

  ins_encode %{
    __ float_cmp_branch($cmp$$cmpcode, as_FloatRegister($op1$$reg), as_FloatRegister($op2$$reg), *($lbl$$label));
  %}

  ins_pipe(pipe_class_compare);
  ins_short_branch(1);
%}

// Compare double and branch near instructions
instruct cmpD_branch(cmpOp cmp, fRegD op1, fRegD op2, label lbl)
%{
  // Same match rule as `far_cmpD_branch'.
  match(If cmp (CmpD op1 op2));
  effect(USE lbl);

  ins_cost(XFER_COST + BRANCH_COST);
  format %{ "double_b$cmp $op1, $op2, $lbl\t#@cmpD_branch"%}

  ins_encode %{
    __ float_cmp_branch($cmp$$cmpcode | C2_MacroAssembler::double_branch_mask, as_FloatRegister($op1$$reg),
                        as_FloatRegister($op2$$reg), *($lbl$$label));
  %}

  ins_pipe(pipe_class_compare);
  ins_short_branch(1);
%}

// Compare signed int with zero and branch near instructions
instruct cmpI_reg_imm0_branch(cmpOp cmp, iRegI op1, immI0 zero, label lbl)
%{
  // Same match rule as `far_cmpI_reg_imm0_branch'.
  match(If cmp (CmpI op1 zero));

  effect(USE op1, USE lbl);

  ins_cost(BRANCH_COST);
  format %{ "b$cmp  $op1, zr, $lbl\t#@cmpI_reg_imm0_branch" %}

  ins_encode %{
    __ cmp_branch($cmp$$cmpcode, as_Register($op1$$reg), zr, *($lbl$$label));
  %}

  ins_pipe(pipe_cmpz_branch);
  ins_short_branch(1);
%}

instruct cmpI_reg_imm0_loop(cmpOp cmp, iRegI op1, immI0 zero, label lbl)
%{
  // Same match rule as `far_cmpI_reg_imm0_loop'.
  match(CountedLoopEnd cmp (CmpI op1 zero));

  effect(USE op1, USE lbl);

  ins_cost(BRANCH_COST);

  format %{ "b$cmp  $op1, zr, $lbl\t#@cmpI_reg_imm0_loop" %}

  ins_encode %{
    __ cmp_branch($cmp$$cmpcode, as_Register($op1$$reg), zr, *($lbl$$label));
  %}

  ins_pipe(pipe_cmpz_branch);
  ins_short_branch(1);
%}

// Compare unsigned int with zero and branch near instructions
instruct cmpUEqNeLeGt_reg_imm0_branch(cmpOpUEqNeLeGt cmp, iRegI op1, immI0 zero, label lbl)
%{
  // Same match rule as `far_cmpUEqNeLeGt_reg_imm0_branch'.
  match(If cmp (CmpU op1 zero));

  effect(USE op1, USE lbl);

  ins_cost(BRANCH_COST);

  format %{ "b$cmp  $op1, zr, $lbl\t#@cmpUEqNeLeGt_reg_imm0_branch" %}

  ins_encode %{
    __ enc_cmpUEqNeLeGt_imm0_branch($cmp$$cmpcode, as_Register($op1$$reg), *($lbl$$label));
  %}

  ins_pipe(pipe_cmpz_branch);
  ins_short_branch(1);
%}

// Compare signed long with zero and branch near instructions
instruct cmpL_reg_imm0_branch(cmpOp cmp, iRegL op1, immL0 zero, label lbl)
%{
  // Same match rule as `far_cmpL_reg_imm0_branch'.
  match(If cmp (CmpL op1 zero));

  effect(USE op1, USE lbl);

  ins_cost(BRANCH_COST);

  format %{ "b$cmp  $op1, zr, $lbl\t#@cmpL_reg_imm0_branch" %}

  ins_encode %{
    __ cmp_branch($cmp$$cmpcode, as_Register($op1$$reg), zr, *($lbl$$label));
  %}

  ins_pipe(pipe_cmpz_branch);
  ins_short_branch(1);
%}

instruct cmpL_reg_imm0_loop(cmpOp cmp, iRegL op1, immL0 zero, label lbl)
%{
  // Same match rule as `far_cmpL_reg_imm0_loop'.
  match(CountedLoopEnd cmp (CmpL op1 zero));

  effect(USE op1, USE lbl);

  ins_cost(BRANCH_COST);

  format %{ "b$cmp  $op1, zr, $lbl\t#@cmpL_reg_imm0_loop" %}

  ins_encode %{
    __ cmp_branch($cmp$$cmpcode, as_Register($op1$$reg), zr, *($lbl$$label));
  %}

  ins_pipe(pipe_cmpz_branch);
  ins_short_branch(1);
%}

// Compare unsigned long with zero and branch near instructions
instruct cmpULEqNeLeGt_reg_imm0_branch(cmpOpUEqNeLeGt cmp, iRegL op1, immL0 zero, label lbl)
%{
  // Same match rule as `far_cmpULEqNeLeGt_reg_imm0_branch'.
  match(If cmp (CmpUL op1 zero));

  effect(USE op1, USE lbl);

  ins_cost(BRANCH_COST);

  format %{ "b$cmp  $op1, zr, $lbl\t#@cmpULEqNeLeGt_reg_imm0_branch" %}

  ins_encode %{
    __ enc_cmpUEqNeLeGt_imm0_branch($cmp$$cmpcode, as_Register($op1$$reg), *($lbl$$label));
  %}

  ins_pipe(pipe_cmpz_branch);
  ins_short_branch(1);
%}

// Compare pointer with zero and branch near instructions
instruct cmpP_imm0_branch(cmpOpEqNe cmp, iRegP op1, immP0 zero, label lbl) %{
  // Same match rule as `far_cmpP_reg_imm0_branch'.
  match(If cmp (CmpP op1 zero));
  effect(USE lbl);

  ins_cost(BRANCH_COST);
  format %{ "b$cmp   $op1, zr, $lbl\t#@cmpP_imm0_branch" %}

  ins_encode %{
    __ enc_cmpEqNe_imm0_branch($cmp$$cmpcode, as_Register($op1$$reg), *($lbl$$label));
  %}

  ins_pipe(pipe_cmpz_branch);
  ins_short_branch(1);
%}

// Compare narrow pointer with zero and branch near instructions
instruct cmpN_imm0_branch(cmpOpEqNe cmp, iRegN op1, immN0 zero, label lbl) %{
  // Same match rule as `far_cmpN_reg_imm0_branch'.
  match(If cmp (CmpN op1 zero));
  effect(USE lbl);

  ins_cost(BRANCH_COST);

  format %{ "b$cmp  $op1, zr, $lbl\t#@cmpN_imm0_branch" %}

  ins_encode %{
    __ enc_cmpEqNe_imm0_branch($cmp$$cmpcode, as_Register($op1$$reg), *($lbl$$label));
  %}

  ins_pipe(pipe_cmpz_branch);
  ins_short_branch(1);
%}

// Compare narrow pointer with pointer zero and branch near instructions
instruct cmpP_narrowOop_imm0_branch(cmpOpEqNe cmp, iRegN op1, immP0 zero, label lbl) %{
  // Same match rule as `far_cmpP_narrowOop_imm0_branch'.
  match(If cmp (CmpP (DecodeN op1) zero));
  effect(USE lbl);

  ins_cost(BRANCH_COST);
  format %{ "b$cmp   $op1, zr, $lbl\t#@cmpP_narrowOop_imm0_branch" %}

  ins_encode %{
    __ enc_cmpEqNe_imm0_branch($cmp$$cmpcode, as_Register($op1$$reg), *($lbl$$label));
  %}

  ins_pipe(pipe_cmpz_branch);
  ins_short_branch(1);
%}

// Patterns for far (20KiB) variants

instruct far_cmpFlag_branch(cmpOp cmp, rFlagsReg cr, label lbl) %{
  match(If cmp cr);
  effect(USE lbl);

  ins_cost(BRANCH_COST);
  format %{ "far_b$cmp $cr, zr, $lbl\t#@far_cmpFlag_branch"%}

  ins_encode %{
    __ enc_cmpEqNe_imm0_branch($cmp$$cmpcode, as_Register($cr$$reg), *($lbl$$label), /* is_far */ true);
  %}

  ins_pipe(pipe_cmpz_branch);
%}

// Compare signed int and branch far instructions
instruct far_cmpI_branch(cmpOp cmp, iRegI op1, iRegI op2, label lbl) %{
  match(If cmp (CmpI op1 op2));
  effect(USE lbl);

  ins_cost(BRANCH_COST * 2);

  // the format instruction [far_b$cmp] here is be used as two insructions
  // in macroassembler: b$not_cmp(op1, op2, done), j($lbl), bind(done)
  format %{ "far_b$cmp  $op1, $op2, $lbl\t#@far_cmpI_branch" %}

  ins_encode %{
    __ cmp_branch($cmp$$cmpcode, as_Register($op1$$reg), as_Register($op2$$reg), *($lbl$$label), /* is_far */ true);
  %}

  ins_pipe(pipe_cmp_branch);
%}

instruct far_cmpI_loop(cmpOp cmp, iRegI op1, iRegI op2, label lbl) %{
  match(CountedLoopEnd cmp (CmpI op1 op2));
  effect(USE lbl);

  ins_cost(BRANCH_COST * 2);
  format %{ "far_b$cmp  $op1, $op2, $lbl\t#@far_cmpI_loop" %}

  ins_encode %{
    __ cmp_branch($cmp$$cmpcode, as_Register($op1$$reg), as_Register($op2$$reg), *($lbl$$label), /* is_far */ true);
  %}

  ins_pipe(pipe_cmp_branch);
%}

instruct far_cmpU_branch(cmpOpU cmp, iRegI op1, iRegI op2, label lbl) %{
  match(If cmp (CmpU op1 op2));
  effect(USE lbl);

  ins_cost(BRANCH_COST * 2);
  format %{ "far_b$cmp $op1, $op2, $lbl\t#@far_cmpU_branch" %}

  ins_encode %{
    __ cmp_branch($cmp$$cmpcode | C2_MacroAssembler::unsigned_branch_mask, as_Register($op1$$reg),
                       as_Register($op2$$reg), *($lbl$$label), /* is_far */ true);
  %}

  ins_pipe(pipe_cmp_branch);
%}

instruct far_cmpL_branch(cmpOp cmp, iRegL op1, iRegL op2, label lbl) %{
  match(If cmp (CmpL op1 op2));
  effect(USE lbl);

  ins_cost(BRANCH_COST * 2);
  format %{ "far_b$cmp  $op1, $op2, $lbl\t#@far_cmpL_branch" %}

  ins_encode %{
    __ cmp_branch($cmp$$cmpcode, as_Register($op1$$reg), as_Register($op2$$reg), *($lbl$$label), /* is_far */ true);
  %}

  ins_pipe(pipe_cmp_branch);
%}

instruct far_cmpLloop(cmpOp cmp, iRegL op1, iRegL op2, label lbl) %{
  match(CountedLoopEnd cmp (CmpL op1 op2));
  effect(USE lbl);

  ins_cost(BRANCH_COST * 2);
  format %{ "far_b$cmp  $op1, $op2, $lbl\t#@far_cmpL_loop" %}

  ins_encode %{
    __ cmp_branch($cmp$$cmpcode, as_Register($op1$$reg), as_Register($op2$$reg), *($lbl$$label), /* is_far */ true);
  %}

  ins_pipe(pipe_cmp_branch);
%}

instruct far_cmpUL_branch(cmpOpU cmp, iRegL op1, iRegL op2, label lbl) %{
  match(If cmp (CmpUL op1 op2));
  effect(USE lbl);

  ins_cost(BRANCH_COST * 2);
  format %{ "far_b$cmp  $op1, $op2, $lbl\t#@far_cmpUL_branch" %}

  ins_encode %{
    __ cmp_branch($cmp$$cmpcode | C2_MacroAssembler::unsigned_branch_mask, as_Register($op1$$reg),
                       as_Register($op2$$reg), *($lbl$$label), /* is_far */ true);
  %}

  ins_pipe(pipe_cmp_branch);
%}

instruct far_cmpP_branch(cmpOpU cmp, iRegP op1, iRegP op2, label lbl)
%{
  match(If cmp (CmpP op1 op2));

  effect(USE lbl);

  ins_cost(BRANCH_COST * 2);

  format %{ "far_b$cmp  $op1, $op2, $lbl\t#@far_cmpP_branch" %}

  ins_encode %{
    __ cmp_branch($cmp$$cmpcode | C2_MacroAssembler::unsigned_branch_mask, as_Register($op1$$reg),
                       as_Register($op2$$reg), *($lbl$$label), /* is_far */ true);
  %}

  ins_pipe(pipe_cmp_branch);
%}

instruct far_cmpN_branch(cmpOpU cmp, iRegN op1, iRegN op2, label lbl)
%{
  match(If cmp (CmpN op1 op2));

  effect(USE lbl);

  ins_cost(BRANCH_COST * 2);

  format %{ "far_b$cmp  $op1, $op2, $lbl\t#@far_cmpN_branch" %}

  ins_encode %{
    __ cmp_branch($cmp$$cmpcode | C2_MacroAssembler::unsigned_branch_mask, as_Register($op1$$reg),
                       as_Register($op2$$reg), *($lbl$$label), /* is_far */ true);
  %}

  ins_pipe(pipe_cmp_branch);
%}

// Float compare and branch instructions
instruct far_cmpF_branch(cmpOp cmp, fRegF op1, fRegF op2, label lbl)
%{
  match(If cmp (CmpF op1 op2));

  effect(USE lbl);

  ins_cost(XFER_COST + BRANCH_COST * 2);
  format %{ "far_float_b$cmp $op1, $op2, $lbl\t#@far_cmpF_branch"%}

  ins_encode %{
    __ float_cmp_branch($cmp$$cmpcode, as_FloatRegister($op1$$reg), as_FloatRegister($op2$$reg),
                        *($lbl$$label), /* is_far */ true);
  %}

  ins_pipe(pipe_class_compare);
%}

// Double compare and branch instructions
instruct far_cmpD_branch(cmpOp cmp, fRegD op1, fRegD op2, label lbl)
%{
  match(If cmp (CmpD op1 op2));
  effect(USE lbl);

  ins_cost(XFER_COST + BRANCH_COST * 2);
  format %{ "far_double_b$cmp $op1, $op2, $lbl\t#@far_cmpD_branch"%}

  ins_encode %{
    __ float_cmp_branch($cmp$$cmpcode | C2_MacroAssembler::double_branch_mask, as_FloatRegister($op1$$reg),
                        as_FloatRegister($op2$$reg), *($lbl$$label), /* is_far */ true);
  %}

  ins_pipe(pipe_class_compare);
%}

instruct far_cmpI_reg_imm0_branch(cmpOp cmp, iRegI op1, immI0 zero, label lbl)
%{
  match(If cmp (CmpI op1 zero));

  effect(USE op1, USE lbl);

  ins_cost(BRANCH_COST * 2);

  format %{ "far_b$cmp  $op1, zr, $lbl\t#@far_cmpI_reg_imm0_branch" %}

  ins_encode %{
    __ cmp_branch($cmp$$cmpcode, as_Register($op1$$reg), zr, *($lbl$$label), /* is_far */ true);
  %}

  ins_pipe(pipe_cmpz_branch);
%}

instruct far_cmpI_reg_imm0_loop(cmpOp cmp, iRegI op1, immI0 zero, label lbl)
%{
  match(CountedLoopEnd cmp (CmpI op1 zero));

  effect(USE op1, USE lbl);

  ins_cost(BRANCH_COST * 2);

  format %{ "far_b$cmp  $op1, zr, $lbl\t#@far_cmpI_reg_imm0_loop" %}

  ins_encode %{
    __ cmp_branch($cmp$$cmpcode, as_Register($op1$$reg), zr, *($lbl$$label), /* is_far */ true);
  %}

  ins_pipe(pipe_cmpz_branch);
%}

instruct far_cmpUEqNeLeGt_imm0_branch(cmpOpUEqNeLeGt cmp, iRegI op1, immI0 zero, label lbl)
%{
  match(If cmp (CmpU op1 zero));

  effect(USE op1, USE lbl);

  ins_cost(BRANCH_COST * 2);

  format %{ "far_b$cmp  $op1, zr, $lbl\t#@far_cmpUEqNeLeGt_imm0_branch" %}

  ins_encode %{
    __ enc_cmpUEqNeLeGt_imm0_branch($cmp$$cmpcode, as_Register($op1$$reg), *($lbl$$label), /* is_far */ true);
  %}

  ins_pipe(pipe_cmpz_branch);
%}

// compare lt/ge unsigned instructs has no short instruct with same match
instruct far_cmpULtGe_reg_imm0_branch(cmpOpULtGe cmp, iRegI op1, immI0 zero, label lbl)
%{
  match(If cmp (CmpU op1 zero));

  effect(USE op1, USE lbl);

  ins_cost(BRANCH_COST);

  format %{ "j  $lbl if $cmp == ge\t#@far_cmpULtGe_reg_imm0_branch" %}

  ins_encode(riscv_enc_far_cmpULtGe_imm0_branch(cmp, op1, lbl));

  ins_pipe(pipe_cmpz_branch);
%}

instruct far_cmpL_reg_imm0_branch(cmpOp cmp, iRegL op1, immL0 zero, label lbl)
%{
  match(If cmp (CmpL op1 zero));

  effect(USE op1, USE lbl);

  ins_cost(BRANCH_COST * 2);

  format %{ "far_b$cmp  $op1, zr, $lbl\t#@far_cmpL_reg_imm0_branch" %}

  ins_encode %{
    __ cmp_branch($cmp$$cmpcode, as_Register($op1$$reg), zr, *($lbl$$label), /* is_far */ true);
  %}

  ins_pipe(pipe_cmpz_branch);
%}

instruct far_cmpL_reg_imm0_loop(cmpOp cmp, iRegL op1, immL0 zero, label lbl)
%{
  match(CountedLoopEnd cmp (CmpL op1 zero));

  effect(USE op1, USE lbl);

  ins_cost(BRANCH_COST * 2);

  format %{ "far_b$cmp  $op1, zr, $lbl\t#@far_cmpL_reg_imm0_loop" %}

  ins_encode %{
    __ cmp_branch($cmp$$cmpcode, as_Register($op1$$reg), zr, *($lbl$$label), /* is_far */ true);
  %}

  ins_pipe(pipe_cmpz_branch);
%}

instruct far_cmpULEqNeLeGt_reg_imm0_branch(cmpOpUEqNeLeGt cmp, iRegL op1, immL0 zero, label lbl)
%{
  match(If cmp (CmpUL op1 zero));

  effect(USE op1, USE lbl);

  ins_cost(BRANCH_COST * 2);

  format %{ "far_b$cmp  $op1, zr, $lbl\t#@far_cmpULEqNeLeGt_reg_imm0_branch" %}

  ins_encode %{
    __ enc_cmpUEqNeLeGt_imm0_branch($cmp$$cmpcode, as_Register($op1$$reg), *($lbl$$label), /* is_far */ true);
  %}

  ins_pipe(pipe_cmpz_branch);
%}

// compare lt/ge unsigned instructs has no short instruct with same match
instruct far_cmpULLtGe_reg_imm0_branch(cmpOpULtGe cmp, iRegL op1, immL0 zero, label lbl)
%{
  match(If cmp (CmpUL op1 zero));

  effect(USE op1, USE lbl);

  ins_cost(BRANCH_COST);

  format %{ "j  $lbl if $cmp == ge\t#@far_cmpULLtGe_reg_imm0_branch" %}

  ins_encode(riscv_enc_far_cmpULtGe_imm0_branch(cmp, op1, lbl));

  ins_pipe(pipe_cmpz_branch);
%}

instruct far_cmpP_imm0_branch(cmpOpEqNe cmp, iRegP op1, immP0 zero, label lbl) %{
  match(If cmp (CmpP op1 zero));
  effect(USE lbl);

  ins_cost(BRANCH_COST * 2);
  format %{ "far_b$cmp   $op1, zr, $lbl\t#@far_cmpP_imm0_branch" %}

  ins_encode %{
    __ enc_cmpEqNe_imm0_branch($cmp$$cmpcode, as_Register($op1$$reg), *($lbl$$label), /* is_far */ true);
  %}

  ins_pipe(pipe_cmpz_branch);
%}

instruct far_cmpN_imm0_branch(cmpOpEqNe cmp, iRegN op1, immN0 zero, label lbl) %{
  match(If cmp (CmpN op1 zero));
  effect(USE lbl);

  ins_cost(BRANCH_COST * 2);

  format %{ "far_b$cmp  $op1, zr, $lbl\t#@far_cmpN_imm0_branch" %}

  ins_encode %{
    __ enc_cmpEqNe_imm0_branch($cmp$$cmpcode, as_Register($op1$$reg), *($lbl$$label), /* is_far */ true);
  %}

  ins_pipe(pipe_cmpz_branch);
%}

instruct far_cmpP_narrowOop_imm0_branch(cmpOpEqNe cmp, iRegN op1, immP0 zero, label lbl) %{
  match(If cmp (CmpP (DecodeN op1) zero));
  effect(USE lbl);

  ins_cost(BRANCH_COST * 2);
  format %{ "far_b$cmp   $op1, zr, $lbl\t#@far_cmpP_narrowOop_imm0_branch" %}

  ins_encode %{
    __ enc_cmpEqNe_imm0_branch($cmp$$cmpcode, as_Register($op1$$reg), *($lbl$$label), /* is_far */ true);
  %}

  ins_pipe(pipe_cmpz_branch);
%}

// ============================================================================
// Conditional Move Instructions
instruct cmovI_cmpI(iRegINoSp dst, iRegI src, iRegI op1, iRegI op2, cmpOp cop) %{
  match(Set dst (CMoveI (Binary cop (CmpI op1 op2)) (Binary dst src)));
  ins_cost(ALU_COST + BRANCH_COST);

  format %{
    "CMove $dst, ($op1 $cop $op2), $dst, $src\t#@cmovI_cmpI\n\t"
  %}

  ins_encode %{
    __ enc_cmove($cop$$cmpcode,
                 as_Register($op1$$reg), as_Register($op2$$reg),
                 as_Register($dst$$reg), as_Register($src$$reg));
  %}

  ins_pipe(pipe_class_compare);
%}

instruct cmovI_cmpU(iRegINoSp dst, iRegI src, iRegI op1, iRegI op2, cmpOpU cop) %{
  match(Set dst (CMoveI (Binary cop (CmpU op1 op2)) (Binary dst src)));
  ins_cost(ALU_COST + BRANCH_COST);

  format %{
    "CMove $dst, ($op1 $cop $op2), $dst, $src\t#@cmovI_cmpU\n\t"
  %}

  ins_encode %{
    __ enc_cmove($cop$$cmpcode | C2_MacroAssembler::unsigned_branch_mask,
                 as_Register($op1$$reg), as_Register($op2$$reg),
                 as_Register($dst$$reg), as_Register($src$$reg));
  %}

  ins_pipe(pipe_class_compare);
%}

instruct cmovI_cmpL(iRegINoSp dst, iRegI src, iRegL op1, iRegL op2, cmpOp cop) %{
  match(Set dst (CMoveI (Binary cop (CmpL op1 op2)) (Binary dst src)));
  ins_cost(ALU_COST + BRANCH_COST);

  format %{
    "CMove $dst, ($op1 $cop $op2), $dst, $src\t#@cmovI_cmpL\n\t"
  %}

  ins_encode %{
    __ enc_cmove($cop$$cmpcode,
                 as_Register($op1$$reg), as_Register($op2$$reg),
                 as_Register($dst$$reg), as_Register($src$$reg));
  %}

  ins_pipe(pipe_class_compare);
%}

instruct cmovI_cmpUL(iRegINoSp dst, iRegI src, iRegL op1, iRegL op2, cmpOpU cop) %{
  match(Set dst (CMoveI (Binary cop (CmpUL op1 op2)) (Binary dst src)));
  ins_cost(ALU_COST + BRANCH_COST);

  format %{
    "CMove $dst, ($op1 $cop $op2), $dst, $src\t#@cmovI_cmpUL\n\t"
  %}

  ins_encode %{
    __ enc_cmove($cop$$cmpcode | C2_MacroAssembler::unsigned_branch_mask,
                 as_Register($op1$$reg), as_Register($op2$$reg),
                 as_Register($dst$$reg), as_Register($src$$reg));
  %}

  ins_pipe(pipe_class_compare);
%}

instruct cmovI_cmpN(iRegINoSp dst, iRegI src, iRegN op1, iRegN op2, cmpOpU cop) %{
  match(Set dst (CMoveI (Binary cop (CmpN op1 op2)) (Binary dst src)));
  ins_cost(ALU_COST + BRANCH_COST);

  format %{
    "CMove $dst, ($op1 $cop $op2), $dst, $src\t#@cmovI_cmpN\n\t"
  %}

  ins_encode %{
    __ enc_cmove($cop$$cmpcode | C2_MacroAssembler::unsigned_branch_mask,
                 as_Register($op1$$reg), as_Register($op2$$reg),
                 as_Register($dst$$reg), as_Register($src$$reg));
  %}

  ins_pipe(pipe_class_compare);
%}

instruct cmovI_cmpP(iRegINoSp dst, iRegI src, iRegP op1, iRegP op2, cmpOpU cop) %{
  match(Set dst (CMoveI (Binary cop (CmpP op1 op2)) (Binary dst src)));
  ins_cost(ALU_COST + BRANCH_COST);

  format %{
    "CMove $dst, ($op1 $cop $op2), $dst, $src\t#@cmovI_cmpP\n\t"
  %}

  ins_encode %{
    __ enc_cmove($cop$$cmpcode | C2_MacroAssembler::unsigned_branch_mask,
                 as_Register($op1$$reg), as_Register($op2$$reg),
                 as_Register($dst$$reg), as_Register($src$$reg));
  %}

  ins_pipe(pipe_class_compare);
%}

instruct cmovL_cmpL(iRegLNoSp dst, iRegL src, iRegL op1, iRegL op2, cmpOp cop) %{
  match(Set dst (CMoveL (Binary cop (CmpL op1 op2)) (Binary dst src)));
  ins_cost(ALU_COST + BRANCH_COST);

  format %{
    "CMove $dst, ($op1 $cop $op2), $dst, $src\t#@cmovL_cmpL\n\t"
  %}

  ins_encode %{
    __ enc_cmove($cop$$cmpcode,
                 as_Register($op1$$reg), as_Register($op2$$reg),
                 as_Register($dst$$reg), as_Register($src$$reg));
  %}

  ins_pipe(pipe_class_compare);
%}

instruct cmovL_cmpUL(iRegLNoSp dst, iRegL src, iRegL op1, iRegL op2, cmpOpU cop) %{
  match(Set dst (CMoveL (Binary cop (CmpUL op1 op2)) (Binary dst src)));
  ins_cost(ALU_COST + BRANCH_COST);

  format %{
    "CMove $dst, ($op1 $cop $op2), $dst, $src\t#@cmovL_cmpUL\n\t"
  %}

  ins_encode %{
    __ enc_cmove($cop$$cmpcode | C2_MacroAssembler::unsigned_branch_mask,
                 as_Register($op1$$reg), as_Register($op2$$reg),
                 as_Register($dst$$reg), as_Register($src$$reg));
  %}

  ins_pipe(pipe_class_compare);
%}

instruct cmovL_cmpI(iRegLNoSp dst, iRegL src, iRegI op1, iRegI op2, cmpOp cop) %{
  match(Set dst (CMoveL (Binary cop (CmpI op1 op2)) (Binary dst src)));
  ins_cost(ALU_COST + BRANCH_COST);

  format %{
    "CMove $dst, ($op1 $cop $op2), $dst, $src\t#@cmovL_cmpI\n\t"
  %}

  ins_encode %{
    __ enc_cmove($cop$$cmpcode,
                 as_Register($op1$$reg), as_Register($op2$$reg),
                 as_Register($dst$$reg), as_Register($src$$reg));
  %}

  ins_pipe(pipe_class_compare);
%}

instruct cmovL_cmpU(iRegLNoSp dst, iRegL src, iRegI op1, iRegI op2, cmpOpU cop) %{
  match(Set dst (CMoveL (Binary cop (CmpU op1 op2)) (Binary dst src)));
  ins_cost(ALU_COST + BRANCH_COST);

  format %{
    "CMove $dst, ($op1 $cop $op2), $dst, $src\t#@cmovL_cmpU\n\t"
  %}

  ins_encode %{
    __ enc_cmove($cop$$cmpcode | C2_MacroAssembler::unsigned_branch_mask,
                 as_Register($op1$$reg), as_Register($op2$$reg),
                 as_Register($dst$$reg), as_Register($src$$reg));
  %}

  ins_pipe(pipe_class_compare);
%}

instruct cmovL_cmpN(iRegLNoSp dst, iRegL src, iRegN op1, iRegN op2, cmpOpU cop) %{
  match(Set dst (CMoveL (Binary cop (CmpN op1 op2)) (Binary dst src)));
  ins_cost(ALU_COST + BRANCH_COST);

  format %{
    "CMove $dst, ($op1 $cop $op2), $dst, $src\t#@cmovL_cmpN\n\t"
  %}

  ins_encode %{
    __ enc_cmove($cop$$cmpcode | C2_MacroAssembler::unsigned_branch_mask,
                 as_Register($op1$$reg), as_Register($op2$$reg),
                 as_Register($dst$$reg), as_Register($src$$reg));
  %}

  ins_pipe(pipe_class_compare);
%}

instruct cmovL_cmpP(iRegLNoSp dst, iRegL src, iRegP op1, iRegP op2, cmpOpU cop) %{
  match(Set dst (CMoveL (Binary cop (CmpP op1 op2)) (Binary dst src)));
  ins_cost(ALU_COST + BRANCH_COST);

  format %{
    "CMove $dst, ($op1 $cop $op2), $dst, $src\t#@cmovL_cmpP\n\t"
  %}

  ins_encode %{
    __ enc_cmove($cop$$cmpcode | C2_MacroAssembler::unsigned_branch_mask,
                 as_Register($op1$$reg), as_Register($op2$$reg),
                 as_Register($dst$$reg), as_Register($src$$reg));
  %}

  ins_pipe(pipe_class_compare);
%}

// ============================================================================
// Procedure Call/Return Instructions

// Call Java Static Instruction
// Note: If this code changes, the corresponding ret_addr_offset() and
//       compute_padding() functions will have to be adjusted.
instruct CallStaticJavaDirect(method meth)
%{
  match(CallStaticJava);

  effect(USE meth);

  ins_cost(BRANCH_COST);

  format %{ "CALL,static $meth\t#@CallStaticJavaDirect" %}

  ins_encode(riscv_enc_java_static_call(meth),
             riscv_enc_call_epilog);

  ins_pipe(pipe_class_call);
  ins_alignment(4);
%}

// TO HERE

// Call Java Dynamic Instruction
// Note: If this code changes, the corresponding ret_addr_offset() and
//       compute_padding() functions will have to be adjusted.
instruct CallDynamicJavaDirect(method meth)
%{
  match(CallDynamicJava);

  effect(USE meth);

  ins_cost(BRANCH_COST + ALU_COST * 5);

  format %{ "CALL,dynamic $meth\t#@CallDynamicJavaDirect" %}

  ins_encode(riscv_enc_java_dynamic_call(meth),
             riscv_enc_call_epilog);

  ins_pipe(pipe_class_call);
  ins_alignment(4);
%}

// Call Runtime Instruction

instruct CallRuntimeDirect(method meth)
%{
  match(CallRuntime);

  effect(USE meth);

  ins_cost(BRANCH_COST);

  format %{ "CALL, runtime $meth\t#@CallRuntimeDirect" %}

  ins_encode(riscv_enc_java_to_runtime(meth));

  ins_pipe(pipe_class_call);
%}

// Call Runtime Instruction

instruct CallLeafDirect(method meth)
%{
  match(CallLeaf);

  effect(USE meth);

  ins_cost(BRANCH_COST);

  format %{ "CALL, runtime leaf $meth\t#@CallLeafDirect" %}

  ins_encode(riscv_enc_java_to_runtime(meth));

  ins_pipe(pipe_class_call);
%}

// Call Runtime Instruction without safepoint and with vector arguments

instruct CallLeafDirectVector(method meth)
%{
  match(CallLeafVector);

  effect(USE meth);

  ins_cost(BRANCH_COST);

  format %{ "CALL, runtime leaf vector $meth" %}

  ins_encode(riscv_enc_java_to_runtime(meth));

  ins_pipe(pipe_class_call);
%}

// Call Runtime Instruction

instruct CallLeafNoFPDirect(method meth)
%{
  match(CallLeafNoFP);

  effect(USE meth);

  ins_cost(BRANCH_COST);

  format %{ "CALL, runtime leaf nofp $meth\t#@CallLeafNoFPDirect" %}

  ins_encode(riscv_enc_java_to_runtime(meth));

  ins_pipe(pipe_class_call);
%}

// ============================================================================
// Partial Subtype Check
//
// superklass array for an instance of the superklass.  Set a hidden
// internal cache on a hit (cache is checked with exposed code in
// gen_subtype_check()).  Return zero for a hit.  The encoding
// ALSO sets flags.

instruct partialSubtypeCheck(iRegP_R15 result, iRegP_R14 sub, iRegP_R10 super, iRegP_R12 tmp, rFlagsReg cr)
%{
  match(Set result (PartialSubtypeCheck sub super));
  effect(KILL tmp, KILL cr);

  ins_cost(11 * DEFAULT_COST);
  format %{ "partialSubtypeCheck $result, $sub, $super\t#@partialSubtypeCheck" %}

  ins_encode(riscv_enc_partial_subtype_check(sub, super, tmp, result));

  opcode(0x1); // Force zero of result reg on hit

  ins_pipe(pipe_class_memory);
%}

instruct partialSubtypeCheckConstSuper(iRegP_R14 sub, iRegP_R10 super_reg, immP super_con, iRegP_R15 result,
                                       iRegP_R11 tmpR11, iRegP_R12 tmpR12, iRegP_R13 tmpR13, iRegP_R16 tmpR16, rFlagsReg cr)
%{
  predicate(UseSecondarySupersTable);
  match(Set result (PartialSubtypeCheck sub (Binary super_reg super_con)));
  effect(TEMP tmpR11, TEMP tmpR12, TEMP tmpR13, TEMP tmpR16, KILL cr);

  ins_cost(7 * DEFAULT_COST); // needs to be less than competing nodes
  format %{ "partialSubtypeCheck $result, $sub, $super_reg, $super_con" %}

  ins_encode %{
    bool success = false;
    u1 super_klass_slot = ((Klass*)$super_con$$constant)->hash_slot();
    if (InlineSecondarySupersTest) {
      success = __ lookup_secondary_supers_table($sub$$Register, $super_reg$$Register, $result$$Register,
                                                 $tmpR11$$Register, $tmpR12$$Register, $tmpR13$$Register,
                                                 $tmpR16$$Register, super_klass_slot);
    } else {
      address call = __ reloc_call(RuntimeAddress(StubRoutines::lookup_secondary_supers_table_stub(super_klass_slot)));
      success = (call != nullptr);
    }
    if (!success) {
      ciEnv::current()->record_failure("CodeCache is full");
      return;
    }
  %}

  ins_pipe(pipe_class_memory);
%}

instruct partialSubtypeCheckVsZero(iRegP_R15 result, iRegP_R14 sub, iRegP_R10 super, iRegP_R12 tmp,
                                   immP0 zero, rFlagsReg cr)
%{
  match(Set cr (CmpP (PartialSubtypeCheck sub super) zero));
  effect(KILL tmp, KILL result);

  ins_cost(11 * DEFAULT_COST);
  format %{ "partialSubtypeCheck $result, $sub, $super == 0\t#@partialSubtypeCheckVsZero" %}

  ins_encode(riscv_enc_partial_subtype_check(sub, super, tmp, result));

  opcode(0x0); // Don't zero result reg on hit

  ins_pipe(pipe_class_memory);
%}

instruct string_compareU(iRegP_R11 str1, iRegI_R12 cnt1, iRegP_R13 str2, iRegI_R14 cnt2,
                         iRegI_R10 result, iRegP_R28 tmp1, iRegL_R29 tmp2, iRegL_R30 tmp3, rFlagsReg cr)
%{
  predicate(!UseRVV && ((StrCompNode *)n)->encoding() == StrIntrinsicNode::UU);
  match(Set result (StrComp (Binary str1 cnt1) (Binary str2 cnt2)));
  effect(KILL tmp1, KILL tmp2, KILL tmp3, USE_KILL str1, USE_KILL str2, USE_KILL cnt1, USE_KILL cnt2, KILL cr);

  format %{ "String Compare $str1, $cnt1, $str2, $cnt2 -> $result\t#@string_compareU" %}
  ins_encode %{
    // Count is in 8-bit bytes; non-Compact chars are 16 bits.
    __ string_compare($str1$$Register, $str2$$Register,
                      $cnt1$$Register, $cnt2$$Register, $result$$Register,
                      $tmp1$$Register, $tmp2$$Register, $tmp3$$Register,
                      StrIntrinsicNode::UU);
  %}
  ins_pipe(pipe_class_memory);
%}

instruct string_compareL(iRegP_R11 str1, iRegI_R12 cnt1, iRegP_R13 str2, iRegI_R14 cnt2,
                         iRegI_R10 result, iRegP_R28 tmp1, iRegL_R29 tmp2, iRegL_R30 tmp3, rFlagsReg cr)
%{
  predicate(!UseRVV && ((StrCompNode *)n)->encoding() == StrIntrinsicNode::LL);
  match(Set result (StrComp (Binary str1 cnt1) (Binary str2 cnt2)));
  effect(KILL tmp1, KILL tmp2, KILL tmp3, USE_KILL str1, USE_KILL str2, USE_KILL cnt1, USE_KILL cnt2, KILL cr);

  format %{ "String Compare $str1, $cnt1, $str2, $cnt2 -> $result\t#@string_compareL" %}
  ins_encode %{
    __ string_compare($str1$$Register, $str2$$Register,
                      $cnt1$$Register, $cnt2$$Register, $result$$Register,
                      $tmp1$$Register, $tmp2$$Register, $tmp3$$Register,
                      StrIntrinsicNode::LL);
  %}
  ins_pipe(pipe_class_memory);
%}

instruct string_compareUL(iRegP_R11 str1, iRegI_R12 cnt1, iRegP_R13 str2, iRegI_R14 cnt2,
                          iRegI_R10 result, iRegP_R28 tmp1, iRegL_R29 tmp2, iRegL_R30 tmp3, rFlagsReg cr)
%{
  predicate(!UseRVV && ((StrCompNode *)n)->encoding() == StrIntrinsicNode::UL);
  match(Set result (StrComp (Binary str1 cnt1) (Binary str2 cnt2)));
  effect(KILL tmp1, KILL tmp2, KILL tmp3, USE_KILL str1, USE_KILL str2, USE_KILL cnt1, USE_KILL cnt2, KILL cr);

  format %{"String Compare $str1, $cnt1, $str2, $cnt2 -> $result\t#@string_compareUL" %}
  ins_encode %{
    __ string_compare($str1$$Register, $str2$$Register,
                      $cnt1$$Register, $cnt2$$Register, $result$$Register,
                      $tmp1$$Register, $tmp2$$Register, $tmp3$$Register,
                      StrIntrinsicNode::UL);
  %}
  ins_pipe(pipe_class_memory);
%}

instruct string_compareLU(iRegP_R11 str1, iRegI_R12 cnt1, iRegP_R13 str2, iRegI_R14 cnt2,
                          iRegI_R10 result, iRegP_R28 tmp1, iRegL_R29 tmp2, iRegL_R30 tmp3,
                          rFlagsReg cr)
%{
  predicate(!UseRVV && ((StrCompNode *)n)->encoding() == StrIntrinsicNode::LU);
  match(Set result (StrComp (Binary str1 cnt1) (Binary str2 cnt2)));
  effect(KILL tmp1, KILL tmp2, KILL tmp3, USE_KILL str1, USE_KILL str2, USE_KILL cnt1, USE_KILL cnt2, KILL cr);

  format %{ "String Compare $str1, $cnt1, $str2, $cnt2 -> $result\t#@string_compareLU" %}
  ins_encode %{
    __ string_compare($str1$$Register, $str2$$Register,
                      $cnt1$$Register, $cnt2$$Register, $result$$Register,
                      $tmp1$$Register, $tmp2$$Register, $tmp3$$Register,
                      StrIntrinsicNode::LU);
  %}
  ins_pipe(pipe_class_memory);
%}

instruct string_indexofUU(iRegP_R11 str1, iRegI_R12 cnt1, iRegP_R13 str2, iRegI_R14 cnt2,
                          iRegI_R10 result, iRegINoSp tmp1, iRegINoSp tmp2, iRegINoSp tmp3,
                          iRegINoSp tmp4, iRegINoSp tmp5, iRegINoSp tmp6, rFlagsReg cr)
%{
  predicate(((StrIndexOfNode*)n)->encoding() == StrIntrinsicNode::UU);
  match(Set result (StrIndexOf (Binary str1 cnt1) (Binary str2 cnt2)));
  effect(USE_KILL str1, USE_KILL str2, USE_KILL cnt1, USE_KILL cnt2, TEMP_DEF result,
         TEMP tmp1, TEMP tmp2, TEMP tmp3, TEMP tmp4, TEMP tmp5, TEMP tmp6, KILL cr);

  format %{ "String IndexOf $str1,$cnt1,$str2,$cnt2 -> $result (UU)" %}
  ins_encode %{
    __ string_indexof($str1$$Register, $str2$$Register,
                      $cnt1$$Register, $cnt2$$Register,
                      $tmp1$$Register, $tmp2$$Register,
                      $tmp3$$Register, $tmp4$$Register,
                      $tmp5$$Register, $tmp6$$Register,
                      $result$$Register, StrIntrinsicNode::UU);
  %}
  ins_pipe(pipe_class_memory);
%}

instruct string_indexofLL(iRegP_R11 str1, iRegI_R12 cnt1, iRegP_R13 str2, iRegI_R14 cnt2,
                          iRegI_R10 result, iRegINoSp tmp1, iRegINoSp tmp2, iRegINoSp tmp3,
                          iRegINoSp tmp4, iRegINoSp tmp5, iRegINoSp tmp6, rFlagsReg cr)
%{
  predicate(((StrIndexOfNode*)n)->encoding() == StrIntrinsicNode::LL);
  match(Set result (StrIndexOf (Binary str1 cnt1) (Binary str2 cnt2)));
  effect(USE_KILL str1, USE_KILL str2, USE_KILL cnt1, USE_KILL cnt2, TEMP_DEF result,
         TEMP tmp1, TEMP tmp2, TEMP tmp3, TEMP tmp4, TEMP tmp5, TEMP tmp6, KILL cr);

  format %{ "String IndexOf $str1,$cnt1,$str2,$cnt2 -> $result (LL)" %}
  ins_encode %{
    __ string_indexof($str1$$Register, $str2$$Register,
                      $cnt1$$Register, $cnt2$$Register,
                      $tmp1$$Register, $tmp2$$Register,
                      $tmp3$$Register, $tmp4$$Register,
                      $tmp5$$Register, $tmp6$$Register,
                      $result$$Register, StrIntrinsicNode::LL);
  %}
  ins_pipe(pipe_class_memory);
%}

instruct string_indexofUL(iRegP_R11 str1, iRegI_R12 cnt1, iRegP_R13 str2, iRegI_R14 cnt2,
                          iRegI_R10 result, iRegINoSp tmp1, iRegINoSp tmp2, iRegINoSp tmp3,
                          iRegINoSp tmp4, iRegINoSp tmp5, iRegINoSp tmp6, rFlagsReg cr)
%{
  predicate(((StrIndexOfNode*)n)->encoding() == StrIntrinsicNode::UL);
  match(Set result (StrIndexOf (Binary str1 cnt1) (Binary str2 cnt2)));
  effect(USE_KILL str1, USE_KILL str2, USE_KILL cnt1, USE_KILL cnt2, TEMP_DEF result,
         TEMP tmp1, TEMP tmp2, TEMP tmp3, TEMP tmp4, TEMP tmp5, TEMP tmp6, KILL cr);
  format %{ "String IndexOf $str1,$cnt1,$str2,$cnt2 -> $result (UL)" %}

  ins_encode %{
    __ string_indexof($str1$$Register, $str2$$Register,
                      $cnt1$$Register, $cnt2$$Register,
                      $tmp1$$Register, $tmp2$$Register,
                      $tmp3$$Register, $tmp4$$Register,
                      $tmp5$$Register, $tmp6$$Register,
                      $result$$Register, StrIntrinsicNode::UL);
  %}
  ins_pipe(pipe_class_memory);
%}

instruct string_indexof_conUU(iRegP_R11 str1, iRegI_R12 cnt1, iRegP_R13 str2,
                              immI_le_4 int_cnt2, iRegI_R10 result, iRegINoSp tmp1, iRegINoSp tmp2,
                              iRegINoSp tmp3, iRegINoSp tmp4, rFlagsReg cr)
%{
  predicate(((StrIndexOfNode*)n)->encoding() == StrIntrinsicNode::UU);
  match(Set result (StrIndexOf (Binary str1 cnt1) (Binary str2 int_cnt2)));
  effect(USE_KILL str1, USE_KILL str2, USE_KILL cnt1, TEMP_DEF result,
         TEMP tmp1, TEMP tmp2, TEMP tmp3, TEMP tmp4, KILL cr);

  format %{ "String IndexOf $str1,$cnt1,$str2,$int_cnt2 -> $result (UU)" %}

  ins_encode %{
    int icnt2 = (int)$int_cnt2$$constant;
    __ string_indexof_linearscan($str1$$Register, $str2$$Register,
                                 $cnt1$$Register, zr,
                                 $tmp1$$Register, $tmp2$$Register,
                                 $tmp3$$Register, $tmp4$$Register,
                                 icnt2, $result$$Register, StrIntrinsicNode::UU);
  %}
  ins_pipe(pipe_class_memory);
%}

instruct string_indexof_conLL(iRegP_R11 str1, iRegI_R12 cnt1, iRegP_R13 str2,
                              immI_le_4 int_cnt2, iRegI_R10 result, iRegINoSp tmp1, iRegINoSp tmp2,
                              iRegINoSp tmp3, iRegINoSp tmp4, rFlagsReg cr)
%{
  predicate(((StrIndexOfNode*)n)->encoding() == StrIntrinsicNode::LL);
  match(Set result (StrIndexOf (Binary str1 cnt1) (Binary str2 int_cnt2)));
  effect(USE_KILL str1, USE_KILL str2, USE_KILL cnt1, TEMP_DEF result,
         TEMP tmp1, TEMP tmp2, TEMP tmp3, TEMP tmp4, KILL cr);

  format %{ "String IndexOf $str1,$cnt1,$str2,$int_cnt2 -> $result (LL)" %}
  ins_encode %{
    int icnt2 = (int)$int_cnt2$$constant;
    __ string_indexof_linearscan($str1$$Register, $str2$$Register,
                                 $cnt1$$Register, zr,
                                 $tmp1$$Register, $tmp2$$Register,
                                 $tmp3$$Register, $tmp4$$Register,
                                 icnt2, $result$$Register, StrIntrinsicNode::LL);
  %}
  ins_pipe(pipe_class_memory);
%}

instruct string_indexof_conUL(iRegP_R11 str1, iRegI_R12 cnt1, iRegP_R13 str2,
                              immI_1 int_cnt2, iRegI_R10 result, iRegINoSp tmp1, iRegINoSp tmp2,
                              iRegINoSp tmp3, iRegINoSp tmp4, rFlagsReg cr)
%{
  predicate(((StrIndexOfNode*)n)->encoding() == StrIntrinsicNode::UL);
  match(Set result (StrIndexOf (Binary str1 cnt1) (Binary str2 int_cnt2)));
  effect(USE_KILL str1, USE_KILL str2, USE_KILL cnt1, TEMP_DEF result,
         TEMP tmp1, TEMP tmp2, TEMP tmp3, TEMP tmp4, KILL cr);

  format %{ "String IndexOf $str1,$cnt1,$str2,$int_cnt2 -> $result (UL)" %}
  ins_encode %{
    int icnt2 = (int)$int_cnt2$$constant;
    __ string_indexof_linearscan($str1$$Register, $str2$$Register,
                                 $cnt1$$Register, zr,
                                 $tmp1$$Register, $tmp2$$Register,
                                 $tmp3$$Register, $tmp4$$Register,
                                 icnt2, $result$$Register, StrIntrinsicNode::UL);
  %}
  ins_pipe(pipe_class_memory);
%}

instruct stringU_indexof_char(iRegP_R11 str1, iRegI_R12 cnt1, iRegI_R13 ch,
                              iRegI_R10 result, iRegINoSp tmp1, iRegINoSp tmp2,
                              iRegINoSp tmp3, iRegINoSp tmp4, rFlagsReg cr)
%{
  match(Set result (StrIndexOfChar (Binary str1 cnt1) ch));
  predicate(!UseRVV && (((StrIndexOfCharNode*)n)->encoding() == StrIntrinsicNode::U));
  effect(USE_KILL str1, USE_KILL cnt1, USE_KILL ch, TEMP_DEF result,
         TEMP tmp1, TEMP tmp2, TEMP tmp3, TEMP tmp4, KILL cr);

  format %{ "StringUTF16 IndexOf char[] $str1, $cnt1, $ch -> $result" %}
  ins_encode %{
    __ string_indexof_char($str1$$Register, $cnt1$$Register, $ch$$Register,
                           $result$$Register, $tmp1$$Register, $tmp2$$Register,
                           $tmp3$$Register, $tmp4$$Register, false /* isU */);
  %}
  ins_pipe(pipe_class_memory);
%}


instruct stringL_indexof_char(iRegP_R11 str1, iRegI_R12 cnt1, iRegI_R13 ch,
                              iRegI_R10 result, iRegINoSp tmp1, iRegINoSp tmp2,
                              iRegINoSp tmp3, iRegINoSp tmp4, rFlagsReg cr)
%{
  match(Set result (StrIndexOfChar (Binary str1 cnt1) ch));
  predicate(!UseRVV && (((StrIndexOfCharNode*)n)->encoding() == StrIntrinsicNode::L));
  effect(USE_KILL str1, USE_KILL cnt1, USE_KILL ch, TEMP_DEF result,
         TEMP tmp1, TEMP tmp2, TEMP tmp3, TEMP tmp4, KILL cr);

  format %{ "StringLatin1 IndexOf char[] $str1, $cnt1, $ch -> $result" %}
  ins_encode %{
    __ string_indexof_char($str1$$Register, $cnt1$$Register, $ch$$Register,
                           $result$$Register, $tmp1$$Register, $tmp2$$Register,
                           $tmp3$$Register, $tmp4$$Register, true /* isL */);
  %}
  ins_pipe(pipe_class_memory);
%}

// clearing of an array
instruct clearArray_reg_reg(iRegL_R29 cnt, iRegP_R28 base, iRegP_R30 tmp1,
                            iRegP_R31 tmp2, rFlagsReg cr, Universe dummy)
%{
  // temp registers must match the one used in StubGenerator::generate_zero_blocks()
  predicate(UseBlockZeroing || !UseRVV);
  match(Set dummy (ClearArray cnt base));
  effect(USE_KILL cnt, USE_KILL base, TEMP tmp1, TEMP tmp2, KILL cr);

  ins_cost(4 * DEFAULT_COST);
  format %{ "ClearArray $cnt, $base\t#@clearArray_reg_reg" %}

  ins_encode %{
    address tpc = __ zero_words($base$$Register, $cnt$$Register);
    if (tpc == nullptr) {
      ciEnv::current()->record_failure("CodeCache is full");
      return;
    }
  %}

  ins_pipe(pipe_class_memory);
%}

instruct clearArray_imm_reg(immL cnt, iRegP_R28 base, Universe dummy, rFlagsReg cr)
%{
  predicate(!UseRVV && (uint64_t)n->in(2)->get_long()
            < (uint64_t)(BlockZeroingLowLimit >> LogBytesPerWord));
  match(Set dummy (ClearArray cnt base));
  effect(USE_KILL base, KILL cr);

  ins_cost(4 * DEFAULT_COST);
  format %{ "ClearArray $cnt, $base\t#@clearArray_imm_reg" %}

  ins_encode %{
    __ zero_words($base$$Register, (uint64_t)$cnt$$constant);
  %}

  ins_pipe(pipe_class_memory);
%}

instruct string_equalsL(iRegP_R11 str1, iRegP_R13 str2, iRegI_R14 cnt,
                        iRegI_R10 result, rFlagsReg cr)
%{
  predicate(!UseRVV && ((StrEqualsNode*)n)->encoding() == StrIntrinsicNode::LL);
  match(Set result (StrEquals (Binary str1 str2) cnt));
  effect(USE_KILL str1, USE_KILL str2, USE_KILL cnt, KILL cr);

  format %{ "String Equals $str1, $str2, $cnt -> $result\t#@string_equalsL" %}
  ins_encode %{
    // Count is in 8-bit bytes; non-Compact chars are 16 bits.
    __ string_equals($str1$$Register, $str2$$Register,
                     $result$$Register, $cnt$$Register);
  %}
  ins_pipe(pipe_class_memory);
%}

instruct array_equalsB(iRegP_R11 ary1, iRegP_R12 ary2, iRegI_R10 result,
                       iRegP_R13 tmp1, iRegP_R14 tmp2, iRegP_R15 tmp3)
%{
  predicate(!UseRVV && ((AryEqNode*)n)->encoding() == StrIntrinsicNode::LL);
  match(Set result (AryEq ary1 ary2));
  effect(USE_KILL ary1, USE_KILL ary2, TEMP tmp1, TEMP tmp2, TEMP tmp3);

  format %{ "Array Equals $ary1, $ary2 -> $result\t#@array_equalsB // KILL all" %}
  ins_encode %{
    __ arrays_equals($ary1$$Register, $ary2$$Register,
                     $tmp1$$Register, $tmp2$$Register, $tmp3$$Register,
                     $result$$Register, 1);
  %}
  ins_pipe(pipe_class_memory);
%}

instruct array_equalsC(iRegP_R11 ary1, iRegP_R12 ary2, iRegI_R10 result,
                       iRegP_R13 tmp1, iRegP_R14 tmp2, iRegP_R15 tmp3)
%{
  predicate(!UseRVV && ((AryEqNode*)n)->encoding() == StrIntrinsicNode::UU);
  match(Set result (AryEq ary1 ary2));
  effect(USE_KILL ary1, USE_KILL ary2, TEMP tmp1, TEMP tmp2, TEMP tmp3);

  format %{ "Array Equals $ary1, $ary2 -> $result\t#@array_equalsC // KILL all" %}
  ins_encode %{
    __ arrays_equals($ary1$$Register, $ary2$$Register,
                     $tmp1$$Register, $tmp2$$Register, $tmp3$$Register,
                     $result$$Register, 2);
  %}
  ins_pipe(pipe_class_memory);
%}

// fast ArraysSupport.vectorizedHashCode
instruct arrays_hashcode(iRegP_R11 ary, iRegI_R12 cnt, iRegI_R10 result, immI basic_type,
                         iRegLNoSp tmp1, iRegLNoSp tmp2,
                         iRegLNoSp tmp3, iRegLNoSp tmp4,
                         iRegLNoSp tmp5, iRegLNoSp tmp6, rFlagsReg cr)
%{
  match(Set result (VectorizedHashCode (Binary ary cnt) (Binary result basic_type)));
  effect(TEMP tmp1, TEMP tmp2, TEMP tmp3, TEMP tmp4, TEMP tmp5, TEMP tmp6,
         USE_KILL ary, USE_KILL cnt, USE basic_type, KILL cr);

  format %{ "Array HashCode array[] $ary,$cnt,$result,$basic_type -> $result   // KILL all" %}
  ins_encode %{
    __ arrays_hashcode($ary$$Register, $cnt$$Register, $result$$Register,
                       $tmp1$$Register, $tmp2$$Register, $tmp3$$Register,
                       $tmp4$$Register, $tmp5$$Register, $tmp6$$Register,
                       (BasicType)$basic_type$$constant);
  %}
  ins_pipe(pipe_class_memory);
%}

// ============================================================================
// Safepoint Instructions

instruct safePoint(iRegP poll)
%{
  match(SafePoint poll);

  ins_cost(2 * LOAD_COST);
  format %{
    "lwu zr, [$poll]\t# Safepoint: poll for GC, #@safePoint"
  %}
  ins_encode %{
    __ read_polling_page(as_Register($poll$$reg), 0, relocInfo::poll_type);
  %}
  ins_pipe(pipe_serial); // ins_pipe(iload_reg_mem);
%}

// ============================================================================
// This name is KNOWN by the ADLC and cannot be changed.
// The ADLC forces a 'TypeRawPtr::BOTTOM' output type
// for this guy.
instruct tlsLoadP(javaThread_RegP dst)
%{
  match(Set dst (ThreadLocal));

  ins_cost(0);

  format %{ " -- \t// $dst=Thread::current(), empty, #@tlsLoadP" %}

  size(0);

  ins_encode( /*empty*/ );

  ins_pipe(pipe_class_empty);
%}

// inlined locking and unlocking
// using t1 as the 'flag' register to bridge the BoolNode producers and consumers
instruct cmpFastLock(rFlagsReg cr, iRegP object, iRegP box,
                     iRegPNoSp tmp1, iRegPNoSp tmp2, iRegPNoSp tmp3, iRegPNoSp tmp4)
%{
  predicate(LockingMode != LM_LIGHTWEIGHT);
  match(Set cr (FastLock object box));
  effect(TEMP tmp1, TEMP tmp2, TEMP tmp3, TEMP tmp4);

  ins_cost(10 * DEFAULT_COST);
  format %{ "fastlock $object,$box\t! kills $tmp1,$tmp2,$tmp3,$tmp4 #@cmpFastLock" %}

  ins_encode %{
    __ fast_lock($object$$Register, $box$$Register,
                 $tmp1$$Register, $tmp2$$Register, $tmp3$$Register, $tmp4$$Register);
  %}

  ins_pipe(pipe_serial);
%}

// using t1 as the 'flag' register to bridge the BoolNode producers and consumers
instruct cmpFastUnlock(rFlagsReg cr, iRegP object, iRegP box, iRegPNoSp tmp1, iRegPNoSp tmp2)
%{
  predicate(LockingMode != LM_LIGHTWEIGHT);
  match(Set cr (FastUnlock object box));
  effect(TEMP tmp1, TEMP tmp2);

  ins_cost(10 * DEFAULT_COST);
  format %{ "fastunlock $object,$box\t! kills $tmp1, $tmp2, #@cmpFastUnlock" %}

  ins_encode %{
    __ fast_unlock($object$$Register, $box$$Register, $tmp1$$Register, $tmp2$$Register);
  %}

  ins_pipe(pipe_serial);
%}

instruct cmpFastLockLightweight(rFlagsReg cr, iRegP object, iRegP box,
                                iRegPNoSp tmp1, iRegPNoSp tmp2, iRegPNoSp tmp3, iRegPNoSp tmp4)
%{
  predicate(LockingMode == LM_LIGHTWEIGHT);
  match(Set cr (FastLock object box));
  effect(TEMP tmp1, TEMP tmp2, TEMP tmp3, TEMP tmp4);

  ins_cost(10 * DEFAULT_COST);
  format %{ "fastlock $object,$box\t! kills $tmp1,$tmp2,$tmp3,$tmp4 #@cmpFastLockLightweight" %}

  ins_encode %{
    __ fast_lock_lightweight($object$$Register, $box$$Register,
                             $tmp1$$Register, $tmp2$$Register, $tmp3$$Register, $tmp4$$Register);
  %}

  ins_pipe(pipe_serial);
%}

instruct cmpFastUnlockLightweight(rFlagsReg cr, iRegP object, iRegP box,
                                  iRegPNoSp tmp1, iRegPNoSp tmp2, iRegPNoSp tmp3)
%{
  predicate(LockingMode == LM_LIGHTWEIGHT);
  match(Set cr (FastUnlock object box));
  effect(TEMP tmp1, TEMP tmp2, TEMP tmp3);

  ins_cost(10 * DEFAULT_COST);
  format %{ "fastunlock $object,$box\t! kills $tmp1,$tmp2,$tmp3 #@cmpFastUnlockLightweight" %}

  ins_encode %{
    __ fast_unlock_lightweight($object$$Register, $box$$Register,
                               $tmp1$$Register, $tmp2$$Register, $tmp3$$Register);
  %}

  ins_pipe(pipe_serial);
%}

// Tail Call; Jump from runtime stub to Java code.
// Also known as an 'interprocedural jump'.
// Target of jump will eventually return to caller.
// TailJump below removes the return address.
// Don't use fp for 'jump_target' because a MachEpilogNode has already been
// emitted just above the TailCall which has reset fp to the caller state.
instruct TailCalljmpInd(iRegPNoSpNoFp jump_target, inline_cache_RegP method_oop)
%{
  match(TailCall jump_target method_oop);

  ins_cost(BRANCH_COST);

  format %{ "jalr $jump_target\t# $method_oop holds method oop, #@TailCalljmpInd." %}

  ins_encode(riscv_enc_tail_call(jump_target));

  ins_pipe(pipe_class_call);
%}

instruct TailjmpInd(iRegPNoSpNoFp jump_target, iRegP_R10 ex_oop)
%{
  match(TailJump jump_target ex_oop);

  ins_cost(ALU_COST + BRANCH_COST);

  format %{ "jalr $jump_target\t# $ex_oop holds exception oop, #@TailjmpInd." %}

  ins_encode(riscv_enc_tail_jmp(jump_target));

  ins_pipe(pipe_class_call);
%}

// Forward exception.
instruct ForwardExceptionjmp()
%{
  match(ForwardException);

  ins_cost(BRANCH_COST);

  format %{ "j forward_exception_stub\t#@ForwardException" %}

  ins_encode %{
    __ far_jump(RuntimeAddress(StubRoutines::forward_exception_entry()));
  %}

  ins_pipe(pipe_class_call);
%}

// Create exception oop: created by stack-crawling runtime code.
// Created exception is now available to this handler, and is setup
// just prior to jumping to this handler. No code emitted.
instruct CreateException(iRegP_R10 ex_oop)
%{
  match(Set ex_oop (CreateEx));

  ins_cost(0);
  format %{ " -- \t// exception oop; no code emitted, #@CreateException" %}

  size(0);

  ins_encode( /*empty*/ );

  ins_pipe(pipe_class_empty);
%}

// Rethrow exception: The exception oop will come in the first
// argument position. Then JUMP (not call) to the rethrow stub code.
instruct RethrowException()
%{
  match(Rethrow);

  ins_cost(BRANCH_COST);

  format %{ "j rethrow_stub\t#@RethrowException" %}

  ins_encode(riscv_enc_rethrow());

  ins_pipe(pipe_class_call);
%}

// Return Instruction
// epilog node loads ret address into ra as part of frame pop
instruct Ret()
%{
  match(Return);

  ins_cost(BRANCH_COST);
  format %{ "ret\t// return register, #@Ret" %}

  ins_encode(riscv_enc_ret());

  ins_pipe(pipe_branch);
%}

// Die now.
instruct ShouldNotReachHere() %{
  match(Halt);

  ins_cost(BRANCH_COST);

  format %{ "#@ShouldNotReachHere" %}

  ins_encode %{
    if (is_reachable()) {
      __ stop(_halt_reason);
    }
  %}

  ins_pipe(pipe_class_default);
%}


//----------PEEPHOLE RULES-----------------------------------------------------
// These must follow all instruction definitions as they use the names
// defined in the instructions definitions.
//
// peepmatch ( root_instr_name [preceding_instruction]* );
//
// peepconstraint %{
// (instruction_number.operand_name relational_op instruction_number.operand_name
//  [, ...] );
// // instruction numbers are zero-based using left to right order in peepmatch
//
// peepreplace ( instr_name  ( [instruction_number.operand_name]* ) );
// // provide an instruction_number.operand_name for each operand that appears
// // in the replacement instruction's match rule
//
// ---------VM FLAGS---------------------------------------------------------
//
// All peephole optimizations can be turned off using -XX:-OptoPeephole
//
// Each peephole rule is given an identifying number starting with zero and
// increasing by one in the order seen by the parser.  An individual peephole
// can be enabled, and all others disabled, by using -XX:OptoPeepholeAt=#
// on the command-line.
//
// ---------CURRENT LIMITATIONS----------------------------------------------
//
// Only match adjacent instructions in same basic block
// Only equality constraints
// Only constraints between operands, not (0.dest_reg == RAX_enc)
// Only one replacement instruction
//
//----------SMARTSPILL RULES---------------------------------------------------
// These must follow all instruction definitions as they use the names
// defined in the instructions definitions.

// Local Variables:
// mode: c++
// End:<|MERGE_RESOLUTION|>--- conflicted
+++ resolved
@@ -1247,19 +1247,9 @@
 }
 
 int MachCallRuntimeNode::ret_addr_offset() {
-<<<<<<< HEAD
   // For address inside the code cache the call will be:
   //   auipc + jalr
-  // For real runtime callouts it will be 9 instructions
-=======
-  // For generated stubs the call will be:
-  //   auipc + ld + jalr
-  // Using trampos:
-  //   jal(addr)
-  // or with far branches
-  //   jal(trampoline_stub)
-  // for real runtime callouts it will be 8 instructions
->>>>>>> 2989d873
+  // For real runtime callouts it will be 8 instructions
   // see riscv_enc_java_to_runtime
   //   la(t0, retaddr)                                             ->  auipc + addi
   //   sd(t0, Address(xthread, JavaThread::last_Java_pc_offset())) ->  sd
