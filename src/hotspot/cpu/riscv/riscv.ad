//
// Copyright (c) 2003, 2024, Oracle and/or its affiliates. All rights reserved.
// Copyright (c) 2014, 2020, Red Hat Inc. All rights reserved.
// Copyright (c) 2020, 2024, Huawei Technologies Co., Ltd. All rights reserved.
// DO NOT ALTER OR REMOVE COPYRIGHT NOTICES OR THIS FILE HEADER.
//
// This code is free software; you can redistribute it and/or modify it
// under the terms of the GNU General Public License version 2 only, as
// published by the Free Software Foundation.
//
// This code is distributed in the hope that it will be useful, but WITHOUT
// ANY WARRANTY; without even the implied warranty of MERCHANTABILITY or
// FITNESS FOR A PARTICULAR PURPOSE.  See the GNU General Public License
// version 2 for more details (a copy is included in the LICENSE file that
// accompanied this code).
//
// You should have received a copy of the GNU General Public License version
// 2 along with this work; if not, write to the Free Software Foundation,
// Inc., 51 Franklin St, Fifth Floor, Boston, MA 02110-1301 USA.
//
// Please contact Oracle, 500 Oracle Parkway, Redwood Shores, CA 94065 USA
// or visit www.oracle.com if you need additional information or have any
// questions.
//
//

// RISCV Architecture Description File

//----------REGISTER DEFINITION BLOCK------------------------------------------
// This information is used by the matcher and the register allocator to
// describe individual registers and classes of registers within the target
// architecture.

register %{
//----------Architecture Description Register Definitions----------------------
// General Registers
// "reg_def"  name ( register save type, C convention save type,
//                   ideal register type, encoding );
// Register Save Types:
//
// NS  = No-Save:       The register allocator assumes that these registers
//                      can be used without saving upon entry to the method, &
//                      that they do not need to be saved at call sites.
//
// SOC = Save-On-Call:  The register allocator assumes that these registers
//                      can be used without saving upon entry to the method,
//                      but that they must be saved at call sites.
//
// SOE = Save-On-Entry: The register allocator assumes that these registers
//                      must be saved before using them upon entry to the
//                      method, but they do not need to be saved at call
//                      sites.
//
// AS  = Always-Save:   The register allocator assumes that these registers
//                      must be saved before using them upon entry to the
//                      method, & that they must be saved at call sites.
//
// Ideal Register Type is used to determine how to save & restore a
// register.  Op_RegI will get spilled with LoadI/StoreI, Op_RegP will get
// spilled with LoadP/StoreP.  If the register supports both, use Op_RegI.
//
// The encoding number is the actual bit-pattern placed into the opcodes.

// We must define the 64 bit int registers in two 32 bit halves, the
// real lower register and a virtual upper half register. upper halves
// are used by the register allocator but are not actually supplied as
// operands to memory ops.
//
// follow the C1 compiler in making registers
//
//   x7, x9-x17, x27-x31 volatile (caller save)
//   x0-x4, x8, x23 system (no save, no allocate)
//   x5-x6 non-allocatable (so we can use them as temporary regs)

//
// as regards Java usage. we don't use any callee save registers
// because this makes it difficult to de-optimise a frame (see comment
// in x86 implementation of Deoptimization::unwind_callee_save_values)
//

// General Registers

reg_def R0      ( NS,  NS,  Op_RegI, 0,  x0->as_VMReg()         ); // zr
reg_def R0_H    ( NS,  NS,  Op_RegI, 0,  x0->as_VMReg()->next() );
reg_def R1      ( NS,  SOC, Op_RegI, 1,  x1->as_VMReg()         ); // ra
reg_def R1_H    ( NS,  SOC, Op_RegI, 1,  x1->as_VMReg()->next() );
reg_def R2      ( NS,  NS,  Op_RegI, 2,  x2->as_VMReg()         ); // sp
reg_def R2_H    ( NS,  NS,  Op_RegI, 2,  x2->as_VMReg()->next() );
reg_def R3      ( NS,  NS,  Op_RegI, 3,  x3->as_VMReg()         ); // gp
reg_def R3_H    ( NS,  NS,  Op_RegI, 3,  x3->as_VMReg()->next() );
reg_def R4      ( NS,  NS,  Op_RegI, 4,  x4->as_VMReg()         ); // tp
reg_def R4_H    ( NS,  NS,  Op_RegI, 4,  x4->as_VMReg()->next() );
reg_def R7      ( SOC, SOC, Op_RegI, 7,  x7->as_VMReg()         );
reg_def R7_H    ( SOC, SOC, Op_RegI, 7,  x7->as_VMReg()->next() );
reg_def R8      ( NS,  SOE, Op_RegI, 8,  x8->as_VMReg()         ); // fp
reg_def R8_H    ( NS,  SOE, Op_RegI, 8,  x8->as_VMReg()->next() );
reg_def R9      ( SOC, SOE, Op_RegI, 9,  x9->as_VMReg()         );
reg_def R9_H    ( SOC, SOE, Op_RegI, 9,  x9->as_VMReg()->next() );
reg_def R10     ( SOC, SOC, Op_RegI, 10, x10->as_VMReg()        );
reg_def R10_H   ( SOC, SOC, Op_RegI, 10, x10->as_VMReg()->next());
reg_def R11     ( SOC, SOC, Op_RegI, 11, x11->as_VMReg()        );
reg_def R11_H   ( SOC, SOC, Op_RegI, 11, x11->as_VMReg()->next());
reg_def R12     ( SOC, SOC, Op_RegI, 12, x12->as_VMReg()        );
reg_def R12_H   ( SOC, SOC, Op_RegI, 12, x12->as_VMReg()->next());
reg_def R13     ( SOC, SOC, Op_RegI, 13, x13->as_VMReg()        );
reg_def R13_H   ( SOC, SOC, Op_RegI, 13, x13->as_VMReg()->next());
reg_def R14     ( SOC, SOC, Op_RegI, 14, x14->as_VMReg()        );
reg_def R14_H   ( SOC, SOC, Op_RegI, 14, x14->as_VMReg()->next());
reg_def R15     ( SOC, SOC, Op_RegI, 15, x15->as_VMReg()        );
reg_def R15_H   ( SOC, SOC, Op_RegI, 15, x15->as_VMReg()->next());
reg_def R16     ( SOC, SOC, Op_RegI, 16, x16->as_VMReg()        );
reg_def R16_H   ( SOC, SOC, Op_RegI, 16, x16->as_VMReg()->next());
reg_def R17     ( SOC, SOC, Op_RegI, 17, x17->as_VMReg()        );
reg_def R17_H   ( SOC, SOC, Op_RegI, 17, x17->as_VMReg()->next());
reg_def R18     ( SOC, SOE, Op_RegI, 18, x18->as_VMReg()        );
reg_def R18_H   ( SOC, SOE, Op_RegI, 18, x18->as_VMReg()->next());
reg_def R19     ( SOC, SOE, Op_RegI, 19, x19->as_VMReg()        );
reg_def R19_H   ( SOC, SOE, Op_RegI, 19, x19->as_VMReg()->next());
reg_def R20     ( SOC, SOE, Op_RegI, 20, x20->as_VMReg()        ); // caller esp
reg_def R20_H   ( SOC, SOE, Op_RegI, 20, x20->as_VMReg()->next());
reg_def R21     ( SOC, SOE, Op_RegI, 21, x21->as_VMReg()        );
reg_def R21_H   ( SOC, SOE, Op_RegI, 21, x21->as_VMReg()->next());
reg_def R22     ( SOC, SOE, Op_RegI, 22, x22->as_VMReg()        );
reg_def R22_H   ( SOC, SOE, Op_RegI, 22, x22->as_VMReg()->next());
reg_def R23     ( NS,  SOE, Op_RegI, 23, x23->as_VMReg()        ); // java thread
reg_def R23_H   ( NS,  SOE, Op_RegI, 23, x23->as_VMReg()->next());
reg_def R24     ( SOC, SOE, Op_RegI, 24, x24->as_VMReg()        );
reg_def R24_H   ( SOC, SOE, Op_RegI, 24, x24->as_VMReg()->next());
reg_def R25     ( SOC, SOE, Op_RegI, 25, x25->as_VMReg()        );
reg_def R25_H   ( SOC, SOE, Op_RegI, 25, x25->as_VMReg()->next());
reg_def R26     ( SOC, SOE, Op_RegI, 26, x26->as_VMReg()        );
reg_def R26_H   ( SOC, SOE, Op_RegI, 26, x26->as_VMReg()->next());
reg_def R27     ( SOC, SOE, Op_RegI, 27, x27->as_VMReg()        ); // heapbase
reg_def R27_H   ( SOC, SOE, Op_RegI, 27, x27->as_VMReg()->next());
reg_def R28     ( SOC, SOC, Op_RegI, 28, x28->as_VMReg()        );
reg_def R28_H   ( SOC, SOC, Op_RegI, 28, x28->as_VMReg()->next());
reg_def R29     ( SOC, SOC, Op_RegI, 29, x29->as_VMReg()        );
reg_def R29_H   ( SOC, SOC, Op_RegI, 29, x29->as_VMReg()->next());
reg_def R30     ( SOC, SOC, Op_RegI, 30, x30->as_VMReg()        );
reg_def R30_H   ( SOC, SOC, Op_RegI, 30, x30->as_VMReg()->next());
reg_def R31     ( SOC, SOC, Op_RegI, 31, x31->as_VMReg()        );
reg_def R31_H   ( SOC, SOC, Op_RegI, 31, x31->as_VMReg()->next());

// ----------------------------
// Float/Double Registers
// ----------------------------

// Double Registers

// The rules of ADL require that double registers be defined in pairs.
// Each pair must be two 32-bit values, but not necessarily a pair of
// single float registers. In each pair, ADLC-assigned register numbers
// must be adjacent, with the lower number even. Finally, when the
// CPU stores such a register pair to memory, the word associated with
// the lower ADLC-assigned number must be stored to the lower address.

// RISCV has 32 floating-point registers. Each can store a single
// or double precision floating-point value.

// for Java use float registers f0-f31 are always save on call whereas
// the platform ABI treats f8-f9 and f18-f27 as callee save). Other
// float registers are SOC as per the platform spec

reg_def F0    ( SOC, SOC, Op_RegF,  0,  f0->as_VMReg()          );
reg_def F0_H  ( SOC, SOC, Op_RegF,  0,  f0->as_VMReg()->next()  );
reg_def F1    ( SOC, SOC, Op_RegF,  1,  f1->as_VMReg()          );
reg_def F1_H  ( SOC, SOC, Op_RegF,  1,  f1->as_VMReg()->next()  );
reg_def F2    ( SOC, SOC, Op_RegF,  2,  f2->as_VMReg()          );
reg_def F2_H  ( SOC, SOC, Op_RegF,  2,  f2->as_VMReg()->next()  );
reg_def F3    ( SOC, SOC, Op_RegF,  3,  f3->as_VMReg()          );
reg_def F3_H  ( SOC, SOC, Op_RegF,  3,  f3->as_VMReg()->next()  );
reg_def F4    ( SOC, SOC, Op_RegF,  4,  f4->as_VMReg()          );
reg_def F4_H  ( SOC, SOC, Op_RegF,  4,  f4->as_VMReg()->next()  );
reg_def F5    ( SOC, SOC, Op_RegF,  5,  f5->as_VMReg()          );
reg_def F5_H  ( SOC, SOC, Op_RegF,  5,  f5->as_VMReg()->next()  );
reg_def F6    ( SOC, SOC, Op_RegF,  6,  f6->as_VMReg()          );
reg_def F6_H  ( SOC, SOC, Op_RegF,  6,  f6->as_VMReg()->next()  );
reg_def F7    ( SOC, SOC, Op_RegF,  7,  f7->as_VMReg()          );
reg_def F7_H  ( SOC, SOC, Op_RegF,  7,  f7->as_VMReg()->next()  );
reg_def F8    ( SOC, SOE, Op_RegF,  8,  f8->as_VMReg()          );
reg_def F8_H  ( SOC, SOE, Op_RegF,  8,  f8->as_VMReg()->next()  );
reg_def F9    ( SOC, SOE, Op_RegF,  9,  f9->as_VMReg()          );
reg_def F9_H  ( SOC, SOE, Op_RegF,  9,  f9->as_VMReg()->next()  );
reg_def F10   ( SOC, SOC, Op_RegF,  10, f10->as_VMReg()         );
reg_def F10_H ( SOC, SOC, Op_RegF,  10, f10->as_VMReg()->next() );
reg_def F11   ( SOC, SOC, Op_RegF,  11, f11->as_VMReg()         );
reg_def F11_H ( SOC, SOC, Op_RegF,  11, f11->as_VMReg()->next() );
reg_def F12   ( SOC, SOC, Op_RegF,  12, f12->as_VMReg()         );
reg_def F12_H ( SOC, SOC, Op_RegF,  12, f12->as_VMReg()->next() );
reg_def F13   ( SOC, SOC, Op_RegF,  13, f13->as_VMReg()         );
reg_def F13_H ( SOC, SOC, Op_RegF,  13, f13->as_VMReg()->next() );
reg_def F14   ( SOC, SOC, Op_RegF,  14, f14->as_VMReg()         );
reg_def F14_H ( SOC, SOC, Op_RegF,  14, f14->as_VMReg()->next() );
reg_def F15   ( SOC, SOC, Op_RegF,  15, f15->as_VMReg()         );
reg_def F15_H ( SOC, SOC, Op_RegF,  15, f15->as_VMReg()->next() );
reg_def F16   ( SOC, SOC, Op_RegF,  16, f16->as_VMReg()         );
reg_def F16_H ( SOC, SOC, Op_RegF,  16, f16->as_VMReg()->next() );
reg_def F17   ( SOC, SOC, Op_RegF,  17, f17->as_VMReg()         );
reg_def F17_H ( SOC, SOC, Op_RegF,  17, f17->as_VMReg()->next() );
reg_def F18   ( SOC, SOE, Op_RegF,  18, f18->as_VMReg()         );
reg_def F18_H ( SOC, SOE, Op_RegF,  18, f18->as_VMReg()->next() );
reg_def F19   ( SOC, SOE, Op_RegF,  19, f19->as_VMReg()         );
reg_def F19_H ( SOC, SOE, Op_RegF,  19, f19->as_VMReg()->next() );
reg_def F20   ( SOC, SOE, Op_RegF,  20, f20->as_VMReg()         );
reg_def F20_H ( SOC, SOE, Op_RegF,  20, f20->as_VMReg()->next() );
reg_def F21   ( SOC, SOE, Op_RegF,  21, f21->as_VMReg()         );
reg_def F21_H ( SOC, SOE, Op_RegF,  21, f21->as_VMReg()->next() );
reg_def F22   ( SOC, SOE, Op_RegF,  22, f22->as_VMReg()         );
reg_def F22_H ( SOC, SOE, Op_RegF,  22, f22->as_VMReg()->next() );
reg_def F23   ( SOC, SOE, Op_RegF,  23, f23->as_VMReg()         );
reg_def F23_H ( SOC, SOE, Op_RegF,  23, f23->as_VMReg()->next() );
reg_def F24   ( SOC, SOE, Op_RegF,  24, f24->as_VMReg()         );
reg_def F24_H ( SOC, SOE, Op_RegF,  24, f24->as_VMReg()->next() );
reg_def F25   ( SOC, SOE, Op_RegF,  25, f25->as_VMReg()         );
reg_def F25_H ( SOC, SOE, Op_RegF,  25, f25->as_VMReg()->next() );
reg_def F26   ( SOC, SOE, Op_RegF,  26, f26->as_VMReg()         );
reg_def F26_H ( SOC, SOE, Op_RegF,  26, f26->as_VMReg()->next() );
reg_def F27   ( SOC, SOE, Op_RegF,  27, f27->as_VMReg()         );
reg_def F27_H ( SOC, SOE, Op_RegF,  27, f27->as_VMReg()->next() );
reg_def F28   ( SOC, SOC, Op_RegF,  28, f28->as_VMReg()         );
reg_def F28_H ( SOC, SOC, Op_RegF,  28, f28->as_VMReg()->next() );
reg_def F29   ( SOC, SOC, Op_RegF,  29, f29->as_VMReg()         );
reg_def F29_H ( SOC, SOC, Op_RegF,  29, f29->as_VMReg()->next() );
reg_def F30   ( SOC, SOC, Op_RegF,  30, f30->as_VMReg()         );
reg_def F30_H ( SOC, SOC, Op_RegF,  30, f30->as_VMReg()->next() );
reg_def F31   ( SOC, SOC, Op_RegF,  31, f31->as_VMReg()         );
reg_def F31_H ( SOC, SOC, Op_RegF,  31, f31->as_VMReg()->next() );

// ----------------------------
// Vector Registers
// ----------------------------

// For RVV vector registers, we simply extend vector register size to 4
// 'logical' slots. This is nominally 128 bits but it actually covers
// all possible 'physical' RVV vector register lengths from 128 ~ 1024
// bits. The 'physical' RVV vector register length is detected during
// startup, so the register allocator is able to identify the correct
// number of bytes needed for an RVV spill/unspill.

reg_def V0    ( SOC, SOC, Op_VecA, 0,  v0->as_VMReg()           );
reg_def V0_H  ( SOC, SOC, Op_VecA, 0,  v0->as_VMReg()->next()   );
reg_def V0_J  ( SOC, SOC, Op_VecA, 0,  v0->as_VMReg()->next(2)  );
reg_def V0_K  ( SOC, SOC, Op_VecA, 0,  v0->as_VMReg()->next(3)  );

reg_def V1    ( SOC, SOC, Op_VecA, 1,  v1->as_VMReg()           );
reg_def V1_H  ( SOC, SOC, Op_VecA, 1,  v1->as_VMReg()->next()   );
reg_def V1_J  ( SOC, SOC, Op_VecA, 1,  v1->as_VMReg()->next(2)  );
reg_def V1_K  ( SOC, SOC, Op_VecA, 1,  v1->as_VMReg()->next(3)  );

reg_def V2    ( SOC, SOC, Op_VecA, 2,  v2->as_VMReg()           );
reg_def V2_H  ( SOC, SOC, Op_VecA, 2,  v2->as_VMReg()->next()   );
reg_def V2_J  ( SOC, SOC, Op_VecA, 2,  v2->as_VMReg()->next(2)  );
reg_def V2_K  ( SOC, SOC, Op_VecA, 2,  v2->as_VMReg()->next(3)  );

reg_def V3    ( SOC, SOC, Op_VecA, 3,  v3->as_VMReg()           );
reg_def V3_H  ( SOC, SOC, Op_VecA, 3,  v3->as_VMReg()->next()   );
reg_def V3_J  ( SOC, SOC, Op_VecA, 3,  v3->as_VMReg()->next(2)  );
reg_def V3_K  ( SOC, SOC, Op_VecA, 3,  v3->as_VMReg()->next(3)  );

reg_def V4    ( SOC, SOC, Op_VecA, 4,  v4->as_VMReg()           );
reg_def V4_H  ( SOC, SOC, Op_VecA, 4,  v4->as_VMReg()->next()   );
reg_def V4_J  ( SOC, SOC, Op_VecA, 4,  v4->as_VMReg()->next(2)  );
reg_def V4_K  ( SOC, SOC, Op_VecA, 4,  v4->as_VMReg()->next(3)  );

reg_def V5    ( SOC, SOC, Op_VecA, 5,  v5->as_VMReg()           );
reg_def V5_H  ( SOC, SOC, Op_VecA, 5,  v5->as_VMReg()->next()   );
reg_def V5_J  ( SOC, SOC, Op_VecA, 5,  v5->as_VMReg()->next(2)  );
reg_def V5_K  ( SOC, SOC, Op_VecA, 5,  v5->as_VMReg()->next(3)  );

reg_def V6    ( SOC, SOC, Op_VecA, 6,  v6->as_VMReg()           );
reg_def V6_H  ( SOC, SOC, Op_VecA, 6,  v6->as_VMReg()->next()   );
reg_def V6_J  ( SOC, SOC, Op_VecA, 6,  v6->as_VMReg()->next(2)  );
reg_def V6_K  ( SOC, SOC, Op_VecA, 6,  v6->as_VMReg()->next(3)  );

reg_def V7    ( SOC, SOC, Op_VecA, 7,  v7->as_VMReg()           );
reg_def V7_H  ( SOC, SOC, Op_VecA, 7,  v7->as_VMReg()->next()   );
reg_def V7_J  ( SOC, SOC, Op_VecA, 7,  v7->as_VMReg()->next(2)  );
reg_def V7_K  ( SOC, SOC, Op_VecA, 7,  v7->as_VMReg()->next(3)  );

reg_def V8    ( SOC, SOC, Op_VecA, 8,  v8->as_VMReg()           );
reg_def V8_H  ( SOC, SOC, Op_VecA, 8,  v8->as_VMReg()->next()   );
reg_def V8_J  ( SOC, SOC, Op_VecA, 8,  v8->as_VMReg()->next(2)  );
reg_def V8_K  ( SOC, SOC, Op_VecA, 8,  v8->as_VMReg()->next(3)  );

reg_def V9    ( SOC, SOC, Op_VecA, 9,  v9->as_VMReg()           );
reg_def V9_H  ( SOC, SOC, Op_VecA, 9,  v9->as_VMReg()->next()   );
reg_def V9_J  ( SOC, SOC, Op_VecA, 9,  v9->as_VMReg()->next(2)  );
reg_def V9_K  ( SOC, SOC, Op_VecA, 9,  v9->as_VMReg()->next(3)  );

reg_def V10   ( SOC, SOC, Op_VecA, 10, v10->as_VMReg()          );
reg_def V10_H ( SOC, SOC, Op_VecA, 10, v10->as_VMReg()->next()  );
reg_def V10_J ( SOC, SOC, Op_VecA, 10, v10->as_VMReg()->next(2) );
reg_def V10_K ( SOC, SOC, Op_VecA, 10, v10->as_VMReg()->next(3) );

reg_def V11   ( SOC, SOC, Op_VecA, 11, v11->as_VMReg()          );
reg_def V11_H ( SOC, SOC, Op_VecA, 11, v11->as_VMReg()->next()  );
reg_def V11_J ( SOC, SOC, Op_VecA, 11, v11->as_VMReg()->next(2) );
reg_def V11_K ( SOC, SOC, Op_VecA, 11, v11->as_VMReg()->next(3) );

reg_def V12   ( SOC, SOC, Op_VecA, 12, v12->as_VMReg()          );
reg_def V12_H ( SOC, SOC, Op_VecA, 12, v12->as_VMReg()->next()  );
reg_def V12_J ( SOC, SOC, Op_VecA, 12, v12->as_VMReg()->next(2) );
reg_def V12_K ( SOC, SOC, Op_VecA, 12, v12->as_VMReg()->next(3) );

reg_def V13   ( SOC, SOC, Op_VecA, 13, v13->as_VMReg()          );
reg_def V13_H ( SOC, SOC, Op_VecA, 13, v13->as_VMReg()->next()  );
reg_def V13_J ( SOC, SOC, Op_VecA, 13, v13->as_VMReg()->next(2) );
reg_def V13_K ( SOC, SOC, Op_VecA, 13, v13->as_VMReg()->next(3) );

reg_def V14   ( SOC, SOC, Op_VecA, 14, v14->as_VMReg()          );
reg_def V14_H ( SOC, SOC, Op_VecA, 14, v14->as_VMReg()->next()  );
reg_def V14_J ( SOC, SOC, Op_VecA, 14, v14->as_VMReg()->next(2) );
reg_def V14_K ( SOC, SOC, Op_VecA, 14, v14->as_VMReg()->next(3) );

reg_def V15   ( SOC, SOC, Op_VecA, 15, v15->as_VMReg()          );
reg_def V15_H ( SOC, SOC, Op_VecA, 15, v15->as_VMReg()->next()  );
reg_def V15_J ( SOC, SOC, Op_VecA, 15, v15->as_VMReg()->next(2) );
reg_def V15_K ( SOC, SOC, Op_VecA, 15, v15->as_VMReg()->next(3) );

reg_def V16   ( SOC, SOC, Op_VecA, 16, v16->as_VMReg()          );
reg_def V16_H ( SOC, SOC, Op_VecA, 16, v16->as_VMReg()->next()  );
reg_def V16_J ( SOC, SOC, Op_VecA, 16, v16->as_VMReg()->next(2) );
reg_def V16_K ( SOC, SOC, Op_VecA, 16, v16->as_VMReg()->next(3) );

reg_def V17   ( SOC, SOC, Op_VecA, 17, v17->as_VMReg()          );
reg_def V17_H ( SOC, SOC, Op_VecA, 17, v17->as_VMReg()->next()  );
reg_def V17_J ( SOC, SOC, Op_VecA, 17, v17->as_VMReg()->next(2) );
reg_def V17_K ( SOC, SOC, Op_VecA, 17, v17->as_VMReg()->next(3) );

reg_def V18   ( SOC, SOC, Op_VecA, 18, v18->as_VMReg()          );
reg_def V18_H ( SOC, SOC, Op_VecA, 18, v18->as_VMReg()->next()  );
reg_def V18_J ( SOC, SOC, Op_VecA, 18, v18->as_VMReg()->next(2) );
reg_def V18_K ( SOC, SOC, Op_VecA, 18, v18->as_VMReg()->next(3) );

reg_def V19   ( SOC, SOC, Op_VecA, 19, v19->as_VMReg()          );
reg_def V19_H ( SOC, SOC, Op_VecA, 19, v19->as_VMReg()->next()  );
reg_def V19_J ( SOC, SOC, Op_VecA, 19, v19->as_VMReg()->next(2) );
reg_def V19_K ( SOC, SOC, Op_VecA, 19, v19->as_VMReg()->next(3) );

reg_def V20   ( SOC, SOC, Op_VecA, 20, v20->as_VMReg()          );
reg_def V20_H ( SOC, SOC, Op_VecA, 20, v20->as_VMReg()->next()  );
reg_def V20_J ( SOC, SOC, Op_VecA, 20, v20->as_VMReg()->next(2) );
reg_def V20_K ( SOC, SOC, Op_VecA, 20, v20->as_VMReg()->next(3) );

reg_def V21   ( SOC, SOC, Op_VecA, 21, v21->as_VMReg()          );
reg_def V21_H ( SOC, SOC, Op_VecA, 21, v21->as_VMReg()->next()  );
reg_def V21_J ( SOC, SOC, Op_VecA, 21, v21->as_VMReg()->next(2) );
reg_def V21_K ( SOC, SOC, Op_VecA, 21, v21->as_VMReg()->next(3) );

reg_def V22   ( SOC, SOC, Op_VecA, 22, v22->as_VMReg()          );
reg_def V22_H ( SOC, SOC, Op_VecA, 22, v22->as_VMReg()->next()  );
reg_def V22_J ( SOC, SOC, Op_VecA, 22, v22->as_VMReg()->next(2) );
reg_def V22_K ( SOC, SOC, Op_VecA, 22, v22->as_VMReg()->next(3) );

reg_def V23   ( SOC, SOC, Op_VecA, 23, v23->as_VMReg()          );
reg_def V23_H ( SOC, SOC, Op_VecA, 23, v23->as_VMReg()->next()  );
reg_def V23_J ( SOC, SOC, Op_VecA, 23, v23->as_VMReg()->next(2) );
reg_def V23_K ( SOC, SOC, Op_VecA, 23, v23->as_VMReg()->next(3) );

reg_def V24   ( SOC, SOC, Op_VecA, 24, v24->as_VMReg()          );
reg_def V24_H ( SOC, SOC, Op_VecA, 24, v24->as_VMReg()->next()  );
reg_def V24_J ( SOC, SOC, Op_VecA, 24, v24->as_VMReg()->next(2) );
reg_def V24_K ( SOC, SOC, Op_VecA, 24, v24->as_VMReg()->next(3) );

reg_def V25   ( SOC, SOC, Op_VecA, 25, v25->as_VMReg()          );
reg_def V25_H ( SOC, SOC, Op_VecA, 25, v25->as_VMReg()->next()  );
reg_def V25_J ( SOC, SOC, Op_VecA, 25, v25->as_VMReg()->next(2) );
reg_def V25_K ( SOC, SOC, Op_VecA, 25, v25->as_VMReg()->next(3) );

reg_def V26   ( SOC, SOC, Op_VecA, 26, v26->as_VMReg()          );
reg_def V26_H ( SOC, SOC, Op_VecA, 26, v26->as_VMReg()->next()  );
reg_def V26_J ( SOC, SOC, Op_VecA, 26, v26->as_VMReg()->next(2) );
reg_def V26_K ( SOC, SOC, Op_VecA, 26, v26->as_VMReg()->next(3) );

reg_def V27   ( SOC, SOC, Op_VecA, 27, v27->as_VMReg()          );
reg_def V27_H ( SOC, SOC, Op_VecA, 27, v27->as_VMReg()->next()  );
reg_def V27_J ( SOC, SOC, Op_VecA, 27, v27->as_VMReg()->next(2) );
reg_def V27_K ( SOC, SOC, Op_VecA, 27, v27->as_VMReg()->next(3) );

reg_def V28   ( SOC, SOC, Op_VecA, 28, v28->as_VMReg()          );
reg_def V28_H ( SOC, SOC, Op_VecA, 28, v28->as_VMReg()->next()  );
reg_def V28_J ( SOC, SOC, Op_VecA, 28, v28->as_VMReg()->next(2) );
reg_def V28_K ( SOC, SOC, Op_VecA, 28, v28->as_VMReg()->next(3) );

reg_def V29   ( SOC, SOC, Op_VecA, 29, v29->as_VMReg()          );
reg_def V29_H ( SOC, SOC, Op_VecA, 29, v29->as_VMReg()->next()  );
reg_def V29_J ( SOC, SOC, Op_VecA, 29, v29->as_VMReg()->next(2) );
reg_def V29_K ( SOC, SOC, Op_VecA, 29, v29->as_VMReg()->next(3) );

reg_def V30   ( SOC, SOC, Op_VecA, 30, v30->as_VMReg()          );
reg_def V30_H ( SOC, SOC, Op_VecA, 30, v30->as_VMReg()->next()  );
reg_def V30_J ( SOC, SOC, Op_VecA, 30, v30->as_VMReg()->next(2) );
reg_def V30_K ( SOC, SOC, Op_VecA, 30, v30->as_VMReg()->next(3) );

reg_def V31   ( SOC, SOC, Op_VecA, 31, v31->as_VMReg()          );
reg_def V31_H ( SOC, SOC, Op_VecA, 31, v31->as_VMReg()->next()  );
reg_def V31_J ( SOC, SOC, Op_VecA, 31, v31->as_VMReg()->next(2) );
reg_def V31_K ( SOC, SOC, Op_VecA, 31, v31->as_VMReg()->next(3) );

// ----------------------------
// Special Registers
// ----------------------------

// On riscv, the physical flag register is missing, so we use t1 instead,
// to bridge the RegFlag semantics in share/opto

reg_def RFLAGS   (SOC, SOC, Op_RegFlags, 6, x6->as_VMReg()        );

// Specify priority of register selection within phases of register
// allocation.  Highest priority is first.  A useful heuristic is to
// give registers a low priority when they are required by machine
// instructions, like EAX and EDX on I486, and choose no-save registers
// before save-on-call, & save-on-call before save-on-entry.  Registers
// which participate in fixed calling sequences should come last.
// Registers which are used as pairs must fall on an even boundary.

alloc_class chunk0(
    // volatiles
    R7,  R7_H,
    R28, R28_H,
    R29, R29_H,
    R30, R30_H,
    R31, R31_H,

    // arg registers
    R10, R10_H,
    R11, R11_H,
    R12, R12_H,
    R13, R13_H,
    R14, R14_H,
    R15, R15_H,
    R16, R16_H,
    R17, R17_H,

    // non-volatiles
    R9,  R9_H,
    R18, R18_H,
    R19, R19_H,
    R20, R20_H,
    R21, R21_H,
    R22, R22_H,
    R24, R24_H,
    R25, R25_H,
    R26, R26_H,

    // non-allocatable registers
    R23, R23_H, // java thread
    R27, R27_H, // heapbase
    R4,  R4_H,  // thread
    R8,  R8_H,  // fp
    R0,  R0_H,  // zero
    R1,  R1_H,  // ra
    R2,  R2_H,  // sp
    R3,  R3_H,  // gp
);

alloc_class chunk1(

    // no save
    F0,  F0_H,
    F1,  F1_H,
    F2,  F2_H,
    F3,  F3_H,
    F4,  F4_H,
    F5,  F5_H,
    F6,  F6_H,
    F7,  F7_H,
    F28, F28_H,
    F29, F29_H,
    F30, F30_H,
    F31, F31_H,

    // arg registers
    F10, F10_H,
    F11, F11_H,
    F12, F12_H,
    F13, F13_H,
    F14, F14_H,
    F15, F15_H,
    F16, F16_H,
    F17, F17_H,

    // non-volatiles
    F8,  F8_H,
    F9,  F9_H,
    F18, F18_H,
    F19, F19_H,
    F20, F20_H,
    F21, F21_H,
    F22, F22_H,
    F23, F23_H,
    F24, F24_H,
    F25, F25_H,
    F26, F26_H,
    F27, F27_H,
);

alloc_class chunk2(
    V0, V0_H, V0_J, V0_K,
    V1, V1_H, V1_J, V1_K,
    V2, V2_H, V2_J, V2_K,
    V3, V3_H, V3_J, V3_K,
    V4, V4_H, V4_J, V4_K,
    V5, V5_H, V5_J, V5_K,
    V6, V6_H, V6_J, V6_K,
    V7, V7_H, V7_J, V7_K,
    V8, V8_H, V8_J, V8_K,
    V9, V9_H, V9_J, V9_K,
    V10, V10_H, V10_J, V10_K,
    V11, V11_H, V11_J, V11_K,
    V12, V12_H, V12_J, V12_K,
    V13, V13_H, V13_J, V13_K,
    V14, V14_H, V14_J, V14_K,
    V15, V15_H, V15_J, V15_K,
    V16, V16_H, V16_J, V16_K,
    V17, V17_H, V17_J, V17_K,
    V18, V18_H, V18_J, V18_K,
    V19, V19_H, V19_J, V19_K,
    V20, V20_H, V20_J, V20_K,
    V21, V21_H, V21_J, V21_K,
    V22, V22_H, V22_J, V22_K,
    V23, V23_H, V23_J, V23_K,
    V24, V24_H, V24_J, V24_K,
    V25, V25_H, V25_J, V25_K,
    V26, V26_H, V26_J, V26_K,
    V27, V27_H, V27_J, V27_K,
    V28, V28_H, V28_J, V28_K,
    V29, V29_H, V29_J, V29_K,
    V30, V30_H, V30_J, V30_K,
    V31, V31_H, V31_J, V31_K,
);

alloc_class chunk3(RFLAGS);

//----------Architecture Description Register Classes--------------------------
// Several register classes are automatically defined based upon information in
// this architecture description.
// 1) reg_class inline_cache_reg           ( /* as def'd in frame section */ )
// 2) reg_class stack_slots( /* one chunk of stack-based "registers" */ )
//

// Class for all 32 bit general purpose registers
reg_class all_reg32(
    R0,
    R1,
    R2,
    R3,
    R4,
    R7,
    R8,
    R9,
    R10,
    R11,
    R12,
    R13,
    R14,
    R15,
    R16,
    R17,
    R18,
    R19,
    R20,
    R21,
    R22,
    R23,
    R24,
    R25,
    R26,
    R27,
    R28,
    R29,
    R30,
    R31
);

// Class for any 32 bit integer registers (excluding zr)
reg_class any_reg32 %{
  return _ANY_REG32_mask;
%}

// Singleton class for R10 int register
reg_class int_r10_reg(R10);

// Singleton class for R12 int register
reg_class int_r12_reg(R12);

// Singleton class for R13 int register
reg_class int_r13_reg(R13);

// Singleton class for R14 int register
reg_class int_r14_reg(R14);

// Class for all long integer registers
reg_class all_reg(
    R0,  R0_H,
    R1,  R1_H,
    R2,  R2_H,
    R3,  R3_H,
    R4,  R4_H,
    R7,  R7_H,
    R8,  R8_H,
    R9,  R9_H,
    R10, R10_H,
    R11, R11_H,
    R12, R12_H,
    R13, R13_H,
    R14, R14_H,
    R15, R15_H,
    R16, R16_H,
    R17, R17_H,
    R18, R18_H,
    R19, R19_H,
    R20, R20_H,
    R21, R21_H,
    R22, R22_H,
    R23, R23_H,
    R24, R24_H,
    R25, R25_H,
    R26, R26_H,
    R27, R27_H,
    R28, R28_H,
    R29, R29_H,
    R30, R30_H,
    R31, R31_H
);

// Class for all long integer registers (excluding zr)
reg_class any_reg %{
  return _ANY_REG_mask;
%}

// Class for non-allocatable 32 bit registers
reg_class non_allocatable_reg32(
    R0,                       // zr
    R1,                       // ra
    R2,                       // sp
    R3,                       // gp
    R4,                       // tp
    R23                       // java thread
);

// Class for non-allocatable 64 bit registers
reg_class non_allocatable_reg(
    R0,  R0_H,                // zr
    R1,  R1_H,                // ra
    R2,  R2_H,                // sp
    R3,  R3_H,                // gp
    R4,  R4_H,                // tp
    R23, R23_H                // java thread
);

// Class for all non-special integer registers
reg_class no_special_reg32 %{
  return _NO_SPECIAL_REG32_mask;
%}

// Class for all non-special long integer registers
reg_class no_special_reg %{
  return _NO_SPECIAL_REG_mask;
%}

reg_class ptr_reg %{
  return _PTR_REG_mask;
%}

// Class for all non_special pointer registers
reg_class no_special_ptr_reg %{
  return _NO_SPECIAL_PTR_REG_mask;
%}

// Class for all non_special pointer registers (excluding fp)
reg_class no_special_no_fp_ptr_reg %{
  return _NO_SPECIAL_NO_FP_PTR_REG_mask;
%}

// Class for 64 bit register r10
reg_class r10_reg(
    R10, R10_H
);

// Class for 64 bit register r11
reg_class r11_reg(
    R11, R11_H
);

// Class for 64 bit register r12
reg_class r12_reg(
    R12, R12_H
);

// Class for 64 bit register r13
reg_class r13_reg(
    R13, R13_H
);

// Class for 64 bit register r14
reg_class r14_reg(
    R14, R14_H
);

// Class for 64 bit register r15
reg_class r15_reg(
    R15, R15_H
);

// Class for 64 bit register r16
reg_class r16_reg(
    R16, R16_H
);

// Class for method register
reg_class method_reg(
    R31, R31_H
);

// Class for java thread register
reg_class java_thread_reg(
    R23, R23_H
);

reg_class r28_reg(
    R28, R28_H
);

reg_class r29_reg(
    R29, R29_H
);

reg_class r30_reg(
    R30, R30_H
);

reg_class r31_reg(
    R31, R31_H
);

// Class for zero registesr
reg_class zr_reg(
    R0, R0_H
);

// Class for thread register
reg_class thread_reg(
    R4, R4_H
);

// Class for frame pointer register
reg_class fp_reg(
    R8, R8_H
);

// Class for link register
reg_class ra_reg(
    R1, R1_H
);

// Class for long sp register
reg_class sp_reg(
    R2, R2_H
);

// Class for all float registers
reg_class float_reg(
    F0,
    F1,
    F2,
    F3,
    F4,
    F5,
    F6,
    F7,
    F8,
    F9,
    F10,
    F11,
    F12,
    F13,
    F14,
    F15,
    F16,
    F17,
    F18,
    F19,
    F20,
    F21,
    F22,
    F23,
    F24,
    F25,
    F26,
    F27,
    F28,
    F29,
    F30,
    F31
);

// Double precision float registers have virtual `high halves' that
// are needed by the allocator.
// Class for all double registers
reg_class double_reg(
    F0,  F0_H,
    F1,  F1_H,
    F2,  F2_H,
    F3,  F3_H,
    F4,  F4_H,
    F5,  F5_H,
    F6,  F6_H,
    F7,  F7_H,
    F8,  F8_H,
    F9,  F9_H,
    F10, F10_H,
    F11, F11_H,
    F12, F12_H,
    F13, F13_H,
    F14, F14_H,
    F15, F15_H,
    F16, F16_H,
    F17, F17_H,
    F18, F18_H,
    F19, F19_H,
    F20, F20_H,
    F21, F21_H,
    F22, F22_H,
    F23, F23_H,
    F24, F24_H,
    F25, F25_H,
    F26, F26_H,
    F27, F27_H,
    F28, F28_H,
    F29, F29_H,
    F30, F30_H,
    F31, F31_H
);

// Class for RVV vector registers
// Note: v0, v30 and v31 are used as mask registers.
reg_class vectora_reg(
    V1, V1_H, V1_J, V1_K,
    V2, V2_H, V2_J, V2_K,
    V3, V3_H, V3_J, V3_K,
    V4, V4_H, V4_J, V4_K,
    V5, V5_H, V5_J, V5_K,
    V6, V6_H, V6_J, V6_K,
    V7, V7_H, V7_J, V7_K,
    V8, V8_H, V8_J, V8_K,
    V9, V9_H, V9_J, V9_K,
    V10, V10_H, V10_J, V10_K,
    V11, V11_H, V11_J, V11_K,
    V12, V12_H, V12_J, V12_K,
    V13, V13_H, V13_J, V13_K,
    V14, V14_H, V14_J, V14_K,
    V15, V15_H, V15_J, V15_K,
    V16, V16_H, V16_J, V16_K,
    V17, V17_H, V17_J, V17_K,
    V18, V18_H, V18_J, V18_K,
    V19, V19_H, V19_J, V19_K,
    V20, V20_H, V20_J, V20_K,
    V21, V21_H, V21_J, V21_K,
    V22, V22_H, V22_J, V22_K,
    V23, V23_H, V23_J, V23_K,
    V24, V24_H, V24_J, V24_K,
    V25, V25_H, V25_J, V25_K,
    V26, V26_H, V26_J, V26_K,
    V27, V27_H, V27_J, V27_K,
    V28, V28_H, V28_J, V28_K,
    V29, V29_H, V29_J, V29_K
);

// Class for 64 bit register f0
reg_class f0_reg(
    F0, F0_H
);

// Class for 64 bit register f1
reg_class f1_reg(
    F1, F1_H
);

// Class for 64 bit register f2
reg_class f2_reg(
    F2, F2_H
);

// Class for 64 bit register f3
reg_class f3_reg(
    F3, F3_H
);

// class for vector register v1
reg_class v1_reg(
    V1, V1_H, V1_J, V1_K
);

// class for vector register v2
reg_class v2_reg(
    V2, V2_H, V2_J, V2_K
);

// class for vector register v3
reg_class v3_reg(
    V3, V3_H, V3_J, V3_K
);

// class for vector register v4
reg_class v4_reg(
    V4, V4_H, V4_J, V4_K
);

// class for vector register v5
reg_class v5_reg(
    V5, V5_H, V5_J, V5_K
);

// class for vector register v6
reg_class v6_reg(
    V6, V6_H, V6_J, V6_K
);

// class for vector register v7
reg_class v7_reg(
    V7, V7_H, V7_J, V7_K
);

// class for vector register v8
reg_class v8_reg(
    V8, V8_H, V8_J, V8_K
);

// class for vector register v9
reg_class v9_reg(
    V9, V9_H, V9_J, V9_K
);

// class for vector register v10
reg_class v10_reg(
    V10, V10_H, V10_J, V10_K
);

// class for vector register v11
reg_class v11_reg(
    V11, V11_H, V11_J, V11_K
);

// class for vector register v12
reg_class v12_reg(
    V12, V12_H, V12_J, V12_K
);

// class for vector register v13
reg_class v13_reg(
    V13, V13_H, V13_J, V13_K
);

// class for vector register v14
reg_class v14_reg(
    V14, V14_H, V14_J, V14_K
);

// class for vector register v15
reg_class v15_reg(
    V15, V15_H, V15_J, V15_K
);

// class for condition codes
reg_class reg_flags(RFLAGS);

// Class for RVV v0 mask register
// https://github.com/riscv/riscv-v-spec/blob/master/v-spec.adoc#53-vector-masking
// The mask value used to control execution of a masked vector
// instruction is always supplied by vector register v0.
reg_class vmask_reg_v0 (
    V0
);

// Class for RVV mask registers
// We need two more vmask registers to do the vector mask logical ops,
// so define v30, v31 as mask register too.
reg_class vmask_reg (
    V0,
    V30,
    V31
);
%}

//----------DEFINITION BLOCK---------------------------------------------------
// Define name --> value mappings to inform the ADLC of an integer valued name
// Current support includes integer values in the range [0, 0x7FFFFFFF]
// Format:
//        int_def  <name>         ( <int_value>, <expression>);
// Generated Code in ad_<arch>.hpp
//        #define  <name>   (<expression>)
//        // value == <int_value>
// Generated code in ad_<arch>.cpp adlc_verification()
//        assert( <name> == <int_value>, "Expect (<expression>) to equal <int_value>");
//

// we follow the ppc-aix port in using a simple cost model which ranks
// register operations as cheap, memory ops as more expensive and
// branches as most expensive. the first two have a low as well as a
// normal cost. huge cost appears to be a way of saying don't do
// something

definitions %{
  // The default cost (of a register move instruction).
  int_def DEFAULT_COST         (  100,               100);
  int_def ALU_COST             (  100,  1 * DEFAULT_COST);          // unknown, const, arith, shift, slt,
                                                                    // multi, auipc, nop, logical, move
  int_def LOAD_COST            (  300,  3 * DEFAULT_COST);          // load, fpload
  int_def STORE_COST           (  100,  1 * DEFAULT_COST);          // store, fpstore
  int_def XFER_COST            (  300,  3 * DEFAULT_COST);          // mfc, mtc, fcvt, fmove, fcmp
  int_def FMVX_COST            (  100,  1 * DEFAULT_COST);          // shuffles with no conversion
  int_def BRANCH_COST          (  200,  2 * DEFAULT_COST);          // branch, jmp, call
  int_def IMUL_COST            ( 1000, 10 * DEFAULT_COST);          // imul
  int_def IDIVSI_COST          ( 3400, 34 * DEFAULT_COST);          // idivsi
  int_def IDIVDI_COST          ( 6600, 66 * DEFAULT_COST);          // idivdi
  int_def FMUL_SINGLE_COST     (  500,  5 * DEFAULT_COST);          // fmul, fmadd
  int_def FMUL_DOUBLE_COST     (  700,  7 * DEFAULT_COST);          // fmul, fmadd
  int_def FDIV_COST            ( 2000, 20 * DEFAULT_COST);          // fdiv
  int_def FSQRT_COST           ( 2500, 25 * DEFAULT_COST);          // fsqrt
  int_def VOLATILE_REF_COST    ( 1000, 10 * DEFAULT_COST);
  int_def CACHE_MISS_COST      ( 2000, 20 * DEFAULT_COST);          // typicall cache miss penalty
%}



//----------SOURCE BLOCK-------------------------------------------------------
// This is a block of C++ code which provides values, functions, and
// definitions necessary in the rest of the architecture description

source_hpp %{

#include "asm/macroAssembler.hpp"
#include "gc/shared/barrierSetAssembler.hpp"
#include "gc/shared/cardTable.hpp"
#include "gc/shared/cardTableBarrierSet.hpp"
#include "gc/shared/collectedHeap.hpp"
#include "opto/addnode.hpp"
#include "opto/convertnode.hpp"
#include "runtime/objectMonitor.hpp"

extern RegMask _ANY_REG32_mask;
extern RegMask _ANY_REG_mask;
extern RegMask _PTR_REG_mask;
extern RegMask _NO_SPECIAL_REG32_mask;
extern RegMask _NO_SPECIAL_REG_mask;
extern RegMask _NO_SPECIAL_PTR_REG_mask;
extern RegMask _NO_SPECIAL_NO_FP_PTR_REG_mask;

class CallStubImpl {

  //--------------------------------------------------------------
  //---<  Used for optimization in Compile::shorten_branches  >---
  //--------------------------------------------------------------

 public:
  // Size of call trampoline stub.
  static uint size_call_trampoline() {
    return 0; // no call trampolines on this platform
  }

  // number of relocations needed by a call trampoline stub
  static uint reloc_call_trampoline() {
    return 0; // no call trampolines on this platform
  }
};

class HandlerImpl {

 public:

  static int emit_exception_handler(C2_MacroAssembler *masm);
  static int emit_deopt_handler(C2_MacroAssembler* masm);

  static uint size_exception_handler() {
    return MacroAssembler::far_branch_size();
  }

  static uint size_deopt_handler() {
    // count auipc + far branch
    return NativeInstruction::instruction_size + MacroAssembler::far_branch_size();
  }
};

class Node::PD {
public:
  enum NodeFlags {
    _last_flag = Node::_last_flag
  };
};

bool is_CAS(int opcode, bool maybe_volatile);

// predicate controlling translation of CompareAndSwapX
bool needs_acquiring_load_reserved(const Node *load);

// predicate controlling addressing modes
bool size_fits_all_mem_uses(AddPNode* addp, int shift);
%}

source %{

// Derived RegMask with conditionally allocatable registers

RegMask _ANY_REG32_mask;
RegMask _ANY_REG_mask;
RegMask _PTR_REG_mask;
RegMask _NO_SPECIAL_REG32_mask;
RegMask _NO_SPECIAL_REG_mask;
RegMask _NO_SPECIAL_PTR_REG_mask;
RegMask _NO_SPECIAL_NO_FP_PTR_REG_mask;

void reg_mask_init() {

  _ANY_REG32_mask = _ALL_REG32_mask;
  _ANY_REG32_mask.Remove(OptoReg::as_OptoReg(x0->as_VMReg()));

  _ANY_REG_mask = _ALL_REG_mask;
  _ANY_REG_mask.SUBTRACT(_ZR_REG_mask);

  _PTR_REG_mask = _ALL_REG_mask;
  _PTR_REG_mask.SUBTRACT(_ZR_REG_mask);

  _NO_SPECIAL_REG32_mask = _ALL_REG32_mask;
  _NO_SPECIAL_REG32_mask.SUBTRACT(_NON_ALLOCATABLE_REG32_mask);

  _NO_SPECIAL_REG_mask = _ALL_REG_mask;
  _NO_SPECIAL_REG_mask.SUBTRACT(_NON_ALLOCATABLE_REG_mask);

  _NO_SPECIAL_PTR_REG_mask = _ALL_REG_mask;
  _NO_SPECIAL_PTR_REG_mask.SUBTRACT(_NON_ALLOCATABLE_REG_mask);

  // x27 is not allocatable when compressed oops is on
  if (UseCompressedOops) {
    _NO_SPECIAL_REG32_mask.Remove(OptoReg::as_OptoReg(x27->as_VMReg()));
    _NO_SPECIAL_REG_mask.Remove(OptoReg::as_OptoReg(x27->as_VMReg()));
    _NO_SPECIAL_PTR_REG_mask.Remove(OptoReg::as_OptoReg(x27->as_VMReg()));
  }

  // x8 is not allocatable when PreserveFramePointer is on
  if (PreserveFramePointer) {
    _NO_SPECIAL_REG32_mask.Remove(OptoReg::as_OptoReg(x8->as_VMReg()));
    _NO_SPECIAL_REG_mask.Remove(OptoReg::as_OptoReg(x8->as_VMReg()));
    _NO_SPECIAL_PTR_REG_mask.Remove(OptoReg::as_OptoReg(x8->as_VMReg()));
  }

  _NO_SPECIAL_NO_FP_PTR_REG_mask = _NO_SPECIAL_PTR_REG_mask;
  _NO_SPECIAL_NO_FP_PTR_REG_mask.Remove(OptoReg::as_OptoReg(x8->as_VMReg()));
}

void PhaseOutput::pd_perform_mach_node_analysis() {
}

int MachNode::pd_alignment_required() const {
  return 1;
}

int MachNode::compute_padding(int current_offset) const {
  return 0;
}

// is_CAS(int opcode, bool maybe_volatile)
//
// return true if opcode is one of the possible CompareAndSwapX
// values otherwise false.
bool is_CAS(int opcode, bool maybe_volatile)
{
  switch (opcode) {
    // We handle these
    case Op_CompareAndSwapI:
    case Op_CompareAndSwapL:
    case Op_CompareAndSwapP:
    case Op_CompareAndSwapN:
    case Op_ShenandoahCompareAndSwapP:
    case Op_ShenandoahCompareAndSwapN:
    case Op_CompareAndSwapB:
    case Op_CompareAndSwapS:
    case Op_GetAndSetI:
    case Op_GetAndSetL:
    case Op_GetAndSetP:
    case Op_GetAndSetN:
    case Op_GetAndAddI:
    case Op_GetAndAddL:
      return true;
    case Op_CompareAndExchangeI:
    case Op_CompareAndExchangeN:
    case Op_CompareAndExchangeB:
    case Op_CompareAndExchangeS:
    case Op_CompareAndExchangeL:
    case Op_CompareAndExchangeP:
    case Op_WeakCompareAndSwapB:
    case Op_WeakCompareAndSwapS:
    case Op_WeakCompareAndSwapI:
    case Op_WeakCompareAndSwapL:
    case Op_WeakCompareAndSwapP:
    case Op_WeakCompareAndSwapN:
    case Op_ShenandoahWeakCompareAndSwapP:
    case Op_ShenandoahWeakCompareAndSwapN:
    case Op_ShenandoahCompareAndExchangeP:
    case Op_ShenandoahCompareAndExchangeN:
      return maybe_volatile;
    default:
      return false;
  }
}

// predicate controlling translation of CAS
//
// returns true if CAS needs to use an acquiring load otherwise false
bool needs_acquiring_load_reserved(const Node *n)
{
  assert(n != nullptr && is_CAS(n->Opcode(), true), "expecting a compare and swap");

  LoadStoreNode* ldst = n->as_LoadStore();
  if (n != nullptr && is_CAS(n->Opcode(), false)) {
    assert(ldst != nullptr && ldst->trailing_membar() != nullptr, "expected trailing membar");
  } else {
    return ldst != nullptr && ldst->trailing_membar() != nullptr;
  }
  // so we can just return true here
  return true;
}
#define __ masm->

// advance declarations for helper functions to convert register
// indices to register objects

// the ad file has to provide implementations of certain methods
// expected by the generic code
//
// REQUIRED FUNCTIONALITY

//=============================================================================

// !!!!! Special hack to get all types of calls to specify the byte offset
//       from the start of the call to the point where the return address
//       will point.

int MachCallStaticJavaNode::ret_addr_offset()
{
  return 3 * NativeInstruction::instruction_size; // auipc + ld + jalr
}

int MachCallDynamicJavaNode::ret_addr_offset()
{
  return NativeMovConstReg::movptr2_instruction_size + (3 * NativeInstruction::instruction_size); // movptr2, auipc + ld + jal
}

int MachCallRuntimeNode::ret_addr_offset() {
  // For address inside the code cache the call will be:
  //   auipc + jalr
  // For real runtime callouts it will be 8 instructions
  // see riscv_enc_java_to_runtime
  //   la(t0, retaddr)                                             ->  auipc + addi
  //   sd(t0, Address(xthread, JavaThread::last_Java_pc_offset())) ->  sd
  //   movptr(t1, addr, offset, t0)                                ->  lui + lui + slli + add
  //   jalr(t1, offset)                                            ->  jalr
  if (CodeCache::contains(_entry_point)) {
    return 2 * NativeInstruction::instruction_size;
  } else {
    return 8 * NativeInstruction::instruction_size;
  }
}

//
// Compute padding required for nodes which need alignment
//

// With RVC a call instruction may get 2-byte aligned.
// The address of the call instruction needs to be 4-byte aligned to
// ensure that it does not span a cache line so that it can be patched.
int CallStaticJavaDirectNode::compute_padding(int current_offset) const
{
  // to make sure the address of jal 4-byte aligned.
  return align_up(current_offset, alignment_required()) - current_offset;
}

// With RVC a call instruction may get 2-byte aligned.
// The address of the call instruction needs to be 4-byte aligned to
// ensure that it does not span a cache line so that it can be patched.
int CallDynamicJavaDirectNode::compute_padding(int current_offset) const
{
  // skip the movptr2 in MacroAssembler::ic_call():
  // lui, lui, slli, add, addi
  // Though movptr2() has already 4-byte aligned with or without RVC,
  // We need to prevent from further changes by explicitly calculating the size.
  current_offset += NativeMovConstReg::movptr2_instruction_size;
  // to make sure the address of jal 4-byte aligned.
  return align_up(current_offset, alignment_required()) - current_offset;
}

//=============================================================================

#ifndef PRODUCT
void MachBreakpointNode::format(PhaseRegAlloc *ra_, outputStream *st) const {
  assert_cond(st != nullptr);
  st->print("BREAKPOINT");
}
#endif

void MachBreakpointNode::emit(C2_MacroAssembler *masm, PhaseRegAlloc *ra_) const {
  __ ebreak();
}

uint MachBreakpointNode::size(PhaseRegAlloc *ra_) const {
  return MachNode::size(ra_);
}

//=============================================================================

#ifndef PRODUCT
  void MachNopNode::format(PhaseRegAlloc*, outputStream* st) const {
    st->print("nop \t# %d bytes pad for loops and calls", _count);
  }
#endif

  void MachNopNode::emit(C2_MacroAssembler *masm, PhaseRegAlloc*) const {
    Assembler::CompressibleRegion cr(masm); // nops shall be 2-byte under RVC for alignment purposes.
    for (int i = 0; i < _count; i++) {
      __ nop();
    }
  }

  uint MachNopNode::size(PhaseRegAlloc*) const {
    return _count * (UseRVC ? NativeInstruction::compressed_instruction_size : NativeInstruction::instruction_size);
  }

//=============================================================================
const RegMask& MachConstantBaseNode::_out_RegMask = RegMask::Empty;

int ConstantTable::calculate_table_base_offset() const {
  return 0;  // absolute addressing, no offset
}

bool MachConstantBaseNode::requires_postalloc_expand() const { return false; }
void MachConstantBaseNode::postalloc_expand(GrowableArray <Node *> *nodes, PhaseRegAlloc *ra_) {
  ShouldNotReachHere();
}

void MachConstantBaseNode::emit(C2_MacroAssembler* masm, PhaseRegAlloc* ra_) const {
  // Empty encoding
}

uint MachConstantBaseNode::size(PhaseRegAlloc* ra_) const {
  return 0;
}

#ifndef PRODUCT
void MachConstantBaseNode::format(PhaseRegAlloc* ra_, outputStream* st) const {
  assert_cond(st != nullptr);
  st->print("-- \t// MachConstantBaseNode (empty encoding)");
}
#endif

#ifndef PRODUCT
void MachPrologNode::format(PhaseRegAlloc *ra_, outputStream *st) const {
  assert_cond(st != nullptr && ra_ != nullptr);
  Compile* C = ra_->C;

  int framesize = C->output()->frame_slots() << LogBytesPerInt;

  if (C->output()->need_stack_bang(framesize)) {
    st->print("# stack bang size=%d\n\t", framesize);
  }

  st->print("sd  fp, [sp, #%d]\n\t", - 2 * wordSize);
  st->print("sd  ra, [sp, #%d]\n\t", - wordSize);
  if (PreserveFramePointer) { st->print("sub  fp, sp, #%d\n\t", 2 * wordSize); }
  st->print("sub sp, sp, #%d\n\t", framesize);

  if (C->stub_function() == nullptr && BarrierSet::barrier_set()->barrier_set_nmethod() != nullptr) {
    st->print("ld  t0, [guard]\n\t");
    st->print("membar LoadLoad\n\t");
    st->print("ld  t1, [xthread, #thread_disarmed_guard_value_offset]\n\t");
    st->print("beq t0, t1, skip\n\t");
    st->print("jalr #nmethod_entry_barrier_stub\n\t");
    st->print("j skip\n\t");
    st->print("guard: int\n\t");
    st->print("skip:\n\t");
  }
}
#endif

void MachPrologNode::emit(C2_MacroAssembler *masm, PhaseRegAlloc *ra_) const {
  assert_cond(ra_ != nullptr);
  Compile* C = ra_->C;

  // n.b. frame size includes space for return pc and fp
  const int framesize = C->output()->frame_size_in_bytes();

  // insert a nop at the start of the prolog so we can patch in a
  // branch if we need to invalidate the method later
  {
    Assembler::IncompressibleRegion ir(masm);  // keep the nop as 4 bytes for patching.
    MacroAssembler::assert_alignment(__ pc());
    __ nop();  // 4 bytes
  }

  assert_cond(C != nullptr);

  if (C->clinit_barrier_on_entry()) {
    assert(!C->method()->holder()->is_not_initialized(), "initialization should have been started");

    Label L_skip_barrier;

    __ mov_metadata(t1, C->method()->holder()->constant_encoding());
    __ clinit_barrier(t1, t0, &L_skip_barrier);
    __ far_jump(RuntimeAddress(SharedRuntime::get_handle_wrong_method_stub()));
    __ bind(L_skip_barrier);
  }

  int bangsize = C->output()->bang_size_in_bytes();
  if (C->output()->need_stack_bang(bangsize)) {
    __ generate_stack_overflow_check(bangsize);
  }

  __ build_frame(framesize);

  if (C->stub_function() == nullptr) {
    BarrierSetAssembler* bs = BarrierSet::barrier_set()->barrier_set_assembler();
    if (BarrierSet::barrier_set()->barrier_set_nmethod() != nullptr) {
      // Dummy labels for just measuring the code size
      Label dummy_slow_path;
      Label dummy_continuation;
      Label dummy_guard;
      Label* slow_path = &dummy_slow_path;
      Label* continuation = &dummy_continuation;
      Label* guard = &dummy_guard;
      if (!Compile::current()->output()->in_scratch_emit_size()) {
        // Use real labels from actual stub when not emitting code for purpose of measuring its size
        C2EntryBarrierStub* stub = new (Compile::current()->comp_arena()) C2EntryBarrierStub();
        Compile::current()->output()->add_stub(stub);
        slow_path = &stub->entry();
        continuation = &stub->continuation();
        guard = &stub->guard();
      }
      // In the C2 code, we move the non-hot part of nmethod entry barriers out-of-line to a stub.
      bs->nmethod_entry_barrier(masm, slow_path, continuation, guard);
    }
  }

  if (VerifyStackAtCalls) {
    Unimplemented();
  }

  C->output()->set_frame_complete(__ offset());

  if (C->has_mach_constant_base_node()) {
    // NOTE: We set the table base offset here because users might be
    // emitted before MachConstantBaseNode.
    ConstantTable& constant_table = C->output()->constant_table();
    constant_table.set_table_base_offset(constant_table.calculate_table_base_offset());
  }
}

uint MachPrologNode::size(PhaseRegAlloc* ra_) const
{
  assert_cond(ra_ != nullptr);
  return MachNode::size(ra_); // too many variables; just compute it
                              // the hard way
}

int MachPrologNode::reloc() const
{
  return 0;
}

//=============================================================================

#ifndef PRODUCT
void MachEpilogNode::format(PhaseRegAlloc *ra_, outputStream *st) const {
  assert_cond(st != nullptr && ra_ != nullptr);
  Compile* C = ra_->C;
  assert_cond(C != nullptr);
  int framesize = C->output()->frame_size_in_bytes();

  st->print("# pop frame %d\n\t", framesize);

  if (framesize == 0) {
    st->print("ld  ra, [sp,#%d]\n\t", (2 * wordSize));
    st->print("ld  fp, [sp,#%d]\n\t", (3 * wordSize));
    st->print("add sp, sp, #%d\n\t", (2 * wordSize));
  } else {
    st->print("add  sp, sp, #%d\n\t", framesize);
    st->print("ld  ra, [sp,#%d]\n\t", - 2 * wordSize);
    st->print("ld  fp, [sp,#%d]\n\t", - wordSize);
  }

  if (do_polling() && C->is_method_compilation()) {
    st->print("# test polling word\n\t");
    st->print("ld t0, [xthread,#%d]\n\t", in_bytes(JavaThread::polling_word_offset()));
    st->print("bgtu sp, t0, #slow_path");
  }
}
#endif

void MachEpilogNode::emit(C2_MacroAssembler *masm, PhaseRegAlloc *ra_) const {
  assert_cond(ra_ != nullptr);
  Compile* C = ra_->C;
  assert_cond(C != nullptr);
  int framesize = C->output()->frame_size_in_bytes();

  __ remove_frame(framesize);

  if (StackReservedPages > 0 && C->has_reserved_stack_access()) {
    __ reserved_stack_check();
  }

  if (do_polling() && C->is_method_compilation()) {
    Label dummy_label;
    Label* code_stub = &dummy_label;
    if (!C->output()->in_scratch_emit_size()) {
      C2SafepointPollStub* stub = new (C->comp_arena()) C2SafepointPollStub(__ offset());
      C->output()->add_stub(stub);
      code_stub = &stub->entry();
    }
    __ relocate(relocInfo::poll_return_type);
    __ safepoint_poll(*code_stub, true /* at_return */, false /* acquire */, true /* in_nmethod */);
  }
}

uint MachEpilogNode::size(PhaseRegAlloc *ra_) const {
  assert_cond(ra_ != nullptr);
  // Variable size. Determine dynamically.
  return MachNode::size(ra_);
}

int MachEpilogNode::reloc() const {
  // Return number of relocatable values contained in this instruction.
  return 1; // 1 for polling page.
}
const Pipeline * MachEpilogNode::pipeline() const {
  return MachNode::pipeline_class();
}

//=============================================================================

// Figure out which register class each belongs in: rc_int, rc_float or
// rc_stack.
enum RC { rc_bad, rc_int, rc_float, rc_vector, rc_stack };

static enum RC rc_class(OptoReg::Name reg) {

  if (reg == OptoReg::Bad) {
    return rc_bad;
  }

  // we have 30 int registers * 2 halves
  // (t0 and t1 are omitted)
  int slots_of_int_registers = Register::max_slots_per_register * (Register::number_of_registers - 2);
  if (reg < slots_of_int_registers) {
    return rc_int;
  }

  // we have 32 float register * 2 halves
  int slots_of_float_registers = FloatRegister::max_slots_per_register * FloatRegister::number_of_registers;
  if (reg < slots_of_int_registers + slots_of_float_registers) {
    return rc_float;
  }

  // we have 32 vector register * 4 halves
  int slots_of_vector_registers = VectorRegister::max_slots_per_register * VectorRegister::number_of_registers;
  if (reg < slots_of_int_registers + slots_of_float_registers + slots_of_vector_registers) {
    return rc_vector;
  }

  // Between vector regs & stack is the flags regs.
  assert(OptoReg::is_stack(reg), "blow up if spilling flags");

  return rc_stack;
}

uint MachSpillCopyNode::implementation(C2_MacroAssembler *masm, PhaseRegAlloc *ra_, bool do_size, outputStream *st) const {
  assert_cond(ra_ != nullptr);
  Compile* C = ra_->C;

  // Get registers to move.
  OptoReg::Name src_hi = ra_->get_reg_second(in(1));
  OptoReg::Name src_lo = ra_->get_reg_first(in(1));
  OptoReg::Name dst_hi = ra_->get_reg_second(this);
  OptoReg::Name dst_lo = ra_->get_reg_first(this);

  enum RC src_hi_rc = rc_class(src_hi);
  enum RC src_lo_rc = rc_class(src_lo);
  enum RC dst_hi_rc = rc_class(dst_hi);
  enum RC dst_lo_rc = rc_class(dst_lo);

  assert(src_lo != OptoReg::Bad && dst_lo != OptoReg::Bad, "must move at least 1 register");

  if (src_hi != OptoReg::Bad && !bottom_type()->isa_vectmask()) {
    assert((src_lo & 1) == 0 && src_lo + 1 == src_hi &&
           (dst_lo & 1) == 0 && dst_lo + 1 == dst_hi,
           "expected aligned-adjacent pairs");
  }

  if (src_lo == dst_lo && src_hi == dst_hi) {
    return 0;            // Self copy, no move.
  }

  bool is64 = (src_lo & 1) == 0 && src_lo + 1 == src_hi &&
              (dst_lo & 1) == 0 && dst_lo + 1 == dst_hi;
  int src_offset = ra_->reg2offset(src_lo);
  int dst_offset = ra_->reg2offset(dst_lo);

  if (bottom_type()->isa_vect() != nullptr) {
    uint ireg = ideal_reg();
    if (ireg == Op_VecA && masm) {
      int vector_reg_size_in_bytes = Matcher::scalable_vector_reg_size(T_BYTE);
      if (src_lo_rc == rc_stack && dst_lo_rc == rc_stack) {
        // stack to stack
        __ spill_copy_vector_stack_to_stack(src_offset, dst_offset,
                                            vector_reg_size_in_bytes);
      } else if (src_lo_rc == rc_vector && dst_lo_rc == rc_stack) {
        // vpr to stack
        __ spill(as_VectorRegister(Matcher::_regEncode[src_lo]), ra_->reg2offset(dst_lo));
      } else if (src_lo_rc == rc_stack && dst_lo_rc == rc_vector) {
        // stack to vpr
        __ unspill(as_VectorRegister(Matcher::_regEncode[dst_lo]), ra_->reg2offset(src_lo));
      } else if (src_lo_rc == rc_vector && dst_lo_rc == rc_vector) {
        // vpr to vpr
        __ vmv1r_v(as_VectorRegister(Matcher::_regEncode[dst_lo]), as_VectorRegister(Matcher::_regEncode[src_lo]));
      } else {
        ShouldNotReachHere();
      }
    } else if (bottom_type()->isa_vectmask() && masm) {
      int vmask_size_in_bytes = Matcher::scalable_predicate_reg_slots() * 32 / 8;
      if (src_lo_rc == rc_stack && dst_lo_rc == rc_stack) {
        // stack to stack
        __ spill_copy_vmask_stack_to_stack(src_offset, dst_offset,
                                           vmask_size_in_bytes);
      } else if (src_lo_rc == rc_vector && dst_lo_rc == rc_stack) {
        // vmask to stack
        __ spill_vmask(as_VectorRegister(Matcher::_regEncode[src_lo]), ra_->reg2offset(dst_lo));
      } else if (src_lo_rc == rc_stack && dst_lo_rc == rc_vector) {
        // stack to vmask
        __ unspill_vmask(as_VectorRegister(Matcher::_regEncode[dst_lo]), ra_->reg2offset(src_lo));
      } else if (src_lo_rc == rc_vector && dst_lo_rc == rc_vector) {
        // vmask to vmask
        __ vmv1r_v(as_VectorRegister(Matcher::_regEncode[dst_lo]), as_VectorRegister(Matcher::_regEncode[src_lo]));
      } else {
        ShouldNotReachHere();
      }
    }
  } else if (masm != nullptr) {
    switch (src_lo_rc) {
      case rc_int:
        if (dst_lo_rc == rc_int) {  // gpr --> gpr copy
          if (!is64 && this->ideal_reg() != Op_RegI) { // zero extended for narrow oop or klass
            __ zero_extend(as_Register(Matcher::_regEncode[dst_lo]), as_Register(Matcher::_regEncode[src_lo]), 32);
          } else {
            __ mv(as_Register(Matcher::_regEncode[dst_lo]), as_Register(Matcher::_regEncode[src_lo]));
          }
        } else if (dst_lo_rc == rc_float) { // gpr --> fpr copy
          if (is64) {
            __ fmv_d_x(as_FloatRegister(Matcher::_regEncode[dst_lo]),
                       as_Register(Matcher::_regEncode[src_lo]));
          } else {
            __ fmv_w_x(as_FloatRegister(Matcher::_regEncode[dst_lo]),
                       as_Register(Matcher::_regEncode[src_lo]));
          }
        } else {                    // gpr --> stack spill
          assert(dst_lo_rc == rc_stack, "spill to bad register class");
          __ spill(as_Register(Matcher::_regEncode[src_lo]), is64, dst_offset);
        }
        break;
      case rc_float:
        if (dst_lo_rc == rc_int) {  // fpr --> gpr copy
          if (is64) {
            __ fmv_x_d(as_Register(Matcher::_regEncode[dst_lo]),
                       as_FloatRegister(Matcher::_regEncode[src_lo]));
          } else {
            __ fmv_x_w(as_Register(Matcher::_regEncode[dst_lo]),
                       as_FloatRegister(Matcher::_regEncode[src_lo]));
          }
        } else if (dst_lo_rc == rc_float) { // fpr --> fpr copy
          if (is64) {
            __ fmv_d(as_FloatRegister(Matcher::_regEncode[dst_lo]),
                     as_FloatRegister(Matcher::_regEncode[src_lo]));
          } else {
            __ fmv_s(as_FloatRegister(Matcher::_regEncode[dst_lo]),
                     as_FloatRegister(Matcher::_regEncode[src_lo]));
          }
        } else {                    // fpr --> stack spill
          assert(dst_lo_rc == rc_stack, "spill to bad register class");
          __ spill(as_FloatRegister(Matcher::_regEncode[src_lo]),
                   is64, dst_offset);
        }
        break;
      case rc_stack:
        if (dst_lo_rc == rc_int) {  // stack --> gpr load
          if (this->ideal_reg() == Op_RegI) {
            __ unspill(as_Register(Matcher::_regEncode[dst_lo]), is64, src_offset);
          } else { // // zero extended for narrow oop or klass
            __ unspillu(as_Register(Matcher::_regEncode[dst_lo]), is64, src_offset);
          }
        } else if (dst_lo_rc == rc_float) { // stack --> fpr load
          __ unspill(as_FloatRegister(Matcher::_regEncode[dst_lo]),
                     is64, src_offset);
        } else {                    // stack --> stack copy
          assert(dst_lo_rc == rc_stack, "spill to bad register class");
          if (this->ideal_reg() == Op_RegI) {
            __ unspill(t0, is64, src_offset);
          } else { // zero extended for narrow oop or klass
            __ unspillu(t0, is64, src_offset);
          }
          __ spill(t0, is64, dst_offset);
        }
        break;
      default:
        ShouldNotReachHere();
    }
  }

  if (st != nullptr) {
    st->print("spill ");
    if (src_lo_rc == rc_stack) {
      st->print("[sp, #%d] -> ", src_offset);
    } else {
      st->print("%s -> ", Matcher::regName[src_lo]);
    }
    if (dst_lo_rc == rc_stack) {
      st->print("[sp, #%d]", dst_offset);
    } else {
      st->print("%s", Matcher::regName[dst_lo]);
    }
    if (bottom_type()->isa_vect() && !bottom_type()->isa_vectmask()) {
      int vsize = 0;
      if (ideal_reg() == Op_VecA) {
        vsize = Matcher::scalable_vector_reg_size(T_BYTE) * 8;
      } else {
        ShouldNotReachHere();
      }
      st->print("\t# vector spill size = %d", vsize);
    } else if (ideal_reg() == Op_RegVectMask) {
      assert(Matcher::supports_scalable_vector(), "bad register type for spill");
      int vsize = Matcher::scalable_predicate_reg_slots() * 32;
      st->print("\t# vmask spill size = %d", vsize);
    } else {
      st->print("\t# spill size = %d", is64 ? 64 : 32);
    }
  }

  return 0;
}

#ifndef PRODUCT
void MachSpillCopyNode::format(PhaseRegAlloc *ra_, outputStream *st) const {
  if (ra_ == nullptr) {
    st->print("N%d = SpillCopy(N%d)", _idx, in(1)->_idx);
  } else {
    implementation(nullptr, ra_, false, st);
  }
}
#endif

void MachSpillCopyNode::emit(C2_MacroAssembler *masm, PhaseRegAlloc *ra_) const {
  implementation(masm, ra_, false, nullptr);
}

uint MachSpillCopyNode::size(PhaseRegAlloc *ra_) const {
  return MachNode::size(ra_);
}

//=============================================================================

#ifndef PRODUCT
void BoxLockNode::format(PhaseRegAlloc *ra_, outputStream *st) const {
  assert_cond(ra_ != nullptr && st != nullptr);
  int offset = ra_->reg2offset(in_RegMask(0).find_first_elem());
  int reg = ra_->get_reg_first(this);
  st->print("add %s, sp, #%d\t# box lock",
            Matcher::regName[reg], offset);
}
#endif

void BoxLockNode::emit(C2_MacroAssembler *masm, PhaseRegAlloc *ra_) const {
  Assembler::IncompressibleRegion ir(masm);  // Fixed length: see BoxLockNode::size()

  assert_cond(ra_ != nullptr);
  int offset = ra_->reg2offset(in_RegMask(0).find_first_elem());
  int reg    = ra_->get_encode(this);

  if (Assembler::is_simm12(offset)) {
    __ addi(as_Register(reg), sp, offset);
  } else {
    __ li32(t0, offset);
    __ add(as_Register(reg), sp, t0);
  }
}

uint BoxLockNode::size(PhaseRegAlloc *ra_) const {
  // BoxLockNode is not a MachNode, so we can't just call MachNode::size(ra_).
  int offset = ra_->reg2offset(in_RegMask(0).find_first_elem());

  if (Assembler::is_simm12(offset)) {
    return NativeInstruction::instruction_size;
  } else {
    return 3 * NativeInstruction::instruction_size; // lui + addiw + add;
  }
}

//=============================================================================

#ifndef PRODUCT
void MachUEPNode::format(PhaseRegAlloc* ra_, outputStream* st) const
{
  assert_cond(st != nullptr);
  st->print_cr("# MachUEPNode");
  if (UseCompressedClassPointers) {
    st->print_cr("\tlwu t1, [j_rarg0 + oopDesc::klass_offset_in_bytes()]\t# compressed klass");
    st->print_cr("\tlwu t2, [t0      + CompiledICData::speculated_klass_offset()]\t# compressed klass");
  } else {
    st->print_cr("\tld t1, [j_rarg0 + oopDesc::klass_offset_in_bytes()]\t# compressed klass");
    st->print_cr("\tld t2, [t0      + CompiledICData::speculated_klass_offset()]\t# compressed klass");
  }
  st->print_cr("\tbeq t1, t2, ic_hit");
  st->print_cr("\tj, SharedRuntime::_ic_miss_stub\t # Inline cache check");
  st->print_cr("\tic_hit:");
}
#endif

void MachUEPNode::emit(C2_MacroAssembler* masm, PhaseRegAlloc* ra_) const
{
  // This is the unverified entry point.
  __ ic_check(CodeEntryAlignment);

  // Verified entry point must be properly 4 bytes aligned for patching by NativeJump::patch_verified_entry().
  // ic_check() aligns to CodeEntryAlignment >= InteriorEntryAlignment(min 16) > NativeInstruction::instruction_size(4).
  assert(((__ offset()) % CodeEntryAlignment) == 0, "Misaligned verified entry point");
}

uint MachUEPNode::size(PhaseRegAlloc* ra_) const
{
  assert_cond(ra_ != nullptr);
  return MachNode::size(ra_);
}

// REQUIRED EMIT CODE

//=============================================================================

// Emit exception handler code.
int HandlerImpl::emit_exception_handler(C2_MacroAssembler* masm)
{
  // auipc t1, #exception_blob_entry_point
  // jr (offset)t1
  // Note that the code buffer's insts_mark is always relative to insts.
  // That's why we must use the macroassembler to generate a handler.
  address base = __ start_a_stub(size_exception_handler());
  if (base == nullptr) {
    ciEnv::current()->record_failure("CodeCache is full");
    return 0;  // CodeBuffer::expand failed
  }
  int offset = __ offset();
  __ far_jump(RuntimeAddress(OptoRuntime::exception_blob()->entry_point()));
  assert(__ offset() - offset <= (int) size_exception_handler(), "overflow");
  __ end_a_stub();
  return offset;
}

// Emit deopt handler code.
int HandlerImpl::emit_deopt_handler(C2_MacroAssembler* masm)
{
  address base = __ start_a_stub(size_deopt_handler());
  if (base == nullptr) {
    ciEnv::current()->record_failure("CodeCache is full");
    return 0;  // CodeBuffer::expand failed
  }
  int offset = __ offset();

  __ auipc(ra, 0);
  __ far_jump(RuntimeAddress(SharedRuntime::deopt_blob()->unpack()));

  assert(__ offset() - offset <= (int) size_deopt_handler(), "overflow");
  __ end_a_stub();
  return offset;

}
// REQUIRED MATCHER CODE

//=============================================================================

bool Matcher::match_rule_supported(int opcode) {
  if (!has_match_rule(opcode)) {
    return false;
  }

  switch (opcode) {
    case Op_OnSpinWait:
      return VM_Version::supports_on_spin_wait();
    case Op_CacheWB:           // fall through
    case Op_CacheWBPreSync:    // fall through
    case Op_CacheWBPostSync:
      if (!VM_Version::supports_data_cache_line_flush()) {
        return false;
      }
      break;

    case Op_ExpandBits:        // fall through
    case Op_CompressBits:      // fall through
      guarantee(UseRVV == (MaxVectorSize >= 16), "UseRVV and MaxVectorSize not matched");
    case Op_StrCompressedCopy: // fall through
    case Op_StrInflatedCopy:   // fall through
    case Op_CountPositives:    // fall through
    case Op_EncodeISOArray:
      return UseRVV;

    // Current test shows that, it brings performance gain when MaxVectorSize >= 32, but brings
    // regression when MaxVectorSize == 16. So only enable the intrinsic when MaxVectorSize >= 32.
    case Op_RoundVF:
      return UseRVV && MaxVectorSize >= 32;

    // For double, current test shows that even with MaxVectorSize == 32, there is still some regression.
    // Although there is no hardware to verify it for now, from the trend of performance data on hardwares
    // (with vlenb == 16 and 32 respectively), it's promising to bring better performance rather than
    // regression for double when MaxVectorSize == 64+. So only enable the intrinsic when MaxVectorSize >= 64.
    case Op_RoundVD:
      return UseRVV && MaxVectorSize >= 64;

    case Op_PopCountI:
    case Op_PopCountL:
      return UsePopCountInstruction;

    case Op_ReverseBytesI:
    case Op_ReverseBytesL:
    case Op_ReverseBytesS:
    case Op_ReverseBytesUS:
    case Op_RotateRight:
    case Op_RotateLeft:
    case Op_CountLeadingZerosI:
    case Op_CountLeadingZerosL:
    case Op_CountTrailingZerosI:
    case Op_CountTrailingZerosL:
      return UseZbb;

    case Op_FmaF:
    case Op_FmaD:
    case Op_FmaVF:
    case Op_FmaVD:
      return UseFMA;

    case Op_ConvHF2F:
    case Op_ConvF2HF:
      return UseZfh;
  }

  return true; // Per default match rules are supported.
}

const RegMask* Matcher::predicate_reg_mask(void) {
  return &_VMASK_REG_mask;
}

// Vector calling convention not yet implemented.
bool Matcher::supports_vector_calling_convention(void) {
  return EnableVectorSupport && UseVectorStubs;
}

OptoRegPair Matcher::vector_return_value(uint ideal_reg) {
  assert(EnableVectorSupport && UseVectorStubs, "sanity");
  assert(ideal_reg == Op_VecA, "sanity");
  // check more info at https://github.com/riscv-non-isa/riscv-elf-psabi-doc/blob/master/riscv-cc.adoc
  int lo = V8_num;
  int hi = V8_K_num;
  return OptoRegPair(hi, lo);
}

// Is this branch offset short enough that a short branch can be used?
//
// NOTE: If the platform does not provide any short branch variants, then
//       this method should return false for offset 0.
// |---label(L1)-----|
// |-----------------|
// |-----------------|----------eq: float-------------------
// |-----------------| // far_cmpD_branch   |   cmpD_branch
// |------- ---------|    feq;              |      feq;
// |-far_cmpD_branch-|    beqz done;        |      bnez L;
// |-----------------|    j L;              |
// |-----------------|    bind(done);       |
// |-----------------|--------------------------------------
// |-----------------| // so shortBrSize = br_size - 4;
// |-----------------| // so offs = offset - shortBrSize + 4;
// |---label(L2)-----|
bool Matcher::is_short_branch_offset(int rule, int br_size, int offset) {
  // The passed offset is relative to address of the branch.
  int shortBrSize = br_size - 4;
  int offs = offset - shortBrSize + 4;
  return (-4096 <= offs && offs < 4096);
}

// Vector width in bytes.
int Matcher::vector_width_in_bytes(BasicType bt) {
  if (UseRVV) {
    // The MaxVectorSize should have been set by detecting RVV max vector register size when check UseRVV.
    // MaxVectorSize == VM_Version::_initial_vector_length
    int size = MaxVectorSize;
    // Minimum 2 values in vector
    if (size < 2 * type2aelembytes(bt)) size = 0;
    // But never < 4
    if (size < 4) size = 0;
    return size;
  }
  return 0;
}

// Limits on vector size (number of elements) loaded into vector.
int Matcher::max_vector_size(const BasicType bt) {
  return vector_width_in_bytes(bt) / type2aelembytes(bt);
}

int Matcher::min_vector_size(const BasicType bt) {
  int max_size = max_vector_size(bt);
  // Limit the min vector size to 8 bytes.
  int size = 8 / type2aelembytes(bt);
  if (bt == T_BYTE) {
    // To support vector api shuffle/rearrange.
    size = 4;
  } else if (bt == T_BOOLEAN) {
    // To support vector api load/store mask.
    size = 2;
  }
  if (size < 2) size = 2;
  return MIN2(size, max_size);
}

int Matcher::max_vector_size_auto_vectorization(const BasicType bt) {
  return Matcher::max_vector_size(bt);
}

// Vector ideal reg.
uint Matcher::vector_ideal_reg(int len) {
  assert(MaxVectorSize >= len, "");
  if (UseRVV) {
    return Op_VecA;
  }

  ShouldNotReachHere();
  return 0;
}

int Matcher::scalable_vector_reg_size(const BasicType bt) {
  return Matcher::max_vector_size(bt);
}

MachOper* Matcher::pd_specialize_generic_vector_operand(MachOper* original_opnd, uint ideal_reg, bool is_temp) {
  ShouldNotReachHere(); // generic vector operands not supported
  return nullptr;
}

bool Matcher::is_reg2reg_move(MachNode* m) {
  ShouldNotReachHere(); // generic vector operands not supported
  return false;
}

bool Matcher::is_generic_vector(MachOper* opnd) {
  ShouldNotReachHere(); // generic vector operands not supported
  return false;
}

// Return whether or not this register is ever used as an argument.
// This function is used on startup to build the trampoline stubs in
// generateOptoStub.  Registers not mentioned will be killed by the VM
// call in the trampoline, and arguments in those registers not be
// available to the callee.
bool Matcher::can_be_java_arg(int reg)
{
  return
    reg ==  R10_num || reg == R10_H_num ||
    reg ==  R11_num || reg == R11_H_num ||
    reg ==  R12_num || reg == R12_H_num ||
    reg ==  R13_num || reg == R13_H_num ||
    reg ==  R14_num || reg == R14_H_num ||
    reg ==  R15_num || reg == R15_H_num ||
    reg ==  R16_num || reg == R16_H_num ||
    reg ==  R17_num || reg == R17_H_num ||
    reg ==  F10_num || reg == F10_H_num ||
    reg ==  F11_num || reg == F11_H_num ||
    reg ==  F12_num || reg == F12_H_num ||
    reg ==  F13_num || reg == F13_H_num ||
    reg ==  F14_num || reg == F14_H_num ||
    reg ==  F15_num || reg == F15_H_num ||
    reg ==  F16_num || reg == F16_H_num ||
    reg ==  F17_num || reg == F17_H_num;
}

bool Matcher::is_spillable_arg(int reg)
{
  return can_be_java_arg(reg);
}

uint Matcher::int_pressure_limit()
{
  // A derived pointer is live at CallNode and then is flagged by RA
  // as a spilled LRG. Spilling heuristics(Spill-USE) explicitly skip
  // derived pointers and lastly fail to spill after reaching maximum
  // number of iterations. Lowering the default pressure threshold to
  // (_NO_SPECIAL_REG32_mask.Size() minus 1) forces CallNode to become
  // a high register pressure area of the code so that split_DEF can
  // generate DefinitionSpillCopy for the derived pointer.
  uint default_int_pressure_threshold = _NO_SPECIAL_REG32_mask.Size() - 1;
  if (!PreserveFramePointer) {
    // When PreserveFramePointer is off, frame pointer is allocatable,
    // but different from other SOC registers, it is excluded from
    // fatproj's mask because its save type is No-Save. Decrease 1 to
    // ensure high pressure at fatproj when PreserveFramePointer is off.
    // See check_pressure_at_fatproj().
    default_int_pressure_threshold--;
  }
  return (INTPRESSURE == -1) ? default_int_pressure_threshold : INTPRESSURE;
}

uint Matcher::float_pressure_limit()
{
  // _FLOAT_REG_mask is generated by adlc from the float_reg register class.
  return (FLOATPRESSURE == -1) ? _FLOAT_REG_mask.Size() : FLOATPRESSURE;
}

bool Matcher::use_asm_for_ldiv_by_con(jlong divisor) {
  return false;
}

RegMask Matcher::divI_proj_mask() {
  ShouldNotReachHere();
  return RegMask();
}

// Register for MODI projection of divmodI.
RegMask Matcher::modI_proj_mask() {
  ShouldNotReachHere();
  return RegMask();
}

// Register for DIVL projection of divmodL.
RegMask Matcher::divL_proj_mask() {
  ShouldNotReachHere();
  return RegMask();
}

// Register for MODL projection of divmodL.
RegMask Matcher::modL_proj_mask() {
  ShouldNotReachHere();
  return RegMask();
}

const RegMask Matcher::method_handle_invoke_SP_save_mask() {
  return FP_REG_mask();
}

bool size_fits_all_mem_uses(AddPNode* addp, int shift) {
  assert_cond(addp != nullptr);
  for (DUIterator_Fast imax, i = addp->fast_outs(imax); i < imax; i++) {
    Node* u = addp->fast_out(i);
    if (u != nullptr && u->is_Mem()) {
      int opsize = u->as_Mem()->memory_size();
      assert(opsize > 0, "unexpected memory operand size");
      if (u->as_Mem()->memory_size() != (1 << shift)) {
        return false;
      }
    }
  }
  return true;
}

// Binary src (Replicate scalar/immediate)
static bool is_vector_scalar_bitwise_pattern(Node* n, Node* m) {
  if (n == nullptr || m == nullptr) {
    return false;
  }

  if (m->Opcode() != Op_Replicate) {
    return false;
  }

  switch (n->Opcode()) {
    case Op_AndV:
    case Op_OrV:
    case Op_XorV:
    case Op_AddVB:
    case Op_AddVS:
    case Op_AddVI:
    case Op_AddVL:
    case Op_SubVB:
    case Op_SubVS:
    case Op_SubVI:
    case Op_SubVL:
    case Op_MulVB:
    case Op_MulVS:
    case Op_MulVI:
    case Op_MulVL: {
      return true;
    }
    default:
      return false;
  }
}

// (XorV src (Replicate m1))
// (XorVMask src (MaskAll m1))
static bool is_vector_bitwise_not_pattern(Node* n, Node* m) {
  if (n != nullptr && m != nullptr) {
    return (n->Opcode() == Op_XorV || n->Opcode() == Op_XorVMask) &&
           VectorNode::is_all_ones_vector(m);
  }
  return false;
}

// Should the Matcher clone input 'm' of node 'n'?
bool Matcher::pd_clone_node(Node* n, Node* m, Matcher::MStack& mstack) {
  assert_cond(m != nullptr);
  if (is_vshift_con_pattern(n, m) || // ShiftV src (ShiftCntV con)
      is_vector_bitwise_not_pattern(n, m) ||
      is_vector_scalar_bitwise_pattern(n, m) ||
      is_encode_and_store_pattern(n, m)) {
    mstack.push(m, Visit);
    return true;
  }
  return false;
}

// Should the Matcher clone shifts on addressing modes, expecting them
// to be subsumed into complex addressing expressions or compute them
// into registers?
bool Matcher::pd_clone_address_expressions(AddPNode* m, Matcher::MStack& mstack, VectorSet& address_visited) {
  return clone_base_plus_offset_address(m, mstack, address_visited);
}

%}



//----------ENCODING BLOCK-----------------------------------------------------
// This block specifies the encoding classes used by the compiler to
// output byte streams.  Encoding classes are parameterized macros
// used by Machine Instruction Nodes in order to generate the bit
// encoding of the instruction.  Operands specify their base encoding
// interface with the interface keyword.  There are currently
// supported four interfaces, REG_INTER, CONST_INTER, MEMORY_INTER, &
// COND_INTER.  REG_INTER causes an operand to generate a function
// which returns its register number when queried.  CONST_INTER causes
// an operand to generate a function which returns the value of the
// constant when queried.  MEMORY_INTER causes an operand to generate
// four functions which return the Base Register, the Index Register,
// the Scale Value, and the Offset Value of the operand when queried.
// COND_INTER causes an operand to generate six functions which return
// the encoding code (ie - encoding bits for the instruction)
// associated with each basic boolean condition for a conditional
// instruction.
//
// Instructions specify two basic values for encoding.  Again, a
// function is available to check if the constant displacement is an
// oop. They use the ins_encode keyword to specify their encoding
// classes (which must be a sequence of enc_class names, and their
// parameters, specified in the encoding block), and they use the
// opcode keyword to specify, in order, their primary, secondary, and
// tertiary opcode.  Only the opcode sections which a particular
// instruction needs for encoding need to be specified.
encode %{
  // BEGIN Non-volatile memory access

  enc_class riscv_enc_mov_imm(iRegIorL dst, immIorL src) %{
    int64_t con = (int64_t)$src$$constant;
    Register dst_reg = as_Register($dst$$reg);
    __ mv(dst_reg, con);
  %}

  enc_class riscv_enc_mov_p(iRegP dst, immP src) %{
    Register dst_reg = as_Register($dst$$reg);
    address con = (address)$src$$constant;
    if (con == nullptr || con == (address)1) {
      ShouldNotReachHere();
    } else {
      relocInfo::relocType rtype = $src->constant_reloc();
      if (rtype == relocInfo::oop_type) {
        __ movoop(dst_reg, (jobject)con);
      } else if (rtype == relocInfo::metadata_type) {
        __ mov_metadata(dst_reg, (Metadata*)con);
      } else {
        assert(rtype == relocInfo::none, "unexpected reloc type");
        __ mv(dst_reg, $src$$constant);
      }
    }
  %}

  enc_class riscv_enc_mov_p1(iRegP dst) %{
    Register dst_reg = as_Register($dst$$reg);
    __ mv(dst_reg, 1);
  %}

  enc_class riscv_enc_mov_byte_map_base(iRegP dst) %{
    __ load_byte_map_base($dst$$Register);
  %}

  enc_class riscv_enc_mov_n(iRegN dst, immN src) %{
    Register dst_reg = as_Register($dst$$reg);
    address con = (address)$src$$constant;
    if (con == nullptr) {
      ShouldNotReachHere();
    } else {
      relocInfo::relocType rtype = $src->constant_reloc();
      assert(rtype == relocInfo::oop_type, "unexpected reloc type");
      __ set_narrow_oop(dst_reg, (jobject)con);
    }
  %}

  enc_class riscv_enc_mov_zero(iRegNorP dst) %{
    Register dst_reg = as_Register($dst$$reg);
    __ mv(dst_reg, zr);
  %}

  enc_class riscv_enc_mov_nk(iRegN dst, immNKlass src) %{
    Register dst_reg = as_Register($dst$$reg);
    address con = (address)$src$$constant;
    if (con == nullptr) {
      ShouldNotReachHere();
    } else {
      relocInfo::relocType rtype = $src->constant_reloc();
      assert(rtype == relocInfo::metadata_type, "unexpected reloc type");
      __ set_narrow_klass(dst_reg, (Klass *)con);
    }
  %}

  enc_class riscv_enc_cmpxchgw(iRegINoSp res, memory mem, iRegI oldval, iRegI newval) %{
    __ cmpxchg(as_Register($mem$$base), $oldval$$Register, $newval$$Register, Assembler::int32,
               /*acquire*/ Assembler::relaxed, /*release*/ Assembler::rl, $res$$Register,
               /*result as bool*/ true);
  %}

  enc_class riscv_enc_cmpxchgn(iRegINoSp res, memory mem, iRegI oldval, iRegI newval) %{
    __ cmpxchg(as_Register($mem$$base), $oldval$$Register, $newval$$Register, Assembler::uint32,
               /*acquire*/ Assembler::relaxed, /*release*/ Assembler::rl, $res$$Register,
               /*result as bool*/ true);
  %}

  enc_class riscv_enc_cmpxchg(iRegINoSp res, memory mem, iRegL oldval, iRegL newval) %{
    __ cmpxchg(as_Register($mem$$base), $oldval$$Register, $newval$$Register, Assembler::int64,
               /*acquire*/ Assembler::relaxed, /*release*/ Assembler::rl, $res$$Register,
               /*result as bool*/ true);
  %}

  enc_class riscv_enc_cmpxchgw_acq(iRegINoSp res, memory mem, iRegI oldval, iRegI newval) %{
    __ cmpxchg(as_Register($mem$$base), $oldval$$Register, $newval$$Register, Assembler::int32,
               /*acquire*/ Assembler::aq, /*release*/ Assembler::rl, $res$$Register,
               /*result as bool*/ true);
  %}

  enc_class riscv_enc_cmpxchgn_acq(iRegINoSp res, memory mem, iRegI oldval, iRegI newval) %{
    __ cmpxchg(as_Register($mem$$base), $oldval$$Register, $newval$$Register, Assembler::uint32,
               /*acquire*/ Assembler::aq, /*release*/ Assembler::rl, $res$$Register,
               /*result as bool*/ true);
  %}

  enc_class riscv_enc_cmpxchg_acq(iRegINoSp res, memory mem, iRegL oldval, iRegL newval) %{
    __ cmpxchg(as_Register($mem$$base), $oldval$$Register, $newval$$Register, Assembler::int64,
               /*acquire*/ Assembler::aq, /*release*/ Assembler::rl, $res$$Register,
               /*result as bool*/ true);
  %}

  // compare and branch instruction encodings

  enc_class riscv_enc_j(label lbl) %{
    Label* L = $lbl$$label;
    __ j(*L);
  %}

  enc_class riscv_enc_far_cmpULtGe_imm0_branch(cmpOpULtGe cmp, iRegIorL op1, label lbl) %{
    Label* L = $lbl$$label;
    switch ($cmp$$cmpcode) {
      case(BoolTest::ge):
        __ j(*L);
        break;
      case(BoolTest::lt):
        break;
      default:
        Unimplemented();
    }
  %}

  // call instruction encodings

  enc_class riscv_enc_partial_subtype_check(iRegP sub, iRegP super, iRegP temp, iRegP result) %{
    Register sub_reg = as_Register($sub$$reg);
    Register super_reg = as_Register($super$$reg);
    Register temp_reg = as_Register($temp$$reg);
    Register result_reg = as_Register($result$$reg);
    Register cr_reg = t1;

    Label miss;
    Label done;
    __ check_klass_subtype_slow_path(sub_reg, super_reg, temp_reg, result_reg,
                                     nullptr, &miss);
    if ($primary) {
      __ mv(result_reg, zr);
    } else {
      __ mv(cr_reg, zr);
      __ j(done);
    }

    __ bind(miss);
    if (!$primary) {
      __ mv(cr_reg, 1);
    }

    __ bind(done);
  %}

  enc_class riscv_enc_java_static_call(method meth) %{
    Assembler::IncompressibleRegion ir(masm);  // Fixed length: see ret_addr_offset

    address addr = (address)$meth$$method;
    address call = nullptr;
    assert_cond(addr != nullptr);
    if (!_method) {
      // A call to a runtime wrapper, e.g. new, new_typeArray_Java, uncommon_trap.
      call = __ reloc_call(Address(addr, relocInfo::runtime_call_type));
      if (call == nullptr) {
        ciEnv::current()->record_failure("CodeCache is full");
        return;
      }
    } else if (_method->intrinsic_id() == vmIntrinsicID::_ensureMaterializedForStackWalk) {
      // The NOP here is purely to ensure that eliding a call to
      // JVM_EnsureMaterializedForStackWalk doesn't change the code size.
      __ nop();
      __ nop();
      __ nop();
      __ block_comment("call JVM_EnsureMaterializedForStackWalk (elided)");
    } else {
      int method_index = resolved_method_index(masm);
      RelocationHolder rspec = _optimized_virtual ? opt_virtual_call_Relocation::spec(method_index)
                                                  : static_call_Relocation::spec(method_index);
      call = __ reloc_call(Address(addr, rspec));
      if (call == nullptr) {
        ciEnv::current()->record_failure("CodeCache is full");
        return;
      }

      if (CodeBuffer::supports_shared_stubs() && _method->can_be_statically_bound()) {
        // Calls of the same statically bound method can share
        // a stub to the interpreter.
        __ code()->shared_stub_to_interp_for(_method, call - (__ begin()));
      } else {
        // Emit stub for static call
        address stub = CompiledDirectCall::emit_to_interp_stub(masm, call);
        if (stub == nullptr) {
          ciEnv::current()->record_failure("CodeCache is full");
          return;
        }
      }
    }

    __ post_call_nop();
  %}

  enc_class riscv_enc_java_dynamic_call(method meth) %{
    Assembler::IncompressibleRegion ir(masm);  // Fixed length: see ret_addr_offset
    int method_index = resolved_method_index(masm);
    address call = __ ic_call((address)$meth$$method, method_index);
    if (call == nullptr) {
      ciEnv::current()->record_failure("CodeCache is full");
      return;
    }

    __ post_call_nop();
  %}

  enc_class riscv_enc_call_epilog() %{
    if (VerifyStackAtCalls) {
      // Check that stack depth is unchanged: find majik cookie on stack
      __ call_Unimplemented();
    }
  %}

  enc_class riscv_enc_java_to_runtime(method meth) %{
    Assembler::IncompressibleRegion ir(masm);  // Fixed length: see ret_addr_offset

    // Some calls to generated routines (arraycopy code) are scheduled by C2
    // as runtime calls. if so we can call them using a far call (they will be
    // in the code cache, thus in a reachable segment) otherwise we have to use
    // a movptr+jalr pair which loads the absolute address into a register.
    address entry = (address)$meth$$method;
    if (CodeCache::contains(entry)) {
      __ far_call(Address(entry, relocInfo::runtime_call_type));
      __ post_call_nop();
    } else {
      Label retaddr;
      // Make the anchor frame walkable
      __ la(t0, retaddr);
      __ sd(t0, Address(xthread, JavaThread::last_Java_pc_offset()));
      int32_t offset = 0;
      // No relocation needed
      __ movptr(t1, entry, offset, t0); // lui + lui + slli + add
      __ jalr(t1, offset);
      __ bind(retaddr);
      __ post_call_nop();
    }
  %}

  // arithmetic encodings

  enc_class riscv_enc_divw(iRegI dst, iRegI src1, iRegI src2) %{
    Register dst_reg = as_Register($dst$$reg);
    Register src1_reg = as_Register($src1$$reg);
    Register src2_reg = as_Register($src2$$reg);
    __ corrected_idivl(dst_reg, src1_reg, src2_reg, /* want_remainder */ false, /* is_signed */ true);
  %}

  enc_class riscv_enc_divuw(iRegI dst, iRegI src1, iRegI src2) %{
    Register dst_reg = as_Register($dst$$reg);
    Register src1_reg = as_Register($src1$$reg);
    Register src2_reg = as_Register($src2$$reg);
    __ corrected_idivl(dst_reg, src1_reg, src2_reg, /* want_remainder */ false, /* is_signed */ false);
  %}

  enc_class riscv_enc_div(iRegI dst, iRegI src1, iRegI src2) %{
    Register dst_reg = as_Register($dst$$reg);
    Register src1_reg = as_Register($src1$$reg);
    Register src2_reg = as_Register($src2$$reg);
    __ corrected_idivq(dst_reg, src1_reg, src2_reg, /* want_remainder */ false, /* is_signed */ true);
  %}

  enc_class riscv_enc_divu(iRegI dst, iRegI src1, iRegI src2) %{
    Register dst_reg = as_Register($dst$$reg);
    Register src1_reg = as_Register($src1$$reg);
    Register src2_reg = as_Register($src2$$reg);
    __ corrected_idivq(dst_reg, src1_reg, src2_reg, /* want_remainder */ false, /* is_signed */ false);
  %}

  enc_class riscv_enc_modw(iRegI dst, iRegI src1, iRegI src2) %{
    Register dst_reg = as_Register($dst$$reg);
    Register src1_reg = as_Register($src1$$reg);
    Register src2_reg = as_Register($src2$$reg);
    __ corrected_idivl(dst_reg, src1_reg, src2_reg, /* want_remainder */ true, /* is_signed */ true);
  %}

  enc_class riscv_enc_moduw(iRegI dst, iRegI src1, iRegI src2) %{
    Register dst_reg = as_Register($dst$$reg);
    Register src1_reg = as_Register($src1$$reg);
    Register src2_reg = as_Register($src2$$reg);
    __ corrected_idivl(dst_reg, src1_reg, src2_reg, /* want_remainder */ true, /* is_signed */ false);
  %}

  enc_class riscv_enc_mod(iRegI dst, iRegI src1, iRegI src2) %{
    Register dst_reg = as_Register($dst$$reg);
    Register src1_reg = as_Register($src1$$reg);
    Register src2_reg = as_Register($src2$$reg);
    __ corrected_idivq(dst_reg, src1_reg, src2_reg, /* want_remainder */ true, /* is_signed */ true);
  %}

  enc_class riscv_enc_modu(iRegI dst, iRegI src1, iRegI src2) %{
    Register dst_reg = as_Register($dst$$reg);
    Register src1_reg = as_Register($src1$$reg);
    Register src2_reg = as_Register($src2$$reg);
    __ corrected_idivq(dst_reg, src1_reg, src2_reg, /* want_remainder */ true, /* is_signed */ false);
  %}

  enc_class riscv_enc_tail_call(iRegP jump_target) %{
    Register target_reg = as_Register($jump_target$$reg);
    __ jr(target_reg);
  %}

  enc_class riscv_enc_tail_jmp(iRegP jump_target) %{
    Register target_reg = as_Register($jump_target$$reg);
    // exception oop should be in x10
    // ret addr has been popped into ra
    // callee expects it in x13
    __ mv(x13, ra);
    __ jr(target_reg);
  %}

  enc_class riscv_enc_rethrow() %{
    __ far_jump(RuntimeAddress(OptoRuntime::rethrow_stub()));
  %}

  enc_class riscv_enc_ret() %{
    __ ret();
  %}

%}

//----------FRAME--------------------------------------------------------------
// Definition of frame structure and management information.
//
//  S T A C K   L A Y O U T    Allocators stack-slot number
//                             |   (to get allocators register number
//  G  Owned by    |        |  v    add OptoReg::stack0())
//  r   CALLER     |        |
//  o     |        +--------+      pad to even-align allocators stack-slot
//  w     V        |  pad0  |        numbers; owned by CALLER
//  t   -----------+--------+----> Matcher::_in_arg_limit, unaligned
//  h     ^        |   in   |  5
//        |        |  args  |  4   Holes in incoming args owned by SELF
//  |     |        |        |  3
//  |     |        +--------+
//  V     |        | old out|      Empty on Intel, window on Sparc
//        |    old |preserve|      Must be even aligned.
//        |     SP-+--------+----> Matcher::_old_SP, even aligned
//        |        |   in   |  3   area for Intel ret address
//     Owned by    |preserve|      Empty on Sparc.
//       SELF      +--------+
//        |        |  pad2  |  2   pad to align old SP
//        |        +--------+  1
//        |        | locks  |  0
//        |        +--------+----> OptoReg::stack0(), even aligned
//        |        |  pad1  | 11   pad to align new SP
//        |        +--------+
//        |        |        | 10
//        |        | spills |  9   spills
//        V        |        |  8   (pad0 slot for callee)
//      -----------+--------+----> Matcher::_out_arg_limit, unaligned
//        ^        |  out   |  7
//        |        |  args  |  6   Holes in outgoing args owned by CALLEE
//     Owned by    +--------+
//      CALLEE     | new out|  6   Empty on Intel, window on Sparc
//        |    new |preserve|      Must be even-aligned.
//        |     SP-+--------+----> Matcher::_new_SP, even aligned
//        |        |        |
//
// Note 1: Only region 8-11 is determined by the allocator.  Region 0-5 is
//         known from SELF's arguments and the Java calling convention.
//         Region 6-7 is determined per call site.
// Note 2: If the calling convention leaves holes in the incoming argument
//         area, those holes are owned by SELF.  Holes in the outgoing area
//         are owned by the CALLEE.  Holes should not be necessary in the
//         incoming area, as the Java calling convention is completely under
//         the control of the AD file.  Doubles can be sorted and packed to
//         avoid holes.  Holes in the outgoing arguments may be necessary for
//         varargs C calling conventions.
// Note 3: Region 0-3 is even aligned, with pad2 as needed.  Region 3-5 is
//         even aligned with pad0 as needed.
//         Region 6 is even aligned.  Region 6-7 is NOT even aligned;
//           (the latter is true on Intel but is it false on RISCV?)
//         region 6-11 is even aligned; it may be padded out more so that
//         the region from SP to FP meets the minimum stack alignment.
// Note 4: For I2C adapters, the incoming FP may not meet the minimum stack
//         alignment.  Region 11, pad1, may be dynamically extended so that
//         SP meets the minimum alignment.

frame %{
  // These three registers define part of the calling convention
  // between compiled code and the interpreter.

  // Inline Cache Register or methodOop for I2C.
  inline_cache_reg(R31);

  // Optional: name the operand used by cisc-spilling to access [stack_pointer + offset]
  cisc_spilling_operand_name(indOffset);

  // Number of stack slots consumed by locking an object
  // generate Compile::sync_stack_slots
  // VMRegImpl::slots_per_word = wordSize / stack_slot_size = 8 / 4 = 2
  sync_stack_slots(1 * VMRegImpl::slots_per_word);

  // Compiled code's Frame Pointer
  frame_pointer(R2);

  // Interpreter stores its frame pointer in a register which is
  // stored to the stack by I2CAdaptors.
  // I2CAdaptors convert from interpreted java to compiled java.
  interpreter_frame_pointer(R8);

  // Stack alignment requirement
  stack_alignment(StackAlignmentInBytes); // Alignment size in bytes (128-bit -> 16 bytes)

  // Number of outgoing stack slots killed above the out_preserve_stack_slots
  // for calls to C.  Supports the var-args backing area for register parms.
  varargs_C_out_slots_killed(frame::arg_reg_save_area_bytes / BytesPerInt);

  // The after-PROLOG location of the return address.  Location of
  // return address specifies a type (REG or STACK) and a number
  // representing the register number (i.e. - use a register name) or
  // stack slot.
  // Ret Addr is on stack in slot 0 if no locks or verification or alignment.
  // Otherwise, it is above the locks and verification slot and alignment word
  // TODO this may well be correct but need to check why that - 2 is there
  // ppc port uses 0 but we definitely need to allow for fixed_slots
  // which folds in the space used for monitors
  return_addr(STACK - 2 +
              align_up((Compile::current()->in_preserve_stack_slots() +
                        Compile::current()->fixed_slots()),
                       stack_alignment_in_slots()));

  // Location of compiled Java return values.  Same as C for now.
  return_value
  %{
    assert(ideal_reg >= Op_RegI && ideal_reg <= Op_RegL,
           "only return normal values");

    static const int lo[Op_RegL + 1] = { // enum name
      0,                                 // Op_Node
      0,                                 // Op_Set
      R10_num,                           // Op_RegN
      R10_num,                           // Op_RegI
      R10_num,                           // Op_RegP
      F10_num,                           // Op_RegF
      F10_num,                           // Op_RegD
      R10_num                            // Op_RegL
    };

    static const int hi[Op_RegL + 1] = { // enum name
      0,                                 // Op_Node
      0,                                 // Op_Set
      OptoReg::Bad,                      // Op_RegN
      OptoReg::Bad,                      // Op_RegI
      R10_H_num,                         // Op_RegP
      OptoReg::Bad,                      // Op_RegF
      F10_H_num,                         // Op_RegD
      R10_H_num                          // Op_RegL
    };

    return OptoRegPair(hi[ideal_reg], lo[ideal_reg]);
  %}
%}

//----------ATTRIBUTES---------------------------------------------------------
//----------Operand Attributes-------------------------------------------------
op_attrib op_cost(1);        // Required cost attribute

//----------Instruction Attributes---------------------------------------------
ins_attrib ins_cost(DEFAULT_COST); // Required cost attribute
ins_attrib ins_size(32);        // Required size attribute (in bits)
ins_attrib ins_short_branch(0); // Required flag: is this instruction
                                // a non-matching short branch variant
                                // of some long branch?
ins_attrib ins_alignment(4);    // Required alignment attribute (must
                                // be a power of 2) specifies the
                                // alignment that some part of the
                                // instruction (not necessarily the
                                // start) requires.  If > 1, a
                                // compute_padding() function must be
                                // provided for the instruction

//----------OPERANDS-----------------------------------------------------------
// Operand definitions must precede instruction definitions for correct parsing
// in the ADLC because operands constitute user defined types which are used in
// instruction definitions.

//----------Simple Operands----------------------------------------------------

// Integer operands 32 bit
// 32 bit immediate
operand immI()
%{
  match(ConI);

  op_cost(0);
  format %{ %}
  interface(CONST_INTER);
%}

// 32 bit zero
operand immI0()
%{
  predicate(n->get_int() == 0);
  match(ConI);

  op_cost(0);
  format %{ %}
  interface(CONST_INTER);
%}

// 32 bit unit increment
operand immI_1()
%{
  predicate(n->get_int() == 1);
  match(ConI);

  op_cost(0);
  format %{ %}
  interface(CONST_INTER);
%}

// 32 bit unit decrement
operand immI_M1()
%{
  predicate(n->get_int() == -1);
  match(ConI);

  op_cost(0);
  format %{ %}
  interface(CONST_INTER);
%}

// Unsigned Integer Immediate:  6-bit int, greater than 32
operand uimmI6_ge32() %{
  predicate(((unsigned int)(n->get_int()) < 64) && (n->get_int() >= 32));
  match(ConI);
  op_cost(0);
  format %{ %}
  interface(CONST_INTER);
%}

operand immI_le_4()
%{
  predicate(n->get_int() <= 4);
  match(ConI);

  op_cost(0);
  format %{ %}
  interface(CONST_INTER);
%}

operand immI_16()
%{
  predicate(n->get_int() == 16);
  match(ConI);
  op_cost(0);
  format %{ %}
  interface(CONST_INTER);
%}

operand immI_24()
%{
  predicate(n->get_int() == 24);
  match(ConI);
  op_cost(0);
  format %{ %}
  interface(CONST_INTER);
%}

operand immI_31()
%{
  predicate(n->get_int() == 31);
  match(ConI);

  op_cost(0);
  format %{ %}
  interface(CONST_INTER);
%}

operand immI_63()
%{
  predicate(n->get_int() == 63);
  match(ConI);

  op_cost(0);
  format %{ %}
  interface(CONST_INTER);
%}

// 32 bit integer valid for add immediate
operand immIAdd()
%{
  predicate(Assembler::is_simm12((int64_t)n->get_int()));
  match(ConI);
  op_cost(0);
  format %{ %}
  interface(CONST_INTER);
%}

// 32 bit integer valid for sub immediate
operand immISub()
%{
  predicate(Assembler::is_simm12(-(int64_t)n->get_int()));
  match(ConI);
  op_cost(0);
  format %{ %}
  interface(CONST_INTER);
%}

// 5 bit signed value.
operand immI5()
%{
  predicate(n->get_int() <= 15 && n->get_int() >= -16);
  match(ConI);

  op_cost(0);
  format %{ %}
  interface(CONST_INTER);
%}

// 5 bit signed value (simm5)
operand immL5()
%{
  predicate(n->get_long() <= 15 && n->get_long() >= -16);
  match(ConL);

  op_cost(0);
  format %{ %}
  interface(CONST_INTER);
%}

// Integer operands 64 bit
// 64 bit immediate
operand immL()
%{
  match(ConL);

  op_cost(0);
  format %{ %}
  interface(CONST_INTER);
%}

// 64 bit zero
operand immL0()
%{
  predicate(n->get_long() == 0);
  match(ConL);

  op_cost(0);
  format %{ %}
  interface(CONST_INTER);
%}

// Pointer operands
// Pointer Immediate
operand immP()
%{
  match(ConP);

  op_cost(0);
  format %{ %}
  interface(CONST_INTER);
%}

// Null Pointer Immediate
operand immP0()
%{
  predicate(n->get_ptr() == 0);
  match(ConP);

  op_cost(0);
  format %{ %}
  interface(CONST_INTER);
%}

// Pointer Immediate One
// this is used in object initialization (initial object header)
operand immP_1()
%{
  predicate(n->get_ptr() == 1);
  match(ConP);

  op_cost(0);
  format %{ %}
  interface(CONST_INTER);
%}

// Card Table Byte Map Base
operand immByteMapBase()
%{
  // Get base of card map
  predicate(BarrierSet::barrier_set()->is_a(BarrierSet::CardTableBarrierSet) &&
            (CardTable::CardValue*)n->get_ptr() ==
             ((CardTableBarrierSet*)(BarrierSet::barrier_set()))->card_table()->byte_map_base());
  match(ConP);

  op_cost(0);
  format %{ %}
  interface(CONST_INTER);
%}

// Int Immediate: low 16-bit mask
operand immI_16bits()
%{
  predicate(n->get_int() == 0xFFFF);
  match(ConI);
  op_cost(0);
  format %{ %}
  interface(CONST_INTER);
%}

operand immIpowerOf2() %{
  predicate(is_power_of_2((juint)(n->get_int())));
  match(ConI);
  op_cost(0);
  format %{ %}
  interface(CONST_INTER);
%}

// Long Immediate: low 32-bit mask
operand immL_32bits()
%{
  predicate(n->get_long() == 0xFFFFFFFFL);
  match(ConL);
  op_cost(0);
  format %{ %}
  interface(CONST_INTER);
%}

// 64 bit unit decrement
operand immL_M1()
%{
  predicate(n->get_long() == -1);
  match(ConL);

  op_cost(0);
  format %{ %}
  interface(CONST_INTER);
%}


// 64 bit integer valid for add immediate
operand immLAdd()
%{
  predicate(Assembler::is_simm12(n->get_long()));
  match(ConL);
  op_cost(0);
  format %{ %}
  interface(CONST_INTER);
%}

// 64 bit integer valid for sub immediate
operand immLSub()
%{
  predicate(Assembler::is_simm12(-(n->get_long())));
  match(ConL);
  op_cost(0);
  format %{ %}
  interface(CONST_INTER);
%}

// Narrow pointer operands
// Narrow Pointer Immediate
operand immN()
%{
  match(ConN);

  op_cost(0);
  format %{ %}
  interface(CONST_INTER);
%}

// Narrow Null Pointer Immediate
operand immN0()
%{
  predicate(n->get_narrowcon() == 0);
  match(ConN);

  op_cost(0);
  format %{ %}
  interface(CONST_INTER);
%}

operand immNKlass()
%{
  match(ConNKlass);

  op_cost(0);
  format %{ %}
  interface(CONST_INTER);
%}

// Float and Double operands
// Double Immediate
operand immD()
%{
  match(ConD);
  op_cost(0);
  format %{ %}
  interface(CONST_INTER);
%}

// Double Immediate: +0.0d
operand immD0()
%{
  predicate(jlong_cast(n->getd()) == 0);
  match(ConD);

  op_cost(0);
  format %{ %}
  interface(CONST_INTER);
%}

// Float Immediate
operand immF()
%{
  match(ConF);
  op_cost(0);
  format %{ %}
  interface(CONST_INTER);
%}

// Float Immediate: +0.0f.
operand immF0()
%{
  predicate(jint_cast(n->getf()) == 0);
  match(ConF);

  op_cost(0);
  format %{ %}
  interface(CONST_INTER);
%}

operand immIOffset()
%{
  predicate(Assembler::is_simm12(n->get_int()));
  match(ConI);
  op_cost(0);
  format %{ %}
  interface(CONST_INTER);
%}

operand immLOffset()
%{
  predicate(Assembler::is_simm12(n->get_long()));
  match(ConL);
  op_cost(0);
  format %{ %}
  interface(CONST_INTER);
%}

// Scale values
operand immIScale()
%{
  predicate(1 <= n->get_int() && (n->get_int() <= 3));
  match(ConI);

  op_cost(0);
  format %{ %}
  interface(CONST_INTER);
%}

// Integer 32 bit Register Operands
operand iRegI()
%{
  constraint(ALLOC_IN_RC(any_reg32));
  match(RegI);
  match(iRegINoSp);
  op_cost(0);
  format %{ %}
  interface(REG_INTER);
%}

// Integer 32 bit Register not Special
operand iRegINoSp()
%{
  constraint(ALLOC_IN_RC(no_special_reg32));
  match(RegI);
  op_cost(0);
  format %{ %}
  interface(REG_INTER);
%}

// Register R10 only
operand iRegI_R10()
%{
  constraint(ALLOC_IN_RC(int_r10_reg));
  match(RegI);
  match(iRegINoSp);
  op_cost(0);
  format %{ %}
  interface(REG_INTER);
%}

// Register R12 only
operand iRegI_R12()
%{
  constraint(ALLOC_IN_RC(int_r12_reg));
  match(RegI);
  match(iRegINoSp);
  op_cost(0);
  format %{ %}
  interface(REG_INTER);
%}

// Register R13 only
operand iRegI_R13()
%{
  constraint(ALLOC_IN_RC(int_r13_reg));
  match(RegI);
  match(iRegINoSp);
  op_cost(0);
  format %{ %}
  interface(REG_INTER);
%}

// Register R14 only
operand iRegI_R14()
%{
  constraint(ALLOC_IN_RC(int_r14_reg));
  match(RegI);
  match(iRegINoSp);
  op_cost(0);
  format %{ %}
  interface(REG_INTER);
%}

// Integer 64 bit Register Operands
operand iRegL()
%{
  constraint(ALLOC_IN_RC(any_reg));
  match(RegL);
  match(iRegLNoSp);
  op_cost(0);
  format %{ %}
  interface(REG_INTER);
%}

// Integer 64 bit Register not Special
operand iRegLNoSp()
%{
  constraint(ALLOC_IN_RC(no_special_reg));
  match(RegL);
  match(iRegL_R10);
  format %{ %}
  interface(REG_INTER);
%}

// Long 64 bit Register R29 only
operand iRegL_R29()
%{
  constraint(ALLOC_IN_RC(r29_reg));
  match(RegL);
  match(iRegLNoSp);
  op_cost(0);
  format %{ %}
  interface(REG_INTER);
%}

// Long 64 bit Register R30 only
operand iRegL_R30()
%{
  constraint(ALLOC_IN_RC(r30_reg));
  match(RegL);
  match(iRegLNoSp);
  op_cost(0);
  format %{ %}
  interface(REG_INTER);
%}

// Pointer Register Operands
// Pointer Register
operand iRegP()
%{
  constraint(ALLOC_IN_RC(ptr_reg));
  match(RegP);
  match(iRegPNoSp);
  match(iRegP_R10);
  match(iRegP_R15);
  match(javaThread_RegP);
  op_cost(0);
  format %{ %}
  interface(REG_INTER);
%}

// Pointer 64 bit Register not Special
operand iRegPNoSp()
%{
  constraint(ALLOC_IN_RC(no_special_ptr_reg));
  match(RegP);
  op_cost(0);
  format %{ %}
  interface(REG_INTER);
%}

// This operand is not allowed to use fp even if
// fp is not used to hold the frame pointer.
operand iRegPNoSpNoFp()
%{
  constraint(ALLOC_IN_RC(no_special_no_fp_ptr_reg));
  match(RegP);
  match(iRegPNoSp);
  op_cost(0);
  format %{ %}
  interface(REG_INTER);
%}

operand iRegP_R10()
%{
  constraint(ALLOC_IN_RC(r10_reg));
  match(RegP);
  // match(iRegP);
  match(iRegPNoSp);
  op_cost(0);
  format %{ %}
  interface(REG_INTER);
%}

// Pointer 64 bit Register R11 only
operand iRegP_R11()
%{
  constraint(ALLOC_IN_RC(r11_reg));
  match(RegP);
  match(iRegPNoSp);
  op_cost(0);
  format %{ %}
  interface(REG_INTER);
%}

operand iRegP_R12()
%{
  constraint(ALLOC_IN_RC(r12_reg));
  match(RegP);
  // match(iRegP);
  match(iRegPNoSp);
  op_cost(0);
  format %{ %}
  interface(REG_INTER);
%}

// Pointer 64 bit Register R13 only
operand iRegP_R13()
%{
  constraint(ALLOC_IN_RC(r13_reg));
  match(RegP);
  match(iRegPNoSp);
  op_cost(0);
  format %{ %}
  interface(REG_INTER);
%}

operand iRegP_R14()
%{
  constraint(ALLOC_IN_RC(r14_reg));
  match(RegP);
  // match(iRegP);
  match(iRegPNoSp);
  op_cost(0);
  format %{ %}
  interface(REG_INTER);
%}

operand iRegP_R15()
%{
  constraint(ALLOC_IN_RC(r15_reg));
  match(RegP);
  // match(iRegP);
  match(iRegPNoSp);
  op_cost(0);
  format %{ %}
  interface(REG_INTER);
%}

operand iRegP_R16()
%{
  constraint(ALLOC_IN_RC(r16_reg));
  match(RegP);
  match(iRegPNoSp);
  op_cost(0);
  format %{ %}
  interface(REG_INTER);
%}

// Pointer 64 bit Register R28 only
operand iRegP_R28()
%{
  constraint(ALLOC_IN_RC(r28_reg));
  match(RegP);
  match(iRegPNoSp);
  op_cost(0);
  format %{ %}
  interface(REG_INTER);
%}

// Pointer 64 bit Register R30 only
operand iRegP_R30()
%{
  constraint(ALLOC_IN_RC(r30_reg));
  match(RegP);
  match(iRegPNoSp);
  op_cost(0);
  format %{ %}
  interface(REG_INTER);
%}

// Pointer 64 bit Register R31 only
operand iRegP_R31()
%{
  constraint(ALLOC_IN_RC(r31_reg));
  match(RegP);
  match(iRegPNoSp);
  op_cost(0);
  format %{ %}
  interface(REG_INTER);
%}

// Pointer Register Operands
// Narrow Pointer Register
operand iRegN()
%{
  constraint(ALLOC_IN_RC(any_reg32));
  match(RegN);
  match(iRegNNoSp);
  op_cost(0);
  format %{ %}
  interface(REG_INTER);
%}

// Integer 64 bit Register not Special
operand iRegNNoSp()
%{
  constraint(ALLOC_IN_RC(no_special_reg32));
  match(RegN);
  op_cost(0);
  format %{ %}
  interface(REG_INTER);
%}

// Long 64 bit Register R10 only
operand iRegL_R10()
%{
  constraint(ALLOC_IN_RC(r10_reg));
  match(RegL);
  match(iRegLNoSp);
  op_cost(0);
  format %{ %}
  interface(REG_INTER);
%}

// Float Register
// Float register operands
operand fRegF()
%{
  constraint(ALLOC_IN_RC(float_reg));
  match(RegF);

  op_cost(0);
  format %{ %}
  interface(REG_INTER);
%}

// Double Register
// Double register operands
operand fRegD()
%{
  constraint(ALLOC_IN_RC(double_reg));
  match(RegD);

  op_cost(0);
  format %{ %}
  interface(REG_INTER);
%}

// Generic vector class. This will be used for
// all vector operands.
operand vReg()
%{
  constraint(ALLOC_IN_RC(vectora_reg));
  match(VecA);
  op_cost(0);
  format %{ %}
  interface(REG_INTER);
%}

operand vReg_V1()
%{
  constraint(ALLOC_IN_RC(v1_reg));
  match(VecA);
  match(vReg);
  op_cost(0);
  format %{ %}
  interface(REG_INTER);
%}

operand vReg_V2()
%{
  constraint(ALLOC_IN_RC(v2_reg));
  match(VecA);
  match(vReg);
  op_cost(0);
  format %{ %}
  interface(REG_INTER);
%}

operand vReg_V3()
%{
  constraint(ALLOC_IN_RC(v3_reg));
  match(VecA);
  match(vReg);
  op_cost(0);
  format %{ %}
  interface(REG_INTER);
%}

operand vReg_V4()
%{
  constraint(ALLOC_IN_RC(v4_reg));
  match(VecA);
  match(vReg);
  op_cost(0);
  format %{ %}
  interface(REG_INTER);
%}

operand vReg_V5()
%{
  constraint(ALLOC_IN_RC(v5_reg));
  match(VecA);
  match(vReg);
  op_cost(0);
  format %{ %}
  interface(REG_INTER);
%}

operand vReg_V6()
%{
  constraint(ALLOC_IN_RC(v6_reg));
  match(VecA);
  match(vReg);
  op_cost(0);
  format %{ %}
  interface(REG_INTER);
%}

operand vReg_V7()
%{
  constraint(ALLOC_IN_RC(v7_reg));
  match(VecA);
  match(vReg);
  op_cost(0);
  format %{ %}
  interface(REG_INTER);
%}

operand vReg_V8()
%{
  constraint(ALLOC_IN_RC(v8_reg));
  match(VecA);
  match(vReg);
  op_cost(0);
  format %{ %}
  interface(REG_INTER);
%}

operand vReg_V9()
%{
  constraint(ALLOC_IN_RC(v9_reg));
  match(VecA);
  match(vReg);
  op_cost(0);
  format %{ %}
  interface(REG_INTER);
%}

operand vReg_V10()
%{
  constraint(ALLOC_IN_RC(v10_reg));
  match(VecA);
  match(vReg);
  op_cost(0);
  format %{ %}
  interface(REG_INTER);
%}

operand vReg_V11()
%{
  constraint(ALLOC_IN_RC(v11_reg));
  match(VecA);
  match(vReg);
  op_cost(0);
  format %{ %}
  interface(REG_INTER);
%}

operand vReg_V12()
%{
  constraint(ALLOC_IN_RC(v12_reg));
  match(VecA);
  match(vReg);
  op_cost(0);
  format %{ %}
  interface(REG_INTER);
%}

operand vReg_V13()
%{
  constraint(ALLOC_IN_RC(v13_reg));
  match(VecA);
  match(vReg);
  op_cost(0);
  format %{ %}
  interface(REG_INTER);
%}

operand vReg_V14()
%{
  constraint(ALLOC_IN_RC(v14_reg));
  match(VecA);
  match(vReg);
  op_cost(0);
  format %{ %}
  interface(REG_INTER);
%}

operand vReg_V15()
%{
  constraint(ALLOC_IN_RC(v15_reg));
  match(VecA);
  match(vReg);
  op_cost(0);
  format %{ %}
  interface(REG_INTER);
%}

operand vRegMask()
%{
  constraint(ALLOC_IN_RC(vmask_reg));
  match(RegVectMask);
  match(vRegMask_V0);
  op_cost(0);
  format %{ %}
  interface(REG_INTER);
%}

// The mask value used to control execution of a masked
// vector instruction is always supplied by vector register v0.
operand vRegMask_V0()
%{
  constraint(ALLOC_IN_RC(vmask_reg_v0));
  match(RegVectMask);
  match(vRegMask);
  op_cost(0);
  format %{ %}
  interface(REG_INTER);
%}

// Java Thread Register
operand javaThread_RegP(iRegP reg)
%{
  constraint(ALLOC_IN_RC(java_thread_reg)); // java_thread_reg
  match(reg);
  op_cost(0);
  format %{ %}
  interface(REG_INTER);
%}

//----------Memory Operands----------------------------------------------------
// RISCV has only base_plus_offset and literal address mode, so no need to use
// index and scale. Here set index as 0xffffffff and scale as 0x0.
operand indirect(iRegP reg)
%{
  constraint(ALLOC_IN_RC(ptr_reg));
  match(reg);
  op_cost(0);
  format %{ "[$reg]" %}
  interface(MEMORY_INTER) %{
    base($reg);
    index(0xffffffff);
    scale(0x0);
    disp(0x0);
  %}
%}

operand indOffI(iRegP reg, immIOffset off)
%{
  constraint(ALLOC_IN_RC(ptr_reg));
  match(AddP reg off);
  op_cost(0);
  format %{ "[$reg, $off]" %}
  interface(MEMORY_INTER) %{
    base($reg);
    index(0xffffffff);
    scale(0x0);
    disp($off);
  %}
%}

operand indOffL(iRegP reg, immLOffset off)
%{
  constraint(ALLOC_IN_RC(ptr_reg));
  match(AddP reg off);
  op_cost(0);
  format %{ "[$reg, $off]" %}
  interface(MEMORY_INTER) %{
    base($reg);
    index(0xffffffff);
    scale(0x0);
    disp($off);
  %}
%}

operand indirectN(iRegN reg)
%{
  predicate(CompressedOops::shift() == 0);
  constraint(ALLOC_IN_RC(ptr_reg));
  match(DecodeN reg);
  op_cost(0);
  format %{ "[$reg]\t# narrow" %}
  interface(MEMORY_INTER) %{
    base($reg);
    index(0xffffffff);
    scale(0x0);
    disp(0x0);
  %}
%}

operand indOffIN(iRegN reg, immIOffset off)
%{
  predicate(CompressedOops::shift() == 0);
  constraint(ALLOC_IN_RC(ptr_reg));
  match(AddP (DecodeN reg) off);
  op_cost(0);
  format %{ "[$reg, $off]\t# narrow" %}
  interface(MEMORY_INTER) %{
    base($reg);
    index(0xffffffff);
    scale(0x0);
    disp($off);
  %}
%}

operand indOffLN(iRegN reg, immLOffset off)
%{
  predicate(CompressedOops::shift() == 0);
  constraint(ALLOC_IN_RC(ptr_reg));
  match(AddP (DecodeN reg) off);
  op_cost(0);
  format %{ "[$reg, $off]\t# narrow" %}
  interface(MEMORY_INTER) %{
    base($reg);
    index(0xffffffff);
    scale(0x0);
    disp($off);
  %}
%}

//----------Special Memory Operands--------------------------------------------
// Stack Slot Operand - This operand is used for loading and storing temporary
//                      values on the stack where a match requires a value to
//                      flow through memory.
operand stackSlotI(sRegI reg)
%{
  constraint(ALLOC_IN_RC(stack_slots));
  // No match rule because this operand is only generated in matching
  // match(RegI);
  format %{ "[$reg]" %}
  interface(MEMORY_INTER) %{
    base(0x02);  // RSP
    index(0xffffffff);  // No Index
    scale(0x0);  // No Scale
    disp($reg);  // Stack Offset
  %}
%}

operand stackSlotF(sRegF reg)
%{
  constraint(ALLOC_IN_RC(stack_slots));
  // No match rule because this operand is only generated in matching
  // match(RegF);
  format %{ "[$reg]" %}
  interface(MEMORY_INTER) %{
    base(0x02);  // RSP
    index(0xffffffff);  // No Index
    scale(0x0);  // No Scale
    disp($reg);  // Stack Offset
  %}
%}

operand stackSlotD(sRegD reg)
%{
  constraint(ALLOC_IN_RC(stack_slots));
  // No match rule because this operand is only generated in matching
  // match(RegD);
  format %{ "[$reg]" %}
  interface(MEMORY_INTER) %{
    base(0x02);  // RSP
    index(0xffffffff);  // No Index
    scale(0x0);  // No Scale
    disp($reg);  // Stack Offset
  %}
%}

operand stackSlotL(sRegL reg)
%{
  constraint(ALLOC_IN_RC(stack_slots));
  // No match rule because this operand is only generated in matching
  // match(RegL);
  format %{ "[$reg]" %}
  interface(MEMORY_INTER) %{
    base(0x02);  // RSP
    index(0xffffffff);  // No Index
    scale(0x0);  // No Scale
    disp($reg);  // Stack Offset
  %}
%}

// Special operand allowing long args to int ops to be truncated for free

operand iRegL2I(iRegL reg) %{

  op_cost(0);

  match(ConvL2I reg);

  format %{ "l2i($reg)" %}

  interface(REG_INTER)
%}


// Comparison Operands
// NOTE: Label is a predefined operand which should not be redefined in
//       the AD file. It is generically handled within the ADLC.

//----------Conditional Branch Operands----------------------------------------
// Comparison Op  - This is the operation of the comparison, and is limited to
//                  the following set of codes:
//                  L (<), LE (<=), G (>), GE (>=), E (==), NE (!=)
//
// Other attributes of the comparison, such as unsignedness, are specified
// by the comparison instruction that sets a condition code flags register.
// That result is represented by a flags operand whose subtype is appropriate
// to the unsignedness (etc.) of the comparison.
//
// Later, the instruction which matches both the Comparison Op (a Bool) and
// the flags (produced by the Cmp) specifies the coding of the comparison op
// by matching a specific subtype of Bool operand below, such as cmpOpU.


// used for signed integral comparisons and fp comparisons
operand cmpOp()
%{
  match(Bool);

  format %{ "" %}

  // the values in interface derives from struct BoolTest::mask
  interface(COND_INTER) %{
    equal(0x0, "eq");
    greater(0x1, "gt");
    overflow(0x2, "overflow");
    less(0x3, "lt");
    not_equal(0x4, "ne");
    less_equal(0x5, "le");
    no_overflow(0x6, "no_overflow");
    greater_equal(0x7, "ge");
  %}
%}

// used for unsigned integral comparisons
operand cmpOpU()
%{
  match(Bool);

  format %{ "" %}
  // the values in interface derives from struct BoolTest::mask
  interface(COND_INTER) %{
    equal(0x0, "eq");
    greater(0x1, "gtu");
    overflow(0x2, "overflow");
    less(0x3, "ltu");
    not_equal(0x4, "ne");
    less_equal(0x5, "leu");
    no_overflow(0x6, "no_overflow");
    greater_equal(0x7, "geu");
  %}
%}

// used for certain integral comparisons which can be
// converted to bxx instructions
operand cmpOpEqNe()
%{
  match(Bool);
  op_cost(0);
  predicate(n->as_Bool()->_test._test == BoolTest::ne ||
            n->as_Bool()->_test._test == BoolTest::eq);

  format %{ "" %}
  interface(COND_INTER) %{
    equal(0x0, "eq");
    greater(0x1, "gt");
    overflow(0x2, "overflow");
    less(0x3, "lt");
    not_equal(0x4, "ne");
    less_equal(0x5, "le");
    no_overflow(0x6, "no_overflow");
    greater_equal(0x7, "ge");
  %}
%}

operand cmpOpULtGe()
%{
  match(Bool);
  op_cost(0);
  predicate(n->as_Bool()->_test._test == BoolTest::lt ||
            n->as_Bool()->_test._test == BoolTest::ge);

  format %{ "" %}
  interface(COND_INTER) %{
    equal(0x0, "eq");
    greater(0x1, "gtu");
    overflow(0x2, "overflow");
    less(0x3, "ltu");
    not_equal(0x4, "ne");
    less_equal(0x5, "leu");
    no_overflow(0x6, "no_overflow");
    greater_equal(0x7, "geu");
  %}
%}

operand cmpOpUEqNeLeGt()
%{
  match(Bool);
  op_cost(0);
  predicate(n->as_Bool()->_test._test == BoolTest::ne ||
            n->as_Bool()->_test._test == BoolTest::eq ||
            n->as_Bool()->_test._test == BoolTest::le ||
            n->as_Bool()->_test._test == BoolTest::gt);

  format %{ "" %}
  interface(COND_INTER) %{
    equal(0x0, "eq");
    greater(0x1, "gtu");
    overflow(0x2, "overflow");
    less(0x3, "ltu");
    not_equal(0x4, "ne");
    less_equal(0x5, "leu");
    no_overflow(0x6, "no_overflow");
    greater_equal(0x7, "geu");
  %}
%}


// Flags register, used as output of compare logic
operand rFlagsReg()
%{
  constraint(ALLOC_IN_RC(reg_flags));
  match(RegFlags);

  op_cost(0);
  format %{ "RFLAGS" %}
  interface(REG_INTER);
%}

// Special Registers

// Method Register
operand inline_cache_RegP(iRegP reg)
%{
  constraint(ALLOC_IN_RC(method_reg)); // inline_cache_reg
  match(reg);
  match(iRegPNoSp);
  op_cost(0);
  format %{ %}
  interface(REG_INTER);
%}

//----------OPERAND CLASSES----------------------------------------------------
// Operand Classes are groups of operands that are used as to simplify
// instruction definitions by not requiring the AD writer to specify
// separate instructions for every form of operand when the
// instruction accepts multiple operand types with the same basic
// encoding and format. The classic case of this is memory operands.

// memory is used to define read/write location for load/store
// instruction defs. we can turn a memory op into an Address

opclass memory(indirect, indOffI, indOffL, indirectN, indOffIN, indOffLN);

// iRegIorL2I is used for src inputs in rules for 32 bit int (I)
// operations. it allows the src to be either an iRegI or a (ConvL2I
// iRegL). in the latter case the l2i normally planted for a ConvL2I
// can be elided because the 32-bit instruction will just employ the
// lower 32 bits anyway.
//
// n.b. this does not elide all L2I conversions. if the truncated
// value is consumed by more than one operation then the ConvL2I
// cannot be bundled into the consuming nodes so an l2i gets planted
// (actually an addiw $dst, $src, 0) and the downstream instructions
// consume the result of the L2I as an iRegI input. That's a shame since
// the addiw is actually redundant but its not too costly.

opclass iRegIorL2I(iRegI, iRegL2I);
opclass iRegIorL(iRegI, iRegL);
opclass iRegNorP(iRegN, iRegP);
opclass iRegILNP(iRegI, iRegL, iRegN, iRegP);
opclass iRegILNPNoSp(iRegINoSp, iRegLNoSp, iRegNNoSp, iRegPNoSp);
opclass immIorL(immI, immL);

//----------PIPELINE-----------------------------------------------------------
// Rules which define the behavior of the target architectures pipeline.

// For specific pipelines, e.g. generic RISC-V, define the stages of that pipeline
//pipe_desc(ID, EX, MEM, WR);
#define ID   S0
#define EX   S1
#define MEM  S2
#define WR   S3

// Integer ALU reg operation
pipeline %{

attributes %{
  // RISC-V instructions are of fixed length
  fixed_size_instructions;           // Fixed size instructions TODO does
  max_instructions_per_bundle = 2;   // Generic RISC-V 1, Sifive Series 7 2
  // RISC-V instructions come in 32-bit word units
  instruction_unit_size = 4;         // An instruction is 4 bytes long
  instruction_fetch_unit_size = 64;  // The processor fetches one line
  instruction_fetch_units = 1;       // of 64 bytes

  // List of nop instructions
  nops( MachNop );
%}

// We don't use an actual pipeline model so don't care about resources
// or description. we do use pipeline classes to introduce fixed
// latencies

//----------RESOURCES----------------------------------------------------------
// Resources are the functional units available to the machine

// Generic RISC-V pipeline
// 1 decoder
// 1 instruction decoded per cycle
// 1 load/store ops per cycle, 1 branch, 1 FPU
// 1 mul, 1 div

resources ( DECODE,
            ALU,
            MUL,
            DIV,
            BRANCH,
            LDST,
            FPU);

//----------PIPELINE DESCRIPTION-----------------------------------------------
// Pipeline Description specifies the stages in the machine's pipeline

// Define the pipeline as a generic 6 stage pipeline
pipe_desc(S0, S1, S2, S3, S4, S5);

//----------PIPELINE CLASSES---------------------------------------------------
// Pipeline Classes describe the stages in which input and output are
// referenced by the hardware pipeline.

pipe_class fp_dop_reg_reg_s(fRegF dst, fRegF src1, fRegF src2)
%{
  single_instruction;
  src1   : S1(read);
  src2   : S2(read);
  dst    : S5(write);
  DECODE : ID;
  FPU    : S5;
%}

pipe_class fp_dop_reg_reg_d(fRegD dst, fRegD src1, fRegD src2)
%{
  src1   : S1(read);
  src2   : S2(read);
  dst    : S5(write);
  DECODE : ID;
  FPU    : S5;
%}

pipe_class fp_uop_s(fRegF dst, fRegF src)
%{
  single_instruction;
  src    : S1(read);
  dst    : S5(write);
  DECODE : ID;
  FPU    : S5;
%}

pipe_class fp_uop_d(fRegD dst, fRegD src)
%{
  single_instruction;
  src    : S1(read);
  dst    : S5(write);
  DECODE : ID;
  FPU    : S5;
%}

pipe_class fp_d2f(fRegF dst, fRegD src)
%{
  single_instruction;
  src    : S1(read);
  dst    : S5(write);
  DECODE : ID;
  FPU    : S5;
%}

pipe_class fp_f2d(fRegD dst, fRegF src)
%{
  single_instruction;
  src    : S1(read);
  dst    : S5(write);
  DECODE : ID;
  FPU    : S5;
%}

pipe_class fp_f2i(iRegINoSp dst, fRegF src)
%{
  single_instruction;
  src    : S1(read);
  dst    : S5(write);
  DECODE : ID;
  FPU    : S5;
%}

pipe_class fp_f2l(iRegLNoSp dst, fRegF src)
%{
  single_instruction;
  src    : S1(read);
  dst    : S5(write);
  DECODE : ID;
  FPU    : S5;
%}

pipe_class fp_i2f(fRegF dst, iRegIorL2I src)
%{
  single_instruction;
  src    : S1(read);
  dst    : S5(write);
  DECODE : ID;
  FPU    : S5;
%}

pipe_class fp_l2f(fRegF dst, iRegL src)
%{
  single_instruction;
  src    : S1(read);
  dst    : S5(write);
  DECODE : ID;
  FPU    : S5;
%}

pipe_class fp_d2i(iRegINoSp dst, fRegD src)
%{
  single_instruction;
  src    : S1(read);
  dst    : S5(write);
  DECODE : ID;
  FPU    : S5;
%}

pipe_class fp_d2l(iRegLNoSp dst, fRegD src)
%{
  single_instruction;
  src    : S1(read);
  dst    : S5(write);
  DECODE : ID;
  FPU    : S5;
%}

pipe_class fp_i2d(fRegD dst, iRegIorL2I src)
%{
  single_instruction;
  src    : S1(read);
  dst    : S5(write);
  DECODE : ID;
  FPU    : S5;
%}

pipe_class fp_l2d(fRegD dst, iRegIorL2I src)
%{
  single_instruction;
  src    : S1(read);
  dst    : S5(write);
  DECODE : ID;
  FPU    : S5;
%}

pipe_class fp_div_s(fRegF dst, fRegF src1, fRegF src2)
%{
  single_instruction;
  src1   : S1(read);
  src2   : S2(read);
  dst    : S5(write);
  DECODE : ID;
  FPU    : S5;
%}

pipe_class fp_div_d(fRegD dst, fRegD src1, fRegD src2)
%{
  single_instruction;
  src1   : S1(read);
  src2   : S2(read);
  dst    : S5(write);
  DECODE : ID;
  FPU    : S5;
%}

pipe_class fp_sqrt_s(fRegF dst, fRegF src1, fRegF src2)
%{
  single_instruction;
  src1   : S1(read);
  src2   : S2(read);
  dst    : S5(write);
  DECODE : ID;
  FPU    : S5;
%}

pipe_class fp_sqrt_d(fRegD dst, fRegD src1, fRegD src2)
%{
  single_instruction;
  src1   : S1(read);
  src2   : S2(read);
  dst    : S5(write);
  DECODE : ID;
  FPU    : S5;
%}

pipe_class fp_load_constant_s(fRegF dst)
%{
  single_instruction;
  dst    : S5(write);
  DECODE : ID;
  FPU    : S5;
%}

pipe_class fp_load_constant_d(fRegD dst)
%{
  single_instruction;
  dst    : S5(write);
  DECODE : ID;
  FPU    : S5;
%}

pipe_class fp_load_mem_s(fRegF dst, memory mem)
%{
  single_instruction;
  mem    : S1(read);
  dst    : S5(write);
  DECODE : ID;
  LDST   : MEM;
%}

pipe_class fp_load_mem_d(fRegD dst, memory mem)
%{
  single_instruction;
  mem    : S1(read);
  dst    : S5(write);
  DECODE : ID;
  LDST   : MEM;
%}

pipe_class fp_store_reg_s(fRegF src, memory mem)
%{
  single_instruction;
  src    : S1(read);
  mem    : S5(write);
  DECODE : ID;
  LDST   : MEM;
%}

pipe_class fp_store_reg_d(fRegD src, memory mem)
%{
  single_instruction;
  src    : S1(read);
  mem    : S5(write);
  DECODE : ID;
  LDST   : MEM;
%}

//------- Integer ALU operations --------------------------

// Integer ALU reg-reg operation
// Operands needs in ID, result generated in EX
// E.g.  ADD   Rd, Rs1, Rs2
pipe_class ialu_reg_reg(iRegI dst, iRegI src1, iRegI src2)
%{
  single_instruction;
  dst    : EX(write);
  src1   : ID(read);
  src2   : ID(read);
  DECODE : ID;
  ALU    : EX;
%}

// Integer ALU reg operation with constant shift
// E.g. SLLI    Rd, Rs1, #shift
pipe_class ialu_reg_shift(iRegI dst, iRegI src1)
%{
  single_instruction;
  dst    : EX(write);
  src1   : ID(read);
  DECODE : ID;
  ALU    : EX;
%}

// Integer ALU reg-reg operation with variable shift
// both operands must be available in ID
// E.g. SLL   Rd, Rs1, Rs2
pipe_class ialu_reg_reg_vshift(iRegI dst, iRegI src1, iRegI src2)
%{
  single_instruction;
  dst    : EX(write);
  src1   : ID(read);
  src2   : ID(read);
  DECODE : ID;
  ALU    : EX;
%}

// Integer ALU reg operation
// E.g. NEG   Rd, Rs2
pipe_class ialu_reg(iRegI dst, iRegI src)
%{
  single_instruction;
  dst    : EX(write);
  src    : ID(read);
  DECODE : ID;
  ALU    : EX;
%}

// Integer ALU reg immediate operation
// E.g. ADDI   Rd, Rs1, #imm
pipe_class ialu_reg_imm(iRegI dst, iRegI src1)
%{
  single_instruction;
  dst    : EX(write);
  src1   : ID(read);
  DECODE : ID;
  ALU    : EX;
%}

// Integer ALU immediate operation (no source operands)
// E.g. LI    Rd, #imm
pipe_class ialu_imm(iRegI dst)
%{
  single_instruction;
  dst    : EX(write);
  DECODE : ID;
  ALU    : EX;
%}

//------- Multiply pipeline operations --------------------

// Multiply reg-reg
// E.g. MULW   Rd, Rs1, Rs2
pipe_class imul_reg_reg(iRegI dst, iRegI src1, iRegI src2)
%{
  single_instruction;
  dst    : WR(write);
  src1   : ID(read);
  src2   : ID(read);
  DECODE : ID;
  MUL    : WR;
%}

// E.g. MUL   RD, Rs1, Rs2
pipe_class lmul_reg_reg(iRegL dst, iRegL src1, iRegL src2)
%{
  single_instruction;
  fixed_latency(3); // Maximum latency for 64 bit mul
  dst    : WR(write);
  src1   : ID(read);
  src2   : ID(read);
  DECODE : ID;
  MUL    : WR;
%}

//------- Divide pipeline operations --------------------

// E.g. DIVW   Rd, Rs1, Rs2
pipe_class idiv_reg_reg(iRegI dst, iRegI src1, iRegI src2)
%{
  single_instruction;
  fixed_latency(8); // Maximum latency for 32 bit divide
  dst    : WR(write);
  src1   : ID(read);
  src2   : ID(read);
  DECODE : ID;
  DIV    : WR;
%}

// E.g. DIV   RD, Rs1, Rs2
pipe_class ldiv_reg_reg(iRegL dst, iRegL src1, iRegL src2)
%{
  single_instruction;
  fixed_latency(16); // Maximum latency for 64 bit divide
  dst    : WR(write);
  src1   : ID(read);
  src2   : ID(read);
  DECODE : ID;
  DIV    : WR;
%}

//------- Load pipeline operations ------------------------

// Load - prefetch
// Eg.  PREFETCH_W  mem
pipe_class iload_prefetch(memory mem)
%{
  single_instruction;
  mem    : ID(read);
  DECODE : ID;
  LDST   : MEM;
%}

// Load - reg, mem
// E.g. LA    Rd, mem
pipe_class iload_reg_mem(iRegI dst, memory mem)
%{
  single_instruction;
  dst    : WR(write);
  mem    : ID(read);
  DECODE : ID;
  LDST   : MEM;
%}

// Load - reg, reg
// E.g. LD    Rd, Rs
pipe_class iload_reg_reg(iRegI dst, iRegI src)
%{
  single_instruction;
  dst    : WR(write);
  src    : ID(read);
  DECODE : ID;
  LDST   : MEM;
%}

//------- Store pipeline operations -----------------------

// Store - zr, mem
// E.g. SD    zr, mem
pipe_class istore_mem(memory mem)
%{
  single_instruction;
  mem    : ID(read);
  DECODE : ID;
  LDST   : MEM;
%}

// Store - reg, mem
// E.g. SD    Rs, mem
pipe_class istore_reg_mem(iRegI src, memory mem)
%{
  single_instruction;
  mem    : ID(read);
  src    : EX(read);
  DECODE : ID;
  LDST   : MEM;
%}

// Store - reg, reg
// E.g. SD    Rs2, Rs1
pipe_class istore_reg_reg(iRegI dst, iRegI src)
%{
  single_instruction;
  dst    : ID(read);
  src    : EX(read);
  DECODE : ID;
  LDST   : MEM;
%}

//------- Control transfer pipeline operations ------------

// Branch
pipe_class pipe_branch()
%{
  single_instruction;
  DECODE : ID;
  BRANCH : EX;
%}

// Branch
pipe_class pipe_branch_reg(iRegI src)
%{
  single_instruction;
  src    : ID(read);
  DECODE : ID;
  BRANCH : EX;
%}

// Compare & Branch
// E.g. BEQ   Rs1, Rs2, L
pipe_class pipe_cmp_branch(iRegI src1, iRegI src2)
%{
  single_instruction;
  src1   : ID(read);
  src2   : ID(read);
  DECODE : ID;
  BRANCH : EX;
%}

// E.g. BEQZ Rs, L
pipe_class pipe_cmpz_branch(iRegI src)
%{
  single_instruction;
  src    : ID(read);
  DECODE : ID;
  BRANCH : EX;
%}

//------- Synchronisation operations ----------------------
// Any operation requiring serialization
// E.g. FENCE/Atomic Ops/Load Acquire/Store Release
pipe_class pipe_serial()
%{
  single_instruction;
  force_serialization;
  fixed_latency(16);
  DECODE : ID;
  LDST   : MEM;
%}

pipe_class pipe_slow()
%{
  instruction_count(10);
  multiple_bundles;
  force_serialization;
  fixed_latency(16);
  DECODE : ID;
  LDST   : MEM;
%}

// Empty pipeline class
pipe_class pipe_class_empty()
%{
  single_instruction;
  fixed_latency(0);
%}

// Default pipeline class.
pipe_class pipe_class_default()
%{
  single_instruction;
  fixed_latency(2);
%}

// Pipeline class for compares.
pipe_class pipe_class_compare()
%{
  single_instruction;
  fixed_latency(16);
%}

// Pipeline class for memory operations.
pipe_class pipe_class_memory()
%{
  single_instruction;
  fixed_latency(16);
%}

// Pipeline class for call.
pipe_class pipe_class_call()
%{
  single_instruction;
  fixed_latency(100);
%}

// Define the class for the Nop node.
define %{
   MachNop = pipe_class_empty;
%}
%}
//----------INSTRUCTIONS-------------------------------------------------------
//
// match      -- States which machine-independent subtree may be replaced
//               by this instruction.
// ins_cost   -- The estimated cost of this instruction is used by instruction
//               selection to identify a minimum cost tree of machine
//               instructions that matches a tree of machine-independent
//               instructions.
// format     -- A string providing the disassembly for this instruction.
//               The value of an instruction's operand may be inserted
//               by referring to it with a '$' prefix.
// opcode     -- Three instruction opcodes may be provided.  These are referred
//               to within an encode class as $primary, $secondary, and $tertiary
//               rrspectively.  The primary opcode is commonly used to
//               indicate the type of machine instruction, while secondary
//               and tertiary are often used for prefix options or addressing
//               modes.
// ins_encode -- A list of encode classes with parameters. The encode class
//               name must have been defined in an 'enc_class' specification
//               in the encode section of the architecture description.

// ============================================================================
// Memory (Load/Store) Instructions

// Load Instructions

// Load Byte (8 bit signed)
instruct loadB(iRegINoSp dst, memory mem)
%{
  match(Set dst (LoadB mem));

  ins_cost(LOAD_COST);
  format %{ "lb  $dst, $mem\t# byte, #@loadB" %}

  ins_encode %{
    __ lb(as_Register($dst$$reg), Address(as_Register($mem$$base), $mem$$disp));
  %}

  ins_pipe(iload_reg_mem);
%}

// Load Byte (8 bit signed) into long
instruct loadB2L(iRegLNoSp dst, memory mem)
%{
  match(Set dst (ConvI2L (LoadB mem)));

  ins_cost(LOAD_COST);
  format %{ "lb  $dst, $mem\t# byte, #@loadB2L" %}

  ins_encode %{
    __ lb(as_Register($dst$$reg), Address(as_Register($mem$$base), $mem$$disp));
  %}

  ins_pipe(iload_reg_mem);
%}

// Load Byte (8 bit unsigned)
instruct loadUB(iRegINoSp dst, memory mem)
%{
  match(Set dst (LoadUB mem));

  ins_cost(LOAD_COST);
  format %{ "lbu  $dst, $mem\t# byte, #@loadUB" %}

  ins_encode %{
    __ lbu(as_Register($dst$$reg), Address(as_Register($mem$$base), $mem$$disp));
  %}

  ins_pipe(iload_reg_mem);
%}

// Load Byte (8 bit unsigned) into long
instruct loadUB2L(iRegLNoSp dst, memory mem)
%{
  match(Set dst (ConvI2L (LoadUB mem)));

  ins_cost(LOAD_COST);
  format %{ "lbu  $dst, $mem\t# byte, #@loadUB2L" %}

  ins_encode %{
    __ lbu(as_Register($dst$$reg), Address(as_Register($mem$$base), $mem$$disp));
  %}

  ins_pipe(iload_reg_mem);
%}

// Load Short (16 bit signed)
instruct loadS(iRegINoSp dst, memory mem)
%{
  match(Set dst (LoadS mem));

  ins_cost(LOAD_COST);
  format %{ "lh  $dst, $mem\t# short, #@loadS" %}

  ins_encode %{
    __ lh(as_Register($dst$$reg), Address(as_Register($mem$$base), $mem$$disp));
  %}

  ins_pipe(iload_reg_mem);
%}

// Load Short (16 bit signed) into long
instruct loadS2L(iRegLNoSp dst, memory mem)
%{
  match(Set dst (ConvI2L (LoadS mem)));

  ins_cost(LOAD_COST);
  format %{ "lh  $dst, $mem\t# short, #@loadS2L" %}

  ins_encode %{
    __ lh(as_Register($dst$$reg), Address(as_Register($mem$$base), $mem$$disp));
  %}

  ins_pipe(iload_reg_mem);
%}

// Load Char (16 bit unsigned)
instruct loadUS(iRegINoSp dst, memory mem)
%{
  match(Set dst (LoadUS mem));

  ins_cost(LOAD_COST);
  format %{ "lhu  $dst, $mem\t# short, #@loadUS" %}

  ins_encode %{
    __ lhu(as_Register($dst$$reg), Address(as_Register($mem$$base), $mem$$disp));
  %}

  ins_pipe(iload_reg_mem);
%}

// Load Short/Char (16 bit unsigned) into long
instruct loadUS2L(iRegLNoSp dst, memory mem)
%{
  match(Set dst (ConvI2L (LoadUS mem)));

  ins_cost(LOAD_COST);
  format %{ "lhu  $dst, $mem\t# short, #@loadUS2L" %}

  ins_encode %{
    __ lhu(as_Register($dst$$reg), Address(as_Register($mem$$base), $mem$$disp));
  %}

  ins_pipe(iload_reg_mem);
%}

// Load Integer (32 bit signed)
instruct loadI(iRegINoSp dst, memory mem)
%{
  match(Set dst (LoadI mem));

  ins_cost(LOAD_COST);
  format %{ "lw  $dst, $mem\t# int, #@loadI" %}

  ins_encode %{
    __ lw(as_Register($dst$$reg), Address(as_Register($mem$$base), $mem$$disp));
  %}

  ins_pipe(iload_reg_mem);
%}

// Load Integer (32 bit signed) into long
instruct loadI2L(iRegLNoSp dst, memory mem)
%{
  match(Set dst (ConvI2L (LoadI mem)));

  ins_cost(LOAD_COST);
  format %{ "lw  $dst, $mem\t# int, #@loadI2L" %}

  ins_encode %{
    __ lw(as_Register($dst$$reg), Address(as_Register($mem$$base), $mem$$disp));
  %}

  ins_pipe(iload_reg_mem);
%}

// Load Integer (32 bit unsigned) into long
instruct loadUI2L(iRegLNoSp dst, memory mem, immL_32bits mask)
%{
  match(Set dst (AndL (ConvI2L (LoadI mem)) mask));

  ins_cost(LOAD_COST);
  format %{ "lwu  $dst, $mem\t# int, #@loadUI2L" %}

  ins_encode %{
    __ lwu(as_Register($dst$$reg), Address(as_Register($mem$$base), $mem$$disp));
  %}

  ins_pipe(iload_reg_mem);
%}

// Load Long (64 bit signed)
instruct loadL(iRegLNoSp dst, memory mem)
%{
  match(Set dst (LoadL mem));

  ins_cost(LOAD_COST);
  format %{ "ld  $dst, $mem\t# int, #@loadL" %}

  ins_encode %{
    __ ld(as_Register($dst$$reg), Address(as_Register($mem$$base), $mem$$disp));
  %}

  ins_pipe(iload_reg_mem);
%}

// Load Range
instruct loadRange(iRegINoSp dst, memory mem)
%{
  match(Set dst (LoadRange mem));

  ins_cost(LOAD_COST);
  format %{ "lwu  $dst, $mem\t# range, #@loadRange" %}

  ins_encode %{
    __ lwu(as_Register($dst$$reg), Address(as_Register($mem$$base), $mem$$disp));
  %}

  ins_pipe(iload_reg_mem);
%}

// Load Pointer
instruct loadP(iRegPNoSp dst, memory mem)
%{
  match(Set dst (LoadP mem));
  predicate(n->as_Load()->barrier_data() == 0);

  ins_cost(LOAD_COST);
  format %{ "ld  $dst, $mem\t# ptr, #@loadP" %}

  ins_encode %{
    __ ld(as_Register($dst$$reg), Address(as_Register($mem$$base), $mem$$disp));
  %}

  ins_pipe(iload_reg_mem);
%}

// Load Compressed Pointer
instruct loadN(iRegNNoSp dst, memory mem)
%{
  predicate(n->as_Load()->barrier_data() == 0);
  match(Set dst (LoadN mem));

  ins_cost(LOAD_COST);
  format %{ "lwu  $dst, $mem\t# compressed ptr, #@loadN" %}

  ins_encode %{
    __ lwu(as_Register($dst$$reg), Address(as_Register($mem$$base), $mem$$disp));
  %}

  ins_pipe(iload_reg_mem);
%}

// Load Klass Pointer
instruct loadKlass(iRegPNoSp dst, memory mem)
%{
  match(Set dst (LoadKlass mem));

  ins_cost(LOAD_COST);
  format %{ "ld  $dst, $mem\t# class, #@loadKlass" %}

  ins_encode %{
    __ ld(as_Register($dst$$reg), Address(as_Register($mem$$base), $mem$$disp));
  %}

  ins_pipe(iload_reg_mem);
%}

// Load Narrow Klass Pointer
instruct loadNKlass(iRegNNoSp dst, memory mem)
%{
  predicate(!UseCompactObjectHeaders);
  match(Set dst (LoadNKlass mem));

  ins_cost(LOAD_COST);
  format %{ "lwu  $dst, $mem\t# compressed class ptr, #@loadNKlass" %}

  ins_encode %{
    __ lwu(as_Register($dst$$reg), Address(as_Register($mem$$base), $mem$$disp));
  %}

  ins_pipe(iload_reg_mem);
%}

instruct loadNKlassCompactHeaders(iRegNNoSp dst, memory mem)
%{
  predicate(UseCompactObjectHeaders);
  match(Set dst (LoadNKlass mem));

  ins_cost(LOAD_COST);
<<<<<<< HEAD
  format %{ "lwu  $dst, $mem\t# loadNKlass, compressed class ptr, #@loadNKlass" %}
=======
  format %{ "load_narrow_klass_compact $dst, $mem\t# compressed class ptr, #@loadNKlassCompactHeaders" %}
>>>>>>> 88a784a5

  ins_encode %{
    __ load_narrow_klass_compact_c2(as_Register($dst$$reg), Address(as_Register($mem$$base), $mem$$disp));
  %}

  ins_pipe(iload_reg_mem);
%}

// Load Float
instruct loadF(fRegF dst, memory mem)
%{
  match(Set dst (LoadF mem));

  ins_cost(LOAD_COST);
  format %{ "flw  $dst, $mem\t# float, #@loadF" %}

  ins_encode %{
    __ flw(as_FloatRegister($dst$$reg), Address(as_Register($mem$$base), $mem$$disp));
  %}

  ins_pipe(fp_load_mem_s);
%}

// Load Double
instruct loadD(fRegD dst, memory mem)
%{
  match(Set dst (LoadD mem));

  ins_cost(LOAD_COST);
  format %{ "fld  $dst, $mem\t# double, #@loadD" %}

  ins_encode %{
    __ fld(as_FloatRegister($dst$$reg), Address(as_Register($mem$$base), $mem$$disp));
  %}

  ins_pipe(fp_load_mem_d);
%}

// Load Int Constant
instruct loadConI(iRegINoSp dst, immI src)
%{
  match(Set dst src);

  ins_cost(ALU_COST);
  format %{ "mv $dst, $src\t# int, #@loadConI" %}

  ins_encode(riscv_enc_mov_imm(dst, src));

  ins_pipe(ialu_imm);
%}

// Load Long Constant
instruct loadConL(iRegLNoSp dst, immL src)
%{
  match(Set dst src);

  ins_cost(ALU_COST);
  format %{ "mv $dst, $src\t# long, #@loadConL" %}

  ins_encode(riscv_enc_mov_imm(dst, src));

  ins_pipe(ialu_imm);
%}

// Load Pointer Constant
instruct loadConP(iRegPNoSp dst, immP con)
%{
  match(Set dst con);

  ins_cost(ALU_COST);
  format %{ "mv  $dst, $con\t# ptr, #@loadConP" %}

  ins_encode(riscv_enc_mov_p(dst, con));

  ins_pipe(ialu_imm);
%}

// Load Null Pointer Constant
instruct loadConP0(iRegPNoSp dst, immP0 con)
%{
  match(Set dst con);

  ins_cost(ALU_COST);
  format %{ "mv  $dst, $con\t# null pointer, #@loadConP0" %}

  ins_encode(riscv_enc_mov_zero(dst));

  ins_pipe(ialu_imm);
%}

// Load Pointer Constant One
instruct loadConP1(iRegPNoSp dst, immP_1 con)
%{
  match(Set dst con);

  ins_cost(ALU_COST);
  format %{ "mv  $dst, $con\t# load ptr constant one, #@loadConP1" %}

  ins_encode(riscv_enc_mov_p1(dst));

  ins_pipe(ialu_imm);
%}

// Load Byte Map Base Constant
instruct loadByteMapBase(iRegPNoSp dst, immByteMapBase con)
%{
  match(Set dst con);
  ins_cost(ALU_COST);
  format %{ "mv  $dst, $con\t# Byte Map Base, #@loadByteMapBase" %}

  ins_encode(riscv_enc_mov_byte_map_base(dst));

  ins_pipe(ialu_imm);
%}

// Load Narrow Pointer Constant
instruct loadConN(iRegNNoSp dst, immN con)
%{
  match(Set dst con);

  ins_cost(ALU_COST * 4);
  format %{ "mv  $dst, $con\t# compressed ptr, #@loadConN" %}

  ins_encode(riscv_enc_mov_n(dst, con));

  ins_pipe(ialu_imm);
%}

// Load Narrow Null Pointer Constant
instruct loadConN0(iRegNNoSp dst, immN0 con)
%{
  match(Set dst con);

  ins_cost(ALU_COST);
  format %{ "mv  $dst, $con\t# compressed null pointer, #@loadConN0" %}

  ins_encode(riscv_enc_mov_zero(dst));

  ins_pipe(ialu_imm);
%}

// Load Narrow Klass Constant
instruct loadConNKlass(iRegNNoSp dst, immNKlass con)
%{
  match(Set dst con);

  ins_cost(ALU_COST * 6);
  format %{ "mv  $dst, $con\t# compressed klass ptr, #@loadConNKlass" %}

  ins_encode(riscv_enc_mov_nk(dst, con));

  ins_pipe(ialu_imm);
%}

// Load Float Constant
instruct loadConF(fRegF dst, immF con) %{
  match(Set dst con);

  ins_cost(LOAD_COST);
  format %{
    "flw $dst, [$constantaddress]\t# load from constant table: float=$con, #@loadConF"
  %}

  ins_encode %{
    __ flw(as_FloatRegister($dst$$reg), $constantaddress($con));
  %}

  ins_pipe(fp_load_constant_s);
%}

instruct loadConF0(fRegF dst, immF0 con) %{
  match(Set dst con);

  ins_cost(XFER_COST);

  format %{ "fmv.w.x $dst, zr\t# float, #@loadConF0" %}

  ins_encode %{
    __ fmv_w_x(as_FloatRegister($dst$$reg), zr);
  %}

  ins_pipe(fp_load_constant_s);
%}

// Load Double Constant
instruct loadConD(fRegD dst, immD con) %{
  match(Set dst con);

  ins_cost(LOAD_COST);
  format %{
    "fld $dst, [$constantaddress]\t# load from constant table: double=$con, #@loadConD"
  %}

  ins_encode %{
    __ fld(as_FloatRegister($dst$$reg), $constantaddress($con));
  %}

  ins_pipe(fp_load_constant_d);
%}

instruct loadConD0(fRegD dst, immD0 con) %{
  match(Set dst con);

  ins_cost(XFER_COST);

  format %{ "fmv.d.x $dst, zr\t# double, #@loadConD0" %}

  ins_encode %{
    __ fmv_d_x(as_FloatRegister($dst$$reg), zr);
  %}

  ins_pipe(fp_load_constant_d);
%}

// Store Byte
instruct storeB(iRegIorL2I src, memory mem)
%{
  match(Set mem (StoreB mem src));

  ins_cost(STORE_COST);
  format %{ "sb  $src, $mem\t# byte, #@storeB" %}

  ins_encode %{
    __ sb(as_Register($src$$reg), Address(as_Register($mem$$base), $mem$$disp));
  %}

  ins_pipe(istore_reg_mem);
%}

instruct storeimmB0(immI0 zero, memory mem)
%{
  match(Set mem (StoreB mem zero));

  ins_cost(STORE_COST);
  format %{ "sb zr, $mem\t# byte, #@storeimmB0" %}

  ins_encode %{
    __ sb(zr, Address(as_Register($mem$$base), $mem$$disp));
  %}

  ins_pipe(istore_mem);
%}

// Store Char/Short
instruct storeC(iRegIorL2I src, memory mem)
%{
  match(Set mem (StoreC mem src));

  ins_cost(STORE_COST);
  format %{ "sh  $src, $mem\t# short, #@storeC" %}

  ins_encode %{
    __ sh(as_Register($src$$reg), Address(as_Register($mem$$base), $mem$$disp));
  %}

  ins_pipe(istore_reg_mem);
%}

instruct storeimmC0(immI0 zero, memory mem)
%{
  match(Set mem (StoreC mem zero));

  ins_cost(STORE_COST);
  format %{ "sh  zr, $mem\t# short, #@storeimmC0" %}

  ins_encode %{
    __ sh(zr, Address(as_Register($mem$$base), $mem$$disp));
  %}

  ins_pipe(istore_mem);
%}

// Store Integer
instruct storeI(iRegIorL2I src, memory mem)
%{
  match(Set mem(StoreI mem src));

  ins_cost(STORE_COST);
  format %{ "sw  $src, $mem\t# int, #@storeI" %}

  ins_encode %{
    __ sw(as_Register($src$$reg), Address(as_Register($mem$$base), $mem$$disp));
  %}

  ins_pipe(istore_reg_mem);
%}

instruct storeimmI0(immI0 zero, memory mem)
%{
  match(Set mem(StoreI mem zero));

  ins_cost(STORE_COST);
  format %{ "sw  zr, $mem\t# int, #@storeimmI0" %}

  ins_encode %{
    __ sw(zr, Address(as_Register($mem$$base), $mem$$disp));
  %}

  ins_pipe(istore_mem);
%}

// Store Long (64 bit signed)
instruct storeL(iRegL src, memory mem)
%{
  match(Set mem (StoreL mem src));

  ins_cost(STORE_COST);
  format %{ "sd  $src, $mem\t# long, #@storeL" %}

  ins_encode %{
    __ sd(as_Register($src$$reg), Address(as_Register($mem$$base), $mem$$disp));
  %}

  ins_pipe(istore_reg_mem);
%}

// Store Long (64 bit signed)
instruct storeimmL0(immL0 zero, memory mem)
%{
  match(Set mem (StoreL mem zero));

  ins_cost(STORE_COST);
  format %{ "sd  zr, $mem\t# long, #@storeimmL0" %}

  ins_encode %{
    __ sd(zr, Address(as_Register($mem$$base), $mem$$disp));
  %}

  ins_pipe(istore_mem);
%}

// Store Pointer
instruct storeP(iRegP src, memory mem)
%{
  match(Set mem (StoreP mem src));
  predicate(n->as_Store()->barrier_data() == 0);

  ins_cost(STORE_COST);
  format %{ "sd  $src, $mem\t# ptr, #@storeP" %}

  ins_encode %{
    __ sd(as_Register($src$$reg), Address(as_Register($mem$$base), $mem$$disp));
  %}

  ins_pipe(istore_reg_mem);
%}

// Store Pointer
instruct storeimmP0(immP0 zero, memory mem)
%{
  match(Set mem (StoreP mem zero));
  predicate(n->as_Store()->barrier_data() == 0);

  ins_cost(STORE_COST);
  format %{ "sd zr, $mem\t# ptr, #@storeimmP0" %}

  ins_encode %{
    __ sd(zr, Address(as_Register($mem$$base), $mem$$disp));
  %}

  ins_pipe(istore_mem);
%}

// Store Compressed Pointer
instruct storeN(iRegN src, memory mem)
%{
  predicate(n->as_Store()->barrier_data() == 0);
  match(Set mem (StoreN mem src));

  ins_cost(STORE_COST);
  format %{ "sw  $src, $mem\t# compressed ptr, #@storeN" %}

  ins_encode %{
    __ sw(as_Register($src$$reg), Address(as_Register($mem$$base), $mem$$disp));
  %}

  ins_pipe(istore_reg_mem);
%}

instruct storeImmN0(immN0 zero, memory mem)
%{
  predicate(n->as_Store()->barrier_data() == 0);
  match(Set mem (StoreN mem zero));

  ins_cost(STORE_COST);
  format %{ "sw  zr, $mem\t# compressed ptr, #@storeImmN0" %}

  ins_encode %{
    __ sw(zr, Address(as_Register($mem$$base), $mem$$disp));
  %}

  ins_pipe(istore_reg_mem);
%}

// Store Float
instruct storeF(fRegF src, memory mem)
%{
  match(Set mem (StoreF mem src));

  ins_cost(STORE_COST);
  format %{ "fsw  $src, $mem\t# float, #@storeF" %}

  ins_encode %{
    __ fsw(as_FloatRegister($src$$reg), Address(as_Register($mem$$base), $mem$$disp));
  %}

  ins_pipe(fp_store_reg_s);
%}

// Store Double
instruct storeD(fRegD src, memory mem)
%{
  match(Set mem (StoreD mem src));

  ins_cost(STORE_COST);
  format %{ "fsd  $src, $mem\t# double, #@storeD" %}

  ins_encode %{
    __ fsd(as_FloatRegister($src$$reg), Address(as_Register($mem$$base), $mem$$disp));
  %}

  ins_pipe(fp_store_reg_d);
%}

// Store Compressed Klass Pointer
instruct storeNKlass(iRegN src, memory mem)
%{
  match(Set mem (StoreNKlass mem src));

  ins_cost(STORE_COST);
  format %{ "sw  $src, $mem\t# compressed klass ptr, #@storeNKlass" %}

  ins_encode %{
    __ sw(as_Register($src$$reg), Address(as_Register($mem$$base), $mem$$disp));
  %}

  ins_pipe(istore_reg_mem);
%}

// ============================================================================
// Prefetch instructions
// Must be safe to execute with invalid address (cannot fault).

instruct prefetchalloc( memory mem ) %{
  predicate(UseZicbop);
  match(PrefetchAllocation mem);

  ins_cost(ALU_COST * 1);
  format %{ "prefetch_w $mem\t# Prefetch for write" %}

  ins_encode %{
    if (Assembler::is_simm12($mem$$disp)) {
      if (($mem$$disp & 0x1f) == 0) {
        __ prefetch_w(as_Register($mem$$base), $mem$$disp);
      } else {
        __ addi(t0, as_Register($mem$$base), $mem$$disp);
        __ prefetch_w(t0, 0);
      }
    } else {
      __ mv(t0, $mem$$disp);
      __ add(t0, as_Register($mem$$base), t0);
      __ prefetch_w(t0, 0);
    }
  %}

  ins_pipe(iload_prefetch);
%}

// ============================================================================
// Atomic operation instructions
//

// standard CompareAndSwapX when we are using barriers
// these have higher priority than the rules selected by a predicate
instruct compareAndSwapB(iRegINoSp res, indirect mem, iRegI_R12 oldval, iRegI_R13 newval,
                         iRegINoSp tmp1, iRegINoSp tmp2, iRegINoSp tmp3, rFlagsReg cr)
%{
  match(Set res (CompareAndSwapB mem (Binary oldval newval)));

  ins_cost(LOAD_COST + STORE_COST + ALU_COST * 10 + BRANCH_COST * 4);

  effect(TEMP_DEF res, USE_KILL oldval, USE_KILL newval, TEMP tmp1, TEMP tmp2, TEMP tmp3, KILL cr);

  format %{
    "cmpxchg $mem, $oldval, $newval\t# (byte) if $mem == $oldval then $mem <-- $newval\n\t"
    "mv $res, $res == $oldval\t# $res <-- ($res == $oldval ? 1 : 0), #@compareAndSwapB"
  %}

  ins_encode %{
    __ cmpxchg_narrow_value(as_Register($mem$$base), $oldval$$Register, $newval$$Register, Assembler::int8,
                            Assembler::relaxed /* acquire */, Assembler::rl /* release */, $res$$Register,
                            true /* result as bool */, $tmp1$$Register, $tmp2$$Register, $tmp3$$Register);
  %}

  ins_pipe(pipe_slow);
%}

instruct compareAndSwapS(iRegINoSp res, indirect mem, iRegI_R12 oldval, iRegI_R13 newval,
                         iRegINoSp tmp1, iRegINoSp tmp2, iRegINoSp tmp3, rFlagsReg cr)
%{
  match(Set res (CompareAndSwapS mem (Binary oldval newval)));

  ins_cost(LOAD_COST + STORE_COST + ALU_COST * 11 + BRANCH_COST * 4);

  effect(TEMP_DEF res, USE_KILL oldval, USE_KILL newval, TEMP tmp1, TEMP tmp2, TEMP tmp3, KILL cr);

  format %{
    "cmpxchg $mem, $oldval, $newval\t# (short) if $mem == $oldval then $mem <-- $newval\n\t"
    "mv $res, $res == $oldval\t# $res <-- ($res == $oldval ? 1 : 0), #@compareAndSwapS"
  %}

  ins_encode %{
    __ cmpxchg_narrow_value(as_Register($mem$$base), $oldval$$Register, $newval$$Register, Assembler::int16,
                            Assembler::relaxed /* acquire */, Assembler::rl /* release */, $res$$Register,
                            true /* result as bool */, $tmp1$$Register, $tmp2$$Register, $tmp3$$Register);
  %}

  ins_pipe(pipe_slow);
%}

instruct compareAndSwapI(iRegINoSp res, indirect mem, iRegI oldval, iRegI newval)
%{
  match(Set res (CompareAndSwapI mem (Binary oldval newval)));

  ins_cost(LOAD_COST + STORE_COST + ALU_COST * 6 + BRANCH_COST * 4);

  format %{
    "cmpxchg $mem, $oldval, $newval\t# (int) if $mem == $oldval then $mem <-- $newval\n\t"
    "mv $res, $res == $oldval\t# $res <-- ($res == $oldval ? 1 : 0), #@compareAndSwapI"
  %}

  ins_encode(riscv_enc_cmpxchgw(res, mem, oldval, newval));

  ins_pipe(pipe_slow);
%}

instruct compareAndSwapL(iRegINoSp res, indirect mem, iRegL oldval, iRegL newval)
%{
  match(Set res (CompareAndSwapL mem (Binary oldval newval)));

  ins_cost(LOAD_COST + STORE_COST + ALU_COST * 6 + BRANCH_COST * 4);

  format %{
    "cmpxchg $mem, $oldval, $newval\t# (long) if $mem == $oldval then $mem <-- $newval\n\t"
    "mv $res, $res == $oldval\t# $res <-- ($res == $oldval ? 1 : 0), #@compareAndSwapL"
  %}

  ins_encode(riscv_enc_cmpxchg(res, mem, oldval, newval));

  ins_pipe(pipe_slow);
%}

instruct compareAndSwapP(iRegINoSp res, indirect mem, iRegP oldval, iRegP newval)
%{
  predicate(n->as_LoadStore()->barrier_data() == 0);

  match(Set res (CompareAndSwapP mem (Binary oldval newval)));

  ins_cost(LOAD_COST + STORE_COST + ALU_COST * 6 + BRANCH_COST * 4);

  format %{
    "cmpxchg $mem, $oldval, $newval\t# (ptr) if $mem == $oldval then $mem <-- $newval\n\t"
    "mv $res, $res == $oldval\t# $res <-- ($res == $oldval ? 1 : 0), #@compareAndSwapP"
  %}

  ins_encode(riscv_enc_cmpxchg(res, mem, oldval, newval));

  ins_pipe(pipe_slow);
%}

instruct compareAndSwapN(iRegINoSp res, indirect mem, iRegN oldval, iRegN newval)
%{
  predicate(n->as_LoadStore()->barrier_data() == 0);
  match(Set res (CompareAndSwapN mem (Binary oldval newval)));

  ins_cost(LOAD_COST + STORE_COST + ALU_COST * 8 + BRANCH_COST * 4);

  format %{
    "cmpxchg $mem, $oldval, $newval\t# (narrow oop) if $mem == $oldval then $mem <-- $newval\n\t"
    "mv $res, $res == $oldval\t# $res <-- ($res == $oldval ? 1 : 0), #@compareAndSwapN"
  %}

  ins_encode(riscv_enc_cmpxchgn(res, mem, oldval, newval));

  ins_pipe(pipe_slow);
%}

// alternative CompareAndSwapX when we are eliding barriers
instruct compareAndSwapBAcq(iRegINoSp res, indirect mem, iRegI_R12 oldval, iRegI_R13 newval,
                            iRegINoSp tmp1, iRegINoSp tmp2, iRegINoSp tmp3, rFlagsReg cr)
%{
  predicate(needs_acquiring_load_reserved(n));

  match(Set res (CompareAndSwapB mem (Binary oldval newval)));

  ins_cost(LOAD_COST + STORE_COST + ALU_COST * 10 + BRANCH_COST * 4);

  effect(TEMP_DEF res, KILL cr, USE_KILL oldval, USE_KILL newval, TEMP tmp1, TEMP tmp2, TEMP tmp3);

  format %{
    "cmpxchg_acq $mem, $oldval, $newval\t# (byte) if $mem == $oldval then $mem <-- $newval\n\t"
    "mv $res, $res == $oldval\t# $res <-- ($res == $oldval ? 1 : 0), #@compareAndSwapBAcq"
  %}

  ins_encode %{
    __ cmpxchg_narrow_value(as_Register($mem$$base), $oldval$$Register, $newval$$Register, Assembler::int8,
                            Assembler::aq /* acquire */, Assembler::rl /* release */, $res$$Register,
                            true /* result as bool */, $tmp1$$Register, $tmp2$$Register, $tmp3$$Register);
  %}

  ins_pipe(pipe_slow);
%}

instruct compareAndSwapSAcq(iRegINoSp res, indirect mem, iRegI_R12 oldval, iRegI_R13 newval,
                            iRegINoSp tmp1, iRegINoSp tmp2, iRegINoSp tmp3, rFlagsReg cr)
%{
  predicate(needs_acquiring_load_reserved(n));

  match(Set res (CompareAndSwapS mem (Binary oldval newval)));

  ins_cost(LOAD_COST + STORE_COST + ALU_COST * 11 + BRANCH_COST * 4);

  effect(TEMP_DEF res, KILL cr, USE_KILL oldval, USE_KILL newval, TEMP tmp1, TEMP tmp2, TEMP tmp3);

  format %{
    "cmpxchg_acq $mem, $oldval, $newval\t# (short) if $mem == $oldval then $mem <-- $newval\n\t"
    "mv $res, $res == $oldval\t# $res <-- ($res == $oldval ? 1 : 0), #@compareAndSwapSAcq"
  %}

  ins_encode %{
    __ cmpxchg_narrow_value(as_Register($mem$$base), $oldval$$Register, $newval$$Register, Assembler::int16,
                            Assembler::aq /* acquire */, Assembler::rl /* release */, $res$$Register,
                            true /* result as bool */, $tmp1$$Register, $tmp2$$Register, $tmp3$$Register);
  %}

  ins_pipe(pipe_slow);
%}

instruct compareAndSwapIAcq(iRegINoSp res, indirect mem, iRegI oldval, iRegI newval)
%{
  predicate(needs_acquiring_load_reserved(n));

  match(Set res (CompareAndSwapI mem (Binary oldval newval)));

  ins_cost(LOAD_COST + STORE_COST + ALU_COST * 6 + BRANCH_COST * 4);

  format %{
    "cmpxchg_acq $mem, $oldval, $newval\t# (int) if $mem == $oldval then $mem <-- $newval\n\t"
    "mv $res, $res == $oldval\t# $res <-- ($res == $oldval ? 1 : 0), #@compareAndSwapIAcq"
  %}

  ins_encode(riscv_enc_cmpxchgw_acq(res, mem, oldval, newval));

  ins_pipe(pipe_slow);
%}

instruct compareAndSwapLAcq(iRegINoSp res, indirect mem, iRegL oldval, iRegL newval)
%{
  predicate(needs_acquiring_load_reserved(n));

  match(Set res (CompareAndSwapL mem (Binary oldval newval)));

  ins_cost(LOAD_COST + STORE_COST + ALU_COST * 6 + BRANCH_COST * 4);

  format %{
    "cmpxchg_acq $mem, $oldval, $newval\t# (long) if $mem == $oldval then $mem <-- $newval\n\t"
    "mv $res, $res == $oldval\t# $res <-- ($res == $oldval ? 1 : 0), #@compareAndSwapLAcq"
  %}

  ins_encode(riscv_enc_cmpxchg_acq(res, mem, oldval, newval));

  ins_pipe(pipe_slow);
%}

instruct compareAndSwapPAcq(iRegINoSp res, indirect mem, iRegP oldval, iRegP newval)
%{
  predicate(needs_acquiring_load_reserved(n) && (n->as_LoadStore()->barrier_data() == 0));

  match(Set res (CompareAndSwapP mem (Binary oldval newval)));

  ins_cost(LOAD_COST + STORE_COST + ALU_COST * 6 + BRANCH_COST * 4);

  format %{
    "cmpxchg_acq $mem, $oldval, $newval\t# (ptr) if $mem == $oldval then $mem <-- $newval\n\t"
    "mv $res, $res == $oldval\t# $res <-- ($res == $oldval ? 1 : 0), #@compareAndSwapPAcq"
  %}

  ins_encode(riscv_enc_cmpxchg_acq(res, mem, oldval, newval));

  ins_pipe(pipe_slow);
%}

instruct compareAndSwapNAcq(iRegINoSp res, indirect mem, iRegN oldval, iRegN newval)
%{
  predicate(needs_acquiring_load_reserved(n) && n->as_LoadStore()->barrier_data() == 0);

  match(Set res (CompareAndSwapN mem (Binary oldval newval)));

  ins_cost(LOAD_COST + STORE_COST + ALU_COST * 8 + BRANCH_COST * 4);

  format %{
    "cmpxchg_acq $mem, $oldval, $newval\t# (narrow oop) if $mem == $oldval then $mem <-- $newval\n\t"
    "mv $res, $res == $oldval\t# $res <-- ($res == $oldval ? 1 : 0), #@compareAndSwapNAcq"
  %}

  ins_encode(riscv_enc_cmpxchgn_acq(res, mem, oldval, newval));

  ins_pipe(pipe_slow);
%}

// Sundry CAS operations.  Note that release is always true,
// regardless of the memory ordering of the CAS.  This is because we
// need the volatile case to be sequentially consistent but there is
// no trailing StoreLoad barrier emitted by C2.  Unfortunately we
// can't check the type of memory ordering here, so we always emit a
// sc_d(w) with rl bit set.
instruct compareAndExchangeB(iRegINoSp res, indirect mem, iRegI_R12 oldval, iRegI_R13 newval,
                             iRegINoSp tmp1, iRegINoSp tmp2, iRegINoSp tmp3, rFlagsReg cr)
%{
  match(Set res (CompareAndExchangeB mem (Binary oldval newval)));

  ins_cost(LOAD_COST + STORE_COST + BRANCH_COST * 3 + ALU_COST * 5);

  effect(TEMP_DEF res, KILL cr, USE_KILL oldval, USE_KILL newval, TEMP tmp1, TEMP tmp2, TEMP tmp3);

  format %{
    "cmpxchg $res = $mem, $oldval, $newval\t# (byte, weak) if $mem == $oldval then $mem <-- $newval, #@compareAndExchangeB"
  %}

  ins_encode %{
    __ cmpxchg_narrow_value(as_Register($mem$$base), $oldval$$Register, $newval$$Register, Assembler::int8,
                            /*acquire*/ Assembler::relaxed, /*release*/ Assembler::rl, $res$$Register,
                            /*result_as_bool*/ false, $tmp1$$Register, $tmp2$$Register, $tmp3$$Register);
  %}

  ins_pipe(pipe_slow);
%}

instruct compareAndExchangeS(iRegINoSp res, indirect mem, iRegI_R12 oldval, iRegI_R13 newval,
                             iRegINoSp tmp1, iRegINoSp tmp2, iRegINoSp tmp3, rFlagsReg cr)
%{
  match(Set res (CompareAndExchangeS mem (Binary oldval newval)));

  ins_cost(LOAD_COST + STORE_COST + BRANCH_COST * 3 + ALU_COST * 6);

  effect(TEMP_DEF res, KILL cr, USE_KILL oldval, USE_KILL newval, TEMP tmp1, TEMP tmp2, TEMP tmp3);

  format %{
    "cmpxchg $res = $mem, $oldval, $newval\t# (short, weak) if $mem == $oldval then $mem <-- $newval, #@compareAndExchangeS"
  %}

  ins_encode %{
    __ cmpxchg_narrow_value(as_Register($mem$$base), $oldval$$Register, $newval$$Register, Assembler::int16,
                            /*acquire*/ Assembler::relaxed, /*release*/ Assembler::rl, $res$$Register,
                            /*result_as_bool*/ false, $tmp1$$Register, $tmp2$$Register, $tmp3$$Register);
  %}

  ins_pipe(pipe_slow);
%}

instruct compareAndExchangeI(iRegINoSp res, indirect mem, iRegI oldval, iRegI newval)
%{
  match(Set res (CompareAndExchangeI mem (Binary oldval newval)));

  ins_cost(LOAD_COST + STORE_COST + BRANCH_COST * 3 + ALU_COST);

  effect(TEMP_DEF res);

  format %{
    "cmpxchg $res = $mem, $oldval, $newval\t# (int, weak) if $mem == $oldval then $mem <-- $newval, #@compareAndExchangeI"
  %}

  ins_encode %{
    __ cmpxchg(as_Register($mem$$base), $oldval$$Register, $newval$$Register, Assembler::int32,
               /*acquire*/ Assembler::relaxed, /*release*/ Assembler::rl, $res$$Register);
  %}

  ins_pipe(pipe_slow);
%}

instruct compareAndExchangeL(iRegLNoSp res, indirect mem, iRegL oldval, iRegL newval)
%{
  match(Set res (CompareAndExchangeL mem (Binary oldval newval)));

  ins_cost(LOAD_COST + STORE_COST + BRANCH_COST * 3 + ALU_COST);

  effect(TEMP_DEF res);

  format %{
    "cmpxchg $res = $mem, $oldval, $newval\t# (long, weak) if $mem == $oldval then $mem <-- $newval, #@compareAndExchangeL"
  %}

  ins_encode %{
    __ cmpxchg(as_Register($mem$$base), $oldval$$Register, $newval$$Register, Assembler::int64,
               /*acquire*/ Assembler::relaxed, /*release*/ Assembler::rl, $res$$Register);
  %}

  ins_pipe(pipe_slow);
%}

instruct compareAndExchangeN(iRegNNoSp res, indirect mem, iRegN oldval, iRegN newval)
%{
  predicate(n->as_LoadStore()->barrier_data() == 0);
  match(Set res (CompareAndExchangeN mem (Binary oldval newval)));

  ins_cost(LOAD_COST + STORE_COST + BRANCH_COST * 3 + ALU_COST * 3);

  effect(TEMP_DEF res);

  format %{
    "cmpxchg $res = $mem, $oldval, $newval\t# (narrow oop, weak) if $mem == $oldval then $mem <-- $newval, #@compareAndExchangeN"
  %}

  ins_encode %{
    __ cmpxchg(as_Register($mem$$base), $oldval$$Register, $newval$$Register, Assembler::uint32,
               /*acquire*/ Assembler::relaxed, /*release*/ Assembler::rl, $res$$Register);
  %}

  ins_pipe(pipe_slow);
%}

instruct compareAndExchangeP(iRegPNoSp res, indirect mem, iRegP oldval, iRegP newval)
%{
  predicate(n->as_LoadStore()->barrier_data() == 0);
  match(Set res (CompareAndExchangeP mem (Binary oldval newval)));

  ins_cost(LOAD_COST + STORE_COST + BRANCH_COST * 3 + ALU_COST);

  effect(TEMP_DEF res);

  format %{
    "cmpxchg $res = $mem, $oldval, $newval\t# (ptr, weak) if $mem == $oldval then $mem <-- $newval, #@compareAndExchangeP"
  %}

  ins_encode %{
    __ cmpxchg(as_Register($mem$$base), $oldval$$Register, $newval$$Register, Assembler::int64,
               /*acquire*/ Assembler::relaxed, /*release*/ Assembler::rl, $res$$Register);
  %}

  ins_pipe(pipe_slow);
%}

instruct compareAndExchangeBAcq(iRegINoSp res, indirect mem, iRegI_R12 oldval, iRegI_R13 newval,
                                iRegINoSp tmp1, iRegINoSp tmp2, iRegINoSp tmp3, rFlagsReg cr)
%{
  predicate(needs_acquiring_load_reserved(n));

  match(Set res (CompareAndExchangeB mem (Binary oldval newval)));

  ins_cost(LOAD_COST + STORE_COST + BRANCH_COST * 3 + ALU_COST * 5);

  effect(TEMP_DEF res, KILL cr, USE_KILL oldval, USE_KILL newval, TEMP tmp1, TEMP tmp2, TEMP tmp3);

  format %{
    "cmpxchg_acq $res = $mem, $oldval, $newval\t# (byte, weak) if $mem == $oldval then $mem <-- $newval, #@compareAndExchangeBAcq"
  %}

  ins_encode %{
    __ cmpxchg_narrow_value(as_Register($mem$$base), $oldval$$Register, $newval$$Register, Assembler::int8,
                            /*acquire*/ Assembler::aq, /*release*/ Assembler::rl, $res$$Register,
                            /*result_as_bool*/ false, $tmp1$$Register, $tmp2$$Register, $tmp3$$Register);
  %}

  ins_pipe(pipe_slow);
%}

instruct compareAndExchangeSAcq(iRegINoSp res, indirect mem, iRegI_R12 oldval, iRegI_R13 newval,
                                iRegINoSp tmp1, iRegINoSp tmp2, iRegINoSp tmp3, rFlagsReg cr)
%{
  predicate(needs_acquiring_load_reserved(n));

  match(Set res (CompareAndExchangeS mem (Binary oldval newval)));

  ins_cost(LOAD_COST + STORE_COST + BRANCH_COST * 3 + ALU_COST * 6);

  effect(TEMP_DEF res, KILL cr, USE_KILL oldval, USE_KILL newval, TEMP tmp1, TEMP tmp2, TEMP tmp3);

  format %{
    "cmpxchg_acq $res = $mem, $oldval, $newval\t# (short, weak) if $mem == $oldval then $mem <-- $newval, #@compareAndExchangeSAcq"
  %}

  ins_encode %{
    __ cmpxchg_narrow_value(as_Register($mem$$base), $oldval$$Register, $newval$$Register, Assembler::int16,
                            /*acquire*/ Assembler::aq, /*release*/ Assembler::rl, $res$$Register,
                            /*result_as_bool*/ false, $tmp1$$Register, $tmp2$$Register, $tmp3$$Register);
  %}

  ins_pipe(pipe_slow);
%}

instruct compareAndExchangeIAcq(iRegINoSp res, indirect mem, iRegI oldval, iRegI newval)
%{
  predicate(needs_acquiring_load_reserved(n));

  match(Set res (CompareAndExchangeI mem (Binary oldval newval)));

  ins_cost(LOAD_COST + STORE_COST + BRANCH_COST * 3 + ALU_COST);

  effect(TEMP_DEF res);

  format %{
    "cmpxchg_acq $res = $mem, $oldval, $newval\t# (int, weak) if $mem == $oldval then $mem <-- $newval, #@compareAndExchangeIAcq"
  %}

  ins_encode %{
    __ cmpxchg(as_Register($mem$$base), $oldval$$Register, $newval$$Register, Assembler::int32,
               /*acquire*/ Assembler::aq, /*release*/ Assembler::rl, $res$$Register);
  %}

  ins_pipe(pipe_slow);
%}

instruct compareAndExchangeLAcq(iRegLNoSp res, indirect mem, iRegL oldval, iRegL newval)
%{
  predicate(needs_acquiring_load_reserved(n));

  match(Set res (CompareAndExchangeL mem (Binary oldval newval)));

  ins_cost(LOAD_COST + STORE_COST + BRANCH_COST * 3 + ALU_COST);

  effect(TEMP_DEF res);

  format %{
    "cmpxchg_acq $res = $mem, $oldval, $newval\t# (long, weak) if $mem == $oldval then $mem <-- $newval, #@compareAndExchangeLAcq"
  %}

  ins_encode %{
    __ cmpxchg(as_Register($mem$$base), $oldval$$Register, $newval$$Register, Assembler::int64,
               /*acquire*/ Assembler::aq, /*release*/ Assembler::rl, $res$$Register);
  %}

  ins_pipe(pipe_slow);
%}

instruct compareAndExchangeNAcq(iRegNNoSp res, indirect mem, iRegN oldval, iRegN newval)
%{
  predicate(needs_acquiring_load_reserved(n) && n->as_LoadStore()->barrier_data() == 0);

  match(Set res (CompareAndExchangeN mem (Binary oldval newval)));

  ins_cost(LOAD_COST + STORE_COST + BRANCH_COST * 3 + ALU_COST);

  effect(TEMP_DEF res);

  format %{
    "cmpxchg_acq $res = $mem, $oldval, $newval\t# (narrow oop, weak) if $mem == $oldval then $mem <-- $newval, #@compareAndExchangeNAcq"
  %}

  ins_encode %{
    __ cmpxchg(as_Register($mem$$base), $oldval$$Register, $newval$$Register, Assembler::uint32,
               /*acquire*/ Assembler::aq, /*release*/ Assembler::rl, $res$$Register);
  %}

  ins_pipe(pipe_slow);
%}

instruct compareAndExchangePAcq(iRegPNoSp res, indirect mem, iRegP oldval, iRegP newval)
%{
  predicate(needs_acquiring_load_reserved(n) && (n->as_LoadStore()->barrier_data() == 0));

  match(Set res (CompareAndExchangeP mem (Binary oldval newval)));

  ins_cost(LOAD_COST + STORE_COST + BRANCH_COST * 3 + ALU_COST);

  effect(TEMP_DEF res);

  format %{
    "cmpxchg_acq $res = $mem, $oldval, $newval\t# (ptr, weak) if $mem == $oldval then $mem <-- $newval, #@compareAndExchangePAcq"
  %}

  ins_encode %{
    __ cmpxchg(as_Register($mem$$base), $oldval$$Register, $newval$$Register, Assembler::int64,
               /*acquire*/ Assembler::aq, /*release*/ Assembler::rl, $res$$Register);
  %}

  ins_pipe(pipe_slow);
%}

instruct weakCompareAndSwapB(iRegINoSp res, indirect mem, iRegI_R12 oldval, iRegI_R13 newval,
                             iRegINoSp tmp1, iRegINoSp tmp2, iRegINoSp tmp3, rFlagsReg cr)
%{
  match(Set res (WeakCompareAndSwapB mem (Binary oldval newval)));

  ins_cost(LOAD_COST + STORE_COST + BRANCH_COST * 2 + ALU_COST * 6);

  effect(TEMP_DEF res, KILL cr, USE_KILL oldval, USE_KILL newval, TEMP tmp1, TEMP tmp2, TEMP tmp3);

  format %{
    "cmpxchg_weak $mem, $oldval, $newval\t# (byte, weak) if $mem == $oldval then $mem <-- $newval\n\t"
    "# $res == 1 when success, #@weakCompareAndSwapB"
  %}

  ins_encode %{
    __ weak_cmpxchg_narrow_value(as_Register($mem$$base), $oldval$$Register, $newval$$Register, Assembler::int8,
                                 /*acquire*/ Assembler::relaxed, /*release*/ Assembler::rl, $res$$Register,
                                 $tmp1$$Register, $tmp2$$Register, $tmp3$$Register);
  %}

  ins_pipe(pipe_slow);
%}

instruct weakCompareAndSwapS(iRegINoSp res, indirect mem, iRegI_R12 oldval, iRegI_R13 newval,
                             iRegINoSp tmp1, iRegINoSp tmp2, iRegINoSp tmp3, rFlagsReg cr)
%{
  match(Set res (WeakCompareAndSwapS mem (Binary oldval newval)));

  ins_cost(LOAD_COST + STORE_COST + BRANCH_COST * 2 + ALU_COST * 7);

  effect(TEMP_DEF res, KILL cr, USE_KILL oldval, USE_KILL newval, TEMP tmp1, TEMP tmp2, TEMP tmp3);

  format %{
    "cmpxchg_weak $mem, $oldval, $newval\t# (short, weak) if $mem == $oldval then $mem <-- $newval\n\t"
    "# $res == 1 when success, #@weakCompareAndSwapS"
  %}

  ins_encode %{
    __ weak_cmpxchg_narrow_value(as_Register($mem$$base), $oldval$$Register, $newval$$Register, Assembler::int16,
                                 /*acquire*/ Assembler::relaxed, /*release*/ Assembler::rl, $res$$Register,
                                 $tmp1$$Register, $tmp2$$Register, $tmp3$$Register);
  %}

  ins_pipe(pipe_slow);
%}

instruct weakCompareAndSwapI(iRegINoSp res, indirect mem, iRegI oldval, iRegI newval)
%{
  match(Set res (WeakCompareAndSwapI mem (Binary oldval newval)));

  ins_cost(LOAD_COST + STORE_COST + BRANCH_COST * 2 + ALU_COST * 2);

  format %{
    "cmpxchg_weak $mem, $oldval, $newval\t# (int, weak) if $mem == $oldval then $mem <-- $newval\n\t"
    "# $res == 1 when success, #@weakCompareAndSwapI"
  %}

  ins_encode %{
    __ cmpxchg_weak(as_Register($mem$$base), $oldval$$Register, $newval$$Register, Assembler::int32,
                    /*acquire*/ Assembler::relaxed, /*release*/ Assembler::rl, $res$$Register);
  %}

  ins_pipe(pipe_slow);
%}

instruct weakCompareAndSwapL(iRegINoSp res, indirect mem, iRegL oldval, iRegL newval)
%{
  match(Set res (WeakCompareAndSwapL mem (Binary oldval newval)));

  ins_cost(LOAD_COST + STORE_COST + BRANCH_COST * 2 + ALU_COST * 2);

  format %{
    "cmpxchg_weak $mem, $oldval, $newval\t# (long, weak) if $mem == $oldval then $mem <-- $newval\n\t"
    "# $res == 1 when success, #@weakCompareAndSwapL"
  %}

  ins_encode %{
    __ cmpxchg_weak(as_Register($mem$$base), $oldval$$Register, $newval$$Register, Assembler::int64,
                    /*acquire*/ Assembler::relaxed, /*release*/ Assembler::rl, $res$$Register);
  %}

  ins_pipe(pipe_slow);
%}

instruct weakCompareAndSwapN(iRegINoSp res, indirect mem, iRegN oldval, iRegN newval)
%{
  predicate(n->as_LoadStore()->barrier_data() == 0);
  match(Set res (WeakCompareAndSwapN mem (Binary oldval newval)));

  ins_cost(LOAD_COST + STORE_COST + BRANCH_COST * 2 + ALU_COST * 4);

  format %{
    "cmpxchg_weak $mem, $oldval, $newval\t# (narrow oop, weak) if $mem == $oldval then $mem <-- $newval\n\t"
    "# $res == 1 when success, #@weakCompareAndSwapN"
  %}

  ins_encode %{
    __ cmpxchg_weak(as_Register($mem$$base), $oldval$$Register, $newval$$Register, Assembler::uint32,
                    /*acquire*/ Assembler::relaxed, /*release*/ Assembler::rl, $res$$Register);
  %}

  ins_pipe(pipe_slow);
%}

instruct weakCompareAndSwapP(iRegINoSp res, indirect mem, iRegP oldval, iRegP newval)
%{
  predicate(n->as_LoadStore()->barrier_data() == 0);
  match(Set res (WeakCompareAndSwapP mem (Binary oldval newval)));

  ins_cost(LOAD_COST + STORE_COST + BRANCH_COST * 2 + ALU_COST * 2);

  format %{
    "cmpxchg_weak $mem, $oldval, $newval\t# (ptr, weak) if $mem == $oldval then $mem <-- $newval\n\t"
    "# $res == 1 when success, #@weakCompareAndSwapP"
  %}

  ins_encode %{
    __ cmpxchg_weak(as_Register($mem$$base), $oldval$$Register, $newval$$Register, Assembler::int64,
                    /*acquire*/ Assembler::relaxed, /*release*/ Assembler::rl, $res$$Register);
  %}

  ins_pipe(pipe_slow);
%}

instruct weakCompareAndSwapBAcq(iRegINoSp res, indirect mem, iRegI_R12 oldval, iRegI_R13 newval,
                                iRegINoSp tmp1, iRegINoSp tmp2, iRegINoSp tmp3, rFlagsReg cr)
%{
  predicate(needs_acquiring_load_reserved(n));

  match(Set res (WeakCompareAndSwapB mem (Binary oldval newval)));

  ins_cost(LOAD_COST + STORE_COST + BRANCH_COST * 2 + ALU_COST * 6);

  effect(TEMP_DEF res, KILL cr, USE_KILL oldval, USE_KILL newval, TEMP tmp1, TEMP tmp2, TEMP tmp3);

  format %{
    "cmpxchg_weak_acq $mem, $oldval, $newval\t# (byte, weak) if $mem == $oldval then $mem <-- $newval\n\t"
    "# $res == 1 when success, #@weakCompareAndSwapBAcq"
  %}

  ins_encode %{
    __ weak_cmpxchg_narrow_value(as_Register($mem$$base), $oldval$$Register, $newval$$Register, Assembler::int8,
                                 /*acquire*/ Assembler::aq, /*release*/ Assembler::rl, $res$$Register,
                                 $tmp1$$Register, $tmp2$$Register, $tmp3$$Register);
  %}

  ins_pipe(pipe_slow);
%}

instruct weakCompareAndSwapSAcq(iRegINoSp res, indirect mem, iRegI_R12 oldval, iRegI_R13 newval,
                                iRegINoSp tmp1, iRegINoSp tmp2, iRegINoSp tmp3, rFlagsReg cr)
%{
  predicate(needs_acquiring_load_reserved(n));

  match(Set res (WeakCompareAndSwapS mem (Binary oldval newval)));

  ins_cost(LOAD_COST + STORE_COST + BRANCH_COST * 2 + ALU_COST * 7);

  effect(TEMP_DEF res, KILL cr, USE_KILL oldval, USE_KILL newval, TEMP tmp1, TEMP tmp2, TEMP tmp3);

  format %{
    "cmpxchg_weak_acq $mem, $oldval, $newval\t# (short, weak) if $mem == $oldval then $mem <-- $newval\n\t"
    "# $res == 1 when success, #@weakCompareAndSwapSAcq"
  %}

  ins_encode %{
    __ weak_cmpxchg_narrow_value(as_Register($mem$$base), $oldval$$Register, $newval$$Register, Assembler::int16,
                                 /*acquire*/ Assembler::aq, /*release*/ Assembler::rl, $res$$Register,
                                 $tmp1$$Register, $tmp2$$Register, $tmp3$$Register);
  %}

  ins_pipe(pipe_slow);
%}

instruct weakCompareAndSwapIAcq(iRegINoSp res, indirect mem, iRegI oldval, iRegI newval)
%{
  predicate(needs_acquiring_load_reserved(n));

  match(Set res (WeakCompareAndSwapI mem (Binary oldval newval)));

  ins_cost(LOAD_COST + STORE_COST + BRANCH_COST * 2 + ALU_COST * 2);

  format %{
    "cmpxchg_weak_acq $mem, $oldval, $newval\t# (int, weak) if $mem == $oldval then $mem <-- $newval\n\t"
    "# $res == 1 when success, #@weakCompareAndSwapIAcq"
  %}

  ins_encode %{
    __ cmpxchg_weak(as_Register($mem$$base), $oldval$$Register, $newval$$Register, Assembler::int32,
                    /*acquire*/ Assembler::aq, /*release*/ Assembler::rl, $res$$Register);
  %}

  ins_pipe(pipe_slow);
%}

instruct weakCompareAndSwapLAcq(iRegINoSp res, indirect mem, iRegL oldval, iRegL newval)
%{
  predicate(needs_acquiring_load_reserved(n));

  match(Set res (WeakCompareAndSwapL mem (Binary oldval newval)));

  ins_cost(LOAD_COST + STORE_COST + BRANCH_COST * 2 + ALU_COST * 2);

  format %{
    "cmpxchg_weak_acq $mem, $oldval, $newval\t# (long, weak) if $mem == $oldval then $mem <-- $newval\n\t"
    "# $res == 1 when success, #@weakCompareAndSwapLAcq"
  %}

  ins_encode %{
    __ cmpxchg_weak(as_Register($mem$$base), $oldval$$Register, $newval$$Register, Assembler::int64,
                    /*acquire*/ Assembler::aq, /*release*/ Assembler::rl, $res$$Register);
  %}

  ins_pipe(pipe_slow);
%}

instruct weakCompareAndSwapNAcq(iRegINoSp res, indirect mem, iRegN oldval, iRegN newval)
%{
  predicate(needs_acquiring_load_reserved(n) && n->as_LoadStore()->barrier_data() == 0);

  match(Set res (WeakCompareAndSwapN mem (Binary oldval newval)));

  ins_cost(LOAD_COST + STORE_COST + BRANCH_COST * 2 + ALU_COST * 4);

  format %{
    "cmpxchg_weak_acq $mem, $oldval, $newval\t# (narrow oop, weak) if $mem == $oldval then $mem <-- $newval\n\t"
    "# $res == 1 when success, #@weakCompareAndSwapNAcq"
  %}

  ins_encode %{
    __ cmpxchg_weak(as_Register($mem$$base), $oldval$$Register, $newval$$Register, Assembler::uint32,
                    /*acquire*/ Assembler::aq, /*release*/ Assembler::rl, $res$$Register);
  %}

  ins_pipe(pipe_slow);
%}

instruct weakCompareAndSwapPAcq(iRegINoSp res, indirect mem, iRegP oldval, iRegP newval)
%{
  predicate(needs_acquiring_load_reserved(n) && (n->as_LoadStore()->barrier_data() == 0));

  match(Set res (WeakCompareAndSwapP mem (Binary oldval newval)));

  ins_cost(LOAD_COST + STORE_COST + BRANCH_COST * 2 + ALU_COST * 2);

  format %{
    "cmpxchg_weak_acq $mem, $oldval, $newval\t# (ptr, weak) if $mem == $oldval then $mem <-- $newval\n\t"
    "\t# $res == 1 when success, #@weakCompareAndSwapPAcq"
  %}

  ins_encode %{
    __ cmpxchg_weak(as_Register($mem$$base), $oldval$$Register, $newval$$Register, Assembler::int64,
                    /*acquire*/ Assembler::aq, /*release*/ Assembler::rl, $res$$Register);
  %}

  ins_pipe(pipe_slow);
%}

instruct get_and_setI(indirect mem, iRegI newv, iRegINoSp prev)
%{
  match(Set prev (GetAndSetI mem newv));

  ins_cost(ALU_COST);

  format %{ "atomic_xchgw  $prev, $newv, [$mem]\t#@get_and_setI" %}

  ins_encode %{
    __ atomic_xchgw($prev$$Register, $newv$$Register, as_Register($mem$$base));
  %}

  ins_pipe(pipe_serial);
%}

instruct get_and_setL(indirect mem, iRegL newv, iRegLNoSp prev)
%{
  match(Set prev (GetAndSetL mem newv));

  ins_cost(ALU_COST);

  format %{ "atomic_xchg  $prev, $newv, [$mem]\t#@get_and_setL" %}

  ins_encode %{
    __ atomic_xchg($prev$$Register, $newv$$Register, as_Register($mem$$base));
  %}

  ins_pipe(pipe_serial);
%}

instruct get_and_setN(indirect mem, iRegN newv, iRegINoSp prev)
%{
  predicate(n->as_LoadStore()->barrier_data() == 0);

  match(Set prev (GetAndSetN mem newv));

  ins_cost(ALU_COST);

  format %{ "atomic_xchgwu $prev, $newv, [$mem]\t#@get_and_setN" %}

  ins_encode %{
    __ atomic_xchgwu($prev$$Register, $newv$$Register, as_Register($mem$$base));
  %}

  ins_pipe(pipe_serial);
%}

instruct get_and_setP(indirect mem, iRegP newv, iRegPNoSp prev)
%{
  predicate(n->as_LoadStore()->barrier_data() == 0);
  match(Set prev (GetAndSetP mem newv));

  ins_cost(ALU_COST);

  format %{ "atomic_xchg  $prev, $newv, [$mem]\t#@get_and_setP" %}

  ins_encode %{
    __ atomic_xchg($prev$$Register, $newv$$Register, as_Register($mem$$base));
  %}

  ins_pipe(pipe_serial);
%}

instruct get_and_setIAcq(indirect mem, iRegI newv, iRegINoSp prev)
%{
  predicate(needs_acquiring_load_reserved(n));

  match(Set prev (GetAndSetI mem newv));

  ins_cost(ALU_COST);

  format %{ "atomic_xchgw_acq  $prev, $newv, [$mem]\t#@get_and_setIAcq" %}

  ins_encode %{
    __ atomic_xchgalw($prev$$Register, $newv$$Register, as_Register($mem$$base));
  %}

  ins_pipe(pipe_serial);
%}

instruct get_and_setLAcq(indirect mem, iRegL newv, iRegLNoSp prev)
%{
  predicate(needs_acquiring_load_reserved(n));

  match(Set prev (GetAndSetL mem newv));

  ins_cost(ALU_COST);

  format %{ "atomic_xchg_acq  $prev, $newv, [$mem]\t#@get_and_setLAcq" %}

  ins_encode %{
    __ atomic_xchgal($prev$$Register, $newv$$Register, as_Register($mem$$base));
  %}

  ins_pipe(pipe_serial);
%}

instruct get_and_setNAcq(indirect mem, iRegN newv, iRegINoSp prev)
%{
  predicate(needs_acquiring_load_reserved(n) && n->as_LoadStore()->barrier_data() == 0);

  match(Set prev (GetAndSetN mem newv));

  ins_cost(ALU_COST);

  format %{ "atomic_xchgwu_acq $prev, $newv, [$mem]\t#@get_and_setNAcq" %}

  ins_encode %{
    __ atomic_xchgalwu($prev$$Register, $newv$$Register, as_Register($mem$$base));
  %}

  ins_pipe(pipe_serial);
%}

instruct get_and_setPAcq(indirect mem, iRegP newv, iRegPNoSp prev)
%{
  predicate(needs_acquiring_load_reserved(n) && (n->as_LoadStore()->barrier_data() == 0));

  match(Set prev (GetAndSetP mem newv));

  ins_cost(ALU_COST);

  format %{ "atomic_xchg_acq  $prev, $newv, [$mem]\t#@get_and_setPAcq" %}

  ins_encode %{
    __ atomic_xchgal($prev$$Register, $newv$$Register, as_Register($mem$$base));
  %}

  ins_pipe(pipe_serial);
%}

instruct get_and_addL(indirect mem, iRegLNoSp newval, iRegL incr)
%{
  match(Set newval (GetAndAddL mem incr));

  ins_cost(ALU_COST);

  format %{ "get_and_addL $newval, [$mem], $incr\t#@get_and_addL" %}

  ins_encode %{
    __ atomic_add($newval$$Register, $incr$$Register, as_Register($mem$$base));
  %}

  ins_pipe(pipe_serial);
%}

instruct get_and_addL_no_res(indirect mem, Universe dummy, iRegL incr)
%{
  predicate(n->as_LoadStore()->result_not_used());

  match(Set dummy (GetAndAddL mem incr));

  ins_cost(ALU_COST);

  format %{ "get_and_addL [$mem], $incr\t#@get_and_addL_no_res" %}

  ins_encode %{
    __ atomic_add(noreg, $incr$$Register, as_Register($mem$$base));
  %}

  ins_pipe(pipe_serial);
%}

instruct get_and_addLi(indirect mem, iRegLNoSp newval, immLAdd incr)
%{
  match(Set newval (GetAndAddL mem incr));

  ins_cost(ALU_COST);

  format %{ "get_and_addL $newval, [$mem], $incr\t#@get_and_addLi" %}

  ins_encode %{
    __ atomic_add($newval$$Register, $incr$$constant, as_Register($mem$$base));
  %}

  ins_pipe(pipe_serial);
%}

instruct get_and_addLi_no_res(indirect mem, Universe dummy, immLAdd incr)
%{
  predicate(n->as_LoadStore()->result_not_used());

  match(Set dummy (GetAndAddL mem incr));

  ins_cost(ALU_COST);

  format %{ "get_and_addL [$mem], $incr\t#@get_and_addLi_no_res" %}

  ins_encode %{
    __ atomic_add(noreg, $incr$$constant, as_Register($mem$$base));
  %}

  ins_pipe(pipe_serial);
%}

instruct get_and_addI(indirect mem, iRegINoSp newval, iRegIorL2I incr)
%{
  match(Set newval (GetAndAddI mem incr));

  ins_cost(ALU_COST);

  format %{ "get_and_addI $newval, [$mem], $incr\t#@get_and_addI" %}

  ins_encode %{
    __ atomic_addw($newval$$Register, $incr$$Register, as_Register($mem$$base));
  %}

  ins_pipe(pipe_serial);
%}

instruct get_and_addI_no_res(indirect mem, Universe dummy, iRegIorL2I incr)
%{
  predicate(n->as_LoadStore()->result_not_used());

  match(Set dummy (GetAndAddI mem incr));

  ins_cost(ALU_COST);

  format %{ "get_and_addI [$mem], $incr\t#@get_and_addI_no_res" %}

  ins_encode %{
    __ atomic_addw(noreg, $incr$$Register, as_Register($mem$$base));
  %}

  ins_pipe(pipe_serial);
%}

instruct get_and_addIi(indirect mem, iRegINoSp newval, immIAdd incr)
%{
  match(Set newval (GetAndAddI mem incr));

  ins_cost(ALU_COST);

  format %{ "get_and_addI $newval, [$mem], $incr\t#@get_and_addIi" %}

  ins_encode %{
    __ atomic_addw($newval$$Register, $incr$$constant, as_Register($mem$$base));
  %}

  ins_pipe(pipe_serial);
%}

instruct get_and_addIi_no_res(indirect mem, Universe dummy, immIAdd incr)
%{
  predicate(n->as_LoadStore()->result_not_used());

  match(Set dummy (GetAndAddI mem incr));

  ins_cost(ALU_COST);

  format %{ "get_and_addI [$mem], $incr\t#@get_and_addIi_no_res" %}

  ins_encode %{
    __ atomic_addw(noreg, $incr$$constant, as_Register($mem$$base));
  %}

  ins_pipe(pipe_serial);
%}

instruct get_and_addLAcq(indirect mem, iRegLNoSp newval, iRegL incr)
%{
  predicate(needs_acquiring_load_reserved(n));

  match(Set newval (GetAndAddL mem incr));

  ins_cost(ALU_COST);

  format %{ "get_and_addL_acq $newval, [$mem], $incr\t#@get_and_addLAcq" %}

  ins_encode %{
    __ atomic_addal($newval$$Register, $incr$$Register, as_Register($mem$$base));
  %}

  ins_pipe(pipe_serial);
%}

instruct get_and_addL_no_resAcq(indirect mem, Universe dummy, iRegL incr) %{
  predicate(n->as_LoadStore()->result_not_used() && needs_acquiring_load_reserved(n));

  match(Set dummy (GetAndAddL mem incr));

  ins_cost(ALU_COST);

  format %{ "get_and_addL_acq [$mem], $incr\t#@get_and_addL_no_resAcq" %}

  ins_encode %{
    __ atomic_addal(noreg, $incr$$Register, as_Register($mem$$base));
  %}

  ins_pipe(pipe_serial);
%}

instruct get_and_addLiAcq(indirect mem, iRegLNoSp newval, immLAdd incr)
%{
  predicate(needs_acquiring_load_reserved(n));

  match(Set newval (GetAndAddL mem incr));

  ins_cost(ALU_COST);

  format %{ "get_and_addL_acq $newval, [$mem], $incr\t#@get_and_addLiAcq" %}

  ins_encode %{
    __ atomic_addal($newval$$Register, $incr$$constant, as_Register($mem$$base));
  %}

  ins_pipe(pipe_serial);
%}

instruct get_and_addLi_no_resAcq(indirect mem, Universe dummy, immLAdd incr)
%{
  predicate(n->as_LoadStore()->result_not_used() && needs_acquiring_load_reserved(n));

  match(Set dummy (GetAndAddL mem incr));

  ins_cost(ALU_COST);

  format %{ "get_and_addL_acq [$mem], $incr\t#@get_and_addLi_no_resAcq" %}

  ins_encode %{
    __ atomic_addal(noreg, $incr$$constant, as_Register($mem$$base));
  %}

  ins_pipe(pipe_serial);
%}

instruct get_and_addIAcq(indirect mem, iRegINoSp newval, iRegIorL2I incr)
%{
  predicate(needs_acquiring_load_reserved(n));

  match(Set newval (GetAndAddI mem incr));

  ins_cost(ALU_COST);

  format %{ "get_and_addI_acq $newval, [$mem], $incr\t#@get_and_addIAcq" %}

  ins_encode %{
    __ atomic_addalw($newval$$Register, $incr$$Register, as_Register($mem$$base));
  %}

  ins_pipe(pipe_serial);
%}

instruct get_and_addI_no_resAcq(indirect mem, Universe dummy, iRegIorL2I incr)
%{
  predicate(n->as_LoadStore()->result_not_used() && needs_acquiring_load_reserved(n));

  match(Set dummy (GetAndAddI mem incr));

  ins_cost(ALU_COST);

  format %{ "get_and_addI_acq [$mem], $incr\t#@get_and_addI_no_resAcq" %}

  ins_encode %{
    __ atomic_addalw(noreg, $incr$$Register, as_Register($mem$$base));
  %}

  ins_pipe(pipe_serial);
%}

instruct get_and_addIiAcq(indirect mem, iRegINoSp newval, immIAdd incr)
%{
  predicate(needs_acquiring_load_reserved(n));

  match(Set newval (GetAndAddI mem incr));

  ins_cost(ALU_COST);

  format %{ "get_and_addI_acq $newval, [$mem], $incr\t#@get_and_addIiAcq" %}

  ins_encode %{
    __ atomic_addalw($newval$$Register, $incr$$constant, as_Register($mem$$base));
  %}

  ins_pipe(pipe_serial);
%}

instruct get_and_addIi_no_resAcq(indirect mem, Universe dummy, immIAdd incr)
%{
  predicate(n->as_LoadStore()->result_not_used() && needs_acquiring_load_reserved(n));

  match(Set dummy (GetAndAddI mem incr));

  ins_cost(ALU_COST);

  format %{ "get_and_addI_acq [$mem], $incr\t#@get_and_addIi_no_resAcq" %}

  ins_encode %{
    __ atomic_addalw(noreg, $incr$$constant, as_Register($mem$$base));
  %}

  ins_pipe(pipe_serial);
%}

// ============================================================================
// Arithmetic Instructions
//

// Integer Addition

// TODO
// these currently employ operations which do not set CR and hence are
// not flagged as killing CR but we would like to isolate the cases
// where we want to set flags from those where we don't. need to work
// out how to do that.
instruct addI_reg_reg(iRegINoSp dst, iRegIorL2I src1, iRegIorL2I src2) %{
  match(Set dst (AddI src1 src2));

  ins_cost(ALU_COST);
  format %{ "addw  $dst, $src1, $src2\t#@addI_reg_reg" %}

  ins_encode %{
    __ addw(as_Register($dst$$reg),
            as_Register($src1$$reg),
            as_Register($src2$$reg));
  %}

  ins_pipe(ialu_reg_reg);
%}

instruct addI_reg_imm(iRegINoSp dst, iRegIorL2I src1, immIAdd src2) %{
  match(Set dst (AddI src1 src2));

  ins_cost(ALU_COST);
  format %{ "addiw  $dst, $src1, $src2\t#@addI_reg_imm" %}

  ins_encode %{
    int32_t con = (int32_t)$src2$$constant;
    __ addiw(as_Register($dst$$reg),
             as_Register($src1$$reg),
             $src2$$constant);
  %}

  ins_pipe(ialu_reg_imm);
%}

instruct addI_reg_imm_l2i(iRegINoSp dst, iRegL src1, immIAdd src2) %{
  match(Set dst (AddI (ConvL2I src1) src2));

  ins_cost(ALU_COST);
  format %{ "addiw  $dst, $src1, $src2\t#@addI_reg_imm_l2i" %}

  ins_encode %{
    __ addiw(as_Register($dst$$reg),
             as_Register($src1$$reg),
             $src2$$constant);
  %}

  ins_pipe(ialu_reg_imm);
%}

// Pointer Addition
instruct addP_reg_reg(iRegPNoSp dst, iRegP src1, iRegL src2) %{
  match(Set dst (AddP src1 src2));

  ins_cost(ALU_COST);
  format %{ "add $dst, $src1, $src2\t# ptr, #@addP_reg_reg" %}

  ins_encode %{
    __ add(as_Register($dst$$reg),
           as_Register($src1$$reg),
           as_Register($src2$$reg));
  %}

  ins_pipe(ialu_reg_reg);
%}

// If we shift more than 32 bits, we need not convert I2L.
instruct lShiftL_regI_immGE32(iRegLNoSp dst, iRegI src, uimmI6_ge32 scale) %{
  match(Set dst (LShiftL (ConvI2L src) scale));
  ins_cost(ALU_COST);
  format %{ "slli  $dst, $src, $scale & 63\t#@lShiftL_regI_immGE32" %}

  ins_encode %{
    __ slli(as_Register($dst$$reg), as_Register($src$$reg), $scale$$constant & 63);
  %}

  ins_pipe(ialu_reg_shift);
%}

// Pointer Immediate Addition
// n.b. this needs to be more expensive than using an indirect memory
// operand
instruct addP_reg_imm(iRegPNoSp dst, iRegP src1, immLAdd src2) %{
  match(Set dst (AddP src1 src2));
  ins_cost(ALU_COST);
  format %{ "addi  $dst, $src1, $src2\t# ptr, #@addP_reg_imm" %}

  ins_encode %{
    // src2 is imm, so actually call the addi
    __ add(as_Register($dst$$reg),
           as_Register($src1$$reg),
           $src2$$constant);
  %}

  ins_pipe(ialu_reg_imm);
%}

// Long Addition
instruct addL_reg_reg(iRegLNoSp dst, iRegL src1, iRegL src2) %{
  match(Set dst (AddL src1 src2));
  ins_cost(ALU_COST);
  format %{ "add  $dst, $src1, $src2\t#@addL_reg_reg" %}

  ins_encode %{
    __ add(as_Register($dst$$reg),
           as_Register($src1$$reg),
           as_Register($src2$$reg));
  %}

  ins_pipe(ialu_reg_reg);
%}

// No constant pool entries requiredLong Immediate Addition.
instruct addL_reg_imm(iRegLNoSp dst, iRegL src1, immLAdd src2) %{
  match(Set dst (AddL src1 src2));
  ins_cost(ALU_COST);
  format %{ "addi  $dst, $src1, $src2\t#@addL_reg_imm" %}

  ins_encode %{
    // src2 is imm, so actually call the addi
    __ add(as_Register($dst$$reg),
           as_Register($src1$$reg),
           $src2$$constant);
  %}

  ins_pipe(ialu_reg_imm);
%}

// Integer Subtraction
instruct subI_reg_reg(iRegINoSp dst, iRegIorL2I src1, iRegIorL2I src2) %{
  match(Set dst (SubI src1 src2));

  ins_cost(ALU_COST);
  format %{ "subw  $dst, $src1, $src2\t#@subI_reg_reg" %}

  ins_encode %{
    __ subw(as_Register($dst$$reg),
            as_Register($src1$$reg),
            as_Register($src2$$reg));
  %}

  ins_pipe(ialu_reg_reg);
%}

// Immediate Subtraction
instruct subI_reg_imm(iRegINoSp dst, iRegIorL2I src1, immISub src2) %{
  match(Set dst (SubI src1 src2));

  ins_cost(ALU_COST);
  format %{ "addiw  $dst, $src1, -$src2\t#@subI_reg_imm" %}

  ins_encode %{
    // src2 is imm, so actually call the addiw
    __ subw(as_Register($dst$$reg),
            as_Register($src1$$reg),
            $src2$$constant);
  %}

  ins_pipe(ialu_reg_imm);
%}

// Long Subtraction
instruct subL_reg_reg(iRegLNoSp dst, iRegL src1, iRegL src2) %{
  match(Set dst (SubL src1 src2));
  ins_cost(ALU_COST);
  format %{ "sub  $dst, $src1, $src2\t#@subL_reg_reg" %}

  ins_encode %{
    __ sub(as_Register($dst$$reg),
           as_Register($src1$$reg),
           as_Register($src2$$reg));
  %}

  ins_pipe(ialu_reg_reg);
%}

// No constant pool entries requiredLong Immediate Subtraction.
instruct subL_reg_imm(iRegLNoSp dst, iRegL src1, immLSub src2) %{
  match(Set dst (SubL src1 src2));
  ins_cost(ALU_COST);
  format %{ "addi  $dst, $src1, -$src2\t#@subL_reg_imm" %}

  ins_encode %{
    // src2 is imm, so actually call the addi
    __ sub(as_Register($dst$$reg),
           as_Register($src1$$reg),
           $src2$$constant);
  %}

  ins_pipe(ialu_reg_imm);
%}

// Integer Negation (special case for sub)

instruct negI_reg(iRegINoSp dst, iRegIorL2I src, immI0 zero) %{
  match(Set dst (SubI zero src));
  ins_cost(ALU_COST);
  format %{ "subw  $dst, x0, $src\t# int, #@negI_reg" %}

  ins_encode %{
    // actually call the subw
    __ negw(as_Register($dst$$reg),
            as_Register($src$$reg));
  %}

  ins_pipe(ialu_reg);
%}

// Long Negation

instruct negL_reg(iRegLNoSp dst, iRegL src, immL0 zero) %{
  match(Set dst (SubL zero src));
  ins_cost(ALU_COST);
  format %{ "sub  $dst, x0, $src\t# long, #@negL_reg" %}

  ins_encode %{
    // actually call the sub
    __ neg(as_Register($dst$$reg),
           as_Register($src$$reg));
  %}

  ins_pipe(ialu_reg);
%}

// Integer Multiply

instruct mulI(iRegINoSp dst, iRegIorL2I src1, iRegIorL2I src2) %{
  match(Set dst (MulI src1 src2));
  ins_cost(IMUL_COST);
  format %{ "mulw  $dst, $src1, $src2\t#@mulI" %}

  //this means 2 word multi, and no sign extend to 64 bits
  ins_encode %{
    // riscv64 mulw will sign-extension to high 32 bits in dst reg
    __ mulw(as_Register($dst$$reg),
            as_Register($src1$$reg),
            as_Register($src2$$reg));
  %}

  ins_pipe(imul_reg_reg);
%}

// Long Multiply

instruct mulL(iRegLNoSp dst, iRegL src1, iRegL src2) %{
  match(Set dst (MulL src1 src2));
  ins_cost(IMUL_COST);
  format %{ "mul  $dst, $src1, $src2\t#@mulL" %}

  ins_encode %{
    __ mul(as_Register($dst$$reg),
           as_Register($src1$$reg),
           as_Register($src2$$reg));
  %}

  ins_pipe(lmul_reg_reg);
%}

instruct mulHiL_rReg(iRegLNoSp dst, iRegL src1, iRegL src2)
%{
  match(Set dst (MulHiL src1 src2));
  ins_cost(IMUL_COST);
  format %{ "mulh  $dst, $src1, $src2\t# mulhi, #@mulHiL_rReg" %}

  ins_encode %{
    __ mulh(as_Register($dst$$reg),
            as_Register($src1$$reg),
            as_Register($src2$$reg));
  %}

  ins_pipe(lmul_reg_reg);
%}

instruct umulHiL_rReg(iRegLNoSp dst, iRegL src1, iRegL src2)
%{
  match(Set dst (UMulHiL src1 src2));
  ins_cost(IMUL_COST);
  format %{ "mulhu  $dst, $src1, $src2\t# umulhi, #@umulHiL_rReg" %}

  ins_encode %{
    __ mulhu(as_Register($dst$$reg),
             as_Register($src1$$reg),
             as_Register($src2$$reg));
  %}

  ins_pipe(lmul_reg_reg);
%}

// Integer Divide

instruct divI(iRegINoSp dst, iRegIorL2I src1, iRegIorL2I src2) %{
  match(Set dst (DivI src1 src2));
  ins_cost(IDIVSI_COST);
  format %{ "divw  $dst, $src1, $src2\t#@divI"%}

  ins_encode(riscv_enc_divw(dst, src1, src2));
  ins_pipe(idiv_reg_reg);
%}

instruct UdivI(iRegINoSp dst, iRegIorL2I src1, iRegIorL2I src2) %{
  match(Set dst (UDivI src1 src2));
  ins_cost(IDIVSI_COST);
  format %{ "divuw  $dst, $src1, $src2\t#@UdivI"%}

  ins_encode(riscv_enc_divuw(dst, src1, src2));
  ins_pipe(idiv_reg_reg);
%}

instruct signExtract(iRegINoSp dst, iRegIorL2I src1, immI_31 div1, immI_31 div2) %{
  match(Set dst (URShiftI (RShiftI src1 div1) div2));
  ins_cost(ALU_COST);
  format %{ "srliw $dst, $src1, $div1\t# int signExtract, #@signExtract" %}

  ins_encode %{
    __ srliw(as_Register($dst$$reg), as_Register($src1$$reg), 31);
  %}
  ins_pipe(ialu_reg_shift);
%}

// Long Divide

instruct divL(iRegLNoSp dst, iRegL src1, iRegL src2) %{
  match(Set dst (DivL src1 src2));
  ins_cost(IDIVDI_COST);
  format %{ "div  $dst, $src1, $src2\t#@divL" %}

  ins_encode(riscv_enc_div(dst, src1, src2));
  ins_pipe(ldiv_reg_reg);
%}

instruct UdivL(iRegLNoSp dst, iRegL src1, iRegL src2) %{
  match(Set dst (UDivL src1 src2));
  ins_cost(IDIVDI_COST);

  format %{ "divu $dst, $src1, $src2\t#@UdivL" %}

  ins_encode(riscv_enc_divu(dst, src1, src2));
  ins_pipe(ldiv_reg_reg);
%}

instruct signExtractL(iRegLNoSp dst, iRegL src1, immI_63 div1, immI_63 div2) %{
  match(Set dst (URShiftL (RShiftL src1 div1) div2));
  ins_cost(ALU_COST);
  format %{ "srli $dst, $src1, $div1\t# long signExtract, #@signExtractL" %}

  ins_encode %{
    __ srli(as_Register($dst$$reg), as_Register($src1$$reg), 63);
  %}
  ins_pipe(ialu_reg_shift);
%}

// Integer Remainder

instruct modI(iRegINoSp dst, iRegIorL2I src1, iRegIorL2I src2) %{
  match(Set dst (ModI src1 src2));
  ins_cost(IDIVSI_COST);
  format %{ "remw  $dst, $src1, $src2\t#@modI" %}

  ins_encode(riscv_enc_modw(dst, src1, src2));
  ins_pipe(ialu_reg_reg);
%}

instruct UmodI(iRegINoSp dst, iRegIorL2I src1, iRegIorL2I src2) %{
  match(Set dst (UModI src1 src2));
  ins_cost(IDIVSI_COST);
  format %{ "remuw  $dst, $src1, $src2\t#@UmodI" %}

  ins_encode(riscv_enc_moduw(dst, src1, src2));
  ins_pipe(ialu_reg_reg);
%}

// Long Remainder

instruct modL(iRegLNoSp dst, iRegL src1, iRegL src2) %{
  match(Set dst (ModL src1 src2));
  ins_cost(IDIVDI_COST);
  format %{ "rem  $dst, $src1, $src2\t#@modL" %}

  ins_encode(riscv_enc_mod(dst, src1, src2));
  ins_pipe(ialu_reg_reg);
%}

instruct UmodL(iRegLNoSp dst, iRegL src1, iRegL src2) %{
  match(Set dst (UModL src1 src2));
  ins_cost(IDIVDI_COST);
  format %{ "remu  $dst, $src1, $src2\t#@UmodL" %}

  ins_encode(riscv_enc_modu(dst, src1, src2));
  ins_pipe(ialu_reg_reg);
%}

// Integer Shifts

// Shift Left Register
// In RV64I, only the low 5 bits of src2 are considered for the shift amount
instruct lShiftI_reg_reg(iRegINoSp dst, iRegIorL2I src1, iRegIorL2I src2) %{
  match(Set dst (LShiftI src1 src2));
  ins_cost(ALU_COST);
  format %{ "sllw  $dst, $src1, $src2\t#@lShiftI_reg_reg" %}

  ins_encode %{
    __ sllw(as_Register($dst$$reg),
            as_Register($src1$$reg),
            as_Register($src2$$reg));
  %}

  ins_pipe(ialu_reg_reg_vshift);
%}

// Shift Left Immediate
instruct lShiftI_reg_imm(iRegINoSp dst, iRegIorL2I src1, immI src2) %{
  match(Set dst (LShiftI src1 src2));
  ins_cost(ALU_COST);
  format %{ "slliw  $dst, $src1, ($src2 & 0x1f)\t#@lShiftI_reg_imm" %}

  ins_encode %{
    // the shift amount is encoded in the lower
    // 5 bits of the I-immediate field for RV32I
    __ slliw(as_Register($dst$$reg),
             as_Register($src1$$reg),
             (unsigned) $src2$$constant & 0x1f);
  %}

  ins_pipe(ialu_reg_shift);
%}

// Shift Right Logical Register
// In RV64I, only the low 5 bits of src2 are considered for the shift amount
instruct urShiftI_reg_reg(iRegINoSp dst, iRegIorL2I src1, iRegIorL2I src2) %{
  match(Set dst (URShiftI src1 src2));
  ins_cost(ALU_COST);
  format %{ "srlw  $dst, $src1, $src2\t#@urShiftI_reg_reg" %}

  ins_encode %{
    __ srlw(as_Register($dst$$reg),
            as_Register($src1$$reg),
            as_Register($src2$$reg));
  %}

  ins_pipe(ialu_reg_reg_vshift);
%}

// Shift Right Logical Immediate
instruct urShiftI_reg_imm(iRegINoSp dst, iRegIorL2I src1, immI src2) %{
  match(Set dst (URShiftI src1 src2));
  ins_cost(ALU_COST);
  format %{ "srliw  $dst, $src1, ($src2 & 0x1f)\t#@urShiftI_reg_imm" %}

  ins_encode %{
    // the shift amount is encoded in the lower
    // 6 bits of the I-immediate field for RV64I
    __ srliw(as_Register($dst$$reg),
             as_Register($src1$$reg),
             (unsigned) $src2$$constant & 0x1f);
  %}

  ins_pipe(ialu_reg_shift);
%}

// Shift Right Arithmetic Register
// In RV64I, only the low 5 bits of src2 are considered for the shift amount
instruct rShiftI_reg_reg(iRegINoSp dst, iRegIorL2I src1, iRegIorL2I src2) %{
  match(Set dst (RShiftI src1 src2));
  ins_cost(ALU_COST);
  format %{ "sraw  $dst, $src1, $src2\t#@rShiftI_reg_reg" %}

  ins_encode %{
    // riscv will sign-ext dst high 32 bits
    __ sraw(as_Register($dst$$reg),
            as_Register($src1$$reg),
            as_Register($src2$$reg));
  %}

  ins_pipe(ialu_reg_reg_vshift);
%}

// Shift Right Arithmetic Immediate
instruct rShiftI_reg_imm(iRegINoSp dst, iRegIorL2I src1, immI src2) %{
  match(Set dst (RShiftI src1 src2));
  ins_cost(ALU_COST);
  format %{ "sraiw  $dst, $src1, ($src2 & 0x1f)\t#@rShiftI_reg_imm" %}

  ins_encode %{
    // riscv will sign-ext dst high 32 bits
    __ sraiw(as_Register($dst$$reg),
             as_Register($src1$$reg),
             (unsigned) $src2$$constant & 0x1f);
  %}

  ins_pipe(ialu_reg_shift);
%}

// Long Shifts

// Shift Left Register
// In RV64I, only the low 6 bits of src2 are considered for the shift amount
instruct lShiftL_reg_reg(iRegLNoSp dst, iRegL src1, iRegIorL2I src2) %{
  match(Set dst (LShiftL src1 src2));

  ins_cost(ALU_COST);
  format %{ "sll  $dst, $src1, $src2\t#@lShiftL_reg_reg" %}

  ins_encode %{
    __ sll(as_Register($dst$$reg),
           as_Register($src1$$reg),
           as_Register($src2$$reg));
  %}

  ins_pipe(ialu_reg_reg_vshift);
%}

// Shift Left Immediate
instruct lShiftL_reg_imm(iRegLNoSp dst, iRegL src1, immI src2) %{
  match(Set dst (LShiftL src1 src2));

  ins_cost(ALU_COST);
  format %{ "slli  $dst, $src1, ($src2 & 0x3f)\t#@lShiftL_reg_imm" %}

  ins_encode %{
    // the shift amount is encoded in the lower
    // 6 bits of the I-immediate field for RV64I
    __ slli(as_Register($dst$$reg),
            as_Register($src1$$reg),
            (unsigned) $src2$$constant & 0x3f);
  %}

  ins_pipe(ialu_reg_shift);
%}

// Shift Right Logical Register
// In RV64I, only the low 6 bits of src2 are considered for the shift amount
instruct urShiftL_reg_reg(iRegLNoSp dst, iRegL src1, iRegIorL2I src2) %{
  match(Set dst (URShiftL src1 src2));

  ins_cost(ALU_COST);
  format %{ "srl  $dst, $src1, $src2\t#@urShiftL_reg_reg" %}

  ins_encode %{
    __ srl(as_Register($dst$$reg),
            as_Register($src1$$reg),
            as_Register($src2$$reg));
  %}

  ins_pipe(ialu_reg_reg_vshift);
%}

// Shift Right Logical Immediate
instruct urShiftL_reg_imm(iRegLNoSp dst, iRegL src1, immI src2) %{
  match(Set dst (URShiftL src1 src2));

  ins_cost(ALU_COST);
  format %{ "srli  $dst, $src1, ($src2 & 0x3f)\t#@urShiftL_reg_imm" %}

  ins_encode %{
    // the shift amount is encoded in the lower
    // 6 bits of the I-immediate field for RV64I
    __ srli(as_Register($dst$$reg),
            as_Register($src1$$reg),
            (unsigned) $src2$$constant & 0x3f);
  %}

  ins_pipe(ialu_reg_shift);
%}

// A special-case pattern for card table stores.
instruct urShiftP_reg_imm(iRegLNoSp dst, iRegP src1, immI src2) %{
  match(Set dst (URShiftL (CastP2X src1) src2));

  ins_cost(ALU_COST);
  format %{ "srli  $dst, p2x($src1), ($src2 & 0x3f)\t#@urShiftP_reg_imm" %}

  ins_encode %{
    // the shift amount is encoded in the lower
    // 6 bits of the I-immediate field for RV64I
    __ srli(as_Register($dst$$reg),
            as_Register($src1$$reg),
            (unsigned) $src2$$constant & 0x3f);
  %}

  ins_pipe(ialu_reg_shift);
%}

// Shift Right Arithmetic Register
// In RV64I, only the low 6 bits of src2 are considered for the shift amount
instruct rShiftL_reg_reg(iRegLNoSp dst, iRegL src1, iRegIorL2I src2) %{
  match(Set dst (RShiftL src1 src2));

  ins_cost(ALU_COST);
  format %{ "sra  $dst, $src1, $src2\t#@rShiftL_reg_reg" %}

  ins_encode %{
    __ sra(as_Register($dst$$reg),
           as_Register($src1$$reg),
           as_Register($src2$$reg));
  %}

  ins_pipe(ialu_reg_reg_vshift);
%}

// Shift Right Arithmetic Immediate
instruct rShiftL_reg_imm(iRegLNoSp dst, iRegL src1, immI src2) %{
  match(Set dst (RShiftL src1 src2));

  ins_cost(ALU_COST);
  format %{ "srai  $dst, $src1, ($src2 & 0x3f)\t#@rShiftL_reg_imm" %}

  ins_encode %{
    // the shift amount is encoded in the lower
    // 6 bits of the I-immediate field for RV64I
    __ srai(as_Register($dst$$reg),
            as_Register($src1$$reg),
            (unsigned) $src2$$constant & 0x3f);
  %}

  ins_pipe(ialu_reg_shift);
%}

instruct regI_not_reg(iRegINoSp dst, iRegI src1, immI_M1 m1) %{
  match(Set dst (XorI src1 m1));
  ins_cost(ALU_COST);
  format %{ "xori  $dst, $src1, -1\t#@regI_not_reg" %}

  ins_encode %{
    __ xori(as_Register($dst$$reg), as_Register($src1$$reg), -1);
  %}

  ins_pipe(ialu_reg_imm);
%}

instruct regL_not_reg(iRegLNoSp dst, iRegL src1, immL_M1 m1) %{
  match(Set dst (XorL src1 m1));
  ins_cost(ALU_COST);
  format %{ "xori  $dst, $src1, -1\t#@regL_not_reg" %}

  ins_encode %{
    __ xori(as_Register($dst$$reg), as_Register($src1$$reg), -1);
  %}

  ins_pipe(ialu_reg_imm);
%}


// ============================================================================
// Floating Point Arithmetic Instructions

instruct addF_reg_reg(fRegF dst, fRegF src1, fRegF src2) %{
  match(Set dst (AddF src1 src2));

  ins_cost(DEFAULT_COST * 5);
  format %{ "fadd.s  $dst, $src1, $src2\t#@addF_reg_reg" %}

  ins_encode %{
    __ fadd_s(as_FloatRegister($dst$$reg),
              as_FloatRegister($src1$$reg),
              as_FloatRegister($src2$$reg));
  %}

  ins_pipe(fp_dop_reg_reg_s);
%}

instruct addD_reg_reg(fRegD dst, fRegD src1, fRegD src2) %{
  match(Set dst (AddD src1 src2));

  ins_cost(DEFAULT_COST * 5);
  format %{ "fadd.d  $dst, $src1, $src2\t#@addD_reg_reg" %}

  ins_encode %{
    __ fadd_d(as_FloatRegister($dst$$reg),
              as_FloatRegister($src1$$reg),
              as_FloatRegister($src2$$reg));
  %}

  ins_pipe(fp_dop_reg_reg_d);
%}

instruct subF_reg_reg(fRegF dst, fRegF src1, fRegF src2) %{
  match(Set dst (SubF src1 src2));

  ins_cost(DEFAULT_COST * 5);
  format %{ "fsub.s  $dst, $src1, $src2\t#@subF_reg_reg" %}

  ins_encode %{
    __ fsub_s(as_FloatRegister($dst$$reg),
              as_FloatRegister($src1$$reg),
              as_FloatRegister($src2$$reg));
  %}

  ins_pipe(fp_dop_reg_reg_s);
%}

instruct subD_reg_reg(fRegD dst, fRegD src1, fRegD src2) %{
  match(Set dst (SubD src1 src2));

  ins_cost(DEFAULT_COST * 5);
  format %{ "fsub.d  $dst, $src1, $src2\t#@subD_reg_reg" %}

  ins_encode %{
    __ fsub_d(as_FloatRegister($dst$$reg),
              as_FloatRegister($src1$$reg),
              as_FloatRegister($src2$$reg));
  %}

  ins_pipe(fp_dop_reg_reg_d);
%}

instruct mulF_reg_reg(fRegF dst, fRegF src1, fRegF src2) %{
  match(Set dst (MulF src1 src2));

  ins_cost(FMUL_SINGLE_COST);
  format %{ "fmul.s  $dst, $src1, $src2\t#@mulF_reg_reg" %}

  ins_encode %{
    __ fmul_s(as_FloatRegister($dst$$reg),
              as_FloatRegister($src1$$reg),
              as_FloatRegister($src2$$reg));
  %}

  ins_pipe(fp_dop_reg_reg_s);
%}

instruct mulD_reg_reg(fRegD dst, fRegD src1, fRegD src2) %{
  match(Set dst (MulD src1 src2));

  ins_cost(FMUL_DOUBLE_COST);
  format %{ "fmul.d  $dst, $src1, $src2\t#@mulD_reg_reg" %}

  ins_encode %{
    __ fmul_d(as_FloatRegister($dst$$reg),
              as_FloatRegister($src1$$reg),
              as_FloatRegister($src2$$reg));
  %}

  ins_pipe(fp_dop_reg_reg_d);
%}

// src1 * src2 + src3
instruct maddF_reg_reg(fRegF dst, fRegF src1, fRegF src2, fRegF src3) %{
  match(Set dst (FmaF src3 (Binary src1 src2)));

  ins_cost(FMUL_SINGLE_COST);
  format %{ "fmadd.s  $dst, $src1, $src2, $src3\t#@maddF_reg_reg" %}

  ins_encode %{
    assert(UseFMA, "Needs FMA instructions support.");
    __ fmadd_s(as_FloatRegister($dst$$reg),
               as_FloatRegister($src1$$reg),
               as_FloatRegister($src2$$reg),
               as_FloatRegister($src3$$reg));
  %}

  ins_pipe(pipe_class_default);
%}

// src1 * src2 + src3
instruct maddD_reg_reg(fRegD dst, fRegD src1, fRegD src2, fRegD src3) %{
  match(Set dst (FmaD src3 (Binary src1 src2)));

  ins_cost(FMUL_DOUBLE_COST);
  format %{ "fmadd.d  $dst, $src1, $src2, $src3\t#@maddD_reg_reg" %}

  ins_encode %{
    assert(UseFMA, "Needs FMA instructions support.");
    __ fmadd_d(as_FloatRegister($dst$$reg),
               as_FloatRegister($src1$$reg),
               as_FloatRegister($src2$$reg),
               as_FloatRegister($src3$$reg));
  %}

  ins_pipe(pipe_class_default);
%}

// src1 * src2 - src3
instruct msubF_reg_reg(fRegF dst, fRegF src1, fRegF src2, fRegF src3) %{
  match(Set dst (FmaF (NegF src3) (Binary src1 src2)));

  ins_cost(FMUL_SINGLE_COST);
  format %{ "fmsub.s  $dst, $src1, $src2, $src3\t#@msubF_reg_reg" %}

  ins_encode %{
    assert(UseFMA, "Needs FMA instructions support.");
    __ fmsub_s(as_FloatRegister($dst$$reg),
               as_FloatRegister($src1$$reg),
               as_FloatRegister($src2$$reg),
               as_FloatRegister($src3$$reg));
  %}

  ins_pipe(pipe_class_default);
%}

// src1 * src2 - src3
instruct msubD_reg_reg(fRegD dst, fRegD src1, fRegD src2, fRegD src3) %{
  match(Set dst (FmaD (NegD src3) (Binary src1 src2)));

  ins_cost(FMUL_DOUBLE_COST);
  format %{ "fmsub.d  $dst, $src1, $src2, $src3\t#@msubD_reg_reg" %}

  ins_encode %{
    assert(UseFMA, "Needs FMA instructions support.");
    __ fmsub_d(as_FloatRegister($dst$$reg),
               as_FloatRegister($src1$$reg),
               as_FloatRegister($src2$$reg),
               as_FloatRegister($src3$$reg));
  %}

  ins_pipe(pipe_class_default);
%}

// src1 * (-src2) + src3
// "(-src1) * src2 + src3" has been idealized to "src2 * (-src1) + src3"
instruct nmsubF_reg_reg(fRegF dst, fRegF src1, fRegF src2, fRegF src3) %{
  match(Set dst (FmaF src3 (Binary src1 (NegF src2))));

  ins_cost(FMUL_SINGLE_COST);
  format %{ "fnmsub.s  $dst, $src1, $src2, $src3\t#@nmsubF_reg_reg" %}

  ins_encode %{
    assert(UseFMA, "Needs FMA instructions support.");
    __ fnmsub_s(as_FloatRegister($dst$$reg),
                as_FloatRegister($src1$$reg),
                as_FloatRegister($src2$$reg),
                as_FloatRegister($src3$$reg));
  %}

  ins_pipe(pipe_class_default);
%}

// src1 * (-src2) + src3
// "(-src1) * src2 + src3" has been idealized to "src2 * (-src1) + src3"
instruct nmsubD_reg_reg(fRegD dst, fRegD src1, fRegD src2, fRegD src3) %{
  match(Set dst (FmaD src3 (Binary src1 (NegD src2))));

  ins_cost(FMUL_DOUBLE_COST);
  format %{ "fnmsub.d  $dst, $src1, $src2, $src3\t#@nmsubD_reg_reg" %}

  ins_encode %{
    assert(UseFMA, "Needs FMA instructions support.");
    __ fnmsub_d(as_FloatRegister($dst$$reg),
                as_FloatRegister($src1$$reg),
                as_FloatRegister($src2$$reg),
                as_FloatRegister($src3$$reg));
  %}

  ins_pipe(pipe_class_default);
%}

// src1 * (-src2) - src3
// "(-src1) * src2 - src3" has been idealized to "src2 * (-src1) - src3"
instruct nmaddF_reg_reg(fRegF dst, fRegF src1, fRegF src2, fRegF src3) %{
  match(Set dst (FmaF (NegF src3) (Binary src1 (NegF src2))));

  ins_cost(FMUL_SINGLE_COST);
  format %{ "fnmadd.s  $dst, $src1, $src2, $src3\t#@nmaddF_reg_reg" %}

  ins_encode %{
    assert(UseFMA, "Needs FMA instructions support.");
    __ fnmadd_s(as_FloatRegister($dst$$reg),
                as_FloatRegister($src1$$reg),
                as_FloatRegister($src2$$reg),
                as_FloatRegister($src3$$reg));
  %}

  ins_pipe(pipe_class_default);
%}

// src1 * (-src2) - src3
// "(-src1) * src2 - src3" has been idealized to "src2 * (-src1) - src3"
instruct nmaddD_reg_reg(fRegD dst, fRegD src1, fRegD src2, fRegD src3) %{
  match(Set dst (FmaD (NegD src3) (Binary src1 (NegD src2))));

  ins_cost(FMUL_DOUBLE_COST);
  format %{ "fnmadd.d  $dst, $src1, $src2, $src3\t#@nmaddD_reg_reg" %}

  ins_encode %{
    assert(UseFMA, "Needs FMA instructions support.");
    __ fnmadd_d(as_FloatRegister($dst$$reg),
                as_FloatRegister($src1$$reg),
                as_FloatRegister($src2$$reg),
                as_FloatRegister($src3$$reg));
  %}

  ins_pipe(pipe_class_default);
%}

// Math.max(FF)F
instruct maxF_reg_reg(fRegF dst, fRegF src1, fRegF src2, rFlagsReg cr) %{
  match(Set dst (MaxF src1 src2));
  effect(TEMP_DEF dst, KILL cr);

  format %{ "maxF $dst, $src1, $src2" %}

  ins_encode %{
    __ minmax_fp(as_FloatRegister($dst$$reg),
                 as_FloatRegister($src1$$reg), as_FloatRegister($src2$$reg),
                 false /* is_double */, false /* is_min */);
  %}

  ins_pipe(pipe_class_default);
%}

// Math.min(FF)F
instruct minF_reg_reg(fRegF dst, fRegF src1, fRegF src2, rFlagsReg cr) %{
  match(Set dst (MinF src1 src2));
  effect(TEMP_DEF dst, KILL cr);

  format %{ "minF $dst, $src1, $src2" %}

  ins_encode %{
    __ minmax_fp(as_FloatRegister($dst$$reg),
                 as_FloatRegister($src1$$reg), as_FloatRegister($src2$$reg),
                 false /* is_double */, true /* is_min */);
  %}

  ins_pipe(pipe_class_default);
%}

// Math.max(DD)D
instruct maxD_reg_reg(fRegD dst, fRegD src1, fRegD src2, rFlagsReg cr) %{
  match(Set dst (MaxD src1 src2));
  effect(TEMP_DEF dst, KILL cr);

  format %{ "maxD $dst, $src1, $src2" %}

  ins_encode %{
    __ minmax_fp(as_FloatRegister($dst$$reg),
                 as_FloatRegister($src1$$reg), as_FloatRegister($src2$$reg),
                 true /* is_double */, false /* is_min */);
  %}

  ins_pipe(pipe_class_default);
%}

// Math.min(DD)D
instruct minD_reg_reg(fRegD dst, fRegD src1, fRegD src2, rFlagsReg cr) %{
  match(Set dst (MinD src1 src2));
  effect(TEMP_DEF dst, KILL cr);

  format %{ "minD $dst, $src1, $src2" %}

  ins_encode %{
    __ minmax_fp(as_FloatRegister($dst$$reg),
                 as_FloatRegister($src1$$reg), as_FloatRegister($src2$$reg),
                 true /* is_double */, true /* is_min */);
  %}

  ins_pipe(pipe_class_default);
%}

// Float.isInfinite
instruct isInfiniteF_reg_reg(iRegINoSp dst, fRegF src)
%{
  match(Set dst (IsInfiniteF src));

  format %{ "isInfinite $dst, $src" %}
  ins_encode %{
    __ fclass_s(as_Register($dst$$reg), as_FloatRegister($src$$reg));
    __ andi(as_Register($dst$$reg), as_Register($dst$$reg), Assembler::fclass_mask::inf);
    __ slt(as_Register($dst$$reg), zr, as_Register($dst$$reg));
  %}

  ins_pipe(pipe_class_default);
%}

// Double.isInfinite
instruct isInfiniteD_reg_reg(iRegINoSp dst, fRegD src)
%{
  match(Set dst (IsInfiniteD src));

  format %{ "isInfinite $dst, $src" %}
  ins_encode %{
    __ fclass_d(as_Register($dst$$reg), as_FloatRegister($src$$reg));
    __ andi(as_Register($dst$$reg), as_Register($dst$$reg), Assembler::fclass_mask::inf);
    __ slt(as_Register($dst$$reg), zr, as_Register($dst$$reg));
  %}

  ins_pipe(pipe_class_default);
%}

// Float.isFinite
instruct isFiniteF_reg_reg(iRegINoSp dst, fRegF src)
%{
  match(Set dst (IsFiniteF src));

  format %{ "isFinite $dst, $src" %}
  ins_encode %{
    __ fclass_s(as_Register($dst$$reg), as_FloatRegister($src$$reg));
    __ andi(as_Register($dst$$reg), as_Register($dst$$reg), Assembler::fclass_mask::finite);
    __ slt(as_Register($dst$$reg), zr, as_Register($dst$$reg));
  %}

  ins_pipe(pipe_class_default);
%}

// Double.isFinite
instruct isFiniteD_reg_reg(iRegINoSp dst, fRegD src)
%{
  match(Set dst (IsFiniteD src));

  format %{ "isFinite $dst, $src" %}
  ins_encode %{
    __ fclass_d(as_Register($dst$$reg), as_FloatRegister($src$$reg));
    __ andi(as_Register($dst$$reg), as_Register($dst$$reg), Assembler::fclass_mask::finite);
    __ slt(as_Register($dst$$reg), zr, as_Register($dst$$reg));
  %}

  ins_pipe(pipe_class_default);
%}

instruct divF_reg_reg(fRegF dst, fRegF src1, fRegF src2) %{
  match(Set dst (DivF src1  src2));

  ins_cost(FDIV_COST);
  format %{ "fdiv.s  $dst, $src1, $src2\t#@divF_reg_reg" %}

  ins_encode %{
    __ fdiv_s(as_FloatRegister($dst$$reg),
              as_FloatRegister($src1$$reg),
              as_FloatRegister($src2$$reg));
  %}

  ins_pipe(fp_div_s);
%}

instruct divD_reg_reg(fRegD dst, fRegD src1, fRegD src2) %{
  match(Set dst (DivD src1  src2));

  ins_cost(FDIV_COST);
  format %{ "fdiv.d  $dst, $src1, $src2\t#@divD_reg_reg" %}

  ins_encode %{
    __ fdiv_d(as_FloatRegister($dst$$reg),
              as_FloatRegister($src1$$reg),
              as_FloatRegister($src2$$reg));
  %}

  ins_pipe(fp_div_d);
%}

instruct negF_reg_reg(fRegF dst, fRegF src) %{
  match(Set dst (NegF src));

  ins_cost(XFER_COST);
  format %{ "fsgnjn.s  $dst, $src, $src\t#@negF_reg_reg" %}

  ins_encode %{
    __ fneg_s(as_FloatRegister($dst$$reg),
              as_FloatRegister($src$$reg));
  %}

  ins_pipe(fp_uop_s);
%}

instruct negD_reg_reg(fRegD dst, fRegD src) %{
  match(Set dst (NegD src));

  ins_cost(XFER_COST);
  format %{ "fsgnjn.d  $dst, $src, $src\t#@negD_reg_reg" %}

  ins_encode %{
    __ fneg_d(as_FloatRegister($dst$$reg),
              as_FloatRegister($src$$reg));
  %}

  ins_pipe(fp_uop_d);
%}

instruct absI_reg(iRegINoSp dst, iRegIorL2I src) %{
  match(Set dst (AbsI src));

  ins_cost(ALU_COST * 3);
  format %{
    "sraiw  t0, $src, 0x1f\n\t"
    "addw  $dst, $src, t0\n\t"
    "xorr  $dst, $dst, t0\t#@absI_reg"
  %}

  ins_encode %{
    __ sraiw(t0, as_Register($src$$reg), 0x1f);
    __ addw(as_Register($dst$$reg), as_Register($src$$reg), t0);
    __ xorr(as_Register($dst$$reg), as_Register($dst$$reg), t0);
  %}

  ins_pipe(pipe_class_default);
%}

instruct absL_reg(iRegLNoSp dst, iRegL src) %{
  match(Set dst (AbsL src));

  ins_cost(ALU_COST * 3);
  format %{
    "srai  t0, $src, 0x3f\n\t"
    "add  $dst, $src, t0\n\t"
    "xorr  $dst, $dst, t0\t#@absL_reg"
  %}

  ins_encode %{
    __ srai(t0, as_Register($src$$reg), 0x3f);
    __ add(as_Register($dst$$reg), as_Register($src$$reg), t0);
    __ xorr(as_Register($dst$$reg), as_Register($dst$$reg), t0);
  %}

  ins_pipe(pipe_class_default);
%}

instruct absF_reg(fRegF dst, fRegF src) %{
  match(Set dst (AbsF src));

  ins_cost(XFER_COST);
  format %{ "fsgnjx.s  $dst, $src, $src\t#@absF_reg" %}
  ins_encode %{
    __ fabs_s(as_FloatRegister($dst$$reg),
              as_FloatRegister($src$$reg));
  %}

  ins_pipe(fp_uop_s);
%}

instruct absD_reg(fRegD dst, fRegD src) %{
  match(Set dst (AbsD src));

  ins_cost(XFER_COST);
  format %{ "fsgnjx.d  $dst, $src, $src\t#@absD_reg" %}
  ins_encode %{
    __ fabs_d(as_FloatRegister($dst$$reg),
              as_FloatRegister($src$$reg));
  %}

  ins_pipe(fp_uop_d);
%}

instruct sqrtF_reg(fRegF dst, fRegF src) %{
  match(Set dst (SqrtF src));

  ins_cost(FSQRT_COST);
  format %{ "fsqrt.s  $dst, $src\t#@sqrtF_reg" %}
  ins_encode %{
    __ fsqrt_s(as_FloatRegister($dst$$reg),
               as_FloatRegister($src$$reg));
  %}

  ins_pipe(fp_sqrt_s);
%}

instruct sqrtD_reg(fRegD dst, fRegD src) %{
  match(Set dst (SqrtD src));

  ins_cost(FSQRT_COST);
  format %{ "fsqrt.d  $dst, $src\t#@sqrtD_reg" %}
  ins_encode %{
    __ fsqrt_d(as_FloatRegister($dst$$reg),
               as_FloatRegister($src$$reg));
  %}

  ins_pipe(fp_sqrt_d);
%}

// Round Instruction
instruct roundD_reg(fRegD dst, fRegD src, immI rmode, iRegLNoSp tmp1, iRegLNoSp tmp2, iRegLNoSp tmp3) %{
  match(Set dst (RoundDoubleMode src rmode));
  ins_cost(2 * XFER_COST + BRANCH_COST);
  effect(TEMP_DEF dst, TEMP tmp1, TEMP tmp2, TEMP tmp3);

  format %{ "RoundDoubleMode $src, $rmode" %}
  ins_encode %{
    __ round_double_mode(as_FloatRegister($dst$$reg),
               as_FloatRegister($src$$reg), $rmode$$constant, $tmp1$$Register, $tmp2$$Register, $tmp3$$Register);
  %}
  ins_pipe(pipe_class_default);
%}

// Copysign and signum intrinsics

instruct copySignD_reg(fRegD dst, fRegD src1, fRegD src2, immD zero) %{
  match(Set dst (CopySignD src1 (Binary src2 zero)));
  format %{ "CopySignD  $dst $src1 $src2" %}
  ins_encode %{
    FloatRegister dst = as_FloatRegister($dst$$reg),
                  src1 = as_FloatRegister($src1$$reg),
                  src2 = as_FloatRegister($src2$$reg);
    __ fsgnj_d(dst, src1, src2);
  %}
  ins_pipe(fp_dop_reg_reg_d);
%}

instruct copySignF_reg(fRegF dst, fRegF src1, fRegF src2) %{
  match(Set dst (CopySignF src1 src2));
  format %{ "CopySignF  $dst $src1 $src2" %}
  ins_encode %{
    FloatRegister dst = as_FloatRegister($dst$$reg),
                  src1 = as_FloatRegister($src1$$reg),
                  src2 = as_FloatRegister($src2$$reg);
    __ fsgnj_s(dst, src1, src2);
  %}
  ins_pipe(fp_dop_reg_reg_s);
%}

instruct signumD_reg(fRegD dst, immD zero, fRegD one) %{
  match(Set dst (SignumD dst (Binary zero one)));
  format %{ "signumD  $dst, $dst" %}
  ins_encode %{
    __ signum_fp(as_FloatRegister($dst$$reg), as_FloatRegister($one$$reg), true /* is_double */);
  %}
  ins_pipe(pipe_class_default);
%}

instruct signumF_reg(fRegF dst, immF zero, fRegF one) %{
  match(Set dst (SignumF dst (Binary zero one)));
  format %{ "signumF  $dst, $dst" %}
  ins_encode %{
    __ signum_fp(as_FloatRegister($dst$$reg), as_FloatRegister($one$$reg), false /* is_double */);
  %}
  ins_pipe(pipe_class_default);
%}

// Arithmetic Instructions End

// ============================================================================
// Logical Instructions

// Register And
instruct andI_reg_reg(iRegINoSp dst, iRegI src1, iRegI src2) %{
  match(Set dst (AndI src1 src2));

  format %{ "andr  $dst, $src1, $src2\t#@andI_reg_reg" %}

  ins_cost(ALU_COST);
  ins_encode %{
    __ andr(as_Register($dst$$reg),
            as_Register($src1$$reg),
            as_Register($src2$$reg));
  %}

  ins_pipe(ialu_reg_reg);
%}

// Immediate And
instruct andI_reg_imm(iRegINoSp dst, iRegI src1, immIAdd src2) %{
  match(Set dst (AndI src1 src2));

  format %{ "andi  $dst, $src1, $src2\t#@andI_reg_imm" %}

  ins_cost(ALU_COST);
  ins_encode %{
    __ andi(as_Register($dst$$reg),
            as_Register($src1$$reg),
            (int32_t)($src2$$constant));
  %}

  ins_pipe(ialu_reg_imm);
%}

// Register Or
instruct orI_reg_reg(iRegINoSp dst, iRegI src1, iRegI src2) %{
  match(Set dst (OrI src1 src2));

  format %{ "orr  $dst, $src1, $src2\t#@orI_reg_reg" %}

  ins_cost(ALU_COST);
  ins_encode %{
    __ orr(as_Register($dst$$reg),
           as_Register($src1$$reg),
           as_Register($src2$$reg));
  %}

  ins_pipe(ialu_reg_reg);
%}

// Immediate Or
instruct orI_reg_imm(iRegINoSp dst, iRegI src1, immIAdd src2) %{
  match(Set dst (OrI src1 src2));

  format %{ "ori  $dst, $src1, $src2\t#@orI_reg_imm" %}

  ins_cost(ALU_COST);
  ins_encode %{
    __ ori(as_Register($dst$$reg),
           as_Register($src1$$reg),
           (int32_t)($src2$$constant));
  %}

  ins_pipe(ialu_reg_imm);
%}

// Register Xor
instruct xorI_reg_reg(iRegINoSp dst, iRegI src1, iRegI src2) %{
  match(Set dst (XorI src1 src2));

  format %{ "xorr  $dst, $src1, $src2\t#@xorI_reg_reg" %}

  ins_cost(ALU_COST);
  ins_encode %{
    __ xorr(as_Register($dst$$reg),
            as_Register($src1$$reg),
            as_Register($src2$$reg));
  %}

  ins_pipe(ialu_reg_reg);
%}

// Immediate Xor
instruct xorI_reg_imm(iRegINoSp dst, iRegI src1, immIAdd src2) %{
  match(Set dst (XorI src1 src2));

  format %{ "xori  $dst, $src1, $src2\t#@xorI_reg_imm" %}

  ins_cost(ALU_COST);
  ins_encode %{
    __ xori(as_Register($dst$$reg),
            as_Register($src1$$reg),
            (int32_t)($src2$$constant));
  %}

  ins_pipe(ialu_reg_imm);
%}

// Register And Long
instruct andL_reg_reg(iRegLNoSp dst, iRegL src1, iRegL src2) %{
  match(Set dst (AndL src1 src2));

  format %{ "andr  $dst, $src1, $src2\t#@andL_reg_reg" %}

  ins_cost(ALU_COST);
  ins_encode %{
    __ andr(as_Register($dst$$reg),
            as_Register($src1$$reg),
            as_Register($src2$$reg));
  %}

  ins_pipe(ialu_reg_reg);
%}

// Immediate And Long
instruct andL_reg_imm(iRegLNoSp dst, iRegL src1, immLAdd src2) %{
  match(Set dst (AndL src1 src2));

  format %{ "andi  $dst, $src1, $src2\t#@andL_reg_imm" %}

  ins_cost(ALU_COST);
  ins_encode %{
    __ andi(as_Register($dst$$reg),
            as_Register($src1$$reg),
            (int32_t)($src2$$constant));
  %}

  ins_pipe(ialu_reg_imm);
%}

// Register Or Long
instruct orL_reg_reg(iRegLNoSp dst, iRegL src1, iRegL src2) %{
  match(Set dst (OrL src1 src2));

  format %{ "orr  $dst, $src1, $src2\t#@orL_reg_reg" %}

  ins_cost(ALU_COST);
  ins_encode %{
    __ orr(as_Register($dst$$reg),
           as_Register($src1$$reg),
           as_Register($src2$$reg));
  %}

  ins_pipe(ialu_reg_reg);
%}

// Immediate Or Long
instruct orL_reg_imm(iRegLNoSp dst, iRegL src1, immLAdd src2) %{
  match(Set dst (OrL src1 src2));

  format %{ "ori  $dst, $src1, $src2\t#@orL_reg_imm" %}

  ins_cost(ALU_COST);
  ins_encode %{
    __ ori(as_Register($dst$$reg),
           as_Register($src1$$reg),
           (int32_t)($src2$$constant));
  %}

  ins_pipe(ialu_reg_imm);
%}

// Register Xor Long
instruct xorL_reg_reg(iRegLNoSp dst, iRegL src1, iRegL src2) %{
  match(Set dst (XorL src1 src2));

  format %{ "xorr  $dst, $src1, $src2\t#@xorL_reg_reg" %}

  ins_cost(ALU_COST);
  ins_encode %{
    __ xorr(as_Register($dst$$reg),
            as_Register($src1$$reg),
            as_Register($src2$$reg));
  %}

  ins_pipe(ialu_reg_reg);
%}

// Immediate Xor Long
instruct xorL_reg_imm(iRegLNoSp dst, iRegL src1, immLAdd src2) %{
  match(Set dst (XorL src1 src2));

  ins_cost(ALU_COST);
  format %{ "xori  $dst, $src1, $src2\t#@xorL_reg_imm" %}

  ins_encode %{
    __ xori(as_Register($dst$$reg),
            as_Register($src1$$reg),
            (int32_t)($src2$$constant));
  %}

  ins_pipe(ialu_reg_imm);
%}

// ============================================================================
// MemBar Instruction

instruct load_fence() %{
  match(LoadFence);
  ins_cost(ALU_COST);

  format %{ "#@load_fence" %}

  ins_encode %{
    __ membar(MacroAssembler::LoadLoad | MacroAssembler::LoadStore);
  %}
  ins_pipe(pipe_serial);
%}

instruct membar_acquire() %{
  match(MemBarAcquire);
  ins_cost(ALU_COST);

  format %{ "#@membar_acquire\n\t"
            "fence ir iorw" %}

  ins_encode %{
    __ block_comment("membar_acquire");
    __ membar(MacroAssembler::LoadLoad | MacroAssembler::LoadStore);
  %}

  ins_pipe(pipe_serial);
%}

instruct membar_acquire_lock() %{
  match(MemBarAcquireLock);
  ins_cost(0);

  format %{ "#@membar_acquire_lock (elided)" %}

  ins_encode %{
    __ block_comment("membar_acquire_lock (elided)");
  %}

  ins_pipe(pipe_serial);
%}

instruct store_fence() %{
  match(StoreFence);
  ins_cost(ALU_COST);

  format %{ "#@store_fence" %}

  ins_encode %{
    __ membar(MacroAssembler::LoadStore | MacroAssembler::StoreStore);
  %}
  ins_pipe(pipe_serial);
%}

instruct membar_release() %{
  match(MemBarRelease);
  ins_cost(ALU_COST);

  format %{ "#@membar_release\n\t"
            "fence iorw ow" %}

  ins_encode %{
    __ block_comment("membar_release");
    __ membar(MacroAssembler::LoadStore | MacroAssembler::StoreStore);
  %}
  ins_pipe(pipe_serial);
%}

instruct membar_storestore() %{
  match(MemBarStoreStore);
  match(StoreStoreFence);
  ins_cost(ALU_COST);

  format %{ "MEMBAR-store-store\t#@membar_storestore" %}

  ins_encode %{
    __ membar(MacroAssembler::StoreStore);
  %}
  ins_pipe(pipe_serial);
%}

instruct membar_release_lock() %{
  match(MemBarReleaseLock);
  ins_cost(0);

  format %{ "#@membar_release_lock (elided)" %}

  ins_encode %{
    __ block_comment("membar_release_lock (elided)");
  %}

  ins_pipe(pipe_serial);
%}

instruct membar_volatile() %{
  match(MemBarVolatile);
  ins_cost(ALU_COST);

  format %{ "#@membar_volatile\n\t"
             "fence iorw iorw"%}

  ins_encode %{
    __ block_comment("membar_volatile");
    __ membar(MacroAssembler::StoreLoad);
  %}

  ins_pipe(pipe_serial);
%}

instruct spin_wait() %{
  predicate(UseZihintpause);
  match(OnSpinWait);
  ins_cost(CACHE_MISS_COST);

  format %{ "spin_wait" %}

  ins_encode %{
    __ pause();
  %}

  ins_pipe(pipe_serial);
%}

// ============================================================================
// Cast Instructions (Java-level type cast)

instruct castX2P(iRegPNoSp dst, iRegL src) %{
  match(Set dst (CastX2P src));

  ins_cost(ALU_COST);
  format %{ "mv  $dst, $src\t# long -> ptr, #@castX2P" %}

  ins_encode %{
    if ($dst$$reg != $src$$reg) {
      __ mv(as_Register($dst$$reg), as_Register($src$$reg));
    }
  %}

  ins_pipe(ialu_reg);
%}

instruct castP2X(iRegLNoSp dst, iRegP src) %{
  match(Set dst (CastP2X src));

  ins_cost(ALU_COST);
  format %{ "mv  $dst, $src\t# ptr -> long, #@castP2X" %}

  ins_encode %{
    if ($dst$$reg != $src$$reg) {
      __ mv(as_Register($dst$$reg), as_Register($src$$reg));
    }
  %}

  ins_pipe(ialu_reg);
%}

instruct castPP(iRegPNoSp dst)
%{
  match(Set dst (CastPP dst));
  ins_cost(0);

  size(0);
  format %{ "# castPP of $dst, #@castPP" %}
  ins_encode(/* empty encoding */);
  ins_pipe(pipe_class_empty);
%}

instruct castLL(iRegL dst)
%{
  match(Set dst (CastLL dst));

  size(0);
  format %{ "# castLL of $dst, #@castLL" %}
  ins_encode(/* empty encoding */);
  ins_cost(0);
  ins_pipe(pipe_class_empty);
%}

instruct castII(iRegI dst)
%{
  match(Set dst (CastII dst));

  size(0);
  format %{ "# castII of $dst, #@castII" %}
  ins_encode(/* empty encoding */);
  ins_cost(0);
  ins_pipe(pipe_class_empty);
%}

instruct checkCastPP(iRegPNoSp dst)
%{
  match(Set dst (CheckCastPP dst));

  size(0);
  ins_cost(0);
  format %{ "# checkcastPP of $dst, #@checkCastPP" %}
  ins_encode(/* empty encoding */);
  ins_pipe(pipe_class_empty);
%}

instruct castFF(fRegF dst)
%{
  match(Set dst (CastFF dst));

  size(0);
  format %{ "# castFF of $dst" %}
  ins_encode(/* empty encoding */);
  ins_cost(0);
  ins_pipe(pipe_class_empty);
%}

instruct castDD(fRegD dst)
%{
  match(Set dst (CastDD dst));

  size(0);
  format %{ "# castDD of $dst" %}
  ins_encode(/* empty encoding */);
  ins_cost(0);
  ins_pipe(pipe_class_empty);
%}

instruct castVV(vReg dst)
%{
  match(Set dst (CastVV dst));

  size(0);
  format %{ "# castVV of $dst" %}
  ins_encode(/* empty encoding */);
  ins_cost(0);
  ins_pipe(pipe_class_empty);
%}

// ============================================================================
// Convert Instructions

// int to bool
instruct convI2Bool(iRegINoSp dst, iRegI src)
%{
  match(Set dst (Conv2B src));

  ins_cost(ALU_COST);
  format %{ "snez  $dst, $src\t#@convI2Bool" %}

  ins_encode %{
    __ snez(as_Register($dst$$reg), as_Register($src$$reg));
  %}

  ins_pipe(ialu_reg);
%}

// pointer to bool
instruct convP2Bool(iRegINoSp dst, iRegP src)
%{
  match(Set dst (Conv2B src));

  ins_cost(ALU_COST);
  format %{ "snez  $dst, $src\t#@convP2Bool" %}

  ins_encode %{
    __ snez(as_Register($dst$$reg), as_Register($src$$reg));
  %}

  ins_pipe(ialu_reg);
%}

// int <-> long

instruct convI2L_reg_reg(iRegLNoSp dst, iRegIorL2I src)
%{
  match(Set dst (ConvI2L src));

  ins_cost(ALU_COST);
  format %{ "addw  $dst, $src, zr\t#@convI2L_reg_reg" %}
  ins_encode %{
    __ sign_extend(as_Register($dst$$reg), as_Register($src$$reg), 32);
  %}
  ins_pipe(ialu_reg);
%}

instruct convL2I_reg(iRegINoSp dst, iRegL src) %{
  match(Set dst (ConvL2I src));

  ins_cost(ALU_COST);
  format %{ "addw  $dst, $src, zr\t#@convL2I_reg" %}

  ins_encode %{
    __ sign_extend(as_Register($dst$$reg), as_Register($src$$reg), 32);
  %}

  ins_pipe(ialu_reg);
%}

// int to unsigned long (Zero-extend)
instruct convI2UL_reg_reg(iRegLNoSp dst, iRegIorL2I src, immL_32bits mask)
%{
  match(Set dst (AndL (ConvI2L src) mask));

  ins_cost(ALU_COST * 2);
  format %{ "zero_extend $dst, $src, 32\t# i2ul, #@convI2UL_reg_reg" %}

  ins_encode %{
    __ zero_extend(as_Register($dst$$reg), as_Register($src$$reg), 32);
  %}

  ins_pipe(ialu_reg_shift);
%}

// float <-> double

instruct convF2D_reg(fRegD dst, fRegF src) %{
  match(Set dst (ConvF2D src));

  ins_cost(XFER_COST);
  format %{ "fcvt.d.s  $dst, $src\t#@convF2D_reg" %}

  ins_encode %{
    __ fcvt_d_s(as_FloatRegister($dst$$reg), as_FloatRegister($src$$reg));
  %}

  ins_pipe(fp_f2d);
%}

instruct convD2F_reg(fRegF dst, fRegD src) %{
  match(Set dst (ConvD2F src));

  ins_cost(XFER_COST);
  format %{ "fcvt.s.d  $dst, $src\t#@convD2F_reg" %}

  ins_encode %{
    __ fcvt_s_d(as_FloatRegister($dst$$reg), as_FloatRegister($src$$reg));
  %}

  ins_pipe(fp_d2f);
%}

// single <-> half precision

instruct convHF2F_reg_reg(fRegF dst, iRegINoSp src, iRegINoSp tmp) %{
  match(Set dst (ConvHF2F src));
  effect(TEMP tmp);
  format %{ "fmv.h.x $dst, $src\t# move source from $src to $dst\n\t"
            "fcvt.s.h $dst, $dst\t# convert half to single precision"
  %}
  ins_encode %{
    __ float16_to_float($dst$$FloatRegister, $src$$Register, $tmp$$Register);
  %}
  ins_pipe(pipe_slow);
%}

instruct convF2HF_reg_reg(iRegINoSp dst, fRegF src, fRegF ftmp, iRegINoSp xtmp) %{
  match(Set dst (ConvF2HF src));
  effect(TEMP_DEF dst, TEMP ftmp, TEMP xtmp);
  format %{ "fcvt.h.s $ftmp, $src\t# convert single precision to half\n\t"
            "fmv.x.h $dst, $ftmp\t# move result from $ftmp to $dst"
  %}
  ins_encode %{
    __ float_to_float16($dst$$Register, $src$$FloatRegister, $ftmp$$FloatRegister, $xtmp$$Register);
  %}
  ins_pipe(pipe_slow);
%}

// float <-> int

instruct convF2I_reg_reg(iRegINoSp dst, fRegF src) %{
  match(Set dst (ConvF2I src));

  ins_cost(XFER_COST);
  format %{ "fcvt.w.s  $dst, $src\t#@convF2I_reg_reg" %}

  ins_encode %{
    __ fcvt_w_s_safe($dst$$Register, $src$$FloatRegister);
  %}

  ins_pipe(fp_f2i);
%}

instruct convI2F_reg_reg(fRegF dst, iRegIorL2I src) %{
  match(Set dst (ConvI2F src));

  ins_cost(XFER_COST);
  format %{ "fcvt.s.w  $dst, $src\t#@convI2F_reg_reg" %}

  ins_encode %{
    __ fcvt_s_w(as_FloatRegister($dst$$reg), as_Register($src$$reg));
  %}

  ins_pipe(fp_i2f);
%}

// float <-> long

instruct convF2L_reg_reg(iRegLNoSp dst, fRegF src) %{
  match(Set dst (ConvF2L src));

  ins_cost(XFER_COST);
  format %{ "fcvt.l.s  $dst, $src\t#@convF2L_reg_reg" %}

  ins_encode %{
    __ fcvt_l_s_safe($dst$$Register, $src$$FloatRegister);
  %}

  ins_pipe(fp_f2l);
%}

instruct convL2F_reg_reg(fRegF dst, iRegL src) %{
  match(Set dst (ConvL2F src));

  ins_cost(XFER_COST);
  format %{ "fcvt.s.l  $dst, $src\t#@convL2F_reg_reg" %}

  ins_encode %{
    __ fcvt_s_l(as_FloatRegister($dst$$reg), as_Register($src$$reg));
  %}

  ins_pipe(fp_l2f);
%}

// double <-> int

instruct convD2I_reg_reg(iRegINoSp dst, fRegD src) %{
  match(Set dst (ConvD2I src));

  ins_cost(XFER_COST);
  format %{ "fcvt.w.d  $dst, $src\t#@convD2I_reg_reg" %}

  ins_encode %{
    __ fcvt_w_d_safe($dst$$Register, $src$$FloatRegister);
  %}

  ins_pipe(fp_d2i);
%}

instruct convI2D_reg_reg(fRegD dst, iRegIorL2I src) %{
  match(Set dst (ConvI2D src));

  ins_cost(XFER_COST);
  format %{ "fcvt.d.w  $dst, $src\t#@convI2D_reg_reg" %}

  ins_encode %{
    __ fcvt_d_w(as_FloatRegister($dst$$reg), as_Register($src$$reg));
  %}

  ins_pipe(fp_i2d);
%}

// double <-> long

instruct convD2L_reg_reg(iRegLNoSp dst, fRegD src) %{
  match(Set dst (ConvD2L src));

  ins_cost(XFER_COST);
  format %{ "fcvt.l.d  $dst, $src\t#@convD2L_reg_reg" %}

  ins_encode %{
    __ fcvt_l_d_safe($dst$$Register, $src$$FloatRegister);
  %}

  ins_pipe(fp_d2l);
%}

instruct convL2D_reg_reg(fRegD dst, iRegL src) %{
  match(Set dst (ConvL2D src));

  ins_cost(XFER_COST);
  format %{ "fcvt.d.l  $dst, $src\t#@convL2D_reg_reg" %}

  ins_encode %{
    __ fcvt_d_l(as_FloatRegister($dst$$reg), as_Register($src$$reg));
  %}

  ins_pipe(fp_l2d);
%}

// Convert oop into int for vectors alignment masking
instruct convP2I(iRegINoSp dst, iRegP src) %{
  match(Set dst (ConvL2I (CastP2X src)));

  ins_cost(ALU_COST * 2);
  format %{ "zero_extend $dst, $src, 32\t# ptr -> int, #@convP2I" %}

  ins_encode %{
    __ zero_extend($dst$$Register, $src$$Register, 32);
  %}

  ins_pipe(ialu_reg);
%}

// Convert compressed oop into int for vectors alignment masking
// in case of 32bit oops (heap < 4Gb).
instruct convN2I(iRegINoSp dst, iRegN src)
%{
  predicate(CompressedOops::shift() == 0);
  match(Set dst (ConvL2I (CastP2X (DecodeN src))));

  ins_cost(ALU_COST);
  format %{ "mv  $dst, $src\t# compressed ptr -> int, #@convN2I" %}

  ins_encode %{
    __ mv($dst$$Register, $src$$Register);
  %}

  ins_pipe(ialu_reg);
%}

instruct round_double_reg(iRegLNoSp dst, fRegD src, fRegD ftmp) %{
  match(Set dst (RoundD src));

  ins_cost(XFER_COST + BRANCH_COST);
  effect(TEMP ftmp);
  format %{ "java_round_double $dst, $src\t#@round_double_reg" %}

  ins_encode %{
    __ java_round_double($dst$$Register, as_FloatRegister($src$$reg), as_FloatRegister($ftmp$$reg));
  %}

  ins_pipe(pipe_slow);
%}

instruct round_float_reg(iRegINoSp dst, fRegF src, fRegF ftmp) %{
  match(Set dst (RoundF src));

  ins_cost(XFER_COST + BRANCH_COST);
  effect(TEMP ftmp);
  format %{ "java_round_float $dst, $src\t#@round_float_reg" %}

  ins_encode %{
    __ java_round_float($dst$$Register, as_FloatRegister($src$$reg), as_FloatRegister($ftmp$$reg));
  %}

  ins_pipe(pipe_slow);
%}

// Convert oop pointer into compressed form
instruct encodeHeapOop(iRegNNoSp dst, iRegP src) %{
  predicate(n->bottom_type()->make_ptr()->ptr() != TypePtr::NotNull);
  match(Set dst (EncodeP src));
  ins_cost(ALU_COST);
  format %{ "encode_heap_oop  $dst, $src\t#@encodeHeapOop" %}
  ins_encode %{
    Register s = $src$$Register;
    Register d = $dst$$Register;
    __ encode_heap_oop(d, s);
  %}
  ins_pipe(pipe_class_default);
%}

instruct encodeHeapOop_not_null(iRegNNoSp dst, iRegP src) %{
  predicate(n->bottom_type()->make_ptr()->ptr() == TypePtr::NotNull);
  match(Set dst (EncodeP src));
  ins_cost(ALU_COST);
  format %{ "encode_heap_oop_not_null $dst, $src\t#@encodeHeapOop_not_null" %}
  ins_encode %{
    __ encode_heap_oop_not_null($dst$$Register, $src$$Register);
  %}
  ins_pipe(pipe_class_default);
%}

instruct decodeHeapOop(iRegPNoSp dst, iRegN src) %{
  predicate(n->bottom_type()->is_ptr()->ptr() != TypePtr::NotNull &&
            n->bottom_type()->is_ptr()->ptr() != TypePtr::Constant);
  match(Set dst (DecodeN src));

  ins_cost(0);
  format %{ "decode_heap_oop  $dst, $src\t#@decodeHeapOop" %}
  ins_encode %{
    Register s = $src$$Register;
    Register d = $dst$$Register;
    __ decode_heap_oop(d, s);
  %}
  ins_pipe(pipe_class_default);
%}

instruct decodeHeapOop_not_null(iRegPNoSp dst, iRegN src) %{
  predicate(n->bottom_type()->is_ptr()->ptr() == TypePtr::NotNull ||
            n->bottom_type()->is_ptr()->ptr() == TypePtr::Constant);
  match(Set dst (DecodeN src));

  ins_cost(0);
  format %{ "decode_heap_oop_not_null $dst, $src\t#@decodeHeapOop_not_null" %}
  ins_encode %{
    Register s = $src$$Register;
    Register d = $dst$$Register;
    __ decode_heap_oop_not_null(d, s);
  %}
  ins_pipe(pipe_class_default);
%}

// Convert klass pointer into compressed form.
instruct encodeKlass_not_null(iRegNNoSp dst, iRegP src) %{
  match(Set dst (EncodePKlass src));

  ins_cost(ALU_COST);
  format %{ "encode_klass_not_null  $dst, $src\t#@encodeKlass_not_null" %}

  ins_encode %{
    Register src_reg = as_Register($src$$reg);
    Register dst_reg = as_Register($dst$$reg);
    __ encode_klass_not_null(dst_reg, src_reg, t0);
  %}

   ins_pipe(pipe_class_default);
%}

instruct decodeKlass_not_null(iRegPNoSp dst, iRegN src, iRegPNoSp tmp) %{
  match(Set dst (DecodeNKlass src));

  effect(TEMP tmp);

  ins_cost(ALU_COST);
  format %{ "decode_klass_not_null  $dst, $src\t#@decodeKlass_not_null" %}

  ins_encode %{
    Register src_reg = as_Register($src$$reg);
    Register dst_reg = as_Register($dst$$reg);
    Register tmp_reg = as_Register($tmp$$reg);
    __ decode_klass_not_null(dst_reg, src_reg, tmp_reg);
  %}

   ins_pipe(pipe_class_default);
%}

// stack <-> reg and reg <-> reg shuffles with no conversion

instruct MoveF2I_stack_reg(iRegINoSp dst, stackSlotF src) %{

  match(Set dst (MoveF2I src));

  effect(DEF dst, USE src);

  ins_cost(LOAD_COST);

  format %{ "lw  $dst, $src\t#@MoveF2I_stack_reg" %}

  ins_encode %{
    __ lw(as_Register($dst$$reg), Address(sp, $src$$disp));
  %}

  ins_pipe(iload_reg_reg);

%}

instruct MoveI2F_stack_reg(fRegF dst, stackSlotI src) %{

  match(Set dst (MoveI2F src));

  effect(DEF dst, USE src);

  ins_cost(LOAD_COST);

  format %{ "flw  $dst, $src\t#@MoveI2F_stack_reg" %}

  ins_encode %{
    __ flw(as_FloatRegister($dst$$reg), Address(sp, $src$$disp));
  %}

  ins_pipe(fp_load_mem_s);

%}

instruct MoveD2L_stack_reg(iRegLNoSp dst, stackSlotD src) %{

  match(Set dst (MoveD2L src));

  effect(DEF dst, USE src);

  ins_cost(LOAD_COST);

  format %{ "ld  $dst, $src\t#@MoveD2L_stack_reg" %}

  ins_encode %{
    __ ld(as_Register($dst$$reg), Address(sp, $src$$disp));
  %}

  ins_pipe(iload_reg_reg);

%}

instruct MoveL2D_stack_reg(fRegD dst, stackSlotL src) %{

  match(Set dst (MoveL2D src));

  effect(DEF dst, USE src);

  ins_cost(LOAD_COST);

  format %{ "fld  $dst, $src\t#@MoveL2D_stack_reg" %}

  ins_encode %{
    __ fld(as_FloatRegister($dst$$reg), Address(sp, $src$$disp));
  %}

  ins_pipe(fp_load_mem_d);

%}

instruct MoveF2I_reg_stack(stackSlotI dst, fRegF src) %{

  match(Set dst (MoveF2I src));

  effect(DEF dst, USE src);

  ins_cost(STORE_COST);

  format %{ "fsw  $src, $dst\t#@MoveF2I_reg_stack" %}

  ins_encode %{
    __ fsw(as_FloatRegister($src$$reg), Address(sp, $dst$$disp));
  %}

  ins_pipe(fp_store_reg_s);

%}

instruct MoveI2F_reg_stack(stackSlotF dst, iRegI src) %{

  match(Set dst (MoveI2F src));

  effect(DEF dst, USE src);

  ins_cost(STORE_COST);

  format %{ "sw  $src, $dst\t#@MoveI2F_reg_stack" %}

  ins_encode %{
    __ sw(as_Register($src$$reg), Address(sp, $dst$$disp));
  %}

  ins_pipe(istore_reg_reg);

%}

instruct MoveD2L_reg_stack(stackSlotL dst, fRegD src) %{

  match(Set dst (MoveD2L src));

  effect(DEF dst, USE src);

  ins_cost(STORE_COST);

  format %{ "fsd  $dst, $src\t#@MoveD2L_reg_stack" %}

  ins_encode %{
    __ fsd(as_FloatRegister($src$$reg), Address(sp, $dst$$disp));
  %}

  ins_pipe(fp_store_reg_d);

%}

instruct MoveL2D_reg_stack(stackSlotD dst, iRegL src) %{

  match(Set dst (MoveL2D src));

  effect(DEF dst, USE src);

  ins_cost(STORE_COST);

  format %{ "sd  $src, $dst\t#@MoveL2D_reg_stack" %}

  ins_encode %{
    __ sd(as_Register($src$$reg), Address(sp, $dst$$disp));
  %}

  ins_pipe(istore_reg_reg);

%}

instruct MoveF2I_reg_reg(iRegINoSp dst, fRegF src) %{

  match(Set dst (MoveF2I src));

  effect(DEF dst, USE src);

  ins_cost(FMVX_COST);

  format %{ "fmv.x.w  $dst, $src\t#@MoveF2I_reg_reg" %}

  ins_encode %{
    __ fmv_x_w(as_Register($dst$$reg), as_FloatRegister($src$$reg));
  %}

  ins_pipe(fp_f2i);

%}

instruct MoveI2F_reg_reg(fRegF dst, iRegI src) %{

  match(Set dst (MoveI2F src));

  effect(DEF dst, USE src);

  ins_cost(FMVX_COST);

  format %{ "fmv.w.x  $dst, $src\t#@MoveI2F_reg_reg" %}

  ins_encode %{
    __ fmv_w_x(as_FloatRegister($dst$$reg), as_Register($src$$reg));
  %}

  ins_pipe(fp_i2f);

%}

instruct MoveD2L_reg_reg(iRegLNoSp dst, fRegD src) %{

  match(Set dst (MoveD2L src));

  effect(DEF dst, USE src);

  ins_cost(FMVX_COST);

  format %{ "fmv.x.d $dst, $src\t#@MoveD2L_reg_reg" %}

  ins_encode %{
    __ fmv_x_d(as_Register($dst$$reg), as_FloatRegister($src$$reg));
  %}

  ins_pipe(fp_d2l);

%}

instruct MoveL2D_reg_reg(fRegD dst, iRegL src) %{

  match(Set dst (MoveL2D src));

  effect(DEF dst, USE src);

  ins_cost(FMVX_COST);

  format %{ "fmv.d.x  $dst, $src\t#@MoveL2D_reg_reg" %}

  ins_encode %{
    __ fmv_d_x(as_FloatRegister($dst$$reg), as_Register($src$$reg));
  %}

  ins_pipe(fp_l2d);

%}

// ============================================================================
// Compare Instructions which set the result float comparisons in dest register.

instruct cmpF3_reg_reg(iRegINoSp dst, fRegF op1, fRegF op2)
%{
  match(Set dst (CmpF3 op1 op2));

  ins_cost(XFER_COST * 2 + BRANCH_COST + ALU_COST);
  format %{ "flt.s  $dst, $op2, $op1\t#@cmpF3_reg_reg\n\t"
            "bgtz   $dst, done\n\t"
            "feq.s  $dst, $op1, $op2\n\t"
            "addi   $dst, $dst, -1\n\t"
            "done:"
  %}

  ins_encode %{
    // we want -1 for unordered or less than, 0 for equal and 1 for greater than.
    __ float_compare(as_Register($dst$$reg), as_FloatRegister($op1$$reg),
                     as_FloatRegister($op2$$reg), -1 /*unordered_result < 0*/);
  %}

  ins_pipe(pipe_class_default);
%}

instruct cmpD3_reg_reg(iRegINoSp dst, fRegD op1, fRegD op2)
%{
  match(Set dst (CmpD3 op1 op2));

  ins_cost(XFER_COST * 2 + BRANCH_COST + ALU_COST);
  format %{ "flt.d  $dst, $op2, $op1\t#@cmpD3_reg_reg\n\t"
            "bgtz   $dst, done\n\t"
            "feq.d  $dst, $op1, $op2\n\t"
            "addi   $dst, $dst, -1\n\t"
            "done:"
  %}

  ins_encode %{
    // we want -1 for unordered or less than, 0 for equal and 1 for greater than.
    __ double_compare(as_Register($dst$$reg), as_FloatRegister($op1$$reg), as_FloatRegister($op2$$reg), -1 /*unordered_result < 0*/);
  %}

  ins_pipe(pipe_class_default);
%}

instruct cmpL3_reg_reg(iRegINoSp dst, iRegL op1, iRegL op2)
%{
  match(Set dst (CmpL3 op1 op2));

  ins_cost(ALU_COST * 3 + BRANCH_COST);
  format %{ "slt   $dst, $op2, $op1\t#@cmpL3_reg_reg\n\t"
            "bnez  $dst, done\n\t"
            "slt   $dst, $op1, $op2\n\t"
            "neg   $dst, $dst\n\t"
            "done:"
  %}
  ins_encode %{
    __ cmp_l2i(t0, as_Register($op1$$reg), as_Register($op2$$reg));
    __ mv(as_Register($dst$$reg), t0);
  %}

  ins_pipe(pipe_class_default);
%}

instruct cmpUL3_reg_reg(iRegINoSp dst, iRegL op1, iRegL op2)
%{
  match(Set dst (CmpUL3 op1 op2));

  ins_cost(ALU_COST * 3 + BRANCH_COST);
  format %{ "sltu  $dst, $op2, $op1\t#@cmpUL3_reg_reg\n\t"
            "bnez  $dst, done\n\t"
            "sltu  $dst, $op1, $op2\n\t"
            "neg   $dst, $dst\n\t"
            "done:"
  %}
  ins_encode %{
    __ cmp_ul2i(t0, as_Register($op1$$reg), as_Register($op2$$reg));
    __ mv(as_Register($dst$$reg), t0);
  %}

  ins_pipe(pipe_class_default);
%}

instruct cmpU3_reg_reg(iRegINoSp dst, iRegI op1, iRegI op2)
%{
  match(Set dst (CmpU3 op1 op2));

  ins_cost(ALU_COST * 3 + BRANCH_COST);
  format %{ "sltu  $dst, $op2, $op1\t#@cmpU3_reg_reg\n\t"
            "bnez  $dst, done\n\t"
            "sltu  $dst, $op1, $op2\n\t"
            "neg   $dst, $dst\n\t"
            "done:"
  %}
  ins_encode %{
    __ cmp_uw2i(t0, as_Register($op1$$reg), as_Register($op2$$reg));
    __ mv(as_Register($dst$$reg), t0);
  %}

  ins_pipe(pipe_class_default);
%}

instruct cmpLTMask_reg_reg(iRegINoSp dst, iRegI p, iRegI q)
%{
  match(Set dst (CmpLTMask p q));

  ins_cost(2 * ALU_COST);

  format %{ "slt $dst, $p, $q\t#@cmpLTMask_reg_reg\n\t"
            "subw $dst, zr, $dst\t#@cmpLTMask_reg_reg"
  %}

  ins_encode %{
    __ slt(as_Register($dst$$reg), as_Register($p$$reg), as_Register($q$$reg));
    __ subw(as_Register($dst$$reg), zr, as_Register($dst$$reg));
  %}

  ins_pipe(ialu_reg_reg);
%}

instruct cmpLTMask_reg_zero(iRegINoSp dst, iRegIorL2I op, immI0 zero)
%{
  match(Set dst (CmpLTMask op zero));

  ins_cost(ALU_COST);

  format %{ "sraiw $dst, $dst, 31\t#@cmpLTMask_reg_reg" %}

  ins_encode %{
    __ sraiw(as_Register($dst$$reg), as_Register($op$$reg), 31);
  %}

  ins_pipe(ialu_reg_shift);
%}


// ============================================================================
// Max and Min

instruct minI_reg_reg(iRegINoSp dst, iRegI src)
%{
  match(Set dst (MinI dst src));

  ins_cost(BRANCH_COST + ALU_COST);
  format %{
    "ble $dst, $src, skip\t#@minI_reg_reg\n\t"
    "mv  $dst, $src\n\t"
    "skip:"
  %}

  ins_encode %{
    Label Lskip;
    __ ble(as_Register($dst$$reg), as_Register($src$$reg), Lskip);
    __ mv(as_Register($dst$$reg), as_Register($src$$reg));
    __ bind(Lskip);
  %}

  ins_pipe(pipe_class_compare);
%}

instruct maxI_reg_reg(iRegINoSp dst, iRegI src)
%{
  match(Set dst (MaxI dst src));

  ins_cost(BRANCH_COST + ALU_COST);
  format %{
    "bge $dst, $src, skip\t#@maxI_reg_reg\n\t"
    "mv  $dst, $src\n\t"
    "skip:"
  %}

  ins_encode %{
    Label Lskip;
    __ bge(as_Register($dst$$reg), as_Register($src$$reg), Lskip);
    __ mv(as_Register($dst$$reg), as_Register($src$$reg));
    __ bind(Lskip);
  %}

  ins_pipe(pipe_class_compare);
%}

// special case for comparing with zero
// n.b. this is selected in preference to the rule above because it
// avoids loading constant 0 into a source register

instruct minI_reg_zero(iRegINoSp dst, immI0 zero)
%{
  match(Set dst (MinI dst zero));
  match(Set dst (MinI zero dst));

  ins_cost(BRANCH_COST + ALU_COST);
  format %{
    "blez $dst, skip\t#@minI_reg_zero\n\t"
    "mv   $dst, zr\n\t"
    "skip:"
  %}

  ins_encode %{
    Label Lskip;
    __ blez(as_Register($dst$$reg), Lskip);
    __ mv(as_Register($dst$$reg), zr);
    __ bind(Lskip);
  %}

  ins_pipe(pipe_class_compare);
%}

instruct maxI_reg_zero(iRegINoSp dst, immI0 zero)
%{
  match(Set dst (MaxI dst zero));
  match(Set dst (MaxI zero dst));

  ins_cost(BRANCH_COST + ALU_COST);
  format %{
    "bgez $dst, skip\t#@maxI_reg_zero\n\t"
    "mv   $dst, zr\n\t"
    "skip:"
  %}

  ins_encode %{
    Label Lskip;
    __ bgez(as_Register($dst$$reg), Lskip);
    __ mv(as_Register($dst$$reg), zr);
    __ bind(Lskip);
  %}

  ins_pipe(pipe_class_compare);
%}

instruct minI_rReg(iRegINoSp dst, iRegI src1, iRegI src2)
%{
  match(Set dst (MinI src1 src2));

  effect(DEF dst, USE src1, USE src2);

  ins_cost(BRANCH_COST + ALU_COST * 2);
  format %{
    "ble $src1, $src2, Lsrc1\t#@minI_rReg\n\t"
    "mv $dst, $src2\n\t"
    "j Ldone\n\t"
    "Lsrc1:\n\t"
    "mv $dst, $src1\n\t"
    "Ldone:"
  %}

  ins_encode %{
    Label Lsrc1, Ldone;
    __ ble(as_Register($src1$$reg), as_Register($src2$$reg), Lsrc1);
    __ mv(as_Register($dst$$reg), as_Register($src2$$reg));
    __ j(Ldone);
    __ bind(Lsrc1);
    __ mv(as_Register($dst$$reg), as_Register($src1$$reg));
    __ bind(Ldone);
  %}

  ins_pipe(pipe_class_compare);
%}

instruct maxI_rReg(iRegINoSp dst, iRegI src1, iRegI src2)
%{
  match(Set dst (MaxI src1 src2));

  effect(DEF dst, USE src1, USE src2);

  ins_cost(BRANCH_COST + ALU_COST * 2);
  format %{
    "bge $src1, $src2, Lsrc1\t#@maxI_rReg\n\t"
    "mv $dst, $src2\n\t"
    "j Ldone\n\t"
    "Lsrc1:\n\t"
    "mv $dst, $src1\n\t"
    "Ldone:"
  %}

  ins_encode %{
    Label Lsrc1, Ldone;
    __ bge(as_Register($src1$$reg), as_Register($src2$$reg), Lsrc1);
    __ mv(as_Register($dst$$reg), as_Register($src2$$reg));
    __ j(Ldone);
    __ bind(Lsrc1);
    __ mv(as_Register($dst$$reg), as_Register($src1$$reg));
    __ bind(Ldone);

  %}

  ins_pipe(pipe_class_compare);
%}

// ============================================================================
// Branch Instructions
// Direct Branch.
instruct branch(label lbl)
%{
  match(Goto);

  effect(USE lbl);

  ins_cost(BRANCH_COST);
  format %{ "j  $lbl\t#@branch" %}

  ins_encode(riscv_enc_j(lbl));

  ins_pipe(pipe_branch);
%}

// ============================================================================
// Compare and Branch Instructions

// Patterns for short (< 12KiB) variants

// Compare flags and branch near instructions.
instruct cmpFlag_branch(cmpOpEqNe cmp, rFlagsReg cr, label lbl) %{
  match(If cmp cr);
  effect(USE lbl);

  ins_cost(BRANCH_COST);
  format %{ "b$cmp  $cr, zr, $lbl\t#@cmpFlag_branch" %}

  ins_encode %{
    __ enc_cmpEqNe_imm0_branch($cmp$$cmpcode, as_Register($cr$$reg), *($lbl$$label));
  %}
  ins_pipe(pipe_cmpz_branch);
  ins_short_branch(1);
%}

// Compare signed int and branch near instructions
instruct cmpI_branch(cmpOp cmp, iRegI op1, iRegI op2, label lbl)
%{
  // Same match rule as `far_cmpI_branch'.
  match(If cmp (CmpI op1 op2));

  effect(USE lbl);

  ins_cost(BRANCH_COST);

  format %{ "b$cmp  $op1, $op2, $lbl\t#@cmpI_branch" %}

  ins_encode %{
    __ cmp_branch($cmp$$cmpcode, as_Register($op1$$reg), as_Register($op2$$reg), *($lbl$$label));
  %}

  ins_pipe(pipe_cmp_branch);
  ins_short_branch(1);
%}

instruct cmpI_loop(cmpOp cmp, iRegI op1, iRegI op2, label lbl)
%{
  // Same match rule as `far_cmpI_loop'.
  match(CountedLoopEnd cmp (CmpI op1 op2));

  effect(USE lbl);

  ins_cost(BRANCH_COST);

  format %{ "b$cmp  $op1, $op2, $lbl\t#@cmpI_loop" %}

  ins_encode %{
    __ cmp_branch($cmp$$cmpcode, as_Register($op1$$reg), as_Register($op2$$reg), *($lbl$$label));
  %}

  ins_pipe(pipe_cmp_branch);
  ins_short_branch(1);
%}

// Compare unsigned int and branch near instructions
instruct cmpU_branch(cmpOpU cmp, iRegI op1, iRegI op2, label lbl)
%{
  // Same match rule as `far_cmpU_branch'.
  match(If cmp (CmpU op1 op2));

  effect(USE lbl);

  ins_cost(BRANCH_COST);

  format %{ "b$cmp  $op1, $op2, $lbl\t#@cmpU_branch" %}

  ins_encode %{
    __ cmp_branch($cmp$$cmpcode | C2_MacroAssembler::unsigned_branch_mask, as_Register($op1$$reg),
                  as_Register($op2$$reg), *($lbl$$label));
  %}

  ins_pipe(pipe_cmp_branch);
  ins_short_branch(1);
%}

// Compare signed long and branch near instructions
instruct cmpL_branch(cmpOp cmp, iRegL op1, iRegL op2, label lbl)
%{
  // Same match rule as `far_cmpL_branch'.
  match(If cmp (CmpL op1 op2));

  effect(USE lbl);

  ins_cost(BRANCH_COST);

  format %{ "b$cmp  $op1, $op2, $lbl\t#@cmpL_branch" %}

  ins_encode %{
    __ cmp_branch($cmp$$cmpcode, as_Register($op1$$reg), as_Register($op2$$reg), *($lbl$$label));
  %}

  ins_pipe(pipe_cmp_branch);
  ins_short_branch(1);
%}

instruct cmpL_loop(cmpOp cmp, iRegL op1, iRegL op2, label lbl)
%{
  // Same match rule as `far_cmpL_loop'.
  match(CountedLoopEnd cmp (CmpL op1 op2));

  effect(USE lbl);

  ins_cost(BRANCH_COST);

  format %{ "b$cmp  $op1, $op2, $lbl\t#@cmpL_loop" %}

  ins_encode %{
    __ cmp_branch($cmp$$cmpcode, as_Register($op1$$reg), as_Register($op2$$reg), *($lbl$$label));
  %}

  ins_pipe(pipe_cmp_branch);
  ins_short_branch(1);
%}

// Compare unsigned long and branch near instructions
instruct cmpUL_branch(cmpOpU cmp, iRegL op1, iRegL op2, label lbl)
%{
  // Same match rule as `far_cmpUL_branch'.
  match(If cmp (CmpUL op1 op2));

  effect(USE lbl);

  ins_cost(BRANCH_COST);
  format %{ "b$cmp  $op1, $op2, $lbl\t#@cmpUL_branch" %}

  ins_encode %{
    __ cmp_branch($cmp$$cmpcode | C2_MacroAssembler::unsigned_branch_mask, as_Register($op1$$reg),
                  as_Register($op2$$reg), *($lbl$$label));
  %}

  ins_pipe(pipe_cmp_branch);
  ins_short_branch(1);
%}

// Compare pointer and branch near instructions
instruct cmpP_branch(cmpOpU cmp, iRegP op1, iRegP op2, label lbl)
%{
  // Same match rule as `far_cmpP_branch'.
  match(If cmp (CmpP op1 op2));

  effect(USE lbl);

  ins_cost(BRANCH_COST);

  format %{ "b$cmp  $op1, $op2, $lbl\t#@cmpP_branch" %}

  ins_encode %{
    __ cmp_branch($cmp$$cmpcode | C2_MacroAssembler::unsigned_branch_mask, as_Register($op1$$reg),
                  as_Register($op2$$reg), *($lbl$$label));
  %}

  ins_pipe(pipe_cmp_branch);
  ins_short_branch(1);
%}

// Compare narrow pointer and branch near instructions
instruct cmpN_branch(cmpOpU cmp, iRegN op1, iRegN op2, label lbl)
%{
  // Same match rule as `far_cmpN_branch'.
  match(If cmp (CmpN op1 op2));

  effect(USE lbl);

  ins_cost(BRANCH_COST);

  format %{ "b$cmp  $op1, $op2, $lbl\t#@cmpN_branch" %}

  ins_encode %{
    __ cmp_branch($cmp$$cmpcode | C2_MacroAssembler::unsigned_branch_mask, as_Register($op1$$reg),
                  as_Register($op2$$reg), *($lbl$$label));
  %}

  ins_pipe(pipe_cmp_branch);
  ins_short_branch(1);
%}

// Compare float and branch near instructions
instruct cmpF_branch(cmpOp cmp, fRegF op1, fRegF op2, label lbl)
%{
  // Same match rule as `far_cmpF_branch'.
  match(If cmp (CmpF op1 op2));

  effect(USE lbl);

  ins_cost(XFER_COST + BRANCH_COST);
  format %{ "float_b$cmp $op1, $op2, $lbl \t#@cmpF_branch"%}

  ins_encode %{
    __ float_cmp_branch($cmp$$cmpcode, as_FloatRegister($op1$$reg), as_FloatRegister($op2$$reg), *($lbl$$label));
  %}

  ins_pipe(pipe_class_compare);
  ins_short_branch(1);
%}

// Compare double and branch near instructions
instruct cmpD_branch(cmpOp cmp, fRegD op1, fRegD op2, label lbl)
%{
  // Same match rule as `far_cmpD_branch'.
  match(If cmp (CmpD op1 op2));
  effect(USE lbl);

  ins_cost(XFER_COST + BRANCH_COST);
  format %{ "double_b$cmp $op1, $op2, $lbl\t#@cmpD_branch"%}

  ins_encode %{
    __ float_cmp_branch($cmp$$cmpcode | C2_MacroAssembler::double_branch_mask, as_FloatRegister($op1$$reg),
                        as_FloatRegister($op2$$reg), *($lbl$$label));
  %}

  ins_pipe(pipe_class_compare);
  ins_short_branch(1);
%}

// Compare signed int with zero and branch near instructions
instruct cmpI_reg_imm0_branch(cmpOp cmp, iRegI op1, immI0 zero, label lbl)
%{
  // Same match rule as `far_cmpI_reg_imm0_branch'.
  match(If cmp (CmpI op1 zero));

  effect(USE op1, USE lbl);

  ins_cost(BRANCH_COST);
  format %{ "b$cmp  $op1, zr, $lbl\t#@cmpI_reg_imm0_branch" %}

  ins_encode %{
    __ cmp_branch($cmp$$cmpcode, as_Register($op1$$reg), zr, *($lbl$$label));
  %}

  ins_pipe(pipe_cmpz_branch);
  ins_short_branch(1);
%}

instruct cmpI_reg_imm0_loop(cmpOp cmp, iRegI op1, immI0 zero, label lbl)
%{
  // Same match rule as `far_cmpI_reg_imm0_loop'.
  match(CountedLoopEnd cmp (CmpI op1 zero));

  effect(USE op1, USE lbl);

  ins_cost(BRANCH_COST);

  format %{ "b$cmp  $op1, zr, $lbl\t#@cmpI_reg_imm0_loop" %}

  ins_encode %{
    __ cmp_branch($cmp$$cmpcode, as_Register($op1$$reg), zr, *($lbl$$label));
  %}

  ins_pipe(pipe_cmpz_branch);
  ins_short_branch(1);
%}

// Compare unsigned int with zero and branch near instructions
instruct cmpUEqNeLeGt_reg_imm0_branch(cmpOpUEqNeLeGt cmp, iRegI op1, immI0 zero, label lbl)
%{
  // Same match rule as `far_cmpUEqNeLeGt_reg_imm0_branch'.
  match(If cmp (CmpU op1 zero));

  effect(USE op1, USE lbl);

  ins_cost(BRANCH_COST);

  format %{ "b$cmp  $op1, zr, $lbl\t#@cmpUEqNeLeGt_reg_imm0_branch" %}

  ins_encode %{
    __ enc_cmpUEqNeLeGt_imm0_branch($cmp$$cmpcode, as_Register($op1$$reg), *($lbl$$label));
  %}

  ins_pipe(pipe_cmpz_branch);
  ins_short_branch(1);
%}

// Compare signed long with zero and branch near instructions
instruct cmpL_reg_imm0_branch(cmpOp cmp, iRegL op1, immL0 zero, label lbl)
%{
  // Same match rule as `far_cmpL_reg_imm0_branch'.
  match(If cmp (CmpL op1 zero));

  effect(USE op1, USE lbl);

  ins_cost(BRANCH_COST);

  format %{ "b$cmp  $op1, zr, $lbl\t#@cmpL_reg_imm0_branch" %}

  ins_encode %{
    __ cmp_branch($cmp$$cmpcode, as_Register($op1$$reg), zr, *($lbl$$label));
  %}

  ins_pipe(pipe_cmpz_branch);
  ins_short_branch(1);
%}

instruct cmpL_reg_imm0_loop(cmpOp cmp, iRegL op1, immL0 zero, label lbl)
%{
  // Same match rule as `far_cmpL_reg_imm0_loop'.
  match(CountedLoopEnd cmp (CmpL op1 zero));

  effect(USE op1, USE lbl);

  ins_cost(BRANCH_COST);

  format %{ "b$cmp  $op1, zr, $lbl\t#@cmpL_reg_imm0_loop" %}

  ins_encode %{
    __ cmp_branch($cmp$$cmpcode, as_Register($op1$$reg), zr, *($lbl$$label));
  %}

  ins_pipe(pipe_cmpz_branch);
  ins_short_branch(1);
%}

// Compare unsigned long with zero and branch near instructions
instruct cmpULEqNeLeGt_reg_imm0_branch(cmpOpUEqNeLeGt cmp, iRegL op1, immL0 zero, label lbl)
%{
  // Same match rule as `far_cmpULEqNeLeGt_reg_imm0_branch'.
  match(If cmp (CmpUL op1 zero));

  effect(USE op1, USE lbl);

  ins_cost(BRANCH_COST);

  format %{ "b$cmp  $op1, zr, $lbl\t#@cmpULEqNeLeGt_reg_imm0_branch" %}

  ins_encode %{
    __ enc_cmpUEqNeLeGt_imm0_branch($cmp$$cmpcode, as_Register($op1$$reg), *($lbl$$label));
  %}

  ins_pipe(pipe_cmpz_branch);
  ins_short_branch(1);
%}

// Compare pointer with zero and branch near instructions
instruct cmpP_imm0_branch(cmpOpEqNe cmp, iRegP op1, immP0 zero, label lbl) %{
  // Same match rule as `far_cmpP_reg_imm0_branch'.
  match(If cmp (CmpP op1 zero));
  effect(USE lbl);

  ins_cost(BRANCH_COST);
  format %{ "b$cmp   $op1, zr, $lbl\t#@cmpP_imm0_branch" %}

  ins_encode %{
    __ enc_cmpEqNe_imm0_branch($cmp$$cmpcode, as_Register($op1$$reg), *($lbl$$label));
  %}

  ins_pipe(pipe_cmpz_branch);
  ins_short_branch(1);
%}

// Compare narrow pointer with zero and branch near instructions
instruct cmpN_imm0_branch(cmpOpEqNe cmp, iRegN op1, immN0 zero, label lbl) %{
  // Same match rule as `far_cmpN_reg_imm0_branch'.
  match(If cmp (CmpN op1 zero));
  effect(USE lbl);

  ins_cost(BRANCH_COST);

  format %{ "b$cmp  $op1, zr, $lbl\t#@cmpN_imm0_branch" %}

  ins_encode %{
    __ enc_cmpEqNe_imm0_branch($cmp$$cmpcode, as_Register($op1$$reg), *($lbl$$label));
  %}

  ins_pipe(pipe_cmpz_branch);
  ins_short_branch(1);
%}

// Compare narrow pointer with pointer zero and branch near instructions
instruct cmpP_narrowOop_imm0_branch(cmpOpEqNe cmp, iRegN op1, immP0 zero, label lbl) %{
  // Same match rule as `far_cmpP_narrowOop_imm0_branch'.
  match(If cmp (CmpP (DecodeN op1) zero));
  effect(USE lbl);

  ins_cost(BRANCH_COST);
  format %{ "b$cmp   $op1, zr, $lbl\t#@cmpP_narrowOop_imm0_branch" %}

  ins_encode %{
    __ enc_cmpEqNe_imm0_branch($cmp$$cmpcode, as_Register($op1$$reg), *($lbl$$label));
  %}

  ins_pipe(pipe_cmpz_branch);
  ins_short_branch(1);
%}

// Patterns for far (20KiB) variants

instruct far_cmpFlag_branch(cmpOp cmp, rFlagsReg cr, label lbl) %{
  match(If cmp cr);
  effect(USE lbl);

  ins_cost(BRANCH_COST);
  format %{ "far_b$cmp $cr, zr, $lbl\t#@far_cmpFlag_branch"%}

  ins_encode %{
    __ enc_cmpEqNe_imm0_branch($cmp$$cmpcode, as_Register($cr$$reg), *($lbl$$label), /* is_far */ true);
  %}

  ins_pipe(pipe_cmpz_branch);
%}

// Compare signed int and branch far instructions
instruct far_cmpI_branch(cmpOp cmp, iRegI op1, iRegI op2, label lbl) %{
  match(If cmp (CmpI op1 op2));
  effect(USE lbl);

  ins_cost(BRANCH_COST * 2);

  // the format instruction [far_b$cmp] here is be used as two insructions
  // in macroassembler: b$not_cmp(op1, op2, done), j($lbl), bind(done)
  format %{ "far_b$cmp  $op1, $op2, $lbl\t#@far_cmpI_branch" %}

  ins_encode %{
    __ cmp_branch($cmp$$cmpcode, as_Register($op1$$reg), as_Register($op2$$reg), *($lbl$$label), /* is_far */ true);
  %}

  ins_pipe(pipe_cmp_branch);
%}

instruct far_cmpI_loop(cmpOp cmp, iRegI op1, iRegI op2, label lbl) %{
  match(CountedLoopEnd cmp (CmpI op1 op2));
  effect(USE lbl);

  ins_cost(BRANCH_COST * 2);
  format %{ "far_b$cmp  $op1, $op2, $lbl\t#@far_cmpI_loop" %}

  ins_encode %{
    __ cmp_branch($cmp$$cmpcode, as_Register($op1$$reg), as_Register($op2$$reg), *($lbl$$label), /* is_far */ true);
  %}

  ins_pipe(pipe_cmp_branch);
%}

instruct far_cmpU_branch(cmpOpU cmp, iRegI op1, iRegI op2, label lbl) %{
  match(If cmp (CmpU op1 op2));
  effect(USE lbl);

  ins_cost(BRANCH_COST * 2);
  format %{ "far_b$cmp $op1, $op2, $lbl\t#@far_cmpU_branch" %}

  ins_encode %{
    __ cmp_branch($cmp$$cmpcode | C2_MacroAssembler::unsigned_branch_mask, as_Register($op1$$reg),
                       as_Register($op2$$reg), *($lbl$$label), /* is_far */ true);
  %}

  ins_pipe(pipe_cmp_branch);
%}

instruct far_cmpL_branch(cmpOp cmp, iRegL op1, iRegL op2, label lbl) %{
  match(If cmp (CmpL op1 op2));
  effect(USE lbl);

  ins_cost(BRANCH_COST * 2);
  format %{ "far_b$cmp  $op1, $op2, $lbl\t#@far_cmpL_branch" %}

  ins_encode %{
    __ cmp_branch($cmp$$cmpcode, as_Register($op1$$reg), as_Register($op2$$reg), *($lbl$$label), /* is_far */ true);
  %}

  ins_pipe(pipe_cmp_branch);
%}

instruct far_cmpLloop(cmpOp cmp, iRegL op1, iRegL op2, label lbl) %{
  match(CountedLoopEnd cmp (CmpL op1 op2));
  effect(USE lbl);

  ins_cost(BRANCH_COST * 2);
  format %{ "far_b$cmp  $op1, $op2, $lbl\t#@far_cmpL_loop" %}

  ins_encode %{
    __ cmp_branch($cmp$$cmpcode, as_Register($op1$$reg), as_Register($op2$$reg), *($lbl$$label), /* is_far */ true);
  %}

  ins_pipe(pipe_cmp_branch);
%}

instruct far_cmpUL_branch(cmpOpU cmp, iRegL op1, iRegL op2, label lbl) %{
  match(If cmp (CmpUL op1 op2));
  effect(USE lbl);

  ins_cost(BRANCH_COST * 2);
  format %{ "far_b$cmp  $op1, $op2, $lbl\t#@far_cmpUL_branch" %}

  ins_encode %{
    __ cmp_branch($cmp$$cmpcode | C2_MacroAssembler::unsigned_branch_mask, as_Register($op1$$reg),
                       as_Register($op2$$reg), *($lbl$$label), /* is_far */ true);
  %}

  ins_pipe(pipe_cmp_branch);
%}

instruct far_cmpP_branch(cmpOpU cmp, iRegP op1, iRegP op2, label lbl)
%{
  match(If cmp (CmpP op1 op2));

  effect(USE lbl);

  ins_cost(BRANCH_COST * 2);

  format %{ "far_b$cmp  $op1, $op2, $lbl\t#@far_cmpP_branch" %}

  ins_encode %{
    __ cmp_branch($cmp$$cmpcode | C2_MacroAssembler::unsigned_branch_mask, as_Register($op1$$reg),
                       as_Register($op2$$reg), *($lbl$$label), /* is_far */ true);
  %}

  ins_pipe(pipe_cmp_branch);
%}

instruct far_cmpN_branch(cmpOpU cmp, iRegN op1, iRegN op2, label lbl)
%{
  match(If cmp (CmpN op1 op2));

  effect(USE lbl);

  ins_cost(BRANCH_COST * 2);

  format %{ "far_b$cmp  $op1, $op2, $lbl\t#@far_cmpN_branch" %}

  ins_encode %{
    __ cmp_branch($cmp$$cmpcode | C2_MacroAssembler::unsigned_branch_mask, as_Register($op1$$reg),
                       as_Register($op2$$reg), *($lbl$$label), /* is_far */ true);
  %}

  ins_pipe(pipe_cmp_branch);
%}

// Float compare and branch instructions
instruct far_cmpF_branch(cmpOp cmp, fRegF op1, fRegF op2, label lbl)
%{
  match(If cmp (CmpF op1 op2));

  effect(USE lbl);

  ins_cost(XFER_COST + BRANCH_COST * 2);
  format %{ "far_float_b$cmp $op1, $op2, $lbl\t#@far_cmpF_branch"%}

  ins_encode %{
    __ float_cmp_branch($cmp$$cmpcode, as_FloatRegister($op1$$reg), as_FloatRegister($op2$$reg),
                        *($lbl$$label), /* is_far */ true);
  %}

  ins_pipe(pipe_class_compare);
%}

// Double compare and branch instructions
instruct far_cmpD_branch(cmpOp cmp, fRegD op1, fRegD op2, label lbl)
%{
  match(If cmp (CmpD op1 op2));
  effect(USE lbl);

  ins_cost(XFER_COST + BRANCH_COST * 2);
  format %{ "far_double_b$cmp $op1, $op2, $lbl\t#@far_cmpD_branch"%}

  ins_encode %{
    __ float_cmp_branch($cmp$$cmpcode | C2_MacroAssembler::double_branch_mask, as_FloatRegister($op1$$reg),
                        as_FloatRegister($op2$$reg), *($lbl$$label), /* is_far */ true);
  %}

  ins_pipe(pipe_class_compare);
%}

instruct far_cmpI_reg_imm0_branch(cmpOp cmp, iRegI op1, immI0 zero, label lbl)
%{
  match(If cmp (CmpI op1 zero));

  effect(USE op1, USE lbl);

  ins_cost(BRANCH_COST * 2);

  format %{ "far_b$cmp  $op1, zr, $lbl\t#@far_cmpI_reg_imm0_branch" %}

  ins_encode %{
    __ cmp_branch($cmp$$cmpcode, as_Register($op1$$reg), zr, *($lbl$$label), /* is_far */ true);
  %}

  ins_pipe(pipe_cmpz_branch);
%}

instruct far_cmpI_reg_imm0_loop(cmpOp cmp, iRegI op1, immI0 zero, label lbl)
%{
  match(CountedLoopEnd cmp (CmpI op1 zero));

  effect(USE op1, USE lbl);

  ins_cost(BRANCH_COST * 2);

  format %{ "far_b$cmp  $op1, zr, $lbl\t#@far_cmpI_reg_imm0_loop" %}

  ins_encode %{
    __ cmp_branch($cmp$$cmpcode, as_Register($op1$$reg), zr, *($lbl$$label), /* is_far */ true);
  %}

  ins_pipe(pipe_cmpz_branch);
%}

instruct far_cmpUEqNeLeGt_imm0_branch(cmpOpUEqNeLeGt cmp, iRegI op1, immI0 zero, label lbl)
%{
  match(If cmp (CmpU op1 zero));

  effect(USE op1, USE lbl);

  ins_cost(BRANCH_COST * 2);

  format %{ "far_b$cmp  $op1, zr, $lbl\t#@far_cmpUEqNeLeGt_imm0_branch" %}

  ins_encode %{
    __ enc_cmpUEqNeLeGt_imm0_branch($cmp$$cmpcode, as_Register($op1$$reg), *($lbl$$label), /* is_far */ true);
  %}

  ins_pipe(pipe_cmpz_branch);
%}

// compare lt/ge unsigned instructs has no short instruct with same match
instruct far_cmpULtGe_reg_imm0_branch(cmpOpULtGe cmp, iRegI op1, immI0 zero, label lbl)
%{
  match(If cmp (CmpU op1 zero));

  effect(USE op1, USE lbl);

  ins_cost(BRANCH_COST);

  format %{ "j  $lbl if $cmp == ge\t#@far_cmpULtGe_reg_imm0_branch" %}

  ins_encode(riscv_enc_far_cmpULtGe_imm0_branch(cmp, op1, lbl));

  ins_pipe(pipe_cmpz_branch);
%}

instruct far_cmpL_reg_imm0_branch(cmpOp cmp, iRegL op1, immL0 zero, label lbl)
%{
  match(If cmp (CmpL op1 zero));

  effect(USE op1, USE lbl);

  ins_cost(BRANCH_COST * 2);

  format %{ "far_b$cmp  $op1, zr, $lbl\t#@far_cmpL_reg_imm0_branch" %}

  ins_encode %{
    __ cmp_branch($cmp$$cmpcode, as_Register($op1$$reg), zr, *($lbl$$label), /* is_far */ true);
  %}

  ins_pipe(pipe_cmpz_branch);
%}

instruct far_cmpL_reg_imm0_loop(cmpOp cmp, iRegL op1, immL0 zero, label lbl)
%{
  match(CountedLoopEnd cmp (CmpL op1 zero));

  effect(USE op1, USE lbl);

  ins_cost(BRANCH_COST * 2);

  format %{ "far_b$cmp  $op1, zr, $lbl\t#@far_cmpL_reg_imm0_loop" %}

  ins_encode %{
    __ cmp_branch($cmp$$cmpcode, as_Register($op1$$reg), zr, *($lbl$$label), /* is_far */ true);
  %}

  ins_pipe(pipe_cmpz_branch);
%}

instruct far_cmpULEqNeLeGt_reg_imm0_branch(cmpOpUEqNeLeGt cmp, iRegL op1, immL0 zero, label lbl)
%{
  match(If cmp (CmpUL op1 zero));

  effect(USE op1, USE lbl);

  ins_cost(BRANCH_COST * 2);

  format %{ "far_b$cmp  $op1, zr, $lbl\t#@far_cmpULEqNeLeGt_reg_imm0_branch" %}

  ins_encode %{
    __ enc_cmpUEqNeLeGt_imm0_branch($cmp$$cmpcode, as_Register($op1$$reg), *($lbl$$label), /* is_far */ true);
  %}

  ins_pipe(pipe_cmpz_branch);
%}

// compare lt/ge unsigned instructs has no short instruct with same match
instruct far_cmpULLtGe_reg_imm0_branch(cmpOpULtGe cmp, iRegL op1, immL0 zero, label lbl)
%{
  match(If cmp (CmpUL op1 zero));

  effect(USE op1, USE lbl);

  ins_cost(BRANCH_COST);

  format %{ "j  $lbl if $cmp == ge\t#@far_cmpULLtGe_reg_imm0_branch" %}

  ins_encode(riscv_enc_far_cmpULtGe_imm0_branch(cmp, op1, lbl));

  ins_pipe(pipe_cmpz_branch);
%}

instruct far_cmpP_imm0_branch(cmpOpEqNe cmp, iRegP op1, immP0 zero, label lbl) %{
  match(If cmp (CmpP op1 zero));
  effect(USE lbl);

  ins_cost(BRANCH_COST * 2);
  format %{ "far_b$cmp   $op1, zr, $lbl\t#@far_cmpP_imm0_branch" %}

  ins_encode %{
    __ enc_cmpEqNe_imm0_branch($cmp$$cmpcode, as_Register($op1$$reg), *($lbl$$label), /* is_far */ true);
  %}

  ins_pipe(pipe_cmpz_branch);
%}

instruct far_cmpN_imm0_branch(cmpOpEqNe cmp, iRegN op1, immN0 zero, label lbl) %{
  match(If cmp (CmpN op1 zero));
  effect(USE lbl);

  ins_cost(BRANCH_COST * 2);

  format %{ "far_b$cmp  $op1, zr, $lbl\t#@far_cmpN_imm0_branch" %}

  ins_encode %{
    __ enc_cmpEqNe_imm0_branch($cmp$$cmpcode, as_Register($op1$$reg), *($lbl$$label), /* is_far */ true);
  %}

  ins_pipe(pipe_cmpz_branch);
%}

instruct far_cmpP_narrowOop_imm0_branch(cmpOpEqNe cmp, iRegN op1, immP0 zero, label lbl) %{
  match(If cmp (CmpP (DecodeN op1) zero));
  effect(USE lbl);

  ins_cost(BRANCH_COST * 2);
  format %{ "far_b$cmp   $op1, zr, $lbl\t#@far_cmpP_narrowOop_imm0_branch" %}

  ins_encode %{
    __ enc_cmpEqNe_imm0_branch($cmp$$cmpcode, as_Register($op1$$reg), *($lbl$$label), /* is_far */ true);
  %}

  ins_pipe(pipe_cmpz_branch);
%}

// ============================================================================
// Conditional Move Instructions
instruct cmovI_cmpI(iRegINoSp dst, iRegI src, iRegI op1, iRegI op2, cmpOp cop) %{
  match(Set dst (CMoveI (Binary cop (CmpI op1 op2)) (Binary dst src)));
  ins_cost(ALU_COST + BRANCH_COST);

  format %{
    "CMove $dst, ($op1 $cop $op2), $dst, $src\t#@cmovI_cmpI\n\t"
  %}

  ins_encode %{
    __ enc_cmove($cop$$cmpcode,
                 as_Register($op1$$reg), as_Register($op2$$reg),
                 as_Register($dst$$reg), as_Register($src$$reg));
  %}

  ins_pipe(pipe_class_compare);
%}

instruct cmovI_cmpU(iRegINoSp dst, iRegI src, iRegI op1, iRegI op2, cmpOpU cop) %{
  match(Set dst (CMoveI (Binary cop (CmpU op1 op2)) (Binary dst src)));
  ins_cost(ALU_COST + BRANCH_COST);

  format %{
    "CMove $dst, ($op1 $cop $op2), $dst, $src\t#@cmovI_cmpU\n\t"
  %}

  ins_encode %{
    __ enc_cmove($cop$$cmpcode | C2_MacroAssembler::unsigned_branch_mask,
                 as_Register($op1$$reg), as_Register($op2$$reg),
                 as_Register($dst$$reg), as_Register($src$$reg));
  %}

  ins_pipe(pipe_class_compare);
%}

instruct cmovI_cmpL(iRegINoSp dst, iRegI src, iRegL op1, iRegL op2, cmpOp cop) %{
  match(Set dst (CMoveI (Binary cop (CmpL op1 op2)) (Binary dst src)));
  ins_cost(ALU_COST + BRANCH_COST);

  format %{
    "CMove $dst, ($op1 $cop $op2), $dst, $src\t#@cmovI_cmpL\n\t"
  %}

  ins_encode %{
    __ enc_cmove($cop$$cmpcode,
                 as_Register($op1$$reg), as_Register($op2$$reg),
                 as_Register($dst$$reg), as_Register($src$$reg));
  %}

  ins_pipe(pipe_class_compare);
%}

instruct cmovI_cmpUL(iRegINoSp dst, iRegI src, iRegL op1, iRegL op2, cmpOpU cop) %{
  match(Set dst (CMoveI (Binary cop (CmpUL op1 op2)) (Binary dst src)));
  ins_cost(ALU_COST + BRANCH_COST);

  format %{
    "CMove $dst, ($op1 $cop $op2), $dst, $src\t#@cmovI_cmpUL\n\t"
  %}

  ins_encode %{
    __ enc_cmove($cop$$cmpcode | C2_MacroAssembler::unsigned_branch_mask,
                 as_Register($op1$$reg), as_Register($op2$$reg),
                 as_Register($dst$$reg), as_Register($src$$reg));
  %}

  ins_pipe(pipe_class_compare);
%}

instruct cmovI_cmpN(iRegINoSp dst, iRegI src, iRegN op1, iRegN op2, cmpOpU cop) %{
  match(Set dst (CMoveI (Binary cop (CmpN op1 op2)) (Binary dst src)));
  ins_cost(ALU_COST + BRANCH_COST);

  format %{
    "CMove $dst, ($op1 $cop $op2), $dst, $src\t#@cmovI_cmpN\n\t"
  %}

  ins_encode %{
    __ enc_cmove($cop$$cmpcode | C2_MacroAssembler::unsigned_branch_mask,
                 as_Register($op1$$reg), as_Register($op2$$reg),
                 as_Register($dst$$reg), as_Register($src$$reg));
  %}

  ins_pipe(pipe_class_compare);
%}

instruct cmovI_cmpP(iRegINoSp dst, iRegI src, iRegP op1, iRegP op2, cmpOpU cop) %{
  match(Set dst (CMoveI (Binary cop (CmpP op1 op2)) (Binary dst src)));
  ins_cost(ALU_COST + BRANCH_COST);

  format %{
    "CMove $dst, ($op1 $cop $op2), $dst, $src\t#@cmovI_cmpP\n\t"
  %}

  ins_encode %{
    __ enc_cmove($cop$$cmpcode | C2_MacroAssembler::unsigned_branch_mask,
                 as_Register($op1$$reg), as_Register($op2$$reg),
                 as_Register($dst$$reg), as_Register($src$$reg));
  %}

  ins_pipe(pipe_class_compare);
%}

instruct cmovL_cmpL(iRegLNoSp dst, iRegL src, iRegL op1, iRegL op2, cmpOp cop) %{
  match(Set dst (CMoveL (Binary cop (CmpL op1 op2)) (Binary dst src)));
  ins_cost(ALU_COST + BRANCH_COST);

  format %{
    "CMove $dst, ($op1 $cop $op2), $dst, $src\t#@cmovL_cmpL\n\t"
  %}

  ins_encode %{
    __ enc_cmove($cop$$cmpcode,
                 as_Register($op1$$reg), as_Register($op2$$reg),
                 as_Register($dst$$reg), as_Register($src$$reg));
  %}

  ins_pipe(pipe_class_compare);
%}

instruct cmovL_cmpUL(iRegLNoSp dst, iRegL src, iRegL op1, iRegL op2, cmpOpU cop) %{
  match(Set dst (CMoveL (Binary cop (CmpUL op1 op2)) (Binary dst src)));
  ins_cost(ALU_COST + BRANCH_COST);

  format %{
    "CMove $dst, ($op1 $cop $op2), $dst, $src\t#@cmovL_cmpUL\n\t"
  %}

  ins_encode %{
    __ enc_cmove($cop$$cmpcode | C2_MacroAssembler::unsigned_branch_mask,
                 as_Register($op1$$reg), as_Register($op2$$reg),
                 as_Register($dst$$reg), as_Register($src$$reg));
  %}

  ins_pipe(pipe_class_compare);
%}

instruct cmovL_cmpI(iRegLNoSp dst, iRegL src, iRegI op1, iRegI op2, cmpOp cop) %{
  match(Set dst (CMoveL (Binary cop (CmpI op1 op2)) (Binary dst src)));
  ins_cost(ALU_COST + BRANCH_COST);

  format %{
    "CMove $dst, ($op1 $cop $op2), $dst, $src\t#@cmovL_cmpI\n\t"
  %}

  ins_encode %{
    __ enc_cmove($cop$$cmpcode,
                 as_Register($op1$$reg), as_Register($op2$$reg),
                 as_Register($dst$$reg), as_Register($src$$reg));
  %}

  ins_pipe(pipe_class_compare);
%}

instruct cmovL_cmpU(iRegLNoSp dst, iRegL src, iRegI op1, iRegI op2, cmpOpU cop) %{
  match(Set dst (CMoveL (Binary cop (CmpU op1 op2)) (Binary dst src)));
  ins_cost(ALU_COST + BRANCH_COST);

  format %{
    "CMove $dst, ($op1 $cop $op2), $dst, $src\t#@cmovL_cmpU\n\t"
  %}

  ins_encode %{
    __ enc_cmove($cop$$cmpcode | C2_MacroAssembler::unsigned_branch_mask,
                 as_Register($op1$$reg), as_Register($op2$$reg),
                 as_Register($dst$$reg), as_Register($src$$reg));
  %}

  ins_pipe(pipe_class_compare);
%}

instruct cmovL_cmpN(iRegLNoSp dst, iRegL src, iRegN op1, iRegN op2, cmpOpU cop) %{
  match(Set dst (CMoveL (Binary cop (CmpN op1 op2)) (Binary dst src)));
  ins_cost(ALU_COST + BRANCH_COST);

  format %{
    "CMove $dst, ($op1 $cop $op2), $dst, $src\t#@cmovL_cmpN\n\t"
  %}

  ins_encode %{
    __ enc_cmove($cop$$cmpcode | C2_MacroAssembler::unsigned_branch_mask,
                 as_Register($op1$$reg), as_Register($op2$$reg),
                 as_Register($dst$$reg), as_Register($src$$reg));
  %}

  ins_pipe(pipe_class_compare);
%}

instruct cmovL_cmpP(iRegLNoSp dst, iRegL src, iRegP op1, iRegP op2, cmpOpU cop) %{
  match(Set dst (CMoveL (Binary cop (CmpP op1 op2)) (Binary dst src)));
  ins_cost(ALU_COST + BRANCH_COST);

  format %{
    "CMove $dst, ($op1 $cop $op2), $dst, $src\t#@cmovL_cmpP\n\t"
  %}

  ins_encode %{
    __ enc_cmove($cop$$cmpcode | C2_MacroAssembler::unsigned_branch_mask,
                 as_Register($op1$$reg), as_Register($op2$$reg),
                 as_Register($dst$$reg), as_Register($src$$reg));
  %}

  ins_pipe(pipe_class_compare);
%}

// ============================================================================
// Procedure Call/Return Instructions

// Call Java Static Instruction
// Note: If this code changes, the corresponding ret_addr_offset() and
//       compute_padding() functions will have to be adjusted.
instruct CallStaticJavaDirect(method meth)
%{
  match(CallStaticJava);

  effect(USE meth);

  ins_cost(BRANCH_COST);

  format %{ "CALL,static $meth\t#@CallStaticJavaDirect" %}

  ins_encode(riscv_enc_java_static_call(meth),
             riscv_enc_call_epilog);

  ins_pipe(pipe_class_call);
  ins_alignment(4);
%}

// TO HERE

// Call Java Dynamic Instruction
// Note: If this code changes, the corresponding ret_addr_offset() and
//       compute_padding() functions will have to be adjusted.
instruct CallDynamicJavaDirect(method meth)
%{
  match(CallDynamicJava);

  effect(USE meth);

  ins_cost(BRANCH_COST + ALU_COST * 5);

  format %{ "CALL,dynamic $meth\t#@CallDynamicJavaDirect" %}

  ins_encode(riscv_enc_java_dynamic_call(meth),
             riscv_enc_call_epilog);

  ins_pipe(pipe_class_call);
  ins_alignment(4);
%}

// Call Runtime Instruction

instruct CallRuntimeDirect(method meth)
%{
  match(CallRuntime);

  effect(USE meth);

  ins_cost(BRANCH_COST);

  format %{ "CALL, runtime $meth\t#@CallRuntimeDirect" %}

  ins_encode(riscv_enc_java_to_runtime(meth));

  ins_pipe(pipe_class_call);
%}

// Call Runtime Instruction

instruct CallLeafDirect(method meth)
%{
  match(CallLeaf);

  effect(USE meth);

  ins_cost(BRANCH_COST);

  format %{ "CALL, runtime leaf $meth\t#@CallLeafDirect" %}

  ins_encode(riscv_enc_java_to_runtime(meth));

  ins_pipe(pipe_class_call);
%}

// Call Runtime Instruction without safepoint and with vector arguments

instruct CallLeafDirectVector(method meth)
%{
  match(CallLeafVector);

  effect(USE meth);

  ins_cost(BRANCH_COST);

  format %{ "CALL, runtime leaf vector $meth" %}

  ins_encode(riscv_enc_java_to_runtime(meth));

  ins_pipe(pipe_class_call);
%}

// Call Runtime Instruction

instruct CallLeafNoFPDirect(method meth)
%{
  match(CallLeafNoFP);

  effect(USE meth);

  ins_cost(BRANCH_COST);

  format %{ "CALL, runtime leaf nofp $meth\t#@CallLeafNoFPDirect" %}

  ins_encode(riscv_enc_java_to_runtime(meth));

  ins_pipe(pipe_class_call);
%}

// ============================================================================
// Partial Subtype Check
//
// superklass array for an instance of the superklass.  Set a hidden
// internal cache on a hit (cache is checked with exposed code in
// gen_subtype_check()).  Return zero for a hit.  The encoding
// ALSO sets flags.

instruct partialSubtypeCheck(iRegP_R15 result, iRegP_R14 sub, iRegP_R10 super, iRegP_R12 tmp, rFlagsReg cr)
%{
  match(Set result (PartialSubtypeCheck sub super));
  effect(KILL tmp, KILL cr);

  ins_cost(11 * DEFAULT_COST);
  format %{ "partialSubtypeCheck $result, $sub, $super\t#@partialSubtypeCheck" %}

  ins_encode(riscv_enc_partial_subtype_check(sub, super, tmp, result));

  opcode(0x1); // Force zero of result reg on hit

  ins_pipe(pipe_class_memory);
%}

instruct partialSubtypeCheckConstSuper(iRegP_R14 sub, iRegP_R10 super_reg, immP super_con, iRegP_R15 result,
                                       iRegP_R11 tmpR11, iRegP_R12 tmpR12, iRegP_R13 tmpR13, iRegP_R16 tmpR16, rFlagsReg cr)
%{
  predicate(UseSecondarySupersTable);
  match(Set result (PartialSubtypeCheck sub (Binary super_reg super_con)));
  effect(TEMP tmpR11, TEMP tmpR12, TEMP tmpR13, TEMP tmpR16, KILL cr);

  ins_cost(7 * DEFAULT_COST); // needs to be less than competing nodes
  format %{ "partialSubtypeCheck $result, $sub, $super_reg, $super_con" %}

  ins_encode %{
    bool success = false;
    u1 super_klass_slot = ((Klass*)$super_con$$constant)->hash_slot();
    if (InlineSecondarySupersTest) {
      success = __ lookup_secondary_supers_table($sub$$Register, $super_reg$$Register, $result$$Register,
                                                 $tmpR11$$Register, $tmpR12$$Register, $tmpR13$$Register,
                                                 $tmpR16$$Register, super_klass_slot);
    } else {
      address call = __ reloc_call(RuntimeAddress(StubRoutines::lookup_secondary_supers_table_stub(super_klass_slot)));
      success = (call != nullptr);
    }
    if (!success) {
      ciEnv::current()->record_failure("CodeCache is full");
      return;
    }
  %}

  ins_pipe(pipe_class_memory);
%}

instruct partialSubtypeCheckVsZero(iRegP_R15 result, iRegP_R14 sub, iRegP_R10 super, iRegP_R12 tmp,
                                   immP0 zero, rFlagsReg cr)
%{
  match(Set cr (CmpP (PartialSubtypeCheck sub super) zero));
  effect(KILL tmp, KILL result);

  ins_cost(11 * DEFAULT_COST);
  format %{ "partialSubtypeCheck $result, $sub, $super == 0\t#@partialSubtypeCheckVsZero" %}

  ins_encode(riscv_enc_partial_subtype_check(sub, super, tmp, result));

  opcode(0x0); // Don't zero result reg on hit

  ins_pipe(pipe_class_memory);
%}

instruct string_compareU(iRegP_R11 str1, iRegI_R12 cnt1, iRegP_R13 str2, iRegI_R14 cnt2,
                         iRegI_R10 result, iRegP_R28 tmp1, iRegL_R29 tmp2, iRegL_R30 tmp3, rFlagsReg cr)
%{
  predicate(!UseRVV && ((StrCompNode *)n)->encoding() == StrIntrinsicNode::UU);
  match(Set result (StrComp (Binary str1 cnt1) (Binary str2 cnt2)));
  effect(KILL tmp1, KILL tmp2, KILL tmp3, USE_KILL str1, USE_KILL str2, USE_KILL cnt1, USE_KILL cnt2, KILL cr);

  format %{ "String Compare $str1, $cnt1, $str2, $cnt2 -> $result\t#@string_compareU" %}
  ins_encode %{
    // Count is in 8-bit bytes; non-Compact chars are 16 bits.
    __ string_compare($str1$$Register, $str2$$Register,
                      $cnt1$$Register, $cnt2$$Register, $result$$Register,
                      $tmp1$$Register, $tmp2$$Register, $tmp3$$Register,
                      StrIntrinsicNode::UU);
  %}
  ins_pipe(pipe_class_memory);
%}

instruct string_compareL(iRegP_R11 str1, iRegI_R12 cnt1, iRegP_R13 str2, iRegI_R14 cnt2,
                         iRegI_R10 result, iRegP_R28 tmp1, iRegL_R29 tmp2, iRegL_R30 tmp3, rFlagsReg cr)
%{
  predicate(!UseRVV && ((StrCompNode *)n)->encoding() == StrIntrinsicNode::LL);
  match(Set result (StrComp (Binary str1 cnt1) (Binary str2 cnt2)));
  effect(KILL tmp1, KILL tmp2, KILL tmp3, USE_KILL str1, USE_KILL str2, USE_KILL cnt1, USE_KILL cnt2, KILL cr);

  format %{ "String Compare $str1, $cnt1, $str2, $cnt2 -> $result\t#@string_compareL" %}
  ins_encode %{
    __ string_compare($str1$$Register, $str2$$Register,
                      $cnt1$$Register, $cnt2$$Register, $result$$Register,
                      $tmp1$$Register, $tmp2$$Register, $tmp3$$Register,
                      StrIntrinsicNode::LL);
  %}
  ins_pipe(pipe_class_memory);
%}

instruct string_compareUL(iRegP_R11 str1, iRegI_R12 cnt1, iRegP_R13 str2, iRegI_R14 cnt2,
                          iRegI_R10 result, iRegP_R28 tmp1, iRegL_R29 tmp2, iRegL_R30 tmp3, rFlagsReg cr)
%{
  predicate(!UseRVV && ((StrCompNode *)n)->encoding() == StrIntrinsicNode::UL);
  match(Set result (StrComp (Binary str1 cnt1) (Binary str2 cnt2)));
  effect(KILL tmp1, KILL tmp2, KILL tmp3, USE_KILL str1, USE_KILL str2, USE_KILL cnt1, USE_KILL cnt2, KILL cr);

  format %{"String Compare $str1, $cnt1, $str2, $cnt2 -> $result\t#@string_compareUL" %}
  ins_encode %{
    __ string_compare($str1$$Register, $str2$$Register,
                      $cnt1$$Register, $cnt2$$Register, $result$$Register,
                      $tmp1$$Register, $tmp2$$Register, $tmp3$$Register,
                      StrIntrinsicNode::UL);
  %}
  ins_pipe(pipe_class_memory);
%}

instruct string_compareLU(iRegP_R11 str1, iRegI_R12 cnt1, iRegP_R13 str2, iRegI_R14 cnt2,
                          iRegI_R10 result, iRegP_R28 tmp1, iRegL_R29 tmp2, iRegL_R30 tmp3,
                          rFlagsReg cr)
%{
  predicate(!UseRVV && ((StrCompNode *)n)->encoding() == StrIntrinsicNode::LU);
  match(Set result (StrComp (Binary str1 cnt1) (Binary str2 cnt2)));
  effect(KILL tmp1, KILL tmp2, KILL tmp3, USE_KILL str1, USE_KILL str2, USE_KILL cnt1, USE_KILL cnt2, KILL cr);

  format %{ "String Compare $str1, $cnt1, $str2, $cnt2 -> $result\t#@string_compareLU" %}
  ins_encode %{
    __ string_compare($str1$$Register, $str2$$Register,
                      $cnt1$$Register, $cnt2$$Register, $result$$Register,
                      $tmp1$$Register, $tmp2$$Register, $tmp3$$Register,
                      StrIntrinsicNode::LU);
  %}
  ins_pipe(pipe_class_memory);
%}

instruct string_indexofUU(iRegP_R11 str1, iRegI_R12 cnt1, iRegP_R13 str2, iRegI_R14 cnt2,
                          iRegI_R10 result, iRegINoSp tmp1, iRegINoSp tmp2, iRegINoSp tmp3,
                          iRegINoSp tmp4, iRegINoSp tmp5, iRegINoSp tmp6, rFlagsReg cr)
%{
  predicate(((StrIndexOfNode*)n)->encoding() == StrIntrinsicNode::UU);
  match(Set result (StrIndexOf (Binary str1 cnt1) (Binary str2 cnt2)));
  effect(USE_KILL str1, USE_KILL str2, USE_KILL cnt1, USE_KILL cnt2, TEMP_DEF result,
         TEMP tmp1, TEMP tmp2, TEMP tmp3, TEMP tmp4, TEMP tmp5, TEMP tmp6, KILL cr);

  format %{ "String IndexOf $str1,$cnt1,$str2,$cnt2 -> $result (UU)" %}
  ins_encode %{
    __ string_indexof($str1$$Register, $str2$$Register,
                      $cnt1$$Register, $cnt2$$Register,
                      $tmp1$$Register, $tmp2$$Register,
                      $tmp3$$Register, $tmp4$$Register,
                      $tmp5$$Register, $tmp6$$Register,
                      $result$$Register, StrIntrinsicNode::UU);
  %}
  ins_pipe(pipe_class_memory);
%}

instruct string_indexofLL(iRegP_R11 str1, iRegI_R12 cnt1, iRegP_R13 str2, iRegI_R14 cnt2,
                          iRegI_R10 result, iRegINoSp tmp1, iRegINoSp tmp2, iRegINoSp tmp3,
                          iRegINoSp tmp4, iRegINoSp tmp5, iRegINoSp tmp6, rFlagsReg cr)
%{
  predicate(((StrIndexOfNode*)n)->encoding() == StrIntrinsicNode::LL);
  match(Set result (StrIndexOf (Binary str1 cnt1) (Binary str2 cnt2)));
  effect(USE_KILL str1, USE_KILL str2, USE_KILL cnt1, USE_KILL cnt2, TEMP_DEF result,
         TEMP tmp1, TEMP tmp2, TEMP tmp3, TEMP tmp4, TEMP tmp5, TEMP tmp6, KILL cr);

  format %{ "String IndexOf $str1,$cnt1,$str2,$cnt2 -> $result (LL)" %}
  ins_encode %{
    __ string_indexof($str1$$Register, $str2$$Register,
                      $cnt1$$Register, $cnt2$$Register,
                      $tmp1$$Register, $tmp2$$Register,
                      $tmp3$$Register, $tmp4$$Register,
                      $tmp5$$Register, $tmp6$$Register,
                      $result$$Register, StrIntrinsicNode::LL);
  %}
  ins_pipe(pipe_class_memory);
%}

instruct string_indexofUL(iRegP_R11 str1, iRegI_R12 cnt1, iRegP_R13 str2, iRegI_R14 cnt2,
                          iRegI_R10 result, iRegINoSp tmp1, iRegINoSp tmp2, iRegINoSp tmp3,
                          iRegINoSp tmp4, iRegINoSp tmp5, iRegINoSp tmp6, rFlagsReg cr)
%{
  predicate(((StrIndexOfNode*)n)->encoding() == StrIntrinsicNode::UL);
  match(Set result (StrIndexOf (Binary str1 cnt1) (Binary str2 cnt2)));
  effect(USE_KILL str1, USE_KILL str2, USE_KILL cnt1, USE_KILL cnt2, TEMP_DEF result,
         TEMP tmp1, TEMP tmp2, TEMP tmp3, TEMP tmp4, TEMP tmp5, TEMP tmp6, KILL cr);
  format %{ "String IndexOf $str1,$cnt1,$str2,$cnt2 -> $result (UL)" %}

  ins_encode %{
    __ string_indexof($str1$$Register, $str2$$Register,
                      $cnt1$$Register, $cnt2$$Register,
                      $tmp1$$Register, $tmp2$$Register,
                      $tmp3$$Register, $tmp4$$Register,
                      $tmp5$$Register, $tmp6$$Register,
                      $result$$Register, StrIntrinsicNode::UL);
  %}
  ins_pipe(pipe_class_memory);
%}

instruct string_indexof_conUU(iRegP_R11 str1, iRegI_R12 cnt1, iRegP_R13 str2,
                              immI_le_4 int_cnt2, iRegI_R10 result, iRegINoSp tmp1, iRegINoSp tmp2,
                              iRegINoSp tmp3, iRegINoSp tmp4, rFlagsReg cr)
%{
  predicate(((StrIndexOfNode*)n)->encoding() == StrIntrinsicNode::UU);
  match(Set result (StrIndexOf (Binary str1 cnt1) (Binary str2 int_cnt2)));
  effect(USE_KILL str1, USE_KILL str2, USE_KILL cnt1, TEMP_DEF result,
         TEMP tmp1, TEMP tmp2, TEMP tmp3, TEMP tmp4, KILL cr);

  format %{ "String IndexOf $str1,$cnt1,$str2,$int_cnt2 -> $result (UU)" %}

  ins_encode %{
    int icnt2 = (int)$int_cnt2$$constant;
    __ string_indexof_linearscan($str1$$Register, $str2$$Register,
                                 $cnt1$$Register, zr,
                                 $tmp1$$Register, $tmp2$$Register,
                                 $tmp3$$Register, $tmp4$$Register,
                                 icnt2, $result$$Register, StrIntrinsicNode::UU);
  %}
  ins_pipe(pipe_class_memory);
%}

instruct string_indexof_conLL(iRegP_R11 str1, iRegI_R12 cnt1, iRegP_R13 str2,
                              immI_le_4 int_cnt2, iRegI_R10 result, iRegINoSp tmp1, iRegINoSp tmp2,
                              iRegINoSp tmp3, iRegINoSp tmp4, rFlagsReg cr)
%{
  predicate(((StrIndexOfNode*)n)->encoding() == StrIntrinsicNode::LL);
  match(Set result (StrIndexOf (Binary str1 cnt1) (Binary str2 int_cnt2)));
  effect(USE_KILL str1, USE_KILL str2, USE_KILL cnt1, TEMP_DEF result,
         TEMP tmp1, TEMP tmp2, TEMP tmp3, TEMP tmp4, KILL cr);

  format %{ "String IndexOf $str1,$cnt1,$str2,$int_cnt2 -> $result (LL)" %}
  ins_encode %{
    int icnt2 = (int)$int_cnt2$$constant;
    __ string_indexof_linearscan($str1$$Register, $str2$$Register,
                                 $cnt1$$Register, zr,
                                 $tmp1$$Register, $tmp2$$Register,
                                 $tmp3$$Register, $tmp4$$Register,
                                 icnt2, $result$$Register, StrIntrinsicNode::LL);
  %}
  ins_pipe(pipe_class_memory);
%}

instruct string_indexof_conUL(iRegP_R11 str1, iRegI_R12 cnt1, iRegP_R13 str2,
                              immI_1 int_cnt2, iRegI_R10 result, iRegINoSp tmp1, iRegINoSp tmp2,
                              iRegINoSp tmp3, iRegINoSp tmp4, rFlagsReg cr)
%{
  predicate(((StrIndexOfNode*)n)->encoding() == StrIntrinsicNode::UL);
  match(Set result (StrIndexOf (Binary str1 cnt1) (Binary str2 int_cnt2)));
  effect(USE_KILL str1, USE_KILL str2, USE_KILL cnt1, TEMP_DEF result,
         TEMP tmp1, TEMP tmp2, TEMP tmp3, TEMP tmp4, KILL cr);

  format %{ "String IndexOf $str1,$cnt1,$str2,$int_cnt2 -> $result (UL)" %}
  ins_encode %{
    int icnt2 = (int)$int_cnt2$$constant;
    __ string_indexof_linearscan($str1$$Register, $str2$$Register,
                                 $cnt1$$Register, zr,
                                 $tmp1$$Register, $tmp2$$Register,
                                 $tmp3$$Register, $tmp4$$Register,
                                 icnt2, $result$$Register, StrIntrinsicNode::UL);
  %}
  ins_pipe(pipe_class_memory);
%}

instruct stringU_indexof_char(iRegP_R11 str1, iRegI_R12 cnt1, iRegI_R13 ch,
                              iRegI_R10 result, iRegINoSp tmp1, iRegINoSp tmp2,
                              iRegINoSp tmp3, iRegINoSp tmp4, rFlagsReg cr)
%{
  match(Set result (StrIndexOfChar (Binary str1 cnt1) ch));
  predicate(!UseRVV && (((StrIndexOfCharNode*)n)->encoding() == StrIntrinsicNode::U));
  effect(USE_KILL str1, USE_KILL cnt1, USE_KILL ch, TEMP_DEF result,
         TEMP tmp1, TEMP tmp2, TEMP tmp3, TEMP tmp4, KILL cr);

  format %{ "StringUTF16 IndexOf char[] $str1, $cnt1, $ch -> $result" %}
  ins_encode %{
    __ string_indexof_char($str1$$Register, $cnt1$$Register, $ch$$Register,
                           $result$$Register, $tmp1$$Register, $tmp2$$Register,
                           $tmp3$$Register, $tmp4$$Register, false /* isU */);
  %}
  ins_pipe(pipe_class_memory);
%}


instruct stringL_indexof_char(iRegP_R11 str1, iRegI_R12 cnt1, iRegI_R13 ch,
                              iRegI_R10 result, iRegINoSp tmp1, iRegINoSp tmp2,
                              iRegINoSp tmp3, iRegINoSp tmp4, rFlagsReg cr)
%{
  match(Set result (StrIndexOfChar (Binary str1 cnt1) ch));
  predicate(!UseRVV && (((StrIndexOfCharNode*)n)->encoding() == StrIntrinsicNode::L));
  effect(USE_KILL str1, USE_KILL cnt1, USE_KILL ch, TEMP_DEF result,
         TEMP tmp1, TEMP tmp2, TEMP tmp3, TEMP tmp4, KILL cr);

  format %{ "StringLatin1 IndexOf char[] $str1, $cnt1, $ch -> $result" %}
  ins_encode %{
    __ string_indexof_char($str1$$Register, $cnt1$$Register, $ch$$Register,
                           $result$$Register, $tmp1$$Register, $tmp2$$Register,
                           $tmp3$$Register, $tmp4$$Register, true /* isL */);
  %}
  ins_pipe(pipe_class_memory);
%}

// clearing of an array
instruct clearArray_reg_reg(iRegL_R29 cnt, iRegP_R28 base, iRegP_R30 tmp1,
                            iRegP_R31 tmp2, rFlagsReg cr, Universe dummy)
%{
  // temp registers must match the one used in StubGenerator::generate_zero_blocks()
  predicate(UseBlockZeroing || !UseRVV);
  match(Set dummy (ClearArray cnt base));
  effect(USE_KILL cnt, USE_KILL base, TEMP tmp1, TEMP tmp2, KILL cr);

  ins_cost(4 * DEFAULT_COST);
  format %{ "ClearArray $cnt, $base\t#@clearArray_reg_reg" %}

  ins_encode %{
    address tpc = __ zero_words($base$$Register, $cnt$$Register);
    if (tpc == nullptr) {
      ciEnv::current()->record_failure("CodeCache is full");
      return;
    }
  %}

  ins_pipe(pipe_class_memory);
%}

instruct clearArray_imm_reg(immL cnt, iRegP_R28 base, Universe dummy, rFlagsReg cr)
%{
  predicate(!UseRVV && (uint64_t)n->in(2)->get_long()
            < (uint64_t)(BlockZeroingLowLimit >> LogBytesPerWord));
  match(Set dummy (ClearArray cnt base));
  effect(USE_KILL base, KILL cr);

  ins_cost(4 * DEFAULT_COST);
  format %{ "ClearArray $cnt, $base\t#@clearArray_imm_reg" %}

  ins_encode %{
    __ zero_words($base$$Register, (uint64_t)$cnt$$constant);
  %}

  ins_pipe(pipe_class_memory);
%}

instruct string_equalsL(iRegP_R11 str1, iRegP_R13 str2, iRegI_R14 cnt,
                        iRegI_R10 result, rFlagsReg cr)
%{
  predicate(!UseRVV && ((StrEqualsNode*)n)->encoding() == StrIntrinsicNode::LL);
  match(Set result (StrEquals (Binary str1 str2) cnt));
  effect(USE_KILL str1, USE_KILL str2, USE_KILL cnt, KILL cr);

  format %{ "String Equals $str1, $str2, $cnt -> $result\t#@string_equalsL" %}
  ins_encode %{
    // Count is in 8-bit bytes; non-Compact chars are 16 bits.
    __ string_equals($str1$$Register, $str2$$Register,
                     $result$$Register, $cnt$$Register);
  %}
  ins_pipe(pipe_class_memory);
%}

instruct array_equalsB(iRegP_R11 ary1, iRegP_R12 ary2, iRegI_R10 result,
                       iRegP_R13 tmp1, iRegP_R14 tmp2, iRegP_R15 tmp3)
%{
  predicate(!UseRVV && ((AryEqNode*)n)->encoding() == StrIntrinsicNode::LL);
  match(Set result (AryEq ary1 ary2));
  effect(USE_KILL ary1, USE_KILL ary2, TEMP tmp1, TEMP tmp2, TEMP tmp3);

  format %{ "Array Equals $ary1, $ary2 -> $result\t#@array_equalsB // KILL all" %}
  ins_encode %{
    __ arrays_equals($ary1$$Register, $ary2$$Register,
                     $tmp1$$Register, $tmp2$$Register, $tmp3$$Register,
                     $result$$Register, 1);
  %}
  ins_pipe(pipe_class_memory);
%}

instruct array_equalsC(iRegP_R11 ary1, iRegP_R12 ary2, iRegI_R10 result,
                       iRegP_R13 tmp1, iRegP_R14 tmp2, iRegP_R15 tmp3)
%{
  predicate(!UseRVV && ((AryEqNode*)n)->encoding() == StrIntrinsicNode::UU);
  match(Set result (AryEq ary1 ary2));
  effect(USE_KILL ary1, USE_KILL ary2, TEMP tmp1, TEMP tmp2, TEMP tmp3);

  format %{ "Array Equals $ary1, $ary2 -> $result\t#@array_equalsC // KILL all" %}
  ins_encode %{
    __ arrays_equals($ary1$$Register, $ary2$$Register,
                     $tmp1$$Register, $tmp2$$Register, $tmp3$$Register,
                     $result$$Register, 2);
  %}
  ins_pipe(pipe_class_memory);
%}

// fast ArraysSupport.vectorizedHashCode
instruct arrays_hashcode(iRegP_R11 ary, iRegI_R12 cnt, iRegI_R10 result, immI basic_type,
                         iRegLNoSp tmp1, iRegLNoSp tmp2,
                         iRegLNoSp tmp3, iRegLNoSp tmp4,
                         iRegLNoSp tmp5, iRegLNoSp tmp6, rFlagsReg cr)
%{
  match(Set result (VectorizedHashCode (Binary ary cnt) (Binary result basic_type)));
  effect(TEMP tmp1, TEMP tmp2, TEMP tmp3, TEMP tmp4, TEMP tmp5, TEMP tmp6,
         USE_KILL ary, USE_KILL cnt, USE basic_type, KILL cr);

  format %{ "Array HashCode array[] $ary,$cnt,$result,$basic_type -> $result   // KILL all" %}
  ins_encode %{
    __ arrays_hashcode($ary$$Register, $cnt$$Register, $result$$Register,
                       $tmp1$$Register, $tmp2$$Register, $tmp3$$Register,
                       $tmp4$$Register, $tmp5$$Register, $tmp6$$Register,
                       (BasicType)$basic_type$$constant);
  %}
  ins_pipe(pipe_class_memory);
%}

// ============================================================================
// Safepoint Instructions

instruct safePoint(iRegP poll)
%{
  match(SafePoint poll);

  ins_cost(2 * LOAD_COST);
  format %{
    "lwu zr, [$poll]\t# Safepoint: poll for GC, #@safePoint"
  %}
  ins_encode %{
    __ read_polling_page(as_Register($poll$$reg), 0, relocInfo::poll_type);
  %}
  ins_pipe(pipe_serial); // ins_pipe(iload_reg_mem);
%}

// ============================================================================
// This name is KNOWN by the ADLC and cannot be changed.
// The ADLC forces a 'TypeRawPtr::BOTTOM' output type
// for this guy.
instruct tlsLoadP(javaThread_RegP dst)
%{
  match(Set dst (ThreadLocal));

  ins_cost(0);

  format %{ " -- \t// $dst=Thread::current(), empty, #@tlsLoadP" %}

  size(0);

  ins_encode( /*empty*/ );

  ins_pipe(pipe_class_empty);
%}

// inlined locking and unlocking
// using t1 as the 'flag' register to bridge the BoolNode producers and consumers
instruct cmpFastLock(rFlagsReg cr, iRegP object, iRegP box,
                     iRegPNoSp tmp1, iRegPNoSp tmp2, iRegPNoSp tmp3, iRegPNoSp tmp4)
%{
  predicate(LockingMode != LM_LIGHTWEIGHT);
  match(Set cr (FastLock object box));
  effect(TEMP tmp1, TEMP tmp2, TEMP tmp3, TEMP tmp4);

  ins_cost(10 * DEFAULT_COST);
  format %{ "fastlock $object,$box\t! kills $tmp1,$tmp2,$tmp3,$tmp4 #@cmpFastLock" %}

  ins_encode %{
    __ fast_lock($object$$Register, $box$$Register,
                 $tmp1$$Register, $tmp2$$Register, $tmp3$$Register, $tmp4$$Register);
  %}

  ins_pipe(pipe_serial);
%}

// using t1 as the 'flag' register to bridge the BoolNode producers and consumers
instruct cmpFastUnlock(rFlagsReg cr, iRegP object, iRegP box, iRegPNoSp tmp1, iRegPNoSp tmp2)
%{
  predicate(LockingMode != LM_LIGHTWEIGHT);
  match(Set cr (FastUnlock object box));
  effect(TEMP tmp1, TEMP tmp2);

  ins_cost(10 * DEFAULT_COST);
  format %{ "fastunlock $object,$box\t! kills $tmp1, $tmp2, #@cmpFastUnlock" %}

  ins_encode %{
    __ fast_unlock($object$$Register, $box$$Register, $tmp1$$Register, $tmp2$$Register);
  %}

  ins_pipe(pipe_serial);
%}

instruct cmpFastLockLightweight(rFlagsReg cr, iRegP object, iRegP box,
                                iRegPNoSp tmp1, iRegPNoSp tmp2, iRegPNoSp tmp3, iRegPNoSp tmp4)
%{
  predicate(LockingMode == LM_LIGHTWEIGHT);
  match(Set cr (FastLock object box));
  effect(TEMP tmp1, TEMP tmp2, TEMP tmp3, TEMP tmp4);

  ins_cost(10 * DEFAULT_COST);
  format %{ "fastlock $object,$box\t! kills $tmp1,$tmp2,$tmp3,$tmp4 #@cmpFastLockLightweight" %}

  ins_encode %{
    __ fast_lock_lightweight($object$$Register, $box$$Register,
                             $tmp1$$Register, $tmp2$$Register, $tmp3$$Register, $tmp4$$Register);
  %}

  ins_pipe(pipe_serial);
%}

instruct cmpFastUnlockLightweight(rFlagsReg cr, iRegP object, iRegP box,
                                  iRegPNoSp tmp1, iRegPNoSp tmp2, iRegPNoSp tmp3)
%{
  predicate(LockingMode == LM_LIGHTWEIGHT);
  match(Set cr (FastUnlock object box));
  effect(TEMP tmp1, TEMP tmp2, TEMP tmp3);

  ins_cost(10 * DEFAULT_COST);
  format %{ "fastunlock $object,$box\t! kills $tmp1,$tmp2,$tmp3 #@cmpFastUnlockLightweight" %}

  ins_encode %{
    __ fast_unlock_lightweight($object$$Register, $box$$Register,
                               $tmp1$$Register, $tmp2$$Register, $tmp3$$Register);
  %}

  ins_pipe(pipe_serial);
%}

// Tail Call; Jump from runtime stub to Java code.
// Also known as an 'interprocedural jump'.
// Target of jump will eventually return to caller.
// TailJump below removes the return address.
// Don't use fp for 'jump_target' because a MachEpilogNode has already been
// emitted just above the TailCall which has reset fp to the caller state.
instruct TailCalljmpInd(iRegPNoSpNoFp jump_target, inline_cache_RegP method_oop)
%{
  match(TailCall jump_target method_oop);

  ins_cost(BRANCH_COST);

  format %{ "jalr $jump_target\t# $method_oop holds method oop, #@TailCalljmpInd." %}

  ins_encode(riscv_enc_tail_call(jump_target));

  ins_pipe(pipe_class_call);
%}

instruct TailjmpInd(iRegPNoSpNoFp jump_target, iRegP_R10 ex_oop)
%{
  match(TailJump jump_target ex_oop);

  ins_cost(ALU_COST + BRANCH_COST);

  format %{ "jalr $jump_target\t# $ex_oop holds exception oop, #@TailjmpInd." %}

  ins_encode(riscv_enc_tail_jmp(jump_target));

  ins_pipe(pipe_class_call);
%}

// Forward exception.
instruct ForwardExceptionjmp()
%{
  match(ForwardException);

  ins_cost(BRANCH_COST);

  format %{ "j forward_exception_stub\t#@ForwardException" %}

  ins_encode %{
    __ far_jump(RuntimeAddress(StubRoutines::forward_exception_entry()));
  %}

  ins_pipe(pipe_class_call);
%}

// Create exception oop: created by stack-crawling runtime code.
// Created exception is now available to this handler, and is setup
// just prior to jumping to this handler. No code emitted.
instruct CreateException(iRegP_R10 ex_oop)
%{
  match(Set ex_oop (CreateEx));

  ins_cost(0);
  format %{ " -- \t// exception oop; no code emitted, #@CreateException" %}

  size(0);

  ins_encode( /*empty*/ );

  ins_pipe(pipe_class_empty);
%}

// Rethrow exception: The exception oop will come in the first
// argument position. Then JUMP (not call) to the rethrow stub code.
instruct RethrowException()
%{
  match(Rethrow);

  ins_cost(BRANCH_COST);

  format %{ "j rethrow_stub\t#@RethrowException" %}

  ins_encode(riscv_enc_rethrow());

  ins_pipe(pipe_class_call);
%}

// Return Instruction
// epilog node loads ret address into ra as part of frame pop
instruct Ret()
%{
  match(Return);

  ins_cost(BRANCH_COST);
  format %{ "ret\t// return register, #@Ret" %}

  ins_encode(riscv_enc_ret());

  ins_pipe(pipe_branch);
%}

// Die now.
instruct ShouldNotReachHere() %{
  match(Halt);

  ins_cost(BRANCH_COST);

  format %{ "#@ShouldNotReachHere" %}

  ins_encode %{
    if (is_reachable()) {
      __ stop(_halt_reason);
    }
  %}

  ins_pipe(pipe_class_default);
%}


//----------PEEPHOLE RULES-----------------------------------------------------
// These must follow all instruction definitions as they use the names
// defined in the instructions definitions.
//
// peepmatch ( root_instr_name [preceding_instruction]* );
//
// peepconstraint %{
// (instruction_number.operand_name relational_op instruction_number.operand_name
//  [, ...] );
// // instruction numbers are zero-based using left to right order in peepmatch
//
// peepreplace ( instr_name  ( [instruction_number.operand_name]* ) );
// // provide an instruction_number.operand_name for each operand that appears
// // in the replacement instruction's match rule
//
// ---------VM FLAGS---------------------------------------------------------
//
// All peephole optimizations can be turned off using -XX:-OptoPeephole
//
// Each peephole rule is given an identifying number starting with zero and
// increasing by one in the order seen by the parser.  An individual peephole
// can be enabled, and all others disabled, by using -XX:OptoPeepholeAt=#
// on the command-line.
//
// ---------CURRENT LIMITATIONS----------------------------------------------
//
// Only match adjacent instructions in same basic block
// Only equality constraints
// Only constraints between operands, not (0.dest_reg == RAX_enc)
// Only one replacement instruction
//
//----------SMARTSPILL RULES---------------------------------------------------
// These must follow all instruction definitions as they use the names
// defined in the instructions definitions.

// Local Variables:
// mode: c++
// End:<|MERGE_RESOLUTION|>--- conflicted
+++ resolved
@@ -4814,11 +4814,7 @@
   match(Set dst (LoadNKlass mem));
 
   ins_cost(LOAD_COST);
-<<<<<<< HEAD
-  format %{ "lwu  $dst, $mem\t# loadNKlass, compressed class ptr, #@loadNKlass" %}
-=======
   format %{ "load_narrow_klass_compact $dst, $mem\t# compressed class ptr, #@loadNKlassCompactHeaders" %}
->>>>>>> 88a784a5
 
   ins_encode %{
     __ load_narrow_klass_compact_c2(as_Register($dst$$reg), Address(as_Register($mem$$base), $mem$$disp));
