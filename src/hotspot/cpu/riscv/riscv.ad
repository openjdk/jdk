--- conflicted
+++ resolved
@@ -1898,17 +1898,14 @@
     case Op_PopCountL:
       return UsePopCountInstruction;
 
-<<<<<<< HEAD
     case Op_ReverseI:
     case Op_ReverseL:
       return UseZbkb;
 
-=======
     case Op_ReverseBytesI:
     case Op_ReverseBytesL:
     case Op_ReverseBytesS:
     case Op_ReverseBytesUS:
->>>>>>> 18931d05
     case Op_RotateRight:
     case Op_RotateLeft:
     case Op_CountLeadingZerosI:
