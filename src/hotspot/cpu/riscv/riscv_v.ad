//
// Copyright (c) 2020, 2025, Oracle and/or its affiliates. All rights reserved.
// Copyright (c) 2020, 2023, Arm Limited. All rights reserved.
// Copyright (c) 2020, 2022, Huawei Technologies Co., Ltd. All rights reserved.
// Copyright (c) 2023, 2025, Rivos Inc. All rights reserved.
// DO NOT ALTER OR REMOVE COPYRIGHT NOTICES OR THIS FILE HEADER.
//
// This code is free software; you can redistribute it and/or modify it
// under the terms of the GNU General Public License version 2 only, as
// published by the Free Software Foundation.
//
// This code is distributed in the hope that it will be useful, but WITHOUT
// ANY WARRANTY; without even the implied warranty of MERCHANTABILITY or
// FITNESS FOR A PARTICULAR PURPOSE.  See the GNU General Public License
// version 2 for more details (a copy is included in the LICENSE file that
// accompanied this code).
//
// You should have received a copy of the GNU General Public License version
// 2 along with this work; if not, write to the Free Software Foundation,
// Inc., 51 Franklin St, Fifth Floor, Boston, MA 02110-1301 USA.
//
// Please contact Oracle, 500 Oracle Parkway, Redwood Shores, CA 94065 USA
// or visit www.oracle.com if you need additional information or have any
// questions.
//
//

// RISCV Vector Extension Architecture Description File

opclass vmemA(indirect);

source %{

  static void loadStore(C2_MacroAssembler* masm, bool is_store,
                        VectorRegister reg, BasicType bt, Register base,
                        uint vector_length, Assembler::VectorMask vm = Assembler::unmasked) {
    Assembler::SEW sew = Assembler::elemtype_to_sew(bt);
    __ vsetvli_helper(bt, vector_length);

    if (is_store) {
      __ vsex_v(reg, base, sew, vm);
    } else {
      if (vm == Assembler::v0_t) {
        __ vxor_vv(reg, reg, reg);
      }
      __ vlex_v(reg, base, sew, vm);
    }
  }

  bool Matcher::match_rule_supported_auto_vectorization(int opcode, int vlen, BasicType bt) {
    return match_rule_supported_vector(opcode, vlen, bt);
  }

  // Identify extra cases that we might want to provide match rules for vector nodes
  // and other intrinsics guarded with vector length (vlen) and element type (bt).
  bool Matcher::match_rule_supported_vector(int opcode, int vlen, BasicType bt) {
    if (!UseRVV) {
      return false;
    }

    if (!match_rule_supported(opcode) || !vector_size_supported(bt, vlen)) {
      return false;
    }

    switch (opcode) {
      case Op_VectorMaskLastTrue:
        if (!UseZbb || vlen > XLEN) {
          return false;
        }
        break;
      case Op_VectorMaskToLong:
      case Op_VectorLongToMask:
        if (vlen > XLEN) {
          return false;
        }
        break;
      case Op_CountTrailingZerosV:
      case Op_CountLeadingZerosV:
      case Op_PopCountVL:
      case Op_PopCountVI:
      case Op_ReverseBytesV:
      case Op_ReverseV:
        return UseZvbb;
      case Op_RotateLeftV:
      case Op_RotateRightV:
        if (bt != T_INT && bt != T_LONG) {
          return false;
        }
        return UseZvbb;
      case Op_LoadVectorGather:
      case Op_LoadVectorGatherMasked:
      case Op_StoreVectorScatter:
      case Op_StoreVectorScatterMasked:
        if (is_subword_type(bt)) {
          return false;
        }
        break;
      case Op_VectorCastHF2F:
      case Op_VectorCastF2HF:
        return UseZvfh;
      case Op_VectorLoadShuffle:
      case Op_VectorRearrange:
        // vlen >= 4 is required, because min vector size for byte is 4 on riscv,
        // VectorLoadShuffle is from byte to X, so it requires vlen >= 4.
        // VectorRearrange depends on VectorLoadShuffle, so it also requires vlen >= 4.
        if (vlen < 4) {
          return false;
        }
        break;
      case Op_MulReductionVI:
      case Op_MulReductionVL:
        // When vlen < 4, our log2(vlen) implementation does not help to gain performance improvement.
        if (vlen < 4) {
          return false;
        }
      default:
        break;
    }
    return true;
  }

  bool Matcher::match_rule_supported_vector_masked(int opcode, int vlen, BasicType bt) {
    if (!UseRVV) {
      return false;
    }
    switch (opcode) {
      case Op_SelectFromTwoVector:
        // There is no masked version of selectFrom two vector, i.e. selectFrom(av, bv, mask) in vector API.
        return false;
      default:
        break;
    }
    return match_rule_supported_vector(opcode, vlen, bt);
  }

  bool Matcher::vector_needs_partial_operations(Node* node, const TypeVect* vt) {
    return false;
  }

  bool Matcher::vector_rearrange_requires_load_shuffle(BasicType elem_bt, int vlen) {
    return false;
  }
%}

definitions %{
  int_def VEC_COST             (200, 200);
%}

// All VEC instructions

// vector load/store
instruct loadV(vReg dst, vmemA mem) %{
  match(Set dst (LoadVector mem));
  ins_cost(VEC_COST);
  format %{ "loadV $dst, $mem\t# vector (rvv)" %}
  ins_encode %{
    VectorRegister dst_reg = as_VectorRegister($dst$$reg);
    loadStore(masm, false, dst_reg,
              Matcher::vector_element_basic_type(this), as_Register($mem$$base), Matcher::vector_length(this));
  %}
  ins_pipe(pipe_slow);
%}

instruct storeV(vReg src, vmemA mem) %{
  match(Set mem (StoreVector mem src));
  ins_cost(VEC_COST);
  format %{ "storeV $mem, $src\t# vector (rvv)" %}
  ins_encode %{
    VectorRegister src_reg = as_VectorRegister($src$$reg);
    loadStore(masm, true, src_reg,
              Matcher::vector_element_basic_type(this, $src), as_Register($mem$$base), Matcher::vector_length(this, $src));
  %}
  ins_pipe(pipe_slow);
%}

// vector load mask

instruct vloadmask(vRegMask dst, vReg src) %{
  match(Set dst (VectorLoadMask src));
  format %{ "vloadmask $dst, $src" %}
  ins_encode %{
    __ vsetvli_helper(T_BOOLEAN, Matcher::vector_length(this));
    __ vmsne_vx(as_VectorRegister($dst$$reg), as_VectorRegister($src$$reg), zr);
  %}
  ins_pipe(pipe_slow);
%}

instruct vloadmask_masked(vRegMask dst, vReg src, vRegMask_V0 v0) %{
  match(Set dst (VectorLoadMask src v0));
  format %{ "vloadmask_masked $dst, $src, $v0" %}
  ins_encode %{
    __ vsetvli_helper(T_BOOLEAN, Matcher::vector_length(this));
    __ vmsne_vx(as_VectorRegister($dst$$reg), as_VectorRegister($src$$reg), zr, Assembler::v0_t);
  %}
  ins_pipe(pipe_slow);
%}

// vector store mask

instruct vstoremask(vReg dst, vRegMask_V0 v0, immI size) %{
  match(Set dst (VectorStoreMask v0 size));
  format %{ "vstoremask $dst, V0 # elem size is $size byte[s]" %}
  ins_encode %{
    __ vsetvli_helper(T_BOOLEAN, Matcher::vector_length(this));
    __ vxor_vv(as_VectorRegister($dst$$reg), as_VectorRegister($dst$$reg), as_VectorRegister($dst$$reg));
    __ vmerge_vim(as_VectorRegister($dst$$reg), as_VectorRegister($dst$$reg), 1);
  %}
  ins_pipe(pipe_slow);
%}

// vector mask compare

instruct vmaskcmp(vRegMask dst, vReg src1, vReg src2, immI cond) %{
  predicate(Matcher::vector_element_basic_type(n) == T_BYTE ||
            Matcher::vector_element_basic_type(n) == T_SHORT ||
            Matcher::vector_element_basic_type(n) == T_INT ||
            Matcher::vector_element_basic_type(n) == T_LONG);
  match(Set dst (VectorMaskCmp (Binary src1 src2) cond));
  format %{ "vmaskcmp $dst, $src1, $src2, $cond" %}
  ins_encode %{
    BasicType bt = Matcher::vector_element_basic_type(this);
    uint vector_length = Matcher::vector_length(this);
    __ compare_integral_v(as_VectorRegister($dst$$reg),
                          as_VectorRegister($src1$$reg), as_VectorRegister($src2$$reg),
                          (int)($cond$$constant), bt, vector_length);
  %}
  ins_pipe(pipe_slow);
%}

instruct vmaskcmp_masked(vRegMask dst, vReg src1, vReg src2, immI cond, vRegMask_V0 v0) %{
  predicate(Matcher::vector_element_basic_type(n) == T_BYTE ||
            Matcher::vector_element_basic_type(n) == T_SHORT ||
            Matcher::vector_element_basic_type(n) == T_INT ||
            Matcher::vector_element_basic_type(n) == T_LONG);
  match(Set dst (VectorMaskCmp (Binary src1 src2) (Binary cond v0)));
  effect(TEMP_DEF dst);
  format %{ "vmaskcmp_masked $dst, $src1, $src2, $cond, $v0" %}
  ins_encode %{
    BasicType bt = Matcher::vector_element_basic_type(this);
    uint vector_length = Matcher::vector_length(this);
    __ compare_integral_v(as_VectorRegister($dst$$reg),
                          as_VectorRegister($src1$$reg), as_VectorRegister($src2$$reg),
                          (int)($cond$$constant), bt, vector_length, Assembler::v0_t);
  %}
  ins_pipe(pipe_slow);
%}

// vector mask float compare

instruct vmaskcmp_fp(vRegMask dst, vReg src1, vReg src2, immI cond) %{
  predicate(Matcher::vector_element_basic_type(n) == T_FLOAT ||
            Matcher::vector_element_basic_type(n) == T_DOUBLE);
  match(Set dst (VectorMaskCmp (Binary src1 src2) cond));
  effect(TEMP_DEF dst);
  format %{ "vmaskcmp_fp $dst, $src1, $src2, $cond" %}
  ins_encode %{
    BasicType bt = Matcher::vector_element_basic_type(this);
    uint vector_length = Matcher::vector_length(this);
    __ compare_fp_v(as_VectorRegister($dst$$reg),
                    as_VectorRegister($src1$$reg), as_VectorRegister($src2$$reg),
                    (int)($cond$$constant), bt, vector_length);
  %}
  ins_pipe(pipe_slow);
%}

instruct vmaskcmp_fp_masked(vRegMask dst, vReg src1, vReg src2, immI cond, vRegMask_V0 v0) %{
  predicate(Matcher::vector_element_basic_type(n) == T_FLOAT ||
            Matcher::vector_element_basic_type(n) == T_DOUBLE);
  match(Set dst (VectorMaskCmp (Binary src1 src2) (Binary cond v0)));
  effect(TEMP_DEF dst);
  format %{ "vmaskcmp_fp_masked $dst, $src1, $src2, $cond, $v0" %}
  ins_encode %{
    BasicType bt = Matcher::vector_element_basic_type(this);
    uint vector_length = Matcher::vector_length(this);
    __ compare_fp_v(as_VectorRegister($dst$$reg),
                    as_VectorRegister($src1$$reg), as_VectorRegister($src2$$reg),
                    (int)($cond$$constant), bt, vector_length, Assembler::v0_t);
  %}
  ins_pipe(pipe_slow);
%}

// vector abs

instruct vabs(vReg dst, vReg src, vReg tmp) %{
  match(Set dst (AbsVB src));
  match(Set dst (AbsVS src));
  match(Set dst (AbsVI src));
  match(Set dst (AbsVL src));
  ins_cost(VEC_COST);
  effect(TEMP tmp);
  format %{ "vabs $dst, $src\t# KILL $tmp" %}
  ins_encode %{
    BasicType bt = Matcher::vector_element_basic_type(this);
    __ vsetvli_helper(bt, Matcher::vector_length(this));
    __ vrsub_vi(as_VectorRegister($tmp$$reg), as_VectorRegister($src$$reg), 0);
    __ vmax_vv(as_VectorRegister($dst$$reg), as_VectorRegister($tmp$$reg), as_VectorRegister($src$$reg));
  %}
  ins_pipe(pipe_slow);
%}

instruct vabs_fp(vReg dst, vReg src) %{
  match(Set dst (AbsVF src));
  match(Set dst (AbsVD src));
  ins_cost(VEC_COST);
  format %{ "vabs_fp $dst, $src" %}
  ins_encode %{
    BasicType bt = Matcher::vector_element_basic_type(this);
    __ vsetvli_helper(bt, Matcher::vector_length(this));
    __ vfabs_v(as_VectorRegister($dst$$reg), as_VectorRegister($src$$reg));
  %}
  ins_pipe(pipe_slow);
%}

// vector abs - predicated

instruct vabs_masked(vReg dst_src, vRegMask_V0 v0, vReg tmp) %{
  match(Set dst_src (AbsVB dst_src v0));
  match(Set dst_src (AbsVS dst_src v0));
  match(Set dst_src (AbsVI dst_src v0));
  match(Set dst_src (AbsVL dst_src v0));
  ins_cost(VEC_COST);
  effect(TEMP tmp);
  format %{ "vabs_masked $dst_src, $dst_src, $v0\t# KILL $tmp" %}
  ins_encode %{
    BasicType bt = Matcher::vector_element_basic_type(this);
    __ vsetvli_helper(bt, Matcher::vector_length(this));
    __ vrsub_vi(as_VectorRegister($tmp$$reg), as_VectorRegister($dst_src$$reg), 0,
                Assembler::v0_t);
    __ vmax_vv(as_VectorRegister($dst_src$$reg), as_VectorRegister($tmp$$reg),
               as_VectorRegister($dst_src$$reg), Assembler::v0_t);
  %}
  ins_pipe(pipe_slow);
%}

instruct vabs_fp_masked(vReg dst_src, vRegMask_V0 v0) %{
  match(Set dst_src (AbsVF dst_src v0));
  match(Set dst_src (AbsVD dst_src v0));
  ins_cost(VEC_COST);
  format %{ "vabs_fp_masked $dst_src, $dst_src, $v0" %}
  ins_encode %{
    BasicType bt = Matcher::vector_element_basic_type(this);
    __ vsetvli_helper(bt, Matcher::vector_length(this));
    __ vfabs_v(as_VectorRegister($dst_src$$reg), as_VectorRegister($dst_src$$reg), Assembler::v0_t);
  %}
  ins_pipe(pipe_slow);
%}

// vector add

instruct vadd(vReg dst, vReg src1, vReg src2) %{
  match(Set dst (AddVB src1 src2));
  match(Set dst (AddVS src1 src2));
  match(Set dst (AddVI src1 src2));
  match(Set dst (AddVL src1 src2));
  ins_cost(VEC_COST);
  format %{ "vadd $dst, $src1, $src2" %}
  ins_encode %{
    BasicType bt = Matcher::vector_element_basic_type(this);
    __ vsetvli_helper(bt, Matcher::vector_length(this));
    __ vadd_vv(as_VectorRegister($dst$$reg),
               as_VectorRegister($src1$$reg),
               as_VectorRegister($src2$$reg));
  %}
  ins_pipe(pipe_slow);
%}

instruct vadd_fp(vReg dst, vReg src1, vReg src2) %{
  match(Set dst (AddVF src1 src2));
  match(Set dst (AddVD src1 src2));
  ins_cost(VEC_COST);
  format %{ "vadd_fp $dst, $src1, $src2" %}
  ins_encode %{
    BasicType bt = Matcher::vector_element_basic_type(this);
    __ vsetvli_helper(bt, Matcher::vector_length(this));
    __ vfadd_vv(as_VectorRegister($dst$$reg),
                as_VectorRegister($src1$$reg),
                as_VectorRegister($src2$$reg));
  %}
  ins_pipe(pipe_slow);
%}

// vector add - predicated

instruct vadd_masked(vReg dst_src1, vReg src2, vRegMask_V0 v0) %{
  match(Set dst_src1 (AddVB (Binary dst_src1 src2) v0));
  match(Set dst_src1 (AddVS (Binary dst_src1 src2) v0));
  match(Set dst_src1 (AddVI (Binary dst_src1 src2) v0));
  match(Set dst_src1 (AddVL (Binary dst_src1 src2) v0));
  ins_cost(VEC_COST);
  format %{ "vadd_masked $dst_src1, $dst_src1, $src2, $v0" %}
  ins_encode %{
    BasicType bt = Matcher::vector_element_basic_type(this);
    __ vsetvli_helper(bt, Matcher::vector_length(this));
    __ vadd_vv(as_VectorRegister($dst_src1$$reg),
               as_VectorRegister($dst_src1$$reg),
               as_VectorRegister($src2$$reg), Assembler::v0_t);
  %}
  ins_pipe(pipe_slow);
%}

instruct vadd_fp_masked(vReg dst_src1, vReg src2, vRegMask_V0 v0) %{
  match(Set dst_src1 (AddVF (Binary dst_src1 src2) v0));
  match(Set dst_src1 (AddVD (Binary dst_src1 src2) v0));
  ins_cost(VEC_COST);
  format %{ "vadd_fp_masked $dst_src1, $dst_src1, $src2, $v0" %}
  ins_encode %{
    BasicType bt = Matcher::vector_element_basic_type(this);
    __ vsetvli_helper(bt, Matcher::vector_length(this));
    __ vfadd_vv(as_VectorRegister($dst_src1$$reg),
                as_VectorRegister($dst_src1$$reg),
                as_VectorRegister($src2$$reg), Assembler::v0_t);
  %}
  ins_pipe(pipe_slow);
%}

// vector-immediate add (unpredicated)

instruct vadd_vi(vReg dst, vReg src1, immI5 con) %{
  match(Set dst (AddVB src1 (Replicate con)));
  match(Set dst (AddVS src1 (Replicate con)));
  match(Set dst (AddVI src1 (Replicate con)));
  format %{ "vadd_vi $dst, $src1, $con" %}
  ins_encode %{
    BasicType bt = Matcher::vector_element_basic_type(this);
    __ vsetvli_helper(bt, Matcher::vector_length(this));
    __ vadd_vi(as_VectorRegister($dst$$reg),
               as_VectorRegister($src1$$reg),
               $con$$constant);
  %}
  ins_pipe(pipe_slow);
%}

instruct vaddL_vi(vReg dst, vReg src1, immL5 con) %{
  match(Set dst (AddVL src1 (Replicate con)));
  format %{ "vaddL_vi $dst, $src1, $con" %}
  ins_encode %{
    __ vsetvli_helper(T_LONG, Matcher::vector_length(this));
    __ vadd_vi(as_VectorRegister($dst$$reg),
               as_VectorRegister($src1$$reg),
               $con$$constant);
  %}
  ins_pipe(pipe_slow);
%}

// vector-scalar add (unpredicated)

instruct vadd_vx(vReg dst, vReg src1, iRegIorL2I src2) %{
  match(Set dst (AddVB src1 (Replicate src2)));
  match(Set dst (AddVS src1 (Replicate src2)));
  match(Set dst (AddVI src1 (Replicate src2)));
  format %{ "vadd_vx $dst, $src1, $src2" %}
  ins_encode %{
    BasicType bt = Matcher::vector_element_basic_type(this);
    __ vsetvli_helper(bt, Matcher::vector_length(this));
    __ vadd_vx(as_VectorRegister($dst$$reg),
               as_VectorRegister($src1$$reg),
               as_Register($src2$$reg));
  %}
  ins_pipe(pipe_slow);
%}

instruct vaddL_vx(vReg dst, vReg src1, iRegL src2) %{
  match(Set dst (AddVL src1 (Replicate src2)));
  format %{ "vaddL_vx $dst, $src1, $src2" %}
  ins_encode %{
    __ vsetvli_helper(T_LONG, Matcher::vector_length(this));
    __ vadd_vx(as_VectorRegister($dst$$reg),
               as_VectorRegister($src1$$reg),
               as_Register($src2$$reg));
  %}
  ins_pipe(pipe_slow);
%}

// vector-immediate add (predicated)

instruct vadd_vi_masked(vReg dst_src, immI5 con, vRegMask_V0 v0) %{
  match(Set dst_src (AddVB (Binary dst_src (Replicate con)) v0));
  match(Set dst_src (AddVS (Binary dst_src (Replicate con)) v0));
  match(Set dst_src (AddVI (Binary dst_src (Replicate con)) v0));
  format %{ "vadd_vi_masked $dst_src, $dst_src, $con, $v0" %}
  ins_encode %{
    BasicType bt = Matcher::vector_element_basic_type(this);
    __ vsetvli_helper(bt, Matcher::vector_length(this));
    __ vadd_vi(as_VectorRegister($dst_src$$reg),
               as_VectorRegister($dst_src$$reg),
               $con$$constant, Assembler::v0_t);
  %}
  ins_pipe(pipe_slow);
%}

instruct vaddL_vi_masked(vReg dst_src, immL5 con, vRegMask_V0 v0) %{
  match(Set dst_src (AddVL (Binary dst_src (Replicate con)) v0));
  format %{ "vaddL_vi_masked $dst_src, $dst_src, $con, $v0" %}
  ins_encode %{
    __ vsetvli_helper(T_LONG, Matcher::vector_length(this));
    __ vadd_vi(as_VectorRegister($dst_src$$reg),
               as_VectorRegister($dst_src$$reg),
               $con$$constant, Assembler::v0_t);
  %}
  ins_pipe(pipe_slow);
%}

// vector-scalar add (predicated)

instruct vadd_vx_masked(vReg dst_src, iRegIorL2I src2, vRegMask_V0 v0) %{
  match(Set dst_src (AddVB (Binary dst_src (Replicate src2)) v0));
  match(Set dst_src (AddVS (Binary dst_src (Replicate src2)) v0));
  match(Set dst_src (AddVI (Binary dst_src (Replicate src2)) v0));
  format %{ "vadd_vx_masked $dst_src, $dst_src, $src2, $v0" %}
  ins_encode %{
    BasicType bt = Matcher::vector_element_basic_type(this);
    __ vsetvli_helper(bt, Matcher::vector_length(this));
    __ vadd_vx(as_VectorRegister($dst_src$$reg),
               as_VectorRegister($dst_src$$reg),
               as_Register($src2$$reg), Assembler::v0_t);
  %}
  ins_pipe(pipe_slow);
%}

instruct vaddL_vx_masked(vReg dst_src, iRegL src2, vRegMask_V0 v0) %{
  match(Set dst_src (AddVL (Binary dst_src (Replicate src2)) v0));
  format %{ "vaddL_vx_masked $dst_src, $dst_src, $src2, $v0" %}
  ins_encode %{
    __ vsetvli_helper(T_LONG, Matcher::vector_length(this));
    __ vadd_vx(as_VectorRegister($dst_src$$reg),
               as_VectorRegister($dst_src$$reg),
               as_Register($src2$$reg), Assembler::v0_t);
  %}
  ins_pipe(pipe_slow);
%}

// vector sub

instruct vsub(vReg dst, vReg src1, vReg src2) %{
  match(Set dst (SubVB src1 src2));
  match(Set dst (SubVS src1 src2));
  match(Set dst (SubVI src1 src2));
  match(Set dst (SubVL src1 src2));
  ins_cost(VEC_COST);
  format %{ "vsub $dst, $src1, $src2" %}
  ins_encode %{
    BasicType bt = Matcher::vector_element_basic_type(this);
    __ vsetvli_helper(bt, Matcher::vector_length(this));
    __ vsub_vv(as_VectorRegister($dst$$reg), as_VectorRegister($src1$$reg),
               as_VectorRegister($src2$$reg));
  %}
  ins_pipe(pipe_slow);
%}

instruct vsub_fp(vReg dst, vReg src1, vReg src2) %{
  match(Set dst (SubVF src1 src2));
  match(Set dst (SubVD src1 src2));
  ins_cost(VEC_COST);
  format %{ "vsub_fp $dst, $src1, $src2" %}
  ins_encode %{
    BasicType bt = Matcher::vector_element_basic_type(this);
    __ vsetvli_helper(bt, Matcher::vector_length(this));
    __ vfsub_vv(as_VectorRegister($dst$$reg), as_VectorRegister($src1$$reg),
                as_VectorRegister($src2$$reg));
  %}
  ins_pipe(pipe_slow);
%}

// vector sub - predicated

instruct vsub_masked(vReg dst_src1, vReg src2, vRegMask_V0 v0) %{
  match(Set dst_src1 (SubVB (Binary dst_src1 src2) v0));
  match(Set dst_src1 (SubVS (Binary dst_src1 src2) v0));
  match(Set dst_src1 (SubVI (Binary dst_src1 src2) v0));
  match(Set dst_src1 (SubVL (Binary dst_src1 src2) v0));
  ins_cost(VEC_COST);
  format %{ "vsub_masked $dst_src1, $dst_src1, $src2, $v0" %}
  ins_encode %{
    BasicType bt = Matcher::vector_element_basic_type(this);
    __ vsetvli_helper(bt, Matcher::vector_length(this));
    __ vsub_vv(as_VectorRegister($dst_src1$$reg), as_VectorRegister($dst_src1$$reg),
               as_VectorRegister($src2$$reg), Assembler::v0_t);
  %}
  ins_pipe(pipe_slow);
%}

instruct vsub_fp_masked(vReg dst_src1, vReg src2, vRegMask_V0 v0) %{
  match(Set dst_src1 (SubVF (Binary dst_src1 src2) v0));
  match(Set dst_src1 (SubVD (Binary dst_src1 src2) v0));
  ins_cost(VEC_COST);
  format %{ "vsub_fp_masked $dst_src1, $dst_src1, $src2, $v0" %}
  ins_encode %{
    BasicType bt = Matcher::vector_element_basic_type(this);
    __ vsetvli_helper(bt, Matcher::vector_length(this));
    __ vfsub_vv(as_VectorRegister($dst_src1$$reg), as_VectorRegister($dst_src1$$reg),
                as_VectorRegister($src2$$reg), Assembler::v0_t);
  %}
  ins_pipe(pipe_slow);
%}

// vector-scalar sub (unpredicated)

instruct vsub_vx(vReg dst, vReg src1, iRegIorL2I src2) %{
  match(Set dst (SubVB src1 (Replicate src2)));
  match(Set dst (SubVS src1 (Replicate src2)));
  match(Set dst (SubVI src1 (Replicate src2)));
  format %{ "vsub_vx $dst, $src1, $src2" %}
  ins_encode %{
    BasicType bt = Matcher::vector_element_basic_type(this);
    __ vsetvli_helper(bt, Matcher::vector_length(this));
    __ vsub_vx(as_VectorRegister($dst$$reg),
               as_VectorRegister($src1$$reg),
               as_Register($src2$$reg));
  %}
  ins_pipe(pipe_slow);
%}

instruct vsubL_vx(vReg dst, vReg src1, iRegL src2) %{
  match(Set dst (SubVL src1 (Replicate src2)));
  format %{ "vsubL_vx $dst, $src1, $src2" %}
  ins_encode %{
    __ vsetvli_helper(T_LONG, Matcher::vector_length(this));
    __ vsub_vx(as_VectorRegister($dst$$reg),
               as_VectorRegister($src1$$reg),
               as_Register($src2$$reg));
  %}
  ins_pipe(pipe_slow);
%}

// vector-scalar sub (predicated)

instruct vsub_vx_masked(vReg dst_src, iRegIorL2I src2, vRegMask_V0 v0) %{
  match(Set dst_src (SubVB (Binary dst_src (Replicate src2)) v0));
  match(Set dst_src (SubVS (Binary dst_src (Replicate src2)) v0));
  match(Set dst_src (SubVI (Binary dst_src (Replicate src2)) v0));
  format %{ "vsub_vx_masked $dst_src, $dst_src, $src2, $v0" %}
  ins_encode %{
    BasicType bt = Matcher::vector_element_basic_type(this);
    __ vsetvli_helper(bt, Matcher::vector_length(this));
    __ vsub_vx(as_VectorRegister($dst_src$$reg),
               as_VectorRegister($dst_src$$reg),
               as_Register($src2$$reg), Assembler::v0_t);
  %}
  ins_pipe(pipe_slow);
%}

instruct vsubL_vx_masked(vReg dst_src, iRegL src2, vRegMask_V0 v0) %{
  match(Set dst_src (SubVL (Binary dst_src (Replicate src2)) v0));
  format %{ "vsubL_vx_masked $dst_src, $dst_src, $src2, $v0" %}
  ins_encode %{
    __ vsetvli_helper(T_LONG, Matcher::vector_length(this));
    __ vsub_vx(as_VectorRegister($dst_src$$reg),
               as_VectorRegister($dst_src$$reg),
               as_Register($src2$$reg), Assembler::v0_t);
  %}
  ins_pipe(pipe_slow);
%}

// vector and

instruct vand(vReg dst, vReg src1, vReg src2) %{
  match(Set dst (AndV src1 src2));
  ins_cost(VEC_COST);
  format %{ "vand $dst, $src1, $src2" %}
  ins_encode %{
    BasicType bt = Matcher::vector_element_basic_type(this);
    __ vsetvli_helper(bt, Matcher::vector_length(this));
    __ vand_vv(as_VectorRegister($dst$$reg),
               as_VectorRegister($src1$$reg),
               as_VectorRegister($src2$$reg));
  %}
  ins_pipe(pipe_slow);
%}

// vector and - predicated

instruct vand_masked(vReg dst_src1, vReg src2, vRegMask_V0 v0) %{
  match(Set dst_src1 (AndV (Binary dst_src1 src2) v0));
  ins_cost(VEC_COST);
  format %{ "vand_masked $dst_src1, $dst_src1, $src2, $v0" %}
  ins_encode %{
    BasicType bt = Matcher::vector_element_basic_type(this);
    __ vsetvli_helper(bt, Matcher::vector_length(this));
    __ vand_vv(as_VectorRegister($dst_src1$$reg),
               as_VectorRegister($dst_src1$$reg),
               as_VectorRegister($src2$$reg), Assembler::v0_t);
  %}
  ins_pipe(pipe_slow);
%}

// vector-immediate and (unpredicated)

instruct vand_vi(vReg dst_src, immI5 con) %{
  predicate(Matcher::vector_element_basic_type(n) == T_INT ||
            Matcher::vector_element_basic_type(n) == T_BYTE ||
            Matcher::vector_element_basic_type(n) == T_SHORT);
  match(Set dst_src (AndV dst_src (Replicate con)));
  format %{ "vand_vi $dst_src, $dst_src, $con" %}
  ins_encode %{
    BasicType bt = Matcher::vector_element_basic_type(this);
    __ vsetvli_helper(bt, Matcher::vector_length(this));
    __ vand_vi(as_VectorRegister($dst_src$$reg),
               as_VectorRegister($dst_src$$reg),
               $con$$constant);
  %}
  ins_pipe(pipe_slow);
%}

instruct vandL_vi(vReg dst_src, immL5 con) %{
  predicate(Matcher::vector_element_basic_type(n) == T_LONG);
  match(Set dst_src (AndV dst_src (Replicate con)));
  format %{ "vandL_vi $dst_src, $dst_src, $con" %}
  ins_encode %{
    __ vsetvli_helper(T_LONG, Matcher::vector_length(this));
    __ vand_vi(as_VectorRegister($dst_src$$reg),
               as_VectorRegister($dst_src$$reg),
               $con$$constant);
  %}
  ins_pipe(pipe_slow);
%}

// vector-scalar and (unpredicated)

instruct vand_vx(vReg dst_src, iRegIorL2I src) %{
  predicate(Matcher::vector_element_basic_type(n) == T_INT ||
            Matcher::vector_element_basic_type(n) == T_BYTE ||
            Matcher::vector_element_basic_type(n) == T_SHORT);
  match(Set dst_src (AndV dst_src (Replicate src)));
  format %{ "vand_vx $dst_src, $dst_src, $src" %}
  ins_encode %{
    BasicType bt = Matcher::vector_element_basic_type(this);
    __ vsetvli_helper(bt, Matcher::vector_length(this));
    __ vand_vx(as_VectorRegister($dst_src$$reg),
               as_VectorRegister($dst_src$$reg),
               as_Register($src$$reg));
  %}
  ins_pipe(pipe_slow);
%}

instruct vandL_vx(vReg dst_src, iRegL src) %{
  predicate(Matcher::vector_element_basic_type(n) == T_LONG);
  match(Set dst_src (AndV dst_src (Replicate src)));
  format %{ "vandL_vx $dst_src, $dst_src, $src" %}
  ins_encode %{
    __ vsetvli_helper(T_LONG, Matcher::vector_length(this));
    __ vand_vx(as_VectorRegister($dst_src$$reg),
               as_VectorRegister($dst_src$$reg),
               as_Register($src$$reg));
  %}
  ins_pipe(pipe_slow);
%}

// vector-immediate and (predicated)

instruct vand_vi_masked(vReg dst_src, immI5 con, vRegMask_V0 v0) %{
  predicate(Matcher::vector_element_basic_type(n) == T_INT ||
            Matcher::vector_element_basic_type(n) == T_BYTE ||
            Matcher::vector_element_basic_type(n) == T_SHORT);
  match(Set dst_src (AndV (Binary dst_src (Replicate con)) v0));
  format %{ "vand_vi_masked $dst_src, $dst_src, $con, $v0" %}
  ins_encode %{
    BasicType bt = Matcher::vector_element_basic_type(this);
    __ vsetvli_helper(bt, Matcher::vector_length(this));
    __ vand_vi(as_VectorRegister($dst_src$$reg),
               as_VectorRegister($dst_src$$reg),
               $con$$constant, Assembler::v0_t);
  %}
  ins_pipe(pipe_slow);
%}

instruct vandL_vi_masked(vReg dst_src, immL5 con, vRegMask_V0 v0) %{
  predicate(Matcher::vector_element_basic_type(n) == T_LONG);
  match(Set dst_src (AndV (Binary dst_src (Replicate con)) v0));
  format %{ "vandL_vi_masked $dst_src, $dst_src, $con, $v0" %}
  ins_encode %{
    __ vsetvli_helper(T_LONG, Matcher::vector_length(this));
    __ vand_vi(as_VectorRegister($dst_src$$reg),
               as_VectorRegister($dst_src$$reg),
               $con$$constant, Assembler::v0_t);
  %}
  ins_pipe(pipe_slow);
%}

// vector-scalar and (predicated)

instruct vand_vx_masked(vReg dst_src, iRegIorL2I src, vRegMask_V0 v0) %{
  predicate(Matcher::vector_element_basic_type(n) == T_INT ||
            Matcher::vector_element_basic_type(n) == T_BYTE ||
            Matcher::vector_element_basic_type(n) == T_SHORT);
  match(Set dst_src (AndV (Binary dst_src (Replicate src)) v0));
  format %{ "vand_vx_masked $dst_src, $dst_src, $src, $v0" %}
  ins_encode %{
    BasicType bt = Matcher::vector_element_basic_type(this);
    __ vsetvli_helper(bt, Matcher::vector_length(this));
    __ vand_vx(as_VectorRegister($dst_src$$reg),
               as_VectorRegister($dst_src$$reg),
               as_Register($src$$reg), Assembler::v0_t);
  %}
  ins_pipe(pipe_slow);
%}

instruct vandL_vx_masked(vReg dst_src, iRegL src, vRegMask_V0 v0) %{
  predicate(Matcher::vector_element_basic_type(n) == T_LONG);
  match(Set dst_src (AndV (Binary dst_src (Replicate src)) v0));
  format %{ "vandL_vx_masked $dst_src, $dst_src, $src, $v0" %}
  ins_encode %{
    __ vsetvli_helper(T_LONG, Matcher::vector_length(this));
    __ vand_vx(as_VectorRegister($dst_src$$reg),
               as_VectorRegister($dst_src$$reg),
               as_Register($src$$reg), Assembler::v0_t);
  %}
  ins_pipe(pipe_slow);
%}

// vector or

instruct vor(vReg dst, vReg src1, vReg src2) %{
  match(Set dst (OrV src1 src2));
  ins_cost(VEC_COST);
  format %{ "vor $dst, $src1, $src2" %}
  ins_encode %{
    BasicType bt = Matcher::vector_element_basic_type(this);
    __ vsetvli_helper(bt, Matcher::vector_length(this));
    __ vor_vv(as_VectorRegister($dst$$reg),
              as_VectorRegister($src1$$reg),
              as_VectorRegister($src2$$reg));
  %}
  ins_pipe(pipe_slow);
%}

// vector or - predicated

instruct vor_masked(vReg dst_src1, vReg src2, vRegMask_V0 v0) %{
  match(Set dst_src1 (OrV (Binary dst_src1 src2) v0));
  ins_cost(VEC_COST);
  format %{ "vor_masked $dst_src1, $dst_src1, $src2, $v0" %}
  ins_encode %{
    BasicType bt = Matcher::vector_element_basic_type(this);
    __ vsetvli_helper(bt, Matcher::vector_length(this));
    __ vor_vv(as_VectorRegister($dst_src1$$reg),
              as_VectorRegister($dst_src1$$reg),
              as_VectorRegister($src2$$reg), Assembler::v0_t);
  %}
  ins_pipe(pipe_slow);
%}

// vector-immediate or (unpredicated)

instruct vor_vi(vReg dst_src, immI5 con) %{
  predicate(Matcher::vector_element_basic_type(n) == T_INT ||
            Matcher::vector_element_basic_type(n) == T_BYTE ||
            Matcher::vector_element_basic_type(n) == T_SHORT);
  match(Set dst_src (OrV dst_src (Replicate con)));
  format %{ "vor_vi $dst_src, $dst_src, $con" %}
  ins_encode %{
    BasicType bt = Matcher::vector_element_basic_type(this);
    __ vsetvli_helper(bt, Matcher::vector_length(this));
    __ vor_vi(as_VectorRegister($dst_src$$reg),
              as_VectorRegister($dst_src$$reg),
              $con$$constant);
  %}
  ins_pipe(pipe_slow);
%}

instruct vorL_vi(vReg dst_src, immL5 con) %{
  predicate(Matcher::vector_element_basic_type(n) == T_LONG);
  match(Set dst_src (OrV dst_src (Replicate con)));
  format %{ "vorL_vi $dst_src, $dst_src, $con" %}
  ins_encode %{
    __ vsetvli_helper(T_LONG, Matcher::vector_length(this));
    __ vor_vi(as_VectorRegister($dst_src$$reg),
              as_VectorRegister($dst_src$$reg),
              $con$$constant);
  %}
  ins_pipe(pipe_slow);
%}

// vector-scalar or (unpredicated)

instruct vor_vx(vReg dst_src, iRegIorL2I src) %{
  predicate(Matcher::vector_element_basic_type(n) == T_INT ||
            Matcher::vector_element_basic_type(n) == T_BYTE ||
            Matcher::vector_element_basic_type(n) == T_SHORT);
  match(Set dst_src (OrV dst_src (Replicate src)));
  format %{ "vor_vx $dst_src, $dst_src, $src" %}
  ins_encode %{
    BasicType bt = Matcher::vector_element_basic_type(this);
    __ vsetvli_helper(bt, Matcher::vector_length(this));
    __ vor_vx(as_VectorRegister($dst_src$$reg),
              as_VectorRegister($dst_src$$reg),
              as_Register($src$$reg));
  %}
  ins_pipe(pipe_slow);
%}

instruct vorL_vx(vReg dst_src, iRegL src) %{
  predicate(Matcher::vector_element_basic_type(n) == T_LONG);
  match(Set dst_src (OrV dst_src (Replicate src)));
  format %{ "vorL_vx $dst_src, $dst_src, $src" %}
  ins_encode %{
    __ vsetvli_helper(T_LONG, Matcher::vector_length(this));
    __ vor_vx(as_VectorRegister($dst_src$$reg),
              as_VectorRegister($dst_src$$reg),
              as_Register($src$$reg));
  %}
  ins_pipe(pipe_slow);
%}

// vector-immediate or (predicated)

instruct vor_vi_masked(vReg dst_src, immI5 con, vRegMask_V0 v0) %{
  predicate(Matcher::vector_element_basic_type(n) == T_INT ||
            Matcher::vector_element_basic_type(n) == T_BYTE ||
            Matcher::vector_element_basic_type(n) == T_SHORT);
  match(Set dst_src (OrV (Binary dst_src (Replicate con)) v0));
  format %{ "vor_vi_masked $dst_src, $dst_src, $con, $v0" %}
  ins_encode %{
    BasicType bt = Matcher::vector_element_basic_type(this);
    __ vsetvli_helper(bt, Matcher::vector_length(this));
    __ vor_vi(as_VectorRegister($dst_src$$reg),
              as_VectorRegister($dst_src$$reg),
              $con$$constant, Assembler::v0_t);
  %}
  ins_pipe(pipe_slow);
%}

instruct vorL_vi_masked(vReg dst_src, immL5 con, vRegMask_V0 v0) %{
  predicate(Matcher::vector_element_basic_type(n) == T_LONG);
  match(Set dst_src (OrV (Binary dst_src (Replicate con)) v0));
  format %{ "vorL_vi_masked $dst_src, $dst_src, $con, $v0" %}
  ins_encode %{
    __ vsetvli_helper(T_LONG, Matcher::vector_length(this));
    __ vor_vi(as_VectorRegister($dst_src$$reg),
              as_VectorRegister($dst_src$$reg),
              $con$$constant, Assembler::v0_t);
  %}
  ins_pipe(pipe_slow);
%}

// vector-scalar or (predicated)

instruct vor_vx_masked(vReg dst_src, iRegIorL2I src, vRegMask_V0 v0) %{
  predicate(Matcher::vector_element_basic_type(n) == T_INT ||
            Matcher::vector_element_basic_type(n) == T_BYTE ||
            Matcher::vector_element_basic_type(n) == T_SHORT);
  match(Set dst_src (OrV (Binary dst_src (Replicate src)) v0));
  format %{ "vor_vx_masked $dst_src, $dst_src, $src, $v0" %}
  ins_encode %{
    BasicType bt = Matcher::vector_element_basic_type(this);
    __ vsetvli_helper(bt, Matcher::vector_length(this));
    __ vor_vx(as_VectorRegister($dst_src$$reg),
              as_VectorRegister($dst_src$$reg),
              as_Register($src$$reg), Assembler::v0_t);
  %}
  ins_pipe(pipe_slow);
%}

instruct vorL_vx_masked(vReg dst_src, iRegL src, vRegMask_V0 v0) %{
  predicate(Matcher::vector_element_basic_type(n) == T_LONG);
  match(Set dst_src (OrV (Binary dst_src (Replicate src)) v0));
  format %{ "vorL_vx_masked $dst_src, $dst_src, $src, $v0" %}
  ins_encode %{
    __ vsetvli_helper(T_LONG, Matcher::vector_length(this));
    __ vor_vx(as_VectorRegister($dst_src$$reg),
              as_VectorRegister($dst_src$$reg),
              as_Register($src$$reg), Assembler::v0_t);
  %}
  ins_pipe(pipe_slow);
%}

// vector xor

instruct vxor(vReg dst, vReg src1, vReg src2) %{
  match(Set dst (XorV src1 src2));
  ins_cost(VEC_COST);
  format %{ "vxor $dst, $src1, $src2" %}
  ins_encode %{
    BasicType bt = Matcher::vector_element_basic_type(this);
    __ vsetvli_helper(bt, Matcher::vector_length(this));
    __ vxor_vv(as_VectorRegister($dst$$reg),
               as_VectorRegister($src1$$reg),
               as_VectorRegister($src2$$reg));
  %}
  ins_pipe(pipe_slow);
%}

// vector xor - predicated

instruct vxor_masked(vReg dst_src1, vReg src2, vRegMask_V0 v0) %{
  match(Set dst_src1 (XorV (Binary dst_src1 src2) v0));
  ins_cost(VEC_COST);
  format %{ "vxor_masked $dst_src1, $dst_src1, $src2, $v0" %}
  ins_encode %{
    BasicType bt = Matcher::vector_element_basic_type(this);
    __ vsetvli_helper(bt, Matcher::vector_length(this));
    __ vxor_vv(as_VectorRegister($dst_src1$$reg),
               as_VectorRegister($dst_src1$$reg),
               as_VectorRegister($src2$$reg), Assembler::v0_t);
  %}
  ins_pipe(pipe_slow);
%}

// vector-immediate xor (unpredicated)

instruct vxor_vi(vReg dst_src, immI5 con) %{
  predicate(Matcher::vector_element_basic_type(n) == T_INT ||
            Matcher::vector_element_basic_type(n) == T_BYTE ||
            Matcher::vector_element_basic_type(n) == T_SHORT);
  match(Set dst_src (XorV dst_src (Replicate con)));
  format %{ "vxor_vi $dst_src, $dst_src, $con" %}
  ins_encode %{
    BasicType bt = Matcher::vector_element_basic_type(this);
    __ vsetvli_helper(bt, Matcher::vector_length(this));
    __ vxor_vi(as_VectorRegister($dst_src$$reg),
               as_VectorRegister($dst_src$$reg),
               $con$$constant);
  %}
  ins_pipe(pipe_slow);
%}

instruct vxorL_vi(vReg dst_src, immL5 con) %{
  predicate(Matcher::vector_element_basic_type(n) == T_LONG);
  match(Set dst_src (XorV dst_src (Replicate con)));
  format %{ "vxorL_vi $dst_src, $dst_src, $con" %}
  ins_encode %{
    __ vsetvli_helper(T_LONG, Matcher::vector_length(this));
    __ vxor_vi(as_VectorRegister($dst_src$$reg),
               as_VectorRegister($dst_src$$reg),
               $con$$constant);
  %}
  ins_pipe(pipe_slow);
%}

// vector-scalar xor (unpredicated)

instruct vxor_vx(vReg dst_src, iRegIorL2I src) %{
  predicate(Matcher::vector_element_basic_type(n) == T_INT ||
            Matcher::vector_element_basic_type(n) == T_BYTE ||
            Matcher::vector_element_basic_type(n) == T_SHORT);
  match(Set dst_src (XorV dst_src (Replicate src)));
  format %{ "vxor_vx $dst_src, $dst_src, $src" %}
  ins_encode %{
    BasicType bt = Matcher::vector_element_basic_type(this);
    __ vsetvli_helper(bt, Matcher::vector_length(this));
    __ vxor_vx(as_VectorRegister($dst_src$$reg),
               as_VectorRegister($dst_src$$reg),
               as_Register($src$$reg));
  %}
  ins_pipe(pipe_slow);
%}

instruct vxorL_vx(vReg dst_src, iRegL src) %{
  predicate(Matcher::vector_element_basic_type(n) == T_LONG);
  match(Set dst_src (XorV dst_src (Replicate src)));
  format %{ "vxorL_vx $dst_src, $dst_src, $src" %}
  ins_encode %{
    __ vsetvli_helper(T_LONG, Matcher::vector_length(this));
    __ vxor_vx(as_VectorRegister($dst_src$$reg),
               as_VectorRegister($dst_src$$reg),
               as_Register($src$$reg));
  %}
  ins_pipe(pipe_slow);
%}

// vector-immediate xor (predicated)

instruct vxor_vi_masked(vReg dst_src, immI5 con, vRegMask_V0 v0) %{
  predicate(Matcher::vector_element_basic_type(n) == T_INT ||
            Matcher::vector_element_basic_type(n) == T_BYTE ||
            Matcher::vector_element_basic_type(n) == T_SHORT);
  match(Set dst_src (XorV (Binary dst_src (Replicate con)) v0));
  format %{ "vxor_vi_masked $dst_src, $dst_src, $con, $v0" %}
  ins_encode %{
    BasicType bt = Matcher::vector_element_basic_type(this);
    __ vsetvli_helper(bt, Matcher::vector_length(this));
    __ vxor_vi(as_VectorRegister($dst_src$$reg),
               as_VectorRegister($dst_src$$reg),
               $con$$constant, Assembler::v0_t);
  %}
  ins_pipe(pipe_slow);
%}

instruct vxorL_vi_masked(vReg dst_src, immL5 con, vRegMask_V0 v0) %{
  predicate(Matcher::vector_element_basic_type(n) == T_LONG);
  match(Set dst_src (XorV (Binary dst_src (Replicate con)) v0));
  format %{ "vxorL_vi_masked $dst_src, $dst_src, $con, $v0" %}
  ins_encode %{
    __ vsetvli_helper(T_LONG, Matcher::vector_length(this));
    __ vxor_vi(as_VectorRegister($dst_src$$reg),
               as_VectorRegister($dst_src$$reg),
               $con$$constant, Assembler::v0_t);
  %}
  ins_pipe(pipe_slow);
%}

// vector-scalar xor (predicated)

instruct vxor_vx_masked(vReg dst_src, iRegIorL2I src, vRegMask_V0 v0) %{
  predicate(Matcher::vector_element_basic_type(n) == T_INT ||
            Matcher::vector_element_basic_type(n) == T_BYTE ||
            Matcher::vector_element_basic_type(n) == T_SHORT);
  match(Set dst_src (XorV (Binary dst_src (Replicate src)) v0));
  format %{ "vxor_vx_masked $dst_src, $dst_src, $src, $v0" %}
  ins_encode %{
    BasicType bt = Matcher::vector_element_basic_type(this);
    __ vsetvli_helper(bt, Matcher::vector_length(this));
    __ vxor_vx(as_VectorRegister($dst_src$$reg),
               as_VectorRegister($dst_src$$reg),
               as_Register($src$$reg), Assembler::v0_t);
  %}
  ins_pipe(pipe_slow);
%}

instruct vxorL_vx_masked(vReg dst_src, iRegL src, vRegMask_V0 v0) %{
  predicate(Matcher::vector_element_basic_type(n) == T_LONG);
  match(Set dst_src (XorV (Binary dst_src (Replicate src)) v0));
  format %{ "vxorL_vx_masked $dst_src, $dst_src, $src, $v0" %}
  ins_encode %{
    __ vsetvli_helper(T_LONG, Matcher::vector_length(this));
    __ vxor_vx(as_VectorRegister($dst_src$$reg),
               as_VectorRegister($dst_src$$reg),
               as_Register($src$$reg), Assembler::v0_t);
  %}
  ins_pipe(pipe_slow);
%}

// ------------------------------ Vector and not -----------------------------------

// vector and not

<<<<<<< HEAD
instruct vand_notI(vReg dst, vReg src1, vReg src2, immI_M1 m1) %{
  predicate(UseZvbb &&
            (Matcher::vector_element_basic_type(n) == T_INT ||
             Matcher::vector_element_basic_type(n) == T_BYTE ||
             Matcher::vector_element_basic_type(n) == T_SHORT));
=======
instruct vand_not(vReg dst, vReg src1, vReg src2, immI_M1 m1) %{
  predicate(UseZvbb);
  predicate(Matcher::vector_element_basic_type(n) == T_INT ||
            Matcher::vector_element_basic_type(n) == T_BYTE ||
            Matcher::vector_element_basic_type(n) == T_SHORT);
>>>>>>> a05ff55b
  match(Set dst (AndV src1 (XorV src2 (Replicate m1))));
  format %{ "vand_not $dst, $src1, $src2" %}
  ins_encode %{
    BasicType bt = Matcher::vector_element_basic_type(this);
    __ vsetvli_helper(bt, Matcher::vector_length(this));
    __ vandn_vv(as_VectorRegister($dst$$reg),
                as_VectorRegister($src1$$reg),
                as_VectorRegister($src2$$reg));
  %}
  ins_pipe(pipe_slow);
%}

instruct vand_notL(vReg dst, vReg src1, vReg src2, immL_M1 m1) %{
  predicate(UseZvbb && Matcher::vector_element_basic_type(n) == T_LONG);
  match(Set dst (AndV src1 (XorV src2 (Replicate m1))));
  format %{ "vand_notL $dst, $src1, $src2" %}
  ins_encode %{
    __ vsetvli_helper(T_LONG, Matcher::vector_length(this));
    __ vandn_vv(as_VectorRegister($dst$$reg),
                as_VectorRegister($src1$$reg),
                as_VectorRegister($src2$$reg));
  %}
  ins_pipe(pipe_slow);
%}

<<<<<<< HEAD
instruct vand_notI_masked(vReg dst_src1, vReg src2, immI_M1 m1, vRegMask_V0 v0) %{
  predicate(UseZvbb &&
            (Matcher::vector_element_basic_type(n) == T_INT ||
             Matcher::vector_element_basic_type(n) == T_BYTE ||
             Matcher::vector_element_basic_type(n) == T_SHORT));
=======
instruct vand_not_masked(vReg dst_src1, vReg src2, immI_M1 m1, vRegMask_V0 v0) %{
  predicate(UseZvbb);
  predicate(Matcher::vector_element_basic_type(n) == T_INT ||
            Matcher::vector_element_basic_type(n) == T_BYTE ||
            Matcher::vector_element_basic_type(n) == T_SHORT);
>>>>>>> a05ff55b
  match(Set dst_src1 (AndV (Binary dst_src1 (XorV src2 (Replicate m1))) v0));
  format %{ "vand_not_masked $dst_src1, $dst_src1, $src2, $v0" %}
  ins_encode %{
    BasicType bt = Matcher::vector_element_basic_type(this);
    __ vsetvli_helper(bt, Matcher::vector_length(this));
    __ vandn_vv(as_VectorRegister($dst_src1$$reg),
                as_VectorRegister($dst_src1$$reg),
                as_VectorRegister($src2$$reg),
                Assembler::v0_t);
  %}
  ins_pipe(pipe_slow);
%}

instruct vand_notL_masked(vReg dst_src1, vReg src2, immL_M1 m1, vRegMask_V0 v0) %{
  predicate(UseZvbb && Matcher::vector_element_basic_type(n) == T_LONG);
  match(Set dst_src1 (AndV (Binary dst_src1 (XorV src2 (Replicate m1))) v0));
  format %{ "vand_notL_masked $dst_src1, $dst_src1, $src2, $v0" %}
  ins_encode %{
    __ vsetvli_helper(T_LONG, Matcher::vector_length(this));
    __ vandn_vv(as_VectorRegister($dst_src1$$reg),
                as_VectorRegister($dst_src1$$reg),
                as_VectorRegister($src2$$reg),
                Assembler::v0_t);
  %}
  ins_pipe(pipe_slow);
%}

<<<<<<< HEAD
instruct vand_notI_vx(vReg dst, vReg src1, iRegIorL2I src2, immI_M1 m1) %{
  predicate(UseZvbb &&
            (Matcher::vector_element_basic_type(n) == T_INT ||
             Matcher::vector_element_basic_type(n) == T_BYTE ||
             Matcher::vector_element_basic_type(n) == T_SHORT));
=======
instruct vand_not_vx(vReg dst, vReg src1, iRegIorL2I src2, immI_M1 m1) %{
  predicate(UseZvbb);
  predicate(Matcher::vector_element_basic_type(n) == T_INT ||
            Matcher::vector_element_basic_type(n) == T_BYTE ||
            Matcher::vector_element_basic_type(n) == T_SHORT);
>>>>>>> a05ff55b
  match(Set dst (AndV src1 (Replicate (XorI src2 m1))));
  format %{ "vand_not_vx $dst, $src1, $src2" %}
  ins_encode %{
    BasicType bt = Matcher::vector_element_basic_type(this);
    __ vsetvli_helper(bt, Matcher::vector_length(this));
    __ vandn_vx(as_VectorRegister($dst$$reg),
                as_VectorRegister($src1$$reg),
                as_Register($src2$$reg));
  %}
  ins_pipe(pipe_slow);
%}

instruct vand_notL_vx(vReg dst, vReg src1, iRegL src2, immL_M1 m1) %{
  predicate(UseZvbb && Matcher::vector_element_basic_type(n) == T_LONG);
  match(Set dst (AndV src1 (Replicate (XorL src2 m1))));
  format %{ "vand_notL_vx $dst, $src1, $src2" %}
  ins_encode %{
    __ vsetvli_helper(T_LONG, Matcher::vector_length(this));
    __ vandn_vx(as_VectorRegister($dst$$reg),
                as_VectorRegister($src1$$reg),
                as_Register($src2$$reg));
  %}
  ins_pipe(pipe_slow);
%}

<<<<<<< HEAD
instruct vand_notI_vx_masked(vReg dst_src1, iRegIorL2I src2, immI_M1 m1, vRegMask_V0 v0) %{
  predicate(UseZvbb &&
            (Matcher::vector_element_basic_type(n) == T_INT ||
             Matcher::vector_element_basic_type(n) == T_BYTE ||
             Matcher::vector_element_basic_type(n) == T_SHORT));
=======
instruct vand_not_vx_masked(vReg dst_src1, iRegIorL2I src2, immI_M1 m1, vRegMask_V0 v0) %{
  predicate(UseZvbb);
  predicate(Matcher::vector_element_basic_type(n) == T_INT ||
            Matcher::vector_element_basic_type(n) == T_BYTE ||
            Matcher::vector_element_basic_type(n) == T_SHORT);
>>>>>>> a05ff55b
  match(Set dst_src1 (AndV (Binary dst_src1 (Replicate (XorI src2 m1))) v0));
  format %{ "vand_not_vx_masked $dst_src1, $dst_src1, $src2, $v0" %}
  ins_encode %{
    BasicType bt = Matcher::vector_element_basic_type(this);
    __ vsetvli_helper(bt, Matcher::vector_length(this));
    __ vandn_vx(as_VectorRegister($dst_src1$$reg),
                as_VectorRegister($dst_src1$$reg),
                as_Register($src2$$reg),
                Assembler::v0_t);
  %}
  ins_pipe(pipe_slow);
%}

instruct vand_notL_vx_masked(vReg dst_src1, iRegL src2, immL_M1 m1, vRegMask_V0 v0) %{
  predicate(UseZvbb && Matcher::vector_element_basic_type(n) == T_LONG);
  match(Set dst_src1 (AndV (Binary dst_src1 (Replicate (XorL src2 m1))) v0));
  format %{ "vand_notL_vx_masked $dst_src1, $dst_src1, $src2, $v0" %}
  ins_encode %{
    __ vsetvli_helper(T_LONG, Matcher::vector_length(this));
    __ vandn_vx(as_VectorRegister($dst_src1$$reg),
                as_VectorRegister($dst_src1$$reg),
                as_Register($src2$$reg),
                Assembler::v0_t);
  %}
  ins_pipe(pipe_slow);
%}

// ------------------------------ Vector not -----------------------------------

// vector not

instruct vnot(vReg dst, vReg src, immI_M1 m1) %{
  predicate(Matcher::vector_element_basic_type(n) == T_INT ||
            Matcher::vector_element_basic_type(n) == T_BYTE ||
            Matcher::vector_element_basic_type(n) == T_SHORT);
  match(Set dst (XorV src (Replicate m1)));
  format %{ "vnot $dst, $src" %}
  ins_encode %{
    BasicType bt = Matcher::vector_element_basic_type(this);
    __ vsetvli_helper(bt, Matcher::vector_length(this));
    __ vxor_vi(as_VectorRegister($dst$$reg),
               as_VectorRegister($src$$reg),
               -1);
  %}
  ins_pipe(pipe_slow);
%}

instruct vnotL(vReg dst, vReg src, immL_M1 m1) %{
  predicate(Matcher::vector_element_basic_type(n) == T_LONG);
  match(Set dst (XorV src (Replicate m1)));
  format %{ "vnotL $dst, $src" %}
  ins_encode %{
    __ vsetvli_helper(T_LONG, Matcher::vector_length(this));
    __ vxor_vi(as_VectorRegister($dst$$reg),
               as_VectorRegister($src$$reg),
               -1);
  %}
  ins_pipe(pipe_slow);
%}

// vector not - predicated

instruct vnot_masked(vReg dst_src, immI_M1 m1, vRegMask_V0 v0) %{
  predicate(Matcher::vector_element_basic_type(n) == T_INT ||
            Matcher::vector_element_basic_type(n) == T_BYTE ||
            Matcher::vector_element_basic_type(n) == T_SHORT);
  match(Set dst_src (XorV (Binary dst_src (Replicate m1)) v0));
  format %{ "vnot_masked $dst_src, $dst_src, $v0" %}
  ins_encode %{
    BasicType bt = Matcher::vector_element_basic_type(this);
    __ vsetvli_helper(bt, Matcher::vector_length(this));
    __ vxor_vi(as_VectorRegister($dst_src$$reg),
               as_VectorRegister($dst_src$$reg),
               -1, Assembler::v0_t);
  %}
  ins_pipe(pipe_slow);
%}

instruct vnotL_masked(vReg dst_src, immI_M1 m1, vRegMask_V0 v0) %{
  predicate(Matcher::vector_element_basic_type(n) == T_LONG);
  match(Set dst_src (XorV (Binary dst_src (Replicate m1)) v0));
  format %{ "vnotL_masked $dst_src, $dst_src, $v0" %}
  ins_encode %{
    __ vsetvli_helper(T_LONG, Matcher::vector_length(this));
    __ vxor_vi(as_VectorRegister($dst_src$$reg),
               as_VectorRegister($dst_src$$reg),
               -1, Assembler::v0_t);
  %}
  ins_pipe(pipe_slow);
%}

// vector float div

instruct vdiv_fp(vReg dst, vReg src1, vReg src2) %{
  match(Set dst (DivVF src1 src2));
  match(Set dst (DivVD src1 src2));
  ins_cost(VEC_COST);
  format %{ "vdiv_fp $dst, $src1, $src2" %}
  ins_encode %{
    BasicType bt = Matcher::vector_element_basic_type(this);
    __ vsetvli_helper(bt, Matcher::vector_length(this));
    __ vfdiv_vv(as_VectorRegister($dst$$reg),
                as_VectorRegister($src1$$reg),
                as_VectorRegister($src2$$reg));
  %}
  ins_pipe(pipe_slow);
%}

// vector float div - predicated

instruct vdiv_fp_masked(vReg dst_src1, vReg src2, vRegMask_V0 v0) %{
  match(Set dst_src1 (DivVF (Binary dst_src1 src2) v0));
  match(Set dst_src1 (DivVD (Binary dst_src1 src2) v0));
  ins_cost(VEC_COST);
  format %{ "vdiv_fp_masked $dst_src1, $dst_src1, $src2, $v0" %}
  ins_encode %{
    BasicType bt = Matcher::vector_element_basic_type(this);
    __ vsetvli_helper(bt, Matcher::vector_length(this));
    __ vfdiv_vv(as_VectorRegister($dst_src1$$reg),
                as_VectorRegister($dst_src1$$reg),
                as_VectorRegister($src2$$reg), Assembler::v0_t);
  %}
  ins_pipe(pipe_slow);
%}

// vector integer max/min

instruct vmax(vReg dst, vReg src1, vReg src2) %{
  predicate(Matcher::vector_element_basic_type(n) != T_FLOAT &&
            Matcher::vector_element_basic_type(n) != T_DOUBLE);
  match(Set dst (MaxV src1 src2));
  ins_cost(VEC_COST);
  format %{ "vmax $dst, $src1, $src2" %}
  ins_encode %{
    BasicType bt = Matcher::vector_element_basic_type(this);
    __ vsetvli_helper(bt, Matcher::vector_length(this));
    __ vmax_vv(as_VectorRegister($dst$$reg),
               as_VectorRegister($src1$$reg), as_VectorRegister($src2$$reg));
  %}
  ins_pipe(pipe_slow);
%}

instruct vmin(vReg dst, vReg src1, vReg src2) %{
  predicate(Matcher::vector_element_basic_type(n) != T_FLOAT &&
            Matcher::vector_element_basic_type(n) != T_DOUBLE);
  match(Set dst (MinV src1 src2));
  ins_cost(VEC_COST);
  format %{ "vmin $dst, $src1, $src2" %}
  ins_encode %{
    BasicType bt = Matcher::vector_element_basic_type(this);
    __ vsetvli_helper(bt, Matcher::vector_length(this));
    __ vmin_vv(as_VectorRegister($dst$$reg),
               as_VectorRegister($src1$$reg), as_VectorRegister($src2$$reg));
  %}
  ins_pipe(pipe_slow);
%}

// vector integer max/min - predicated

instruct vmax_masked(vReg dst_src1, vReg src2, vRegMask_V0 v0) %{
  predicate(Matcher::vector_element_basic_type(n) != T_FLOAT &&
            Matcher::vector_element_basic_type(n) != T_DOUBLE);
  match(Set dst_src1 (MaxV (Binary dst_src1 src2) v0));
  ins_cost(VEC_COST);
  format %{ "vmax_masked $dst_src1, $dst_src1, $src2, $v0" %}
  ins_encode %{
    BasicType bt = Matcher::vector_element_basic_type(this);
    __ vsetvli_helper(bt, Matcher::vector_length(this));
    __ vmax_vv(as_VectorRegister($dst_src1$$reg), as_VectorRegister($dst_src1$$reg),
               as_VectorRegister($src2$$reg), Assembler::v0_t);
  %}
  ins_pipe(pipe_slow);
%}

instruct vmin_masked(vReg dst_src1, vReg src2, vRegMask_V0 v0) %{
  predicate(Matcher::vector_element_basic_type(n) != T_FLOAT &&
            Matcher::vector_element_basic_type(n) != T_DOUBLE);
  match(Set dst_src1 (MinV (Binary dst_src1 src2) v0));
  ins_cost(VEC_COST);
  format %{ "vmin_masked $dst_src1, $dst_src1, $src2, $v0" %}
  ins_encode %{
    BasicType bt = Matcher::vector_element_basic_type(this);
    __ vsetvli_helper(bt, Matcher::vector_length(this));
    __ vmin_vv(as_VectorRegister($dst_src1$$reg), as_VectorRegister($dst_src1$$reg),
               as_VectorRegister($src2$$reg), Assembler::v0_t);
  %}
  ins_pipe(pipe_slow);
%}

// vector float-point max/min

instruct vmax_fp(vReg dst, vReg src1, vReg src2, vRegMask_V0 v0) %{
  predicate(Matcher::vector_element_basic_type(n) == T_FLOAT ||
            Matcher::vector_element_basic_type(n) == T_DOUBLE);
  match(Set dst (MaxV src1 src2));
  effect(TEMP_DEF dst, TEMP v0);
  ins_cost(VEC_COST);
  format %{ "vmax_fp $dst, $src1, $src2" %}
  ins_encode %{
    BasicType bt = Matcher::vector_element_basic_type(this);
    __ minmax_fp_v(as_VectorRegister($dst$$reg),
                   as_VectorRegister($src1$$reg), as_VectorRegister($src2$$reg),
                   bt, false /* is_min */, Matcher::vector_length(this));
  %}
  ins_pipe(pipe_slow);
%}

instruct vmin_fp(vReg dst, vReg src1, vReg src2, vRegMask_V0 v0) %{
  predicate(Matcher::vector_element_basic_type(n) == T_FLOAT ||
            Matcher::vector_element_basic_type(n) == T_DOUBLE);
  match(Set dst (MinV src1 src2));
  effect(TEMP_DEF dst, TEMP v0);
  ins_cost(VEC_COST);
  format %{ "vmin_fp $dst, $src1, $src2" %}
  ins_encode %{
    BasicType bt = Matcher::vector_element_basic_type(this);
    __ minmax_fp_v(as_VectorRegister($dst$$reg),
                   as_VectorRegister($src1$$reg), as_VectorRegister($src2$$reg),
                   bt, true /* is_min */, Matcher::vector_length(this));
  %}
  ins_pipe(pipe_slow);
%}

// vector float-point max/min - predicated

instruct vmax_fp_masked(vReg dst_src1, vReg src2, vRegMask vmask, vReg tmp1, vReg tmp2, vRegMask_V0 v0) %{
  predicate(Matcher::vector_element_basic_type(n) == T_FLOAT ||
            Matcher::vector_element_basic_type(n) == T_DOUBLE);
  match(Set dst_src1 (MaxV (Binary dst_src1 src2) vmask));
  effect(TEMP_DEF dst_src1, TEMP tmp1, TEMP tmp2, TEMP v0);
  ins_cost(VEC_COST);
  format %{ "vmax_fp_masked $dst_src1, $dst_src1, $src2, $vmask\t# KILL $tmp1, $tmp2, $v0" %}
  ins_encode %{
    BasicType bt = Matcher::vector_element_basic_type(this);
    __ minmax_fp_masked_v(as_VectorRegister($dst_src1$$reg), as_VectorRegister($dst_src1$$reg),
                          as_VectorRegister($src2$$reg), as_VectorRegister($vmask$$reg),
                          as_VectorRegister($tmp1$$reg), as_VectorRegister($tmp2$$reg),
                          bt, false /* is_min */, Matcher::vector_length(this));
  %}
  ins_pipe(pipe_slow);
%}

instruct vmin_fp_masked(vReg dst_src1, vReg src2, vRegMask vmask, vReg tmp1, vReg tmp2, vRegMask_V0 v0) %{
  predicate(Matcher::vector_element_basic_type(n) == T_FLOAT ||
            Matcher::vector_element_basic_type(n) == T_DOUBLE);
  match(Set dst_src1 (MinV (Binary dst_src1 src2) vmask));
  effect(TEMP_DEF dst_src1, TEMP tmp1, TEMP tmp2, TEMP v0);
  ins_cost(VEC_COST);
  format %{ "vmin_fp_masked $dst_src1, $dst_src1, $src2, $vmask\t# KILL $tmp1, $tmp2, $v0" %}
  ins_encode %{
    BasicType bt = Matcher::vector_element_basic_type(this);
    __ minmax_fp_masked_v(as_VectorRegister($dst_src1$$reg), as_VectorRegister($dst_src1$$reg),
                          as_VectorRegister($src2$$reg), as_VectorRegister($vmask$$reg),
                          as_VectorRegister($tmp1$$reg), as_VectorRegister($tmp2$$reg),
                          bt, true /* is_min */, Matcher::vector_length(this));
  %}
  ins_pipe(pipe_slow);
%}

// vector fmla

// dst_src1 = src2 * src3 + dst_src1
instruct vfmla(vReg dst_src1, vReg src2, vReg src3) %{
  match(Set dst_src1 (FmaVF dst_src1 (Binary src2 src3)));
  match(Set dst_src1 (FmaVD dst_src1 (Binary src2 src3)));
  ins_cost(VEC_COST);
  format %{ "vfmla $dst_src1, $dst_src1, $src2, $src3" %}
  ins_encode %{
    assert(UseFMA, "Needs FMA instructions support.");
    BasicType bt = Matcher::vector_element_basic_type(this);
    __ vsetvli_helper(bt, Matcher::vector_length(this));
    __ vfmacc_vv(as_VectorRegister($dst_src1$$reg),
                 as_VectorRegister($src2$$reg), as_VectorRegister($src3$$reg));
  %}
  ins_pipe(pipe_slow);
%}

// vector fmadd - predicated
// dst_src1 = dst_src1 * src2 + src3

instruct vfmadd_masked(vReg dst_src1, vReg src2, vReg src3, vRegMask_V0 v0) %{
  match(Set dst_src1 (FmaVF (Binary dst_src1 src2) (Binary src3 v0)));
  match(Set dst_src1 (FmaVD (Binary dst_src1 src2) (Binary src3 v0)));
  format %{ "vfmadd_masked $dst_src1, $dst_src1, $src2, $src3, $v0" %}
  ins_encode %{
    assert(UseFMA, "Needs FMA instructions support.");
    BasicType bt = Matcher::vector_element_basic_type(this);
    __ vsetvli_helper(bt, Matcher::vector_length(this));
    __ vfmadd_vv(as_VectorRegister($dst_src1$$reg), as_VectorRegister($src2$$reg),
                 as_VectorRegister($src3$$reg), Assembler::v0_t);
  %}
  ins_pipe(pipe_slow);
%}

// vector fmls

// dst_src1 = src2 * (-src3) + dst_src1
// "(-src2) * src3 + dst_src1" has been idealized to "src3 * (-src2) + dst_src1"
instruct vfmlsF(vReg dst_src1, vReg src2, vReg src3) %{
  match(Set dst_src1 (FmaVF dst_src1 (Binary src2 (NegVF src3))));
  ins_cost(VEC_COST);
  format %{ "vfmlsF $dst_src1, $dst_src1, $src2, $src3" %}
  ins_encode %{
    assert(UseFMA, "Needs FMA instructions support.");
    __ vsetvli_helper(T_FLOAT, Matcher::vector_length(this));
    __ vfnmsac_vv(as_VectorRegister($dst_src1$$reg),
                  as_VectorRegister($src2$$reg), as_VectorRegister($src3$$reg));
  %}
  ins_pipe(pipe_slow);
%}

// dst_src1 = src2 * (-src3) + dst_src1
// "(-src2) * src3 + dst_src1" has been idealized to "src3 * (-src2) + dst_src1"
instruct vfmlsD(vReg dst_src1, vReg src2, vReg src3) %{
  match(Set dst_src1 (FmaVD dst_src1 (Binary src2 (NegVD src3))));
  ins_cost(VEC_COST);
  format %{ "vfmlsD $dst_src1, $dst_src1, $src2, $src3" %}
  ins_encode %{
    assert(UseFMA, "Needs FMA instructions support.");
    __ vsetvli_helper(T_DOUBLE, Matcher::vector_length(this));
    __ vfnmsac_vv(as_VectorRegister($dst_src1$$reg),
                  as_VectorRegister($src2$$reg), as_VectorRegister($src3$$reg));
  %}
  ins_pipe(pipe_slow);
%}

// vector fnmsub - predicated

// dst_src1 = dst_src1 * (-src2) + src3
instruct vfnmsub_masked(vReg dst_src1, vReg src2, vReg src3, vRegMask_V0 v0) %{
  match(Set dst_src1 (FmaVF (Binary dst_src1 (NegVF src2)) (Binary src3 v0)));
  match(Set dst_src1 (FmaVD (Binary dst_src1 (NegVD src2)) (Binary src3 v0)));
  format %{ "vfnmsub_masked $dst_src1, $dst_src1, $src2, $src3, $v0" %}
  ins_encode %{
    assert(UseFMA, "Needs FMA instructions support.");
    BasicType bt = Matcher::vector_element_basic_type(this);
    __ vsetvli_helper(bt, Matcher::vector_length(this));
    __ vfnmsub_vv(as_VectorRegister($dst_src1$$reg), as_VectorRegister($src2$$reg),
                  as_VectorRegister($src3$$reg), Assembler::v0_t);
  %}
  ins_pipe(pipe_slow);
%}

// vector fnmla

// dst_src1 = src2 * (-src3) - dst_src1
// "(-src2) * src3 - dst_src1" has been idealized to "src3 * (-src2) - dst_src1"
instruct vfnmlaF(vReg dst_src1, vReg src2, vReg src3) %{
  match(Set dst_src1 (FmaVF (NegVF dst_src1) (Binary src2 (NegVF src3))));
  ins_cost(VEC_COST);
  format %{ "vfnmlaF $dst_src1, $dst_src1, $src2, $src3" %}
  ins_encode %{
    assert(UseFMA, "Needs FMA instructions support.");
    __ vsetvli_helper(T_FLOAT, Matcher::vector_length(this));
    __ vfnmacc_vv(as_VectorRegister($dst_src1$$reg),
                  as_VectorRegister($src2$$reg), as_VectorRegister($src3$$reg));
  %}
  ins_pipe(pipe_slow);
%}

// dst_src1 = src2 * (-src3) - dst_src1
// "(-src2) * src3 - dst_src1" has been idealized to "src3 * (-src2) - dst_src1"
instruct vfnmlaD(vReg dst_src1, vReg src2, vReg src3) %{
  match(Set dst_src1 (FmaVD (NegVD dst_src1) (Binary src2 (NegVD src3))));
  ins_cost(VEC_COST);
  format %{ "vfnmlaD $dst_src1, $dst_src1, $src2, $src3" %}
  ins_encode %{
    assert(UseFMA, "Needs FMA instructions support.");
    __ vsetvli_helper(T_DOUBLE, Matcher::vector_length(this));
    __ vfnmacc_vv(as_VectorRegister($dst_src1$$reg),
                  as_VectorRegister($src2$$reg), as_VectorRegister($src3$$reg));
  %}
  ins_pipe(pipe_slow);
%}

// vector fnmadd - predicated

// dst_src1 = dst_src1 * (-src2) - src3
instruct vfnmadd_masked(vReg dst_src1, vReg src2, vReg src3, vRegMask_V0 v0) %{
  match(Set dst_src1 (FmaVF (Binary dst_src1 (NegVF src2)) (Binary (NegVF src3) v0)));
  match(Set dst_src1 (FmaVD (Binary dst_src1 (NegVD src2)) (Binary (NegVD src3) v0)));
  format %{ "vfnmadd_masked $dst_src1, $dst_src1, $src2, $src3, $v0" %}
  ins_encode %{
    assert(UseFMA, "Needs FMA instructions support.");
    BasicType bt = Matcher::vector_element_basic_type(this);
    __ vsetvli_helper(bt, Matcher::vector_length(this));
    __ vfnmadd_vv(as_VectorRegister($dst_src1$$reg), as_VectorRegister($src2$$reg),
                  as_VectorRegister($src3$$reg), Assembler::v0_t);
  %}
  ins_pipe(pipe_slow);
%}

// vector fnmls

// dst_src1 = src2 * src3 - dst_src1
instruct vfnmlsF(vReg dst_src1, vReg src2, vReg src3) %{
  match(Set dst_src1 (FmaVF (NegVF dst_src1) (Binary src2 src3)));
  ins_cost(VEC_COST);
  format %{ "vfnmlsF $dst_src1, $dst_src1, $src2, $src3" %}
  ins_encode %{
    assert(UseFMA, "Needs FMA instructions support.");
    __ vsetvli_helper(T_FLOAT, Matcher::vector_length(this));
    __ vfmsac_vv(as_VectorRegister($dst_src1$$reg),
                 as_VectorRegister($src2$$reg), as_VectorRegister($src3$$reg));
  %}
  ins_pipe(pipe_slow);
%}

// dst_src1 = -dst_src1 + src2 * src3
instruct vfnmlsD(vReg dst_src1, vReg src2, vReg src3) %{
  match(Set dst_src1 (FmaVD (NegVD dst_src1) (Binary src2 src3)));
  ins_cost(VEC_COST);
  format %{ "vfnmlsD $dst_src1, $dst_src1, $src2, $src3" %}
  ins_encode %{
    assert(UseFMA, "Needs FMA instructions support.");
    __ vsetvli_helper(T_DOUBLE, Matcher::vector_length(this));
    __ vfmsac_vv(as_VectorRegister($dst_src1$$reg),
                 as_VectorRegister($src2$$reg), as_VectorRegister($src3$$reg));
  %}
  ins_pipe(pipe_slow);
%}

// vector vfmsub - predicated

// dst_src1 = dst_src1 * src2 - src3
instruct vfmsub_masked(vReg dst_src1, vReg src2, vReg src3, vRegMask_V0 v0) %{
  match(Set dst_src1 (FmaVF (Binary dst_src1 src2) (Binary (NegVF src3) v0)));
  match(Set dst_src1 (FmaVD (Binary dst_src1 src2) (Binary (NegVD src3) v0)));
  format %{ "vfmsub_masked $dst_src1, $dst_src1, $src2, $src3, $v0" %}
  ins_encode %{
    assert(UseFMA, "Needs FMA instructions support.");
    BasicType bt = Matcher::vector_element_basic_type(this);
    __ vsetvli_helper(bt, Matcher::vector_length(this));
    __ vfmsub_vv(as_VectorRegister($dst_src1$$reg), as_VectorRegister($src2$$reg),
                 as_VectorRegister($src3$$reg), Assembler::v0_t);
  %}
  ins_pipe(pipe_slow);
%}

// vector mla

// dst_src1 = dst_src1 + src2 * src3
instruct vmla(vReg dst_src1, vReg src2, vReg src3) %{
  match(Set dst_src1 (AddVB dst_src1 (MulVB src2 src3)));
  match(Set dst_src1 (AddVS dst_src1 (MulVS src2 src3)));
  match(Set dst_src1 (AddVI dst_src1 (MulVI src2 src3)));
  match(Set dst_src1 (AddVL dst_src1 (MulVL src2 src3)));
  ins_cost(VEC_COST);
  format %{ "vmla $dst_src1, $dst_src1, $src2, $src3" %}
  ins_encode %{
    BasicType bt = Matcher::vector_element_basic_type(this);
    __ vsetvli_helper(bt, Matcher::vector_length(this));
    __ vmacc_vv(as_VectorRegister($dst_src1$$reg),
                as_VectorRegister($src2$$reg), as_VectorRegister($src3$$reg));
  %}
  ins_pipe(pipe_slow);
%}

// vector mla - predicated

instruct vmla_masked(vReg dst_src1, vReg src2, vReg src3, vRegMask_V0 v0) %{
  match(Set dst_src1 (AddVB (Binary dst_src1 (MulVB src2 src3)) v0));
  match(Set dst_src1 (AddVS (Binary dst_src1 (MulVS src2 src3)) v0));
  match(Set dst_src1 (AddVI (Binary dst_src1 (MulVI src2 src3)) v0));
  match(Set dst_src1 (AddVL (Binary dst_src1 (MulVL src2 src3)) v0));
  format %{ "vmla_masked $dst_src1, $dst_src1, $src2, $src3, $v0" %}
  ins_encode %{
    BasicType bt = Matcher::vector_element_basic_type(this);
    __ vsetvli_helper(bt, Matcher::vector_length(this));
    __ vmacc_vv(as_VectorRegister($dst_src1$$reg), as_VectorRegister($src2$$reg),
                as_VectorRegister($src3$$reg), Assembler::v0_t);
  %}
  ins_pipe(pipe_slow);
%}

// vector mls

// dst_src1 = dst_src1 - src2 * src3
instruct vmls(vReg dst_src1, vReg src2, vReg src3) %{
  match(Set dst_src1 (SubVB dst_src1 (MulVB src2 src3)));
  match(Set dst_src1 (SubVS dst_src1 (MulVS src2 src3)));
  match(Set dst_src1 (SubVI dst_src1 (MulVI src2 src3)));
  match(Set dst_src1 (SubVL dst_src1 (MulVL src2 src3)));
  ins_cost(VEC_COST);
  format %{ "vmls $dst_src1, $dst_src1, $src2, $src3" %}
  ins_encode %{
    BasicType bt = Matcher::vector_element_basic_type(this);
    __ vsetvli_helper(bt, Matcher::vector_length(this));
    __ vnmsac_vv(as_VectorRegister($dst_src1$$reg),
                 as_VectorRegister($src2$$reg), as_VectorRegister($src3$$reg));
  %}
  ins_pipe(pipe_slow);
%}

// vector mls - predicated

instruct vmls_masked(vReg dst_src1, vReg src2, vReg src3, vRegMask_V0 v0) %{
  match(Set dst_src1 (SubVB (Binary dst_src1 (MulVB src2 src3)) v0));
  match(Set dst_src1 (SubVS (Binary dst_src1 (MulVS src2 src3)) v0));
  match(Set dst_src1 (SubVI (Binary dst_src1 (MulVI src2 src3)) v0));
  match(Set dst_src1 (SubVL (Binary dst_src1 (MulVL src2 src3)) v0));
  format %{ "vmls_masked $dst_src1, $dst_src1, $src2, $src3, $v0" %}
  ins_encode %{
    BasicType bt = Matcher::vector_element_basic_type(this);
    __ vsetvli_helper(bt, Matcher::vector_length(this));
    __ vnmsac_vv(as_VectorRegister($dst_src1$$reg), as_VectorRegister($src2$$reg),
                 as_VectorRegister($src3$$reg), Assembler::v0_t);
  %}
  ins_pipe(pipe_slow);
%}

// vector mul

instruct vmul(vReg dst, vReg src1, vReg src2) %{
  match(Set dst (MulVB src1 src2));
  match(Set dst (MulVS src1 src2));
  match(Set dst (MulVI src1 src2));
  match(Set dst (MulVL src1 src2));
  ins_cost(VEC_COST);
  format %{ "vmul $dst, $src1, $src2" %}
  ins_encode %{
    BasicType bt = Matcher::vector_element_basic_type(this);
    __ vsetvli_helper(bt, Matcher::vector_length(this));
    __ vmul_vv(as_VectorRegister($dst$$reg), as_VectorRegister($src1$$reg),
               as_VectorRegister($src2$$reg));
  %}
  ins_pipe(pipe_slow);
%}

instruct vmul_fp(vReg dst, vReg src1, vReg src2) %{
  match(Set dst (MulVF src1 src2));
  match(Set dst (MulVD src1 src2));
  ins_cost(VEC_COST);
  format %{ "vmul_fp $dst, $src1, $src2" %}
  ins_encode %{
    BasicType bt = Matcher::vector_element_basic_type(this);
    __ vsetvli_helper(bt, Matcher::vector_length(this));
    __ vfmul_vv(as_VectorRegister($dst$$reg), as_VectorRegister($src1$$reg),
                as_VectorRegister($src2$$reg));
  %}
  ins_pipe(pipe_slow);
%}

// vector mul - predicated

instruct vmul_masked(vReg dst_src1, vReg src2, vRegMask_V0 v0) %{
  match(Set dst_src1 (MulVB (Binary dst_src1 src2) v0));
  match(Set dst_src1 (MulVS (Binary dst_src1 src2) v0));
  match(Set dst_src1 (MulVI (Binary dst_src1 src2) v0));
  match(Set dst_src1 (MulVL (Binary dst_src1 src2) v0));
  ins_cost(VEC_COST);
  format %{ "vmul_masked $dst_src1, $dst_src1, $src2, $v0" %}
  ins_encode %{
    BasicType bt = Matcher::vector_element_basic_type(this);
    __ vsetvli_helper(bt, Matcher::vector_length(this));
    __ vmul_vv(as_VectorRegister($dst_src1$$reg), as_VectorRegister($dst_src1$$reg),
               as_VectorRegister($src2$$reg), Assembler::v0_t);
  %}
  ins_pipe(pipe_slow);
%}

instruct vmul_fp_masked(vReg dst_src1, vReg src2, vRegMask_V0 v0) %{
  match(Set dst_src1 (MulVF (Binary dst_src1 src2) v0));
  match(Set dst_src1 (MulVD (Binary dst_src1 src2) v0));
  ins_cost(VEC_COST);
  format %{ "vmul_fp_masked $dst_src1, $dst_src1, $src2, $v0" %}
  ins_encode %{
    BasicType bt = Matcher::vector_element_basic_type(this);
    __ vsetvli_helper(bt, Matcher::vector_length(this));
    __ vfmul_vv(as_VectorRegister($dst_src1$$reg), as_VectorRegister($dst_src1$$reg),
                as_VectorRegister($src2$$reg), Assembler::v0_t);
  %}
  ins_pipe(pipe_slow);
%}

// vector-scalar mul (unpredicated)

instruct vmul_vx(vReg dst, vReg src1, iRegIorL2I src2) %{
  match(Set dst (MulVB src1 (Replicate src2)));
  match(Set dst (MulVS src1 (Replicate src2)));
  match(Set dst (MulVI src1 (Replicate src2)));
  format %{ "vmul_vx $dst, $src1, $src2" %}
  ins_encode %{
    BasicType bt = Matcher::vector_element_basic_type(this);
    __ vsetvli_helper(bt, Matcher::vector_length(this));
    __ vmul_vx(as_VectorRegister($dst$$reg),
               as_VectorRegister($src1$$reg),
               as_Register($src2$$reg));
  %}
  ins_pipe(pipe_slow);
%}

instruct vmulL_vx(vReg dst, vReg src1, iRegL src2) %{
  match(Set dst (MulVL src1 (Replicate src2)));
  format %{ "vmulL_vx $dst, $src1, $src2" %}
  ins_encode %{
    __ vsetvli_helper(T_LONG, Matcher::vector_length(this));
    __ vmul_vx(as_VectorRegister($dst$$reg),
               as_VectorRegister($src1$$reg),
               as_Register($src2$$reg));
  %}
  ins_pipe(pipe_slow);
%}

// vector-scalar mul (predicated)

instruct vmul_vx_masked(vReg dst_src, iRegIorL2I src2, vRegMask_V0 v0) %{
  match(Set dst_src (MulVB (Binary dst_src (Replicate src2)) v0));
  match(Set dst_src (MulVS (Binary dst_src (Replicate src2)) v0));
  match(Set dst_src (MulVI (Binary dst_src (Replicate src2)) v0));
  format %{ "vmul_vx_masked $dst_src, $dst_src, $src2, $v0" %}
  ins_encode %{
    BasicType bt = Matcher::vector_element_basic_type(this);
    __ vsetvli_helper(bt, Matcher::vector_length(this));
    __ vmul_vx(as_VectorRegister($dst_src$$reg),
               as_VectorRegister($dst_src$$reg),
               as_Register($src2$$reg), Assembler::v0_t);
  %}
  ins_pipe(pipe_slow);
%}

instruct vmulL_vx_masked(vReg dst_src, iRegL src2, vRegMask_V0 v0) %{
  match(Set dst_src (MulVL (Binary dst_src (Replicate src2)) v0));
  format %{ "vmulL_vx_masked $dst_src, $dst_src, $src2, $v0" %}
  ins_encode %{
    __ vsetvli_helper(T_LONG, Matcher::vector_length(this));
    __ vmul_vx(as_VectorRegister($dst_src$$reg),
               as_VectorRegister($dst_src$$reg),
               as_Register($src2$$reg), Assembler::v0_t);
  %}
  ins_pipe(pipe_slow);
%}

// vector neg

instruct vneg(vReg dst, vReg src) %{
  match(Set dst (NegVI src));
  match(Set dst (NegVL src));
  ins_cost(VEC_COST);
  format %{ "vneg $dst, $src" %}
  ins_encode %{
    BasicType bt = Matcher::vector_element_basic_type(this);
    __ vsetvli_helper(bt, Matcher::vector_length(this));
    __ vneg_v(as_VectorRegister($dst$$reg), as_VectorRegister($src$$reg));
  %}
  ins_pipe(pipe_slow);
%}

// vector neg - predicated

instruct vneg_masked(vReg dst_src, vRegMask_V0 v0) %{
  match(Set dst_src (NegVI dst_src v0));
  match(Set dst_src (NegVL dst_src v0));
  ins_cost(VEC_COST);
  format %{ "vneg_masked $dst_src, $dst_src, $v0" %}
  ins_encode %{
    BasicType bt = Matcher::vector_element_basic_type(this);
    __ vsetvli_helper(bt, Matcher::vector_length(this));
    __ vneg_v(as_VectorRegister($dst_src$$reg), as_VectorRegister($dst_src$$reg),
              Assembler::v0_t);
  %}
  ins_pipe(pipe_slow);
%}

// vector fneg

instruct vfneg(vReg dst, vReg src) %{
  match(Set dst (NegVF src));
  match(Set dst (NegVD src));
  ins_cost(VEC_COST);
  format %{ "vfneg $dst, $src" %}
  ins_encode %{
    BasicType bt = Matcher::vector_element_basic_type(this);
    __ vsetvli_helper(bt, Matcher::vector_length(this));
    __ vfneg_v(as_VectorRegister($dst$$reg), as_VectorRegister($src$$reg));
  %}
  ins_pipe(pipe_slow);
%}

// vector fneg  - predicated

instruct vfneg_masked(vReg dst_src, vRegMask_V0 v0) %{
  match(Set dst_src (NegVF dst_src v0));
  match(Set dst_src (NegVD dst_src v0));
  ins_cost(VEC_COST);
  format %{ "vfneg_masked $dst_src, $dst_src, $v0" %}
  ins_encode %{
    BasicType bt = Matcher::vector_element_basic_type(this);
    __ vsetvli_helper(bt, Matcher::vector_length(this));
    __ vfneg_v(as_VectorRegister($dst_src$$reg), as_VectorRegister($dst_src$$reg),
               Assembler::v0_t);
  %}
  ins_pipe(pipe_slow);
%}

// vector and reduction

instruct reduce_and(iRegINoSp dst, iRegIorL2I src1, vReg src2, vReg tmp) %{
  predicate(Matcher::vector_element_basic_type(n->in(2)) == T_BYTE ||
            Matcher::vector_element_basic_type(n->in(2)) == T_SHORT ||
            Matcher::vector_element_basic_type(n->in(2)) == T_INT);
  match(Set dst (AndReductionV src1 src2));
  effect(TEMP tmp);
  ins_cost(VEC_COST);
  format %{ "reduce_and $dst, $src1, $src2\t# KILL $tmp" %}
  ins_encode %{
    BasicType bt = Matcher::vector_element_basic_type(this, $src2);
    __ reduce_integral_v($dst$$Register, $src1$$Register,
                         as_VectorRegister($src2$$reg), as_VectorRegister($tmp$$reg),
                         this->ideal_Opcode(), bt, Matcher::vector_length(this, $src2));
  %}
  ins_pipe(pipe_slow);
%}

instruct reduce_andL(iRegLNoSp dst, iRegL src1, vReg src2, vReg tmp) %{
  predicate(Matcher::vector_element_basic_type(n->in(2)) == T_LONG);
  match(Set dst (AndReductionV src1 src2));
  effect(TEMP tmp);
  ins_cost(VEC_COST);
  format %{ "reduce_andL $dst, $src1, $src2\t# KILL $tmp" %}
  ins_encode %{
    BasicType bt = Matcher::vector_element_basic_type(this, $src2);
    __ reduce_integral_v($dst$$Register, $src1$$Register,
                         as_VectorRegister($src2$$reg), as_VectorRegister($tmp$$reg),
                         this->ideal_Opcode(), bt, Matcher::vector_length(this, $src2));
  %}
  ins_pipe(pipe_slow);
%}

// vector and reduction - predicated

instruct reduce_and_masked(iRegINoSp dst, iRegIorL2I src1, vReg src2, vRegMask_V0 v0, vReg tmp) %{
  predicate(Matcher::vector_element_basic_type(n->in(2)) == T_BYTE ||
            Matcher::vector_element_basic_type(n->in(2)) == T_SHORT ||
            Matcher::vector_element_basic_type(n->in(2)) == T_INT);
  match(Set dst (AndReductionV (Binary src1 src2) v0));
  effect(TEMP tmp);
  ins_cost(VEC_COST);
  format %{ "reduce_and_masked $dst, $src1, $src2, $v0\t# KILL $tmp" %}
  ins_encode %{
    BasicType bt = Matcher::vector_element_basic_type(this, $src2);
    __ reduce_integral_v($dst$$Register, $src1$$Register,
                         as_VectorRegister($src2$$reg), as_VectorRegister($tmp$$reg),
                         this->ideal_Opcode(), bt, Matcher::vector_length(this, $src2),
                         Assembler::v0_t);
  %}
  ins_pipe(pipe_slow);
%}

instruct reduce_andL_masked(iRegLNoSp dst, iRegL src1, vReg src2, vRegMask_V0 v0, vReg tmp) %{
  predicate(Matcher::vector_element_basic_type(n->in(2)) == T_LONG);
  match(Set dst (AndReductionV (Binary src1 src2) v0));
  effect(TEMP tmp);
  ins_cost(VEC_COST);
  format %{ "reduce_andL_masked $dst, $src1, $src2, $v0\t# KILL $tmp" %}
  ins_encode %{
    BasicType bt = Matcher::vector_element_basic_type(this, $src2);
    __ reduce_integral_v($dst$$Register, $src1$$Register,
                         as_VectorRegister($src2$$reg), as_VectorRegister($tmp$$reg),
                         this->ideal_Opcode(), bt, Matcher::vector_length(this, $src2),
                         Assembler::v0_t);
  %}
  ins_pipe(pipe_slow);
%}

// vector or reduction

instruct reduce_or(iRegINoSp dst, iRegIorL2I src1, vReg src2, vReg tmp) %{
  predicate(Matcher::vector_element_basic_type(n->in(2)) == T_BYTE ||
            Matcher::vector_element_basic_type(n->in(2)) == T_SHORT ||
            Matcher::vector_element_basic_type(n->in(2)) == T_INT);
  match(Set dst (OrReductionV src1 src2));
  effect(TEMP tmp);
  ins_cost(VEC_COST);
  format %{ "reduce_or $dst, $src1, $src2\t# KILL $tmp" %}
  ins_encode %{
    BasicType bt = Matcher::vector_element_basic_type(this, $src2);
    __ reduce_integral_v($dst$$Register, $src1$$Register,
                         as_VectorRegister($src2$$reg), as_VectorRegister($tmp$$reg),
                         this->ideal_Opcode(), bt, Matcher::vector_length(this, $src2));
  %}
  ins_pipe(pipe_slow);
%}

instruct reduce_orL(iRegLNoSp dst, iRegL src1, vReg src2, vReg tmp) %{
  predicate(Matcher::vector_element_basic_type(n->in(2)) == T_LONG);
  match(Set dst (OrReductionV src1 src2));
  effect(TEMP tmp);
  ins_cost(VEC_COST);
  format %{ "reduce_orL $dst, $src1, $src2\t# KILL $tmp" %}
  ins_encode %{
    BasicType bt = Matcher::vector_element_basic_type(this, $src2);
    __ reduce_integral_v($dst$$Register, $src1$$Register,
                         as_VectorRegister($src2$$reg), as_VectorRegister($tmp$$reg),
                         this->ideal_Opcode(), bt, Matcher::vector_length(this, $src2));
  %}
  ins_pipe(pipe_slow);
%}

// vector or reduction - predicated

instruct reduce_or_masked(iRegINoSp dst, iRegIorL2I src1, vReg src2, vRegMask_V0 v0, vReg tmp) %{
  predicate(Matcher::vector_element_basic_type(n->in(2)) == T_BYTE ||
            Matcher::vector_element_basic_type(n->in(2)) == T_SHORT ||
            Matcher::vector_element_basic_type(n->in(2)) == T_INT);
  match(Set dst (OrReductionV (Binary src1 src2) v0));
  effect(TEMP tmp);
  ins_cost(VEC_COST);
  format %{ "reduce_or_masked $dst, $src1, $src2, $v0\t# KILL $tmp" %}
  ins_encode %{
    BasicType bt = Matcher::vector_element_basic_type(this, $src2);
    __ reduce_integral_v($dst$$Register, $src1$$Register,
                         as_VectorRegister($src2$$reg), as_VectorRegister($tmp$$reg),
                         this->ideal_Opcode(), bt, Matcher::vector_length(this, $src2),
                         Assembler::v0_t);
  %}
  ins_pipe(pipe_slow);
%}

instruct reduce_orL_masked(iRegLNoSp dst, iRegL src1, vReg src2, vRegMask_V0 v0, vReg tmp) %{
  predicate(Matcher::vector_element_basic_type(n->in(2)) == T_LONG);
  match(Set dst (OrReductionV (Binary src1 src2) v0));
  effect(TEMP tmp);
  ins_cost(VEC_COST);
  format %{ "reduce_orL_masked $dst, $src1, $src2, $v0\t# KILL $tmp" %}
  ins_encode %{
    BasicType bt = Matcher::vector_element_basic_type(this, $src2);
    __ reduce_integral_v($dst$$Register, $src1$$Register,
                         as_VectorRegister($src2$$reg), as_VectorRegister($tmp$$reg),
                         this->ideal_Opcode(), bt, Matcher::vector_length(this, $src2),
                         Assembler::v0_t);
  %}
  ins_pipe(pipe_slow);
%}

// vector xor reduction

instruct reduce_xor(iRegINoSp dst, iRegIorL2I src1, vReg src2, vReg tmp) %{
  predicate(Matcher::vector_element_basic_type(n->in(2)) == T_BYTE ||
            Matcher::vector_element_basic_type(n->in(2)) == T_SHORT ||
            Matcher::vector_element_basic_type(n->in(2)) == T_INT);
  match(Set dst (XorReductionV src1 src2));
  effect(TEMP tmp);
  ins_cost(VEC_COST);
  format %{ "reduce_xor $dst, $src1, $src2\t# KILL $tmp" %}
  ins_encode %{
    BasicType bt = Matcher::vector_element_basic_type(this, $src2);
    __ reduce_integral_v($dst$$Register, $src1$$Register,
                         as_VectorRegister($src2$$reg), as_VectorRegister($tmp$$reg),
                         this->ideal_Opcode(), bt, Matcher::vector_length(this, $src2));
  %}
  ins_pipe(pipe_slow);
%}

instruct reduce_xorL(iRegLNoSp dst, iRegL src1, vReg src2, vReg tmp) %{
  predicate(Matcher::vector_element_basic_type(n->in(2)) == T_LONG);
  match(Set dst (XorReductionV src1 src2));
  effect(TEMP tmp);
  ins_cost(VEC_COST);
  format %{ "reduce_xorL $dst, $src1, $src2\t# KILL $tmp" %}
  ins_encode %{
    BasicType bt = Matcher::vector_element_basic_type(this, $src2);
    __ reduce_integral_v($dst$$Register, $src1$$Register,
                         as_VectorRegister($src2$$reg), as_VectorRegister($tmp$$reg),
                         this->ideal_Opcode(), bt, Matcher::vector_length(this, $src2));
  %}
  ins_pipe(pipe_slow);
%}

// vector xor reduction - predicated

instruct reduce_xor_masked(iRegINoSp dst, iRegIorL2I src1, vReg src2, vRegMask_V0 v0, vReg tmp) %{
  predicate(Matcher::vector_element_basic_type(n->in(2)) == T_BYTE ||
            Matcher::vector_element_basic_type(n->in(2)) == T_SHORT ||
            Matcher::vector_element_basic_type(n->in(2)) == T_INT);
  match(Set dst (XorReductionV (Binary src1 src2) v0));
  effect(TEMP tmp);
  ins_cost(VEC_COST);
  format %{ "reduce_xor_masked $dst, $src1, $src2, $v0\t# KILL $tmp" %}
  ins_encode %{
    BasicType bt = Matcher::vector_element_basic_type(this, $src2);
    __ reduce_integral_v($dst$$Register, $src1$$Register,
                         as_VectorRegister($src2$$reg), as_VectorRegister($tmp$$reg),
                         this->ideal_Opcode(), bt, Matcher::vector_length(this, $src2),
                         Assembler::v0_t);
  %}
  ins_pipe(pipe_slow);
%}

instruct reduce_xorL_masked(iRegLNoSp dst, iRegL src1, vReg src2, vRegMask_V0 v0, vReg tmp) %{
  predicate(Matcher::vector_element_basic_type(n->in(2)) == T_LONG);
  match(Set dst (XorReductionV (Binary src1 src2) v0));
  effect(TEMP tmp);
  ins_cost(VEC_COST);
  format %{ "reduce_xorL_masked $dst, $src1, $src2, $v0\t# KILL $tmp" %}
  ins_encode %{
    BasicType bt = Matcher::vector_element_basic_type(this, $src2);
    __ reduce_integral_v($dst$$Register, $src1$$Register,
                         as_VectorRegister($src2$$reg), as_VectorRegister($tmp$$reg),
                         this->ideal_Opcode(), bt, Matcher::vector_length(this, $src2),
                         Assembler::v0_t);
  %}
  ins_pipe(pipe_slow);
%}

// vector add reduction

instruct reduce_add(iRegINoSp dst, iRegIorL2I src1, vReg src2, vReg tmp) %{
  predicate(Matcher::vector_element_basic_type(n->in(2)) == T_BYTE ||
            Matcher::vector_element_basic_type(n->in(2)) == T_SHORT ||
            Matcher::vector_element_basic_type(n->in(2)) == T_INT);
  match(Set dst (AddReductionVI src1 src2));
  effect(TEMP tmp);
  ins_cost(VEC_COST);
  format %{ "reduce_add $dst, $src1, $src2\t# KILL $tmp" %}
  ins_encode %{
    BasicType bt = Matcher::vector_element_basic_type(this, $src2);
    __ reduce_integral_v($dst$$Register, $src1$$Register,
                         as_VectorRegister($src2$$reg), as_VectorRegister($tmp$$reg),
                         this->ideal_Opcode(), bt, Matcher::vector_length(this, $src2));
  %}
  ins_pipe(pipe_slow);
%}

instruct reduce_addL(iRegLNoSp dst, iRegL src1, vReg src2, vReg tmp) %{
  predicate(Matcher::vector_element_basic_type(n->in(2)) == T_LONG);
  match(Set dst (AddReductionVL src1 src2));
  effect(TEMP tmp);
  ins_cost(VEC_COST);
  format %{ "reduce_addL $dst, $src1, $src2\t# KILL $tmp" %}
  ins_encode %{
    BasicType bt = Matcher::vector_element_basic_type(this, $src2);
    __ reduce_integral_v($dst$$Register, $src1$$Register,
                         as_VectorRegister($src2$$reg), as_VectorRegister($tmp$$reg),
                         this->ideal_Opcode(), bt, Matcher::vector_length(this, $src2));
  %}
  ins_pipe(pipe_slow);
%}

// Distinguish two cases based on requires_strict_order
// 1. Non strictly-ordered AddReductionVF/D. For example, AddReductionVF/D
//    generated by Vector API. It is more beneficial performance-wise to do
//    an unordered FP reduction sum (vfredusum.vs).
// 2. Strictly-ordered AddReductionVF/D. For example, AddReductionVF/D
//    generated by auto-vectorization. Must do an ordered FP reduction sum
//    (vfredosum.vs).

instruct reduce_addF_ordered(fRegF dst, fRegF src1, vReg src2, vReg tmp) %{
  predicate(n->as_Reduction()->requires_strict_order());
  match(Set dst (AddReductionVF src1 src2));
  effect(TEMP tmp);
  ins_cost(VEC_COST);
  format %{ "reduce_addF_ordered $dst, $src1, $src2\t# KILL $tmp" %}
  ins_encode %{
    __ vsetvli_helper(T_FLOAT, Matcher::vector_length(this, $src2));
    __ vfmv_s_f(as_VectorRegister($tmp$$reg), $src1$$FloatRegister);
    __ vfredosum_vs(as_VectorRegister($tmp$$reg), as_VectorRegister($src2$$reg),
                    as_VectorRegister($tmp$$reg));
    __ vfmv_f_s($dst$$FloatRegister, as_VectorRegister($tmp$$reg));
  %}
  ins_pipe(pipe_slow);
%}

instruct reduce_addF_unordered(fRegF dst, fRegF src1, vReg src2, vReg tmp) %{
  predicate(!n->as_Reduction()->requires_strict_order());
  match(Set dst (AddReductionVF src1 src2));
  effect(TEMP tmp);
  ins_cost(VEC_COST);
  format %{ "reduce_addF_unordered $dst, $src1, $src2\t# KILL $tmp" %}
  ins_encode %{
    __ vsetvli_helper(T_FLOAT, Matcher::vector_length(this, $src2));
    __ vfmv_s_f(as_VectorRegister($tmp$$reg), $src1$$FloatRegister);
    __ vfredusum_vs(as_VectorRegister($tmp$$reg), as_VectorRegister($src2$$reg),
                    as_VectorRegister($tmp$$reg));
    __ vfmv_f_s($dst$$FloatRegister, as_VectorRegister($tmp$$reg));
  %}
  ins_pipe(pipe_slow);
%}

instruct reduce_addD_ordered(fRegD dst, fRegD src1, vReg src2, vReg tmp) %{
  predicate(n->as_Reduction()->requires_strict_order());
  match(Set dst (AddReductionVD src1 src2));
  effect(TEMP tmp);
  ins_cost(VEC_COST);
  format %{ "reduce_addD_ordered $dst, $src1, $src2\t# KILL $tmp" %}
  ins_encode %{
    __ vsetvli_helper(T_DOUBLE, Matcher::vector_length(this, $src2));
    __ vfmv_s_f(as_VectorRegister($tmp$$reg), $src1$$FloatRegister);
    __ vfredosum_vs(as_VectorRegister($tmp$$reg), as_VectorRegister($src2$$reg),
                    as_VectorRegister($tmp$$reg));
    __ vfmv_f_s($dst$$FloatRegister, as_VectorRegister($tmp$$reg));
  %}
  ins_pipe(pipe_slow);
%}

instruct reduce_addD_unordered(fRegD dst, fRegD src1, vReg src2, vReg tmp) %{
  predicate(!n->as_Reduction()->requires_strict_order());
  match(Set dst (AddReductionVD src1 src2));
  effect(TEMP tmp);
  ins_cost(VEC_COST);
  format %{ "reduce_addD_unordered $dst, $src1, $src2\t# KILL $tmp" %}
  ins_encode %{
    __ vsetvli_helper(T_DOUBLE, Matcher::vector_length(this, $src2));
    __ vfmv_s_f(as_VectorRegister($tmp$$reg), $src1$$FloatRegister);
    __ vfredusum_vs(as_VectorRegister($tmp$$reg), as_VectorRegister($src2$$reg),
                    as_VectorRegister($tmp$$reg));
    __ vfmv_f_s($dst$$FloatRegister, as_VectorRegister($tmp$$reg));
  %}
  ins_pipe(pipe_slow);
%}

// vector add reduction - predicated

instruct reduce_add_masked(iRegINoSp dst, iRegIorL2I src1, vReg src2, vRegMask_V0 v0, vReg tmp) %{
  predicate(Matcher::vector_element_basic_type(n->in(2)) == T_BYTE ||
            Matcher::vector_element_basic_type(n->in(2)) == T_SHORT ||
            Matcher::vector_element_basic_type(n->in(2)) == T_INT);
  match(Set dst (AddReductionVI (Binary src1 src2) v0));
  effect(TEMP tmp);
  ins_cost(VEC_COST);
  format %{ "reduce_add_masked $dst, $src1, $src2, $v0\t# KILL $tmp" %}
  ins_encode %{
    BasicType bt = Matcher::vector_element_basic_type(this, $src2);
    __ reduce_integral_v($dst$$Register, $src1$$Register,
                         as_VectorRegister($src2$$reg), as_VectorRegister($tmp$$reg),
                         this->ideal_Opcode(), bt, Matcher::vector_length(this, $src2),
                         Assembler::v0_t);
  %}
  ins_pipe(pipe_slow);
%}

instruct reduce_addL_masked(iRegLNoSp dst, iRegL src1, vReg src2, vRegMask_V0 v0, vReg tmp) %{
  predicate(Matcher::vector_element_basic_type(n->in(2)) == T_LONG);
  match(Set dst (AddReductionVL (Binary src1 src2) v0));
  effect(TEMP tmp);
  ins_cost(VEC_COST);
  format %{ "reduce_addL_masked $dst, $src1, $src2, $v0\t# KILL $tmp" %}
  ins_encode %{
    BasicType bt = Matcher::vector_element_basic_type(this, $src2);
    __ reduce_integral_v($dst$$Register, $src1$$Register,
                         as_VectorRegister($src2$$reg), as_VectorRegister($tmp$$reg),
                         this->ideal_Opcode(), bt, Matcher::vector_length(this, $src2),
                         Assembler::v0_t);
  %}
  ins_pipe(pipe_slow);
%}

instruct reduce_addF_masked(fRegF dst, fRegF src1, vReg src2, vRegMask_V0 v0, vReg tmp) %{
  match(Set dst (AddReductionVF (Binary src1 src2) v0));
  effect(TEMP tmp);
  ins_cost(VEC_COST);
  format %{ "reduce_addF_masked $dst, $src1, $src2, $v0\t# KILL $tmp" %}
  ins_encode %{
    __ vsetvli_helper(T_FLOAT, Matcher::vector_length(this, $src2));
    __ vfmv_s_f(as_VectorRegister($tmp$$reg), $src1$$FloatRegister);
    __ vfredosum_vs(as_VectorRegister($tmp$$reg), as_VectorRegister($src2$$reg),
                    as_VectorRegister($tmp$$reg), Assembler::v0_t);
    __ vfmv_f_s($dst$$FloatRegister, as_VectorRegister($tmp$$reg));
  %}
  ins_pipe(pipe_slow);
%}

instruct reduce_addD_masked(fRegD dst, fRegD src1, vReg src2, vRegMask_V0 v0, vReg tmp) %{
  match(Set dst (AddReductionVD (Binary src1 src2) v0));
  effect(TEMP tmp);
  ins_cost(VEC_COST);
  format %{ "reduce_addD_masked $dst, $src1, $src2, $v0\t# KILL $tmp" %}
  ins_encode %{
    __ vsetvli_helper(T_DOUBLE, Matcher::vector_length(this, $src2));
    __ vfmv_s_f(as_VectorRegister($tmp$$reg), $src1$$FloatRegister);
    __ vfredosum_vs(as_VectorRegister($tmp$$reg), as_VectorRegister($src2$$reg),
                    as_VectorRegister($tmp$$reg), Assembler::v0_t);
    __ vfmv_f_s($dst$$FloatRegister, as_VectorRegister($tmp$$reg));
  %}
  ins_pipe(pipe_slow);
%}

// vector integer max reduction

instruct vreduce_max(iRegINoSp dst, iRegIorL2I src1, vReg src2, vReg tmp) %{
  predicate(Matcher::vector_element_basic_type(n->in(2)) == T_BYTE ||
            Matcher::vector_element_basic_type(n->in(2)) == T_SHORT ||
            Matcher::vector_element_basic_type(n->in(2)) == T_INT);
  match(Set dst (MaxReductionV src1 src2));
  ins_cost(VEC_COST);
  effect(TEMP tmp);
  format %{ "vreduce_max $dst, $src1, $src2\t# KILL $tmp" %}
  ins_encode %{
    BasicType bt = Matcher::vector_element_basic_type(this, $src2);
    __ reduce_integral_v($dst$$Register, $src1$$Register,
                         as_VectorRegister($src2$$reg), as_VectorRegister($tmp$$reg),
                         this->ideal_Opcode(), bt, Matcher::vector_length(this, $src2));
  %}
  ins_pipe(pipe_slow);
%}

instruct vreduce_maxL(iRegLNoSp dst, iRegL src1, vReg src2, vReg tmp) %{
  predicate(Matcher::vector_element_basic_type(n->in(2)) == T_LONG);
  match(Set dst (MaxReductionV src1 src2));
  ins_cost(VEC_COST);
  effect(TEMP tmp);
  format %{ "vreduce_maxL $dst, $src1, $src2\t# KILL $tmp" %}
  ins_encode %{
    BasicType bt = Matcher::vector_element_basic_type(this, $src2);
    __ reduce_integral_v($dst$$Register, $src1$$Register,
                         as_VectorRegister($src2$$reg), as_VectorRegister($tmp$$reg),
                         this->ideal_Opcode(), bt, Matcher::vector_length(this, $src2));
  %}
  ins_pipe(pipe_slow);
%}

// vector integer max reduction - predicated

instruct vreduce_max_masked(iRegINoSp dst, iRegIorL2I src1, vReg src2, vRegMask_V0 v0, vReg tmp) %{
  predicate(Matcher::vector_element_basic_type(n->in(2)) == T_BYTE ||
            Matcher::vector_element_basic_type(n->in(2)) == T_SHORT ||
            Matcher::vector_element_basic_type(n->in(2)) == T_INT);
  match(Set dst (MaxReductionV (Binary src1 src2) v0));
  effect(TEMP tmp);
  ins_cost(VEC_COST);
  format %{ "vreduce_max_masked $dst, $src1, $src2, $v0\t# KILL $tmp" %}
  ins_encode %{
    BasicType bt = Matcher::vector_element_basic_type(this, $src2);
    __ reduce_integral_v($dst$$Register, $src1$$Register,
                         as_VectorRegister($src2$$reg), as_VectorRegister($tmp$$reg),
                         this->ideal_Opcode(), bt, Matcher::vector_length(this, $src2),
                         Assembler::v0_t);
  %}
  ins_pipe(pipe_slow);
%}

instruct vreduce_maxL_masked(iRegLNoSp dst, iRegL src1, vReg src2, vRegMask_V0 v0, vReg tmp) %{
  predicate(Matcher::vector_element_basic_type(n->in(2)) == T_LONG);
  match(Set dst (MaxReductionV (Binary src1 src2) v0));
  effect(TEMP tmp);
  ins_cost(VEC_COST);
  format %{ "vreduce_maxL_masked $dst, $src1, $src2, $v0\t# KILL $tmp" %}
  ins_encode %{
    BasicType bt = Matcher::vector_element_basic_type(this, $src2);
    __ reduce_integral_v($dst$$Register, $src1$$Register,
                         as_VectorRegister($src2$$reg), as_VectorRegister($tmp$$reg),
                         this->ideal_Opcode(), bt, Matcher::vector_length(this, $src2),
                         Assembler::v0_t);
  %}
  ins_pipe(pipe_slow);
%}

// vector integer min reduction

instruct vreduce_min(iRegINoSp dst, iRegIorL2I src1, vReg src2, vReg tmp) %{
  predicate(Matcher::vector_element_basic_type(n->in(2)) == T_BYTE ||
            Matcher::vector_element_basic_type(n->in(2)) == T_SHORT ||
            Matcher::vector_element_basic_type(n->in(2)) == T_INT);
  match(Set dst (MinReductionV src1 src2));
  ins_cost(VEC_COST);
  effect(TEMP tmp);
  format %{ "vreduce_min $dst, $src1, $src2\t# KILL $tmp" %}
  ins_encode %{
    BasicType bt = Matcher::vector_element_basic_type(this, $src2);
    __ reduce_integral_v($dst$$Register, $src1$$Register,
                         as_VectorRegister($src2$$reg), as_VectorRegister($tmp$$reg),
                         this->ideal_Opcode(), bt, Matcher::vector_length(this, $src2));
  %}
  ins_pipe(pipe_slow);
%}

instruct vreduce_minL(iRegLNoSp dst, iRegL src1, vReg src2, vReg tmp) %{
  predicate(Matcher::vector_element_basic_type(n->in(2)) == T_LONG);
  match(Set dst (MinReductionV src1 src2));
  ins_cost(VEC_COST);
  effect(TEMP tmp);
  format %{ "vreduce_minL $dst, $src1, $src2\t# KILL $tmp" %}
  ins_encode %{
    BasicType bt = Matcher::vector_element_basic_type(this, $src2);
    __ reduce_integral_v($dst$$Register, $src1$$Register,
                         as_VectorRegister($src2$$reg), as_VectorRegister($tmp$$reg),
                         this->ideal_Opcode(), bt, Matcher::vector_length(this, $src2));
  %}
  ins_pipe(pipe_slow);
%}

// vector integer min reduction - predicated

instruct vreduce_min_masked(iRegINoSp dst, iRegIorL2I src1, vReg src2, vRegMask_V0 v0, vReg tmp) %{
  predicate(Matcher::vector_element_basic_type(n->in(2)) == T_BYTE ||
            Matcher::vector_element_basic_type(n->in(2)) == T_SHORT ||
            Matcher::vector_element_basic_type(n->in(2)) == T_INT);
  match(Set dst (MinReductionV (Binary src1 src2) v0));
  effect(TEMP tmp);
  ins_cost(VEC_COST);
  format %{ "vreduce_min_masked $dst, $src1, $src2, $v0\t# KILL $tmp" %}
  ins_encode %{
    BasicType bt = Matcher::vector_element_basic_type(this, $src2);
    __ reduce_integral_v($dst$$Register, $src1$$Register,
                         as_VectorRegister($src2$$reg), as_VectorRegister($tmp$$reg),
                         this->ideal_Opcode(), bt, Matcher::vector_length(this, $src2),
                         Assembler::v0_t);
  %}
  ins_pipe(pipe_slow);
%}

instruct vreduce_minL_masked(iRegLNoSp dst, iRegL src1, vReg src2, vRegMask_V0 v0, vReg tmp) %{
  predicate(Matcher::vector_element_basic_type(n->in(2)) == T_LONG);
  match(Set dst (MinReductionV (Binary src1 src2) v0));
  effect(TEMP tmp);
  ins_cost(VEC_COST);
  format %{ "vreduce_minL_masked $dst, $src1, $src2, $v0\t# KILL $tmp" %}
  ins_encode %{
    BasicType bt = Matcher::vector_element_basic_type(this, $src2);
    __ reduce_integral_v($dst$$Register, $src1$$Register,
                         as_VectorRegister($src2$$reg), as_VectorRegister($tmp$$reg),
                         this->ideal_Opcode(), bt, Matcher::vector_length(this, $src2),
                         Assembler::v0_t);
  %}
  ins_pipe(pipe_slow);
%}

// vector float max reduction

instruct vreduce_maxF(fRegF dst, fRegF src1, vReg src2, vReg tmp1, vReg tmp2) %{
  predicate(Matcher::vector_element_basic_type(n->in(2)) == T_FLOAT);
  match(Set dst (MaxReductionV src1 src2));
  ins_cost(VEC_COST);
  effect(TEMP_DEF dst, TEMP tmp1, TEMP tmp2);
  format %{ "vreduce_maxF $dst, $src1, $src2, $tmp1, $tmp2" %}
  ins_encode %{
    __ reduce_minmax_fp_v($dst$$FloatRegister,
                          $src1$$FloatRegister, as_VectorRegister($src2$$reg),
                          as_VectorRegister($tmp1$$reg), as_VectorRegister($tmp2$$reg),
                          false /* is_double */, false /* is_min */, Matcher::vector_length(this, $src2));
  %}
  ins_pipe(pipe_slow);
%}

instruct vreduce_maxD(fRegD dst, fRegD src1, vReg src2, vReg tmp1, vReg tmp2) %{
  predicate(Matcher::vector_element_basic_type(n->in(2)) == T_DOUBLE);
  match(Set dst (MaxReductionV src1 src2));
  ins_cost(VEC_COST);
  effect(TEMP_DEF dst, TEMP tmp1, TEMP tmp2);
  format %{ "vreduce_maxD $dst, $src1, $src2, $tmp1, $tmp2" %}
  ins_encode %{
    __ reduce_minmax_fp_v($dst$$FloatRegister,
                          $src1$$FloatRegister, as_VectorRegister($src2$$reg),
                          as_VectorRegister($tmp1$$reg), as_VectorRegister($tmp2$$reg),
                          true /* is_double */, false /* is_min */, Matcher::vector_length(this, $src2));
  %}
  ins_pipe(pipe_slow);
%}

// vector float max reduction - predicated

instruct vreduce_maxF_masked(fRegF dst, fRegF src1, vReg src2, vRegMask_V0 v0, vReg tmp1, vReg tmp2) %{
  predicate(Matcher::vector_element_basic_type(n->in(2)) == T_FLOAT);
  match(Set dst (MaxReductionV (Binary src1 src2) v0));
  ins_cost(VEC_COST);
  effect(TEMP_DEF dst, TEMP tmp1, TEMP tmp2);
  format %{ "vreduce_maxF_masked $dst, $src1, $src2, $v0\t# KILL $tmp1, $tmp2" %}
  ins_encode %{
    __ reduce_minmax_fp_v($dst$$FloatRegister,
                          $src1$$FloatRegister, as_VectorRegister($src2$$reg),
                          as_VectorRegister($tmp1$$reg), as_VectorRegister($tmp2$$reg),
                          false /* is_double */, false /* is_min */,
                          Matcher::vector_length(this, $src2), Assembler::v0_t);
  %}
  ins_pipe(pipe_slow);
%}

instruct vreduce_maxD_masked(fRegD dst, fRegD src1, vReg src2, vRegMask_V0 v0, vReg tmp1, vReg tmp2) %{
  predicate(Matcher::vector_element_basic_type(n->in(2)) == T_DOUBLE);
  match(Set dst (MaxReductionV (Binary src1 src2) v0));
  ins_cost(VEC_COST);
  effect(TEMP_DEF dst, TEMP tmp1, TEMP tmp2);
  format %{ "vreduce_maxD_masked $dst, $src1, $src2, $v0\t# KILL $tmp1, $tmp2" %}
  ins_encode %{
    __ reduce_minmax_fp_v($dst$$FloatRegister,
                          $src1$$FloatRegister, as_VectorRegister($src2$$reg),
                          as_VectorRegister($tmp1$$reg), as_VectorRegister($tmp2$$reg),
                          true /* is_double */, false /* is_min */,
                          Matcher::vector_length(this, $src2), Assembler::v0_t);
  %}
  ins_pipe(pipe_slow);
%}

// vector float min reduction

instruct vreduce_minF(fRegF dst, fRegF src1, vReg src2, vReg tmp1, vReg tmp2) %{
  predicate(Matcher::vector_element_basic_type(n->in(2)) == T_FLOAT);
  match(Set dst (MinReductionV src1 src2));
  ins_cost(VEC_COST);
  effect(TEMP_DEF dst, TEMP tmp1, TEMP tmp2);
  format %{ "vreduce_minF $dst, $src1, $src2, $tmp1, $tmp2" %}
  ins_encode %{
    __ reduce_minmax_fp_v($dst$$FloatRegister,
                          $src1$$FloatRegister, as_VectorRegister($src2$$reg),
                          as_VectorRegister($tmp1$$reg), as_VectorRegister($tmp2$$reg),
                          false /* is_double */, true /* is_min */, Matcher::vector_length(this, $src2));
  %}
  ins_pipe(pipe_slow);
%}

instruct vreduce_minD(fRegD dst, fRegD src1, vReg src2, vReg tmp1, vReg tmp2) %{
  predicate(Matcher::vector_element_basic_type(n->in(2)) == T_DOUBLE);
  match(Set dst (MinReductionV src1 src2));
  ins_cost(VEC_COST);
  effect(TEMP_DEF dst, TEMP tmp1, TEMP tmp2);
  format %{ "vreduce_minD $dst, $src1, $src2, $tmp1, $tmp2" %}
  ins_encode %{
    __ reduce_minmax_fp_v($dst$$FloatRegister,
                          $src1$$FloatRegister, as_VectorRegister($src2$$reg),
                          as_VectorRegister($tmp1$$reg), as_VectorRegister($tmp2$$reg),
                          true /* is_double */, true /* is_min */, Matcher::vector_length(this, $src2));
  %}
  ins_pipe(pipe_slow);
%}

// vector float min reduction - predicated

instruct vreduce_minF_masked(fRegF dst, fRegF src1, vReg src2, vRegMask_V0 v0, vReg tmp1, vReg tmp2) %{
  predicate(Matcher::vector_element_basic_type(n->in(2)) == T_FLOAT);
  match(Set dst (MinReductionV (Binary src1 src2) v0));
  ins_cost(VEC_COST);
  effect(TEMP_DEF dst, TEMP tmp1, TEMP tmp2);
  format %{ "vreduce_minF_masked $dst, $src1, $src2, $v0\t# KILL $tmp1, $tmp2" %}
  ins_encode %{
    __ reduce_minmax_fp_v($dst$$FloatRegister,
                          $src1$$FloatRegister, as_VectorRegister($src2$$reg),
                          as_VectorRegister($tmp1$$reg), as_VectorRegister($tmp2$$reg),
                          false /* is_double */, true /* is_min */,
                          Matcher::vector_length(this, $src2), Assembler::v0_t);
  %}
  ins_pipe(pipe_slow);
%}

instruct vreduce_minD_masked(fRegD dst, fRegD src1, vReg src2, vRegMask_V0 v0, vReg tmp1, vReg tmp2) %{
  predicate(Matcher::vector_element_basic_type(n->in(2)) == T_DOUBLE);
  match(Set dst (MinReductionV (Binary src1 src2) v0));
  ins_cost(VEC_COST);
  effect(TEMP_DEF dst, TEMP tmp1, TEMP tmp2);
  format %{ "vreduce_minD_masked $dst, $src1, $src2, $v0\t# KILL $tmp1, $tmp2" %}
  ins_encode %{
    __ reduce_minmax_fp_v($dst$$FloatRegister,
                          $src1$$FloatRegister, as_VectorRegister($src2$$reg),
                          as_VectorRegister($tmp1$$reg), as_VectorRegister($tmp2$$reg),
                          true /* is_double */, true /* is_min */,
                          Matcher::vector_length(this, $src2), Assembler::v0_t);
  %}
  ins_pipe(pipe_slow);
%}


// ------------------------------ Vector reduction mul -------------------------

instruct reduce_mulI(iRegINoSp dst, iRegIorL2I isrc, vReg vsrc,
                     vReg tmp1, vReg tmp2) %{
  match(Set dst (MulReductionVI isrc vsrc));
  effect(TEMP_DEF dst, TEMP tmp1, TEMP tmp2);
  format %{ "reduce_mulI $dst, $isrc, $vsrc\t" %}

  ins_encode %{
    __ reduce_mul_integral_v($dst$$Register, $isrc$$Register, as_VectorRegister($vsrc$$reg),
                             as_VectorRegister($tmp1$$reg), as_VectorRegister($tmp2$$reg),
                             Matcher::vector_element_basic_type(this, $vsrc), Matcher::vector_length(this, $vsrc));
  %}
  ins_pipe(pipe_slow);
%}

instruct reduce_mulI_masked(iRegINoSp dst, iRegIorL2I isrc, vReg vsrc,
                            vRegMask_V0 v0, vReg tmp1, vReg tmp2) %{
  match(Set dst (MulReductionVI (Binary isrc vsrc) v0));
  effect(TEMP_DEF dst, TEMP tmp1, TEMP tmp2);
  format %{ "reduce_mulI_masked $dst, $isrc, $vsrc, $v0\t" %}

  ins_encode %{
    __ reduce_mul_integral_v($dst$$Register, $isrc$$Register, as_VectorRegister($vsrc$$reg),
                             as_VectorRegister($tmp1$$reg), as_VectorRegister($tmp2$$reg),
                             Matcher::vector_element_basic_type(this, $vsrc), Matcher::vector_length(this, $vsrc),
                             Assembler::v0_t);
  %}
  ins_pipe(pipe_slow);
%}

instruct reduce_mulL(iRegLNoSp dst, iRegL isrc, vReg vsrc,
                     vReg tmp1, vReg tmp2) %{
  match(Set dst (MulReductionVL isrc vsrc));
  effect(TEMP_DEF dst, TEMP tmp1, TEMP tmp2);
  format %{ "reduce_mulL $dst, $isrc, $vsrc\t" %}

  ins_encode %{
    __ reduce_mul_integral_v($dst$$Register, $isrc$$Register, as_VectorRegister($vsrc$$reg),
                             as_VectorRegister($tmp1$$reg), as_VectorRegister($tmp2$$reg),
                             Matcher::vector_element_basic_type(this, $vsrc), Matcher::vector_length(this, $vsrc));
  %}
  ins_pipe(pipe_slow);
%}

instruct reduce_mulL_masked(iRegLNoSp dst, iRegL isrc, vReg vsrc,
                            vRegMask_V0 v0, vReg tmp1, vReg tmp2) %{
  match(Set dst (MulReductionVL (Binary isrc vsrc) v0));
  effect(TEMP_DEF dst, TEMP tmp1, TEMP tmp2);
  format %{ "reduce_mulL_masked $dst, $isrc, $vsrc, $v0\t" %}

  ins_encode %{
    __ reduce_mul_integral_v($dst$$Register, $isrc$$Register, as_VectorRegister($vsrc$$reg),
                             as_VectorRegister($tmp1$$reg), as_VectorRegister($tmp2$$reg),
                             Matcher::vector_element_basic_type(this, $vsrc), Matcher::vector_length(this, $vsrc),
                             Assembler::v0_t);
  %}
  ins_pipe(pipe_slow);
%}

// vector replicate

instruct replicate(vReg dst, iRegIorL2I src) %{
  predicate(Matcher::is_non_long_integral_vector(n));
  match(Set dst (Replicate src));
  ins_cost(VEC_COST);
  format %{ "replicate $dst, $src" %}
  ins_encode %{
    BasicType bt = Matcher::vector_element_basic_type(this);
    __ vsetvli_helper(bt, Matcher::vector_length(this));
    __ vmv_v_x(as_VectorRegister($dst$$reg), as_Register($src$$reg));
  %}
  ins_pipe(pipe_slow);
%}

instruct replicateL(vReg dst, iRegL src) %{
  predicate(Matcher::vector_element_basic_type(n) == T_LONG);
  match(Set dst (Replicate src));
  ins_cost(VEC_COST);
  format %{ "replicateL $dst, $src" %}
  ins_encode %{
    __ vsetvli_helper(T_LONG, Matcher::vector_length(this));
    __ vmv_v_x(as_VectorRegister($dst$$reg), as_Register($src$$reg));
  %}
  ins_pipe(pipe_slow);
%}

instruct replicate_imm5(vReg dst, immI5 con) %{
  predicate(Matcher::is_non_long_integral_vector(n));
  match(Set dst (Replicate con));
  ins_cost(VEC_COST);
  format %{ "replicate_imm5 $dst, $con" %}
  ins_encode %{
    BasicType bt = Matcher::vector_element_basic_type(this);
    __ vsetvli_helper(bt, Matcher::vector_length_in_bytes(this));
    __ vmv_v_i(as_VectorRegister($dst$$reg), $con$$constant);
  %}
  ins_pipe(pipe_slow);
%}

instruct replicateL_imm5(vReg dst, immL5 con) %{
  predicate(Matcher::vector_element_basic_type(n) == T_LONG);
  match(Set dst (Replicate con));
  ins_cost(VEC_COST);
  format %{ "replicateL_imm5 $dst, $con" %}
  ins_encode %{
    __ vsetvli_helper(T_LONG, Matcher::vector_length(this));
    __ vmv_v_i(as_VectorRegister($dst$$reg), $con$$constant);
  %}
  ins_pipe(pipe_slow);
%}

instruct replicateF(vReg dst, fRegF src) %{
  predicate(Matcher::vector_element_basic_type(n) == T_FLOAT);
  match(Set dst (Replicate src));
  ins_cost(VEC_COST);
  format %{ "replicateF $dst, $src" %}
  ins_encode %{
    __ vsetvli_helper(T_FLOAT, Matcher::vector_length(this));
    __ vfmv_v_f(as_VectorRegister($dst$$reg), $src$$FloatRegister);
  %}
  ins_pipe(pipe_slow);
%}

instruct replicateD(vReg dst, fRegD src) %{
  predicate(Matcher::vector_element_basic_type(n) == T_DOUBLE);
  match(Set dst (Replicate src));
  ins_cost(VEC_COST);
  format %{ "replicateD $dst, $src" %}
  ins_encode %{
    __ vsetvli_helper(T_DOUBLE, Matcher::vector_length(this));
    __ vfmv_v_f(as_VectorRegister($dst$$reg), $src$$FloatRegister);
  %}
  ins_pipe(pipe_slow);
%}

// vector shift
//
// Following shift instruct's are shared by vectorization (in SLP, superword.cpp) and Vector API.
//
// Shift behaviour in vectorization is defined by java language spec, which includes:
//  1. "If the promoted type of the left-hand operand is int, then only the five lowest-order bits of
//      the right-hand operand are used as the shift distance. It is as if the right-hand operand were
//      subjected to a bitwise logical AND operator & (§15.22.1) with the mask value 0x1f (0b11111).
//      The shift distance actually used is therefore always in the range 0 to 31, inclusive."
//  2. similarly, for long "with the mask value 0x3f (0b111111)"
// check https://docs.oracle.com/javase/specs/jls/se21/html/jls-15.html#jls-15.19 for details.
//
// Shift behaviour in Vector API is defined as:
//   e.g. for ASHR, "a>>(n&(ESIZE*8-1))"
//   this behaviour is the same as shift instrunction's in riscv vector extension.
// check https://docs.oracle.com/en/java/javase/21/docs/api/jdk.incubator.vector/jdk/incubator/vector/VectorOperators.html#ASHR
// and https://github.com/riscv/riscv-v-spec/blob/master/v-spec.adoc#116-vector-single-width-shift-instructions for details.
//
// Despite the difference between these 2 behaviours, the same shift instruct's of byte and short are
// still shared between vectorization and Vector API. The way it works is hidden inside the implementation
// of vectorization and Vector API:
//  1. when doing optimization vectorization masks the shift value with "(BitsPerInt - 1)" or "(BitsPerLong - 1)"
//  2. in Vector API, shift value is masked with SHIFT_MASK (e.g. for ByteVector it's "Byte.SIZE - 1")
//
// If not because of this pre-processing of shift value respectively in vectorization and Vector API, then
// e.g. for a byte shift value 16, the intrinsic behaviour will be different, and they can not share the same
// instruct here, as vectorization requires x >> 16, but Vector API requires x >> (16 & 7).

instruct vasrB(vReg dst, vReg src, vReg shift, vRegMask_V0 v0) %{
  match(Set dst (RShiftVB src shift));
  ins_cost(VEC_COST);
  effect(TEMP_DEF dst, TEMP v0);
  format %{ "vasrB $dst, $src, $shift" %}
  ins_encode %{
    __ vsetvli_helper(T_BYTE, Matcher::vector_length(this));
    // if shift > BitsPerByte - 1, clear the low BitsPerByte - 1 bits
    __ vmsgtu_vi(as_VectorRegister($v0$$reg), as_VectorRegister($shift$$reg), BitsPerByte - 1);
    __ vsra_vi(as_VectorRegister($dst$$reg), as_VectorRegister($src$$reg),
               BitsPerByte - 1, Assembler::v0_t);
    // otherwise, shift
    __ vmnot_m(as_VectorRegister($v0$$reg), as_VectorRegister($v0$$reg));
    __ vsra_vv(as_VectorRegister($dst$$reg), as_VectorRegister($src$$reg),
               as_VectorRegister($shift$$reg), Assembler::v0_t);
  %}
  ins_pipe(pipe_slow);
%}

instruct vasrS(vReg dst, vReg src, vReg shift, vRegMask_V0 v0) %{
  match(Set dst (RShiftVS src shift));
  ins_cost(VEC_COST);
  effect(TEMP_DEF dst, TEMP v0);
  format %{ "vasrS $dst, $src, $shift" %}
  ins_encode %{
    __ vsetvli_helper(T_SHORT, Matcher::vector_length(this));
    // if shift > BitsPerShort - 1, clear the low BitsPerShort - 1 bits
    __ vmsgtu_vi(as_VectorRegister($v0$$reg), as_VectorRegister($shift$$reg), BitsPerShort - 1);
    __ vsra_vi(as_VectorRegister($dst$$reg), as_VectorRegister($src$$reg),
               BitsPerShort - 1, Assembler::v0_t);
    // otherwise, shift
    __ vmnot_m(as_VectorRegister($v0$$reg), as_VectorRegister($v0$$reg));
    __ vsra_vv(as_VectorRegister($dst$$reg), as_VectorRegister($src$$reg),
               as_VectorRegister($shift$$reg), Assembler::v0_t);
  %}
  ins_pipe(pipe_slow);
%}

instruct vasrI(vReg dst, vReg src, vReg shift) %{
  match(Set dst (RShiftVI src shift));
  ins_cost(VEC_COST);
  format %{ "vasrI $dst, $src, $shift" %}
  ins_encode %{
    __ vsetvli_helper(T_INT, Matcher::vector_length(this));
    __ vsra_vv(as_VectorRegister($dst$$reg), as_VectorRegister($src$$reg),
               as_VectorRegister($shift$$reg));
  %}
  ins_pipe(pipe_slow);
%}

instruct vasrL(vReg dst, vReg src, vReg shift) %{
  match(Set dst (RShiftVL src shift));
  ins_cost(VEC_COST);
  format %{ "vasrL $dst, $src, $shift" %}
  ins_encode %{
    __ vsetvli_helper(T_LONG, Matcher::vector_length(this));
    __ vsra_vv(as_VectorRegister($dst$$reg), as_VectorRegister($src$$reg),
               as_VectorRegister($shift$$reg));
  %}
  ins_pipe(pipe_slow);
%}

instruct vasrB_masked(vReg dst_src, vReg shift, vRegMask vmask, vRegMask_V0 v0) %{
  match(Set dst_src (RShiftVB (Binary dst_src shift) vmask));
  ins_cost(VEC_COST);
  effect(TEMP_DEF dst_src, TEMP v0);
  format %{ "vasrB_masked $dst_src, $dst_src, $shift, $vmask\t# KILL $v0" %}
  ins_encode %{
    __ vsetvli_helper(T_BYTE, Matcher::vector_length(this));
    __ vmsgtu_vi(as_VectorRegister($v0$$reg), as_VectorRegister($shift$$reg), BitsPerByte - 1);
    // if shift > BitsPerByte - 1, clear the low BitsPerByte - 1 bits
    __ vmerge_vim(as_VectorRegister($shift$$reg), as_VectorRegister($shift$$reg), BitsPerByte - 1);
    // otherwise, shift
    __ vmv1r_v(as_VectorRegister($v0$$reg), as_VectorRegister($vmask$$reg));
    __ vsra_vv(as_VectorRegister($dst_src$$reg), as_VectorRegister($dst_src$$reg),
               as_VectorRegister($shift$$reg), Assembler::v0_t);
  %}
  ins_pipe(pipe_slow);
%}

instruct vasrS_masked(vReg dst_src, vReg shift, vRegMask vmask, vRegMask_V0 v0) %{
  match(Set dst_src (RShiftVS (Binary dst_src shift) vmask));
  ins_cost(VEC_COST);
  effect(TEMP_DEF dst_src, TEMP v0);
  format %{ "vasrS_masked $dst_src, $dst_src, $shift, $vmask\t# KILL $v0" %}
  ins_encode %{
    __ vsetvli_helper(T_SHORT, Matcher::vector_length(this));
    __ vmsgtu_vi(as_VectorRegister($v0$$reg), as_VectorRegister($shift$$reg), BitsPerShort - 1);
    // if shift > BitsPerShort - 1, clear the low BitsPerShort - 1 bits
    __ vmerge_vim(as_VectorRegister($shift$$reg), as_VectorRegister($shift$$reg), BitsPerShort - 1);
    // otherwise, shift
    __ vmv1r_v(as_VectorRegister($v0$$reg), as_VectorRegister($vmask$$reg));
    __ vsra_vv(as_VectorRegister($dst_src$$reg), as_VectorRegister($dst_src$$reg),
               as_VectorRegister($shift$$reg), Assembler::v0_t);
  %}
  ins_pipe(pipe_slow);
%}

instruct vasrI_masked(vReg dst_src, vReg shift, vRegMask_V0 v0) %{
  match(Set dst_src (RShiftVI (Binary dst_src shift) v0));
  ins_cost(VEC_COST);
  effect(TEMP_DEF dst_src);
  format %{ "vasrI_masked $dst_src, $dst_src, $shift, $v0" %}
  ins_encode %{
    __ vsetvli_helper(T_INT, Matcher::vector_length(this));
    __ vsra_vv(as_VectorRegister($dst_src$$reg), as_VectorRegister($dst_src$$reg),
               as_VectorRegister($shift$$reg), Assembler::v0_t);
  %}
  ins_pipe(pipe_slow);
%}

instruct vasrL_masked(vReg dst_src, vReg shift, vRegMask_V0 v0) %{
  match(Set dst_src (RShiftVL (Binary dst_src shift) v0));
  ins_cost(VEC_COST);
  effect(TEMP_DEF dst_src);
  format %{ "vasrL_masked $dst_src, $dst_src, $shift, $v0" %}
  ins_encode %{
    __ vsetvli_helper(T_LONG, Matcher::vector_length(this));
    __ vsra_vv(as_VectorRegister($dst_src$$reg), as_VectorRegister($dst_src$$reg),
               as_VectorRegister($shift$$reg), Assembler::v0_t);
  %}
  ins_pipe(pipe_slow);
%}

instruct vlslB(vReg dst, vReg src, vReg shift, vRegMask_V0 v0) %{
  match(Set dst (LShiftVB src shift));
  ins_cost(VEC_COST);
  effect(TEMP_DEF dst, TEMP v0);
  format %{ "vlslB $dst, $src, $shift" %}
  ins_encode %{
    __ vsetvli_helper(T_BYTE, Matcher::vector_length(this));
    // if shift > BitsPerByte - 1, clear the element
    __ vmsgtu_vi(as_VectorRegister($v0$$reg), as_VectorRegister($shift$$reg), BitsPerByte - 1);
    __ vxor_vv(as_VectorRegister($dst$$reg), as_VectorRegister($src$$reg),
               as_VectorRegister($src$$reg), Assembler::v0_t);
    // otherwise, shift
    __ vmnot_m(as_VectorRegister($v0$$reg), as_VectorRegister($v0$$reg));
    __ vsll_vv(as_VectorRegister($dst$$reg), as_VectorRegister($src$$reg),
               as_VectorRegister($shift$$reg), Assembler::v0_t);
  %}
  ins_pipe(pipe_slow);
%}

instruct vlslS(vReg dst, vReg src, vReg shift, vRegMask_V0 v0) %{
  match(Set dst (LShiftVS src shift));
  ins_cost(VEC_COST);
  effect(TEMP_DEF dst, TEMP v0);
  format %{ "vlslS $dst, $src, $shift" %}
  ins_encode %{
    __ vsetvli_helper(T_SHORT, Matcher::vector_length(this));
    // if shift > BitsPerShort - 1, clear the element
    __ vmsgtu_vi(as_VectorRegister($v0$$reg), as_VectorRegister($shift$$reg), BitsPerShort - 1);
    __ vxor_vv(as_VectorRegister($dst$$reg), as_VectorRegister($src$$reg),
               as_VectorRegister($src$$reg), Assembler::v0_t);
    // otherwise, shift
    __ vmnot_m(as_VectorRegister($v0$$reg), as_VectorRegister($v0$$reg));
    __ vsll_vv(as_VectorRegister($dst$$reg), as_VectorRegister($src$$reg),
               as_VectorRegister($shift$$reg), Assembler::v0_t);
  %}
  ins_pipe(pipe_slow);
%}

instruct vlslI(vReg dst, vReg src, vReg shift) %{
  match(Set dst (LShiftVI src shift));
  ins_cost(VEC_COST);
  format %{ "vlslI $dst, $src, $shift" %}
  ins_encode %{
    __ vsetvli_helper(T_INT, Matcher::vector_length(this));
    __ vsll_vv(as_VectorRegister($dst$$reg), as_VectorRegister($src$$reg),
               as_VectorRegister($shift$$reg));
  %}
  ins_pipe(pipe_slow);
%}

instruct vlslL(vReg dst, vReg src, vReg shift) %{
  match(Set dst (LShiftVL src shift));
  ins_cost(VEC_COST);
  format %{ "vlslL $dst, $src, $shift" %}
  ins_encode %{
    __ vsetvli_helper(T_LONG, Matcher::vector_length(this));
    __ vsll_vv(as_VectorRegister($dst$$reg), as_VectorRegister($src$$reg),
               as_VectorRegister($shift$$reg));
  %}
  ins_pipe(pipe_slow);
%}

instruct vlslB_masked(vReg dst_src, vReg shift, vRegMask vmask, vRegMask_V0 v0) %{
  match(Set dst_src (LShiftVB (Binary dst_src shift) vmask));
  ins_cost(VEC_COST);
  effect(TEMP_DEF dst_src, TEMP v0);
  format %{ "vlslB_masked $dst_src, $dst_src, $shift, $vmask\t# KILL $v0" %}
  ins_encode %{
    __ vsetvli_helper(T_BYTE, Matcher::vector_length(this));
    // if shift > BitsPerByte - 1, clear the element
    __ vmsgtu_vi(as_VectorRegister($v0$$reg), as_VectorRegister($shift$$reg), BitsPerByte - 1);
    __ vmand_mm(as_VectorRegister($v0$$reg), as_VectorRegister($v0$$reg),
                as_VectorRegister($vmask$$reg));
    __ vxor_vv(as_VectorRegister($dst_src$$reg), as_VectorRegister($dst_src$$reg),
               as_VectorRegister($dst_src$$reg), Assembler::v0_t);
    // otherwise, shift
    __ vmv1r_v(as_VectorRegister($v0$$reg), as_VectorRegister($vmask$$reg));
    __ vsll_vv(as_VectorRegister($dst_src$$reg), as_VectorRegister($dst_src$$reg),
               as_VectorRegister($shift$$reg), Assembler::v0_t);
  %}
  ins_pipe(pipe_slow);
%}

instruct vlslS_masked(vReg dst_src, vReg shift, vRegMask vmask, vRegMask_V0 v0) %{
  match(Set dst_src (LShiftVS (Binary dst_src shift) vmask));
  ins_cost(VEC_COST);
  effect(TEMP_DEF dst_src, TEMP v0);
  format %{ "vlslS_masked $dst_src, $dst_src, $shift, $vmask\t# KILL $v0" %}
  ins_encode %{
    __ vsetvli_helper(T_SHORT, Matcher::vector_length(this));
    // if shift > BitsPerShort - 1, clear the element
    __ vmsgtu_vi(as_VectorRegister($v0$$reg), as_VectorRegister($shift$$reg), BitsPerShort - 1);
    __ vmand_mm(as_VectorRegister($v0$$reg), as_VectorRegister($v0$$reg),
                as_VectorRegister($vmask$$reg));
    __ vxor_vv(as_VectorRegister($dst_src$$reg), as_VectorRegister($dst_src$$reg),
               as_VectorRegister($dst_src$$reg), Assembler::v0_t);
    // otherwise, shift
    __ vmv1r_v(as_VectorRegister($v0$$reg), as_VectorRegister($vmask$$reg));
    __ vsll_vv(as_VectorRegister($dst_src$$reg), as_VectorRegister($dst_src$$reg),
               as_VectorRegister($shift$$reg), Assembler::v0_t);
  %}
  ins_pipe(pipe_slow);
%}

instruct vlslI_masked(vReg dst_src, vReg shift, vRegMask_V0 v0) %{
  match(Set dst_src (LShiftVI (Binary dst_src shift) v0));
  ins_cost(VEC_COST);
  effect(TEMP_DEF dst_src);
  format %{ "vlslI_masked $dst_src, $dst_src, $shift, $v0" %}
  ins_encode %{
    __ vsetvli_helper(T_INT, Matcher::vector_length(this));
    __ vsll_vv(as_VectorRegister($dst_src$$reg), as_VectorRegister($dst_src$$reg),
               as_VectorRegister($shift$$reg), Assembler::v0_t);
  %}
  ins_pipe(pipe_slow);
%}

instruct vlslL_masked(vReg dst_src, vReg shift, vRegMask_V0 v0) %{
  match(Set dst_src (LShiftVL (Binary dst_src shift) v0));
  ins_cost(VEC_COST);
  effect(TEMP_DEF dst_src);
  format %{ "vlslL_masked $dst_src, $dst_src, $shift, $v0" %}
  ins_encode %{
    __ vsetvli_helper(T_LONG, Matcher::vector_length(this));
    __ vsll_vv(as_VectorRegister($dst_src$$reg), as_VectorRegister($dst_src$$reg),
               as_VectorRegister($shift$$reg), Assembler::v0_t);
  %}
  ins_pipe(pipe_slow);
%}

instruct vlsrB(vReg dst, vReg src, vReg shift, vRegMask_V0 v0) %{
  match(Set dst (URShiftVB src shift));
  ins_cost(VEC_COST);
  effect(TEMP_DEF dst, TEMP v0);
  format %{ "vlsrB $dst, $src, $shift" %}
  ins_encode %{
    __ vsetvli_helper(T_BYTE, Matcher::vector_length(this));
    // if shift > BitsPerByte - 1, clear the element
    __ vmsgtu_vi(as_VectorRegister($v0$$reg), as_VectorRegister($shift$$reg), BitsPerByte - 1);
    __ vxor_vv(as_VectorRegister($dst$$reg), as_VectorRegister($src$$reg),
               as_VectorRegister($src$$reg), Assembler::v0_t);
    // otherwise, shift
    __ vmnot_m(as_VectorRegister($v0$$reg), as_VectorRegister($v0$$reg));
    __ vsrl_vv(as_VectorRegister($dst$$reg), as_VectorRegister($src$$reg),
               as_VectorRegister($shift$$reg), Assembler::v0_t);
  %}
  ins_pipe(pipe_slow);
%}

instruct vlsrS(vReg dst, vReg src, vReg shift, vRegMask_V0 v0) %{
  match(Set dst (URShiftVS src shift));
  ins_cost(VEC_COST);
  effect(TEMP_DEF dst, TEMP v0);
  format %{ "vlsrS $dst, $src, $shift" %}
  ins_encode %{
    __ vsetvli_helper(T_SHORT, Matcher::vector_length(this));
    // if shift > BitsPerShort - 1, clear the element
    __ vmsgtu_vi(as_VectorRegister($v0$$reg), as_VectorRegister($shift$$reg), BitsPerShort - 1);
    __ vxor_vv(as_VectorRegister($dst$$reg), as_VectorRegister($src$$reg),
               as_VectorRegister($src$$reg), Assembler::v0_t);
    // otherwise, shift
    __ vmnot_m(as_VectorRegister($v0$$reg), as_VectorRegister($v0$$reg));
    __ vsrl_vv(as_VectorRegister($dst$$reg), as_VectorRegister($src$$reg),
               as_VectorRegister($shift$$reg), Assembler::v0_t);
  %}
  ins_pipe(pipe_slow);
%}

instruct vlsrI(vReg dst, vReg src, vReg shift) %{
  match(Set dst (URShiftVI src shift));
  ins_cost(VEC_COST);
  format %{ "vlsrI $dst, $src, $shift" %}
  ins_encode %{
    __ vsetvli_helper(T_INT, Matcher::vector_length(this));
    __ vsrl_vv(as_VectorRegister($dst$$reg), as_VectorRegister($src$$reg),
               as_VectorRegister($shift$$reg));
  %}
  ins_pipe(pipe_slow);
%}

instruct vlsrL(vReg dst, vReg src, vReg shift) %{
  match(Set dst (URShiftVL src shift));
  ins_cost(VEC_COST);
  format %{ "vlsrL $dst, $src, $shift" %}
  ins_encode %{
    __ vsetvli_helper(T_LONG, Matcher::vector_length(this));
    __ vsrl_vv(as_VectorRegister($dst$$reg), as_VectorRegister($src$$reg),
               as_VectorRegister($shift$$reg));
  %}
  ins_pipe(pipe_slow);
%}

instruct vlsrB_masked(vReg dst_src, vReg shift, vRegMask vmask, vRegMask_V0 v0) %{
  match(Set dst_src (URShiftVB (Binary dst_src shift) vmask));
  ins_cost(VEC_COST);
  effect(TEMP_DEF dst_src, TEMP v0);
  format %{ "vlsrB_masked $dst_src, $dst_src, $shift, $vmask\t# KILL $v0" %}
  ins_encode %{
    __ vsetvli_helper(T_BYTE, Matcher::vector_length(this));
    // if shift > BitsPerByte - 1, clear the element
    __ vmsgtu_vi(as_VectorRegister($v0$$reg), as_VectorRegister($shift$$reg), BitsPerByte - 1);
    __ vmand_mm(as_VectorRegister($v0$$reg), as_VectorRegister($v0$$reg),
                as_VectorRegister($vmask$$reg));
    __ vxor_vv(as_VectorRegister($dst_src$$reg), as_VectorRegister($dst_src$$reg),
               as_VectorRegister($dst_src$$reg), Assembler::v0_t);
    // otherwise, shift
    __ vmv1r_v(as_VectorRegister($v0$$reg), as_VectorRegister($vmask$$reg));
    __ vsrl_vv(as_VectorRegister($dst_src$$reg), as_VectorRegister($dst_src$$reg),
               as_VectorRegister($shift$$reg), Assembler::v0_t);
  %}
  ins_pipe(pipe_slow);
%}

instruct vlsrS_masked(vReg dst_src, vReg shift, vRegMask vmask, vRegMask_V0 v0) %{
  match(Set dst_src (URShiftVS (Binary dst_src shift) vmask));
  ins_cost(VEC_COST);
  effect(TEMP_DEF dst_src, TEMP v0);
  format %{ "vlsrS_masked $dst_src, $dst_src, $shift, $vmask\t# KILL $v0" %}
  ins_encode %{
    __ vsetvli_helper(T_SHORT, Matcher::vector_length(this));
    // if shift > BitsPerShort - 1, clear the element
    __ vmsgtu_vi(as_VectorRegister($v0$$reg), as_VectorRegister($shift$$reg), BitsPerShort - 1);
    __ vmand_mm(as_VectorRegister($v0$$reg), as_VectorRegister($v0$$reg),
                as_VectorRegister($vmask$$reg));
    __ vxor_vv(as_VectorRegister($dst_src$$reg), as_VectorRegister($dst_src$$reg),
               as_VectorRegister($dst_src$$reg), Assembler::v0_t);
    // otherwise, shift
    __ vmv1r_v(as_VectorRegister($v0$$reg), as_VectorRegister($vmask$$reg));
    __ vsrl_vv(as_VectorRegister($dst_src$$reg), as_VectorRegister($dst_src$$reg),
               as_VectorRegister($shift$$reg), Assembler::v0_t);
  %}
  ins_pipe(pipe_slow);
%}

instruct vlsrI_masked(vReg dst_src, vReg shift, vRegMask_V0 v0) %{
  match(Set dst_src (URShiftVI (Binary dst_src shift) v0));
  ins_cost(VEC_COST);
  effect(TEMP_DEF dst_src);
  format %{ "vlsrI_masked $dst_src, $dst_src, $shift, $v0" %}
  ins_encode %{
    __ vsetvli_helper(T_INT, Matcher::vector_length(this));
    __ vsrl_vv(as_VectorRegister($dst_src$$reg), as_VectorRegister($dst_src$$reg),
               as_VectorRegister($shift$$reg), Assembler::v0_t);
  %}
  ins_pipe(pipe_slow);
%}

instruct vlsrL_masked(vReg dst_src, vReg shift, vRegMask_V0 v0) %{
  match(Set dst_src (URShiftVL (Binary dst_src shift) v0));
  ins_cost(VEC_COST);
  effect(TEMP_DEF dst_src);
  format %{ "vlsrL_masked $dst_src, $dst_src, $shift, $v0" %}
  ins_encode %{
    __ vsetvli_helper(T_LONG, Matcher::vector_length(this));
    __ vsrl_vv(as_VectorRegister($dst_src$$reg), as_VectorRegister($dst_src$$reg),
               as_VectorRegister($shift$$reg), Assembler::v0_t);
  %}
  ins_pipe(pipe_slow);
%}

instruct vasrB_vi(vReg dst, vReg src, immI shift) %{
  match(Set dst (RShiftVB src (RShiftCntV shift)));
  ins_cost(VEC_COST);
  format %{ "vasrB_vi $dst, $src, $shift" %}
  ins_encode %{
    uint32_t con = (unsigned)$shift$$constant & 0x1f;
    __ vsetvli_helper(T_BYTE, Matcher::vector_length(this));
    if (con == 0) {
      __ vor_vv(as_VectorRegister($dst$$reg), as_VectorRegister($src$$reg),
                as_VectorRegister($src$$reg));
      return;
    }
    if (con >= BitsPerByte) con = BitsPerByte - 1;
    __ vsra_vi(as_VectorRegister($dst$$reg), as_VectorRegister($src$$reg), con);
  %}
  ins_pipe(pipe_slow);
%}

instruct vasrS_vi(vReg dst, vReg src, immI shift) %{
  match(Set dst (RShiftVS src (RShiftCntV shift)));
  ins_cost(VEC_COST);
  format %{ "vasrS_vi $dst, $src, $shift" %}
  ins_encode %{
    uint32_t con = (unsigned)$shift$$constant & 0x1f;
    __ vsetvli_helper(T_SHORT, Matcher::vector_length(this));
    if (con == 0) {
      __ vor_vv(as_VectorRegister($dst$$reg), as_VectorRegister($src$$reg),
                as_VectorRegister($src$$reg));
      return;
    }
    if (con >= BitsPerShort) con = BitsPerShort - 1;
    __ vsra_vi(as_VectorRegister($dst$$reg), as_VectorRegister($src$$reg), con);
  %}
  ins_pipe(pipe_slow);
%}

instruct vasrI_vi(vReg dst, vReg src, immI shift) %{
  match(Set dst (RShiftVI src (RShiftCntV shift)));
  ins_cost(VEC_COST);
  format %{ "vasrI_vi $dst, $src, $shift" %}
  ins_encode %{
    uint32_t con = (unsigned)$shift$$constant & 0x1f;
    __ vsetvli_helper(T_INT, Matcher::vector_length(this));
    if (con == 0) {
      __ vor_vv(as_VectorRegister($dst$$reg), as_VectorRegister($src$$reg),
                as_VectorRegister($src$$reg));
      return;
    }
    __ vsra_vi(as_VectorRegister($dst$$reg), as_VectorRegister($src$$reg), con);
  %}
  ins_pipe(pipe_slow);
%}

instruct vasrL_vi(vReg dst, vReg src, immI shift) %{
  predicate((n->in(2)->in(1)->get_int() & 0x3f) < 32);
  match(Set dst (RShiftVL src (RShiftCntV shift)));
  ins_cost(VEC_COST);
  format %{ "vasrL_vi $dst, $src, $shift" %}
  ins_encode %{
    uint32_t con = (unsigned)$shift$$constant & 0x1f;
    __ vsetvli_helper(T_LONG, Matcher::vector_length(this));
    if (con == 0) {
      __ vor_vv(as_VectorRegister($dst$$reg), as_VectorRegister($src$$reg),
                as_VectorRegister($src$$reg));
      return;
    }
    __ vsra_vi(as_VectorRegister($dst$$reg), as_VectorRegister($src$$reg), con);
  %}
  ins_pipe(pipe_slow);
%}

instruct vasrB_vi_masked(vReg dst_src, immI shift, vRegMask_V0 v0) %{
  match(Set dst_src (RShiftVB (Binary dst_src (RShiftCntV shift)) v0));
  ins_cost(VEC_COST);
  format %{ "vasrB_vi_masked $dst_src, $dst_src, $shift, $v0" %}
  ins_encode %{
    uint32_t con = (unsigned)$shift$$constant & 0x1f;
    if (con == 0) {
      return;
    }
    if (con >= BitsPerByte) con = BitsPerByte - 1;
    __ vsetvli_helper(T_BYTE, Matcher::vector_length(this));
    __ vsra_vi(as_VectorRegister($dst_src$$reg), as_VectorRegister($dst_src$$reg), con,
               Assembler::v0_t);
  %}
  ins_pipe(pipe_slow);
%}

instruct vasrS_vi_masked(vReg dst_src, immI shift, vRegMask_V0 v0) %{
  match(Set dst_src (RShiftVS (Binary dst_src (RShiftCntV shift)) v0));
  ins_cost(VEC_COST);
  format %{ "vasrS_vi_masked $dst_src, $dst_src, $shift, $v0" %}
  ins_encode %{
    uint32_t con = (unsigned)$shift$$constant & 0x1f;
    if (con == 0) {
      return;
    }
    if (con >= BitsPerShort) con = BitsPerShort - 1;
    __ vsetvli_helper(T_SHORT, Matcher::vector_length(this));
    __ vsra_vi(as_VectorRegister($dst_src$$reg), as_VectorRegister($dst_src$$reg), con,
               Assembler::v0_t);
  %}
  ins_pipe(pipe_slow);
%}

instruct vasrI_vi_masked(vReg dst_src, immI shift, vRegMask_V0 v0) %{
  match(Set dst_src (RShiftVI (Binary dst_src (RShiftCntV shift)) v0));
  ins_cost(VEC_COST);
  format %{ "vasrI_vi_masked $dst_src, $dst_src, $shift, $v0" %}
  ins_encode %{
    uint32_t con = (unsigned)$shift$$constant & 0x1f;
    if (con == 0) {
      return;
    }
    __ vsetvli_helper(T_INT, Matcher::vector_length(this));
    __ vsra_vi(as_VectorRegister($dst_src$$reg), as_VectorRegister($dst_src$$reg), con,
               Assembler::v0_t);
  %}
  ins_pipe(pipe_slow);
%}

instruct vasrL_vi_masked(vReg dst_src, immI shift, vRegMask_V0 v0) %{
  predicate((n->in(1)->in(2)->in(1)->get_int() & 0x3f) < 32);
  match(Set dst_src (RShiftVL (Binary dst_src (RShiftCntV shift)) v0));
  ins_cost(VEC_COST);
  format %{ "vasrL_vi_masked $dst_src, $dst_src, $shift, $v0" %}
  ins_encode %{
    uint32_t con = (unsigned)$shift$$constant & 0x1f;
    if (con == 0) {
      return;
    }
    __ vsetvli_helper(T_LONG, Matcher::vector_length(this));
    __ vsra_vi(as_VectorRegister($dst_src$$reg), as_VectorRegister($dst_src$$reg), con,
               Assembler::v0_t);
  %}
  ins_pipe(pipe_slow);
%}

instruct vlsrB_vi(vReg dst, vReg src, immI shift) %{
  match(Set dst (URShiftVB src (RShiftCntV shift)));
  ins_cost(VEC_COST);
  format %{ "vlsrB_vi $dst, $src, $shift" %}
  ins_encode %{
    uint32_t con = (unsigned)$shift$$constant & 0x1f;
    __ vsetvli_helper(T_BYTE, Matcher::vector_length(this));
    if (con == 0) {
      __ vor_vv(as_VectorRegister($dst$$reg), as_VectorRegister($src$$reg),
                as_VectorRegister($src$$reg));
      return;
    }
    if (con >= BitsPerByte) {
      __ vxor_vv(as_VectorRegister($dst$$reg), as_VectorRegister($src$$reg),
                 as_VectorRegister($src$$reg));
      return;
    }
    __ vsrl_vi(as_VectorRegister($dst$$reg), as_VectorRegister($src$$reg), con);
  %}
  ins_pipe(pipe_slow);
%}

instruct vlsrS_vi(vReg dst, vReg src, immI shift) %{
  match(Set dst (URShiftVS src (RShiftCntV shift)));
  ins_cost(VEC_COST);
  format %{ "vlsrS_vi $dst, $src, $shift" %}
  ins_encode %{
    uint32_t con = (unsigned)$shift$$constant & 0x1f;
    __ vsetvli_helper(T_SHORT, Matcher::vector_length(this));
    if (con == 0) {
      __ vor_vv(as_VectorRegister($dst$$reg), as_VectorRegister($src$$reg),
                as_VectorRegister($src$$reg));
      return;
    }
    if (con >= BitsPerShort) {
      __ vxor_vv(as_VectorRegister($dst$$reg), as_VectorRegister($src$$reg),
                 as_VectorRegister($src$$reg));
      return;
    }
    __ vsrl_vi(as_VectorRegister($dst$$reg), as_VectorRegister($src$$reg), con);
  %}
  ins_pipe(pipe_slow);
%}

instruct vlsrI_vi(vReg dst, vReg src, immI shift) %{
  match(Set dst (URShiftVI src (RShiftCntV shift)));
  ins_cost(VEC_COST);
  format %{ "vlsrI_vi $dst, $src, $shift" %}
  ins_encode %{
    uint32_t con = (unsigned)$shift$$constant & 0x1f;
    __ vsetvli_helper(T_INT, Matcher::vector_length(this));
    if (con == 0) {
      __ vor_vv(as_VectorRegister($dst$$reg), as_VectorRegister($src$$reg),
                as_VectorRegister($src$$reg));
      return;
    }
    __ vsrl_vi(as_VectorRegister($dst$$reg), as_VectorRegister($src$$reg), con);
  %}
  ins_pipe(pipe_slow);
%}

instruct vlsrL_vi(vReg dst, vReg src, immI shift) %{
  predicate((n->in(2)->in(1)->get_int() & 0x3f) < 32);
  match(Set dst (URShiftVL src (RShiftCntV shift)));
  ins_cost(VEC_COST);
  format %{ "vlsrL_vi $dst, $src, $shift" %}
  ins_encode %{
    uint32_t con = (unsigned)$shift$$constant & 0x1f;
    __ vsetvli_helper(T_LONG, Matcher::vector_length(this));
    if (con == 0) {
      __ vor_vv(as_VectorRegister($dst$$reg), as_VectorRegister($src$$reg),
                as_VectorRegister($src$$reg));
      return;
    }
    __ vsrl_vi(as_VectorRegister($dst$$reg), as_VectorRegister($src$$reg), con);
  %}
  ins_pipe(pipe_slow);
%}

instruct vlsrB_vi_masked(vReg dst_src, immI shift, vRegMask_V0 v0) %{
  match(Set dst_src (URShiftVB (Binary dst_src (RShiftCntV shift)) v0));
  ins_cost(VEC_COST);
  format %{ "vlsrB_vi_masked $dst_src, $dst_src, $shift, $v0" %}
  ins_encode %{
    uint32_t con = (unsigned)$shift$$constant & 0x1f;
    if (con == 0) {
      return;
    }
    __ vsetvli_helper(T_BYTE, Matcher::vector_length(this));
    if (con >= BitsPerByte) {
      __ vxor_vv(as_VectorRegister($dst_src$$reg), as_VectorRegister($dst_src$$reg),
                 as_VectorRegister($dst_src$$reg), Assembler::v0_t);
      return;
    }
    __ vsrl_vi(as_VectorRegister($dst_src$$reg), as_VectorRegister($dst_src$$reg), con,
               Assembler::v0_t);
  %}
  ins_pipe(pipe_slow);
%}

instruct vlsrS_vi_masked(vReg dst_src, immI shift, vRegMask_V0 v0) %{
  match(Set dst_src (URShiftVS (Binary dst_src (RShiftCntV shift)) v0));
  ins_cost(VEC_COST);
  format %{ "vlsrS_vi_masked $dst_src, $dst_src, $shift, $v0" %}
  ins_encode %{
    uint32_t con = (unsigned)$shift$$constant & 0x1f;
    if (con == 0) {
      return;
    }
    __ vsetvli_helper(T_SHORT, Matcher::vector_length(this));
    if (con >= BitsPerShort) {
      __ vxor_vv(as_VectorRegister($dst_src$$reg), as_VectorRegister($dst_src$$reg),
                 as_VectorRegister($dst_src$$reg), Assembler::v0_t);
      return;
    }
    __ vsrl_vi(as_VectorRegister($dst_src$$reg), as_VectorRegister($dst_src$$reg), con,
               Assembler::v0_t);
  %}
  ins_pipe(pipe_slow);
%}

instruct vlsrI_vi_masked(vReg dst_src, immI shift, vRegMask_V0 v0) %{
  match(Set dst_src (URShiftVI (Binary dst_src (RShiftCntV shift)) v0));
  ins_cost(VEC_COST);
  format %{ "vlsrI_vi_masked $dst_src, $dst_src, $shift, $v0" %}
  ins_encode %{
    uint32_t con = (unsigned)$shift$$constant & 0x1f;
    if (con == 0) {
      return;
    }
    __ vsetvli_helper(T_INT, Matcher::vector_length(this));
    __ vsrl_vi(as_VectorRegister($dst_src$$reg), as_VectorRegister($dst_src$$reg), con,
               Assembler::v0_t);
  %}
  ins_pipe(pipe_slow);
%}

instruct vlsrL_vi_masked(vReg dst_src, immI shift, vRegMask_V0 v0) %{
  predicate((n->in(1)->in(2)->in(1)->get_int() & 0x3f) < 32);
  match(Set dst_src (URShiftVL (Binary dst_src (RShiftCntV shift)) v0));
  ins_cost(VEC_COST);
  format %{ "vlsrL_vi_masked $dst_src, $dst_src, $shift, $v0" %}
  ins_encode %{
    uint32_t con = (unsigned)$shift$$constant & 0x1f;
    if (con == 0) {
      return;
    }
    __ vsetvli_helper(T_LONG, Matcher::vector_length(this));
    __ vsrl_vi(as_VectorRegister($dst_src$$reg), as_VectorRegister($dst_src$$reg), con,
               Assembler::v0_t);
  %}
  ins_pipe(pipe_slow);
%}

instruct vlslB_vi(vReg dst, vReg src, immI shift) %{
  match(Set dst (LShiftVB src (LShiftCntV shift)));
  ins_cost(VEC_COST);
  format %{ "vlslB_vi $dst, $src, $shift" %}
  ins_encode %{
    uint32_t con = (unsigned)$shift$$constant & 0x1f;
    __ vsetvli_helper(T_BYTE, Matcher::vector_length(this));
    if (con >= BitsPerByte) {
      __ vxor_vv(as_VectorRegister($dst$$reg), as_VectorRegister($src$$reg),
                 as_VectorRegister($src$$reg));
      return;
    }
    __ vsll_vi(as_VectorRegister($dst$$reg), as_VectorRegister($src$$reg), con);
  %}
  ins_pipe(pipe_slow);
%}

instruct vlslS_vi(vReg dst, vReg src, immI shift) %{
  match(Set dst (LShiftVS src (LShiftCntV shift)));
  ins_cost(VEC_COST);
  format %{ "vlslS_vi $dst, $src, $shift" %}
  ins_encode %{
    uint32_t con = (unsigned)$shift$$constant & 0x1f;
    __ vsetvli_helper(T_SHORT, Matcher::vector_length(this));
    if (con >= BitsPerShort) {
      __ vxor_vv(as_VectorRegister($dst$$reg), as_VectorRegister($src$$reg),
                 as_VectorRegister($src$$reg));
      return;
    }
    __ vsll_vi(as_VectorRegister($dst$$reg), as_VectorRegister($src$$reg), con);
  %}
  ins_pipe(pipe_slow);
%}

instruct vlslI_vi(vReg dst, vReg src, immI shift) %{
  match(Set dst (LShiftVI src (LShiftCntV shift)));
  ins_cost(VEC_COST);
  format %{ "vlslI_vi $dst, $src, $shift" %}
  ins_encode %{
    uint32_t con = (unsigned)$shift$$constant & 0x1f;
    __ vsetvli_helper(T_INT, Matcher::vector_length(this));
    __ vsll_vi(as_VectorRegister($dst$$reg), as_VectorRegister($src$$reg), con);
  %}
  ins_pipe(pipe_slow);
%}

instruct vlslL_vi(vReg dst, vReg src, immI shift) %{
  predicate((n->in(2)->in(1)->get_int() & 0x3f) < 32);
  match(Set dst (LShiftVL src (LShiftCntV shift)));
  ins_cost(VEC_COST);
  format %{ "vlslL_vi $dst, $src, $shift" %}
  ins_encode %{
    uint32_t con = (unsigned)$shift$$constant & 0x1f;
    __ vsetvli_helper(T_LONG, Matcher::vector_length(this));
    __ vsll_vi(as_VectorRegister($dst$$reg), as_VectorRegister($src$$reg), con);
  %}
  ins_pipe(pipe_slow);
%}

instruct vlslB_vi_masked(vReg dst_src, immI shift, vRegMask_V0 v0) %{
  match(Set dst_src (LShiftVB (Binary dst_src (LShiftCntV shift)) v0));
  ins_cost(VEC_COST);
  format %{ "vlslB_vi_masked $dst_src, $dst_src, $shift, $v0" %}
  ins_encode %{
    uint32_t con = (unsigned)$shift$$constant & 0x1f;
    __ vsetvli_helper(T_BYTE, Matcher::vector_length(this));
    if (con >= BitsPerByte) {
      __ vxor_vv(as_VectorRegister($dst_src$$reg), as_VectorRegister($dst_src$$reg),
                 as_VectorRegister($dst_src$$reg), Assembler::v0_t);
      return;
    }
    __ vsll_vi(as_VectorRegister($dst_src$$reg), as_VectorRegister($dst_src$$reg), con,
               Assembler::v0_t);
  %}
  ins_pipe(pipe_slow);
%}

instruct vlslS_vi_masked(vReg dst_src, immI shift, vRegMask_V0 v0) %{
  match(Set dst_src (LShiftVS (Binary dst_src (LShiftCntV shift)) v0));
  ins_cost(VEC_COST);
  format %{ "vlslS_vi_masked $dst_src, $dst_src, $shift, $v0" %}
  ins_encode %{
    uint32_t con = (unsigned)$shift$$constant & 0x1f;
    __ vsetvli_helper(T_SHORT, Matcher::vector_length(this));
    if (con >= BitsPerShort) {
      __ vxor_vv(as_VectorRegister($dst_src$$reg), as_VectorRegister($dst_src$$reg),
                 as_VectorRegister($dst_src$$reg), Assembler::v0_t);
      return;
    }
    __ vsll_vi(as_VectorRegister($dst_src$$reg), as_VectorRegister($dst_src$$reg), con,
               Assembler::v0_t);
  %}
  ins_pipe(pipe_slow);
%}

instruct vlslI_vi_masked(vReg dst_src, immI shift, vRegMask_V0 v0) %{
  match(Set dst_src (LShiftVI (Binary dst_src (LShiftCntV shift)) v0));
  ins_cost(VEC_COST);
  format %{ "vlslI_vi_masked $dst_src, $dst_src, $shift, $v0" %}
  ins_encode %{
    uint32_t con = (unsigned)$shift$$constant & 0x1f;
    __ vsetvli_helper(T_INT, Matcher::vector_length(this));
    __ vsll_vi(as_VectorRegister($dst_src$$reg), as_VectorRegister($dst_src$$reg), con,
               Assembler::v0_t);
  %}
  ins_pipe(pipe_slow);
%}

instruct vlslL_vi_masked(vReg dst_src, immI shift, vRegMask_V0 v0) %{
  predicate((n->in(1)->in(2)->in(1)->get_int() & 0x3f) < 32);
  match(Set dst_src (LShiftVL (Binary dst_src (LShiftCntV shift)) v0));
  ins_cost(VEC_COST);
  format %{ "vlslL_vi_masked $dst_src, $dst_src, $shift, $v0" %}
  ins_encode %{
    uint32_t con = (unsigned)$shift$$constant & 0x1f;
    __ vsetvli_helper(T_LONG, Matcher::vector_length(this));
    __ vsll_vi(as_VectorRegister($dst_src$$reg), as_VectorRegister($dst_src$$reg), con,
               Assembler::v0_t);
  %}
  ins_pipe(pipe_slow);
%}

// vector shift count

instruct vshiftcnt(vReg dst, iRegIorL2I cnt) %{
  match(Set dst (LShiftCntV cnt));
  match(Set dst (RShiftCntV cnt));
  format %{ "vshiftcnt $dst, $cnt" %}
  ins_encode %{
    BasicType bt = Matcher::vector_element_basic_type(this);
    __ vsetvli_helper(bt, Matcher::vector_length(this));
    __ vmv_v_x(as_VectorRegister($dst$$reg), as_Register($cnt$$reg));
  %}
  ins_pipe(pipe_slow);
%}

// --------------------------------- Vector Rotation ----------------------------------
// Rotate right

instruct vrotate_right(vReg dst, vReg src, vReg shift) %{
  match(Set dst (RotateRightV src shift));
  format %{ "vrotate_right $dst, $src, $shift\t" %}
  ins_encode %{
    BasicType bt = Matcher::vector_element_basic_type(this);
    __ vsetvli_helper(bt, Matcher::vector_length(this));
    __ vror_vv(as_VectorRegister($dst$$reg), as_VectorRegister($src$$reg),
               as_VectorRegister($shift$$reg));
  %}
  ins_pipe(pipe_slow);
%}

// Only the low log2(SEW) bits of shift value are used, all other bits are ignored.
instruct vrotate_right_vx(vReg dst, vReg src, iRegIorL2I shift) %{
  match(Set dst (RotateRightV src (Replicate shift)));
  format %{ "vrotate_right_vx $dst, $src, $shift\t" %}
  ins_encode %{
    BasicType bt = Matcher::vector_element_basic_type(this);
    __ vsetvli_helper(bt, Matcher::vector_length(this));
    __ vror_vx(as_VectorRegister($dst$$reg), as_VectorRegister($src$$reg),
               as_Register($shift$$reg));
  %}
  ins_pipe(pipe_slow);
%}

instruct vrotate_right_vi(vReg dst, vReg src, immI shift) %{
  match(Set dst (RotateRightV src shift));
  format %{ "vrotate_right_vi $dst, $src, $shift\t" %}
  ins_encode %{
    BasicType bt = Matcher::vector_element_basic_type(this);
    uint32_t bits = type2aelembytes(bt) * 8;
    uint32_t con = (unsigned)$shift$$constant & (bits - 1);
    if (con == 0) {
      return;
    }
    __ vsetvli_helper(bt, Matcher::vector_length(this));
    __ vror_vi(as_VectorRegister($dst$$reg), as_VectorRegister($src$$reg), con);
  %}
  ins_pipe(pipe_slow);
%}

// Rotate right - masked

instruct vrotate_right_masked(vReg dst_src, vReg shift, vRegMask_V0 v0) %{
  match(Set dst_src (RotateRightV (Binary dst_src shift) v0));
  format %{ "vrotate_right_masked $dst_src, $dst_src, $shift, $v0\t" %}
  ins_encode %{
    BasicType bt = Matcher::vector_element_basic_type(this);
    __ vsetvli_helper(bt, Matcher::vector_length(this));
    __ vror_vv(as_VectorRegister($dst_src$$reg), as_VectorRegister($dst_src$$reg),
               as_VectorRegister($shift$$reg), Assembler::v0_t);
  %}
  ins_pipe(pipe_slow);
%}

// Only the low log2(SEW) bits of shift value are used, all other bits are ignored.
instruct vrotate_right_vx_masked(vReg dst_src, iRegIorL2I shift, vRegMask_V0 v0) %{
  match(Set dst_src (RotateRightV (Binary dst_src (Replicate shift)) v0));
  format %{ "vrotate_right_vx_masked $dst_src, $dst_src, $shift, $v0\t" %}
  ins_encode %{
    BasicType bt = Matcher::vector_element_basic_type(this);
    __ vsetvli_helper(bt, Matcher::vector_length(this));
    __ vror_vx(as_VectorRegister($dst_src$$reg), as_VectorRegister($dst_src$$reg),
               as_Register($shift$$reg), Assembler::v0_t);
  %}
  ins_pipe(pipe_slow);
%}

instruct vrotate_right_vi_masked(vReg dst_src, immI shift, vRegMask_V0 v0) %{
  match(Set dst_src (RotateRightV (Binary dst_src shift) v0));
  format %{ "vrotate_right_vi_masked $dst_src, $dst_src, $shift, $v0\t" %}
  ins_encode %{
    BasicType bt = Matcher::vector_element_basic_type(this);
    uint32_t bits = type2aelembytes(bt) * 8;
    uint32_t con = (unsigned)$shift$$constant & (bits - 1);
    if (con == 0) {
      return;
    }
    __ vsetvli_helper(bt, Matcher::vector_length(this));
    __ vror_vi(as_VectorRegister($dst_src$$reg), as_VectorRegister($dst_src$$reg),
               con, Assembler::v0_t);
  %}
  ins_pipe(pipe_slow);
%}

// Rotate left

instruct vrotate_left(vReg dst, vReg src, vReg shift) %{
  match(Set dst (RotateLeftV src shift));
  format %{ "vrotate_left $dst, $src, $shift\t" %}
  ins_encode %{
    BasicType bt = Matcher::vector_element_basic_type(this);
    __ vsetvli_helper(bt, Matcher::vector_length(this));
    __ vrol_vv(as_VectorRegister($dst$$reg), as_VectorRegister($src$$reg),
               as_VectorRegister($shift$$reg));
  %}
  ins_pipe(pipe_slow);
%}

// Only the low log2(SEW) bits of shift value are used, all other bits are ignored.
instruct vrotate_left_vx(vReg dst, vReg src, iRegIorL2I shift) %{
  match(Set dst (RotateLeftV src (Replicate shift)));
  format %{ "vrotate_left_vx $dst, $src, $shift\t" %}
  ins_encode %{
    BasicType bt = Matcher::vector_element_basic_type(this);
    __ vsetvli_helper(bt, Matcher::vector_length(this));
    __ vrol_vx(as_VectorRegister($dst$$reg), as_VectorRegister($src$$reg),
               as_Register($shift$$reg));
  %}
  ins_pipe(pipe_slow);
%}

instruct vrotate_left_vi(vReg dst, vReg src, immI shift) %{
  match(Set dst (RotateLeftV src shift));
  format %{ "vrotate_left_vi $dst, $src, $shift\t" %}
  ins_encode %{
    BasicType bt = Matcher::vector_element_basic_type(this);
    uint32_t bits = type2aelembytes(bt) * 8;
    uint32_t con = (unsigned)$shift$$constant & (bits - 1);
    if (con == 0) {
      return;
    }
    __ vsetvli_helper(bt, Matcher::vector_length(this));
    con = bits - con;
    __ vror_vi(as_VectorRegister($dst$$reg), as_VectorRegister($src$$reg), con);
  %}
  ins_pipe(pipe_slow);
%}

// Rotate left - masked

instruct vrotate_left_masked(vReg dst_src, vReg shift, vRegMask_V0 v0) %{
  match(Set dst_src (RotateLeftV (Binary dst_src shift) v0));
  format %{ "vrotate_left_masked $dst_src, $dst_src, $shift, $v0\t" %}
  ins_encode %{
    BasicType bt = Matcher::vector_element_basic_type(this);
    __ vsetvli_helper(bt, Matcher::vector_length(this));
    __ vrol_vv(as_VectorRegister($dst_src$$reg), as_VectorRegister($dst_src$$reg),
               as_VectorRegister($shift$$reg), Assembler::v0_t);
  %}
  ins_pipe(pipe_slow);
%}

// Only the low log2(SEW) bits of shift value are used, all other bits are ignored.
instruct vrotate_left_vx_masked(vReg dst_src, iRegIorL2I shift, vRegMask_V0 v0) %{
  match(Set dst_src (RotateLeftV (Binary dst_src (Replicate shift)) v0));
  format %{ "vrotate_left_vx_masked $dst_src, $dst_src, $shift, $v0\t" %}
  ins_encode %{
    BasicType bt = Matcher::vector_element_basic_type(this);
    __ vsetvli_helper(bt, Matcher::vector_length(this));
    __ vrol_vx(as_VectorRegister($dst_src$$reg), as_VectorRegister($dst_src$$reg),
               as_Register($shift$$reg), Assembler::v0_t);
  %}
  ins_pipe(pipe_slow);
%}

instruct vrotate_left_vi_masked(vReg dst_src, immI shift, vRegMask_V0 v0) %{
  match(Set dst_src (RotateLeftV (Binary dst_src shift) v0));
  format %{ "vrotate_left_vi_masked $dst_src, $dst_src, $shift, $v0\t" %}
  ins_encode %{
    BasicType bt = Matcher::vector_element_basic_type(this);
    uint32_t bits = type2aelembytes(bt) * 8;
    uint32_t con = (unsigned)$shift$$constant & (bits - 1);
    if (con == 0) {
      return;
    }
    __ vsetvli_helper(bt, Matcher::vector_length(this));
    con = bits - con;
    __ vror_vi(as_VectorRegister($dst_src$$reg), as_VectorRegister($dst_src$$reg),
               con, Assembler::v0_t);
  %}
  ins_pipe(pipe_slow);
%}

// vector sqrt

instruct vsqrt_fp(vReg dst, vReg src) %{
  match(Set dst (SqrtVF src));
  match(Set dst (SqrtVD src));
  ins_cost(VEC_COST);
  format %{ "vsqrt_fp $dst, $src" %}
  ins_encode %{
    BasicType bt = Matcher::vector_element_basic_type(this);
    __ vsetvli_helper(bt, Matcher::vector_length(this));
    __ vfsqrt_v(as_VectorRegister($dst$$reg), as_VectorRegister($src$$reg));
  %}
  ins_pipe(pipe_slow);
%}

// vector sqrt - predicated

instruct vsqrt_fp_masked(vReg dst_src, vRegMask_V0 v0) %{
  match(Set dst_src (SqrtVF dst_src v0));
  match(Set dst_src (SqrtVD dst_src v0));
  ins_cost(VEC_COST);
  format %{ "vsqrt_fp_masked $dst_src, $dst_src, $v0" %}
  ins_encode %{
    BasicType bt = Matcher::vector_element_basic_type(this);
    __ vsetvli_helper(bt, Matcher::vector_length(this));
    __ vfsqrt_v(as_VectorRegister($dst_src$$reg), as_VectorRegister($dst_src$$reg),
                Assembler::v0_t);
  %}
  ins_pipe(pipe_slow);
%}

instruct vstring_equalsL(iRegP_R11 str1, iRegP_R13 str2, iRegI_R14 cnt,
                         iRegI_R10 result, vReg_V2 v2,
                         vReg_V3 v3, vReg_V4 v4, vReg_V5 v5, rFlagsReg cr)
%{
  predicate(UseRVV && ((StrEqualsNode*)n)->encoding() == StrIntrinsicNode::LL);
  match(Set result (StrEquals (Binary str1 str2) cnt));
  effect(USE_KILL str1, USE_KILL str2, USE_KILL cnt, TEMP v2, TEMP v3, TEMP v4, TEMP v5, KILL cr);

  format %{ "String Equals $str1, $str2, $cnt -> $result\t#@string_equalsL" %}
  ins_encode %{
    // Count is in 8-bit bytes; non-Compact chars are 16 bits.
    __ string_equals_v($str1$$Register, $str2$$Register,
                       $result$$Register, $cnt$$Register);
  %}
  ins_pipe(pipe_class_memory);
%}

instruct varray_equalsB(iRegP_R11 ary1, iRegP_R12 ary2, iRegI_R10 result,
                        vReg_V2 v2, vReg_V3 v3, vReg_V4 v4, vReg_V5 v5, iRegP_R28 tmp, rFlagsReg cr)
%{
  predicate(UseRVV && ((AryEqNode*)n)->encoding() == StrIntrinsicNode::LL);
  match(Set result (AryEq ary1 ary2));
  effect(KILL tmp, USE_KILL ary1, USE_KILL ary2, TEMP v2, TEMP v3, TEMP v4, TEMP v5, KILL cr);

  format %{ "Array Equals $ary1, ary2 -> $result\t#@array_equalsB // KILL $tmp" %}
  ins_encode %{
    __ arrays_equals_v($ary1$$Register, $ary2$$Register,
                       $result$$Register, $tmp$$Register, 1);
    %}
  ins_pipe(pipe_class_memory);
%}

instruct varray_equalsC(iRegP_R11 ary1, iRegP_R12 ary2, iRegI_R10 result,
                        vReg_V2 v2, vReg_V3 v3, vReg_V4 v4, vReg_V5 v5, iRegP_R28 tmp, rFlagsReg cr)
%{
  predicate(UseRVV && ((AryEqNode*)n)->encoding() == StrIntrinsicNode::UU);
  match(Set result (AryEq ary1 ary2));
  effect(KILL tmp, USE_KILL ary1, USE_KILL ary2, TEMP v2, TEMP v3, TEMP v4, TEMP v5, KILL cr);

  format %{ "Array Equals $ary1, ary2 -> $result\t#@array_equalsC // KILL $tmp" %}
  ins_encode %{
    __ arrays_equals_v($ary1$$Register, $ary2$$Register,
                       $result$$Register, $tmp$$Register, 2);
  %}
  ins_pipe(pipe_class_memory);
%}

instruct vstring_compareU_128b(iRegP_R11 str1, iRegI_R12 cnt1, iRegP_R13 str2, iRegI_R14 cnt2,
                          iRegI_R10 result, vReg_V4 v4, vReg_V5 v5, vReg_V6 v6, vReg_V7 v7,
                          vReg_V8 v8, vReg_V9 v9, vReg_V10 v10, vReg_V11 v11,
                          iRegP_R28 tmp1, iRegL_R29 tmp2)
%{
  predicate(UseRVV && ((StrCompNode *)n)->encoding() == StrIntrinsicNode::UU &&
            MaxVectorSize == 16);
  match(Set result (StrComp (Binary str1 cnt1) (Binary str2 cnt2)));
  effect(KILL tmp1, KILL tmp2, USE_KILL str1, USE_KILL str2, USE_KILL cnt1, USE_KILL cnt2,
        TEMP v4, TEMP v5, TEMP v6, TEMP v7, TEMP v8, TEMP v9, TEMP v10, TEMP v11);

  format %{ "String Compare $str1, $cnt1, $str2, $cnt2 -> $result\t#@string_compareU" %}
  ins_encode %{
    // Count is in 8-bit bytes; non-Compact chars are 16 bits.
    __ string_compare_v($str1$$Register, $str2$$Register,
                        $cnt1$$Register, $cnt2$$Register, $result$$Register,
                        $tmp1$$Register, $tmp2$$Register,
                        StrIntrinsicNode::UU);
  %}
  ins_pipe(pipe_class_memory);
%}

instruct vstring_compareU(iRegP_R11 str1, iRegI_R12 cnt1, iRegP_R13 str2, iRegI_R14 cnt2,
                          iRegI_R10 result, vReg_V2 v2, vReg_V3 v3, vReg_V4 v4, vReg_V5 v5,
                          iRegP_R28 tmp1, iRegL_R29 tmp2)
%{
  predicate(UseRVV && ((StrCompNode *)n)->encoding() == StrIntrinsicNode::UU &&
            MaxVectorSize > 16);
  match(Set result (StrComp (Binary str1 cnt1) (Binary str2 cnt2)));
  effect(KILL tmp1, KILL tmp2, USE_KILL str1, USE_KILL str2, USE_KILL cnt1, USE_KILL cnt2,
        TEMP v2, TEMP v3, TEMP v4, TEMP v5);

  format %{ "String Compare $str1, $cnt1, $str2, $cnt2 -> $result\t#@string_compareU" %}
  ins_encode %{
    // Count is in 8-bit bytes; non-Compact chars are 16 bits.
    __ string_compare_v($str1$$Register, $str2$$Register,
                        $cnt1$$Register, $cnt2$$Register, $result$$Register,
                        $tmp1$$Register, $tmp2$$Register,
                        StrIntrinsicNode::UU);
  %}
  ins_pipe(pipe_class_memory);
%}

instruct vstring_compareL(iRegP_R11 str1, iRegI_R12 cnt1, iRegP_R13 str2, iRegI_R14 cnt2,
                          iRegI_R10 result, vReg_V2 v2, vReg_V3 v3, vReg_V4 v4, vReg_V5 v5,
                          iRegP_R28 tmp1, iRegL_R29 tmp2)
%{
  predicate(UseRVV && ((StrCompNode *)n)->encoding() == StrIntrinsicNode::LL);
  match(Set result (StrComp (Binary str1 cnt1) (Binary str2 cnt2)));
  effect(KILL tmp1, KILL tmp2, USE_KILL str1, USE_KILL str2, USE_KILL cnt1, USE_KILL cnt2,
        TEMP v2, TEMP v3, TEMP v4, TEMP v5);

  format %{ "String Compare $str1, $cnt1, $str2, $cnt2 -> $result\t#@string_compareL" %}
  ins_encode %{
    __ string_compare_v($str1$$Register, $str2$$Register,
                        $cnt1$$Register, $cnt2$$Register, $result$$Register,
                        $tmp1$$Register, $tmp2$$Register,
                        StrIntrinsicNode::LL);
  %}
  ins_pipe(pipe_class_memory);
%}

instruct vstring_compareUL(iRegP_R11 str1, iRegI_R12 cnt1, iRegP_R13 str2, iRegI_R14 cnt2,
                           iRegI_R10 result, vReg_V4 v4, vReg_V5 v5, vReg_V6 v6, vReg_V7 v7,
                           vReg_V8 v8, vReg_V9 v9, vReg_V10 v10, vReg_V11 v11,
                           iRegP_R28 tmp1, iRegL_R29 tmp2)
%{
  predicate(UseRVV && ((StrCompNode *)n)->encoding() == StrIntrinsicNode::UL);
  match(Set result (StrComp (Binary str1 cnt1) (Binary str2 cnt2)));
  effect(KILL tmp1, KILL tmp2, USE_KILL str1, USE_KILL str2, USE_KILL cnt1, USE_KILL cnt2,
         TEMP v4, TEMP v5, TEMP v6, TEMP v7, TEMP v8, TEMP v9, TEMP v10, TEMP v11);

  format %{"String Compare $str1, $cnt1, $str2, $cnt2 -> $result\t#@string_compareUL" %}
  ins_encode %{
    __ string_compare_v($str1$$Register, $str2$$Register,
                        $cnt1$$Register, $cnt2$$Register, $result$$Register,
                        $tmp1$$Register, $tmp2$$Register,
                        StrIntrinsicNode::UL);
  %}
  ins_pipe(pipe_class_memory);
%}
instruct vstring_compareLU(iRegP_R11 str1, iRegI_R12 cnt1, iRegP_R13 str2, iRegI_R14 cnt2,
                           iRegI_R10 result, vReg_V4 v4, vReg_V5 v5, vReg_V6 v6, vReg_V7 v7,
                           vReg_V8 v8, vReg_V9 v9, vReg_V10 v10, vReg_V11 v11,
                           iRegP_R28 tmp1, iRegL_R29 tmp2)
%{
  predicate(UseRVV && ((StrCompNode *)n)->encoding() == StrIntrinsicNode::LU);
  match(Set result (StrComp (Binary str1 cnt1) (Binary str2 cnt2)));
  effect(KILL tmp1, KILL tmp2, USE_KILL str1, USE_KILL str2, USE_KILL cnt1, USE_KILL cnt2,
         TEMP v4, TEMP v5, TEMP v6, TEMP v7, TEMP v8, TEMP v9, TEMP v10, TEMP v11);

  format %{ "String Compare $str1, $cnt1, $str2, $cnt2 -> $result\t#@string_compareLU" %}
  ins_encode %{
    __ string_compare_v($str1$$Register, $str2$$Register,
                        $cnt1$$Register, $cnt2$$Register, $result$$Register,
                        $tmp1$$Register, $tmp2$$Register,
                        StrIntrinsicNode::LU);
  %}
  ins_pipe(pipe_class_memory);
%}

// fast byte[] to char[] inflation
instruct vstring_inflate(Universe dummy, iRegP_R10 src, iRegP_R11 dst, iRegI_R12 len,
                         vReg_V4 v4, vReg_V5 v5, vReg_V6 v6, vReg_V7 v7, iRegLNoSp tmp)
%{
  predicate(UseRVV);
  match(Set dummy (StrInflatedCopy src (Binary dst len)));
  effect(TEMP v4, TEMP v5, TEMP v6, TEMP v7, TEMP tmp, USE_KILL src, USE_KILL dst, USE_KILL len);

  format %{ "String Inflate $src,$dst" %}
  ins_encode %{
    __ byte_array_inflate_v($src$$Register, $dst$$Register, $len$$Register, $tmp$$Register);
  %}
  ins_pipe(pipe_class_memory);
%}

// encode char[] to byte[] in ISO_8859_1
instruct vencode_iso_array(iRegP_R12 src, iRegP_R11 dst, iRegI_R13 len, iRegI_R10 result,
                           vReg_V1 v1, vReg_V2 v2, vReg_V3 v3, vRegMask_V0 v0, iRegLNoSp tmp)
%{
  predicate(UseRVV && !((EncodeISOArrayNode*)n)->is_ascii());
  match(Set result (EncodeISOArray src (Binary dst len)));
  effect(TEMP_DEF result, USE_KILL src, USE_KILL dst, USE_KILL len,
         TEMP v0, TEMP v1, TEMP v2, TEMP v3, TEMP tmp);

  format %{ "Encode ISO array $src, $dst, $len -> $result # KILL $src, $dst, $len, $tmp, V0-V3" %}
  ins_encode %{
    __ encode_iso_array_v($src$$Register, $dst$$Register, $len$$Register,
                          $result$$Register, $tmp$$Register, false /* ascii */);
  %}
  ins_pipe(pipe_class_memory);
%}

instruct vencode_ascii_array(iRegP_R12 src, iRegP_R11 dst, iRegI_R13 len, iRegI_R10 result,
                             vReg_V1 v1, vReg_V2 v2, vReg_V3 v3, vRegMask_V0 v0, iRegLNoSp tmp)
%{
  predicate(UseRVV && ((EncodeISOArrayNode*)n)->is_ascii());
  match(Set result (EncodeISOArray src (Binary dst len)));
  effect(TEMP_DEF result, USE_KILL src, USE_KILL dst, USE_KILL len,
         TEMP v0, TEMP v1, TEMP v2, TEMP v3, TEMP tmp);

  format %{ "Encode ASCII array $src, $dst, $len -> $result # KILL $src, $dst, $len, $tmp, V0-V3" %}
  ins_encode %{
    __ encode_iso_array_v($src$$Register, $dst$$Register, $len$$Register,
                          $result$$Register, $tmp$$Register, true /* ascii */);
  %}
  ins_pipe(pipe_class_memory);
%}

// fast char[] to byte[] compression
instruct vstring_compress(iRegP_R12 src, iRegP_R11 dst, iRegI_R13 len, iRegI_R10 result,
                          vReg_V1 v1, vReg_V2 v2, vReg_V3 v3, vRegMask_V0 v0, iRegLNoSp tmp)
%{
  predicate(UseRVV);
  match(Set result (StrCompressedCopy src (Binary dst len)));
  effect(TEMP_DEF result, USE_KILL src, USE_KILL dst, USE_KILL len,
         TEMP v0, TEMP v1, TEMP v2, TEMP v3, TEMP tmp);

  format %{ "String Compress $src,$dst -> $result    // KILL R11, R12, R13" %}
  ins_encode %{
    __ char_array_compress_v($src$$Register, $dst$$Register, $len$$Register,
                             $result$$Register, $tmp$$Register);
  %}
  ins_pipe(pipe_class_memory);
%}

instruct vcount_positives(iRegP_R11 ary, iRegI_R12 len, iRegI_R10 result,
                          vReg_V4 v4, vReg_V5 v5, vReg_V6 v6, vReg_V7 v7, iRegLNoSp tmp)
%{
  predicate(UseRVV);
  match(Set result (CountPositives ary len));
  effect(TEMP_DEF result, USE_KILL ary, USE_KILL len, TEMP v4, TEMP v5, TEMP v6, TEMP v7, TEMP tmp);

  format %{ "count positives byte[] $ary, $len -> $result" %}
  ins_encode %{
    __ count_positives_v($ary$$Register, $len$$Register, $result$$Register, $tmp$$Register);
  %}

  ins_pipe(pipe_class_memory);
%}

instruct vstringU_indexof_char(iRegP_R11 str1, iRegI_R12 cnt1, iRegI_R13 ch,
                               iRegI_R10 result, iRegINoSp tmp1, iRegINoSp tmp2,
                               vReg_V4 v4, vReg_V5 v5, vReg_V6 v6, vReg_V7 v7)
%{
  predicate(UseRVV && (((StrIndexOfCharNode*)n)->encoding() == StrIntrinsicNode::U));
  match(Set result (StrIndexOfChar (Binary str1 cnt1) ch));
  effect(TEMP_DEF result, USE_KILL str1, USE_KILL cnt1, USE_KILL ch,
         TEMP tmp1, TEMP tmp2, TEMP v4, TEMP v5, TEMP v6, TEMP v7);

  format %{ "StringUTF16 IndexOf char[] $str1, $cnt1, $ch -> $result" %}

  ins_encode %{
    __ string_indexof_char_v($str1$$Register, $cnt1$$Register, $ch$$Register,
                             $result$$Register, $tmp1$$Register, $tmp2$$Register,
                             false /* isL */);
  %}

  ins_pipe(pipe_class_memory);
%}

instruct vstringL_indexof_char(iRegP_R11 str1, iRegI_R12 cnt1, iRegI_R13 ch,
                               iRegI_R10 result, iRegINoSp tmp1, iRegINoSp tmp2,
                               vReg_V4 v4, vReg_V5 v5, vReg_V6 v6, vReg_V7 v7)
%{
  predicate(UseRVV && (((StrIndexOfCharNode*)n)->encoding() == StrIntrinsicNode::L));
  match(Set result (StrIndexOfChar (Binary str1 cnt1) ch));
  effect(TEMP_DEF result, USE_KILL str1, USE_KILL cnt1, USE_KILL ch,
         TEMP tmp1, TEMP tmp2, TEMP v4, TEMP v5, TEMP v6, TEMP v7);

  format %{ "StringLatin1 IndexOf char[] $str1, $cnt1, $ch -> $result" %}

  ins_encode %{
    __ string_indexof_char_v($str1$$Register, $cnt1$$Register, $ch$$Register,
                             $result$$Register, $tmp1$$Register, $tmp2$$Register,
                             true /* isL */);
  %}

  ins_pipe(pipe_class_memory);
%}

// clearing of an array
instruct vclearArray_reg_reg(iRegL_R29 cnt, iRegP_R28 base, Universe dummy,
                             vReg_V4 v4, vReg_V5 v5, vReg_V6 v6, vReg_V7 v7)
%{
  predicate(!UseBlockZeroing && UseRVV);
  match(Set dummy (ClearArray cnt base));
  effect(USE_KILL cnt, USE_KILL base, TEMP v4, TEMP v5, TEMP v6, TEMP v7);

  format %{ "ClearArray $cnt, $base\t#@clearArray_reg_reg" %}

  ins_encode %{
    __ clear_array_v($base$$Register, $cnt$$Register);
  %}

  ins_pipe(pipe_class_memory);
%}

// Vector Load Const
instruct vloadcon(vReg dst, immI0 src) %{
  match(Set dst (VectorLoadConst src));
  ins_cost(VEC_COST);
  format %{ "vloadcon $dst\t# generate iota indices" %}
  ins_encode %{
    BasicType bt = Matcher::vector_element_basic_type(this);
    __ vsetvli_helper(bt, Matcher::vector_length(this));
    __ vid_v(as_VectorRegister($dst$$reg));
    if (is_floating_point_type(bt)) {
      __ vfcvt_f_x_v(as_VectorRegister($dst$$reg), as_VectorRegister($dst$$reg));
    }
  %}
  ins_pipe(pipe_slow);
%}

instruct vmask_gen_I(vRegMask dst, iRegI src) %{
  match(Set dst (VectorMaskGen (ConvI2L src)));
  format %{ "vmask_gen_I $dst, $src" %}
  ins_encode %{
    BasicType bt = Matcher::vector_element_basic_type(this);
    __ vsetvli_helper(bt, Matcher::vector_length(this));
    __ vid_v(as_VectorRegister($dst$$reg));
    __ vmsltu_vx(as_VectorRegister($dst$$reg), as_VectorRegister($dst$$reg), $src$$Register);
  %}
  ins_pipe(pipe_slow);
%}

instruct vmask_gen_L(vRegMask dst, iRegL src) %{
  match(Set dst (VectorMaskGen src));
  format %{ "vmask_gen_L $dst, $src" %}
  ins_encode %{
    BasicType bt = Matcher::vector_element_basic_type(this);
    __ vsetvli_helper(bt, Matcher::vector_length(this));
    __ vid_v(as_VectorRegister($dst$$reg));
    __ vmsltu_vx(as_VectorRegister($dst$$reg), as_VectorRegister($dst$$reg), $src$$Register);
  %}
  ins_pipe(pipe_slow);
%}

instruct vmask_gen_imm(vRegMask dst, immL con) %{
  predicate(n->in(1)->get_long() <= 16 ||
            n->in(1)->get_long() == Matcher::vector_length(n));
  match(Set dst (VectorMaskGen con));
  format %{ "vmask_gen_imm $dst, $con" %}
  ins_encode %{
    BasicType bt = Matcher::vector_element_basic_type(this);
    __ vsetvli_helper(bt, Matcher::vector_length(this));
    if ((uint)($con$$constant) == 0) {
      __ vmclr_m(as_VectorRegister($dst$$reg));
    } else if ((uint)($con$$constant) == Matcher::vector_length(this)) {
      __ vmset_m(as_VectorRegister($dst$$reg));
    } else {
      assert((uint)($con$$constant) < Matcher::vector_length(this), "unsupported input lane_cnt");
      __ vid_v(as_VectorRegister($dst$$reg));
      __ vmsleu_vi(as_VectorRegister($dst$$reg), as_VectorRegister($dst$$reg), (uint)($con$$constant) - 1);
    }
  %}
  ins_pipe(pipe_slow);
%}

instruct vmaskAll_immI(vRegMask dst, immI src) %{
  match(Set dst (MaskAll src));
  format %{ "vmaskAll_immI $dst, $src" %}
  ins_encode %{
    BasicType bt = Matcher::vector_element_basic_type(this);
    __ vsetvli_helper(bt, Matcher::vector_length(this));
    int con = (int)$src$$constant;
    if (con == 0) {
      __ vmclr_m(as_VectorRegister($dst$$reg));
    } else {
      assert(con == -1, "invalid constant value for mask");
      __ vmset_m(as_VectorRegister($dst$$reg));
    }
  %}
  ins_pipe(pipe_slow);
%}

instruct vmaskAllI(vRegMask dst, iRegIorL2I src) %{
  match(Set dst (MaskAll src));
  format %{ "vmaskAllI $dst, $src" %}
  ins_encode %{
    BasicType bt = Matcher::vector_element_basic_type(this);
    __ vsetvli_helper(bt, Matcher::vector_length(this));
    __ vmv_v_x(as_VectorRegister($dst$$reg), as_Register($src$$reg));
    __ vmsne_vx(as_VectorRegister($dst$$reg), as_VectorRegister($dst$$reg), zr);
  %}
  ins_pipe(pipe_slow);
%}

instruct vmaskAll_immL(vRegMask dst, immL src) %{
  match(Set dst (MaskAll src));
  format %{ "vmaskAll_immL $dst, $src" %}
  ins_encode %{
    BasicType bt = Matcher::vector_element_basic_type(this);
    __ vsetvli_helper(bt, Matcher::vector_length(this));
    long con = (long)$src$$constant;
    if (con == 0) {
      __ vmclr_m(as_VectorRegister($dst$$reg));
    } else {
      assert(con == -1, "invalid constant value for mask");
      __ vmset_m(as_VectorRegister($dst$$reg));
    }
  %}
  ins_pipe(pipe_slow);
%}

instruct vmaskAllL(vRegMask dst, iRegL src) %{
  match(Set dst (MaskAll src));
  format %{ "vmaskAllL $dst, $src" %}
  ins_encode %{
    BasicType bt = Matcher::vector_element_basic_type(this);
    __ vsetvli_helper(bt, Matcher::vector_length(this));
    __ vmv_v_x(as_VectorRegister($dst$$reg), as_Register($src$$reg));
    __ vmsne_vx(as_VectorRegister($dst$$reg), as_VectorRegister($dst$$reg), zr);
  %}
  ins_pipe(pipe_slow);
%}

// ------------------------------ Vector mask basic OPs ------------------------

// vector mask logical ops: and/or/xor

instruct vmask_and(vRegMask dst, vRegMask src1, vRegMask src2) %{
  match(Set dst (AndVMask src1 src2));
  format %{ "vmask_and $dst, $src1, $src2" %}
  ins_encode %{
    BasicType bt = Matcher::vector_element_basic_type(this);
    __ vsetvli_helper(bt, Matcher::vector_length(this));
    __ vmand_mm(as_VectorRegister($dst$$reg),
                as_VectorRegister($src1$$reg),
                as_VectorRegister($src2$$reg));
  %}
  ins_pipe(pipe_slow);
%}

instruct vmask_or(vRegMask dst, vRegMask src1, vRegMask src2) %{
  match(Set dst (OrVMask src1 src2));
  format %{ "vmask_or $dst, $src1, $src2" %}
  ins_encode %{
    BasicType bt = Matcher::vector_element_basic_type(this);
    __ vsetvli_helper(bt, Matcher::vector_length(this));
    __ vmor_mm(as_VectorRegister($dst$$reg),
               as_VectorRegister($src1$$reg),
               as_VectorRegister($src2$$reg));
  %}
  ins_pipe(pipe_slow);
%}

instruct vmask_xor(vRegMask dst, vRegMask src1, vRegMask src2) %{
  match(Set dst (XorVMask src1 src2));
  format %{ "vmask_xor $dst, $src1, $src2" %}
  ins_encode %{
    BasicType bt = Matcher::vector_element_basic_type(this);
    __ vsetvli_helper(bt, Matcher::vector_length(this));
    __ vmxor_mm(as_VectorRegister($dst$$reg),
                as_VectorRegister($src1$$reg),
                as_VectorRegister($src2$$reg));
  %}
  ins_pipe(pipe_slow);
%}

instruct vmaskcast(vRegMask dst_src) %{
  match(Set dst_src (VectorMaskCast dst_src));
  ins_cost(0);
  format %{ "vmaskcast $dst_src, $dst_src\t# do nothing" %}
  ins_encode(/* empty encoding */);
  ins_pipe(pipe_class_empty);
%}

// vector load/store - predicated

instruct loadV_masked(vReg dst, vmemA mem, vRegMask_V0 v0) %{
  match(Set dst (LoadVectorMasked mem v0));
  format %{ "loadV_masked $dst, $mem, $v0" %}
  ins_encode %{
    VectorRegister dst_reg = as_VectorRegister($dst$$reg);
    loadStore(masm, false, dst_reg,
              Matcher::vector_element_basic_type(this), as_Register($mem$$base),
              Matcher::vector_length(this), Assembler::v0_t);
  %}
  ins_pipe(pipe_slow);
%}

instruct storeV_masked(vReg src, vmemA mem, vRegMask_V0 v0) %{
  match(Set mem (StoreVectorMasked mem (Binary src v0)));
  format %{ "storeV_masked $mem, $src, $v0" %}
  ins_encode %{
    VectorRegister src_reg = as_VectorRegister($src$$reg);
    loadStore(masm, true, src_reg,
              Matcher::vector_element_basic_type(this, $src), as_Register($mem$$base),
              Matcher::vector_length(this, $src), Assembler::v0_t);
  %}
  ins_pipe(pipe_slow);
%}

// ------------------------------ Vector blend ---------------------------------

instruct vblend(vReg dst, vReg src1, vReg src2, vRegMask_V0 v0) %{
  match(Set dst (VectorBlend (Binary src1 src2) v0));
  format %{ "vblend $dst, $src1, $src2, v0" %}
  ins_encode %{
    BasicType bt = Matcher::vector_element_basic_type(this);
    __ vsetvli_helper(bt, Matcher::vector_length(this));
    __ vmerge_vvm(as_VectorRegister($dst$$reg), as_VectorRegister($src1$$reg),
                  as_VectorRegister($src2$$reg));
  %}
  ins_pipe(pipe_slow);
%}

// ------------------------------ Vector cast ----------------------------------

// VectorCastB2X, VectorUCastB2X

instruct vcvtBtoX(vReg dst, vReg src) %{
  match(Set dst (VectorCastB2X src));
  effect(TEMP_DEF dst);
  format %{ "vcvtBtoX $dst, $src" %}
  ins_encode %{
    BasicType bt = Matcher::vector_element_basic_type(this);
    if (is_floating_point_type(bt)) {
      __ integer_extend_v(as_VectorRegister($dst$$reg), bt == T_FLOAT ? T_INT : T_LONG,
                          Matcher::vector_length(this), as_VectorRegister($src$$reg), T_BYTE,
                          true /* is_signed */);
      __ vfcvt_f_x_v(as_VectorRegister($dst$$reg), as_VectorRegister($dst$$reg));
    } else {
      __ integer_extend_v(as_VectorRegister($dst$$reg), bt,
                          Matcher::vector_length(this), as_VectorRegister($src$$reg), T_BYTE,
                          true /* is_signed */);
    }
  %}
  ins_pipe(pipe_slow);
%}

instruct vcvtUBtoX(vReg dst, vReg src) %{
  predicate(Matcher::vector_element_basic_type(n) == T_SHORT ||
            Matcher::vector_element_basic_type(n) == T_INT ||
            Matcher::vector_element_basic_type(n) == T_LONG);
  match(Set dst (VectorUCastB2X src));
  effect(TEMP_DEF dst);
  format %{ "vcvtUBtoX $dst, $src" %}
  ins_encode %{
    BasicType bt = Matcher::vector_element_basic_type(this);
    __ integer_extend_v(as_VectorRegister($dst$$reg), bt,
                        Matcher::vector_length(this), as_VectorRegister($src$$reg), T_BYTE,
                        false /* is_signed */);
  %}
  ins_pipe(pipe_slow);
%}

// VectorCastS2X, VectorUCastS2X

instruct vcvtStoB(vReg dst, vReg src) %{
  predicate(Matcher::vector_element_basic_type(n) == T_BYTE);
  match(Set dst (VectorCastS2X src));
  format %{ "vcvtStoB $dst, $src" %}
  ins_encode %{
    __ integer_narrow_v(as_VectorRegister($dst$$reg), T_BYTE, Matcher::vector_length(this),
                        as_VectorRegister($src$$reg), T_SHORT);
  %}
  ins_pipe(pipe_slow);
%}

instruct vcvtStoX(vReg dst, vReg src) %{
  predicate((Matcher::vector_element_basic_type(n) == T_INT ||
             Matcher::vector_element_basic_type(n) == T_LONG));
  match(Set dst (VectorCastS2X src));
  effect(TEMP_DEF dst);
  format %{ "vcvtStoX $dst, $src" %}
  ins_encode %{
    __ integer_extend_v(as_VectorRegister($dst$$reg), Matcher::vector_element_basic_type(this),
                        Matcher::vector_length(this), as_VectorRegister($src$$reg), T_SHORT,
                        true /* is_signed */);
  %}
  ins_pipe(pipe_slow);
%}

instruct vcvtStoX_fp(vReg dst, vReg src) %{
  predicate((Matcher::vector_element_basic_type(n) == T_FLOAT ||
             Matcher::vector_element_basic_type(n) == T_DOUBLE));
  match(Set dst (VectorCastS2X src));
  effect(TEMP_DEF dst);
  format %{ "vcvtStoX_fp $dst, $src" %}
  ins_encode %{
    BasicType bt = Matcher::vector_element_basic_type(this);
    __ integer_extend_v(as_VectorRegister($dst$$reg), (bt == T_FLOAT ? T_INT : T_LONG),
                        Matcher::vector_length(this), as_VectorRegister($src$$reg), T_SHORT,
                        true /* is_signed */);
    __ vsetvli_helper(bt, Matcher::vector_length(this));
    __ vfcvt_f_x_v(as_VectorRegister($dst$$reg), as_VectorRegister($dst$$reg));
  %}
  ins_pipe(pipe_slow);
%}


instruct vcvtUStoX(vReg dst, vReg src) %{
  predicate(Matcher::vector_element_basic_type(n) == T_INT ||
            Matcher::vector_element_basic_type(n) == T_LONG);
  match(Set dst (VectorUCastS2X src));
  effect(TEMP_DEF dst);
  format %{ "vcvtUStoX $dst, $src" %}
  ins_encode %{
    __ integer_extend_v(as_VectorRegister($dst$$reg), Matcher::vector_element_basic_type(this),
                        Matcher::vector_length(this), as_VectorRegister($src$$reg), T_SHORT,
                        false /* is_signed */);
  %}
  ins_pipe(pipe_slow);
%}

// VectorCastI2X, VectorUCastI2X

instruct vcvtItoX_narrow(vReg dst, vReg src) %{
  predicate((Matcher::vector_element_basic_type(n) == T_BYTE ||
             Matcher::vector_element_basic_type(n) == T_SHORT));
  match(Set dst (VectorCastI2X src));
  format %{ "vcvtItoX_narrow $dst, $src" %}
  ins_encode %{
    BasicType bt = Matcher::vector_element_basic_type(this);
    __ integer_narrow_v(as_VectorRegister($dst$$reg), bt, Matcher::vector_length(this),
                        as_VectorRegister($src$$reg), T_INT);
  %}
  ins_pipe(pipe_slow);
%}

instruct vcvtItoL(vReg dst, vReg src) %{
  predicate(Matcher::vector_element_basic_type(n) == T_LONG);
  match(Set dst (VectorCastI2X src));
  effect(TEMP_DEF dst);
  format %{ "vcvtItoL $dst, $src" %}
  ins_encode %{
    __ integer_extend_v(as_VectorRegister($dst$$reg), T_LONG,
                        Matcher::vector_length(this), as_VectorRegister($src$$reg), T_INT,
                        true /* is_signed */);
  %}
  ins_pipe(pipe_slow);
%}

instruct vcvtUItoL(vReg dst, vReg src) %{
  predicate(Matcher::vector_element_basic_type(n) == T_LONG);
  match(Set dst (VectorUCastI2X src));
  effect(TEMP_DEF dst);
  format %{ "vcvtUItoL $dst, $src" %}
  ins_encode %{
    __ integer_extend_v(as_VectorRegister($dst$$reg), T_LONG,
                        Matcher::vector_length(this), as_VectorRegister($src$$reg), T_INT,
                        false /* is_signed */);
  %}
  ins_pipe(pipe_slow);
%}

instruct vcvtItoF(vReg dst, vReg src) %{
  predicate(Matcher::vector_element_basic_type(n) == T_FLOAT);
  match(Set dst (VectorCastI2X src));
  format %{ "vcvtItoF $dst, $src" %}
  ins_encode %{
    __ vsetvli_helper(T_FLOAT, Matcher::vector_length(this));
    __ vfcvt_f_x_v(as_VectorRegister($dst$$reg), as_VectorRegister($src$$reg));
  %}
  ins_pipe(pipe_slow);
%}

instruct vcvtItoD(vReg dst, vReg src) %{
  predicate(Matcher::vector_element_basic_type(n) == T_DOUBLE);
  match(Set dst (VectorCastI2X src));
  effect(TEMP_DEF dst);
  format %{ "vcvtItoD $dst, $src" %}
  ins_encode %{
    __ vsetvli_helper(T_INT, Matcher::vector_length(this), Assembler::mf2);
    __ vfwcvt_f_x_v(as_VectorRegister($dst$$reg), as_VectorRegister($src$$reg));
  %}
  ins_pipe(pipe_slow);
%}

// VectorCastL2X

instruct vcvtLtoI(vReg dst, vReg src) %{
  predicate(Matcher::vector_element_basic_type(n) == T_INT ||
            Matcher::vector_element_basic_type(n) == T_BYTE ||
            Matcher::vector_element_basic_type(n) == T_SHORT);
  match(Set dst (VectorCastL2X src));
  format %{ "vcvtLtoI $dst, $src" %}
  ins_encode %{
    BasicType bt = Matcher::vector_element_basic_type(this);
    __ integer_narrow_v(as_VectorRegister($dst$$reg), bt, Matcher::vector_length(this),
                        as_VectorRegister($src$$reg), T_LONG);
  %}
  ins_pipe(pipe_slow);
%}

instruct vcvtLtoF(vReg dst, vReg src) %{
  predicate(Matcher::vector_element_basic_type(n) == T_FLOAT);
  match(Set dst (VectorCastL2X src));
  format %{ "vcvtLtoF $dst, $src" %}
  ins_encode %{
    __ vsetvli_helper(T_FLOAT, Matcher::vector_length(this), Assembler::mf2);
    __ vfncvt_f_x_w(as_VectorRegister($dst$$reg), as_VectorRegister($src$$reg));
  %}
  ins_pipe(pipe_slow);
%}

instruct vcvtLtoD(vReg dst, vReg src) %{
  predicate(Matcher::vector_element_basic_type(n) == T_DOUBLE);
  match(Set dst (VectorCastL2X src));
  format %{ "vcvtLtoD $dst, $src" %}
  ins_encode %{
    __ vsetvli_helper(T_DOUBLE, Matcher::vector_length(this));
    __ vfcvt_f_x_v(as_VectorRegister($dst$$reg), as_VectorRegister($src$$reg));
  %}
  ins_pipe(pipe_slow);
%}

// VectorCastF2X

instruct vcvtFtoX_narrow(vReg dst, vReg src, vRegMask_V0 v0) %{
  predicate(Matcher::vector_element_basic_type(n) == T_BYTE ||
            Matcher::vector_element_basic_type(n) == T_SHORT);
  match(Set dst (VectorCastF2X src));
  effect(TEMP_DEF dst, TEMP v0);
  format %{ "vcvtFtoX_narrow $dst, $src" %}
  ins_encode %{
    __ vsetvli_helper(T_FLOAT, Matcher::vector_length(this));
    __ vfcvt_rtz_x_f_v_safe(as_VectorRegister($dst$$reg), as_VectorRegister($src$$reg));
    BasicType bt = Matcher::vector_element_basic_type(this);
    __ integer_narrow_v(as_VectorRegister($dst$$reg), bt, Matcher::vector_length(this),
                        as_VectorRegister($dst$$reg), T_INT);
  %}
  ins_pipe(pipe_slow);
%}

instruct vcvtFtoI(vReg dst, vReg src, vRegMask_V0 v0) %{
  predicate(Matcher::vector_element_basic_type(n) == T_INT);
  match(Set dst (VectorCastF2X src));
  effect(TEMP_DEF dst, TEMP v0);
  format %{ "vcvtFtoI $dst, $src" %}
  ins_encode %{
    __ vsetvli_helper(T_FLOAT, Matcher::vector_length(this));
    __ vfcvt_rtz_x_f_v_safe(as_VectorRegister($dst$$reg), as_VectorRegister($src$$reg));
  %}
  ins_pipe(pipe_slow);
%}

instruct vcvtFtoL(vReg dst, vReg src, vRegMask_V0 v0) %{
  predicate(Matcher::vector_element_basic_type(n) == T_LONG);
  match(Set dst (VectorCastF2X src));
  effect(TEMP_DEF dst, TEMP v0);
  format %{ "vcvtFtoL $dst, $src" %}
  ins_encode %{
    __ vsetvli_helper(T_LONG, Matcher::vector_length(this));
    __ vxor_vv(as_VectorRegister($dst$$reg), as_VectorRegister($dst$$reg), as_VectorRegister($dst$$reg));
    __ vsetvli_helper(T_FLOAT, Matcher::vector_length(this), Assembler::mf2);
    __ vmfeq_vv(as_VectorRegister($v0$$reg), as_VectorRegister($src$$reg), as_VectorRegister($src$$reg));
    __ vfwcvt_rtz_x_f_v(as_VectorRegister($dst$$reg), as_VectorRegister($src$$reg), Assembler::v0_t);
  %}
  ins_pipe(pipe_slow);
%}

instruct vcvtFtoD(vReg dst, vReg src) %{
  predicate(Matcher::vector_element_basic_type(n) == T_DOUBLE);
  match(Set dst (VectorCastF2X src));
  effect(TEMP_DEF dst);
  format %{ "vcvtFtoD $dst, $src" %}
  ins_encode %{
    __ vsetvli_helper(T_FLOAT, Matcher::vector_length(this), Assembler::mf2);
    __ vfwcvt_f_f_v(as_VectorRegister($dst$$reg), as_VectorRegister($src$$reg));
  %}
  ins_pipe(pipe_slow);
%}

// VectorCastD2X

instruct vcvtDtoX_narrow(vReg dst, vReg src, vRegMask_V0 v0) %{
  predicate(Matcher::vector_element_basic_type(n) == T_BYTE ||
            Matcher::vector_element_basic_type(n) == T_SHORT ||
            Matcher::vector_element_basic_type(n) == T_INT);
  match(Set dst (VectorCastD2X src));
  effect(TEMP_DEF dst, TEMP v0);
  format %{ "vcvtDtoX_narrow $dst, $src" %}
  ins_encode %{
    __ vsetvli_helper(T_DOUBLE, Matcher::vector_length(this));
    __ vmfeq_vv(as_VectorRegister($v0$$reg), as_VectorRegister($src$$reg), as_VectorRegister($src$$reg));
    __ vsetvli_helper(T_INT, Matcher::vector_length(this), Assembler::mf2);
    __ vxor_vv(as_VectorRegister($dst$$reg), as_VectorRegister($dst$$reg), as_VectorRegister($dst$$reg));
    __ vfncvt_rtz_x_f_w(as_VectorRegister($dst$$reg), as_VectorRegister($src$$reg), Assembler::v0_t);
    BasicType bt = Matcher::vector_element_basic_type(this);
    if (bt == T_BYTE || bt == T_SHORT) {
      __ integer_narrow_v(as_VectorRegister($dst$$reg), bt, Matcher::vector_length(this),
                          as_VectorRegister($dst$$reg), T_INT);
    }
  %}
  ins_pipe(pipe_slow);
%}

instruct vcvtDtoL(vReg dst, vReg src, vRegMask_V0 v0) %{
  predicate(Matcher::vector_element_basic_type(n) == T_LONG);
  match(Set dst (VectorCastD2X src));
  effect(TEMP_DEF dst, TEMP v0);
  format %{ "vcvtDtoL $dst, $src" %}
  ins_encode %{
    __ vsetvli_helper(T_LONG, Matcher::vector_length(this));
    __ vfcvt_rtz_x_f_v_safe(as_VectorRegister($dst$$reg), as_VectorRegister($src$$reg));
  %}
  ins_pipe(pipe_slow);
%}

instruct vcvtDtoF(vReg dst, vReg src) %{
  predicate(Matcher::vector_element_basic_type(n) == T_FLOAT);
  match(Set dst (VectorCastD2X src));
  format %{ "vcvtDtoF $dst, $src" %}
  ins_encode %{
    __ vsetvli_helper(T_FLOAT, Matcher::vector_length(this), Assembler::mf2);
    __ vfncvt_f_f_w(as_VectorRegister($dst$$reg), as_VectorRegister($src$$reg));
  %}
  ins_pipe(pipe_slow);
%}

// ------------------------------ Vector reinterpret ---------------------------

instruct reinterpret(vReg dst_src) %{
  predicate(Matcher::vector_length_in_bytes(n) == Matcher::vector_length_in_bytes(n->in(1)));
  match(Set dst_src (VectorReinterpret dst_src));
  ins_cost(0);
  format %{ "# reinterpret $dst_src, $dst_src\t# do nothing" %}
  ins_encode %{
    // empty
  %}
  ins_pipe(pipe_class_empty);
%}

instruct reinterpretResize(vReg dst, vReg src) %{
  predicate(Matcher::vector_length_in_bytes(n) != Matcher::vector_length_in_bytes(n->in(1)));
  match(Set dst (VectorReinterpret src));
  effect(TEMP_DEF dst);
  format %{ "reinterpretResize $dst, $src" %}
  ins_encode %{
    uint length_in_bytes_src = Matcher::vector_length_in_bytes(this, $src);
    uint length_in_bytes_dst = Matcher::vector_length_in_bytes(this);
    uint length_in_bytes_resize = length_in_bytes_src < length_in_bytes_dst ?
                                  length_in_bytes_src : length_in_bytes_dst;
    assert(length_in_bytes_src <= MaxVectorSize && length_in_bytes_dst <= MaxVectorSize,
           "invalid vector length");
    BasicType bt = Matcher::vector_element_basic_type(this);
    __ vsetvli_helper(bt, Matcher::vector_length(this));
    __ vxor_vv(as_VectorRegister($dst$$reg), as_VectorRegister($dst$$reg), as_VectorRegister($dst$$reg));
    __ vsetvli_helper(T_BYTE, length_in_bytes_resize);
    __ vmv_v_v(as_VectorRegister($dst$$reg), as_VectorRegister($src$$reg));
  %}
  ins_pipe(pipe_slow);
%}

// vector mask reinterpret

instruct vmask_reinterpret_same_esize(vRegMask dst_src) %{
  predicate(Matcher::vector_length(n) == Matcher::vector_length(n->in(1)) &&
            Matcher::vector_length_in_bytes(n) == Matcher::vector_length_in_bytes(n->in(1)));
  match(Set dst_src (VectorReinterpret dst_src));
  ins_cost(0);
  format %{ "vmask_reinterpret_same_esize $dst_src, $dst_src\t# do nothing" %}
  ins_encode(/* empty encoding */);
  ins_pipe(pipe_class_empty);
%}

instruct vmask_reinterpret_diff_esize(vRegMask dst, vRegMask_V0 src, vReg tmp) %{
  predicate(Matcher::vector_length(n) != Matcher::vector_length(n->in(1)) &&
            Matcher::vector_length_in_bytes(n) == Matcher::vector_length_in_bytes(n->in(1)));
  match(Set dst (VectorReinterpret src));
  effect(TEMP tmp);
  format %{ "vmask_reinterpret_diff_esize $dst, $src\t# KILL $tmp" %}
  ins_encode %{
    BasicType from_bt = Matcher::vector_element_basic_type(this, $src);
    __ vsetvli_helper(from_bt, Matcher::vector_length(this, $src));
    __ vxor_vv(as_VectorRegister($tmp$$reg), as_VectorRegister($tmp$$reg), as_VectorRegister($tmp$$reg));
    __ vmerge_vim(as_VectorRegister($tmp$$reg), as_VectorRegister($tmp$$reg), -1);
    BasicType to_bt = Matcher::vector_element_basic_type(this);
    __ vsetvli_helper(to_bt, Matcher::vector_length(this));
    __ vmseq_vi(as_VectorRegister($dst$$reg), as_VectorRegister($tmp$$reg), -1);
  %}
  ins_pipe(pipe_slow);
%}

// ------------------------------ Vector selectFrom -----------------------------

instruct select_from_two_vectors(vReg dst, vReg src1, vReg src2, vReg index, vRegMask_V0 v0, vReg tmp) %{
  match(Set dst (SelectFromTwoVector (Binary index src1) src2));
  effect(TEMP_DEF dst, TEMP v0, TEMP tmp);
  format %{ "select_from_two_vectors $dst, $src1, $src2, $index" %}
  ins_encode %{
    BasicType bt = Matcher::vector_element_basic_type(this);
    __ vsetvli_helper(bt, Matcher::vector_length(this));
    __ vrgather_vv(as_VectorRegister($dst$$reg), as_VectorRegister($src1$$reg),
                   as_VectorRegister($index$$reg));
    bool use_imm = __ is_simm5(Matcher::vector_length(this) - 1);
    if (use_imm) {
      __ vmsgtu_vi(v0, as_VectorRegister($index$$reg), Matcher::vector_length(this) - 1);
      __ vadd_vi(as_VectorRegister($tmp$$reg), as_VectorRegister($index$$reg),
                 -Matcher::vector_length(this), Assembler::v0_t);
    } else {
      __ mv(t0, Matcher::vector_length(this) - 1);
      __ vmsgtu_vx(v0, as_VectorRegister($index$$reg), t0);
      __ mv(t0, -Matcher::vector_length(this));
      __ vadd_vx(as_VectorRegister($tmp$$reg), as_VectorRegister($index$$reg), t0, Assembler::v0_t);
    }
    __ vrgather_vv(as_VectorRegister($dst$$reg), as_VectorRegister($src2$$reg),
                   as_VectorRegister($tmp$$reg), Assembler::v0_t);
  %}
  ins_pipe(pipe_slow);
%}

// ------------------------------ Vector rearrange -----------------------------

instruct rearrange(vReg dst, vReg src, vReg shuffle) %{
  match(Set dst (VectorRearrange src shuffle));
  effect(TEMP_DEF dst);
  format %{ "rearrange $dst, $src, $shuffle" %}
  ins_encode %{
    BasicType bt = Matcher::vector_element_basic_type(this);
    __ vsetvli_helper(bt, Matcher::vector_length(this));
    __ vrgather_vv(as_VectorRegister($dst$$reg), as_VectorRegister($src$$reg),
                   as_VectorRegister($shuffle$$reg));
  %}
  ins_pipe(pipe_slow);
%}

instruct rearrange_masked(vReg dst, vReg src, vReg shuffle, vRegMask_V0 v0) %{
  match(Set dst (VectorRearrange (Binary src shuffle) v0));
  effect(TEMP_DEF dst);
  format %{ "rearrange_masked $dst, $src, $shuffle, $v0" %}
  ins_encode %{
    BasicType bt = Matcher::vector_element_basic_type(this);
    __ vsetvli_helper(bt, Matcher::vector_length(this));
    __ vxor_vv(as_VectorRegister($dst$$reg), as_VectorRegister($dst$$reg),
               as_VectorRegister($dst$$reg));
    __ vrgather_vv(as_VectorRegister($dst$$reg), as_VectorRegister($src$$reg),
                   as_VectorRegister($shuffle$$reg), Assembler::v0_t);
  %}
  ins_pipe(pipe_slow);
%}

// ------------------------------ Vector extract ---------------------------------

instruct extract(iRegINoSp dst, vReg src, immI idx, vReg tmp)
%{
  match(Set dst (ExtractB src idx));
  match(Set dst (ExtractS src idx));
  match(Set dst (ExtractI src idx));
  effect(TEMP tmp);
  format %{ "extract $dst, $src, $idx\t# KILL $tmp" %}
  ins_encode %{
    __ extract_v($dst$$Register, as_VectorRegister($src$$reg),
                 Matcher::vector_element_basic_type(this, $src), (int)($idx$$constant),
                 as_VectorRegister($tmp$$reg));
  %}
  ins_pipe(pipe_slow);
%}

instruct extractL(iRegLNoSp dst, vReg src, immI idx, vReg tmp)
%{
  match(Set dst (ExtractL src idx));
  effect(TEMP tmp);
  format %{ "extractL $dst, $src, $idx\t# KILL $tmp" %}
  ins_encode %{
    __ extract_v($dst$$Register, as_VectorRegister($src$$reg), T_LONG,
                 (int)($idx$$constant), as_VectorRegister($tmp$$reg));
  %}
  ins_pipe(pipe_slow);
%}


instruct extractF(fRegF dst, vReg src, immI idx, vReg tmp)
%{
  match(Set dst (ExtractF src idx));
  effect(TEMP tmp);
  format %{ "extractF $dst, $src, $idx\t# KILL $tmp" %}
  ins_encode %{
    __ extract_fp_v($dst$$FloatRegister, as_VectorRegister($src$$reg), T_FLOAT,
                    (int)($idx$$constant), as_VectorRegister($tmp$$reg));
  %}
  ins_pipe(pipe_slow);
%}

instruct extractD(fRegD dst, vReg src, immI idx, vReg tmp)
%{
  match(Set dst (ExtractD src idx));
  effect(TEMP tmp);
  format %{ "extractD $dst, $src, $idx\t# KILL $tmp" %}
  ins_encode %{
    __ extract_fp_v($dst$$FloatRegister, as_VectorRegister($src$$reg), T_DOUBLE,
                    (int)($idx$$constant), as_VectorRegister($tmp$$reg));
  %}
  ins_pipe(pipe_slow);
%}

// ------------------------------ Compress/Expand Operations -------------------

instruct mcompress(vRegMask dst, vRegMask src, vReg tmp) %{
  match(Set dst (CompressM src));
  effect(TEMP tmp);
  format %{ "mcompress $dst, $src\t# KILL $tmp" %}
  ins_encode %{
    BasicType bt = Matcher::vector_element_basic_type(this);
    __ vsetvli_helper(bt, Matcher::vector_length(this));
    __ vid_v(as_VectorRegister($tmp$$reg));
    __ vcpop_m(t0, as_VectorRegister($src$$reg));
    __ vmsltu_vx(as_VectorRegister($dst$$reg), as_VectorRegister($tmp$$reg), t0);
  %}
  ins_pipe(pipe_slow);
%}

instruct vcompress(vReg dst, vReg src, vRegMask_V0 v0) %{
  match(Set dst (CompressV src v0));
  effect(TEMP_DEF dst);
  format %{ "vcompress $dst, $src, $v0" %}
  ins_encode %{
    BasicType bt = Matcher::vector_element_basic_type(this);
    __ vsetvli_helper(bt, Matcher::vector_length(this));
    __ vxor_vv(as_VectorRegister($dst$$reg), as_VectorRegister($dst$$reg),
               as_VectorRegister($dst$$reg));
    __ vcompress_vm(as_VectorRegister($dst$$reg), as_VectorRegister($src$$reg),
                    as_VectorRegister($v0$$reg));
  %}
  ins_pipe(pipe_slow);
%}

instruct vexpand(vReg dst, vReg src, vRegMask_V0 v0, vReg tmp) %{
  match(Set dst (ExpandV src v0));
  effect(TEMP_DEF dst, TEMP tmp);
  format %{ "vexpand $dst, $src, $v0\t# KILL $tmp" %}
  ins_encode %{
    BasicType bt = Matcher::vector_element_basic_type(this);
    __ vsetvli_helper(bt, Matcher::vector_length(this));
    __ viota_m(as_VectorRegister($tmp$$reg), as_VectorRegister($v0$$reg));
    __ vxor_vv(as_VectorRegister($dst$$reg), as_VectorRegister($dst$$reg),
               as_VectorRegister($dst$$reg));
    __ vrgather_vv(as_VectorRegister($dst$$reg), as_VectorRegister($src$$reg),
                   as_VectorRegister($tmp$$reg), Assembler::v0_t);
  %}
  ins_pipe(pipe_slow);
%}

// ------------------------------ Vector signum --------------------------------

// Vector Math.signum

instruct vsignum_reg(vReg dst, vReg zero, vReg one, vRegMask_V0 v0) %{
  match(Set dst (SignumVF dst (Binary zero one)));
  match(Set dst (SignumVD dst (Binary zero one)));
  effect(TEMP_DEF dst, TEMP v0);
  format %{ "vsignum $dst, $dst\t" %}
  ins_encode %{
    BasicType bt = Matcher::vector_element_basic_type(this);
    __ signum_fp_v(as_VectorRegister($dst$$reg), as_VectorRegister($one$$reg),
                   bt, Matcher::vector_length(this));
  %}
  ins_pipe(pipe_slow);
%}

// ---------------- Round float/double Vector Operations ----------------

instruct vround_f(vReg dst, vReg src, fRegF tmp, vRegMask_V0 v0) %{
  match(Set dst (RoundVF src));
  effect(TEMP_DEF dst, TEMP tmp, TEMP v0);
  format %{ "java_round_float_v $dst, $src\t" %}
  ins_encode %{
    BasicType bt = Matcher::vector_element_basic_type(this);
    uint vector_length = Matcher::vector_length(this);
    __ java_round_float_v(as_VectorRegister($dst$$reg), as_VectorRegister($src$$reg),
                          as_FloatRegister($tmp$$reg), bt, vector_length);
  %}
  ins_pipe(pipe_slow);
%}

instruct vround_d(vReg dst, vReg src, fRegD tmp, vRegMask_V0 v0) %{
  match(Set dst (RoundVD src));
  effect(TEMP_DEF dst, TEMP tmp, TEMP v0);
  format %{ "java_round_double_v $dst, $src\t" %}
  ins_encode %{
    BasicType bt = Matcher::vector_element_basic_type(this);
    uint vector_length = Matcher::vector_length(this);
    __ java_round_double_v(as_VectorRegister($dst$$reg), as_VectorRegister($src$$reg),
                           as_FloatRegister($tmp$$reg), bt, vector_length);
  %}
  ins_pipe(pipe_slow);
%}

// -------------------------------- Reverse Bits Vector Operations ------------------------

instruct vreverse_masked(vReg dst_src, vRegMask_V0 v0) %{
  match(Set dst_src (ReverseV dst_src v0));
  format %{ "vreverse_masked $dst_src, $dst_src, v0" %}
  ins_encode %{
    BasicType bt = Matcher::vector_element_basic_type(this);
    uint vlen = Matcher::vector_length(this);
    __ vsetvli_helper(bt, vlen);
    __ vbrev_v(as_VectorRegister($dst_src$$reg), as_VectorRegister($dst_src$$reg), Assembler::v0_t);
  %}
  ins_pipe(pipe_slow);
%}

instruct vreverse(vReg dst, vReg src) %{
  match(Set dst (ReverseV src));
  format %{ "vreverse $dst, $src" %}
  ins_encode %{
    BasicType bt = Matcher::vector_element_basic_type(this);
    uint vlen = Matcher::vector_length(this);
    __ vsetvli_helper(bt, vlen);
    __ vbrev_v(as_VectorRegister($dst$$reg), as_VectorRegister($src$$reg));
  %}
  ins_pipe(pipe_slow);
%}

// -------------------------------- Reverse Bytes Vector Operations ------------------------

instruct vreverse_bytes_masked(vReg dst_src, vRegMask_V0 v0) %{
  match(Set dst_src (ReverseBytesV dst_src v0));
  format %{ "vreverse_bytes_masked $dst_src, $dst_src, v0" %}
  ins_encode %{
    BasicType bt = Matcher::vector_element_basic_type(this);
    uint vlen = Matcher::vector_length(this);
    __ vsetvli_helper(bt, vlen);
    __ vrev8_v(as_VectorRegister($dst_src$$reg), as_VectorRegister($dst_src$$reg), Assembler::v0_t);
  %}
  ins_pipe(pipe_slow);
%}

instruct vreverse_bytes(vReg dst, vReg src) %{
  match(Set dst (ReverseBytesV src));
  format %{ "vreverse_bytes $dst, $src" %}
  ins_encode %{
    BasicType bt = Matcher::vector_element_basic_type(this);
    uint vlen = Matcher::vector_length(this);
    __ vsetvli_helper(bt, vlen);
    __ vrev8_v(as_VectorRegister($dst$$reg), as_VectorRegister($src$$reg));
  %}
  ins_pipe(pipe_slow);
%}

// ---------------- Convert Half Floating to Floating Vector Operations ----------------

// half precision -> single

instruct vconvHF2F(vReg dst, vReg src, vRegMask_V0 v0) %{
  predicate(Matcher::vector_element_basic_type(n) == T_FLOAT);
  match(Set dst (VectorCastHF2F src));
  effect(TEMP_DEF dst, TEMP v0);
  format %{ "vfwcvt.f.f.v $dst, $src\t# convert half to single precision" %}
  ins_encode %{
    __ float16_to_float_v(as_VectorRegister($dst$$reg), as_VectorRegister($src$$reg),
                          Matcher::vector_length(this));
  %}
  ins_pipe(pipe_slow);
%}

// single precision -> half

instruct vconvF2HF(vReg dst, vReg src, vReg vtmp, vRegMask_V0 v0, iRegINoSp tmp) %{
  predicate(Matcher::vector_element_basic_type(n) == T_SHORT);
  match(Set dst (VectorCastF2HF src));
  effect(TEMP_DEF dst, TEMP v0, TEMP vtmp, TEMP tmp);
  format %{ "vfncvt.f.f.w $dst, $src\t# convert single to half precision" %}
  ins_encode %{
    __ float_to_float16_v(as_VectorRegister($dst$$reg), as_VectorRegister($src$$reg),
                          as_VectorRegister($vtmp$$reg), $tmp$$Register,
                          Matcher::vector_length(this));
  %}
  ins_pipe(pipe_slow);
%}


// ------------------------------ Popcount vector ------------------------------

instruct vpopcount_masked(vReg dst_src, vRegMask_V0 v0) %{
  match(Set dst_src (PopCountVI dst_src v0));
  match(Set dst_src (PopCountVL dst_src v0));
  ins_cost(VEC_COST);
  format %{ "vcpop_v $dst_src, $dst_src, $v0\t# vcpop_v with mask" %}
  ins_encode %{
    BasicType bt = Matcher::vector_element_basic_type(this);
    uint vlen = Matcher::vector_length(this);
    __ vsetvli_helper(bt, vlen);
    __ vcpop_v(as_VectorRegister($dst_src$$reg), as_VectorRegister($dst_src$$reg), Assembler::v0_t);
  %}
  ins_pipe(pipe_slow);
%}

instruct vpopcount(vReg dst, vReg src) %{
  match(Set dst (PopCountVI src));
  match(Set dst (PopCountVL src));
  ins_cost(VEC_COST);
  format %{ "vcpop_v $dst, $src\t# vcpop_v without mask" %}
  ins_encode %{
    BasicType bt = Matcher::vector_element_basic_type(this);
    uint vlen = Matcher::vector_length(this);
    __ vsetvli_helper(bt, vlen);
    __ vcpop_v(as_VectorRegister($dst$$reg), as_VectorRegister($src$$reg));
  %}
  ins_pipe(pipe_slow);
%}

// ------------------------------ CountLeadingZerosV --------------------------

instruct vcountLeadingZeros_masked(vReg dst_src, vRegMask_V0 v0) %{
  match(Set dst_src (CountLeadingZerosV dst_src v0));
  ins_cost(VEC_COST);
  format %{ "vcount_leading_zeros_masked $dst_src, $dst_src, v0" %}
  ins_encode %{
    BasicType bt = Matcher::vector_element_basic_type(this);
    uint vlen = Matcher::vector_length(this);
    __ vsetvli_helper(bt, vlen);
    __ vclz_v(as_VectorRegister($dst_src$$reg), as_VectorRegister($dst_src$$reg), Assembler::v0_t);
  %}
  ins_pipe(pipe_slow);
%}

instruct vcountLeadingZeros(vReg dst, vReg src) %{
  match(Set dst (CountLeadingZerosV src));
  ins_cost(VEC_COST);
  format %{ "vcount_leading_zeros $dst, $src" %}
  ins_encode %{
    BasicType bt = Matcher::vector_element_basic_type(this);
    uint vlen = Matcher::vector_length(this);
    __ vsetvli_helper(bt, vlen);
    __ vclz_v(as_VectorRegister($dst$$reg), as_VectorRegister($src$$reg));
  %}
  ins_pipe(pipe_slow);
%}

// ------------------------------ CountTrailingZerosV --------------------------

instruct vcountTrailingZeros_masked(vReg dst_src, vRegMask_V0 v0) %{
  match(Set dst_src (CountTrailingZerosV dst_src v0));
  ins_cost(VEC_COST);
  format %{ "vcount_trailing_zeros_masked $dst_src, $dst_src, v0" %}
  ins_encode %{
    BasicType bt = Matcher::vector_element_basic_type(this);
    uint vlen = Matcher::vector_length(this);
    __ vsetvli_helper(bt, vlen);
    __ vctz_v(as_VectorRegister($dst_src$$reg), as_VectorRegister($dst_src$$reg), Assembler::v0_t);
  %}
  ins_pipe(pipe_slow);
%}

instruct vcountTrailingZeros(vReg dst, vReg src) %{
  match(Set dst (CountTrailingZerosV src));
  ins_cost(VEC_COST);
  format %{ "vcount_trailing_zeros $dst, $src" %}
  ins_encode %{
    BasicType bt = Matcher::vector_element_basic_type(this);
    uint vlen = Matcher::vector_length(this);
    __ vsetvli_helper(bt, vlen);
    __ vctz_v(as_VectorRegister($dst$$reg), as_VectorRegister($src$$reg));
  %}
  ins_pipe(pipe_slow);
%}

// ------------------------------ Vector Load Gather ---------------------------

instruct gather_loadS(vReg dst, indirect mem, vReg idx) %{
  predicate(type2aelembytes(Matcher::vector_element_basic_type(n)) == 4);
  match(Set dst (LoadVectorGather mem idx));
  effect(TEMP_DEF dst);
  format %{ "gather_loadS $dst, $mem, $idx" %}
  ins_encode %{
    BasicType bt = Matcher::vector_element_basic_type(this);
    Assembler::SEW sew = Assembler::elemtype_to_sew(bt);
    __ vsetvli_helper(bt, Matcher::vector_length(this));
    __ vsll_vi(as_VectorRegister($dst$$reg), as_VectorRegister($idx$$reg), (int)sew);
    __ vluxei32_v(as_VectorRegister($dst$$reg), as_Register($mem$$base),
                  as_VectorRegister($dst$$reg));
 %}
  ins_pipe(pipe_slow);
%}

instruct gather_loadD(vReg dst, indirect mem, vReg idx) %{
  predicate(type2aelembytes(Matcher::vector_element_basic_type(n)) == 8);
  match(Set dst (LoadVectorGather mem idx));
  effect(TEMP_DEF dst);
  format %{ "gather_loadD $dst, $mem, $idx" %}
  ins_encode %{
    BasicType bt = Matcher::vector_element_basic_type(this);
    Assembler::SEW sew = Assembler::elemtype_to_sew(bt);
    __ vsetvli_helper(bt, Matcher::vector_length(this));
    __ vzext_vf2(as_VectorRegister($dst$$reg), as_VectorRegister($idx$$reg));
    __ vsll_vi(as_VectorRegister($dst$$reg), as_VectorRegister($dst$$reg), (int)sew);
    __ vluxei64_v(as_VectorRegister($dst$$reg), as_Register($mem$$base),
                  as_VectorRegister($dst$$reg));
 %}
  ins_pipe(pipe_slow);
%}

instruct gather_loadS_masked(vReg dst, indirect mem, vReg idx, vRegMask_V0 v0, vReg tmp) %{
  predicate(type2aelembytes(Matcher::vector_element_basic_type(n)) == 4);
  match(Set dst (LoadVectorGatherMasked mem (Binary idx v0)));
  effect(TEMP_DEF dst, TEMP tmp);
  format %{ "gather_loadS_masked $dst, $mem, $idx, $v0\t# KILL $tmp" %}
  ins_encode %{
    BasicType bt = Matcher::vector_element_basic_type(this);
    Assembler::SEW sew = Assembler::elemtype_to_sew(bt);
    __ vsetvli_helper(bt, Matcher::vector_length(this));
    __ vsll_vi(as_VectorRegister($tmp$$reg), as_VectorRegister($idx$$reg), (int)sew);
    __ vxor_vv(as_VectorRegister($dst$$reg), as_VectorRegister($dst$$reg),
               as_VectorRegister($dst$$reg));
    __ vluxei32_v(as_VectorRegister($dst$$reg), as_Register($mem$$base),
                  as_VectorRegister($tmp$$reg), Assembler::v0_t);
 %}
  ins_pipe(pipe_slow);
%}

instruct gather_loadD_masked(vReg dst, indirect mem, vReg idx, vRegMask_V0 v0, vReg tmp) %{
  predicate(type2aelembytes(Matcher::vector_element_basic_type(n)) == 8);
  match(Set dst (LoadVectorGatherMasked mem (Binary idx v0)));
  effect(TEMP_DEF dst, TEMP tmp);
  format %{ "gather_loadD_masked $dst, $mem, $idx, $v0\t# KILL $tmp" %}
  ins_encode %{
    BasicType bt = Matcher::vector_element_basic_type(this);
    Assembler::SEW sew = Assembler::elemtype_to_sew(bt);
    __ vsetvli_helper(bt, Matcher::vector_length(this));
    __ vzext_vf2(as_VectorRegister($tmp$$reg), as_VectorRegister($idx$$reg));
    __ vsll_vi(as_VectorRegister($tmp$$reg), as_VectorRegister($tmp$$reg), (int)sew);
    __ vxor_vv(as_VectorRegister($dst$$reg), as_VectorRegister($dst$$reg),
               as_VectorRegister($dst$$reg));
    __ vluxei64_v(as_VectorRegister($dst$$reg), as_Register($mem$$base),
                  as_VectorRegister($tmp$$reg), Assembler::v0_t);
 %}
  ins_pipe(pipe_slow);
%}

// ------------------------------ Vector Store Scatter -------------------------

instruct scatter_storeS(indirect mem, vReg src, vReg idx, vReg tmp) %{
  predicate(type2aelembytes(Matcher::vector_element_basic_type(n->in(3)->in(1))) == 4);
  match(Set mem (StoreVectorScatter mem (Binary src idx)));
  effect(TEMP tmp);
  format %{ "scatter_storeS $mem, $idx, $src\t# KILL $tmp" %}
  ins_encode %{
    BasicType bt = Matcher::vector_element_basic_type(this, $src);
    Assembler::SEW sew = Assembler::elemtype_to_sew(bt);
    __ vsetvli_helper(bt, Matcher::vector_length(this, $src));
    __ vsll_vi(as_VectorRegister($tmp$$reg), as_VectorRegister($idx$$reg), (int)sew);
    __ vsuxei32_v(as_VectorRegister($src$$reg), as_Register($mem$$base),
                  as_VectorRegister($tmp$$reg));
  %}
  ins_pipe(pipe_slow);
%}

instruct scatter_storeD(indirect mem, vReg src, vReg idx, vReg tmp) %{
  predicate(type2aelembytes(Matcher::vector_element_basic_type(n->in(3)->in(1))) == 8);
  match(Set mem (StoreVectorScatter mem (Binary src idx)));
  effect(TEMP tmp);
  format %{ "scatter_storeD $mem, $idx, $src\t# KILL $tmp" %}
  ins_encode %{
    BasicType bt = Matcher::vector_element_basic_type(this, $src);
    Assembler::SEW sew = Assembler::elemtype_to_sew(bt);
    __ vsetvli_helper(bt, Matcher::vector_length(this, $src));
    __ vzext_vf2(as_VectorRegister($tmp$$reg), as_VectorRegister($idx$$reg));
    __ vsll_vi(as_VectorRegister($tmp$$reg), as_VectorRegister($tmp$$reg), (int)sew);
    __ vsuxei64_v(as_VectorRegister($src$$reg), as_Register($mem$$base),
                  as_VectorRegister($tmp$$reg));
  %}
  ins_pipe(pipe_slow);
%}

instruct scatter_storeS_masked(indirect mem, vReg src, vReg idx, vRegMask_V0 v0, vReg tmp) %{
  predicate(type2aelembytes(Matcher::vector_element_basic_type(n->in(3)->in(1))) == 4);
  match(Set mem (StoreVectorScatterMasked mem (Binary src (Binary idx v0))));
  effect(TEMP tmp);
  format %{ "scatter_storeS_masked $mem, $idx, $src, $v0\t# KILL $tmp" %}
  ins_encode %{
    BasicType bt = Matcher::vector_element_basic_type(this, $src);
    Assembler::SEW sew = Assembler::elemtype_to_sew(bt);
    __ vsetvli_helper(bt, Matcher::vector_length(this, $src));
    __ vsll_vi(as_VectorRegister($tmp$$reg), as_VectorRegister($idx$$reg), (int)sew);
    __ vsuxei32_v(as_VectorRegister($src$$reg), as_Register($mem$$base),
                  as_VectorRegister($tmp$$reg), Assembler::v0_t);
  %}
  ins_pipe(pipe_slow);
%}

instruct scatter_storeD_masked(indirect mem, vReg src, vReg idx, vRegMask_V0 v0, vReg tmp) %{
  predicate(type2aelembytes(Matcher::vector_element_basic_type(n->in(3)->in(1))) == 8);
  match(Set mem (StoreVectorScatterMasked mem (Binary src (Binary idx v0))));
  effect(TEMP tmp);
  format %{ "scatter_storeD_masked $mem, $idx, $src, $v0\t# KILL $tmp" %}
  ins_encode %{
    BasicType bt = Matcher::vector_element_basic_type(this, $src);
    Assembler::SEW sew = Assembler::elemtype_to_sew(bt);
    __ vsetvli_helper(bt, Matcher::vector_length(this, $src));
    __ vzext_vf2(as_VectorRegister($tmp$$reg), as_VectorRegister($idx$$reg));
    __ vsll_vi(as_VectorRegister($tmp$$reg), as_VectorRegister($tmp$$reg), (int)sew);
    __ vsuxei64_v(as_VectorRegister($src$$reg), as_Register($mem$$base),
                  as_VectorRegister($tmp$$reg), Assembler::v0_t);
  %}
  ins_pipe(pipe_slow);
%}

// ------------------------------ Populate Index to a Vector -------------------

instruct populateindex(vReg dst, iRegIorL2I src1, iRegIorL2I src2, vReg tmp) %{
  match(Set dst (PopulateIndex src1 src2));
  effect(TEMP_DEF dst, TEMP tmp);
  format %{ "populateindex $dst, $src1, $src2\t# KILL $tmp" %}
  ins_encode %{
    BasicType bt = Matcher::vector_element_basic_type(this);
    Assembler::SEW sew = Assembler::elemtype_to_sew(bt);
    __ vsetvli_helper(bt, Matcher::vector_length(this));
    __ vmv_v_x(as_VectorRegister($dst$$reg), as_Register($src1$$reg));
    __ vid_v(as_VectorRegister($tmp$$reg));
    __ vmacc_vx(as_VectorRegister($dst$$reg), as_Register($src2$$reg), as_VectorRegister($tmp$$reg));
  %}
  ins_pipe(pipe_slow);
%}

// ------------------------------ Vector insert --------------------------------

// BYTE, SHORT, INT

instruct insert_index_lt32(vReg dst, vReg src, iRegIorL2I val, immI idx, vRegMask_V0 v0) %{
  predicate(n->in(2)->get_int() < 32 &&
            (Matcher::vector_element_basic_type(n) == T_BYTE ||
             Matcher::vector_element_basic_type(n) == T_SHORT ||
             Matcher::vector_element_basic_type(n) == T_INT));
  match(Set dst (VectorInsert (Binary src val) idx));
  effect(TEMP v0);
  format %{ "insert_index_lt32 $dst, $src, $val, $idx" %}
  ins_encode %{
    BasicType bt = Matcher::vector_element_basic_type(this);
    __ vsetvli_helper(bt, Matcher::vector_length(this));
    __ vid_v(as_VectorRegister($v0$$reg));
    __ vadd_vi(as_VectorRegister($v0$$reg), as_VectorRegister($v0$$reg), -16);
    __ vmseq_vi(as_VectorRegister($v0$$reg), as_VectorRegister($v0$$reg), (int)($idx$$constant) - 16);
    __ vmerge_vxm(as_VectorRegister($dst$$reg), as_VectorRegister($src$$reg), $val$$Register);
  %}
  ins_pipe(pipe_slow);
%}

instruct insert_index(vReg dst, vReg src, iRegIorL2I val, iRegIorL2I idx, vReg tmp, vRegMask_V0 v0) %{
  predicate(n->in(2)->get_int() >= 32 &&
            (Matcher::vector_element_basic_type(n) == T_BYTE ||
             Matcher::vector_element_basic_type(n) == T_SHORT ||
             Matcher::vector_element_basic_type(n) == T_INT));
  match(Set dst (VectorInsert (Binary src val) idx));
  effect(TEMP tmp, TEMP v0);
  format %{ "insert_index $dst, $src, $val, $idx\t# KILL $tmp" %}
  ins_encode %{
    BasicType bt = Matcher::vector_element_basic_type(this);
    __ vsetvli_helper(bt, Matcher::vector_length(this));
    __ vid_v(as_VectorRegister($v0$$reg));
    __ vmv_v_x(as_VectorRegister($tmp$$reg), $idx$$Register);
    __ vmseq_vv(as_VectorRegister($v0$$reg), as_VectorRegister($v0$$reg), as_VectorRegister($tmp$$reg));
    __ vmerge_vxm(as_VectorRegister($dst$$reg), as_VectorRegister($src$$reg), $val$$Register);
  %}
  ins_pipe(pipe_slow);
%}

// LONG

instruct insertL_index_lt32(vReg dst, vReg src, iRegL val, immI idx, vRegMask_V0 v0) %{
  predicate(n->in(2)->get_int() < 32 &&
            (Matcher::vector_element_basic_type(n) == T_LONG));
  match(Set dst (VectorInsert (Binary src val) idx));
  effect(TEMP v0);
  format %{ "insertL_index_lt32 $dst, $src, $val, $idx" %}
  ins_encode %{
    BasicType bt = Matcher::vector_element_basic_type(this);
    __ vsetvli_helper(bt, Matcher::vector_length(this));
    __ vid_v(as_VectorRegister($v0$$reg));
    __ vadd_vi(as_VectorRegister($v0$$reg), as_VectorRegister($v0$$reg), -16);
    __ vmseq_vi(as_VectorRegister($v0$$reg), as_VectorRegister($v0$$reg), (int)($idx$$constant) - 16);
    __ vmerge_vxm(as_VectorRegister($dst$$reg), as_VectorRegister($src$$reg), $val$$Register);
  %}
  ins_pipe(pipe_slow);
%}

instruct insertL_index(vReg dst, vReg src, iRegL val, iRegIorL2I idx, vReg tmp, vRegMask_V0 v0) %{
  predicate(n->in(2)->get_int() >= 32 &&
            (Matcher::vector_element_basic_type(n) == T_LONG));
  match(Set dst (VectorInsert (Binary src val) idx));
  effect(TEMP tmp, TEMP v0);
  format %{ "insertL_index $dst, $src, $val, $idx\t# KILL $tmp" %}
  ins_encode %{
    BasicType bt = Matcher::vector_element_basic_type(this);
    __ vsetvli_helper(bt, Matcher::vector_length(this));
    __ vid_v(as_VectorRegister($v0$$reg));
    __ vmv_v_x(as_VectorRegister($tmp$$reg), $idx$$Register);
    __ vmseq_vv(as_VectorRegister($v0$$reg), as_VectorRegister($v0$$reg), as_VectorRegister($tmp$$reg));
    __ vmerge_vxm(as_VectorRegister($dst$$reg), as_VectorRegister($src$$reg), $val$$Register);
  %}
  ins_pipe(pipe_slow);
%}

// FLOAT

instruct insertF_index_lt32(vReg dst, vReg src, fRegF val, immI idx, vRegMask_V0 v0) %{
  predicate(n->in(2)->get_int() < 32 &&
            (Matcher::vector_element_basic_type(n) == T_FLOAT));
  match(Set dst (VectorInsert (Binary src val) idx));
  effect(TEMP v0);
  format %{ "insertF_index_lt32 $dst, $src, $val, $idx" %}
  ins_encode %{
    __ vsetvli_helper(T_FLOAT, Matcher::vector_length(this));
    __ vid_v(as_VectorRegister($v0$$reg));
    __ vadd_vi(as_VectorRegister($v0$$reg), as_VectorRegister($v0$$reg), -16);
    __ vmseq_vi(as_VectorRegister($v0$$reg), as_VectorRegister($v0$$reg), (int)($idx$$constant) - 16);
    __ vfmerge_vfm(as_VectorRegister($dst$$reg), as_VectorRegister($src$$reg), $val$$FloatRegister);
  %}
  ins_pipe(pipe_slow);
%}

instruct insertF_index(vReg dst, vReg src, fRegF val, iRegIorL2I idx, vReg tmp, vRegMask_V0 v0) %{
  predicate(n->in(2)->get_int() >= 32 &&
            (Matcher::vector_element_basic_type(n) == T_FLOAT));
  match(Set dst (VectorInsert (Binary src val) idx));
  effect(TEMP tmp, TEMP v0);
  format %{ "insertF_index $dst, $src, $val, $idx\t# KILL $tmp" %}
  ins_encode %{
    __ vsetvli_helper(T_FLOAT, Matcher::vector_length(this));
    __ vid_v(as_VectorRegister($v0$$reg));
    __ vmv_v_x(as_VectorRegister($tmp$$reg), $idx$$Register);
    __ vmseq_vv(as_VectorRegister($v0$$reg), as_VectorRegister($v0$$reg), as_VectorRegister($tmp$$reg));
    __ vfmerge_vfm(as_VectorRegister($dst$$reg), as_VectorRegister($src$$reg), $val$$FloatRegister);
  %}
  ins_pipe(pipe_slow);
%}

// DOUBLE

instruct insertD_index_lt32(vReg dst, vReg src, fRegD val, immI idx, vRegMask_V0 v0) %{
  predicate(n->in(2)->get_int() < 32 &&
            (Matcher::vector_element_basic_type(n) == T_DOUBLE));
  match(Set dst (VectorInsert (Binary src val) idx));
  effect(TEMP v0);
  format %{ "insertD_index_lt32 $dst, $src, $val, $idx" %}
  ins_encode %{
    __ vsetvli_helper(T_DOUBLE, Matcher::vector_length(this));
    __ vid_v(as_VectorRegister($v0$$reg));
    __ vadd_vi(as_VectorRegister($v0$$reg), as_VectorRegister($v0$$reg), -16);
    __ vmseq_vi(as_VectorRegister($v0$$reg), as_VectorRegister($v0$$reg), (int)($idx$$constant) - 16);
    __ vfmerge_vfm(as_VectorRegister($dst$$reg), as_VectorRegister($src$$reg), $val$$FloatRegister);
  %}
  ins_pipe(pipe_slow);
%}

instruct insertD_index(vReg dst, vReg src, fRegD val, iRegIorL2I idx, vReg tmp, vRegMask_V0 v0) %{
  predicate(n->in(2)->get_int() >= 32 &&
            (Matcher::vector_element_basic_type(n) == T_DOUBLE));
  match(Set dst (VectorInsert (Binary src val) idx));
  effect(TEMP tmp, TEMP v0);
  format %{ "insertD_index $dst, $src, $val, $idx\t# KILL $tmp" %}
  ins_encode %{
    __ vsetvli_helper(T_DOUBLE, Matcher::vector_length(this));
    __ vid_v(as_VectorRegister($v0$$reg));
    __ vmv_v_x(as_VectorRegister($tmp$$reg), $idx$$Register);
    __ vmseq_vv(as_VectorRegister($v0$$reg), as_VectorRegister($v0$$reg), as_VectorRegister($tmp$$reg));
    __ vfmerge_vfm(as_VectorRegister($dst$$reg), as_VectorRegister($src$$reg), $val$$FloatRegister);
  %}
  ins_pipe(pipe_slow);
%}

// ------------------------------ Vector mask reductions -----------------------

// true count

instruct vmask_truecount(iRegINoSp dst, vRegMask src) %{
  match(Set dst (VectorMaskTrueCount src));
  format %{ "vmask_truecount $dst, $src" %}
  ins_encode %{
    BasicType bt = Matcher::vector_element_basic_type(this, $src);
    __ vsetvli_helper(bt, Matcher::vector_length(this, $src));
    __ vcpop_m($dst$$Register, as_VectorRegister($src$$reg));
  %}
  ins_pipe(pipe_slow);
%}

// first true

// Return the index of the first mask lane that is set, or vector length if none of
// them are set.

instruct vmask_firsttrue(iRegINoSp dst, vRegMask src, vRegMask tmp) %{
  match(Set dst (VectorMaskFirstTrue src));
  effect(TEMP tmp);
  format %{ "vmask_firsttrue $dst, $src\t# KILL $tmp" %}
  ins_encode %{
    BasicType bt = Matcher::vector_element_basic_type(this, $src);
    __ vsetvli_helper(bt, Matcher::vector_length(this, $src));
    __ vmsbf_m(as_VectorRegister($tmp$$reg), as_VectorRegister($src$$reg));
    __ vcpop_m($dst$$Register, as_VectorRegister($tmp$$reg));
  %}
  ins_pipe(pipe_slow);
%}

// last true

// Return the index of the first last lane that is set, or -1 if none of
// them are set.

instruct vmask_lasttrue(iRegINoSp dst, vRegMask src) %{
  match(Set dst (VectorMaskLastTrue src));
  format %{ "vmask_lasttrue $dst, $src" %}
  ins_encode %{
    uint vector_length = Matcher::vector_length(this, $src);
    assert(UseZbb && vector_length <= XLEN, "precondition");
    __ vsetvli_helper(T_LONG, 1);
    __ vmv_x_s($dst$$Register, as_VectorRegister($src$$reg));
    if (XLEN != vector_length) {
      __ slli($dst$$Register, $dst$$Register, XLEN - vector_length);
      __ srli($dst$$Register, $dst$$Register, XLEN - vector_length);
    }
    __ clz($dst$$Register, $dst$$Register);
    __ mv(t0, XLEN - 1);
    __ sub($dst$$Register, t0, $dst$$Register);
  %}
  ins_pipe(pipe_slow);
%}

// tolong

instruct vmask_tolong(iRegLNoSp dst, vRegMask src) %{
  match(Set dst (VectorMaskToLong src));
  format %{ "vmask_tolong $dst, $src" %}
  ins_encode %{
    uint vector_length = Matcher::vector_length(this, $src);
    assert(vector_length <= XLEN, "precondition");
    __ vsetvli_helper(T_LONG, 1);
    __ vmv_x_s($dst$$Register, as_VectorRegister($src$$reg));
    if (XLEN != vector_length) {
      __ slli($dst$$Register, $dst$$Register, XLEN - vector_length);
      __ srli($dst$$Register, $dst$$Register, XLEN - vector_length);
    }
  %}
  ins_pipe(pipe_slow);
%}

// fromlong

instruct vmask_fromlong(vRegMask dst, iRegL src) %{
  match(Set dst (VectorLongToMask src));
  format %{ "vmask_fromlong $dst, $src" %}
  ins_encode %{
    assert(Matcher::vector_length(this) <= XLEN, "precondition");
    __ vsetvli_helper(T_LONG, 1);
    __ vmv_s_x(as_VectorRegister($dst$$reg), $src$$Register);
  %}
  ins_pipe(pipe_slow);
%}

// ------------------------------ VectorTest -----------------------------------

// anytrue

// Not matched. Condition is negated and value zero is moved to the right side in CMoveINode::Ideal.

// instruct cmovI_vtest_anytrue(iRegINoSp dst, cmpOp cop, vRegMask op1, vRegMask op2, immI0 zero, immI_1 one) %{
//   predicate(n->in(1)->in(1)->as_Bool()->_test._test == BoolTest::ne &&
//             static_cast<const VectorTestNode*>(n->in(1)->in(2))->get_predicate() == BoolTest::ne);
//   match(Set dst (CMoveI (Binary cop (VectorTest op1 op2)) (Binary zero one)));
//   format %{ "CMove $dst, (vectortest $cop $op1 $op2), zero, one\t#@cmovI_vtest_anytrue"  %}
//   ins_encode %{
//     BasicType bt = Matcher::vector_element_basic_type(this, $op1);
//     uint vector_length = Matcher::vector_length(this, $op1);
//     __ vsetvli_helper(bt, vector_length);
//     __ vcpop_m($dst$$Register, as_VectorRegister($op1$$reg));
//     __ snez($dst$$Register, $dst$$Register);
//   %}
//   ins_pipe(pipe_slow);
// %}

instruct cmovI_vtest_anytrue_negate(iRegINoSp dst, cmpOp cop, vRegMask op1, vRegMask op2, immI0 zero, immI_1 one) %{
  predicate(n->in(1)->in(1)->as_Bool()->_test._test == BoolTest::eq &&
            static_cast<const VectorTestNode*>(n->in(1)->in(2))->get_predicate() == BoolTest::ne);
  match(Set dst (CMoveI (Binary cop (VectorTest op1 op2)) (Binary one zero)));
  format %{ "CMove $dst, (vectortest $cop $op1 $op2), zero, one\t#@cmovI_vtest_anytrue_negate"  %}
  ins_encode %{
    BasicType bt = Matcher::vector_element_basic_type(this, $op1);
    uint vector_length = Matcher::vector_length(this, $op1);
    __ vsetvli_helper(bt, vector_length);
    __ vcpop_m($dst$$Register, as_VectorRegister($op1$$reg));
    __ snez($dst$$Register, $dst$$Register);
  %}
  ins_pipe(pipe_slow);
%}

// alltrue

// Not matched. Condition is negated and value zero is moved to the right side in CMoveINode::Ideal.

// instruct cmovI_vtest_alltrue(iRegINoSp dst, cmpOp cop, vRegMask op1, vRegMask op2, immI0 zero, immI_1 one) %{
//   predicate(n->in(1)->in(1)->as_Bool()->_test._test == BoolTest::eq &&
//             static_cast<const VectorTestNode*>(n->in(1)->in(2))->get_predicate() == BoolTest::overflow);
//   match(Set dst (CMoveI (Binary cop (VectorTest op1 op2)) (Binary zero one)));
//   format %{ "CMove $dst, (vectortest $cop $op1 $op2), zero, one\t#@cmovI_vtest_alltrue"  %}
//   ins_encode %{
//     BasicType bt = Matcher::vector_element_basic_type(this, $op1);
//     uint vector_length = Matcher::vector_length(this, $op1);
//     __ vsetvli_helper(bt, vector_length);
//     __ vcpop_m($dst$$Register, as_VectorRegister($op1$$reg));
//     __ sub($dst$$Register, $dst$$Register, vector_length);
//     __ seqz($dst$$Register, $dst$$Register);
//   %}
//   ins_pipe(pipe_slow);
// %}

instruct cmovI_vtest_alltrue_negate(iRegINoSp dst, cmpOp cop, vRegMask op1, vRegMask op2, immI0 zero, immI_1 one) %{
  predicate(n->in(1)->in(1)->as_Bool()->_test._test == BoolTest::ne &&
            static_cast<const VectorTestNode*>(n->in(1)->in(2))->get_predicate() == BoolTest::overflow);
  match(Set dst (CMoveI (Binary cop (VectorTest op1 op2)) (Binary one zero)));
  format %{ "CMove $dst, (vectortest $cop $op1 $op2), zero, one\t#@cmovI_vtest_alltrue_negate"  %}
  ins_encode %{
    BasicType bt = Matcher::vector_element_basic_type(this, $op1);
    uint vector_length = Matcher::vector_length(this, $op1);
    __ vsetvli_helper(bt, vector_length);
    __ vcpop_m($dst$$Register, as_VectorRegister($op1$$reg));
    __ sub($dst$$Register, $dst$$Register, vector_length);
    __ seqz($dst$$Register, $dst$$Register);
  %}
  ins_pipe(pipe_slow);
%}

// anytrue

instruct vtest_anytrue_branch(cmpOpEqNe cop, vRegMask op1, vRegMask op2, label lbl) %{
  predicate(static_cast<const VectorTestNode*>(n->in(2))->get_predicate() == BoolTest::ne);
  match(If cop (VectorTest op1 op2));
  effect(USE lbl);
  format %{ "b$cop (vectortest ne $op1, $op2) $lbl\t#@vtest_anytrue_branch" %}
  ins_encode %{
    uint vector_length = Matcher::vector_length(this, $op1);
    BasicType bt = Matcher::vector_element_basic_type(this, $op1);
    __ vsetvli_helper(bt, vector_length);
    __ vcpop_m(t0, as_VectorRegister($op1$$reg));
    __ enc_cmpEqNe_imm0_branch($cop$$cmpcode, t0, *($lbl$$label), /* is_far */ true);
  %}
  ins_pipe(pipe_slow);
%}

// alltrue

instruct vtest_alltrue_branch(cmpOpEqNe cop, vRegMask op1, vRegMask op2, label lbl) %{
  predicate(static_cast<const VectorTestNode*>(n->in(2))->get_predicate() == BoolTest::overflow);
  match(If cop (VectorTest op1 op2));
  effect(USE lbl);
  format %{ "b$cop (vectortest overflow $op1, $op2) $lbl\t#@vtest_alltrue_branch" %}
  ins_encode %{
    uint vector_length = Matcher::vector_length(this, $op1);
    BasicType bt = Matcher::vector_element_basic_type(this, $op1);
    __ vsetvli_helper(bt, vector_length);
    __ vcpop_m(t0, as_VectorRegister($op1$$reg));
    __ sub(t0, t0, vector_length);
    __ enc_cmpEqNe_imm0_branch($cop$$cmpcode, t0, *($lbl$$label), /* is_far */ true);
  %}
  ins_pipe(pipe_slow);
%}<|MERGE_RESOLUTION|>--- conflicted
+++ resolved
@@ -1123,19 +1123,11 @@
 
 // vector and not
 
-<<<<<<< HEAD
 instruct vand_notI(vReg dst, vReg src1, vReg src2, immI_M1 m1) %{
   predicate(UseZvbb &&
             (Matcher::vector_element_basic_type(n) == T_INT ||
              Matcher::vector_element_basic_type(n) == T_BYTE ||
              Matcher::vector_element_basic_type(n) == T_SHORT));
-=======
-instruct vand_not(vReg dst, vReg src1, vReg src2, immI_M1 m1) %{
-  predicate(UseZvbb);
-  predicate(Matcher::vector_element_basic_type(n) == T_INT ||
-            Matcher::vector_element_basic_type(n) == T_BYTE ||
-            Matcher::vector_element_basic_type(n) == T_SHORT);
->>>>>>> a05ff55b
   match(Set dst (AndV src1 (XorV src2 (Replicate m1))));
   format %{ "vand_not $dst, $src1, $src2" %}
   ins_encode %{
@@ -1161,19 +1153,11 @@
   ins_pipe(pipe_slow);
 %}
 
-<<<<<<< HEAD
 instruct vand_notI_masked(vReg dst_src1, vReg src2, immI_M1 m1, vRegMask_V0 v0) %{
   predicate(UseZvbb &&
             (Matcher::vector_element_basic_type(n) == T_INT ||
              Matcher::vector_element_basic_type(n) == T_BYTE ||
              Matcher::vector_element_basic_type(n) == T_SHORT));
-=======
-instruct vand_not_masked(vReg dst_src1, vReg src2, immI_M1 m1, vRegMask_V0 v0) %{
-  predicate(UseZvbb);
-  predicate(Matcher::vector_element_basic_type(n) == T_INT ||
-            Matcher::vector_element_basic_type(n) == T_BYTE ||
-            Matcher::vector_element_basic_type(n) == T_SHORT);
->>>>>>> a05ff55b
   match(Set dst_src1 (AndV (Binary dst_src1 (XorV src2 (Replicate m1))) v0));
   format %{ "vand_not_masked $dst_src1, $dst_src1, $src2, $v0" %}
   ins_encode %{
@@ -1201,19 +1185,11 @@
   ins_pipe(pipe_slow);
 %}
 
-<<<<<<< HEAD
 instruct vand_notI_vx(vReg dst, vReg src1, iRegIorL2I src2, immI_M1 m1) %{
   predicate(UseZvbb &&
             (Matcher::vector_element_basic_type(n) == T_INT ||
              Matcher::vector_element_basic_type(n) == T_BYTE ||
              Matcher::vector_element_basic_type(n) == T_SHORT));
-=======
-instruct vand_not_vx(vReg dst, vReg src1, iRegIorL2I src2, immI_M1 m1) %{
-  predicate(UseZvbb);
-  predicate(Matcher::vector_element_basic_type(n) == T_INT ||
-            Matcher::vector_element_basic_type(n) == T_BYTE ||
-            Matcher::vector_element_basic_type(n) == T_SHORT);
->>>>>>> a05ff55b
   match(Set dst (AndV src1 (Replicate (XorI src2 m1))));
   format %{ "vand_not_vx $dst, $src1, $src2" %}
   ins_encode %{
@@ -1239,19 +1215,11 @@
   ins_pipe(pipe_slow);
 %}
 
-<<<<<<< HEAD
 instruct vand_notI_vx_masked(vReg dst_src1, iRegIorL2I src2, immI_M1 m1, vRegMask_V0 v0) %{
   predicate(UseZvbb &&
             (Matcher::vector_element_basic_type(n) == T_INT ||
              Matcher::vector_element_basic_type(n) == T_BYTE ||
              Matcher::vector_element_basic_type(n) == T_SHORT));
-=======
-instruct vand_not_vx_masked(vReg dst_src1, iRegIorL2I src2, immI_M1 m1, vRegMask_V0 v0) %{
-  predicate(UseZvbb);
-  predicate(Matcher::vector_element_basic_type(n) == T_INT ||
-            Matcher::vector_element_basic_type(n) == T_BYTE ||
-            Matcher::vector_element_basic_type(n) == T_SHORT);
->>>>>>> a05ff55b
   match(Set dst_src1 (AndV (Binary dst_src1 (Replicate (XorI src2 m1))) v0));
   format %{ "vand_not_vx_masked $dst_src1, $dst_src1, $src2, $v0" %}
   ins_encode %{
