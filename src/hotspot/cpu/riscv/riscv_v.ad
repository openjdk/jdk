//
// Copyright (c) 2020, 2025, Oracle and/or its affiliates. All rights reserved.
// Copyright (c) 2020, 2023, Arm Limited. All rights reserved.
// Copyright (c) 2020, 2022, Huawei Technologies Co., Ltd. All rights reserved.
// Copyright (c) 2023, 2025, Rivos Inc. All rights reserved.
// DO NOT ALTER OR REMOVE COPYRIGHT NOTICES OR THIS FILE HEADER.
//
// This code is free software; you can redistribute it and/or modify it
// under the terms of the GNU General Public License version 2 only, as
// published by the Free Software Foundation.
//
// This code is distributed in the hope that it will be useful, but WITHOUT
// ANY WARRANTY; without even the implied warranty of MERCHANTABILITY or
// FITNESS FOR A PARTICULAR PURPOSE.  See the GNU General Public License
// version 2 for more details (a copy is included in the LICENSE file that
// accompanied this code).
//
// You should have received a copy of the GNU General Public License version
// 2 along with this work; if not, write to the Free Software Foundation,
// Inc., 51 Franklin St, Fifth Floor, Boston, MA 02110-1301 USA.
//
// Please contact Oracle, 500 Oracle Parkway, Redwood Shores, CA 94065 USA
// or visit www.oracle.com if you need additional information or have any
// questions.
//
//

// RISCV Vector Extension Architecture Description File

opclass vmemA(indirect);

source %{

  static void loadStore(C2_MacroAssembler* masm, bool is_store,
                        VectorRegister reg, BasicType bt, Register base,
                        uint vector_length, Assembler::VectorMask vm = Assembler::unmasked) {
    Assembler::SEW sew = Assembler::elemtype_to_sew(bt);
    __ vsetvli_helper(bt, vector_length);

    if (is_store) {
      __ vsex_v(reg, base, sew, vm);
    } else {
      if (vm == Assembler::v0_t) {
        __ vxor_vv(reg, reg, reg);
      }
      __ vlex_v(reg, base, sew, vm);
    }
  }

  bool Matcher::match_rule_supported_auto_vectorization(int opcode, int vlen, BasicType bt) {
    return match_rule_supported_vector(opcode, vlen, bt);
  }

  // Identify extra cases that we might want to provide match rules for vector nodes
  // and other intrinsics guarded with vector length (vlen) and element type (bt).
  bool Matcher::match_rule_supported_vector(int opcode, int vlen, BasicType bt) {
    if (!UseRVV) {
      return false;
    }

    if (!match_rule_supported(opcode) || !vector_size_supported(bt, vlen)) {
      return false;
    }

    switch (opcode) {
      case Op_VectorMaskLastTrue:
        if (!UseZbb || vlen > XLEN) {
          return false;
        }
        break;
      case Op_VectorMaskToLong:
      case Op_VectorLongToMask:
        if (vlen > XLEN) {
          return false;
        }
        break;
      case Op_CountTrailingZerosV:
      case Op_CountLeadingZerosV:
      case Op_PopCountVL:
      case Op_PopCountVI:
      case Op_ReverseBytesV:
      case Op_ReverseV:
        return UseZvbb;
      case Op_RotateLeftV:
      case Op_RotateRightV:
        if (bt != T_INT && bt != T_LONG) {
          return false;
        }
        return UseZvbb;
      case Op_LoadVectorGather:
      case Op_LoadVectorGatherMasked:
      case Op_StoreVectorScatter:
      case Op_StoreVectorScatterMasked:
        if (is_subword_type(bt)) {
          return false;
        }
        break;
      case Op_VectorCastHF2F:
      case Op_VectorCastF2HF:
        return UseZvfh;
      case Op_VectorLoadShuffle:
      case Op_VectorRearrange:
        // vlen >= 4 is required, because min vector size for byte is 4 on riscv,
        // VectorLoadShuffle is from byte to X, so it requires vlen >= 4.
        // VectorRearrange depends on VectorLoadShuffle, so it also requires vlen >= 4.
        if (vlen < 4) {
          return false;
        }
        break;
      case Op_MulReductionVI:
      case Op_MulReductionVL:
        // When vlen < 4, our log2(vlen) implementation does not help to gain performance improvement.
        if (vlen < 4) {
          return false;
        }
      default:
        break;
    }
    return true;
  }

  bool Matcher::match_rule_supported_vector_masked(int opcode, int vlen, BasicType bt) {
    if (!UseRVV) {
      return false;
    }
    switch (opcode) {
      case Op_SelectFromTwoVector:
        // There is no masked version of selectFrom two vector, i.e. selectFrom(av, bv, mask) in vector API.
        return false;
      default:
        break;
    }
    return match_rule_supported_vector(opcode, vlen, bt);
  }

  bool Matcher::vector_needs_partial_operations(Node* node, const TypeVect* vt) {
    return false;
  }

  bool Matcher::vector_rearrange_requires_load_shuffle(BasicType elem_bt, int vlen) {
    return false;
  }
%}

definitions %{
  int_def VEC_COST             (200, 200);
%}

// All VEC instructions

// vector load/store
instruct loadV(vReg dst, vmemA mem) %{
  match(Set dst (LoadVector mem));
  ins_cost(VEC_COST);
  format %{ "loadV $dst, $mem\t# vector (rvv)" %}
  ins_encode %{
    VectorRegister dst_reg = as_VectorRegister($dst$$reg);
    loadStore(masm, false, dst_reg,
              Matcher::vector_element_basic_type(this), as_Register($mem$$base), Matcher::vector_length(this));
  %}
  ins_pipe(pipe_slow);
%}

instruct storeV(vReg src, vmemA mem) %{
  match(Set mem (StoreVector mem src));
  ins_cost(VEC_COST);
  format %{ "storeV $mem, $src\t# vector (rvv)" %}
  ins_encode %{
    VectorRegister src_reg = as_VectorRegister($src$$reg);
    loadStore(masm, true, src_reg,
              Matcher::vector_element_basic_type(this, $src), as_Register($mem$$base), Matcher::vector_length(this, $src));
  %}
  ins_pipe(pipe_slow);
%}

// vector load mask

instruct vloadmask(vRegMask dst, vReg src) %{
  match(Set dst (VectorLoadMask src));
  format %{ "vloadmask $dst, $src" %}
  ins_encode %{
    __ vsetvli_helper(T_BOOLEAN, Matcher::vector_length(this));
    __ vmsne_vx(as_VectorRegister($dst$$reg), as_VectorRegister($src$$reg), zr);
  %}
  ins_pipe(pipe_slow);
%}

instruct vloadmask_masked(vRegMask dst, vReg src, vRegMask_V0 v0) %{
  match(Set dst (VectorLoadMask src v0));
  format %{ "vloadmask_masked $dst, $src, $v0" %}
  ins_encode %{
    __ vsetvli_helper(T_BOOLEAN, Matcher::vector_length(this));
    __ vmsne_vx(as_VectorRegister($dst$$reg), as_VectorRegister($src$$reg), zr, Assembler::v0_t);
  %}
  ins_pipe(pipe_slow);
%}

// vector store mask

instruct vstoremask(vReg dst, vRegMask_V0 v0, immI size) %{
  match(Set dst (VectorStoreMask v0 size));
  format %{ "vstoremask $dst, V0 # elem size is $size byte[s]" %}
  ins_encode %{
    __ vsetvli_helper(T_BOOLEAN, Matcher::vector_length(this));
    __ vxor_vv(as_VectorRegister($dst$$reg), as_VectorRegister($dst$$reg), as_VectorRegister($dst$$reg));
    __ vmerge_vim(as_VectorRegister($dst$$reg), as_VectorRegister($dst$$reg), 1);
  %}
  ins_pipe(pipe_slow);
%}

// vector mask compare

instruct vmaskcmp(vRegMask dst, vReg src1, vReg src2, immI cond) %{
  predicate(Matcher::vector_element_basic_type(n) == T_BYTE ||
            Matcher::vector_element_basic_type(n) == T_SHORT ||
            Matcher::vector_element_basic_type(n) == T_INT ||
            Matcher::vector_element_basic_type(n) == T_LONG);
  match(Set dst (VectorMaskCmp (Binary src1 src2) cond));
  format %{ "vmaskcmp $dst, $src1, $src2, $cond" %}
  ins_encode %{
    BasicType bt = Matcher::vector_element_basic_type(this);
    uint vector_length = Matcher::vector_length(this);
    __ compare_integral_v(as_VectorRegister($dst$$reg),
                          as_VectorRegister($src1$$reg), as_VectorRegister($src2$$reg),
                          (int)($cond$$constant), bt, vector_length);
  %}
  ins_pipe(pipe_slow);
%}

instruct vmaskcmp_masked(vRegMask dst, vReg src1, vReg src2, immI cond, vRegMask_V0 v0) %{
  predicate(Matcher::vector_element_basic_type(n) == T_BYTE ||
            Matcher::vector_element_basic_type(n) == T_SHORT ||
            Matcher::vector_element_basic_type(n) == T_INT ||
            Matcher::vector_element_basic_type(n) == T_LONG);
  match(Set dst (VectorMaskCmp (Binary src1 src2) (Binary cond v0)));
  effect(TEMP_DEF dst);
  format %{ "vmaskcmp_masked $dst, $src1, $src2, $cond, $v0" %}
  ins_encode %{
    BasicType bt = Matcher::vector_element_basic_type(this);
    uint vector_length = Matcher::vector_length(this);
    __ compare_integral_v(as_VectorRegister($dst$$reg),
                          as_VectorRegister($src1$$reg), as_VectorRegister($src2$$reg),
                          (int)($cond$$constant), bt, vector_length, Assembler::v0_t);
  %}
  ins_pipe(pipe_slow);
%}

// vector mask float compare

instruct vmaskcmp_fp(vRegMask dst, vReg src1, vReg src2, immI cond) %{
  predicate(Matcher::vector_element_basic_type(n) == T_FLOAT ||
            Matcher::vector_element_basic_type(n) == T_DOUBLE);
  match(Set dst (VectorMaskCmp (Binary src1 src2) cond));
  effect(TEMP_DEF dst);
  format %{ "vmaskcmp_fp $dst, $src1, $src2, $cond" %}
  ins_encode %{
    BasicType bt = Matcher::vector_element_basic_type(this);
    uint vector_length = Matcher::vector_length(this);
    __ compare_fp_v(as_VectorRegister($dst$$reg),
                    as_VectorRegister($src1$$reg), as_VectorRegister($src2$$reg),
                    (int)($cond$$constant), bt, vector_length);
  %}
  ins_pipe(pipe_slow);
%}

instruct vmaskcmp_fp_masked(vRegMask dst, vReg src1, vReg src2, immI cond, vRegMask_V0 v0) %{
  predicate(Matcher::vector_element_basic_type(n) == T_FLOAT ||
            Matcher::vector_element_basic_type(n) == T_DOUBLE);
  match(Set dst (VectorMaskCmp (Binary src1 src2) (Binary cond v0)));
  effect(TEMP_DEF dst);
  format %{ "vmaskcmp_fp_masked $dst, $src1, $src2, $cond, $v0" %}
  ins_encode %{
    BasicType bt = Matcher::vector_element_basic_type(this);
    uint vector_length = Matcher::vector_length(this);
    __ compare_fp_v(as_VectorRegister($dst$$reg),
                    as_VectorRegister($src1$$reg), as_VectorRegister($src2$$reg),
                    (int)($cond$$constant), bt, vector_length, Assembler::v0_t);
  %}
  ins_pipe(pipe_slow);
%}

// vector abs

instruct vabs(vReg dst, vReg src, vReg tmp) %{
  match(Set dst (AbsVB src));
  match(Set dst (AbsVS src));
  match(Set dst (AbsVI src));
  match(Set dst (AbsVL src));
  ins_cost(VEC_COST);
  effect(TEMP tmp);
  format %{ "vabs $dst, $src\t# KILL $tmp" %}
  ins_encode %{
    BasicType bt = Matcher::vector_element_basic_type(this);
    __ vsetvli_helper(bt, Matcher::vector_length(this));
    __ vrsub_vi(as_VectorRegister($tmp$$reg), as_VectorRegister($src$$reg), 0);
    __ vmax_vv(as_VectorRegister($dst$$reg), as_VectorRegister($tmp$$reg), as_VectorRegister($src$$reg));
  %}
  ins_pipe(pipe_slow);
%}

instruct vabs_fp(vReg dst, vReg src) %{
  match(Set dst (AbsVF src));
  match(Set dst (AbsVD src));
  ins_cost(VEC_COST);
  format %{ "vabs_fp $dst, $src" %}
  ins_encode %{
    BasicType bt = Matcher::vector_element_basic_type(this);
    __ vsetvli_helper(bt, Matcher::vector_length(this));
    __ vfabs_v(as_VectorRegister($dst$$reg), as_VectorRegister($src$$reg));
  %}
  ins_pipe(pipe_slow);
%}

// vector abs - predicated

instruct vabs_masked(vReg dst_src, vRegMask_V0 v0, vReg tmp) %{
  match(Set dst_src (AbsVB dst_src v0));
  match(Set dst_src (AbsVS dst_src v0));
  match(Set dst_src (AbsVI dst_src v0));
  match(Set dst_src (AbsVL dst_src v0));
  ins_cost(VEC_COST);
  effect(TEMP tmp);
  format %{ "vabs_masked $dst_src, $dst_src, $v0\t# KILL $tmp" %}
  ins_encode %{
    BasicType bt = Matcher::vector_element_basic_type(this);
    __ vsetvli_helper(bt, Matcher::vector_length(this));
    __ vrsub_vi(as_VectorRegister($tmp$$reg), as_VectorRegister($dst_src$$reg), 0,
                Assembler::v0_t);
    __ vmax_vv(as_VectorRegister($dst_src$$reg), as_VectorRegister($tmp$$reg),
               as_VectorRegister($dst_src$$reg), Assembler::v0_t);
  %}
  ins_pipe(pipe_slow);
%}

instruct vabs_fp_masked(vReg dst_src, vRegMask_V0 v0) %{
  match(Set dst_src (AbsVF dst_src v0));
  match(Set dst_src (AbsVD dst_src v0));
  ins_cost(VEC_COST);
  format %{ "vabs_fp_masked $dst_src, $dst_src, $v0" %}
  ins_encode %{
    BasicType bt = Matcher::vector_element_basic_type(this);
    __ vsetvli_helper(bt, Matcher::vector_length(this));
    __ vfabs_v(as_VectorRegister($dst_src$$reg), as_VectorRegister($dst_src$$reg), Assembler::v0_t);
  %}
  ins_pipe(pipe_slow);
%}

// vector add

instruct vadd(vReg dst, vReg src1, vReg src2) %{
  match(Set dst (AddVB src1 src2));
  match(Set dst (AddVS src1 src2));
  match(Set dst (AddVI src1 src2));
  match(Set dst (AddVL src1 src2));
  ins_cost(VEC_COST);
  format %{ "vadd $dst, $src1, $src2" %}
  ins_encode %{
    BasicType bt = Matcher::vector_element_basic_type(this);
    __ vsetvli_helper(bt, Matcher::vector_length(this));
    __ vadd_vv(as_VectorRegister($dst$$reg),
               as_VectorRegister($src1$$reg),
               as_VectorRegister($src2$$reg));
  %}
  ins_pipe(pipe_slow);
%}

instruct vadd_fp(vReg dst, vReg src1, vReg src2) %{
  match(Set dst (AddVF src1 src2));
  match(Set dst (AddVD src1 src2));
  ins_cost(VEC_COST);
  format %{ "vadd_fp $dst, $src1, $src2" %}
  ins_encode %{
    BasicType bt = Matcher::vector_element_basic_type(this);
    __ vsetvli_helper(bt, Matcher::vector_length(this));
    __ vfadd_vv(as_VectorRegister($dst$$reg),
                as_VectorRegister($src1$$reg),
                as_VectorRegister($src2$$reg));
  %}
  ins_pipe(pipe_slow);
%}

// vector add - predicated

instruct vadd_masked(vReg dst_src1, vReg src2, vRegMask_V0 v0) %{
  match(Set dst_src1 (AddVB (Binary dst_src1 src2) v0));
  match(Set dst_src1 (AddVS (Binary dst_src1 src2) v0));
  match(Set dst_src1 (AddVI (Binary dst_src1 src2) v0));
  match(Set dst_src1 (AddVL (Binary dst_src1 src2) v0));
  ins_cost(VEC_COST);
  format %{ "vadd_masked $dst_src1, $dst_src1, $src2, $v0" %}
  ins_encode %{
    BasicType bt = Matcher::vector_element_basic_type(this);
    __ vsetvli_helper(bt, Matcher::vector_length(this));
    __ vadd_vv(as_VectorRegister($dst_src1$$reg),
               as_VectorRegister($dst_src1$$reg),
               as_VectorRegister($src2$$reg), Assembler::v0_t);
  %}
  ins_pipe(pipe_slow);
%}

instruct vadd_fp_masked(vReg dst_src1, vReg src2, vRegMask_V0 v0) %{
  match(Set dst_src1 (AddVF (Binary dst_src1 src2) v0));
  match(Set dst_src1 (AddVD (Binary dst_src1 src2) v0));
  ins_cost(VEC_COST);
  format %{ "vadd_fp_masked $dst_src1, $dst_src1, $src2, $v0" %}
  ins_encode %{
    BasicType bt = Matcher::vector_element_basic_type(this);
    __ vsetvli_helper(bt, Matcher::vector_length(this));
    __ vfadd_vv(as_VectorRegister($dst_src1$$reg),
                as_VectorRegister($dst_src1$$reg),
                as_VectorRegister($src2$$reg), Assembler::v0_t);
  %}
  ins_pipe(pipe_slow);
%}

// vector-immediate add (unpredicated)

instruct vadd_vi(vReg dst, vReg src1, immI5 con) %{
  match(Set dst (AddVB src1 (Replicate con)));
  match(Set dst (AddVS src1 (Replicate con)));
  match(Set dst (AddVI src1 (Replicate con)));
  format %{ "vadd_vi $dst, $src1, $con" %}
  ins_encode %{
    BasicType bt = Matcher::vector_element_basic_type(this);
    __ vsetvli_helper(bt, Matcher::vector_length(this));
    __ vadd_vi(as_VectorRegister($dst$$reg),
               as_VectorRegister($src1$$reg),
               $con$$constant);
  %}
  ins_pipe(pipe_slow);
%}

instruct vaddL_vi(vReg dst, vReg src1, immL5 con) %{
  match(Set dst (AddVL src1 (Replicate con)));
  format %{ "vaddL_vi $dst, $src1, $con" %}
  ins_encode %{
    __ vsetvli_helper(T_LONG, Matcher::vector_length(this));
    __ vadd_vi(as_VectorRegister($dst$$reg),
               as_VectorRegister($src1$$reg),
               $con$$constant);
  %}
  ins_pipe(pipe_slow);
%}

// vector-scalar add (unpredicated)

instruct vadd_vx(vReg dst, vReg src1, iRegIorL2I src2) %{
  match(Set dst (AddVB src1 (Replicate src2)));
  match(Set dst (AddVS src1 (Replicate src2)));
  match(Set dst (AddVI src1 (Replicate src2)));
  format %{ "vadd_vx $dst, $src1, $src2" %}
  ins_encode %{
    BasicType bt = Matcher::vector_element_basic_type(this);
    __ vsetvli_helper(bt, Matcher::vector_length(this));
    __ vadd_vx(as_VectorRegister($dst$$reg),
               as_VectorRegister($src1$$reg),
               as_Register($src2$$reg));
  %}
  ins_pipe(pipe_slow);
%}

instruct vaddL_vx(vReg dst, vReg src1, iRegL src2) %{
  match(Set dst (AddVL src1 (Replicate src2)));
  format %{ "vaddL_vx $dst, $src1, $src2" %}
  ins_encode %{
    __ vsetvli_helper(T_LONG, Matcher::vector_length(this));
    __ vadd_vx(as_VectorRegister($dst$$reg),
               as_VectorRegister($src1$$reg),
               as_Register($src2$$reg));
  %}
  ins_pipe(pipe_slow);
%}

// vector-immediate add (predicated)

instruct vadd_vi_masked(vReg dst_src, immI5 con, vRegMask_V0 v0) %{
  match(Set dst_src (AddVB (Binary dst_src (Replicate con)) v0));
  match(Set dst_src (AddVS (Binary dst_src (Replicate con)) v0));
  match(Set dst_src (AddVI (Binary dst_src (Replicate con)) v0));
  format %{ "vadd_vi_masked $dst_src, $dst_src, $con, $v0" %}
  ins_encode %{
    BasicType bt = Matcher::vector_element_basic_type(this);
    __ vsetvli_helper(bt, Matcher::vector_length(this));
    __ vadd_vi(as_VectorRegister($dst_src$$reg),
               as_VectorRegister($dst_src$$reg),
               $con$$constant, Assembler::v0_t);
  %}
  ins_pipe(pipe_slow);
%}

instruct vaddL_vi_masked(vReg dst_src, immL5 con, vRegMask_V0 v0) %{
  match(Set dst_src (AddVL (Binary dst_src (Replicate con)) v0));
  format %{ "vaddL_vi_masked $dst_src, $dst_src, $con, $v0" %}
  ins_encode %{
    __ vsetvli_helper(T_LONG, Matcher::vector_length(this));
    __ vadd_vi(as_VectorRegister($dst_src$$reg),
               as_VectorRegister($dst_src$$reg),
               $con$$constant, Assembler::v0_t);
  %}
  ins_pipe(pipe_slow);
%}

// vector-scalar add (predicated)

instruct vadd_vx_masked(vReg dst_src, iRegIorL2I src2, vRegMask_V0 v0) %{
  match(Set dst_src (AddVB (Binary dst_src (Replicate src2)) v0));
  match(Set dst_src (AddVS (Binary dst_src (Replicate src2)) v0));
  match(Set dst_src (AddVI (Binary dst_src (Replicate src2)) v0));
  format %{ "vadd_vx_masked $dst_src, $dst_src, $src2, $v0" %}
  ins_encode %{
    BasicType bt = Matcher::vector_element_basic_type(this);
    __ vsetvli_helper(bt, Matcher::vector_length(this));
    __ vadd_vx(as_VectorRegister($dst_src$$reg),
               as_VectorRegister($dst_src$$reg),
               as_Register($src2$$reg), Assembler::v0_t);
  %}
  ins_pipe(pipe_slow);
%}

instruct vaddL_vx_masked(vReg dst_src, iRegL src2, vRegMask_V0 v0) %{
  match(Set dst_src (AddVL (Binary dst_src (Replicate src2)) v0));
  format %{ "vaddL_vx_masked $dst_src, $dst_src, $src2, $v0" %}
  ins_encode %{
    __ vsetvli_helper(T_LONG, Matcher::vector_length(this));
    __ vadd_vx(as_VectorRegister($dst_src$$reg),
               as_VectorRegister($dst_src$$reg),
               as_Register($src2$$reg), Assembler::v0_t);
  %}
  ins_pipe(pipe_slow);
%}

// vector sub

instruct vsub(vReg dst, vReg src1, vReg src2) %{
  match(Set dst (SubVB src1 src2));
  match(Set dst (SubVS src1 src2));
  match(Set dst (SubVI src1 src2));
  match(Set dst (SubVL src1 src2));
  ins_cost(VEC_COST);
  format %{ "vsub $dst, $src1, $src2" %}
  ins_encode %{
    BasicType bt = Matcher::vector_element_basic_type(this);
    __ vsetvli_helper(bt, Matcher::vector_length(this));
    __ vsub_vv(as_VectorRegister($dst$$reg), as_VectorRegister($src1$$reg),
               as_VectorRegister($src2$$reg));
  %}
  ins_pipe(pipe_slow);
%}

instruct vsub_fp(vReg dst, vReg src1, vReg src2) %{
  match(Set dst (SubVF src1 src2));
  match(Set dst (SubVD src1 src2));
  ins_cost(VEC_COST);
  format %{ "vsub_fp $dst, $src1, $src2" %}
  ins_encode %{
    BasicType bt = Matcher::vector_element_basic_type(this);
    __ vsetvli_helper(bt, Matcher::vector_length(this));
    __ vfsub_vv(as_VectorRegister($dst$$reg), as_VectorRegister($src1$$reg),
                as_VectorRegister($src2$$reg));
  %}
  ins_pipe(pipe_slow);
%}

// vector sub - predicated

instruct vsub_masked(vReg dst_src1, vReg src2, vRegMask_V0 v0) %{
  match(Set dst_src1 (SubVB (Binary dst_src1 src2) v0));
  match(Set dst_src1 (SubVS (Binary dst_src1 src2) v0));
  match(Set dst_src1 (SubVI (Binary dst_src1 src2) v0));
  match(Set dst_src1 (SubVL (Binary dst_src1 src2) v0));
  ins_cost(VEC_COST);
  format %{ "vsub_masked $dst_src1, $dst_src1, $src2, $v0" %}
  ins_encode %{
    BasicType bt = Matcher::vector_element_basic_type(this);
    __ vsetvli_helper(bt, Matcher::vector_length(this));
    __ vsub_vv(as_VectorRegister($dst_src1$$reg), as_VectorRegister($dst_src1$$reg),
               as_VectorRegister($src2$$reg), Assembler::v0_t);
  %}
  ins_pipe(pipe_slow);
%}

instruct vsub_fp_masked(vReg dst_src1, vReg src2, vRegMask_V0 v0) %{
  match(Set dst_src1 (SubVF (Binary dst_src1 src2) v0));
  match(Set dst_src1 (SubVD (Binary dst_src1 src2) v0));
  ins_cost(VEC_COST);
  format %{ "vsub_fp_masked $dst_src1, $dst_src1, $src2, $v0" %}
  ins_encode %{
    BasicType bt = Matcher::vector_element_basic_type(this);
    __ vsetvli_helper(bt, Matcher::vector_length(this));
    __ vfsub_vv(as_VectorRegister($dst_src1$$reg), as_VectorRegister($dst_src1$$reg),
                as_VectorRegister($src2$$reg), Assembler::v0_t);
  %}
  ins_pipe(pipe_slow);
%}

// vector-scalar sub (unpredicated)

instruct vsub_vx(vReg dst, vReg src1, iRegIorL2I src2) %{
  match(Set dst (SubVB src1 (Replicate src2)));
  match(Set dst (SubVS src1 (Replicate src2)));
  match(Set dst (SubVI src1 (Replicate src2)));
  format %{ "vsub_vx $dst, $src1, $src2" %}
  ins_encode %{
    BasicType bt = Matcher::vector_element_basic_type(this);
    __ vsetvli_helper(bt, Matcher::vector_length(this));
    __ vsub_vx(as_VectorRegister($dst$$reg),
               as_VectorRegister($src1$$reg),
               as_Register($src2$$reg));
  %}
  ins_pipe(pipe_slow);
%}

instruct vsubL_vx(vReg dst, vReg src1, iRegL src2) %{
  match(Set dst (SubVL src1 (Replicate src2)));
  format %{ "vsubL_vx $dst, $src1, $src2" %}
  ins_encode %{
    __ vsetvli_helper(T_LONG, Matcher::vector_length(this));
    __ vsub_vx(as_VectorRegister($dst$$reg),
               as_VectorRegister($src1$$reg),
               as_Register($src2$$reg));
  %}
  ins_pipe(pipe_slow);
%}

// vector-scalar sub (predicated)

instruct vsub_vx_masked(vReg dst_src, iRegIorL2I src2, vRegMask_V0 v0) %{
  match(Set dst_src (SubVB (Binary dst_src (Replicate src2)) v0));
  match(Set dst_src (SubVS (Binary dst_src (Replicate src2)) v0));
  match(Set dst_src (SubVI (Binary dst_src (Replicate src2)) v0));
  format %{ "vsub_vx_masked $dst_src, $dst_src, $src2, $v0" %}
  ins_encode %{
    BasicType bt = Matcher::vector_element_basic_type(this);
    __ vsetvli_helper(bt, Matcher::vector_length(this));
    __ vsub_vx(as_VectorRegister($dst_src$$reg),
               as_VectorRegister($dst_src$$reg),
               as_Register($src2$$reg), Assembler::v0_t);
  %}
  ins_pipe(pipe_slow);
%}

instruct vsubL_vx_masked(vReg dst_src, iRegL src2, vRegMask_V0 v0) %{
  match(Set dst_src (SubVL (Binary dst_src (Replicate src2)) v0));
  format %{ "vsubL_vx_masked $dst_src, $dst_src, $src2, $v0" %}
  ins_encode %{
    __ vsetvli_helper(T_LONG, Matcher::vector_length(this));
    __ vsub_vx(as_VectorRegister($dst_src$$reg),
               as_VectorRegister($dst_src$$reg),
               as_Register($src2$$reg), Assembler::v0_t);
  %}
  ins_pipe(pipe_slow);
%}

// vector and

instruct vand(vReg dst, vReg src1, vReg src2) %{
  match(Set dst (AndV src1 src2));
  ins_cost(VEC_COST);
  format %{ "vand $dst, $src1, $src2" %}
  ins_encode %{
    BasicType bt = Matcher::vector_element_basic_type(this);
    __ vsetvli_helper(bt, Matcher::vector_length(this));
    __ vand_vv(as_VectorRegister($dst$$reg),
               as_VectorRegister($src1$$reg),
               as_VectorRegister($src2$$reg));
  %}
  ins_pipe(pipe_slow);
%}

// vector and - predicated

instruct vand_masked(vReg dst_src1, vReg src2, vRegMask_V0 v0) %{
  match(Set dst_src1 (AndV (Binary dst_src1 src2) v0));
  ins_cost(VEC_COST);
  format %{ "vand_masked $dst_src1, $dst_src1, $src2, $v0" %}
  ins_encode %{
    BasicType bt = Matcher::vector_element_basic_type(this);
    __ vsetvli_helper(bt, Matcher::vector_length(this));
    __ vand_vv(as_VectorRegister($dst_src1$$reg),
               as_VectorRegister($dst_src1$$reg),
               as_VectorRegister($src2$$reg), Assembler::v0_t);
  %}
  ins_pipe(pipe_slow);
%}

// vector-immediate and (unpredicated)

<<<<<<< HEAD
instruct vandI_vi(vReg dst, vReg src1, immI5 con) %{
  predicate(Matcher::vector_element_basic_type(n) == T_INT ||
            Matcher::vector_element_basic_type(n) == T_BYTE ||
            Matcher::vector_element_basic_type(n) == T_SHORT);
  match(Set dst (AndV src1 (Replicate con)));
  format %{ "vandI_vi $dst, $src1, $con" %}
=======
instruct vand_vi(vReg dst_src, immI5 con) %{
  predicate(Matcher::vector_element_basic_type(n) == T_INT ||
            Matcher::vector_element_basic_type(n) == T_BYTE ||
            Matcher::vector_element_basic_type(n) == T_SHORT);
  match(Set dst_src (AndV dst_src (Replicate con)));
  format %{ "vand_vi $dst_src, $dst_src, $con" %}
>>>>>>> a05ff55b
  ins_encode %{
    BasicType bt = Matcher::vector_element_basic_type(this);
    __ vsetvli_helper(bt, Matcher::vector_length(this));
    __ vand_vi(as_VectorRegister($dst$$reg),
               as_VectorRegister($src1$$reg),
               $con$$constant);
  %}
  ins_pipe(pipe_slow);
%}

instruct vandL_vi(vReg dst, vReg src1, immL5 con) %{
  predicate(Matcher::vector_element_basic_type(n) == T_LONG);
  match(Set dst (AndV src1 (Replicate con)));
  format %{ "vandL_vi $dst, $src1, $con" %}
  ins_encode %{
    __ vsetvli_helper(T_LONG, Matcher::vector_length(this));
    __ vand_vi(as_VectorRegister($dst$$reg),
               as_VectorRegister($src1$$reg),
               $con$$constant);
  %}
  ins_pipe(pipe_slow);
%}

// vector-scalar and (unpredicated)

<<<<<<< HEAD
instruct vandI_vx(vReg dst, vReg src1, iRegIorL2I src2) %{
  predicate(Matcher::vector_element_basic_type(n) == T_INT ||
            Matcher::vector_element_basic_type(n) == T_BYTE ||
            Matcher::vector_element_basic_type(n) == T_SHORT);
  match(Set dst (AndV src1 (Replicate src2)));
  format %{ "vandI_vx $dst, $src1, $src2" %}
=======
instruct vand_vx(vReg dst_src, iRegIorL2I src) %{
  predicate(Matcher::vector_element_basic_type(n) == T_INT ||
            Matcher::vector_element_basic_type(n) == T_BYTE ||
            Matcher::vector_element_basic_type(n) == T_SHORT);
  match(Set dst_src (AndV dst_src (Replicate src)));
  format %{ "vand_vx $dst_src, $dst_src, $src" %}
>>>>>>> a05ff55b
  ins_encode %{
    BasicType bt = Matcher::vector_element_basic_type(this);
    __ vsetvli_helper(bt, Matcher::vector_length(this));
    __ vand_vx(as_VectorRegister($dst$$reg),
               as_VectorRegister($src1$$reg),
               as_Register($src2$$reg));
  %}
  ins_pipe(pipe_slow);
%}

instruct vandL_vx(vReg dst, vReg src1, iRegL src2) %{
  predicate(Matcher::vector_element_basic_type(n) == T_LONG);
  match(Set dst (AndV src1 (Replicate src2)));
  format %{ "vandL_vx $dst, $src1, $src2" %}
  ins_encode %{
    __ vsetvli_helper(T_LONG, Matcher::vector_length(this));
    __ vand_vx(as_VectorRegister($dst$$reg),
               as_VectorRegister($src1$$reg),
               as_Register($src2$$reg));
  %}
  ins_pipe(pipe_slow);
%}

// vector-immediate and (predicated)

instruct vand_vi_masked(vReg dst_src, immI5 con, vRegMask_V0 v0) %{
  predicate(Matcher::vector_element_basic_type(n) == T_INT ||
            Matcher::vector_element_basic_type(n) == T_BYTE ||
            Matcher::vector_element_basic_type(n) == T_SHORT);
  match(Set dst_src (AndV (Binary dst_src (Replicate con)) v0));
  format %{ "vand_vi_masked $dst_src, $dst_src, $con, $v0" %}
  ins_encode %{
    BasicType bt = Matcher::vector_element_basic_type(this);
    __ vsetvli_helper(bt, Matcher::vector_length(this));
    __ vand_vi(as_VectorRegister($dst_src$$reg),
               as_VectorRegister($dst_src$$reg),
               $con$$constant, Assembler::v0_t);
  %}
  ins_pipe(pipe_slow);
%}

instruct vandL_vi_masked(vReg dst_src, immL5 con, vRegMask_V0 v0) %{
  predicate(Matcher::vector_element_basic_type(n) == T_LONG);
  match(Set dst_src (AndV (Binary dst_src (Replicate con)) v0));
  format %{ "vandL_vi_masked $dst_src, $dst_src, $con, $v0" %}
  ins_encode %{
    __ vsetvli_helper(T_LONG, Matcher::vector_length(this));
    __ vand_vi(as_VectorRegister($dst_src$$reg),
               as_VectorRegister($dst_src$$reg),
               $con$$constant, Assembler::v0_t);
  %}
  ins_pipe(pipe_slow);
%}

// vector-scalar and (predicated)

instruct vand_vx_masked(vReg dst_src, iRegIorL2I src, vRegMask_V0 v0) %{
  predicate(Matcher::vector_element_basic_type(n) == T_INT ||
            Matcher::vector_element_basic_type(n) == T_BYTE ||
            Matcher::vector_element_basic_type(n) == T_SHORT);
  match(Set dst_src (AndV (Binary dst_src (Replicate src)) v0));
  format %{ "vand_vx_masked $dst_src, $dst_src, $src, $v0" %}
  ins_encode %{
    BasicType bt = Matcher::vector_element_basic_type(this);
    __ vsetvli_helper(bt, Matcher::vector_length(this));
    __ vand_vx(as_VectorRegister($dst_src$$reg),
               as_VectorRegister($dst_src$$reg),
               as_Register($src$$reg), Assembler::v0_t);
  %}
  ins_pipe(pipe_slow);
%}

instruct vandL_vx_masked(vReg dst_src, iRegL src, vRegMask_V0 v0) %{
  predicate(Matcher::vector_element_basic_type(n) == T_LONG);
  match(Set dst_src (AndV (Binary dst_src (Replicate src)) v0));
  format %{ "vandL_vx_masked $dst_src, $dst_src, $src, $v0" %}
  ins_encode %{
    __ vsetvli_helper(T_LONG, Matcher::vector_length(this));
    __ vand_vx(as_VectorRegister($dst_src$$reg),
               as_VectorRegister($dst_src$$reg),
               as_Register($src$$reg), Assembler::v0_t);
  %}
  ins_pipe(pipe_slow);
%}

// vector or

instruct vor(vReg dst, vReg src1, vReg src2) %{
  match(Set dst (OrV src1 src2));
  ins_cost(VEC_COST);
  format %{ "vor $dst, $src1, $src2" %}
  ins_encode %{
    BasicType bt = Matcher::vector_element_basic_type(this);
    __ vsetvli_helper(bt, Matcher::vector_length(this));
    __ vor_vv(as_VectorRegister($dst$$reg),
              as_VectorRegister($src1$$reg),
              as_VectorRegister($src2$$reg));
  %}
  ins_pipe(pipe_slow);
%}

// vector or - predicated

instruct vor_masked(vReg dst_src1, vReg src2, vRegMask_V0 v0) %{
  match(Set dst_src1 (OrV (Binary dst_src1 src2) v0));
  ins_cost(VEC_COST);
  format %{ "vor_masked $dst_src1, $dst_src1, $src2, $v0" %}
  ins_encode %{
    BasicType bt = Matcher::vector_element_basic_type(this);
    __ vsetvli_helper(bt, Matcher::vector_length(this));
    __ vor_vv(as_VectorRegister($dst_src1$$reg),
              as_VectorRegister($dst_src1$$reg),
              as_VectorRegister($src2$$reg), Assembler::v0_t);
  %}
  ins_pipe(pipe_slow);
%}

// vector-immediate or (unpredicated)

<<<<<<< HEAD
instruct vorI_vi(vReg dst, vReg src1, immI5 con) %{
  predicate(Matcher::vector_element_basic_type(n) == T_INT ||
            Matcher::vector_element_basic_type(n) == T_BYTE ||
            Matcher::vector_element_basic_type(n) == T_SHORT);
  match(Set dst (OrV src1 (Replicate con)));
  format %{ "vorI_vi $dst, $src1, $con" %}
=======
instruct vor_vi(vReg dst_src, immI5 con) %{
  predicate(Matcher::vector_element_basic_type(n) == T_INT ||
            Matcher::vector_element_basic_type(n) == T_BYTE ||
            Matcher::vector_element_basic_type(n) == T_SHORT);
  match(Set dst_src (OrV dst_src (Replicate con)));
  format %{ "vor_vi $dst_src, $dst_src, $con" %}
>>>>>>> a05ff55b
  ins_encode %{
    BasicType bt = Matcher::vector_element_basic_type(this);
    __ vsetvli_helper(bt, Matcher::vector_length(this));
    __ vor_vi(as_VectorRegister($dst$$reg),
              as_VectorRegister($src1$$reg),
              $con$$constant);
  %}
  ins_pipe(pipe_slow);
%}

instruct vorL_vi(vReg dst, vReg src1, immL5 con) %{
  predicate(Matcher::vector_element_basic_type(n) == T_LONG);
  match(Set dst (OrV src1 (Replicate con)));
  format %{ "vorL_vi $dst, $src1, $con" %}
  ins_encode %{
    __ vsetvli_helper(T_LONG, Matcher::vector_length(this));
    __ vor_vi(as_VectorRegister($dst$$reg),
              as_VectorRegister($src1$$reg),
              $con$$constant);
  %}
  ins_pipe(pipe_slow);
%}

// vector-scalar or (unpredicated)

<<<<<<< HEAD
instruct vorI_vx(vReg dst, vReg src1, iRegIorL2I src2) %{
  predicate(Matcher::vector_element_basic_type(n) == T_INT ||
            Matcher::vector_element_basic_type(n) == T_BYTE ||
            Matcher::vector_element_basic_type(n) == T_SHORT);
  match(Set dst (OrV src1 (Replicate src2)));
  format %{ "vorI_vx $dst, $src1, $src2" %}
=======
instruct vor_vx(vReg dst_src, iRegIorL2I src) %{
  predicate(Matcher::vector_element_basic_type(n) == T_INT ||
            Matcher::vector_element_basic_type(n) == T_BYTE ||
            Matcher::vector_element_basic_type(n) == T_SHORT);
  match(Set dst_src (OrV dst_src (Replicate src)));
  format %{ "vor_vx $dst_src, $dst_src, $src" %}
>>>>>>> a05ff55b
  ins_encode %{
    BasicType bt = Matcher::vector_element_basic_type(this);
    __ vsetvli_helper(bt, Matcher::vector_length(this));
    __ vor_vx(as_VectorRegister($dst$$reg),
              as_VectorRegister($src1$$reg),
              as_Register($src2$$reg));
  %}
  ins_pipe(pipe_slow);
%}

instruct vorL_vx(vReg dst, vReg src1, iRegL src2) %{
  predicate(Matcher::vector_element_basic_type(n) == T_LONG);
  match(Set dst (OrV src1 (Replicate src2)));
  format %{ "vorL_vx $dst, $src1, $src2" %}
  ins_encode %{
    __ vsetvli_helper(T_LONG, Matcher::vector_length(this));
    __ vor_vx(as_VectorRegister($dst$$reg),
              as_VectorRegister($src1$$reg),
              as_Register($src2$$reg));
  %}
  ins_pipe(pipe_slow);
%}

// vector-immediate or (predicated)

instruct vor_vi_masked(vReg dst_src, immI5 con, vRegMask_V0 v0) %{
  predicate(Matcher::vector_element_basic_type(n) == T_INT ||
            Matcher::vector_element_basic_type(n) == T_BYTE ||
            Matcher::vector_element_basic_type(n) == T_SHORT);
  match(Set dst_src (OrV (Binary dst_src (Replicate con)) v0));
  format %{ "vor_vi_masked $dst_src, $dst_src, $con, $v0" %}
  ins_encode %{
    BasicType bt = Matcher::vector_element_basic_type(this);
    __ vsetvli_helper(bt, Matcher::vector_length(this));
    __ vor_vi(as_VectorRegister($dst_src$$reg),
              as_VectorRegister($dst_src$$reg),
              $con$$constant, Assembler::v0_t);
  %}
  ins_pipe(pipe_slow);
%}

instruct vorL_vi_masked(vReg dst_src, immL5 con, vRegMask_V0 v0) %{
  predicate(Matcher::vector_element_basic_type(n) == T_LONG);
  match(Set dst_src (OrV (Binary dst_src (Replicate con)) v0));
  format %{ "vorL_vi_masked $dst_src, $dst_src, $con, $v0" %}
  ins_encode %{
    __ vsetvli_helper(T_LONG, Matcher::vector_length(this));
    __ vor_vi(as_VectorRegister($dst_src$$reg),
              as_VectorRegister($dst_src$$reg),
              $con$$constant, Assembler::v0_t);
  %}
  ins_pipe(pipe_slow);
%}

// vector-scalar or (predicated)

instruct vor_vx_masked(vReg dst_src, iRegIorL2I src, vRegMask_V0 v0) %{
  predicate(Matcher::vector_element_basic_type(n) == T_INT ||
            Matcher::vector_element_basic_type(n) == T_BYTE ||
            Matcher::vector_element_basic_type(n) == T_SHORT);
  match(Set dst_src (OrV (Binary dst_src (Replicate src)) v0));
  format %{ "vor_vx_masked $dst_src, $dst_src, $src, $v0" %}
  ins_encode %{
    BasicType bt = Matcher::vector_element_basic_type(this);
    __ vsetvli_helper(bt, Matcher::vector_length(this));
    __ vor_vx(as_VectorRegister($dst_src$$reg),
              as_VectorRegister($dst_src$$reg),
              as_Register($src$$reg), Assembler::v0_t);
  %}
  ins_pipe(pipe_slow);
%}

instruct vorL_vx_masked(vReg dst_src, iRegL src, vRegMask_V0 v0) %{
  predicate(Matcher::vector_element_basic_type(n) == T_LONG);
  match(Set dst_src (OrV (Binary dst_src (Replicate src)) v0));
  format %{ "vorL_vx_masked $dst_src, $dst_src, $src, $v0" %}
  ins_encode %{
    __ vsetvli_helper(T_LONG, Matcher::vector_length(this));
    __ vor_vx(as_VectorRegister($dst_src$$reg),
              as_VectorRegister($dst_src$$reg),
              as_Register($src$$reg), Assembler::v0_t);
  %}
  ins_pipe(pipe_slow);
%}

// vector xor

instruct vxor(vReg dst, vReg src1, vReg src2) %{
  match(Set dst (XorV src1 src2));
  ins_cost(VEC_COST);
  format %{ "vxor $dst, $src1, $src2" %}
  ins_encode %{
    BasicType bt = Matcher::vector_element_basic_type(this);
    __ vsetvli_helper(bt, Matcher::vector_length(this));
    __ vxor_vv(as_VectorRegister($dst$$reg),
               as_VectorRegister($src1$$reg),
               as_VectorRegister($src2$$reg));
  %}
  ins_pipe(pipe_slow);
%}

// vector xor - predicated

instruct vxor_masked(vReg dst_src1, vReg src2, vRegMask_V0 v0) %{
  match(Set dst_src1 (XorV (Binary dst_src1 src2) v0));
  ins_cost(VEC_COST);
  format %{ "vxor_masked $dst_src1, $dst_src1, $src2, $v0" %}
  ins_encode %{
    BasicType bt = Matcher::vector_element_basic_type(this);
    __ vsetvli_helper(bt, Matcher::vector_length(this));
    __ vxor_vv(as_VectorRegister($dst_src1$$reg),
               as_VectorRegister($dst_src1$$reg),
               as_VectorRegister($src2$$reg), Assembler::v0_t);
  %}
  ins_pipe(pipe_slow);
%}

// vector-immediate xor (unpredicated)

<<<<<<< HEAD
instruct vxorI_vi(vReg dst, vReg src1, immI5 con) %{
  predicate(Matcher::vector_element_basic_type(n) == T_INT ||
            Matcher::vector_element_basic_type(n) == T_BYTE ||
            Matcher::vector_element_basic_type(n) == T_SHORT);
  match(Set dst (XorV src1 (Replicate con)));
  format %{ "vxorI_vi $dst, $src1, $con" %}
=======
instruct vxor_vi(vReg dst_src, immI5 con) %{
  predicate(Matcher::vector_element_basic_type(n) == T_INT ||
            Matcher::vector_element_basic_type(n) == T_BYTE ||
            Matcher::vector_element_basic_type(n) == T_SHORT);
  match(Set dst_src (XorV dst_src (Replicate con)));
  format %{ "vxor_vi $dst_src, $dst_src, $con" %}
>>>>>>> a05ff55b
  ins_encode %{
    BasicType bt = Matcher::vector_element_basic_type(this);
    __ vsetvli_helper(bt, Matcher::vector_length(this));
    __ vxor_vi(as_VectorRegister($dst$$reg),
               as_VectorRegister($src1$$reg),
               $con$$constant);
  %}
  ins_pipe(pipe_slow);
%}

instruct vxorL_vi(vReg dst, vReg src1, immL5 con) %{
  predicate(Matcher::vector_element_basic_type(n) == T_LONG);
  match(Set dst (XorV src1 (Replicate con)));
  format %{ "vxorL_vi $dst, $src1, $con" %}
  ins_encode %{
    __ vsetvli_helper(T_LONG, Matcher::vector_length(this));
    __ vxor_vi(as_VectorRegister($dst$$reg),
               as_VectorRegister($src1$$reg),
               $con$$constant);
  %}
  ins_pipe(pipe_slow);
%}

// vector-scalar xor (unpredicated)

<<<<<<< HEAD
instruct vxorI_vx(vReg dst, vReg src1, iRegIorL2I src2) %{
  predicate(Matcher::vector_element_basic_type(n) == T_INT ||
            Matcher::vector_element_basic_type(n) == T_BYTE ||
            Matcher::vector_element_basic_type(n) == T_SHORT);
  match(Set dst (XorV src1 (Replicate src2)));
  format %{ "vxorI_vx $dst, $src1, $src2" %}
=======
instruct vxor_vx(vReg dst_src, iRegIorL2I src) %{
  predicate(Matcher::vector_element_basic_type(n) == T_INT ||
            Matcher::vector_element_basic_type(n) == T_BYTE ||
            Matcher::vector_element_basic_type(n) == T_SHORT);
  match(Set dst_src (XorV dst_src (Replicate src)));
  format %{ "vxor_vx $dst_src, $dst_src, $src" %}
>>>>>>> a05ff55b
  ins_encode %{
    BasicType bt = Matcher::vector_element_basic_type(this);
    __ vsetvli_helper(bt, Matcher::vector_length(this));
    __ vxor_vx(as_VectorRegister($dst$$reg),
               as_VectorRegister($src1$$reg),
               as_Register($src2$$reg));
  %}
  ins_pipe(pipe_slow);
%}

instruct vxorL_vx(vReg dst, vReg src1, iRegL src2) %{
  predicate(Matcher::vector_element_basic_type(n) == T_LONG);
  match(Set dst (XorV src1 (Replicate src2)));
  format %{ "vxorL_vx $dst, $src1, $src2" %}
  ins_encode %{
    __ vsetvli_helper(T_LONG, Matcher::vector_length(this));
    __ vxor_vx(as_VectorRegister($dst$$reg),
               as_VectorRegister($src1$$reg),
               as_Register($src2$$reg));
  %}
  ins_pipe(pipe_slow);
%}

// vector-immediate xor (predicated)

instruct vxor_vi_masked(vReg dst_src, immI5 con, vRegMask_V0 v0) %{
  predicate(Matcher::vector_element_basic_type(n) == T_INT ||
            Matcher::vector_element_basic_type(n) == T_BYTE ||
            Matcher::vector_element_basic_type(n) == T_SHORT);
  match(Set dst_src (XorV (Binary dst_src (Replicate con)) v0));
  format %{ "vxor_vi_masked $dst_src, $dst_src, $con, $v0" %}
  ins_encode %{
    BasicType bt = Matcher::vector_element_basic_type(this);
    __ vsetvli_helper(bt, Matcher::vector_length(this));
    __ vxor_vi(as_VectorRegister($dst_src$$reg),
               as_VectorRegister($dst_src$$reg),
               $con$$constant, Assembler::v0_t);
  %}
  ins_pipe(pipe_slow);
%}

instruct vxorL_vi_masked(vReg dst_src, immL5 con, vRegMask_V0 v0) %{
  predicate(Matcher::vector_element_basic_type(n) == T_LONG);
  match(Set dst_src (XorV (Binary dst_src (Replicate con)) v0));
  format %{ "vxorL_vi_masked $dst_src, $dst_src, $con, $v0" %}
  ins_encode %{
    __ vsetvli_helper(T_LONG, Matcher::vector_length(this));
    __ vxor_vi(as_VectorRegister($dst_src$$reg),
               as_VectorRegister($dst_src$$reg),
               $con$$constant, Assembler::v0_t);
  %}
  ins_pipe(pipe_slow);
%}

// vector-scalar xor (predicated)

instruct vxor_vx_masked(vReg dst_src, iRegIorL2I src, vRegMask_V0 v0) %{
  predicate(Matcher::vector_element_basic_type(n) == T_INT ||
            Matcher::vector_element_basic_type(n) == T_BYTE ||
            Matcher::vector_element_basic_type(n) == T_SHORT);
  match(Set dst_src (XorV (Binary dst_src (Replicate src)) v0));
  format %{ "vxor_vx_masked $dst_src, $dst_src, $src, $v0" %}
  ins_encode %{
    BasicType bt = Matcher::vector_element_basic_type(this);
    __ vsetvli_helper(bt, Matcher::vector_length(this));
    __ vxor_vx(as_VectorRegister($dst_src$$reg),
               as_VectorRegister($dst_src$$reg),
               as_Register($src$$reg), Assembler::v0_t);
  %}
  ins_pipe(pipe_slow);
%}

instruct vxorL_vx_masked(vReg dst_src, iRegL src, vRegMask_V0 v0) %{
  predicate(Matcher::vector_element_basic_type(n) == T_LONG);
  match(Set dst_src (XorV (Binary dst_src (Replicate src)) v0));
  format %{ "vxorL_vx_masked $dst_src, $dst_src, $src, $v0" %}
  ins_encode %{
    __ vsetvli_helper(T_LONG, Matcher::vector_length(this));
    __ vxor_vx(as_VectorRegister($dst_src$$reg),
               as_VectorRegister($dst_src$$reg),
               as_Register($src$$reg), Assembler::v0_t);
  %}
  ins_pipe(pipe_slow);
%}

// ------------------------------ Vector and not -----------------------------------

// vector and not

instruct vand_not(vReg dst, vReg src1, vReg src2, immI_M1 m1) %{
  predicate(UseZvbb);
  predicate(Matcher::vector_element_basic_type(n) == T_INT ||
            Matcher::vector_element_basic_type(n) == T_BYTE ||
            Matcher::vector_element_basic_type(n) == T_SHORT);
  match(Set dst (AndV src1 (XorV src2 (Replicate m1))));
  format %{ "vand_not $dst, $src1, $src2" %}
  ins_encode %{
    BasicType bt = Matcher::vector_element_basic_type(this);
    __ vsetvli_helper(bt, Matcher::vector_length(this));
    __ vandn_vv(as_VectorRegister($dst$$reg),
                as_VectorRegister($src1$$reg),
                as_VectorRegister($src2$$reg));
  %}
  ins_pipe(pipe_slow);
%}

instruct vand_notL(vReg dst, vReg src1, vReg src2, immL_M1 m1) %{
  predicate(UseZvbb);
  predicate(Matcher::vector_element_basic_type(n) == T_LONG);
  match(Set dst (AndV src1 (XorV src2 (Replicate m1))));
  format %{ "vand_notL $dst, $src1, $src2" %}
  ins_encode %{
    __ vsetvli_helper(T_LONG, Matcher::vector_length(this));
    __ vandn_vv(as_VectorRegister($dst$$reg),
                as_VectorRegister($src1$$reg),
                as_VectorRegister($src2$$reg));
  %}
  ins_pipe(pipe_slow);
%}

instruct vand_not_masked(vReg dst_src1, vReg src2, immI_M1 m1, vRegMask_V0 v0) %{
  predicate(UseZvbb);
  predicate(Matcher::vector_element_basic_type(n) == T_INT ||
            Matcher::vector_element_basic_type(n) == T_BYTE ||
            Matcher::vector_element_basic_type(n) == T_SHORT);
  match(Set dst_src1 (AndV (Binary dst_src1 (XorV src2 (Replicate m1))) v0));
  format %{ "vand_not_masked $dst_src1, $dst_src1, $src2, $v0" %}
  ins_encode %{
    BasicType bt = Matcher::vector_element_basic_type(this);
    __ vsetvli_helper(bt, Matcher::vector_length(this));
    __ vandn_vv(as_VectorRegister($dst_src1$$reg),
                as_VectorRegister($dst_src1$$reg),
                as_VectorRegister($src2$$reg),
                Assembler::v0_t);
  %}
  ins_pipe(pipe_slow);
%}

instruct vand_notL_masked(vReg dst_src1, vReg src2, immL_M1 m1, vRegMask_V0 v0) %{
  predicate(UseZvbb);
  predicate(Matcher::vector_element_basic_type(n) == T_LONG);
  match(Set dst_src1 (AndV (Binary dst_src1 (XorV src2 (Replicate m1))) v0));
  format %{ "vand_notL_masked $dst_src1, $dst_src1, $src2, $v0" %}
  ins_encode %{
    __ vsetvli_helper(T_LONG, Matcher::vector_length(this));
    __ vandn_vv(as_VectorRegister($dst_src1$$reg),
                as_VectorRegister($dst_src1$$reg),
                as_VectorRegister($src2$$reg),
                Assembler::v0_t);
  %}
  ins_pipe(pipe_slow);
%}

instruct vand_not_vx(vReg dst, vReg src1, iRegIorL2I src2, immI_M1 m1) %{
  predicate(UseZvbb);
  predicate(Matcher::vector_element_basic_type(n) == T_INT ||
            Matcher::vector_element_basic_type(n) == T_BYTE ||
            Matcher::vector_element_basic_type(n) == T_SHORT);
  match(Set dst (AndV src1 (Replicate (XorI src2 m1))));
  format %{ "vand_not_vx $dst, $src1, $src2" %}
  ins_encode %{
    BasicType bt = Matcher::vector_element_basic_type(this);
    __ vsetvli_helper(bt, Matcher::vector_length(this));
    __ vandn_vx(as_VectorRegister($dst$$reg),
                as_VectorRegister($src1$$reg),
                as_Register($src2$$reg));
  %}
  ins_pipe(pipe_slow);
%}

instruct vand_notL_vx(vReg dst, vReg src1, iRegL src2, immL_M1 m1) %{
  predicate(UseZvbb);
  predicate(Matcher::vector_element_basic_type(n) == T_LONG);
  match(Set dst (AndV src1 (Replicate (XorL src2 m1))));
  format %{ "vand_notL_vx $dst, $src1, $src2" %}
  ins_encode %{
    __ vsetvli_helper(T_LONG, Matcher::vector_length(this));
    __ vandn_vx(as_VectorRegister($dst$$reg),
                as_VectorRegister($src1$$reg),
                as_Register($src2$$reg));
  %}
  ins_pipe(pipe_slow);
%}

instruct vand_not_vx_masked(vReg dst_src1, iRegIorL2I src2, immI_M1 m1, vRegMask_V0 v0) %{
  predicate(UseZvbb);
  predicate(Matcher::vector_element_basic_type(n) == T_INT ||
            Matcher::vector_element_basic_type(n) == T_BYTE ||
            Matcher::vector_element_basic_type(n) == T_SHORT);
  match(Set dst_src1 (AndV (Binary dst_src1 (Replicate (XorI src2 m1))) v0));
  format %{ "vand_not_vx_masked $dst_src1, $dst_src1, $src2, $v0" %}
  ins_encode %{
    BasicType bt = Matcher::vector_element_basic_type(this);
    __ vsetvli_helper(bt, Matcher::vector_length(this));
    __ vandn_vx(as_VectorRegister($dst_src1$$reg),
                as_VectorRegister($dst_src1$$reg),
                as_Register($src2$$reg),
                Assembler::v0_t);
  %}
  ins_pipe(pipe_slow);
%}

instruct vand_notL_vx_masked(vReg dst_src1, iRegL src2, immL_M1 m1, vRegMask_V0 v0) %{
  predicate(UseZvbb);
  predicate(Matcher::vector_element_basic_type(n) == T_LONG);
  match(Set dst_src1 (AndV (Binary dst_src1 (Replicate (XorL src2 m1))) v0));
  format %{ "vand_notL_vx_masked $dst_src1, $dst_src1, $src2, $v0" %}
  ins_encode %{
    __ vsetvli_helper(T_LONG, Matcher::vector_length(this));
    __ vandn_vx(as_VectorRegister($dst_src1$$reg),
                as_VectorRegister($dst_src1$$reg),
                as_Register($src2$$reg),
                Assembler::v0_t);
  %}
  ins_pipe(pipe_slow);
%}

// ------------------------------ Vector not -----------------------------------

// vector not

instruct vnot(vReg dst, vReg src, immI_M1 m1) %{
  predicate(Matcher::vector_element_basic_type(n) == T_INT ||
            Matcher::vector_element_basic_type(n) == T_BYTE ||
            Matcher::vector_element_basic_type(n) == T_SHORT);
  match(Set dst (XorV src (Replicate m1)));
  format %{ "vnot $dst, $src" %}
  ins_encode %{
    BasicType bt = Matcher::vector_element_basic_type(this);
    __ vsetvli_helper(bt, Matcher::vector_length(this));
    __ vxor_vi(as_VectorRegister($dst$$reg),
               as_VectorRegister($src$$reg),
               -1);
  %}
  ins_pipe(pipe_slow);
%}

instruct vnotL(vReg dst, vReg src, immL_M1 m1) %{
  predicate(Matcher::vector_element_basic_type(n) == T_LONG);
  match(Set dst (XorV src (Replicate m1)));
  format %{ "vnotL $dst, $src" %}
  ins_encode %{
    __ vsetvli_helper(T_LONG, Matcher::vector_length(this));
    __ vxor_vi(as_VectorRegister($dst$$reg),
               as_VectorRegister($src$$reg),
               -1);
  %}
  ins_pipe(pipe_slow);
%}

// vector not - predicated

instruct vnot_masked(vReg dst_src, immI_M1 m1, vRegMask_V0 v0) %{
  predicate(Matcher::vector_element_basic_type(n) == T_INT ||
            Matcher::vector_element_basic_type(n) == T_BYTE ||
            Matcher::vector_element_basic_type(n) == T_SHORT);
  match(Set dst_src (XorV (Binary dst_src (Replicate m1)) v0));
  format %{ "vnot_masked $dst_src, $dst_src, $v0" %}
  ins_encode %{
    BasicType bt = Matcher::vector_element_basic_type(this);
    __ vsetvli_helper(bt, Matcher::vector_length(this));
    __ vxor_vi(as_VectorRegister($dst_src$$reg),
               as_VectorRegister($dst_src$$reg),
               -1, Assembler::v0_t);
  %}
  ins_pipe(pipe_slow);
%}

instruct vnotL_masked(vReg dst_src, immI_M1 m1, vRegMask_V0 v0) %{
  predicate(Matcher::vector_element_basic_type(n) == T_LONG);
  match(Set dst_src (XorV (Binary dst_src (Replicate m1)) v0));
  format %{ "vnotL_masked $dst_src, $dst_src, $v0" %}
  ins_encode %{
    __ vsetvli_helper(T_LONG, Matcher::vector_length(this));
    __ vxor_vi(as_VectorRegister($dst_src$$reg),
               as_VectorRegister($dst_src$$reg),
               -1, Assembler::v0_t);
  %}
  ins_pipe(pipe_slow);
%}

// vector float div

instruct vdiv_fp(vReg dst, vReg src1, vReg src2) %{
  match(Set dst (DivVF src1 src2));
  match(Set dst (DivVD src1 src2));
  ins_cost(VEC_COST);
  format %{ "vdiv_fp $dst, $src1, $src2" %}
  ins_encode %{
    BasicType bt = Matcher::vector_element_basic_type(this);
    __ vsetvli_helper(bt, Matcher::vector_length(this));
    __ vfdiv_vv(as_VectorRegister($dst$$reg),
                as_VectorRegister($src1$$reg),
                as_VectorRegister($src2$$reg));
  %}
  ins_pipe(pipe_slow);
%}

// vector float div - predicated

instruct vdiv_fp_masked(vReg dst_src1, vReg src2, vRegMask_V0 v0) %{
  match(Set dst_src1 (DivVF (Binary dst_src1 src2) v0));
  match(Set dst_src1 (DivVD (Binary dst_src1 src2) v0));
  ins_cost(VEC_COST);
  format %{ "vdiv_fp_masked $dst_src1, $dst_src1, $src2, $v0" %}
  ins_encode %{
    BasicType bt = Matcher::vector_element_basic_type(this);
    __ vsetvli_helper(bt, Matcher::vector_length(this));
    __ vfdiv_vv(as_VectorRegister($dst_src1$$reg),
                as_VectorRegister($dst_src1$$reg),
                as_VectorRegister($src2$$reg), Assembler::v0_t);
  %}
  ins_pipe(pipe_slow);
%}

// vector integer max/min

instruct vmax(vReg dst, vReg src1, vReg src2) %{
  predicate(Matcher::vector_element_basic_type(n) != T_FLOAT &&
            Matcher::vector_element_basic_type(n) != T_DOUBLE);
  match(Set dst (MaxV src1 src2));
  ins_cost(VEC_COST);
  format %{ "vmax $dst, $src1, $src2" %}
  ins_encode %{
    BasicType bt = Matcher::vector_element_basic_type(this);
    __ vsetvli_helper(bt, Matcher::vector_length(this));
    __ vmax_vv(as_VectorRegister($dst$$reg),
               as_VectorRegister($src1$$reg), as_VectorRegister($src2$$reg));
  %}
  ins_pipe(pipe_slow);
%}

instruct vmin(vReg dst, vReg src1, vReg src2) %{
  predicate(Matcher::vector_element_basic_type(n) != T_FLOAT &&
            Matcher::vector_element_basic_type(n) != T_DOUBLE);
  match(Set dst (MinV src1 src2));
  ins_cost(VEC_COST);
  format %{ "vmin $dst, $src1, $src2" %}
  ins_encode %{
    BasicType bt = Matcher::vector_element_basic_type(this);
    __ vsetvli_helper(bt, Matcher::vector_length(this));
    __ vmin_vv(as_VectorRegister($dst$$reg),
               as_VectorRegister($src1$$reg), as_VectorRegister($src2$$reg));
  %}
  ins_pipe(pipe_slow);
%}

// vector integer max/min - predicated

instruct vmax_masked(vReg dst_src1, vReg src2, vRegMask_V0 v0) %{
  predicate(Matcher::vector_element_basic_type(n) != T_FLOAT &&
            Matcher::vector_element_basic_type(n) != T_DOUBLE);
  match(Set dst_src1 (MaxV (Binary dst_src1 src2) v0));
  ins_cost(VEC_COST);
  format %{ "vmax_masked $dst_src1, $dst_src1, $src2, $v0" %}
  ins_encode %{
    BasicType bt = Matcher::vector_element_basic_type(this);
    __ vsetvli_helper(bt, Matcher::vector_length(this));
    __ vmax_vv(as_VectorRegister($dst_src1$$reg), as_VectorRegister($dst_src1$$reg),
               as_VectorRegister($src2$$reg), Assembler::v0_t);
  %}
  ins_pipe(pipe_slow);
%}

instruct vmin_masked(vReg dst_src1, vReg src2, vRegMask_V0 v0) %{
  predicate(Matcher::vector_element_basic_type(n) != T_FLOAT &&
            Matcher::vector_element_basic_type(n) != T_DOUBLE);
  match(Set dst_src1 (MinV (Binary dst_src1 src2) v0));
  ins_cost(VEC_COST);
  format %{ "vmin_masked $dst_src1, $dst_src1, $src2, $v0" %}
  ins_encode %{
    BasicType bt = Matcher::vector_element_basic_type(this);
    __ vsetvli_helper(bt, Matcher::vector_length(this));
    __ vmin_vv(as_VectorRegister($dst_src1$$reg), as_VectorRegister($dst_src1$$reg),
               as_VectorRegister($src2$$reg), Assembler::v0_t);
  %}
  ins_pipe(pipe_slow);
%}

// vector float-point max/min

instruct vmax_fp(vReg dst, vReg src1, vReg src2, vRegMask_V0 v0) %{
  predicate(Matcher::vector_element_basic_type(n) == T_FLOAT ||
            Matcher::vector_element_basic_type(n) == T_DOUBLE);
  match(Set dst (MaxV src1 src2));
  effect(TEMP_DEF dst, TEMP v0);
  ins_cost(VEC_COST);
  format %{ "vmax_fp $dst, $src1, $src2" %}
  ins_encode %{
    BasicType bt = Matcher::vector_element_basic_type(this);
    __ minmax_fp_v(as_VectorRegister($dst$$reg),
                   as_VectorRegister($src1$$reg), as_VectorRegister($src2$$reg),
                   bt, false /* is_min */, Matcher::vector_length(this));
  %}
  ins_pipe(pipe_slow);
%}

instruct vmin_fp(vReg dst, vReg src1, vReg src2, vRegMask_V0 v0) %{
  predicate(Matcher::vector_element_basic_type(n) == T_FLOAT ||
            Matcher::vector_element_basic_type(n) == T_DOUBLE);
  match(Set dst (MinV src1 src2));
  effect(TEMP_DEF dst, TEMP v0);
  ins_cost(VEC_COST);
  format %{ "vmin_fp $dst, $src1, $src2" %}
  ins_encode %{
    BasicType bt = Matcher::vector_element_basic_type(this);
    __ minmax_fp_v(as_VectorRegister($dst$$reg),
                   as_VectorRegister($src1$$reg), as_VectorRegister($src2$$reg),
                   bt, true /* is_min */, Matcher::vector_length(this));
  %}
  ins_pipe(pipe_slow);
%}

// vector float-point max/min - predicated

instruct vmax_fp_masked(vReg dst_src1, vReg src2, vRegMask vmask, vReg tmp1, vReg tmp2, vRegMask_V0 v0) %{
  predicate(Matcher::vector_element_basic_type(n) == T_FLOAT ||
            Matcher::vector_element_basic_type(n) == T_DOUBLE);
  match(Set dst_src1 (MaxV (Binary dst_src1 src2) vmask));
  effect(TEMP_DEF dst_src1, TEMP tmp1, TEMP tmp2, TEMP v0);
  ins_cost(VEC_COST);
  format %{ "vmax_fp_masked $dst_src1, $dst_src1, $src2, $vmask\t# KILL $tmp1, $tmp2, $v0" %}
  ins_encode %{
    BasicType bt = Matcher::vector_element_basic_type(this);
    __ minmax_fp_masked_v(as_VectorRegister($dst_src1$$reg), as_VectorRegister($dst_src1$$reg),
                          as_VectorRegister($src2$$reg), as_VectorRegister($vmask$$reg),
                          as_VectorRegister($tmp1$$reg), as_VectorRegister($tmp2$$reg),
                          bt, false /* is_min */, Matcher::vector_length(this));
  %}
  ins_pipe(pipe_slow);
%}

instruct vmin_fp_masked(vReg dst_src1, vReg src2, vRegMask vmask, vReg tmp1, vReg tmp2, vRegMask_V0 v0) %{
  predicate(Matcher::vector_element_basic_type(n) == T_FLOAT ||
            Matcher::vector_element_basic_type(n) == T_DOUBLE);
  match(Set dst_src1 (MinV (Binary dst_src1 src2) vmask));
  effect(TEMP_DEF dst_src1, TEMP tmp1, TEMP tmp2, TEMP v0);
  ins_cost(VEC_COST);
  format %{ "vmin_fp_masked $dst_src1, $dst_src1, $src2, $vmask\t# KILL $tmp1, $tmp2, $v0" %}
  ins_encode %{
    BasicType bt = Matcher::vector_element_basic_type(this);
    __ minmax_fp_masked_v(as_VectorRegister($dst_src1$$reg), as_VectorRegister($dst_src1$$reg),
                          as_VectorRegister($src2$$reg), as_VectorRegister($vmask$$reg),
                          as_VectorRegister($tmp1$$reg), as_VectorRegister($tmp2$$reg),
                          bt, true /* is_min */, Matcher::vector_length(this));
  %}
  ins_pipe(pipe_slow);
%}

// vector fmla

// dst_src1 = src2 * src3 + dst_src1
instruct vfmla(vReg dst_src1, vReg src2, vReg src3) %{
  match(Set dst_src1 (FmaVF dst_src1 (Binary src2 src3)));
  match(Set dst_src1 (FmaVD dst_src1 (Binary src2 src3)));
  ins_cost(VEC_COST);
  format %{ "vfmla $dst_src1, $dst_src1, $src2, $src3" %}
  ins_encode %{
    assert(UseFMA, "Needs FMA instructions support.");
    BasicType bt = Matcher::vector_element_basic_type(this);
    __ vsetvli_helper(bt, Matcher::vector_length(this));
    __ vfmacc_vv(as_VectorRegister($dst_src1$$reg),
                 as_VectorRegister($src2$$reg), as_VectorRegister($src3$$reg));
  %}
  ins_pipe(pipe_slow);
%}

// vector fmadd - predicated
// dst_src1 = dst_src1 * src2 + src3

instruct vfmadd_masked(vReg dst_src1, vReg src2, vReg src3, vRegMask_V0 v0) %{
  match(Set dst_src1 (FmaVF (Binary dst_src1 src2) (Binary src3 v0)));
  match(Set dst_src1 (FmaVD (Binary dst_src1 src2) (Binary src3 v0)));
  format %{ "vfmadd_masked $dst_src1, $dst_src1, $src2, $src3, $v0" %}
  ins_encode %{
    assert(UseFMA, "Needs FMA instructions support.");
    BasicType bt = Matcher::vector_element_basic_type(this);
    __ vsetvli_helper(bt, Matcher::vector_length(this));
    __ vfmadd_vv(as_VectorRegister($dst_src1$$reg), as_VectorRegister($src2$$reg),
                 as_VectorRegister($src3$$reg), Assembler::v0_t);
  %}
  ins_pipe(pipe_slow);
%}

// vector fmls

// dst_src1 = src2 * (-src3) + dst_src1
// "(-src2) * src3 + dst_src1" has been idealized to "src3 * (-src2) + dst_src1"
instruct vfmlsF(vReg dst_src1, vReg src2, vReg src3) %{
  match(Set dst_src1 (FmaVF dst_src1 (Binary src2 (NegVF src3))));
  ins_cost(VEC_COST);
  format %{ "vfmlsF $dst_src1, $dst_src1, $src2, $src3" %}
  ins_encode %{
    assert(UseFMA, "Needs FMA instructions support.");
    __ vsetvli_helper(T_FLOAT, Matcher::vector_length(this));
    __ vfnmsac_vv(as_VectorRegister($dst_src1$$reg),
                  as_VectorRegister($src2$$reg), as_VectorRegister($src3$$reg));
  %}
  ins_pipe(pipe_slow);
%}

// dst_src1 = src2 * (-src3) + dst_src1
// "(-src2) * src3 + dst_src1" has been idealized to "src3 * (-src2) + dst_src1"
instruct vfmlsD(vReg dst_src1, vReg src2, vReg src3) %{
  match(Set dst_src1 (FmaVD dst_src1 (Binary src2 (NegVD src3))));
  ins_cost(VEC_COST);
  format %{ "vfmlsD $dst_src1, $dst_src1, $src2, $src3" %}
  ins_encode %{
    assert(UseFMA, "Needs FMA instructions support.");
    __ vsetvli_helper(T_DOUBLE, Matcher::vector_length(this));
    __ vfnmsac_vv(as_VectorRegister($dst_src1$$reg),
                  as_VectorRegister($src2$$reg), as_VectorRegister($src3$$reg));
  %}
  ins_pipe(pipe_slow);
%}

// vector fnmsub - predicated

// dst_src1 = dst_src1 * (-src2) + src3
instruct vfnmsub_masked(vReg dst_src1, vReg src2, vReg src3, vRegMask_V0 v0) %{
  match(Set dst_src1 (FmaVF (Binary dst_src1 (NegVF src2)) (Binary src3 v0)));
  match(Set dst_src1 (FmaVD (Binary dst_src1 (NegVD src2)) (Binary src3 v0)));
  format %{ "vfnmsub_masked $dst_src1, $dst_src1, $src2, $src3, $v0" %}
  ins_encode %{
    assert(UseFMA, "Needs FMA instructions support.");
    BasicType bt = Matcher::vector_element_basic_type(this);
    __ vsetvli_helper(bt, Matcher::vector_length(this));
    __ vfnmsub_vv(as_VectorRegister($dst_src1$$reg), as_VectorRegister($src2$$reg),
                  as_VectorRegister($src3$$reg), Assembler::v0_t);
  %}
  ins_pipe(pipe_slow);
%}

// vector fnmla

// dst_src1 = src2 * (-src3) - dst_src1
// "(-src2) * src3 - dst_src1" has been idealized to "src3 * (-src2) - dst_src1"
instruct vfnmlaF(vReg dst_src1, vReg src2, vReg src3) %{
  match(Set dst_src1 (FmaVF (NegVF dst_src1) (Binary src2 (NegVF src3))));
  ins_cost(VEC_COST);
  format %{ "vfnmlaF $dst_src1, $dst_src1, $src2, $src3" %}
  ins_encode %{
    assert(UseFMA, "Needs FMA instructions support.");
    __ vsetvli_helper(T_FLOAT, Matcher::vector_length(this));
    __ vfnmacc_vv(as_VectorRegister($dst_src1$$reg),
                  as_VectorRegister($src2$$reg), as_VectorRegister($src3$$reg));
  %}
  ins_pipe(pipe_slow);
%}

// dst_src1 = src2 * (-src3) - dst_src1
// "(-src2) * src3 - dst_src1" has been idealized to "src3 * (-src2) - dst_src1"
instruct vfnmlaD(vReg dst_src1, vReg src2, vReg src3) %{
  match(Set dst_src1 (FmaVD (NegVD dst_src1) (Binary src2 (NegVD src3))));
  ins_cost(VEC_COST);
  format %{ "vfnmlaD $dst_src1, $dst_src1, $src2, $src3" %}
  ins_encode %{
    assert(UseFMA, "Needs FMA instructions support.");
    __ vsetvli_helper(T_DOUBLE, Matcher::vector_length(this));
    __ vfnmacc_vv(as_VectorRegister($dst_src1$$reg),
                  as_VectorRegister($src2$$reg), as_VectorRegister($src3$$reg));
  %}
  ins_pipe(pipe_slow);
%}

// vector fnmadd - predicated

// dst_src1 = dst_src1 * (-src2) - src3
instruct vfnmadd_masked(vReg dst_src1, vReg src2, vReg src3, vRegMask_V0 v0) %{
  match(Set dst_src1 (FmaVF (Binary dst_src1 (NegVF src2)) (Binary (NegVF src3) v0)));
  match(Set dst_src1 (FmaVD (Binary dst_src1 (NegVD src2)) (Binary (NegVD src3) v0)));
  format %{ "vfnmadd_masked $dst_src1, $dst_src1, $src2, $src3, $v0" %}
  ins_encode %{
    assert(UseFMA, "Needs FMA instructions support.");
    BasicType bt = Matcher::vector_element_basic_type(this);
    __ vsetvli_helper(bt, Matcher::vector_length(this));
    __ vfnmadd_vv(as_VectorRegister($dst_src1$$reg), as_VectorRegister($src2$$reg),
                  as_VectorRegister($src3$$reg), Assembler::v0_t);
  %}
  ins_pipe(pipe_slow);
%}

// vector fnmls

// dst_src1 = src2 * src3 - dst_src1
instruct vfnmlsF(vReg dst_src1, vReg src2, vReg src3) %{
  match(Set dst_src1 (FmaVF (NegVF dst_src1) (Binary src2 src3)));
  ins_cost(VEC_COST);
  format %{ "vfnmlsF $dst_src1, $dst_src1, $src2, $src3" %}
  ins_encode %{
    assert(UseFMA, "Needs FMA instructions support.");
    __ vsetvli_helper(T_FLOAT, Matcher::vector_length(this));
    __ vfmsac_vv(as_VectorRegister($dst_src1$$reg),
                 as_VectorRegister($src2$$reg), as_VectorRegister($src3$$reg));
  %}
  ins_pipe(pipe_slow);
%}

// dst_src1 = -dst_src1 + src2 * src3
instruct vfnmlsD(vReg dst_src1, vReg src2, vReg src3) %{
  match(Set dst_src1 (FmaVD (NegVD dst_src1) (Binary src2 src3)));
  ins_cost(VEC_COST);
  format %{ "vfnmlsD $dst_src1, $dst_src1, $src2, $src3" %}
  ins_encode %{
    assert(UseFMA, "Needs FMA instructions support.");
    __ vsetvli_helper(T_DOUBLE, Matcher::vector_length(this));
    __ vfmsac_vv(as_VectorRegister($dst_src1$$reg),
                 as_VectorRegister($src2$$reg), as_VectorRegister($src3$$reg));
  %}
  ins_pipe(pipe_slow);
%}

// vector vfmsub - predicated

// dst_src1 = dst_src1 * src2 - src3
instruct vfmsub_masked(vReg dst_src1, vReg src2, vReg src3, vRegMask_V0 v0) %{
  match(Set dst_src1 (FmaVF (Binary dst_src1 src2) (Binary (NegVF src3) v0)));
  match(Set dst_src1 (FmaVD (Binary dst_src1 src2) (Binary (NegVD src3) v0)));
  format %{ "vfmsub_masked $dst_src1, $dst_src1, $src2, $src3, $v0" %}
  ins_encode %{
    assert(UseFMA, "Needs FMA instructions support.");
    BasicType bt = Matcher::vector_element_basic_type(this);
    __ vsetvli_helper(bt, Matcher::vector_length(this));
    __ vfmsub_vv(as_VectorRegister($dst_src1$$reg), as_VectorRegister($src2$$reg),
                 as_VectorRegister($src3$$reg), Assembler::v0_t);
  %}
  ins_pipe(pipe_slow);
%}

// vector mla

// dst_src1 = dst_src1 + src2 * src3
instruct vmla(vReg dst_src1, vReg src2, vReg src3) %{
  match(Set dst_src1 (AddVB dst_src1 (MulVB src2 src3)));
  match(Set dst_src1 (AddVS dst_src1 (MulVS src2 src3)));
  match(Set dst_src1 (AddVI dst_src1 (MulVI src2 src3)));
  match(Set dst_src1 (AddVL dst_src1 (MulVL src2 src3)));
  ins_cost(VEC_COST);
  format %{ "vmla $dst_src1, $dst_src1, $src2, $src3" %}
  ins_encode %{
    BasicType bt = Matcher::vector_element_basic_type(this);
    __ vsetvli_helper(bt, Matcher::vector_length(this));
    __ vmacc_vv(as_VectorRegister($dst_src1$$reg),
                as_VectorRegister($src2$$reg), as_VectorRegister($src3$$reg));
  %}
  ins_pipe(pipe_slow);
%}

// vector mla - predicated

instruct vmla_masked(vReg dst_src1, vReg src2, vReg src3, vRegMask_V0 v0) %{
  match(Set dst_src1 (AddVB (Binary dst_src1 (MulVB src2 src3)) v0));
  match(Set dst_src1 (AddVS (Binary dst_src1 (MulVS src2 src3)) v0));
  match(Set dst_src1 (AddVI (Binary dst_src1 (MulVI src2 src3)) v0));
  match(Set dst_src1 (AddVL (Binary dst_src1 (MulVL src2 src3)) v0));
  format %{ "vmla_masked $dst_src1, $dst_src1, $src2, $src3, $v0" %}
  ins_encode %{
    BasicType bt = Matcher::vector_element_basic_type(this);
    __ vsetvli_helper(bt, Matcher::vector_length(this));
    __ vmacc_vv(as_VectorRegister($dst_src1$$reg), as_VectorRegister($src2$$reg),
                as_VectorRegister($src3$$reg), Assembler::v0_t);
  %}
  ins_pipe(pipe_slow);
%}

// vector mls

// dst_src1 = dst_src1 - src2 * src3
instruct vmls(vReg dst_src1, vReg src2, vReg src3) %{
  match(Set dst_src1 (SubVB dst_src1 (MulVB src2 src3)));
  match(Set dst_src1 (SubVS dst_src1 (MulVS src2 src3)));
  match(Set dst_src1 (SubVI dst_src1 (MulVI src2 src3)));
  match(Set dst_src1 (SubVL dst_src1 (MulVL src2 src3)));
  ins_cost(VEC_COST);
  format %{ "vmls $dst_src1, $dst_src1, $src2, $src3" %}
  ins_encode %{
    BasicType bt = Matcher::vector_element_basic_type(this);
    __ vsetvli_helper(bt, Matcher::vector_length(this));
    __ vnmsac_vv(as_VectorRegister($dst_src1$$reg),
                 as_VectorRegister($src2$$reg), as_VectorRegister($src3$$reg));
  %}
  ins_pipe(pipe_slow);
%}

// vector mls - predicated

instruct vmls_masked(vReg dst_src1, vReg src2, vReg src3, vRegMask_V0 v0) %{
  match(Set dst_src1 (SubVB (Binary dst_src1 (MulVB src2 src3)) v0));
  match(Set dst_src1 (SubVS (Binary dst_src1 (MulVS src2 src3)) v0));
  match(Set dst_src1 (SubVI (Binary dst_src1 (MulVI src2 src3)) v0));
  match(Set dst_src1 (SubVL (Binary dst_src1 (MulVL src2 src3)) v0));
  format %{ "vmls_masked $dst_src1, $dst_src1, $src2, $src3, $v0" %}
  ins_encode %{
    BasicType bt = Matcher::vector_element_basic_type(this);
    __ vsetvli_helper(bt, Matcher::vector_length(this));
    __ vnmsac_vv(as_VectorRegister($dst_src1$$reg), as_VectorRegister($src2$$reg),
                 as_VectorRegister($src3$$reg), Assembler::v0_t);
  %}
  ins_pipe(pipe_slow);
%}

// vector mul

instruct vmul(vReg dst, vReg src1, vReg src2) %{
  match(Set dst (MulVB src1 src2));
  match(Set dst (MulVS src1 src2));
  match(Set dst (MulVI src1 src2));
  match(Set dst (MulVL src1 src2));
  ins_cost(VEC_COST);
  format %{ "vmul $dst, $src1, $src2" %}
  ins_encode %{
    BasicType bt = Matcher::vector_element_basic_type(this);
    __ vsetvli_helper(bt, Matcher::vector_length(this));
    __ vmul_vv(as_VectorRegister($dst$$reg), as_VectorRegister($src1$$reg),
               as_VectorRegister($src2$$reg));
  %}
  ins_pipe(pipe_slow);
%}

instruct vmul_fp(vReg dst, vReg src1, vReg src2) %{
  match(Set dst (MulVF src1 src2));
  match(Set dst (MulVD src1 src2));
  ins_cost(VEC_COST);
  format %{ "vmul_fp $dst, $src1, $src2" %}
  ins_encode %{
    BasicType bt = Matcher::vector_element_basic_type(this);
    __ vsetvli_helper(bt, Matcher::vector_length(this));
    __ vfmul_vv(as_VectorRegister($dst$$reg), as_VectorRegister($src1$$reg),
                as_VectorRegister($src2$$reg));
  %}
  ins_pipe(pipe_slow);
%}

// vector mul - predicated

instruct vmul_masked(vReg dst_src1, vReg src2, vRegMask_V0 v0) %{
  match(Set dst_src1 (MulVB (Binary dst_src1 src2) v0));
  match(Set dst_src1 (MulVS (Binary dst_src1 src2) v0));
  match(Set dst_src1 (MulVI (Binary dst_src1 src2) v0));
  match(Set dst_src1 (MulVL (Binary dst_src1 src2) v0));
  ins_cost(VEC_COST);
  format %{ "vmul_masked $dst_src1, $dst_src1, $src2, $v0" %}
  ins_encode %{
    BasicType bt = Matcher::vector_element_basic_type(this);
    __ vsetvli_helper(bt, Matcher::vector_length(this));
    __ vmul_vv(as_VectorRegister($dst_src1$$reg), as_VectorRegister($dst_src1$$reg),
               as_VectorRegister($src2$$reg), Assembler::v0_t);
  %}
  ins_pipe(pipe_slow);
%}

instruct vmul_fp_masked(vReg dst_src1, vReg src2, vRegMask_V0 v0) %{
  match(Set dst_src1 (MulVF (Binary dst_src1 src2) v0));
  match(Set dst_src1 (MulVD (Binary dst_src1 src2) v0));
  ins_cost(VEC_COST);
  format %{ "vmul_fp_masked $dst_src1, $dst_src1, $src2, $v0" %}
  ins_encode %{
    BasicType bt = Matcher::vector_element_basic_type(this);
    __ vsetvli_helper(bt, Matcher::vector_length(this));
    __ vfmul_vv(as_VectorRegister($dst_src1$$reg), as_VectorRegister($dst_src1$$reg),
                as_VectorRegister($src2$$reg), Assembler::v0_t);
  %}
  ins_pipe(pipe_slow);
%}

// vector-scalar mul (unpredicated)

instruct vmul_vx(vReg dst, vReg src1, iRegIorL2I src2) %{
  match(Set dst (MulVB src1 (Replicate src2)));
  match(Set dst (MulVS src1 (Replicate src2)));
  match(Set dst (MulVI src1 (Replicate src2)));
  format %{ "vmul_vx $dst, $src1, $src2" %}
  ins_encode %{
    BasicType bt = Matcher::vector_element_basic_type(this);
    __ vsetvli_helper(bt, Matcher::vector_length(this));
    __ vmul_vx(as_VectorRegister($dst$$reg),
               as_VectorRegister($src1$$reg),
               as_Register($src2$$reg));
  %}
  ins_pipe(pipe_slow);
%}

instruct vmulL_vx(vReg dst, vReg src1, iRegL src2) %{
  match(Set dst (MulVL src1 (Replicate src2)));
  format %{ "vmulL_vx $dst, $src1, $src2" %}
  ins_encode %{
    __ vsetvli_helper(T_LONG, Matcher::vector_length(this));
    __ vmul_vx(as_VectorRegister($dst$$reg),
               as_VectorRegister($src1$$reg),
               as_Register($src2$$reg));
  %}
  ins_pipe(pipe_slow);
%}

// vector-scalar mul (predicated)

instruct vmul_vx_masked(vReg dst_src, iRegIorL2I src2, vRegMask_V0 v0) %{
  match(Set dst_src (MulVB (Binary dst_src (Replicate src2)) v0));
  match(Set dst_src (MulVS (Binary dst_src (Replicate src2)) v0));
  match(Set dst_src (MulVI (Binary dst_src (Replicate src2)) v0));
  format %{ "vmul_vx_masked $dst_src, $dst_src, $src2, $v0" %}
  ins_encode %{
    BasicType bt = Matcher::vector_element_basic_type(this);
    __ vsetvli_helper(bt, Matcher::vector_length(this));
    __ vmul_vx(as_VectorRegister($dst_src$$reg),
               as_VectorRegister($dst_src$$reg),
               as_Register($src2$$reg), Assembler::v0_t);
  %}
  ins_pipe(pipe_slow);
%}

instruct vmulL_vx_masked(vReg dst_src, iRegL src2, vRegMask_V0 v0) %{
  match(Set dst_src (MulVL (Binary dst_src (Replicate src2)) v0));
  format %{ "vmulL_vx_masked $dst_src, $dst_src, $src2, $v0" %}
  ins_encode %{
    __ vsetvli_helper(T_LONG, Matcher::vector_length(this));
    __ vmul_vx(as_VectorRegister($dst_src$$reg),
               as_VectorRegister($dst_src$$reg),
               as_Register($src2$$reg), Assembler::v0_t);
  %}
  ins_pipe(pipe_slow);
%}

// vector neg

instruct vneg(vReg dst, vReg src) %{
  match(Set dst (NegVI src));
  match(Set dst (NegVL src));
  ins_cost(VEC_COST);
  format %{ "vneg $dst, $src" %}
  ins_encode %{
    BasicType bt = Matcher::vector_element_basic_type(this);
    __ vsetvli_helper(bt, Matcher::vector_length(this));
    __ vneg_v(as_VectorRegister($dst$$reg), as_VectorRegister($src$$reg));
  %}
  ins_pipe(pipe_slow);
%}

// vector neg - predicated

instruct vneg_masked(vReg dst_src, vRegMask_V0 v0) %{
  match(Set dst_src (NegVI dst_src v0));
  match(Set dst_src (NegVL dst_src v0));
  ins_cost(VEC_COST);
  format %{ "vneg_masked $dst_src, $dst_src, $v0" %}
  ins_encode %{
    BasicType bt = Matcher::vector_element_basic_type(this);
    __ vsetvli_helper(bt, Matcher::vector_length(this));
    __ vneg_v(as_VectorRegister($dst_src$$reg), as_VectorRegister($dst_src$$reg),
              Assembler::v0_t);
  %}
  ins_pipe(pipe_slow);
%}

// vector fneg

instruct vfneg(vReg dst, vReg src) %{
  match(Set dst (NegVF src));
  match(Set dst (NegVD src));
  ins_cost(VEC_COST);
  format %{ "vfneg $dst, $src" %}
  ins_encode %{
    BasicType bt = Matcher::vector_element_basic_type(this);
    __ vsetvli_helper(bt, Matcher::vector_length(this));
    __ vfneg_v(as_VectorRegister($dst$$reg), as_VectorRegister($src$$reg));
  %}
  ins_pipe(pipe_slow);
%}

// vector fneg  - predicated

instruct vfneg_masked(vReg dst_src, vRegMask_V0 v0) %{
  match(Set dst_src (NegVF dst_src v0));
  match(Set dst_src (NegVD dst_src v0));
  ins_cost(VEC_COST);
  format %{ "vfneg_masked $dst_src, $dst_src, $v0" %}
  ins_encode %{
    BasicType bt = Matcher::vector_element_basic_type(this);
    __ vsetvli_helper(bt, Matcher::vector_length(this));
    __ vfneg_v(as_VectorRegister($dst_src$$reg), as_VectorRegister($dst_src$$reg),
               Assembler::v0_t);
  %}
  ins_pipe(pipe_slow);
%}

// vector and reduction

instruct reduce_and(iRegINoSp dst, iRegIorL2I src1, vReg src2, vReg tmp) %{
  predicate(Matcher::vector_element_basic_type(n->in(2)) == T_BYTE ||
            Matcher::vector_element_basic_type(n->in(2)) == T_SHORT ||
            Matcher::vector_element_basic_type(n->in(2)) == T_INT);
  match(Set dst (AndReductionV src1 src2));
  effect(TEMP tmp);
  ins_cost(VEC_COST);
  format %{ "reduce_and $dst, $src1, $src2\t# KILL $tmp" %}
  ins_encode %{
    BasicType bt = Matcher::vector_element_basic_type(this, $src2);
    __ reduce_integral_v($dst$$Register, $src1$$Register,
                         as_VectorRegister($src2$$reg), as_VectorRegister($tmp$$reg),
                         this->ideal_Opcode(), bt, Matcher::vector_length(this, $src2));
  %}
  ins_pipe(pipe_slow);
%}

instruct reduce_andL(iRegLNoSp dst, iRegL src1, vReg src2, vReg tmp) %{
  predicate(Matcher::vector_element_basic_type(n->in(2)) == T_LONG);
  match(Set dst (AndReductionV src1 src2));
  effect(TEMP tmp);
  ins_cost(VEC_COST);
  format %{ "reduce_andL $dst, $src1, $src2\t# KILL $tmp" %}
  ins_encode %{
    BasicType bt = Matcher::vector_element_basic_type(this, $src2);
    __ reduce_integral_v($dst$$Register, $src1$$Register,
                         as_VectorRegister($src2$$reg), as_VectorRegister($tmp$$reg),
                         this->ideal_Opcode(), bt, Matcher::vector_length(this, $src2));
  %}
  ins_pipe(pipe_slow);
%}

// vector and reduction - predicated

instruct reduce_and_masked(iRegINoSp dst, iRegIorL2I src1, vReg src2, vRegMask_V0 v0, vReg tmp) %{
  predicate(Matcher::vector_element_basic_type(n->in(2)) == T_BYTE ||
            Matcher::vector_element_basic_type(n->in(2)) == T_SHORT ||
            Matcher::vector_element_basic_type(n->in(2)) == T_INT);
  match(Set dst (AndReductionV (Binary src1 src2) v0));
  effect(TEMP tmp);
  ins_cost(VEC_COST);
  format %{ "reduce_and_masked $dst, $src1, $src2, $v0\t# KILL $tmp" %}
  ins_encode %{
    BasicType bt = Matcher::vector_element_basic_type(this, $src2);
    __ reduce_integral_v($dst$$Register, $src1$$Register,
                         as_VectorRegister($src2$$reg), as_VectorRegister($tmp$$reg),
                         this->ideal_Opcode(), bt, Matcher::vector_length(this, $src2),
                         Assembler::v0_t);
  %}
  ins_pipe(pipe_slow);
%}

instruct reduce_andL_masked(iRegLNoSp dst, iRegL src1, vReg src2, vRegMask_V0 v0, vReg tmp) %{
  predicate(Matcher::vector_element_basic_type(n->in(2)) == T_LONG);
  match(Set dst (AndReductionV (Binary src1 src2) v0));
  effect(TEMP tmp);
  ins_cost(VEC_COST);
  format %{ "reduce_andL_masked $dst, $src1, $src2, $v0\t# KILL $tmp" %}
  ins_encode %{
    BasicType bt = Matcher::vector_element_basic_type(this, $src2);
    __ reduce_integral_v($dst$$Register, $src1$$Register,
                         as_VectorRegister($src2$$reg), as_VectorRegister($tmp$$reg),
                         this->ideal_Opcode(), bt, Matcher::vector_length(this, $src2),
                         Assembler::v0_t);
  %}
  ins_pipe(pipe_slow);
%}

// vector or reduction

instruct reduce_or(iRegINoSp dst, iRegIorL2I src1, vReg src2, vReg tmp) %{
  predicate(Matcher::vector_element_basic_type(n->in(2)) == T_BYTE ||
            Matcher::vector_element_basic_type(n->in(2)) == T_SHORT ||
            Matcher::vector_element_basic_type(n->in(2)) == T_INT);
  match(Set dst (OrReductionV src1 src2));
  effect(TEMP tmp);
  ins_cost(VEC_COST);
  format %{ "reduce_or $dst, $src1, $src2\t# KILL $tmp" %}
  ins_encode %{
    BasicType bt = Matcher::vector_element_basic_type(this, $src2);
    __ reduce_integral_v($dst$$Register, $src1$$Register,
                         as_VectorRegister($src2$$reg), as_VectorRegister($tmp$$reg),
                         this->ideal_Opcode(), bt, Matcher::vector_length(this, $src2));
  %}
  ins_pipe(pipe_slow);
%}

instruct reduce_orL(iRegLNoSp dst, iRegL src1, vReg src2, vReg tmp) %{
  predicate(Matcher::vector_element_basic_type(n->in(2)) == T_LONG);
  match(Set dst (OrReductionV src1 src2));
  effect(TEMP tmp);
  ins_cost(VEC_COST);
  format %{ "reduce_orL $dst, $src1, $src2\t# KILL $tmp" %}
  ins_encode %{
    BasicType bt = Matcher::vector_element_basic_type(this, $src2);
    __ reduce_integral_v($dst$$Register, $src1$$Register,
                         as_VectorRegister($src2$$reg), as_VectorRegister($tmp$$reg),
                         this->ideal_Opcode(), bt, Matcher::vector_length(this, $src2));
  %}
  ins_pipe(pipe_slow);
%}

// vector or reduction - predicated

instruct reduce_or_masked(iRegINoSp dst, iRegIorL2I src1, vReg src2, vRegMask_V0 v0, vReg tmp) %{
  predicate(Matcher::vector_element_basic_type(n->in(2)) == T_BYTE ||
            Matcher::vector_element_basic_type(n->in(2)) == T_SHORT ||
            Matcher::vector_element_basic_type(n->in(2)) == T_INT);
  match(Set dst (OrReductionV (Binary src1 src2) v0));
  effect(TEMP tmp);
  ins_cost(VEC_COST);
  format %{ "reduce_or_masked $dst, $src1, $src2, $v0\t# KILL $tmp" %}
  ins_encode %{
    BasicType bt = Matcher::vector_element_basic_type(this, $src2);
    __ reduce_integral_v($dst$$Register, $src1$$Register,
                         as_VectorRegister($src2$$reg), as_VectorRegister($tmp$$reg),
                         this->ideal_Opcode(), bt, Matcher::vector_length(this, $src2),
                         Assembler::v0_t);
  %}
  ins_pipe(pipe_slow);
%}

instruct reduce_orL_masked(iRegLNoSp dst, iRegL src1, vReg src2, vRegMask_V0 v0, vReg tmp) %{
  predicate(Matcher::vector_element_basic_type(n->in(2)) == T_LONG);
  match(Set dst (OrReductionV (Binary src1 src2) v0));
  effect(TEMP tmp);
  ins_cost(VEC_COST);
  format %{ "reduce_orL_masked $dst, $src1, $src2, $v0\t# KILL $tmp" %}
  ins_encode %{
    BasicType bt = Matcher::vector_element_basic_type(this, $src2);
    __ reduce_integral_v($dst$$Register, $src1$$Register,
                         as_VectorRegister($src2$$reg), as_VectorRegister($tmp$$reg),
                         this->ideal_Opcode(), bt, Matcher::vector_length(this, $src2),
                         Assembler::v0_t);
  %}
  ins_pipe(pipe_slow);
%}

// vector xor reduction

instruct reduce_xor(iRegINoSp dst, iRegIorL2I src1, vReg src2, vReg tmp) %{
  predicate(Matcher::vector_element_basic_type(n->in(2)) == T_BYTE ||
            Matcher::vector_element_basic_type(n->in(2)) == T_SHORT ||
            Matcher::vector_element_basic_type(n->in(2)) == T_INT);
  match(Set dst (XorReductionV src1 src2));
  effect(TEMP tmp);
  ins_cost(VEC_COST);
  format %{ "reduce_xor $dst, $src1, $src2\t# KILL $tmp" %}
  ins_encode %{
    BasicType bt = Matcher::vector_element_basic_type(this, $src2);
    __ reduce_integral_v($dst$$Register, $src1$$Register,
                         as_VectorRegister($src2$$reg), as_VectorRegister($tmp$$reg),
                         this->ideal_Opcode(), bt, Matcher::vector_length(this, $src2));
  %}
  ins_pipe(pipe_slow);
%}

instruct reduce_xorL(iRegLNoSp dst, iRegL src1, vReg src2, vReg tmp) %{
  predicate(Matcher::vector_element_basic_type(n->in(2)) == T_LONG);
  match(Set dst (XorReductionV src1 src2));
  effect(TEMP tmp);
  ins_cost(VEC_COST);
  format %{ "reduce_xorL $dst, $src1, $src2\t# KILL $tmp" %}
  ins_encode %{
    BasicType bt = Matcher::vector_element_basic_type(this, $src2);
    __ reduce_integral_v($dst$$Register, $src1$$Register,
                         as_VectorRegister($src2$$reg), as_VectorRegister($tmp$$reg),
                         this->ideal_Opcode(), bt, Matcher::vector_length(this, $src2));
  %}
  ins_pipe(pipe_slow);
%}

// vector xor reduction - predicated

instruct reduce_xor_masked(iRegINoSp dst, iRegIorL2I src1, vReg src2, vRegMask_V0 v0, vReg tmp) %{
  predicate(Matcher::vector_element_basic_type(n->in(2)) == T_BYTE ||
            Matcher::vector_element_basic_type(n->in(2)) == T_SHORT ||
            Matcher::vector_element_basic_type(n->in(2)) == T_INT);
  match(Set dst (XorReductionV (Binary src1 src2) v0));
  effect(TEMP tmp);
  ins_cost(VEC_COST);
  format %{ "reduce_xor_masked $dst, $src1, $src2, $v0\t# KILL $tmp" %}
  ins_encode %{
    BasicType bt = Matcher::vector_element_basic_type(this, $src2);
    __ reduce_integral_v($dst$$Register, $src1$$Register,
                         as_VectorRegister($src2$$reg), as_VectorRegister($tmp$$reg),
                         this->ideal_Opcode(), bt, Matcher::vector_length(this, $src2),
                         Assembler::v0_t);
  %}
  ins_pipe(pipe_slow);
%}

instruct reduce_xorL_masked(iRegLNoSp dst, iRegL src1, vReg src2, vRegMask_V0 v0, vReg tmp) %{
  predicate(Matcher::vector_element_basic_type(n->in(2)) == T_LONG);
  match(Set dst (XorReductionV (Binary src1 src2) v0));
  effect(TEMP tmp);
  ins_cost(VEC_COST);
  format %{ "reduce_xorL_masked $dst, $src1, $src2, $v0\t# KILL $tmp" %}
  ins_encode %{
    BasicType bt = Matcher::vector_element_basic_type(this, $src2);
    __ reduce_integral_v($dst$$Register, $src1$$Register,
                         as_VectorRegister($src2$$reg), as_VectorRegister($tmp$$reg),
                         this->ideal_Opcode(), bt, Matcher::vector_length(this, $src2),
                         Assembler::v0_t);
  %}
  ins_pipe(pipe_slow);
%}

// vector add reduction

instruct reduce_add(iRegINoSp dst, iRegIorL2I src1, vReg src2, vReg tmp) %{
  predicate(Matcher::vector_element_basic_type(n->in(2)) == T_BYTE ||
            Matcher::vector_element_basic_type(n->in(2)) == T_SHORT ||
            Matcher::vector_element_basic_type(n->in(2)) == T_INT);
  match(Set dst (AddReductionVI src1 src2));
  effect(TEMP tmp);
  ins_cost(VEC_COST);
  format %{ "reduce_add $dst, $src1, $src2\t# KILL $tmp" %}
  ins_encode %{
    BasicType bt = Matcher::vector_element_basic_type(this, $src2);
    __ reduce_integral_v($dst$$Register, $src1$$Register,
                         as_VectorRegister($src2$$reg), as_VectorRegister($tmp$$reg),
                         this->ideal_Opcode(), bt, Matcher::vector_length(this, $src2));
  %}
  ins_pipe(pipe_slow);
%}

instruct reduce_addL(iRegLNoSp dst, iRegL src1, vReg src2, vReg tmp) %{
  predicate(Matcher::vector_element_basic_type(n->in(2)) == T_LONG);
  match(Set dst (AddReductionVL src1 src2));
  effect(TEMP tmp);
  ins_cost(VEC_COST);
  format %{ "reduce_addL $dst, $src1, $src2\t# KILL $tmp" %}
  ins_encode %{
    BasicType bt = Matcher::vector_element_basic_type(this, $src2);
    __ reduce_integral_v($dst$$Register, $src1$$Register,
                         as_VectorRegister($src2$$reg), as_VectorRegister($tmp$$reg),
                         this->ideal_Opcode(), bt, Matcher::vector_length(this, $src2));
  %}
  ins_pipe(pipe_slow);
%}

// Distinguish two cases based on requires_strict_order
// 1. Non strictly-ordered AddReductionVF/D. For example, AddReductionVF/D
//    generated by Vector API. It is more beneficial performance-wise to do
//    an unordered FP reduction sum (vfredusum.vs).
// 2. Strictly-ordered AddReductionVF/D. For example, AddReductionVF/D
//    generated by auto-vectorization. Must do an ordered FP reduction sum
//    (vfredosum.vs).

instruct reduce_addF_ordered(fRegF dst, fRegF src1, vReg src2, vReg tmp) %{
  predicate(n->as_Reduction()->requires_strict_order());
  match(Set dst (AddReductionVF src1 src2));
  effect(TEMP tmp);
  ins_cost(VEC_COST);
  format %{ "reduce_addF_ordered $dst, $src1, $src2\t# KILL $tmp" %}
  ins_encode %{
    __ vsetvli_helper(T_FLOAT, Matcher::vector_length(this, $src2));
    __ vfmv_s_f(as_VectorRegister($tmp$$reg), $src1$$FloatRegister);
    __ vfredosum_vs(as_VectorRegister($tmp$$reg), as_VectorRegister($src2$$reg),
                    as_VectorRegister($tmp$$reg));
    __ vfmv_f_s($dst$$FloatRegister, as_VectorRegister($tmp$$reg));
  %}
  ins_pipe(pipe_slow);
%}

instruct reduce_addF_unordered(fRegF dst, fRegF src1, vReg src2, vReg tmp) %{
  predicate(!n->as_Reduction()->requires_strict_order());
  match(Set dst (AddReductionVF src1 src2));
  effect(TEMP tmp);
  ins_cost(VEC_COST);
  format %{ "reduce_addF_unordered $dst, $src1, $src2\t# KILL $tmp" %}
  ins_encode %{
    __ vsetvli_helper(T_FLOAT, Matcher::vector_length(this, $src2));
    __ vfmv_s_f(as_VectorRegister($tmp$$reg), $src1$$FloatRegister);
    __ vfredusum_vs(as_VectorRegister($tmp$$reg), as_VectorRegister($src2$$reg),
                    as_VectorRegister($tmp$$reg));
    __ vfmv_f_s($dst$$FloatRegister, as_VectorRegister($tmp$$reg));
  %}
  ins_pipe(pipe_slow);
%}

instruct reduce_addD_ordered(fRegD dst, fRegD src1, vReg src2, vReg tmp) %{
  predicate(n->as_Reduction()->requires_strict_order());
  match(Set dst (AddReductionVD src1 src2));
  effect(TEMP tmp);
  ins_cost(VEC_COST);
  format %{ "reduce_addD_ordered $dst, $src1, $src2\t# KILL $tmp" %}
  ins_encode %{
    __ vsetvli_helper(T_DOUBLE, Matcher::vector_length(this, $src2));
    __ vfmv_s_f(as_VectorRegister($tmp$$reg), $src1$$FloatRegister);
    __ vfredosum_vs(as_VectorRegister($tmp$$reg), as_VectorRegister($src2$$reg),
                    as_VectorRegister($tmp$$reg));
    __ vfmv_f_s($dst$$FloatRegister, as_VectorRegister($tmp$$reg));
  %}
  ins_pipe(pipe_slow);
%}

instruct reduce_addD_unordered(fRegD dst, fRegD src1, vReg src2, vReg tmp) %{
  predicate(!n->as_Reduction()->requires_strict_order());
  match(Set dst (AddReductionVD src1 src2));
  effect(TEMP tmp);
  ins_cost(VEC_COST);
  format %{ "reduce_addD_unordered $dst, $src1, $src2\t# KILL $tmp" %}
  ins_encode %{
    __ vsetvli_helper(T_DOUBLE, Matcher::vector_length(this, $src2));
    __ vfmv_s_f(as_VectorRegister($tmp$$reg), $src1$$FloatRegister);
    __ vfredusum_vs(as_VectorRegister($tmp$$reg), as_VectorRegister($src2$$reg),
                    as_VectorRegister($tmp$$reg));
    __ vfmv_f_s($dst$$FloatRegister, as_VectorRegister($tmp$$reg));
  %}
  ins_pipe(pipe_slow);
%}

// vector add reduction - predicated

instruct reduce_add_masked(iRegINoSp dst, iRegIorL2I src1, vReg src2, vRegMask_V0 v0, vReg tmp) %{
  predicate(Matcher::vector_element_basic_type(n->in(2)) == T_BYTE ||
            Matcher::vector_element_basic_type(n->in(2)) == T_SHORT ||
            Matcher::vector_element_basic_type(n->in(2)) == T_INT);
  match(Set dst (AddReductionVI (Binary src1 src2) v0));
  effect(TEMP tmp);
  ins_cost(VEC_COST);
  format %{ "reduce_add_masked $dst, $src1, $src2, $v0\t# KILL $tmp" %}
  ins_encode %{
    BasicType bt = Matcher::vector_element_basic_type(this, $src2);
    __ reduce_integral_v($dst$$Register, $src1$$Register,
                         as_VectorRegister($src2$$reg), as_VectorRegister($tmp$$reg),
                         this->ideal_Opcode(), bt, Matcher::vector_length(this, $src2),
                         Assembler::v0_t);
  %}
  ins_pipe(pipe_slow);
%}

instruct reduce_addL_masked(iRegLNoSp dst, iRegL src1, vReg src2, vRegMask_V0 v0, vReg tmp) %{
  predicate(Matcher::vector_element_basic_type(n->in(2)) == T_LONG);
  match(Set dst (AddReductionVL (Binary src1 src2) v0));
  effect(TEMP tmp);
  ins_cost(VEC_COST);
  format %{ "reduce_addL_masked $dst, $src1, $src2, $v0\t# KILL $tmp" %}
  ins_encode %{
    BasicType bt = Matcher::vector_element_basic_type(this, $src2);
    __ reduce_integral_v($dst$$Register, $src1$$Register,
                         as_VectorRegister($src2$$reg), as_VectorRegister($tmp$$reg),
                         this->ideal_Opcode(), bt, Matcher::vector_length(this, $src2),
                         Assembler::v0_t);
  %}
  ins_pipe(pipe_slow);
%}

instruct reduce_addF_masked(fRegF dst, fRegF src1, vReg src2, vRegMask_V0 v0, vReg tmp) %{
  match(Set dst (AddReductionVF (Binary src1 src2) v0));
  effect(TEMP tmp);
  ins_cost(VEC_COST);
  format %{ "reduce_addF_masked $dst, $src1, $src2, $v0\t# KILL $tmp" %}
  ins_encode %{
    __ vsetvli_helper(T_FLOAT, Matcher::vector_length(this, $src2));
    __ vfmv_s_f(as_VectorRegister($tmp$$reg), $src1$$FloatRegister);
    __ vfredosum_vs(as_VectorRegister($tmp$$reg), as_VectorRegister($src2$$reg),
                    as_VectorRegister($tmp$$reg), Assembler::v0_t);
    __ vfmv_f_s($dst$$FloatRegister, as_VectorRegister($tmp$$reg));
  %}
  ins_pipe(pipe_slow);
%}

instruct reduce_addD_masked(fRegD dst, fRegD src1, vReg src2, vRegMask_V0 v0, vReg tmp) %{
  match(Set dst (AddReductionVD (Binary src1 src2) v0));
  effect(TEMP tmp);
  ins_cost(VEC_COST);
  format %{ "reduce_addD_masked $dst, $src1, $src2, $v0\t# KILL $tmp" %}
  ins_encode %{
    __ vsetvli_helper(T_DOUBLE, Matcher::vector_length(this, $src2));
    __ vfmv_s_f(as_VectorRegister($tmp$$reg), $src1$$FloatRegister);
    __ vfredosum_vs(as_VectorRegister($tmp$$reg), as_VectorRegister($src2$$reg),
                    as_VectorRegister($tmp$$reg), Assembler::v0_t);
    __ vfmv_f_s($dst$$FloatRegister, as_VectorRegister($tmp$$reg));
  %}
  ins_pipe(pipe_slow);
%}

// vector integer max reduction

instruct vreduce_max(iRegINoSp dst, iRegIorL2I src1, vReg src2, vReg tmp) %{
  predicate(Matcher::vector_element_basic_type(n->in(2)) == T_BYTE ||
            Matcher::vector_element_basic_type(n->in(2)) == T_SHORT ||
            Matcher::vector_element_basic_type(n->in(2)) == T_INT);
  match(Set dst (MaxReductionV src1 src2));
  ins_cost(VEC_COST);
  effect(TEMP tmp);
  format %{ "vreduce_max $dst, $src1, $src2\t# KILL $tmp" %}
  ins_encode %{
    BasicType bt = Matcher::vector_element_basic_type(this, $src2);
    __ reduce_integral_v($dst$$Register, $src1$$Register,
                         as_VectorRegister($src2$$reg), as_VectorRegister($tmp$$reg),
                         this->ideal_Opcode(), bt, Matcher::vector_length(this, $src2));
  %}
  ins_pipe(pipe_slow);
%}

instruct vreduce_maxL(iRegLNoSp dst, iRegL src1, vReg src2, vReg tmp) %{
  predicate(Matcher::vector_element_basic_type(n->in(2)) == T_LONG);
  match(Set dst (MaxReductionV src1 src2));
  ins_cost(VEC_COST);
  effect(TEMP tmp);
  format %{ "vreduce_maxL $dst, $src1, $src2\t# KILL $tmp" %}
  ins_encode %{
    BasicType bt = Matcher::vector_element_basic_type(this, $src2);
    __ reduce_integral_v($dst$$Register, $src1$$Register,
                         as_VectorRegister($src2$$reg), as_VectorRegister($tmp$$reg),
                         this->ideal_Opcode(), bt, Matcher::vector_length(this, $src2));
  %}
  ins_pipe(pipe_slow);
%}

// vector integer max reduction - predicated

instruct vreduce_max_masked(iRegINoSp dst, iRegIorL2I src1, vReg src2, vRegMask_V0 v0, vReg tmp) %{
  predicate(Matcher::vector_element_basic_type(n->in(2)) == T_BYTE ||
            Matcher::vector_element_basic_type(n->in(2)) == T_SHORT ||
            Matcher::vector_element_basic_type(n->in(2)) == T_INT);
  match(Set dst (MaxReductionV (Binary src1 src2) v0));
  effect(TEMP tmp);
  ins_cost(VEC_COST);
  format %{ "vreduce_max_masked $dst, $src1, $src2, $v0\t# KILL $tmp" %}
  ins_encode %{
    BasicType bt = Matcher::vector_element_basic_type(this, $src2);
    __ reduce_integral_v($dst$$Register, $src1$$Register,
                         as_VectorRegister($src2$$reg), as_VectorRegister($tmp$$reg),
                         this->ideal_Opcode(), bt, Matcher::vector_length(this, $src2),
                         Assembler::v0_t);
  %}
  ins_pipe(pipe_slow);
%}

instruct vreduce_maxL_masked(iRegLNoSp dst, iRegL src1, vReg src2, vRegMask_V0 v0, vReg tmp) %{
  predicate(Matcher::vector_element_basic_type(n->in(2)) == T_LONG);
  match(Set dst (MaxReductionV (Binary src1 src2) v0));
  effect(TEMP tmp);
  ins_cost(VEC_COST);
  format %{ "vreduce_maxL_masked $dst, $src1, $src2, $v0\t# KILL $tmp" %}
  ins_encode %{
    BasicType bt = Matcher::vector_element_basic_type(this, $src2);
    __ reduce_integral_v($dst$$Register, $src1$$Register,
                         as_VectorRegister($src2$$reg), as_VectorRegister($tmp$$reg),
                         this->ideal_Opcode(), bt, Matcher::vector_length(this, $src2),
                         Assembler::v0_t);
  %}
  ins_pipe(pipe_slow);
%}

// vector integer min reduction

instruct vreduce_min(iRegINoSp dst, iRegIorL2I src1, vReg src2, vReg tmp) %{
  predicate(Matcher::vector_element_basic_type(n->in(2)) == T_BYTE ||
            Matcher::vector_element_basic_type(n->in(2)) == T_SHORT ||
            Matcher::vector_element_basic_type(n->in(2)) == T_INT);
  match(Set dst (MinReductionV src1 src2));
  ins_cost(VEC_COST);
  effect(TEMP tmp);
  format %{ "vreduce_min $dst, $src1, $src2\t# KILL $tmp" %}
  ins_encode %{
    BasicType bt = Matcher::vector_element_basic_type(this, $src2);
    __ reduce_integral_v($dst$$Register, $src1$$Register,
                         as_VectorRegister($src2$$reg), as_VectorRegister($tmp$$reg),
                         this->ideal_Opcode(), bt, Matcher::vector_length(this, $src2));
  %}
  ins_pipe(pipe_slow);
%}

instruct vreduce_minL(iRegLNoSp dst, iRegL src1, vReg src2, vReg tmp) %{
  predicate(Matcher::vector_element_basic_type(n->in(2)) == T_LONG);
  match(Set dst (MinReductionV src1 src2));
  ins_cost(VEC_COST);
  effect(TEMP tmp);
  format %{ "vreduce_minL $dst, $src1, $src2\t# KILL $tmp" %}
  ins_encode %{
    BasicType bt = Matcher::vector_element_basic_type(this, $src2);
    __ reduce_integral_v($dst$$Register, $src1$$Register,
                         as_VectorRegister($src2$$reg), as_VectorRegister($tmp$$reg),
                         this->ideal_Opcode(), bt, Matcher::vector_length(this, $src2));
  %}
  ins_pipe(pipe_slow);
%}

// vector integer min reduction - predicated

instruct vreduce_min_masked(iRegINoSp dst, iRegIorL2I src1, vReg src2, vRegMask_V0 v0, vReg tmp) %{
  predicate(Matcher::vector_element_basic_type(n->in(2)) == T_BYTE ||
            Matcher::vector_element_basic_type(n->in(2)) == T_SHORT ||
            Matcher::vector_element_basic_type(n->in(2)) == T_INT);
  match(Set dst (MinReductionV (Binary src1 src2) v0));
  effect(TEMP tmp);
  ins_cost(VEC_COST);
  format %{ "vreduce_min_masked $dst, $src1, $src2, $v0\t# KILL $tmp" %}
  ins_encode %{
    BasicType bt = Matcher::vector_element_basic_type(this, $src2);
    __ reduce_integral_v($dst$$Register, $src1$$Register,
                         as_VectorRegister($src2$$reg), as_VectorRegister($tmp$$reg),
                         this->ideal_Opcode(), bt, Matcher::vector_length(this, $src2),
                         Assembler::v0_t);
  %}
  ins_pipe(pipe_slow);
%}

instruct vreduce_minL_masked(iRegLNoSp dst, iRegL src1, vReg src2, vRegMask_V0 v0, vReg tmp) %{
  predicate(Matcher::vector_element_basic_type(n->in(2)) == T_LONG);
  match(Set dst (MinReductionV (Binary src1 src2) v0));
  effect(TEMP tmp);
  ins_cost(VEC_COST);
  format %{ "vreduce_minL_masked $dst, $src1, $src2, $v0\t# KILL $tmp" %}
  ins_encode %{
    BasicType bt = Matcher::vector_element_basic_type(this, $src2);
    __ reduce_integral_v($dst$$Register, $src1$$Register,
                         as_VectorRegister($src2$$reg), as_VectorRegister($tmp$$reg),
                         this->ideal_Opcode(), bt, Matcher::vector_length(this, $src2),
                         Assembler::v0_t);
  %}
  ins_pipe(pipe_slow);
%}

// vector float max reduction

instruct vreduce_maxF(fRegF dst, fRegF src1, vReg src2, vReg tmp1, vReg tmp2) %{
  predicate(Matcher::vector_element_basic_type(n->in(2)) == T_FLOAT);
  match(Set dst (MaxReductionV src1 src2));
  ins_cost(VEC_COST);
  effect(TEMP_DEF dst, TEMP tmp1, TEMP tmp2);
  format %{ "vreduce_maxF $dst, $src1, $src2, $tmp1, $tmp2" %}
  ins_encode %{
    __ reduce_minmax_fp_v($dst$$FloatRegister,
                          $src1$$FloatRegister, as_VectorRegister($src2$$reg),
                          as_VectorRegister($tmp1$$reg), as_VectorRegister($tmp2$$reg),
                          false /* is_double */, false /* is_min */, Matcher::vector_length(this, $src2));
  %}
  ins_pipe(pipe_slow);
%}

instruct vreduce_maxD(fRegD dst, fRegD src1, vReg src2, vReg tmp1, vReg tmp2) %{
  predicate(Matcher::vector_element_basic_type(n->in(2)) == T_DOUBLE);
  match(Set dst (MaxReductionV src1 src2));
  ins_cost(VEC_COST);
  effect(TEMP_DEF dst, TEMP tmp1, TEMP tmp2);
  format %{ "vreduce_maxD $dst, $src1, $src2, $tmp1, $tmp2" %}
  ins_encode %{
    __ reduce_minmax_fp_v($dst$$FloatRegister,
                          $src1$$FloatRegister, as_VectorRegister($src2$$reg),
                          as_VectorRegister($tmp1$$reg), as_VectorRegister($tmp2$$reg),
                          true /* is_double */, false /* is_min */, Matcher::vector_length(this, $src2));
  %}
  ins_pipe(pipe_slow);
%}

// vector float max reduction - predicated

instruct vreduce_maxF_masked(fRegF dst, fRegF src1, vReg src2, vRegMask_V0 v0, vReg tmp1, vReg tmp2) %{
  predicate(Matcher::vector_element_basic_type(n->in(2)) == T_FLOAT);
  match(Set dst (MaxReductionV (Binary src1 src2) v0));
  ins_cost(VEC_COST);
  effect(TEMP_DEF dst, TEMP tmp1, TEMP tmp2);
  format %{ "vreduce_maxF_masked $dst, $src1, $src2, $v0\t# KILL $tmp1, $tmp2" %}
  ins_encode %{
    __ reduce_minmax_fp_v($dst$$FloatRegister,
                          $src1$$FloatRegister, as_VectorRegister($src2$$reg),
                          as_VectorRegister($tmp1$$reg), as_VectorRegister($tmp2$$reg),
                          false /* is_double */, false /* is_min */,
                          Matcher::vector_length(this, $src2), Assembler::v0_t);
  %}
  ins_pipe(pipe_slow);
%}

instruct vreduce_maxD_masked(fRegD dst, fRegD src1, vReg src2, vRegMask_V0 v0, vReg tmp1, vReg tmp2) %{
  predicate(Matcher::vector_element_basic_type(n->in(2)) == T_DOUBLE);
  match(Set dst (MaxReductionV (Binary src1 src2) v0));
  ins_cost(VEC_COST);
  effect(TEMP_DEF dst, TEMP tmp1, TEMP tmp2);
  format %{ "vreduce_maxD_masked $dst, $src1, $src2, $v0\t# KILL $tmp1, $tmp2" %}
  ins_encode %{
    __ reduce_minmax_fp_v($dst$$FloatRegister,
                          $src1$$FloatRegister, as_VectorRegister($src2$$reg),
                          as_VectorRegister($tmp1$$reg), as_VectorRegister($tmp2$$reg),
                          true /* is_double */, false /* is_min */,
                          Matcher::vector_length(this, $src2), Assembler::v0_t);
  %}
  ins_pipe(pipe_slow);
%}

// vector float min reduction

instruct vreduce_minF(fRegF dst, fRegF src1, vReg src2, vReg tmp1, vReg tmp2) %{
  predicate(Matcher::vector_element_basic_type(n->in(2)) == T_FLOAT);
  match(Set dst (MinReductionV src1 src2));
  ins_cost(VEC_COST);
  effect(TEMP_DEF dst, TEMP tmp1, TEMP tmp2);
  format %{ "vreduce_minF $dst, $src1, $src2, $tmp1, $tmp2" %}
  ins_encode %{
    __ reduce_minmax_fp_v($dst$$FloatRegister,
                          $src1$$FloatRegister, as_VectorRegister($src2$$reg),
                          as_VectorRegister($tmp1$$reg), as_VectorRegister($tmp2$$reg),
                          false /* is_double */, true /* is_min */, Matcher::vector_length(this, $src2));
  %}
  ins_pipe(pipe_slow);
%}

instruct vreduce_minD(fRegD dst, fRegD src1, vReg src2, vReg tmp1, vReg tmp2) %{
  predicate(Matcher::vector_element_basic_type(n->in(2)) == T_DOUBLE);
  match(Set dst (MinReductionV src1 src2));
  ins_cost(VEC_COST);
  effect(TEMP_DEF dst, TEMP tmp1, TEMP tmp2);
  format %{ "vreduce_minD $dst, $src1, $src2, $tmp1, $tmp2" %}
  ins_encode %{
    __ reduce_minmax_fp_v($dst$$FloatRegister,
                          $src1$$FloatRegister, as_VectorRegister($src2$$reg),
                          as_VectorRegister($tmp1$$reg), as_VectorRegister($tmp2$$reg),
                          true /* is_double */, true /* is_min */, Matcher::vector_length(this, $src2));
  %}
  ins_pipe(pipe_slow);
%}

// vector float min reduction - predicated

instruct vreduce_minF_masked(fRegF dst, fRegF src1, vReg src2, vRegMask_V0 v0, vReg tmp1, vReg tmp2) %{
  predicate(Matcher::vector_element_basic_type(n->in(2)) == T_FLOAT);
  match(Set dst (MinReductionV (Binary src1 src2) v0));
  ins_cost(VEC_COST);
  effect(TEMP_DEF dst, TEMP tmp1, TEMP tmp2);
  format %{ "vreduce_minF_masked $dst, $src1, $src2, $v0\t# KILL $tmp1, $tmp2" %}
  ins_encode %{
    __ reduce_minmax_fp_v($dst$$FloatRegister,
                          $src1$$FloatRegister, as_VectorRegister($src2$$reg),
                          as_VectorRegister($tmp1$$reg), as_VectorRegister($tmp2$$reg),
                          false /* is_double */, true /* is_min */,
                          Matcher::vector_length(this, $src2), Assembler::v0_t);
  %}
  ins_pipe(pipe_slow);
%}

instruct vreduce_minD_masked(fRegD dst, fRegD src1, vReg src2, vRegMask_V0 v0, vReg tmp1, vReg tmp2) %{
  predicate(Matcher::vector_element_basic_type(n->in(2)) == T_DOUBLE);
  match(Set dst (MinReductionV (Binary src1 src2) v0));
  ins_cost(VEC_COST);
  effect(TEMP_DEF dst, TEMP tmp1, TEMP tmp2);
  format %{ "vreduce_minD_masked $dst, $src1, $src2, $v0\t# KILL $tmp1, $tmp2" %}
  ins_encode %{
    __ reduce_minmax_fp_v($dst$$FloatRegister,
                          $src1$$FloatRegister, as_VectorRegister($src2$$reg),
                          as_VectorRegister($tmp1$$reg), as_VectorRegister($tmp2$$reg),
                          true /* is_double */, true /* is_min */,
                          Matcher::vector_length(this, $src2), Assembler::v0_t);
  %}
  ins_pipe(pipe_slow);
%}


// ------------------------------ Vector reduction mul -------------------------

instruct reduce_mulI(iRegINoSp dst, iRegIorL2I isrc, vReg vsrc,
                     vReg tmp1, vReg tmp2) %{
  match(Set dst (MulReductionVI isrc vsrc));
  effect(TEMP_DEF dst, TEMP tmp1, TEMP tmp2);
  format %{ "reduce_mulI $dst, $isrc, $vsrc\t" %}

  ins_encode %{
    __ reduce_mul_integral_v($dst$$Register, $isrc$$Register, as_VectorRegister($vsrc$$reg),
                             as_VectorRegister($tmp1$$reg), as_VectorRegister($tmp2$$reg),
                             Matcher::vector_element_basic_type(this, $vsrc), Matcher::vector_length(this, $vsrc));
  %}
  ins_pipe(pipe_slow);
%}

instruct reduce_mulI_masked(iRegINoSp dst, iRegIorL2I isrc, vReg vsrc,
                            vRegMask_V0 v0, vReg tmp1, vReg tmp2) %{
  match(Set dst (MulReductionVI (Binary isrc vsrc) v0));
  effect(TEMP_DEF dst, TEMP tmp1, TEMP tmp2);
  format %{ "reduce_mulI_masked $dst, $isrc, $vsrc, $v0\t" %}

  ins_encode %{
    __ reduce_mul_integral_v($dst$$Register, $isrc$$Register, as_VectorRegister($vsrc$$reg),
                             as_VectorRegister($tmp1$$reg), as_VectorRegister($tmp2$$reg),
                             Matcher::vector_element_basic_type(this, $vsrc), Matcher::vector_length(this, $vsrc),
                             Assembler::v0_t);
  %}
  ins_pipe(pipe_slow);
%}

instruct reduce_mulL(iRegLNoSp dst, iRegL isrc, vReg vsrc,
                     vReg tmp1, vReg tmp2) %{
  match(Set dst (MulReductionVL isrc vsrc));
  effect(TEMP_DEF dst, TEMP tmp1, TEMP tmp2);
  format %{ "reduce_mulL $dst, $isrc, $vsrc\t" %}

  ins_encode %{
    __ reduce_mul_integral_v($dst$$Register, $isrc$$Register, as_VectorRegister($vsrc$$reg),
                             as_VectorRegister($tmp1$$reg), as_VectorRegister($tmp2$$reg),
                             Matcher::vector_element_basic_type(this, $vsrc), Matcher::vector_length(this, $vsrc));
  %}
  ins_pipe(pipe_slow);
%}

instruct reduce_mulL_masked(iRegLNoSp dst, iRegL isrc, vReg vsrc,
                            vRegMask_V0 v0, vReg tmp1, vReg tmp2) %{
  match(Set dst (MulReductionVL (Binary isrc vsrc) v0));
  effect(TEMP_DEF dst, TEMP tmp1, TEMP tmp2);
  format %{ "reduce_mulL_masked $dst, $isrc, $vsrc, $v0\t" %}

  ins_encode %{
    __ reduce_mul_integral_v($dst$$Register, $isrc$$Register, as_VectorRegister($vsrc$$reg),
                             as_VectorRegister($tmp1$$reg), as_VectorRegister($tmp2$$reg),
                             Matcher::vector_element_basic_type(this, $vsrc), Matcher::vector_length(this, $vsrc),
                             Assembler::v0_t);
  %}
  ins_pipe(pipe_slow);
%}

// vector replicate

instruct replicate(vReg dst, iRegIorL2I src) %{
  predicate(Matcher::is_non_long_integral_vector(n));
  match(Set dst (Replicate src));
  ins_cost(VEC_COST);
  format %{ "replicate $dst, $src" %}
  ins_encode %{
    BasicType bt = Matcher::vector_element_basic_type(this);
    __ vsetvli_helper(bt, Matcher::vector_length(this));
    __ vmv_v_x(as_VectorRegister($dst$$reg), as_Register($src$$reg));
  %}
  ins_pipe(pipe_slow);
%}

instruct replicateL(vReg dst, iRegL src) %{
  predicate(Matcher::vector_element_basic_type(n) == T_LONG);
  match(Set dst (Replicate src));
  ins_cost(VEC_COST);
  format %{ "replicateL $dst, $src" %}
  ins_encode %{
    __ vsetvli_helper(T_LONG, Matcher::vector_length(this));
    __ vmv_v_x(as_VectorRegister($dst$$reg), as_Register($src$$reg));
  %}
  ins_pipe(pipe_slow);
%}

instruct replicate_imm5(vReg dst, immI5 con) %{
  predicate(Matcher::is_non_long_integral_vector(n));
  match(Set dst (Replicate con));
  ins_cost(VEC_COST);
  format %{ "replicate_imm5 $dst, $con" %}
  ins_encode %{
    BasicType bt = Matcher::vector_element_basic_type(this);
    __ vsetvli_helper(bt, Matcher::vector_length_in_bytes(this));
    __ vmv_v_i(as_VectorRegister($dst$$reg), $con$$constant);
  %}
  ins_pipe(pipe_slow);
%}

instruct replicateL_imm5(vReg dst, immL5 con) %{
  predicate(Matcher::vector_element_basic_type(n) == T_LONG);
  match(Set dst (Replicate con));
  ins_cost(VEC_COST);
  format %{ "replicateL_imm5 $dst, $con" %}
  ins_encode %{
    __ vsetvli_helper(T_LONG, Matcher::vector_length(this));
    __ vmv_v_i(as_VectorRegister($dst$$reg), $con$$constant);
  %}
  ins_pipe(pipe_slow);
%}

instruct replicateF(vReg dst, fRegF src) %{
  predicate(Matcher::vector_element_basic_type(n) == T_FLOAT);
  match(Set dst (Replicate src));
  ins_cost(VEC_COST);
  format %{ "replicateF $dst, $src" %}
  ins_encode %{
    __ vsetvli_helper(T_FLOAT, Matcher::vector_length(this));
    __ vfmv_v_f(as_VectorRegister($dst$$reg), $src$$FloatRegister);
  %}
  ins_pipe(pipe_slow);
%}

instruct replicateD(vReg dst, fRegD src) %{
  predicate(Matcher::vector_element_basic_type(n) == T_DOUBLE);
  match(Set dst (Replicate src));
  ins_cost(VEC_COST);
  format %{ "replicateD $dst, $src" %}
  ins_encode %{
    __ vsetvli_helper(T_DOUBLE, Matcher::vector_length(this));
    __ vfmv_v_f(as_VectorRegister($dst$$reg), $src$$FloatRegister);
  %}
  ins_pipe(pipe_slow);
%}

// vector shift
//
// Following shift instruct's are shared by vectorization (in SLP, superword.cpp) and Vector API.
//
// Shift behaviour in vectorization is defined by java language spec, which includes:
//  1. "If the promoted type of the left-hand operand is int, then only the five lowest-order bits of
//      the right-hand operand are used as the shift distance. It is as if the right-hand operand were
//      subjected to a bitwise logical AND operator & (§15.22.1) with the mask value 0x1f (0b11111).
//      The shift distance actually used is therefore always in the range 0 to 31, inclusive."
//  2. similarly, for long "with the mask value 0x3f (0b111111)"
// check https://docs.oracle.com/javase/specs/jls/se21/html/jls-15.html#jls-15.19 for details.
//
// Shift behaviour in Vector API is defined as:
//   e.g. for ASHR, "a>>(n&(ESIZE*8-1))"
//   this behaviour is the same as shift instrunction's in riscv vector extension.
// check https://docs.oracle.com/en/java/javase/21/docs/api/jdk.incubator.vector/jdk/incubator/vector/VectorOperators.html#ASHR
// and https://github.com/riscv/riscv-v-spec/blob/master/v-spec.adoc#116-vector-single-width-shift-instructions for details.
//
// Despite the difference between these 2 behaviours, the same shift instruct's of byte and short are
// still shared between vectorization and Vector API. The way it works is hidden inside the implementation
// of vectorization and Vector API:
//  1. when doing optimization vectorization masks the shift value with "(BitsPerInt - 1)" or "(BitsPerLong - 1)"
//  2. in Vector API, shift value is masked with SHIFT_MASK (e.g. for ByteVector it's "Byte.SIZE - 1")
//
// If not because of this pre-processing of shift value respectively in vectorization and Vector API, then
// e.g. for a byte shift value 16, the intrinsic behaviour will be different, and they can not share the same
// instruct here, as vectorization requires x >> 16, but Vector API requires x >> (16 & 7).

instruct vasrB(vReg dst, vReg src, vReg shift, vRegMask_V0 v0) %{
  match(Set dst (RShiftVB src shift));
  ins_cost(VEC_COST);
  effect(TEMP_DEF dst, TEMP v0);
  format %{ "vasrB $dst, $src, $shift" %}
  ins_encode %{
    __ vsetvli_helper(T_BYTE, Matcher::vector_length(this));
    // if shift > BitsPerByte - 1, clear the low BitsPerByte - 1 bits
    __ vmsgtu_vi(as_VectorRegister($v0$$reg), as_VectorRegister($shift$$reg), BitsPerByte - 1);
    __ vsra_vi(as_VectorRegister($dst$$reg), as_VectorRegister($src$$reg),
               BitsPerByte - 1, Assembler::v0_t);
    // otherwise, shift
    __ vmnot_m(as_VectorRegister($v0$$reg), as_VectorRegister($v0$$reg));
    __ vsra_vv(as_VectorRegister($dst$$reg), as_VectorRegister($src$$reg),
               as_VectorRegister($shift$$reg), Assembler::v0_t);
  %}
  ins_pipe(pipe_slow);
%}

instruct vasrS(vReg dst, vReg src, vReg shift, vRegMask_V0 v0) %{
  match(Set dst (RShiftVS src shift));
  ins_cost(VEC_COST);
  effect(TEMP_DEF dst, TEMP v0);
  format %{ "vasrS $dst, $src, $shift" %}
  ins_encode %{
    __ vsetvli_helper(T_SHORT, Matcher::vector_length(this));
    // if shift > BitsPerShort - 1, clear the low BitsPerShort - 1 bits
    __ vmsgtu_vi(as_VectorRegister($v0$$reg), as_VectorRegister($shift$$reg), BitsPerShort - 1);
    __ vsra_vi(as_VectorRegister($dst$$reg), as_VectorRegister($src$$reg),
               BitsPerShort - 1, Assembler::v0_t);
    // otherwise, shift
    __ vmnot_m(as_VectorRegister($v0$$reg), as_VectorRegister($v0$$reg));
    __ vsra_vv(as_VectorRegister($dst$$reg), as_VectorRegister($src$$reg),
               as_VectorRegister($shift$$reg), Assembler::v0_t);
  %}
  ins_pipe(pipe_slow);
%}

instruct vasrI(vReg dst, vReg src, vReg shift) %{
  match(Set dst (RShiftVI src shift));
  ins_cost(VEC_COST);
  format %{ "vasrI $dst, $src, $shift" %}
  ins_encode %{
    __ vsetvli_helper(T_INT, Matcher::vector_length(this));
    __ vsra_vv(as_VectorRegister($dst$$reg), as_VectorRegister($src$$reg),
               as_VectorRegister($shift$$reg));
  %}
  ins_pipe(pipe_slow);
%}

instruct vasrL(vReg dst, vReg src, vReg shift) %{
  match(Set dst (RShiftVL src shift));
  ins_cost(VEC_COST);
  format %{ "vasrL $dst, $src, $shift" %}
  ins_encode %{
    __ vsetvli_helper(T_LONG, Matcher::vector_length(this));
    __ vsra_vv(as_VectorRegister($dst$$reg), as_VectorRegister($src$$reg),
               as_VectorRegister($shift$$reg));
  %}
  ins_pipe(pipe_slow);
%}

instruct vasrB_masked(vReg dst_src, vReg shift, vRegMask vmask, vRegMask_V0 v0) %{
  match(Set dst_src (RShiftVB (Binary dst_src shift) vmask));
  ins_cost(VEC_COST);
  effect(TEMP_DEF dst_src, TEMP v0);
  format %{ "vasrB_masked $dst_src, $dst_src, $shift, $vmask\t# KILL $v0" %}
  ins_encode %{
    __ vsetvli_helper(T_BYTE, Matcher::vector_length(this));
    __ vmsgtu_vi(as_VectorRegister($v0$$reg), as_VectorRegister($shift$$reg), BitsPerByte - 1);
    // if shift > BitsPerByte - 1, clear the low BitsPerByte - 1 bits
    __ vmerge_vim(as_VectorRegister($shift$$reg), as_VectorRegister($shift$$reg), BitsPerByte - 1);
    // otherwise, shift
    __ vmv1r_v(as_VectorRegister($v0$$reg), as_VectorRegister($vmask$$reg));
    __ vsra_vv(as_VectorRegister($dst_src$$reg), as_VectorRegister($dst_src$$reg),
               as_VectorRegister($shift$$reg), Assembler::v0_t);
  %}
  ins_pipe(pipe_slow);
%}

instruct vasrS_masked(vReg dst_src, vReg shift, vRegMask vmask, vRegMask_V0 v0) %{
  match(Set dst_src (RShiftVS (Binary dst_src shift) vmask));
  ins_cost(VEC_COST);
  effect(TEMP_DEF dst_src, TEMP v0);
  format %{ "vasrS_masked $dst_src, $dst_src, $shift, $vmask\t# KILL $v0" %}
  ins_encode %{
    __ vsetvli_helper(T_SHORT, Matcher::vector_length(this));
    __ vmsgtu_vi(as_VectorRegister($v0$$reg), as_VectorRegister($shift$$reg), BitsPerShort - 1);
    // if shift > BitsPerShort - 1, clear the low BitsPerShort - 1 bits
    __ vmerge_vim(as_VectorRegister($shift$$reg), as_VectorRegister($shift$$reg), BitsPerShort - 1);
    // otherwise, shift
    __ vmv1r_v(as_VectorRegister($v0$$reg), as_VectorRegister($vmask$$reg));
    __ vsra_vv(as_VectorRegister($dst_src$$reg), as_VectorRegister($dst_src$$reg),
               as_VectorRegister($shift$$reg), Assembler::v0_t);
  %}
  ins_pipe(pipe_slow);
%}

instruct vasrI_masked(vReg dst_src, vReg shift, vRegMask_V0 v0) %{
  match(Set dst_src (RShiftVI (Binary dst_src shift) v0));
  ins_cost(VEC_COST);
  effect(TEMP_DEF dst_src);
  format %{ "vasrI_masked $dst_src, $dst_src, $shift, $v0" %}
  ins_encode %{
    __ vsetvli_helper(T_INT, Matcher::vector_length(this));
    __ vsra_vv(as_VectorRegister($dst_src$$reg), as_VectorRegister($dst_src$$reg),
               as_VectorRegister($shift$$reg), Assembler::v0_t);
  %}
  ins_pipe(pipe_slow);
%}

instruct vasrL_masked(vReg dst_src, vReg shift, vRegMask_V0 v0) %{
  match(Set dst_src (RShiftVL (Binary dst_src shift) v0));
  ins_cost(VEC_COST);
  effect(TEMP_DEF dst_src);
  format %{ "vasrL_masked $dst_src, $dst_src, $shift, $v0" %}
  ins_encode %{
    __ vsetvli_helper(T_LONG, Matcher::vector_length(this));
    __ vsra_vv(as_VectorRegister($dst_src$$reg), as_VectorRegister($dst_src$$reg),
               as_VectorRegister($shift$$reg), Assembler::v0_t);
  %}
  ins_pipe(pipe_slow);
%}

instruct vlslB(vReg dst, vReg src, vReg shift, vRegMask_V0 v0) %{
  match(Set dst (LShiftVB src shift));
  ins_cost(VEC_COST);
  effect(TEMP_DEF dst, TEMP v0);
  format %{ "vlslB $dst, $src, $shift" %}
  ins_encode %{
    __ vsetvli_helper(T_BYTE, Matcher::vector_length(this));
    // if shift > BitsPerByte - 1, clear the element
    __ vmsgtu_vi(as_VectorRegister($v0$$reg), as_VectorRegister($shift$$reg), BitsPerByte - 1);
    __ vxor_vv(as_VectorRegister($dst$$reg), as_VectorRegister($src$$reg),
               as_VectorRegister($src$$reg), Assembler::v0_t);
    // otherwise, shift
    __ vmnot_m(as_VectorRegister($v0$$reg), as_VectorRegister($v0$$reg));
    __ vsll_vv(as_VectorRegister($dst$$reg), as_VectorRegister($src$$reg),
               as_VectorRegister($shift$$reg), Assembler::v0_t);
  %}
  ins_pipe(pipe_slow);
%}

instruct vlslS(vReg dst, vReg src, vReg shift, vRegMask_V0 v0) %{
  match(Set dst (LShiftVS src shift));
  ins_cost(VEC_COST);
  effect(TEMP_DEF dst, TEMP v0);
  format %{ "vlslS $dst, $src, $shift" %}
  ins_encode %{
    __ vsetvli_helper(T_SHORT, Matcher::vector_length(this));
    // if shift > BitsPerShort - 1, clear the element
    __ vmsgtu_vi(as_VectorRegister($v0$$reg), as_VectorRegister($shift$$reg), BitsPerShort - 1);
    __ vxor_vv(as_VectorRegister($dst$$reg), as_VectorRegister($src$$reg),
               as_VectorRegister($src$$reg), Assembler::v0_t);
    // otherwise, shift
    __ vmnot_m(as_VectorRegister($v0$$reg), as_VectorRegister($v0$$reg));
    __ vsll_vv(as_VectorRegister($dst$$reg), as_VectorRegister($src$$reg),
               as_VectorRegister($shift$$reg), Assembler::v0_t);
  %}
  ins_pipe(pipe_slow);
%}

instruct vlslI(vReg dst, vReg src, vReg shift) %{
  match(Set dst (LShiftVI src shift));
  ins_cost(VEC_COST);
  format %{ "vlslI $dst, $src, $shift" %}
  ins_encode %{
    __ vsetvli_helper(T_INT, Matcher::vector_length(this));
    __ vsll_vv(as_VectorRegister($dst$$reg), as_VectorRegister($src$$reg),
               as_VectorRegister($shift$$reg));
  %}
  ins_pipe(pipe_slow);
%}

instruct vlslL(vReg dst, vReg src, vReg shift) %{
  match(Set dst (LShiftVL src shift));
  ins_cost(VEC_COST);
  format %{ "vlslL $dst, $src, $shift" %}
  ins_encode %{
    __ vsetvli_helper(T_LONG, Matcher::vector_length(this));
    __ vsll_vv(as_VectorRegister($dst$$reg), as_VectorRegister($src$$reg),
               as_VectorRegister($shift$$reg));
  %}
  ins_pipe(pipe_slow);
%}

instruct vlslB_masked(vReg dst_src, vReg shift, vRegMask vmask, vRegMask_V0 v0) %{
  match(Set dst_src (LShiftVB (Binary dst_src shift) vmask));
  ins_cost(VEC_COST);
  effect(TEMP_DEF dst_src, TEMP v0);
  format %{ "vlslB_masked $dst_src, $dst_src, $shift, $vmask\t# KILL $v0" %}
  ins_encode %{
    __ vsetvli_helper(T_BYTE, Matcher::vector_length(this));
    // if shift > BitsPerByte - 1, clear the element
    __ vmsgtu_vi(as_VectorRegister($v0$$reg), as_VectorRegister($shift$$reg), BitsPerByte - 1);
    __ vmand_mm(as_VectorRegister($v0$$reg), as_VectorRegister($v0$$reg),
                as_VectorRegister($vmask$$reg));
    __ vxor_vv(as_VectorRegister($dst_src$$reg), as_VectorRegister($dst_src$$reg),
               as_VectorRegister($dst_src$$reg), Assembler::v0_t);
    // otherwise, shift
    __ vmv1r_v(as_VectorRegister($v0$$reg), as_VectorRegister($vmask$$reg));
    __ vsll_vv(as_VectorRegister($dst_src$$reg), as_VectorRegister($dst_src$$reg),
               as_VectorRegister($shift$$reg), Assembler::v0_t);
  %}
  ins_pipe(pipe_slow);
%}

instruct vlslS_masked(vReg dst_src, vReg shift, vRegMask vmask, vRegMask_V0 v0) %{
  match(Set dst_src (LShiftVS (Binary dst_src shift) vmask));
  ins_cost(VEC_COST);
  effect(TEMP_DEF dst_src, TEMP v0);
  format %{ "vlslS_masked $dst_src, $dst_src, $shift, $vmask\t# KILL $v0" %}
  ins_encode %{
    __ vsetvli_helper(T_SHORT, Matcher::vector_length(this));
    // if shift > BitsPerShort - 1, clear the element
    __ vmsgtu_vi(as_VectorRegister($v0$$reg), as_VectorRegister($shift$$reg), BitsPerShort - 1);
    __ vmand_mm(as_VectorRegister($v0$$reg), as_VectorRegister($v0$$reg),
                as_VectorRegister($vmask$$reg));
    __ vxor_vv(as_VectorRegister($dst_src$$reg), as_VectorRegister($dst_src$$reg),
               as_VectorRegister($dst_src$$reg), Assembler::v0_t);
    // otherwise, shift
    __ vmv1r_v(as_VectorRegister($v0$$reg), as_VectorRegister($vmask$$reg));
    __ vsll_vv(as_VectorRegister($dst_src$$reg), as_VectorRegister($dst_src$$reg),
               as_VectorRegister($shift$$reg), Assembler::v0_t);
  %}
  ins_pipe(pipe_slow);
%}

instruct vlslI_masked(vReg dst_src, vReg shift, vRegMask_V0 v0) %{
  match(Set dst_src (LShiftVI (Binary dst_src shift) v0));
  ins_cost(VEC_COST);
  effect(TEMP_DEF dst_src);
  format %{ "vlslI_masked $dst_src, $dst_src, $shift, $v0" %}
  ins_encode %{
    __ vsetvli_helper(T_INT, Matcher::vector_length(this));
    __ vsll_vv(as_VectorRegister($dst_src$$reg), as_VectorRegister($dst_src$$reg),
               as_VectorRegister($shift$$reg), Assembler::v0_t);
  %}
  ins_pipe(pipe_slow);
%}

instruct vlslL_masked(vReg dst_src, vReg shift, vRegMask_V0 v0) %{
  match(Set dst_src (LShiftVL (Binary dst_src shift) v0));
  ins_cost(VEC_COST);
  effect(TEMP_DEF dst_src);
  format %{ "vlslL_masked $dst_src, $dst_src, $shift, $v0" %}
  ins_encode %{
    __ vsetvli_helper(T_LONG, Matcher::vector_length(this));
    __ vsll_vv(as_VectorRegister($dst_src$$reg), as_VectorRegister($dst_src$$reg),
               as_VectorRegister($shift$$reg), Assembler::v0_t);
  %}
  ins_pipe(pipe_slow);
%}

instruct vlsrB(vReg dst, vReg src, vReg shift, vRegMask_V0 v0) %{
  match(Set dst (URShiftVB src shift));
  ins_cost(VEC_COST);
  effect(TEMP_DEF dst, TEMP v0);
  format %{ "vlsrB $dst, $src, $shift" %}
  ins_encode %{
    __ vsetvli_helper(T_BYTE, Matcher::vector_length(this));
    // if shift > BitsPerByte - 1, clear the element
    __ vmsgtu_vi(as_VectorRegister($v0$$reg), as_VectorRegister($shift$$reg), BitsPerByte - 1);
    __ vxor_vv(as_VectorRegister($dst$$reg), as_VectorRegister($src$$reg),
               as_VectorRegister($src$$reg), Assembler::v0_t);
    // otherwise, shift
    __ vmnot_m(as_VectorRegister($v0$$reg), as_VectorRegister($v0$$reg));
    __ vsrl_vv(as_VectorRegister($dst$$reg), as_VectorRegister($src$$reg),
               as_VectorRegister($shift$$reg), Assembler::v0_t);
  %}
  ins_pipe(pipe_slow);
%}

instruct vlsrS(vReg dst, vReg src, vReg shift, vRegMask_V0 v0) %{
  match(Set dst (URShiftVS src shift));
  ins_cost(VEC_COST);
  effect(TEMP_DEF dst, TEMP v0);
  format %{ "vlsrS $dst, $src, $shift" %}
  ins_encode %{
    __ vsetvli_helper(T_SHORT, Matcher::vector_length(this));
    // if shift > BitsPerShort - 1, clear the element
    __ vmsgtu_vi(as_VectorRegister($v0$$reg), as_VectorRegister($shift$$reg), BitsPerShort - 1);
    __ vxor_vv(as_VectorRegister($dst$$reg), as_VectorRegister($src$$reg),
               as_VectorRegister($src$$reg), Assembler::v0_t);
    // otherwise, shift
    __ vmnot_m(as_VectorRegister($v0$$reg), as_VectorRegister($v0$$reg));
    __ vsrl_vv(as_VectorRegister($dst$$reg), as_VectorRegister($src$$reg),
               as_VectorRegister($shift$$reg), Assembler::v0_t);
  %}
  ins_pipe(pipe_slow);
%}

instruct vlsrI(vReg dst, vReg src, vReg shift) %{
  match(Set dst (URShiftVI src shift));
  ins_cost(VEC_COST);
  format %{ "vlsrI $dst, $src, $shift" %}
  ins_encode %{
    __ vsetvli_helper(T_INT, Matcher::vector_length(this));
    __ vsrl_vv(as_VectorRegister($dst$$reg), as_VectorRegister($src$$reg),
               as_VectorRegister($shift$$reg));
  %}
  ins_pipe(pipe_slow);
%}

instruct vlsrL(vReg dst, vReg src, vReg shift) %{
  match(Set dst (URShiftVL src shift));
  ins_cost(VEC_COST);
  format %{ "vlsrL $dst, $src, $shift" %}
  ins_encode %{
    __ vsetvli_helper(T_LONG, Matcher::vector_length(this));
    __ vsrl_vv(as_VectorRegister($dst$$reg), as_VectorRegister($src$$reg),
               as_VectorRegister($shift$$reg));
  %}
  ins_pipe(pipe_slow);
%}

instruct vlsrB_masked(vReg dst_src, vReg shift, vRegMask vmask, vRegMask_V0 v0) %{
  match(Set dst_src (URShiftVB (Binary dst_src shift) vmask));
  ins_cost(VEC_COST);
  effect(TEMP_DEF dst_src, TEMP v0);
  format %{ "vlsrB_masked $dst_src, $dst_src, $shift, $vmask\t# KILL $v0" %}
  ins_encode %{
    __ vsetvli_helper(T_BYTE, Matcher::vector_length(this));
    // if shift > BitsPerByte - 1, clear the element
    __ vmsgtu_vi(as_VectorRegister($v0$$reg), as_VectorRegister($shift$$reg), BitsPerByte - 1);
    __ vmand_mm(as_VectorRegister($v0$$reg), as_VectorRegister($v0$$reg),
                as_VectorRegister($vmask$$reg));
    __ vxor_vv(as_VectorRegister($dst_src$$reg), as_VectorRegister($dst_src$$reg),
               as_VectorRegister($dst_src$$reg), Assembler::v0_t);
    // otherwise, shift
    __ vmv1r_v(as_VectorRegister($v0$$reg), as_VectorRegister($vmask$$reg));
    __ vsrl_vv(as_VectorRegister($dst_src$$reg), as_VectorRegister($dst_src$$reg),
               as_VectorRegister($shift$$reg), Assembler::v0_t);
  %}
  ins_pipe(pipe_slow);
%}

instruct vlsrS_masked(vReg dst_src, vReg shift, vRegMask vmask, vRegMask_V0 v0) %{
  match(Set dst_src (URShiftVS (Binary dst_src shift) vmask));
  ins_cost(VEC_COST);
  effect(TEMP_DEF dst_src, TEMP v0);
  format %{ "vlsrS_masked $dst_src, $dst_src, $shift, $vmask\t# KILL $v0" %}
  ins_encode %{
    __ vsetvli_helper(T_SHORT, Matcher::vector_length(this));
    // if shift > BitsPerShort - 1, clear the element
    __ vmsgtu_vi(as_VectorRegister($v0$$reg), as_VectorRegister($shift$$reg), BitsPerShort - 1);
    __ vmand_mm(as_VectorRegister($v0$$reg), as_VectorRegister($v0$$reg),
                as_VectorRegister($vmask$$reg));
    __ vxor_vv(as_VectorRegister($dst_src$$reg), as_VectorRegister($dst_src$$reg),
               as_VectorRegister($dst_src$$reg), Assembler::v0_t);
    // otherwise, shift
    __ vmv1r_v(as_VectorRegister($v0$$reg), as_VectorRegister($vmask$$reg));
    __ vsrl_vv(as_VectorRegister($dst_src$$reg), as_VectorRegister($dst_src$$reg),
               as_VectorRegister($shift$$reg), Assembler::v0_t);
  %}
  ins_pipe(pipe_slow);
%}

instruct vlsrI_masked(vReg dst_src, vReg shift, vRegMask_V0 v0) %{
  match(Set dst_src (URShiftVI (Binary dst_src shift) v0));
  ins_cost(VEC_COST);
  effect(TEMP_DEF dst_src);
  format %{ "vlsrI_masked $dst_src, $dst_src, $shift, $v0" %}
  ins_encode %{
    __ vsetvli_helper(T_INT, Matcher::vector_length(this));
    __ vsrl_vv(as_VectorRegister($dst_src$$reg), as_VectorRegister($dst_src$$reg),
               as_VectorRegister($shift$$reg), Assembler::v0_t);
  %}
  ins_pipe(pipe_slow);
%}

instruct vlsrL_masked(vReg dst_src, vReg shift, vRegMask_V0 v0) %{
  match(Set dst_src (URShiftVL (Binary dst_src shift) v0));
  ins_cost(VEC_COST);
  effect(TEMP_DEF dst_src);
  format %{ "vlsrL_masked $dst_src, $dst_src, $shift, $v0" %}
  ins_encode %{
    __ vsetvli_helper(T_LONG, Matcher::vector_length(this));
    __ vsrl_vv(as_VectorRegister($dst_src$$reg), as_VectorRegister($dst_src$$reg),
               as_VectorRegister($shift$$reg), Assembler::v0_t);
  %}
  ins_pipe(pipe_slow);
%}

instruct vasrB_vi(vReg dst, vReg src, immI shift) %{
  match(Set dst (RShiftVB src (RShiftCntV shift)));
  ins_cost(VEC_COST);
  format %{ "vasrB_vi $dst, $src, $shift" %}
  ins_encode %{
    uint32_t con = (unsigned)$shift$$constant & 0x1f;
    __ vsetvli_helper(T_BYTE, Matcher::vector_length(this));
    if (con == 0) {
      __ vor_vv(as_VectorRegister($dst$$reg), as_VectorRegister($src$$reg),
                as_VectorRegister($src$$reg));
      return;
    }
    if (con >= BitsPerByte) con = BitsPerByte - 1;
    __ vsra_vi(as_VectorRegister($dst$$reg), as_VectorRegister($src$$reg), con);
  %}
  ins_pipe(pipe_slow);
%}

instruct vasrS_vi(vReg dst, vReg src, immI shift) %{
  match(Set dst (RShiftVS src (RShiftCntV shift)));
  ins_cost(VEC_COST);
  format %{ "vasrS_vi $dst, $src, $shift" %}
  ins_encode %{
    uint32_t con = (unsigned)$shift$$constant & 0x1f;
    __ vsetvli_helper(T_SHORT, Matcher::vector_length(this));
    if (con == 0) {
      __ vor_vv(as_VectorRegister($dst$$reg), as_VectorRegister($src$$reg),
                as_VectorRegister($src$$reg));
      return;
    }
    if (con >= BitsPerShort) con = BitsPerShort - 1;
    __ vsra_vi(as_VectorRegister($dst$$reg), as_VectorRegister($src$$reg), con);
  %}
  ins_pipe(pipe_slow);
%}

instruct vasrI_vi(vReg dst, vReg src, immI shift) %{
  match(Set dst (RShiftVI src (RShiftCntV shift)));
  ins_cost(VEC_COST);
  format %{ "vasrI_vi $dst, $src, $shift" %}
  ins_encode %{
    uint32_t con = (unsigned)$shift$$constant & 0x1f;
    __ vsetvli_helper(T_INT, Matcher::vector_length(this));
    if (con == 0) {
      __ vor_vv(as_VectorRegister($dst$$reg), as_VectorRegister($src$$reg),
                as_VectorRegister($src$$reg));
      return;
    }
    __ vsra_vi(as_VectorRegister($dst$$reg), as_VectorRegister($src$$reg), con);
  %}
  ins_pipe(pipe_slow);
%}

instruct vasrL_vi(vReg dst, vReg src, immI shift) %{
  predicate((n->in(2)->in(1)->get_int() & 0x3f) < 32);
  match(Set dst (RShiftVL src (RShiftCntV shift)));
  ins_cost(VEC_COST);
  format %{ "vasrL_vi $dst, $src, $shift" %}
  ins_encode %{
    uint32_t con = (unsigned)$shift$$constant & 0x1f;
    __ vsetvli_helper(T_LONG, Matcher::vector_length(this));
    if (con == 0) {
      __ vor_vv(as_VectorRegister($dst$$reg), as_VectorRegister($src$$reg),
                as_VectorRegister($src$$reg));
      return;
    }
    __ vsra_vi(as_VectorRegister($dst$$reg), as_VectorRegister($src$$reg), con);
  %}
  ins_pipe(pipe_slow);
%}

instruct vasrB_vi_masked(vReg dst_src, immI shift, vRegMask_V0 v0) %{
  match(Set dst_src (RShiftVB (Binary dst_src (RShiftCntV shift)) v0));
  ins_cost(VEC_COST);
  format %{ "vasrB_vi_masked $dst_src, $dst_src, $shift, $v0" %}
  ins_encode %{
    uint32_t con = (unsigned)$shift$$constant & 0x1f;
    if (con == 0) {
      return;
    }
    if (con >= BitsPerByte) con = BitsPerByte - 1;
    __ vsetvli_helper(T_BYTE, Matcher::vector_length(this));
    __ vsra_vi(as_VectorRegister($dst_src$$reg), as_VectorRegister($dst_src$$reg), con,
               Assembler::v0_t);
  %}
  ins_pipe(pipe_slow);
%}

instruct vasrS_vi_masked(vReg dst_src, immI shift, vRegMask_V0 v0) %{
  match(Set dst_src (RShiftVS (Binary dst_src (RShiftCntV shift)) v0));
  ins_cost(VEC_COST);
  format %{ "vasrS_vi_masked $dst_src, $dst_src, $shift, $v0" %}
  ins_encode %{
    uint32_t con = (unsigned)$shift$$constant & 0x1f;
    if (con == 0) {
      return;
    }
    if (con >= BitsPerShort) con = BitsPerShort - 1;
    __ vsetvli_helper(T_SHORT, Matcher::vector_length(this));
    __ vsra_vi(as_VectorRegister($dst_src$$reg), as_VectorRegister($dst_src$$reg), con,
               Assembler::v0_t);
  %}
  ins_pipe(pipe_slow);
%}

instruct vasrI_vi_masked(vReg dst_src, immI shift, vRegMask_V0 v0) %{
  match(Set dst_src (RShiftVI (Binary dst_src (RShiftCntV shift)) v0));
  ins_cost(VEC_COST);
  format %{ "vasrI_vi_masked $dst_src, $dst_src, $shift, $v0" %}
  ins_encode %{
    uint32_t con = (unsigned)$shift$$constant & 0x1f;
    if (con == 0) {
      return;
    }
    __ vsetvli_helper(T_INT, Matcher::vector_length(this));
    __ vsra_vi(as_VectorRegister($dst_src$$reg), as_VectorRegister($dst_src$$reg), con,
               Assembler::v0_t);
  %}
  ins_pipe(pipe_slow);
%}

instruct vasrL_vi_masked(vReg dst_src, immI shift, vRegMask_V0 v0) %{
  predicate((n->in(1)->in(2)->in(1)->get_int() & 0x3f) < 32);
  match(Set dst_src (RShiftVL (Binary dst_src (RShiftCntV shift)) v0));
  ins_cost(VEC_COST);
  format %{ "vasrL_vi_masked $dst_src, $dst_src, $shift, $v0" %}
  ins_encode %{
    uint32_t con = (unsigned)$shift$$constant & 0x1f;
    if (con == 0) {
      return;
    }
    __ vsetvli_helper(T_LONG, Matcher::vector_length(this));
    __ vsra_vi(as_VectorRegister($dst_src$$reg), as_VectorRegister($dst_src$$reg), con,
               Assembler::v0_t);
  %}
  ins_pipe(pipe_slow);
%}

instruct vlsrB_vi(vReg dst, vReg src, immI shift) %{
  match(Set dst (URShiftVB src (RShiftCntV shift)));
  ins_cost(VEC_COST);
  format %{ "vlsrB_vi $dst, $src, $shift" %}
  ins_encode %{
    uint32_t con = (unsigned)$shift$$constant & 0x1f;
    __ vsetvli_helper(T_BYTE, Matcher::vector_length(this));
    if (con == 0) {
      __ vor_vv(as_VectorRegister($dst$$reg), as_VectorRegister($src$$reg),
                as_VectorRegister($src$$reg));
      return;
    }
    if (con >= BitsPerByte) {
      __ vxor_vv(as_VectorRegister($dst$$reg), as_VectorRegister($src$$reg),
                 as_VectorRegister($src$$reg));
      return;
    }
    __ vsrl_vi(as_VectorRegister($dst$$reg), as_VectorRegister($src$$reg), con);
  %}
  ins_pipe(pipe_slow);
%}

instruct vlsrS_vi(vReg dst, vReg src, immI shift) %{
  match(Set dst (URShiftVS src (RShiftCntV shift)));
  ins_cost(VEC_COST);
  format %{ "vlsrS_vi $dst, $src, $shift" %}
  ins_encode %{
    uint32_t con = (unsigned)$shift$$constant & 0x1f;
    __ vsetvli_helper(T_SHORT, Matcher::vector_length(this));
    if (con == 0) {
      __ vor_vv(as_VectorRegister($dst$$reg), as_VectorRegister($src$$reg),
                as_VectorRegister($src$$reg));
      return;
    }
    if (con >= BitsPerShort) {
      __ vxor_vv(as_VectorRegister($dst$$reg), as_VectorRegister($src$$reg),
                 as_VectorRegister($src$$reg));
      return;
    }
    __ vsrl_vi(as_VectorRegister($dst$$reg), as_VectorRegister($src$$reg), con);
  %}
  ins_pipe(pipe_slow);
%}

instruct vlsrI_vi(vReg dst, vReg src, immI shift) %{
  match(Set dst (URShiftVI src (RShiftCntV shift)));
  ins_cost(VEC_COST);
  format %{ "vlsrI_vi $dst, $src, $shift" %}
  ins_encode %{
    uint32_t con = (unsigned)$shift$$constant & 0x1f;
    __ vsetvli_helper(T_INT, Matcher::vector_length(this));
    if (con == 0) {
      __ vor_vv(as_VectorRegister($dst$$reg), as_VectorRegister($src$$reg),
                as_VectorRegister($src$$reg));
      return;
    }
    __ vsrl_vi(as_VectorRegister($dst$$reg), as_VectorRegister($src$$reg), con);
  %}
  ins_pipe(pipe_slow);
%}

instruct vlsrL_vi(vReg dst, vReg src, immI shift) %{
  predicate((n->in(2)->in(1)->get_int() & 0x3f) < 32);
  match(Set dst (URShiftVL src (RShiftCntV shift)));
  ins_cost(VEC_COST);
  format %{ "vlsrL_vi $dst, $src, $shift" %}
  ins_encode %{
    uint32_t con = (unsigned)$shift$$constant & 0x1f;
    __ vsetvli_helper(T_LONG, Matcher::vector_length(this));
    if (con == 0) {
      __ vor_vv(as_VectorRegister($dst$$reg), as_VectorRegister($src$$reg),
                as_VectorRegister($src$$reg));
      return;
    }
    __ vsrl_vi(as_VectorRegister($dst$$reg), as_VectorRegister($src$$reg), con);
  %}
  ins_pipe(pipe_slow);
%}

instruct vlsrB_vi_masked(vReg dst_src, immI shift, vRegMask_V0 v0) %{
  match(Set dst_src (URShiftVB (Binary dst_src (RShiftCntV shift)) v0));
  ins_cost(VEC_COST);
  format %{ "vlsrB_vi_masked $dst_src, $dst_src, $shift, $v0" %}
  ins_encode %{
    uint32_t con = (unsigned)$shift$$constant & 0x1f;
    if (con == 0) {
      return;
    }
    __ vsetvli_helper(T_BYTE, Matcher::vector_length(this));
    if (con >= BitsPerByte) {
      __ vxor_vv(as_VectorRegister($dst_src$$reg), as_VectorRegister($dst_src$$reg),
                 as_VectorRegister($dst_src$$reg), Assembler::v0_t);
      return;
    }
    __ vsrl_vi(as_VectorRegister($dst_src$$reg), as_VectorRegister($dst_src$$reg), con,
               Assembler::v0_t);
  %}
  ins_pipe(pipe_slow);
%}

instruct vlsrS_vi_masked(vReg dst_src, immI shift, vRegMask_V0 v0) %{
  match(Set dst_src (URShiftVS (Binary dst_src (RShiftCntV shift)) v0));
  ins_cost(VEC_COST);
  format %{ "vlsrS_vi_masked $dst_src, $dst_src, $shift, $v0" %}
  ins_encode %{
    uint32_t con = (unsigned)$shift$$constant & 0x1f;
    if (con == 0) {
      return;
    }
    __ vsetvli_helper(T_SHORT, Matcher::vector_length(this));
    if (con >= BitsPerShort) {
      __ vxor_vv(as_VectorRegister($dst_src$$reg), as_VectorRegister($dst_src$$reg),
                 as_VectorRegister($dst_src$$reg), Assembler::v0_t);
      return;
    }
    __ vsrl_vi(as_VectorRegister($dst_src$$reg), as_VectorRegister($dst_src$$reg), con,
               Assembler::v0_t);
  %}
  ins_pipe(pipe_slow);
%}

instruct vlsrI_vi_masked(vReg dst_src, immI shift, vRegMask_V0 v0) %{
  match(Set dst_src (URShiftVI (Binary dst_src (RShiftCntV shift)) v0));
  ins_cost(VEC_COST);
  format %{ "vlsrI_vi_masked $dst_src, $dst_src, $shift, $v0" %}
  ins_encode %{
    uint32_t con = (unsigned)$shift$$constant & 0x1f;
    if (con == 0) {
      return;
    }
    __ vsetvli_helper(T_INT, Matcher::vector_length(this));
    __ vsrl_vi(as_VectorRegister($dst_src$$reg), as_VectorRegister($dst_src$$reg), con,
               Assembler::v0_t);
  %}
  ins_pipe(pipe_slow);
%}

instruct vlsrL_vi_masked(vReg dst_src, immI shift, vRegMask_V0 v0) %{
  predicate((n->in(1)->in(2)->in(1)->get_int() & 0x3f) < 32);
  match(Set dst_src (URShiftVL (Binary dst_src (RShiftCntV shift)) v0));
  ins_cost(VEC_COST);
  format %{ "vlsrL_vi_masked $dst_src, $dst_src, $shift, $v0" %}
  ins_encode %{
    uint32_t con = (unsigned)$shift$$constant & 0x1f;
    if (con == 0) {
      return;
    }
    __ vsetvli_helper(T_LONG, Matcher::vector_length(this));
    __ vsrl_vi(as_VectorRegister($dst_src$$reg), as_VectorRegister($dst_src$$reg), con,
               Assembler::v0_t);
  %}
  ins_pipe(pipe_slow);
%}

instruct vlslB_vi(vReg dst, vReg src, immI shift) %{
  match(Set dst (LShiftVB src (LShiftCntV shift)));
  ins_cost(VEC_COST);
  format %{ "vlslB_vi $dst, $src, $shift" %}
  ins_encode %{
    uint32_t con = (unsigned)$shift$$constant & 0x1f;
    __ vsetvli_helper(T_BYTE, Matcher::vector_length(this));
    if (con >= BitsPerByte) {
      __ vxor_vv(as_VectorRegister($dst$$reg), as_VectorRegister($src$$reg),
                 as_VectorRegister($src$$reg));
      return;
    }
    __ vsll_vi(as_VectorRegister($dst$$reg), as_VectorRegister($src$$reg), con);
  %}
  ins_pipe(pipe_slow);
%}

instruct vlslS_vi(vReg dst, vReg src, immI shift) %{
  match(Set dst (LShiftVS src (LShiftCntV shift)));
  ins_cost(VEC_COST);
  format %{ "vlslS_vi $dst, $src, $shift" %}
  ins_encode %{
    uint32_t con = (unsigned)$shift$$constant & 0x1f;
    __ vsetvli_helper(T_SHORT, Matcher::vector_length(this));
    if (con >= BitsPerShort) {
      __ vxor_vv(as_VectorRegister($dst$$reg), as_VectorRegister($src$$reg),
                 as_VectorRegister($src$$reg));
      return;
    }
    __ vsll_vi(as_VectorRegister($dst$$reg), as_VectorRegister($src$$reg), con);
  %}
  ins_pipe(pipe_slow);
%}

instruct vlslI_vi(vReg dst, vReg src, immI shift) %{
  match(Set dst (LShiftVI src (LShiftCntV shift)));
  ins_cost(VEC_COST);
  format %{ "vlslI_vi $dst, $src, $shift" %}
  ins_encode %{
    uint32_t con = (unsigned)$shift$$constant & 0x1f;
    __ vsetvli_helper(T_INT, Matcher::vector_length(this));
    __ vsll_vi(as_VectorRegister($dst$$reg), as_VectorRegister($src$$reg), con);
  %}
  ins_pipe(pipe_slow);
%}

instruct vlslL_vi(vReg dst, vReg src, immI shift) %{
  predicate((n->in(2)->in(1)->get_int() & 0x3f) < 32);
  match(Set dst (LShiftVL src (LShiftCntV shift)));
  ins_cost(VEC_COST);
  format %{ "vlslL_vi $dst, $src, $shift" %}
  ins_encode %{
    uint32_t con = (unsigned)$shift$$constant & 0x1f;
    __ vsetvli_helper(T_LONG, Matcher::vector_length(this));
    __ vsll_vi(as_VectorRegister($dst$$reg), as_VectorRegister($src$$reg), con);
  %}
  ins_pipe(pipe_slow);
%}

instruct vlslB_vi_masked(vReg dst_src, immI shift, vRegMask_V0 v0) %{
  match(Set dst_src (LShiftVB (Binary dst_src (LShiftCntV shift)) v0));
  ins_cost(VEC_COST);
  format %{ "vlslB_vi_masked $dst_src, $dst_src, $shift, $v0" %}
  ins_encode %{
    uint32_t con = (unsigned)$shift$$constant & 0x1f;
    __ vsetvli_helper(T_BYTE, Matcher::vector_length(this));
    if (con >= BitsPerByte) {
      __ vxor_vv(as_VectorRegister($dst_src$$reg), as_VectorRegister($dst_src$$reg),
                 as_VectorRegister($dst_src$$reg), Assembler::v0_t);
      return;
    }
    __ vsll_vi(as_VectorRegister($dst_src$$reg), as_VectorRegister($dst_src$$reg), con,
               Assembler::v0_t);
  %}
  ins_pipe(pipe_slow);
%}

instruct vlslS_vi_masked(vReg dst_src, immI shift, vRegMask_V0 v0) %{
  match(Set dst_src (LShiftVS (Binary dst_src (LShiftCntV shift)) v0));
  ins_cost(VEC_COST);
  format %{ "vlslS_vi_masked $dst_src, $dst_src, $shift, $v0" %}
  ins_encode %{
    uint32_t con = (unsigned)$shift$$constant & 0x1f;
    __ vsetvli_helper(T_SHORT, Matcher::vector_length(this));
    if (con >= BitsPerShort) {
      __ vxor_vv(as_VectorRegister($dst_src$$reg), as_VectorRegister($dst_src$$reg),
                 as_VectorRegister($dst_src$$reg), Assembler::v0_t);
      return;
    }
    __ vsll_vi(as_VectorRegister($dst_src$$reg), as_VectorRegister($dst_src$$reg), con,
               Assembler::v0_t);
  %}
  ins_pipe(pipe_slow);
%}

instruct vlslI_vi_masked(vReg dst_src, immI shift, vRegMask_V0 v0) %{
  match(Set dst_src (LShiftVI (Binary dst_src (LShiftCntV shift)) v0));
  ins_cost(VEC_COST);
  format %{ "vlslI_vi_masked $dst_src, $dst_src, $shift, $v0" %}
  ins_encode %{
    uint32_t con = (unsigned)$shift$$constant & 0x1f;
    __ vsetvli_helper(T_INT, Matcher::vector_length(this));
    __ vsll_vi(as_VectorRegister($dst_src$$reg), as_VectorRegister($dst_src$$reg), con,
               Assembler::v0_t);
  %}
  ins_pipe(pipe_slow);
%}

instruct vlslL_vi_masked(vReg dst_src, immI shift, vRegMask_V0 v0) %{
  predicate((n->in(1)->in(2)->in(1)->get_int() & 0x3f) < 32);
  match(Set dst_src (LShiftVL (Binary dst_src (LShiftCntV shift)) v0));
  ins_cost(VEC_COST);
  format %{ "vlslL_vi_masked $dst_src, $dst_src, $shift, $v0" %}
  ins_encode %{
    uint32_t con = (unsigned)$shift$$constant & 0x1f;
    __ vsetvli_helper(T_LONG, Matcher::vector_length(this));
    __ vsll_vi(as_VectorRegister($dst_src$$reg), as_VectorRegister($dst_src$$reg), con,
               Assembler::v0_t);
  %}
  ins_pipe(pipe_slow);
%}

// vector shift count

instruct vshiftcnt(vReg dst, iRegIorL2I cnt) %{
  match(Set dst (LShiftCntV cnt));
  match(Set dst (RShiftCntV cnt));
  format %{ "vshiftcnt $dst, $cnt" %}
  ins_encode %{
    BasicType bt = Matcher::vector_element_basic_type(this);
    __ vsetvli_helper(bt, Matcher::vector_length(this));
    __ vmv_v_x(as_VectorRegister($dst$$reg), as_Register($cnt$$reg));
  %}
  ins_pipe(pipe_slow);
%}

// --------------------------------- Vector Rotation ----------------------------------
// Rotate right

instruct vrotate_right(vReg dst, vReg src, vReg shift) %{
  match(Set dst (RotateRightV src shift));
  format %{ "vrotate_right $dst, $src, $shift\t" %}
  ins_encode %{
    BasicType bt = Matcher::vector_element_basic_type(this);
    __ vsetvli_helper(bt, Matcher::vector_length(this));
    __ vror_vv(as_VectorRegister($dst$$reg), as_VectorRegister($src$$reg),
               as_VectorRegister($shift$$reg));
  %}
  ins_pipe(pipe_slow);
%}

// Only the low log2(SEW) bits of shift value are used, all other bits are ignored.
instruct vrotate_right_vx(vReg dst, vReg src, iRegIorL2I shift) %{
  match(Set dst (RotateRightV src (Replicate shift)));
  format %{ "vrotate_right_vx $dst, $src, $shift\t" %}
  ins_encode %{
    BasicType bt = Matcher::vector_element_basic_type(this);
    __ vsetvli_helper(bt, Matcher::vector_length(this));
    __ vror_vx(as_VectorRegister($dst$$reg), as_VectorRegister($src$$reg),
               as_Register($shift$$reg));
  %}
  ins_pipe(pipe_slow);
%}

instruct vrotate_right_vi(vReg dst, vReg src, immI shift) %{
  match(Set dst (RotateRightV src shift));
  format %{ "vrotate_right_vi $dst, $src, $shift\t" %}
  ins_encode %{
    BasicType bt = Matcher::vector_element_basic_type(this);
    uint32_t bits = type2aelembytes(bt) * 8;
    uint32_t con = (unsigned)$shift$$constant & (bits - 1);
    if (con == 0) {
      return;
    }
    __ vsetvli_helper(bt, Matcher::vector_length(this));
    __ vror_vi(as_VectorRegister($dst$$reg), as_VectorRegister($src$$reg), con);
  %}
  ins_pipe(pipe_slow);
%}

// Rotate right - masked

instruct vrotate_right_masked(vReg dst_src, vReg shift, vRegMask_V0 v0) %{
  match(Set dst_src (RotateRightV (Binary dst_src shift) v0));
  format %{ "vrotate_right_masked $dst_src, $dst_src, $shift, $v0\t" %}
  ins_encode %{
    BasicType bt = Matcher::vector_element_basic_type(this);
    __ vsetvli_helper(bt, Matcher::vector_length(this));
    __ vror_vv(as_VectorRegister($dst_src$$reg), as_VectorRegister($dst_src$$reg),
               as_VectorRegister($shift$$reg), Assembler::v0_t);
  %}
  ins_pipe(pipe_slow);
%}

// Only the low log2(SEW) bits of shift value are used, all other bits are ignored.
instruct vrotate_right_vx_masked(vReg dst_src, iRegIorL2I shift, vRegMask_V0 v0) %{
  match(Set dst_src (RotateRightV (Binary dst_src (Replicate shift)) v0));
  format %{ "vrotate_right_vx_masked $dst_src, $dst_src, $shift, $v0\t" %}
  ins_encode %{
    BasicType bt = Matcher::vector_element_basic_type(this);
    __ vsetvli_helper(bt, Matcher::vector_length(this));
    __ vror_vx(as_VectorRegister($dst_src$$reg), as_VectorRegister($dst_src$$reg),
               as_Register($shift$$reg), Assembler::v0_t);
  %}
  ins_pipe(pipe_slow);
%}

instruct vrotate_right_vi_masked(vReg dst_src, immI shift, vRegMask_V0 v0) %{
  match(Set dst_src (RotateRightV (Binary dst_src shift) v0));
  format %{ "vrotate_right_vi_masked $dst_src, $dst_src, $shift, $v0\t" %}
  ins_encode %{
    BasicType bt = Matcher::vector_element_basic_type(this);
    uint32_t bits = type2aelembytes(bt) * 8;
    uint32_t con = (unsigned)$shift$$constant & (bits - 1);
    if (con == 0) {
      return;
    }
    __ vsetvli_helper(bt, Matcher::vector_length(this));
    __ vror_vi(as_VectorRegister($dst_src$$reg), as_VectorRegister($dst_src$$reg),
               con, Assembler::v0_t);
  %}
  ins_pipe(pipe_slow);
%}

// Rotate left

instruct vrotate_left(vReg dst, vReg src, vReg shift) %{
  match(Set dst (RotateLeftV src shift));
  format %{ "vrotate_left $dst, $src, $shift\t" %}
  ins_encode %{
    BasicType bt = Matcher::vector_element_basic_type(this);
    __ vsetvli_helper(bt, Matcher::vector_length(this));
    __ vrol_vv(as_VectorRegister($dst$$reg), as_VectorRegister($src$$reg),
               as_VectorRegister($shift$$reg));
  %}
  ins_pipe(pipe_slow);
%}

// Only the low log2(SEW) bits of shift value are used, all other bits are ignored.
instruct vrotate_left_vx(vReg dst, vReg src, iRegIorL2I shift) %{
  match(Set dst (RotateLeftV src (Replicate shift)));
  format %{ "vrotate_left_vx $dst, $src, $shift\t" %}
  ins_encode %{
    BasicType bt = Matcher::vector_element_basic_type(this);
    __ vsetvli_helper(bt, Matcher::vector_length(this));
    __ vrol_vx(as_VectorRegister($dst$$reg), as_VectorRegister($src$$reg),
               as_Register($shift$$reg));
  %}
  ins_pipe(pipe_slow);
%}

instruct vrotate_left_vi(vReg dst, vReg src, immI shift) %{
  match(Set dst (RotateLeftV src shift));
  format %{ "vrotate_left_vi $dst, $src, $shift\t" %}
  ins_encode %{
    BasicType bt = Matcher::vector_element_basic_type(this);
    uint32_t bits = type2aelembytes(bt) * 8;
    uint32_t con = (unsigned)$shift$$constant & (bits - 1);
    if (con == 0) {
      return;
    }
    __ vsetvli_helper(bt, Matcher::vector_length(this));
    con = bits - con;
    __ vror_vi(as_VectorRegister($dst$$reg), as_VectorRegister($src$$reg), con);
  %}
  ins_pipe(pipe_slow);
%}

// Rotate left - masked

instruct vrotate_left_masked(vReg dst_src, vReg shift, vRegMask_V0 v0) %{
  match(Set dst_src (RotateLeftV (Binary dst_src shift) v0));
  format %{ "vrotate_left_masked $dst_src, $dst_src, $shift, $v0\t" %}
  ins_encode %{
    BasicType bt = Matcher::vector_element_basic_type(this);
    __ vsetvli_helper(bt, Matcher::vector_length(this));
    __ vrol_vv(as_VectorRegister($dst_src$$reg), as_VectorRegister($dst_src$$reg),
               as_VectorRegister($shift$$reg), Assembler::v0_t);
  %}
  ins_pipe(pipe_slow);
%}

// Only the low log2(SEW) bits of shift value are used, all other bits are ignored.
instruct vrotate_left_vx_masked(vReg dst_src, iRegIorL2I shift, vRegMask_V0 v0) %{
  match(Set dst_src (RotateLeftV (Binary dst_src (Replicate shift)) v0));
  format %{ "vrotate_left_vx_masked $dst_src, $dst_src, $shift, $v0\t" %}
  ins_encode %{
    BasicType bt = Matcher::vector_element_basic_type(this);
    __ vsetvli_helper(bt, Matcher::vector_length(this));
    __ vrol_vx(as_VectorRegister($dst_src$$reg), as_VectorRegister($dst_src$$reg),
               as_Register($shift$$reg), Assembler::v0_t);
  %}
  ins_pipe(pipe_slow);
%}

instruct vrotate_left_vi_masked(vReg dst_src, immI shift, vRegMask_V0 v0) %{
  match(Set dst_src (RotateLeftV (Binary dst_src shift) v0));
  format %{ "vrotate_left_vi_masked $dst_src, $dst_src, $shift, $v0\t" %}
  ins_encode %{
    BasicType bt = Matcher::vector_element_basic_type(this);
    uint32_t bits = type2aelembytes(bt) * 8;
    uint32_t con = (unsigned)$shift$$constant & (bits - 1);
    if (con == 0) {
      return;
    }
    __ vsetvli_helper(bt, Matcher::vector_length(this));
    con = bits - con;
    __ vror_vi(as_VectorRegister($dst_src$$reg), as_VectorRegister($dst_src$$reg),
               con, Assembler::v0_t);
  %}
  ins_pipe(pipe_slow);
%}

// vector sqrt

instruct vsqrt_fp(vReg dst, vReg src) %{
  match(Set dst (SqrtVF src));
  match(Set dst (SqrtVD src));
  ins_cost(VEC_COST);
  format %{ "vsqrt_fp $dst, $src" %}
  ins_encode %{
    BasicType bt = Matcher::vector_element_basic_type(this);
    __ vsetvli_helper(bt, Matcher::vector_length(this));
    __ vfsqrt_v(as_VectorRegister($dst$$reg), as_VectorRegister($src$$reg));
  %}
  ins_pipe(pipe_slow);
%}

// vector sqrt - predicated

instruct vsqrt_fp_masked(vReg dst_src, vRegMask_V0 v0) %{
  match(Set dst_src (SqrtVF dst_src v0));
  match(Set dst_src (SqrtVD dst_src v0));
  ins_cost(VEC_COST);
  format %{ "vsqrt_fp_masked $dst_src, $dst_src, $v0" %}
  ins_encode %{
    BasicType bt = Matcher::vector_element_basic_type(this);
    __ vsetvli_helper(bt, Matcher::vector_length(this));
    __ vfsqrt_v(as_VectorRegister($dst_src$$reg), as_VectorRegister($dst_src$$reg),
                Assembler::v0_t);
  %}
  ins_pipe(pipe_slow);
%}

instruct vstring_equalsL(iRegP_R11 str1, iRegP_R13 str2, iRegI_R14 cnt,
                         iRegI_R10 result, vReg_V2 v2,
                         vReg_V3 v3, vReg_V4 v4, vReg_V5 v5, rFlagsReg cr)
%{
  predicate(UseRVV && ((StrEqualsNode*)n)->encoding() == StrIntrinsicNode::LL);
  match(Set result (StrEquals (Binary str1 str2) cnt));
  effect(USE_KILL str1, USE_KILL str2, USE_KILL cnt, TEMP v2, TEMP v3, TEMP v4, TEMP v5, KILL cr);

  format %{ "String Equals $str1, $str2, $cnt -> $result\t#@string_equalsL" %}
  ins_encode %{
    // Count is in 8-bit bytes; non-Compact chars are 16 bits.
    __ string_equals_v($str1$$Register, $str2$$Register,
                       $result$$Register, $cnt$$Register);
  %}
  ins_pipe(pipe_class_memory);
%}

instruct varray_equalsB(iRegP_R11 ary1, iRegP_R12 ary2, iRegI_R10 result,
                        vReg_V2 v2, vReg_V3 v3, vReg_V4 v4, vReg_V5 v5, iRegP_R28 tmp, rFlagsReg cr)
%{
  predicate(UseRVV && ((AryEqNode*)n)->encoding() == StrIntrinsicNode::LL);
  match(Set result (AryEq ary1 ary2));
  effect(KILL tmp, USE_KILL ary1, USE_KILL ary2, TEMP v2, TEMP v3, TEMP v4, TEMP v5, KILL cr);

  format %{ "Array Equals $ary1, ary2 -> $result\t#@array_equalsB // KILL $tmp" %}
  ins_encode %{
    __ arrays_equals_v($ary1$$Register, $ary2$$Register,
                       $result$$Register, $tmp$$Register, 1);
    %}
  ins_pipe(pipe_class_memory);
%}

instruct varray_equalsC(iRegP_R11 ary1, iRegP_R12 ary2, iRegI_R10 result,
                        vReg_V2 v2, vReg_V3 v3, vReg_V4 v4, vReg_V5 v5, iRegP_R28 tmp, rFlagsReg cr)
%{
  predicate(UseRVV && ((AryEqNode*)n)->encoding() == StrIntrinsicNode::UU);
  match(Set result (AryEq ary1 ary2));
  effect(KILL tmp, USE_KILL ary1, USE_KILL ary2, TEMP v2, TEMP v3, TEMP v4, TEMP v5, KILL cr);

  format %{ "Array Equals $ary1, ary2 -> $result\t#@array_equalsC // KILL $tmp" %}
  ins_encode %{
    __ arrays_equals_v($ary1$$Register, $ary2$$Register,
                       $result$$Register, $tmp$$Register, 2);
  %}
  ins_pipe(pipe_class_memory);
%}

instruct vstring_compareU_128b(iRegP_R11 str1, iRegI_R12 cnt1, iRegP_R13 str2, iRegI_R14 cnt2,
                          iRegI_R10 result, vReg_V4 v4, vReg_V5 v5, vReg_V6 v6, vReg_V7 v7,
                          vReg_V8 v8, vReg_V9 v9, vReg_V10 v10, vReg_V11 v11,
                          iRegP_R28 tmp1, iRegL_R29 tmp2)
%{
  predicate(UseRVV && ((StrCompNode *)n)->encoding() == StrIntrinsicNode::UU &&
            MaxVectorSize == 16);
  match(Set result (StrComp (Binary str1 cnt1) (Binary str2 cnt2)));
  effect(KILL tmp1, KILL tmp2, USE_KILL str1, USE_KILL str2, USE_KILL cnt1, USE_KILL cnt2,
        TEMP v4, TEMP v5, TEMP v6, TEMP v7, TEMP v8, TEMP v9, TEMP v10, TEMP v11);

  format %{ "String Compare $str1, $cnt1, $str2, $cnt2 -> $result\t#@string_compareU" %}
  ins_encode %{
    // Count is in 8-bit bytes; non-Compact chars are 16 bits.
    __ string_compare_v($str1$$Register, $str2$$Register,
                        $cnt1$$Register, $cnt2$$Register, $result$$Register,
                        $tmp1$$Register, $tmp2$$Register,
                        StrIntrinsicNode::UU);
  %}
  ins_pipe(pipe_class_memory);
%}

instruct vstring_compareU(iRegP_R11 str1, iRegI_R12 cnt1, iRegP_R13 str2, iRegI_R14 cnt2,
                          iRegI_R10 result, vReg_V2 v2, vReg_V3 v3, vReg_V4 v4, vReg_V5 v5,
                          iRegP_R28 tmp1, iRegL_R29 tmp2)
%{
  predicate(UseRVV && ((StrCompNode *)n)->encoding() == StrIntrinsicNode::UU &&
            MaxVectorSize > 16);
  match(Set result (StrComp (Binary str1 cnt1) (Binary str2 cnt2)));
  effect(KILL tmp1, KILL tmp2, USE_KILL str1, USE_KILL str2, USE_KILL cnt1, USE_KILL cnt2,
        TEMP v2, TEMP v3, TEMP v4, TEMP v5);

  format %{ "String Compare $str1, $cnt1, $str2, $cnt2 -> $result\t#@string_compareU" %}
  ins_encode %{
    // Count is in 8-bit bytes; non-Compact chars are 16 bits.
    __ string_compare_v($str1$$Register, $str2$$Register,
                        $cnt1$$Register, $cnt2$$Register, $result$$Register,
                        $tmp1$$Register, $tmp2$$Register,
                        StrIntrinsicNode::UU);
  %}
  ins_pipe(pipe_class_memory);
%}

instruct vstring_compareL(iRegP_R11 str1, iRegI_R12 cnt1, iRegP_R13 str2, iRegI_R14 cnt2,
                          iRegI_R10 result, vReg_V2 v2, vReg_V3 v3, vReg_V4 v4, vReg_V5 v5,
                          iRegP_R28 tmp1, iRegL_R29 tmp2)
%{
  predicate(UseRVV && ((StrCompNode *)n)->encoding() == StrIntrinsicNode::LL);
  match(Set result (StrComp (Binary str1 cnt1) (Binary str2 cnt2)));
  effect(KILL tmp1, KILL tmp2, USE_KILL str1, USE_KILL str2, USE_KILL cnt1, USE_KILL cnt2,
        TEMP v2, TEMP v3, TEMP v4, TEMP v5);

  format %{ "String Compare $str1, $cnt1, $str2, $cnt2 -> $result\t#@string_compareL" %}
  ins_encode %{
    __ string_compare_v($str1$$Register, $str2$$Register,
                        $cnt1$$Register, $cnt2$$Register, $result$$Register,
                        $tmp1$$Register, $tmp2$$Register,
                        StrIntrinsicNode::LL);
  %}
  ins_pipe(pipe_class_memory);
%}

instruct vstring_compareUL(iRegP_R11 str1, iRegI_R12 cnt1, iRegP_R13 str2, iRegI_R14 cnt2,
                           iRegI_R10 result, vReg_V4 v4, vReg_V5 v5, vReg_V6 v6, vReg_V7 v7,
                           vReg_V8 v8, vReg_V9 v9, vReg_V10 v10, vReg_V11 v11,
                           iRegP_R28 tmp1, iRegL_R29 tmp2)
%{
  predicate(UseRVV && ((StrCompNode *)n)->encoding() == StrIntrinsicNode::UL);
  match(Set result (StrComp (Binary str1 cnt1) (Binary str2 cnt2)));
  effect(KILL tmp1, KILL tmp2, USE_KILL str1, USE_KILL str2, USE_KILL cnt1, USE_KILL cnt2,
         TEMP v4, TEMP v5, TEMP v6, TEMP v7, TEMP v8, TEMP v9, TEMP v10, TEMP v11);

  format %{"String Compare $str1, $cnt1, $str2, $cnt2 -> $result\t#@string_compareUL" %}
  ins_encode %{
    __ string_compare_v($str1$$Register, $str2$$Register,
                        $cnt1$$Register, $cnt2$$Register, $result$$Register,
                        $tmp1$$Register, $tmp2$$Register,
                        StrIntrinsicNode::UL);
  %}
  ins_pipe(pipe_class_memory);
%}
instruct vstring_compareLU(iRegP_R11 str1, iRegI_R12 cnt1, iRegP_R13 str2, iRegI_R14 cnt2,
                           iRegI_R10 result, vReg_V4 v4, vReg_V5 v5, vReg_V6 v6, vReg_V7 v7,
                           vReg_V8 v8, vReg_V9 v9, vReg_V10 v10, vReg_V11 v11,
                           iRegP_R28 tmp1, iRegL_R29 tmp2)
%{
  predicate(UseRVV && ((StrCompNode *)n)->encoding() == StrIntrinsicNode::LU);
  match(Set result (StrComp (Binary str1 cnt1) (Binary str2 cnt2)));
  effect(KILL tmp1, KILL tmp2, USE_KILL str1, USE_KILL str2, USE_KILL cnt1, USE_KILL cnt2,
         TEMP v4, TEMP v5, TEMP v6, TEMP v7, TEMP v8, TEMP v9, TEMP v10, TEMP v11);

  format %{ "String Compare $str1, $cnt1, $str2, $cnt2 -> $result\t#@string_compareLU" %}
  ins_encode %{
    __ string_compare_v($str1$$Register, $str2$$Register,
                        $cnt1$$Register, $cnt2$$Register, $result$$Register,
                        $tmp1$$Register, $tmp2$$Register,
                        StrIntrinsicNode::LU);
  %}
  ins_pipe(pipe_class_memory);
%}

// fast byte[] to char[] inflation
instruct vstring_inflate(Universe dummy, iRegP_R10 src, iRegP_R11 dst, iRegI_R12 len,
                         vReg_V4 v4, vReg_V5 v5, vReg_V6 v6, vReg_V7 v7, iRegLNoSp tmp)
%{
  predicate(UseRVV);
  match(Set dummy (StrInflatedCopy src (Binary dst len)));
  effect(TEMP v4, TEMP v5, TEMP v6, TEMP v7, TEMP tmp, USE_KILL src, USE_KILL dst, USE_KILL len);

  format %{ "String Inflate $src,$dst" %}
  ins_encode %{
    __ byte_array_inflate_v($src$$Register, $dst$$Register, $len$$Register, $tmp$$Register);
  %}
  ins_pipe(pipe_class_memory);
%}

// encode char[] to byte[] in ISO_8859_1
instruct vencode_iso_array(iRegP_R12 src, iRegP_R11 dst, iRegI_R13 len, iRegI_R10 result,
                           vReg_V1 v1, vReg_V2 v2, vReg_V3 v3, vRegMask_V0 v0, iRegLNoSp tmp)
%{
  predicate(UseRVV && !((EncodeISOArrayNode*)n)->is_ascii());
  match(Set result (EncodeISOArray src (Binary dst len)));
  effect(TEMP_DEF result, USE_KILL src, USE_KILL dst, USE_KILL len,
         TEMP v0, TEMP v1, TEMP v2, TEMP v3, TEMP tmp);

  format %{ "Encode ISO array $src, $dst, $len -> $result # KILL $src, $dst, $len, $tmp, V0-V3" %}
  ins_encode %{
    __ encode_iso_array_v($src$$Register, $dst$$Register, $len$$Register,
                          $result$$Register, $tmp$$Register, false /* ascii */);
  %}
  ins_pipe(pipe_class_memory);
%}

instruct vencode_ascii_array(iRegP_R12 src, iRegP_R11 dst, iRegI_R13 len, iRegI_R10 result,
                             vReg_V1 v1, vReg_V2 v2, vReg_V3 v3, vRegMask_V0 v0, iRegLNoSp tmp)
%{
  predicate(UseRVV && ((EncodeISOArrayNode*)n)->is_ascii());
  match(Set result (EncodeISOArray src (Binary dst len)));
  effect(TEMP_DEF result, USE_KILL src, USE_KILL dst, USE_KILL len,
         TEMP v0, TEMP v1, TEMP v2, TEMP v3, TEMP tmp);

  format %{ "Encode ASCII array $src, $dst, $len -> $result # KILL $src, $dst, $len, $tmp, V0-V3" %}
  ins_encode %{
    __ encode_iso_array_v($src$$Register, $dst$$Register, $len$$Register,
                          $result$$Register, $tmp$$Register, true /* ascii */);
  %}
  ins_pipe(pipe_class_memory);
%}

// fast char[] to byte[] compression
instruct vstring_compress(iRegP_R12 src, iRegP_R11 dst, iRegI_R13 len, iRegI_R10 result,
                          vReg_V1 v1, vReg_V2 v2, vReg_V3 v3, vRegMask_V0 v0, iRegLNoSp tmp)
%{
  predicate(UseRVV);
  match(Set result (StrCompressedCopy src (Binary dst len)));
  effect(TEMP_DEF result, USE_KILL src, USE_KILL dst, USE_KILL len,
         TEMP v0, TEMP v1, TEMP v2, TEMP v3, TEMP tmp);

  format %{ "String Compress $src,$dst -> $result    // KILL R11, R12, R13" %}
  ins_encode %{
    __ char_array_compress_v($src$$Register, $dst$$Register, $len$$Register,
                             $result$$Register, $tmp$$Register);
  %}
  ins_pipe(pipe_class_memory);
%}

instruct vcount_positives(iRegP_R11 ary, iRegI_R12 len, iRegI_R10 result,
                          vReg_V4 v4, vReg_V5 v5, vReg_V6 v6, vReg_V7 v7, iRegLNoSp tmp)
%{
  predicate(UseRVV);
  match(Set result (CountPositives ary len));
  effect(TEMP_DEF result, USE_KILL ary, USE_KILL len, TEMP v4, TEMP v5, TEMP v6, TEMP v7, TEMP tmp);

  format %{ "count positives byte[] $ary, $len -> $result" %}
  ins_encode %{
    __ count_positives_v($ary$$Register, $len$$Register, $result$$Register, $tmp$$Register);
  %}

  ins_pipe(pipe_class_memory);
%}

instruct vstringU_indexof_char(iRegP_R11 str1, iRegI_R12 cnt1, iRegI_R13 ch,
                               iRegI_R10 result, iRegINoSp tmp1, iRegINoSp tmp2,
                               vReg_V4 v4, vReg_V5 v5, vReg_V6 v6, vReg_V7 v7)
%{
  predicate(UseRVV && (((StrIndexOfCharNode*)n)->encoding() == StrIntrinsicNode::U));
  match(Set result (StrIndexOfChar (Binary str1 cnt1) ch));
  effect(TEMP_DEF result, USE_KILL str1, USE_KILL cnt1, USE_KILL ch,
         TEMP tmp1, TEMP tmp2, TEMP v4, TEMP v5, TEMP v6, TEMP v7);

  format %{ "StringUTF16 IndexOf char[] $str1, $cnt1, $ch -> $result" %}

  ins_encode %{
    __ string_indexof_char_v($str1$$Register, $cnt1$$Register, $ch$$Register,
                             $result$$Register, $tmp1$$Register, $tmp2$$Register,
                             false /* isL */);
  %}

  ins_pipe(pipe_class_memory);
%}

instruct vstringL_indexof_char(iRegP_R11 str1, iRegI_R12 cnt1, iRegI_R13 ch,
                               iRegI_R10 result, iRegINoSp tmp1, iRegINoSp tmp2,
                               vReg_V4 v4, vReg_V5 v5, vReg_V6 v6, vReg_V7 v7)
%{
  predicate(UseRVV && (((StrIndexOfCharNode*)n)->encoding() == StrIntrinsicNode::L));
  match(Set result (StrIndexOfChar (Binary str1 cnt1) ch));
  effect(TEMP_DEF result, USE_KILL str1, USE_KILL cnt1, USE_KILL ch,
         TEMP tmp1, TEMP tmp2, TEMP v4, TEMP v5, TEMP v6, TEMP v7);

  format %{ "StringLatin1 IndexOf char[] $str1, $cnt1, $ch -> $result" %}

  ins_encode %{
    __ string_indexof_char_v($str1$$Register, $cnt1$$Register, $ch$$Register,
                             $result$$Register, $tmp1$$Register, $tmp2$$Register,
                             true /* isL */);
  %}

  ins_pipe(pipe_class_memory);
%}

// clearing of an array
instruct vclearArray_reg_reg(iRegL_R29 cnt, iRegP_R28 base, Universe dummy,
                             vReg_V4 v4, vReg_V5 v5, vReg_V6 v6, vReg_V7 v7)
%{
  predicate(!UseBlockZeroing && UseRVV);
  match(Set dummy (ClearArray cnt base));
  effect(USE_KILL cnt, USE_KILL base, TEMP v4, TEMP v5, TEMP v6, TEMP v7);

  format %{ "ClearArray $cnt, $base\t#@clearArray_reg_reg" %}

  ins_encode %{
    __ clear_array_v($base$$Register, $cnt$$Register);
  %}

  ins_pipe(pipe_class_memory);
%}

// Vector Load Const
instruct vloadcon(vReg dst, immI0 src) %{
  match(Set dst (VectorLoadConst src));
  ins_cost(VEC_COST);
  format %{ "vloadcon $dst\t# generate iota indices" %}
  ins_encode %{
    BasicType bt = Matcher::vector_element_basic_type(this);
    __ vsetvli_helper(bt, Matcher::vector_length(this));
    __ vid_v(as_VectorRegister($dst$$reg));
    if (is_floating_point_type(bt)) {
      __ vfcvt_f_x_v(as_VectorRegister($dst$$reg), as_VectorRegister($dst$$reg));
    }
  %}
  ins_pipe(pipe_slow);
%}

instruct vmask_gen_I(vRegMask dst, iRegI src) %{
  match(Set dst (VectorMaskGen (ConvI2L src)));
  format %{ "vmask_gen_I $dst, $src" %}
  ins_encode %{
    BasicType bt = Matcher::vector_element_basic_type(this);
    __ vsetvli_helper(bt, Matcher::vector_length(this));
    __ vid_v(as_VectorRegister($dst$$reg));
    __ vmsltu_vx(as_VectorRegister($dst$$reg), as_VectorRegister($dst$$reg), $src$$Register);
  %}
  ins_pipe(pipe_slow);
%}

instruct vmask_gen_L(vRegMask dst, iRegL src) %{
  match(Set dst (VectorMaskGen src));
  format %{ "vmask_gen_L $dst, $src" %}
  ins_encode %{
    BasicType bt = Matcher::vector_element_basic_type(this);
    __ vsetvli_helper(bt, Matcher::vector_length(this));
    __ vid_v(as_VectorRegister($dst$$reg));
    __ vmsltu_vx(as_VectorRegister($dst$$reg), as_VectorRegister($dst$$reg), $src$$Register);
  %}
  ins_pipe(pipe_slow);
%}

instruct vmask_gen_imm(vRegMask dst, immL con) %{
  predicate(n->in(1)->get_long() <= 16 ||
            n->in(1)->get_long() == Matcher::vector_length(n));
  match(Set dst (VectorMaskGen con));
  format %{ "vmask_gen_imm $dst, $con" %}
  ins_encode %{
    BasicType bt = Matcher::vector_element_basic_type(this);
    __ vsetvli_helper(bt, Matcher::vector_length(this));
    if ((uint)($con$$constant) == 0) {
      __ vmclr_m(as_VectorRegister($dst$$reg));
    } else if ((uint)($con$$constant) == Matcher::vector_length(this)) {
      __ vmset_m(as_VectorRegister($dst$$reg));
    } else {
      assert((uint)($con$$constant) < Matcher::vector_length(this), "unsupported input lane_cnt");
      __ vid_v(as_VectorRegister($dst$$reg));
      __ vmsleu_vi(as_VectorRegister($dst$$reg), as_VectorRegister($dst$$reg), (uint)($con$$constant) - 1);
    }
  %}
  ins_pipe(pipe_slow);
%}

instruct vmaskAll_immI(vRegMask dst, immI src) %{
  match(Set dst (MaskAll src));
  format %{ "vmaskAll_immI $dst, $src" %}
  ins_encode %{
    BasicType bt = Matcher::vector_element_basic_type(this);
    __ vsetvli_helper(bt, Matcher::vector_length(this));
    int con = (int)$src$$constant;
    if (con == 0) {
      __ vmclr_m(as_VectorRegister($dst$$reg));
    } else {
      assert(con == -1, "invalid constant value for mask");
      __ vmset_m(as_VectorRegister($dst$$reg));
    }
  %}
  ins_pipe(pipe_slow);
%}

instruct vmaskAllI(vRegMask dst, iRegIorL2I src) %{
  match(Set dst (MaskAll src));
  format %{ "vmaskAllI $dst, $src" %}
  ins_encode %{
    BasicType bt = Matcher::vector_element_basic_type(this);
    __ vsetvli_helper(bt, Matcher::vector_length(this));
    __ vmv_v_x(as_VectorRegister($dst$$reg), as_Register($src$$reg));
    __ vmsne_vx(as_VectorRegister($dst$$reg), as_VectorRegister($dst$$reg), zr);
  %}
  ins_pipe(pipe_slow);
%}

instruct vmaskAll_immL(vRegMask dst, immL src) %{
  match(Set dst (MaskAll src));
  format %{ "vmaskAll_immL $dst, $src" %}
  ins_encode %{
    BasicType bt = Matcher::vector_element_basic_type(this);
    __ vsetvli_helper(bt, Matcher::vector_length(this));
    long con = (long)$src$$constant;
    if (con == 0) {
      __ vmclr_m(as_VectorRegister($dst$$reg));
    } else {
      assert(con == -1, "invalid constant value for mask");
      __ vmset_m(as_VectorRegister($dst$$reg));
    }
  %}
  ins_pipe(pipe_slow);
%}

instruct vmaskAllL(vRegMask dst, iRegL src) %{
  match(Set dst (MaskAll src));
  format %{ "vmaskAllL $dst, $src" %}
  ins_encode %{
    BasicType bt = Matcher::vector_element_basic_type(this);
    __ vsetvli_helper(bt, Matcher::vector_length(this));
    __ vmv_v_x(as_VectorRegister($dst$$reg), as_Register($src$$reg));
    __ vmsne_vx(as_VectorRegister($dst$$reg), as_VectorRegister($dst$$reg), zr);
  %}
  ins_pipe(pipe_slow);
%}

// ------------------------------ Vector mask basic OPs ------------------------

// vector mask logical ops: and/or/xor

instruct vmask_and(vRegMask dst, vRegMask src1, vRegMask src2) %{
  match(Set dst (AndVMask src1 src2));
  format %{ "vmask_and $dst, $src1, $src2" %}
  ins_encode %{
    BasicType bt = Matcher::vector_element_basic_type(this);
    __ vsetvli_helper(bt, Matcher::vector_length(this));
    __ vmand_mm(as_VectorRegister($dst$$reg),
                as_VectorRegister($src1$$reg),
                as_VectorRegister($src2$$reg));
  %}
  ins_pipe(pipe_slow);
%}

instruct vmask_or(vRegMask dst, vRegMask src1, vRegMask src2) %{
  match(Set dst (OrVMask src1 src2));
  format %{ "vmask_or $dst, $src1, $src2" %}
  ins_encode %{
    BasicType bt = Matcher::vector_element_basic_type(this);
    __ vsetvli_helper(bt, Matcher::vector_length(this));
    __ vmor_mm(as_VectorRegister($dst$$reg),
               as_VectorRegister($src1$$reg),
               as_VectorRegister($src2$$reg));
  %}
  ins_pipe(pipe_slow);
%}

instruct vmask_xor(vRegMask dst, vRegMask src1, vRegMask src2) %{
  match(Set dst (XorVMask src1 src2));
  format %{ "vmask_xor $dst, $src1, $src2" %}
  ins_encode %{
    BasicType bt = Matcher::vector_element_basic_type(this);
    __ vsetvli_helper(bt, Matcher::vector_length(this));
    __ vmxor_mm(as_VectorRegister($dst$$reg),
                as_VectorRegister($src1$$reg),
                as_VectorRegister($src2$$reg));
  %}
  ins_pipe(pipe_slow);
%}

instruct vmaskcast(vRegMask dst_src) %{
  match(Set dst_src (VectorMaskCast dst_src));
  ins_cost(0);
  format %{ "vmaskcast $dst_src, $dst_src\t# do nothing" %}
  ins_encode(/* empty encoding */);
  ins_pipe(pipe_class_empty);
%}

// vector load/store - predicated

instruct loadV_masked(vReg dst, vmemA mem, vRegMask_V0 v0) %{
  match(Set dst (LoadVectorMasked mem v0));
  format %{ "loadV_masked $dst, $mem, $v0" %}
  ins_encode %{
    VectorRegister dst_reg = as_VectorRegister($dst$$reg);
    loadStore(masm, false, dst_reg,
              Matcher::vector_element_basic_type(this), as_Register($mem$$base),
              Matcher::vector_length(this), Assembler::v0_t);
  %}
  ins_pipe(pipe_slow);
%}

instruct storeV_masked(vReg src, vmemA mem, vRegMask_V0 v0) %{
  match(Set mem (StoreVectorMasked mem (Binary src v0)));
  format %{ "storeV_masked $mem, $src, $v0" %}
  ins_encode %{
    VectorRegister src_reg = as_VectorRegister($src$$reg);
    loadStore(masm, true, src_reg,
              Matcher::vector_element_basic_type(this, $src), as_Register($mem$$base),
              Matcher::vector_length(this, $src), Assembler::v0_t);
  %}
  ins_pipe(pipe_slow);
%}

// ------------------------------ Vector blend ---------------------------------

instruct vblend(vReg dst, vReg src1, vReg src2, vRegMask_V0 v0) %{
  match(Set dst (VectorBlend (Binary src1 src2) v0));
  format %{ "vblend $dst, $src1, $src2, v0" %}
  ins_encode %{
    BasicType bt = Matcher::vector_element_basic_type(this);
    __ vsetvli_helper(bt, Matcher::vector_length(this));
    __ vmerge_vvm(as_VectorRegister($dst$$reg), as_VectorRegister($src1$$reg),
                  as_VectorRegister($src2$$reg));
  %}
  ins_pipe(pipe_slow);
%}

// ------------------------------ Vector cast ----------------------------------

// VectorCastB2X, VectorUCastB2X

instruct vcvtBtoX(vReg dst, vReg src) %{
  match(Set dst (VectorCastB2X src));
  effect(TEMP_DEF dst);
  format %{ "vcvtBtoX $dst, $src" %}
  ins_encode %{
    BasicType bt = Matcher::vector_element_basic_type(this);
    if (is_floating_point_type(bt)) {
      __ integer_extend_v(as_VectorRegister($dst$$reg), bt == T_FLOAT ? T_INT : T_LONG,
                          Matcher::vector_length(this), as_VectorRegister($src$$reg), T_BYTE,
                          true /* is_signed */);
      __ vfcvt_f_x_v(as_VectorRegister($dst$$reg), as_VectorRegister($dst$$reg));
    } else {
      __ integer_extend_v(as_VectorRegister($dst$$reg), bt,
                          Matcher::vector_length(this), as_VectorRegister($src$$reg), T_BYTE,
                          true /* is_signed */);
    }
  %}
  ins_pipe(pipe_slow);
%}

instruct vcvtUBtoX(vReg dst, vReg src) %{
  predicate(Matcher::vector_element_basic_type(n) == T_SHORT ||
            Matcher::vector_element_basic_type(n) == T_INT ||
            Matcher::vector_element_basic_type(n) == T_LONG);
  match(Set dst (VectorUCastB2X src));
  effect(TEMP_DEF dst);
  format %{ "vcvtUBtoX $dst, $src" %}
  ins_encode %{
    BasicType bt = Matcher::vector_element_basic_type(this);
    __ integer_extend_v(as_VectorRegister($dst$$reg), bt,
                        Matcher::vector_length(this), as_VectorRegister($src$$reg), T_BYTE,
                        false /* is_signed */);
  %}
  ins_pipe(pipe_slow);
%}

// VectorCastS2X, VectorUCastS2X

instruct vcvtStoB(vReg dst, vReg src) %{
  predicate(Matcher::vector_element_basic_type(n) == T_BYTE);
  match(Set dst (VectorCastS2X src));
  format %{ "vcvtStoB $dst, $src" %}
  ins_encode %{
    __ integer_narrow_v(as_VectorRegister($dst$$reg), T_BYTE, Matcher::vector_length(this),
                        as_VectorRegister($src$$reg), T_SHORT);
  %}
  ins_pipe(pipe_slow);
%}

instruct vcvtStoX(vReg dst, vReg src) %{
  predicate((Matcher::vector_element_basic_type(n) == T_INT ||
             Matcher::vector_element_basic_type(n) == T_LONG));
  match(Set dst (VectorCastS2X src));
  effect(TEMP_DEF dst);
  format %{ "vcvtStoX $dst, $src" %}
  ins_encode %{
    __ integer_extend_v(as_VectorRegister($dst$$reg), Matcher::vector_element_basic_type(this),
                        Matcher::vector_length(this), as_VectorRegister($src$$reg), T_SHORT,
                        true /* is_signed */);
  %}
  ins_pipe(pipe_slow);
%}

instruct vcvtStoX_fp(vReg dst, vReg src) %{
  predicate((Matcher::vector_element_basic_type(n) == T_FLOAT ||
             Matcher::vector_element_basic_type(n) == T_DOUBLE));
  match(Set dst (VectorCastS2X src));
  effect(TEMP_DEF dst);
  format %{ "vcvtStoX_fp $dst, $src" %}
  ins_encode %{
    BasicType bt = Matcher::vector_element_basic_type(this);
    __ integer_extend_v(as_VectorRegister($dst$$reg), (bt == T_FLOAT ? T_INT : T_LONG),
                        Matcher::vector_length(this), as_VectorRegister($src$$reg), T_SHORT,
                        true /* is_signed */);
    __ vsetvli_helper(bt, Matcher::vector_length(this));
    __ vfcvt_f_x_v(as_VectorRegister($dst$$reg), as_VectorRegister($dst$$reg));
  %}
  ins_pipe(pipe_slow);
%}


instruct vcvtUStoX(vReg dst, vReg src) %{
  predicate(Matcher::vector_element_basic_type(n) == T_INT ||
            Matcher::vector_element_basic_type(n) == T_LONG);
  match(Set dst (VectorUCastS2X src));
  effect(TEMP_DEF dst);
  format %{ "vcvtUStoX $dst, $src" %}
  ins_encode %{
    __ integer_extend_v(as_VectorRegister($dst$$reg), Matcher::vector_element_basic_type(this),
                        Matcher::vector_length(this), as_VectorRegister($src$$reg), T_SHORT,
                        false /* is_signed */);
  %}
  ins_pipe(pipe_slow);
%}

// VectorCastI2X, VectorUCastI2X

instruct vcvtItoX_narrow(vReg dst, vReg src) %{
  predicate((Matcher::vector_element_basic_type(n) == T_BYTE ||
             Matcher::vector_element_basic_type(n) == T_SHORT));
  match(Set dst (VectorCastI2X src));
  format %{ "vcvtItoX_narrow $dst, $src" %}
  ins_encode %{
    BasicType bt = Matcher::vector_element_basic_type(this);
    __ integer_narrow_v(as_VectorRegister($dst$$reg), bt, Matcher::vector_length(this),
                        as_VectorRegister($src$$reg), T_INT);
  %}
  ins_pipe(pipe_slow);
%}

instruct vcvtItoL(vReg dst, vReg src) %{
  predicate(Matcher::vector_element_basic_type(n) == T_LONG);
  match(Set dst (VectorCastI2X src));
  effect(TEMP_DEF dst);
  format %{ "vcvtItoL $dst, $src" %}
  ins_encode %{
    __ integer_extend_v(as_VectorRegister($dst$$reg), T_LONG,
                        Matcher::vector_length(this), as_VectorRegister($src$$reg), T_INT,
                        true /* is_signed */);
  %}
  ins_pipe(pipe_slow);
%}

instruct vcvtUItoL(vReg dst, vReg src) %{
  predicate(Matcher::vector_element_basic_type(n) == T_LONG);
  match(Set dst (VectorUCastI2X src));
  effect(TEMP_DEF dst);
  format %{ "vcvtUItoL $dst, $src" %}
  ins_encode %{
    __ integer_extend_v(as_VectorRegister($dst$$reg), T_LONG,
                        Matcher::vector_length(this), as_VectorRegister($src$$reg), T_INT,
                        false /* is_signed */);
  %}
  ins_pipe(pipe_slow);
%}

instruct vcvtItoF(vReg dst, vReg src) %{
  predicate(Matcher::vector_element_basic_type(n) == T_FLOAT);
  match(Set dst (VectorCastI2X src));
  format %{ "vcvtItoF $dst, $src" %}
  ins_encode %{
    __ vsetvli_helper(T_FLOAT, Matcher::vector_length(this));
    __ vfcvt_f_x_v(as_VectorRegister($dst$$reg), as_VectorRegister($src$$reg));
  %}
  ins_pipe(pipe_slow);
%}

instruct vcvtItoD(vReg dst, vReg src) %{
  predicate(Matcher::vector_element_basic_type(n) == T_DOUBLE);
  match(Set dst (VectorCastI2X src));
  effect(TEMP_DEF dst);
  format %{ "vcvtItoD $dst, $src" %}
  ins_encode %{
    __ vsetvli_helper(T_INT, Matcher::vector_length(this), Assembler::mf2);
    __ vfwcvt_f_x_v(as_VectorRegister($dst$$reg), as_VectorRegister($src$$reg));
  %}
  ins_pipe(pipe_slow);
%}

// VectorCastL2X

instruct vcvtLtoI(vReg dst, vReg src) %{
  predicate(Matcher::vector_element_basic_type(n) == T_INT ||
            Matcher::vector_element_basic_type(n) == T_BYTE ||
            Matcher::vector_element_basic_type(n) == T_SHORT);
  match(Set dst (VectorCastL2X src));
  format %{ "vcvtLtoI $dst, $src" %}
  ins_encode %{
    BasicType bt = Matcher::vector_element_basic_type(this);
    __ integer_narrow_v(as_VectorRegister($dst$$reg), bt, Matcher::vector_length(this),
                        as_VectorRegister($src$$reg), T_LONG);
  %}
  ins_pipe(pipe_slow);
%}

instruct vcvtLtoF(vReg dst, vReg src) %{
  predicate(Matcher::vector_element_basic_type(n) == T_FLOAT);
  match(Set dst (VectorCastL2X src));
  format %{ "vcvtLtoF $dst, $src" %}
  ins_encode %{
    __ vsetvli_helper(T_FLOAT, Matcher::vector_length(this), Assembler::mf2);
    __ vfncvt_f_x_w(as_VectorRegister($dst$$reg), as_VectorRegister($src$$reg));
  %}
  ins_pipe(pipe_slow);
%}

instruct vcvtLtoD(vReg dst, vReg src) %{
  predicate(Matcher::vector_element_basic_type(n) == T_DOUBLE);
  match(Set dst (VectorCastL2X src));
  format %{ "vcvtLtoD $dst, $src" %}
  ins_encode %{
    __ vsetvli_helper(T_DOUBLE, Matcher::vector_length(this));
    __ vfcvt_f_x_v(as_VectorRegister($dst$$reg), as_VectorRegister($src$$reg));
  %}
  ins_pipe(pipe_slow);
%}

// VectorCastF2X

instruct vcvtFtoX_narrow(vReg dst, vReg src, vRegMask_V0 v0) %{
  predicate(Matcher::vector_element_basic_type(n) == T_BYTE ||
            Matcher::vector_element_basic_type(n) == T_SHORT);
  match(Set dst (VectorCastF2X src));
  effect(TEMP_DEF dst, TEMP v0);
  format %{ "vcvtFtoX_narrow $dst, $src" %}
  ins_encode %{
    __ vsetvli_helper(T_FLOAT, Matcher::vector_length(this));
    __ vfcvt_rtz_x_f_v_safe(as_VectorRegister($dst$$reg), as_VectorRegister($src$$reg));
    BasicType bt = Matcher::vector_element_basic_type(this);
    __ integer_narrow_v(as_VectorRegister($dst$$reg), bt, Matcher::vector_length(this),
                        as_VectorRegister($dst$$reg), T_INT);
  %}
  ins_pipe(pipe_slow);
%}

instruct vcvtFtoI(vReg dst, vReg src, vRegMask_V0 v0) %{
  predicate(Matcher::vector_element_basic_type(n) == T_INT);
  match(Set dst (VectorCastF2X src));
  effect(TEMP_DEF dst, TEMP v0);
  format %{ "vcvtFtoI $dst, $src" %}
  ins_encode %{
    __ vsetvli_helper(T_FLOAT, Matcher::vector_length(this));
    __ vfcvt_rtz_x_f_v_safe(as_VectorRegister($dst$$reg), as_VectorRegister($src$$reg));
  %}
  ins_pipe(pipe_slow);
%}

instruct vcvtFtoL(vReg dst, vReg src, vRegMask_V0 v0) %{
  predicate(Matcher::vector_element_basic_type(n) == T_LONG);
  match(Set dst (VectorCastF2X src));
  effect(TEMP_DEF dst, TEMP v0);
  format %{ "vcvtFtoL $dst, $src" %}
  ins_encode %{
    __ vsetvli_helper(T_LONG, Matcher::vector_length(this));
    __ vxor_vv(as_VectorRegister($dst$$reg), as_VectorRegister($dst$$reg), as_VectorRegister($dst$$reg));
    __ vsetvli_helper(T_FLOAT, Matcher::vector_length(this), Assembler::mf2);
    __ vmfeq_vv(as_VectorRegister($v0$$reg), as_VectorRegister($src$$reg), as_VectorRegister($src$$reg));
    __ vfwcvt_rtz_x_f_v(as_VectorRegister($dst$$reg), as_VectorRegister($src$$reg), Assembler::v0_t);
  %}
  ins_pipe(pipe_slow);
%}

instruct vcvtFtoD(vReg dst, vReg src) %{
  predicate(Matcher::vector_element_basic_type(n) == T_DOUBLE);
  match(Set dst (VectorCastF2X src));
  effect(TEMP_DEF dst);
  format %{ "vcvtFtoD $dst, $src" %}
  ins_encode %{
    __ vsetvli_helper(T_FLOAT, Matcher::vector_length(this), Assembler::mf2);
    __ vfwcvt_f_f_v(as_VectorRegister($dst$$reg), as_VectorRegister($src$$reg));
  %}
  ins_pipe(pipe_slow);
%}

// VectorCastD2X

instruct vcvtDtoX_narrow(vReg dst, vReg src, vRegMask_V0 v0) %{
  predicate(Matcher::vector_element_basic_type(n) == T_BYTE ||
            Matcher::vector_element_basic_type(n) == T_SHORT ||
            Matcher::vector_element_basic_type(n) == T_INT);
  match(Set dst (VectorCastD2X src));
  effect(TEMP_DEF dst, TEMP v0);
  format %{ "vcvtDtoX_narrow $dst, $src" %}
  ins_encode %{
    __ vsetvli_helper(T_DOUBLE, Matcher::vector_length(this));
    __ vmfeq_vv(as_VectorRegister($v0$$reg), as_VectorRegister($src$$reg), as_VectorRegister($src$$reg));
    __ vsetvli_helper(T_INT, Matcher::vector_length(this), Assembler::mf2);
    __ vxor_vv(as_VectorRegister($dst$$reg), as_VectorRegister($dst$$reg), as_VectorRegister($dst$$reg));
    __ vfncvt_rtz_x_f_w(as_VectorRegister($dst$$reg), as_VectorRegister($src$$reg), Assembler::v0_t);
    BasicType bt = Matcher::vector_element_basic_type(this);
    if (bt == T_BYTE || bt == T_SHORT) {
      __ integer_narrow_v(as_VectorRegister($dst$$reg), bt, Matcher::vector_length(this),
                          as_VectorRegister($dst$$reg), T_INT);
    }
  %}
  ins_pipe(pipe_slow);
%}

instruct vcvtDtoL(vReg dst, vReg src, vRegMask_V0 v0) %{
  predicate(Matcher::vector_element_basic_type(n) == T_LONG);
  match(Set dst (VectorCastD2X src));
  effect(TEMP_DEF dst, TEMP v0);
  format %{ "vcvtDtoL $dst, $src" %}
  ins_encode %{
    __ vsetvli_helper(T_LONG, Matcher::vector_length(this));
    __ vfcvt_rtz_x_f_v_safe(as_VectorRegister($dst$$reg), as_VectorRegister($src$$reg));
  %}
  ins_pipe(pipe_slow);
%}

instruct vcvtDtoF(vReg dst, vReg src) %{
  predicate(Matcher::vector_element_basic_type(n) == T_FLOAT);
  match(Set dst (VectorCastD2X src));
  format %{ "vcvtDtoF $dst, $src" %}
  ins_encode %{
    __ vsetvli_helper(T_FLOAT, Matcher::vector_length(this), Assembler::mf2);
    __ vfncvt_f_f_w(as_VectorRegister($dst$$reg), as_VectorRegister($src$$reg));
  %}
  ins_pipe(pipe_slow);
%}

// ------------------------------ Vector reinterpret ---------------------------

instruct reinterpret(vReg dst_src) %{
  predicate(Matcher::vector_length_in_bytes(n) == Matcher::vector_length_in_bytes(n->in(1)));
  match(Set dst_src (VectorReinterpret dst_src));
  ins_cost(0);
  format %{ "# reinterpret $dst_src, $dst_src\t# do nothing" %}
  ins_encode %{
    // empty
  %}
  ins_pipe(pipe_class_empty);
%}

instruct reinterpretResize(vReg dst, vReg src) %{
  predicate(Matcher::vector_length_in_bytes(n) != Matcher::vector_length_in_bytes(n->in(1)));
  match(Set dst (VectorReinterpret src));
  effect(TEMP_DEF dst);
  format %{ "reinterpretResize $dst, $src" %}
  ins_encode %{
    uint length_in_bytes_src = Matcher::vector_length_in_bytes(this, $src);
    uint length_in_bytes_dst = Matcher::vector_length_in_bytes(this);
    uint length_in_bytes_resize = length_in_bytes_src < length_in_bytes_dst ?
                                  length_in_bytes_src : length_in_bytes_dst;
    assert(length_in_bytes_src <= MaxVectorSize && length_in_bytes_dst <= MaxVectorSize,
           "invalid vector length");
    BasicType bt = Matcher::vector_element_basic_type(this);
    __ vsetvli_helper(bt, Matcher::vector_length(this));
    __ vxor_vv(as_VectorRegister($dst$$reg), as_VectorRegister($dst$$reg), as_VectorRegister($dst$$reg));
    __ vsetvli_helper(T_BYTE, length_in_bytes_resize);
    __ vmv_v_v(as_VectorRegister($dst$$reg), as_VectorRegister($src$$reg));
  %}
  ins_pipe(pipe_slow);
%}

// vector mask reinterpret

instruct vmask_reinterpret_same_esize(vRegMask dst_src) %{
  predicate(Matcher::vector_length(n) == Matcher::vector_length(n->in(1)) &&
            Matcher::vector_length_in_bytes(n) == Matcher::vector_length_in_bytes(n->in(1)));
  match(Set dst_src (VectorReinterpret dst_src));
  ins_cost(0);
  format %{ "vmask_reinterpret_same_esize $dst_src, $dst_src\t# do nothing" %}
  ins_encode(/* empty encoding */);
  ins_pipe(pipe_class_empty);
%}

instruct vmask_reinterpret_diff_esize(vRegMask dst, vRegMask_V0 src, vReg tmp) %{
  predicate(Matcher::vector_length(n) != Matcher::vector_length(n->in(1)) &&
            Matcher::vector_length_in_bytes(n) == Matcher::vector_length_in_bytes(n->in(1)));
  match(Set dst (VectorReinterpret src));
  effect(TEMP tmp);
  format %{ "vmask_reinterpret_diff_esize $dst, $src\t# KILL $tmp" %}
  ins_encode %{
    BasicType from_bt = Matcher::vector_element_basic_type(this, $src);
    __ vsetvli_helper(from_bt, Matcher::vector_length(this, $src));
    __ vxor_vv(as_VectorRegister($tmp$$reg), as_VectorRegister($tmp$$reg), as_VectorRegister($tmp$$reg));
    __ vmerge_vim(as_VectorRegister($tmp$$reg), as_VectorRegister($tmp$$reg), -1);
    BasicType to_bt = Matcher::vector_element_basic_type(this);
    __ vsetvli_helper(to_bt, Matcher::vector_length(this));
    __ vmseq_vi(as_VectorRegister($dst$$reg), as_VectorRegister($tmp$$reg), -1);
  %}
  ins_pipe(pipe_slow);
%}

// ------------------------------ Vector selectFrom -----------------------------

instruct select_from_two_vectors(vReg dst, vReg src1, vReg src2, vReg index, vRegMask_V0 v0, vReg tmp) %{
  match(Set dst (SelectFromTwoVector (Binary index src1) src2));
  effect(TEMP_DEF dst, TEMP v0, TEMP tmp);
  format %{ "select_from_two_vectors $dst, $src1, $src2, $index" %}
  ins_encode %{
    BasicType bt = Matcher::vector_element_basic_type(this);
    __ vsetvli_helper(bt, Matcher::vector_length(this));
    __ vrgather_vv(as_VectorRegister($dst$$reg), as_VectorRegister($src1$$reg),
                   as_VectorRegister($index$$reg));
    bool use_imm = __ is_simm5(Matcher::vector_length(this) - 1);
    if (use_imm) {
      __ vmsgtu_vi(v0, as_VectorRegister($index$$reg), Matcher::vector_length(this) - 1);
      __ vadd_vi(as_VectorRegister($tmp$$reg), as_VectorRegister($index$$reg),
                 -Matcher::vector_length(this), Assembler::v0_t);
    } else {
      __ mv(t0, Matcher::vector_length(this) - 1);
      __ vmsgtu_vx(v0, as_VectorRegister($index$$reg), t0);
      __ mv(t0, -Matcher::vector_length(this));
      __ vadd_vx(as_VectorRegister($tmp$$reg), as_VectorRegister($index$$reg), t0, Assembler::v0_t);
    }
    __ vrgather_vv(as_VectorRegister($dst$$reg), as_VectorRegister($src2$$reg),
                   as_VectorRegister($tmp$$reg), Assembler::v0_t);
  %}
  ins_pipe(pipe_slow);
%}

// ------------------------------ Vector rearrange -----------------------------

instruct rearrange(vReg dst, vReg src, vReg shuffle) %{
  match(Set dst (VectorRearrange src shuffle));
  effect(TEMP_DEF dst);
  format %{ "rearrange $dst, $src, $shuffle" %}
  ins_encode %{
    BasicType bt = Matcher::vector_element_basic_type(this);
    __ vsetvli_helper(bt, Matcher::vector_length(this));
    __ vrgather_vv(as_VectorRegister($dst$$reg), as_VectorRegister($src$$reg),
                   as_VectorRegister($shuffle$$reg));
  %}
  ins_pipe(pipe_slow);
%}

instruct rearrange_masked(vReg dst, vReg src, vReg shuffle, vRegMask_V0 v0) %{
  match(Set dst (VectorRearrange (Binary src shuffle) v0));
  effect(TEMP_DEF dst);
  format %{ "rearrange_masked $dst, $src, $shuffle, $v0" %}
  ins_encode %{
    BasicType bt = Matcher::vector_element_basic_type(this);
    __ vsetvli_helper(bt, Matcher::vector_length(this));
    __ vxor_vv(as_VectorRegister($dst$$reg), as_VectorRegister($dst$$reg),
               as_VectorRegister($dst$$reg));
    __ vrgather_vv(as_VectorRegister($dst$$reg), as_VectorRegister($src$$reg),
                   as_VectorRegister($shuffle$$reg), Assembler::v0_t);
  %}
  ins_pipe(pipe_slow);
%}

// ------------------------------ Vector extract ---------------------------------

instruct extract(iRegINoSp dst, vReg src, immI idx, vReg tmp)
%{
  match(Set dst (ExtractB src idx));
  match(Set dst (ExtractS src idx));
  match(Set dst (ExtractI src idx));
  effect(TEMP tmp);
  format %{ "extract $dst, $src, $idx\t# KILL $tmp" %}
  ins_encode %{
    __ extract_v($dst$$Register, as_VectorRegister($src$$reg),
                 Matcher::vector_element_basic_type(this, $src), (int)($idx$$constant),
                 as_VectorRegister($tmp$$reg));
  %}
  ins_pipe(pipe_slow);
%}

instruct extractL(iRegLNoSp dst, vReg src, immI idx, vReg tmp)
%{
  match(Set dst (ExtractL src idx));
  effect(TEMP tmp);
  format %{ "extractL $dst, $src, $idx\t# KILL $tmp" %}
  ins_encode %{
    __ extract_v($dst$$Register, as_VectorRegister($src$$reg), T_LONG,
                 (int)($idx$$constant), as_VectorRegister($tmp$$reg));
  %}
  ins_pipe(pipe_slow);
%}


instruct extractF(fRegF dst, vReg src, immI idx, vReg tmp)
%{
  match(Set dst (ExtractF src idx));
  effect(TEMP tmp);
  format %{ "extractF $dst, $src, $idx\t# KILL $tmp" %}
  ins_encode %{
    __ extract_fp_v($dst$$FloatRegister, as_VectorRegister($src$$reg), T_FLOAT,
                    (int)($idx$$constant), as_VectorRegister($tmp$$reg));
  %}
  ins_pipe(pipe_slow);
%}

instruct extractD(fRegD dst, vReg src, immI idx, vReg tmp)
%{
  match(Set dst (ExtractD src idx));
  effect(TEMP tmp);
  format %{ "extractD $dst, $src, $idx\t# KILL $tmp" %}
  ins_encode %{
    __ extract_fp_v($dst$$FloatRegister, as_VectorRegister($src$$reg), T_DOUBLE,
                    (int)($idx$$constant), as_VectorRegister($tmp$$reg));
  %}
  ins_pipe(pipe_slow);
%}

// ------------------------------ Compress/Expand Operations -------------------

instruct mcompress(vRegMask dst, vRegMask src, vReg tmp) %{
  match(Set dst (CompressM src));
  effect(TEMP tmp);
  format %{ "mcompress $dst, $src\t# KILL $tmp" %}
  ins_encode %{
    BasicType bt = Matcher::vector_element_basic_type(this);
    __ vsetvli_helper(bt, Matcher::vector_length(this));
    __ vid_v(as_VectorRegister($tmp$$reg));
    __ vcpop_m(t0, as_VectorRegister($src$$reg));
    __ vmsltu_vx(as_VectorRegister($dst$$reg), as_VectorRegister($tmp$$reg), t0);
  %}
  ins_pipe(pipe_slow);
%}

instruct vcompress(vReg dst, vReg src, vRegMask_V0 v0) %{
  match(Set dst (CompressV src v0));
  effect(TEMP_DEF dst);
  format %{ "vcompress $dst, $src, $v0" %}
  ins_encode %{
    BasicType bt = Matcher::vector_element_basic_type(this);
    __ vsetvli_helper(bt, Matcher::vector_length(this));
    __ vxor_vv(as_VectorRegister($dst$$reg), as_VectorRegister($dst$$reg),
               as_VectorRegister($dst$$reg));
    __ vcompress_vm(as_VectorRegister($dst$$reg), as_VectorRegister($src$$reg),
                    as_VectorRegister($v0$$reg));
  %}
  ins_pipe(pipe_slow);
%}

instruct vexpand(vReg dst, vReg src, vRegMask_V0 v0, vReg tmp) %{
  match(Set dst (ExpandV src v0));
  effect(TEMP_DEF dst, TEMP tmp);
  format %{ "vexpand $dst, $src, $v0\t# KILL $tmp" %}
  ins_encode %{
    BasicType bt = Matcher::vector_element_basic_type(this);
    __ vsetvli_helper(bt, Matcher::vector_length(this));
    __ viota_m(as_VectorRegister($tmp$$reg), as_VectorRegister($v0$$reg));
    __ vxor_vv(as_VectorRegister($dst$$reg), as_VectorRegister($dst$$reg),
               as_VectorRegister($dst$$reg));
    __ vrgather_vv(as_VectorRegister($dst$$reg), as_VectorRegister($src$$reg),
                   as_VectorRegister($tmp$$reg), Assembler::v0_t);
  %}
  ins_pipe(pipe_slow);
%}

// ------------------------------ Vector signum --------------------------------

// Vector Math.signum

instruct vsignum_reg(vReg dst, vReg zero, vReg one, vRegMask_V0 v0) %{
  match(Set dst (SignumVF dst (Binary zero one)));
  match(Set dst (SignumVD dst (Binary zero one)));
  effect(TEMP_DEF dst, TEMP v0);
  format %{ "vsignum $dst, $dst\t" %}
  ins_encode %{
    BasicType bt = Matcher::vector_element_basic_type(this);
    __ signum_fp_v(as_VectorRegister($dst$$reg), as_VectorRegister($one$$reg),
                   bt, Matcher::vector_length(this));
  %}
  ins_pipe(pipe_slow);
%}

// ---------------- Round float/double Vector Operations ----------------

instruct vround_f(vReg dst, vReg src, fRegF tmp, vRegMask_V0 v0) %{
  match(Set dst (RoundVF src));
  effect(TEMP_DEF dst, TEMP tmp, TEMP v0);
  format %{ "java_round_float_v $dst, $src\t" %}
  ins_encode %{
    BasicType bt = Matcher::vector_element_basic_type(this);
    uint vector_length = Matcher::vector_length(this);
    __ java_round_float_v(as_VectorRegister($dst$$reg), as_VectorRegister($src$$reg),
                          as_FloatRegister($tmp$$reg), bt, vector_length);
  %}
  ins_pipe(pipe_slow);
%}

instruct vround_d(vReg dst, vReg src, fRegD tmp, vRegMask_V0 v0) %{
  match(Set dst (RoundVD src));
  effect(TEMP_DEF dst, TEMP tmp, TEMP v0);
  format %{ "java_round_double_v $dst, $src\t" %}
  ins_encode %{
    BasicType bt = Matcher::vector_element_basic_type(this);
    uint vector_length = Matcher::vector_length(this);
    __ java_round_double_v(as_VectorRegister($dst$$reg), as_VectorRegister($src$$reg),
                           as_FloatRegister($tmp$$reg), bt, vector_length);
  %}
  ins_pipe(pipe_slow);
%}

// -------------------------------- Reverse Bits Vector Operations ------------------------

instruct vreverse_masked(vReg dst_src, vRegMask_V0 v0) %{
  match(Set dst_src (ReverseV dst_src v0));
  format %{ "vreverse_masked $dst_src, $dst_src, v0" %}
  ins_encode %{
    BasicType bt = Matcher::vector_element_basic_type(this);
    uint vlen = Matcher::vector_length(this);
    __ vsetvli_helper(bt, vlen);
    __ vbrev_v(as_VectorRegister($dst_src$$reg), as_VectorRegister($dst_src$$reg), Assembler::v0_t);
  %}
  ins_pipe(pipe_slow);
%}

instruct vreverse(vReg dst, vReg src) %{
  match(Set dst (ReverseV src));
  format %{ "vreverse $dst, $src" %}
  ins_encode %{
    BasicType bt = Matcher::vector_element_basic_type(this);
    uint vlen = Matcher::vector_length(this);
    __ vsetvli_helper(bt, vlen);
    __ vbrev_v(as_VectorRegister($dst$$reg), as_VectorRegister($src$$reg));
  %}
  ins_pipe(pipe_slow);
%}

// -------------------------------- Reverse Bytes Vector Operations ------------------------

instruct vreverse_bytes_masked(vReg dst_src, vRegMask_V0 v0) %{
  match(Set dst_src (ReverseBytesV dst_src v0));
  format %{ "vreverse_bytes_masked $dst_src, $dst_src, v0" %}
  ins_encode %{
    BasicType bt = Matcher::vector_element_basic_type(this);
    uint vlen = Matcher::vector_length(this);
    __ vsetvli_helper(bt, vlen);
    __ vrev8_v(as_VectorRegister($dst_src$$reg), as_VectorRegister($dst_src$$reg), Assembler::v0_t);
  %}
  ins_pipe(pipe_slow);
%}

instruct vreverse_bytes(vReg dst, vReg src) %{
  match(Set dst (ReverseBytesV src));
  format %{ "vreverse_bytes $dst, $src" %}
  ins_encode %{
    BasicType bt = Matcher::vector_element_basic_type(this);
    uint vlen = Matcher::vector_length(this);
    __ vsetvli_helper(bt, vlen);
    __ vrev8_v(as_VectorRegister($dst$$reg), as_VectorRegister($src$$reg));
  %}
  ins_pipe(pipe_slow);
%}

// ---------------- Convert Half Floating to Floating Vector Operations ----------------

// half precision -> single

instruct vconvHF2F(vReg dst, vReg src, vRegMask_V0 v0) %{
  predicate(Matcher::vector_element_basic_type(n) == T_FLOAT);
  match(Set dst (VectorCastHF2F src));
  effect(TEMP_DEF dst, TEMP v0);
  format %{ "vfwcvt.f.f.v $dst, $src\t# convert half to single precision" %}
  ins_encode %{
    __ float16_to_float_v(as_VectorRegister($dst$$reg), as_VectorRegister($src$$reg),
                          Matcher::vector_length(this));
  %}
  ins_pipe(pipe_slow);
%}

// single precision -> half

instruct vconvF2HF(vReg dst, vReg src, vReg vtmp, vRegMask_V0 v0, iRegINoSp tmp) %{
  predicate(Matcher::vector_element_basic_type(n) == T_SHORT);
  match(Set dst (VectorCastF2HF src));
  effect(TEMP_DEF dst, TEMP v0, TEMP vtmp, TEMP tmp);
  format %{ "vfncvt.f.f.w $dst, $src\t# convert single to half precision" %}
  ins_encode %{
    __ float_to_float16_v(as_VectorRegister($dst$$reg), as_VectorRegister($src$$reg),
                          as_VectorRegister($vtmp$$reg), $tmp$$Register,
                          Matcher::vector_length(this));
  %}
  ins_pipe(pipe_slow);
%}


// ------------------------------ Popcount vector ------------------------------

instruct vpopcount_masked(vReg dst_src, vRegMask_V0 v0) %{
  match(Set dst_src (PopCountVI dst_src v0));
  match(Set dst_src (PopCountVL dst_src v0));
  ins_cost(VEC_COST);
  format %{ "vcpop_v $dst_src, $dst_src, $v0\t# vcpop_v with mask" %}
  ins_encode %{
    BasicType bt = Matcher::vector_element_basic_type(this);
    uint vlen = Matcher::vector_length(this);
    __ vsetvli_helper(bt, vlen);
    __ vcpop_v(as_VectorRegister($dst_src$$reg), as_VectorRegister($dst_src$$reg), Assembler::v0_t);
  %}
  ins_pipe(pipe_slow);
%}

instruct vpopcount(vReg dst, vReg src) %{
  match(Set dst (PopCountVI src));
  match(Set dst (PopCountVL src));
  ins_cost(VEC_COST);
  format %{ "vcpop_v $dst, $src\t# vcpop_v without mask" %}
  ins_encode %{
    BasicType bt = Matcher::vector_element_basic_type(this);
    uint vlen = Matcher::vector_length(this);
    __ vsetvli_helper(bt, vlen);
    __ vcpop_v(as_VectorRegister($dst$$reg), as_VectorRegister($src$$reg));
  %}
  ins_pipe(pipe_slow);
%}

// ------------------------------ CountLeadingZerosV --------------------------

instruct vcountLeadingZeros_masked(vReg dst_src, vRegMask_V0 v0) %{
  match(Set dst_src (CountLeadingZerosV dst_src v0));
  ins_cost(VEC_COST);
  format %{ "vcount_leading_zeros_masked $dst_src, $dst_src, v0" %}
  ins_encode %{
    BasicType bt = Matcher::vector_element_basic_type(this);
    uint vlen = Matcher::vector_length(this);
    __ vsetvli_helper(bt, vlen);
    __ vclz_v(as_VectorRegister($dst_src$$reg), as_VectorRegister($dst_src$$reg), Assembler::v0_t);
  %}
  ins_pipe(pipe_slow);
%}

instruct vcountLeadingZeros(vReg dst, vReg src) %{
  match(Set dst (CountLeadingZerosV src));
  ins_cost(VEC_COST);
  format %{ "vcount_leading_zeros $dst, $src" %}
  ins_encode %{
    BasicType bt = Matcher::vector_element_basic_type(this);
    uint vlen = Matcher::vector_length(this);
    __ vsetvli_helper(bt, vlen);
    __ vclz_v(as_VectorRegister($dst$$reg), as_VectorRegister($src$$reg));
  %}
  ins_pipe(pipe_slow);
%}

// ------------------------------ CountTrailingZerosV --------------------------

instruct vcountTrailingZeros_masked(vReg dst_src, vRegMask_V0 v0) %{
  match(Set dst_src (CountTrailingZerosV dst_src v0));
  ins_cost(VEC_COST);
  format %{ "vcount_trailing_zeros_masked $dst_src, $dst_src, v0" %}
  ins_encode %{
    BasicType bt = Matcher::vector_element_basic_type(this);
    uint vlen = Matcher::vector_length(this);
    __ vsetvli_helper(bt, vlen);
    __ vctz_v(as_VectorRegister($dst_src$$reg), as_VectorRegister($dst_src$$reg), Assembler::v0_t);
  %}
  ins_pipe(pipe_slow);
%}

instruct vcountTrailingZeros(vReg dst, vReg src) %{
  match(Set dst (CountTrailingZerosV src));
  ins_cost(VEC_COST);
  format %{ "vcount_trailing_zeros $dst, $src" %}
  ins_encode %{
    BasicType bt = Matcher::vector_element_basic_type(this);
    uint vlen = Matcher::vector_length(this);
    __ vsetvli_helper(bt, vlen);
    __ vctz_v(as_VectorRegister($dst$$reg), as_VectorRegister($src$$reg));
  %}
  ins_pipe(pipe_slow);
%}

// ------------------------------ Vector Load Gather ---------------------------

instruct gather_loadS(vReg dst, indirect mem, vReg idx) %{
  predicate(type2aelembytes(Matcher::vector_element_basic_type(n)) == 4);
  match(Set dst (LoadVectorGather mem idx));
  effect(TEMP_DEF dst);
  format %{ "gather_loadS $dst, $mem, $idx" %}
  ins_encode %{
    BasicType bt = Matcher::vector_element_basic_type(this);
    Assembler::SEW sew = Assembler::elemtype_to_sew(bt);
    __ vsetvli_helper(bt, Matcher::vector_length(this));
    __ vsll_vi(as_VectorRegister($dst$$reg), as_VectorRegister($idx$$reg), (int)sew);
    __ vluxei32_v(as_VectorRegister($dst$$reg), as_Register($mem$$base),
                  as_VectorRegister($dst$$reg));
 %}
  ins_pipe(pipe_slow);
%}

instruct gather_loadD(vReg dst, indirect mem, vReg idx) %{
  predicate(type2aelembytes(Matcher::vector_element_basic_type(n)) == 8);
  match(Set dst (LoadVectorGather mem idx));
  effect(TEMP_DEF dst);
  format %{ "gather_loadD $dst, $mem, $idx" %}
  ins_encode %{
    BasicType bt = Matcher::vector_element_basic_type(this);
    Assembler::SEW sew = Assembler::elemtype_to_sew(bt);
    __ vsetvli_helper(bt, Matcher::vector_length(this));
    __ vzext_vf2(as_VectorRegister($dst$$reg), as_VectorRegister($idx$$reg));
    __ vsll_vi(as_VectorRegister($dst$$reg), as_VectorRegister($dst$$reg), (int)sew);
    __ vluxei64_v(as_VectorRegister($dst$$reg), as_Register($mem$$base),
                  as_VectorRegister($dst$$reg));
 %}
  ins_pipe(pipe_slow);
%}

instruct gather_loadS_masked(vReg dst, indirect mem, vReg idx, vRegMask_V0 v0, vReg tmp) %{
  predicate(type2aelembytes(Matcher::vector_element_basic_type(n)) == 4);
  match(Set dst (LoadVectorGatherMasked mem (Binary idx v0)));
  effect(TEMP_DEF dst, TEMP tmp);
  format %{ "gather_loadS_masked $dst, $mem, $idx, $v0\t# KILL $tmp" %}
  ins_encode %{
    BasicType bt = Matcher::vector_element_basic_type(this);
    Assembler::SEW sew = Assembler::elemtype_to_sew(bt);
    __ vsetvli_helper(bt, Matcher::vector_length(this));
    __ vsll_vi(as_VectorRegister($tmp$$reg), as_VectorRegister($idx$$reg), (int)sew);
    __ vxor_vv(as_VectorRegister($dst$$reg), as_VectorRegister($dst$$reg),
               as_VectorRegister($dst$$reg));
    __ vluxei32_v(as_VectorRegister($dst$$reg), as_Register($mem$$base),
                  as_VectorRegister($tmp$$reg), Assembler::v0_t);
 %}
  ins_pipe(pipe_slow);
%}

instruct gather_loadD_masked(vReg dst, indirect mem, vReg idx, vRegMask_V0 v0, vReg tmp) %{
  predicate(type2aelembytes(Matcher::vector_element_basic_type(n)) == 8);
  match(Set dst (LoadVectorGatherMasked mem (Binary idx v0)));
  effect(TEMP_DEF dst, TEMP tmp);
  format %{ "gather_loadD_masked $dst, $mem, $idx, $v0\t# KILL $tmp" %}
  ins_encode %{
    BasicType bt = Matcher::vector_element_basic_type(this);
    Assembler::SEW sew = Assembler::elemtype_to_sew(bt);
    __ vsetvli_helper(bt, Matcher::vector_length(this));
    __ vzext_vf2(as_VectorRegister($tmp$$reg), as_VectorRegister($idx$$reg));
    __ vsll_vi(as_VectorRegister($tmp$$reg), as_VectorRegister($tmp$$reg), (int)sew);
    __ vxor_vv(as_VectorRegister($dst$$reg), as_VectorRegister($dst$$reg),
               as_VectorRegister($dst$$reg));
    __ vluxei64_v(as_VectorRegister($dst$$reg), as_Register($mem$$base),
                  as_VectorRegister($tmp$$reg), Assembler::v0_t);
 %}
  ins_pipe(pipe_slow);
%}

// ------------------------------ Vector Store Scatter -------------------------

instruct scatter_storeS(indirect mem, vReg src, vReg idx, vReg tmp) %{
  predicate(type2aelembytes(Matcher::vector_element_basic_type(n->in(3)->in(1))) == 4);
  match(Set mem (StoreVectorScatter mem (Binary src idx)));
  effect(TEMP tmp);
  format %{ "scatter_storeS $mem, $idx, $src\t# KILL $tmp" %}
  ins_encode %{
    BasicType bt = Matcher::vector_element_basic_type(this, $src);
    Assembler::SEW sew = Assembler::elemtype_to_sew(bt);
    __ vsetvli_helper(bt, Matcher::vector_length(this, $src));
    __ vsll_vi(as_VectorRegister($tmp$$reg), as_VectorRegister($idx$$reg), (int)sew);
    __ vsuxei32_v(as_VectorRegister($src$$reg), as_Register($mem$$base),
                  as_VectorRegister($tmp$$reg));
  %}
  ins_pipe(pipe_slow);
%}

instruct scatter_storeD(indirect mem, vReg src, vReg idx, vReg tmp) %{
  predicate(type2aelembytes(Matcher::vector_element_basic_type(n->in(3)->in(1))) == 8);
  match(Set mem (StoreVectorScatter mem (Binary src idx)));
  effect(TEMP tmp);
  format %{ "scatter_storeD $mem, $idx, $src\t# KILL $tmp" %}
  ins_encode %{
    BasicType bt = Matcher::vector_element_basic_type(this, $src);
    Assembler::SEW sew = Assembler::elemtype_to_sew(bt);
    __ vsetvli_helper(bt, Matcher::vector_length(this, $src));
    __ vzext_vf2(as_VectorRegister($tmp$$reg), as_VectorRegister($idx$$reg));
    __ vsll_vi(as_VectorRegister($tmp$$reg), as_VectorRegister($tmp$$reg), (int)sew);
    __ vsuxei64_v(as_VectorRegister($src$$reg), as_Register($mem$$base),
                  as_VectorRegister($tmp$$reg));
  %}
  ins_pipe(pipe_slow);
%}

instruct scatter_storeS_masked(indirect mem, vReg src, vReg idx, vRegMask_V0 v0, vReg tmp) %{
  predicate(type2aelembytes(Matcher::vector_element_basic_type(n->in(3)->in(1))) == 4);
  match(Set mem (StoreVectorScatterMasked mem (Binary src (Binary idx v0))));
  effect(TEMP tmp);
  format %{ "scatter_storeS_masked $mem, $idx, $src, $v0\t# KILL $tmp" %}
  ins_encode %{
    BasicType bt = Matcher::vector_element_basic_type(this, $src);
    Assembler::SEW sew = Assembler::elemtype_to_sew(bt);
    __ vsetvli_helper(bt, Matcher::vector_length(this, $src));
    __ vsll_vi(as_VectorRegister($tmp$$reg), as_VectorRegister($idx$$reg), (int)sew);
    __ vsuxei32_v(as_VectorRegister($src$$reg), as_Register($mem$$base),
                  as_VectorRegister($tmp$$reg), Assembler::v0_t);
  %}
  ins_pipe(pipe_slow);
%}

instruct scatter_storeD_masked(indirect mem, vReg src, vReg idx, vRegMask_V0 v0, vReg tmp) %{
  predicate(type2aelembytes(Matcher::vector_element_basic_type(n->in(3)->in(1))) == 8);
  match(Set mem (StoreVectorScatterMasked mem (Binary src (Binary idx v0))));
  effect(TEMP tmp);
  format %{ "scatter_storeD_masked $mem, $idx, $src, $v0\t# KILL $tmp" %}
  ins_encode %{
    BasicType bt = Matcher::vector_element_basic_type(this, $src);
    Assembler::SEW sew = Assembler::elemtype_to_sew(bt);
    __ vsetvli_helper(bt, Matcher::vector_length(this, $src));
    __ vzext_vf2(as_VectorRegister($tmp$$reg), as_VectorRegister($idx$$reg));
    __ vsll_vi(as_VectorRegister($tmp$$reg), as_VectorRegister($tmp$$reg), (int)sew);
    __ vsuxei64_v(as_VectorRegister($src$$reg), as_Register($mem$$base),
                  as_VectorRegister($tmp$$reg), Assembler::v0_t);
  %}
  ins_pipe(pipe_slow);
%}

// ------------------------------ Populate Index to a Vector -------------------

instruct populateindex(vReg dst, iRegIorL2I src1, iRegIorL2I src2, vReg tmp) %{
  match(Set dst (PopulateIndex src1 src2));
  effect(TEMP_DEF dst, TEMP tmp);
  format %{ "populateindex $dst, $src1, $src2\t# KILL $tmp" %}
  ins_encode %{
    BasicType bt = Matcher::vector_element_basic_type(this);
    Assembler::SEW sew = Assembler::elemtype_to_sew(bt);
    __ vsetvli_helper(bt, Matcher::vector_length(this));
    __ vmv_v_x(as_VectorRegister($dst$$reg), as_Register($src1$$reg));
    __ vid_v(as_VectorRegister($tmp$$reg));
    __ vmacc_vx(as_VectorRegister($dst$$reg), as_Register($src2$$reg), as_VectorRegister($tmp$$reg));
  %}
  ins_pipe(pipe_slow);
%}

// ------------------------------ Vector insert --------------------------------

// BYTE, SHORT, INT

instruct insert_index_lt32(vReg dst, vReg src, iRegIorL2I val, immI idx, vRegMask_V0 v0) %{
  predicate(n->in(2)->get_int() < 32 &&
            (Matcher::vector_element_basic_type(n) == T_BYTE ||
             Matcher::vector_element_basic_type(n) == T_SHORT ||
             Matcher::vector_element_basic_type(n) == T_INT));
  match(Set dst (VectorInsert (Binary src val) idx));
  effect(TEMP v0);
  format %{ "insert_index_lt32 $dst, $src, $val, $idx" %}
  ins_encode %{
    BasicType bt = Matcher::vector_element_basic_type(this);
    __ vsetvli_helper(bt, Matcher::vector_length(this));
    __ vid_v(as_VectorRegister($v0$$reg));
    __ vadd_vi(as_VectorRegister($v0$$reg), as_VectorRegister($v0$$reg), -16);
    __ vmseq_vi(as_VectorRegister($v0$$reg), as_VectorRegister($v0$$reg), (int)($idx$$constant) - 16);
    __ vmerge_vxm(as_VectorRegister($dst$$reg), as_VectorRegister($src$$reg), $val$$Register);
  %}
  ins_pipe(pipe_slow);
%}

instruct insert_index(vReg dst, vReg src, iRegIorL2I val, iRegIorL2I idx, vReg tmp, vRegMask_V0 v0) %{
  predicate(n->in(2)->get_int() >= 32 &&
            (Matcher::vector_element_basic_type(n) == T_BYTE ||
             Matcher::vector_element_basic_type(n) == T_SHORT ||
             Matcher::vector_element_basic_type(n) == T_INT));
  match(Set dst (VectorInsert (Binary src val) idx));
  effect(TEMP tmp, TEMP v0);
  format %{ "insert_index $dst, $src, $val, $idx\t# KILL $tmp" %}
  ins_encode %{
    BasicType bt = Matcher::vector_element_basic_type(this);
    __ vsetvli_helper(bt, Matcher::vector_length(this));
    __ vid_v(as_VectorRegister($v0$$reg));
    __ vmv_v_x(as_VectorRegister($tmp$$reg), $idx$$Register);
    __ vmseq_vv(as_VectorRegister($v0$$reg), as_VectorRegister($v0$$reg), as_VectorRegister($tmp$$reg));
    __ vmerge_vxm(as_VectorRegister($dst$$reg), as_VectorRegister($src$$reg), $val$$Register);
  %}
  ins_pipe(pipe_slow);
%}

// LONG

instruct insertL_index_lt32(vReg dst, vReg src, iRegL val, immI idx, vRegMask_V0 v0) %{
  predicate(n->in(2)->get_int() < 32 &&
            (Matcher::vector_element_basic_type(n) == T_LONG));
  match(Set dst (VectorInsert (Binary src val) idx));
  effect(TEMP v0);
  format %{ "insertL_index_lt32 $dst, $src, $val, $idx" %}
  ins_encode %{
    BasicType bt = Matcher::vector_element_basic_type(this);
    __ vsetvli_helper(bt, Matcher::vector_length(this));
    __ vid_v(as_VectorRegister($v0$$reg));
    __ vadd_vi(as_VectorRegister($v0$$reg), as_VectorRegister($v0$$reg), -16);
    __ vmseq_vi(as_VectorRegister($v0$$reg), as_VectorRegister($v0$$reg), (int)($idx$$constant) - 16);
    __ vmerge_vxm(as_VectorRegister($dst$$reg), as_VectorRegister($src$$reg), $val$$Register);
  %}
  ins_pipe(pipe_slow);
%}

instruct insertL_index(vReg dst, vReg src, iRegL val, iRegIorL2I idx, vReg tmp, vRegMask_V0 v0) %{
  predicate(n->in(2)->get_int() >= 32 &&
            (Matcher::vector_element_basic_type(n) == T_LONG));
  match(Set dst (VectorInsert (Binary src val) idx));
  effect(TEMP tmp, TEMP v0);
  format %{ "insertL_index $dst, $src, $val, $idx\t# KILL $tmp" %}
  ins_encode %{
    BasicType bt = Matcher::vector_element_basic_type(this);
    __ vsetvli_helper(bt, Matcher::vector_length(this));
    __ vid_v(as_VectorRegister($v0$$reg));
    __ vmv_v_x(as_VectorRegister($tmp$$reg), $idx$$Register);
    __ vmseq_vv(as_VectorRegister($v0$$reg), as_VectorRegister($v0$$reg), as_VectorRegister($tmp$$reg));
    __ vmerge_vxm(as_VectorRegister($dst$$reg), as_VectorRegister($src$$reg), $val$$Register);
  %}
  ins_pipe(pipe_slow);
%}

// FLOAT

instruct insertF_index_lt32(vReg dst, vReg src, fRegF val, immI idx, vRegMask_V0 v0) %{
  predicate(n->in(2)->get_int() < 32 &&
            (Matcher::vector_element_basic_type(n) == T_FLOAT));
  match(Set dst (VectorInsert (Binary src val) idx));
  effect(TEMP v0);
  format %{ "insertF_index_lt32 $dst, $src, $val, $idx" %}
  ins_encode %{
    __ vsetvli_helper(T_FLOAT, Matcher::vector_length(this));
    __ vid_v(as_VectorRegister($v0$$reg));
    __ vadd_vi(as_VectorRegister($v0$$reg), as_VectorRegister($v0$$reg), -16);
    __ vmseq_vi(as_VectorRegister($v0$$reg), as_VectorRegister($v0$$reg), (int)($idx$$constant) - 16);
    __ vfmerge_vfm(as_VectorRegister($dst$$reg), as_VectorRegister($src$$reg), $val$$FloatRegister);
  %}
  ins_pipe(pipe_slow);
%}

instruct insertF_index(vReg dst, vReg src, fRegF val, iRegIorL2I idx, vReg tmp, vRegMask_V0 v0) %{
  predicate(n->in(2)->get_int() >= 32 &&
            (Matcher::vector_element_basic_type(n) == T_FLOAT));
  match(Set dst (VectorInsert (Binary src val) idx));
  effect(TEMP tmp, TEMP v0);
  format %{ "insertF_index $dst, $src, $val, $idx\t# KILL $tmp" %}
  ins_encode %{
    __ vsetvli_helper(T_FLOAT, Matcher::vector_length(this));
    __ vid_v(as_VectorRegister($v0$$reg));
    __ vmv_v_x(as_VectorRegister($tmp$$reg), $idx$$Register);
    __ vmseq_vv(as_VectorRegister($v0$$reg), as_VectorRegister($v0$$reg), as_VectorRegister($tmp$$reg));
    __ vfmerge_vfm(as_VectorRegister($dst$$reg), as_VectorRegister($src$$reg), $val$$FloatRegister);
  %}
  ins_pipe(pipe_slow);
%}

// DOUBLE

instruct insertD_index_lt32(vReg dst, vReg src, fRegD val, immI idx, vRegMask_V0 v0) %{
  predicate(n->in(2)->get_int() < 32 &&
            (Matcher::vector_element_basic_type(n) == T_DOUBLE));
  match(Set dst (VectorInsert (Binary src val) idx));
  effect(TEMP v0);
  format %{ "insertD_index_lt32 $dst, $src, $val, $idx" %}
  ins_encode %{
    __ vsetvli_helper(T_DOUBLE, Matcher::vector_length(this));
    __ vid_v(as_VectorRegister($v0$$reg));
    __ vadd_vi(as_VectorRegister($v0$$reg), as_VectorRegister($v0$$reg), -16);
    __ vmseq_vi(as_VectorRegister($v0$$reg), as_VectorRegister($v0$$reg), (int)($idx$$constant) - 16);
    __ vfmerge_vfm(as_VectorRegister($dst$$reg), as_VectorRegister($src$$reg), $val$$FloatRegister);
  %}
  ins_pipe(pipe_slow);
%}

instruct insertD_index(vReg dst, vReg src, fRegD val, iRegIorL2I idx, vReg tmp, vRegMask_V0 v0) %{
  predicate(n->in(2)->get_int() >= 32 &&
            (Matcher::vector_element_basic_type(n) == T_DOUBLE));
  match(Set dst (VectorInsert (Binary src val) idx));
  effect(TEMP tmp, TEMP v0);
  format %{ "insertD_index $dst, $src, $val, $idx\t# KILL $tmp" %}
  ins_encode %{
    __ vsetvli_helper(T_DOUBLE, Matcher::vector_length(this));
    __ vid_v(as_VectorRegister($v0$$reg));
    __ vmv_v_x(as_VectorRegister($tmp$$reg), $idx$$Register);
    __ vmseq_vv(as_VectorRegister($v0$$reg), as_VectorRegister($v0$$reg), as_VectorRegister($tmp$$reg));
    __ vfmerge_vfm(as_VectorRegister($dst$$reg), as_VectorRegister($src$$reg), $val$$FloatRegister);
  %}
  ins_pipe(pipe_slow);
%}

// ------------------------------ Vector mask reductions -----------------------

// true count

instruct vmask_truecount(iRegINoSp dst, vRegMask src) %{
  match(Set dst (VectorMaskTrueCount src));
  format %{ "vmask_truecount $dst, $src" %}
  ins_encode %{
    BasicType bt = Matcher::vector_element_basic_type(this, $src);
    __ vsetvli_helper(bt, Matcher::vector_length(this, $src));
    __ vcpop_m($dst$$Register, as_VectorRegister($src$$reg));
  %}
  ins_pipe(pipe_slow);
%}

// first true

// Return the index of the first mask lane that is set, or vector length if none of
// them are set.

instruct vmask_firsttrue(iRegINoSp dst, vRegMask src, vRegMask tmp) %{
  match(Set dst (VectorMaskFirstTrue src));
  effect(TEMP tmp);
  format %{ "vmask_firsttrue $dst, $src\t# KILL $tmp" %}
  ins_encode %{
    BasicType bt = Matcher::vector_element_basic_type(this, $src);
    __ vsetvli_helper(bt, Matcher::vector_length(this, $src));
    __ vmsbf_m(as_VectorRegister($tmp$$reg), as_VectorRegister($src$$reg));
    __ vcpop_m($dst$$Register, as_VectorRegister($tmp$$reg));
  %}
  ins_pipe(pipe_slow);
%}

// last true

// Return the index of the first last lane that is set, or -1 if none of
// them are set.

instruct vmask_lasttrue(iRegINoSp dst, vRegMask src) %{
  match(Set dst (VectorMaskLastTrue src));
  format %{ "vmask_lasttrue $dst, $src" %}
  ins_encode %{
    uint vector_length = Matcher::vector_length(this, $src);
    assert(UseZbb && vector_length <= XLEN, "precondition");
    __ vsetvli_helper(T_LONG, 1);
    __ vmv_x_s($dst$$Register, as_VectorRegister($src$$reg));
    if (XLEN != vector_length) {
      __ slli($dst$$Register, $dst$$Register, XLEN - vector_length);
      __ srli($dst$$Register, $dst$$Register, XLEN - vector_length);
    }
    __ clz($dst$$Register, $dst$$Register);
    __ mv(t0, XLEN - 1);
    __ sub($dst$$Register, t0, $dst$$Register);
  %}
  ins_pipe(pipe_slow);
%}

// tolong

instruct vmask_tolong(iRegLNoSp dst, vRegMask src) %{
  match(Set dst (VectorMaskToLong src));
  format %{ "vmask_tolong $dst, $src" %}
  ins_encode %{
    uint vector_length = Matcher::vector_length(this, $src);
    assert(vector_length <= XLEN, "precondition");
    __ vsetvli_helper(T_LONG, 1);
    __ vmv_x_s($dst$$Register, as_VectorRegister($src$$reg));
    if (XLEN != vector_length) {
      __ slli($dst$$Register, $dst$$Register, XLEN - vector_length);
      __ srli($dst$$Register, $dst$$Register, XLEN - vector_length);
    }
  %}
  ins_pipe(pipe_slow);
%}

// fromlong

instruct vmask_fromlong(vRegMask dst, iRegL src) %{
  match(Set dst (VectorLongToMask src));
  format %{ "vmask_fromlong $dst, $src" %}
  ins_encode %{
    assert(Matcher::vector_length(this) <= XLEN, "precondition");
    __ vsetvli_helper(T_LONG, 1);
    __ vmv_s_x(as_VectorRegister($dst$$reg), $src$$Register);
  %}
  ins_pipe(pipe_slow);
%}

// ------------------------------ VectorTest -----------------------------------

// anytrue

// Not matched. Condition is negated and value zero is moved to the right side in CMoveINode::Ideal.

// instruct cmovI_vtest_anytrue(iRegINoSp dst, cmpOp cop, vRegMask op1, vRegMask op2, immI0 zero, immI_1 one) %{
//   predicate(n->in(1)->in(1)->as_Bool()->_test._test == BoolTest::ne &&
//             static_cast<const VectorTestNode*>(n->in(1)->in(2))->get_predicate() == BoolTest::ne);
//   match(Set dst (CMoveI (Binary cop (VectorTest op1 op2)) (Binary zero one)));
//   format %{ "CMove $dst, (vectortest $cop $op1 $op2), zero, one\t#@cmovI_vtest_anytrue"  %}
//   ins_encode %{
//     BasicType bt = Matcher::vector_element_basic_type(this, $op1);
//     uint vector_length = Matcher::vector_length(this, $op1);
//     __ vsetvli_helper(bt, vector_length);
//     __ vcpop_m($dst$$Register, as_VectorRegister($op1$$reg));
//     __ snez($dst$$Register, $dst$$Register);
//   %}
//   ins_pipe(pipe_slow);
// %}

instruct cmovI_vtest_anytrue_negate(iRegINoSp dst, cmpOp cop, vRegMask op1, vRegMask op2, immI0 zero, immI_1 one) %{
  predicate(n->in(1)->in(1)->as_Bool()->_test._test == BoolTest::eq &&
            static_cast<const VectorTestNode*>(n->in(1)->in(2))->get_predicate() == BoolTest::ne);
  match(Set dst (CMoveI (Binary cop (VectorTest op1 op2)) (Binary one zero)));
  format %{ "CMove $dst, (vectortest $cop $op1 $op2), zero, one\t#@cmovI_vtest_anytrue_negate"  %}
  ins_encode %{
    BasicType bt = Matcher::vector_element_basic_type(this, $op1);
    uint vector_length = Matcher::vector_length(this, $op1);
    __ vsetvli_helper(bt, vector_length);
    __ vcpop_m($dst$$Register, as_VectorRegister($op1$$reg));
    __ snez($dst$$Register, $dst$$Register);
  %}
  ins_pipe(pipe_slow);
%}

// alltrue

// Not matched. Condition is negated and value zero is moved to the right side in CMoveINode::Ideal.

// instruct cmovI_vtest_alltrue(iRegINoSp dst, cmpOp cop, vRegMask op1, vRegMask op2, immI0 zero, immI_1 one) %{
//   predicate(n->in(1)->in(1)->as_Bool()->_test._test == BoolTest::eq &&
//             static_cast<const VectorTestNode*>(n->in(1)->in(2))->get_predicate() == BoolTest::overflow);
//   match(Set dst (CMoveI (Binary cop (VectorTest op1 op2)) (Binary zero one)));
//   format %{ "CMove $dst, (vectortest $cop $op1 $op2), zero, one\t#@cmovI_vtest_alltrue"  %}
//   ins_encode %{
//     BasicType bt = Matcher::vector_element_basic_type(this, $op1);
//     uint vector_length = Matcher::vector_length(this, $op1);
//     __ vsetvli_helper(bt, vector_length);
//     __ vcpop_m($dst$$Register, as_VectorRegister($op1$$reg));
//     __ sub($dst$$Register, $dst$$Register, vector_length);
//     __ seqz($dst$$Register, $dst$$Register);
//   %}
//   ins_pipe(pipe_slow);
// %}

instruct cmovI_vtest_alltrue_negate(iRegINoSp dst, cmpOp cop, vRegMask op1, vRegMask op2, immI0 zero, immI_1 one) %{
  predicate(n->in(1)->in(1)->as_Bool()->_test._test == BoolTest::ne &&
            static_cast<const VectorTestNode*>(n->in(1)->in(2))->get_predicate() == BoolTest::overflow);
  match(Set dst (CMoveI (Binary cop (VectorTest op1 op2)) (Binary one zero)));
  format %{ "CMove $dst, (vectortest $cop $op1 $op2), zero, one\t#@cmovI_vtest_alltrue_negate"  %}
  ins_encode %{
    BasicType bt = Matcher::vector_element_basic_type(this, $op1);
    uint vector_length = Matcher::vector_length(this, $op1);
    __ vsetvli_helper(bt, vector_length);
    __ vcpop_m($dst$$Register, as_VectorRegister($op1$$reg));
    __ sub($dst$$Register, $dst$$Register, vector_length);
    __ seqz($dst$$Register, $dst$$Register);
  %}
  ins_pipe(pipe_slow);
%}

// anytrue

instruct vtest_anytrue_branch(cmpOpEqNe cop, vRegMask op1, vRegMask op2, label lbl) %{
  predicate(static_cast<const VectorTestNode*>(n->in(2))->get_predicate() == BoolTest::ne);
  match(If cop (VectorTest op1 op2));
  effect(USE lbl);
  format %{ "b$cop (vectortest ne $op1, $op2) $lbl\t#@vtest_anytrue_branch" %}
  ins_encode %{
    uint vector_length = Matcher::vector_length(this, $op1);
    BasicType bt = Matcher::vector_element_basic_type(this, $op1);
    __ vsetvli_helper(bt, vector_length);
    __ vcpop_m(t0, as_VectorRegister($op1$$reg));
    __ enc_cmpEqNe_imm0_branch($cop$$cmpcode, t0, *($lbl$$label), /* is_far */ true);
  %}
  ins_pipe(pipe_slow);
%}

// alltrue

instruct vtest_alltrue_branch(cmpOpEqNe cop, vRegMask op1, vRegMask op2, label lbl) %{
  predicate(static_cast<const VectorTestNode*>(n->in(2))->get_predicate() == BoolTest::overflow);
  match(If cop (VectorTest op1 op2));
  effect(USE lbl);
  format %{ "b$cop (vectortest overflow $op1, $op2) $lbl\t#@vtest_alltrue_branch" %}
  ins_encode %{
    uint vector_length = Matcher::vector_length(this, $op1);
    BasicType bt = Matcher::vector_element_basic_type(this, $op1);
    __ vsetvli_helper(bt, vector_length);
    __ vcpop_m(t0, as_VectorRegister($op1$$reg));
    __ sub(t0, t0, vector_length);
    __ enc_cmpEqNe_imm0_branch($cop$$cmpcode, t0, *($lbl$$label), /* is_far */ true);
  %}
  ins_pipe(pipe_slow);
%}<|MERGE_RESOLUTION|>--- conflicted
+++ resolved
@@ -685,21 +685,12 @@
 
 // vector-immediate and (unpredicated)
 
-<<<<<<< HEAD
-instruct vandI_vi(vReg dst, vReg src1, immI5 con) %{
+instruct vand_vi(vReg dst, vReg src1, immI5 con) %{
   predicate(Matcher::vector_element_basic_type(n) == T_INT ||
             Matcher::vector_element_basic_type(n) == T_BYTE ||
             Matcher::vector_element_basic_type(n) == T_SHORT);
   match(Set dst (AndV src1 (Replicate con)));
-  format %{ "vandI_vi $dst, $src1, $con" %}
-=======
-instruct vand_vi(vReg dst_src, immI5 con) %{
-  predicate(Matcher::vector_element_basic_type(n) == T_INT ||
-            Matcher::vector_element_basic_type(n) == T_BYTE ||
-            Matcher::vector_element_basic_type(n) == T_SHORT);
-  match(Set dst_src (AndV dst_src (Replicate con)));
-  format %{ "vand_vi $dst_src, $dst_src, $con" %}
->>>>>>> a05ff55b
+  format %{ "vand_vi $dst, $src1, $con" %}
   ins_encode %{
     BasicType bt = Matcher::vector_element_basic_type(this);
     __ vsetvli_helper(bt, Matcher::vector_length(this));
@@ -725,21 +716,12 @@
 
 // vector-scalar and (unpredicated)
 
-<<<<<<< HEAD
-instruct vandI_vx(vReg dst, vReg src1, iRegIorL2I src2) %{
+instruct vand_vx(vReg dst, vReg src1, iRegIorL2I src2) %{
   predicate(Matcher::vector_element_basic_type(n) == T_INT ||
             Matcher::vector_element_basic_type(n) == T_BYTE ||
             Matcher::vector_element_basic_type(n) == T_SHORT);
   match(Set dst (AndV src1 (Replicate src2)));
-  format %{ "vandI_vx $dst, $src1, $src2" %}
-=======
-instruct vand_vx(vReg dst_src, iRegIorL2I src) %{
-  predicate(Matcher::vector_element_basic_type(n) == T_INT ||
-            Matcher::vector_element_basic_type(n) == T_BYTE ||
-            Matcher::vector_element_basic_type(n) == T_SHORT);
-  match(Set dst_src (AndV dst_src (Replicate src)));
-  format %{ "vand_vx $dst_src, $dst_src, $src" %}
->>>>>>> a05ff55b
+  format %{ "vand_vx $dst, $src1, $src2" %}
   ins_encode %{
     BasicType bt = Matcher::vector_element_basic_type(this);
     __ vsetvli_helper(bt, Matcher::vector_length(this));
@@ -859,21 +841,12 @@
 
 // vector-immediate or (unpredicated)
 
-<<<<<<< HEAD
-instruct vorI_vi(vReg dst, vReg src1, immI5 con) %{
+instruct vor_vi(vReg dst, vReg src1, immI5 con) %{
   predicate(Matcher::vector_element_basic_type(n) == T_INT ||
             Matcher::vector_element_basic_type(n) == T_BYTE ||
             Matcher::vector_element_basic_type(n) == T_SHORT);
   match(Set dst (OrV src1 (Replicate con)));
-  format %{ "vorI_vi $dst, $src1, $con" %}
-=======
-instruct vor_vi(vReg dst_src, immI5 con) %{
-  predicate(Matcher::vector_element_basic_type(n) == T_INT ||
-            Matcher::vector_element_basic_type(n) == T_BYTE ||
-            Matcher::vector_element_basic_type(n) == T_SHORT);
-  match(Set dst_src (OrV dst_src (Replicate con)));
-  format %{ "vor_vi $dst_src, $dst_src, $con" %}
->>>>>>> a05ff55b
+  format %{ "vor_vi $dst, $src1, $con" %}
   ins_encode %{
     BasicType bt = Matcher::vector_element_basic_type(this);
     __ vsetvli_helper(bt, Matcher::vector_length(this));
@@ -899,21 +872,12 @@
 
 // vector-scalar or (unpredicated)
 
-<<<<<<< HEAD
-instruct vorI_vx(vReg dst, vReg src1, iRegIorL2I src2) %{
+instruct vor_vx(vReg dst, vReg src1, iRegIorL2I src2) %{
   predicate(Matcher::vector_element_basic_type(n) == T_INT ||
             Matcher::vector_element_basic_type(n) == T_BYTE ||
             Matcher::vector_element_basic_type(n) == T_SHORT);
   match(Set dst (OrV src1 (Replicate src2)));
-  format %{ "vorI_vx $dst, $src1, $src2" %}
-=======
-instruct vor_vx(vReg dst_src, iRegIorL2I src) %{
-  predicate(Matcher::vector_element_basic_type(n) == T_INT ||
-            Matcher::vector_element_basic_type(n) == T_BYTE ||
-            Matcher::vector_element_basic_type(n) == T_SHORT);
-  match(Set dst_src (OrV dst_src (Replicate src)));
-  format %{ "vor_vx $dst_src, $dst_src, $src" %}
->>>>>>> a05ff55b
+  format %{ "vor_vx $dst, $src1, $src2" %}
   ins_encode %{
     BasicType bt = Matcher::vector_element_basic_type(this);
     __ vsetvli_helper(bt, Matcher::vector_length(this));
@@ -1033,21 +997,12 @@
 
 // vector-immediate xor (unpredicated)
 
-<<<<<<< HEAD
-instruct vxorI_vi(vReg dst, vReg src1, immI5 con) %{
+instruct vxor_vi(vReg dst, vReg src1, immI5 con) %{
   predicate(Matcher::vector_element_basic_type(n) == T_INT ||
             Matcher::vector_element_basic_type(n) == T_BYTE ||
             Matcher::vector_element_basic_type(n) == T_SHORT);
   match(Set dst (XorV src1 (Replicate con)));
-  format %{ "vxorI_vi $dst, $src1, $con" %}
-=======
-instruct vxor_vi(vReg dst_src, immI5 con) %{
-  predicate(Matcher::vector_element_basic_type(n) == T_INT ||
-            Matcher::vector_element_basic_type(n) == T_BYTE ||
-            Matcher::vector_element_basic_type(n) == T_SHORT);
-  match(Set dst_src (XorV dst_src (Replicate con)));
-  format %{ "vxor_vi $dst_src, $dst_src, $con" %}
->>>>>>> a05ff55b
+  format %{ "vxor_vi $dst, $src1, $con" %}
   ins_encode %{
     BasicType bt = Matcher::vector_element_basic_type(this);
     __ vsetvli_helper(bt, Matcher::vector_length(this));
@@ -1073,21 +1028,12 @@
 
 // vector-scalar xor (unpredicated)
 
-<<<<<<< HEAD
-instruct vxorI_vx(vReg dst, vReg src1, iRegIorL2I src2) %{
+instruct vxor_vx(vReg dst, vReg src1, iRegIorL2I src2) %{
   predicate(Matcher::vector_element_basic_type(n) == T_INT ||
             Matcher::vector_element_basic_type(n) == T_BYTE ||
             Matcher::vector_element_basic_type(n) == T_SHORT);
   match(Set dst (XorV src1 (Replicate src2)));
-  format %{ "vxorI_vx $dst, $src1, $src2" %}
-=======
-instruct vxor_vx(vReg dst_src, iRegIorL2I src) %{
-  predicate(Matcher::vector_element_basic_type(n) == T_INT ||
-            Matcher::vector_element_basic_type(n) == T_BYTE ||
-            Matcher::vector_element_basic_type(n) == T_SHORT);
-  match(Set dst_src (XorV dst_src (Replicate src)));
-  format %{ "vxor_vx $dst_src, $dst_src, $src" %}
->>>>>>> a05ff55b
+  format %{ "vxor_vx $dst, $src1, $src2" %}
   ins_encode %{
     BasicType bt = Matcher::vector_element_basic_type(this);
     __ vsetvli_helper(bt, Matcher::vector_length(this));
