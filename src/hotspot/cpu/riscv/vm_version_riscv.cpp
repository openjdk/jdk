/*
 * Copyright (c) 1997, 2023, Oracle and/or its affiliates. All rights reserved.
 * Copyright (c) 2020, 2023, Huawei Technologies Co., Ltd. All rights reserved.
 * Copyright (c) 2023, Rivos Inc. All rights reserved.
 * DO NOT ALTER OR REMOVE COPYRIGHT NOTICES OR THIS FILE HEADER.
 *
 * This code is free software; you can redistribute it and/or modify it
 * under the terms of the GNU General Public License version 2 only, as
 * published by the Free Software Foundation.
 *
 * This code is distributed in the hope that it will be useful, but WITHOUT
 * ANY WARRANTY; without even the implied warranty of MERCHANTABILITY or
 * FITNESS FOR A PARTICULAR PURPOSE.  See the GNU General Public License
 * version 2 for more details (a copy is included in the LICENSE file that
 * accompanied this code).
 *
 * You should have received a copy of the GNU General Public License version
 * 2 along with this work; if not, write to the Free Software Foundation,
 * Inc., 51 Franklin St, Fifth Floor, Boston, MA 02110-1301 USA.
 *
 * Please contact Oracle, 500 Oracle Parkway, Redwood Shores, CA 94065 USA
 * or visit www.oracle.com if you need additional information or have any
 * questions.
 *
 */

#include "precompiled.hpp"
#include "runtime/java.hpp"
#include "runtime/os.inline.hpp"
#include "runtime/vm_version.hpp"
#include "utilities/formatBuffer.hpp"
#include "utilities/macros.hpp"

#include <ctype.h>

uint32_t VM_Version::_initial_vector_length = 0;

#define DEF_RV_FEATURE(NAME, PRETTY, BIT, FSTRING, FLAGF)       \
VM_Version::NAME##RVFeatureValue VM_Version::NAME(PRETTY, BIT, FSTRING);
RV_FEATURE_FLAGS(DEF_RV_FEATURE)

#define ADD_RV_FEATURE_IN_LIST(NAME, PRETTY, BIT, FSTRING, FLAGF) \
    &VM_Version::NAME,
VM_Version::RVFeatureValue* VM_Version::_feature_list[] = {
RV_FEATURE_FLAGS(ADD_RV_FEATURE_IN_LIST)
  nullptr};

void VM_Version::useRVA20U64Profile() {
  RV_USE_RVA20U64;
}

void VM_Version::useRVA22U64Profile() {
  RV_USE_RVA22U64;
}

void VM_Version::useRVA23U64Profile() {
  RV_USE_RVA23U64;
}

void VM_Version::initialize() {
  common_initialize();
#ifdef COMPILER2
  c2_initialize();
#endif // COMPILER2
}

void VM_Version::common_initialize() {
  _supports_atomic_getset4 = true;
  _supports_atomic_getadd4 = true;
  _supports_atomic_getset8 = true;
  _supports_atomic_getadd8 = true;

  setup_cpu_available_features();

  // check if satp.mode is supported, currently supports up to SV48(RV64)
  if (satp_mode.value() > VM_SV48 || satp_mode.value() < VM_MBARE) {
    vm_exit_during_initialization(
      err_msg(
         "Unsupported satp mode: SV%d. Only satp modes up to sv48 are supported for now.",
         (int)satp_mode.value()));
  }

  if (UseRVA20U64) {
    useRVA20U64Profile();
  }
  if (UseRVA22U64) {
    useRVA22U64Profile();
  }
  if (UseRVA23U64) {
    useRVA23U64Profile();
  }

  // Enable vendor specific features

  if (mvendorid.enabled()) {
    // Rivos
    if (mvendorid.value() == RIVOS) {
      if (FLAG_IS_DEFAULT(UseConservativeFence)) {
        FLAG_SET_DEFAULT(UseConservativeFence, false);
      }
    }
  }

  if (UseZic64b) {
    if (CacheLineSize != 64) {
      assert(!FLAG_IS_DEFAULT(CacheLineSize), "default cache line size should be 64 bytes");
      warning("CacheLineSize is assumed to be 64 bytes because Zic64b is enabled");
      FLAG_SET_DEFAULT(CacheLineSize, 64);
    }
  } else {
    if (!FLAG_IS_DEFAULT(CacheLineSize) && !is_power_of_2(CacheLineSize)) {
      warning("CacheLineSize must be a power of 2");
      FLAG_SET_DEFAULT(CacheLineSize, DEFAULT_CACHE_LINE_SIZE);
    }
  }

  if (FLAG_IS_DEFAULT(UseFMA)) {
    FLAG_SET_DEFAULT(UseFMA, true);
  }

  if (FLAG_IS_DEFAULT(AllocatePrefetchDistance)) {
    FLAG_SET_DEFAULT(AllocatePrefetchDistance, 0);
  }

  if (UseAES || UseAESIntrinsics) {
    if (UseAES && !FLAG_IS_DEFAULT(UseAES)) {
      warning("AES instructions are not available on this CPU");
      FLAG_SET_DEFAULT(UseAES, false);
    }
    if (UseAESIntrinsics && !FLAG_IS_DEFAULT(UseAESIntrinsics)) {
      warning("AES intrinsics are not available on this CPU");
      FLAG_SET_DEFAULT(UseAESIntrinsics, false);
    }
  }

  if (UseAESCTRIntrinsics) {
    warning("AES/CTR intrinsics are not available on this CPU");
    FLAG_SET_DEFAULT(UseAESCTRIntrinsics, false);
  }

  if (UseZba) {
    if (FLAG_IS_DEFAULT(UseCRC32Intrinsics)) {
      FLAG_SET_DEFAULT(UseCRC32Intrinsics, true);
    }
  } else {
    if (!FLAG_IS_DEFAULT(UseCRC32Intrinsics)) {
      warning("CRC32 intrinsic requires Zba instructions (not available on this CPU)");
    }
    FLAG_SET_DEFAULT(UseCRC32Intrinsics, false);
  }

  if (UseCRC32CIntrinsics) {
    warning("CRC32C intrinsics are not available on this CPU.");
    FLAG_SET_DEFAULT(UseCRC32CIntrinsics, false);
  }

  if (UseVectorizedMismatchIntrinsic) {
    warning("VectorizedMismatch intrinsic is not available on this CPU.");
    FLAG_SET_DEFAULT(UseVectorizedMismatchIntrinsic, false);
  }

  if (FLAG_IS_DEFAULT(UsePoly1305Intrinsics)) {
    FLAG_SET_DEFAULT(UsePoly1305Intrinsics, true);
  }

  if (FLAG_IS_DEFAULT(UseCopySignIntrinsic)) {
      FLAG_SET_DEFAULT(UseCopySignIntrinsic, true);
  }

  if (FLAG_IS_DEFAULT(UseSignumIntrinsic)) {
      FLAG_SET_DEFAULT(UseSignumIntrinsic, true);
  }

  if (UseRVC && !ext_C.enabled()) {
    warning("RVC is not supported on this CPU");
    FLAG_SET_DEFAULT(UseRVC, false);

    if (UseRVA20U64) {
      warning("UseRVA20U64 is not supported on this CPU");
      FLAG_SET_DEFAULT(UseRVA20U64, false);
    }
  }

  if (FLAG_IS_DEFAULT(AvoidUnalignedAccesses)) {
    if (unaligned_access.value() != MISALIGNED_FAST) {
      FLAG_SET_DEFAULT(AvoidUnalignedAccesses, true);
    } else {
      FLAG_SET_DEFAULT(AvoidUnalignedAccesses, false);
    }
  }

  // See JDK-8026049
  // This machine has fast unaligned memory accesses
  if (FLAG_IS_DEFAULT(UseUnalignedAccesses)) {
    FLAG_SET_DEFAULT(UseUnalignedAccesses,
      unaligned_access.value() == MISALIGNED_FAST);
  }

#ifdef __riscv_ztso
  // Hotspot is compiled with TSO support, it will only run on hardware which
  // supports Ztso
  if (FLAG_IS_DEFAULT(UseZtso)) {
    FLAG_SET_DEFAULT(UseZtso, true);
  }
#endif

  if (UseZbb) {
    if (FLAG_IS_DEFAULT(UsePopCountInstruction)) {
      FLAG_SET_DEFAULT(UsePopCountInstruction, true);
    }
  } else {
    FLAG_SET_DEFAULT(UsePopCountInstruction, false);
  }

  if (UseZicboz) {
    if (FLAG_IS_DEFAULT(UseBlockZeroing)) {
      FLAG_SET_DEFAULT(UseBlockZeroing, true);
    }
    if (FLAG_IS_DEFAULT(BlockZeroingLowLimit)) {
      FLAG_SET_DEFAULT(BlockZeroingLowLimit, 2 * CacheLineSize);
    }
  } else if (UseBlockZeroing) {
    warning("Block zeroing is not available");
    FLAG_SET_DEFAULT(UseBlockZeroing, false);
  }

  if (UseRVV) {
    if (!ext_V.enabled()) {
      warning("RVV is not supported on this CPU");
      FLAG_SET_DEFAULT(UseRVV, false);
    } else {
      // read vector length from vector CSR vlenb
      _initial_vector_length = cpu_vector_length();
    }
  }
<<<<<<< HEAD

#ifdef COMPILER2
  c2_initialize();
#endif // COMPILER2

  // NOTE: Make sure codes dependent on UseRVV are put after c2_initialize(),
  //       as there are extra checks inside it which could disable UseRVV
  //       in some situations.

  // Base64
  if (FLAG_IS_DEFAULT(UseBASE64Intrinsics)) {
    FLAG_SET_DEFAULT(UseBASE64Intrinsics, true);
  }

  // ChaCha20
  if (UseRVV) {
    if (FLAG_IS_DEFAULT(UseChaCha20Intrinsics)) {
      FLAG_SET_DEFAULT(UseChaCha20Intrinsics, true);
    }
  } else if (UseChaCha20Intrinsics) {
    if (!FLAG_IS_DEFAULT(UseChaCha20Intrinsics)) {
      warning("Chacha20 intrinsic requires RVV instructions (not available on this CPU)");
    }
    FLAG_SET_DEFAULT(UseChaCha20Intrinsics, false);
  }

  // UseZvbb (depends on RVV).
  if (UseZvbb && !UseRVV) {
    FLAG_SET_DEFAULT(UseZvbb, false);
    warning("Cannot enable UseZvbb on cpu without RVV support.");
  }

  // SHA's
  if (FLAG_IS_DEFAULT(UseSHA)) {
    FLAG_SET_DEFAULT(UseSHA, true);
  }

  // SHA-1, no RVV required though.
  if (UseSHA) {
    if (FLAG_IS_DEFAULT(UseSHA1Intrinsics)) {
      FLAG_SET_DEFAULT(UseSHA1Intrinsics, true);
    }
  } else if (UseSHA1Intrinsics) {
    warning("Intrinsics for SHA-1 crypto hash functions not available on this CPU.");
    FLAG_SET_DEFAULT(UseSHA1Intrinsics, false);
  }

  // UseZvkn (depends on RVV) and SHA-2.
  if (UseZvkn && !UseRVV) {
    FLAG_SET_DEFAULT(UseZvkn, false);
    warning("Cannot enable Zvkn on cpu without RVV support.");
  }
  // SHA-2, depends on Zvkn.
  if (UseSHA) {
    if (UseZvkn) {
      if (FLAG_IS_DEFAULT(UseSHA256Intrinsics)) {
        FLAG_SET_DEFAULT(UseSHA256Intrinsics, true);
      }
      if (FLAG_IS_DEFAULT(UseSHA512Intrinsics)) {
        FLAG_SET_DEFAULT(UseSHA512Intrinsics, true);
      }
    } else {
      if (UseSHA256Intrinsics) {
        warning("Intrinsics for SHA-224 and SHA-256 crypto hash functions not available on this CPU, UseZvkn needed.");
        FLAG_SET_DEFAULT(UseSHA256Intrinsics, false);
      }
      if (UseSHA512Intrinsics) {
        warning("Intrinsics for SHA-384 and SHA-512 crypto hash functions not available on this CPU, UseZvkn needed.");
        FLAG_SET_DEFAULT(UseSHA512Intrinsics, false);
      }
    }
  } else {
    if (UseSHA256Intrinsics) {
      warning("Intrinsics for SHA-224 and SHA-256 crypto hash functions not available on this CPU, as UseSHA disabled.");
      FLAG_SET_DEFAULT(UseSHA256Intrinsics, false);
    }
    if (UseSHA512Intrinsics) {
      warning("Intrinsics for SHA-384 and SHA-512 crypto hash functions not available on this CPU, as UseSHA disabled.");
      FLAG_SET_DEFAULT(UseSHA512Intrinsics, false);
    }
  }

  // SHA-3
  if (UseSHA3Intrinsics) {
    warning("Intrinsics for SHA3-224, SHA3-256, SHA3-384 and SHA3-512 crypto hash functions not available on this CPU.");
    FLAG_SET_DEFAULT(UseSHA3Intrinsics, false);
  }

  // UseSHA
  if (!(UseSHA1Intrinsics || UseSHA256Intrinsics || UseSHA3Intrinsics || UseSHA512Intrinsics)) {
    FLAG_SET_DEFAULT(UseSHA, false);
  }
=======
>>>>>>> be34730f
}

#ifdef COMPILER2
void VM_Version::c2_initialize() {
  if (UseCMoveUnconditionally) {
    FLAG_SET_DEFAULT(UseCMoveUnconditionally, false);
  }

  if (ConditionalMoveLimit > 0) {
    FLAG_SET_DEFAULT(ConditionalMoveLimit, 0);
  }

  if (!UseRVV) {
    FLAG_SET_DEFAULT(MaxVectorSize, 0);
    FLAG_SET_DEFAULT(UseRVVForBigIntegerShiftIntrinsics, false);
  } else {
    if (!FLAG_IS_DEFAULT(MaxVectorSize) && MaxVectorSize != _initial_vector_length) {
      warning("Current system does not support RVV vector length for MaxVectorSize %d. Set MaxVectorSize to %d",
               (int)MaxVectorSize, _initial_vector_length);
    }
    MaxVectorSize = _initial_vector_length;
    if (MaxVectorSize < 16) {
      warning("RVV does not support vector length less than 16 bytes. Disabling RVV.");
      UseRVV = false;
      FLAG_SET_DEFAULT(MaxVectorSize, 0);
    }
  }

  // NOTE: Make sure codes dependent on UseRVV are put after MaxVectorSize initialize,
  //       as there are extra checks inside it which could disable UseRVV
  //       in some situations.

  if (FLAG_IS_DEFAULT(UseVectorizedHashCodeIntrinsic)) {
    FLAG_SET_DEFAULT(UseVectorizedHashCodeIntrinsic, true);
  }

  if (!UseZicbop) {
    if (!FLAG_IS_DEFAULT(AllocatePrefetchStyle)) {
      warning("Zicbop is not available on this CPU");
    }
    FLAG_SET_DEFAULT(AllocatePrefetchStyle, 0);
  } else {
    // Limit AllocatePrefetchDistance so that it does not exceed the
    // static constraint of 512 defined in runtime/globals.hpp.
    if (FLAG_IS_DEFAULT(AllocatePrefetchDistance)) {
      FLAG_SET_DEFAULT(AllocatePrefetchDistance, MIN2(512, 3 * (int)CacheLineSize));
    }
    if (FLAG_IS_DEFAULT(AllocatePrefetchStepSize)) {
      FLAG_SET_DEFAULT(AllocatePrefetchStepSize, (int)CacheLineSize);
    }
    if (FLAG_IS_DEFAULT(PrefetchScanIntervalInBytes)) {
      FLAG_SET_DEFAULT(PrefetchScanIntervalInBytes, 3 * (int)CacheLineSize);
    }
    if (FLAG_IS_DEFAULT(PrefetchCopyIntervalInBytes)) {
      FLAG_SET_DEFAULT(PrefetchCopyIntervalInBytes, 3 * (int)CacheLineSize);
    }

    if (PrefetchCopyIntervalInBytes != -1 &&
        ((PrefetchCopyIntervalInBytes & 7) || (PrefetchCopyIntervalInBytes >= 32768))) {
      warning("PrefetchCopyIntervalInBytes must be -1, or a multiple of 8 and < 32768");
      PrefetchCopyIntervalInBytes &= ~7;
      if (PrefetchCopyIntervalInBytes >= 32768) {
        PrefetchCopyIntervalInBytes = 32760;
      }
    }
    if (AllocatePrefetchDistance !=-1 && (AllocatePrefetchDistance & 7)) {
      warning("AllocatePrefetchDistance must be multiple of 8");
      AllocatePrefetchDistance &= ~7;
    }
    if (AllocatePrefetchStepSize & 7) {
      warning("AllocatePrefetchStepSize must be multiple of 8");
      AllocatePrefetchStepSize &= ~7;
    }
  }

  if (FLAG_IS_DEFAULT(UseMulAddIntrinsic)) {
    FLAG_SET_DEFAULT(UseMulAddIntrinsic, true);
  }

  if (FLAG_IS_DEFAULT(UseMultiplyToLenIntrinsic)) {
    FLAG_SET_DEFAULT(UseMultiplyToLenIntrinsic, true);
  }

  if (FLAG_IS_DEFAULT(UseSquareToLenIntrinsic)) {
    FLAG_SET_DEFAULT(UseSquareToLenIntrinsic, true);
  }

  if (FLAG_IS_DEFAULT(UseMontgomeryMultiplyIntrinsic)) {
    FLAG_SET_DEFAULT(UseMontgomeryMultiplyIntrinsic, true);
  }

  if (FLAG_IS_DEFAULT(UseMontgomerySquareIntrinsic)) {
    FLAG_SET_DEFAULT(UseMontgomerySquareIntrinsic, true);
  }

  if (FLAG_IS_DEFAULT(UseMD5Intrinsics)) {
    FLAG_SET_DEFAULT(UseMD5Intrinsics, true);
  }

  // Adler32
  if (UseRVV) {
    if (FLAG_IS_DEFAULT(UseAdler32Intrinsics)) {
      FLAG_SET_DEFAULT(UseAdler32Intrinsics, true);
    }
  } else if (UseAdler32Intrinsics) {
    if (!FLAG_IS_DEFAULT(UseAdler32Intrinsics)) {
      warning("Adler32 intrinsic requires RVV instructions (not available on this CPU).");
    }
    FLAG_SET_DEFAULT(UseAdler32Intrinsics, false);
  }

  // ChaCha20
  if (UseRVV && MaxVectorSize >= 32) {
    // performance tests on hardwares (MaxVectorSize == 16, 32) show that
    // it brings regression when MaxVectorSize == 16.
    if (FLAG_IS_DEFAULT(UseChaCha20Intrinsics)) {
      FLAG_SET_DEFAULT(UseChaCha20Intrinsics, true);
    }
  } else if (UseChaCha20Intrinsics) {
    if (!FLAG_IS_DEFAULT(UseChaCha20Intrinsics)) {
      warning("Chacha20 intrinsic requires RVV instructions (not available on this CPU)");
    }
    FLAG_SET_DEFAULT(UseChaCha20Intrinsics, false);
  }

  // UseZvbb (depends on RVV).
  if (UseZvbb && !UseRVV) {
    FLAG_SET_DEFAULT(UseZvbb, false);
    warning("Cannot enable UseZvbb on cpu without RVV support.");
  }

  // SHA's
  if (FLAG_IS_DEFAULT(UseSHA)) {
    FLAG_SET_DEFAULT(UseSHA, true);
  }

  // SHA-1, no RVV required though.
  if (UseSHA) {
    if (FLAG_IS_DEFAULT(UseSHA1Intrinsics)) {
      FLAG_SET_DEFAULT(UseSHA1Intrinsics, true);
    }
  } else if (UseSHA1Intrinsics) {
    warning("Intrinsics for SHA-1 crypto hash functions not available on this CPU.");
    FLAG_SET_DEFAULT(UseSHA1Intrinsics, false);
  }

  // UseZvkn (depends on RVV) and SHA-2.
  if (UseZvkn && !UseRVV) {
    FLAG_SET_DEFAULT(UseZvkn, false);
    warning("Cannot enable Zvkn on cpu without RVV support.");
  }
  // SHA-2, depends on Zvkn.
  if (UseSHA) {
    if (UseZvkn) {
      if (FLAG_IS_DEFAULT(UseSHA256Intrinsics)) {
        FLAG_SET_DEFAULT(UseSHA256Intrinsics, true);
      }
      if (FLAG_IS_DEFAULT(UseSHA512Intrinsics)) {
        FLAG_SET_DEFAULT(UseSHA512Intrinsics, true);
      }
    } else {
      if (UseSHA256Intrinsics) {
        warning("Intrinsics for SHA-224 and SHA-256 crypto hash functions not available on this CPU, UseZvkn needed.");
        FLAG_SET_DEFAULT(UseSHA256Intrinsics, false);
      }
      if (UseSHA512Intrinsics) {
        warning("Intrinsics for SHA-384 and SHA-512 crypto hash functions not available on this CPU, UseZvkn needed.");
        FLAG_SET_DEFAULT(UseSHA512Intrinsics, false);
      }
    }
  } else {
    if (UseSHA256Intrinsics) {
      warning("Intrinsics for SHA-224 and SHA-256 crypto hash functions not available on this CPU, as UseSHA disabled.");
      FLAG_SET_DEFAULT(UseSHA256Intrinsics, false);
    }
    if (UseSHA512Intrinsics) {
      warning("Intrinsics for SHA-384 and SHA-512 crypto hash functions not available on this CPU, as UseSHA disabled.");
      FLAG_SET_DEFAULT(UseSHA512Intrinsics, false);
    }
  }

  // SHA-3
  if (UseSHA3Intrinsics) {
    warning("Intrinsics for SHA3-224, SHA3-256, SHA3-384 and SHA3-512 crypto hash functions not available on this CPU.");
    FLAG_SET_DEFAULT(UseSHA3Intrinsics, false);
  }

  // UseSHA
  if (!(UseSHA1Intrinsics || UseSHA256Intrinsics || UseSHA3Intrinsics || UseSHA512Intrinsics)) {
    FLAG_SET_DEFAULT(UseSHA, false);
  }
}
#endif // COMPILER2

void VM_Version::initialize_cpu_information(void) {
  // do nothing if cpu info has been initialized
  if (_initialized) {
    return;
  }

  _no_of_cores  = os::processor_count();
  _no_of_threads = _no_of_cores;
  _no_of_sockets = _no_of_cores;
  snprintf(_cpu_name, CPU_TYPE_DESC_BUF_SIZE - 1, "RISCV64");
  snprintf(_cpu_desc, CPU_DETAILED_DESC_BUF_SIZE, "RISCV64 %s", features_string());
  _initialized = true;
}<|MERGE_RESOLUTION|>--- conflicted
+++ resolved
@@ -233,101 +233,6 @@
       _initial_vector_length = cpu_vector_length();
     }
   }
-<<<<<<< HEAD
-
-#ifdef COMPILER2
-  c2_initialize();
-#endif // COMPILER2
-
-  // NOTE: Make sure codes dependent on UseRVV are put after c2_initialize(),
-  //       as there are extra checks inside it which could disable UseRVV
-  //       in some situations.
-
-  // Base64
-  if (FLAG_IS_DEFAULT(UseBASE64Intrinsics)) {
-    FLAG_SET_DEFAULT(UseBASE64Intrinsics, true);
-  }
-
-  // ChaCha20
-  if (UseRVV) {
-    if (FLAG_IS_DEFAULT(UseChaCha20Intrinsics)) {
-      FLAG_SET_DEFAULT(UseChaCha20Intrinsics, true);
-    }
-  } else if (UseChaCha20Intrinsics) {
-    if (!FLAG_IS_DEFAULT(UseChaCha20Intrinsics)) {
-      warning("Chacha20 intrinsic requires RVV instructions (not available on this CPU)");
-    }
-    FLAG_SET_DEFAULT(UseChaCha20Intrinsics, false);
-  }
-
-  // UseZvbb (depends on RVV).
-  if (UseZvbb && !UseRVV) {
-    FLAG_SET_DEFAULT(UseZvbb, false);
-    warning("Cannot enable UseZvbb on cpu without RVV support.");
-  }
-
-  // SHA's
-  if (FLAG_IS_DEFAULT(UseSHA)) {
-    FLAG_SET_DEFAULT(UseSHA, true);
-  }
-
-  // SHA-1, no RVV required though.
-  if (UseSHA) {
-    if (FLAG_IS_DEFAULT(UseSHA1Intrinsics)) {
-      FLAG_SET_DEFAULT(UseSHA1Intrinsics, true);
-    }
-  } else if (UseSHA1Intrinsics) {
-    warning("Intrinsics for SHA-1 crypto hash functions not available on this CPU.");
-    FLAG_SET_DEFAULT(UseSHA1Intrinsics, false);
-  }
-
-  // UseZvkn (depends on RVV) and SHA-2.
-  if (UseZvkn && !UseRVV) {
-    FLAG_SET_DEFAULT(UseZvkn, false);
-    warning("Cannot enable Zvkn on cpu without RVV support.");
-  }
-  // SHA-2, depends on Zvkn.
-  if (UseSHA) {
-    if (UseZvkn) {
-      if (FLAG_IS_DEFAULT(UseSHA256Intrinsics)) {
-        FLAG_SET_DEFAULT(UseSHA256Intrinsics, true);
-      }
-      if (FLAG_IS_DEFAULT(UseSHA512Intrinsics)) {
-        FLAG_SET_DEFAULT(UseSHA512Intrinsics, true);
-      }
-    } else {
-      if (UseSHA256Intrinsics) {
-        warning("Intrinsics for SHA-224 and SHA-256 crypto hash functions not available on this CPU, UseZvkn needed.");
-        FLAG_SET_DEFAULT(UseSHA256Intrinsics, false);
-      }
-      if (UseSHA512Intrinsics) {
-        warning("Intrinsics for SHA-384 and SHA-512 crypto hash functions not available on this CPU, UseZvkn needed.");
-        FLAG_SET_DEFAULT(UseSHA512Intrinsics, false);
-      }
-    }
-  } else {
-    if (UseSHA256Intrinsics) {
-      warning("Intrinsics for SHA-224 and SHA-256 crypto hash functions not available on this CPU, as UseSHA disabled.");
-      FLAG_SET_DEFAULT(UseSHA256Intrinsics, false);
-    }
-    if (UseSHA512Intrinsics) {
-      warning("Intrinsics for SHA-384 and SHA-512 crypto hash functions not available on this CPU, as UseSHA disabled.");
-      FLAG_SET_DEFAULT(UseSHA512Intrinsics, false);
-    }
-  }
-
-  // SHA-3
-  if (UseSHA3Intrinsics) {
-    warning("Intrinsics for SHA3-224, SHA3-256, SHA3-384 and SHA3-512 crypto hash functions not available on this CPU.");
-    FLAG_SET_DEFAULT(UseSHA3Intrinsics, false);
-  }
-
-  // UseSHA
-  if (!(UseSHA1Intrinsics || UseSHA256Intrinsics || UseSHA3Intrinsics || UseSHA512Intrinsics)) {
-    FLAG_SET_DEFAULT(UseSHA, false);
-  }
-=======
->>>>>>> be34730f
 }
 
 #ifdef COMPILER2
@@ -360,6 +265,12 @@
   //       as there are extra checks inside it which could disable UseRVV
   //       in some situations.
 
+  // Base64
+  if (FLAG_IS_DEFAULT(UseBASE64Intrinsics)) {
+    FLAG_SET_DEFAULT(UseBASE64Intrinsics, true);
+  }
+
+  // ChaCha20
   if (FLAG_IS_DEFAULT(UseVectorizedHashCodeIntrinsic)) {
     FLAG_SET_DEFAULT(UseVectorizedHashCodeIntrinsic, true);
   }
