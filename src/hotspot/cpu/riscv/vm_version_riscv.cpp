/*
 * Copyright (c) 1997, 2025, Oracle and/or its affiliates. All rights reserved.
 * Copyright (c) 2020, 2023, Huawei Technologies Co., Ltd. All rights reserved.
 * Copyright (c) 2023, Rivos Inc. All rights reserved.
 * DO NOT ALTER OR REMOVE COPYRIGHT NOTICES OR THIS FILE HEADER.
 *
 * This code is free software; you can redistribute it and/or modify it
 * under the terms of the GNU General Public License version 2 only, as
 * published by the Free Software Foundation.
 *
 * This code is distributed in the hope that it will be useful, but WITHOUT
 * ANY WARRANTY; without even the implied warranty of MERCHANTABILITY or
 * FITNESS FOR A PARTICULAR PURPOSE.  See the GNU General Public License
 * version 2 for more details (a copy is included in the LICENSE file that
 * accompanied this code).
 *
 * You should have received a copy of the GNU General Public License version
 * 2 along with this work; if not, write to the Free Software Foundation,
 * Inc., 51 Franklin St, Fifth Floor, Boston, MA 02110-1301 USA.
 *
 * Please contact Oracle, 500 Oracle Parkway, Redwood Shores, CA 94065 USA
 * or visit www.oracle.com if you need additional information or have any
 * questions.
 *
 */

#include "classfile/vmIntrinsics.hpp"
#include "runtime/java.hpp"
#include "runtime/os.inline.hpp"
#include "runtime/vm_version.hpp"
#include "utilities/formatBuffer.hpp"
#include "utilities/macros.hpp"

#include <ctype.h>

uint32_t VM_Version::_initial_vector_length = 0;

#define DEF_RV_FEATURE(NAME, PRETTY, BIT, FSTRING, FLAGF)       \
VM_Version::NAME##RVFeatureValue VM_Version::NAME(PRETTY, BIT, FSTRING);
RV_FEATURE_FLAGS(DEF_RV_FEATURE)

#define ADD_RV_FEATURE_IN_LIST(NAME, PRETTY, BIT, FSTRING, FLAGF) \
    &VM_Version::NAME,
VM_Version::RVFeatureValue* VM_Version::_feature_list[] = {
RV_FEATURE_FLAGS(ADD_RV_FEATURE_IN_LIST)
  nullptr};

void VM_Version::useRVA20U64Profile() {
  RV_USE_RVA20U64;
}

void VM_Version::useRVA22U64Profile() {
  RV_USE_RVA22U64;
}

void VM_Version::useRVA23U64Profile() {
  RV_USE_RVA23U64;
}

void VM_Version::initialize() {
  common_initialize();
#ifdef COMPILER2
  c2_initialize();
#endif // COMPILER2
}

void VM_Version::common_initialize() {
  _supports_atomic_getset4 = true;
  _supports_atomic_getadd4 = true;
  _supports_atomic_getset8 = true;
  _supports_atomic_getadd8 = true;

  setup_cpu_available_features();

  // check if satp.mode is supported, currently supports up to SV48(RV64)
  if (satp_mode.value() > VM_SV48 || satp_mode.value() < VM_MBARE) {
    vm_exit_during_initialization(
      err_msg(
         "Unsupported satp mode: SV%d. Only satp modes up to sv48 are supported for now.",
         (int)satp_mode.value()));
  }

  if (UseRVA20U64) {
    useRVA20U64Profile();
  }
  if (UseRVA22U64) {
    useRVA22U64Profile();
  }
  if (UseRVA23U64) {
    useRVA23U64Profile();
  }

  // Enable vendor specific features

  if (mvendorid.enabled()) {
    // Rivos
    if (mvendorid.value() == RIVOS) {
      if (FLAG_IS_DEFAULT(UseConservativeFence)) {
        FLAG_SET_DEFAULT(UseConservativeFence, false);
      }
    }
  }

  if (UseZic64b) {
    if (CacheLineSize != 64) {
      assert(!FLAG_IS_DEFAULT(CacheLineSize), "default cache line size should be 64 bytes");
      warning("CacheLineSize is assumed to be 64 bytes because Zic64b is enabled");
      FLAG_SET_DEFAULT(CacheLineSize, 64);
    }
  } else {
    if (!FLAG_IS_DEFAULT(CacheLineSize) && !is_power_of_2(CacheLineSize)) {
      warning("CacheLineSize must be a power of 2");
      FLAG_SET_DEFAULT(CacheLineSize, DEFAULT_CACHE_LINE_SIZE);
    }
  }

  if (FLAG_IS_DEFAULT(UseFMA)) {
    FLAG_SET_DEFAULT(UseFMA, true);
  }

  if (FLAG_IS_DEFAULT(AllocatePrefetchDistance)) {
    FLAG_SET_DEFAULT(AllocatePrefetchDistance, 0);
  }

  if (UseVectorizedMismatchIntrinsic) {
    warning("VectorizedMismatch intrinsic is not available on this CPU.");
    FLAG_SET_DEFAULT(UseVectorizedMismatchIntrinsic, false);
  }

  if (FLAG_IS_DEFAULT(UseCopySignIntrinsic)) {
    FLAG_SET_DEFAULT(UseCopySignIntrinsic, true);
  }

  if (FLAG_IS_DEFAULT(UseSignumIntrinsic)) {
    FLAG_SET_DEFAULT(UseSignumIntrinsic, true);
  }

  if (UseRVC && !ext_C.enabled()) {
    warning("RVC is not supported on this CPU");
    FLAG_SET_DEFAULT(UseRVC, false);

    if (UseRVA20U64) {
      warning("UseRVA20U64 is not supported on this CPU");
      FLAG_SET_DEFAULT(UseRVA20U64, false);
    }
  }

  if (FLAG_IS_DEFAULT(AvoidUnalignedAccesses)) {
    FLAG_SET_DEFAULT(AvoidUnalignedAccesses,
      unaligned_access.value() != MISALIGNED_FAST);
  }

  if (!AvoidUnalignedAccesses) {
    if (FLAG_IS_DEFAULT(UsePoly1305Intrinsics)) {
      FLAG_SET_DEFAULT(UsePoly1305Intrinsics, true);
    }
  } else if (UsePoly1305Intrinsics) {
    warning("Intrinsics for Poly1305 crypto hash functions not available on this CPU.");
  }

  // See JDK-8026049
  // This machine has fast unaligned memory accesses
  if (FLAG_IS_DEFAULT(UseUnalignedAccesses)) {
    FLAG_SET_DEFAULT(UseUnalignedAccesses,
      unaligned_access.value() == MISALIGNED_FAST);
  }

#ifdef __riscv_ztso
  // Hotspot is compiled with TSO support, it will only run on hardware which
  // supports Ztso
  if (FLAG_IS_DEFAULT(UseZtso)) {
    FLAG_SET_DEFAULT(UseZtso, true);
  }
#endif

  if (UseZbb) {
    if (FLAG_IS_DEFAULT(UsePopCountInstruction)) {
      FLAG_SET_DEFAULT(UsePopCountInstruction, true);
    }
  } else {
    FLAG_SET_DEFAULT(UsePopCountInstruction, false);
  }

  if (UseZicboz) {
    if (FLAG_IS_DEFAULT(UseBlockZeroing)) {
      FLAG_SET_DEFAULT(UseBlockZeroing, true);
    }
    if (FLAG_IS_DEFAULT(BlockZeroingLowLimit)) {
      FLAG_SET_DEFAULT(BlockZeroingLowLimit, 2 * CacheLineSize);
    }
  } else if (UseBlockZeroing) {
    warning("Block zeroing is not available");
    FLAG_SET_DEFAULT(UseBlockZeroing, false);
  }

  if (UseRVV) {
    if (!ext_V.enabled()) {
      warning("RVV is not supported on this CPU");
      FLAG_SET_DEFAULT(UseRVV, false);
    } else {
      // read vector length from vector CSR vlenb
      _initial_vector_length = cpu_vector_length();
    }
  }

  // Misc Intrinsics could depend on RVV

  if (UseZba || UseRVV) {
    if (FLAG_IS_DEFAULT(UseCRC32Intrinsics)) {
      FLAG_SET_DEFAULT(UseCRC32Intrinsics, true);
    }
  } else {
    if (!FLAG_IS_DEFAULT(UseCRC32Intrinsics)) {
      warning("CRC32 intrinsic requires Zba or RVV instructions (not available on this CPU)");
    }
    FLAG_SET_DEFAULT(UseCRC32Intrinsics, false);
  }

  if (UseCRC32CIntrinsics) {
    warning("CRC32C intrinsics are not available on this CPU.");
    FLAG_SET_DEFAULT(UseCRC32CIntrinsics, false);
  }

  // UseZvbb (depends on RVV).
  if (UseZvbb && !UseRVV) {
    warning("Cannot enable UseZvbb on cpu without RVV support.");
    FLAG_SET_DEFAULT(UseZvbb, false);
  }

  // UseZvbc (depends on RVV).
  if (UseZvbc && !UseRVV) {
    warning("Cannot enable UseZvbc on cpu without RVV support.");
    FLAG_SET_DEFAULT(UseZvbc, false);
  }

  // UseZvkn (depends on RVV).
  if (UseZvkn && !UseRVV) {
    warning("Cannot enable UseZvkn on cpu without RVV support.");
    FLAG_SET_DEFAULT(UseZvkn, false);
  }

  // UseZvfh (depends on RVV)
  if (UseZvfh && !UseRVV) {
    warning("Cannot enable UseZvfh on cpu without RVV support.");
    FLAG_SET_DEFAULT(UseZvfh, false);
  }
}

#ifdef COMPILER2
void VM_Version::c2_initialize() {
  if (UseCMoveUnconditionally) {
    FLAG_SET_DEFAULT(UseCMoveUnconditionally, false);
  }

  if (ConditionalMoveLimit > 0) {
    FLAG_SET_DEFAULT(ConditionalMoveLimit, 0);
  }

  if (!UseRVV) {
    FLAG_SET_DEFAULT(MaxVectorSize, 0);
  } else {
    if (!FLAG_IS_DEFAULT(MaxVectorSize) && MaxVectorSize != _initial_vector_length) {
      warning("Current system does not support RVV vector length for MaxVectorSize %d. Set MaxVectorSize to %d",
               (int)MaxVectorSize, _initial_vector_length);
    }
    MaxVectorSize = _initial_vector_length;
    if (MaxVectorSize < 16) {
      warning("RVV does not support vector length less than 16 bytes. Disabling RVV.");
      UseRVV = false;
      FLAG_SET_DEFAULT(MaxVectorSize, 0);
    }
  }

  // NOTE: Make sure codes dependent on UseRVV are put after MaxVectorSize initialize,
  //       as there are extra checks inside it which could disable UseRVV
  //       in some situations.

  // Base64
  if (FLAG_IS_DEFAULT(UseBASE64Intrinsics)) {
    FLAG_SET_DEFAULT(UseBASE64Intrinsics, true);
  }

  if (FLAG_IS_DEFAULT(UseVectorizedHashCodeIntrinsic)) {
    FLAG_SET_DEFAULT(UseVectorizedHashCodeIntrinsic, true);
  }

  if (!UseZicbop) {
    if (!FLAG_IS_DEFAULT(AllocatePrefetchStyle)) {
      warning("Zicbop is not available on this CPU");
    }
    FLAG_SET_DEFAULT(AllocatePrefetchStyle, 0);
  } else {
    // Limit AllocatePrefetchDistance so that it does not exceed the
    // static constraint of 512 defined in runtime/globals.hpp.
    if (FLAG_IS_DEFAULT(AllocatePrefetchDistance)) {
      FLAG_SET_DEFAULT(AllocatePrefetchDistance, MIN2(512, 3 * (int)CacheLineSize));
    }
    if (FLAG_IS_DEFAULT(AllocatePrefetchStepSize)) {
      FLAG_SET_DEFAULT(AllocatePrefetchStepSize, (int)CacheLineSize);
    }
    if (FLAG_IS_DEFAULT(PrefetchScanIntervalInBytes)) {
      FLAG_SET_DEFAULT(PrefetchScanIntervalInBytes, 3 * (int)CacheLineSize);
    }
    if (FLAG_IS_DEFAULT(PrefetchCopyIntervalInBytes)) {
      FLAG_SET_DEFAULT(PrefetchCopyIntervalInBytes, 3 * (int)CacheLineSize);
    }

    if (PrefetchCopyIntervalInBytes != -1 &&
        ((PrefetchCopyIntervalInBytes & 7) || (PrefetchCopyIntervalInBytes >= 32768))) {
      warning("PrefetchCopyIntervalInBytes must be -1, or a multiple of 8 and < 32768");
      PrefetchCopyIntervalInBytes &= ~7;
      if (PrefetchCopyIntervalInBytes >= 32768) {
        PrefetchCopyIntervalInBytes = 32760;
      }
    }
    if (AllocatePrefetchDistance !=-1 && (AllocatePrefetchDistance & 7)) {
      warning("AllocatePrefetchDistance must be multiple of 8");
      AllocatePrefetchDistance &= ~7;
    }
    if (AllocatePrefetchStepSize & 7) {
      warning("AllocatePrefetchStepSize must be multiple of 8");
      AllocatePrefetchStepSize &= ~7;
    }
  }

  if (FLAG_IS_DEFAULT(UseMulAddIntrinsic)) {
    FLAG_SET_DEFAULT(UseMulAddIntrinsic, true);
  }

  if (FLAG_IS_DEFAULT(UseMultiplyToLenIntrinsic)) {
    FLAG_SET_DEFAULT(UseMultiplyToLenIntrinsic, true);
  }

  if (FLAG_IS_DEFAULT(UseSquareToLenIntrinsic)) {
    FLAG_SET_DEFAULT(UseSquareToLenIntrinsic, true);
  }

  if (FLAG_IS_DEFAULT(UseMontgomeryMultiplyIntrinsic)) {
    FLAG_SET_DEFAULT(UseMontgomeryMultiplyIntrinsic, true);
  }

  if (FLAG_IS_DEFAULT(UseMontgomerySquareIntrinsic)) {
    FLAG_SET_DEFAULT(UseMontgomerySquareIntrinsic, true);
  }

  // Adler32
  if (UseRVV) {
    if (FLAG_IS_DEFAULT(UseAdler32Intrinsics)) {
      FLAG_SET_DEFAULT(UseAdler32Intrinsics, true);
    }
  } else if (UseAdler32Intrinsics) {
    if (!FLAG_IS_DEFAULT(UseAdler32Intrinsics)) {
      warning("Adler32 intrinsic requires RVV instructions (not available on this CPU).");
    }
    FLAG_SET_DEFAULT(UseAdler32Intrinsics, false);
  }

  // ChaCha20
  if (UseRVV && MaxVectorSize >= 32) {
    // performance tests on hardwares (MaxVectorSize == 16, 32) show that
    // it brings regression when MaxVectorSize == 16.
    if (FLAG_IS_DEFAULT(UseChaCha20Intrinsics)) {
      FLAG_SET_DEFAULT(UseChaCha20Intrinsics, true);
    }
  } else if (UseChaCha20Intrinsics) {
    if (!FLAG_IS_DEFAULT(UseChaCha20Intrinsics)) {
      warning("Chacha20 intrinsic requires RVV instructions (not available on this CPU)");
    }
    FLAG_SET_DEFAULT(UseChaCha20Intrinsics, false);
  }

<<<<<<< HEAD
=======
  // UseZvbb (depends on RVV).
  if (UseZvbb && !UseRVV) {
    FLAG_SET_DEFAULT(UseZvbb, false);
    warning("Cannot enable UseZvbb on cpu without RVV support.");
  }

  // UseZvbc (depends on RVV).
  if (UseZvbc && !UseRVV) {
    if (!FLAG_IS_DEFAULT(UseZvbc)) {
      warning("Cannot enable UseZvbc on cpu without RVV support.");
    }
    FLAG_SET_DEFAULT(UseZvbc, false);
  }

  if (!AvoidUnalignedAccesses) {
    if (FLAG_IS_DEFAULT(UseMD5Intrinsics)) {
      FLAG_SET_DEFAULT(UseMD5Intrinsics, true);
    }
  } else if (UseMD5Intrinsics) {
    warning("Intrinsics for MD5 crypto hash functions not available on this CPU.");
    FLAG_SET_DEFAULT(UseMD5Intrinsics, false);
  }

>>>>>>> adfb1206
  // SHA's
  if (FLAG_IS_DEFAULT(UseSHA)) {
    FLAG_SET_DEFAULT(UseSHA, true);
  }

  // SHA-1, no RVV required though.
  if (UseSHA && !AvoidUnalignedAccesses) {
    if (FLAG_IS_DEFAULT(UseSHA1Intrinsics)) {
      FLAG_SET_DEFAULT(UseSHA1Intrinsics, true);
    }
  } else if (UseSHA1Intrinsics) {
    warning("Intrinsics for SHA-1 crypto hash functions not available on this CPU.");
    FLAG_SET_DEFAULT(UseSHA1Intrinsics, false);
  }

  // SHA-2, depends on Zvkn.
  if (UseSHA) {
    if (UseZvkn) {
      if (FLAG_IS_DEFAULT(UseSHA256Intrinsics)) {
        FLAG_SET_DEFAULT(UseSHA256Intrinsics, true);
      }
      if (FLAG_IS_DEFAULT(UseSHA512Intrinsics)) {
        FLAG_SET_DEFAULT(UseSHA512Intrinsics, true);
      }
    } else {
      if (UseSHA256Intrinsics) {
        warning("Intrinsics for SHA-224 and SHA-256 crypto hash functions not available on this CPU, UseZvkn needed.");
        FLAG_SET_DEFAULT(UseSHA256Intrinsics, false);
      }
      if (UseSHA512Intrinsics) {
        warning("Intrinsics for SHA-384 and SHA-512 crypto hash functions not available on this CPU, UseZvkn needed.");
        FLAG_SET_DEFAULT(UseSHA512Intrinsics, false);
      }
    }
  } else {
    if (UseSHA256Intrinsics) {
      warning("Intrinsics for SHA-224 and SHA-256 crypto hash functions not available on this CPU, as UseSHA disabled.");
      FLAG_SET_DEFAULT(UseSHA256Intrinsics, false);
    }
    if (UseSHA512Intrinsics) {
      warning("Intrinsics for SHA-384 and SHA-512 crypto hash functions not available on this CPU, as UseSHA disabled.");
      FLAG_SET_DEFAULT(UseSHA512Intrinsics, false);
    }
  }

  // SHA-3
  if (UseSHA3Intrinsics) {
    warning("Intrinsics for SHA3-224, SHA3-256, SHA3-384 and SHA3-512 crypto hash functions not available on this CPU.");
    FLAG_SET_DEFAULT(UseSHA3Intrinsics, false);
  }

  // UseSHA
  if (!(UseSHA1Intrinsics || UseSHA256Intrinsics || UseSHA3Intrinsics || UseSHA512Intrinsics)) {
    FLAG_SET_DEFAULT(UseSHA, false);
  }

  // AES
  if (UseZvkn) {
    UseAES = UseAES || FLAG_IS_DEFAULT(UseAES);
    UseAESIntrinsics =
        UseAESIntrinsics || (UseAES && FLAG_IS_DEFAULT(UseAESIntrinsics));
    if (UseAESIntrinsics && !UseAES) {
      warning("UseAESIntrinsics enabled, but UseAES not, enabling");
      UseAES = true;
    }
  } else {
    if (UseAES) {
      warning("AES instructions are not available on this CPU");
      FLAG_SET_DEFAULT(UseAES, false);
    }
    if (UseAESIntrinsics) {
      warning("AES intrinsics are not available on this CPU");
      FLAG_SET_DEFAULT(UseAESIntrinsics, false);
    }
  }

  if (UseAESCTRIntrinsics) {
    warning("AES/CTR intrinsics are not available on this CPU");
    FLAG_SET_DEFAULT(UseAESCTRIntrinsics, false);
  }

  if (FLAG_IS_DEFAULT(AlignVector)) {
    FLAG_SET_DEFAULT(AlignVector, AvoidUnalignedAccesses);
  }
}

#endif // COMPILER2

void VM_Version::initialize_cpu_information(void) {
  // do nothing if cpu info has been initialized
  if (_initialized) {
    return;
  }

  _no_of_cores  = os::processor_count();
  _no_of_threads = _no_of_cores;
  _no_of_sockets = _no_of_cores;
  snprintf(_cpu_name, CPU_TYPE_DESC_BUF_SIZE - 1, "RISCV64");
  snprintf(_cpu_desc, CPU_DETAILED_DESC_BUF_SIZE, "RISCV64 %s", features_string());
  _initialized = true;
}

bool VM_Version::is_intrinsic_supported(vmIntrinsicID id) {
  assert(id != vmIntrinsics::_none, "must be a VM intrinsic");
  switch (id) {
  case vmIntrinsics::_floatToFloat16:
  case vmIntrinsics::_float16ToFloat:
    if (!supports_float16_float_conversion()) {
      return false;
    }
    break;
  default:
    break;
  }
  return true;
}<|MERGE_RESOLUTION|>--- conflicted
+++ resolved
@@ -369,22 +369,6 @@
     FLAG_SET_DEFAULT(UseChaCha20Intrinsics, false);
   }
 
-<<<<<<< HEAD
-=======
-  // UseZvbb (depends on RVV).
-  if (UseZvbb && !UseRVV) {
-    FLAG_SET_DEFAULT(UseZvbb, false);
-    warning("Cannot enable UseZvbb on cpu without RVV support.");
-  }
-
-  // UseZvbc (depends on RVV).
-  if (UseZvbc && !UseRVV) {
-    if (!FLAG_IS_DEFAULT(UseZvbc)) {
-      warning("Cannot enable UseZvbc on cpu without RVV support.");
-    }
-    FLAG_SET_DEFAULT(UseZvbc, false);
-  }
-
   if (!AvoidUnalignedAccesses) {
     if (FLAG_IS_DEFAULT(UseMD5Intrinsics)) {
       FLAG_SET_DEFAULT(UseMD5Intrinsics, true);
@@ -394,7 +378,6 @@
     FLAG_SET_DEFAULT(UseMD5Intrinsics, false);
   }
 
->>>>>>> adfb1206
   // SHA's
   if (FLAG_IS_DEFAULT(UseSHA)) {
     FLAG_SET_DEFAULT(UseSHA, true);
