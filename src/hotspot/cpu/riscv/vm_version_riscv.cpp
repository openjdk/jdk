/*
 * Copyright (c) 1997, 2025, Oracle and/or its affiliates. All rights reserved.
 * Copyright (c) 2020, 2023, Huawei Technologies Co., Ltd. All rights reserved.
 * Copyright (c) 2023, Rivos Inc. All rights reserved.
 * DO NOT ALTER OR REMOVE COPYRIGHT NOTICES OR THIS FILE HEADER.
 *
 * This code is free software; you can redistribute it and/or modify it
 * under the terms of the GNU General Public License version 2 only, as
 * published by the Free Software Foundation.
 *
 * This code is distributed in the hope that it will be useful, but WITHOUT
 * ANY WARRANTY; without even the implied warranty of MERCHANTABILITY or
 * FITNESS FOR A PARTICULAR PURPOSE.  See the GNU General Public License
 * version 2 for more details (a copy is included in the LICENSE file that
 * accompanied this code).
 *
 * You should have received a copy of the GNU General Public License version
 * 2 along with this work; if not, write to the Free Software Foundation,
 * Inc., 51 Franklin St, Fifth Floor, Boston, MA 02110-1301 USA.
 *
 * Please contact Oracle, 500 Oracle Parkway, Redwood Shores, CA 94065 USA
 * or visit www.oracle.com if you need additional information or have any
 * questions.
 *
 */

#include "classfile/vmIntrinsics.hpp"
#include "runtime/java.hpp"
#include "runtime/os.inline.hpp"
#include "runtime/vm_version.hpp"
#include "utilities/formatBuffer.hpp"
#include "utilities/macros.hpp"

#include <ctype.h>

uint32_t VM_Version::_initial_vector_length = 0;

#define DEF_RV_EXT_FEATURE(PRETTY, LINUX_BIT, FSTRING, FLAGF) \
VM_Version::ext_##PRETTY##RVExtFeatureValue VM_Version::ext_##PRETTY;
RV_EXT_FEATURE_FLAGS(DEF_RV_EXT_FEATURE)
#undef DEF_RV_EXT_FEATURE

#define DEF_RV_NON_EXT_FEATURE(PRETTY, LINUX_BIT, FSTRING, FLAGF) \
VM_Version::non_ext_##PRETTY##RVNonExtFeatureValue VM_Version::non_ext_##PRETTY;
RV_NON_EXT_FEATURE_FLAGS(DEF_RV_NON_EXT_FEATURE)
#undef DEF_RV_NON_EXT_FEATURE

#define ADD_RV_EXT_FEATURE_IN_LIST(PRETTY, LINUX_BIT, FSTRING, FLAGF) \
     &VM_Version::ext_##PRETTY,
#define ADD_RV_NON_EXT_FEATURE_IN_LIST(PRETTY, LINUX_BIT, FSTRING, FLAGF) \
     &VM_Version::non_ext_##PRETTY,
 VM_Version::RVFeatureValue* VM_Version::_feature_list[] = {
 RV_EXT_FEATURE_FLAGS(ADD_RV_EXT_FEATURE_IN_LIST)
 RV_NON_EXT_FEATURE_FLAGS(ADD_RV_NON_EXT_FEATURE_IN_LIST)
  nullptr};
#undef ADD_RV_NON_EXT_FEATURE_IN_LIST
#undef ADD_RV_EXT_FEATURE_IN_LIST

VM_Version::RVExtFeatures* VM_Version::_rv_ext_features = new VM_Version::RVExtFeatures();

void VM_Version::useRVA20U64Profile() {
  RV_USE_RVA20U64;
}

void VM_Version::useRVA22U64Profile() {
  RV_USE_RVA22U64;
}

void VM_Version::useRVA23U64Profile() {
  RV_USE_RVA23U64;
}

void VM_Version::initialize() {
  common_initialize();
#ifdef COMPILER2
  c2_initialize();
#endif // COMPILER2
}

void VM_Version::common_initialize() {
  _supports_atomic_getset4 = true;
  _supports_atomic_getadd4 = true;
  _supports_atomic_getset8 = true;
  _supports_atomic_getadd8 = true;

  setup_cpu_available_features();

  // check if satp.mode is supported, currently supports up to SV48(RV64)
  if (non_ext_SATP.value() > VM_SV48 || non_ext_SATP.value() < VM_MBARE) {
    vm_exit_during_initialization(
      err_msg(
         "Unsupported satp mode: SV%d. Only satp modes up to sv48 are supported for now.",
         (int)non_ext_SATP.value()));
  }

  if (UseRVA20U64) {
    useRVA20U64Profile();
  }
  if (UseRVA22U64) {
    useRVA22U64Profile();
  }
  if (UseRVA23U64) {
    useRVA23U64Profile();
  }

  // Enable vendor specific features

  if (non_ext_VendorId.enabled()) {
    // Rivos
    if (non_ext_VendorId.value() == RIVOS) {
      if (FLAG_IS_DEFAULT(UseConservativeFence)) {
        FLAG_SET_DEFAULT(UseConservativeFence, false);
      }
    }
  }

  if (UseZic64b) {
    if (CacheLineSize != 64) {
      assert(!FLAG_IS_DEFAULT(CacheLineSize), "default cache line size should be 64 bytes");
      warning("CacheLineSize is assumed to be 64 bytes because Zic64b is enabled");
      FLAG_SET_DEFAULT(CacheLineSize, 64);
    }
  } else {
    if (!FLAG_IS_DEFAULT(CacheLineSize) && !is_power_of_2(CacheLineSize)) {
      warning("CacheLineSize must be a power of 2");
      FLAG_SET_DEFAULT(CacheLineSize, DEFAULT_CACHE_LINE_SIZE);
    }
  }

  if (FLAG_IS_DEFAULT(UseFMA)) {
    FLAG_SET_DEFAULT(UseFMA, true);
  }

  if (FLAG_IS_DEFAULT(AllocatePrefetchDistance)) {
    FLAG_SET_DEFAULT(AllocatePrefetchDistance, 0);
  }

  if (UseVectorizedMismatchIntrinsic) {
    warning("VectorizedMismatch intrinsic is not available on this CPU.");
    FLAG_SET_DEFAULT(UseVectorizedMismatchIntrinsic, false);
  }

  if (FLAG_IS_DEFAULT(UseCopySignIntrinsic)) {
    FLAG_SET_DEFAULT(UseCopySignIntrinsic, true);
  }

  if (FLAG_IS_DEFAULT(UseSignumIntrinsic)) {
    FLAG_SET_DEFAULT(UseSignumIntrinsic, true);
  }

  if (UseRVC && !ext_c.enabled()) {
    warning("RVC is not supported on this CPU");
    FLAG_SET_DEFAULT(UseRVC, false);

    if (UseRVA20U64) {
      warning("UseRVA20U64 is not supported on this CPU");
      FLAG_SET_DEFAULT(UseRVA20U64, false);
    }
  }

  if (FLAG_IS_DEFAULT(AvoidUnalignedAccesses)) {
    FLAG_SET_DEFAULT(AvoidUnalignedAccesses,
      non_ext_UnalignedScalar.value() != MISALIGNED_SCALAR_FAST);
  }

  if (!AvoidUnalignedAccesses) {
    if (FLAG_IS_DEFAULT(UsePoly1305Intrinsics)) {
      FLAG_SET_DEFAULT(UsePoly1305Intrinsics, true);
    }
  } else if (UsePoly1305Intrinsics) {
    warning("Intrinsics for Poly1305 crypto hash functions not available on this CPU.");
  }

  // See JDK-8026049
  // This machine has fast unaligned memory accesses
  if (FLAG_IS_DEFAULT(UseUnalignedAccesses)) {
    FLAG_SET_DEFAULT(UseUnalignedAccesses,
      (non_ext_UnalignedScalar.value() == MISALIGNED_SCALAR_FAST));
  }

  if (FLAG_IS_DEFAULT(AlignVector)) {
    FLAG_SET_DEFAULT(AlignVector,
      non_ext_UnalignedVector.value() != MISALIGNED_VECTOR_FAST);
  }

#ifdef __riscv_ztso
  // Hotspot is compiled with TSO support, it will only run on hardware which
  // supports Ztso
  if (FLAG_IS_DEFAULT(UseZtso)) {
    FLAG_SET_DEFAULT(UseZtso, true);
  }
#endif

  if (UseZbb) {
    if (FLAG_IS_DEFAULT(UsePopCountInstruction)) {
      FLAG_SET_DEFAULT(UsePopCountInstruction, true);
    }
  } else {
    FLAG_SET_DEFAULT(UsePopCountInstruction, false);
  }

  if (UseZicboz && non_ext_ZicbozBlockSize.enabled() && non_ext_ZicbozBlockSize.value() > 0) {
    assert(is_power_of_2(non_ext_ZicbozBlockSize.value()), "Sanity");
    if (FLAG_IS_DEFAULT(UseBlockZeroing)) {
      FLAG_SET_DEFAULT(UseBlockZeroing, true);
    }
    if (FLAG_IS_DEFAULT(BlockZeroingLowLimit)) {
      FLAG_SET_DEFAULT(BlockZeroingLowLimit, 4 * non_ext_ZicbozBlockSize.value());
    }
  } else if (UseBlockZeroing) {
    warning("Block zeroing is not available");
    FLAG_SET_DEFAULT(UseBlockZeroing, false);
  }

  if (UseRVV) {
<<<<<<< HEAD
    if (!ext_v.enabled() && FLAG_IS_DEFAULT(UseRVV)) {
      warning("RVV is not supported on this CPU");
      FLAG_SET_DEFAULT(UseRVV, false);
    } else {
      // read vector length from vector CSR vlenb
      _initial_vector_length = cpu_vector_length();
    }
=======
    // read vector length from vector CSR vlenb
    _initial_vector_length = cpu_vector_length();
>>>>>>> 8eba0c07
  }

  // Misc Intrinsics that could depend on RVV.

  if (!AvoidUnalignedAccesses && (UseZba || UseRVV)) {
    if (FLAG_IS_DEFAULT(UseCRC32Intrinsics)) {
      FLAG_SET_DEFAULT(UseCRC32Intrinsics, true);
    }
  } else {
    if (!FLAG_IS_DEFAULT(UseCRC32Intrinsics)) {
      warning("CRC32 intrinsic are not available on this CPU.");
    }
    FLAG_SET_DEFAULT(UseCRC32Intrinsics, false);
  }

  if (UseCRC32CIntrinsics) {
    warning("CRC32C intrinsics are not available on this CPU.");
    FLAG_SET_DEFAULT(UseCRC32CIntrinsics, false);
  }
}

#ifdef COMPILER2
void VM_Version::c2_initialize() {
  if (!UseRVV) {
    FLAG_SET_DEFAULT(MaxVectorSize, 0);
  } else {
    if (!FLAG_IS_DEFAULT(MaxVectorSize) && MaxVectorSize != _initial_vector_length) {
      warning("Current system does not support RVV vector length for MaxVectorSize %d. Set MaxVectorSize to %d",
               (int)MaxVectorSize, _initial_vector_length);
    }
    MaxVectorSize = _initial_vector_length;
    if (MaxVectorSize < 16) {
      warning("RVV does not support vector length less than 16 bytes. Disabling RVV.");
      UseRVV = false;
      FLAG_SET_DEFAULT(MaxVectorSize, 0);
    }
  }

  // NOTE: Make sure codes dependent on UseRVV are put after MaxVectorSize initialize,
  //       as there are extra checks inside it which could disable UseRVV
  //       in some situations.

  // Base64
  if (FLAG_IS_DEFAULT(UseBASE64Intrinsics)) {
    FLAG_SET_DEFAULT(UseBASE64Intrinsics, true);
  }

  if (FLAG_IS_DEFAULT(UseVectorizedHashCodeIntrinsic)) {
    FLAG_SET_DEFAULT(UseVectorizedHashCodeIntrinsic, true);
  }

  if (!UseZicbop) {
    if (!FLAG_IS_DEFAULT(AllocatePrefetchStyle)) {
      warning("Zicbop is not available on this CPU");
    }
    FLAG_SET_DEFAULT(AllocatePrefetchStyle, 0);
  } else {
    // Limit AllocatePrefetchDistance so that it does not exceed the
    // static constraint of 512 defined in runtime/globals.hpp.
    if (FLAG_IS_DEFAULT(AllocatePrefetchDistance)) {
      FLAG_SET_DEFAULT(AllocatePrefetchDistance, MIN2(512, 3 * (int)CacheLineSize));
    }
    if (FLAG_IS_DEFAULT(AllocatePrefetchStepSize)) {
      FLAG_SET_DEFAULT(AllocatePrefetchStepSize, (int)CacheLineSize);
    }
    if (FLAG_IS_DEFAULT(PrefetchScanIntervalInBytes)) {
      FLAG_SET_DEFAULT(PrefetchScanIntervalInBytes, 3 * (int)CacheLineSize);
    }
    if (FLAG_IS_DEFAULT(PrefetchCopyIntervalInBytes)) {
      FLAG_SET_DEFAULT(PrefetchCopyIntervalInBytes, 3 * (int)CacheLineSize);
    }

    if (PrefetchCopyIntervalInBytes != -1 &&
        ((PrefetchCopyIntervalInBytes & 7) || (PrefetchCopyIntervalInBytes >= 32768))) {
      warning("PrefetchCopyIntervalInBytes must be -1, or a multiple of 8 and < 32768");
      PrefetchCopyIntervalInBytes &= ~7;
      if (PrefetchCopyIntervalInBytes >= 32768) {
        PrefetchCopyIntervalInBytes = 32760;
      }
    }
    if (AllocatePrefetchDistance !=-1 && (AllocatePrefetchDistance & 7)) {
      warning("AllocatePrefetchDistance must be multiple of 8");
      AllocatePrefetchDistance &= ~7;
    }
    if (AllocatePrefetchStepSize & 7) {
      warning("AllocatePrefetchStepSize must be multiple of 8");
      AllocatePrefetchStepSize &= ~7;
    }
  }

  if (FLAG_IS_DEFAULT(UseMulAddIntrinsic)) {
    FLAG_SET_DEFAULT(UseMulAddIntrinsic, true);
  }

  if (!AvoidUnalignedAccesses) {
    if (FLAG_IS_DEFAULT(UseMultiplyToLenIntrinsic)) {
      FLAG_SET_DEFAULT(UseMultiplyToLenIntrinsic, true);
    }
  } else if (UseMultiplyToLenIntrinsic) {
    warning("Intrinsics for BigInteger.multiplyToLen() not available on this CPU.");
    FLAG_SET_DEFAULT(UseMultiplyToLenIntrinsic, false);
  }

  if (!AvoidUnalignedAccesses) {
    if (FLAG_IS_DEFAULT(UseSquareToLenIntrinsic)) {
      FLAG_SET_DEFAULT(UseSquareToLenIntrinsic, true);
    }
  } else if (UseSquareToLenIntrinsic) {
    warning("Intrinsics for BigInteger.squareToLen() not available on this CPU.");
    FLAG_SET_DEFAULT(UseSquareToLenIntrinsic, false);
  }

  if (!AvoidUnalignedAccesses) {
    if (FLAG_IS_DEFAULT(UseMontgomeryMultiplyIntrinsic)) {
      FLAG_SET_DEFAULT(UseMontgomeryMultiplyIntrinsic, true);
    }
  } else if (UseMontgomeryMultiplyIntrinsic) {
    warning("Intrinsics for BigInteger.montgomeryMultiply() not available on this CPU.");
    FLAG_SET_DEFAULT(UseMontgomeryMultiplyIntrinsic, false);
  }

  if (!AvoidUnalignedAccesses) {
    if (FLAG_IS_DEFAULT(UseMontgomerySquareIntrinsic)) {
      FLAG_SET_DEFAULT(UseMontgomerySquareIntrinsic, true);
    }
  } else if (UseMontgomerySquareIntrinsic) {
    warning("Intrinsics for BigInteger.montgomerySquare() not available on this CPU.");
    FLAG_SET_DEFAULT(UseMontgomerySquareIntrinsic, false);
  }

  // Adler32
  if (UseRVV) {
    if (FLAG_IS_DEFAULT(UseAdler32Intrinsics)) {
      FLAG_SET_DEFAULT(UseAdler32Intrinsics, true);
    }
  } else if (UseAdler32Intrinsics) {
    if (!FLAG_IS_DEFAULT(UseAdler32Intrinsics)) {
      warning("Adler32 intrinsic requires RVV instructions (not available on this CPU).");
    }
    FLAG_SET_DEFAULT(UseAdler32Intrinsics, false);
  }

  // ChaCha20
  if (UseRVV && MaxVectorSize >= 32) {
    // performance tests on hardwares (MaxVectorSize == 16, 32) show that
    // it brings regression when MaxVectorSize == 16.
    if (FLAG_IS_DEFAULT(UseChaCha20Intrinsics)) {
      FLAG_SET_DEFAULT(UseChaCha20Intrinsics, true);
    }
  } else if (UseChaCha20Intrinsics) {
    if (!FLAG_IS_DEFAULT(UseChaCha20Intrinsics)) {
      warning("Chacha20 intrinsic requires RVV instructions (not available on this CPU)");
    }
    FLAG_SET_DEFAULT(UseChaCha20Intrinsics, false);
  }

  if (!AvoidUnalignedAccesses) {
    if (FLAG_IS_DEFAULT(UseMD5Intrinsics)) {
      FLAG_SET_DEFAULT(UseMD5Intrinsics, true);
    }
  } else if (UseMD5Intrinsics) {
    warning("Intrinsics for MD5 crypto hash functions not available on this CPU.");
    FLAG_SET_DEFAULT(UseMD5Intrinsics, false);
  }

  // SHA's
  if (FLAG_IS_DEFAULT(UseSHA)) {
    FLAG_SET_DEFAULT(UseSHA, true);
  }

  // SHA-1, no RVV required though.
  if (UseSHA && !AvoidUnalignedAccesses) {
    if (FLAG_IS_DEFAULT(UseSHA1Intrinsics)) {
      FLAG_SET_DEFAULT(UseSHA1Intrinsics, true);
    }
  } else if (UseSHA1Intrinsics) {
    warning("Intrinsics for SHA-1 crypto hash functions not available on this CPU.");
    FLAG_SET_DEFAULT(UseSHA1Intrinsics, false);
  }

  // SHA-2, depends on Zvkn.
  if (UseSHA) {
    if (UseZvkn) {
      if (FLAG_IS_DEFAULT(UseSHA256Intrinsics)) {
        FLAG_SET_DEFAULT(UseSHA256Intrinsics, true);
      }
      if (FLAG_IS_DEFAULT(UseSHA512Intrinsics)) {
        FLAG_SET_DEFAULT(UseSHA512Intrinsics, true);
      }
    } else {
      if (UseSHA256Intrinsics) {
        warning("Intrinsics for SHA-224 and SHA-256 crypto hash functions not available on this CPU, UseZvkn needed.");
        FLAG_SET_DEFAULT(UseSHA256Intrinsics, false);
      }
      if (UseSHA512Intrinsics) {
        warning("Intrinsics for SHA-384 and SHA-512 crypto hash functions not available on this CPU, UseZvkn needed.");
        FLAG_SET_DEFAULT(UseSHA512Intrinsics, false);
      }
    }
  } else {
    if (UseSHA256Intrinsics) {
      warning("Intrinsics for SHA-224 and SHA-256 crypto hash functions not available on this CPU, as UseSHA disabled.");
      FLAG_SET_DEFAULT(UseSHA256Intrinsics, false);
    }
    if (UseSHA512Intrinsics) {
      warning("Intrinsics for SHA-384 and SHA-512 crypto hash functions not available on this CPU, as UseSHA disabled.");
      FLAG_SET_DEFAULT(UseSHA512Intrinsics, false);
    }
  }

  // SHA-3
  if (UseSHA3Intrinsics) {
    warning("Intrinsics for SHA3-224, SHA3-256, SHA3-384 and SHA3-512 crypto hash functions not available on this CPU.");
    FLAG_SET_DEFAULT(UseSHA3Intrinsics, false);
  }

  // UseSHA
  if (!(UseSHA1Intrinsics || UseSHA256Intrinsics || UseSHA3Intrinsics || UseSHA512Intrinsics)) {
    FLAG_SET_DEFAULT(UseSHA, false);
  }

  // AES
  if (UseZvkn) {
    UseAES = UseAES || FLAG_IS_DEFAULT(UseAES);
    UseAESIntrinsics =
        UseAESIntrinsics || (UseAES && FLAG_IS_DEFAULT(UseAESIntrinsics));
    if (UseAESIntrinsics && !UseAES) {
      warning("UseAESIntrinsics enabled, but UseAES not, enabling");
      UseAES = true;
    }
  } else {
    if (UseAES) {
      warning("AES instructions are not available on this CPU");
      FLAG_SET_DEFAULT(UseAES, false);
    }
    if (UseAESIntrinsics) {
      warning("AES intrinsics are not available on this CPU");
      FLAG_SET_DEFAULT(UseAESIntrinsics, false);
    }
  }

  if (UseAESCTRIntrinsics) {
    warning("AES/CTR intrinsics are not available on this CPU");
    FLAG_SET_DEFAULT(UseAESCTRIntrinsics, false);
  }
}

#endif // COMPILER2

void VM_Version::initialize_cpu_information(void) {
  // do nothing if cpu info has been initialized
  if (_initialized) {
    return;
  }

  _no_of_cores  = os::processor_count();
  _no_of_threads = _no_of_cores;
  _no_of_sockets = _no_of_cores;
  os::snprintf_checked(_cpu_name, CPU_TYPE_DESC_BUF_SIZE - 1, "RISCV64");
  os::snprintf_checked(_cpu_desc, CPU_DETAILED_DESC_BUF_SIZE, "RISCV64 %s", cpu_info_string());
  _initialized = true;
}

bool VM_Version::is_intrinsic_supported(vmIntrinsicID id) {
  assert(id != vmIntrinsics::_none, "must be a VM intrinsic");
  switch (id) {
  case vmIntrinsics::_floatToFloat16:
  case vmIntrinsics::_float16ToFloat:
    if (!supports_float16_float_conversion()) {
      return false;
    }
    break;
  default:
    break;
  }
  return true;
}<|MERGE_RESOLUTION|>--- conflicted
+++ resolved
@@ -213,18 +213,8 @@
   }
 
   if (UseRVV) {
-<<<<<<< HEAD
-    if (!ext_v.enabled() && FLAG_IS_DEFAULT(UseRVV)) {
-      warning("RVV is not supported on this CPU");
-      FLAG_SET_DEFAULT(UseRVV, false);
-    } else {
-      // read vector length from vector CSR vlenb
-      _initial_vector_length = cpu_vector_length();
-    }
-=======
     // read vector length from vector CSR vlenb
     _initial_vector_length = cpu_vector_length();
->>>>>>> 8eba0c07
   }
 
   // Misc Intrinsics that could depend on RVV.
