--- conflicted
+++ resolved
@@ -961,14 +961,8 @@
   void revbw(Register Rd, Register Rs, Register tmp1 = t0, Register tmp2= t1);  // reverse bytes in lower word, sign-extend
   void revb(Register Rd, Register Rs, Register tmp1 = t0, Register tmp2 = t1);  // reverse bytes in doubleword
 
-<<<<<<< HEAD
-  void ror_reg(Register dst, Register src, Register shift, Register tmp = t0);
-  void ror_imm(Register dst, Register src, uint32_t shift, Register tmp = t0);
-  void rolw_imm(Register dst, Register src, uint32_t shift, Register tmp = t0);
-=======
   void ror(Register dst, Register src, uint32_t shift, Register tmp = t0);
   void rolw(Register dst, Register src, uint32_t shift, Register tmp = t0);
->>>>>>> f6492aa6
   void andi(Register Rd, Register Rn, int64_t imm, Register tmp = t0);
   void orptr(Address adr, RegisterOrConstant src, Register tmp1 = t0, Register tmp2 = t1);
 
