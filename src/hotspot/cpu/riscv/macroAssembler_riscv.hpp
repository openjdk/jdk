/*
 * Copyright (c) 1997, 2023, Oracle and/or its affiliates. All rights reserved.
 * Copyright (c) 2014, 2020, Red Hat Inc. All rights reserved.
 * Copyright (c) 2020, 2023, Huawei Technologies Co., Ltd. All rights reserved.
 * DO NOT ALTER OR REMOVE COPYRIGHT NOTICES OR THIS FILE HEADER.
 *
 * This code is free software; you can redistribute it and/or modify it
 * under the terms of the GNU General Public License version 2 only, as
 * published by the Free Software Foundation.
 *
 * This code is distributed in the hope that it will be useful, but WITHOUT
 * ANY WARRANTY; without even the implied warranty of MERCHANTABILITY or
 * FITNESS FOR A PARTICULAR PURPOSE.  See the GNU General Public License
 * version 2 for more details (a copy is included in the LICENSE file that
 * accompanied this code).
 *
 * You should have received a copy of the GNU General Public License version
 * 2 along with this work; if not, write to the Free Software Foundation,
 * Inc., 51 Franklin St, Fifth Floor, Boston, MA 02110-1301 USA.
 *
 * Please contact Oracle, 500 Oracle Parkway, Redwood Shores, CA 94065 USA
 * or visit www.oracle.com if you need additional information or have any
 * questions.
 *
 */

#ifndef CPU_RISCV_MACROASSEMBLER_RISCV_HPP
#define CPU_RISCV_MACROASSEMBLER_RISCV_HPP

#include "asm/assembler.inline.hpp"
#include "code/vmreg.hpp"
#include "metaprogramming/enableIf.hpp"
#include "nativeInst_riscv.hpp"
#include "oops/compressedOops.hpp"
#include "utilities/powerOfTwo.hpp"

// MacroAssembler extends Assembler by frequently used macros.
//
// Instructions for which a 'better' code sequence exists depending
// on arguments should also go in here.

class MacroAssembler: public Assembler {

 public:
  MacroAssembler(CodeBuffer* code) : Assembler(code) {}

  void safepoint_poll(Label& slow_path, bool at_return, bool acquire, bool in_nmethod);

  // Alignment
  int align(int modulus, int extra_offset = 0);

  static inline void assert_alignment(address pc, int alignment = NativeInstruction::instruction_size) {
    assert(is_aligned(pc, alignment), "bad alignment");
  }

  // nop
  void post_call_nop();

  // Stack frame creation/removal
  // Note that SP must be updated to the right place before saving/restoring RA and FP
  // because signal based thread suspend/resume could happen asynchronously.
  void enter() {
    addi(sp, sp, - 2 * wordSize);
    sd(ra, Address(sp, wordSize));
    sd(fp, Address(sp));
    addi(fp, sp, 2 * wordSize);
  }

  void leave() {
    addi(sp, fp, - 2 * wordSize);
    ld(fp, Address(sp));
    ld(ra, Address(sp, wordSize));
    addi(sp, sp, 2 * wordSize);
  }


  // Support for getting the JavaThread pointer (i.e.; a reference to thread-local information)
  // The pointer will be loaded into the thread register.
  void get_thread(Register thread);

  // Support for VM calls
  //
  // It is imperative that all calls into the VM are handled via the call_VM macros.
  // They make sure that the stack linkage is setup correctly. call_VM's correspond
  // to ENTRY/ENTRY_X entry points while call_VM_leaf's correspond to LEAF entry points.

  void call_VM(Register oop_result,
               address entry_point,
               bool check_exceptions = true);
  void call_VM(Register oop_result,
               address entry_point,
               Register arg_1,
               bool check_exceptions = true);
  void call_VM(Register oop_result,
               address entry_point,
               Register arg_1, Register arg_2,
               bool check_exceptions = true);
  void call_VM(Register oop_result,
               address entry_point,
               Register arg_1, Register arg_2, Register arg_3,
               bool check_exceptions = true);

  // Overloadings with last_Java_sp
  void call_VM(Register oop_result,
               Register last_java_sp,
               address entry_point,
               int number_of_arguments = 0,
               bool check_exceptions = true);
  void call_VM(Register oop_result,
               Register last_java_sp,
               address entry_point,
               Register arg_1,
               bool check_exceptions = true);
  void call_VM(Register oop_result,
               Register last_java_sp,
               address entry_point,
               Register arg_1, Register arg_2,
               bool check_exceptions = true);
  void call_VM(Register oop_result,
               Register last_java_sp,
               address entry_point,
               Register arg_1, Register arg_2, Register arg_3,
               bool check_exceptions = true);

  void get_vm_result(Register oop_result, Register java_thread);
  void get_vm_result_2(Register metadata_result, Register java_thread);

  // These always tightly bind to MacroAssembler::call_VM_leaf_base
  // bypassing the virtual implementation
  void call_VM_leaf(address entry_point,
                    int number_of_arguments = 0);
  void call_VM_leaf(address entry_point,
                    Register arg_0);
  void call_VM_leaf(address entry_point,
                    Register arg_0, Register arg_1);
  void call_VM_leaf(address entry_point,
                    Register arg_0, Register arg_1, Register arg_2);

  // These always tightly bind to MacroAssembler::call_VM_base
  // bypassing the virtual implementation
  void super_call_VM_leaf(address entry_point, Register arg_0);
  void super_call_VM_leaf(address entry_point, Register arg_0, Register arg_1);
  void super_call_VM_leaf(address entry_point, Register arg_0, Register arg_1, Register arg_2);
  void super_call_VM_leaf(address entry_point, Register arg_0, Register arg_1, Register arg_2, Register arg_3);

  // last Java Frame (fills frame anchor)
  void set_last_Java_frame(Register last_java_sp, Register last_java_fp, address last_java_pc, Register tmp);
  void set_last_Java_frame(Register last_java_sp, Register last_java_fp, Label &last_java_pc, Register tmp);
  void set_last_Java_frame(Register last_java_sp, Register last_java_fp, Register last_java_pc, Register tmp);

  // thread in the default location (xthread)
  void reset_last_Java_frame(bool clear_fp);

  virtual void call_VM_leaf_base(
    address entry_point,                // the entry point
    int     number_of_arguments,        // the number of arguments to pop after the call
    Label*  retaddr = nullptr
  );

  virtual void call_VM_leaf_base(
    address entry_point,                // the entry point
    int     number_of_arguments,        // the number of arguments to pop after the call
    Label&  retaddr) {
    call_VM_leaf_base(entry_point, number_of_arguments, &retaddr);
  }

  virtual void call_VM_base(           // returns the register containing the thread upon return
    Register oop_result,               // where an oop-result ends up if any; use noreg otherwise
    Register java_thread,              // the thread if computed before     ; use noreg otherwise
    Register last_java_sp,             // to set up last_Java_frame in stubs; use noreg otherwise
    address  entry_point,              // the entry point
    int      number_of_arguments,      // the number of arguments (w/o thread) to pop after the call
    bool     check_exceptions          // whether to check for pending exceptions after return
  );

  void call_VM_helper(Register oop_result, address entry_point, int number_of_arguments, bool check_exceptions);

  virtual void check_and_handle_earlyret(Register java_thread);
  virtual void check_and_handle_popframe(Register java_thread);

  void resolve_weak_handle(Register result, Register tmp1, Register tmp2);
  void resolve_oop_handle(Register result, Register tmp1, Register tmp2);
  void resolve_jobject(Register value, Register tmp1, Register tmp2);
  void resolve_global_jobject(Register value, Register tmp1, Register tmp2);

  void movoop(Register dst, jobject obj);
  void mov_metadata(Register dst, Metadata* obj);
  void bang_stack_size(Register size, Register tmp);
  void set_narrow_oop(Register dst, jobject obj);
  void set_narrow_klass(Register dst, Klass* k);

  void load_mirror(Register dst, Register method, Register tmp1, Register tmp2);
  void access_load_at(BasicType type, DecoratorSet decorators, Register dst,
                      Address src, Register tmp1, Register tmp2);
  void access_store_at(BasicType type, DecoratorSet decorators, Address dst,
                       Register val, Register tmp1, Register tmp2, Register tmp3);
  void load_klass(Register dst, Register src, Register tmp = t0);
  void store_klass(Register dst, Register src, Register tmp = t0);
  void cmp_klass(Register oop, Register trial_klass, Register tmp1, Register tmp2, Label &L);

  void encode_klass_not_null(Register r, Register tmp = t0);
  void decode_klass_not_null(Register r, Register tmp = t0);
  void encode_klass_not_null(Register dst, Register src, Register tmp);
  void decode_klass_not_null(Register dst, Register src, Register tmp);
  void decode_heap_oop_not_null(Register r);
  void decode_heap_oop_not_null(Register dst, Register src);
  void decode_heap_oop(Register d, Register s);
  void decode_heap_oop(Register r) { decode_heap_oop(r, r); }
  void encode_heap_oop(Register d, Register s);
  void encode_heap_oop(Register r) { encode_heap_oop(r, r); };
  void load_heap_oop(Register dst, Address src, Register tmp1,
                     Register tmp2, DecoratorSet decorators = 0);
  void load_heap_oop_not_null(Register dst, Address src, Register tmp1,
                              Register tmp2, DecoratorSet decorators = 0);
  void store_heap_oop(Address dst, Register val, Register tmp1,
                      Register tmp2, Register tmp3, DecoratorSet decorators = 0);

  void store_klass_gap(Register dst, Register src);

  // currently unimplemented
  // Used for storing null. All other oop constants should be
  // stored using routines that take a jobject.
  void store_heap_oop_null(Address dst);

  // This dummy is to prevent a call to store_heap_oop from
  // converting a zero (linked null) into a Register by giving
  // the compiler two choices it can't resolve

  void store_heap_oop(Address dst, void* dummy);

  // Support for null-checks
  //
  // Generates code that causes a null OS exception if the content of reg is null.
  // If the accessed location is M[reg + offset] and the offset is known, provide the
  // offset. No explicit code generateion is needed if the offset is within a certain
  // range (0 <= offset <= page_size).

  virtual void null_check(Register reg, int offset = -1);
  static bool needs_explicit_null_check(intptr_t offset);
  static bool uses_implicit_null_check(void* address);

  // idiv variant which deals with MINLONG as dividend and -1 as divisor
  int corrected_idivl(Register result, Register rs1, Register rs2,
                      bool want_remainder);
  int corrected_idivq(Register result, Register rs1, Register rs2,
                      bool want_remainder);

  // interface method calling
  void lookup_interface_method(Register recv_klass,
                               Register intf_klass,
                               RegisterOrConstant itable_index,
                               Register method_result,
                               Register scan_tmp,
                               Label& no_such_interface,
                               bool return_method = true);

  // virtual method calling
  // n.n. x86 allows RegisterOrConstant for vtable_index
  void lookup_virtual_method(Register recv_klass,
                             RegisterOrConstant vtable_index,
                             Register method_result);

  // Form an address from base + offset in Rd. Rd my or may not
  // actually be used: you must use the Address that is returned. It
  // is up to you to ensure that the shift provided matches the size
  // of your data.
  Address form_address(Register Rd, Register base, int64_t byte_offset);

  // Sometimes we get misaligned loads and stores, usually from Unsafe
  // accesses, and these can exceed the offset range.
  Address legitimize_address(Register Rd, const Address &adr) {
    if (adr.getMode() == Address::base_plus_offset) {
      if (!is_simm12(adr.offset())) {
        return form_address(Rd, adr.base(), adr.offset());
      }
    }
    return adr;
  }

  // allocation
  void tlab_allocate(
    Register obj,                   // result: pointer to object after successful allocation
    Register var_size_in_bytes,     // object size in bytes if unknown at compile time; invalid otherwise
    int      con_size_in_bytes,     // object size in bytes if   known at compile time
    Register tmp1,                  // temp register
    Register tmp2,                  // temp register
    Label&   slow_case,             // continuation point of fast allocation fails
    bool     is_far = false
  );

  // Test sub_klass against super_klass, with fast and slow paths.

  // The fast path produces a tri-state answer: yes / no / maybe-slow.
  // One of the three labels can be null, meaning take the fall-through.
  // If super_check_offset is -1, the value is loaded up from super_klass.
  // No registers are killed, except tmp_reg
  void check_klass_subtype_fast_path(Register sub_klass,
                                     Register super_klass,
                                     Register tmp_reg,
                                     Label* L_success,
                                     Label* L_failure,
                                     Label* L_slow_path,
                                     Register super_check_offset = noreg);

  // The reset of the type check; must be wired to a corresponding fast path.
  // It does not repeat the fast path logic, so don't use it standalone.
  // The tmp1_reg and tmp2_reg can be noreg, if no temps are available.
  // Updates the sub's secondary super cache as necessary.
  void check_klass_subtype_slow_path(Register sub_klass,
                                     Register super_klass,
                                     Register tmp1_reg,
                                     Register tmp2_reg,
                                     Label* L_success,
                                     Label* L_failure);

  void check_klass_subtype(Register sub_klass,
                           Register super_klass,
                           Register tmp_reg,
                           Label& L_success);

  Address argument_address(RegisterOrConstant arg_slot, int extra_slot_offset = 0);

  // only if +VerifyOops
  void _verify_oop(Register reg, const char* s, const char* file, int line);
  void _verify_oop_addr(Address addr, const char* s, const char* file, int line);

  void _verify_oop_checked(Register reg, const char* s, const char* file, int line) {
    if (VerifyOops) {
      _verify_oop(reg, s, file, line);
    }
  }
  void _verify_oop_addr_checked(Address reg, const char* s, const char* file, int line) {
    if (VerifyOops) {
      _verify_oop_addr(reg, s, file, line);
    }
  }

  void _verify_method_ptr(Register reg, const char* msg, const char* file, int line) {}
  void _verify_klass_ptr(Register reg, const char* msg, const char* file, int line) {}

#define verify_oop(reg) _verify_oop_checked(reg, "broken oop " #reg, __FILE__, __LINE__)
#define verify_oop_msg(reg, msg) _verify_oop_checked(reg, "broken oop " #reg ", " #msg, __FILE__, __LINE__)
#define verify_oop_addr(addr) _verify_oop_addr_checked(addr, "broken oop addr " #addr, __FILE__, __LINE__)
#define verify_method_ptr(reg) _verify_method_ptr(reg, "broken method " #reg, __FILE__, __LINE__)
#define verify_klass_ptr(reg) _verify_method_ptr(reg, "broken klass " #reg, __FILE__, __LINE__)

  // A more convenient access to fence for our purposes
  // We used four bit to indicate the read and write bits in the predecessors and successors,
  // and extended i for r, o for w if UseConservativeFence enabled.
  enum Membar_mask_bits {
    StoreStore = 0b0101,               // (pred = ow   + succ =   ow)
    LoadStore  = 0b1001,               // (pred = ir   + succ =   ow)
    StoreLoad  = 0b0110,               // (pred = ow   + succ =   ir)
    LoadLoad   = 0b1010,               // (pred = ir   + succ =   ir)
    AnyAny     = LoadStore | StoreLoad // (pred = iorw + succ = iorw)
  };

  void membar(uint32_t order_constraint);

  static void membar_mask_to_pred_succ(uint32_t order_constraint,
                                       uint32_t& predecessor, uint32_t& successor) {
    predecessor = (order_constraint >> 2) & 0x3;
    successor = order_constraint & 0x3;
  }

  static int pred_succ_to_membar_mask(uint32_t predecessor, uint32_t successor) {
    return ((predecessor & 0x3) << 2) | (successor & 0x3);
  }

  void pause() {
    fence(w, 0);
  }

  void fence(uint32_t predecessor, uint32_t successor) {
    if (UseZtso) {
      // do not emit fence if it's not at least a StoreLoad fence
      if (!((predecessor & w) && (successor & r))) {
        return;
      }
    }
    if (UseConservativeFence) {
      // extend rw -> iorw:
      // 01(w) -> 0101(ow)
      // 10(r) -> 1010(ir)
      // 11(rw)-> 1111(iorw)
      predecessor |= (predecessor & 0b11) << 2;
      successor |= (successor & 0b11) << 2;
    }
    Assembler::fence(predecessor, successor);
  }

  // prints msg, dumps registers and stops execution
  void stop(const char* msg);

  static void debug64(char* msg, int64_t pc, int64_t regs[]);

  void unimplemented(const char* what = "");

  void should_not_reach_here() { stop("should not reach here"); }

  static address target_addr_for_insn(address insn_addr);

  // Required platform-specific helpers for Label::patch_instructions.
  // They _shadow_ the declarations in AbstractAssembler, which are undefined.
  static int pd_patch_instruction_size(address branch, address target);
  static void pd_patch_instruction(address branch, address target, const char* file = nullptr, int line = 0) {
    pd_patch_instruction_size(branch, target);
  }
  static address pd_call_destination(address branch) {
    return target_addr_for_insn(branch);
  }

  static int patch_oop(address insn_addr, address o);

  static address get_target_of_li32(address insn_addr);
  static int patch_imm_in_li32(address branch, int32_t target);

  // Return whether code is emitted to a scratch blob.
  virtual bool in_scratch_emit_size() {
    return false;
  }

  address emit_trampoline_stub(int insts_call_instruction_offset, address target);
  static int max_trampoline_stub_size();
  void emit_static_call_stub();
  static int static_call_stub_size();

  // The following 4 methods return the offset of the appropriate move instruction

  // Support for fast byte/short loading with zero extension (depending on particular CPU)
  int load_unsigned_byte(Register dst, Address src);
  int load_unsigned_short(Register dst, Address src);

  // Support for fast byte/short loading with sign extension (depending on particular CPU)
  int load_signed_byte(Register dst, Address src);
  int load_signed_short(Register dst, Address src);

  // Load and store values by size and signed-ness
  void load_sized_value(Register dst, Address src, size_t size_in_bytes, bool is_signed);
  void store_sized_value(Address dst, Register src, size_t size_in_bytes);

 public:
  // Standard pseudo instructions
  inline void nop() {
    addi(x0, x0, 0);
  }

  inline void mv(Register Rd, Register Rs) {
    if (Rd != Rs) {
      addi(Rd, Rs, 0);
    }
  }

  inline void notr(Register Rd, Register Rs) {
    xori(Rd, Rs, -1);
  }

  inline void neg(Register Rd, Register Rs) {
    sub(Rd, x0, Rs);
  }

  inline void negw(Register Rd, Register Rs) {
    subw(Rd, x0, Rs);
  }

  inline void sext_w(Register Rd, Register Rs) {
    addiw(Rd, Rs, 0);
  }

  inline void zext_b(Register Rd, Register Rs) {
    andi(Rd, Rs, 0xFF);
  }

  inline void seqz(Register Rd, Register Rs) {
    sltiu(Rd, Rs, 1);
  }

  inline void snez(Register Rd, Register Rs) {
    sltu(Rd, x0, Rs);
  }

  inline void sltz(Register Rd, Register Rs) {
    slt(Rd, Rs, x0);
  }

  inline void sgtz(Register Rd, Register Rs) {
    slt(Rd, x0, Rs);
  }

  // Bit-manipulation extension pseudo instructions
  // zero extend word
  inline void zext_w(Register Rd, Register Rs) {
    add_uw(Rd, Rs, zr);
  }

  // Floating-point data-processing pseudo instructions
  inline void fmv_s(FloatRegister Rd, FloatRegister Rs) {
    if (Rd != Rs) {
      fsgnj_s(Rd, Rs, Rs);
    }
  }

  inline void fabs_s(FloatRegister Rd, FloatRegister Rs) {
    fsgnjx_s(Rd, Rs, Rs);
  }

  inline void fneg_s(FloatRegister Rd, FloatRegister Rs) {
    fsgnjn_s(Rd, Rs, Rs);
  }

  inline void fmv_d(FloatRegister Rd, FloatRegister Rs) {
    if (Rd != Rs) {
      fsgnj_d(Rd, Rs, Rs);
    }
  }

  inline void fabs_d(FloatRegister Rd, FloatRegister Rs) {
    fsgnjx_d(Rd, Rs, Rs);
  }

  inline void fneg_d(FloatRegister Rd, FloatRegister Rs) {
    fsgnjn_d(Rd, Rs, Rs);
  }

  // Control and status pseudo instructions
  void rdinstret(Register Rd);                  // read instruction-retired counter
  void rdcycle(Register Rd);                    // read cycle counter
  void rdtime(Register Rd);                     // read time
  void csrr(Register Rd, unsigned csr);         // read csr
  void csrw(unsigned csr, Register Rs);         // write csr
  void csrs(unsigned csr, Register Rs);         // set bits in csr
  void csrc(unsigned csr, Register Rs);         // clear bits in csr
  void csrwi(unsigned csr, unsigned imm);
  void csrsi(unsigned csr, unsigned imm);
  void csrci(unsigned csr, unsigned imm);
  void frcsr(Register Rd);                      // read float-point csr
  void fscsr(Register Rd, Register Rs);         // swap float-point csr
  void fscsr(Register Rs);                      // write float-point csr
  void frrm(Register Rd);                       // read float-point rounding mode
  void fsrm(Register Rd, Register Rs);          // swap float-point rounding mode
  void fsrm(Register Rs);                       // write float-point rounding mode
  void fsrmi(Register Rd, unsigned imm);
  void fsrmi(unsigned imm);
  void frflags(Register Rd);                    // read float-point exception flags
  void fsflags(Register Rd, Register Rs);       // swap float-point exception flags
  void fsflags(Register Rs);                    // write float-point exception flags
  void fsflagsi(Register Rd, unsigned imm);
  void fsflagsi(unsigned imm);

  // Control transfer pseudo instructions
  void beqz(Register Rs, const address dest);
  void bnez(Register Rs, const address dest);
  void blez(Register Rs, const address dest);
  void bgez(Register Rs, const address dest);
  void bltz(Register Rs, const address dest);
  void bgtz(Register Rs, const address dest);

  void j(Label &l, Register temp = t0);
  void j(const address dest, Register temp = t0);
  void j(const Address &adr, Register temp = t0);
  void jal(Label &l, Register temp = t0);
  void jal(const address dest, Register temp = t0);
  void jal(const Address &adr, Register temp = t0);
  void jal(Register Rd, Label &L, Register temp = t0);
  void jal(Register Rd, const address dest, Register temp = t0);

  //label
  void beqz(Register Rs, Label &l, bool is_far = false);
  void bnez(Register Rs, Label &l, bool is_far = false);
  void blez(Register Rs, Label &l, bool is_far = false);
  void bgez(Register Rs, Label &l, bool is_far = false);
  void bltz(Register Rs, Label &l, bool is_far = false);
  void bgtz(Register Rs, Label &l, bool is_far = false);

  void beq (Register Rs1, Register Rs2, Label &L, bool is_far = false);
  void bne (Register Rs1, Register Rs2, Label &L, bool is_far = false);
  void blt (Register Rs1, Register Rs2, Label &L, bool is_far = false);
  void bge (Register Rs1, Register Rs2, Label &L, bool is_far = false);
  void bltu(Register Rs1, Register Rs2, Label &L, bool is_far = false);
  void bgeu(Register Rs1, Register Rs2, Label &L, bool is_far = false);

  void bgt (Register Rs, Register Rt, const address dest);
  void ble (Register Rs, Register Rt, const address dest);
  void bgtu(Register Rs, Register Rt, const address dest);
  void bleu(Register Rs, Register Rt, const address dest);

  void bgt (Register Rs, Register Rt, Label &l, bool is_far = false);
  void ble (Register Rs, Register Rt, Label &l, bool is_far = false);
  void bgtu(Register Rs, Register Rt, Label &l, bool is_far = false);
  void bleu(Register Rs, Register Rt, Label &l, bool is_far = false);

#define INSN_ENTRY_RELOC(result_type, header)                               \
  result_type header {                                                      \
    guarantee(rtype == relocInfo::internal_word_type,                       \
              "only internal_word_type relocs make sense here");            \
    relocate(InternalAddress(dest).rspec());                                \
    IncompressibleRegion ir(this);  /* relocations */

#define INSN(NAME)                                                                                       \
  void NAME(Register Rs1, Register Rs2, const address dest) {                                            \
    assert_cond(dest != nullptr);                                                                        \
    int64_t offset = dest - pc();                                                                        \
    guarantee(is_simm13(offset) && ((offset % 2) == 0), "offset is invalid.");                           \
    Assembler::NAME(Rs1, Rs2, offset);                                                                   \
  }                                                                                                      \
  INSN_ENTRY_RELOC(void, NAME(Register Rs1, Register Rs2, address dest, relocInfo::relocType rtype))     \
    NAME(Rs1, Rs2, dest);                                                                                \
  }

  INSN(beq);
  INSN(bne);
  INSN(bge);
  INSN(bgeu);
  INSN(blt);
  INSN(bltu);

#undef INSN

#undef INSN_ENTRY_RELOC

  void float_beq(FloatRegister Rs1, FloatRegister Rs2, Label &l, bool is_far = false, bool is_unordered = false);
  void float_bne(FloatRegister Rs1, FloatRegister Rs2, Label &l, bool is_far = false, bool is_unordered = false);
  void float_ble(FloatRegister Rs1, FloatRegister Rs2, Label &l, bool is_far = false, bool is_unordered = false);
  void float_bge(FloatRegister Rs1, FloatRegister Rs2, Label &l, bool is_far = false, bool is_unordered = false);
  void float_blt(FloatRegister Rs1, FloatRegister Rs2, Label &l, bool is_far = false, bool is_unordered = false);
  void float_bgt(FloatRegister Rs1, FloatRegister Rs2, Label &l, bool is_far = false, bool is_unordered = false);

  void double_beq(FloatRegister Rs1, FloatRegister Rs2, Label &l, bool is_far = false, bool is_unordered = false);
  void double_bne(FloatRegister Rs1, FloatRegister Rs2, Label &l, bool is_far = false, bool is_unordered = false);
  void double_ble(FloatRegister Rs1, FloatRegister Rs2, Label &l, bool is_far = false, bool is_unordered = false);
  void double_bge(FloatRegister Rs1, FloatRegister Rs2, Label &l, bool is_far = false, bool is_unordered = false);
  void double_blt(FloatRegister Rs1, FloatRegister Rs2, Label &l, bool is_far = false, bool is_unordered = false);
  void double_bgt(FloatRegister Rs1, FloatRegister Rs2, Label &l, bool is_far = false, bool is_unordered = false);

private:
  int push_reg(unsigned int bitset, Register stack);
  int pop_reg(unsigned int bitset, Register stack);
  int push_fp(unsigned int bitset, Register stack);
  int pop_fp(unsigned int bitset, Register stack);
#ifdef COMPILER2
  int push_v(unsigned int bitset, Register stack);
  int pop_v(unsigned int bitset, Register stack);
#endif // COMPILER2

public:
  void push_reg(Register Rs);
  void pop_reg(Register Rd);
  void push_reg(RegSet regs, Register stack) { if (regs.bits()) push_reg(regs.bits(), stack); }
  void pop_reg(RegSet regs, Register stack)  { if (regs.bits()) pop_reg(regs.bits(), stack); }
  void push_fp(FloatRegSet regs, Register stack) { if (regs.bits()) push_fp(regs.bits(), stack); }
  void pop_fp(FloatRegSet regs, Register stack)  { if (regs.bits()) pop_fp(regs.bits(), stack); }
#ifdef COMPILER2
  void push_v(VectorRegSet regs, Register stack) { if (regs.bits()) push_v(regs.bits(), stack); }
  void pop_v(VectorRegSet regs, Register stack)  { if (regs.bits()) pop_v(regs.bits(), stack); }
#endif // COMPILER2

  // Push and pop everything that might be clobbered by a native
  // runtime call except t0 and t1. (They are always
  // temporary registers, so we don't have to protect them.)
  // Additional registers can be excluded in a passed RegSet.
  void push_call_clobbered_registers_except(RegSet exclude);
  void pop_call_clobbered_registers_except(RegSet exclude);

  void push_call_clobbered_registers() {
    push_call_clobbered_registers_except(RegSet());
  }
  void pop_call_clobbered_registers() {
    pop_call_clobbered_registers_except(RegSet());
  }

  void push_CPU_state(bool save_vectors = false, int vector_size_in_bytes = 0);
  void pop_CPU_state(bool restore_vectors = false, int vector_size_in_bytes = 0);

  void push_cont_fastpath(Register java_thread);
  void pop_cont_fastpath(Register java_thread);

  // if heap base register is used - reinit it with the correct value
  void reinit_heapbase();

  void bind(Label& L) {
    Assembler::bind(L);
    // fences across basic blocks should not be merged
    code()->clear_last_insn();
  }

  typedef void (MacroAssembler::* compare_and_branch_insn)(Register Rs1, Register Rs2, const address dest);
  typedef void (MacroAssembler::* compare_and_branch_label_insn)(Register Rs1, Register Rs2, Label &L, bool is_far);
  typedef void (MacroAssembler::* jal_jalr_insn)(Register Rt, address dest);
  typedef void (MacroAssembler::* load_insn_by_temp)(Register Rt, address dest, Register temp);

  void wrap_label(Register r, Label &L, Register t, load_insn_by_temp insn);
  void wrap_label(Register r, Label &L, jal_jalr_insn insn);
  void wrap_label(Register r1, Register r2, Label &L,
                  compare_and_branch_insn insn,
                  compare_and_branch_label_insn neg_insn, bool is_far = false);

  void la(Register Rd, Label &label);
  void la(Register Rd, const address dest);
  void la(Register Rd, const Address &adr);

  void li32(Register Rd, int32_t imm);
  void li64(Register Rd, int64_t imm);
  void li  (Register Rd, int64_t imm);  // optimized load immediate

  // mv
  void mv(Register Rd, address addr)                  { li(Rd, (int64_t)addr); }
  void mv(Register Rd, address addr, int32_t &offset) {
    // Split address into a lower 12-bit sign-extended offset and the remainder,
    // so that the offset could be encoded in jalr or load/store instruction.
    offset = ((int32_t)(int64_t)addr << 20) >> 20;
    li(Rd, (int64_t)addr - offset);
  }

  template<typename T, ENABLE_IF(std::is_integral<T>::value)>
  inline void mv(Register Rd, T o)                    { li(Rd, (int64_t)o); }

  void mv(Register Rd, Address dest) {
    assert(dest.getMode() == Address::literal, "Address mode should be Address::literal");
    relocate(dest.rspec(), [&] {
      movptr(Rd, dest.target());
    });
  }

  void mv(Register Rd, RegisterOrConstant src) {
    if (src.is_register()) {
      mv(Rd, src.as_register());
    } else {
      mv(Rd, src.as_constant());
    }
  }

  void movptr(Register Rd, address addr, int32_t &offset);

  void movptr(Register Rd, address addr) {
    int offset = 0;
    movptr(Rd, addr, offset);
    addi(Rd, Rd, offset);
  }

  inline void movptr(Register Rd, uintptr_t imm64) {
    movptr(Rd, (address)imm64);
  }

  // arith
  void add (Register Rd, Register Rn, int64_t increment, Register temp = t0);
  void addw(Register Rd, Register Rn, int32_t increment, Register temp = t0);
  void sub (Register Rd, Register Rn, int64_t decrement, Register temp = t0);
  void subw(Register Rd, Register Rn, int32_t decrement, Register temp = t0);

#define INSN(NAME)                                               \
  inline void NAME(Register Rd, Register Rs1, Register Rs2) {    \
    Assembler::NAME(Rd, Rs1, Rs2);                               \
  }

  INSN(add);
  INSN(addw);
  INSN(sub);
  INSN(subw);

#undef INSN

  // logic
  void andrw(Register Rd, Register Rs1, Register Rs2);
  void orrw(Register Rd, Register Rs1, Register Rs2);
  void xorrw(Register Rd, Register Rs1, Register Rs2);

  // revb
  void revb_h_h(Register Rd, Register Rs, Register tmp = t0);                           // reverse bytes in halfword in lower 16 bits, sign-extend
  void revb_w_w(Register Rd, Register Rs, Register tmp1 = t0, Register tmp2 = t1);      // reverse bytes in lower word, sign-extend
  void revb_h_h_u(Register Rd, Register Rs, Register tmp = t0);                         // reverse bytes in halfword in lower 16 bits, zero-extend
  void revb_h_w_u(Register Rd, Register Rs, Register tmp1 = t0, Register tmp2 = t1);    // reverse bytes in halfwords in lower 32 bits, zero-extend
  void revb_h_helper(Register Rd, Register Rs, Register tmp1 = t0, Register tmp2= t1);  // reverse bytes in upper 16 bits (48:63) and move to lower
  void revb_h(Register Rd, Register Rs, Register tmp1 = t0, Register tmp2= t1);         // reverse bytes in each halfword
  void revb_w(Register Rd, Register Rs, Register tmp1 = t0, Register tmp2= t1);         // reverse bytes in each word
  void revb(Register Rd, Register Rs, Register tmp1 = t0, Register tmp2 = t1);          // reverse bytes in doubleword

  void ror_imm(Register dst, Register src, uint32_t shift, Register tmp = t0);
  void andi(Register Rd, Register Rn, int64_t imm, Register tmp = t0);
  void orptr(Address adr, RegisterOrConstant src, Register tmp1 = t0, Register tmp2 = t1);

// Load and Store Instructions
#define INSN_ENTRY_RELOC(result_type, header)                               \
  result_type header {                                                      \
    guarantee(rtype == relocInfo::internal_word_type,                       \
              "only internal_word_type relocs make sense here");            \
    relocate(InternalAddress(dest).rspec());                                \
    IncompressibleRegion ir(this);  /* relocations */

#define INSN(NAME)                                                                                 \
  void NAME(Register Rd, address dest) {                                                           \
    assert_cond(dest != nullptr);                                                                  \
    int64_t distance = dest - pc();                                                                \
    if (is_simm32(distance)) {                                                                     \
      auipc(Rd, (int32_t)distance + 0x800);                                                        \
      Assembler::NAME(Rd, Rd, ((int32_t)distance << 20) >> 20);                                    \
    } else {                                                                                       \
      int32_t offset = 0;                                                                          \
      movptr(Rd, dest, offset);                                                                    \
      Assembler::NAME(Rd, Rd, offset);                                                             \
    }                                                                                              \
  }                                                                                                \
  INSN_ENTRY_RELOC(void, NAME(Register Rd, address dest, relocInfo::relocType rtype))              \
    NAME(Rd, dest);                                                                                \
  }                                                                                                \
  void NAME(Register Rd, const Address &adr, Register temp = t0) {                                 \
    switch (adr.getMode()) {                                                                       \
      case Address::literal: {                                                                     \
        relocate(adr.rspec(), [&] {                                                                \
          NAME(Rd, adr.target());                                                                  \
        });                                                                                        \
        break;                                                                                     \
      }                                                                                            \
      case Address::base_plus_offset: {                                                            \
        if (is_simm12(adr.offset())) {                                                             \
          Assembler::NAME(Rd, adr.base(), adr.offset());                                           \
        } else {                                                                                   \
          int32_t offset = ((int32_t)adr.offset() << 20) >> 20;                                    \
          if (Rd == adr.base()) {                                                                  \
            la(temp, Address(adr.base(), adr.offset() - offset));                                  \
            Assembler::NAME(Rd, temp, offset);                                                     \
          } else {                                                                                 \
            la(Rd, Address(adr.base(), adr.offset() - offset));                                    \
            Assembler::NAME(Rd, Rd, offset);                                                       \
          }                                                                                        \
        }                                                                                          \
        break;                                                                                     \
      }                                                                                            \
      default:                                                                                     \
        ShouldNotReachHere();                                                                      \
    }                                                                                              \
  }                                                                                                \
  void NAME(Register Rd, Label &L) {                                                               \
    wrap_label(Rd, L, &MacroAssembler::NAME);                                                      \
  }

  INSN(lb);
  INSN(lbu);
  INSN(lh);
  INSN(lhu);
  INSN(lw);
  INSN(lwu);
  INSN(ld);

#undef INSN

#define INSN(NAME)                                                                                 \
  void NAME(FloatRegister Rd, address dest, Register temp = t0) {                                  \
    assert_cond(dest != nullptr);                                                                  \
    int64_t distance = dest - pc();                                                                \
    if (is_simm32(distance)) {                                                                     \
      auipc(temp, (int32_t)distance + 0x800);                                                      \
      Assembler::NAME(Rd, temp, ((int32_t)distance << 20) >> 20);                                  \
    } else {                                                                                       \
      int32_t offset = 0;                                                                          \
      movptr(temp, dest, offset);                                                                  \
      Assembler::NAME(Rd, temp, offset);                                                           \
    }                                                                                              \
  }                                                                                                \
  INSN_ENTRY_RELOC(void, NAME(FloatRegister Rd, address dest,                                      \
                              relocInfo::relocType rtype, Register temp = t0))                     \
    NAME(Rd, dest, temp);                                                                          \
  }                                                                                                \
  void NAME(FloatRegister Rd, const Address &adr, Register temp = t0) {                            \
    switch (adr.getMode()) {                                                                       \
      case Address::literal: {                                                                     \
        relocate(adr.rspec(), [&] {                                                                \
          NAME(Rd, adr.target(), temp);                                                            \
        });                                                                                        \
        break;                                                                                     \
      }                                                                                            \
      case Address::base_plus_offset: {                                                            \
        if (is_simm12(adr.offset())) {                                                             \
          Assembler::NAME(Rd, adr.base(), adr.offset());                                           \
        } else {                                                                                   \
          int32_t offset = ((int32_t)adr.offset() << 20) >> 20;                                    \
          la(temp, Address(adr.base(), adr.offset() - offset));                                    \
          Assembler::NAME(Rd, temp, offset);                                                       \
        }                                                                                          \
        break;                                                                                     \
      }                                                                                            \
      default:                                                                                     \
        ShouldNotReachHere();                                                                      \
    }                                                                                              \
  }

  INSN(flw);
  INSN(fld);

#undef INSN

#define INSN(NAME, REGISTER)                                                                       \
  INSN_ENTRY_RELOC(void, NAME(REGISTER Rs, address dest,                                           \
                              relocInfo::relocType rtype, Register temp = t0))                     \
    NAME(Rs, dest, temp);                                                                          \
  }

  INSN(sb,  Register);
  INSN(sh,  Register);
  INSN(sw,  Register);
  INSN(sd,  Register);
  INSN(fsw, FloatRegister);
  INSN(fsd, FloatRegister);

#undef INSN

#define INSN(NAME)                                                                                 \
  void NAME(Register Rs, address dest, Register temp = t0) {                                       \
    assert_cond(dest != nullptr);                                                                  \
    assert_different_registers(Rs, temp);                                                          \
    int64_t distance = dest - pc();                                                                \
    if (is_simm32(distance)) {                                                                     \
      auipc(temp, (int32_t)distance + 0x800);                                                      \
      Assembler::NAME(Rs, temp, ((int32_t)distance << 20) >> 20);                                  \
    } else {                                                                                       \
      int32_t offset = 0;                                                                          \
      movptr(temp, dest, offset);                                                                  \
      Assembler::NAME(Rs, temp, offset);                                                           \
    }                                                                                              \
  }                                                                                                \
  void NAME(Register Rs, const Address &adr, Register temp = t0) {                                 \
    switch (adr.getMode()) {                                                                       \
      case Address::literal: {                                                                     \
        assert_different_registers(Rs, temp);                                                      \
        relocate(adr.rspec(), [&] {                                                                \
          NAME(Rs, adr.target(), temp);                                                            \
        });                                                                                        \
        break;                                                                                     \
      }                                                                                            \
      case Address::base_plus_offset: {                                                            \
        if (is_simm12(adr.offset())) {                                                             \
          Assembler::NAME(Rs, adr.base(), adr.offset());                                           \
        } else {                                                                                   \
          assert_different_registers(Rs, temp);                                                    \
          int32_t offset = ((int32_t)adr.offset() << 20) >> 20;                                    \
          la(temp, Address(adr.base(), adr.offset() - offset));                                    \
          Assembler::NAME(Rs, temp, offset);                                                       \
        }                                                                                          \
        break;                                                                                     \
      }                                                                                            \
      default:                                                                                     \
        ShouldNotReachHere();                                                                      \
    }                                                                                              \
  }

  INSN(sb);
  INSN(sh);
  INSN(sw);
  INSN(sd);

#undef INSN

#define INSN(NAME)                                                                                 \
  void NAME(FloatRegister Rs, address dest, Register temp = t0) {                                  \
    assert_cond(dest != nullptr);                                                                  \
    int64_t distance = dest - pc();                                                                \
    if (is_simm32(distance)) {                                                                     \
      auipc(temp, (int32_t)distance + 0x800);                                                      \
      Assembler::NAME(Rs, temp, ((int32_t)distance << 20) >> 20);                                  \
    } else {                                                                                       \
      int32_t offset = 0;                                                                          \
      movptr(temp, dest, offset);                                                                  \
      Assembler::NAME(Rs, temp, offset);                                                           \
    }                                                                                              \
  }                                                                                                \
  void NAME(FloatRegister Rs, const Address &adr, Register temp = t0) {                            \
    switch (adr.getMode()) {                                                                       \
      case Address::literal: {                                                                     \
        relocate(adr.rspec(), [&] {                                                                \
          NAME(Rs, adr.target(), temp);                                                            \
        });                                                                                        \
        break;                                                                                     \
      }                                                                                            \
      case Address::base_plus_offset: {                                                            \
        if (is_simm12(adr.offset())) {                                                             \
          Assembler::NAME(Rs, adr.base(), adr.offset());                                           \
        } else {                                                                                   \
          int32_t offset = ((int32_t)adr.offset() << 20) >> 20;                                    \
          la(temp, Address(adr.base(), adr.offset() - offset));                                    \
          Assembler::NAME(Rs, temp, offset);                                                       \
        }                                                                                          \
        break;                                                                                     \
      }                                                                                            \
      default:                                                                                     \
        ShouldNotReachHere();                                                                      \
    }                                                                                              \
  }

  INSN(fsw);
  INSN(fsd);

#undef INSN

#undef INSN_ENTRY_RELOC

  void cmpxchg_obj_header(Register oldv, Register newv, Register obj, Register tmp, Label &succeed, Label *fail);
  void cmpxchgptr(Register oldv, Register newv, Register addr, Register tmp, Label &succeed, Label *fail);
  void cmpxchg(Register addr, Register expected,
               Register new_val,
               enum operand_size size,
               Assembler::Aqrl acquire, Assembler::Aqrl release,
               Register result, bool result_as_bool = false);
  void cmpxchg_weak(Register addr, Register expected,
                    Register new_val,
                    enum operand_size size,
                    Assembler::Aqrl acquire, Assembler::Aqrl release,
                    Register result);
  void cmpxchg_narrow_value_helper(Register addr, Register expected,
                                   Register new_val,
                                   enum operand_size size,
                                   Register tmp1, Register tmp2, Register tmp3);
  void cmpxchg_narrow_value(Register addr, Register expected,
                            Register new_val,
                            enum operand_size size,
                            Assembler::Aqrl acquire, Assembler::Aqrl release,
                            Register result, bool result_as_bool,
                            Register tmp1, Register tmp2, Register tmp3);
  void weak_cmpxchg_narrow_value(Register addr, Register expected,
                                 Register new_val,
                                 enum operand_size size,
                                 Assembler::Aqrl acquire, Assembler::Aqrl release,
                                 Register result,
                                 Register tmp1, Register tmp2, Register tmp3);

  void atomic_add(Register prev, RegisterOrConstant incr, Register addr);
  void atomic_addw(Register prev, RegisterOrConstant incr, Register addr);
  void atomic_addal(Register prev, RegisterOrConstant incr, Register addr);
  void atomic_addalw(Register prev, RegisterOrConstant incr, Register addr);

  void atomic_xchg(Register prev, Register newv, Register addr);
  void atomic_xchgw(Register prev, Register newv, Register addr);
  void atomic_xchgal(Register prev, Register newv, Register addr);
  void atomic_xchgalw(Register prev, Register newv, Register addr);
  void atomic_xchgwu(Register prev, Register newv, Register addr);
  void atomic_xchgalwu(Register prev, Register newv, Register addr);

  static bool far_branches() {
    return ReservedCodeCacheSize > branch_range;
  }

  // Emit a direct call/jump if the entry address will always be in range,
  // otherwise a far call/jump.
  // The address must be inside the code cache.
  // Supported entry.rspec():
  // - relocInfo::external_word_type
  // - relocInfo::runtime_call_type
  // - relocInfo::none
  // In the case of a far call/jump, the entry address is put in the tmp register.
  // The tmp register is invalidated.
  void far_call(Address entry, Register tmp = t0);
  void far_jump(Address entry, Register tmp = t0);

  static int far_branch_size() {
    if (far_branches()) {
      return 2 * 4;  // auipc + jalr, see far_call() & far_jump()
    } else {
      return 4;
    }
  }

  void load_byte_map_base(Register reg);

  void bang_stack_with_offset(int offset) {
    // stack grows down, caller passes positive offset
    assert(offset > 0, "must bang with negative offset");
    sub(t0, sp, offset);
    sd(zr, Address(t0));
  }

  void la_patchable(Register reg1, const Address &dest, int32_t &offset);

  virtual void _call_Unimplemented(address call_site) {
    mv(t1, call_site);
  }

  #define call_Unimplemented() _call_Unimplemented((address)__PRETTY_FUNCTION__)

  // Frame creation and destruction shared between JITs.
  void build_frame(int framesize);
  void remove_frame(int framesize);

  void reserved_stack_check();

  void get_polling_page(Register dest, relocInfo::relocType rtype);
  void read_polling_page(Register r, int32_t offset, relocInfo::relocType rtype);

  // RISCV64 OpenJDK uses four different types of calls:
  //   - direct call: jal pc_relative_offset
  //     This is the shortest and the fastest, but the offset has the range: +/-1MB.
  //
  //   - far call: auipc reg, pc_relative_offset; jalr ra, reg, offset
  //     This is longer than a direct call. The offset has
  //     the range [-(2G + 2K), 2G - 2K). Addresses out of the range in the code cache
  //     requires indirect call.
  //     If a jump is needed rather than a call, a far jump 'jalr x0, reg, offset' can
  //     be used instead.
  //     All instructions are embedded at a call site.
  //
  //   - trampoline call:
  //     This is only available in C1/C2-generated code (nmethod). It is a combination
  //     of a direct call, which is used if the destination of a call is in range,
  //     and a register-indirect call. It has the advantages of reaching anywhere in
  //     the RISCV address space and being patchable at runtime when the generated
  //     code is being executed by other threads.
  //
  //     [Main code section]
  //       jal trampoline
  //     [Stub code section]
  //     trampoline:
  //       ld    reg, pc + 8 (auipc + ld)
  //       jr    reg
  //       <64-bit destination address>
  //
  //     If the destination is in range when the generated code is moved to the code
  //     cache, 'jal trampoline' is replaced with 'jal destination' and the trampoline
  //     is not used.
  //     The optimization does not remove the trampoline from the stub section.

  //     This is necessary because the trampoline may well be redirected later when
  //     code is patched, and the new destination may not be reachable by a simple JAL
  //     instruction.
  //
  //   - indirect call: movptr + jalr
  //     This too can reach anywhere in the address space, but it cannot be
  //     patched while code is running, so it must only be modified at a safepoint.
  //     This form of call is most suitable for targets at fixed addresses, which
  //     will never be patched.
  //
  //
  // To patch a trampoline call when the JAL can't reach, we first modify
  // the 64-bit destination address in the trampoline, then modify the
  // JAL to point to the trampoline, then flush the instruction cache to
  // broadcast the change to all executing threads. See
  // NativeCall::set_destination_mt_safe for the details.
  //
  // There is a benign race in that the other thread might observe the
  // modified JAL before it observes the modified 64-bit destination
  // address. That does not matter because the destination method has been
  // invalidated, so there will be a trap at its start.
  // For this to work, the destination address in the trampoline is
  // always updated, even if we're not using the trampoline.

  // Emit a direct call if the entry address will always be in range,
  // otherwise a trampoline call.
  // Supported entry.rspec():
  // - relocInfo::runtime_call_type
  // - relocInfo::opt_virtual_call_type
  // - relocInfo::static_call_type
  // - relocInfo::virtual_call_type
  //
  // Return: the call PC or null if CodeCache is full.
  address trampoline_call(Address entry);
  address ic_call(address entry, jint method_index = 0);

  // Support for memory inc/dec
  // n.b. increment/decrement calls with an Address destination will
  // need to use a scratch register to load the value to be
  // incremented. increment/decrement calls which add or subtract a
  // constant value other than sign-extended 12-bit immediate will need
  // to use a 2nd scratch register to hold the constant. so, an address
  // increment/decrement may trash both t0 and t1.

  void increment(const Address dst, int64_t value = 1, Register tmp1 = t0, Register tmp2 = t1);
  void incrementw(const Address dst, int32_t value = 1, Register tmp1 = t0, Register tmp2 = t1);

  void decrement(const Address dst, int64_t value = 1, Register tmp1 = t0, Register tmp2 = t1);
  void decrementw(const Address dst, int32_t value = 1, Register tmp1 = t0, Register tmp2 = t1);

  void cmpptr(Register src1, Address src2, Label& equal);

  void clinit_barrier(Register klass, Register tmp, Label* L_fast_path = nullptr, Label* L_slow_path = nullptr);
  void load_method_holder_cld(Register result, Register method);
  void load_method_holder(Register holder, Register method);

  void compute_index(Register str1, Register trailing_zeros, Register match_mask,
                     Register result, Register char_tmp, Register tmp,
                     bool haystack_isL);
  void compute_match_mask(Register src, Register pattern, Register match_mask,
                          Register mask1, Register mask2);

#ifdef COMPILER2
  void mul_add(Register out, Register in, Register offset,
               Register len, Register k, Register tmp);
  void cad(Register dst, Register src1, Register src2, Register carry);
  void cadc(Register dst, Register src1, Register src2, Register carry);
  void adc(Register dst, Register src1, Register src2, Register carry);
  void add2_with_carry(Register final_dest_hi, Register dest_hi, Register dest_lo,
                       Register src1, Register src2, Register carry);
  void multiply_32_x_32_loop(Register x, Register xstart, Register x_xstart,
                             Register y, Register y_idx, Register z,
                             Register carry, Register product,
                             Register idx, Register kdx);
  void multiply_64_x_64_loop(Register x, Register xstart, Register x_xstart,
                             Register y, Register y_idx, Register z,
                             Register carry, Register product,
                             Register idx, Register kdx);
  void multiply_128_x_128_loop(Register y, Register z,
                               Register carry, Register carry2,
                               Register idx, Register jdx,
                               Register yz_idx1, Register yz_idx2,
                               Register tmp, Register tmp3, Register tmp4,
                               Register tmp6, Register product_hi);
  void multiply_to_len(Register x, Register xlen, Register y, Register ylen,
                       Register z, Register zlen,
                       Register tmp1, Register tmp2, Register tmp3, Register tmp4,
                       Register tmp5, Register tmp6, Register product_hi);
#endif

  void inflate_lo32(Register Rd, Register Rs, Register tmp1 = t0, Register tmp2 = t1);
  void inflate_hi32(Register Rd, Register Rs, Register tmp1 = t0, Register tmp2 = t1);

  void ctzc_bit(Register Rd, Register Rs, bool isLL = false, Register tmp1 = t0, Register tmp2 = t1);

  void zero_words(Register base, uint64_t cnt);
  address zero_words(Register ptr, Register cnt);
  void fill_words(Register base, Register cnt, Register value);
  void zero_memory(Register addr, Register len, Register tmp);
  void zero_dcache_blocks(Register base, Register cnt, Register tmp1, Register tmp2);

  // shift left by shamt and add
  void shadd(Register Rd, Register Rs1, Register Rs2, Register tmp, int shamt);

  // test single bit in Rs, result is set to Rd
  void test_bit(Register Rd, Register Rs, uint32_t bit_pos, Register tmp = t0);

  // Here the float instructions with safe deal with some exceptions.
  // e.g. convert from NaN, +Inf, -Inf to int, float, double
  // will trigger exception, we need to deal with these situations
  // to get correct results.
  void fcvt_w_s_safe(Register dst, FloatRegister src, Register tmp = t0);
  void fcvt_l_s_safe(Register dst, FloatRegister src, Register tmp = t0);
  void fcvt_w_d_safe(Register dst, FloatRegister src, Register tmp = t0);
  void fcvt_l_d_safe(Register dst, FloatRegister src, Register tmp = t0);

  // vector load/store unit-stride instructions
  void vlex_v(VectorRegister vd, Register base, Assembler::SEW sew, VectorMask vm = unmasked) {
    switch (sew) {
      case Assembler::e64:
        vle64_v(vd, base, vm);
        break;
      case Assembler::e32:
        vle32_v(vd, base, vm);
        break;
      case Assembler::e16:
        vle16_v(vd, base, vm);
        break;
      case Assembler::e8: // fall through
      default:
        vle8_v(vd, base, vm);
        break;
    }
  }

  void vsex_v(VectorRegister store_data, Register base, Assembler::SEW sew, VectorMask vm = unmasked) {
    switch (sew) {
      case Assembler::e64:
        vse64_v(store_data, base, vm);
        break;
      case Assembler::e32:
        vse32_v(store_data, base, vm);
        break;
      case Assembler::e16:
        vse16_v(store_data, base, vm);
        break;
      case Assembler::e8: // fall through
      default:
        vse8_v(store_data, base, vm);
        break;
    }
  }

  // vector pseudo instructions
  inline void vmnot_m(VectorRegister vd, VectorRegister vs) {
    vmnand_mm(vd, vs, vs);
  }

  inline void vncvt_x_x_w(VectorRegister vd, VectorRegister vs, VectorMask vm = unmasked) {
    vnsrl_wx(vd, vs, x0, vm);
  }

  inline void vneg_v(VectorRegister vd, VectorRegister vs) {
    vrsub_vx(vd, vs, x0);
  }

  inline void vfneg_v(VectorRegister vd, VectorRegister vs) {
    vfsgnjn_vv(vd, vs, vs);
  }

<<<<<<< HEAD
  inline void vmsgt_vv(VectorRegister vd, VectorRegister vs2, VectorRegister vs1, VectorMask vm = unmasked) {
    vmslt_vv(vd, vs1, vs2, vm);
  }

  inline void vmsgtu_vv(VectorRegister vd, VectorRegister vs2, VectorRegister vs1, VectorMask vm = unmasked) {
    vmsltu_vv(vd, vs1, vs2, vm);
  }

  inline void vmsge_vv(VectorRegister vd, VectorRegister vs2, VectorRegister vs1, VectorMask vm = unmasked) {
    vmsle_vv(vd, vs1, vs2, vm);
  }

  inline void vmsgeu_vv(VectorRegister vd, VectorRegister vs2, VectorRegister vs1, VectorMask vm = unmasked) {
    vmsleu_vv(vd, vs1, vs2, vm);
  }

  inline void vmfgt_vv(VectorRegister vd, VectorRegister vs2, VectorRegister vs1, VectorMask vm = unmasked) {
    vmflt_vv(vd, vs1, vs2, vm);
  }

  inline void vmfge_vv(VectorRegister vd, VectorRegister vs2, VectorRegister vs1, VectorMask vm = unmasked) {
    vmfle_vv(vd, vs1, vs2, vm);
  }

  // Copy mask register
  inline void vmmv_m(VectorRegister vd, VectorRegister vs) {
    vmand_mm(vd, vs, vs);
  }

  // Clear mask register
  inline void vmclr_m(VectorRegister vd) {
    vmxor_mm(vd, vd, vd);
  }

  // Set mask register
  inline void vmset_m(VectorRegister vd) {
    vmxnor_mm(vd, vd, vd);
=======
  inline void vnot_v(VectorRegister Vd, VectorRegister Vs, VectorMask vm = unmasked) {
    vxor_vi(Vd, Vs, -1, vm);
  }

  inline void vmsltu_vi(VectorRegister Vd, VectorRegister Vs2, int32_t imm, VectorMask vm = unmasked) {
    vmsleu_vi(Vd, Vs2, imm-1, vm);
  }

  inline void vmsgeu_vi(VectorRegister Vd, VectorRegister Vs2, int32_t imm, VectorMask vm = unmasked) {
    vmsgtu_vi(Vd, Vs2, imm-1, vm);
>>>>>>> 7f11b8d5
  }

  static const int zero_words_block_size;

  void cast_primitive_type(BasicType type, Register Rt) {
    switch (type) {
      case T_BOOLEAN:
        sltu(Rt, zr, Rt);
        break;
      case T_CHAR   :
        zero_extend(Rt, Rt, 16);
        break;
      case T_BYTE   :
        sign_extend(Rt, Rt, 8);
        break;
      case T_SHORT  :
        sign_extend(Rt, Rt, 16);
        break;
      case T_INT    :
        addw(Rt, Rt, zr);
        break;
      case T_LONG   : /* nothing to do */        break;
      case T_VOID   : /* nothing to do */        break;
      case T_FLOAT  : /* nothing to do */        break;
      case T_DOUBLE : /* nothing to do */        break;
      default: ShouldNotReachHere();
    }
  }

  // float cmp with unordered_result
  void float_compare(Register result, FloatRegister Rs1, FloatRegister Rs2, int unordered_result);
  void double_compare(Register result, FloatRegister Rs1, FloatRegister Rs2, int unordered_result);

  // Zero/Sign-extend
  void zero_extend(Register dst, Register src, int bits);
  void sign_extend(Register dst, Register src, int bits);

  // compare src1 and src2 and get -1/0/1 in dst.
  // if [src1 > src2], dst = 1;
  // if [src1 == src2], dst = 0;
  // if [src1 < src2], dst = -1;
  void cmp_l2i(Register dst, Register src1, Register src2, Register tmp = t0);

  // support for argument shuffling
  void move32_64(VMRegPair src, VMRegPair dst, Register tmp = t0);
  void float_move(VMRegPair src, VMRegPair dst, Register tmp = t0);
  void long_move(VMRegPair src, VMRegPair dst, Register tmp = t0);
  void double_move(VMRegPair src, VMRegPair dst, Register tmp = t0);
  void object_move(OopMap* map,
                   int oop_handle_offset,
                   int framesize_in_slots,
                   VMRegPair src,
                   VMRegPair dst,
                   bool is_receiver,
                   int* receiver_offset);
  void rt_call(address dest, Register tmp = t0);

  void call(const address dest, Register temp = t0) {
    assert_cond(dest != nullptr);
    assert(temp != noreg, "expecting a register");
    int32_t offset = 0;
    mv(temp, dest, offset);
    jalr(x1, temp, offset);
  }

  inline void ret() {
    jalr(x0, x1, 0);
  }

#ifdef ASSERT
  // Template short-hand support to clean-up after a failed call to trampoline
  // call generation (see trampoline_call() below), when a set of Labels must
  // be reset (before returning).
  template<typename Label, typename... More>
  void reset_labels(Label& lbl, More&... more) {
    lbl.reset(); reset_labels(more...);
  }
  template<typename Label>
  void reset_labels(Label& lbl) {
    lbl.reset();
  }
#endif

private:

  void repne_scan(Register addr, Register value, Register count, Register tmp);

  void ld_constant(Register dest, const Address &const_addr) {
    if (NearCpool) {
      ld(dest, const_addr);
    } else {
      InternalAddress target(const_addr.target());
      relocate(target.rspec(), [&] {
        int32_t offset;
        la_patchable(dest, target, offset);
        ld(dest, Address(dest, offset));
      });
    }
  }

  int bitset_to_regs(unsigned int bitset, unsigned char* regs);
  Address add_memory_helper(const Address dst, Register tmp);

  void load_reserved(Register addr, enum operand_size size, Assembler::Aqrl acquire);
  void store_conditional(Register addr, Register new_val, enum operand_size size, Assembler::Aqrl release);
};

#ifdef ASSERT
inline bool AbstractAssembler::pd_check_instruction_mark() { return false; }
#endif

/**
 * class SkipIfEqual:
 *
 * Instantiating this class will result in assembly code being output that will
 * jump around any code emitted between the creation of the instance and it's
 * automatic destruction at the end of a scope block, depending on the value of
 * the flag passed to the constructor, which will be checked at run-time.
 */
class SkipIfEqual {
 private:
  MacroAssembler* _masm;
  Label _label;

 public:
   SkipIfEqual(MacroAssembler*, const bool* flag_addr, bool value);
   ~SkipIfEqual();
};

#endif // CPU_RISCV_MACROASSEMBLER_RISCV_HPP<|MERGE_RESOLUTION|>--- conflicted
+++ resolved
@@ -1285,7 +1285,6 @@
     vfsgnjn_vv(vd, vs, vs);
   }
 
-<<<<<<< HEAD
   inline void vmsgt_vv(VectorRegister vd, VectorRegister vs2, VectorRegister vs1, VectorMask vm = unmasked) {
     vmslt_vv(vd, vs1, vs2, vm);
   }
@@ -1308,6 +1307,14 @@
 
   inline void vmfge_vv(VectorRegister vd, VectorRegister vs2, VectorRegister vs1, VectorMask vm = unmasked) {
     vmfle_vv(vd, vs1, vs2, vm);
+  }
+
+  inline void vmsltu_vi(VectorRegister Vd, VectorRegister Vs2, int32_t imm, VectorMask vm = unmasked) {
+    vmsleu_vi(Vd, Vs2, imm-1, vm);
+  }
+
+  inline void vmsgeu_vi(VectorRegister Vd, VectorRegister Vs2, int32_t imm, VectorMask vm = unmasked) {
+    vmsgtu_vi(Vd, Vs2, imm-1, vm);
   }
 
   // Copy mask register
@@ -1323,18 +1330,10 @@
   // Set mask register
   inline void vmset_m(VectorRegister vd) {
     vmxnor_mm(vd, vd, vd);
-=======
+  }
+
   inline void vnot_v(VectorRegister Vd, VectorRegister Vs, VectorMask vm = unmasked) {
     vxor_vi(Vd, Vs, -1, vm);
-  }
-
-  inline void vmsltu_vi(VectorRegister Vd, VectorRegister Vs2, int32_t imm, VectorMask vm = unmasked) {
-    vmsleu_vi(Vd, Vs2, imm-1, vm);
-  }
-
-  inline void vmsgeu_vi(VectorRegister Vd, VectorRegister Vs2, int32_t imm, VectorMask vm = unmasked) {
-    vmsgtu_vi(Vd, Vs2, imm-1, vm);
->>>>>>> 7f11b8d5
   }
 
   static const int zero_words_block_size;
