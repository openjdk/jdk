/*
 * Copyright (c) 1997, 2024, Oracle and/or its affiliates. All rights reserved.
 * Copyright (c) 2014, 2020, Red Hat Inc. All rights reserved.
 * Copyright (c) 2020, 2023, Huawei Technologies Co., Ltd. All rights reserved.
 * Copyright (c) 2023, Rivos Inc. All rights reserved.
 * DO NOT ALTER OR REMOVE COPYRIGHT NOTICES OR THIS FILE HEADER.
 *
 * This code is free software; you can redistribute it and/or modify it
 * under the terms of the GNU General Public License version 2 only, as
 * published by the Free Software Foundation.
 *
 * This code is distributed in the hope that it will be useful, but WITHOUT
 * ANY WARRANTY; without even the implied warranty of MERCHANTABILITY or
 * FITNESS FOR A PARTICULAR PURPOSE.  See the GNU General Public License
 * version 2 for more details (a copy is included in the LICENSE file that
 * accompanied this code).
 *
 * You should have received a copy of the GNU General Public License version
 * 2 along with this work; if not, write to the Free Software Foundation,
 * Inc., 51 Franklin St, Fifth Floor, Boston, MA 02110-1301 USA.
 *
 * Please contact Oracle, 500 Oracle Parkway, Redwood Shores, CA 94065 USA
 * or visit www.oracle.com if you need additional information or have any
 * questions.
 *
 */

#ifndef CPU_RISCV_VM_VERSION_RISCV_HPP
#define CPU_RISCV_VM_VERSION_RISCV_HPP

#include "runtime/abstract_vm_version.hpp"
#include "runtime/arguments.hpp"
#include "runtime/globals_extension.hpp"
#include "utilities/globalDefinitions.hpp"
#include "utilities/growableArray.hpp"
#include "utilities/sizes.hpp"

class RiscvHwprobe;

class VM_Version : public Abstract_VM_Version {
  friend RiscvHwprobe;
 private:

  // JEDEC encoded as ((bank - 1) << 7) | (0x7f & JEDEC)
  enum VendorId {
    RIVOS = 0x6cf, // JEDEC: 0x4f, Bank: 14
  };

  class RVFeatureValue {
    const char* const _pretty;
    const bool        _feature_string;
    const uint64_t    _feature_bit;
    bool              _enabled;
    int64_t           _value;
   public:
    RVFeatureValue(const char* pretty, int bit_num, bool fstring) :
      _pretty(pretty), _feature_string(fstring), _feature_bit(nth_bit(bit_num)),
      _enabled(false), _value(-1) {
    }
    void enable_feature(int64_t value = 0) {
      _enabled = true;
      _value = value;
    }
    void disable_feature() {
      _enabled = false;
      _value = -1;
    }
    const char* pretty()         { return _pretty; }
    uint64_t feature_bit()       { return _feature_bit; }
    bool feature_string()        { return _feature_string; }
    bool enabled()               { return _enabled; }
    int64_t value()              { return _value; }
    virtual void update_flag() = 0;

   protected:
    bool deps_all_enabled(RVFeatureValue* dep0, ...) {
      assert(dep0 != nullptr, "must not");

      va_list va;
      va_start(va, dep0);
      RVFeatureValue* next = dep0;
      bool enabled = true;
      while (next != nullptr && enabled) {
        enabled = next->enabled();
        next = va_arg(va, RVFeatureValue*);
      }
      va_end(va);
      return enabled;
    }

    void deps_string(stringStream& ss, RVFeatureValue* dep0, ...) {
      assert(dep0 != nullptr, "must not");
      ss.print("%s (%s)", dep0->pretty(), dep0->enabled() ? "enabled" : "disabled");

      va_list va;
      va_start(va, dep0);
      RVFeatureValue* next = nullptr;
      while ((next = va_arg(va, RVFeatureValue*)) != nullptr) {
        ss.print(", %s (%s)", next->pretty(), next->enabled() ? "enabled" : "disabled");
      }
      va_end(va);
    }

    void verify_deps(RVFeatureValue* dep0, ...) {
      assert(dep0 != nullptr, "must not");

      va_list va;
      va_start(va, dep0);
      RVFeatureValue* next = dep0;
      while (next != nullptr) {
        // The dependant must be declared before this.
        assert((uintptr_t)(this) > (uintptr_t)(next), "Invalid");
        next = va_arg(va, RVFeatureValue*);
      }
      va_end(va);
    }
  };

  #define UPDATE_DEFAULT(flag)           \
  void update_flag() {                   \
    assert(enabled(), "Must be.");       \
    if (FLAG_IS_DEFAULT(flag)) {         \
      FLAG_SET_DEFAULT(flag, true);      \
    } else {                             \
      /* Sync CPU features with flags */ \
      if (!flag) {                       \
        disable_feature();               \
      }                                  \
    }                                    \
  }                                      \

  #define UPDATE_DEFAULT_DEP(flag, dep0, ...)                                                               \
  void update_flag() {                                                                                      \
      assert(enabled(), "Must be.");                                                                        \
      if (FLAG_IS_DEFAULT(flag)) {                                                                          \
        if (this->deps_all_enabled(dep0, ##__VA_ARGS__)) {                                                  \
          FLAG_SET_DEFAULT(flag, true);                                                                     \
        } else {                                                                                            \
          FLAG_SET_DEFAULT(flag, false);                                                                    \
          stringStream ss;                                                                                  \
          deps_string(ss, dep0, ##__VA_ARGS__);                                                             \
          warning("Cannot enable " #flag " on cpu without any of the supports: %s", ss.as_string(true));    \
          /* Sync CPU features with flags */                                                                \
          disable_feature();                                                                                \
        }                                                                                                   \
      } else {                                                                                              \
        /* Sync CPU features with flags */                                                                  \
        if (!flag) {                                                                                        \
          disable_feature();                                                                                \
        } else if (!deps_all_enabled(dep0, ##__VA_ARGS__)) {                                                \
          FLAG_SET_DEFAULT(flag, false);                                                                    \
          stringStream ss;                                                                                  \
          deps_string(ss, dep0, ##__VA_ARGS__);                                                             \
          warning("Cannot enable " #flag " on cpu without any of the supports: %s", ss.as_string(true));    \
          /* Sync CPU features with flags */                                                                \
          disable_feature();                                                                                \
        }                                                                                                   \
      }                                                                                                     \
  }                                                                                                         \

  #define NO_UPDATE_DEFAULT                \
  void update_flag() {}                    \

  // Frozen standard extensions
  // I RV64I
  // M Integer Multiplication and Division
  // A Atomic Instructions
  // F Single-Precision Floating-Point
  // D Single-Precision Floating-Point
  // (G = M + A + F + D)
  // Q Quad-Precision Floating-Point
  // C Compressed Instructions
  // H Hypervisor
  //
  // Others, open and non-standard
  // V Vector
  //
  // Cache Management Operations
  // Zicbom Cache Block Management Operations
  // Zicboz Cache Block Zero Operations
  // Zicbop Cache Block Prefetch Operations
  //
  // Bit-manipulation
  // Zba Address generation instructions
  // Zbb Basic bit-manipulation
  // Zbc Carry-less multiplication
  // Zbs Single-bit instructions
  //
  // Zfh Half-Precision Floating-Point instructions
  // Zfhmin Minimal Half-Precision Floating-Point instructions
  //
  // Zicond Conditional operations
  //
  // Zicsr Control and Status Register (CSR) Instructions
  // Zifencei Instruction-Fetch Fence
  // Zic64b Cache blocks must be 64 bytes in size, naturally aligned in the address space.
  // Zihintpause Pause instruction HINT
  //
  // Zc  Code Size Reduction - Additional compressed instructions.
  // Zcb Simple code-size saving instructions
  //
  // Other features and settings
  // mvendorid Manufactory JEDEC id encoded, ISA vol 2 3.1.2..
  // marchid   Id for microarch. Mvendorid plus marchid uniquely identify the microarch.
  // mimpid    A unique encoding of the version of the processor implementation.
  // unaligned_access Unaligned memory accesses (unknown, unspported, emulated, slow, firmware, fast)
  // satp mode SATP bits (number of virtual addr bits) mbare, sv39, sv48, sv57, sv64

 public:

  #define RV_NO_FLAG_BIT (BitsPerWord+1) // nth_bit will return 0 on values larger than BitsPerWord

  // Note: the order matters, depender should be after their dependee. E.g. ext_V before ext_Zvbb.
  // declaration name  , extension name, bit pos       ,in str, mapped flag)
<<<<<<< HEAD
  #define RV_FEATURE_FLAGS(decl)                                                                                        \
  decl(ext_I           , "i"           ,    ('I' - 'A'), true , NO_UPDATE_DEFAULT)                                      \
  decl(ext_M           , "m"           ,    ('M' - 'A'), true , NO_UPDATE_DEFAULT)                                      \
  decl(ext_A           , "a"           ,    ('A' - 'A'), true , NO_UPDATE_DEFAULT)                                      \
  decl(ext_F           , "f"           ,    ('F' - 'A'), true , NO_UPDATE_DEFAULT)                                      \
  decl(ext_D           , "d"           ,    ('D' - 'A'), true , NO_UPDATE_DEFAULT)                                      \
  decl(ext_C           , "c"           ,    ('C' - 'A'), true , UPDATE_DEFAULT(UseRVC))                                 \
  decl(ext_Q           , "q"           ,    ('Q' - 'A'), true , NO_UPDATE_DEFAULT)                                      \
  decl(ext_H           , "h"           ,    ('H' - 'A'), true , NO_UPDATE_DEFAULT)                                      \
  decl(ext_V           , "v"           ,    ('V' - 'A'), true , UPDATE_DEFAULT(UseRVV))                                 \
  decl(ext_Zicbom      , "Zicbom"      , RV_NO_FLAG_BIT, true , UPDATE_DEFAULT(UseZicbom))                              \
  decl(ext_Zicboz      , "Zicboz"      , RV_NO_FLAG_BIT, true , UPDATE_DEFAULT(UseZicboz))                              \
  decl(ext_Zicbop      , "Zicbop"      , RV_NO_FLAG_BIT, true , UPDATE_DEFAULT(UseZicbop))                              \
  decl(ext_Zba         , "Zba"         , RV_NO_FLAG_BIT, true , UPDATE_DEFAULT(UseZba))                                 \
  decl(ext_Zbb         , "Zbb"         , RV_NO_FLAG_BIT, true , UPDATE_DEFAULT(UseZbb))                                 \
  decl(ext_Zbc         , "Zbc"         , RV_NO_FLAG_BIT, true , NO_UPDATE_DEFAULT)                                      \
  decl(ext_Zbs         , "Zbs"         , RV_NO_FLAG_BIT, true , UPDATE_DEFAULT(UseZbs))                                 \
  decl(ext_Zbkb        , "Zbkb"        , RV_NO_FLAG_BIT, true , UPDATE_DEFAULT(UseZbkb))                                \
  decl(ext_Zcb         , "Zcb"         , RV_NO_FLAG_BIT, true , UPDATE_DEFAULT(UseZcb))                                 \
  decl(ext_Zfa         , "Zfa"         , RV_NO_FLAG_BIT, true , UPDATE_DEFAULT(UseZfa))                                 \
  decl(ext_Zfh         , "Zfh"         , RV_NO_FLAG_BIT, true , UPDATE_DEFAULT(UseZfh))                                 \
  decl(ext_Zfhmin      , "Zfhmin"      , RV_NO_FLAG_BIT, true , UPDATE_DEFAULT(UseZfhmin))                              \
  decl(ext_Zicsr       , "Zicsr"       , RV_NO_FLAG_BIT, true , NO_UPDATE_DEFAULT)                                      \
  decl(ext_Zicntr      , "Zicntr"      , RV_NO_FLAG_BIT, true , NO_UPDATE_DEFAULT)                                      \
  decl(ext_Zifencei    , "Zifencei"    , RV_NO_FLAG_BIT, true , NO_UPDATE_DEFAULT)                                      \
  decl(ext_Zic64b      , "Zic64b"      , RV_NO_FLAG_BIT, true , UPDATE_DEFAULT(UseZic64b))                              \
  decl(ext_Ztso        , "Ztso"        , RV_NO_FLAG_BIT, true , UPDATE_DEFAULT(UseZtso))                                \
  decl(ext_Zihintpause , "Zihintpause" , RV_NO_FLAG_BIT, true , UPDATE_DEFAULT(UseZihintpause))                         \
  decl(ext_Zacas       , "Zacas"       , RV_NO_FLAG_BIT, true , UPDATE_DEFAULT(UseZacas))                               \
  decl(ext_Zvbb        , "Zvbb"        , RV_NO_FLAG_BIT, true , UPDATE_DEFAULT_DEP(UseZvbb, &ext_V, nullptr))           \
  decl(ext_Zvbc        , "Zvbc"        , RV_NO_FLAG_BIT, true , UPDATE_DEFAULT_DEP(UseZvbc, &ext_V, nullptr))           \
  decl(ext_Zvfh        , "Zvfh"        , RV_NO_FLAG_BIT, true , UPDATE_DEFAULT_DEP(UseZvfh, &ext_V, &ext_Zfh, nullptr)) \
  decl(ext_Zvkn        , "Zvkn"        , RV_NO_FLAG_BIT, true , UPDATE_DEFAULT_DEP(UseZvkn, &ext_V, nullptr))           \
  decl(ext_Zicond      , "Zicond"      , RV_NO_FLAG_BIT, true , UPDATE_DEFAULT(UseZicond))                              \
  decl(mvendorid       , "VendorId"    , RV_NO_FLAG_BIT, false, NO_UPDATE_DEFAULT)                                      \
  decl(marchid         , "ArchId"      , RV_NO_FLAG_BIT, false, NO_UPDATE_DEFAULT)                                      \
  decl(mimpid          , "ImpId"       , RV_NO_FLAG_BIT, false, NO_UPDATE_DEFAULT)                                      \
  decl(unaligned_access, "Unaligned"   , RV_NO_FLAG_BIT, false, NO_UPDATE_DEFAULT)                                      \
  decl(satp_mode       , "SATP"        , RV_NO_FLAG_BIT, false, NO_UPDATE_DEFAULT)                                      \
=======
  #define RV_FEATURE_FLAGS(decl)                                                                        \
  decl(ext_I            , "i"              ,    ('I' - 'A'), true , NO_UPDATE_DEFAULT)                  \
  decl(ext_M            , "m"              ,    ('M' - 'A'), true , NO_UPDATE_DEFAULT)                  \
  decl(ext_A            , "a"              ,    ('A' - 'A'), true , NO_UPDATE_DEFAULT)                  \
  decl(ext_F            , "f"              ,    ('F' - 'A'), true , NO_UPDATE_DEFAULT)                  \
  decl(ext_D            , "d"              ,    ('D' - 'A'), true , NO_UPDATE_DEFAULT)                  \
  decl(ext_C            , "c"              ,    ('C' - 'A'), true , UPDATE_DEFAULT(UseRVC))             \
  decl(ext_Q            , "q"              ,    ('Q' - 'A'), true , NO_UPDATE_DEFAULT)                  \
  decl(ext_H            , "h"              ,    ('H' - 'A'), true , NO_UPDATE_DEFAULT)                  \
  decl(ext_V            , "v"              ,    ('V' - 'A'), true , UPDATE_DEFAULT(UseRVV))             \
  decl(ext_Zicbom       , "Zicbom"         , RV_NO_FLAG_BIT, true , UPDATE_DEFAULT(UseZicbom))          \
  decl(ext_Zicboz       , "Zicboz"         , RV_NO_FLAG_BIT, true , UPDATE_DEFAULT(UseZicboz))          \
  decl(ext_Zicbop       , "Zicbop"         , RV_NO_FLAG_BIT, true , UPDATE_DEFAULT(UseZicbop))          \
  decl(ext_Zba          , "Zba"            , RV_NO_FLAG_BIT, true , UPDATE_DEFAULT(UseZba))             \
  decl(ext_Zbb          , "Zbb"            , RV_NO_FLAG_BIT, true , UPDATE_DEFAULT(UseZbb))             \
  decl(ext_Zbc          , "Zbc"            , RV_NO_FLAG_BIT, true , NO_UPDATE_DEFAULT)                  \
  decl(ext_Zbs          , "Zbs"            , RV_NO_FLAG_BIT, true , UPDATE_DEFAULT(UseZbs))             \
  decl(ext_Zbkb         , "Zbkb"           , RV_NO_FLAG_BIT, true , UPDATE_DEFAULT(UseZbkb))            \
  decl(ext_Zcb          , "Zcb"            , RV_NO_FLAG_BIT, true , UPDATE_DEFAULT(UseZcb))             \
  decl(ext_Zfa          , "Zfa"            , RV_NO_FLAG_BIT, true , UPDATE_DEFAULT(UseZfa))             \
  decl(ext_Zfh          , "Zfh"            , RV_NO_FLAG_BIT, true , UPDATE_DEFAULT(UseZfh))             \
  decl(ext_Zfhmin       , "Zfhmin"         , RV_NO_FLAG_BIT, true , UPDATE_DEFAULT(UseZfhmin))          \
  decl(ext_Zicsr        , "Zicsr"          , RV_NO_FLAG_BIT, true , NO_UPDATE_DEFAULT)                  \
  decl(ext_Zicntr       , "Zicntr"         , RV_NO_FLAG_BIT, true , NO_UPDATE_DEFAULT)                  \
  decl(ext_Zifencei     , "Zifencei"       , RV_NO_FLAG_BIT, true , NO_UPDATE_DEFAULT)                  \
  decl(ext_Zic64b       , "Zic64b"         , RV_NO_FLAG_BIT, true , UPDATE_DEFAULT(UseZic64b))          \
  decl(ext_Ztso         , "Ztso"           , RV_NO_FLAG_BIT, true , UPDATE_DEFAULT(UseZtso))            \
  decl(ext_Zihintpause  , "Zihintpause"    , RV_NO_FLAG_BIT, true , UPDATE_DEFAULT(UseZihintpause))     \
  decl(ext_Zacas        , "Zacas"          , RV_NO_FLAG_BIT, true , UPDATE_DEFAULT(UseZacas))           \
  decl(ext_Zvbb         , "Zvbb"           , RV_NO_FLAG_BIT, true , UPDATE_DEFAULT_DEP(UseZvbb, ext_V)) \
  decl(ext_Zvbc         , "Zvbc"           , RV_NO_FLAG_BIT, true , UPDATE_DEFAULT_DEP(UseZvbc, ext_V)) \
  decl(ext_Zvfh         , "Zvfh"           , RV_NO_FLAG_BIT, true , UPDATE_DEFAULT_DEP(UseZvfh, ext_V)) \
  decl(ext_Zvkn         , "Zvkn"           , RV_NO_FLAG_BIT, true , UPDATE_DEFAULT_DEP(UseZvkn, ext_V)) \
  decl(ext_Zicond       , "Zicond"         , RV_NO_FLAG_BIT, true , UPDATE_DEFAULT(UseZicond))          \
  decl(mvendorid        , "VendorId"       , RV_NO_FLAG_BIT, false, NO_UPDATE_DEFAULT)                  \
  decl(marchid          , "ArchId"         , RV_NO_FLAG_BIT, false, NO_UPDATE_DEFAULT)                  \
  decl(mimpid           , "ImpId"          , RV_NO_FLAG_BIT, false, NO_UPDATE_DEFAULT)                  \
  decl(unaligned_access , "Unaligned"      , RV_NO_FLAG_BIT, false, NO_UPDATE_DEFAULT)                  \
  decl(satp_mode        , "SATP"           , RV_NO_FLAG_BIT, false, NO_UPDATE_DEFAULT)                  \
  decl(zicboz_block_size, "ZicbozBlockSize", RV_NO_FLAG_BIT, false, NO_UPDATE_DEFAULT)                  \
>>>>>>> 5f43345d

  #define DECLARE_RV_FEATURE(NAME, PRETTY, BIT, FSTRING, FLAGF)        \
  struct NAME##RVFeatureValue : public RVFeatureValue {                \
    NAME##RVFeatureValue(const char* pretty, int bit, bool fstring) :  \
      RVFeatureValue(pretty, bit, fstring) {}                          \
    FLAGF;                                                             \
  };                                                                   \
  static NAME##RVFeatureValue NAME;                                    \

  RV_FEATURE_FLAGS(DECLARE_RV_FEATURE)
  #undef DECLARE_RV_FEATURE

  // enable extensions based on profile, current supported profiles:
  //  RVA20U64
  //  RVA22U64
  //  RVA23U64
  // NOTE: we only enable the mandatory extensions, not optional extension.
  #define RV_ENABLE_EXTENSION(UseExtension)     \
    if (FLAG_IS_DEFAULT(UseExtension)) {        \
      FLAG_SET_DEFAULT(UseExtension, true);     \
    }                                           \

  // https://github.com/riscv/riscv-profiles/blob/main/src/profiles.adoc#rva20-profiles
  #define RV_USE_RVA20U64                            \
    RV_ENABLE_EXTENSION(UseRVC)                      \

  static void useRVA20U64Profile();

  // https://github.com/riscv/riscv-profiles/blob/main/src/profiles.adoc#rva22-profiles
  #define RV_USE_RVA22U64                            \
    RV_ENABLE_EXTENSION(UseRVC)                      \
    RV_ENABLE_EXTENSION(UseZba)                      \
    RV_ENABLE_EXTENSION(UseZbb)                      \
    RV_ENABLE_EXTENSION(UseZbs)                      \
    RV_ENABLE_EXTENSION(UseZic64b)                   \
    RV_ENABLE_EXTENSION(UseZicbom)                   \
    RV_ENABLE_EXTENSION(UseZicbop)                   \
    RV_ENABLE_EXTENSION(UseZicboz)                   \
    RV_ENABLE_EXTENSION(UseZihintpause)              \

  static void useRVA22U64Profile();

  // https://github.com/riscv/riscv-profiles/blob/main/src/rva23-profile.adoc#rva23u64-profile
  #define RV_USE_RVA23U64                           \
    RV_ENABLE_EXTENSION(UseRVC)                     \
    RV_ENABLE_EXTENSION(UseRVV)                     \
    RV_ENABLE_EXTENSION(UseZba)                     \
    RV_ENABLE_EXTENSION(UseZbb)                     \
    RV_ENABLE_EXTENSION(UseZbs)                     \
    RV_ENABLE_EXTENSION(UseZcb)                     \
    RV_ENABLE_EXTENSION(UseZfa)                     \
    RV_ENABLE_EXTENSION(UseZfhmin)                  \
    RV_ENABLE_EXTENSION(UseZic64b)                  \
    RV_ENABLE_EXTENSION(UseZicbom)                  \
    RV_ENABLE_EXTENSION(UseZicbop)                  \
    RV_ENABLE_EXTENSION(UseZicboz)                  \
    RV_ENABLE_EXTENSION(UseZicond)                  \
    RV_ENABLE_EXTENSION(UseZihintpause)             \

  static void useRVA23U64Profile();

  // VM modes (satp.mode) privileged ISA 1.10
  enum VM_MODE : int {
    VM_NOTSET = -1,
    VM_MBARE  = 0,
    VM_SV39   = 39,
    VM_SV48   = 48,
    VM_SV57   = 57,
    VM_SV64   = 64
  };

  static VM_MODE parse_satp_mode(const char* vm_mode);

  // Values from riscv_hwprobe()
  enum UNALIGNED_ACCESS : int {
    MISALIGNED_UNKNOWN     = 0,
    MISALIGNED_EMULATED    = 1,
    MISALIGNED_SLOW        = 2,
    MISALIGNED_FAST        = 3,
    MISALIGNED_UNSUPPORTED = 4
  };

  // Null terminated list
  static RVFeatureValue* _feature_list[];

  // Enables features in _feature_list
  static void setup_cpu_available_features();
  // Helper for specific queries
  static void os_aux_features();
  static char* os_uarch_additional_features();
  static void vendor_features();
  // Vendors specific features
  static void rivos_features();

  // Determine vector length iff ext_V/UseRVV
  static uint32_t cpu_vector_length();
  static uint32_t _initial_vector_length;

  static void common_initialize();

#ifdef COMPILER2
  static void c2_initialize();
#endif // COMPILER2

 public:
  // Initialization
  static void initialize();
  static void initialize_cpu_information();

  constexpr static bool supports_stack_watermark_barrier() { return true; }

  constexpr static bool supports_recursive_lightweight_locking() { return true; }

  constexpr static bool supports_secondary_supers_table() { return true; }

  static bool supports_on_spin_wait() { return UseZihintpause; }

  // RISCV64 supports fast class initialization checks
  static bool supports_fast_class_init_checks() { return true; }
  static bool supports_fencei_barrier() { return ext_Zifencei.enabled(); }

  static bool supports_float16_float_conversion() {
    return UseZfh || UseZfhmin;
  }

  // Check intrinsic support
  static bool is_intrinsic_supported(vmIntrinsicID id);
};

#endif // CPU_RISCV_VM_VERSION_RISCV_HPP<|MERGE_RESOLUTION|>--- conflicted
+++ resolved
@@ -212,7 +212,6 @@
 
   // Note: the order matters, depender should be after their dependee. E.g. ext_V before ext_Zvbb.
   // declaration name  , extension name, bit pos       ,in str, mapped flag)
-<<<<<<< HEAD
   #define RV_FEATURE_FLAGS(decl)                                                                                        \
   decl(ext_I           , "i"           ,    ('I' - 'A'), true , NO_UPDATE_DEFAULT)                                      \
   decl(ext_M           , "m"           ,    ('M' - 'A'), true , NO_UPDATE_DEFAULT)                                      \
@@ -252,48 +251,7 @@
   decl(mimpid          , "ImpId"       , RV_NO_FLAG_BIT, false, NO_UPDATE_DEFAULT)                                      \
   decl(unaligned_access, "Unaligned"   , RV_NO_FLAG_BIT, false, NO_UPDATE_DEFAULT)                                      \
   decl(satp_mode       , "SATP"        , RV_NO_FLAG_BIT, false, NO_UPDATE_DEFAULT)                                      \
-=======
-  #define RV_FEATURE_FLAGS(decl)                                                                        \
-  decl(ext_I            , "i"              ,    ('I' - 'A'), true , NO_UPDATE_DEFAULT)                  \
-  decl(ext_M            , "m"              ,    ('M' - 'A'), true , NO_UPDATE_DEFAULT)                  \
-  decl(ext_A            , "a"              ,    ('A' - 'A'), true , NO_UPDATE_DEFAULT)                  \
-  decl(ext_F            , "f"              ,    ('F' - 'A'), true , NO_UPDATE_DEFAULT)                  \
-  decl(ext_D            , "d"              ,    ('D' - 'A'), true , NO_UPDATE_DEFAULT)                  \
-  decl(ext_C            , "c"              ,    ('C' - 'A'), true , UPDATE_DEFAULT(UseRVC))             \
-  decl(ext_Q            , "q"              ,    ('Q' - 'A'), true , NO_UPDATE_DEFAULT)                  \
-  decl(ext_H            , "h"              ,    ('H' - 'A'), true , NO_UPDATE_DEFAULT)                  \
-  decl(ext_V            , "v"              ,    ('V' - 'A'), true , UPDATE_DEFAULT(UseRVV))             \
-  decl(ext_Zicbom       , "Zicbom"         , RV_NO_FLAG_BIT, true , UPDATE_DEFAULT(UseZicbom))          \
-  decl(ext_Zicboz       , "Zicboz"         , RV_NO_FLAG_BIT, true , UPDATE_DEFAULT(UseZicboz))          \
-  decl(ext_Zicbop       , "Zicbop"         , RV_NO_FLAG_BIT, true , UPDATE_DEFAULT(UseZicbop))          \
-  decl(ext_Zba          , "Zba"            , RV_NO_FLAG_BIT, true , UPDATE_DEFAULT(UseZba))             \
-  decl(ext_Zbb          , "Zbb"            , RV_NO_FLAG_BIT, true , UPDATE_DEFAULT(UseZbb))             \
-  decl(ext_Zbc          , "Zbc"            , RV_NO_FLAG_BIT, true , NO_UPDATE_DEFAULT)                  \
-  decl(ext_Zbs          , "Zbs"            , RV_NO_FLAG_BIT, true , UPDATE_DEFAULT(UseZbs))             \
-  decl(ext_Zbkb         , "Zbkb"           , RV_NO_FLAG_BIT, true , UPDATE_DEFAULT(UseZbkb))            \
-  decl(ext_Zcb          , "Zcb"            , RV_NO_FLAG_BIT, true , UPDATE_DEFAULT(UseZcb))             \
-  decl(ext_Zfa          , "Zfa"            , RV_NO_FLAG_BIT, true , UPDATE_DEFAULT(UseZfa))             \
-  decl(ext_Zfh          , "Zfh"            , RV_NO_FLAG_BIT, true , UPDATE_DEFAULT(UseZfh))             \
-  decl(ext_Zfhmin       , "Zfhmin"         , RV_NO_FLAG_BIT, true , UPDATE_DEFAULT(UseZfhmin))          \
-  decl(ext_Zicsr        , "Zicsr"          , RV_NO_FLAG_BIT, true , NO_UPDATE_DEFAULT)                  \
-  decl(ext_Zicntr       , "Zicntr"         , RV_NO_FLAG_BIT, true , NO_UPDATE_DEFAULT)                  \
-  decl(ext_Zifencei     , "Zifencei"       , RV_NO_FLAG_BIT, true , NO_UPDATE_DEFAULT)                  \
-  decl(ext_Zic64b       , "Zic64b"         , RV_NO_FLAG_BIT, true , UPDATE_DEFAULT(UseZic64b))          \
-  decl(ext_Ztso         , "Ztso"           , RV_NO_FLAG_BIT, true , UPDATE_DEFAULT(UseZtso))            \
-  decl(ext_Zihintpause  , "Zihintpause"    , RV_NO_FLAG_BIT, true , UPDATE_DEFAULT(UseZihintpause))     \
-  decl(ext_Zacas        , "Zacas"          , RV_NO_FLAG_BIT, true , UPDATE_DEFAULT(UseZacas))           \
-  decl(ext_Zvbb         , "Zvbb"           , RV_NO_FLAG_BIT, true , UPDATE_DEFAULT_DEP(UseZvbb, ext_V)) \
-  decl(ext_Zvbc         , "Zvbc"           , RV_NO_FLAG_BIT, true , UPDATE_DEFAULT_DEP(UseZvbc, ext_V)) \
-  decl(ext_Zvfh         , "Zvfh"           , RV_NO_FLAG_BIT, true , UPDATE_DEFAULT_DEP(UseZvfh, ext_V)) \
-  decl(ext_Zvkn         , "Zvkn"           , RV_NO_FLAG_BIT, true , UPDATE_DEFAULT_DEP(UseZvkn, ext_V)) \
-  decl(ext_Zicond       , "Zicond"         , RV_NO_FLAG_BIT, true , UPDATE_DEFAULT(UseZicond))          \
-  decl(mvendorid        , "VendorId"       , RV_NO_FLAG_BIT, false, NO_UPDATE_DEFAULT)                  \
-  decl(marchid          , "ArchId"         , RV_NO_FLAG_BIT, false, NO_UPDATE_DEFAULT)                  \
-  decl(mimpid           , "ImpId"          , RV_NO_FLAG_BIT, false, NO_UPDATE_DEFAULT)                  \
-  decl(unaligned_access , "Unaligned"      , RV_NO_FLAG_BIT, false, NO_UPDATE_DEFAULT)                  \
-  decl(satp_mode        , "SATP"           , RV_NO_FLAG_BIT, false, NO_UPDATE_DEFAULT)                  \
-  decl(zicboz_block_size, "ZicbozBlockSize", RV_NO_FLAG_BIT, false, NO_UPDATE_DEFAULT)                  \
->>>>>>> 5f43345d
+  decl(zicboz_block_size, "ZicbozBlockSize", RV_NO_FLAG_BIT, false, NO_UPDATE_DEFAULT)                                  \
 
   #define DECLARE_RV_FEATURE(NAME, PRETTY, BIT, FSTRING, FLAGF)        \
   struct NAME##RVFeatureValue : public RVFeatureValue {                \
