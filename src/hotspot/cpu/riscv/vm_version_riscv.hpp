--- conflicted
+++ resolved
@@ -153,12 +153,8 @@
   decl(ext_Zbb         , "Zbb"         , RV_NO_FLAG_BIT, true , UPDATE_DEFAULT(UseZbb))         \
   decl(ext_Zbc         , "Zbc"         , RV_NO_FLAG_BIT, true , NO_UPDATE_DEFAULT)              \
   decl(ext_Zbs         , "Zbs"         , RV_NO_FLAG_BIT, true , UPDATE_DEFAULT(UseZbs))         \
-<<<<<<< HEAD
-  decl(ext_Zvbb        , "Zvbb"        , RV_NO_FLAG_BIT, true , UPDATE_DEFAULT(UseZvbb))        \
-=======
   decl(ext_Zcb         , "Zcb"         , RV_NO_FLAG_BIT, true , UPDATE_DEFAULT(UseZcb))         \
   decl(ext_Zfh         , "Zfh"         , RV_NO_FLAG_BIT, true , UPDATE_DEFAULT(UseZfh))         \
->>>>>>> d517d2df
   decl(ext_Zicsr       , "Zicsr"       , RV_NO_FLAG_BIT, true , NO_UPDATE_DEFAULT)              \
   decl(ext_Zifencei    , "Zifencei"    , RV_NO_FLAG_BIT, true , NO_UPDATE_DEFAULT)              \
   decl(ext_Zic64b      , "Zic64b"      , RV_NO_FLAG_BIT, true , UPDATE_DEFAULT(UseZic64b))      \
