--- conflicted
+++ resolved
@@ -227,11 +227,8 @@
     RV_ENABLE_EXTENSION(UseZbb)                     \
     RV_ENABLE_EXTENSION(UseZbs)                     \
     RV_ENABLE_EXTENSION(UseZcb)                     \
-<<<<<<< HEAD
     RV_ENABLE_EXTENSION(UseZfa)                     \
-=======
     RV_ENABLE_EXTENSION(UseZfhmin)                  \
->>>>>>> fb438492
     RV_ENABLE_EXTENSION(UseZic64b)                  \
     RV_ENABLE_EXTENSION(UseZicbom)                  \
     RV_ENABLE_EXTENSION(UseZicbop)                  \
