/*
 * Copyright (c) 1997, 2024, Oracle and/or its affiliates. All rights reserved.
 * Copyright (c) 2014, 2020, Red Hat Inc. All rights reserved.
 * Copyright (c) 2020, 2023, Huawei Technologies Co., Ltd. All rights reserved.
 * Copyright (c) 2023, Rivos Inc. All rights reserved.
 * DO NOT ALTER OR REMOVE COPYRIGHT NOTICES OR THIS FILE HEADER.
 *
 * This code is free software; you can redistribute it and/or modify it
 * under the terms of the GNU General Public License version 2 only, as
 * published by the Free Software Foundation.
 *
 * This code is distributed in the hope that it will be useful, but WITHOUT
 * ANY WARRANTY; without even the implied warranty of MERCHANTABILITY or
 * FITNESS FOR A PARTICULAR PURPOSE.  See the GNU General Public License
 * version 2 for more details (a copy is included in the LICENSE file that
 * accompanied this code).
 *
 * You should have received a copy of the GNU General Public License version
 * 2 along with this work; if not, write to the Free Software Foundation,
 * Inc., 51 Franklin St, Fifth Floor, Boston, MA 02110-1301 USA.
 *
 * Please contact Oracle, 500 Oracle Parkway, Redwood Shores, CA 94065 USA
 * or visit www.oracle.com if you need additional information or have any
 * questions.
 *
 */

#ifndef CPU_RISCV_VM_VERSION_RISCV_HPP
#define CPU_RISCV_VM_VERSION_RISCV_HPP

#include "runtime/abstract_vm_version.hpp"
#include "runtime/arguments.hpp"
#include "runtime/globals_extension.hpp"
#include "utilities/globalDefinitions.hpp"
#include "utilities/growableArray.hpp"
#include "utilities/sizes.hpp"

class RiscvHwprobe;

class VM_Version : public Abstract_VM_Version {
  friend RiscvHwprobe;
 private:

  // JEDEC encoded as ((bank - 1) << 7) | (0x7f & JEDEC)
  enum VendorId {
    RIVOS = 0x6cf, // JEDEC: 0x4f, Bank: 14
  };

  class RVExtFeatures;

  class RVFeatureValue {
    const char* const _pretty;
    const bool        _feature_string;
    const uint64_t    _linux_feature_bit;
   public:
    RVFeatureValue(const char* pretty, int linux_bit_num, bool fstring) :
      _pretty(pretty), _feature_string(fstring), _linux_feature_bit(nth_bit(linux_bit_num)) {
    }
<<<<<<< HEAD
    virtual void enable_feature(int64_t value = 0) = 0;
    virtual void disable_feature() = 0;
    const char* pretty()         { return _pretty; }
    uint64_t feature_bit()       { return _linux_feature_bit; }
    bool feature_string()        { return _feature_string; }
    virtual bool enabled() = 0;
    virtual void update_flag() = 0;
    // Use DEFAULT_VALUE if unset.
    virtual int64_t value() = 0;

   protected:
    static const int64_t DEFAULT_VALUE = -1;

    bool deps_all_enabled(RVFeatureValue* dep0, ...) {
      assert(dep0 != nullptr, "must not");

      va_list va;
      va_start(va, dep0);
      RVFeatureValue* next = dep0;
      bool enabled = true;
      while (next != nullptr && enabled) {
        enabled = next->enabled();
        next = va_arg(va, RVFeatureValue*);
      }
      va_end(va);
      return enabled;
    }

    void deps_string(stringStream& ss, RVFeatureValue* dep0, ...) {
      assert(dep0 != nullptr, "must not");
      ss.print("%s (%s)", dep0->pretty(), dep0->enabled() ? "enabled" : "disabled");

      va_list va;
      va_start(va, dep0);
      RVFeatureValue* next = nullptr;
      while ((next = va_arg(va, RVFeatureValue*)) != nullptr) {
        ss.print(", %s (%s)", next->pretty(), next->enabled() ? "enabled" : "disabled");
      }
      va_end(va);
    }
=======
    const char* pretty()          { return _pretty; }
    uint64_t feature_bit()        { return _linux_feature_bit; }
    bool feature_string()         { return _feature_string; }
    int64_t value()               { return _value; }
    virtual bool enabled() = 0;
    virtual void update_flag() = 0;
>>>>>>> 2238d769
  };

  #define UPDATE_DEFAULT(flag)           \
  void update_flag() {                   \
    assert(enabled(), "Must be.");       \
    if (FLAG_IS_DEFAULT(flag)) {         \
      FLAG_SET_DEFAULT(flag, true);      \
    } else {                             \
      /* Sync CPU features with flags */ \
      if (!flag) {                       \
        disable_feature();               \
      }                                  \
    }                                    \
  }                                      \

  #define UPDATE_DEFAULT_DEP(flag, dep0, ...)                                                               \
  void update_flag() {                                                                                      \
      assert(enabled(), "Must be.");                                                                        \
      DEBUG_ONLY(verify_deps(dep0, ##__VA_ARGS__));                                                         \
      if (FLAG_IS_DEFAULT(flag)) {                                                                          \
        if (deps_all_enabled(dep0, ##__VA_ARGS__)) {                                                        \
          FLAG_SET_DEFAULT(flag, true);                                                                     \
        } else {                                                                                            \
          FLAG_SET_DEFAULT(flag, false);                                                                    \
          stringStream ss;                                                                                  \
          deps_string(ss, dep0, ##__VA_ARGS__);                                                             \
          warning("Cannot enable " #flag ", it's missing dependent extension(s) %s", ss.as_string(true));   \
          /* Sync CPU features with flags */                                                                \
          disable_feature();                                                                                \
        }                                                                                                   \
      } else {                                                                                              \
        /* Sync CPU features with flags */                                                                  \
        if (!flag) {                                                                                        \
          disable_feature();                                                                                \
        } else if (!deps_all_enabled(dep0, ##__VA_ARGS__)) {                                                \
          FLAG_SET_DEFAULT(flag, false);                                                                    \
          stringStream ss;                                                                                  \
          deps_string(ss, dep0, ##__VA_ARGS__);                                                             \
          warning("Cannot enable " #flag ", it's missing dependent extension(s) %s", ss.as_string(true));   \
          /* Sync CPU features with flags */                                                                \
          disable_feature();                                                                                \
        }                                                                                                   \
      }                                                                                                     \
  }                                                                                                         \

  #define NO_UPDATE_DEFAULT                \
  void update_flag() {}                    \


  class RVExtFeatureValue : public RVFeatureValue {
    const uint32_t _cpu_feature_index;

   public:
    RVExtFeatureValue(const char* pretty, int linux_bit_num, uint32_t cpu_feature_index, bool fstring) :
      RVFeatureValue(pretty, linux_bit_num, fstring),
      _cpu_feature_index(cpu_feature_index) {
    }
    int cpu_feature_index() {
      // Can be used to check, for example, v is declared before Zvfh in RV_EXT_FEATURE_FLAGS.
      return _cpu_feature_index;
    }
    bool enabled() {
      return RVExtFeatures::current()->support_feature(_cpu_feature_index);
    }
    void enable_feature(int64_t value = 0) {
      RVExtFeatures::current()->set_feature(_cpu_feature_index);
    }
    void disable_feature() {
      RVExtFeatures::current()->clear_feature(_cpu_feature_index);
    }
<<<<<<< HEAD
    int64_t value() { return enabled() ? 1 : DEFAULT_VALUE; }
=======

   protected:
    bool deps_all_enabled(RVExtFeatureValue* dep0, ...) {
      assert(dep0 != nullptr, "must not");

      va_list va;
      va_start(va, dep0);
      RVExtFeatureValue* next = dep0;
      bool enabled = true;
      while (next != nullptr && enabled) {
        enabled = next->enabled();
        next = va_arg(va, RVExtFeatureValue*);
      }
      va_end(va);
      return enabled;
    }

    void deps_string(stringStream& ss, RVExtFeatureValue* dep0, ...) {
      assert(dep0 != nullptr, "must not");
      ss.print("%s (%s)", dep0->pretty(), dep0->enabled() ? "enabled" : "disabled");

      va_list va;
      va_start(va, dep0);
      RVExtFeatureValue* next = nullptr;
      while ((next = va_arg(va, RVExtFeatureValue*)) != nullptr) {
        ss.print(", %s (%s)", next->pretty(), next->enabled() ? "enabled" : "disabled");
      }
      va_end(va);
    }

#ifdef ASSERT
    void verify_deps(RVExtFeatureValue* dep0, ...) {
      assert(dep0 != nullptr, "must not");
      assert(cpu_feature_index() >= 0, "must");

      va_list va;
      va_start(va, dep0);
      RVExtFeatureValue* next = dep0;
      while (next != nullptr) {
        assert(next->cpu_feature_index() >= 0, "must");
        // We only need to check depenency relationship for extension flags.
        // The dependant ones must be declared before this, for example, v must be declared
        // before Zvfh in RV_EXT_FEATURE_FLAGS. The reason is in setup_cpu_available_features
        // we need to make sure v is `update_flag`ed before Zvfh, so Zvfh is `update_flag`ed
        // based on v.
        assert(cpu_feature_index() > next->cpu_feature_index(), "Invalid");
        next = va_arg(va, RVExtFeatureValue*);
      }
      va_end(va);
    }
#endif // ASSERT
>>>>>>> 2238d769
  };

  class RVNonExtFeatureValue : public RVFeatureValue {
    int64_t _value;
   public:
    RVNonExtFeatureValue(const char* pretty, int linux_bit_num, bool fstring) :
      RVFeatureValue(pretty, linux_bit_num, fstring),
      _value(DEFAULT_VALUE) {
    }
    bool enabled() { return _value != DEFAULT_VALUE; }
    void enable_feature(int64_t value) {
      assert(value != DEFAULT_VALUE, "Sanity");
      _value = value;
    }
    void disable_feature() { _value = DEFAULT_VALUE; }
    int64_t value() { return _value; }
  };

 public:

  #define RV_NO_FLAG_BIT (BitsPerWord+1) // nth_bit will return 0 on values larger than BitsPerWord

  // Note: the order matters, depender should be after their dependee. E.g. ext_V before ext_Zvbb.
  //
  // Fields description in `decl`:
  //    declaration name, extension name, bit value from linux, feature string?, mapped flag)
  #define RV_EXT_FEATURE_FLAGS(decl)                                                                   \
  /* A Atomic Instructions */                                                                          \
  decl(a           ,     ('A' - 'A'),  true ,  NO_UPDATE_DEFAULT)                                      \
  /* C Compressed Instructions */                                                                      \
  decl(c           ,     ('C' - 'A'),  true ,  UPDATE_DEFAULT(UseRVC))                                 \
  /* D Single-Precision Floating-Point */                                                              \
  decl(d           ,     ('D' - 'A'),  true ,  NO_UPDATE_DEFAULT)                                      \
  /* F Single-Precision Floating-Point */                                                              \
  decl(f           ,     ('F' - 'A'),  true ,  NO_UPDATE_DEFAULT)                                      \
  /* H Hypervisor */                                                                                   \
  decl(h           ,     ('H' - 'A'),  true ,  NO_UPDATE_DEFAULT)                                      \
  /* I RV64I */                                                                                        \
  decl(i           ,     ('I' - 'A'),  true ,  NO_UPDATE_DEFAULT)                                      \
  /* M Integer Multiplication and Division */                                                          \
  decl(m           ,     ('M' - 'A'),  true ,  NO_UPDATE_DEFAULT)                                      \
  /* Q Quad-Precision Floating-Point */                                                                \
  decl(q           ,     ('Q' - 'A'),  true ,  NO_UPDATE_DEFAULT)                                      \
  /* V Vector */                                                                                       \
  decl(v           ,     ('V' - 'A'),  true ,  UPDATE_DEFAULT(UseRVV))                                 \
                                                                                                       \
  /* ----------------------- Other extensions ----------------------- */                               \
                                                                                                       \
  /* Atomic compare-and-swap (CAS) instructions */                                                     \
  decl(Zacas       ,  RV_NO_FLAG_BIT,  true ,  UPDATE_DEFAULT(UseZacas))                               \
  /* Zba Address generation instructions */                                                            \
  decl(Zba         ,  RV_NO_FLAG_BIT,  true ,  UPDATE_DEFAULT(UseZba))                                 \
  /* Zbb Basic bit-manipulation */                                                                     \
  decl(Zbb         ,  RV_NO_FLAG_BIT,  true ,  UPDATE_DEFAULT(UseZbb))                                 \
  /* Zbc Carry-less multiplication */                                                                  \
  decl(Zbc         ,  RV_NO_FLAG_BIT,  true ,  NO_UPDATE_DEFAULT)                                      \
  /* Bitmanip instructions for Cryptography */                                                         \
  decl(Zbkb        ,  RV_NO_FLAG_BIT,  true ,  UPDATE_DEFAULT(UseZbkb))                                \
  /* Zbs Single-bit instructions */                                                                    \
  decl(Zbs         ,  RV_NO_FLAG_BIT,  true ,  UPDATE_DEFAULT(UseZbs))                                 \
  /* Zcb Simple code-size saving instructions */                                                       \
  decl(Zcb         ,  RV_NO_FLAG_BIT,  true ,  UPDATE_DEFAULT(UseZcb))                                 \
  /* Additional Floating-Point instructions */                                                         \
  decl(Zfa         ,  RV_NO_FLAG_BIT,  true ,  UPDATE_DEFAULT(UseZfa))                                 \
  /* Zfh Half-Precision Floating-Point instructions */                                                 \
  decl(Zfh         ,  RV_NO_FLAG_BIT,  true ,  UPDATE_DEFAULT(UseZfh))                                 \
  /* Zfhmin Minimal Half-Precision Floating-Point instructions */                                      \
  decl(Zfhmin      ,  RV_NO_FLAG_BIT,  true ,  UPDATE_DEFAULT(UseZfhmin))                              \
  /* Zicbom Cache Block Management Operations */                                                       \
  decl(Zicbom      ,  RV_NO_FLAG_BIT,  true ,  UPDATE_DEFAULT(UseZicbom))                              \
  /* Zicbop Cache Block Prefetch Operations */                                                         \
  decl(Zicbop      ,  RV_NO_FLAG_BIT,  true ,  UPDATE_DEFAULT(UseZicbop))                              \
  /* Zicboz Cache Block Zero Operations */                                                             \
  decl(Zicboz      ,  RV_NO_FLAG_BIT,  true ,  UPDATE_DEFAULT(UseZicboz))                              \
  /* Base Counters and Timers */                                                                       \
  decl(Zicntr      ,  RV_NO_FLAG_BIT,  true ,  NO_UPDATE_DEFAULT)                                      \
  /* Zicond Conditional operations */                                                                  \
  decl(Zicond      ,  RV_NO_FLAG_BIT,  true ,  UPDATE_DEFAULT(UseZicond))                              \
  /* Zicsr Control and Status Register (CSR) Instructions */                                           \
  decl(Zicsr       ,  RV_NO_FLAG_BIT,  true ,  NO_UPDATE_DEFAULT)                                      \
  /* Zic64b Cache blocks must be 64 bytes in size, naturally aligned in the address space. */          \
  decl(Zic64b      ,  RV_NO_FLAG_BIT,  true ,  UPDATE_DEFAULT(UseZic64b))                              \
  /* Zifencei Instruction-Fetch Fence */                                                               \
  decl(Zifencei    ,  RV_NO_FLAG_BIT,  true ,  NO_UPDATE_DEFAULT)                                      \
  /* Zihintpause Pause instruction HINT */                                                             \
  decl(Zihintpause ,  RV_NO_FLAG_BIT,  true ,  UPDATE_DEFAULT(UseZihintpause))                         \
  /* Total Store Ordering */                                                                           \
  decl(Ztso        ,  RV_NO_FLAG_BIT,  true ,  UPDATE_DEFAULT(UseZtso))                                \
  /* Vector Basic Bit-manipulation */                                                                  \
  decl(Zvbb        ,  RV_NO_FLAG_BIT,  true ,  UPDATE_DEFAULT_DEP(UseZvbb, &ext_v, nullptr))           \
  /* Vector Carryless Multiplication */                                                                \
  decl(Zvbc        ,  RV_NO_FLAG_BIT,  true ,  UPDATE_DEFAULT_DEP(UseZvbc, &ext_v, nullptr))           \
  /* Vector Extension for Half-Precision Floating-Point */                                             \
  decl(Zvfh        ,  RV_NO_FLAG_BIT,  true ,  UPDATE_DEFAULT_DEP(UseZvfh, &ext_v, &ext_Zfh, nullptr)) \
  /* Shorthand for Zvkned + Zvknhb + Zvkb + Zvkt */                                                    \
  decl(Zvkn        ,  RV_NO_FLAG_BIT,  true ,  UPDATE_DEFAULT_DEP(UseZvkn, &ext_v, nullptr))           \

  #define DECLARE_RV_EXT_FEATURE(PRETTY, LINUX_BIT, FSTRING, FLAGF)                             \
  struct ext_##PRETTY##RVExtFeatureValue : public RVExtFeatureValue {                           \
    ext_##PRETTY##RVExtFeatureValue() :                                                         \
      RVExtFeatureValue(#PRETTY, LINUX_BIT, RVExtFeatures::CPU_##ext_##PRETTY, FSTRING) {}      \
    FLAGF;                                                                                      \
  };                                                                                            \
  static ext_##PRETTY##RVExtFeatureValue ext_##PRETTY;                                          \

  RV_EXT_FEATURE_FLAGS(DECLARE_RV_EXT_FEATURE)
  #undef DECLARE_RV_EXT_FEATURE

  // Non-extension features
  //
  #define RV_NON_EXT_FEATURE_FLAGS(decl)                                                       \
  /* Id for microarch. Mvendorid plus marchid uniquely identify the microarch. */              \
  decl(marchid           ,  RV_NO_FLAG_BIT,  false,  NO_UPDATE_DEFAULT)                        \
  /* A unique encoding of the version of the processor implementation. */                      \
  decl(mimpid            ,  RV_NO_FLAG_BIT,  false,  NO_UPDATE_DEFAULT)                        \
  /* Manufactory JEDEC id encoded, ISA vol 2 3.1.2.. */                                        \
  decl(mvendorid         ,  RV_NO_FLAG_BIT,  false,  NO_UPDATE_DEFAULT)                        \
  /* SATP bits (number of virtual addr bits) mbare, sv39, sv48, sv57, sv64 */                  \
  decl(satp_mode         ,  RV_NO_FLAG_BIT,  false,  NO_UPDATE_DEFAULT)                        \
  /* Performance of misaligned scalar accesses (unknown, emulated, slow, fast, unsupported) */ \
  decl(unaligned_scalar  ,  RV_NO_FLAG_BIT,  false,  NO_UPDATE_DEFAULT)                        \
  /* Performance of misaligned vector accesses (unknown, unspported, slow, fast) */            \
  decl(unaligned_vector  ,  RV_NO_FLAG_BIT,  false,  NO_UPDATE_DEFAULT)                        \
  decl(zicboz_block_size ,  RV_NO_FLAG_BIT,  false,  NO_UPDATE_DEFAULT)                        \

  #define DECLARE_RV_NON_EXT_FEATURE(PRETTY, LINUX_BIT, FSTRING, FLAGF)            \
  struct PRETTY##RVNonExtFeatureValue : public RVNonExtFeatureValue {              \
    PRETTY##RVNonExtFeatureValue() :                                               \
      RVNonExtFeatureValue(#PRETTY, LINUX_BIT, FSTRING) {}                         \
    FLAGF;                                                                         \
  };                                                                               \
  static PRETTY##RVNonExtFeatureValue PRETTY;                                      \

  RV_NON_EXT_FEATURE_FLAGS(DECLARE_RV_NON_EXT_FEATURE)
  #undef DECLARE_RV_NON_EXT_FEATURE

private:
  // Utility for AOT CPU feature store/check.
  class RVExtFeatures : public CHeapObj<mtCode> {
   public:
    enum RVFeatureIndex {
      #define DECLARE_RV_FEATURE_ENUM(PRETTY, LINUX_BIT, FSTRING, FLAGF) CPU_##ext_##PRETTY,

      RV_EXT_FEATURE_FLAGS(DECLARE_RV_FEATURE_ENUM)
      MAX_CPU_FEATURE_INDEX
      #undef DECLARE_RV_FEATURE_ENUM
    };
   private:
    uint64_t _features_bitmap[(MAX_CPU_FEATURE_INDEX / BitsPerLong) + 1];
    STATIC_ASSERT(sizeof(_features_bitmap) * BitsPerByte >= MAX_CPU_FEATURE_INDEX);

    // Number of 8-byte elements in _features_bitmap.
    constexpr static int element_count() {
      return sizeof(_features_bitmap) / sizeof(uint64_t);
    }

    static int element_index(RVFeatureIndex feature) {
      int idx = feature / BitsPerLong;
      assert(idx < element_count(), "Features array index out of bounds");
      return idx;
    }

    static uint64_t feature_bit(RVFeatureIndex feature) {
      return (1ULL << (feature % BitsPerLong));
    }

    static RVFeatureIndex convert(uint32_t index) {
      assert(index < MAX_CPU_FEATURE_INDEX, "must");
      return (RVFeatureIndex)index;
    }

   public:
    static RVExtFeatures* current() {
      return _rv_ext_features;
    }

    RVExtFeatures() {
      for (int i = 0; i < element_count(); i++) {
        _features_bitmap[i] = 0;
      }
    }

    void set_feature(uint32_t feature) {
      RVFeatureIndex f = convert(feature);
      int idx = element_index(f);
      _features_bitmap[idx] |= feature_bit(f);
    }

    void clear_feature(uint32_t feature) {
      RVFeatureIndex f = convert(feature);
      int idx = element_index(f);
      _features_bitmap[idx] &= ~feature_bit(f);
    }

    bool support_feature(uint32_t feature) {
      RVFeatureIndex f = convert(feature);
      int idx = element_index(f);
      return (_features_bitmap[idx] & feature_bit(f)) != 0;
    }
  };

  // enable extensions based on profile, current supported profiles:
  //  RVA20U64
  //  RVA22U64
  //  RVA23U64
  // NOTE: we only enable the mandatory extensions, not optional extension.
  #define RV_ENABLE_EXTENSION(UseExtension)     \
    if (FLAG_IS_DEFAULT(UseExtension)) {        \
      FLAG_SET_DEFAULT(UseExtension, true);     \
    }                                           \

  // https://github.com/riscv/riscv-profiles/blob/main/src/profiles.adoc#rva20-profiles
  #define RV_USE_RVA20U64                            \
    RV_ENABLE_EXTENSION(UseRVC)                      \

  static void useRVA20U64Profile();

  // https://github.com/riscv/riscv-profiles/blob/main/src/profiles.adoc#rva22-profiles
  #define RV_USE_RVA22U64                            \
    RV_ENABLE_EXTENSION(UseRVC)                      \
    RV_ENABLE_EXTENSION(UseZba)                      \
    RV_ENABLE_EXTENSION(UseZbb)                      \
    RV_ENABLE_EXTENSION(UseZbs)                      \
    RV_ENABLE_EXTENSION(UseZic64b)                   \
    RV_ENABLE_EXTENSION(UseZicbom)                   \
    RV_ENABLE_EXTENSION(UseZicbop)                   \
    RV_ENABLE_EXTENSION(UseZicboz)                   \
    RV_ENABLE_EXTENSION(UseZihintpause)              \

  static void useRVA22U64Profile();

  // https://github.com/riscv/riscv-profiles/blob/main/src/rva23-profile.adoc#rva23u64-profile
  #define RV_USE_RVA23U64                           \
    RV_ENABLE_EXTENSION(UseRVC)                     \
    RV_ENABLE_EXTENSION(UseRVV)                     \
    RV_ENABLE_EXTENSION(UseZba)                     \
    RV_ENABLE_EXTENSION(UseZbb)                     \
    RV_ENABLE_EXTENSION(UseZbs)                     \
    RV_ENABLE_EXTENSION(UseZcb)                     \
    RV_ENABLE_EXTENSION(UseZfa)                     \
    RV_ENABLE_EXTENSION(UseZfhmin)                  \
    RV_ENABLE_EXTENSION(UseZic64b)                  \
    RV_ENABLE_EXTENSION(UseZicbom)                  \
    RV_ENABLE_EXTENSION(UseZicbop)                  \
    RV_ENABLE_EXTENSION(UseZicboz)                  \
    RV_ENABLE_EXTENSION(UseZicond)                  \
    RV_ENABLE_EXTENSION(UseZihintpause)             \

  static void useRVA23U64Profile();

  // VM modes (satp.mode) privileged ISA 1.10
  enum VM_MODE : int {
    VM_NOTSET = -1,
    VM_MBARE  = 0,
    VM_SV39   = 39,
    VM_SV48   = 48,
    VM_SV57   = 57,
    VM_SV64   = 64
  };

  static VM_MODE parse_satp_mode(const char* vm_mode);

  // Values from riscv_hwprobe()
  enum UNALIGNED_SCALAR_ACCESS : int {
    MISALIGNED_SCALAR_UNKNOWN     = 0,
    MISALIGNED_SCALAR_EMULATED    = 1,
    MISALIGNED_SCALAR_SLOW        = 2,
    MISALIGNED_SCALAR_FAST        = 3,
    MISALIGNED_SCALAR_UNSUPPORTED = 4
  };

  enum UNALIGNED_VECTOR_ACCESS : int {
    MISALIGNED_VECTOR_UNKNOWN     = 0,
    MISALIGNED_VECTOR_SLOW        = 2,
    MISALIGNED_VECTOR_FAST        = 3,
    MISALIGNED_VECTOR_UNSUPPORTED = 4
  };

  // Null terminated list
  static RVFeatureValue* _feature_list[];
  static RVExtFeatures* _rv_ext_features;

  // Enables features in _feature_list
  static void setup_cpu_available_features();
  // Helper for specific queries
  static void os_aux_features();
  static char* os_uarch_additional_features();
  static void vendor_features();
  // Vendors specific features
  static void rivos_features();

  // Determine vector length iff ext_V/UseRVV
  static uint32_t cpu_vector_length();
  static uint32_t _initial_vector_length;

  static void common_initialize();

#ifdef COMPILER2
  static void c2_initialize();
#endif // COMPILER2

 public:
  // Initialization
  static void initialize();
  static void initialize_cpu_information();

  constexpr static bool supports_stack_watermark_barrier() { return true; }

  constexpr static bool supports_recursive_lightweight_locking() { return true; }

  constexpr static bool supports_secondary_supers_table() { return true; }

  static bool supports_on_spin_wait() { return UseZihintpause; }

  // RISCV64 supports fast class initialization checks
  static bool supports_fast_class_init_checks() { return true; }
  static bool supports_fencei_barrier() { return ext_Zifencei.enabled(); }

  static bool supports_float16_float_conversion() {
    return UseZfh || UseZfhmin;
  }

  // Check intrinsic support
  static bool is_intrinsic_supported(vmIntrinsicID id);
};

#endif // CPU_RISCV_VM_VERSION_RISCV_HPP<|MERGE_RESOLUTION|>--- conflicted
+++ resolved
@@ -52,11 +52,14 @@
     const char* const _pretty;
     const bool        _feature_string;
     const uint64_t    _linux_feature_bit;
+
+   protected:
+    static const int64_t DEFAULT_VALUE = -1;
+
    public:
     RVFeatureValue(const char* pretty, int linux_bit_num, bool fstring) :
       _pretty(pretty), _feature_string(fstring), _linux_feature_bit(nth_bit(linux_bit_num)) {
     }
-<<<<<<< HEAD
     virtual void enable_feature(int64_t value = 0) = 0;
     virtual void disable_feature() = 0;
     const char* pretty()         { return _pretty; }
@@ -66,45 +69,6 @@
     virtual void update_flag() = 0;
     // Use DEFAULT_VALUE if unset.
     virtual int64_t value() = 0;
-
-   protected:
-    static const int64_t DEFAULT_VALUE = -1;
-
-    bool deps_all_enabled(RVFeatureValue* dep0, ...) {
-      assert(dep0 != nullptr, "must not");
-
-      va_list va;
-      va_start(va, dep0);
-      RVFeatureValue* next = dep0;
-      bool enabled = true;
-      while (next != nullptr && enabled) {
-        enabled = next->enabled();
-        next = va_arg(va, RVFeatureValue*);
-      }
-      va_end(va);
-      return enabled;
-    }
-
-    void deps_string(stringStream& ss, RVFeatureValue* dep0, ...) {
-      assert(dep0 != nullptr, "must not");
-      ss.print("%s (%s)", dep0->pretty(), dep0->enabled() ? "enabled" : "disabled");
-
-      va_list va;
-      va_start(va, dep0);
-      RVFeatureValue* next = nullptr;
-      while ((next = va_arg(va, RVFeatureValue*)) != nullptr) {
-        ss.print(", %s (%s)", next->pretty(), next->enabled() ? "enabled" : "disabled");
-      }
-      va_end(va);
-    }
-=======
-    const char* pretty()          { return _pretty; }
-    uint64_t feature_bit()        { return _linux_feature_bit; }
-    bool feature_string()         { return _feature_string; }
-    int64_t value()               { return _value; }
-    virtual bool enabled() = 0;
-    virtual void update_flag() = 0;
->>>>>>> 2238d769
   };
 
   #define UPDATE_DEFAULT(flag)           \
@@ -175,9 +139,7 @@
     void disable_feature() {
       RVExtFeatures::current()->clear_feature(_cpu_feature_index);
     }
-<<<<<<< HEAD
     int64_t value() { return enabled() ? 1 : DEFAULT_VALUE; }
-=======
 
    protected:
     bool deps_all_enabled(RVExtFeatureValue* dep0, ...) {
@@ -229,7 +191,6 @@
       va_end(va);
     }
 #endif // ASSERT
->>>>>>> 2238d769
   };
 
   class RVNonExtFeatureValue : public RVFeatureValue {
