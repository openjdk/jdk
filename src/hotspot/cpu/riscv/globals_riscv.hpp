--- conflicted
+++ resolved
@@ -105,11 +105,7 @@
   product(bool, UseZba, false, "Use Zba instructions")                           \
   product(bool, UseZbb, false, "Use Zbb instructions")                           \
   product(bool, UseZbs, false, "Use Zbs instructions")                           \
-<<<<<<< HEAD
-  product(bool, UseZvfh, false, "Use Zvfh instructions")                         \
-=======
   product(bool, UseZfh, false, "Use Zfh instructions")                           \
->>>>>>> b3634722
   product(bool, UseZacas, false, EXPERIMENTAL, "Use Zacas instructions")         \
   product(bool, UseZic64b, false, EXPERIMENTAL, "Use Zic64b instructions")       \
   product(bool, UseZicbom, false, EXPERIMENTAL, "Use Zicbom instructions")       \
@@ -118,6 +114,7 @@
   product(bool, UseZtso, false, EXPERIMENTAL, "Assume Ztso memory model")        \
   product(bool, UseZihintpause, false, EXPERIMENTAL,                             \
           "Use Zihintpause instructions")                                        \
+  product(bool, UseZvfh, false, "Use Zvfh instructions")                         \
   product(bool, UseZvkn, false, EXPERIMENTAL,                                    \
           "Use Zvkn group extension, Zvkned, Zvknhb, Zvkb, Zvkt")                \
   product(bool, UseRVVForBigIntegerShiftIntrinsics, true,                        \
