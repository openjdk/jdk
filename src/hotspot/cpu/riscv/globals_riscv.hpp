--- conflicted
+++ resolved
@@ -105,11 +105,8 @@
   product(bool, UseZba, false, "Use Zba instructions")                           \
   product(bool, UseZbb, false, "Use Zbb instructions")                           \
   product(bool, UseZbs, false, "Use Zbs instructions")                           \
-<<<<<<< HEAD
   product(bool, UseZbkb, false, "Use Zbkb instructions")                         \
-=======
   product(bool, UseZfh, false, "Use Zfh instructions")                           \
->>>>>>> 4a78906d
   product(bool, UseZacas, false, EXPERIMENTAL, "Use Zacas instructions")         \
   product(bool, UseZcb, false, EXPERIMENTAL, "Use Zcb instructions")             \
   product(bool, UseZic64b, false, EXPERIMENTAL, "Use Zic64b instructions")       \
