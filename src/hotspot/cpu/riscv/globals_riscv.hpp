/*
 * Copyright (c) 2000, 2024, Oracle and/or its affiliates. All rights reserved.
 * Copyright (c) 2020, 2023, Huawei Technologies Co., Ltd. All rights reserved.
 * DO NOT ALTER OR REMOVE COPYRIGHT NOTICES OR THIS FILE HEADER.
 *
 * This code is free software; you can redistribute it and/or modify it
 * under the terms of the GNU General Public License version 2 only, as
 * published by the Free Software Foundation.
 *
 * This code is distributed in the hope that it will be useful, but WITHOUT
 * ANY WARRANTY; without even the implied warranty of MERCHANTABILITY or
 * FITNESS FOR A PARTICULAR PURPOSE.  See the GNU General Public License
 * version 2 for more details (a copy is included in the LICENSE file that
 * accompanied this code).
 *
 * You should have received a copy of the GNU General Public License version
 * 2 along with this work; if not, write to the Free Software Foundation,
 * Inc., 51 Franklin St, Fifth Floor, Boston, MA 02110-1301 USA.
 *
 * Please contact Oracle, 500 Oracle Parkway, Redwood Shores, CA 94065 USA
 * or visit www.oracle.com if you need additional information or have any
 * questions.
 *
 */

#ifndef CPU_RISCV_GLOBALS_RISCV_HPP
#define CPU_RISCV_GLOBALS_RISCV_HPP

#include "utilities/globalDefinitions.hpp"
#include "utilities/macros.hpp"

// Sets the default values for platform dependent flags used by the runtime system.
// (see globals.hpp)

define_pd_global(bool, ImplicitNullChecks,       true);  // Generate code for implicit null checks
define_pd_global(bool, TrapBasedNullChecks,      false);
define_pd_global(bool, UncommonNullCast,         true);  // Uncommon-trap nulls past to check cast

define_pd_global(bool, DelayCompilerStubsGeneration, COMPILER2_OR_JVMCI);

define_pd_global(uintx, CodeCacheSegmentSize,    64 COMPILER1_AND_COMPILER2_PRESENT(+64)); // Tiered compilation has large code-entry alignment.
define_pd_global(intx, CodeEntryAlignment,       64);
define_pd_global(intx, OptoLoopAlignment,        16);

#define DEFAULT_STACK_YELLOW_PAGES (2)
#define DEFAULT_STACK_RED_PAGES (1)
// Java_java_net_SocketOutputStream_socketWrite0() uses a 64k buffer on the
// stack if compiled for unix and LP64. To pass stack overflow tests we need
// 20 shadow pages.
#define DEFAULT_STACK_SHADOW_PAGES (20 DEBUG_ONLY(+5))
#define DEFAULT_STACK_RESERVED_PAGES (1)

#define MIN_STACK_YELLOW_PAGES DEFAULT_STACK_YELLOW_PAGES
#define MIN_STACK_RED_PAGES    DEFAULT_STACK_RED_PAGES
#define MIN_STACK_SHADOW_PAGES DEFAULT_STACK_SHADOW_PAGES
#define MIN_STACK_RESERVED_PAGES (0)

define_pd_global(intx, StackYellowPages, DEFAULT_STACK_YELLOW_PAGES);
define_pd_global(intx, StackRedPages, DEFAULT_STACK_RED_PAGES);
define_pd_global(intx, StackShadowPages, DEFAULT_STACK_SHADOW_PAGES);
define_pd_global(intx, StackReservedPages, DEFAULT_STACK_RESERVED_PAGES);

define_pd_global(bool, VMContinuations, true);

define_pd_global(bool, RewriteBytecodes,     true);
define_pd_global(bool, RewriteFrequentPairs, true);

define_pd_global(bool, PreserveFramePointer, false);

define_pd_global(uintx, TypeProfileLevel, 111);

define_pd_global(bool, CompactStrings, true);

// Clear short arrays bigger than one word in an arch-specific way
define_pd_global(intx, InitArrayShortSize, BytesPerLong);

define_pd_global(intx, InlineSmallCode,          1000);

#define ARCH_FLAGS(develop,                                                      \
                   product,                                                      \
                   range,                                                        \
                   constraint)                                                   \
                                                                                 \
  product(bool, UseBlockZeroing, false,                                          \
          "Use Zicboz for block zeroing")                                        \
  product(intx, BlockZeroingLowLimit, 256,                                       \
          "Minimum size in bytes when block zeroing will be used")               \
          range(1, max_jint)                                                     \
  product(intx, CacheLineSize, DEFAULT_CACHE_LINE_SIZE,                          \
          "Size in bytes of a CPU cache line")                                   \
          range(wordSize, max_jint)                                              \
  product(bool, TraceTraps, false, "Trace all traps the signal handler")         \
  /* For now we're going to be safe and add the I/O bits to userspace fences. */ \
  product(bool, UseConservativeFence, true,                                      \
          "Extend i for r and o for w in the pred/succ flags of fence")          \
  product(bool, AvoidUnalignedAccesses, true,                                    \
          "Avoid generating unaligned memory accesses")                          \
  product(bool, UseRVA20U64, true, "Use RVA20U64 profile")                       \
  product(bool, UseRVA22U64, false, EXPERIMENTAL, "Use RVA22U64 profile")        \
  product(bool, UseRVA23U64, false, EXPERIMENTAL, "Use RVA23U64 profile")        \
<<<<<<< HEAD
  product(bool, UseRVC, false, "Use RVC instructions")                           \
  product(bool, UseRVV, false, "Use RVV instructions")                           \
  product(bool, UseZba, false, "Use Zba instructions")                           \
  product(bool, UseZbb, false, "Use Zbb instructions")                           \
  product(bool, UseZbs, false, "Use Zbs instructions")                           \
  product(bool, UseZbkb, false, "Use Zbkb instructions")                         \
  product(bool, UseZfh, false, "Use Zfh instructions")                           \
=======
  product(bool, UseRVC, false, DIAGNOSTIC, "Use RVC instructions")               \
  product(bool, UseRVV, false, DIAGNOSTIC, "Use RVV instructions")               \
  product(bool, UseZba, false, DIAGNOSTIC, "Use Zba instructions")               \
  product(bool, UseZbb, false, DIAGNOSTIC, "Use Zbb instructions")               \
  product(bool, UseZbs, false, DIAGNOSTIC, "Use Zbs instructions")               \
  product(bool, UseZfa, false, EXPERIMENTAL, "Use Zfa instructions")             \
  product(bool, UseZfh, false, DIAGNOSTIC, "Use Zfh instructions")               \
  product(bool, UseZfhmin, false, DIAGNOSTIC, "Use Zfhmin instructions")         \
>>>>>>> 18931d05
  product(bool, UseZacas, false, EXPERIMENTAL, "Use Zacas instructions")         \
  product(bool, UseZcb, false, EXPERIMENTAL, "Use Zcb instructions")             \
  product(bool, UseZic64b, false, EXPERIMENTAL, "Use Zic64b instructions")       \
  product(bool, UseZicbom, false, EXPERIMENTAL, "Use Zicbom instructions")       \
  product(bool, UseZicbop, false, EXPERIMENTAL, "Use Zicbop instructions")       \
  product(bool, UseZicboz, false, EXPERIMENTAL, "Use Zicboz instructions")       \
  product(bool, UseZicond, false, DIAGNOSTIC, "Use Zicond instructions")         \
  product(bool, UseZihintpause, false, EXPERIMENTAL,                             \
          "Use Zihintpause instructions")                                        \
  product(bool, UseZtso, false, EXPERIMENTAL, "Assume Ztso memory model")        \
  product(bool, UseZvbb, false, EXPERIMENTAL, "Use Zvbb instructions")           \
  product(bool, UseZvbc, false, EXPERIMENTAL, "Use Zvbc instructions")           \
  product(bool, UseZvfh, false, DIAGNOSTIC, "Use Zvfh instructions")             \
  product(bool, UseZvkn, false, EXPERIMENTAL,                                    \
          "Use Zvkn group extension, Zvkned, Zvknhb, Zvkb, Zvkt")                \
  product(bool, UseCtxFencei, false, EXPERIMENTAL,                               \
          "Use PR_RISCV_CTX_SW_FENCEI_ON to avoid explicit icache flush")

#endif // CPU_RISCV_GLOBALS_RISCV_HPP<|MERGE_RESOLUTION|>--- conflicted
+++ resolved
@@ -98,24 +98,15 @@
   product(bool, UseRVA20U64, true, "Use RVA20U64 profile")                       \
   product(bool, UseRVA22U64, false, EXPERIMENTAL, "Use RVA22U64 profile")        \
   product(bool, UseRVA23U64, false, EXPERIMENTAL, "Use RVA23U64 profile")        \
-<<<<<<< HEAD
-  product(bool, UseRVC, false, "Use RVC instructions")                           \
-  product(bool, UseRVV, false, "Use RVV instructions")                           \
-  product(bool, UseZba, false, "Use Zba instructions")                           \
-  product(bool, UseZbb, false, "Use Zbb instructions")                           \
-  product(bool, UseZbs, false, "Use Zbs instructions")                           \
-  product(bool, UseZbkb, false, "Use Zbkb instructions")                         \
-  product(bool, UseZfh, false, "Use Zfh instructions")                           \
-=======
   product(bool, UseRVC, false, DIAGNOSTIC, "Use RVC instructions")               \
   product(bool, UseRVV, false, DIAGNOSTIC, "Use RVV instructions")               \
   product(bool, UseZba, false, DIAGNOSTIC, "Use Zba instructions")               \
   product(bool, UseZbb, false, DIAGNOSTIC, "Use Zbb instructions")               \
+  product(bool, UseZbkb, false, "Use Zbkb instructions")                         \
   product(bool, UseZbs, false, DIAGNOSTIC, "Use Zbs instructions")               \
   product(bool, UseZfa, false, EXPERIMENTAL, "Use Zfa instructions")             \
   product(bool, UseZfh, false, DIAGNOSTIC, "Use Zfh instructions")               \
   product(bool, UseZfhmin, false, DIAGNOSTIC, "Use Zfhmin instructions")         \
->>>>>>> 18931d05
   product(bool, UseZacas, false, EXPERIMENTAL, "Use Zacas instructions")         \
   product(bool, UseZcb, false, EXPERIMENTAL, "Use Zcb instructions")             \
   product(bool, UseZic64b, false, EXPERIMENTAL, "Use Zic64b instructions")       \
