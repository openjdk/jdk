/*
 * Copyright (c) 2021, 2024, Oracle and/or its affiliates. All rights reserved.
 * Copyright (c) 2021, 2022, Huawei Technologies Co., Ltd. All rights reserved.
 * DO NOT ALTER OR REMOVE COPYRIGHT NOTICES OR THIS FILE HEADER.
 *
 * This code is free software; you can redistribute it and/or modify it
 * under the terms of the GNU General Public License version 2 only, as
 * published by the Free Software Foundation.
 *
 * This code is distributed in the hope that it will be useful, but WITHOUT
 * ANY WARRANTY; without even the implied warranty of MERCHANTABILITY or
 * FITNESS FOR A PARTICULAR PURPOSE.  See the GNU General Public License
 * version 2 for more details (a copy is included in the LICENSE file that
 * accompanied this code).
 *
 * You should have received a copy of the GNU General Public License version
 * 2 along with this work; if not, write to the Free Software Foundation,
 * Inc., 51 Franklin St, Fifth Floor, Boston, MA 02110-1301 USA.
 *
 * Please contact Oracle, 500 Oracle Parkway, Redwood Shores, CA 94065 USA
 * or visit www.oracle.com if you need additional information or have any
 * questions.
 *
 */

#ifndef CPU_RISCV_MATCHER_RISCV_HPP
#define CPU_RISCV_MATCHER_RISCV_HPP

  // Defined within class Matcher

  // false => size gets scaled to BytesPerLong, ok.
  static const bool init_array_count_is_in_bytes = false;

  // Whether this platform implements the scalable vector feature
  static const bool implements_scalable_vector = true;

  static bool supports_scalable_vector() {
    return UseRVV;
  }

  // riscv supports misaligned vectors store/load.
  static constexpr bool misaligned_vectors_ok() {
    return true;
  }

  // Whether code generation need accurate ConvI2L types.
  static const bool convi2l_type_required = false;

  // Does the CPU require late expand (see block.cpp for description of late expand)?
  static const bool require_postalloc_expand = false;

  // Do we need to mask the count passed to shift instructions or does
  // the cpu only look at the lower 5/6 bits anyway?
  static const bool need_masked_shift_count = false;

  // No support for generic vector operands.
  static const bool supports_generic_vector_operands = false;

  static constexpr bool isSimpleConstant64(jlong value) {
    // Will one (StoreL ConL) be cheaper than two (StoreI ConI)?.
    // Probably always true, even if a temp register is required.
    return true;
  }

  // Use conditional move (CMOVL)
  static constexpr int long_cmove_cost() {
    // long cmoves are no more expensive than int cmoves
    return 0;
  }

  static constexpr int float_cmove_cost() {
    // float cmoves are no more expensive than int cmoves
    return 0;
  }

  // This affects two different things:
  //  - how Decode nodes are matched
  //  - how ImplicitNullCheck opportunities are recognized
  // If true, the matcher will try to remove all Decodes and match them
  // (as operands) into nodes. NullChecks are not prepared to deal with
  // Decodes by final_graph_reshaping().
  // If false, final_graph_reshaping() forces the decode behind the Cmp
  // for a NullCheck. The matcher matches the Decode node into a register.
  // Implicit_null_check optimization moves the Decode along with the
  // memory operation back up before the NullCheck.
  static bool narrow_oop_use_complex_address() {
    return CompressedOops::shift() == 0;
  }

  static bool narrow_klass_use_complex_address() {
    return false;
  }

  static bool const_oop_prefer_decode() {
    // Prefer ConN+DecodeN over ConP in simple compressed oops mode.
    return CompressedOops::base() == nullptr;
  }

  static bool const_klass_prefer_decode() {
    // Prefer ConNKlass+DecodeNKlass over ConP in simple compressed klass mode.
    return CompressedKlassPointers::base() == nullptr;
  }

  // Is it better to copy float constants, or load them directly from
  // memory?  Intel can load a float constant from a direct address,
  // requiring no extra registers.  Most RISCs will have to materialize
  // an address into a register first, so they would do better to copy
  // the constant from stack.
  static const bool rematerialize_float_constants = false;

  // If CPU can load and store mis-aligned doubles directly then no
  // fixup is needed.  Else we split the double into 2 integer pieces
  // and move it piece-by-piece.  Only happens when passing doubles into
  // C code as the Java calling convention forces doubles to be aligned.
  static const bool misaligned_doubles_ok = true;

  // Are floats converted to double when stored to stack during
  // deoptimization?
  static constexpr bool float_in_double() { return false; }

  // Do ints take an entire long register or just half?
  // The relevant question is how the int is callee-saved:
  // the whole long is written but de-opt'ing will have to extract
  // the relevant 32 bits.
  static const bool int_in_long = true;

  // Does the CPU supports vector variable shift instructions?
  static bool supports_vector_variable_shifts(void) {
    return UseRVV;
  }

  // Does target support predicated operation emulation.
  static bool supports_vector_predicate_op_emulation(int vopc, int vlen, BasicType bt) {
    return false;
  }

  // Does the CPU supports vector variable rotate instructions?
  static bool supports_vector_variable_rotates(void) {
    return UseZvbb;
  }

  // Does the CPU supports vector constant rotate instructions?
  static bool supports_vector_constant_rotates(int shift) {
    return UseZvbb;
  }

  // Does the CPU supports vector unsigned comparison instructions?
  static bool supports_vector_comparison_unsigned(int vlen, BasicType bt) {
    return UseRVV;
  }

  // Some microarchitectures have mask registers used on vectors
  static bool has_predicated_vectors(void) {
    return UseRVV;
  }

  // true means we have fast l2f conversion
  // false means that conversion is done by runtime call
  static constexpr bool convL2FSupported(void) {
      return true;
  }

  // Implements a variant of EncodeISOArrayNode that encode ASCII only
  static const bool supports_encode_ascii_array = true;

  // Some architecture needs a helper to check for alltrue vector
  static constexpr bool vectortest_needs_second_argument(bool is_alltrue, bool is_predicate) {
    return false;
  }

  // BoolTest mask for vector test intrinsics
  static constexpr BoolTest::mask vectortest_mask(bool is_alltrue, bool is_predicate, int vlen) {
    return is_alltrue ? BoolTest::eq : BoolTest::ne;
  }

  // Returns pre-selection estimated size of a vector operation.
  static int vector_op_pre_select_sz_estimate(int vopc, BasicType ety, int vlen) {
    switch(vopc) {
      default: return 0;
      case Op_RoundVF: // fall through
      case Op_RoundVD: {
        return 30;
      }
    }
  }
  // Returns pre-selection estimated size of a scalar operation.
  static int scalar_op_pre_select_sz_estimate(int vopc, BasicType ety) {
    switch(vopc) {
      default: return 0;
      case Op_RoundF: // fall through
      case Op_RoundD: {
        return 30;
      }
    }
  }

  // Is SIMD sort supported for this CPU?
  static bool supports_simd_sort(BasicType bt) {
    return false;
  }

<<<<<<< HEAD
  static bool supports_vectorize_cmove_bool_unconditionally() {
    return true;
  }

  static bool supports_transform_cmove_to_vectorblend(int cmove_opc) {
    switch (cmove_opc) {
      case Op_CMoveF:
      case Op_CMoveD:
        return true;
      default:
        return false;
    }
=======
  static bool supports_vector_different_use_def_size() {
    return false;
>>>>>>> 81996cfe
  }

#endif // CPU_RISCV_MATCHER_RISCV_HPP<|MERGE_RESOLUTION|>--- conflicted
+++ resolved
@@ -199,23 +199,8 @@
     return false;
   }
 
-<<<<<<< HEAD
-  static bool supports_vectorize_cmove_bool_unconditionally() {
+  static bool supports_vector_different_use_def_size() {
     return true;
   }
 
-  static bool supports_transform_cmove_to_vectorblend(int cmove_opc) {
-    switch (cmove_opc) {
-      case Op_CMoveF:
-      case Op_CMoveD:
-        return true;
-      default:
-        return false;
-    }
-=======
-  static bool supports_vector_different_use_def_size() {
-    return false;
->>>>>>> 81996cfe
-  }
-
 #endif // CPU_RISCV_MATCHER_RISCV_HPP