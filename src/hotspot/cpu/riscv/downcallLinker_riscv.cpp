--- conflicted
+++ resolved
@@ -52,20 +52,13 @@
   int code_size = native_invoker_code_base_size + (num_args * native_invoker_size_per_arg);
   int locs_size = 1; // must be non-zero
   CodeBuffer code("nep_invoker_blob", code_size, locs_size);
-<<<<<<< HEAD
   if (code.blob() == nullptr) {
     return nullptr;
   }
-  DowncallStubGenerator g(&code, signature, num_args, ret_bt, abi,
-                          input_registers, output_registers,
-                          needs_return_buffer, captured_state_mask,
-                          needs_transition);
-=======
   StubGenerator g(&code, signature, num_args, ret_bt, abi,
                   input_registers, output_registers,
                   needs_return_buffer, captured_state_mask,
                   needs_transition);
->>>>>>> 8b102ed6
   g.generate();
   code.log_section_sizes("nep_invoker_blob");
 
