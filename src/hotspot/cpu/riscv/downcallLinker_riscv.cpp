--- conflicted
+++ resolved
@@ -275,10 +275,11 @@
     __ block_comment("{ thread native2java");
     __ mv(t0, _thread_in_native_trans);
     __ sw(t0, Address(xthread, JavaThread::thread_state_offset()));
-<<<<<<< HEAD
 
     // Force this write out before the read below
-    __ membar(MacroAssembler::AnyAny);
+    if (!UseSystemMemoryBarrier) {
+      __ membar(MacroAssembler::AnyAny);
+    }
 
     __ safepoint_poll(L_safepoint_poll_slow_path, true /* at_return */, true /* acquire */, false /* in_nmethod */);
     __ lwu(t0, Address(xthread, JavaThread::suspend_flags_offset()));
@@ -297,31 +298,6 @@
     __ beq(t0, t1, L_reguard);
     __ bind(L_after_reguard);
 
-=======
-
-    // Force this write out before the read below
-    if (!UseSystemMemoryBarrier) {
-      __ membar(MacroAssembler::AnyAny);
-    }
-
-    __ safepoint_poll(L_safepoint_poll_slow_path, true /* at_return */, true /* acquire */, false /* in_nmethod */);
-    __ lwu(t0, Address(xthread, JavaThread::suspend_flags_offset()));
-    __ bnez(t0, L_safepoint_poll_slow_path);
-
-    __ bind(L_after_safepoint_poll);
-
-    // change thread state
-    __ mv(t0, _thread_in_Java);
-    __ membar(MacroAssembler::LoadStore | MacroAssembler::StoreStore);
-    __ sw(t0, Address(xthread, JavaThread::thread_state_offset()));
-
-    __ block_comment("reguard stack check");
-    __ lbu(t0, Address(xthread, JavaThread::stack_guard_state_offset()));
-    __ mv(t1, StackOverflow::stack_guard_yellow_reserved_disabled);
-    __ beq(t0, t1, L_reguard);
-    __ bind(L_after_reguard);
-
->>>>>>> b827ce83
     __ reset_last_Java_frame(true);
     __ block_comment("} thread native2java");
   }
