--- conflicted
+++ resolved
@@ -41,16 +41,9 @@
 }
 
 void CardTableBarrierSetAssembler::arraycopy_epilogue(MacroAssembler* masm, DecoratorSet decorators, bool is_oop,
-<<<<<<< HEAD
-                                                      Register start, Register count, Register tmp,
-                                                      RegSet saved_regs) {
-  if (is_oop) {
-    gen_write_ref_array_post_barrier(masm, decorators, start, count, tmp, saved_regs);
-=======
                                                       Register start, Register count, Register tmp) {
   if (is_oop) {
     gen_write_ref_array_post_barrier(masm, decorators, start, count, tmp);
->>>>>>> 8e84017f
   }
 }
 
