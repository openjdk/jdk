/*
 * Copyright (c) 2003, 2024, Oracle and/or its affiliates. All rights reserved.
 * Copyright (c) 2014, Red Hat Inc. All rights reserved.
 * Copyright (c) 2020, 2023, Huawei Technologies Co., Ltd. All rights reserved.
 * DO NOT ALTER OR REMOVE COPYRIGHT NOTICES OR THIS FILE HEADER.
 *
 * This code is free software; you can redistribute it and/or modify it
 * under the terms of the GNU General Public License version 2 only, as
 * published by the Free Software Foundation.
 *
 * This code is distributed in the hope that it will be useful, but WITHOUT
 * ANY WARRANTY; without even the implied warranty of MERCHANTABILITY or
 * FITNESS FOR A PARTICULAR PURPOSE.  See the GNU General Public License
 * version 2 for more details (a copy is included in the LICENSE file that
 * accompanied this code).
 *
 * You should have received a copy of the GNU General Public License version
 * 2 along with this work; if not, write to the Free Software Foundation,
 * Inc., 51 Franklin St, Fifth Floor, Boston, MA 02110-1301 USA.
 *
 * Please contact Oracle, 500 Oracle Parkway, Redwood Shores, CA 94065 USA
 * or visit www.oracle.com if you need additional information or have any
 * questions.
 *
 */

#ifndef CPU_RISCV_STUBROUTINES_RISCV_HPP
#define CPU_RISCV_STUBROUTINES_RISCV_HPP

// This file holds the platform specific parts of the StubRoutines
// definition. See stubRoutines.hpp for a description on how to
// extend it.

static bool returns_to_call_stub(address return_pc) {
  return return_pc == _call_stub_return_address;
}

// emit enum used to size per-blob code buffers

#define DEFINE_BLOB_SIZE(blob_name, size) \
  _ ## blob_name ## _code_size = size,

enum platform_dependent_constants {
  STUBGEN_ARCH_BLOBS_DO(DEFINE_BLOB_SIZE)
};

#undef DEFINE_BLOB_SIZE

class riscv {
 friend class StubGenerator;
#if INCLUDE_JVMCI
  friend class JVMCIVMStructs;
#endif

  // declare fields for arch-specific entries

#define DECLARE_ARCH_ENTRY(arch, blob_name, stub_name, field_name, getter_name) \
  static address STUB_FIELD_NAME(field_name) ;

#define DECLARE_ARCH_ENTRY_INIT(arch, blob_name, stub_name, field_name, getter_name, init_function) \
  DECLARE_ARCH_ENTRY(arch, blob_name, stub_name, field_name, getter_name)

private:
  STUBGEN_ARCH_ENTRIES_DO(DECLARE_ARCH_ENTRY, DECLARE_ARCH_ENTRY_INIT)

<<<<<<< HEAD
  static address _compare_long_string_LL;
  static address _compare_long_string_LU;
  static address _compare_long_string_UL;
  static address _compare_long_string_UU;
  static address _string_indexof_linear_ll;
  static address _string_indexof_linear_uu;
  static address _string_indexof_linear_ul;
  static address _large_byte_array_inflate;
  static address _arrays_hashcode_powers_of_31;
=======
#undef DECLARE_ARCH_ENTRY_INIT
#undef DECLARE_ARCH_ENTRY
>>>>>>> 34c4d895

  static bool _completed;

 public:

  // declare getters for arch-specific entries

#define DEFINE_ARCH_ENTRY_GETTER(arch, blob_name, stub_name, field_name, getter_name) \
  static address getter_name() { return STUB_FIELD_NAME(field_name) ; }

#define DEFINE_ARCH_ENTRY_GETTER_INIT(arch, blob_name, stub_name, field_name, getter_name, init_function) \
  DEFINE_ARCH_ENTRY_GETTER(arch, blob_name, stub_name, field_name, getter_name)

  STUBGEN_ARCH_ENTRIES_DO(DEFINE_ARCH_ENTRY_GETTER, DEFINE_ARCH_ENTRY_GETTER_INIT)

#undef DEFINE_ARCH_ENTRY_GETTER_INIT
#undef DEFINE_ARCH_ENTRY_GETTER

  static address arrays_hashcode_powers_of_31() {
    return _arrays_hashcode_powers_of_31;
  }

  static bool complete() {
    return _completed;
  }

  static void set_completed() {
    _completed = true;
  }

private:
  static juint    _crc_table[];
};

#endif // CPU_RISCV_STUBROUTINES_RISCV_HPP<|MERGE_RESOLUTION|>--- conflicted
+++ resolved
@@ -63,20 +63,8 @@
 private:
   STUBGEN_ARCH_ENTRIES_DO(DECLARE_ARCH_ENTRY, DECLARE_ARCH_ENTRY_INIT)
 
-<<<<<<< HEAD
-  static address _compare_long_string_LL;
-  static address _compare_long_string_LU;
-  static address _compare_long_string_UL;
-  static address _compare_long_string_UU;
-  static address _string_indexof_linear_ll;
-  static address _string_indexof_linear_uu;
-  static address _string_indexof_linear_ul;
-  static address _large_byte_array_inflate;
-  static address _arrays_hashcode_powers_of_31;
-=======
 #undef DECLARE_ARCH_ENTRY_INIT
 #undef DECLARE_ARCH_ENTRY
->>>>>>> 34c4d895
 
   static bool _completed;
 
@@ -95,10 +83,6 @@
 #undef DEFINE_ARCH_ENTRY_GETTER_INIT
 #undef DEFINE_ARCH_ENTRY_GETTER
 
-  static address arrays_hashcode_powers_of_31() {
-    return _arrays_hashcode_powers_of_31;
-  }
-
   static bool complete() {
     return _completed;
   }
