--- conflicted
+++ resolved
@@ -879,16 +879,12 @@
     ShouldNotReachHere();
   }
 
-<<<<<<< HEAD
   if (defer_icache_invalidation) {
     // Instruction cache invalidation per barrier can be expensive, e.g. on Neoverse N1 having erratum 1542419.
     // Defer the ICache invalidation to a later point where multiple patches can be handled together.
     return;
   }
 
-  OrderAccess::fence();
-=======
->>>>>>> b9ee9541
   ICache::invalidate_word((address)patch_addr);
 }
 
