--- conflicted
+++ resolved
@@ -115,27 +115,22 @@
     return AtomicAccess::load_acquire(guard_addr());
   }
 
-<<<<<<< HEAD
-  void set_value(int value) {
-    AtomicAccess::release_store(guard_addr(), value);
-=======
   void set_value(int value, int bit_mask) {
     if (bit_mask == ~0) {
-      Atomic::release_store(guard_addr(), value);
+      AtomicAccess::release_store(guard_addr(), value);
       return;
     }
     assert((value & ~bit_mask) == 0, "trying to set bits outside the mask");
     value &= bit_mask;
-    int old_value = Atomic::load(guard_addr());
+    int old_value = AtomicAccess::load(guard_addr());
     while (true) {
       // Only bits in the mask are changed
       int new_value = value | (old_value & ~bit_mask);
       if (new_value == old_value) break;
-      int v = Atomic::cmpxchg(guard_addr(), old_value, new_value, memory_order_release);
+      int v = AtomicAccess::cmpxchg(guard_addr(), old_value, new_value, memory_order_release);
       if (v == old_value) break;
       old_value = v;
     }
->>>>>>> af9b9050
   }
 
   bool check_barrier(err_msg& msg) const;
