/*
 * Copyright (c) 1997, 2022, Oracle and/or its affiliates. All rights reserved.
 * Copyright (c) 2014, 2021, Red Hat Inc. All rights reserved.
 * DO NOT ALTER OR REMOVE COPYRIGHT NOTICES OR THIS FILE HEADER.
 *
 * This code is free software; you can redistribute it and/or modify it
 * under the terms of the GNU General Public License version 2 only, as
 * published by the Free Software Foundation.
 *
 * This code is distributed in the hope that it will be useful, but WITHOUT
 * ANY WARRANTY; without even the implied warranty of MERCHANTABILITY or
 * FITNESS FOR A PARTICULAR PURPOSE.  See the GNU General Public License
 * version 2 for more details (a copy is included in the LICENSE file that
 * accompanied this code).
 *
 * You should have received a copy of the GNU General Public License version
 * 2 along with this work; if not, write to the Free Software Foundation,
 * Inc., 51 Franklin St, Fifth Floor, Boston, MA 02110-1301 USA.
 *
 * Please contact Oracle, 500 Oracle Parkway, Redwood Shores, CA 94065 USA
 * or visit www.oracle.com if you need additional information or have any
 * questions.
 *
 */

#ifndef CPU_AARCH64_MACROASSEMBLER_AARCH64_HPP
#define CPU_AARCH64_MACROASSEMBLER_AARCH64_HPP

#include "asm/assembler.inline.hpp"
#include "code/vmreg.hpp"
#include "metaprogramming/enableIf.hpp"
#include "oops/compressedOops.hpp"
#include "runtime/vm_version.hpp"
#include "utilities/powerOfTwo.hpp"

class OopMap;

// MacroAssembler extends Assembler by frequently used macros.
//
// Instructions for which a 'better' code sequence exists depending
// on arguments should also go in here.

class MacroAssembler: public Assembler {
  friend class LIR_Assembler;

 public:
  using Assembler::mov;
  using Assembler::movi;

 protected:

  // Support for VM calls
  //
  // This is the base routine called by the different versions of call_VM_leaf. The interpreter
  // may customize this version by overriding it for its purposes (e.g., to save/restore
  // additional registers when doing a VM call).
  virtual void call_VM_leaf_base(
    address entry_point,               // the entry point
    int     number_of_arguments,        // the number of arguments to pop after the call
    Label *retaddr = NULL
  );

  virtual void call_VM_leaf_base(
    address entry_point,               // the entry point
    int     number_of_arguments,        // the number of arguments to pop after the call
    Label &retaddr) {
    call_VM_leaf_base(entry_point, number_of_arguments, &retaddr);
  }

  // This is the base routine called by the different versions of call_VM. The interpreter
  // may customize this version by overriding it for its purposes (e.g., to save/restore
  // additional registers when doing a VM call).
  //
  // If no java_thread register is specified (noreg) than rthread will be used instead. call_VM_base
  // returns the register which contains the thread upon return. If a thread register has been
  // specified, the return value will correspond to that register. If no last_java_sp is specified
  // (noreg) than rsp will be used instead.
  virtual void call_VM_base(           // returns the register containing the thread upon return
    Register oop_result,               // where an oop-result ends up if any; use noreg otherwise
    Register java_thread,              // the thread if computed before     ; use noreg otherwise
    Register last_java_sp,             // to set up last_Java_frame in stubs; use noreg otherwise
    address  entry_point,              // the entry point
    int      number_of_arguments,      // the number of arguments (w/o thread) to pop after the call
    bool     check_exceptions          // whether to check for pending exceptions after return
  );

  void call_VM_helper(Register oop_result, address entry_point, int number_of_arguments, bool check_exceptions = true);

  enum KlassDecodeMode {
    KlassDecodeNone,
    KlassDecodeZero,
    KlassDecodeXor,
    KlassDecodeMovk
  };

  KlassDecodeMode klass_decode_mode();

 private:
  static KlassDecodeMode _klass_decode_mode;

 public:
  MacroAssembler(CodeBuffer* code) : Assembler(code) {}

 // These routines should emit JVMTI PopFrame and ForceEarlyReturn handling code.
 // The implementation is only non-empty for the InterpreterMacroAssembler,
 // as only the interpreter handles PopFrame and ForceEarlyReturn requests.
 virtual void check_and_handle_popframe(Register java_thread);
 virtual void check_and_handle_earlyret(Register java_thread);

  void safepoint_poll(Label& slow_path, bool at_return, bool acquire, bool in_nmethod, Register tmp = rscratch1);
  void rt_call(address dest, Register tmp = rscratch1);

  // Load Effective Address
  void lea(Register r, const Address &a) {
    InstructionMark im(this);
    code_section()->relocate(inst_mark(), a.rspec());
    a.lea(this, r);
  }

  /* Sometimes we get misaligned loads and stores, usually from Unsafe
     accesses, and these can exceed the offset range. */
  Address legitimize_address(const Address &a, int size, Register scratch) {
    if (a.getMode() == Address::base_plus_offset) {
      if (! Address::offset_ok_for_immed(a.offset(), exact_log2(size))) {
        block_comment("legitimize_address {");
        lea(scratch, a);
        block_comment("} legitimize_address");
        return Address(scratch);
      }
    }
    return a;
  }

  void addmw(Address a, Register incr, Register scratch) {
    ldrw(scratch, a);
    addw(scratch, scratch, incr);
    strw(scratch, a);
  }

  // Add constant to memory word
  void addmw(Address a, int imm, Register scratch) {
    ldrw(scratch, a);
    if (imm > 0)
      addw(scratch, scratch, (unsigned)imm);
    else
      subw(scratch, scratch, (unsigned)-imm);
    strw(scratch, a);
  }

  void bind(Label& L) {
    Assembler::bind(L);
    code()->clear_last_insn();
  }

  void membar(Membar_mask_bits order_constraint);

  using Assembler::ldr;
  using Assembler::str;
  using Assembler::ldrw;
  using Assembler::strw;

  void ldr(Register Rx, const Address &adr);
  void ldrw(Register Rw, const Address &adr);
  void str(Register Rx, const Address &adr);
  void strw(Register Rx, const Address &adr);

  // Frame creation and destruction shared between JITs.
  void build_frame(int framesize);
  void remove_frame(int framesize);

  virtual void _call_Unimplemented(address call_site) {
    mov(rscratch2, call_site);
  }

// Microsoft's MSVC team thinks that the __FUNCSIG__ is approximately (sympathy for calling conventions) equivalent to __PRETTY_FUNCTION__
// Also, from Clang patch: "It is very similar to GCC's PRETTY_FUNCTION, except it prints the calling convention."
// https://reviews.llvm.org/D3311

#ifdef _WIN64
#define call_Unimplemented() _call_Unimplemented((address)__FUNCSIG__)
#else
#define call_Unimplemented() _call_Unimplemented((address)__PRETTY_FUNCTION__)
#endif

  // aliases defined in AARCH64 spec

  template<class T>
  inline void cmpw(Register Rd, T imm)  { subsw(zr, Rd, imm); }

  inline void cmp(Register Rd, unsigned char imm8)  { subs(zr, Rd, imm8); }
  inline void cmp(Register Rd, unsigned imm) = delete;

  template<class T>
  inline void cmnw(Register Rd, T imm) { addsw(zr, Rd, imm); }

  inline void cmn(Register Rd, unsigned char imm8)  { adds(zr, Rd, imm8); }
  inline void cmn(Register Rd, unsigned imm) = delete;

  void cset(Register Rd, Assembler::Condition cond) {
    csinc(Rd, zr, zr, ~cond);
  }
  void csetw(Register Rd, Assembler::Condition cond) {
    csincw(Rd, zr, zr, ~cond);
  }

  void cneg(Register Rd, Register Rn, Assembler::Condition cond) {
    csneg(Rd, Rn, Rn, ~cond);
  }
  void cnegw(Register Rd, Register Rn, Assembler::Condition cond) {
    csnegw(Rd, Rn, Rn, ~cond);
  }

  inline void movw(Register Rd, Register Rn) {
    if (Rd == sp || Rn == sp) {
      Assembler::addw(Rd, Rn, 0U);
    } else {
      orrw(Rd, zr, Rn);
    }
  }
  inline void mov(Register Rd, Register Rn) {
    assert(Rd != r31_sp && Rn != r31_sp, "should be");
    if (Rd == Rn) {
    } else if (Rd == sp || Rn == sp) {
      Assembler::add(Rd, Rn, 0U);
    } else {
      orr(Rd, zr, Rn);
    }
  }

  inline void moviw(Register Rd, unsigned imm) { orrw(Rd, zr, imm); }
  inline void movi(Register Rd, unsigned imm) { orr(Rd, zr, imm); }

  inline void tstw(Register Rd, Register Rn) { andsw(zr, Rd, Rn); }
  inline void tst(Register Rd, Register Rn) { ands(zr, Rd, Rn); }

  inline void tstw(Register Rd, uint64_t imm) { andsw(zr, Rd, imm); }
  inline void tst(Register Rd, uint64_t imm) { ands(zr, Rd, imm); }

  inline void bfiw(Register Rd, Register Rn, unsigned lsb, unsigned width) {
    bfmw(Rd, Rn, ((32 - lsb) & 31), (width - 1));
  }
  inline void bfi(Register Rd, Register Rn, unsigned lsb, unsigned width) {
    bfm(Rd, Rn, ((64 - lsb) & 63), (width - 1));
  }

  inline void bfxilw(Register Rd, Register Rn, unsigned lsb, unsigned width) {
    bfmw(Rd, Rn, lsb, (lsb + width - 1));
  }
  inline void bfxil(Register Rd, Register Rn, unsigned lsb, unsigned width) {
    bfm(Rd, Rn, lsb , (lsb + width - 1));
  }

  inline void sbfizw(Register Rd, Register Rn, unsigned lsb, unsigned width) {
    sbfmw(Rd, Rn, ((32 - lsb) & 31), (width - 1));
  }
  inline void sbfiz(Register Rd, Register Rn, unsigned lsb, unsigned width) {
    sbfm(Rd, Rn, ((64 - lsb) & 63), (width - 1));
  }

  inline void sbfxw(Register Rd, Register Rn, unsigned lsb, unsigned width) {
    sbfmw(Rd, Rn, lsb, (lsb + width - 1));
  }
  inline void sbfx(Register Rd, Register Rn, unsigned lsb, unsigned width) {
    sbfm(Rd, Rn, lsb , (lsb + width - 1));
  }

  inline void ubfizw(Register Rd, Register Rn, unsigned lsb, unsigned width) {
    ubfmw(Rd, Rn, ((32 - lsb) & 31), (width - 1));
  }
  inline void ubfiz(Register Rd, Register Rn, unsigned lsb, unsigned width) {
    ubfm(Rd, Rn, ((64 - lsb) & 63), (width - 1));
  }

  inline void ubfxw(Register Rd, Register Rn, unsigned lsb, unsigned width) {
    ubfmw(Rd, Rn, lsb, (lsb + width - 1));
  }
  inline void ubfx(Register Rd, Register Rn, unsigned lsb, unsigned width) {
    ubfm(Rd, Rn, lsb , (lsb + width - 1));
  }

  inline void asrw(Register Rd, Register Rn, unsigned imm) {
    sbfmw(Rd, Rn, imm, 31);
  }

  inline void asr(Register Rd, Register Rn, unsigned imm) {
    sbfm(Rd, Rn, imm, 63);
  }

  inline void lslw(Register Rd, Register Rn, unsigned imm) {
    ubfmw(Rd, Rn, ((32 - imm) & 31), (31 - imm));
  }

  inline void lsl(Register Rd, Register Rn, unsigned imm) {
    ubfm(Rd, Rn, ((64 - imm) & 63), (63 - imm));
  }

  inline void lsrw(Register Rd, Register Rn, unsigned imm) {
    ubfmw(Rd, Rn, imm, 31);
  }

  inline void lsr(Register Rd, Register Rn, unsigned imm) {
    ubfm(Rd, Rn, imm, 63);
  }

  inline void rorw(Register Rd, Register Rn, unsigned imm) {
    extrw(Rd, Rn, Rn, imm);
  }

  inline void ror(Register Rd, Register Rn, unsigned imm) {
    extr(Rd, Rn, Rn, imm);
  }

  inline void sxtbw(Register Rd, Register Rn) {
    sbfmw(Rd, Rn, 0, 7);
  }
  inline void sxthw(Register Rd, Register Rn) {
    sbfmw(Rd, Rn, 0, 15);
  }
  inline void sxtb(Register Rd, Register Rn) {
    sbfm(Rd, Rn, 0, 7);
  }
  inline void sxth(Register Rd, Register Rn) {
    sbfm(Rd, Rn, 0, 15);
  }
  inline void sxtw(Register Rd, Register Rn) {
    sbfm(Rd, Rn, 0, 31);
  }

  inline void uxtbw(Register Rd, Register Rn) {
    ubfmw(Rd, Rn, 0, 7);
  }
  inline void uxthw(Register Rd, Register Rn) {
    ubfmw(Rd, Rn, 0, 15);
  }
  inline void uxtb(Register Rd, Register Rn) {
    ubfm(Rd, Rn, 0, 7);
  }
  inline void uxth(Register Rd, Register Rn) {
    ubfm(Rd, Rn, 0, 15);
  }
  inline void uxtw(Register Rd, Register Rn) {
    ubfm(Rd, Rn, 0, 31);
  }

  inline void cmnw(Register Rn, Register Rm) {
    addsw(zr, Rn, Rm);
  }
  inline void cmn(Register Rn, Register Rm) {
    adds(zr, Rn, Rm);
  }

  inline void cmpw(Register Rn, Register Rm) {
    subsw(zr, Rn, Rm);
  }
  inline void cmp(Register Rn, Register Rm) {
    subs(zr, Rn, Rm);
  }

  inline void negw(Register Rd, Register Rn) {
    subw(Rd, zr, Rn);
  }

  inline void neg(Register Rd, Register Rn) {
    sub(Rd, zr, Rn);
  }

  inline void negsw(Register Rd, Register Rn) {
    subsw(Rd, zr, Rn);
  }

  inline void negs(Register Rd, Register Rn) {
    subs(Rd, zr, Rn);
  }

  inline void cmnw(Register Rn, Register Rm, enum shift_kind kind, unsigned shift = 0) {
    addsw(zr, Rn, Rm, kind, shift);
  }
  inline void cmn(Register Rn, Register Rm, enum shift_kind kind, unsigned shift = 0) {
    adds(zr, Rn, Rm, kind, shift);
  }

  inline void cmpw(Register Rn, Register Rm, enum shift_kind kind, unsigned shift = 0) {
    subsw(zr, Rn, Rm, kind, shift);
  }
  inline void cmp(Register Rn, Register Rm, enum shift_kind kind, unsigned shift = 0) {
    subs(zr, Rn, Rm, kind, shift);
  }

  inline void negw(Register Rd, Register Rn, enum shift_kind kind, unsigned shift = 0) {
    subw(Rd, zr, Rn, kind, shift);
  }

  inline void neg(Register Rd, Register Rn, enum shift_kind kind, unsigned shift = 0) {
    sub(Rd, zr, Rn, kind, shift);
  }

  inline void negsw(Register Rd, Register Rn, enum shift_kind kind, unsigned shift = 0) {
    subsw(Rd, zr, Rn, kind, shift);
  }

  inline void negs(Register Rd, Register Rn, enum shift_kind kind, unsigned shift = 0) {
    subs(Rd, zr, Rn, kind, shift);
  }

  inline void mnegw(Register Rd, Register Rn, Register Rm) {
    msubw(Rd, Rn, Rm, zr);
  }
  inline void mneg(Register Rd, Register Rn, Register Rm) {
    msub(Rd, Rn, Rm, zr);
  }

  inline void mulw(Register Rd, Register Rn, Register Rm) {
    maddw(Rd, Rn, Rm, zr);
  }
  inline void mul(Register Rd, Register Rn, Register Rm) {
    madd(Rd, Rn, Rm, zr);
  }

  inline void smnegl(Register Rd, Register Rn, Register Rm) {
    smsubl(Rd, Rn, Rm, zr);
  }
  inline void smull(Register Rd, Register Rn, Register Rm) {
    smaddl(Rd, Rn, Rm, zr);
  }

  inline void umnegl(Register Rd, Register Rn, Register Rm) {
    umsubl(Rd, Rn, Rm, zr);
  }
  inline void umull(Register Rd, Register Rn, Register Rm) {
    umaddl(Rd, Rn, Rm, zr);
  }

#define WRAP(INSN)                                                            \
  void INSN(Register Rd, Register Rn, Register Rm, Register Ra) {             \
    if (VM_Version::supports_a53mac() && Ra != zr)                            \
      nop();                                                                  \
    Assembler::INSN(Rd, Rn, Rm, Ra);                                          \
  }

  WRAP(madd) WRAP(msub) WRAP(maddw) WRAP(msubw)
  WRAP(smaddl) WRAP(smsubl) WRAP(umaddl) WRAP(umsubl)
#undef WRAP


  // macro assembly operations needed for aarch64

  // first two private routines for loading 32 bit or 64 bit constants
private:

  void mov_immediate64(Register dst, uint64_t imm64);
  void mov_immediate32(Register dst, uint32_t imm32);

  int push(unsigned int bitset, Register stack);
  int pop(unsigned int bitset, Register stack);

  int push_fp(unsigned int bitset, Register stack);
  int pop_fp(unsigned int bitset, Register stack);

  int push_p(unsigned int bitset, Register stack);
  int pop_p(unsigned int bitset, Register stack);

  void mov(Register dst, Address a);

public:
  void push(RegSet regs, Register stack) { if (regs.bits()) push(regs.bits(), stack); }
  void pop(RegSet regs, Register stack) { if (regs.bits()) pop(regs.bits(), stack); }

  void push_fp(FloatRegSet regs, Register stack) { if (regs.bits()) push_fp(regs.bits(), stack); }
  void pop_fp(FloatRegSet regs, Register stack) { if (regs.bits()) pop_fp(regs.bits(), stack); }

  static RegSet call_clobbered_gp_registers();

  void push_p(PRegSet regs, Register stack) { if (regs.bits()) push_p(regs.bits(), stack); }
  void pop_p(PRegSet regs, Register stack) { if (regs.bits()) pop_p(regs.bits(), stack); }

  // Push and pop everything that might be clobbered by a native
  // runtime call except rscratch1 and rscratch2.  (They are always
  // scratch, so we don't have to protect them.)  Only save the lower
  // 64 bits of each vector register. Additional registers can be excluded
  // in a passed RegSet.
  void push_call_clobbered_registers_except(RegSet exclude);
  void pop_call_clobbered_registers_except(RegSet exclude);

  void push_call_clobbered_registers() {
    push_call_clobbered_registers_except(RegSet());
  }
  void pop_call_clobbered_registers() {
    pop_call_clobbered_registers_except(RegSet());
  }


  // now mov instructions for loading absolute addresses and 32 or
  // 64 bit integers

  inline void mov(Register dst, address addr)             { mov_immediate64(dst, (uint64_t)addr); }

  template<typename T, ENABLE_IF(std::is_integral<T>::value)>
  inline void mov(Register dst, T o)                      { mov_immediate64(dst, (uint64_t)o); }

  inline void movw(Register dst, uint32_t imm32)          { mov_immediate32(dst, imm32); }

  void mov(Register dst, RegisterOrConstant src) {
    if (src.is_register())
      mov(dst, src.as_register());
    else
      mov(dst, src.as_constant());
  }

  void movptr(Register r, uintptr_t imm64);

  void mov(FloatRegister Vd, SIMD_Arrangement T, uint64_t imm64);

  void mov(FloatRegister Vd, SIMD_Arrangement T, FloatRegister Vn) {
    orr(Vd, T, Vn, Vn);
  }


public:

  // Generalized Test Bit And Branch, including a "far" variety which
  // spans more than 32KiB.
  void tbr(Condition cond, Register Rt, int bitpos, Label &dest, bool isfar = false) {
    assert(cond == EQ || cond == NE, "must be");

    if (isfar)
      cond = ~cond;

    void (Assembler::* branch)(Register Rt, int bitpos, Label &L);
    if (cond == Assembler::EQ)
      branch = &Assembler::tbz;
    else
      branch = &Assembler::tbnz;

    if (isfar) {
      Label L;
      (this->*branch)(Rt, bitpos, L);
      b(dest);
      bind(L);
    } else {
      (this->*branch)(Rt, bitpos, dest);
    }
  }

  // macro instructions for accessing and updating floating point
  // status register
  //
  // FPSR : op1 == 011
  //        CRn == 0100
  //        CRm == 0100
  //        op2 == 001

  inline void get_fpsr(Register reg)
  {
    mrs(0b11, 0b0100, 0b0100, 0b001, reg);
  }

  inline void set_fpsr(Register reg)
  {
    msr(0b011, 0b0100, 0b0100, 0b001, reg);
  }

  inline void clear_fpsr()
  {
    msr(0b011, 0b0100, 0b0100, 0b001, zr);
  }

  // DCZID_EL0: op1 == 011
  //            CRn == 0000
  //            CRm == 0000
  //            op2 == 111
  inline void get_dczid_el0(Register reg)
  {
    mrs(0b011, 0b0000, 0b0000, 0b111, reg);
  }

  // CTR_EL0:   op1 == 011
  //            CRn == 0000
  //            CRm == 0000
  //            op2 == 001
  inline void get_ctr_el0(Register reg)
  {
    mrs(0b011, 0b0000, 0b0000, 0b001, reg);
  }

  // idiv variant which deals with MINLONG as dividend and -1 as divisor
  int corrected_idivl(Register result, Register ra, Register rb,
                      bool want_remainder, Register tmp = rscratch1);
  int corrected_idivq(Register result, Register ra, Register rb,
                      bool want_remainder, Register tmp = rscratch1);

  // Support for NULL-checks
  //
  // Generates code that causes a NULL OS exception if the content of reg is NULL.
  // If the accessed location is M[reg + offset] and the offset is known, provide the
  // offset. No explicit code generation is needed if the offset is within a certain
  // range (0 <= offset <= page_size).

  virtual void null_check(Register reg, int offset = -1);
  static bool needs_explicit_null_check(intptr_t offset);
  static bool uses_implicit_null_check(void* address);

  static address target_addr_for_insn(address insn_addr, unsigned insn);
  static address target_addr_for_insn_or_null(address insn_addr, unsigned insn);
  static address target_addr_for_insn(address insn_addr) {
    unsigned insn = *(unsigned*)insn_addr;
    return target_addr_for_insn(insn_addr, insn);
  }
  static address target_addr_for_insn_or_null(address insn_addr) {
    unsigned insn = *(unsigned*)insn_addr;
    return target_addr_for_insn_or_null(insn_addr, insn);
  }

  // Required platform-specific helpers for Label::patch_instructions.
  // They _shadow_ the declarations in AbstractAssembler, which are undefined.
  static int pd_patch_instruction_size(address branch, address target);
  static void pd_patch_instruction(address branch, address target, const char* file = NULL, int line = 0) {
    pd_patch_instruction_size(branch, target);
  }
  static address pd_call_destination(address branch) {
    return target_addr_for_insn(branch);
  }
#ifndef PRODUCT
  static void pd_print_patched_instruction(address branch);
#endif

  static int patch_oop(address insn_addr, address o);
  static int patch_narrow_klass(address insn_addr, narrowKlass n);

  // Return whether code is emitted to a scratch blob.
  virtual bool in_scratch_emit_size() {
    return false;
  }
  address emit_trampoline_stub(int insts_call_instruction_offset, address target);
  void emit_static_call_stub();

  // The following 4 methods return the offset of the appropriate move instruction

  // Support for fast byte/short loading with zero extension (depending on particular CPU)
  int load_unsigned_byte(Register dst, Address src);
  int load_unsigned_short(Register dst, Address src);

  // Support for fast byte/short loading with sign extension (depending on particular CPU)
  int load_signed_byte(Register dst, Address src);
  int load_signed_short(Register dst, Address src);

  int load_signed_byte32(Register dst, Address src);
  int load_signed_short32(Register dst, Address src);

  // Support for sign-extension (hi:lo = extend_sign(lo))
  void extend_sign(Register hi, Register lo);

  // Load and store values by size and signed-ness
  void load_sized_value(Register dst, Address src, size_t size_in_bytes, bool is_signed);
  void store_sized_value(Address dst, Register src, size_t size_in_bytes);

  // Support for inc/dec with optimal instruction selection depending on value

  // x86_64 aliases an unqualified register/address increment and
  // decrement to call incrementq and decrementq but also supports
  // explicitly sized calls to incrementq/decrementq or
  // incrementl/decrementl

  // for aarch64 the proper convention would be to use
  // increment/decrement for 64 bit operations and
  // incrementw/decrementw for 32 bit operations. so when porting
  // x86_64 code we can leave calls to increment/decrement as is,
  // replace incrementq/decrementq with increment/decrement and
  // replace incrementl/decrementl with incrementw/decrementw.

  // n.b. increment/decrement calls with an Address destination will
  // need to use a scratch register to load the value to be
  // incremented. increment/decrement calls which add or subtract a
  // constant value greater than 2^12 will need to use a 2nd scratch
  // register to hold the constant. so, a register increment/decrement
  // may trash rscratch2 and an address increment/decrement trash
  // rscratch and rscratch2

  void decrementw(Address dst, int value = 1);
  void decrementw(Register reg, int value = 1);

  void decrement(Register reg, int value = 1);
  void decrement(Address dst, int value = 1);

  void incrementw(Address dst, int value = 1);
  void incrementw(Register reg, int value = 1);

  void increment(Register reg, int value = 1);
  void increment(Address dst, int value = 1);


  // Alignment
  void align(int modulus);

  // nop
  void post_call_nop();

  // Stack frame creation/removal
  void enter(bool strip_ret_addr = false);
  void leave();

  // ROP Protection
  void protect_return_address();
  void protect_return_address(Register return_reg, Register temp_reg);
  void authenticate_return_address(Register return_reg = lr);
  void authenticate_return_address(Register return_reg, Register temp_reg);
  void strip_return_address();
  void check_return_address(Register return_reg=lr) PRODUCT_RETURN;

  // Support for getting the JavaThread pointer (i.e.; a reference to thread-local information)
  // The pointer will be loaded into the thread register.
  void get_thread(Register thread);

  // support for argument shuffling
  void move32_64(VMRegPair src, VMRegPair dst, Register tmp = rscratch1);
  void float_move(VMRegPair src, VMRegPair dst, Register tmp = rscratch1);
  void long_move(VMRegPair src, VMRegPair dst, Register tmp = rscratch1);
  void double_move(VMRegPair src, VMRegPair dst, Register tmp = rscratch1);
  void object_move(
                   OopMap* map,
                   int oop_handle_offset,
                   int framesize_in_slots,
                   VMRegPair src,
                   VMRegPair dst,
                   bool is_receiver,
                   int* receiver_offset);


  // Support for VM calls
  //
  // It is imperative that all calls into the VM are handled via the call_VM macros.
  // They make sure that the stack linkage is setup correctly. call_VM's correspond
  // to ENTRY/ENTRY_X entry points while call_VM_leaf's correspond to LEAF entry points.


  void call_VM(Register oop_result,
               address entry_point,
               bool check_exceptions = true);
  void call_VM(Register oop_result,
               address entry_point,
               Register arg_1,
               bool check_exceptions = true);
  void call_VM(Register oop_result,
               address entry_point,
               Register arg_1, Register arg_2,
               bool check_exceptions = true);
  void call_VM(Register oop_result,
               address entry_point,
               Register arg_1, Register arg_2, Register arg_3,
               bool check_exceptions = true);

  // Overloadings with last_Java_sp
  void call_VM(Register oop_result,
               Register last_java_sp,
               address entry_point,
               int number_of_arguments = 0,
               bool check_exceptions = true);
  void call_VM(Register oop_result,
               Register last_java_sp,
               address entry_point,
               Register arg_1, bool
               check_exceptions = true);
  void call_VM(Register oop_result,
               Register last_java_sp,
               address entry_point,
               Register arg_1, Register arg_2,
               bool check_exceptions = true);
  void call_VM(Register oop_result,
               Register last_java_sp,
               address entry_point,
               Register arg_1, Register arg_2, Register arg_3,
               bool check_exceptions = true);

  void get_vm_result  (Register oop_result, Register thread);
  void get_vm_result_2(Register metadata_result, Register thread);

  // These always tightly bind to MacroAssembler::call_VM_base
  // bypassing the virtual implementation
  void super_call_VM(Register oop_result, Register last_java_sp, address entry_point, int number_of_arguments = 0, bool check_exceptions = true);
  void super_call_VM(Register oop_result, Register last_java_sp, address entry_point, Register arg_1, bool check_exceptions = true);
  void super_call_VM(Register oop_result, Register last_java_sp, address entry_point, Register arg_1, Register arg_2, bool check_exceptions = true);
  void super_call_VM(Register oop_result, Register last_java_sp, address entry_point, Register arg_1, Register arg_2, Register arg_3, bool check_exceptions = true);
  void super_call_VM(Register oop_result, Register last_java_sp, address entry_point, Register arg_1, Register arg_2, Register arg_3, Register arg_4, bool check_exceptions = true);

  void call_VM_leaf(address entry_point,
                    int number_of_arguments = 0);
  void call_VM_leaf(address entry_point,
                    Register arg_1);
  void call_VM_leaf(address entry_point,
                    Register arg_1, Register arg_2);
  void call_VM_leaf(address entry_point,
                    Register arg_1, Register arg_2, Register arg_3);

  // These always tightly bind to MacroAssembler::call_VM_leaf_base
  // bypassing the virtual implementation
  void super_call_VM_leaf(address entry_point);
  void super_call_VM_leaf(address entry_point, Register arg_1);
  void super_call_VM_leaf(address entry_point, Register arg_1, Register arg_2);
  void super_call_VM_leaf(address entry_point, Register arg_1, Register arg_2, Register arg_3);
  void super_call_VM_leaf(address entry_point, Register arg_1, Register arg_2, Register arg_3, Register arg_4);

  // last Java Frame (fills frame anchor)
  void set_last_Java_frame(Register last_java_sp,
                           Register last_java_fp,
                           address last_java_pc,
                           Register scratch);

  void set_last_Java_frame(Register last_java_sp,
                           Register last_java_fp,
                           Label &last_java_pc,
                           Register scratch);

  void set_last_Java_frame(Register last_java_sp,
                           Register last_java_fp,
                           Register last_java_pc,
                           Register scratch);

  void reset_last_Java_frame(Register thread);

  // thread in the default location (rthread)
  void reset_last_Java_frame(bool clear_fp);

  // Stores
  void store_check(Register obj);                // store check for obj - register is destroyed afterwards
  void store_check(Register obj, Address dst);   // same as above, dst is exact store location (reg. is destroyed)

  void resolve_jobject(Register value, Register tmp1, Register tmp2);

  // C 'boolean' to Java boolean: x == 0 ? 0 : 1
  void c2bool(Register x);

  void load_method_holder_cld(Register rresult, Register rmethod);
  void load_method_holder(Register holder, Register method);

  // oop manipulations
  void load_klass(Register dst, Register src);
  void store_klass(Register dst, Register src);
  void cmp_klass(Register oop, Register trial_klass, Register tmp);

  void resolve_weak_handle(Register result, Register tmp1, Register tmp2);
  void resolve_oop_handle(Register result, Register tmp1, Register tmp2);
  void load_mirror(Register dst, Register method, Register tmp1, Register tmp2);

  void access_load_at(BasicType type, DecoratorSet decorators, Register dst, Address src,
                      Register tmp1, Register tmp2);

  void access_store_at(BasicType type, DecoratorSet decorators, Address dst, Register val,
                       Register tmp1, Register tmp2, Register tmp3);

  void load_heap_oop(Register dst, Address src, Register tmp1,
                     Register tmp2, DecoratorSet decorators = 0);

<<<<<<< HEAD
  void load_heap_oop_not_null(Register dst, Address src, Register tmp1 = noreg,
                              Register tmp2 = noreg, DecoratorSet decorators = 0);
  void store_heap_oop(Address dst, Register val, Register tmp1 = noreg,
                      Register tmp2 = noreg, Register tmp3 = noreg, DecoratorSet decorators = 0);
=======
  void load_heap_oop_not_null(Register dst, Address src, Register tmp1,
                              Register tmp2, DecoratorSet decorators = 0);
  void store_heap_oop(Address dst, Register src, Register tmp1,
                      Register tmp2, Register tmp3, DecoratorSet decorators = 0);
>>>>>>> a8c18ebc

  // currently unimplemented
  // Used for storing NULL. All other oop constants should be
  // stored using routines that take a jobject.
  void store_heap_oop_null(Address dst);

  void store_klass_gap(Register dst, Register src);

  // This dummy is to prevent a call to store_heap_oop from
  // converting a zero (like NULL) into a Register by giving
  // the compiler two choices it can't resolve

  void store_heap_oop(Address dst, void* dummy);

  void encode_heap_oop(Register d, Register s);
  void encode_heap_oop(Register r) { encode_heap_oop(r, r); }
  void decode_heap_oop(Register d, Register s);
  void decode_heap_oop(Register r) { decode_heap_oop(r, r); }
  void encode_heap_oop_not_null(Register r);
  void decode_heap_oop_not_null(Register r);
  void encode_heap_oop_not_null(Register dst, Register src);
  void decode_heap_oop_not_null(Register dst, Register src);

  void set_narrow_oop(Register dst, jobject obj);

  void encode_klass_not_null(Register r);
  void decode_klass_not_null(Register r);
  void encode_klass_not_null(Register dst, Register src);
  void decode_klass_not_null(Register dst, Register src);

  void set_narrow_klass(Register dst, Klass* k);

  // if heap base register is used - reinit it with the correct value
  void reinit_heapbase();

  DEBUG_ONLY(void verify_heapbase(const char* msg);)

  void push_CPU_state(bool save_vectors = false, bool use_sve = false,
                      int sve_vector_size_in_bytes = 0, int total_predicate_in_bytes = 0);
  void pop_CPU_state(bool restore_vectors = false, bool use_sve = false,
                     int sve_vector_size_in_bytes = 0, int total_predicate_in_bytes = 0);

  void push_cont_fastpath(Register java_thread);
  void pop_cont_fastpath(Register java_thread);

  // Round up to a power of two
  void round_to(Register reg, int modulus);

  // java.lang.Math::round intrinsics
  void java_round_double(Register dst, FloatRegister src, FloatRegister ftmp);
  void java_round_float(Register dst, FloatRegister src, FloatRegister ftmp);

  // allocation
  void tlab_allocate(
    Register obj,                      // result: pointer to object after successful allocation
    Register var_size_in_bytes,        // object size in bytes if unknown at compile time; invalid otherwise
    int      con_size_in_bytes,        // object size in bytes if   known at compile time
    Register t1,                       // temp register
    Register t2,                       // temp register
    Label&   slow_case                 // continuation point if fast allocation fails
  );
  void verify_tlab();

  // interface method calling
  void lookup_interface_method(Register recv_klass,
                               Register intf_klass,
                               RegisterOrConstant itable_index,
                               Register method_result,
                               Register scan_temp,
                               Label& no_such_interface,
                   bool return_method = true);

  // virtual method calling
  // n.b. x86 allows RegisterOrConstant for vtable_index
  void lookup_virtual_method(Register recv_klass,
                             RegisterOrConstant vtable_index,
                             Register method_result);

  // Test sub_klass against super_klass, with fast and slow paths.

  // The fast path produces a tri-state answer: yes / no / maybe-slow.
  // One of the three labels can be NULL, meaning take the fall-through.
  // If super_check_offset is -1, the value is loaded up from super_klass.
  // No registers are killed, except temp_reg.
  void check_klass_subtype_fast_path(Register sub_klass,
                                     Register super_klass,
                                     Register temp_reg,
                                     Label* L_success,
                                     Label* L_failure,
                                     Label* L_slow_path,
                RegisterOrConstant super_check_offset = RegisterOrConstant(-1));

  // The rest of the type check; must be wired to a corresponding fast path.
  // It does not repeat the fast path logic, so don't use it standalone.
  // The temp_reg and temp2_reg can be noreg, if no temps are available.
  // Updates the sub's secondary super cache as necessary.
  // If set_cond_codes, condition codes will be Z on success, NZ on failure.
  void check_klass_subtype_slow_path(Register sub_klass,
                                     Register super_klass,
                                     Register temp_reg,
                                     Register temp2_reg,
                                     Label* L_success,
                                     Label* L_failure,
                                     bool set_cond_codes = false);

  // Simplified, combined version, good for typical uses.
  // Falls through on failure.
  void check_klass_subtype(Register sub_klass,
                           Register super_klass,
                           Register temp_reg,
                           Label& L_success);

  void clinit_barrier(Register klass,
                      Register thread,
                      Label* L_fast_path = NULL,
                      Label* L_slow_path = NULL);

  Address argument_address(RegisterOrConstant arg_slot, int extra_slot_offset = 0);

  void verify_sve_vector_length(Register tmp = rscratch1);
  void reinitialize_ptrue() {
    if (UseSVE > 0) {
      sve_ptrue(ptrue, B);
    }
  }
  void verify_ptrue();

  // Debugging

  // only if +VerifyOops
  void _verify_oop(Register reg, const char* s, const char* file, int line);
  void _verify_oop_addr(Address addr, const char * s, const char* file, int line);

  void _verify_oop_checked(Register reg, const char* s, const char* file, int line) {
    if (VerifyOops) {
      _verify_oop(reg, s, file, line);
    }
  }
  void _verify_oop_addr_checked(Address reg, const char* s, const char* file, int line) {
    if (VerifyOops) {
      _verify_oop_addr(reg, s, file, line);
    }
  }

// TODO: verify method and klass metadata (compare against vptr?)
  void _verify_method_ptr(Register reg, const char * msg, const char * file, int line) {}
  void _verify_klass_ptr(Register reg, const char * msg, const char * file, int line){}

#define verify_oop(reg) _verify_oop_checked(reg, "broken oop " #reg, __FILE__, __LINE__)
#define verify_oop_msg(reg, msg) _verify_oop_checked(reg, "broken oop " #reg ", " #msg, __FILE__, __LINE__)
#define verify_oop_addr(addr) _verify_oop_addr_checked(addr, "broken oop addr " #addr, __FILE__, __LINE__)
#define verify_method_ptr(reg) _verify_method_ptr(reg, "broken method " #reg, __FILE__, __LINE__)
#define verify_klass_ptr(reg) _verify_klass_ptr(reg, "broken klass " #reg, __FILE__, __LINE__)

  // only if +VerifyFPU
  void verify_FPU(int stack_depth, const char* s = "illegal FPU state");

  // prints msg, dumps registers and stops execution
  void stop(const char* msg);

  static void debug64(char* msg, int64_t pc, int64_t regs[]);

  void untested()                                { stop("untested"); }

  void unimplemented(const char* what = "");

  void should_not_reach_here()                   { stop("should not reach here"); }

  void _assert_asm(Condition cc, const char* msg);
#define assert_asm0(cc, msg) _assert_asm(cc, FILE_AND_LINE ": " msg)
#define assert_asm(masm, command, cc, msg) DEBUG_ONLY(command; (masm)->_assert_asm(cc, FILE_AND_LINE ": " #command " " #cc ": " msg))

  // Stack overflow checking
  void bang_stack_with_offset(int offset) {
    // stack grows down, caller passes positive offset
    assert(offset > 0, "must bang with negative offset");
    sub(rscratch2, sp, offset);
    str(zr, Address(rscratch2));
  }

  // Writes to stack successive pages until offset reached to check for
  // stack overflow + shadow pages.  Also, clobbers tmp
  void bang_stack_size(Register size, Register tmp);

  // Check for reserved stack access in method being exited (for JIT)
  void reserved_stack_check();

  // Arithmetics

  void addptr(const Address &dst, int32_t src);
  void cmpptr(Register src1, Address src2);

  void cmpoop(Register obj1, Register obj2);

  // Various forms of CAS

  void cmpxchg_obj_header(Register oldv, Register newv, Register obj, Register tmp,
                          Label &succeed, Label *fail);
  void cmpxchgptr(Register oldv, Register newv, Register addr, Register tmp,
                  Label &succeed, Label *fail);

  void cmpxchgw(Register oldv, Register newv, Register addr, Register tmp,
                  Label &succeed, Label *fail);

  void atomic_add(Register prev, RegisterOrConstant incr, Register addr);
  void atomic_addw(Register prev, RegisterOrConstant incr, Register addr);
  void atomic_addal(Register prev, RegisterOrConstant incr, Register addr);
  void atomic_addalw(Register prev, RegisterOrConstant incr, Register addr);

  void atomic_xchg(Register prev, Register newv, Register addr);
  void atomic_xchgw(Register prev, Register newv, Register addr);
  void atomic_xchgl(Register prev, Register newv, Register addr);
  void atomic_xchglw(Register prev, Register newv, Register addr);
  void atomic_xchgal(Register prev, Register newv, Register addr);
  void atomic_xchgalw(Register prev, Register newv, Register addr);

  void orptr(Address adr, RegisterOrConstant src) {
    ldr(rscratch1, adr);
    if (src.is_register())
      orr(rscratch1, rscratch1, src.as_register());
    else
      orr(rscratch1, rscratch1, src.as_constant());
    str(rscratch1, adr);
  }

  // A generic CAS; success or failure is in the EQ flag.
  // Clobbers rscratch1
  void cmpxchg(Register addr, Register expected, Register new_val,
               enum operand_size size,
               bool acquire, bool release, bool weak,
               Register result);

private:
  void compare_eq(Register rn, Register rm, enum operand_size size);

#ifdef ASSERT
  // Template short-hand support to clean-up after a failed call to trampoline
  // call generation (see trampoline_call() below),  when a set of Labels must
  // be reset (before returning).
  template<typename Label, typename... More>
  void reset_labels(Label &lbl, More&... more) {
    lbl.reset(); reset_labels(more...);
  }
  template<typename Label>
  void reset_labels(Label &lbl) {
    lbl.reset();
  }
#endif

public:
  // AArch64 OpenJDK uses four different types of calls:
  //   - direct call: bl pc_relative_offset
  //     This is the shortest and the fastest, but the offset has the range:
  //     +/-128MB for the release build, +/-2MB for the debug build.
  //
  //   - far call: adrp reg, pc_relative_offset; add; bl reg
  //     This is longer than a direct call. The offset has
  //     the range +/-4GB. As the code cache size is limited to 4GB,
  //     far calls can reach anywhere in the code cache. If a jump is
  //     needed rather than a call, a far jump 'b reg' can be used instead.
  //     All instructions are embedded at a call site.
  //
  //   - trampoline call:
  //     This is only available in C1/C2-generated code (nmethod). It is a combination
  //     of a direct call, which is used if the destination of a call is in range,
  //     and a register-indirect call. It has the advantages of reaching anywhere in
  //     the AArch64 address space and being patchable at runtime when the generated
  //     code is being executed by other threads.
  //
  //     [Main code section]
  //       bl trampoline
  //     [Stub code section]
  //     trampoline:
  //       ldr reg, pc + 8
  //       br reg
  //       <64-bit destination address>
  //
  //     If the destination is in range when the generated code is moved to the code
  //     cache, 'bl trampoline' is replaced with 'bl destination' and the trampoline
  //     is not used.
  //     The optimization does not remove the trampoline from the stub section.
  //     This is necessary because the trampoline may well be redirected later when
  //     code is patched, and the new destination may not be reachable by a simple BR
  //     instruction.
  //
  //   - indirect call: move reg, address; blr reg
  //     This too can reach anywhere in the address space, but it cannot be
  //     patched while code is running, so it must only be modified at a safepoint.
  //     This form of call is most suitable for targets at fixed addresses, which
  //     will never be patched.
  //
  // The patching we do conforms to the "Concurrent modification and
  // execution of instructions" section of the Arm Architectural
  // Reference Manual, which only allows B, BL, BRK, HVC, ISB, NOP, SMC,
  // or SVC instructions to be modified while another thread is
  // executing them.
  //
  // To patch a trampoline call when the BL can't reach, we first modify
  // the 64-bit destination address in the trampoline, then modify the
  // BL to point to the trampoline, then flush the instruction cache to
  // broadcast the change to all executing threads. See
  // NativeCall::set_destination_mt_safe for the details.
  //
  // There is a benign race in that the other thread might observe the
  // modified BL before it observes the modified 64-bit destination
  // address. That does not matter because the destination method has been
  // invalidated, so there will be a trap at its start.
  // For this to work, the destination address in the trampoline is
  // always updated, even if we're not using the trampoline.

  // Emit a direct call if the entry address will always be in range,
  // otherwise a trampoline call.
  // Supported entry.rspec():
  // - relocInfo::runtime_call_type
  // - relocInfo::opt_virtual_call_type
  // - relocInfo::static_call_type
  // - relocInfo::virtual_call_type
  //
  // Return: the call PC or NULL if CodeCache is full.
  address trampoline_call(Address entry);

  static bool far_branches() {
    return ReservedCodeCacheSize > branch_range;
  }

  // Check if branches to the the non nmethod section require a far jump
  static bool codestub_branch_needs_far_jump() {
    return CodeCache::max_distance_to_non_nmethod() > branch_range;
  }

  // Emit a direct call/jump if the entry address will always be in range,
  // otherwise a far call/jump.
  // The address must be inside the code cache.
  // Supported entry.rspec():
  // - relocInfo::external_word_type
  // - relocInfo::runtime_call_type
  // - relocInfo::none
  // In the case of a far call/jump, the entry address is put in the tmp register.
  // The tmp register is invalidated.
  //
  // Far_jump returns the amount of the emitted code.
  void far_call(Address entry, Register tmp = rscratch1);
  int far_jump(Address entry, Register tmp = rscratch1);

  static int far_codestub_branch_size() {
    if (codestub_branch_needs_far_jump()) {
      return 3 * 4;  // adrp, add, br
    } else {
      return 4;
    }
  }

  // Emit the CompiledIC call idiom
  address ic_call(address entry, jint method_index = 0);

public:

  // Data

  void mov_metadata(Register dst, Metadata* obj);
  Address allocate_metadata_address(Metadata* obj);
  Address constant_oop_address(jobject obj);

  void movoop(Register dst, jobject obj);

  // CRC32 code for java.util.zip.CRC32::updateBytes() intrinsic.
  void kernel_crc32(Register crc, Register buf, Register len,
        Register table0, Register table1, Register table2, Register table3,
        Register tmp, Register tmp2, Register tmp3);
  // CRC32 code for java.util.zip.CRC32C::updateBytes() intrinsic.
  void kernel_crc32c(Register crc, Register buf, Register len,
        Register table0, Register table1, Register table2, Register table3,
        Register tmp, Register tmp2, Register tmp3);

  // Stack push and pop individual 64 bit registers
  void push(Register src);
  void pop(Register dst);

  void repne_scan(Register addr, Register value, Register count,
                  Register scratch);
  void repne_scanw(Register addr, Register value, Register count,
                   Register scratch);

  typedef void (MacroAssembler::* add_sub_imm_insn)(Register Rd, Register Rn, unsigned imm);
  typedef void (MacroAssembler::* add_sub_reg_insn)(Register Rd, Register Rn, Register Rm, enum shift_kind kind, unsigned shift);

  // If a constant does not fit in an immediate field, generate some
  // number of MOV instructions and then perform the operation
  void wrap_add_sub_imm_insn(Register Rd, Register Rn, uint64_t imm,
                             add_sub_imm_insn insn1,
                             add_sub_reg_insn insn2, bool is32);
  // Separate vsn which sets the flags
  void wrap_adds_subs_imm_insn(Register Rd, Register Rn, uint64_t imm,
                               add_sub_imm_insn insn1,
                               add_sub_reg_insn insn2, bool is32);

#define WRAP(INSN, is32)                                                \
  void INSN(Register Rd, Register Rn, uint64_t imm) {                   \
    wrap_add_sub_imm_insn(Rd, Rn, imm, &Assembler::INSN, &Assembler::INSN, is32); \
  }                                                                     \
                                                                        \
  void INSN(Register Rd, Register Rn, Register Rm,                      \
             enum shift_kind kind, unsigned shift = 0) {                \
    Assembler::INSN(Rd, Rn, Rm, kind, shift);                           \
  }                                                                     \
                                                                        \
  void INSN(Register Rd, Register Rn, Register Rm) {                    \
    Assembler::INSN(Rd, Rn, Rm);                                        \
  }                                                                     \
                                                                        \
  void INSN(Register Rd, Register Rn, Register Rm,                      \
           ext::operation option, int amount = 0) {                     \
    Assembler::INSN(Rd, Rn, Rm, option, amount);                        \
  }

  WRAP(add, false) WRAP(addw, true) WRAP(sub, false) WRAP(subw, true)

#undef WRAP
#define WRAP(INSN, is32)                                                \
  void INSN(Register Rd, Register Rn, uint64_t imm) {                   \
    wrap_adds_subs_imm_insn(Rd, Rn, imm, &Assembler::INSN, &Assembler::INSN, is32); \
  }                                                                     \
                                                                        \
  void INSN(Register Rd, Register Rn, Register Rm,                      \
             enum shift_kind kind, unsigned shift = 0) {                \
    Assembler::INSN(Rd, Rn, Rm, kind, shift);                           \
  }                                                                     \
                                                                        \
  void INSN(Register Rd, Register Rn, Register Rm) {                    \
    Assembler::INSN(Rd, Rn, Rm);                                        \
  }                                                                     \
                                                                        \
  void INSN(Register Rd, Register Rn, Register Rm,                      \
           ext::operation option, int amount = 0) {                     \
    Assembler::INSN(Rd, Rn, Rm, option, amount);                        \
  }

  WRAP(adds, false) WRAP(addsw, true) WRAP(subs, false) WRAP(subsw, true)

  void add(Register Rd, Register Rn, RegisterOrConstant increment);
  void addw(Register Rd, Register Rn, RegisterOrConstant increment);
  void sub(Register Rd, Register Rn, RegisterOrConstant decrement);
  void subw(Register Rd, Register Rn, RegisterOrConstant decrement);

  void adrp(Register reg1, const Address &dest, uint64_t &byte_offset);

  void tableswitch(Register index, jint lowbound, jint highbound,
                   Label &jumptable, Label &jumptable_end, int stride = 1) {
    adr(rscratch1, jumptable);
    subsw(rscratch2, index, lowbound);
    subsw(zr, rscratch2, highbound - lowbound);
    br(Assembler::HS, jumptable_end);
    add(rscratch1, rscratch1, rscratch2,
        ext::sxtw, exact_log2(stride * Assembler::instruction_size));
    br(rscratch1);
  }

  // Form an address from base + offset in Rd.  Rd may or may not
  // actually be used: you must use the Address that is returned.  It
  // is up to you to ensure that the shift provided matches the size
  // of your data.
  Address form_address(Register Rd, Register base, int64_t byte_offset, int shift);

  // Return true iff an address is within the 48-bit AArch64 address
  // space.
  bool is_valid_AArch64_address(address a) {
    return ((uint64_t)a >> 48) == 0;
  }

  // Load the base of the cardtable byte map into reg.
  void load_byte_map_base(Register reg);

  // Prolog generator routines to support switch between x86 code and
  // generated ARM code

  // routine to generate an x86 prolog for a stub function which
  // bootstraps into the generated ARM code which directly follows the
  // stub
  //

  public:

  void ldr_constant(Register dest, const Address &const_addr) {
    if (NearCpool) {
      ldr(dest, const_addr);
    } else {
      uint64_t offset;
      adrp(dest, InternalAddress(const_addr.target()), offset);
      ldr(dest, Address(dest, offset));
    }
  }

  address read_polling_page(Register r, relocInfo::relocType rtype);
  void get_polling_page(Register dest, relocInfo::relocType rtype);

  // CRC32 code for java.util.zip.CRC32::updateBytes() intrinsic.
  void update_byte_crc32(Register crc, Register val, Register table);
  void update_word_crc32(Register crc, Register v, Register tmp,
        Register table0, Register table1, Register table2, Register table3,
        bool upper = false);

  address count_positives(Register ary1, Register len, Register result);

  address arrays_equals(Register a1, Register a2, Register result, Register cnt1,
                        Register tmp1, Register tmp2, Register tmp3, int elem_size);

  void string_equals(Register a1, Register a2, Register result, Register cnt1,
                     int elem_size);

  void fill_words(Register base, Register cnt, Register value);
  address zero_words(Register base, uint64_t cnt);
  address zero_words(Register ptr, Register cnt);
  void zero_dcache_blocks(Register base, Register cnt);

  static const int zero_words_block_size;

  address byte_array_inflate(Register src, Register dst, Register len,
                             FloatRegister vtmp1, FloatRegister vtmp2,
                             FloatRegister vtmp3, Register tmp4);

  void char_array_compress(Register src, Register dst, Register len,
                           Register res,
                           FloatRegister vtmp0, FloatRegister vtmp1,
                           FloatRegister vtmp2, FloatRegister vtmp3);

  void encode_iso_array(Register src, Register dst,
                        Register len, Register res, bool ascii,
                        FloatRegister vtmp0, FloatRegister vtmp1,
                        FloatRegister vtmp2, FloatRegister vtmp3);

  void fast_log(FloatRegister vtmp0, FloatRegister vtmp1, FloatRegister vtmp2,
                FloatRegister vtmp3, FloatRegister vtmp4, FloatRegister vtmp5,
                FloatRegister tmpC1, FloatRegister tmpC2, FloatRegister tmpC3,
                FloatRegister tmpC4, Register tmp1, Register tmp2,
                Register tmp3, Register tmp4, Register tmp5);
  void generate_dsin_dcos(bool isCos, address npio2_hw, address two_over_pi,
      address pio2, address dsin_coef, address dcos_coef);
 private:
  // begin trigonometric functions support block
  void generate__ieee754_rem_pio2(address npio2_hw, address two_over_pi, address pio2);
  void generate__kernel_rem_pio2(address two_over_pi, address pio2);
  void generate_kernel_sin(FloatRegister x, bool iyIsOne, address dsin_coef);
  void generate_kernel_cos(FloatRegister x, address dcos_coef);
  // end trigonometric functions support block
  void add2_with_carry(Register final_dest_hi, Register dest_hi, Register dest_lo,
                       Register src1, Register src2);
  void add2_with_carry(Register dest_hi, Register dest_lo, Register src1, Register src2) {
    add2_with_carry(dest_hi, dest_hi, dest_lo, src1, src2);
  }
  void multiply_64_x_64_loop(Register x, Register xstart, Register x_xstart,
                             Register y, Register y_idx, Register z,
                             Register carry, Register product,
                             Register idx, Register kdx);
  void multiply_128_x_128_loop(Register y, Register z,
                               Register carry, Register carry2,
                               Register idx, Register jdx,
                               Register yz_idx1, Register yz_idx2,
                               Register tmp, Register tmp3, Register tmp4,
                               Register tmp7, Register product_hi);
  void kernel_crc32_using_crc32(Register crc, Register buf,
        Register len, Register tmp0, Register tmp1, Register tmp2,
        Register tmp3);
  void kernel_crc32c_using_crc32c(Register crc, Register buf,
        Register len, Register tmp0, Register tmp1, Register tmp2,
        Register tmp3);

  void ghash_modmul (FloatRegister result,
                     FloatRegister result_lo, FloatRegister result_hi, FloatRegister b,
                     FloatRegister a, FloatRegister vzr, FloatRegister a1_xor_a0, FloatRegister p,
                     FloatRegister t1, FloatRegister t2, FloatRegister t3);
  void ghash_load_wide(int index, Register data, FloatRegister result, FloatRegister state);
public:
  void multiply_to_len(Register x, Register xlen, Register y, Register ylen, Register z,
                       Register zlen, Register tmp1, Register tmp2, Register tmp3,
                       Register tmp4, Register tmp5, Register tmp6, Register tmp7);
  void mul_add(Register out, Register in, Register offs, Register len, Register k);
  void ghash_multiply(FloatRegister result_lo, FloatRegister result_hi,
                      FloatRegister a, FloatRegister b, FloatRegister a1_xor_a0,
                      FloatRegister tmp1, FloatRegister tmp2, FloatRegister tmp3);
  void ghash_multiply_wide(int index,
                           FloatRegister result_lo, FloatRegister result_hi,
                           FloatRegister a, FloatRegister b, FloatRegister a1_xor_a0,
                           FloatRegister tmp1, FloatRegister tmp2, FloatRegister tmp3);
  void ghash_reduce(FloatRegister result, FloatRegister lo, FloatRegister hi,
                    FloatRegister p, FloatRegister z, FloatRegister t1);
  void ghash_reduce_wide(int index, FloatRegister result, FloatRegister lo, FloatRegister hi,
                    FloatRegister p, FloatRegister z, FloatRegister t1);
  void ghash_processBlocks_wide(address p, Register state, Register subkeyH,
                                Register data, Register blocks, int unrolls);


  void aesenc_loadkeys(Register key, Register keylen);
  void aesecb_encrypt(Register from, Register to, Register keylen,
                      FloatRegister data = v0, int unrolls = 1);
  void aesecb_decrypt(Register from, Register to, Register key, Register keylen);
  void aes_round(FloatRegister input, FloatRegister subkey);

  // Place an ISB after code may have been modified due to a safepoint.
  void safepoint_isb();

private:
  // Return the effective address r + (r1 << ext) + offset.
  // Uses rscratch2.
  Address offsetted_address(Register r, Register r1, Address::extend ext,
                            int offset, int size);

private:
  // Returns an address on the stack which is reachable with a ldr/str of size
  // Uses rscratch2 if the address is not directly reachable
  Address spill_address(int size, int offset, Register tmp=rscratch2);
  Address sve_spill_address(int sve_reg_size_in_bytes, int offset, Register tmp=rscratch2);

  bool merge_alignment_check(Register base, size_t size, int64_t cur_offset, int64_t prev_offset) const;

  // Check whether two loads/stores can be merged into ldp/stp.
  bool ldst_can_merge(Register rx, const Address &adr, size_t cur_size_in_bytes, bool is_store) const;

  // Merge current load/store with previous load/store into ldp/stp.
  void merge_ldst(Register rx, const Address &adr, size_t cur_size_in_bytes, bool is_store);

  // Try to merge two loads/stores into ldp/stp. If success, returns true else false.
  bool try_merge_ldst(Register rt, const Address &adr, size_t cur_size_in_bytes, bool is_store);

public:
  void spill(Register Rx, bool is64, int offset) {
    if (is64) {
      str(Rx, spill_address(8, offset));
    } else {
      strw(Rx, spill_address(4, offset));
    }
  }
  void spill(FloatRegister Vx, SIMD_RegVariant T, int offset) {
    str(Vx, T, spill_address(1 << (int)T, offset));
  }

  void spill_sve_vector(FloatRegister Zx, int offset, int vector_reg_size_in_bytes) {
    sve_str(Zx, sve_spill_address(vector_reg_size_in_bytes, offset));
  }
  void spill_sve_predicate(PRegister pr, int offset, int predicate_reg_size_in_bytes) {
    sve_str(pr, sve_spill_address(predicate_reg_size_in_bytes, offset));
  }

  void unspill(Register Rx, bool is64, int offset) {
    if (is64) {
      ldr(Rx, spill_address(8, offset));
    } else {
      ldrw(Rx, spill_address(4, offset));
    }
  }
  void unspill(FloatRegister Vx, SIMD_RegVariant T, int offset) {
    ldr(Vx, T, spill_address(1 << (int)T, offset));
  }

  void unspill_sve_vector(FloatRegister Zx, int offset, int vector_reg_size_in_bytes) {
    sve_ldr(Zx, sve_spill_address(vector_reg_size_in_bytes, offset));
  }
  void unspill_sve_predicate(PRegister pr, int offset, int predicate_reg_size_in_bytes) {
    sve_ldr(pr, sve_spill_address(predicate_reg_size_in_bytes, offset));
  }

  void spill_copy128(int src_offset, int dst_offset,
                     Register tmp1=rscratch1, Register tmp2=rscratch2) {
    if (src_offset < 512 && (src_offset & 7) == 0 &&
        dst_offset < 512 && (dst_offset & 7) == 0) {
      ldp(tmp1, tmp2, Address(sp, src_offset));
      stp(tmp1, tmp2, Address(sp, dst_offset));
    } else {
      unspill(tmp1, true, src_offset);
      spill(tmp1, true, dst_offset);
      unspill(tmp1, true, src_offset+8);
      spill(tmp1, true, dst_offset+8);
    }
  }
  void spill_copy_sve_vector_stack_to_stack(int src_offset, int dst_offset,
                                            int sve_vec_reg_size_in_bytes) {
    assert(sve_vec_reg_size_in_bytes % 16 == 0, "unexpected sve vector reg size");
    for (int i = 0; i < sve_vec_reg_size_in_bytes / 16; i++) {
      spill_copy128(src_offset, dst_offset);
      src_offset += 16;
      dst_offset += 16;
    }
  }
  void spill_copy_sve_predicate_stack_to_stack(int src_offset, int dst_offset,
                                               int sve_predicate_reg_size_in_bytes) {
    sve_ldr(ptrue, sve_spill_address(sve_predicate_reg_size_in_bytes, src_offset));
    sve_str(ptrue, sve_spill_address(sve_predicate_reg_size_in_bytes, dst_offset));
    reinitialize_ptrue();
  }
  void cache_wb(Address line);
  void cache_wbsync(bool is_pre);

  // Code for java.lang.Thread::onSpinWait() intrinsic.
  void spin_wait();

private:
  // Check the current thread doesn't need a cross modify fence.
  void verify_cross_modify_fence_not_required() PRODUCT_RETURN;

};

#ifdef ASSERT
inline bool AbstractAssembler::pd_check_instruction_mark() { return false; }
#endif

/**
 * class SkipIfEqual:
 *
 * Instantiating this class will result in assembly code being output that will
 * jump around any code emitted between the creation of the instance and it's
 * automatic destruction at the end of a scope block, depending on the value of
 * the flag passed to the constructor, which will be checked at run-time.
 */
class SkipIfEqual {
 private:
  MacroAssembler* _masm;
  Label _label;

 public:
   SkipIfEqual(MacroAssembler*, const bool* flag_addr, bool value);
   ~SkipIfEqual();
};

struct tableswitch {
  Register _reg;
  int _insn_index; jint _first_key; jint _last_key;
  Label _after;
  Label _branches;
};

#endif // CPU_AARCH64_MACROASSEMBLER_AARCH64_HPP<|MERGE_RESOLUTION|>--- conflicted
+++ resolved
@@ -849,17 +849,10 @@
   void load_heap_oop(Register dst, Address src, Register tmp1,
                      Register tmp2, DecoratorSet decorators = 0);
 
-<<<<<<< HEAD
-  void load_heap_oop_not_null(Register dst, Address src, Register tmp1 = noreg,
-                              Register tmp2 = noreg, DecoratorSet decorators = 0);
-  void store_heap_oop(Address dst, Register val, Register tmp1 = noreg,
-                      Register tmp2 = noreg, Register tmp3 = noreg, DecoratorSet decorators = 0);
-=======
   void load_heap_oop_not_null(Register dst, Address src, Register tmp1,
                               Register tmp2, DecoratorSet decorators = 0);
-  void store_heap_oop(Address dst, Register src, Register tmp1,
+  void store_heap_oop(Address dst, Register val, Register tmp1,
                       Register tmp2, Register tmp3, DecoratorSet decorators = 0);
->>>>>>> a8c18ebc
 
   // currently unimplemented
   // Used for storing NULL. All other oop constants should be
