/*
 * Copyright (c) 2003, 2025, Oracle and/or its affiliates. All rights reserved.
 * Copyright (c) 2014, 2025, Red Hat Inc. All rights reserved.
 * DO NOT ALTER OR REMOVE COPYRIGHT NOTICES OR THIS FILE HEADER.
 *
 * This code is free software; you can redistribute it and/or modify it
 * under the terms of the GNU General Public License version 2 only, as
 * published by the Free Software Foundation.
 *
 * This code is distributed in the hope that it will be useful, but WITHOUT
 * ANY WARRANTY; without even the implied warranty of MERCHANTABILITY or
 * FITNESS FOR A PARTICULAR PURPOSE.  See the GNU General Public License
 * version 2 for more details (a copy is included in the LICENSE file that
 * accompanied this code).
 *
 * You should have received a copy of the GNU General Public License version
 * 2 along with this work; if not, write to the Free Software Foundation,
 * Inc., 51 Franklin St, Fifth Floor, Boston, MA 02110-1301 USA.
 *
 * Please contact Oracle, 500 Oracle Parkway, Redwood Shores, CA 94065 USA
 * or visit www.oracle.com if you need additional information or have any
 * questions.
 *
 */

#include "asm/macroAssembler.hpp"
#include "asm/macroAssembler.inline.hpp"
#include "asm/register.hpp"
#include "atomic_aarch64.hpp"
#include "compiler/oopMap.hpp"
#include "gc/shared/barrierSet.hpp"
#include "gc/shared/barrierSetAssembler.hpp"
#include "gc/shared/gc_globals.hpp"
#include "gc/shared/tlab_globals.hpp"
#include "interpreter/interpreter.hpp"
#include "memory/universe.hpp"
#include "nativeInst_aarch64.hpp"
#include "oops/instanceOop.hpp"
#include "oops/method.hpp"
#include "oops/objArrayKlass.hpp"
#include "oops/oop.inline.hpp"
#include "prims/methodHandles.hpp"
#include "prims/upcallLinker.hpp"
#include "runtime/arguments.hpp"
#include "runtime/atomic.hpp"
#include "runtime/continuation.hpp"
#include "runtime/continuationEntry.inline.hpp"
#include "runtime/frame.inline.hpp"
#include "runtime/handles.inline.hpp"
#include "runtime/javaThread.hpp"
#include "runtime/sharedRuntime.hpp"
#include "runtime/stubCodeGenerator.hpp"
#include "runtime/stubRoutines.hpp"
#include "utilities/align.hpp"
#include "utilities/checkedCast.hpp"
#include "utilities/debug.hpp"
#include "utilities/globalDefinitions.hpp"
#include "utilities/intpow.hpp"
#include "utilities/powerOfTwo.hpp"
#ifdef COMPILER2
#include "opto/runtime.hpp"
#endif
#if INCLUDE_ZGC
#include "gc/z/zThreadLocalData.hpp"
#endif

// Declaration and definition of StubGenerator (no .hpp file).
// For a more detailed description of the stub routine structure
// see the comment in stubRoutines.hpp

#undef __
#define __ _masm->

#ifdef PRODUCT
#define BLOCK_COMMENT(str) /* nothing */
#else
#define BLOCK_COMMENT(str) __ block_comment(str)
#endif

#define BIND(label) bind(label); BLOCK_COMMENT(#label ":")

// Stub Code definitions

class StubGenerator: public StubCodeGenerator {
 private:

#ifdef PRODUCT
#define inc_counter_np(counter) ((void)0)
#else
  void inc_counter_np_(uint& counter) {
    __ incrementw(ExternalAddress((address)&counter));
  }
#define inc_counter_np(counter) \
  BLOCK_COMMENT("inc_counter " #counter); \
  inc_counter_np_(counter);
#endif

  // Call stubs are used to call Java from C
  //
  // Arguments:
  //    c_rarg0:   call wrapper address                   address
  //    c_rarg1:   result                                 address
  //    c_rarg2:   result type                            BasicType
  //    c_rarg3:   method                                 Method*
  //    c_rarg4:   (interpreter) entry point              address
  //    c_rarg5:   parameters                             intptr_t*
  //    c_rarg6:   parameter size (in words)              int
  //    c_rarg7:   thread                                 Thread*
  //
  // There is no return from the stub itself as any Java result
  // is written to result
  //
  // we save r30 (lr) as the return PC at the base of the frame and
  // link r29 (fp) below it as the frame pointer installing sp (r31)
  // into fp.
  //
  // we save r0-r7, which accounts for all the c arguments.
  //
  // TODO: strictly do we need to save them all? they are treated as
  // volatile by C so could we omit saving the ones we are going to
  // place in global registers (thread? method?) or those we only use
  // during setup of the Java call?
  //
  // we don't need to save r8 which C uses as an indirect result location
  // return register.
  //
  // we don't need to save r9-r15 which both C and Java treat as
  // volatile
  //
  // we don't need to save r16-18 because Java does not use them
  //
  // we save r19-r28 which Java uses as scratch registers and C
  // expects to be callee-save
  //
  // we save the bottom 64 bits of each value stored in v8-v15; it is
  // the responsibility of the caller to preserve larger values.
  //
  // so the stub frame looks like this when we enter Java code
  //
  //     [ return_from_Java     ] <--- sp
  //     [ argument word n      ]
  //      ...
  // -29 [ argument word 1      ]
  // -28 [ saved Floating-point Control Register ]
  // -26 [ saved v15            ] <--- sp_after_call
  // -25 [ saved v14            ]
  // -24 [ saved v13            ]
  // -23 [ saved v12            ]
  // -22 [ saved v11            ]
  // -21 [ saved v10            ]
  // -20 [ saved v9             ]
  // -19 [ saved v8             ]
  // -18 [ saved r28            ]
  // -17 [ saved r27            ]
  // -16 [ saved r26            ]
  // -15 [ saved r25            ]
  // -14 [ saved r24            ]
  // -13 [ saved r23            ]
  // -12 [ saved r22            ]
  // -11 [ saved r21            ]
  // -10 [ saved r20            ]
  //  -9 [ saved r19            ]
  //  -8 [ call wrapper    (r0) ]
  //  -7 [ result          (r1) ]
  //  -6 [ result type     (r2) ]
  //  -5 [ method          (r3) ]
  //  -4 [ entry point     (r4) ]
  //  -3 [ parameters      (r5) ]
  //  -2 [ parameter size  (r6) ]
  //  -1 [ thread (r7)          ]
  //   0 [ saved fp       (r29) ] <--- fp == saved sp (r31)
  //   1 [ saved lr       (r30) ]

  // Call stub stack layout word offsets from fp
  enum call_stub_layout {
    sp_after_call_off  = -28,

    fpcr_off           = sp_after_call_off,
    d15_off            = -26,
    d13_off            = -24,
    d11_off            = -22,
    d9_off             = -20,

    r28_off            = -18,
    r26_off            = -16,
    r24_off            = -14,
    r22_off            = -12,
    r20_off            = -10,
    call_wrapper_off   =  -8,
    result_off         =  -7,
    result_type_off    =  -6,
    method_off         =  -5,
    entry_point_off    =  -4,
    parameter_size_off =  -2,
    thread_off         =  -1,
    fp_f               =   0,
    retaddr_off        =   1,
  };

  address generate_call_stub(address& return_address) {
    assert((int)frame::entry_frame_after_call_words == -(int)sp_after_call_off + 1 &&
           (int)frame::entry_frame_call_wrapper_offset == (int)call_wrapper_off,
           "adjust this code");

    StubGenStubId stub_id = StubGenStubId::call_stub_id;
    StubCodeMark mark(this, stub_id);
    address start = __ pc();

    const Address sp_after_call (rfp, sp_after_call_off * wordSize);

    const Address fpcr_save     (rfp, fpcr_off           * wordSize);
    const Address call_wrapper  (rfp, call_wrapper_off   * wordSize);
    const Address result        (rfp, result_off         * wordSize);
    const Address result_type   (rfp, result_type_off    * wordSize);
    const Address method        (rfp, method_off         * wordSize);
    const Address entry_point   (rfp, entry_point_off    * wordSize);
    const Address parameter_size(rfp, parameter_size_off * wordSize);

    const Address thread        (rfp, thread_off         * wordSize);

    const Address d15_save      (rfp, d15_off * wordSize);
    const Address d13_save      (rfp, d13_off * wordSize);
    const Address d11_save      (rfp, d11_off * wordSize);
    const Address d9_save       (rfp, d9_off * wordSize);

    const Address r28_save      (rfp, r28_off * wordSize);
    const Address r26_save      (rfp, r26_off * wordSize);
    const Address r24_save      (rfp, r24_off * wordSize);
    const Address r22_save      (rfp, r22_off * wordSize);
    const Address r20_save      (rfp, r20_off * wordSize);

    // stub code

    address aarch64_entry = __ pc();

    // set up frame and move sp to end of save area
    __ enter();
    __ sub(sp, rfp, -sp_after_call_off * wordSize);

    // save register parameters and Java scratch/global registers
    // n.b. we save thread even though it gets installed in
    // rthread because we want to sanity check rthread later
    __ str(c_rarg7,  thread);
    __ strw(c_rarg6, parameter_size);
    __ stp(c_rarg4, c_rarg5,  entry_point);
    __ stp(c_rarg2, c_rarg3,  result_type);
    __ stp(c_rarg0, c_rarg1,  call_wrapper);

    __ stp(r20, r19,   r20_save);
    __ stp(r22, r21,   r22_save);
    __ stp(r24, r23,   r24_save);
    __ stp(r26, r25,   r26_save);
    __ stp(r28, r27,   r28_save);

    __ stpd(v9,  v8,   d9_save);
    __ stpd(v11, v10,  d11_save);
    __ stpd(v13, v12,  d13_save);
    __ stpd(v15, v14,  d15_save);

    __ get_fpcr(rscratch1);
    __ str(rscratch1, fpcr_save);
    // Set FPCR to the state we need. We do want Round to Nearest. We
    // don't want non-IEEE rounding modes or floating-point traps.
    __ bfi(rscratch1, zr, 22, 4); // Clear DN, FZ, and Rmode
    __ bfi(rscratch1, zr, 8, 5);  // Clear exception-control bits (8-12)
    __ set_fpcr(rscratch1);

    // install Java thread in global register now we have saved
    // whatever value it held
    __ mov(rthread, c_rarg7);
    // And method
    __ mov(rmethod, c_rarg3);

    // set up the heapbase register
    __ reinit_heapbase();

#ifdef ASSERT
    // make sure we have no pending exceptions
    {
      Label L;
      __ ldr(rscratch1, Address(rthread, in_bytes(Thread::pending_exception_offset())));
      __ cmp(rscratch1, (u1)NULL_WORD);
      __ br(Assembler::EQ, L);
      __ stop("StubRoutines::call_stub: entered with pending exception");
      __ BIND(L);
    }
#endif
    // pass parameters if any
    __ mov(esp, sp);
    __ sub(rscratch1, sp, c_rarg6, ext::uxtw, LogBytesPerWord); // Move SP out of the way
    __ andr(sp, rscratch1, -2 * wordSize);

    BLOCK_COMMENT("pass parameters if any");
    Label parameters_done;
    // parameter count is still in c_rarg6
    // and parameter pointer identifying param 1 is in c_rarg5
    __ cbzw(c_rarg6, parameters_done);

    address loop = __ pc();
    __ ldr(rscratch1, Address(__ post(c_rarg5, wordSize)));
    __ subsw(c_rarg6, c_rarg6, 1);
    __ push(rscratch1);
    __ br(Assembler::GT, loop);

    __ BIND(parameters_done);

    // call Java entry -- passing methdoOop, and current sp
    //      rmethod: Method*
    //      r19_sender_sp: sender sp
    BLOCK_COMMENT("call Java function");
    __ mov(r19_sender_sp, sp);
    __ blr(c_rarg4);

    // we do this here because the notify will already have been done
    // if we get to the next instruction via an exception
    //
    // n.b. adding this instruction here affects the calculation of
    // whether or not a routine returns to the call stub (used when
    // doing stack walks) since the normal test is to check the return
    // pc against the address saved below. so we may need to allow for
    // this extra instruction in the check.

    // save current address for use by exception handling code

    return_address = __ pc();

    // store result depending on type (everything that is not
    // T_OBJECT, T_LONG, T_FLOAT or T_DOUBLE is treated as T_INT)
    // n.b. this assumes Java returns an integral result in r0
    // and a floating result in j_farg0
    __ ldr(j_rarg2, result);
    Label is_long, is_float, is_double, exit;
    __ ldr(j_rarg1, result_type);
    __ cmp(j_rarg1, (u1)T_OBJECT);
    __ br(Assembler::EQ, is_long);
    __ cmp(j_rarg1, (u1)T_LONG);
    __ br(Assembler::EQ, is_long);
    __ cmp(j_rarg1, (u1)T_FLOAT);
    __ br(Assembler::EQ, is_float);
    __ cmp(j_rarg1, (u1)T_DOUBLE);
    __ br(Assembler::EQ, is_double);

    // handle T_INT case
    __ strw(r0, Address(j_rarg2));

    __ BIND(exit);

    // pop parameters
    __ sub(esp, rfp, -sp_after_call_off * wordSize);

#ifdef ASSERT
    // verify that threads correspond
    {
      Label L, S;
      __ ldr(rscratch1, thread);
      __ cmp(rthread, rscratch1);
      __ br(Assembler::NE, S);
      __ get_thread(rscratch1);
      __ cmp(rthread, rscratch1);
      __ br(Assembler::EQ, L);
      __ BIND(S);
      __ stop("StubRoutines::call_stub: threads must correspond");
      __ BIND(L);
    }
#endif

    __ pop_cont_fastpath(rthread);

    // restore callee-save registers
    __ ldpd(v15, v14,  d15_save);
    __ ldpd(v13, v12,  d13_save);
    __ ldpd(v11, v10,  d11_save);
    __ ldpd(v9,  v8,   d9_save);

    __ ldp(r28, r27,   r28_save);
    __ ldp(r26, r25,   r26_save);
    __ ldp(r24, r23,   r24_save);
    __ ldp(r22, r21,   r22_save);
    __ ldp(r20, r19,   r20_save);

    // restore fpcr
    __ ldr(rscratch1,  fpcr_save);
    __ set_fpcr(rscratch1);

    __ ldp(c_rarg0, c_rarg1,  call_wrapper);
    __ ldrw(c_rarg2, result_type);
    __ ldr(c_rarg3,  method);
    __ ldp(c_rarg4, c_rarg5,  entry_point);
    __ ldp(c_rarg6, c_rarg7,  parameter_size);

    // leave frame and return to caller
    __ leave();
    __ ret(lr);

    // handle return types different from T_INT

    __ BIND(is_long);
    __ str(r0, Address(j_rarg2, 0));
    __ br(Assembler::AL, exit);

    __ BIND(is_float);
    __ strs(j_farg0, Address(j_rarg2, 0));
    __ br(Assembler::AL, exit);

    __ BIND(is_double);
    __ strd(j_farg0, Address(j_rarg2, 0));
    __ br(Assembler::AL, exit);

    return start;
  }

  // Return point for a Java call if there's an exception thrown in
  // Java code.  The exception is caught and transformed into a
  // pending exception stored in JavaThread that can be tested from
  // within the VM.
  //
  // Note: Usually the parameters are removed by the callee. In case
  // of an exception crossing an activation frame boundary, that is
  // not the case if the callee is compiled code => need to setup the
  // rsp.
  //
  // r0: exception oop

  address generate_catch_exception() {
    StubGenStubId stub_id = StubGenStubId::catch_exception_id;
    StubCodeMark mark(this, stub_id);
    address start = __ pc();

    // same as in generate_call_stub():
    const Address sp_after_call(rfp, sp_after_call_off * wordSize);
    const Address thread        (rfp, thread_off         * wordSize);

#ifdef ASSERT
    // verify that threads correspond
    {
      Label L, S;
      __ ldr(rscratch1, thread);
      __ cmp(rthread, rscratch1);
      __ br(Assembler::NE, S);
      __ get_thread(rscratch1);
      __ cmp(rthread, rscratch1);
      __ br(Assembler::EQ, L);
      __ bind(S);
      __ stop("StubRoutines::catch_exception: threads must correspond");
      __ bind(L);
    }
#endif

    // set pending exception
    __ verify_oop(r0);

    __ str(r0, Address(rthread, Thread::pending_exception_offset()));
    __ mov(rscratch1, (address)__FILE__);
    __ str(rscratch1, Address(rthread, Thread::exception_file_offset()));
    __ movw(rscratch1, (int)__LINE__);
    __ strw(rscratch1, Address(rthread, Thread::exception_line_offset()));

    // complete return to VM
    assert(StubRoutines::_call_stub_return_address != nullptr,
           "_call_stub_return_address must have been generated before");
    __ b(StubRoutines::_call_stub_return_address);

    return start;
  }

  // Continuation point for runtime calls returning with a pending
  // exception.  The pending exception check happened in the runtime
  // or native call stub.  The pending exception in Thread is
  // converted into a Java-level exception.
  //
  // Contract with Java-level exception handlers:
  // r0: exception
  // r3: throwing pc
  //
  // NOTE: At entry of this stub, exception-pc must be in LR !!

  // NOTE: this is always used as a jump target within generated code
  // so it just needs to be generated code with no x86 prolog

  address generate_forward_exception() {
    StubGenStubId stub_id = StubGenStubId::forward_exception_id;
    StubCodeMark mark(this, stub_id);
    address start = __ pc();

    // Upon entry, LR points to the return address returning into
    // Java (interpreted or compiled) code; i.e., the return address
    // becomes the throwing pc.
    //
    // Arguments pushed before the runtime call are still on the stack
    // but the exception handler will reset the stack pointer ->
    // ignore them.  A potential result in registers can be ignored as
    // well.

#ifdef ASSERT
    // make sure this code is only executed if there is a pending exception
    {
      Label L;
      __ ldr(rscratch1, Address(rthread, Thread::pending_exception_offset()));
      __ cbnz(rscratch1, L);
      __ stop("StubRoutines::forward exception: no pending exception (1)");
      __ bind(L);
    }
#endif

    // compute exception handler into r19

    // call the VM to find the handler address associated with the
    // caller address. pass thread in r0 and caller pc (ret address)
    // in r1. n.b. the caller pc is in lr, unlike x86 where it is on
    // the stack.
    __ mov(c_rarg1, lr);
    // lr will be trashed by the VM call so we move it to R19
    // (callee-saved) because we also need to pass it to the handler
    // returned by this call.
    __ mov(r19, lr);
    BLOCK_COMMENT("call exception_handler_for_return_address");
    __ call_VM_leaf(CAST_FROM_FN_PTR(address,
                         SharedRuntime::exception_handler_for_return_address),
                    rthread, c_rarg1);
    // Reinitialize the ptrue predicate register, in case the external runtime
    // call clobbers ptrue reg, as we may return to SVE compiled code.
    __ reinitialize_ptrue();

    // we should not really care that lr is no longer the callee
    // address. we saved the value the handler needs in r19 so we can
    // just copy it to r3. however, the C2 handler will push its own
    // frame and then calls into the VM and the VM code asserts that
    // the PC for the frame above the handler belongs to a compiled
    // Java method. So, we restore lr here to satisfy that assert.
    __ mov(lr, r19);
    // setup r0 & r3 & clear pending exception
    __ mov(r3, r19);
    __ mov(r19, r0);
    __ ldr(r0, Address(rthread, Thread::pending_exception_offset()));
    __ str(zr, Address(rthread, Thread::pending_exception_offset()));

#ifdef ASSERT
    // make sure exception is set
    {
      Label L;
      __ cbnz(r0, L);
      __ stop("StubRoutines::forward exception: no pending exception (2)");
      __ bind(L);
    }
#endif

    // continue at exception handler
    // r0: exception
    // r3: throwing pc
    // r19: exception handler
    __ verify_oop(r0);
    __ br(r19);

    return start;
  }

  // Non-destructive plausibility checks for oops
  //
  // Arguments:
  //    r0: oop to verify
  //    rscratch1: error message
  //
  // Stack after saving c_rarg3:
  //    [tos + 0]: saved c_rarg3
  //    [tos + 1]: saved c_rarg2
  //    [tos + 2]: saved lr
  //    [tos + 3]: saved rscratch2
  //    [tos + 4]: saved r0
  //    [tos + 5]: saved rscratch1
  address generate_verify_oop() {
    StubGenStubId stub_id = StubGenStubId::verify_oop_id;
    StubCodeMark mark(this, stub_id);
    address start = __ pc();

    Label exit, error;

    // save c_rarg2 and c_rarg3
    __ stp(c_rarg3, c_rarg2, Address(__ pre(sp, -16)));

    // __ incrementl(ExternalAddress((address) StubRoutines::verify_oop_count_addr()));
    __ lea(c_rarg2, ExternalAddress((address) StubRoutines::verify_oop_count_addr()));
    __ ldr(c_rarg3, Address(c_rarg2));
    __ add(c_rarg3, c_rarg3, 1);
    __ str(c_rarg3, Address(c_rarg2));

    // object is in r0
    // make sure object is 'reasonable'
    __ cbz(r0, exit); // if obj is null it is OK

    BarrierSetAssembler* bs_asm = BarrierSet::barrier_set()->barrier_set_assembler();
    bs_asm->check_oop(_masm, r0, c_rarg2, c_rarg3, error);

    // return if everything seems ok
    __ bind(exit);

    __ ldp(c_rarg3, c_rarg2, Address(__ post(sp, 16)));
    __ ret(lr);

    // handle errors
    __ bind(error);
    __ ldp(c_rarg3, c_rarg2, Address(__ post(sp, 16)));

    __ push(RegSet::range(r0, r29), sp);
    // debug(char* msg, int64_t pc, int64_t regs[])
    __ mov(c_rarg0, rscratch1);      // pass address of error message
    __ mov(c_rarg1, lr);             // pass return address
    __ mov(c_rarg2, sp);             // pass address of regs on stack
#ifndef PRODUCT
    assert(frame::arg_reg_save_area_bytes == 0, "not expecting frame reg save area");
#endif
    BLOCK_COMMENT("call MacroAssembler::debug");
    __ mov(rscratch1, CAST_FROM_FN_PTR(address, MacroAssembler::debug64));
    __ blr(rscratch1);
    __ hlt(0);

    return start;
  }

  // Generate indices for iota vector.
  address generate_iota_indices(StubGenStubId stub_id) {
    __ align(CodeEntryAlignment);
    StubCodeMark mark(this, stub_id);
    address start = __ pc();
    // B
    __ emit_data64(0x0706050403020100, relocInfo::none);
    __ emit_data64(0x0F0E0D0C0B0A0908, relocInfo::none);
    // H
    __ emit_data64(0x0003000200010000, relocInfo::none);
    __ emit_data64(0x0007000600050004, relocInfo::none);
    // S
    __ emit_data64(0x0000000100000000, relocInfo::none);
    __ emit_data64(0x0000000300000002, relocInfo::none);
    // D
    __ emit_data64(0x0000000000000000, relocInfo::none);
    __ emit_data64(0x0000000000000001, relocInfo::none);
    // S - FP
    __ emit_data64(0x3F80000000000000, relocInfo::none); // 0.0f, 1.0f
    __ emit_data64(0x4040000040000000, relocInfo::none); // 2.0f, 3.0f
    // D - FP
    __ emit_data64(0x0000000000000000, relocInfo::none); // 0.0d
    __ emit_data64(0x3FF0000000000000, relocInfo::none); // 1.0d
    return start;
  }

  // The inner part of zero_words().  This is the bulk operation,
  // zeroing words in blocks, possibly using DC ZVA to do it.  The
  // caller is responsible for zeroing the last few words.
  //
  // Inputs:
  // r10: the HeapWord-aligned base address of an array to zero.
  // r11: the count in HeapWords, r11 > 0.
  //
  // Returns r10 and r11, adjusted for the caller to clear.
  // r10: the base address of the tail of words left to clear.
  // r11: the number of words in the tail.
  //      r11 < MacroAssembler::zero_words_block_size.

  address generate_zero_blocks() {
    Label done;
    Label base_aligned;

    Register base = r10, cnt = r11;

    __ align(CodeEntryAlignment);
    StubGenStubId stub_id = StubGenStubId::zero_blocks_id;
    StubCodeMark mark(this, stub_id);
    address start = __ pc();

    if (UseBlockZeroing) {
      int zva_length = VM_Version::zva_length();

      // Ensure ZVA length can be divided by 16. This is required by
      // the subsequent operations.
      assert (zva_length % 16 == 0, "Unexpected ZVA Length");

      __ tbz(base, 3, base_aligned);
      __ str(zr, Address(__ post(base, 8)));
      __ sub(cnt, cnt, 1);
      __ bind(base_aligned);

      // Ensure count >= zva_length * 2 so that it still deserves a zva after
      // alignment.
      Label small;
      int low_limit = MAX2(zva_length * 2, (int)BlockZeroingLowLimit);
      __ subs(rscratch1, cnt, low_limit >> 3);
      __ br(Assembler::LT, small);
      __ zero_dcache_blocks(base, cnt);
      __ bind(small);
    }

    {
      // Number of stp instructions we'll unroll
      const int unroll =
        MacroAssembler::zero_words_block_size / 2;
      // Clear the remaining blocks.
      Label loop;
      __ subs(cnt, cnt, unroll * 2);
      __ br(Assembler::LT, done);
      __ bind(loop);
      for (int i = 0; i < unroll; i++)
        __ stp(zr, zr, __ post(base, 16));
      __ subs(cnt, cnt, unroll * 2);
      __ br(Assembler::GE, loop);
      __ bind(done);
      __ add(cnt, cnt, unroll * 2);
    }

    __ ret(lr);

    return start;
  }


  typedef enum {
    copy_forwards = 1,
    copy_backwards = -1
  } copy_direction;

  // Helper object to reduce noise when telling the GC barriers how to perform loads and stores
  // for arraycopy stubs.
  class ArrayCopyBarrierSetHelper : StackObj {
    BarrierSetAssembler* _bs_asm;
    MacroAssembler* _masm;
    DecoratorSet _decorators;
    BasicType _type;
    Register _gct1;
    Register _gct2;
    Register _gct3;
    FloatRegister _gcvt1;
    FloatRegister _gcvt2;
    FloatRegister _gcvt3;

  public:
    ArrayCopyBarrierSetHelper(MacroAssembler* masm,
                              DecoratorSet decorators,
                              BasicType type,
                              Register gct1,
                              Register gct2,
                              Register gct3,
                              FloatRegister gcvt1,
                              FloatRegister gcvt2,
                              FloatRegister gcvt3)
      : _bs_asm(BarrierSet::barrier_set()->barrier_set_assembler()),
        _masm(masm),
        _decorators(decorators),
        _type(type),
        _gct1(gct1),
        _gct2(gct2),
        _gct3(gct3),
        _gcvt1(gcvt1),
        _gcvt2(gcvt2),
        _gcvt3(gcvt3) {
    }

    void copy_load_at_32(FloatRegister dst1, FloatRegister dst2, Address src) {
      _bs_asm->copy_load_at(_masm, _decorators, _type, 32,
                            dst1, dst2, src,
                            _gct1, _gct2, _gcvt1);
    }

    void copy_store_at_32(Address dst, FloatRegister src1, FloatRegister src2) {
      _bs_asm->copy_store_at(_masm, _decorators, _type, 32,
                             dst, src1, src2,
                             _gct1, _gct2, _gct3, _gcvt1, _gcvt2, _gcvt3);
    }

    void copy_load_at_16(Register dst1, Register dst2, Address src) {
      _bs_asm->copy_load_at(_masm, _decorators, _type, 16,
                            dst1, dst2, src,
                            _gct1);
    }

    void copy_store_at_16(Address dst, Register src1, Register src2) {
      _bs_asm->copy_store_at(_masm, _decorators, _type, 16,
                             dst, src1, src2,
                             _gct1, _gct2, _gct3);
    }

    void copy_load_at_8(Register dst, Address src) {
      _bs_asm->copy_load_at(_masm, _decorators, _type, 8,
                            dst, noreg, src,
                            _gct1);
    }

    void copy_store_at_8(Address dst, Register src) {
      _bs_asm->copy_store_at(_masm, _decorators, _type, 8,
                             dst, src, noreg,
                             _gct1, _gct2, _gct3);
    }
  };

  // Bulk copy of blocks of 8 words.
  //
  // count is a count of words.
  //
  // Precondition: count >= 8
  //
  // Postconditions:
  //
  // The least significant bit of count contains the remaining count
  // of words to copy.  The rest of count is trash.
  //
  // s and d are adjusted to point to the remaining words to copy
  //
  void generate_copy_longs(StubGenStubId stub_id, DecoratorSet decorators, Label &start, Register s, Register d, Register count) {
    BasicType type;
    copy_direction direction;

    switch (stub_id) {
    case copy_byte_f_id:
      direction = copy_forwards;
      type = T_BYTE;
      break;
    case copy_byte_b_id:
      direction = copy_backwards;
      type = T_BYTE;
      break;
    case copy_oop_f_id:
      direction = copy_forwards;
      type = T_OBJECT;
      break;
    case copy_oop_b_id:
      direction = copy_backwards;
      type = T_OBJECT;
      break;
    case copy_oop_uninit_f_id:
      direction = copy_forwards;
      type = T_OBJECT;
      break;
    case copy_oop_uninit_b_id:
      direction = copy_backwards;
      type = T_OBJECT;
      break;
    default:
      ShouldNotReachHere();
    }

    int unit = wordSize * direction;
    int bias = (UseSIMDForMemoryOps ? 4:2) * wordSize;

    const Register t0 = r3, t1 = r4, t2 = r5, t3 = r6,
      t4 = r7, t5 = r11, t6 = r12, t7 = r13;
    const Register stride = r14;
    const Register gct1 = rscratch1, gct2 = rscratch2, gct3 = r10;
    const FloatRegister gcvt1 = v6, gcvt2 = v7, gcvt3 = v16; // Note that v8-v15 are callee saved
    ArrayCopyBarrierSetHelper bs(_masm, decorators, type, gct1, gct2, gct3, gcvt1, gcvt2, gcvt3);

    assert_different_registers(rscratch1, rscratch2, t0, t1, t2, t3, t4, t5, t6, t7);
    assert_different_registers(s, d, count, rscratch1, rscratch2);

    Label again, drain;

    __ align(CodeEntryAlignment);

    StubCodeMark mark(this, stub_id);

    __ bind(start);

    Label unaligned_copy_long;
    if (AvoidUnalignedAccesses) {
      __ tbnz(d, 3, unaligned_copy_long);
    }

    if (direction == copy_forwards) {
      __ sub(s, s, bias);
      __ sub(d, d, bias);
    }

#ifdef ASSERT
    // Make sure we are never given < 8 words
    {
      Label L;
      __ cmp(count, (u1)8);
      __ br(Assembler::GE, L);
      __ stop("genrate_copy_longs called with < 8 words");
      __ bind(L);
    }
#endif

    // Fill 8 registers
    if (UseSIMDForMemoryOps) {
      bs.copy_load_at_32(v0, v1, Address(s, 4 * unit));
      bs.copy_load_at_32(v2, v3, Address(__ pre(s, 8 * unit)));
    } else {
      bs.copy_load_at_16(t0, t1, Address(s, 2 * unit));
      bs.copy_load_at_16(t2, t3, Address(s, 4 * unit));
      bs.copy_load_at_16(t4, t5, Address(s, 6 * unit));
      bs.copy_load_at_16(t6, t7, Address(__ pre(s, 8 * unit)));
    }

    __ subs(count, count, 16);
    __ br(Assembler::LO, drain);

    int prefetch = PrefetchCopyIntervalInBytes;
    bool use_stride = false;
    if (direction == copy_backwards) {
       use_stride = prefetch > 256;
       prefetch = -prefetch;
       if (use_stride) __ mov(stride, prefetch);
    }

    __ bind(again);

    if (PrefetchCopyIntervalInBytes > 0)
      __ prfm(use_stride ? Address(s, stride) : Address(s, prefetch), PLDL1KEEP);

    if (UseSIMDForMemoryOps) {
      bs.copy_store_at_32(Address(d, 4 * unit), v0, v1);
      bs.copy_load_at_32(v0, v1, Address(s, 4 * unit));
      bs.copy_store_at_32(Address(__ pre(d, 8 * unit)), v2, v3);
      bs.copy_load_at_32(v2, v3, Address(__ pre(s, 8 * unit)));
    } else {
      bs.copy_store_at_16(Address(d, 2 * unit), t0, t1);
      bs.copy_load_at_16(t0, t1, Address(s, 2 * unit));
      bs.copy_store_at_16(Address(d, 4 * unit), t2, t3);
      bs.copy_load_at_16(t2, t3, Address(s, 4 * unit));
      bs.copy_store_at_16(Address(d, 6 * unit), t4, t5);
      bs.copy_load_at_16(t4, t5, Address(s, 6 * unit));
      bs.copy_store_at_16(Address(__ pre(d, 8 * unit)), t6, t7);
      bs.copy_load_at_16(t6, t7, Address(__ pre(s, 8 * unit)));
    }

    __ subs(count, count, 8);
    __ br(Assembler::HS, again);

    // Drain
    __ bind(drain);
    if (UseSIMDForMemoryOps) {
      bs.copy_store_at_32(Address(d, 4 * unit), v0, v1);
      bs.copy_store_at_32(Address(__ pre(d, 8 * unit)), v2, v3);
    } else {
      bs.copy_store_at_16(Address(d, 2 * unit), t0, t1);
      bs.copy_store_at_16(Address(d, 4 * unit), t2, t3);
      bs.copy_store_at_16(Address(d, 6 * unit), t4, t5);
      bs.copy_store_at_16(Address(__ pre(d, 8 * unit)), t6, t7);
    }

    {
      Label L1, L2;
      __ tbz(count, exact_log2(4), L1);
      if (UseSIMDForMemoryOps) {
        bs.copy_load_at_32(v0, v1, Address(__ pre(s, 4 * unit)));
        bs.copy_store_at_32(Address(__ pre(d, 4 * unit)), v0, v1);
      } else {
        bs.copy_load_at_16(t0, t1, Address(s, 2 * unit));
        bs.copy_load_at_16(t2, t3, Address(__ pre(s, 4 * unit)));
        bs.copy_store_at_16(Address(d, 2 * unit), t0, t1);
        bs.copy_store_at_16(Address(__ pre(d, 4 * unit)), t2, t3);
      }
      __ bind(L1);

      if (direction == copy_forwards) {
        __ add(s, s, bias);
        __ add(d, d, bias);
      }

      __ tbz(count, 1, L2);
      bs.copy_load_at_16(t0, t1, Address(__ adjust(s, 2 * unit, direction == copy_backwards)));
      bs.copy_store_at_16(Address(__ adjust(d, 2 * unit, direction == copy_backwards)), t0, t1);
      __ bind(L2);
    }

    __ ret(lr);

    if (AvoidUnalignedAccesses) {
      Label drain, again;
      // Register order for storing. Order is different for backward copy.

      __ bind(unaligned_copy_long);

      // source address is even aligned, target odd aligned
      //
      // when forward copying word pairs we read long pairs at offsets
      // {0, 2, 4, 6} (in long words). when backwards copying we read
      // long pairs at offsets {-2, -4, -6, -8}. We adjust the source
      // address by -2 in the forwards case so we can compute the
      // source offsets for both as {2, 4, 6, 8} * unit where unit = 1
      // or -1.
      //
      // when forward copying we need to store 1 word, 3 pairs and
      // then 1 word at offsets {0, 1, 3, 5, 7}. Rather than use a
      // zero offset We adjust the destination by -1 which means we
      // have to use offsets { 1, 2, 4, 6, 8} * unit for the stores.
      //
      // When backwards copyng we need to store 1 word, 3 pairs and
      // then 1 word at offsets {-1, -3, -5, -7, -8} i.e. we use
      // offsets {1, 3, 5, 7, 8} * unit.

      if (direction == copy_forwards) {
        __ sub(s, s, 16);
        __ sub(d, d, 8);
      }

      // Fill 8 registers
      //
      // for forwards copy s was offset by -16 from the original input
      // value of s so the register contents are at these offsets
      // relative to the 64 bit block addressed by that original input
      // and so on for each successive 64 byte block when s is updated
      //
      // t0 at offset 0,  t1 at offset 8
      // t2 at offset 16, t3 at offset 24
      // t4 at offset 32, t5 at offset 40
      // t6 at offset 48, t7 at offset 56

      // for backwards copy s was not offset so the register contents
      // are at these offsets into the preceding 64 byte block
      // relative to that original input and so on for each successive
      // preceding 64 byte block when s is updated. this explains the
      // slightly counter-intuitive looking pattern of register usage
      // in the stp instructions for backwards copy.
      //
      // t0 at offset -16, t1 at offset -8
      // t2 at offset -32, t3 at offset -24
      // t4 at offset -48, t5 at offset -40
      // t6 at offset -64, t7 at offset -56

      bs.copy_load_at_16(t0, t1, Address(s, 2 * unit));
      bs.copy_load_at_16(t2, t3, Address(s, 4 * unit));
      bs.copy_load_at_16(t4, t5, Address(s, 6 * unit));
      bs.copy_load_at_16(t6, t7, Address(__ pre(s, 8 * unit)));

      __ subs(count, count, 16);
      __ br(Assembler::LO, drain);

      int prefetch = PrefetchCopyIntervalInBytes;
      bool use_stride = false;
      if (direction == copy_backwards) {
         use_stride = prefetch > 256;
         prefetch = -prefetch;
         if (use_stride) __ mov(stride, prefetch);
      }

      __ bind(again);

      if (PrefetchCopyIntervalInBytes > 0)
        __ prfm(use_stride ? Address(s, stride) : Address(s, prefetch), PLDL1KEEP);

      if (direction == copy_forwards) {
       // allowing for the offset of -8 the store instructions place
       // registers into the target 64 bit block at the following
       // offsets
       //
       // t0 at offset 0
       // t1 at offset 8,  t2 at offset 16
       // t3 at offset 24, t4 at offset 32
       // t5 at offset 40, t6 at offset 48
       // t7 at offset 56

        bs.copy_store_at_8(Address(d, 1 * unit), t0);
        bs.copy_store_at_16(Address(d, 2 * unit), t1, t2);
        bs.copy_load_at_16(t0, t1, Address(s, 2 * unit));
        bs.copy_store_at_16(Address(d, 4 * unit), t3, t4);
        bs.copy_load_at_16(t2, t3, Address(s, 4 * unit));
        bs.copy_store_at_16(Address(d, 6 * unit), t5, t6);
        bs.copy_load_at_16(t4, t5, Address(s, 6 * unit));
        bs.copy_store_at_8(Address(__ pre(d, 8 * unit)), t7);
        bs.copy_load_at_16(t6, t7, Address(__ pre(s, 8 * unit)));
      } else {
       // d was not offset when we started so the registers are
       // written into the 64 bit block preceding d with the following
       // offsets
       //
       // t1 at offset -8
       // t3 at offset -24, t0 at offset -16
       // t5 at offset -48, t2 at offset -32
       // t7 at offset -56, t4 at offset -48
       //                   t6 at offset -64
       //
       // note that this matches the offsets previously noted for the
       // loads

        bs.copy_store_at_8(Address(d, 1 * unit), t1);
        bs.copy_store_at_16(Address(d, 3 * unit), t3, t0);
        bs.copy_load_at_16(t0, t1, Address(s, 2 * unit));
        bs.copy_store_at_16(Address(d, 5 * unit), t5, t2);
        bs.copy_load_at_16(t2, t3, Address(s, 4 * unit));
        bs.copy_store_at_16(Address(d, 7 * unit), t7, t4);
        bs.copy_load_at_16(t4, t5, Address(s, 6 * unit));
        bs.copy_store_at_8(Address(__ pre(d, 8 * unit)), t6);
        bs.copy_load_at_16(t6, t7, Address(__ pre(s, 8 * unit)));
      }

      __ subs(count, count, 8);
      __ br(Assembler::HS, again);

      // Drain
      //
      // this uses the same pattern of offsets and register arguments
      // as above
      __ bind(drain);
      if (direction == copy_forwards) {
        bs.copy_store_at_8(Address(d, 1 * unit), t0);
        bs.copy_store_at_16(Address(d, 2 * unit), t1, t2);
        bs.copy_store_at_16(Address(d, 4 * unit), t3, t4);
        bs.copy_store_at_16(Address(d, 6 * unit), t5, t6);
        bs.copy_store_at_8(Address(__ pre(d, 8 * unit)), t7);
      } else {
        bs.copy_store_at_8(Address(d, 1 * unit), t1);
        bs.copy_store_at_16(Address(d, 3 * unit), t3, t0);
        bs.copy_store_at_16(Address(d, 5 * unit), t5, t2);
        bs.copy_store_at_16(Address(d, 7 * unit), t7, t4);
        bs.copy_store_at_8(Address(__ pre(d, 8 * unit)), t6);
      }
      // now we need to copy any remaining part block which may
      // include a 4 word block subblock and/or a 2 word subblock.
      // bits 2 and 1 in the count are the tell-tale for whether we
      // have each such subblock
      {
        Label L1, L2;
        __ tbz(count, exact_log2(4), L1);
       // this is the same as above but copying only 4 longs hence
       // with only one intervening stp between the str instructions
       // but note that the offsets and registers still follow the
       // same pattern
        bs.copy_load_at_16(t0, t1, Address(s, 2 * unit));
        bs.copy_load_at_16(t2, t3, Address(__ pre(s, 4 * unit)));
        if (direction == copy_forwards) {
          bs.copy_store_at_8(Address(d, 1 * unit), t0);
          bs.copy_store_at_16(Address(d, 2 * unit), t1, t2);
          bs.copy_store_at_8(Address(__ pre(d, 4 * unit)), t3);
        } else {
          bs.copy_store_at_8(Address(d, 1 * unit), t1);
          bs.copy_store_at_16(Address(d, 3 * unit), t3, t0);
          bs.copy_store_at_8(Address(__ pre(d, 4 * unit)), t2);
        }
        __ bind(L1);

        __ tbz(count, 1, L2);
       // this is the same as above but copying only 2 longs hence
       // there is no intervening stp between the str instructions
       // but note that the offset and register patterns are still
       // the same
        bs.copy_load_at_16(t0, t1, Address(__ pre(s, 2 * unit)));
        if (direction == copy_forwards) {
          bs.copy_store_at_8(Address(d, 1 * unit), t0);
          bs.copy_store_at_8(Address(__ pre(d, 2 * unit)), t1);
        } else {
          bs.copy_store_at_8(Address(d, 1 * unit), t1);
          bs.copy_store_at_8(Address(__ pre(d, 2 * unit)), t0);
        }
        __ bind(L2);

       // for forwards copy we need to re-adjust the offsets we
       // applied so that s and d are follow the last words written

       if (direction == copy_forwards) {
         __ add(s, s, 16);
         __ add(d, d, 8);
       }

      }

      __ ret(lr);
      }
  }

  // Small copy: less than 16 bytes.
  //
  // NB: Ignores all of the bits of count which represent more than 15
  // bytes, so a caller doesn't have to mask them.

  void copy_memory_small(DecoratorSet decorators, BasicType type, Register s, Register d, Register count, int step) {
    bool is_backwards = step < 0;
    size_t granularity = g_uabs(step);
    int direction = is_backwards ? -1 : 1;

    Label Lword, Lint, Lshort, Lbyte;

    assert(granularity
           && granularity <= sizeof (jlong), "Impossible granularity in copy_memory_small");

    const Register t0 = r3;
    const Register gct1 = rscratch1, gct2 = rscratch2, gct3 = r10;
    ArrayCopyBarrierSetHelper bs(_masm, decorators, type, gct1, gct2, gct3, fnoreg, fnoreg, fnoreg);

    // ??? I don't know if this bit-test-and-branch is the right thing
    // to do.  It does a lot of jumping, resulting in several
    // mispredicted branches.  It might make more sense to do this
    // with something like Duff's device with a single computed branch.

    __ tbz(count, 3 - exact_log2(granularity), Lword);
    bs.copy_load_at_8(t0, Address(__ adjust(s, direction * wordSize, is_backwards)));
    bs.copy_store_at_8(Address(__ adjust(d, direction * wordSize, is_backwards)), t0);
    __ bind(Lword);

    if (granularity <= sizeof (jint)) {
      __ tbz(count, 2 - exact_log2(granularity), Lint);
      __ ldrw(t0, Address(__ adjust(s, sizeof (jint) * direction, is_backwards)));
      __ strw(t0, Address(__ adjust(d, sizeof (jint) * direction, is_backwards)));
      __ bind(Lint);
    }

    if (granularity <= sizeof (jshort)) {
      __ tbz(count, 1 - exact_log2(granularity), Lshort);
      __ ldrh(t0, Address(__ adjust(s, sizeof (jshort) * direction, is_backwards)));
      __ strh(t0, Address(__ adjust(d, sizeof (jshort) * direction, is_backwards)));
      __ bind(Lshort);
    }

    if (granularity <= sizeof (jbyte)) {
      __ tbz(count, 0, Lbyte);
      __ ldrb(t0, Address(__ adjust(s, sizeof (jbyte) * direction, is_backwards)));
      __ strb(t0, Address(__ adjust(d, sizeof (jbyte) * direction, is_backwards)));
      __ bind(Lbyte);
    }
  }

  Label copy_f, copy_b;
  Label copy_obj_f, copy_obj_b;
  Label copy_obj_uninit_f, copy_obj_uninit_b;

  // All-singing all-dancing memory copy.
  //
  // Copy count units of memory from s to d.  The size of a unit is
  // step, which can be positive or negative depending on the direction
  // of copy.  If is_aligned is false, we align the source address.
  //

  void copy_memory(DecoratorSet decorators, BasicType type, bool is_aligned,
                   Register s, Register d, Register count, int step) {
    copy_direction direction = step < 0 ? copy_backwards : copy_forwards;
    bool is_backwards = step < 0;
    unsigned int granularity = g_uabs(step);
    const Register t0 = r3, t1 = r4;

    // <= 80 (or 96 for SIMD) bytes do inline. Direction doesn't matter because we always
    // load all the data before writing anything
    Label copy4, copy8, copy16, copy32, copy80, copy_big, finish;
    const Register t2 = r5, t3 = r6, t4 = r7, t5 = r11;
    const Register t6 = r12, t7 = r13, t8 = r14, t9 = r15;
    const Register send = r17, dend = r16;
    const Register gct1 = rscratch1, gct2 = rscratch2, gct3 = r10;
    const FloatRegister gcvt1 = v6, gcvt2 = v7, gcvt3 = v16; // Note that v8-v15 are callee saved
    ArrayCopyBarrierSetHelper bs(_masm, decorators, type, gct1, gct2, gct3, gcvt1, gcvt2, gcvt3);

    if (PrefetchCopyIntervalInBytes > 0)
      __ prfm(Address(s, 0), PLDL1KEEP);
    __ cmp(count, u1((UseSIMDForMemoryOps ? 96:80)/granularity));
    __ br(Assembler::HI, copy_big);

    __ lea(send, Address(s, count, Address::lsl(exact_log2(granularity))));
    __ lea(dend, Address(d, count, Address::lsl(exact_log2(granularity))));

    __ cmp(count, u1(16/granularity));
    __ br(Assembler::LS, copy16);

    __ cmp(count, u1(64/granularity));
    __ br(Assembler::HI, copy80);

    __ cmp(count, u1(32/granularity));
    __ br(Assembler::LS, copy32);

    // 33..64 bytes
    if (UseSIMDForMemoryOps) {
      bs.copy_load_at_32(v0, v1, Address(s, 0));
      bs.copy_load_at_32(v2, v3, Address(send, -32));
      bs.copy_store_at_32(Address(d, 0), v0, v1);
      bs.copy_store_at_32(Address(dend, -32), v2, v3);
    } else {
      bs.copy_load_at_16(t0, t1, Address(s, 0));
      bs.copy_load_at_16(t2, t3, Address(s, 16));
      bs.copy_load_at_16(t4, t5, Address(send, -32));
      bs.copy_load_at_16(t6, t7, Address(send, -16));

      bs.copy_store_at_16(Address(d, 0), t0, t1);
      bs.copy_store_at_16(Address(d, 16), t2, t3);
      bs.copy_store_at_16(Address(dend, -32), t4, t5);
      bs.copy_store_at_16(Address(dend, -16), t6, t7);
    }
    __ b(finish);

    // 17..32 bytes
    __ bind(copy32);
    bs.copy_load_at_16(t0, t1, Address(s, 0));
    bs.copy_load_at_16(t6, t7, Address(send, -16));

    bs.copy_store_at_16(Address(d, 0), t0, t1);
    bs.copy_store_at_16(Address(dend, -16), t6, t7);
    __ b(finish);

    // 65..80/96 bytes
    // (96 bytes if SIMD because we do 32 byes per instruction)
    __ bind(copy80);
    if (UseSIMDForMemoryOps) {
      bs.copy_load_at_32(v0, v1, Address(s, 0));
      bs.copy_load_at_32(v2, v3, Address(s, 32));
      // Unaligned pointers can be an issue for copying.
      // The issue has more chances to happen when granularity of data is
      // less than 4(sizeof(jint)). Pointers for arrays of jint are at least
      // 4 byte aligned. Pointers for arrays of jlong are 8 byte aligned.
      // The most performance drop has been seen for the range 65-80 bytes.
      // For such cases using the pair of ldp/stp instead of the third pair of
      // ldpq/stpq fixes the performance issue.
      if (granularity < sizeof (jint)) {
        Label copy96;
        __ cmp(count, u1(80/granularity));
        __ br(Assembler::HI, copy96);
        bs.copy_load_at_16(t0, t1, Address(send, -16));

        bs.copy_store_at_32(Address(d, 0), v0, v1);
        bs.copy_store_at_32(Address(d, 32), v2, v3);

        bs.copy_store_at_16(Address(dend, -16), t0, t1);
        __ b(finish);

        __ bind(copy96);
      }
      bs.copy_load_at_32(v4, v5, Address(send, -32));

      bs.copy_store_at_32(Address(d, 0), v0, v1);
      bs.copy_store_at_32(Address(d, 32), v2, v3);

      bs.copy_store_at_32(Address(dend, -32), v4, v5);
    } else {
      bs.copy_load_at_16(t0, t1, Address(s, 0));
      bs.copy_load_at_16(t2, t3, Address(s, 16));
      bs.copy_load_at_16(t4, t5, Address(s, 32));
      bs.copy_load_at_16(t6, t7, Address(s, 48));
      bs.copy_load_at_16(t8, t9, Address(send, -16));

      bs.copy_store_at_16(Address(d, 0), t0, t1);
      bs.copy_store_at_16(Address(d, 16), t2, t3);
      bs.copy_store_at_16(Address(d, 32), t4, t5);
      bs.copy_store_at_16(Address(d, 48), t6, t7);
      bs.copy_store_at_16(Address(dend, -16), t8, t9);
    }
    __ b(finish);

    // 0..16 bytes
    __ bind(copy16);
    __ cmp(count, u1(8/granularity));
    __ br(Assembler::LO, copy8);

    // 8..16 bytes
    bs.copy_load_at_8(t0, Address(s, 0));
    bs.copy_load_at_8(t1, Address(send, -8));
    bs.copy_store_at_8(Address(d, 0), t0);
    bs.copy_store_at_8(Address(dend, -8), t1);
    __ b(finish);

    if (granularity < 8) {
      // 4..7 bytes
      __ bind(copy8);
      __ tbz(count, 2 - exact_log2(granularity), copy4);
      __ ldrw(t0, Address(s, 0));
      __ ldrw(t1, Address(send, -4));
      __ strw(t0, Address(d, 0));
      __ strw(t1, Address(dend, -4));
      __ b(finish);
      if (granularity < 4) {
        // 0..3 bytes
        __ bind(copy4);
        __ cbz(count, finish); // get rid of 0 case
        if (granularity == 2) {
          __ ldrh(t0, Address(s, 0));
          __ strh(t0, Address(d, 0));
        } else { // granularity == 1
          // Now 1..3 bytes. Handle the 1 and 2 byte case by copying
          // the first and last byte.
          // Handle the 3 byte case by loading and storing base + count/2
          // (count == 1 (s+0)->(d+0), count == 2,3 (s+1) -> (d+1))
          // This does means in the 1 byte case we load/store the same
          // byte 3 times.
          __ lsr(count, count, 1);
          __ ldrb(t0, Address(s, 0));
          __ ldrb(t1, Address(send, -1));
          __ ldrb(t2, Address(s, count));
          __ strb(t0, Address(d, 0));
          __ strb(t1, Address(dend, -1));
          __ strb(t2, Address(d, count));
        }
        __ b(finish);
      }
    }

    __ bind(copy_big);
    if (is_backwards) {
      __ lea(s, Address(s, count, Address::lsl(exact_log2(-step))));
      __ lea(d, Address(d, count, Address::lsl(exact_log2(-step))));
    }

    // Now we've got the small case out of the way we can align the
    // source address on a 2-word boundary.

    // Here we will materialize a count in r15, which is used by copy_memory_small
    // and the various generate_copy_longs stubs that we use for 2 word aligned bytes.
    // Up until here, we have used t9, which aliases r15, but from here on, that register
    // can not be used as a temp register, as it contains the count.

    Label aligned;

    if (is_aligned) {
      // We may have to adjust by 1 word to get s 2-word-aligned.
      __ tbz(s, exact_log2(wordSize), aligned);
      bs.copy_load_at_8(t0, Address(__ adjust(s, direction * wordSize, is_backwards)));
      bs.copy_store_at_8(Address(__ adjust(d, direction * wordSize, is_backwards)), t0);
      __ sub(count, count, wordSize/granularity);
    } else {
      if (is_backwards) {
        __ andr(r15, s, 2 * wordSize - 1);
      } else {
        __ neg(r15, s);
        __ andr(r15, r15, 2 * wordSize - 1);
      }
      // r15 is the byte adjustment needed to align s.
      __ cbz(r15, aligned);
      int shift = exact_log2(granularity);
      if (shift > 0) {
        __ lsr(r15, r15, shift);
      }
      __ sub(count, count, r15);

#if 0
      // ?? This code is only correct for a disjoint copy.  It may or
      // may not make sense to use it in that case.

      // Copy the first pair; s and d may not be aligned.
      __ ldp(t0, t1, Address(s, is_backwards ? -2 * wordSize : 0));
      __ stp(t0, t1, Address(d, is_backwards ? -2 * wordSize : 0));

      // Align s and d, adjust count
      if (is_backwards) {
        __ sub(s, s, r15);
        __ sub(d, d, r15);
      } else {
        __ add(s, s, r15);
        __ add(d, d, r15);
      }
#else
      copy_memory_small(decorators, type, s, d, r15, step);
#endif
    }

    __ bind(aligned);

    // s is now 2-word-aligned.

    // We have a count of units and some trailing bytes. Adjust the
    // count and do a bulk copy of words. If the shift is zero
    // perform a move instead to benefit from zero latency moves.
    int shift = exact_log2(wordSize/granularity);
    if (shift > 0) {
      __ lsr(r15, count, shift);
    } else {
      __ mov(r15, count);
    }
    if (direction == copy_forwards) {
      if (type != T_OBJECT) {
        __ bl(copy_f);
      } else if ((decorators & IS_DEST_UNINITIALIZED) != 0) {
        __ bl(copy_obj_uninit_f);
      } else {
        __ bl(copy_obj_f);
      }
    } else {
      if (type != T_OBJECT) {
        __ bl(copy_b);
      } else if ((decorators & IS_DEST_UNINITIALIZED) != 0) {
        __ bl(copy_obj_uninit_b);
      } else {
        __ bl(copy_obj_b);
      }
    }

    // And the tail.
    copy_memory_small(decorators, type, s, d, count, step);

    if (granularity >= 8) __ bind(copy8);
    if (granularity >= 4) __ bind(copy4);
    __ bind(finish);
  }


  void clobber_registers() {
#ifdef ASSERT
    RegSet clobbered
      = MacroAssembler::call_clobbered_gp_registers() - rscratch1;
    __ mov(rscratch1, (uint64_t)0xdeadbeef);
    __ orr(rscratch1, rscratch1, rscratch1, Assembler::LSL, 32);
    for (RegSetIterator<Register> it = clobbered.begin(); *it != noreg; ++it) {
      __ mov(*it, rscratch1);
    }
#endif

  }

  // Scan over array at a for count oops, verifying each one.
  // Preserves a and count, clobbers rscratch1 and rscratch2.
  void verify_oop_array (int size, Register a, Register count, Register temp) {
    Label loop, end;
    __ mov(rscratch1, a);
    __ mov(rscratch2, zr);
    __ bind(loop);
    __ cmp(rscratch2, count);
    __ br(Assembler::HS, end);
    if (size == wordSize) {
      __ ldr(temp, Address(a, rscratch2, Address::lsl(exact_log2(size))));
      __ verify_oop(temp);
    } else {
      __ ldrw(temp, Address(a, rscratch2, Address::lsl(exact_log2(size))));
      __ decode_heap_oop(temp); // calls verify_oop
    }
    __ add(rscratch2, rscratch2, 1);
    __ b(loop);
    __ bind(end);
  }

  // Arguments:
  //   stub_id - is used to name the stub and identify all details of
  //             how to perform the copy.
  //
  //   entry - is assigned to the stub's post push entry point unless
  //           it is null
  //
  // Inputs:
  //   c_rarg0   - source array address
  //   c_rarg1   - destination array address
  //   c_rarg2   - element count, treated as ssize_t, can be zero
  //
  // If 'from' and/or 'to' are aligned on 4-byte boundaries, we let
  // the hardware handle it.  The two dwords within qwords that span
  // cache line boundaries will still be loaded and stored atomically.
  //
  // Side Effects: entry is set to the (post push) entry point so it
  //               can be used by the corresponding conjoint copy
  //               method
  //
  address generate_disjoint_copy(StubGenStubId stub_id, address *entry) {
    Register s = c_rarg0, d = c_rarg1, count = c_rarg2;
    RegSet saved_reg = RegSet::of(s, d, count);
    int size;
    bool aligned;
    bool is_oop;
    bool dest_uninitialized;
    switch (stub_id) {
    case jbyte_disjoint_arraycopy_id:
      size = sizeof(jbyte);
      aligned = false;
      is_oop = false;
      dest_uninitialized = false;
      break;
    case arrayof_jbyte_disjoint_arraycopy_id:
      size = sizeof(jbyte);
      aligned = true;
      is_oop = false;
      dest_uninitialized = false;
      break;
    case jshort_disjoint_arraycopy_id:
      size = sizeof(jshort);
      aligned = false;
      is_oop = false;
      dest_uninitialized = false;
      break;
    case arrayof_jshort_disjoint_arraycopy_id:
      size = sizeof(jshort);
      aligned = true;
      is_oop = false;
      dest_uninitialized = false;
      break;
    case jint_disjoint_arraycopy_id:
      size = sizeof(jint);
      aligned = false;
      is_oop = false;
      dest_uninitialized = false;
      break;
    case arrayof_jint_disjoint_arraycopy_id:
      size = sizeof(jint);
      aligned = true;
      is_oop = false;
      dest_uninitialized = false;
      break;
    case jlong_disjoint_arraycopy_id:
      // since this is always aligned we can (should!) use the same
      // stub as for case arrayof_jlong_disjoint_arraycopy
      ShouldNotReachHere();
      break;
    case arrayof_jlong_disjoint_arraycopy_id:
      size = sizeof(jlong);
      aligned = true;
      is_oop = false;
      dest_uninitialized = false;
      break;
    case oop_disjoint_arraycopy_id:
      size = UseCompressedOops ? sizeof (jint) : sizeof (jlong);
      aligned = !UseCompressedOops;
      is_oop = true;
      dest_uninitialized = false;
      break;
    case arrayof_oop_disjoint_arraycopy_id:
      size = UseCompressedOops ? sizeof (jint) : sizeof (jlong);
      aligned = !UseCompressedOops;
      is_oop = true;
      dest_uninitialized = false;
      break;
    case oop_disjoint_arraycopy_uninit_id:
      size = UseCompressedOops ? sizeof (jint) : sizeof (jlong);
      aligned = !UseCompressedOops;
      is_oop = true;
      dest_uninitialized = true;
      break;
    case arrayof_oop_disjoint_arraycopy_uninit_id:
      size = UseCompressedOops ? sizeof (jint) : sizeof (jlong);
      aligned = !UseCompressedOops;
      is_oop = true;
      dest_uninitialized = true;
      break;
    default:
      ShouldNotReachHere();
      break;
    }

    __ align(CodeEntryAlignment);
    StubCodeMark mark(this, stub_id);
    address start = __ pc();
    __ enter();

    if (entry != nullptr) {
      *entry = __ pc();
      // caller can pass a 64-bit byte count here (from Unsafe.copyMemory)
      BLOCK_COMMENT("Entry:");
    }

    DecoratorSet decorators = IN_HEAP | IS_ARRAY | ARRAYCOPY_DISJOINT;
    if (dest_uninitialized) {
      decorators |= IS_DEST_UNINITIALIZED;
    }
    if (aligned) {
      decorators |= ARRAYCOPY_ALIGNED;
    }

    BarrierSetAssembler *bs = BarrierSet::barrier_set()->barrier_set_assembler();
    bs->arraycopy_prologue(_masm, decorators, is_oop, s, d, count, saved_reg);

    if (is_oop) {
      // save regs before copy_memory
      __ push(RegSet::of(d, count), sp);
    }
    {
      // UnsafeMemoryAccess page error: continue after unsafe access
      bool add_entry = !is_oop && (!aligned || sizeof(jlong) == size);
      UnsafeMemoryAccessMark umam(this, add_entry, true);
      copy_memory(decorators, is_oop ? T_OBJECT : T_BYTE, aligned, s, d, count, size);
    }

    if (is_oop) {
      __ pop(RegSet::of(d, count), sp);
      if (VerifyOops)
        verify_oop_array(size, d, count, r16);
    }

    bs->arraycopy_epilogue(_masm, decorators, is_oop, d, count, rscratch1, RegSet());

    __ leave();
    __ mov(r0, zr); // return 0
    __ ret(lr);
    return start;
  }

  // Arguments:
  //   stub_id - is used to name the stub and identify all details of
  //             how to perform the copy.
  //
  //   nooverlap_target - identifes the (post push) entry for the
  //             corresponding disjoint copy routine which can be
  //             jumped to if the ranges do not actually overlap
  //
  //   entry - is assigned to the stub's post push entry point unless
  //           it is null
  //
  //
  // Inputs:
  //   c_rarg0   - source array address
  //   c_rarg1   - destination array address
  //   c_rarg2   - element count, treated as ssize_t, can be zero
  //
  // If 'from' and/or 'to' are aligned on 4-byte boundaries, we let
  // the hardware handle it.  The two dwords within qwords that span
  // cache line boundaries will still be loaded and stored atomically.
  //
  // Side Effects:
  //   entry is set to the no-overlap entry point so it can be used by
  //   some other conjoint copy method
  //
  address generate_conjoint_copy(StubGenStubId stub_id, address nooverlap_target, address *entry) {
    Register s = c_rarg0, d = c_rarg1, count = c_rarg2;
    RegSet saved_regs = RegSet::of(s, d, count);
    int size;
    bool aligned;
    bool is_oop;
    bool dest_uninitialized;
    switch (stub_id) {
    case jbyte_arraycopy_id:
      size = sizeof(jbyte);
      aligned = false;
      is_oop = false;
      dest_uninitialized = false;
      break;
    case arrayof_jbyte_arraycopy_id:
      size = sizeof(jbyte);
      aligned = true;
      is_oop = false;
      dest_uninitialized = false;
      break;
    case jshort_arraycopy_id:
      size = sizeof(jshort);
      aligned = false;
      is_oop = false;
      dest_uninitialized = false;
      break;
    case arrayof_jshort_arraycopy_id:
      size = sizeof(jshort);
      aligned = true;
      is_oop = false;
      dest_uninitialized = false;
      break;
    case jint_arraycopy_id:
      size = sizeof(jint);
      aligned = false;
      is_oop = false;
      dest_uninitialized = false;
      break;
    case arrayof_jint_arraycopy_id:
      size = sizeof(jint);
      aligned = true;
      is_oop = false;
      dest_uninitialized = false;
      break;
    case jlong_arraycopy_id:
      // since this is always aligned we can (should!) use the same
      // stub as for case arrayof_jlong_disjoint_arraycopy
      ShouldNotReachHere();
      break;
    case arrayof_jlong_arraycopy_id:
      size = sizeof(jlong);
      aligned = true;
      is_oop = false;
      dest_uninitialized = false;
      break;
    case oop_arraycopy_id:
      size = UseCompressedOops ? sizeof (jint) : sizeof (jlong);
      aligned = !UseCompressedOops;
      is_oop = true;
      dest_uninitialized = false;
      break;
    case arrayof_oop_arraycopy_id:
      size = UseCompressedOops ? sizeof (jint) : sizeof (jlong);
      aligned = !UseCompressedOops;
      is_oop = true;
      dest_uninitialized = false;
      break;
    case oop_arraycopy_uninit_id:
      size = UseCompressedOops ? sizeof (jint) : sizeof (jlong);
      aligned = !UseCompressedOops;
      is_oop = true;
      dest_uninitialized = true;
      break;
    case arrayof_oop_arraycopy_uninit_id:
      size = UseCompressedOops ? sizeof (jint) : sizeof (jlong);
      aligned = !UseCompressedOops;
      is_oop = true;
      dest_uninitialized = true;
      break;
    default:
      ShouldNotReachHere();
    }

    StubCodeMark mark(this, stub_id);
    address start = __ pc();
    __ enter();

    if (entry != nullptr) {
      *entry = __ pc();
      // caller can pass a 64-bit byte count here (from Unsafe.copyMemory)
      BLOCK_COMMENT("Entry:");
    }

    // use fwd copy when (d-s) above_equal (count*size)
    __ sub(rscratch1, d, s);
    __ cmp(rscratch1, count, Assembler::LSL, exact_log2(size));
    __ br(Assembler::HS, nooverlap_target);

    DecoratorSet decorators = IN_HEAP | IS_ARRAY;
    if (dest_uninitialized) {
      decorators |= IS_DEST_UNINITIALIZED;
    }
    if (aligned) {
      decorators |= ARRAYCOPY_ALIGNED;
    }

    BarrierSetAssembler *bs = BarrierSet::barrier_set()->barrier_set_assembler();
    bs->arraycopy_prologue(_masm, decorators, is_oop, s, d, count, saved_regs);

    if (is_oop) {
      // save regs before copy_memory
      __ push(RegSet::of(d, count), sp);
    }
    {
      // UnsafeMemoryAccess page error: continue after unsafe access
      bool add_entry = !is_oop && (!aligned || sizeof(jlong) == size);
      UnsafeMemoryAccessMark umam(this, add_entry, true);
      copy_memory(decorators, is_oop ? T_OBJECT : T_BYTE, aligned, s, d, count, -size);
    }
    if (is_oop) {
      __ pop(RegSet::of(d, count), sp);
      if (VerifyOops)
        verify_oop_array(size, d, count, r16);
    }
    bs->arraycopy_epilogue(_masm, decorators, is_oop, d, count, rscratch1, RegSet());
    __ leave();
    __ mov(r0, zr); // return 0
    __ ret(lr);
    return start;
  }

  // Helper for generating a dynamic type check.
  // Smashes rscratch1, rscratch2.
  void generate_type_check(Register sub_klass,
                           Register super_check_offset,
                           Register super_klass,
                           Register temp1,
                           Register temp2,
                           Register result,
                           Label& L_success) {
    assert_different_registers(sub_klass, super_check_offset, super_klass);

    BLOCK_COMMENT("type_check:");

    Label L_miss;

    __ check_klass_subtype_fast_path(sub_klass, super_klass, noreg,        &L_success, &L_miss, nullptr,
                                     super_check_offset);
    __ check_klass_subtype_slow_path(sub_klass, super_klass, temp1, temp2, &L_success, nullptr);

    // Fall through on failure!
    __ BIND(L_miss);
  }

  //
  //  Generate checkcasting array copy stub
  //
  //  Input:
  //    c_rarg0   - source array address
  //    c_rarg1   - destination array address
  //    c_rarg2   - element count, treated as ssize_t, can be zero
  //    c_rarg3   - size_t ckoff (super_check_offset)
  //    c_rarg4   - oop ckval (super_klass)
  //
  //  Output:
  //    r0 ==  0  -  success
  //    r0 == -1^K - failure, where K is partial transfer count
  //
  address generate_checkcast_copy(StubGenStubId stub_id, address *entry) {
    bool dest_uninitialized;
    switch (stub_id) {
    case checkcast_arraycopy_id:
      dest_uninitialized = false;
      break;
    case checkcast_arraycopy_uninit_id:
      dest_uninitialized = true;
      break;
    default:
      ShouldNotReachHere();
    }

    Label L_load_element, L_store_element, L_do_card_marks, L_done, L_done_pop;

    // Input registers (after setup_arg_regs)
    const Register from        = c_rarg0;   // source array address
    const Register to          = c_rarg1;   // destination array address
    const Register count       = c_rarg2;   // elementscount
    const Register ckoff       = c_rarg3;   // super_check_offset
    const Register ckval       = c_rarg4;   // super_klass

    RegSet wb_pre_saved_regs = RegSet::range(c_rarg0, c_rarg4);
    RegSet wb_post_saved_regs = RegSet::of(count);

    // Registers used as temps (r19, r20, r21, r22 are save-on-entry)
    const Register copied_oop  = r22;       // actual oop copied
    const Register count_save  = r21;       // orig elementscount
    const Register start_to    = r20;       // destination array start address
    const Register r19_klass   = r19;       // oop._klass

    // Registers used as gc temps (r5, r6, r7 are save-on-call)
    const Register gct1 = r5, gct2 = r6, gct3 = r7;

    //---------------------------------------------------------------
    // Assembler stub will be used for this call to arraycopy
    // if the two arrays are subtypes of Object[] but the
    // destination array type is not equal to or a supertype
    // of the source type.  Each element must be separately
    // checked.

    assert_different_registers(from, to, count, ckoff, ckval, start_to,
                               copied_oop, r19_klass, count_save);

    __ align(CodeEntryAlignment);
    StubCodeMark mark(this, stub_id);
    address start = __ pc();

    __ enter(); // required for proper stackwalking of RuntimeStub frame

#ifdef ASSERT
    // caller guarantees that the arrays really are different
    // otherwise, we would have to make conjoint checks
    { Label L;
      __ b(L);                  // conjoint check not yet implemented
      __ stop("checkcast_copy within a single array");
      __ bind(L);
    }
#endif //ASSERT

    // Caller of this entry point must set up the argument registers.
    if (entry != nullptr) {
      *entry = __ pc();
      BLOCK_COMMENT("Entry:");
    }

     // Empty array:  Nothing to do.
    __ cbz(count, L_done);
    __ push(RegSet::of(r19, r20, r21, r22), sp);

#ifdef ASSERT
    BLOCK_COMMENT("assert consistent ckoff/ckval");
    // The ckoff and ckval must be mutually consistent,
    // even though caller generates both.
    { Label L;
      int sco_offset = in_bytes(Klass::super_check_offset_offset());
      __ ldrw(start_to, Address(ckval, sco_offset));
      __ cmpw(ckoff, start_to);
      __ br(Assembler::EQ, L);
      __ stop("super_check_offset inconsistent");
      __ bind(L);
    }
#endif //ASSERT

    DecoratorSet decorators = IN_HEAP | IS_ARRAY | ARRAYCOPY_CHECKCAST | ARRAYCOPY_DISJOINT;
    bool is_oop = true;
    int element_size = UseCompressedOops ? 4 : 8;
    if (dest_uninitialized) {
      decorators |= IS_DEST_UNINITIALIZED;
    }

    BarrierSetAssembler *bs = BarrierSet::barrier_set()->barrier_set_assembler();
    bs->arraycopy_prologue(_masm, decorators, is_oop, from, to, count, wb_pre_saved_regs);

    // save the original count
    __ mov(count_save, count);

    // Copy from low to high addresses
    __ mov(start_to, to);              // Save destination array start address
    __ b(L_load_element);

    // ======== begin loop ========
    // (Loop is rotated; its entry is L_load_element.)
    // Loop control:
    //   for (; count != 0; count--) {
    //     copied_oop = load_heap_oop(from++);
    //     ... generate_type_check ...;
    //     store_heap_oop(to++, copied_oop);
    //   }
    __ align(OptoLoopAlignment);

    __ BIND(L_store_element);
    bs->copy_store_at(_masm, decorators, T_OBJECT, element_size,
                      __ post(to, element_size), copied_oop, noreg,
                      gct1, gct2, gct3);
    __ sub(count, count, 1);
    __ cbz(count, L_do_card_marks);

    // ======== loop entry is here ========
    __ BIND(L_load_element);
    bs->copy_load_at(_masm, decorators, T_OBJECT, element_size,
                     copied_oop, noreg, __ post(from, element_size),
                     gct1);
    __ cbz(copied_oop, L_store_element);

    __ load_klass(r19_klass, copied_oop);// query the object klass

    BLOCK_COMMENT("type_check:");
    generate_type_check(/*sub_klass*/r19_klass,
                        /*super_check_offset*/ckoff,
                        /*super_klass*/ckval,
                        /*r_array_base*/gct1,
                        /*temp2*/gct2,
                        /*result*/r10, L_store_element);

    // Fall through on failure!

    // ======== end loop ========

    // It was a real error; we must depend on the caller to finish the job.
    // Register count = remaining oops, count_orig = total oops.
    // Emit GC store barriers for the oops we have copied and report
    // their number to the caller.

    __ subs(count, count_save, count);     // K = partially copied oop count
    __ eon(count, count, zr);              // report (-1^K) to caller
    __ br(Assembler::EQ, L_done_pop);

    __ BIND(L_do_card_marks);
    bs->arraycopy_epilogue(_masm, decorators, is_oop, start_to, count_save, rscratch1, wb_post_saved_regs);

    __ bind(L_done_pop);
    __ pop(RegSet::of(r19, r20, r21, r22), sp);
    inc_counter_np(SharedRuntime::_checkcast_array_copy_ctr);

    __ bind(L_done);
    __ mov(r0, count);
    __ leave();
    __ ret(lr);

    return start;
  }

  // Perform range checks on the proposed arraycopy.
  // Kills temp, but nothing else.
  // Also, clean the sign bits of src_pos and dst_pos.
  void arraycopy_range_checks(Register src,     // source array oop (c_rarg0)
                              Register src_pos, // source position (c_rarg1)
                              Register dst,     // destination array oo (c_rarg2)
                              Register dst_pos, // destination position (c_rarg3)
                              Register length,
                              Register temp,
                              Label& L_failed) {
    BLOCK_COMMENT("arraycopy_range_checks:");

    assert_different_registers(rscratch1, temp);

    //  if (src_pos + length > arrayOop(src)->length())  FAIL;
    __ ldrw(rscratch1, Address(src, arrayOopDesc::length_offset_in_bytes()));
    __ addw(temp, length, src_pos);
    __ cmpw(temp, rscratch1);
    __ br(Assembler::HI, L_failed);

    //  if (dst_pos + length > arrayOop(dst)->length())  FAIL;
    __ ldrw(rscratch1, Address(dst, arrayOopDesc::length_offset_in_bytes()));
    __ addw(temp, length, dst_pos);
    __ cmpw(temp, rscratch1);
    __ br(Assembler::HI, L_failed);

    // Have to clean up high 32 bits of 'src_pos' and 'dst_pos'.
    __ movw(src_pos, src_pos);
    __ movw(dst_pos, dst_pos);

    BLOCK_COMMENT("arraycopy_range_checks done");
  }

  // These stubs get called from some dumb test routine.
  // I'll write them properly when they're called from
  // something that's actually doing something.
  static void fake_arraycopy_stub(address src, address dst, int count) {
    assert(count == 0, "huh?");
  }


  //
  //  Generate 'unsafe' array copy stub
  //  Though just as safe as the other stubs, it takes an unscaled
  //  size_t argument instead of an element count.
  //
  //  Input:
  //    c_rarg0   - source array address
  //    c_rarg1   - destination array address
  //    c_rarg2   - byte count, treated as ssize_t, can be zero
  //
  // Examines the alignment of the operands and dispatches
  // to a long, int, short, or byte copy loop.
  //
  address generate_unsafe_copy(address byte_copy_entry,
                               address short_copy_entry,
                               address int_copy_entry,
                               address long_copy_entry) {
    StubGenStubId stub_id = StubGenStubId::unsafe_arraycopy_id;

    Label L_long_aligned, L_int_aligned, L_short_aligned;
    Register s = c_rarg0, d = c_rarg1, count = c_rarg2;

    __ align(CodeEntryAlignment);
    StubCodeMark mark(this, stub_id);
    address start = __ pc();
    __ enter(); // required for proper stackwalking of RuntimeStub frame

    // bump this on entry, not on exit:
    inc_counter_np(SharedRuntime::_unsafe_array_copy_ctr);

    __ orr(rscratch1, s, d);
    __ orr(rscratch1, rscratch1, count);

    __ andr(rscratch1, rscratch1, BytesPerLong-1);
    __ cbz(rscratch1, L_long_aligned);
    __ andr(rscratch1, rscratch1, BytesPerInt-1);
    __ cbz(rscratch1, L_int_aligned);
    __ tbz(rscratch1, 0, L_short_aligned);
    __ b(RuntimeAddress(byte_copy_entry));

    __ BIND(L_short_aligned);
    __ lsr(count, count, LogBytesPerShort);  // size => short_count
    __ b(RuntimeAddress(short_copy_entry));
    __ BIND(L_int_aligned);
    __ lsr(count, count, LogBytesPerInt);    // size => int_count
    __ b(RuntimeAddress(int_copy_entry));
    __ BIND(L_long_aligned);
    __ lsr(count, count, LogBytesPerLong);   // size => long_count
    __ b(RuntimeAddress(long_copy_entry));

    return start;
  }

  //
  //  Generate generic array copy stubs
  //
  //  Input:
  //    c_rarg0    -  src oop
  //    c_rarg1    -  src_pos (32-bits)
  //    c_rarg2    -  dst oop
  //    c_rarg3    -  dst_pos (32-bits)
  //    c_rarg4    -  element count (32-bits)
  //
  //  Output:
  //    r0 ==  0  -  success
  //    r0 == -1^K - failure, where K is partial transfer count
  //
  address generate_generic_copy(address byte_copy_entry, address short_copy_entry,
                                address int_copy_entry, address oop_copy_entry,
                                address long_copy_entry, address checkcast_copy_entry) {
    StubGenStubId stub_id = StubGenStubId::generic_arraycopy_id;

    Label L_failed, L_objArray;
    Label L_copy_bytes, L_copy_shorts, L_copy_ints, L_copy_longs;

    // Input registers
    const Register src        = c_rarg0;  // source array oop
    const Register src_pos    = c_rarg1;  // source position
    const Register dst        = c_rarg2;  // destination array oop
    const Register dst_pos    = c_rarg3;  // destination position
    const Register length     = c_rarg4;


    // Registers used as temps
    const Register dst_klass  = c_rarg5;

    __ align(CodeEntryAlignment);

    StubCodeMark mark(this, stub_id);

    address start = __ pc();

    __ enter(); // required for proper stackwalking of RuntimeStub frame

    // bump this on entry, not on exit:
    inc_counter_np(SharedRuntime::_generic_array_copy_ctr);

    //-----------------------------------------------------------------------
    // Assembler stub will be used for this call to arraycopy
    // if the following conditions are met:
    //
    // (1) src and dst must not be null.
    // (2) src_pos must not be negative.
    // (3) dst_pos must not be negative.
    // (4) length  must not be negative.
    // (5) src klass and dst klass should be the same and not null.
    // (6) src and dst should be arrays.
    // (7) src_pos + length must not exceed length of src.
    // (8) dst_pos + length must not exceed length of dst.
    //

    //  if (src == nullptr) return -1;
    __ cbz(src, L_failed);

    //  if (src_pos < 0) return -1;
    __ tbnz(src_pos, 31, L_failed);  // i.e. sign bit set

    //  if (dst == nullptr) return -1;
    __ cbz(dst, L_failed);

    //  if (dst_pos < 0) return -1;
    __ tbnz(dst_pos, 31, L_failed);  // i.e. sign bit set

    // registers used as temp
    const Register scratch_length    = r16; // elements count to copy
    const Register scratch_src_klass = r17; // array klass
    const Register lh                = r15; // layout helper

    //  if (length < 0) return -1;
    __ movw(scratch_length, length);        // length (elements count, 32-bits value)
    __ tbnz(scratch_length, 31, L_failed);  // i.e. sign bit set

    __ load_klass(scratch_src_klass, src);
#ifdef ASSERT
    //  assert(src->klass() != nullptr);
    {
      BLOCK_COMMENT("assert klasses not null {");
      Label L1, L2;
      __ cbnz(scratch_src_klass, L2);   // it is broken if klass is null
      __ bind(L1);
      __ stop("broken null klass");
      __ bind(L2);
      __ load_klass(rscratch1, dst);
      __ cbz(rscratch1, L1);     // this would be broken also
      BLOCK_COMMENT("} assert klasses not null done");
    }
#endif

    // Load layout helper (32-bits)
    //
    //  |array_tag|     | header_size | element_type |     |log2_element_size|
    // 32        30    24            16              8     2                 0
    //
    //   array_tag: typeArray = 0x3, objArray = 0x2, non-array = 0x0
    //

    const int lh_offset = in_bytes(Klass::layout_helper_offset());

    // Handle objArrays completely differently...
    const jint objArray_lh = Klass::array_layout_helper(T_OBJECT);
    __ ldrw(lh, Address(scratch_src_klass, lh_offset));
    __ movw(rscratch1, objArray_lh);
    __ eorw(rscratch2, lh, rscratch1);
    __ cbzw(rscratch2, L_objArray);

    //  if (src->klass() != dst->klass()) return -1;
    __ load_klass(rscratch2, dst);
    __ eor(rscratch2, rscratch2, scratch_src_klass);
    __ cbnz(rscratch2, L_failed);

    //  if (!src->is_Array()) return -1;
    __ tbz(lh, 31, L_failed);  // i.e. (lh >= 0)

    // At this point, it is known to be a typeArray (array_tag 0x3).
#ifdef ASSERT
    {
      BLOCK_COMMENT("assert primitive array {");
      Label L;
      __ movw(rscratch2, Klass::_lh_array_tag_type_value << Klass::_lh_array_tag_shift);
      __ cmpw(lh, rscratch2);
      __ br(Assembler::GE, L);
      __ stop("must be a primitive array");
      __ bind(L);
      BLOCK_COMMENT("} assert primitive array done");
    }
#endif

    arraycopy_range_checks(src, src_pos, dst, dst_pos, scratch_length,
                           rscratch2, L_failed);

    // TypeArrayKlass
    //
    // src_addr = (src + array_header_in_bytes()) + (src_pos << log2elemsize);
    // dst_addr = (dst + array_header_in_bytes()) + (dst_pos << log2elemsize);
    //

    const Register rscratch1_offset = rscratch1;    // array offset
    const Register r15_elsize = lh; // element size

    __ ubfx(rscratch1_offset, lh, Klass::_lh_header_size_shift,
           exact_log2(Klass::_lh_header_size_mask+1));   // array_offset
    __ add(src, src, rscratch1_offset);           // src array offset
    __ add(dst, dst, rscratch1_offset);           // dst array offset
    BLOCK_COMMENT("choose copy loop based on element size");

    // next registers should be set before the jump to corresponding stub
    const Register from     = c_rarg0;  // source array address
    const Register to       = c_rarg1;  // destination array address
    const Register count    = c_rarg2;  // elements count

    // 'from', 'to', 'count' registers should be set in such order
    // since they are the same as 'src', 'src_pos', 'dst'.

    assert(Klass::_lh_log2_element_size_shift == 0, "fix this code");

    // The possible values of elsize are 0-3, i.e. exact_log2(element
    // size in bytes).  We do a simple bitwise binary search.
  __ BIND(L_copy_bytes);
    __ tbnz(r15_elsize, 1, L_copy_ints);
    __ tbnz(r15_elsize, 0, L_copy_shorts);
    __ lea(from, Address(src, src_pos));// src_addr
    __ lea(to,   Address(dst, dst_pos));// dst_addr
    __ movw(count, scratch_length); // length
    __ b(RuntimeAddress(byte_copy_entry));

  __ BIND(L_copy_shorts);
    __ lea(from, Address(src, src_pos, Address::lsl(1)));// src_addr
    __ lea(to,   Address(dst, dst_pos, Address::lsl(1)));// dst_addr
    __ movw(count, scratch_length); // length
    __ b(RuntimeAddress(short_copy_entry));

  __ BIND(L_copy_ints);
    __ tbnz(r15_elsize, 0, L_copy_longs);
    __ lea(from, Address(src, src_pos, Address::lsl(2)));// src_addr
    __ lea(to,   Address(dst, dst_pos, Address::lsl(2)));// dst_addr
    __ movw(count, scratch_length); // length
    __ b(RuntimeAddress(int_copy_entry));

  __ BIND(L_copy_longs);
#ifdef ASSERT
    {
      BLOCK_COMMENT("assert long copy {");
      Label L;
      __ andw(lh, lh, Klass::_lh_log2_element_size_mask); // lh -> r15_elsize
      __ cmpw(r15_elsize, LogBytesPerLong);
      __ br(Assembler::EQ, L);
      __ stop("must be long copy, but elsize is wrong");
      __ bind(L);
      BLOCK_COMMENT("} assert long copy done");
    }
#endif
    __ lea(from, Address(src, src_pos, Address::lsl(3)));// src_addr
    __ lea(to,   Address(dst, dst_pos, Address::lsl(3)));// dst_addr
    __ movw(count, scratch_length); // length
    __ b(RuntimeAddress(long_copy_entry));

    // ObjArrayKlass
  __ BIND(L_objArray);
    // live at this point:  scratch_src_klass, scratch_length, src[_pos], dst[_pos]

    Label L_plain_copy, L_checkcast_copy;
    //  test array classes for subtyping
    __ load_klass(r15, dst);
    __ cmp(scratch_src_klass, r15); // usual case is exact equality
    __ br(Assembler::NE, L_checkcast_copy);

    // Identically typed arrays can be copied without element-wise checks.
    arraycopy_range_checks(src, src_pos, dst, dst_pos, scratch_length,
                           rscratch2, L_failed);

    __ lea(from, Address(src, src_pos, Address::lsl(LogBytesPerHeapOop)));
    __ add(from, from, arrayOopDesc::base_offset_in_bytes(T_OBJECT));
    __ lea(to, Address(dst, dst_pos, Address::lsl(LogBytesPerHeapOop)));
    __ add(to, to, arrayOopDesc::base_offset_in_bytes(T_OBJECT));
    __ movw(count, scratch_length); // length
  __ BIND(L_plain_copy);
    __ b(RuntimeAddress(oop_copy_entry));

  __ BIND(L_checkcast_copy);
    // live at this point:  scratch_src_klass, scratch_length, r15 (dst_klass)
    {
      // Before looking at dst.length, make sure dst is also an objArray.
      __ ldrw(rscratch1, Address(r15, lh_offset));
      __ movw(rscratch2, objArray_lh);
      __ eorw(rscratch1, rscratch1, rscratch2);
      __ cbnzw(rscratch1, L_failed);

      // It is safe to examine both src.length and dst.length.
      arraycopy_range_checks(src, src_pos, dst, dst_pos, scratch_length,
                             r15, L_failed);

      __ load_klass(dst_klass, dst); // reload

      // Marshal the base address arguments now, freeing registers.
      __ lea(from, Address(src, src_pos, Address::lsl(LogBytesPerHeapOop)));
      __ add(from, from, arrayOopDesc::base_offset_in_bytes(T_OBJECT));
      __ lea(to, Address(dst, dst_pos, Address::lsl(LogBytesPerHeapOop)));
      __ add(to, to, arrayOopDesc::base_offset_in_bytes(T_OBJECT));
      __ movw(count, length);           // length (reloaded)
      Register sco_temp = c_rarg3;      // this register is free now
      assert_different_registers(from, to, count, sco_temp,
                                 dst_klass, scratch_src_klass);
      // assert_clean_int(count, sco_temp);

      // Generate the type check.
      const int sco_offset = in_bytes(Klass::super_check_offset_offset());
      __ ldrw(sco_temp, Address(dst_klass, sco_offset));

      // Smashes rscratch1, rscratch2
      generate_type_check(scratch_src_klass, sco_temp, dst_klass, /*temps*/ noreg, noreg, noreg,
                          L_plain_copy);

      // Fetch destination element klass from the ObjArrayKlass header.
      int ek_offset = in_bytes(ObjArrayKlass::element_klass_offset());
      __ ldr(dst_klass, Address(dst_klass, ek_offset));
      __ ldrw(sco_temp, Address(dst_klass, sco_offset));

      // the checkcast_copy loop needs two extra arguments:
      assert(c_rarg3 == sco_temp, "#3 already in place");
      // Set up arguments for checkcast_copy_entry.
      __ mov(c_rarg4, dst_klass);  // dst.klass.element_klass
      __ b(RuntimeAddress(checkcast_copy_entry));
    }

  __ BIND(L_failed);
    __ mov(r0, -1);
    __ leave();   // required for proper stackwalking of RuntimeStub frame
    __ ret(lr);

    return start;
  }

  //
  // Generate stub for array fill. If "aligned" is true, the
  // "to" address is assumed to be heapword aligned.
  //
  // Arguments for generated stub:
  //   to:    c_rarg0
  //   value: c_rarg1
  //   count: c_rarg2 treated as signed
  //
  address generate_fill(StubGenStubId stub_id) {
    BasicType t;
    bool aligned;

    switch (stub_id) {
    case jbyte_fill_id:
      t = T_BYTE;
      aligned = false;
      break;
    case jshort_fill_id:
      t = T_SHORT;
      aligned = false;
      break;
    case jint_fill_id:
      t = T_INT;
      aligned = false;
      break;
    case arrayof_jbyte_fill_id:
      t = T_BYTE;
      aligned = true;
      break;
    case arrayof_jshort_fill_id:
      t = T_SHORT;
      aligned = true;
      break;
    case arrayof_jint_fill_id:
      t = T_INT;
      aligned = true;
      break;
    default:
      ShouldNotReachHere();
    };

    __ align(CodeEntryAlignment);
    StubCodeMark mark(this, stub_id);
    address start = __ pc();

    BLOCK_COMMENT("Entry:");

    const Register to        = c_rarg0;  // source array address
    const Register value     = c_rarg1;  // value
    const Register count     = c_rarg2;  // elements count

    const Register bz_base = r10;        // base for block_zero routine
    const Register cnt_words = r11;      // temp register

    __ enter();

    Label L_fill_elements, L_exit1;

    int shift = -1;
    switch (t) {
      case T_BYTE:
        shift = 0;
        __ cmpw(count, 8 >> shift); // Short arrays (< 8 bytes) fill by element
        __ bfi(value, value, 8, 8);   // 8 bit -> 16 bit
        __ bfi(value, value, 16, 16); // 16 bit -> 32 bit
        __ br(Assembler::LO, L_fill_elements);
        break;
      case T_SHORT:
        shift = 1;
        __ cmpw(count, 8 >> shift); // Short arrays (< 8 bytes) fill by element
        __ bfi(value, value, 16, 16); // 16 bit -> 32 bit
        __ br(Assembler::LO, L_fill_elements);
        break;
      case T_INT:
        shift = 2;
        __ cmpw(count, 8 >> shift); // Short arrays (< 8 bytes) fill by element
        __ br(Assembler::LO, L_fill_elements);
        break;
      default: ShouldNotReachHere();
    }

    // Align source address at 8 bytes address boundary.
    Label L_skip_align1, L_skip_align2, L_skip_align4;
    if (!aligned) {
      switch (t) {
        case T_BYTE:
          // One byte misalignment happens only for byte arrays.
          __ tbz(to, 0, L_skip_align1);
          __ strb(value, Address(__ post(to, 1)));
          __ subw(count, count, 1);
          __ bind(L_skip_align1);
          // Fallthrough
        case T_SHORT:
          // Two bytes misalignment happens only for byte and short (char) arrays.
          __ tbz(to, 1, L_skip_align2);
          __ strh(value, Address(__ post(to, 2)));
          __ subw(count, count, 2 >> shift);
          __ bind(L_skip_align2);
          // Fallthrough
        case T_INT:
          // Align to 8 bytes, we know we are 4 byte aligned to start.
          __ tbz(to, 2, L_skip_align4);
          __ strw(value, Address(__ post(to, 4)));
          __ subw(count, count, 4 >> shift);
          __ bind(L_skip_align4);
          break;
        default: ShouldNotReachHere();
      }
    }

    //
    //  Fill large chunks
    //
    __ lsrw(cnt_words, count, 3 - shift); // number of words
    __ bfi(value, value, 32, 32);         // 32 bit -> 64 bit
    __ subw(count, count, cnt_words, Assembler::LSL, 3 - shift);
    if (UseBlockZeroing) {
      Label non_block_zeroing, rest;
      // If the fill value is zero we can use the fast zero_words().
      __ cbnz(value, non_block_zeroing);
      __ mov(bz_base, to);
      __ add(to, to, cnt_words, Assembler::LSL, LogBytesPerWord);
      address tpc = __ zero_words(bz_base, cnt_words);
      if (tpc == nullptr) {
        fatal("CodeCache is full at generate_fill");
      }
      __ b(rest);
      __ bind(non_block_zeroing);
      __ fill_words(to, cnt_words, value);
      __ bind(rest);
    } else {
      __ fill_words(to, cnt_words, value);
    }

    // Remaining count is less than 8 bytes. Fill it by a single store.
    // Note that the total length is no less than 8 bytes.
    if (t == T_BYTE || t == T_SHORT) {
      Label L_exit1;
      __ cbzw(count, L_exit1);
      __ add(to, to, count, Assembler::LSL, shift); // points to the end
      __ str(value, Address(to, -8));    // overwrite some elements
      __ bind(L_exit1);
      __ leave();
      __ ret(lr);
    }

    // Handle copies less than 8 bytes.
    Label L_fill_2, L_fill_4, L_exit2;
    __ bind(L_fill_elements);
    switch (t) {
      case T_BYTE:
        __ tbz(count, 0, L_fill_2);
        __ strb(value, Address(__ post(to, 1)));
        __ bind(L_fill_2);
        __ tbz(count, 1, L_fill_4);
        __ strh(value, Address(__ post(to, 2)));
        __ bind(L_fill_4);
        __ tbz(count, 2, L_exit2);
        __ strw(value, Address(to));
        break;
      case T_SHORT:
        __ tbz(count, 0, L_fill_4);
        __ strh(value, Address(__ post(to, 2)));
        __ bind(L_fill_4);
        __ tbz(count, 1, L_exit2);
        __ strw(value, Address(to));
        break;
      case T_INT:
        __ cbzw(count, L_exit2);
        __ strw(value, Address(to));
        break;
      default: ShouldNotReachHere();
    }
    __ bind(L_exit2);
    __ leave();
    __ ret(lr);
    return start;
  }

  address generate_unsafecopy_common_error_exit() {
    address start_pc = __ pc();
      __ leave();
      __ mov(r0, 0);
      __ ret(lr);
    return start_pc;
  }

  //
  //  Generate 'unsafe' set memory stub
  //  Though just as safe as the other stubs, it takes an unscaled
  //  size_t (# bytes) argument instead of an element count.
  //
  //  This fill operation is atomicity preserving: as long as the
  //  address supplied is sufficiently aligned, all writes of up to 64
  //  bits in size are single-copy atomic.
  //
  //  Input:
  //    c_rarg0   - destination array address
  //    c_rarg1   - byte count (size_t)
  //    c_rarg2   - byte value
  //
  address generate_unsafe_setmemory() {
    __ align(CodeEntryAlignment);
    StubCodeMark mark(this, StubGenStubId::unsafe_setmemory_id);
    address start = __ pc();

    Register dest = c_rarg0, count = c_rarg1, value = c_rarg2;
    Label tail;

    UnsafeMemoryAccessMark umam(this, true, false);

    __ enter(); // required for proper stackwalking of RuntimeStub frame

    __ dup(v0, __ T16B, value);

    if (AvoidUnalignedAccesses) {
      __ cmp(count, (u1)16);
      __ br(__ LO, tail);

      __ mov(rscratch1, 16);
      __ andr(rscratch2, dest, 15);
      __ sub(rscratch1, rscratch1, rscratch2);  // Bytes needed to 16-align dest
      __ strq(v0, Address(dest));
      __ sub(count, count, rscratch1);
      __ add(dest, dest, rscratch1);
    }

    __ subs(count, count, (u1)64);
    __ br(__ LO, tail);
    {
      Label again;
      __ bind(again);
      __ stpq(v0, v0, Address(dest));
      __ stpq(v0, v0, Address(dest, 32));

      __ subs(count, count, 64);
      __ add(dest, dest, 64);
      __ br(__ HS, again);
    }

    __ bind(tail);
    // The count of bytes is off by 64, but we don't need to correct
    // it because we're only going to use the least-significant few
    // count bits from here on.
    // __ add(count, count, 64);

    {
      Label dont;
      __ tbz(count, exact_log2(32), dont);
      __ stpq(v0, v0, __ post(dest, 32));
      __ bind(dont);
    }
    {
      Label dont;
      __ tbz(count, exact_log2(16), dont);
      __ strq(v0, __ post(dest, 16));
      __ bind(dont);
    }
    {
      Label dont;
      __ tbz(count, exact_log2(8), dont);
      __ strd(v0, __ post(dest, 8));
      __ bind(dont);
    }

    Label finished;
    __ tst(count, 7);
    __ br(__ EQ, finished);

    {
      Label dont;
      __ tbz(count, exact_log2(4), dont);
      __ strs(v0, __ post(dest, 4));
      __ bind(dont);
    }
    {
      Label dont;
      __ tbz(count, exact_log2(2), dont);
      __ bfi(value, value, 8, 8);
      __ strh(value, __ post(dest, 2));
      __ bind(dont);
    }
    {
      Label dont;
      __ tbz(count, exact_log2(1), dont);
      __ strb(value, Address(dest));
      __ bind(dont);
    }

    __ bind(finished);
    __ leave();
    __ ret(lr);

    return start;
  }

  address generate_data_cache_writeback() {
    const Register line        = c_rarg0;  // address of line to write back

    __ align(CodeEntryAlignment);

    StubGenStubId stub_id = StubGenStubId::data_cache_writeback_id;
    StubCodeMark mark(this, stub_id);

    address start = __ pc();
    __ enter();
    __ cache_wb(Address(line, 0));
    __ leave();
    __ ret(lr);

    return start;
  }

  address generate_data_cache_writeback_sync() {
    const Register is_pre     = c_rarg0;  // pre or post sync

    __ align(CodeEntryAlignment);

    StubGenStubId stub_id = StubGenStubId::data_cache_writeback_sync_id;
    StubCodeMark mark(this, stub_id);

    // pre wbsync is a no-op
    // post wbsync translates to an sfence

    Label skip;
    address start = __ pc();
    __ enter();
    __ cbnz(is_pre, skip);
    __ cache_wbsync(false);
    __ bind(skip);
    __ leave();
    __ ret(lr);

    return start;
  }

  void generate_arraycopy_stubs() {
    address entry;
    address entry_jbyte_arraycopy;
    address entry_jshort_arraycopy;
    address entry_jint_arraycopy;
    address entry_oop_arraycopy;
    address entry_jlong_arraycopy;
    address entry_checkcast_arraycopy;

    address ucm_common_error_exit       =  generate_unsafecopy_common_error_exit();
    UnsafeMemoryAccess::set_common_exit_stub_pc(ucm_common_error_exit);

    generate_copy_longs(StubGenStubId::copy_byte_f_id, IN_HEAP | IS_ARRAY, copy_f, r0, r1, r15);
    generate_copy_longs(StubGenStubId::copy_byte_b_id, IN_HEAP | IS_ARRAY, copy_b, r0, r1, r15);

    generate_copy_longs(StubGenStubId::copy_oop_f_id, IN_HEAP | IS_ARRAY, copy_obj_f, r0, r1, r15);
    generate_copy_longs(StubGenStubId::copy_oop_b_id, IN_HEAP | IS_ARRAY, copy_obj_b, r0, r1, r15);

    generate_copy_longs(StubGenStubId::copy_oop_uninit_f_id, IN_HEAP | IS_ARRAY | IS_DEST_UNINITIALIZED, copy_obj_uninit_f, r0, r1, r15);
    generate_copy_longs(StubGenStubId::copy_oop_uninit_b_id, IN_HEAP | IS_ARRAY | IS_DEST_UNINITIALIZED, copy_obj_uninit_b, r0, r1, r15);

    StubRoutines::aarch64::_zero_blocks = generate_zero_blocks();

    //*** jbyte
    // Always need aligned and unaligned versions
    StubRoutines::_jbyte_disjoint_arraycopy         = generate_disjoint_copy(StubGenStubId::jbyte_disjoint_arraycopy_id, &entry);
    StubRoutines::_jbyte_arraycopy                  = generate_conjoint_copy(StubGenStubId::jbyte_arraycopy_id, entry, &entry_jbyte_arraycopy);
    StubRoutines::_arrayof_jbyte_disjoint_arraycopy = generate_disjoint_copy(StubGenStubId::arrayof_jbyte_disjoint_arraycopy_id, &entry);
    StubRoutines::_arrayof_jbyte_arraycopy          = generate_conjoint_copy(StubGenStubId::arrayof_jbyte_arraycopy_id, entry, nullptr);

    //*** jshort
    // Always need aligned and unaligned versions
    StubRoutines::_jshort_disjoint_arraycopy         = generate_disjoint_copy(StubGenStubId::jshort_disjoint_arraycopy_id, &entry);
    StubRoutines::_jshort_arraycopy                  = generate_conjoint_copy(StubGenStubId::jshort_arraycopy_id, entry, &entry_jshort_arraycopy);
    StubRoutines::_arrayof_jshort_disjoint_arraycopy = generate_disjoint_copy(StubGenStubId::arrayof_jshort_disjoint_arraycopy_id, &entry);
    StubRoutines::_arrayof_jshort_arraycopy          = generate_conjoint_copy(StubGenStubId::arrayof_jshort_arraycopy_id, entry, nullptr);

    //*** jint
    // Aligned versions
    StubRoutines::_arrayof_jint_disjoint_arraycopy = generate_disjoint_copy(StubGenStubId::arrayof_jint_disjoint_arraycopy_id, &entry);
    StubRoutines::_arrayof_jint_arraycopy          = generate_conjoint_copy(StubGenStubId::arrayof_jint_arraycopy_id, entry, &entry_jint_arraycopy);
    // In 64 bit we need both aligned and unaligned versions of jint arraycopy.
    // entry_jint_arraycopy always points to the unaligned version
    StubRoutines::_jint_disjoint_arraycopy         = generate_disjoint_copy(StubGenStubId::jint_disjoint_arraycopy_id, &entry);
    StubRoutines::_jint_arraycopy                  = generate_conjoint_copy(StubGenStubId::jint_arraycopy_id, entry, &entry_jint_arraycopy);

    //*** jlong
    // It is always aligned
    StubRoutines::_arrayof_jlong_disjoint_arraycopy = generate_disjoint_copy(StubGenStubId::arrayof_jlong_disjoint_arraycopy_id, &entry);
    StubRoutines::_arrayof_jlong_arraycopy          = generate_conjoint_copy(StubGenStubId::arrayof_jlong_arraycopy_id, entry, &entry_jlong_arraycopy);
    StubRoutines::_jlong_disjoint_arraycopy         = StubRoutines::_arrayof_jlong_disjoint_arraycopy;
    StubRoutines::_jlong_arraycopy                  = StubRoutines::_arrayof_jlong_arraycopy;

    //*** oops
    {
      // With compressed oops we need unaligned versions; notice that
      // we overwrite entry_oop_arraycopy.
      bool aligned = !UseCompressedOops;

      StubRoutines::_arrayof_oop_disjoint_arraycopy
        = generate_disjoint_copy(StubGenStubId::arrayof_oop_disjoint_arraycopy_id, &entry);
      StubRoutines::_arrayof_oop_arraycopy
        = generate_conjoint_copy(StubGenStubId::arrayof_oop_arraycopy_id, entry, &entry_oop_arraycopy);
      // Aligned versions without pre-barriers
      StubRoutines::_arrayof_oop_disjoint_arraycopy_uninit
        = generate_disjoint_copy(StubGenStubId::arrayof_oop_disjoint_arraycopy_uninit_id, &entry);
      StubRoutines::_arrayof_oop_arraycopy_uninit
        = generate_conjoint_copy(StubGenStubId::arrayof_oop_arraycopy_uninit_id, entry, nullptr);
    }

    StubRoutines::_oop_disjoint_arraycopy            = StubRoutines::_arrayof_oop_disjoint_arraycopy;
    StubRoutines::_oop_arraycopy                     = StubRoutines::_arrayof_oop_arraycopy;
    StubRoutines::_oop_disjoint_arraycopy_uninit     = StubRoutines::_arrayof_oop_disjoint_arraycopy_uninit;
    StubRoutines::_oop_arraycopy_uninit              = StubRoutines::_arrayof_oop_arraycopy_uninit;

    StubRoutines::_checkcast_arraycopy        = generate_checkcast_copy(StubGenStubId::checkcast_arraycopy_id, &entry_checkcast_arraycopy);
    StubRoutines::_checkcast_arraycopy_uninit = generate_checkcast_copy(StubGenStubId::checkcast_arraycopy_uninit_id, nullptr);

    StubRoutines::_unsafe_arraycopy    = generate_unsafe_copy(entry_jbyte_arraycopy,
                                                              entry_jshort_arraycopy,
                                                              entry_jint_arraycopy,
                                                              entry_jlong_arraycopy);

    StubRoutines::_generic_arraycopy   = generate_generic_copy(entry_jbyte_arraycopy,
                                                               entry_jshort_arraycopy,
                                                               entry_jint_arraycopy,
                                                               entry_oop_arraycopy,
                                                               entry_jlong_arraycopy,
                                                               entry_checkcast_arraycopy);

    StubRoutines::_jbyte_fill = generate_fill(StubGenStubId::jbyte_fill_id);
    StubRoutines::_jshort_fill = generate_fill(StubGenStubId::jshort_fill_id);
    StubRoutines::_jint_fill = generate_fill(StubGenStubId::jint_fill_id);
    StubRoutines::_arrayof_jbyte_fill = generate_fill(StubGenStubId::arrayof_jbyte_fill_id);
    StubRoutines::_arrayof_jshort_fill = generate_fill(StubGenStubId::arrayof_jshort_fill_id);
    StubRoutines::_arrayof_jint_fill = generate_fill(StubGenStubId::arrayof_jint_fill_id);
  }

  void generate_math_stubs() { Unimplemented(); }

  // Arguments:
  //
  // Inputs:
  //   c_rarg0   - source byte array address
  //   c_rarg1   - destination byte array address
  //   c_rarg2   - K (key) in little endian int array
  //
  address generate_aescrypt_encryptBlock() {
    __ align(CodeEntryAlignment);
    StubGenStubId stub_id = StubGenStubId::aescrypt_encryptBlock_id;
    StubCodeMark mark(this, stub_id);

    const Register from        = c_rarg0;  // source array address
    const Register to          = c_rarg1;  // destination array address
    const Register key         = c_rarg2;  // key array address
    const Register keylen      = rscratch1;

    address start = __ pc();
    __ enter();

    __ ldrw(keylen, Address(key, arrayOopDesc::length_offset_in_bytes() - arrayOopDesc::base_offset_in_bytes(T_INT)));

    __ aesenc_loadkeys(key, keylen);
    __ aesecb_encrypt(from, to, keylen);

    __ mov(r0, 0);

    __ leave();
    __ ret(lr);

    return start;
  }

  // Arguments:
  //
  // Inputs:
  //   c_rarg0   - source byte array address
  //   c_rarg1   - destination byte array address
  //   c_rarg2   - K (key) in little endian int array
  //
  address generate_aescrypt_decryptBlock() {
    assert(UseAES, "need AES cryptographic extension support");
    __ align(CodeEntryAlignment);
    StubGenStubId stub_id = StubGenStubId::aescrypt_decryptBlock_id;
    StubCodeMark mark(this, stub_id);
    Label L_doLast;

    const Register from        = c_rarg0;  // source array address
    const Register to          = c_rarg1;  // destination array address
    const Register key         = c_rarg2;  // key array address
    const Register keylen      = rscratch1;

    address start = __ pc();
    __ enter(); // required for proper stackwalking of RuntimeStub frame

    __ ldrw(keylen, Address(key, arrayOopDesc::length_offset_in_bytes() - arrayOopDesc::base_offset_in_bytes(T_INT)));

    __ aesecb_decrypt(from, to, key, keylen);

    __ mov(r0, 0);

    __ leave();
    __ ret(lr);

    return start;
  }

  // Arguments:
  //
  // Inputs:
  //   c_rarg0   - source byte array address
  //   c_rarg1   - destination byte array address
  //   c_rarg2   - K (key) in little endian int array
  //   c_rarg3   - r vector byte array address
  //   c_rarg4   - input length
  //
  // Output:
  //   x0        - input length
  //
  address generate_cipherBlockChaining_encryptAESCrypt() {
    assert(UseAES, "need AES cryptographic extension support");
    __ align(CodeEntryAlignment);
    StubGenStubId stub_id = StubGenStubId::cipherBlockChaining_encryptAESCrypt_id;
    StubCodeMark mark(this, stub_id);

    Label L_loadkeys_44, L_loadkeys_52, L_aes_loop, L_rounds_44, L_rounds_52;

    const Register from        = c_rarg0;  // source array address
    const Register to          = c_rarg1;  // destination array address
    const Register key         = c_rarg2;  // key array address
    const Register rvec        = c_rarg3;  // r byte array initialized from initvector array address
                                           // and left with the results of the last encryption block
    const Register len_reg     = c_rarg4;  // src len (must be multiple of blocksize 16)
    const Register keylen      = rscratch1;

    address start = __ pc();

      __ enter();

      __ movw(rscratch2, len_reg);

      __ ldrw(keylen, Address(key, arrayOopDesc::length_offset_in_bytes() - arrayOopDesc::base_offset_in_bytes(T_INT)));

      __ ld1(v0, __ T16B, rvec);

      __ cmpw(keylen, 52);
      __ br(Assembler::CC, L_loadkeys_44);
      __ br(Assembler::EQ, L_loadkeys_52);

      __ ld1(v17, v18, __ T16B, __ post(key, 32));
      __ rev32(v17, __ T16B, v17);
      __ rev32(v18, __ T16B, v18);
    __ BIND(L_loadkeys_52);
      __ ld1(v19, v20, __ T16B, __ post(key, 32));
      __ rev32(v19, __ T16B, v19);
      __ rev32(v20, __ T16B, v20);
    __ BIND(L_loadkeys_44);
      __ ld1(v21, v22, v23, v24, __ T16B, __ post(key, 64));
      __ rev32(v21, __ T16B, v21);
      __ rev32(v22, __ T16B, v22);
      __ rev32(v23, __ T16B, v23);
      __ rev32(v24, __ T16B, v24);
      __ ld1(v25, v26, v27, v28, __ T16B, __ post(key, 64));
      __ rev32(v25, __ T16B, v25);
      __ rev32(v26, __ T16B, v26);
      __ rev32(v27, __ T16B, v27);
      __ rev32(v28, __ T16B, v28);
      __ ld1(v29, v30, v31, __ T16B, key);
      __ rev32(v29, __ T16B, v29);
      __ rev32(v30, __ T16B, v30);
      __ rev32(v31, __ T16B, v31);

    __ BIND(L_aes_loop);
      __ ld1(v1, __ T16B, __ post(from, 16));
      __ eor(v0, __ T16B, v0, v1);

      __ br(Assembler::CC, L_rounds_44);
      __ br(Assembler::EQ, L_rounds_52);

      __ aese(v0, v17); __ aesmc(v0, v0);
      __ aese(v0, v18); __ aesmc(v0, v0);
    __ BIND(L_rounds_52);
      __ aese(v0, v19); __ aesmc(v0, v0);
      __ aese(v0, v20); __ aesmc(v0, v0);
    __ BIND(L_rounds_44);
      __ aese(v0, v21); __ aesmc(v0, v0);
      __ aese(v0, v22); __ aesmc(v0, v0);
      __ aese(v0, v23); __ aesmc(v0, v0);
      __ aese(v0, v24); __ aesmc(v0, v0);
      __ aese(v0, v25); __ aesmc(v0, v0);
      __ aese(v0, v26); __ aesmc(v0, v0);
      __ aese(v0, v27); __ aesmc(v0, v0);
      __ aese(v0, v28); __ aesmc(v0, v0);
      __ aese(v0, v29); __ aesmc(v0, v0);
      __ aese(v0, v30);
      __ eor(v0, __ T16B, v0, v31);

      __ st1(v0, __ T16B, __ post(to, 16));

      __ subw(len_reg, len_reg, 16);
      __ cbnzw(len_reg, L_aes_loop);

      __ st1(v0, __ T16B, rvec);

      __ mov(r0, rscratch2);

      __ leave();
      __ ret(lr);

      return start;
  }

  // Arguments:
  //
  // Inputs:
  //   c_rarg0   - source byte array address
  //   c_rarg1   - destination byte array address
  //   c_rarg2   - K (key) in little endian int array
  //   c_rarg3   - r vector byte array address
  //   c_rarg4   - input length
  //
  // Output:
  //   r0        - input length
  //
  address generate_cipherBlockChaining_decryptAESCrypt() {
    assert(UseAES, "need AES cryptographic extension support");
    __ align(CodeEntryAlignment);
    StubGenStubId stub_id = StubGenStubId::cipherBlockChaining_decryptAESCrypt_id;
    StubCodeMark mark(this, stub_id);

    Label L_loadkeys_44, L_loadkeys_52, L_aes_loop, L_rounds_44, L_rounds_52;

    const Register from        = c_rarg0;  // source array address
    const Register to          = c_rarg1;  // destination array address
    const Register key         = c_rarg2;  // key array address
    const Register rvec        = c_rarg3;  // r byte array initialized from initvector array address
                                           // and left with the results of the last encryption block
    const Register len_reg     = c_rarg4;  // src len (must be multiple of blocksize 16)
    const Register keylen      = rscratch1;

    address start = __ pc();

      __ enter();

      __ movw(rscratch2, len_reg);

      __ ldrw(keylen, Address(key, arrayOopDesc::length_offset_in_bytes() - arrayOopDesc::base_offset_in_bytes(T_INT)));

      __ ld1(v2, __ T16B, rvec);

      __ ld1(v31, __ T16B, __ post(key, 16));
      __ rev32(v31, __ T16B, v31);

      __ cmpw(keylen, 52);
      __ br(Assembler::CC, L_loadkeys_44);
      __ br(Assembler::EQ, L_loadkeys_52);

      __ ld1(v17, v18, __ T16B, __ post(key, 32));
      __ rev32(v17, __ T16B, v17);
      __ rev32(v18, __ T16B, v18);
    __ BIND(L_loadkeys_52);
      __ ld1(v19, v20, __ T16B, __ post(key, 32));
      __ rev32(v19, __ T16B, v19);
      __ rev32(v20, __ T16B, v20);
    __ BIND(L_loadkeys_44);
      __ ld1(v21, v22, v23, v24, __ T16B, __ post(key, 64));
      __ rev32(v21, __ T16B, v21);
      __ rev32(v22, __ T16B, v22);
      __ rev32(v23, __ T16B, v23);
      __ rev32(v24, __ T16B, v24);
      __ ld1(v25, v26, v27, v28, __ T16B, __ post(key, 64));
      __ rev32(v25, __ T16B, v25);
      __ rev32(v26, __ T16B, v26);
      __ rev32(v27, __ T16B, v27);
      __ rev32(v28, __ T16B, v28);
      __ ld1(v29, v30, __ T16B, key);
      __ rev32(v29, __ T16B, v29);
      __ rev32(v30, __ T16B, v30);

    __ BIND(L_aes_loop);
      __ ld1(v0, __ T16B, __ post(from, 16));
      __ orr(v1, __ T16B, v0, v0);

      __ br(Assembler::CC, L_rounds_44);
      __ br(Assembler::EQ, L_rounds_52);

      __ aesd(v0, v17); __ aesimc(v0, v0);
      __ aesd(v0, v18); __ aesimc(v0, v0);
    __ BIND(L_rounds_52);
      __ aesd(v0, v19); __ aesimc(v0, v0);
      __ aesd(v0, v20); __ aesimc(v0, v0);
    __ BIND(L_rounds_44);
      __ aesd(v0, v21); __ aesimc(v0, v0);
      __ aesd(v0, v22); __ aesimc(v0, v0);
      __ aesd(v0, v23); __ aesimc(v0, v0);
      __ aesd(v0, v24); __ aesimc(v0, v0);
      __ aesd(v0, v25); __ aesimc(v0, v0);
      __ aesd(v0, v26); __ aesimc(v0, v0);
      __ aesd(v0, v27); __ aesimc(v0, v0);
      __ aesd(v0, v28); __ aesimc(v0, v0);
      __ aesd(v0, v29); __ aesimc(v0, v0);
      __ aesd(v0, v30);
      __ eor(v0, __ T16B, v0, v31);
      __ eor(v0, __ T16B, v0, v2);

      __ st1(v0, __ T16B, __ post(to, 16));
      __ orr(v2, __ T16B, v1, v1);

      __ subw(len_reg, len_reg, 16);
      __ cbnzw(len_reg, L_aes_loop);

      __ st1(v2, __ T16B, rvec);

      __ mov(r0, rscratch2);

      __ leave();
      __ ret(lr);

    return start;
  }

  // Big-endian 128-bit + 64-bit -> 128-bit addition.
  // Inputs: 128-bits. in is preserved.
  // The least-significant 64-bit word is in the upper dword of each vector.
  // inc (the 64-bit increment) is preserved. Its lower dword must be zero.
  // Output: result
  void be_add_128_64(FloatRegister result, FloatRegister in,
                     FloatRegister inc, FloatRegister tmp) {
    assert_different_registers(result, tmp, inc);

    __ addv(result, __ T2D, in, inc);      // Add inc to the least-significant dword of
                                           // input
    __ cm(__ HI, tmp, __ T2D, inc, result);// Check for result overflowing
    __ ext(tmp, __ T16B, tmp, tmp, 0x08);  // Swap LSD of comparison result to MSD and
                                           // MSD == 0 (must be!) to LSD
    __ subv(result, __ T2D, result, tmp);  // Subtract -1 from MSD if there was an overflow
  }

  // CTR AES crypt.
  // Arguments:
  //
  // Inputs:
  //   c_rarg0   - source byte array address
  //   c_rarg1   - destination byte array address
  //   c_rarg2   - K (key) in little endian int array
  //   c_rarg3   - counter vector byte array address
  //   c_rarg4   - input length
  //   c_rarg5   - saved encryptedCounter start
  //   c_rarg6   - saved used length
  //
  // Output:
  //   r0       - input length
  //
  address generate_counterMode_AESCrypt() {
    const Register in = c_rarg0;
    const Register out = c_rarg1;
    const Register key = c_rarg2;
    const Register counter = c_rarg3;
    const Register saved_len = c_rarg4, len = r10;
    const Register saved_encrypted_ctr = c_rarg5;
    const Register used_ptr = c_rarg6, used = r12;

    const Register offset = r7;
    const Register keylen = r11;

    const unsigned char block_size = 16;
    const int bulk_width = 4;
    // NB: bulk_width can be 4 or 8. 8 gives slightly faster
    // performance with larger data sizes, but it also means that the
    // fast path isn't used until you have at least 8 blocks, and up
    // to 127 bytes of data will be executed on the slow path. For
    // that reason, and also so as not to blow away too much icache, 4
    // blocks seems like a sensible compromise.

    // Algorithm:
    //
    //    if (len == 0) {
    //        goto DONE;
    //    }
    //    int result = len;
    //    do {
    //        if (used >= blockSize) {
    //            if (len >= bulk_width * blockSize) {
    //                CTR_large_block();
    //                if (len == 0)
    //                    goto DONE;
    //            }
    //            for (;;) {
    //                16ByteVector v0 = counter;
    //                embeddedCipher.encryptBlock(v0, 0, encryptedCounter, 0);
    //                used = 0;
    //                if (len < blockSize)
    //                    break;    /* goto NEXT */
    //                16ByteVector v1 = load16Bytes(in, offset);
    //                v1 = v1 ^ encryptedCounter;
    //                store16Bytes(out, offset);
    //                used = blockSize;
    //                offset += blockSize;
    //                len -= blockSize;
    //                if (len == 0)
    //                    goto DONE;
    //            }
    //        }
    //      NEXT:
    //        out[outOff++] = (byte)(in[inOff++] ^ encryptedCounter[used++]);
    //        len--;
    //    } while (len != 0);
    //  DONE:
    //    return result;
    //
    // CTR_large_block()
    //    Wide bulk encryption of whole blocks.

    __ align(CodeEntryAlignment);
    StubGenStubId stub_id = StubGenStubId::counterMode_AESCrypt_id;
    StubCodeMark mark(this, stub_id);
    const address start = __ pc();
    __ enter();

    Label DONE, CTR_large_block, large_block_return;
    __ ldrw(used, Address(used_ptr));
    __ cbzw(saved_len, DONE);

    __ mov(len, saved_len);
    __ mov(offset, 0);

    // Compute #rounds for AES based on the length of the key array
    __ ldrw(keylen, Address(key, arrayOopDesc::length_offset_in_bytes() - arrayOopDesc::base_offset_in_bytes(T_INT)));

    __ aesenc_loadkeys(key, keylen);

    {
      Label L_CTR_loop, NEXT;

      __ bind(L_CTR_loop);

      __ cmp(used, block_size);
      __ br(__ LO, NEXT);

      // Maybe we have a lot of data
      __ subsw(rscratch1, len, bulk_width * block_size);
      __ br(__ HS, CTR_large_block);
      __ BIND(large_block_return);
      __ cbzw(len, DONE);

      // Setup the counter
      __ movi(v4, __ T4S, 0);
      __ movi(v5, __ T4S, 1);
      __ ins(v4, __ S, v5, 2, 2); // v4 contains { 0, 1 }

      // 128-bit big-endian increment
      __ ld1(v0, __ T16B, counter);
      __ rev64(v16, __ T16B, v0);
      be_add_128_64(v16, v16, v4, /*tmp*/v5);
      __ rev64(v16, __ T16B, v16);
      __ st1(v16, __ T16B, counter);
      // Previous counter value is in v0
      // v4 contains { 0, 1 }

      {
        // We have fewer than bulk_width blocks of data left. Encrypt
        // them one by one until there is less than a full block
        // remaining, being careful to save both the encrypted counter
        // and the counter.

        Label inner_loop;
        __ bind(inner_loop);
        // Counter to encrypt is in v0
        __ aesecb_encrypt(noreg, noreg, keylen);
        __ st1(v0, __ T16B, saved_encrypted_ctr);

        // Do we have a remaining full block?

        __ mov(used, 0);
        __ cmp(len, block_size);
        __ br(__ LO, NEXT);

        // Yes, we have a full block
        __ ldrq(v1, Address(in, offset));
        __ eor(v1, __ T16B, v1, v0);
        __ strq(v1, Address(out, offset));
        __ mov(used, block_size);
        __ add(offset, offset, block_size);

        __ subw(len, len, block_size);
        __ cbzw(len, DONE);

        // Increment the counter, store it back
        __ orr(v0, __ T16B, v16, v16);
        __ rev64(v16, __ T16B, v16);
        be_add_128_64(v16, v16, v4, /*tmp*/v5);
        __ rev64(v16, __ T16B, v16);
        __ st1(v16, __ T16B, counter); // Save the incremented counter back

        __ b(inner_loop);
      }

      __ BIND(NEXT);

      // Encrypt a single byte, and loop.
      // We expect this to be a rare event.
      __ ldrb(rscratch1, Address(in, offset));
      __ ldrb(rscratch2, Address(saved_encrypted_ctr, used));
      __ eor(rscratch1, rscratch1, rscratch2);
      __ strb(rscratch1, Address(out, offset));
      __ add(offset, offset, 1);
      __ add(used, used, 1);
      __ subw(len, len,1);
      __ cbnzw(len, L_CTR_loop);
    }

    __ bind(DONE);
    __ strw(used, Address(used_ptr));
    __ mov(r0, saved_len);

    __ leave(); // required for proper stackwalking of RuntimeStub frame
    __ ret(lr);

    // Bulk encryption

    __ BIND (CTR_large_block);
    assert(bulk_width == 4 || bulk_width == 8, "must be");

    if (bulk_width == 8) {
      __ sub(sp, sp, 4 * 16);
      __ st1(v12, v13, v14, v15, __ T16B, Address(sp));
    }
    __ sub(sp, sp, 4 * 16);
    __ st1(v8, v9, v10, v11, __ T16B, Address(sp));
    RegSet saved_regs = (RegSet::of(in, out, offset)
                         + RegSet::of(saved_encrypted_ctr, used_ptr, len));
    __ push(saved_regs, sp);
    __ andr(len, len, -16 * bulk_width);  // 8/4 encryptions, 16 bytes per encryption
    __ add(in, in, offset);
    __ add(out, out, offset);

    // Keys should already be loaded into the correct registers

    __ ld1(v0, __ T16B, counter); // v0 contains the first counter
    __ rev64(v16, __ T16B, v0); // v16 contains byte-reversed counter

    // AES/CTR loop
    {
      Label L_CTR_loop;
      __ BIND(L_CTR_loop);

      // Setup the counters
      __ movi(v8, __ T4S, 0);
      __ movi(v9, __ T4S, 1);
      __ ins(v8, __ S, v9, 2, 2); // v8 contains { 0, 1 }

      for (int i = 0; i < bulk_width; i++) {
        FloatRegister v0_ofs = as_FloatRegister(v0->encoding() + i);
        __ rev64(v0_ofs, __ T16B, v16);
        be_add_128_64(v16, v16, v8, /*tmp*/v9);
      }

      __ ld1(v8, v9, v10, v11, __ T16B, __ post(in, 4 * 16));

      // Encrypt the counters
      __ aesecb_encrypt(noreg, noreg, keylen, v0, bulk_width);

      if (bulk_width == 8) {
        __ ld1(v12, v13, v14, v15, __ T16B, __ post(in, 4 * 16));
      }

      // XOR the encrypted counters with the inputs
      for (int i = 0; i < bulk_width; i++) {
        FloatRegister v0_ofs = as_FloatRegister(v0->encoding() + i);
        FloatRegister v8_ofs = as_FloatRegister(v8->encoding() + i);
        __ eor(v0_ofs, __ T16B, v0_ofs, v8_ofs);
      }

      // Write the encrypted data
      __ st1(v0, v1, v2, v3, __ T16B, __ post(out, 4 * 16));
      if (bulk_width == 8) {
        __ st1(v4, v5, v6, v7, __ T16B, __ post(out, 4 * 16));
      }

      __ subw(len, len, 16 * bulk_width);
      __ cbnzw(len, L_CTR_loop);
    }

    // Save the counter back where it goes
    __ rev64(v16, __ T16B, v16);
    __ st1(v16, __ T16B, counter);

    __ pop(saved_regs, sp);

    __ ld1(v8, v9, v10, v11, __ T16B, __ post(sp, 4 * 16));
    if (bulk_width == 8) {
      __ ld1(v12, v13, v14, v15, __ T16B, __ post(sp, 4 * 16));
    }

    __ andr(rscratch1, len, -16 * bulk_width);
    __ sub(len, len, rscratch1);
    __ add(offset, offset, rscratch1);
    __ mov(used, 16);
    __ strw(used, Address(used_ptr));
    __ b(large_block_return);

    return start;
  }

  // Vector AES Galois Counter Mode implementation. Parameters:
  //
  // in = c_rarg0
  // len = c_rarg1
  // ct = c_rarg2 - ciphertext that ghash will read (in for encrypt, out for decrypt)
  // out = c_rarg3
  // key = c_rarg4
  // state = c_rarg5 - GHASH.state
  // subkeyHtbl = c_rarg6 - powers of H
  // counter = c_rarg7 - 16 bytes of CTR
  // return - number of processed bytes
  address generate_galoisCounterMode_AESCrypt() {
    address ghash_polynomial = __ pc();
    __ emit_int64(0x87);  // The low-order bits of the field
                          // polynomial (i.e. p = z^7+z^2+z+1)
                          // repeated in the low and high parts of a
                          // 128-bit vector
    __ emit_int64(0x87);

    __ align(CodeEntryAlignment);
    StubGenStubId stub_id = StubGenStubId::galoisCounterMode_AESCrypt_id;
    StubCodeMark mark(this, stub_id);
    address start = __ pc();
    __ enter();

    const Register in = c_rarg0;
    const Register len = c_rarg1;
    const Register ct = c_rarg2;
    const Register out = c_rarg3;
    // and updated with the incremented counter in the end

    const Register key = c_rarg4;
    const Register state = c_rarg5;

    const Register subkeyHtbl = c_rarg6;

    const Register counter = c_rarg7;

    const Register keylen = r10;
    // Save state before entering routine
    __ sub(sp, sp, 4 * 16);
    __ st1(v12, v13, v14, v15, __ T16B, Address(sp));
    __ sub(sp, sp, 4 * 16);
    __ st1(v8, v9, v10, v11, __ T16B, Address(sp));

    // __ andr(len, len, -512);
    __ andr(len, len, -16 * 8);  // 8 encryptions, 16 bytes per encryption
    __ str(len, __ pre(sp, -2 * wordSize));

    Label DONE;
    __ cbz(len, DONE);

    // Compute #rounds for AES based on the length of the key array
    __ ldrw(keylen, Address(key, arrayOopDesc::length_offset_in_bytes() - arrayOopDesc::base_offset_in_bytes(T_INT)));

    __ aesenc_loadkeys(key, keylen);
    __ ld1(v0, __ T16B, counter); // v0 contains the first counter
    __ rev32(v16, __ T16B, v0); // v16 contains byte-reversed counter

    // AES/CTR loop
    {
      Label L_CTR_loop;
      __ BIND(L_CTR_loop);

      // Setup the counters
      __ movi(v8, __ T4S, 0);
      __ movi(v9, __ T4S, 1);
      __ ins(v8, __ S, v9, 3, 3); // v8 contains { 0, 0, 0, 1 }

      assert(v0->encoding() < v8->encoding(), "");
      for (int i = v0->encoding(); i < v8->encoding(); i++) {
        FloatRegister f = as_FloatRegister(i);
        __ rev32(f, __ T16B, v16);
        __ addv(v16, __ T4S, v16, v8);
      }

      __ ld1(v8, v9, v10, v11, __ T16B, __ post(in, 4 * 16));

      // Encrypt the counters
      __ aesecb_encrypt(noreg, noreg, keylen, v0, /*unrolls*/8);

      __ ld1(v12, v13, v14, v15, __ T16B, __ post(in, 4 * 16));

      // XOR the encrypted counters with the inputs
      for (int i = 0; i < 8; i++) {
        FloatRegister v0_ofs = as_FloatRegister(v0->encoding() + i);
        FloatRegister v8_ofs = as_FloatRegister(v8->encoding() + i);
        __ eor(v0_ofs, __ T16B, v0_ofs, v8_ofs);
      }
      __ st1(v0, v1, v2, v3, __ T16B, __ post(out, 4 * 16));
      __ st1(v4, v5, v6, v7, __ T16B, __ post(out, 4 * 16));

      __ subw(len, len, 16 * 8);
      __ cbnzw(len, L_CTR_loop);
    }

    __ rev32(v16, __ T16B, v16);
    __ st1(v16, __ T16B, counter);

    __ ldr(len, Address(sp));
    __ lsr(len, len, exact_log2(16));  // We want the count of blocks

    // GHASH/CTR loop
    __ ghash_processBlocks_wide(ghash_polynomial, state, subkeyHtbl, ct,
                                len, /*unrolls*/4);

#ifdef ASSERT
    { Label L;
      __ cmp(len, (unsigned char)0);
      __ br(Assembler::EQ, L);
      __ stop("stubGenerator: abort");
      __ bind(L);
  }
#endif

  __ bind(DONE);
    // Return the number of bytes processed
    __ ldr(r0, __ post(sp, 2 * wordSize));

    __ ld1(v8, v9, v10, v11, __ T16B, __ post(sp, 4 * 16));
    __ ld1(v12, v13, v14, v15, __ T16B, __ post(sp, 4 * 16));

    __ leave(); // required for proper stackwalking of RuntimeStub frame
    __ ret(lr);
     return start;
  }

  class Cached64Bytes {
  private:
    MacroAssembler *_masm;
    Register _regs[8];

  public:
    Cached64Bytes(MacroAssembler *masm, RegSet rs): _masm(masm) {
      assert(rs.size() == 8, "%u registers are used to cache 16 4-byte data", rs.size());
      auto it = rs.begin();
      for (auto &r: _regs) {
        r = *it;
        ++it;
      }
    }

    void gen_loads(Register base) {
      for (int i = 0; i < 8; i += 2) {
        __ ldp(_regs[i], _regs[i + 1], Address(base, 8 * i));
      }
    }

    // Generate code extracting i-th unsigned word (4 bytes) from cached 64 bytes.
    void extract_u32(Register dest, int i) {
      __ ubfx(dest, _regs[i / 2], 32 * (i % 2), 32);
    }
  };

  // Utility routines for md5.
  // Clobbers r10 and r11.
  void md5_FF(Cached64Bytes& reg_cache, Register r1, Register r2, Register r3, Register r4,
              int k, int s, int t) {
    Register rscratch3 = r10;
    Register rscratch4 = r11;

    __ eorw(rscratch3, r3, r4);
    __ movw(rscratch2, t);
    __ andw(rscratch3, rscratch3, r2);
    __ addw(rscratch4, r1, rscratch2);
    reg_cache.extract_u32(rscratch1, k);
    __ eorw(rscratch3, rscratch3, r4);
    __ addw(rscratch4, rscratch4, rscratch1);
    __ addw(rscratch3, rscratch3, rscratch4);
    __ rorw(rscratch2, rscratch3, 32 - s);
    __ addw(r1, rscratch2, r2);
  }

  void md5_GG(Cached64Bytes& reg_cache, Register r1, Register r2, Register r3, Register r4,
              int k, int s, int t) {
    Register rscratch3 = r10;
    Register rscratch4 = r11;

    reg_cache.extract_u32(rscratch1, k);
    __ movw(rscratch2, t);
    __ addw(rscratch4, r1, rscratch2);
    __ addw(rscratch4, rscratch4, rscratch1);
    __ bicw(rscratch2, r3, r4);
    __ andw(rscratch3, r2, r4);
    __ addw(rscratch2, rscratch2, rscratch4);
    __ addw(rscratch2, rscratch2, rscratch3);
    __ rorw(rscratch2, rscratch2, 32 - s);
    __ addw(r1, rscratch2, r2);
  }

  void md5_HH(Cached64Bytes& reg_cache, Register r1, Register r2, Register r3, Register r4,
              int k, int s, int t) {
    Register rscratch3 = r10;
    Register rscratch4 = r11;

    __ eorw(rscratch3, r3, r4);
    __ movw(rscratch2, t);
    __ addw(rscratch4, r1, rscratch2);
    reg_cache.extract_u32(rscratch1, k);
    __ eorw(rscratch3, rscratch3, r2);
    __ addw(rscratch4, rscratch4, rscratch1);
    __ addw(rscratch3, rscratch3, rscratch4);
    __ rorw(rscratch2, rscratch3, 32 - s);
    __ addw(r1, rscratch2, r2);
  }

  void md5_II(Cached64Bytes& reg_cache, Register r1, Register r2, Register r3, Register r4,
              int k, int s, int t) {
    Register rscratch3 = r10;
    Register rscratch4 = r11;

    __ movw(rscratch3, t);
    __ ornw(rscratch2, r2, r4);
    __ addw(rscratch4, r1, rscratch3);
    reg_cache.extract_u32(rscratch1, k);
    __ eorw(rscratch3, rscratch2, r3);
    __ addw(rscratch4, rscratch4, rscratch1);
    __ addw(rscratch3, rscratch3, rscratch4);
    __ rorw(rscratch2, rscratch3, 32 - s);
    __ addw(r1, rscratch2, r2);
  }

  // Arguments:
  //
  // Inputs:
  //   c_rarg0   - byte[]  source+offset
  //   c_rarg1   - int[]   SHA.state
  //   c_rarg2   - int     offset
  //   c_rarg3   - int     limit
  //
  address generate_md5_implCompress(StubGenStubId stub_id) {
    bool multi_block;
    switch (stub_id) {
    case md5_implCompress_id:
      multi_block = false;
      break;
    case md5_implCompressMB_id:
      multi_block = true;
      break;
    default:
      ShouldNotReachHere();
    }
    __ align(CodeEntryAlignment);

    StubCodeMark mark(this, stub_id);
    address start = __ pc();

    Register buf       = c_rarg0;
    Register state     = c_rarg1;
    Register ofs       = c_rarg2;
    Register limit     = c_rarg3;
    Register a         = r4;
    Register b         = r5;
    Register c         = r6;
    Register d         = r7;
    Register rscratch3 = r10;
    Register rscratch4 = r11;

    Register state_regs[2] = { r12, r13 };
    RegSet saved_regs = RegSet::range(r16, r22) - r18_tls;
    Cached64Bytes reg_cache(_masm, RegSet::of(r14, r15) + saved_regs);  // using 8 registers

    __ push(saved_regs, sp);

    __ ldp(state_regs[0], state_regs[1], Address(state));
    __ ubfx(a, state_regs[0],  0, 32);
    __ ubfx(b, state_regs[0], 32, 32);
    __ ubfx(c, state_regs[1],  0, 32);
    __ ubfx(d, state_regs[1], 32, 32);

    Label md5_loop;
    __ BIND(md5_loop);

    reg_cache.gen_loads(buf);

    // Round 1
    md5_FF(reg_cache, a, b, c, d,  0,  7, 0xd76aa478);
    md5_FF(reg_cache, d, a, b, c,  1, 12, 0xe8c7b756);
    md5_FF(reg_cache, c, d, a, b,  2, 17, 0x242070db);
    md5_FF(reg_cache, b, c, d, a,  3, 22, 0xc1bdceee);
    md5_FF(reg_cache, a, b, c, d,  4,  7, 0xf57c0faf);
    md5_FF(reg_cache, d, a, b, c,  5, 12, 0x4787c62a);
    md5_FF(reg_cache, c, d, a, b,  6, 17, 0xa8304613);
    md5_FF(reg_cache, b, c, d, a,  7, 22, 0xfd469501);
    md5_FF(reg_cache, a, b, c, d,  8,  7, 0x698098d8);
    md5_FF(reg_cache, d, a, b, c,  9, 12, 0x8b44f7af);
    md5_FF(reg_cache, c, d, a, b, 10, 17, 0xffff5bb1);
    md5_FF(reg_cache, b, c, d, a, 11, 22, 0x895cd7be);
    md5_FF(reg_cache, a, b, c, d, 12,  7, 0x6b901122);
    md5_FF(reg_cache, d, a, b, c, 13, 12, 0xfd987193);
    md5_FF(reg_cache, c, d, a, b, 14, 17, 0xa679438e);
    md5_FF(reg_cache, b, c, d, a, 15, 22, 0x49b40821);

    // Round 2
    md5_GG(reg_cache, a, b, c, d,  1,  5, 0xf61e2562);
    md5_GG(reg_cache, d, a, b, c,  6,  9, 0xc040b340);
    md5_GG(reg_cache, c, d, a, b, 11, 14, 0x265e5a51);
    md5_GG(reg_cache, b, c, d, a,  0, 20, 0xe9b6c7aa);
    md5_GG(reg_cache, a, b, c, d,  5,  5, 0xd62f105d);
    md5_GG(reg_cache, d, a, b, c, 10,  9, 0x02441453);
    md5_GG(reg_cache, c, d, a, b, 15, 14, 0xd8a1e681);
    md5_GG(reg_cache, b, c, d, a,  4, 20, 0xe7d3fbc8);
    md5_GG(reg_cache, a, b, c, d,  9,  5, 0x21e1cde6);
    md5_GG(reg_cache, d, a, b, c, 14,  9, 0xc33707d6);
    md5_GG(reg_cache, c, d, a, b,  3, 14, 0xf4d50d87);
    md5_GG(reg_cache, b, c, d, a,  8, 20, 0x455a14ed);
    md5_GG(reg_cache, a, b, c, d, 13,  5, 0xa9e3e905);
    md5_GG(reg_cache, d, a, b, c,  2,  9, 0xfcefa3f8);
    md5_GG(reg_cache, c, d, a, b,  7, 14, 0x676f02d9);
    md5_GG(reg_cache, b, c, d, a, 12, 20, 0x8d2a4c8a);

    // Round 3
    md5_HH(reg_cache, a, b, c, d,  5,  4, 0xfffa3942);
    md5_HH(reg_cache, d, a, b, c,  8, 11, 0x8771f681);
    md5_HH(reg_cache, c, d, a, b, 11, 16, 0x6d9d6122);
    md5_HH(reg_cache, b, c, d, a, 14, 23, 0xfde5380c);
    md5_HH(reg_cache, a, b, c, d,  1,  4, 0xa4beea44);
    md5_HH(reg_cache, d, a, b, c,  4, 11, 0x4bdecfa9);
    md5_HH(reg_cache, c, d, a, b,  7, 16, 0xf6bb4b60);
    md5_HH(reg_cache, b, c, d, a, 10, 23, 0xbebfbc70);
    md5_HH(reg_cache, a, b, c, d, 13,  4, 0x289b7ec6);
    md5_HH(reg_cache, d, a, b, c,  0, 11, 0xeaa127fa);
    md5_HH(reg_cache, c, d, a, b,  3, 16, 0xd4ef3085);
    md5_HH(reg_cache, b, c, d, a,  6, 23, 0x04881d05);
    md5_HH(reg_cache, a, b, c, d,  9,  4, 0xd9d4d039);
    md5_HH(reg_cache, d, a, b, c, 12, 11, 0xe6db99e5);
    md5_HH(reg_cache, c, d, a, b, 15, 16, 0x1fa27cf8);
    md5_HH(reg_cache, b, c, d, a,  2, 23, 0xc4ac5665);

    // Round 4
    md5_II(reg_cache, a, b, c, d,  0,  6, 0xf4292244);
    md5_II(reg_cache, d, a, b, c,  7, 10, 0x432aff97);
    md5_II(reg_cache, c, d, a, b, 14, 15, 0xab9423a7);
    md5_II(reg_cache, b, c, d, a,  5, 21, 0xfc93a039);
    md5_II(reg_cache, a, b, c, d, 12,  6, 0x655b59c3);
    md5_II(reg_cache, d, a, b, c,  3, 10, 0x8f0ccc92);
    md5_II(reg_cache, c, d, a, b, 10, 15, 0xffeff47d);
    md5_II(reg_cache, b, c, d, a,  1, 21, 0x85845dd1);
    md5_II(reg_cache, a, b, c, d,  8,  6, 0x6fa87e4f);
    md5_II(reg_cache, d, a, b, c, 15, 10, 0xfe2ce6e0);
    md5_II(reg_cache, c, d, a, b,  6, 15, 0xa3014314);
    md5_II(reg_cache, b, c, d, a, 13, 21, 0x4e0811a1);
    md5_II(reg_cache, a, b, c, d,  4,  6, 0xf7537e82);
    md5_II(reg_cache, d, a, b, c, 11, 10, 0xbd3af235);
    md5_II(reg_cache, c, d, a, b,  2, 15, 0x2ad7d2bb);
    md5_II(reg_cache, b, c, d, a,  9, 21, 0xeb86d391);

    __ addw(a, state_regs[0], a);
    __ ubfx(rscratch2, state_regs[0], 32, 32);
    __ addw(b, rscratch2, b);
    __ addw(c, state_regs[1], c);
    __ ubfx(rscratch4, state_regs[1], 32, 32);
    __ addw(d, rscratch4, d);

    __ orr(state_regs[0], a, b, Assembler::LSL, 32);
    __ orr(state_regs[1], c, d, Assembler::LSL, 32);

    if (multi_block) {
      __ add(buf, buf, 64);
      __ add(ofs, ofs, 64);
      __ cmp(ofs, limit);
      __ br(Assembler::LE, md5_loop);
      __ mov(c_rarg0, ofs); // return ofs
    }

    // write hash values back in the correct order
    __ stp(state_regs[0], state_regs[1], Address(state));

    __ pop(saved_regs, sp);

    __ ret(lr);

    return start;
  }

  // Arguments:
  //
  // Inputs:
  //   c_rarg0   - byte[]  source+offset
  //   c_rarg1   - int[]   SHA.state
  //   c_rarg2   - int     offset
  //   c_rarg3   - int     limit
  //
  address generate_sha1_implCompress(StubGenStubId stub_id) {
    bool multi_block;
    switch (stub_id) {
    case sha1_implCompress_id:
      multi_block = false;
      break;
    case sha1_implCompressMB_id:
      multi_block = true;
      break;
    default:
      ShouldNotReachHere();
    }

    __ align(CodeEntryAlignment);

    StubCodeMark mark(this, stub_id);
    address start = __ pc();

    Register buf   = c_rarg0;
    Register state = c_rarg1;
    Register ofs   = c_rarg2;
    Register limit = c_rarg3;

    Label keys;
    Label sha1_loop;

    // load the keys into v0..v3
    __ adr(rscratch1, keys);
    __ ld4r(v0, v1, v2, v3, __ T4S, Address(rscratch1));
    // load 5 words state into v6, v7
    __ ldrq(v6, Address(state, 0));
    __ ldrs(v7, Address(state, 16));


    __ BIND(sha1_loop);
    // load 64 bytes of data into v16..v19
    __ ld1(v16, v17, v18, v19, __ T4S, multi_block ? __ post(buf, 64) : buf);
    __ rev32(v16, __ T16B, v16);
    __ rev32(v17, __ T16B, v17);
    __ rev32(v18, __ T16B, v18);
    __ rev32(v19, __ T16B, v19);

    // do the sha1
    __ addv(v4, __ T4S, v16, v0);
    __ orr(v20, __ T16B, v6, v6);

    FloatRegister d0 = v16;
    FloatRegister d1 = v17;
    FloatRegister d2 = v18;
    FloatRegister d3 = v19;

    for (int round = 0; round < 20; round++) {
      FloatRegister tmp1 = (round & 1) ? v4 : v5;
      FloatRegister tmp2 = (round & 1) ? v21 : v22;
      FloatRegister tmp3 = round ? ((round & 1) ? v22 : v21) : v7;
      FloatRegister tmp4 = (round & 1) ? v5 : v4;
      FloatRegister key = (round < 4) ? v0 : ((round < 9) ? v1 : ((round < 14) ? v2 : v3));

      if (round < 16) __ sha1su0(d0, __ T4S, d1, d2);
      if (round < 19) __ addv(tmp1, __ T4S, d1, key);
      __ sha1h(tmp2, __ T4S, v20);
      if (round < 5)
        __ sha1c(v20, __ T4S, tmp3, tmp4);
      else if (round < 10 || round >= 15)
        __ sha1p(v20, __ T4S, tmp3, tmp4);
      else
        __ sha1m(v20, __ T4S, tmp3, tmp4);
      if (round < 16) __ sha1su1(d0, __ T4S, d3);

      tmp1 = d0; d0 = d1; d1 = d2; d2 = d3; d3 = tmp1;
    }

    __ addv(v7, __ T2S, v7, v21);
    __ addv(v6, __ T4S, v6, v20);

    if (multi_block) {
      __ add(ofs, ofs, 64);
      __ cmp(ofs, limit);
      __ br(Assembler::LE, sha1_loop);
      __ mov(c_rarg0, ofs); // return ofs
    }

    __ strq(v6, Address(state, 0));
    __ strs(v7, Address(state, 16));

    __ ret(lr);

    __ bind(keys);
    __ emit_int32(0x5a827999);
    __ emit_int32(0x6ed9eba1);
    __ emit_int32(0x8f1bbcdc);
    __ emit_int32(0xca62c1d6);

    return start;
  }


  // Arguments:
  //
  // Inputs:
  //   c_rarg0   - byte[]  source+offset
  //   c_rarg1   - int[]   SHA.state
  //   c_rarg2   - int     offset
  //   c_rarg3   - int     limit
  //
  address generate_sha256_implCompress(StubGenStubId stub_id) {
    bool multi_block;
    switch (stub_id) {
    case sha256_implCompress_id:
      multi_block = false;
      break;
    case sha256_implCompressMB_id:
      multi_block = true;
      break;
    default:
      ShouldNotReachHere();
    }

    static const uint32_t round_consts[64] = {
      0x428a2f98, 0x71374491, 0xb5c0fbcf, 0xe9b5dba5,
      0x3956c25b, 0x59f111f1, 0x923f82a4, 0xab1c5ed5,
      0xd807aa98, 0x12835b01, 0x243185be, 0x550c7dc3,
      0x72be5d74, 0x80deb1fe, 0x9bdc06a7, 0xc19bf174,
      0xe49b69c1, 0xefbe4786, 0x0fc19dc6, 0x240ca1cc,
      0x2de92c6f, 0x4a7484aa, 0x5cb0a9dc, 0x76f988da,
      0x983e5152, 0xa831c66d, 0xb00327c8, 0xbf597fc7,
      0xc6e00bf3, 0xd5a79147, 0x06ca6351, 0x14292967,
      0x27b70a85, 0x2e1b2138, 0x4d2c6dfc, 0x53380d13,
      0x650a7354, 0x766a0abb, 0x81c2c92e, 0x92722c85,
      0xa2bfe8a1, 0xa81a664b, 0xc24b8b70, 0xc76c51a3,
      0xd192e819, 0xd6990624, 0xf40e3585, 0x106aa070,
      0x19a4c116, 0x1e376c08, 0x2748774c, 0x34b0bcb5,
      0x391c0cb3, 0x4ed8aa4a, 0x5b9cca4f, 0x682e6ff3,
      0x748f82ee, 0x78a5636f, 0x84c87814, 0x8cc70208,
      0x90befffa, 0xa4506ceb, 0xbef9a3f7, 0xc67178f2,
    };

    __ align(CodeEntryAlignment);

    StubCodeMark mark(this, stub_id);
    address start = __ pc();

    Register buf   = c_rarg0;
    Register state = c_rarg1;
    Register ofs   = c_rarg2;
    Register limit = c_rarg3;

    Label sha1_loop;

    __ stpd(v8, v9, __ pre(sp, -32));
    __ stpd(v10, v11, Address(sp, 16));

// dga == v0
// dgb == v1
// dg0 == v2
// dg1 == v3
// dg2 == v4
// t0 == v6
// t1 == v7

    // load 16 keys to v16..v31
    __ lea(rscratch1, ExternalAddress((address)round_consts));
    __ ld1(v16, v17, v18, v19, __ T4S, __ post(rscratch1, 64));
    __ ld1(v20, v21, v22, v23, __ T4S, __ post(rscratch1, 64));
    __ ld1(v24, v25, v26, v27, __ T4S, __ post(rscratch1, 64));
    __ ld1(v28, v29, v30, v31, __ T4S, rscratch1);

    // load 8 words (256 bits) state
    __ ldpq(v0, v1, state);

    __ BIND(sha1_loop);
    // load 64 bytes of data into v8..v11
    __ ld1(v8, v9, v10, v11, __ T4S, multi_block ? __ post(buf, 64) : buf);
    __ rev32(v8, __ T16B, v8);
    __ rev32(v9, __ T16B, v9);
    __ rev32(v10, __ T16B, v10);
    __ rev32(v11, __ T16B, v11);

    __ addv(v6, __ T4S, v8, v16);
    __ orr(v2, __ T16B, v0, v0);
    __ orr(v3, __ T16B, v1, v1);

    FloatRegister d0 = v8;
    FloatRegister d1 = v9;
    FloatRegister d2 = v10;
    FloatRegister d3 = v11;


    for (int round = 0; round < 16; round++) {
      FloatRegister tmp1 = (round & 1) ? v6 : v7;
      FloatRegister tmp2 = (round & 1) ? v7 : v6;
      FloatRegister tmp3 = (round & 1) ? v2 : v4;
      FloatRegister tmp4 = (round & 1) ? v4 : v2;

      if (round < 12) __ sha256su0(d0, __ T4S, d1);
       __ orr(v4, __ T16B, v2, v2);
      if (round < 15)
        __ addv(tmp1, __ T4S, d1, as_FloatRegister(round + 17));
      __ sha256h(v2, __ T4S, v3, tmp2);
      __ sha256h2(v3, __ T4S, v4, tmp2);
      if (round < 12) __ sha256su1(d0, __ T4S, d2, d3);

      tmp1 = d0; d0 = d1; d1 = d2; d2 = d3; d3 = tmp1;
    }

    __ addv(v0, __ T4S, v0, v2);
    __ addv(v1, __ T4S, v1, v3);

    if (multi_block) {
      __ add(ofs, ofs, 64);
      __ cmp(ofs, limit);
      __ br(Assembler::LE, sha1_loop);
      __ mov(c_rarg0, ofs); // return ofs
    }

    __ ldpd(v10, v11, Address(sp, 16));
    __ ldpd(v8, v9, __ post(sp, 32));

    __ stpq(v0, v1, state);

    __ ret(lr);

    return start;
  }

  // Double rounds for sha512.
  void sha512_dround(int dr,
                     FloatRegister vi0, FloatRegister vi1,
                     FloatRegister vi2, FloatRegister vi3,
                     FloatRegister vi4, FloatRegister vrc0,
                     FloatRegister vrc1, FloatRegister vin0,
                     FloatRegister vin1, FloatRegister vin2,
                     FloatRegister vin3, FloatRegister vin4) {
      if (dr < 36) {
        __ ld1(vrc1, __ T2D, __ post(rscratch2, 16));
      }
      __ addv(v5, __ T2D, vrc0, vin0);
      __ ext(v6, __ T16B, vi2, vi3, 8);
      __ ext(v5, __ T16B, v5, v5, 8);
      __ ext(v7, __ T16B, vi1, vi2, 8);
      __ addv(vi3, __ T2D, vi3, v5);
      if (dr < 32) {
        __ ext(v5, __ T16B, vin3, vin4, 8);
        __ sha512su0(vin0, __ T2D, vin1);
      }
      __ sha512h(vi3, __ T2D, v6, v7);
      if (dr < 32) {
        __ sha512su1(vin0, __ T2D, vin2, v5);
      }
      __ addv(vi4, __ T2D, vi1, vi3);
      __ sha512h2(vi3, __ T2D, vi1, vi0);
  }

  // Arguments:
  //
  // Inputs:
  //   c_rarg0   - byte[]  source+offset
  //   c_rarg1   - int[]   SHA.state
  //   c_rarg2   - int     offset
  //   c_rarg3   - int     limit
  //
  address generate_sha512_implCompress(StubGenStubId stub_id) {
    bool multi_block;
    switch (stub_id) {
    case sha512_implCompress_id:
      multi_block = false;
      break;
    case sha512_implCompressMB_id:
      multi_block = true;
      break;
    default:
      ShouldNotReachHere();
    }

    static const uint64_t round_consts[80] = {
      0x428A2F98D728AE22L, 0x7137449123EF65CDL, 0xB5C0FBCFEC4D3B2FL,
      0xE9B5DBA58189DBBCL, 0x3956C25BF348B538L, 0x59F111F1B605D019L,
      0x923F82A4AF194F9BL, 0xAB1C5ED5DA6D8118L, 0xD807AA98A3030242L,
      0x12835B0145706FBEL, 0x243185BE4EE4B28CL, 0x550C7DC3D5FFB4E2L,
      0x72BE5D74F27B896FL, 0x80DEB1FE3B1696B1L, 0x9BDC06A725C71235L,
      0xC19BF174CF692694L, 0xE49B69C19EF14AD2L, 0xEFBE4786384F25E3L,
      0x0FC19DC68B8CD5B5L, 0x240CA1CC77AC9C65L, 0x2DE92C6F592B0275L,
      0x4A7484AA6EA6E483L, 0x5CB0A9DCBD41FBD4L, 0x76F988DA831153B5L,
      0x983E5152EE66DFABL, 0xA831C66D2DB43210L, 0xB00327C898FB213FL,
      0xBF597FC7BEEF0EE4L, 0xC6E00BF33DA88FC2L, 0xD5A79147930AA725L,
      0x06CA6351E003826FL, 0x142929670A0E6E70L, 0x27B70A8546D22FFCL,
      0x2E1B21385C26C926L, 0x4D2C6DFC5AC42AEDL, 0x53380D139D95B3DFL,
      0x650A73548BAF63DEL, 0x766A0ABB3C77B2A8L, 0x81C2C92E47EDAEE6L,
      0x92722C851482353BL, 0xA2BFE8A14CF10364L, 0xA81A664BBC423001L,
      0xC24B8B70D0F89791L, 0xC76C51A30654BE30L, 0xD192E819D6EF5218L,
      0xD69906245565A910L, 0xF40E35855771202AL, 0x106AA07032BBD1B8L,
      0x19A4C116B8D2D0C8L, 0x1E376C085141AB53L, 0x2748774CDF8EEB99L,
      0x34B0BCB5E19B48A8L, 0x391C0CB3C5C95A63L, 0x4ED8AA4AE3418ACBL,
      0x5B9CCA4F7763E373L, 0x682E6FF3D6B2B8A3L, 0x748F82EE5DEFB2FCL,
      0x78A5636F43172F60L, 0x84C87814A1F0AB72L, 0x8CC702081A6439ECL,
      0x90BEFFFA23631E28L, 0xA4506CEBDE82BDE9L, 0xBEF9A3F7B2C67915L,
      0xC67178F2E372532BL, 0xCA273ECEEA26619CL, 0xD186B8C721C0C207L,
      0xEADA7DD6CDE0EB1EL, 0xF57D4F7FEE6ED178L, 0x06F067AA72176FBAL,
      0x0A637DC5A2C898A6L, 0x113F9804BEF90DAEL, 0x1B710B35131C471BL,
      0x28DB77F523047D84L, 0x32CAAB7B40C72493L, 0x3C9EBE0A15C9BEBCL,
      0x431D67C49C100D4CL, 0x4CC5D4BECB3E42B6L, 0x597F299CFC657E2AL,
      0x5FCB6FAB3AD6FAECL, 0x6C44198C4A475817L
    };

    __ align(CodeEntryAlignment);

    StubCodeMark mark(this, stub_id);
    address start = __ pc();

    Register buf   = c_rarg0;
    Register state = c_rarg1;
    Register ofs   = c_rarg2;
    Register limit = c_rarg3;

    __ stpd(v8, v9, __ pre(sp, -64));
    __ stpd(v10, v11, Address(sp, 16));
    __ stpd(v12, v13, Address(sp, 32));
    __ stpd(v14, v15, Address(sp, 48));

    Label sha512_loop;

    // load state
    __ ld1(v8, v9, v10, v11, __ T2D, state);

    // load first 4 round constants
    __ lea(rscratch1, ExternalAddress((address)round_consts));
    __ ld1(v20, v21, v22, v23, __ T2D, __ post(rscratch1, 64));

    __ BIND(sha512_loop);
    // load 128B of data into v12..v19
    __ ld1(v12, v13, v14, v15, __ T2D, __ post(buf, 64));
    __ ld1(v16, v17, v18, v19, __ T2D, __ post(buf, 64));
    __ rev64(v12, __ T16B, v12);
    __ rev64(v13, __ T16B, v13);
    __ rev64(v14, __ T16B, v14);
    __ rev64(v15, __ T16B, v15);
    __ rev64(v16, __ T16B, v16);
    __ rev64(v17, __ T16B, v17);
    __ rev64(v18, __ T16B, v18);
    __ rev64(v19, __ T16B, v19);

    __ mov(rscratch2, rscratch1);

    __ mov(v0, __ T16B, v8);
    __ mov(v1, __ T16B, v9);
    __ mov(v2, __ T16B, v10);
    __ mov(v3, __ T16B, v11);

    sha512_dround( 0, v0, v1, v2, v3, v4, v20, v24, v12, v13, v19, v16, v17);
    sha512_dround( 1, v3, v0, v4, v2, v1, v21, v25, v13, v14, v12, v17, v18);
    sha512_dround( 2, v2, v3, v1, v4, v0, v22, v26, v14, v15, v13, v18, v19);
    sha512_dround( 3, v4, v2, v0, v1, v3, v23, v27, v15, v16, v14, v19, v12);
    sha512_dround( 4, v1, v4, v3, v0, v2, v24, v28, v16, v17, v15, v12, v13);
    sha512_dround( 5, v0, v1, v2, v3, v4, v25, v29, v17, v18, v16, v13, v14);
    sha512_dround( 6, v3, v0, v4, v2, v1, v26, v30, v18, v19, v17, v14, v15);
    sha512_dround( 7, v2, v3, v1, v4, v0, v27, v31, v19, v12, v18, v15, v16);
    sha512_dround( 8, v4, v2, v0, v1, v3, v28, v24, v12, v13, v19, v16, v17);
    sha512_dround( 9, v1, v4, v3, v0, v2, v29, v25, v13, v14, v12, v17, v18);
    sha512_dround(10, v0, v1, v2, v3, v4, v30, v26, v14, v15, v13, v18, v19);
    sha512_dround(11, v3, v0, v4, v2, v1, v31, v27, v15, v16, v14, v19, v12);
    sha512_dround(12, v2, v3, v1, v4, v0, v24, v28, v16, v17, v15, v12, v13);
    sha512_dround(13, v4, v2, v0, v1, v3, v25, v29, v17, v18, v16, v13, v14);
    sha512_dround(14, v1, v4, v3, v0, v2, v26, v30, v18, v19, v17, v14, v15);
    sha512_dround(15, v0, v1, v2, v3, v4, v27, v31, v19, v12, v18, v15, v16);
    sha512_dround(16, v3, v0, v4, v2, v1, v28, v24, v12, v13, v19, v16, v17);
    sha512_dround(17, v2, v3, v1, v4, v0, v29, v25, v13, v14, v12, v17, v18);
    sha512_dround(18, v4, v2, v0, v1, v3, v30, v26, v14, v15, v13, v18, v19);
    sha512_dround(19, v1, v4, v3, v0, v2, v31, v27, v15, v16, v14, v19, v12);
    sha512_dround(20, v0, v1, v2, v3, v4, v24, v28, v16, v17, v15, v12, v13);
    sha512_dround(21, v3, v0, v4, v2, v1, v25, v29, v17, v18, v16, v13, v14);
    sha512_dround(22, v2, v3, v1, v4, v0, v26, v30, v18, v19, v17, v14, v15);
    sha512_dround(23, v4, v2, v0, v1, v3, v27, v31, v19, v12, v18, v15, v16);
    sha512_dround(24, v1, v4, v3, v0, v2, v28, v24, v12, v13, v19, v16, v17);
    sha512_dround(25, v0, v1, v2, v3, v4, v29, v25, v13, v14, v12, v17, v18);
    sha512_dround(26, v3, v0, v4, v2, v1, v30, v26, v14, v15, v13, v18, v19);
    sha512_dround(27, v2, v3, v1, v4, v0, v31, v27, v15, v16, v14, v19, v12);
    sha512_dround(28, v4, v2, v0, v1, v3, v24, v28, v16, v17, v15, v12, v13);
    sha512_dround(29, v1, v4, v3, v0, v2, v25, v29, v17, v18, v16, v13, v14);
    sha512_dround(30, v0, v1, v2, v3, v4, v26, v30, v18, v19, v17, v14, v15);
    sha512_dround(31, v3, v0, v4, v2, v1, v27, v31, v19, v12, v18, v15, v16);
    sha512_dround(32, v2, v3, v1, v4, v0, v28, v24, v12,  v0,  v0,  v0,  v0);
    sha512_dround(33, v4, v2, v0, v1, v3, v29, v25, v13,  v0,  v0,  v0,  v0);
    sha512_dround(34, v1, v4, v3, v0, v2, v30, v26, v14,  v0,  v0,  v0,  v0);
    sha512_dround(35, v0, v1, v2, v3, v4, v31, v27, v15,  v0,  v0,  v0,  v0);
    sha512_dround(36, v3, v0, v4, v2, v1, v24,  v0, v16,  v0,  v0,  v0,  v0);
    sha512_dround(37, v2, v3, v1, v4, v0, v25,  v0, v17,  v0,  v0,  v0,  v0);
    sha512_dround(38, v4, v2, v0, v1, v3, v26,  v0, v18,  v0,  v0,  v0,  v0);
    sha512_dround(39, v1, v4, v3, v0, v2, v27,  v0, v19,  v0,  v0,  v0,  v0);

    __ addv(v8, __ T2D, v8, v0);
    __ addv(v9, __ T2D, v9, v1);
    __ addv(v10, __ T2D, v10, v2);
    __ addv(v11, __ T2D, v11, v3);

    if (multi_block) {
      __ add(ofs, ofs, 128);
      __ cmp(ofs, limit);
      __ br(Assembler::LE, sha512_loop);
      __ mov(c_rarg0, ofs); // return ofs
    }

    __ st1(v8, v9, v10, v11, __ T2D, state);

    __ ldpd(v14, v15, Address(sp, 48));
    __ ldpd(v12, v13, Address(sp, 32));
    __ ldpd(v10, v11, Address(sp, 16));
    __ ldpd(v8, v9, __ post(sp, 64));

    __ ret(lr);

    return start;
  }

  // Execute one round of keccak of two computations in parallel.
  // One of the states should be loaded into the lower halves of
  // the vector registers v0-v24, the other should be loaded into
  // the upper halves of those registers. The ld1r instruction loads
  // the round constant into both halves of register v31.
  // Intermediate results c0...c5 and d0...d5 are computed
  // in registers v25...v30.
  // All vector instructions that are used operate on both register
  // halves in parallel.
  // If only a single computation is needed, one can only load the lower halves.
  void keccak_round(Register rscratch1) {
  __ eor3(v29, __ T16B, v4, v9, v14);       // c4 = a4 ^ a9 ^ a14
  __ eor3(v26, __ T16B, v1, v6, v11);       // c1 = a1 ^ a16 ^ a11
  __ eor3(v28, __ T16B, v3, v8, v13);       // c3 = a3 ^ a8 ^a13
  __ eor3(v25, __ T16B, v0, v5, v10);       // c0 = a0 ^ a5 ^ a10
  __ eor3(v27, __ T16B, v2, v7, v12);       // c2 = a2 ^ a7 ^ a12
  __ eor3(v29, __ T16B, v29, v19, v24);     // c4 ^= a19 ^ a24
  __ eor3(v26, __ T16B, v26, v16, v21);     // c1 ^= a16 ^ a21
  __ eor3(v28, __ T16B, v28, v18, v23);     // c3 ^= a18 ^ a23
  __ eor3(v25, __ T16B, v25, v15, v20);     // c0 ^= a15 ^ a20
  __ eor3(v27, __ T16B, v27, v17, v22);     // c2 ^= a17 ^ a22

  __ rax1(v30, __ T2D, v29, v26);           // d0 = c4 ^ rol(c1, 1)
  __ rax1(v26, __ T2D, v26, v28);           // d2 = c1 ^ rol(c3, 1)
  __ rax1(v28, __ T2D, v28, v25);           // d4 = c3 ^ rol(c0, 1)
  __ rax1(v25, __ T2D, v25, v27);           // d1 = c0 ^ rol(c2, 1)
  __ rax1(v27, __ T2D, v27, v29);           // d3 = c2 ^ rol(c4, 1)

  __ eor(v0, __ T16B, v0, v30);             // a0 = a0 ^ d0
  __ xar(v29, __ T2D, v1,  v25, (64 - 1));  // a10' = rol((a1^d1), 1)
  __ xar(v1,  __ T2D, v6,  v25, (64 - 44)); // a1 = rol(a6^d1), 44)
  __ xar(v6,  __ T2D, v9,  v28, (64 - 20)); // a6 = rol((a9^d4), 20)
  __ xar(v9,  __ T2D, v22, v26, (64 - 61)); // a9 = rol((a22^d2), 61)
  __ xar(v22, __ T2D, v14, v28, (64 - 39)); // a22 = rol((a14^d4), 39)
  __ xar(v14, __ T2D, v20, v30, (64 - 18)); // a14 = rol((a20^d0), 18)
  __ xar(v31, __ T2D, v2,  v26, (64 - 62)); // a20' = rol((a2^d2), 62)
  __ xar(v2,  __ T2D, v12, v26, (64 - 43)); // a2 = rol((a12^d2), 43)
  __ xar(v12, __ T2D, v13, v27, (64 - 25)); // a12 = rol((a13^d3), 25)
  __ xar(v13, __ T2D, v19, v28, (64 - 8));  // a13 = rol((a19^d4), 8)
  __ xar(v19, __ T2D, v23, v27, (64 - 56)); // a19 = rol((a23^d3), 56)
  __ xar(v23, __ T2D, v15, v30, (64 - 41)); // a23 = rol((a15^d0), 41)
  __ xar(v15, __ T2D, v4,  v28, (64 - 27)); // a15 = rol((a4^d4), 27)
  __ xar(v28, __ T2D, v24, v28, (64 - 14)); // a4' = rol((a24^d4), 14)
  __ xar(v24, __ T2D, v21, v25, (64 - 2));  // a24 = rol((a21^d1), 2)
  __ xar(v8,  __ T2D, v8,  v27, (64 - 55)); // a21' = rol((a8^d3), 55)
  __ xar(v4,  __ T2D, v16, v25, (64 - 45)); // a8' = rol((a16^d1), 45)
  __ xar(v16, __ T2D, v5,  v30, (64 - 36)); // a16 = rol((a5^d0), 36)
  __ xar(v5,  __ T2D, v3,  v27, (64 - 28)); // a5 = rol((a3^d3), 28)
  __ xar(v27, __ T2D, v18, v27, (64 - 21)); // a3' = rol((a18^d3), 21)
  __ xar(v3,  __ T2D, v17, v26, (64 - 15)); // a18' = rol((a17^d2), 15)
  __ xar(v25, __ T2D, v11, v25, (64 - 10)); // a17' = rol((a11^d1), 10)
  __ xar(v26, __ T2D, v7,  v26, (64 - 6));  // a11' = rol((a7^d2), 6)
  __ xar(v30, __ T2D, v10, v30, (64 - 3));  // a7' = rol((a10^d0), 3)

  __ bcax(v20, __ T16B, v31, v22, v8);      // a20 = a20' ^ (~a21 & a22')
  __ bcax(v21, __ T16B, v8,  v23, v22);     // a21 = a21' ^ (~a22 & a23)
  __ bcax(v22, __ T16B, v22, v24, v23);     // a22 = a22 ^ (~a23 & a24)
  __ bcax(v23, __ T16B, v23, v31, v24);     // a23 = a23 ^ (~a24 & a20')
  __ bcax(v24, __ T16B, v24, v8,  v31);     // a24 = a24 ^ (~a20' & a21')

  __ ld1r(v31, __ T2D, __ post(rscratch1, 8)); // rc = round_constants[i]

  __ bcax(v17, __ T16B, v25, v19, v3);      // a17 = a17' ^ (~a18' & a19)
  __ bcax(v18, __ T16B, v3,  v15, v19);     // a18 = a18' ^ (~a19 & a15')
  __ bcax(v19, __ T16B, v19, v16, v15);     // a19 = a19 ^ (~a15 & a16)
  __ bcax(v15, __ T16B, v15, v25, v16);     // a15 = a15 ^ (~a16 & a17')
  __ bcax(v16, __ T16B, v16, v3,  v25);     // a16 = a16 ^ (~a17' & a18')

  __ bcax(v10, __ T16B, v29, v12, v26);     // a10 = a10' ^ (~a11' & a12)
  __ bcax(v11, __ T16B, v26, v13, v12);     // a11 = a11' ^ (~a12 & a13)
  __ bcax(v12, __ T16B, v12, v14, v13);     // a12 = a12 ^ (~a13 & a14)
  __ bcax(v13, __ T16B, v13, v29, v14);     // a13 = a13 ^ (~a14 & a10')
  __ bcax(v14, __ T16B, v14, v26, v29);     // a14 = a14 ^ (~a10' & a11')

  __ bcax(v7, __ T16B, v30, v9,  v4);       // a7 = a7' ^ (~a8' & a9)
  __ bcax(v8, __ T16B, v4,  v5,  v9);       // a8 = a8' ^ (~a9 & a5)
  __ bcax(v9, __ T16B, v9,  v6,  v5);       // a9 = a9 ^ (~a5 & a6)
  __ bcax(v5, __ T16B, v5,  v30, v6);       // a5 = a5 ^ (~a6 & a7)
  __ bcax(v6, __ T16B, v6,  v4,  v30);      // a6 = a6 ^ (~a7 & a8')

  __ bcax(v3, __ T16B, v27, v0,  v28);      // a3 = a3' ^ (~a4' & a0)
  __ bcax(v4, __ T16B, v28, v1,  v0);       // a4 = a4' ^ (~a0 & a1)
  __ bcax(v0, __ T16B, v0,  v2,  v1);       // a0 = a0 ^ (~a1 & a2)
  __ bcax(v1, __ T16B, v1,  v27, v2);       // a1 = a1 ^ (~a2 & a3)
  __ bcax(v2, __ T16B, v2,  v28, v27);      // a2 = a2 ^ (~a3 & a4')

  __ eor(v0, __ T16B, v0, v31);             // a0 = a0 ^ rc
  }

  // Arguments:
  //
  // Inputs:
  //   c_rarg0   - byte[]  source+offset
  //   c_rarg1   - byte[]  SHA.state
  //   c_rarg2   - int     block_size
  //   c_rarg3   - int     offset
  //   c_rarg4   - int     limit
  //
  address generate_sha3_implCompress(StubGenStubId stub_id) {
    bool multi_block;
    switch (stub_id) {
    case sha3_implCompress_id:
      multi_block = false;
      break;
    case sha3_implCompressMB_id:
      multi_block = true;
      break;
    default:
      ShouldNotReachHere();
    }

    static const uint64_t round_consts[24] = {
      0x0000000000000001L, 0x0000000000008082L, 0x800000000000808AL,
      0x8000000080008000L, 0x000000000000808BL, 0x0000000080000001L,
      0x8000000080008081L, 0x8000000000008009L, 0x000000000000008AL,
      0x0000000000000088L, 0x0000000080008009L, 0x000000008000000AL,
      0x000000008000808BL, 0x800000000000008BL, 0x8000000000008089L,
      0x8000000000008003L, 0x8000000000008002L, 0x8000000000000080L,
      0x000000000000800AL, 0x800000008000000AL, 0x8000000080008081L,
      0x8000000000008080L, 0x0000000080000001L, 0x8000000080008008L
    };

    __ align(CodeEntryAlignment);

    StubCodeMark mark(this, stub_id);
    address start = __ pc();

    Register buf           = c_rarg0;
    Register state         = c_rarg1;
    Register block_size    = c_rarg2;
    Register ofs           = c_rarg3;
    Register limit         = c_rarg4;

    Label sha3_loop, rounds24_loop;
    Label sha3_512_or_sha3_384, shake128;

    __ stpd(v8, v9, __ pre(sp, -64));
    __ stpd(v10, v11, Address(sp, 16));
    __ stpd(v12, v13, Address(sp, 32));
    __ stpd(v14, v15, Address(sp, 48));

    // load state
    __ add(rscratch1, state, 32);
    __ ld1(v0, v1, v2,  v3,  __ T1D, state);
    __ ld1(v4, v5, v6,  v7,  __ T1D, __ post(rscratch1, 32));
    __ ld1(v8, v9, v10, v11, __ T1D, __ post(rscratch1, 32));
    __ ld1(v12, v13, v14, v15, __ T1D, __ post(rscratch1, 32));
    __ ld1(v16, v17, v18, v19, __ T1D, __ post(rscratch1, 32));
    __ ld1(v20, v21, v22, v23, __ T1D, __ post(rscratch1, 32));
    __ ld1(v24, __ T1D, rscratch1);

    __ BIND(sha3_loop);

    // 24 keccak rounds
    __ movw(rscratch2, 24);

    // load round_constants base
    __ lea(rscratch1, ExternalAddress((address) round_consts));

    // load input
    __ ld1(v25, v26, v27, v28, __ T8B, __ post(buf, 32));
    __ ld1(v29, v30, v31, __ T8B, __ post(buf, 24));
    __ eor(v0, __ T8B, v0, v25);
    __ eor(v1, __ T8B, v1, v26);
    __ eor(v2, __ T8B, v2, v27);
    __ eor(v3, __ T8B, v3, v28);
    __ eor(v4, __ T8B, v4, v29);
    __ eor(v5, __ T8B, v5, v30);
    __ eor(v6, __ T8B, v6, v31);

    // block_size == 72, SHA3-512; block_size == 104, SHA3-384
    __ tbz(block_size, 7, sha3_512_or_sha3_384);

    __ ld1(v25, v26, v27, v28, __ T8B, __ post(buf, 32));
    __ ld1(v29, v30, v31, __ T8B, __ post(buf, 24));
    __ eor(v7, __ T8B, v7, v25);
    __ eor(v8, __ T8B, v8, v26);
    __ eor(v9, __ T8B, v9, v27);
    __ eor(v10, __ T8B, v10, v28);
    __ eor(v11, __ T8B, v11, v29);
    __ eor(v12, __ T8B, v12, v30);
    __ eor(v13, __ T8B, v13, v31);

    __ ld1(v25, v26, v27,  __ T8B, __ post(buf, 24));
    __ eor(v14, __ T8B, v14, v25);
    __ eor(v15, __ T8B, v15, v26);
    __ eor(v16, __ T8B, v16, v27);

    // block_size == 136, bit4 == 0 and bit5 == 0, SHA3-256 or SHAKE256
    __ andw(c_rarg5, block_size, 48);
    __ cbzw(c_rarg5, rounds24_loop);

    __ tbnz(block_size, 5, shake128);
    // block_size == 144, bit5 == 0, SHA3-224
    __ ldrd(v28, __ post(buf, 8));
    __ eor(v17, __ T8B, v17, v28);
    __ b(rounds24_loop);

    __ BIND(shake128);
    __ ld1(v28, v29, v30, v31, __ T8B, __ post(buf, 32));
    __ eor(v17, __ T8B, v17, v28);
    __ eor(v18, __ T8B, v18, v29);
    __ eor(v19, __ T8B, v19, v30);
    __ eor(v20, __ T8B, v20, v31);
    __ b(rounds24_loop); // block_size == 168, SHAKE128

    __ BIND(sha3_512_or_sha3_384);
    __ ld1(v25, v26, __ T8B, __ post(buf, 16));
    __ eor(v7, __ T8B, v7, v25);
    __ eor(v8, __ T8B, v8, v26);
    __ tbz(block_size, 5, rounds24_loop); // SHA3-512

    // SHA3-384
    __ ld1(v27, v28, v29, v30, __ T8B, __ post(buf, 32));
    __ eor(v9,  __ T8B, v9,  v27);
    __ eor(v10, __ T8B, v10, v28);
    __ eor(v11, __ T8B, v11, v29);
    __ eor(v12, __ T8B, v12, v30);

    __ BIND(rounds24_loop);
    __ subw(rscratch2, rscratch2, 1);

    keccak_round(rscratch1);

    __ cbnzw(rscratch2, rounds24_loop);

    if (multi_block) {
      __ add(ofs, ofs, block_size);
      __ cmp(ofs, limit);
      __ br(Assembler::LE, sha3_loop);
      __ mov(c_rarg0, ofs); // return ofs
    }

    __ st1(v0, v1, v2,  v3,  __ T1D, __ post(state, 32));
    __ st1(v4, v5, v6,  v7,  __ T1D, __ post(state, 32));
    __ st1(v8, v9, v10, v11, __ T1D, __ post(state, 32));
    __ st1(v12, v13, v14, v15, __ T1D, __ post(state, 32));
    __ st1(v16, v17, v18, v19, __ T1D, __ post(state, 32));
    __ st1(v20, v21, v22, v23, __ T1D, __ post(state, 32));
    __ st1(v24, __ T1D, state);

    // restore callee-saved registers
    __ ldpd(v14, v15, Address(sp, 48));
    __ ldpd(v12, v13, Address(sp, 32));
    __ ldpd(v10, v11, Address(sp, 16));
    __ ldpd(v8, v9, __ post(sp, 64));

    __ ret(lr);

    return start;
  }

  // Inputs:
  //   c_rarg0   - long[]  state0
  //   c_rarg1   - long[]  state1
  address generate_double_keccak() {
    static const uint64_t round_consts[24] = {
      0x0000000000000001L, 0x0000000000008082L, 0x800000000000808AL,
      0x8000000080008000L, 0x000000000000808BL, 0x0000000080000001L,
      0x8000000080008081L, 0x8000000000008009L, 0x000000000000008AL,
      0x0000000000000088L, 0x0000000080008009L, 0x000000008000000AL,
      0x000000008000808BL, 0x800000000000008BL, 0x8000000000008089L,
      0x8000000000008003L, 0x8000000000008002L, 0x8000000000000080L,
      0x000000000000800AL, 0x800000008000000AL, 0x8000000080008081L,
      0x8000000000008080L, 0x0000000080000001L, 0x8000000080008008L
    };

    // Implements the double_keccak() method of the
    // sun.secyrity.provider.SHA3Parallel class
    __ align(CodeEntryAlignment);
    StubCodeMark mark(this, "StubRoutines", "double_keccak");
    address start = __ pc();
    __ enter();

    Register state0        = c_rarg0;
    Register state1        = c_rarg1;

    Label rounds24_loop;

    // save callee-saved registers
    __ stpd(v8, v9, __ pre(sp, -64));
    __ stpd(v10, v11, Address(sp, 16));
    __ stpd(v12, v13, Address(sp, 32));
    __ stpd(v14, v15, Address(sp, 48));

    // load states
    __ add(rscratch1, state0, 32);
    __ ld4(v0, v1, v2,  v3, __ D, 0,  state0);
    __ ld4(v4, v5, v6,  v7, __ D, 0, __ post(rscratch1, 32));
    __ ld4(v8, v9, v10, v11, __ D, 0, __ post(rscratch1, 32));
    __ ld4(v12, v13, v14, v15, __ D, 0, __ post(rscratch1, 32));
    __ ld4(v16, v17, v18, v19, __ D, 0, __ post(rscratch1, 32));
    __ ld4(v20, v21, v22, v23, __ D, 0, __ post(rscratch1, 32));
    __ ld1(v24, __ D, 0, rscratch1);
    __ add(rscratch1, state1, 32);
    __ ld4(v0, v1, v2,  v3,  __ D, 1, state1);
    __ ld4(v4, v5, v6,  v7, __ D, 1, __ post(rscratch1, 32));
    __ ld4(v8, v9, v10, v11, __ D, 1, __ post(rscratch1, 32));
    __ ld4(v12, v13, v14, v15, __ D, 1, __ post(rscratch1, 32));
    __ ld4(v16, v17, v18, v19, __ D, 1, __ post(rscratch1, 32));
    __ ld4(v20, v21, v22, v23, __ D, 1, __ post(rscratch1, 32));
    __ ld1(v24, __ D, 1, rscratch1);

    // 24 keccak rounds
    __ movw(rscratch2, 24);

    // load round_constants base
    __ lea(rscratch1, ExternalAddress((address) round_consts));

    __ BIND(rounds24_loop);
    __ subw(rscratch2, rscratch2, 1);
    keccak_round(rscratch1);
    __ cbnzw(rscratch2, rounds24_loop);

    __ st4(v0, v1, v2,  v3,  __ D, 0, __ post(state0, 32));
    __ st4(v4, v5, v6,  v7,  __ D, 0, __ post(state0, 32));
    __ st4(v8, v9, v10, v11, __ D, 0, __ post(state0, 32));
    __ st4(v12, v13, v14, v15, __ D, 0, __ post(state0, 32));
    __ st4(v16, v17, v18, v19, __ D, 0, __ post(state0, 32));
    __ st4(v20, v21, v22, v23, __ D, 0, __ post(state0, 32));
    __ st1(v24, __ D, 0, state0);
    __ st4(v0, v1, v2,  v3,  __ D, 1, __ post(state1, 32));
    __ st4(v4, v5, v6,  v7, __ D, 1, __ post(state1, 32));
    __ st4(v8, v9, v10, v11, __ D, 1, __ post(state1, 32));
    __ st4(v12, v13, v14, v15, __ D, 1, __ post(state1, 32));
    __ st4(v16, v17, v18, v19, __ D, 1, __ post(state1, 32));
    __ st4(v20, v21, v22, v23, __ D, 1, __ post(state1, 32));
    __ st1(v24, __ D, 1, state1);

    // restore callee-saved vector registers
    __ ldpd(v14, v15, Address(sp, 48));
    __ ldpd(v12, v13, Address(sp, 32));
    __ ldpd(v10, v11, Address(sp, 16));
    __ ldpd(v8, v9, __ post(sp, 64));

    __ leave(); // required for proper stackwalking of RuntimeStub frame
    __ mov(r0, zr); // return 0
    __ ret(lr);

    return start;
  }

<<<<<<< HEAD
  // Arguments:
  //
  // Inputs:
  //   c_rarg0   - byte[]  source+offset
  //   c_rarg1   - byte[]  SHA.state
  //   c_rarg2   - int     block_size
  //   c_rarg3   - int     offset
  //   c_rarg4   - int     limit
  //
  address generate_sha3_implCompress_gpr(StubGenStubId stub_id) {
    bool multi_block;
    switch (stub_id) {
    case sha3_implCompress_id:
      multi_block = false;
      break;
    case sha3_implCompressMB_id:
      multi_block = true;
      break;
    default:
      ShouldNotReachHere();
    }

    static const uint64_t round_consts[24] = {
      0x0000000000000001L, 0x0000000000008082L, 0x800000000000808AL,
      0x8000000080008000L, 0x000000000000808BL, 0x0000000080000001L,
      0x8000000080008081L, 0x8000000000008009L, 0x000000000000008AL,
      0x0000000000000088L, 0x0000000080008009L, 0x000000008000000AL,
      0x000000008000808BL, 0x800000000000008BL, 0x8000000000008089L,
      0x8000000000008003L, 0x8000000000008002L, 0x8000000000000080L,
      0x000000000000800AL, 0x800000008000000AL, 0x8000000080008081L,
      0x8000000000008080L, 0x0000000080000001L, 0x8000000080008008L
    };

    __ align(CodeEntryAlignment);
    StubCodeMark mark(this, stub_id);
    address start = __ pc();

    Register buf           = c_rarg0;
    Register state         = c_rarg1;
    Register block_size    = c_rarg2;
    Register ofs           = c_rarg3;
    Register limit         = c_rarg4;

    // use r3.r17,r19..r28 to keep a0..a24.
    // a0..a24 are respective locals from SHA3.java
    Register a0 = r25,
             a1 = r26,
             a2 = r27,
             a3 = r3,
             a4 = r4,
             a5 = r5,
             a6 = r6,
             a7 = r7,
             a8 = r8,
             a9 = r9,
             a10 = r10,
             a11 = r11,
             a12 = r12,
             a13 = r13,
             a14 = r14,
             a15 = r15,
             a16 = r16,
             a17 = r17,
             a18 = r28,
             a19 = r19,
             a20 = r20,
             a21 = r21,
             a22 = r22,
             a23 = r23,
             a24 = r24;

    Register tmp1 = block_size, tmp2 = buf, tmp3 = state, tmp4 = r30;

    Label sha3_loop, rounds24_preloop, loop_body;
    Label sha3_512_or_sha3_384, shake128;

    bool can_use_r18 = false;
#ifndef R18_RESERVED
    can_use_r18 = true;
#endif
    bool can_use_fp = !PreserveFramePointer;

    __ enter();

    // save almost all yet unsaved gpr registers on stack
    __ str(block_size, __ pre(sp, -128));
    if (multi_block) {
      __ stpw(ofs, limit, Address(sp, 8));
    }
    // 16 bytes at st+16 will be used to keep buf and loop counter
    __ stp(r19, r20, Address(sp, 32));
    __ stp(r21, r22, Address(sp, 48));
    __ stp(r23, r24, Address(sp, 64));
    __ stp(r25, r26, Address(sp, 80));
    __ stp(r27, r28, Address(sp, 96));
    if (can_use_r18 && can_use_fp) {
      __ stp(r18_tls, state, Address(sp, 112));
    } else {
      __ str(state, Address(sp, 112));
    }

    // begin sha3 calculations: loading a0..a24 from state arrary
    __ ldp(a0, a1, state);
    __ ldp(a2, a3, Address(state, 16));
    __ ldp(a4, a5, Address(state, 32));
    __ ldp(a6, a7, Address(state, 48));
    __ ldp(a8, a9, Address(state, 64));
    __ ldp(a10, a11, Address(state, 80));
    __ ldp(a12, a13, Address(state, 96));
    __ ldp(a14, a15, Address(state, 112));
    __ ldp(a16, a17, Address(state, 128));
    __ ldp(a18, a19, Address(state, 144));
    __ ldp(a20, a21, Address(state, 160));
    __ ldp(a22, a23, Address(state, 176));
    __ ldr(a24, Address(state, 192));

    __ BIND(sha3_loop);

    // load input
    __ ldp(tmp4, tmp3, __ post(buf, 16));
    __ eor(a0, a0, tmp4);
    __ eor(a1, a1, tmp3);
    __ ldp(tmp4, tmp3, __ post(buf, 16));
    __ eor(a2, a2, tmp4);
    __ eor(a3, a3, tmp3);
    __ ldp(tmp4, tmp3, __ post(buf, 16));
    __ eor(a4, a4, tmp4);
    __ eor(a5, a5, tmp3);
    __ ldr(tmp4, __ post(buf, 8));
    __ eor(a6, a6, tmp4);

    // block_size == 72, SHA3-512; block_size == 104, SHA3-384
    __ tbz(block_size, 7, sha3_512_or_sha3_384);

    __ ldp(tmp4, tmp3, __ post(buf, 16));
    __ eor(a7, a7, tmp4);
    __ eor(a8, a8, tmp3);
    __ ldp(tmp4, tmp3, __ post(buf, 16));
    __ eor(a9, a9, tmp4);
    __ eor(a10, a10, tmp3);
    __ ldp(tmp4, tmp3, __ post(buf, 16));
    __ eor(a11, a11, tmp4);
    __ eor(a12, a12, tmp3);
    __ ldp(tmp4, tmp3, __ post(buf, 16));
    __ eor(a13, a13, tmp4);
    __ eor(a14, a14, tmp3);
    __ ldp(tmp4, tmp3, __ post(buf, 16));
    __ eor(a15, a15, tmp4);
    __ eor(a16, a16, tmp3);

    // block_size == 136, bit4 == 0 and bit5 == 0, SHA3-256 or SHAKE256
    __ andw(tmp3, block_size, 48);
    __ cbzw(tmp3, rounds24_preloop);
    __ tbnz(block_size, 5, shake128);
    // block_size == 144, bit5 == 0, SHA3-244
    __ ldr(tmp4, __ post(buf, 8));
    __ eor(a17, a17, tmp4);
    __ b(rounds24_preloop);

    __ BIND(shake128);
    __ ldp(tmp4, tmp3, __ post(buf, 16));
    __ eor(a17, a17, tmp4);
    __ eor(a18, a18, tmp3);
    __ ldp(tmp4, tmp3, __ post(buf, 16));
    __ eor(a19, a19, tmp4);
    __ eor(a20, a20, tmp3);
    __ b(rounds24_preloop); // block_size == 168, SHAKE128

    __ BIND(sha3_512_or_sha3_384);
    __ ldp(tmp4, tmp3, __ post(buf, 16));
    __ eor(a7, a7, tmp4);
    __ eor(a8, a8, tmp3);
    __ tbz(block_size, 5, rounds24_preloop); // SHA3-512

    // SHA3-384
    __ ldp(tmp4, tmp3, __ post(buf, 16));
    __ eor(a9, a9, tmp4);
    __ eor(a10, a10, tmp3);
    __ ldp(tmp4, tmp3, __ post(buf, 16));
    __ eor(a11, a11, tmp4);
    __ eor(a12, a12, tmp3);

    __ BIND(rounds24_preloop);
    __ mov(tmp1, 24);
    __ stp(buf, tmp1, Address(sp, 16));
    __ lea(tmp4, ExternalAddress((address) round_consts));

    __ BIND(loop_body);

    __ eor(tmp1, a4, a9); // tmp1 = a4^a9
    __ eor(tmp2, a14, a19); // tmp2 = a14^a19
    __ eor(tmp3, a1, a6); // tmp3 = a1^a6
    __ eor(tmp1, tmp1, tmp2); // tmp1 = a4^a9^a14^19
    __ eor(tmp2, a11, a16); // tmp2 = a11^16
    __ eor(tmp1, tmp1, a24); // tmp1 = a4^a9^a14^a19^a24 = c4
    __ eor(tmp2, tmp2, tmp3); // tmp2 = a1^a6^a11^a16
    __ eor(tmp2, tmp2, a21); // tmp2 = a1^a6^a11^a16^a21 = c1
    __ eor(tmp3, tmp1, tmp2, __ ROR, 63); // d0
    {
      Register tmp5, tmp6;
      if (can_use_fp && can_use_r18) {
        tmp5 = rfp;
        tmp6 = r18_tls;
      } else {
        tmp5 = a4;
        tmp6 = a9;
        __ stp(tmp5, tmp6, __ pre(sp, -16));
      }
      __ eor(tmp6, a0, a5); // tmp6 = a0^a5
      __ eor(a0, a0, tmp3);
      __ eor(a5, a5, tmp3);
      __ eor(tmp5, a10, a15); // tmp5 = a10^a15
      __ eor(a10, a10, tmp3);
      __ eor(a15, a15, tmp3);
      __ eor(tmp6, tmp6, tmp5); // tmp6 = a0^a5^a10^a15
      __ eor(tmp6, tmp6, a20); // tmp6 = a0^a5^a10^a15^a20 = c0
      __ eor(a20, a20, tmp3); // d0(tmp3)
      __ eor(tmp5, a2, a7); // tmp5 = a2^a7
      __ eor(tmp3, a12, a17); // tmp3 = a12^a17
      __ eor(tmp3, tmp3, tmp5); // tmp3 = a2^a7^a12^a17
      __ eor(tmp3, tmp3, a22); // tmp3 = a2^a7^a12^a17^a22 = c2
      __ eor(tmp5, tmp6, tmp3, __ ROR, 63); // d1.
      __ eor(a1, a1, tmp5);
      __ eor(a6, a6, tmp5);
      __ eor(a11, a11, tmp5);
      __ eor(a16, a16, tmp5);
      __ eor(a21, a21, tmp5); // d1(tmp5)
      __ eor(tmp5, tmp3, tmp1, __ ROR, 63); // d3
      __ eor(tmp1, a3, a8); // tmp1 = a3^a8
      __ eor(a3, a3, tmp5);
      __ eor(a8, a8, tmp5);
      __ eor(tmp3, a13, a18); // tmp3 = a13^a18
      __ eor(a13, a13, tmp5);
      __ eor(a18, a18, tmp5);
      __ eor(tmp1, tmp1, tmp3); // tmp1 = a3^a8^a13^a18
      __ eor(tmp1, tmp1, a23);  // tmp1 = a3^a8^a13^a18^a23 = c3
      __ eor(a23, a23, tmp5);
      __ eor(tmp3, tmp2, tmp1, __ ROR, 63); // d2
      __ eor(a2, a2, tmp3);
      __ eor(a7, a7, tmp3);
      __ eor(a12, a12, tmp3);
      __ eor(tmp1, tmp1, tmp6, __ ROR, 63); // d4
      if (!can_use_fp || !can_use_r18) {
        __ ldp(tmp5, tmp6, __ post(sp, 16));
      }
      __ eor(a17, a17, tmp3);
      __ eor(a22, a22, tmp3);
      __ eor(a4, a4, tmp1);
      __ eor(a9, a9, tmp1);
      __ eor(a14, a14, tmp1);
      __ eor(a19, a19, tmp1);
      __ eor(a24, a24, tmp1);
    }

    __ ror(tmp1, a10, 64 - 3);
    __ ror(a10, a1, 64 - 1);
    __ ror(a1, a6, 64 - 44);
    __ ror(a6, a9, 64 - 20);
    __ ror(a9, a22, 64 - 61);
    __ ror(a22, a14, 64 - 39);
    __ ror(a14, a20, 64 - 18);
    __ ror(a20, a2, 64 - 62);
    __ ror(a2, a12, 64 - 43);
    __ ror(a12, a13, 64 - 25);
    __ ror(a13, a19, 64 - 8) ;
    __ ror(a19, a23, 64 - 56);
    __ ror(a23, a15, 64 - 41);
    __ ror(a15, a4, 64 - 27);
    __ ror(a4, a24, 64 - 14);
    __ ror(a24, a21, 64 - 2);
    __ ror(a21, a8, 64 - 55);
    __ ror(a8, a16, 64 - 45);
    __ ror(a16, a5, 64 - 36);
    __ ror(a5, a3, 64 - 28);
    __ ror(a3, a18, 64 - 21);
    __ ror(a18, a17, 64 - 15);
    __ ror(a17, a11, 64 - 10);
    __ ror(a11, a7, 64 - 6);
    __ mov(a7, tmp1);

    __ bic(tmp1, a2, a1); // for a0
    __ bic(tmp2, a3, a2); // for a1
    __ bic(tmp3, a4, a3); // for a2
    __ eor(a2, a2, tmp3);
    __ bic(tmp3, a0, a4); // for a3
    __ eor(a3, a3, tmp3);
    __ bic(tmp3, a1, a0); // for a4
    __ eor(a0, a0, tmp1);
    __ eor(a1, a1, tmp2);
    __ eor(a4, a4, tmp3);

    __ bic(tmp1, a7, a6); // for a5
    __ bic(tmp2, a8, a7); // for a6
    __ bic(tmp3, a9, a8); // for a7
    __ eor(a7, a7, tmp3);
    __ bic(tmp3, a5, a9); // for a8
    __ eor(a8, a8, tmp3);
    __ bic(tmp3, a6, a5); // for a9
    __ eor(a5, a5, tmp1);
    __ eor(a6, a6, tmp2);
    __ eor(a9, a9, tmp3);

    __ bic(tmp1, a12, a11); // for a10
    __ bic(tmp2, a13, a12); // for a11
    __ bic(tmp3, a14, a13); // for a12
    __ eor(a12, a12, tmp3);
    __ bic(tmp3, a10, a14); // for a13
    __ eor(a13, a13, tmp3);
    __ bic(tmp3, a11, a10); // for a14
    __ eor(a10, a10, tmp1);
    __ eor(a11, a11, tmp2);
    __ eor(a14, a14, tmp3);

    __ bic(tmp1, a17, a16); // for a15
    __ bic(tmp2, a18, a17); // for a16
    __ bic(tmp3, a19, a18); // for a17
    __ eor(a17, a17, tmp3);
    __ bic(tmp3, a15, a19); // for a18
    __ eor(a18, a18, tmp3);
    __ bic(tmp3, a16, a15); // for a19
    __ eor(a15, a15, tmp1);
    __ eor(a16, a16, tmp2);
    __ eor(a19, a19, tmp3);

    __ bic(tmp1, a22, a21); // for a20
    __ bic(tmp2, a23, a22); // for a21
    __ bic(tmp3, a24, a23); // for a22
    __ eor(a22, a22, tmp3);
    __ bic(tmp3, a20, a24); // for a23
    __ eor(a23, a23, tmp3);
    __ bic(tmp3, a21, a20); // for a24
    __ eor(a20, a20, tmp1);
    __ eor(a21, a21, tmp2);
    __ eor(a24, a24, tmp3);

    __ ldr(tmp1, Address(sp, 24)); // loop counter
    __ ldr(tmp2, __ post(tmp4, 8));
    __ eor(a0, a0, tmp2);

    __ subsw(tmp1, tmp1, 1); // decrease loop counter
    __ str(tmp1, Address(sp, 24)); // save loop counter
    __ br(__ NE, loop_body);

    if (multi_block) {
      __ ldrw(block_size, sp); // block_size
      __ ldpw(tmp3, tmp2, Address(sp, 8)); // offset, limit
      __ addw(tmp3, tmp3, block_size);
      __ cmpw(tmp3, tmp2);
      __ strw(tmp3, Address(sp, 8)); // store offset in case we're jumping
      __ ldr(buf, Address(sp, 16)); // restore buf in case we're jumping
      __ br(Assembler::LE, sha3_loop);
      __ movw(c_rarg0, tmp3); // return offset
    }
    if (can_use_fp && can_use_r18) {
      __ ldp(r18_tls, state, Address(sp, 112));
    } else {
      __ ldr(state, Address(sp, 112));
    }
    // saving calculated sha3 state
    __ stp(a0, a1, Address(state));
    __ stp(a2, a3, Address(state, 16));
    __ stp(a4, a5, Address(state, 32));
    __ stp(a6, a7, Address(state, 48));
    __ stp(a8, a9, Address(state, 64));
    __ stp(a10, a11, Address(state, 80));
    __ stp(a12, a13, Address(state, 96));
    __ stp(a14, a15, Address(state, 112));
    __ stp(a16, a17, Address(state, 128));
    __ stp(a18, a19, Address(state, 144));
    __ stp(a20, a21, Address(state, 160));
    __ stp(a22, a23, Address(state, 176));
    __ str(a24, Address(state, 192));

    // restore required registers from stack
    __ ldp(r19, r20, Address(sp, 32));
    __ ldp(r21, r22, Address(sp, 48));
    __ ldp(r23, r24, Address(sp, 64));
    __ ldp(r25, r26, Address(sp, 80));
    __ ldp(r27, r28, Address(sp, 96));
    if (can_use_fp && can_use_r18) {
      __ add(rfp, sp, 128); // leave() will copy rfp to sp below
    } // else no need to recalculate rfp, since it wasn't changed

    __ leave();

    __ ret(lr);

    return start;
  }

  /**
   *  Arguments:
   *
   * Inputs:
   *   c_rarg0   - int crc
   *   c_rarg1   - byte* buf
   *   c_rarg2   - int length
   *
   * Output:
   *       rax   - int crc result
   */
  address generate_updateBytesCRC32() {
    assert(UseCRC32Intrinsics, "what are we doing here?");

    __ align(CodeEntryAlignment);
    StubGenStubId stub_id = StubGenStubId::updateBytesCRC32_id;
    StubCodeMark mark(this, stub_id);

    address start = __ pc();

    const Register crc   = c_rarg0;  // crc
    const Register buf   = c_rarg1;  // source java byte array address
    const Register len   = c_rarg2;  // length
    const Register table0 = c_rarg3; // crc_table address
    const Register table1 = c_rarg4;
    const Register table2 = c_rarg5;
    const Register table3 = c_rarg6;
    const Register tmp3 = c_rarg7;

    BLOCK_COMMENT("Entry:");
    __ enter(); // required for proper stackwalking of RuntimeStub frame

    __ kernel_crc32(crc, buf, len,
              table0, table1, table2, table3, rscratch1, rscratch2, tmp3);

    __ leave(); // required for proper stackwalking of RuntimeStub frame
    __ ret(lr);

    return start;
  }

  // ChaCha20 block function.  This version parallelizes 4 quarter
  // round operations at a time.  It uses 16 SIMD registers to
  // produce 4 blocks of key stream.
=======
  // ChaCha20 block function.  This version parallelizes the 32-bit
  // state elements on each of 16 vectors, producing 4 blocks of
  // keystream at a time.
>>>>>>> 7bd8375f
  //
  // state (int[16]) = c_rarg0
  // keystream (byte[256]) = c_rarg1
  // return - number of bytes of produced keystream (always 256)
  //
  // This implementation takes each 32-bit integer from the state
  // array and broadcasts it across all 4 32-bit lanes of a vector register
  // (e.g. state[0] is replicated on all 4 lanes of v4, state[1] to all 4 lanes
  // of v5, etc.).  Once all 16 elements have been broadcast onto 16 vectors,
  // the quarter round schedule is implemented as outlined in RFC 7539 section
  // 2.3.  However, instead of sequentially processing the 3 quarter round
  // operations represented by one QUARTERROUND function, we instead stack all
  // the adds, xors and left-rotations from the first 4 quarter rounds together
  // and then do the same for the second set of 4 quarter rounds.  This removes
  // some latency that would otherwise be incurred by waiting for an add to
  // complete before performing an xor (which depends on the result of the
  // add), etc. An adjustment happens between the first and second groups of 4
  // quarter rounds, but this is done only in the inputs to the macro functions
  // that generate the assembly instructions - these adjustments themselves are
  // not part of the resulting assembly.
  // The 4 registers v0-v3 are used during the quarter round operations as
  // scratch registers.  Once the 20 rounds are complete, these 4 scratch
  // registers become the vectors involved in adding the start state back onto
  // the post-QR working state.  After the adds are complete, each of the 16
  // vectors write their first lane back to the keystream buffer, followed
  // by the second lane from all vectors and so on.
  address generate_chacha20Block_blockpar() {
    Label L_twoRounds, L_cc20_const;
    // The constant data is broken into two 128-bit segments to be loaded
    // onto FloatRegisters.  The first 128 bits are a counter add overlay
    // that adds +0/+1/+2/+3 to the vector holding replicated state[12].
    // The second 128-bits is a table constant used for 8-bit left rotations.
    __ BIND(L_cc20_const);
    __ emit_int64(0x0000000100000000UL);
    __ emit_int64(0x0000000300000002UL);
    __ emit_int64(0x0605040702010003UL);
    __ emit_int64(0x0E0D0C0F0A09080BUL);

    __ align(CodeEntryAlignment);
    StubGenStubId stub_id = StubGenStubId::chacha20Block_id;
    StubCodeMark mark(this, stub_id);
    address start = __ pc();
    __ enter();

    int i, j;
    const Register state = c_rarg0;
    const Register keystream = c_rarg1;
    const Register loopCtr = r10;
    const Register tmpAddr = r11;
    const FloatRegister ctrAddOverlay = v28;
    const FloatRegister lrot8Tbl = v29;

    // Organize SIMD registers in an array that facilitates
    // putting repetitive opcodes into loop structures.  It is
    // important that each grouping of 4 registers is monotonically
    // increasing to support the requirements of multi-register
    // instructions (e.g. ld4r, st4, etc.)
    const FloatRegister workSt[16] = {
         v4,  v5,  v6,  v7, v16, v17, v18, v19,
        v20, v21, v22, v23, v24, v25, v26, v27
    };

    // Pull in constant data.  The first 16 bytes are the add overlay
    // which is applied to the vector holding the counter (state[12]).
    // The second 16 bytes is the index register for the 8-bit left
    // rotation tbl instruction.
    __ adr(tmpAddr, L_cc20_const);
    __ ldpq(ctrAddOverlay, lrot8Tbl, Address(tmpAddr));

    // Load from memory and interlace across 16 SIMD registers,
    // With each word from memory being broadcast to all lanes of
    // each successive SIMD register.
    //      Addr(0) -> All lanes in workSt[i]
    //      Addr(4) -> All lanes workSt[i + 1], etc.
    __ mov(tmpAddr, state);
    for (i = 0; i < 16; i += 4) {
      __ ld4r(workSt[i], workSt[i + 1], workSt[i + 2], workSt[i + 3], __ T4S,
          __ post(tmpAddr, 16));
    }
    __ addv(workSt[12], __ T4S, workSt[12], ctrAddOverlay); // Add ctr overlay

    // Before entering the loop, create 5 4-register arrays.  These
    // will hold the 4 registers that represent the a/b/c/d fields
    // in the quarter round operation.  For instance the "b" field
    // for the first 4 quarter round operations is the set of v16/v17/v18/v19,
    // but in the second 4 quarter rounds it gets adjusted to v17/v18/v19/v16
    // since it is part of a diagonal organization.  The aSet and scratch
    // register sets are defined at declaration time because they do not change
    // organization at any point during the 20-round processing.
    FloatRegister aSet[4] = { v4, v5, v6, v7 };
    FloatRegister bSet[4];
    FloatRegister cSet[4];
    FloatRegister dSet[4];
    FloatRegister scratch[4] = { v0, v1, v2, v3 };

    // Set up the 10 iteration loop and perform all 8 quarter round ops
    __ mov(loopCtr, 10);
    __ BIND(L_twoRounds);

    // Set to columnar organization and do the following 4 quarter-rounds:
    // QUARTERROUND(0, 4, 8, 12)
    // QUARTERROUND(1, 5, 9, 13)
    // QUARTERROUND(2, 6, 10, 14)
    // QUARTERROUND(3, 7, 11, 15)
    __ cc20_set_qr_registers(bSet, workSt, 4, 5, 6, 7);
    __ cc20_set_qr_registers(cSet, workSt, 8, 9, 10, 11);
    __ cc20_set_qr_registers(dSet, workSt, 12, 13, 14, 15);

    __ cc20_qr_add4(aSet, bSet);                    // a += b
    __ cc20_qr_xor4(dSet, aSet, dSet);              // d ^= a
    __ cc20_qr_lrot4(dSet, dSet, 16, lrot8Tbl);     // d <<<= 16

    __ cc20_qr_add4(cSet, dSet);                    // c += d
    __ cc20_qr_xor4(bSet, cSet, scratch);           // b ^= c (scratch)
    __ cc20_qr_lrot4(scratch, bSet, 12, lrot8Tbl);  // b <<<= 12

    __ cc20_qr_add4(aSet, bSet);                    // a += b
    __ cc20_qr_xor4(dSet, aSet, dSet);              // d ^= a
    __ cc20_qr_lrot4(dSet, dSet, 8, lrot8Tbl);      // d <<<= 8

    __ cc20_qr_add4(cSet, dSet);                    // c += d
    __ cc20_qr_xor4(bSet, cSet, scratch);           // b ^= c (scratch)
    __ cc20_qr_lrot4(scratch, bSet, 7, lrot8Tbl);   // b <<<= 12

    // Set to diagonal organization and do the next 4 quarter-rounds:
    // QUARTERROUND(0, 5, 10, 15)
    // QUARTERROUND(1, 6, 11, 12)
    // QUARTERROUND(2, 7, 8, 13)
    // QUARTERROUND(3, 4, 9, 14)
    __ cc20_set_qr_registers(bSet, workSt, 5, 6, 7, 4);
    __ cc20_set_qr_registers(cSet, workSt, 10, 11, 8, 9);
    __ cc20_set_qr_registers(dSet, workSt, 15, 12, 13, 14);

    __ cc20_qr_add4(aSet, bSet);                    // a += b
    __ cc20_qr_xor4(dSet, aSet, dSet);              // d ^= a
    __ cc20_qr_lrot4(dSet, dSet, 16, lrot8Tbl);     // d <<<= 16

    __ cc20_qr_add4(cSet, dSet);                    // c += d
    __ cc20_qr_xor4(bSet, cSet, scratch);           // b ^= c (scratch)
    __ cc20_qr_lrot4(scratch, bSet, 12, lrot8Tbl);  // b <<<= 12

    __ cc20_qr_add4(aSet, bSet);                    // a += b
    __ cc20_qr_xor4(dSet, aSet, dSet);              // d ^= a
    __ cc20_qr_lrot4(dSet, dSet, 8, lrot8Tbl);      // d <<<= 8

    __ cc20_qr_add4(cSet, dSet);                    // c += d
    __ cc20_qr_xor4(bSet, cSet, scratch);           // b ^= c (scratch)
    __ cc20_qr_lrot4(scratch, bSet, 7, lrot8Tbl);   // b <<<= 12

    // Decrement and iterate
    __ sub(loopCtr, loopCtr, 1);
    __ cbnz(loopCtr, L_twoRounds);

    __ mov(tmpAddr, state);

    // Add the starting state back to the post-loop keystream
    // state.  We read/interlace the state array from memory into
    // 4 registers similar to what we did in the beginning.  Then
    // add the counter overlay onto workSt[12] at the end.
    for (i = 0; i < 16; i += 4) {
      __ ld4r(v0, v1, v2, v3, __ T4S, __ post(tmpAddr, 16));
      __ addv(workSt[i], __ T4S, workSt[i], v0);
      __ addv(workSt[i + 1], __ T4S, workSt[i + 1], v1);
      __ addv(workSt[i + 2], __ T4S, workSt[i + 2], v2);
      __ addv(workSt[i + 3], __ T4S, workSt[i + 3], v3);
    }
    __ addv(workSt[12], __ T4S, workSt[12], ctrAddOverlay); // Add ctr overlay

    // Write working state into the keystream buffer.  This is accomplished
    // by taking the lane "i" from each of the four vectors and writing
    // it to consecutive 4-byte offsets, then post-incrementing by 16 and
    // repeating with the next 4 vectors until all 16 vectors have been used.
    // Then move to the next lane and repeat the process until all lanes have
    // been written.
    for (i = 0; i < 4; i++) {
      for (j = 0; j < 16; j += 4) {
        __ st4(workSt[j], workSt[j + 1], workSt[j + 2], workSt[j + 3], __ S, i,
            __ post(keystream, 16));
      }
    }

    __ mov(r0, 256);             // Return length of output keystream
    __ leave();
    __ ret(lr);

    return start;
  }

  // Helpers to schedule parallel operation bundles across vector
  // register sequences of size 2, 4 or 8.

  // Implement various primitive computations across vector sequences

  template<int N>
  void vs_addv(const VSeq<N>& v, Assembler::SIMD_Arrangement T,
               const VSeq<N>& v1, const VSeq<N>& v2) {
    // output must not be constant
    assert(N == 1  || !v.is_constant(), "cannot output multiple values to a constant vector");
    // output cannot overwrite pending inputs
    assert(!vs_write_before_read(v, v1), "output overwrites input");
    assert(!vs_write_before_read(v, v2), "output overwrites input");
    for (int i = 0; i < N; i++) {
      __ addv(v[i], T, v1[i], v2[i]);
    }
  }

  template<int N>
  void vs_subv(const VSeq<N>& v, Assembler::SIMD_Arrangement T,
               const VSeq<N>& v1, const VSeq<N>& v2) {
    // output must not be constant
    assert(N == 1  || !v.is_constant(), "cannot output multiple values to a constant vector");
    // output cannot overwrite pending inputs
    assert(!vs_write_before_read(v, v1), "output overwrites input");
    assert(!vs_write_before_read(v, v2), "output overwrites input");
    for (int i = 0; i < N; i++) {
      __ subv(v[i], T, v1[i], v2[i]);
    }
  }

  template<int N>
  void vs_mulv(const VSeq<N>& v, Assembler::SIMD_Arrangement T,
               const VSeq<N>& v1, const VSeq<N>& v2) {
    // output must not be constant
    assert(N == 1  || !v.is_constant(), "cannot output multiple values to a constant vector");
    // output cannot overwrite pending inputs
    assert(!vs_write_before_read(v, v1), "output overwrites input");
    assert(!vs_write_before_read(v, v2), "output overwrites input");
    for (int i = 0; i < N; i++) {
      __ mulv(v[i], T, v1[i], v2[i]);
    }
  }

  template<int N>
  void vs_negr(const VSeq<N>& v, Assembler::SIMD_Arrangement T, const VSeq<N>& v1) {
    // output must not be constant
    assert(N == 1  || !v.is_constant(), "cannot output multiple values to a constant vector");
    // output cannot overwrite pending inputs
    assert(!vs_write_before_read(v, v1), "output overwrites input");
    for (int i = 0; i < N; i++) {
      __ negr(v[i], T, v1[i]);
    }
  }

  template<int N>
  void vs_sshr(const VSeq<N>& v, Assembler::SIMD_Arrangement T,
               const VSeq<N>& v1, int shift) {
    // output must not be constant
    assert(N == 1  || !v.is_constant(), "cannot output multiple values to a constant vector");
    // output cannot overwrite pending inputs
    assert(!vs_write_before_read(v, v1), "output overwrites input");
    for (int i = 0; i < N; i++) {
      __ sshr(v[i], T, v1[i], shift);
    }
  }

  template<int N>
  void vs_andr(const VSeq<N>& v, const VSeq<N>& v1, const VSeq<N>& v2) {
    // output must not be constant
    assert(N == 1  || !v.is_constant(), "cannot output multiple values to a constant vector");
    // output cannot overwrite pending inputs
    assert(!vs_write_before_read(v, v1), "output overwrites input");
    assert(!vs_write_before_read(v, v2), "output overwrites input");
    for (int i = 0; i < N; i++) {
      __ andr(v[i], __ T16B, v1[i], v2[i]);
    }
  }

  template<int N>
  void vs_orr(const VSeq<N>& v, const VSeq<N>& v1, const VSeq<N>& v2) {
    // output must not be constant
    assert(N == 1  || !v.is_constant(), "cannot output multiple values to a constant vector");
    // output cannot overwrite pending inputs
    assert(!vs_write_before_read(v, v1), "output overwrites input");
    assert(!vs_write_before_read(v, v2), "output overwrites input");
    for (int i = 0; i < N; i++) {
      __ orr(v[i], __ T16B, v1[i], v2[i]);
    }
  }

  template<int N>
  void vs_notr(const VSeq<N>& v, const VSeq<N>& v1) {
    // output must not be constant
    assert(N == 1  || !v.is_constant(), "cannot output multiple values to a constant vector");
    // output cannot overwrite pending inputs
    assert(!vs_write_before_read(v, v1), "output overwrites input");
    for (int i = 0; i < N; i++) {
      __ notr(v[i], __ T16B, v1[i]);
    }
  }

  template<int N>
  void vs_sqdmulh(const VSeq<N>& v, Assembler::SIMD_Arrangement T, const VSeq<N>& v1, const VSeq<N>& v2) {
    // output must not be constant
    assert(N == 1  || !v.is_constant(), "cannot output multiple values to a constant vector");
    // output cannot overwrite pending inputs
    assert(!vs_write_before_read(v, v1), "output overwrites input");
    assert(!vs_write_before_read(v, v2), "output overwrites input");
    for (int i = 0; i < N; i++) {
      __ sqdmulh(v[i], T, v1[i], v2[i]);
    }
  }

  template<int N>
  void vs_mlsv(const VSeq<N>& v, Assembler::SIMD_Arrangement T, const VSeq<N>& v1, VSeq<N>& v2) {
    // output must not be constant
    assert(N == 1  || !v.is_constant(), "cannot output multiple values to a constant vector");
    // output cannot overwrite pending inputs
    assert(!vs_write_before_read(v, v1), "output overwrites input");
    assert(!vs_write_before_read(v, v2), "output overwrites input");
    for (int i = 0; i < N; i++) {
      __ mlsv(v[i], T, v1[i], v2[i]);
    }
  }

  // load N/2 successive pairs of quadword values from memory in order
  // into N successive vector registers of the sequence via the
  // address supplied in base.
  template<int N>
  void vs_ldpq(const VSeq<N>& v, Register base) {
    for (int i = 0; i < N; i += 2) {
      __ ldpq(v[i], v[i+1], Address(base, 32 * i));
    }
  }

  // load N/2 successive pairs of quadword values from memory in order
  // into N vector registers of the sequence via the address supplied
  // in base using post-increment addressing
  template<int N>
  void vs_ldpq_post(const VSeq<N>& v, Register base) {
    static_assert((N & (N - 1)) == 0, "sequence length must be even");
    for (int i = 0; i < N; i += 2) {
      __ ldpq(v[i], v[i+1], __ post(base, 32));
    }
  }

  // store N successive vector registers of the sequence into N/2
  // successive pairs of quadword memory locations via the address
  // supplied in base using post-increment addressing
  template<int N>
  void vs_stpq_post(const VSeq<N>& v, Register base) {
    static_assert((N & (N - 1)) == 0, "sequence length must be even");
    for (int i = 0; i < N; i += 2) {
      __ stpq(v[i], v[i+1], __ post(base, 32));
    }
  }

  // load N/2 pairs of quadword values from memory de-interleaved into
  // N vector registers 2 at a time via the address supplied in base
  // using post-increment addressing.
  template<int N>
  void vs_ld2_post(const VSeq<N>& v, Assembler::SIMD_Arrangement T, Register base) {
    static_assert((N & (N - 1)) == 0, "sequence length must be even");
    for (int i = 0; i < N; i += 2) {
      __ ld2(v[i], v[i+1], T, __ post(base, 32));
    }
  }

  // store N vector registers interleaved into N/2 pairs of quadword
  // memory locations via the address supplied in base using
  // post-increment addressing.
  template<int N>
  void vs_st2_post(const VSeq<N>& v, Assembler::SIMD_Arrangement T, Register base) {
    static_assert((N & (N - 1)) == 0, "sequence length must be even");
    for (int i = 0; i < N; i += 2) {
      __ st2(v[i], v[i+1], T, __ post(base, 32));
    }
  }

  // load N quadword values from memory de-interleaved into N vector
  // registers 3 elements at a time via the address supplied in base.
  template<int N>
  void vs_ld3(const VSeq<N>& v, Assembler::SIMD_Arrangement T, Register base) {
    static_assert(N == ((N / 3) * 3), "sequence length must be multiple of 3");
    for (int i = 0; i < N; i += 3) {
      __ ld3(v[i], v[i+1], v[i+2], T, base);
    }
  }

  // load N quadword values from memory de-interleaved into N vector
  // registers 3 elements at a time via the address supplied in base
  // using post-increment addressing.
  template<int N>
  void vs_ld3_post(const VSeq<N>& v, Assembler::SIMD_Arrangement T, Register base) {
    static_assert(N == ((N / 3) * 3), "sequence length must be multiple of 3");
    for (int i = 0; i < N; i += 3) {
      __ ld3(v[i], v[i+1], v[i+2], T, __ post(base, 48));
    }
  }

  // load N/2 pairs of quadword values from memory into N vector
  // registers via the address supplied in base with each pair indexed
  // using the the start offset plus the corresponding entry in the
  // offsets array
  template<int N>
  void vs_ldpq_indexed(const VSeq<N>& v, Register base, int start, int (&offsets)[N/2]) {
    for (int i = 0; i < N/2; i++) {
      __ ldpq(v[2*i], v[2*i+1], Address(base, start + offsets[i]));
    }
  }

  // store N vector registers into N/2 pairs of quadword memory
  // locations via the address supplied in base with each pair indexed
  // using the the start offset plus the corresponding entry in the
  // offsets array
  template<int N>
  void vs_stpq_indexed(const VSeq<N>& v, Register base, int start, int offsets[N/2]) {
    for (int i = 0; i < N/2; i++) {
      __ stpq(v[2*i], v[2*i+1], Address(base, start + offsets[i]));
    }
  }

  // load N single quadword values from memory into N vector registers
  // via the address supplied in base with each value indexed using
  // the the start offset plus the corresponding entry in the offsets
  // array
  template<int N>
  void vs_ldr_indexed(const VSeq<N>& v, Assembler::SIMD_RegVariant T, Register base,
                      int start, int (&offsets)[N]) {
    for (int i = 0; i < N; i++) {
      __ ldr(v[i], T, Address(base, start + offsets[i]));
    }
  }

  // store N vector registers into N single quadword memory locations
  // via the address supplied in base with each value indexed using
  // the the start offset plus the corresponding entry in the offsets
  // array
  template<int N>
  void vs_str_indexed(const VSeq<N>& v, Assembler::SIMD_RegVariant T, Register base,
                      int start, int (&offsets)[N]) {
    for (int i = 0; i < N; i++) {
      __ str(v[i], T, Address(base, start + offsets[i]));
    }
  }

  // load N/2 pairs of quadword values from memory de-interleaved into
  // N vector registers 2 at a time via the address supplied in base
  // with each pair indexed using the the start offset plus the
  // corresponding entry in the offsets array
  template<int N>
  void vs_ld2_indexed(const VSeq<N>& v, Assembler::SIMD_Arrangement T, Register base,
                      Register tmp, int start, int (&offsets)[N/2]) {
    for (int i = 0; i < N/2; i++) {
      __ add(tmp, base, start + offsets[i]);
      __ ld2(v[2*i], v[2*i+1], T, tmp);
    }
  }

  // store N vector registers 2 at a time interleaved into N/2 pairs
  // of quadword memory locations via the address supplied in base
  // with each pair indexed using the the start offset plus the
  // corresponding entry in the offsets array
  template<int N>
  void vs_st2_indexed(const VSeq<N>& v, Assembler::SIMD_Arrangement T, Register base,
                      Register tmp, int start, int (&offsets)[N/2]) {
    for (int i = 0; i < N/2; i++) {
      __ add(tmp, base, start + offsets[i]);
      __ st2(v[2*i], v[2*i+1], T, tmp);
    }
  }

  // Helper routines for various flavours of Montgomery multiply

  // Perform 16 32-bit (4x4S) or 32 16-bit (4 x 8H) Montgomery
  // multiplications in parallel
  //

  // See the montMul() method of the sun.security.provider.ML_DSA
  // class.
  //
  // Computes 4x4S results or 8x8H results
  //    a = b * c * 2^MONT_R_BITS mod MONT_Q
  // Inputs:  vb, vc - 4x4S or 4x8H vector register sequences
  //          vq - 2x4S or 2x8H constants <MONT_Q, MONT_Q_INV_MOD_R>
  // Temps:   vtmp - 4x4S or 4x8H vector sequence trashed after call
  // Outputs: va - 4x4S or 4x8H vector register sequences
  // vb, vc, vtmp and vq must all be disjoint
  // va must be disjoint from all other inputs/temps or must equal vc
  // va must have a non-zero delta i.e. it must not be a constant vseq.
  // n.b. MONT_R_BITS is 16 or 32, so the right shift by it is implicit.
  void vs_montmul4(const VSeq<4>& va, const VSeq<4>& vb, const VSeq<4>& vc,
                   Assembler::SIMD_Arrangement T,
                   const VSeq<4>& vtmp, const VSeq<2>& vq) {
    assert (T == __ T4S || T == __ T8H, "invalid arrangement for montmul");
    assert(vs_disjoint(vb, vc), "vb and vc overlap");
    assert(vs_disjoint(vb, vq), "vb and vq overlap");
    assert(vs_disjoint(vb, vtmp), "vb and vtmp overlap");

    assert(vs_disjoint(vc, vq), "vc and vq overlap");
    assert(vs_disjoint(vc, vtmp), "vc and vtmp overlap");

    assert(vs_disjoint(vq, vtmp), "vq and vtmp overlap");

    assert(vs_disjoint(va, vc) || vs_same(va, vc), "va and vc neither disjoint nor equal");
    assert(vs_disjoint(va, vb), "va and vb overlap");
    assert(vs_disjoint(va, vq), "va and vq overlap");
    assert(vs_disjoint(va, vtmp), "va and vtmp overlap");
    assert(!va.is_constant(), "output vector must identify 4 different registers");

    // schedule 4 streams of instructions across the vector sequences
    for (int i = 0; i < 4; i++) {
      __ sqdmulh(vtmp[i], T, vb[i], vc[i]); // aHigh = hi32(2 * b * c)
      __ mulv(va[i], T, vb[i], vc[i]);    // aLow = lo32(b * c)
    }

    for (int i = 0; i < 4; i++) {
      __ mulv(va[i], T, va[i], vq[0]);     // m = aLow * qinv
    }

    for (int i = 0; i < 4; i++) {
      __ sqdmulh(va[i], T, va[i], vq[1]);  // n = hi32(2 * m * q)
    }

    for (int i = 0; i < 4; i++) {
      __ shsubv(va[i], T, vtmp[i], va[i]);   // a = (aHigh - n) / 2
    }
  }

  // Perform 8 32-bit (4x4S) or 16 16-bit (2 x 8H) Montgomery
  // multiplications in parallel
  //

  // See the montMul() method of the sun.security.provider.ML_DSA
  // class.
  //
  // Computes 4x4S results or 8x8H results
  //    a = b * c * 2^MONT_R_BITS mod MONT_Q
  // Inputs:  vb, vc - 4x4S or 4x8H vector register sequences
  //          vq - 2x4S or 2x8H constants <MONT_Q, MONT_Q_INV_MOD_R>
  // Temps:   vtmp - 4x4S or 4x8H vector sequence trashed after call
  // Outputs: va - 4x4S or 4x8H vector register sequences
  // vb, vc, vtmp and vq must all be disjoint
  // va must be disjoint from all other inputs/temps or must equal vc
  // va must have a non-zero delta i.e. it must not be a constant vseq.
  // n.b. MONT_R_BITS is 16 or 32, so the right shift by it is implicit.
  void vs_montmul2(const VSeq<2>& va, const VSeq<2>& vb, const VSeq<2>& vc,
                   Assembler::SIMD_Arrangement T,
                   const VSeq<2>& vtmp, const VSeq<2>& vq) {
    assert (T == __ T4S || T == __ T8H, "invalid arrangement for montmul");
    assert(vs_disjoint(vb, vc), "vb and vc overlap");
    assert(vs_disjoint(vb, vq), "vb and vq overlap");
    assert(vs_disjoint(vb, vtmp), "vb and vtmp overlap");

    assert(vs_disjoint(vc, vq), "vc and vq overlap");
    assert(vs_disjoint(vc, vtmp), "vc and vtmp overlap");

    assert(vs_disjoint(vq, vtmp), "vq and vtmp overlap");

    assert(vs_disjoint(va, vc) || vs_same(va, vc), "va and vc neither disjoint nor equal");
    assert(vs_disjoint(va, vb), "va and vb overlap");
    assert(vs_disjoint(va, vq), "va and vq overlap");
    assert(vs_disjoint(va, vtmp), "va and vtmp overlap");
    assert(!va.is_constant(), "output vector must identify 2 different registers");

    // schedule 2 streams of instructions across the vector sequences
    for (int i = 0; i < 2; i++) {
      __ sqdmulh(vtmp[i], T, vb[i], vc[i]); // aHigh = hi32(2 * b * c)
      __ mulv(va[i], T, vb[i], vc[i]);    // aLow = lo32(b * c)
    }

    for (int i = 0; i < 2; i++) {
      __ mulv(va[i], T, va[i], vq[0]);     // m = aLow * qinv
    }

    for (int i = 0; i < 2; i++) {
      __ sqdmulh(va[i], T, va[i], vq[1]);  // n = hi32(2 * m * q)
    }

    for (int i = 0; i < 2; i++) {
      __ shsubv(va[i], T, vtmp[i], va[i]);   // a = (aHigh - n) / 2
    }
  }

  // Perform 16 16-bit Montgomery multiplications in parallel.
  void kyber_montmul16(const VSeq<2>& va, const VSeq<2>& vb, const VSeq<2>& vc,
                       const VSeq<2>& vtmp, const VSeq<2>& vq) {
    // Use the helper routine to schedule a 2x8H Montgomery multiply.
    // It will assert that the register use is valid
    vs_montmul2(va, vb, vc, __ T8H, vtmp, vq);
  }

  // Perform 32 16-bit Montgomery multiplications in parallel.
  void kyber_montmul32(const VSeq<4>& va, const VSeq<4>& vb, const VSeq<4>& vc,
                       const VSeq<4>& vtmp, const VSeq<2>& vq) {
    // Use the helper routine to schedule a 4x8H Montgomery multiply.
    // It will assert that the register use is valid
    vs_montmul4(va, vb, vc, __ T8H, vtmp, vq);
  }

  // Perform 64 16-bit Montgomery multiplications in parallel.
  void kyber_montmul64(const VSeq<8>& va, const VSeq<8>& vb, const VSeq<8>& vc,
                       const VSeq<4>& vtmp, const VSeq<2>& vq) {
    // Schedule two successive 4x8H multiplies via the montmul helper
    // on the front and back halves of va, vb and vc. The helper will
    // assert that the register use has no overlap conflicts on each
    // individual call but we also need to ensure that the necessary
    // disjoint/equality constraints are met across both calls.

    // vb, vc, vtmp and vq must be disjoint. va must either be
    // disjoint from all other registers or equal vc

    assert(vs_disjoint(vb, vc), "vb and vc overlap");
    assert(vs_disjoint(vb, vq), "vb and vq overlap");
    assert(vs_disjoint(vb, vtmp), "vb and vtmp overlap");

    assert(vs_disjoint(vc, vq), "vc and vq overlap");
    assert(vs_disjoint(vc, vtmp), "vc and vtmp overlap");

    assert(vs_disjoint(vq, vtmp), "vq and vtmp overlap");

    assert(vs_disjoint(va, vc) || vs_same(va, vc), "va and vc neither disjoint nor equal");
    assert(vs_disjoint(va, vb), "va and vb overlap");
    assert(vs_disjoint(va, vq), "va and vq overlap");
    assert(vs_disjoint(va, vtmp), "va and vtmp overlap");

    // we multiply the front and back halves of each sequence 4 at a
    // time because
    //
    // 1) we are currently only able to get 4-way instruction
    // parallelism at best
    //
    // 2) we need registers for the constants in vq and temporary
    // scratch registers to hold intermediate results so vtmp can only
    // be a VSeq<4> which means we only have 4 scratch slots

    vs_montmul4(vs_front(va), vs_front(vb), vs_front(vc), __ T8H, vtmp, vq);
    vs_montmul4(vs_back(va), vs_back(vb), vs_back(vc), __ T8H, vtmp, vq);
  }

  void kyber_montmul32_sub_add(const VSeq<4>& va0, const VSeq<4>& va1,
                               const VSeq<4>& vc,
                               const VSeq<4>& vtmp,
                               const VSeq<2>& vq) {
    // compute a = montmul(a1, c)
    kyber_montmul32(vc, va1, vc, vtmp, vq);
    // ouptut a1 = a0 - a
    vs_subv(va1, __ T8H, va0, vc);
    //    and a0 = a0 + a
    vs_addv(va0, __ T8H, va0, vc);
  }

  void kyber_sub_add_montmul32(const VSeq<4>& va0, const VSeq<4>& va1,
                               const VSeq<4>& vb,
                               const VSeq<4>& vtmp1,
                               const VSeq<4>& vtmp2,
                               const VSeq<2>& vq) {
    // compute c = a0 - a1
    vs_subv(vtmp1, __ T8H, va0, va1);
    // output a0 = a0 + a1
    vs_addv(va0, __ T8H, va0, va1);
    // output a1 = b montmul c
    kyber_montmul32(va1, vtmp1, vb, vtmp2, vq);
  }

  void load64shorts(const VSeq<8>& v, Register shorts) {
    vs_ldpq_post(v, shorts);
  }

  void load32shorts(const VSeq<4>& v, Register shorts) {
    vs_ldpq_post(v, shorts);
  }

  void store64shorts(VSeq<8> v, Register tmpAddr) {
    vs_stpq_post(v, tmpAddr);
  }

  // Kyber NTT function.
  // Implements
  // static int implKyberNtt(short[] poly, short[] ntt_zetas) {}
  //
  // coeffs (short[256]) = c_rarg0
  // ntt_zetas (short[256]) = c_rarg1
  address generate_kyberNtt() {

    __ align(CodeEntryAlignment);
    StubGenStubId stub_id = StubGenStubId::kyberNtt_id;
    StubCodeMark mark(this, stub_id);
    address start = __ pc();
    __ enter();

    const Register coeffs = c_rarg0;
    const Register zetas = c_rarg1;

    const Register kyberConsts = r10;
    const Register tmpAddr = r11;

    VSeq<8> vs1(0), vs2(16), vs3(24);  // 3 sets of 8x8H inputs/outputs
    VSeq<4> vtmp = vs_front(vs3);      // n.b. tmp registers overlap vs3
    VSeq<2> vq(30);                    // n.b. constants overlap vs3

    __ lea(kyberConsts, ExternalAddress((address) StubRoutines::aarch64::_kyberConsts));
    // load the montmul constants
    vs_ldpq(vq, kyberConsts);

    // Each level corresponds to an iteration of the outermost loop of the
    // Java method seilerNTT(int[] coeffs). There are some differences
    // from what is done in the seilerNTT() method, though:
    // 1. The computation is using 16-bit signed values, we do not convert them
    // to ints here.
    // 2. The zetas are delivered in a bigger array, 128 zetas are stored in
    // this array for each level, it is easier that way to fill up the vector
    // registers.
    // 3. In the seilerNTT() method we use R = 2^20 for the Montgomery
    // multiplications (this is because that way there should not be any
    // overflow during the inverse NTT computation), here we usr R = 2^16 so
    // that we can use the 16-bit arithmetic in the vector unit.
    //
    // On each level, we fill up the vector registers in such a way that the
    // array elements that need to be multiplied by the zetas go into one
    // set of vector registers while the corresponding ones that don't need to
    // be multiplied, go into another set.
    // We can do 32 Montgomery multiplications in parallel, using 12 vector
    // registers interleaving the steps of 4 identical computations,
    // each done on 8 16-bit values per register.

    // At levels 0-3 the coefficients multiplied by or added/subtracted
    // to the zetas occur in discrete blocks whose size is some multiple
    // of 32.

    // level 0
    __ add(tmpAddr, coeffs, 256);
    load64shorts(vs1, tmpAddr);
    load64shorts(vs2, zetas);
    kyber_montmul64(vs2, vs1, vs2, vtmp, vq);
    __ add(tmpAddr, coeffs, 0);
    load64shorts(vs1, tmpAddr);
    vs_subv(vs3, __ T8H, vs1, vs2); // n.b. trashes vq
    vs_addv(vs1, __ T8H, vs1, vs2);
    __ add(tmpAddr, coeffs, 0);
    vs_stpq_post(vs1, tmpAddr);
    __ add(tmpAddr, coeffs, 256);
    vs_stpq_post(vs3, tmpAddr);
    // restore montmul constants
    vs_ldpq(vq, kyberConsts);
    load64shorts(vs1, tmpAddr);
    load64shorts(vs2, zetas);
    kyber_montmul64(vs2, vs1, vs2, vtmp, vq);
    __ add(tmpAddr, coeffs, 128);
    load64shorts(vs1, tmpAddr);
    vs_subv(vs3, __ T8H, vs1, vs2); // n.b. trashes vq
    vs_addv(vs1, __ T8H, vs1, vs2);
    __ add(tmpAddr, coeffs, 128);
    store64shorts(vs1, tmpAddr);
    __ add(tmpAddr, coeffs, 384);
    store64shorts(vs3, tmpAddr);

    // level 1
    // restore montmul constants
    vs_ldpq(vq, kyberConsts);
    __ add(tmpAddr, coeffs, 128);
    load64shorts(vs1, tmpAddr);
    load64shorts(vs2, zetas);
    kyber_montmul64(vs2, vs1, vs2, vtmp, vq);
    __ add(tmpAddr, coeffs, 0);
    load64shorts(vs1, tmpAddr);
    vs_subv(vs3, __ T8H, vs1, vs2); // n.b. trashes vq
    vs_addv(vs1, __ T8H, vs1, vs2);
    __ add(tmpAddr, coeffs, 0);
    store64shorts(vs1, tmpAddr);
    store64shorts(vs3, tmpAddr);
    vs_ldpq(vq, kyberConsts);
    __ add(tmpAddr, coeffs, 384);
    load64shorts(vs1, tmpAddr);
    load64shorts(vs2, zetas);
    kyber_montmul64(vs2, vs1, vs2, vtmp, vq);
    __ add(tmpAddr, coeffs, 256);
    load64shorts(vs1, tmpAddr);
    vs_subv(vs3, __ T8H, vs1, vs2); // n.b. trashes vq
    vs_addv(vs1, __ T8H, vs1, vs2);
    __ add(tmpAddr, coeffs, 256);
    store64shorts(vs1, tmpAddr);
    store64shorts(vs3, tmpAddr);

    // level 2
    vs_ldpq(vq, kyberConsts);
    int offsets1[4] = { 0, 32, 128, 160 };
    vs_ldpq_indexed(vs1, coeffs, 64, offsets1);
    load64shorts(vs2, zetas);
    kyber_montmul64(vs2, vs1, vs2, vtmp, vq);
    vs_ldpq_indexed(vs1, coeffs, 0, offsets1);
    // kyber_subv_addv64();
    vs_subv(vs3, __ T8H, vs1, vs2); // n.b. trashes vq
    vs_addv(vs1, __ T8H, vs1, vs2);
    __ add(tmpAddr, coeffs, 0);
    vs_stpq_post(vs_front(vs1), tmpAddr);
    vs_stpq_post(vs_front(vs3), tmpAddr);
    vs_stpq_post(vs_back(vs1), tmpAddr);
    vs_stpq_post(vs_back(vs3), tmpAddr);
    vs_ldpq(vq, kyberConsts);
    vs_ldpq_indexed(vs1, tmpAddr, 64, offsets1);
    load64shorts(vs2, zetas);
    kyber_montmul64(vs2, vs1, vs2, vtmp, vq);
    vs_ldpq_indexed(vs1,  coeffs, 256, offsets1);
    // kyber_subv_addv64();
    vs_subv(vs3, __ T8H, vs1, vs2); // n.b. trashes vq
    vs_addv(vs1, __ T8H, vs1, vs2);
    __ add(tmpAddr, coeffs, 256);
    vs_stpq_post(vs_front(vs1), tmpAddr);
    vs_stpq_post(vs_front(vs3), tmpAddr);
    vs_stpq_post(vs_back(vs1), tmpAddr);
    vs_stpq_post(vs_back(vs3), tmpAddr);

    // level 3
    vs_ldpq(vq, kyberConsts);
    int offsets2[4] = { 0, 64, 128, 192 };
    vs_ldpq_indexed(vs1, coeffs, 32, offsets2);
    load64shorts(vs2, zetas);
    kyber_montmul64(vs2, vs1, vs2, vtmp, vq);
    vs_ldpq_indexed(vs1, coeffs, 0, offsets2);
    vs_subv(vs3, __ T8H, vs1, vs2); // n.b. trashes vq
    vs_addv(vs1, __ T8H, vs1, vs2);
    vs_stpq_indexed(vs1, coeffs, 0, offsets2);
    vs_stpq_indexed(vs3, coeffs, 32, offsets2);

    vs_ldpq(vq, kyberConsts);
    vs_ldpq_indexed(vs1, coeffs, 256 + 32, offsets2);
    load64shorts(vs2, zetas);
    kyber_montmul64(vs2, vs1, vs2, vtmp, vq);
    vs_ldpq_indexed(vs1, coeffs, 256, offsets2);
    vs_subv(vs3, __ T8H, vs1, vs2); // n.b. trashes vq
    vs_addv(vs1, __ T8H, vs1, vs2);
    vs_stpq_indexed(vs1, coeffs, 256, offsets2);
    vs_stpq_indexed(vs3, coeffs, 256 + 32, offsets2);

    // level 4
    // At level 4 coefficients occur in 8 discrete blocks of size 16
    // so they are loaded using employing an ldr at 8 distinct offsets.

    vs_ldpq(vq, kyberConsts);
    int offsets3[8] = { 0, 32, 64, 96, 128, 160, 192, 224 };
    vs_ldr_indexed(vs1, __ Q, coeffs, 16, offsets3);
    load64shorts(vs2, zetas);
    kyber_montmul64(vs2, vs1, vs2, vtmp, vq);
    vs_ldr_indexed(vs1, __ Q, coeffs, 0, offsets3);
    vs_subv(vs3, __ T8H, vs1, vs2); // n.b. trashes vq
    vs_addv(vs1, __ T8H, vs1, vs2);
    vs_str_indexed(vs1, __ Q, coeffs, 0, offsets3);
    vs_str_indexed(vs3, __ Q, coeffs, 16, offsets3);

    vs_ldpq(vq, kyberConsts);
    vs_ldr_indexed(vs1, __ Q, coeffs, 256 + 16, offsets3);
    load64shorts(vs2, zetas);
    kyber_montmul64(vs2, vs1, vs2, vtmp, vq);
    vs_ldr_indexed(vs1, __ Q, coeffs, 256, offsets3);
    vs_subv(vs3, __ T8H, vs1, vs2); // n.b. trashes vq
    vs_addv(vs1, __ T8H, vs1, vs2);
    vs_str_indexed(vs1, __ Q, coeffs, 256, offsets3);
    vs_str_indexed(vs3, __ Q, coeffs, 256 + 16, offsets3);

    // level 5
    // At level 5 related coefficients occur in discrete blocks of size 8 so
    // need to be loaded interleaved using an ld2 operation with arrangement 2D.

    vs_ldpq(vq, kyberConsts);
    int offsets4[4] = { 0, 32, 64, 96 };
    vs_ld2_indexed(vs1, __ T2D, coeffs, tmpAddr, 0, offsets4);
    load32shorts(vs_front(vs2), zetas);
    kyber_montmul32_sub_add(vs_even(vs1), vs_odd(vs1), vs_front(vs2), vtmp, vq);
    vs_st2_indexed(vs1, __ T2D, coeffs, tmpAddr, 0, offsets4);
    vs_ld2_indexed(vs1, __ T2D, coeffs, tmpAddr, 128, offsets4);
    load32shorts(vs_front(vs2), zetas);
    kyber_montmul32_sub_add(vs_even(vs1), vs_odd(vs1), vs_front(vs2), vtmp, vq);
    vs_st2_indexed(vs1, __ T2D, coeffs, tmpAddr, 128, offsets4);
    vs_ld2_indexed(vs1, __ T2D, coeffs, tmpAddr, 256, offsets4);
    load32shorts(vs_front(vs2), zetas);
    kyber_montmul32_sub_add(vs_even(vs1), vs_odd(vs1), vs_front(vs2), vtmp, vq);
    vs_st2_indexed(vs1, __ T2D, coeffs, tmpAddr, 256, offsets4);

    vs_ld2_indexed(vs1, __ T2D, coeffs, tmpAddr, 384, offsets4);
    load32shorts(vs_front(vs2), zetas);
    kyber_montmul32_sub_add(vs_even(vs1), vs_odd(vs1), vs_front(vs2), vtmp, vq);
    vs_st2_indexed(vs1, __ T2D, coeffs, tmpAddr, 384, offsets4);

    // level 6
    // At level 6 related coefficients occur in discrete blocks of size 4 so
    // need to be loaded interleaved using an ld2 operation with arrangement 4S.

    vs_ld2_indexed(vs1, __ T4S, coeffs, tmpAddr, 0, offsets4);
    load32shorts(vs_front(vs2), zetas);
    kyber_montmul32_sub_add(vs_even(vs1), vs_odd(vs1), vs_front(vs2), vtmp, vq);
    vs_st2_indexed(vs1, __ T4S, coeffs, tmpAddr, 0, offsets4);
    vs_ld2_indexed(vs1, __ T4S, coeffs, tmpAddr, 128, offsets4);
    // __ ldpq(v18, v19, __ post(zetas, 32));
    load32shorts(vs_front(vs2), zetas);
    kyber_montmul32_sub_add(vs_even(vs1), vs_odd(vs1), vs_front(vs2), vtmp, vq);
    vs_st2_indexed(vs1, __ T4S, coeffs, tmpAddr, 128, offsets4);

    vs_ld2_indexed(vs1, __ T4S, coeffs, tmpAddr, 256, offsets4);
    load32shorts(vs_front(vs2), zetas);
    kyber_montmul32_sub_add(vs_even(vs1), vs_odd(vs1), vs_front(vs2), vtmp, vq);
    vs_st2_indexed(vs1, __ T4S, coeffs, tmpAddr, 256, offsets4);

    vs_ld2_indexed(vs1, __ T4S, coeffs, tmpAddr, 384, offsets4);
    load32shorts(vs_front(vs2), zetas);
    kyber_montmul32_sub_add(vs_even(vs1), vs_odd(vs1), vs_front(vs2), vtmp, vq);
    vs_st2_indexed(vs1, __ T4S, coeffs, tmpAddr, 384, offsets4);

    __ leave(); // required for proper stackwalking of RuntimeStub frame
    __ mov(r0, zr); // return 0
    __ ret(lr);

    return start;
  }

  // Kyber Inverse NTT function
  // Implements
  // static int implKyberInverseNtt(short[] poly, short[] zetas) {}
  //
  // coeffs (short[256]) = c_rarg0
  // ntt_zetas (short[256]) = c_rarg1
  address generate_kyberInverseNtt() {

    __ align(CodeEntryAlignment);
    StubGenStubId stub_id = StubGenStubId::kyberInverseNtt_id;
    StubCodeMark mark(this, stub_id);
    address start = __ pc();
    __ enter();

    const Register coeffs = c_rarg0;
    const Register zetas = c_rarg1;

    const Register kyberConsts = r10;
    const Register tmpAddr = r11;
    const Register tmpAddr2 = c_rarg2;

    VSeq<8> vs1(0), vs2(16), vs3(24);  // 3 sets of 8x8H inputs/outputs
    VSeq<4> vtmp = vs_front(vs3);      // n.b. tmp registers overlap vs3
    VSeq<2> vq(30);                    // n.b. constants overlap vs3

    __ lea(kyberConsts,
             ExternalAddress((address) StubRoutines::aarch64::_kyberConsts));

    // level 0
    // At level 0 related coefficients occur in discrete blocks of size 4 so
    // need to be loaded interleaved using an ld2 operation with arrangement 4S.

    vs_ldpq(vq, kyberConsts);
    int offsets4[4] = { 0, 32, 64, 96 };
    vs_ld2_indexed(vs1, __ T4S, coeffs, tmpAddr, 0, offsets4);
    load32shorts(vs_front(vs2), zetas);
    kyber_sub_add_montmul32(vs_even(vs1), vs_odd(vs1),
                            vs_front(vs2), vs_back(vs2), vtmp, vq);
    vs_st2_indexed(vs1, __ T4S, coeffs, tmpAddr, 0, offsets4);
    vs_ld2_indexed(vs1, __ T4S, coeffs, tmpAddr, 128, offsets4);
    load32shorts(vs_front(vs2), zetas);
    kyber_sub_add_montmul32(vs_even(vs1), vs_odd(vs1),
                            vs_front(vs2), vs_back(vs2), vtmp, vq);
    vs_st2_indexed(vs1, __ T4S, coeffs, tmpAddr, 128, offsets4);
    vs_ld2_indexed(vs1, __ T4S, coeffs, tmpAddr, 256, offsets4);
    load32shorts(vs_front(vs2), zetas);
    kyber_sub_add_montmul32(vs_even(vs1), vs_odd(vs1),
                            vs_front(vs2), vs_back(vs2), vtmp, vq);
    vs_st2_indexed(vs1, __ T4S, coeffs, tmpAddr, 256, offsets4);
    vs_ld2_indexed(vs1, __ T4S, coeffs, tmpAddr, 384, offsets4);
    load32shorts(vs_front(vs2), zetas);
    kyber_sub_add_montmul32(vs_even(vs1), vs_odd(vs1),
                            vs_front(vs2), vs_back(vs2), vtmp, vq);
    vs_st2_indexed(vs1, __ T4S, coeffs, tmpAddr, 384, offsets4);

    // level 1
    // At level 1 related coefficients occur in discrete blocks of size 8 so
    // need to be loaded interleaved using an ld2 operation with arrangement 2D.

    vs_ld2_indexed(vs1, __ T2D, coeffs, tmpAddr, 0, offsets4);
    load32shorts(vs_front(vs2), zetas);
    kyber_sub_add_montmul32(vs_even(vs1), vs_odd(vs1),
                            vs_front(vs2), vs_back(vs2), vtmp, vq);
    vs_st2_indexed(vs1, __ T2D, coeffs, tmpAddr, 0, offsets4);
    vs_ld2_indexed(vs1, __ T2D, coeffs, tmpAddr, 128, offsets4);
    load32shorts(vs_front(vs2), zetas);
    kyber_sub_add_montmul32(vs_even(vs1), vs_odd(vs1),
                            vs_front(vs2), vs_back(vs2), vtmp, vq);
    vs_st2_indexed(vs1, __ T2D, coeffs, tmpAddr, 128, offsets4);

    vs_ld2_indexed(vs1, __ T2D, coeffs, tmpAddr, 256, offsets4);
    load32shorts(vs_front(vs2), zetas);
    kyber_sub_add_montmul32(vs_even(vs1), vs_odd(vs1),
                            vs_front(vs2), vs_back(vs2), vtmp, vq);
    vs_st2_indexed(vs1, __ T2D, coeffs, tmpAddr, 256, offsets4);
    vs_ld2_indexed(vs1, __ T2D, coeffs, tmpAddr, 384, offsets4);
    load32shorts(vs_front(vs2), zetas);
    kyber_sub_add_montmul32(vs_even(vs1), vs_odd(vs1),
                            vs_front(vs2), vs_back(vs2), vtmp, vq);
    vs_st2_indexed(vs1, __ T2D, coeffs, tmpAddr, 384, offsets4);

    // level 2
    // At level 2 coefficients occur in 8 discrete blocks of size 16
    // so they are loaded using employing an ldr at 8 distinct offsets.

    int offsets3[8] = { 0, 32, 64, 96, 128, 160, 192, 224 };
    vs_ldr_indexed(vs1, __ Q, coeffs, 0, offsets3);
    vs_ldr_indexed(vs2, __ Q, coeffs, 16, offsets3);
    vs_addv(vs3, __ T8H, vs1, vs2); // n.b. trashes vq
    vs_subv(vs1, __ T8H, vs1, vs2);
    vs_str_indexed(vs3, __ Q, coeffs, 0, offsets3);
    load64shorts(vs2, zetas);
    vs_ldpq(vq, kyberConsts);
    kyber_montmul64(vs2, vs1, vs2, vtmp, vq);
    vs_str_indexed(vs2, __ Q, coeffs, 16, offsets3);

    vs_ldr_indexed(vs1, __ Q, coeffs, 256, offsets3);
    vs_ldr_indexed(vs2, __ Q, coeffs, 256 + 16, offsets3);
    vs_addv(vs3, __ T8H, vs1, vs2); // n.b. trashes vq
    vs_subv(vs1, __ T8H, vs1, vs2);
    vs_str_indexed(vs3, __ Q, coeffs, 256, offsets3);
    load64shorts(vs2, zetas);
    vs_ldpq(vq, kyberConsts);
    kyber_montmul64(vs2, vs1, vs2, vtmp, vq);
    vs_str_indexed(vs2, __ Q, coeffs, 256 + 16, offsets3);

    // Barrett reduction at indexes where overflow may happen

    // load q and the multiplier for the Barrett reduction
    __ add(tmpAddr, kyberConsts, 16);
    vs_ldpq(vq, tmpAddr);

    VSeq<8> vq1 = VSeq<8>(vq[0], 0); // 2 constant 8 sequences
    VSeq<8> vq2 = VSeq<8>(vq[1], 0); // for above two kyber constants
    VSeq<8> vq3 = VSeq<8>(v29, 0);   // 3rd sequence for const montmul
    vs_ldr_indexed(vs1, __ Q, coeffs, 0, offsets3);
    vs_sqdmulh(vs2, __ T8H, vs1, vq2);
    vs_sshr(vs2, __ T8H, vs2, 11);
    vs_mlsv(vs1, __ T8H, vs2, vq1);
    vs_str_indexed(vs1, __ Q, coeffs, 0, offsets3);
    vs_ldr_indexed(vs1, __ Q, coeffs, 256, offsets3);
    vs_sqdmulh(vs2, __ T8H, vs1, vq2);
    vs_sshr(vs2, __ T8H, vs2, 11);
    vs_mlsv(vs1, __ T8H, vs2, vq1);
    vs_str_indexed(vs1, __ Q, coeffs, 256, offsets3);

    // level 3
    // From level 3 upwards coefficients occur in discrete blocks whose size is
    // some multiple of 32 so can be loaded using ldpq and suitable indexes.

    int offsets2[4] = { 0, 64, 128, 192 };
    vs_ldpq_indexed(vs1, coeffs, 0, offsets2);
    vs_ldpq_indexed(vs2, coeffs, 32, offsets2);
    vs_addv(vs3, __ T8H, vs1, vs2); // n.b. trashes vq
    vs_subv(vs1, __ T8H, vs1, vs2);
    vs_stpq_indexed(vs3, coeffs, 0, offsets2);
    load64shorts(vs2, zetas);
    vs_ldpq(vq, kyberConsts);
    kyber_montmul64(vs2, vs1, vs2, vtmp, vq);
    vs_stpq_indexed(vs2, coeffs, 32, offsets2);

    vs_ldpq_indexed(vs1, coeffs, 256, offsets2);
    vs_ldpq_indexed(vs2, coeffs, 256 + 32, offsets2);
    vs_addv(vs3, __ T8H, vs1, vs2); // n.b. trashes vq
    vs_subv(vs1, __ T8H, vs1, vs2);
    vs_stpq_indexed(vs3, coeffs, 256, offsets2);
    load64shorts(vs2, zetas);
    vs_ldpq(vq, kyberConsts);
    kyber_montmul64(vs2, vs1, vs2, vtmp, vq);
    vs_stpq_indexed(vs2, coeffs, 256 + 32, offsets2);

    // level 4

    int offsets1[4] = { 0, 32, 128, 160 };
    vs_ldpq_indexed(vs1, coeffs, 0, offsets1);
    vs_ldpq_indexed(vs2, coeffs, 64, offsets1);
    vs_addv(vs3, __ T8H, vs1, vs2); // n.b. trashes vq
    vs_subv(vs1, __ T8H, vs1, vs2);
    vs_stpq_indexed(vs3, coeffs, 0, offsets1);
    load64shorts(vs2, zetas);
    vs_ldpq(vq, kyberConsts);
    kyber_montmul64(vs2, vs1, vs2, vtmp, vq);
    vs_stpq_indexed(vs2, coeffs, 64, offsets1);

    vs_ldpq_indexed(vs1, coeffs, 256, offsets1);
    vs_ldpq_indexed(vs2, coeffs, 256 + 64, offsets1);
    vs_addv(vs3, __ T8H, vs1, vs2); // n.b. trashes vq
    vs_subv(vs1, __ T8H, vs1, vs2);
    vs_stpq_indexed(vs3, coeffs, 256, offsets1);
    load64shorts(vs2, zetas);
    vs_ldpq(vq, kyberConsts);
    kyber_montmul64(vs2, vs1, vs2, vtmp, vq);
    vs_stpq_indexed(vs2, coeffs, 256 + 64, offsets1);

    // level 5

    __ add(tmpAddr, coeffs, 0);
    load64shorts(vs1, tmpAddr);
    __ add(tmpAddr, coeffs, 128);
    load64shorts(vs2, tmpAddr);
    vs_addv(vs3, __ T8H, vs1, vs2); // n.b. trashes vq
    vs_subv(vs1, __ T8H, vs1, vs2);
    __ add(tmpAddr, coeffs, 0);
    store64shorts(vs3, tmpAddr);
    load64shorts(vs2, zetas);
    vs_ldpq(vq, kyberConsts);
    kyber_montmul64(vs2, vs1, vs2, vtmp, vq);
    __ add(tmpAddr, coeffs, 128);
    store64shorts(vs2, tmpAddr);

    load64shorts(vs1, tmpAddr);
    __ add(tmpAddr, coeffs, 384);
    load64shorts(vs2, tmpAddr);
    vs_addv(vs3, __ T8H, vs1, vs2); // n.b. trashes vq
    vs_subv(vs1, __ T8H, vs1, vs2);
    __ add(tmpAddr, coeffs, 256);
    store64shorts(vs3, tmpAddr);
    load64shorts(vs2, zetas);
    vs_ldpq(vq, kyberConsts);
    kyber_montmul64(vs2, vs1, vs2, vtmp, vq);
    __ add(tmpAddr, coeffs, 384);
    store64shorts(vs2, tmpAddr);

    // Barrett reduction at indexes where overflow may happen

    // load q and the multiplier for the Barrett reduction
    __ add(tmpAddr, kyberConsts, 16);
    vs_ldpq(vq, tmpAddr);

    int offsets0[2] = { 0, 256 };
    vs_ldpq_indexed(vs_front(vs1), coeffs, 0, offsets0);
    vs_sqdmulh(vs2, __ T8H, vs1, vq2);
    vs_sshr(vs2, __ T8H, vs2, 11);
    vs_mlsv(vs1, __ T8H, vs2, vq1);
    vs_stpq_indexed(vs_front(vs1), coeffs, 0, offsets0);

    // level 6

    __ add(tmpAddr, coeffs, 0);
    load64shorts(vs1, tmpAddr);
    __ add(tmpAddr, coeffs, 256);
    load64shorts(vs2, tmpAddr);
    vs_addv(vs3, __ T8H, vs1, vs2); // n.b. trashes vq
    vs_subv(vs1, __ T8H, vs1, vs2);
    __ add(tmpAddr, coeffs, 0);
    store64shorts(vs3, tmpAddr);
    load64shorts(vs2, zetas);
    vs_ldpq(vq, kyberConsts);
    kyber_montmul64(vs2, vs1, vs2, vtmp, vq);
    __ add(tmpAddr, coeffs, 256);
    store64shorts(vs2, tmpAddr);

    __ add(tmpAddr, coeffs, 128);
    load64shorts(vs1, tmpAddr);
    __ add(tmpAddr, coeffs, 384);
    load64shorts(vs2, tmpAddr);
    vs_addv(vs3, __ T8H, vs1, vs2); // n.b. trashes vq
    vs_subv(vs1, __ T8H, vs1, vs2);
    __ add(tmpAddr, coeffs, 128);
    store64shorts(vs3, tmpAddr);
    load64shorts(vs2, zetas);
    vs_ldpq(vq, kyberConsts);
    kyber_montmul64(vs2, vs1, vs2, vtmp, vq);
    __ add(tmpAddr, coeffs, 384);
    store64shorts(vs2, tmpAddr);

    // multiply by 2^-n

    // load toMont(2^-n mod q)
    __ add(tmpAddr, kyberConsts, 48);
    __ ldr(v29, __ Q, tmpAddr);

    vs_ldpq(vq, kyberConsts);
    __ add(tmpAddr, coeffs, 0);
    load64shorts(vs1, tmpAddr);
    kyber_montmul64(vs2, vs1, vq3, vtmp, vq);
    __ add(tmpAddr, coeffs, 0);
    store64shorts(vs2, tmpAddr);

    // now tmpAddr contains coeffs + 128 because store64shorts adjusted it so
    load64shorts(vs1, tmpAddr);
    kyber_montmul64(vs2, vs1, vq3, vtmp, vq);
    __ add(tmpAddr, coeffs, 128);
    store64shorts(vs2, tmpAddr);

    // now tmpAddr contains coeffs + 256
    load64shorts(vs1, tmpAddr);
    kyber_montmul64(vs2, vs1, vq3, vtmp, vq);
    __ add(tmpAddr, coeffs, 256);
    store64shorts(vs2, tmpAddr);

    // now tmpAddr contains coeffs + 384
    load64shorts(vs1, tmpAddr);
    kyber_montmul64(vs2, vs1, vq3, vtmp, vq);
    __ add(tmpAddr, coeffs, 384);
    store64shorts(vs2, tmpAddr);

    __ leave(); // required for proper stackwalking of RuntimeStub frame
    __ mov(r0, zr); // return 0
    __ ret(lr);

    return start;
  }

  // Kyber multiply polynomials in the NTT domain.
  // Implements
  // static int implKyberNttMult(
  //              short[] result, short[] ntta, short[] nttb, short[] zetas) {}
  //
  // result (short[256]) = c_rarg0
  // ntta (short[256]) = c_rarg1
  // nttb (short[256]) = c_rarg2
  // zetas (short[128]) = c_rarg3
  address generate_kyberNttMult() {

    __ align(CodeEntryAlignment);
    StubGenStubId stub_id = StubGenStubId::kyberNttMult_id;
    StubCodeMark mark(this, stub_id);
    address start = __ pc();
    __ enter();

    const Register result = c_rarg0;
    const Register ntta = c_rarg1;
    const Register nttb = c_rarg2;
    const Register zetas = c_rarg3;

    const Register kyberConsts = r10;
    const Register limit = r11;

    VSeq<4> vs1(0), vs2(4);  // 4 sets of 8x8H inputs/outputs/tmps
    VSeq<4> vs3(16), vs4(20);
    VSeq<2> vq(30);          // pair of constants for montmul: q, qinv
    VSeq<2> vz(28);          // pair of zetas
    VSeq<4> vc(27, 0);       // constant sequence for montmul: montRSquareModQ

    __ lea(kyberConsts,
             ExternalAddress((address) StubRoutines::aarch64::_kyberConsts));

    Label kyberNttMult_loop;

    __ add(limit, result, 512);

    // load q and qinv
    vs_ldpq(vq, kyberConsts);

    // load R^2 mod q (to convert back from Montgomery representation)
    __ add(kyberConsts, kyberConsts, 64);
    __ ldr(v27, __ Q, kyberConsts);

    __ BIND(kyberNttMult_loop);

    // load 16 zetas
    vs_ldpq_post(vz, zetas);

    // load 2 sets of 32 coefficients from the two input arrays
    // interleaved as shorts. i.e. pairs of shorts adjacent in memory
    // are striped across pairs of vector registers
    vs_ld2_post(vs_front(vs1), __ T8H, ntta); // <a0, a1> x 8H
    vs_ld2_post(vs_back(vs1), __ T8H, nttb);  // <b0, b1> x 8H
    vs_ld2_post(vs_front(vs4), __ T8H, ntta); // <a2, a3> x 8H
    vs_ld2_post(vs_back(vs4), __ T8H, nttb);  // <b2, b3> x 8H

    // compute 4 montmul cross-products for pairs (a0,a1) and (b0,b1)
    // i.e. montmul the first and second halves of vs1 in order and
    // then with one sequence reversed storing the two results in vs3
    //
    // vs3[0] <- montmul(a0, b0)
    // vs3[1] <- montmul(a1, b1)
    // vs3[2] <- montmul(a0, b1)
    // vs3[3] <- montmul(a1, b0)
    kyber_montmul16(vs_front(vs3), vs_front(vs1), vs_back(vs1), vs_front(vs2), vq);
    kyber_montmul16(vs_back(vs3),
                    vs_front(vs1), vs_reverse(vs_back(vs1)), vs_back(vs2), vq);

    // compute 4 montmul cross-products for pairs (a2,a3) and (b2,b3)
    // i.e. montmul the first and second halves of vs4 in order and
    // then with one sequence reversed storing the two results in vs1
    //
    // vs1[0] <- montmul(a2, b2)
    // vs1[1] <- montmul(a3, b3)
    // vs1[2] <- montmul(a2, b3)
    // vs1[3] <- montmul(a3, b2)
    kyber_montmul16(vs_front(vs1), vs_front(vs4), vs_back(vs4), vs_front(vs2), vq);
    kyber_montmul16(vs_back(vs1),
                    vs_front(vs4), vs_reverse(vs_back(vs4)), vs_back(vs2), vq);

    // montmul result 2 of each cross-product i.e. (a1*b1, a3*b3) by a zeta.
    // We can schedule two montmuls at a time if we use a suitable vector
    // sequence <vs3[1], vs1[1]>.
    int delta = vs1[1]->encoding() - vs3[1]->encoding();
    VSeq<2> vs5(vs3[1], delta);

    // vs3[1] <- montmul(montmul(a1, b1), z0)
    // vs1[1] <- montmul(montmul(a3, b3), z1)
    kyber_montmul16(vs5, vz, vs5, vs_front(vs2), vq);

    // add results in pairs storing in vs3
    // vs3[0] <- montmul(a0, b0) + montmul(montmul(a1, b1), z0);
    // vs3[1] <- montmul(a0, b1) + montmul(a1, b0);
    vs_addv(vs_front(vs3), __ T8H, vs_even(vs3), vs_odd(vs3));

    // vs3[2] <- montmul(a2, b2) + montmul(montmul(a3, b3), z1);
    // vs3[3] <- montmul(a2, b3) + montmul(a3, b2);
    vs_addv(vs_back(vs3), __ T8H, vs_even(vs1), vs_odd(vs1));

    // vs1 <- montmul(vs3, montRSquareModQ)
    kyber_montmul32(vs1, vs3, vc, vs2, vq);

    // store back the two pairs of result vectors de-interleaved as 8H elements
    // i.e. storing each pairs of shorts striped across a register pair adjacent
    // in memory
    vs_st2_post(vs1, __ T8H, result);

    __ cmp(result, limit);
    __ br(Assembler::NE, kyberNttMult_loop);

    __ leave(); // required for proper stackwalking of RuntimeStub frame
    __ mov(r0, zr); // return 0
    __ ret(lr);

    return start;
  }

  // Kyber add 2 polynomials.
  // Implements
  // static int implKyberAddPoly(short[] result, short[] a, short[] b) {}
  //
  // result (short[256]) = c_rarg0
  // a (short[256]) = c_rarg1
  // b (short[256]) = c_rarg2
  address generate_kyberAddPoly_2() {

    __ align(CodeEntryAlignment);
    StubGenStubId stub_id = StubGenStubId::kyberAddPoly_2_id;
    StubCodeMark mark(this, stub_id);
    address start = __ pc();
    __ enter();

    const Register result = c_rarg0;
    const Register a = c_rarg1;
    const Register b = c_rarg2;

    const Register kyberConsts = r11;

    // We sum 256 sets of values in total i.e. 32 x 8H quadwords.
    // So, we can load, add and store the data in 3 groups of 11,
    // 11 and 10 at a time i.e. we need to map sets of 10 or 11
    // registers. A further constraint is that the mapping needs
    // to skip callee saves. So, we allocate the register
    // sequences using two 8 sequences, two 2 sequences and two
    // single registers.
    VSeq<8> vs1_1(0);
    VSeq<2> vs1_2(16);
    FloatRegister vs1_3 = v28;
    VSeq<8> vs2_1(18);
    VSeq<2> vs2_2(26);
    FloatRegister vs2_3 = v29;

    // two constant vector sequences
    VSeq<8> vc_1(31, 0);
    VSeq<2> vc_2(31, 0);

    FloatRegister vc_3 = v31;
    __ lea(kyberConsts,
             ExternalAddress((address) StubRoutines::aarch64::_kyberConsts));

    __ ldr(vc_3, __ Q, Address(kyberConsts, 16)); // q
    for (int i = 0; i < 3; i++) {
      // load 80 or 88 values from a into vs1_1/2/3
      vs_ldpq_post(vs1_1, a);
      vs_ldpq_post(vs1_2, a);
      if (i < 2) {
        __ ldr(vs1_3, __ Q, __ post(a, 16));
      }
      // load 80 or 88 values from b into vs2_1/2/3
      vs_ldpq_post(vs2_1, b);
      vs_ldpq_post(vs2_2, b);
      if (i < 2) {
        __ ldr(vs2_3, __ Q, __ post(b, 16));
      }
      // sum 80 or 88 values across vs1 and vs2 into vs1
      vs_addv(vs1_1, __ T8H, vs1_1, vs2_1);
      vs_addv(vs1_2, __ T8H, vs1_2, vs2_2);
      if (i < 2) {
        __ addv(vs1_3, __ T8H, vs1_3, vs2_3);
      }
      // add constant to all 80 or 88 results
      vs_addv(vs1_1, __ T8H, vs1_1, vc_1);
      vs_addv(vs1_2, __ T8H, vs1_2, vc_2);
      if (i < 2) {
        __ addv(vs1_3, __ T8H, vs1_3, vc_3);
      }
      // store 80 or 88 values
      vs_stpq_post(vs1_1, result);
      vs_stpq_post(vs1_2, result);
      if (i < 2) {
        __ str(vs1_3, __ Q, __ post(result, 16));
      }
    }

    __ leave(); // required for proper stackwalking of RuntimeStub frame
    __ mov(r0, zr); // return 0
    __ ret(lr);

    return start;
  }

  // Kyber add 3 polynomials.
  // Implements
  // static int implKyberAddPoly(short[] result, short[] a, short[] b, short[] c) {}
  //
  // result (short[256]) = c_rarg0
  // a (short[256]) = c_rarg1
  // b (short[256]) = c_rarg2
  // c (short[256]) = c_rarg3
  address generate_kyberAddPoly_3() {

    __ align(CodeEntryAlignment);
    StubGenStubId stub_id = StubGenStubId::kyberAddPoly_3_id;
    StubCodeMark mark(this, stub_id);
    address start = __ pc();
    __ enter();

    const Register result = c_rarg0;
    const Register a = c_rarg1;
    const Register b = c_rarg2;
    const Register c = c_rarg3;

    const Register kyberConsts = r11;

    // As above we sum 256 sets of values in total i.e. 32 x 8H
    // quadwords.  So, we can load, add and store the data in 3
    // groups of 11, 11 and 10 at a time i.e. we need to map sets
    // of 10 or 11 registers. A further constraint is that the
    // mapping needs to skip callee saves. So, we allocate the
    // register sequences using two 8 sequences, two 2 sequences
    // and two single registers.
    VSeq<8> vs1_1(0);
    VSeq<2> vs1_2(16);
    FloatRegister vs1_3 = v28;
    VSeq<8> vs2_1(18);
    VSeq<2> vs2_2(26);
    FloatRegister vs2_3 = v29;

    // two constant vector sequences
    VSeq<8> vc_1(31, 0);
    VSeq<2> vc_2(31, 0);

    FloatRegister vc_3 = v31;

    __ lea(kyberConsts,
             ExternalAddress((address) StubRoutines::aarch64::_kyberConsts));

    __ ldr(vc_3, __ Q, Address(kyberConsts, 16)); // q
    for (int i = 0; i < 3; i++) {
      // load 80 or 88 values from a into vs1_1/2/3
      vs_ldpq_post(vs1_1, a);
      vs_ldpq_post(vs1_2, a);
      if (i < 2) {
        __ ldr(vs1_3, __ Q, __ post(a, 16));
      }
      // load 80 or 88 values from b into vs2_1/2/3
      vs_ldpq_post(vs2_1, b);
      vs_ldpq_post(vs2_2, b);
      if (i < 2) {
        __ ldr(vs2_3, __ Q, __ post(b, 16));
      }
      // sum 80 or 88 values across vs1 and vs2 into vs1
      vs_addv(vs1_1, __ T8H, vs1_1, vs2_1);
      vs_addv(vs1_2, __ T8H, vs1_2, vs2_2);
      if (i < 2) {
        __ addv(vs1_3, __ T8H, vs1_3, vs2_3);
      }
      // load 80 or 88 values from c into vs2_1/2/3
      vs_ldpq_post(vs2_1, c);
      vs_ldpq_post(vs2_2, c);
      if (i < 2) {
        __ ldr(vs2_3, __ Q, __ post(c, 16));
      }
      // sum 80 or 88 values across vs1 and vs2 into vs1
      vs_addv(vs1_1, __ T8H, vs1_1, vs2_1);
      vs_addv(vs1_2, __ T8H, vs1_2, vs2_2);
      if (i < 2) {
        __ addv(vs1_3, __ T8H, vs1_3, vs2_3);
      }
      // add constant to all 80 or 88 results
      vs_addv(vs1_1, __ T8H, vs1_1, vc_1);
      vs_addv(vs1_2, __ T8H, vs1_2, vc_2);
      if (i < 2) {
        __ addv(vs1_3, __ T8H, vs1_3, vc_3);
      }
      // store 80 or 88 values
      vs_stpq_post(vs1_1, result);
      vs_stpq_post(vs1_2, result);
      if (i < 2) {
        __ str(vs1_3, __ Q, __ post(result, 16));
      }
    }

    __ leave(); // required for proper stackwalking of RuntimeStub frame
    __ mov(r0, zr); // return 0
    __ ret(lr);

    return start;
  }

  // Kyber parse XOF output to polynomial coefficient candidates
  // or decodePoly(12, ...).
  // Implements
  // static int implKyber12To16(
  //         byte[] condensed, int index, short[] parsed, int parsedLength) {}
  //
  // (parsedLength or (parsedLength - 48) must be divisible by 64.)
  //
  // condensed (byte[]) = c_rarg0
  // condensedIndex = c_rarg1
  // parsed (short[112 or 256]) = c_rarg2
  // parsedLength (112 or 256) = c_rarg3
  address generate_kyber12To16() {
    Label L_F00, L_loop, L_end;

    __ BIND(L_F00);
    __ emit_int64(0x0f000f000f000f00);
    __ emit_int64(0x0f000f000f000f00);

    __ align(CodeEntryAlignment);
    StubGenStubId stub_id = StubGenStubId::kyber12To16_id;
    StubCodeMark mark(this, stub_id);
    address start = __ pc();
    __ enter();

    const Register condensed = c_rarg0;
    const Register condensedOffs = c_rarg1;
    const Register parsed = c_rarg2;
    const Register parsedLength = c_rarg3;

    const Register tmpAddr = r11;

    // Data is input 96 bytes at a time i.e. in groups of 6 x 16B
    // quadwords so we need a 6 vector sequence for the inputs.
    // Parsing produces 64 shorts, employing two 8 vector
    // sequences to store and combine the intermediate data.
    VSeq<6> vin(24);
    VSeq<8> va(0), vb(16);

    __ adr(tmpAddr, L_F00);
    __ ldr(v31, __ Q, tmpAddr); // 8H times 0x0f00
    __ add(condensed, condensed, condensedOffs);

    __ BIND(L_loop);
    // load 96 (6 x 16B) byte values
    vs_ld3_post(vin, __ T16B, condensed);

    // The front half of sequence vin (vin[0], vin[1] and vin[2])
    // holds 48 (16x3) contiguous bytes from memory striped
    // horizontally across each of the 16 byte lanes. Equivalently,
    // that is 16 pairs of 12-bit integers. Likewise the back half
    // holds the next 48 bytes in the same arrangement.

    // Each vector in the front half can also be viewed as a vertical
    // strip across the 16 pairs of 12 bit integers. Each byte in
    // vin[0] stores the low 8 bits of the first int in a pair. Each
    // byte in vin[1] stores the high 4 bits of the first int and the
    // low 4 bits of the second int. Each byte in vin[2] stores the
    // high 8 bits of the second int. Likewise the vectors in second
    // half.

    // Converting the data to 16-bit shorts requires first of all
    // expanding each of the 6 x 16B vectors into 6 corresponding
    // pairs of 8H vectors. Mask, shift and add operations on the
    // resulting vector pairs can be used to combine 4 and 8 bit
    // parts of related 8H vector elements.
    //
    // The middle vectors (vin[2] and vin[5]) are actually expanded
    // twice, one copy manipulated to provide the lower 4 bits
    // belonging to the first short in a pair and another copy
    // manipulated to provide the higher 4 bits belonging to the
    // second short in a pair. This is why the the vector sequences va
    // and vb used to hold the expanded 8H elements are of length 8.

    // Expand vin[0] into va[0:1], and vin[1] into va[2:3] and va[4:5]
    // n.b. target elements 2 and 3 duplicate elements 4 and 5
    __ ushll(va[0], __ T8H, vin[0], __ T8B, 0);
    __ ushll2(va[1], __ T8H, vin[0], __ T16B, 0);
    __ ushll(va[2], __ T8H, vin[1], __ T8B, 0);
    __ ushll2(va[3], __ T8H, vin[1], __ T16B, 0);
    __ ushll(va[4], __ T8H, vin[1], __ T8B, 0);
    __ ushll2(va[5], __ T8H, vin[1], __ T16B, 0);

    // likewise expand vin[3] into vb[0:1], and vin[4] into vb[2:3]
    // and vb[4:5]
    __ ushll(vb[0], __ T8H, vin[3], __ T8B, 0);
    __ ushll2(vb[1], __ T8H, vin[3], __ T16B, 0);
    __ ushll(vb[2], __ T8H, vin[4], __ T8B, 0);
    __ ushll2(vb[3], __ T8H, vin[4], __ T16B, 0);
    __ ushll(vb[4], __ T8H, vin[4], __ T8B, 0);
    __ ushll2(vb[5], __ T8H, vin[4], __ T16B, 0);

    // shift lo byte of copy 1 of the middle stripe into the high byte
    __ shl(va[2], __ T8H, va[2], 8);
    __ shl(va[3], __ T8H, va[3], 8);
    __ shl(vb[2], __ T8H, vb[2], 8);
    __ shl(vb[3], __ T8H, vb[3], 8);

    // expand vin[2] into va[6:7] and vin[5] into vb[6:7] but this
    // time pre-shifted by 4 to ensure top bits of input 12-bit int
    // are in bit positions [4..11].
    __ ushll(va[6], __ T8H, vin[2], __ T8B, 4);
    __ ushll2(va[7], __ T8H, vin[2], __ T16B, 4);
    __ ushll(vb[6], __ T8H, vin[5], __ T8B, 4);
    __ ushll2(vb[7], __ T8H, vin[5], __ T16B, 4);

    // mask hi 4 bits of the 1st 12-bit int in a pair from copy1 and
    // shift lo 4 bits of the 2nd 12-bit int in a pair to the bottom of
    // copy2
    __ andr(va[2], __ T16B, va[2], v31);
    __ andr(va[3], __ T16B, va[3], v31);
    __ ushr(va[4], __ T8H, va[4], 4);
    __ ushr(va[5], __ T8H, va[5], 4);
    __ andr(vb[2], __ T16B, vb[2], v31);
    __ andr(vb[3], __ T16B, vb[3], v31);
    __ ushr(vb[4], __ T8H, vb[4], 4);
    __ ushr(vb[5], __ T8H, vb[5], 4);

    // sum hi 4 bits and lo 8 bits of the 1st 12-bit int in each pair and
    // hi 8 bits plus lo 4 bits of the 2nd 12-bit int in each pair
    // n.b. the ordering ensures: i) inputs are consumed before they
    // are overwritten ii) the order of 16-bit results across successive
    // pairs of vectors in va and then vb reflects the order of the
    // corresponding 12-bit inputs
    __ addv(va[0], __ T8H, va[0], va[2]);
    __ addv(va[2], __ T8H, va[1], va[3]);
    __ addv(va[1], __ T8H, va[4], va[6]);
    __ addv(va[3], __ T8H, va[5], va[7]);
    __ addv(vb[0], __ T8H, vb[0], vb[2]);
    __ addv(vb[2], __ T8H, vb[1], vb[3]);
    __ addv(vb[1], __ T8H, vb[4], vb[6]);
    __ addv(vb[3], __ T8H, vb[5], vb[7]);

    // store 64 results interleaved as shorts
    vs_st2_post(vs_front(va), __ T8H, parsed);
    vs_st2_post(vs_front(vb), __ T8H, parsed);

    __ sub(parsedLength, parsedLength, 64);
    __ cmp(parsedLength, (u1)64);
    __ br(Assembler::GE, L_loop);
    __ cbz(parsedLength, L_end);

    // if anything is left it should be a final 72 bytes of input
    // i.e. a final 48 12-bit values. so we handle this by loading
    // 48 bytes into all 16B lanes of front(vin) and only 24
    // bytes into the lower 8B lane of back(vin)
    vs_ld3_post(vs_front(vin), __ T16B, condensed);
    vs_ld3(vs_back(vin), __ T8B, condensed);

    // Expand vin[0] into va[0:1], and vin[1] into va[2:3] and va[4:5]
    // n.b. target elements 2 and 3 of va duplicate elements 4 and
    // 5 and target element 2 of vb duplicates element 4.
    __ ushll(va[0], __ T8H, vin[0], __ T8B, 0);
    __ ushll2(va[1], __ T8H, vin[0], __ T16B, 0);
    __ ushll(va[2], __ T8H, vin[1], __ T8B, 0);
    __ ushll2(va[3], __ T8H, vin[1], __ T16B, 0);
    __ ushll(va[4], __ T8H, vin[1], __ T8B, 0);
    __ ushll2(va[5], __ T8H, vin[1], __ T16B, 0);

    // This time expand just the lower 8 lanes
    __ ushll(vb[0], __ T8H, vin[3], __ T8B, 0);
    __ ushll(vb[2], __ T8H, vin[4], __ T8B, 0);
    __ ushll(vb[4], __ T8H, vin[4], __ T8B, 0);

    // shift lo byte of copy 1 of the middle stripe into the high byte
    __ shl(va[2], __ T8H, va[2], 8);
    __ shl(va[3], __ T8H, va[3], 8);
    __ shl(vb[2], __ T8H, vb[2], 8);

    // expand vin[2] into va[6:7] and lower 8 lanes of vin[5] into
    // vb[6] pre-shifted by 4 to ensure top bits of the input 12-bit
    // int are in bit positions [4..11].
    __ ushll(va[6], __ T8H, vin[2], __ T8B, 4);
    __ ushll2(va[7], __ T8H, vin[2], __ T16B, 4);
    __ ushll(vb[6], __ T8H, vin[5], __ T8B, 4);

    // mask hi 4 bits of each 1st 12-bit int in pair from copy1 and
    // shift lo 4 bits of each 2nd 12-bit int in pair to bottom of
    // copy2
    __ andr(va[2], __ T16B, va[2], v31);
    __ andr(va[3], __ T16B, va[3], v31);
    __ ushr(va[4], __ T8H, va[4], 4);
    __ ushr(va[5], __ T8H, va[5], 4);
    __ andr(vb[2], __ T16B, vb[2], v31);
    __ ushr(vb[4], __ T8H, vb[4], 4);



    // sum hi 4 bits and lo 8 bits of each 1st 12-bit int in pair and
    // hi 8 bits plus lo 4 bits of each 2nd 12-bit int in pair

    // n.b. ordering ensures: i) inputs are consumed before they are
    // overwritten ii) order of 16-bit results across succsessive
    // pairs of vectors in va and then lower half of vb reflects order
    // of corresponding 12-bit inputs
    __ addv(va[0], __ T8H, va[0], va[2]);
    __ addv(va[2], __ T8H, va[1], va[3]);
    __ addv(va[1], __ T8H, va[4], va[6]);
    __ addv(va[3], __ T8H, va[5], va[7]);
    __ addv(vb[0], __ T8H, vb[0], vb[2]);
    __ addv(vb[1], __ T8H, vb[4], vb[6]);

    // store 48 results interleaved as shorts
    vs_st2_post(vs_front(va), __ T8H, parsed);
    vs_st2_post(vs_front(vs_front(vb)), __ T8H, parsed);

    __ BIND(L_end);

    __ leave(); // required for proper stackwalking of RuntimeStub frame
    __ mov(r0, zr); // return 0
    __ ret(lr);

    return start;
  }

  // Kyber Barrett reduce function.
  // Implements
  // static int implKyberBarrettReduce(short[] coeffs) {}
  //
  // coeffs (short[256]) = c_rarg0
  address generate_kyberBarrettReduce() {

    __ align(CodeEntryAlignment);
    StubGenStubId stub_id = StubGenStubId::kyberBarrettReduce_id;
    StubCodeMark mark(this, stub_id);
    address start = __ pc();
    __ enter();

    const Register coeffs = c_rarg0;

    const Register kyberConsts = r10;
    const Register result = r11;

    // As above we process 256 sets of values in total i.e. 32 x
    // 8H quadwords. So, we can load, add and store the data in 3
    // groups of 11, 11 and 10 at a time i.e. we need to map sets
    // of 10 or 11 registers. A further constraint is that the
    // mapping needs to skip callee saves. So, we allocate the
    // register sequences using two 8 sequences, two 2 sequences
    // and two single registers.
    VSeq<8> vs1_1(0);
    VSeq<2> vs1_2(16);
    FloatRegister vs1_3 = v28;
    VSeq<8> vs2_1(18);
    VSeq<2> vs2_2(26);
    FloatRegister vs2_3 = v29;

    // we also need a pair of corresponding constant sequences

    VSeq<8> vc1_1(30, 0);
    VSeq<2> vc1_2(30, 0);
    FloatRegister vc1_3 = v30; // for kyber_q

    VSeq<8> vc2_1(31, 0);
    VSeq<2> vc2_2(31, 0);
    FloatRegister vc2_3 = v31; // for kyberBarrettMultiplier

    __ add(result, coeffs, 0);
    __ lea(kyberConsts,
             ExternalAddress((address) StubRoutines::aarch64::_kyberConsts));

    // load q and the multiplier for the Barrett reduction
    __ add(kyberConsts, kyberConsts, 16);
    __ ldpq(vc1_3, vc2_3, kyberConsts);

    for (int i = 0; i < 3; i++) {
      // load 80 or 88 coefficients
      vs_ldpq_post(vs1_1, coeffs);
      vs_ldpq_post(vs1_2, coeffs);
      if (i < 2) {
        __ ldr(vs1_3, __ Q, __ post(coeffs, 16));
      }

      // vs2 <- (2 * vs1 * kyberBarrettMultiplier) >> 16
      vs_sqdmulh(vs2_1, __ T8H, vs1_1, vc2_1);
      vs_sqdmulh(vs2_2, __ T8H, vs1_2, vc2_2);
      if (i < 2) {
        __ sqdmulh(vs2_3, __ T8H, vs1_3, vc2_3);
      }

      // vs2 <- (vs1 * kyberBarrettMultiplier) >> 26
      vs_sshr(vs2_1, __ T8H, vs2_1, 11);
      vs_sshr(vs2_2, __ T8H, vs2_2, 11);
      if (i < 2) {
        __ sshr(vs2_3, __ T8H, vs2_3, 11);
      }

      // vs1 <- vs1 - vs2 * kyber_q
      vs_mlsv(vs1_1, __ T8H, vs2_1, vc1_1);
      vs_mlsv(vs1_2, __ T8H, vs2_2, vc1_2);
      if (i < 2) {
        __ mlsv(vs1_3, __ T8H, vs2_3, vc1_3);
      }

      vs_stpq_post(vs1_1, result);
      vs_stpq_post(vs1_2, result);
      if (i < 2) {
        __ str(vs1_3, __ Q, __ post(result, 16));
      }
    }

    __ leave(); // required for proper stackwalking of RuntimeStub frame
    __ mov(r0, zr); // return 0
    __ ret(lr);

    return start;
  }


  // Dilithium-specific montmul helper routines that generate parallel
  // code for, respectively, a single 4x4s vector sequence montmul or
  // two such multiplies in a row.

  // Perform 16 32-bit Montgomery multiplications in parallel
  void dilithium_montmul16(const VSeq<4>& va, const VSeq<4>& vb, const VSeq<4>& vc,
                           const VSeq<4>& vtmp, const VSeq<2>& vq) {
    // Use the helper routine to schedule a 4x4S Montgomery multiply.
    // It will assert that the register use is valid
    vs_montmul4(va, vb, vc, __ T4S, vtmp, vq);
  }

  // Perform 2x16 32-bit Montgomery multiplications in parallel
  void dilithium_montmul32(const VSeq<8>& va, const VSeq<8>& vb, const VSeq<8>& vc,
                           const VSeq<4>& vtmp, const VSeq<2>& vq) {
    // Schedule two successive 4x4S multiplies via the montmul helper
    // on the front and back halves of va, vb and vc. The helper will
    // assert that the register use has no overlap conflicts on each
    // individual call but we also need to ensure that the necessary
    // disjoint/equality constraints are met across both calls.

    // vb, vc, vtmp and vq must be disjoint. va must either be
    // disjoint from all other registers or equal vc

    assert(vs_disjoint(vb, vc), "vb and vc overlap");
    assert(vs_disjoint(vb, vq), "vb and vq overlap");
    assert(vs_disjoint(vb, vtmp), "vb and vtmp overlap");

    assert(vs_disjoint(vc, vq), "vc and vq overlap");
    assert(vs_disjoint(vc, vtmp), "vc and vtmp overlap");

    assert(vs_disjoint(vq, vtmp), "vq and vtmp overlap");

    assert(vs_disjoint(va, vc) || vs_same(va, vc), "va and vc neither disjoint nor equal");
    assert(vs_disjoint(va, vb), "va and vb overlap");
    assert(vs_disjoint(va, vq), "va and vq overlap");
    assert(vs_disjoint(va, vtmp), "va and vtmp overlap");

    // We multiply the front and back halves of each sequence 4 at a
    // time because
    //
    // 1) we are currently only able to get 4-way instruction
    // parallelism at best
    //
    // 2) we need registers for the constants in vq and temporary
    // scratch registers to hold intermediate results so vtmp can only
    // be a VSeq<4> which means we only have 4 scratch slots.

    vs_montmul4(vs_front(va), vs_front(vb), vs_front(vc), __ T4S, vtmp, vq);
    vs_montmul4(vs_back(va), vs_back(vb), vs_back(vc), __ T4S, vtmp, vq);
  }

  // Perform combined montmul then add/sub on 4x4S vectors.
  void dilithium_montmul16_sub_add(
          const VSeq<4>& va0, const VSeq<4>& va1, const VSeq<4>& vc,
          const VSeq<4>& vtmp, const VSeq<2>& vq) {
    // compute a = montmul(a1, c)
    dilithium_montmul16(vc, va1, vc, vtmp, vq);
    // ouptut a1 = a0 - a
    vs_subv(va1, __ T4S, va0, vc);
    //    and a0 = a0 + a
    vs_addv(va0, __ T4S, va0, vc);
  }

  // Perform combined add/sub then montul on 4x4S vectors.
  void dilithium_sub_add_montmul16(
          const VSeq<4>& va0, const VSeq<4>& va1, const VSeq<4>& vb,
          const VSeq<4>& vtmp1, const VSeq<4>& vtmp2, const VSeq<2>& vq) {
    // compute c = a0 - a1
    vs_subv(vtmp1, __ T4S, va0, va1);
    // output a0 = a0 + a1
    vs_addv(va0, __ T4S, va0, va1);
    // output a1 = b montmul c
    dilithium_montmul16(va1, vtmp1, vb, vtmp2, vq);
  }

  // At these levels, the indices that correspond to the 'j's (and 'j+l's)
  // in the Java implementation come in sequences of at least 8, so we
  // can use ldpq to collect the corresponding data into pairs of vector
  // registers.
  // We collect the coefficients corresponding to the 'j+l' indexes into
  // the vector registers v0-v7, the zetas into the vector registers v16-v23
  // then we do the (Montgomery) multiplications by the zetas in parallel
  // into v16-v23, load the coeffs corresponding to the 'j' indexes into
  // v0-v7, then do the additions into v24-v31 and the subtractions into
  // v0-v7 and finally save the results back to the coeffs array.
  void dilithiumNttLevel0_4(const Register dilithiumConsts,
    const Register coeffs, const Register zetas) {
    int c1 = 0;
    int c2 = 512;
    int startIncr;
    // don't use callee save registers v8 - v15
    VSeq<8> vs1(0), vs2(16), vs3(24);  // 3 sets of 8x4s inputs/outputs
    VSeq<4> vtmp = vs_front(vs3);         // n.b. tmp registers overlap vs3
    VSeq<2> vq(30);                    // n.b. constants overlap vs3
    int offsets[4] = { 0, 32, 64, 96 };

    for (int level = 0; level < 5; level++) {
      int c1Start = c1;
      int c2Start = c2;
      if (level == 3) {
        offsets[1] = 32;
        offsets[2] = 128;
        offsets[3] = 160;
      } else if (level == 4) {
        offsets[1] = 64;
        offsets[2] = 128;
        offsets[3] = 192;
      }

      // For levels 1 - 4 we simply load 2 x 4 adjacent values at a
      // time at 4 different offsets and multiply them in order by the
      // next set of input values. So we employ indexed load and store
      // pair instructions with arrangement 4S.
      for (int i = 0; i < 4; i++) {
        // reload q and qinv
        vs_ldpq(vq, dilithiumConsts); // qInv, q
        // load 8x4S coefficients via second start pos == c2
        vs_ldpq_indexed(vs1, coeffs, c2Start, offsets);
        // load next 8x4S inputs == b
        vs_ldpq_post(vs2, zetas);
        // compute a == c2 * b mod MONT_Q
        dilithium_montmul32(vs2, vs1, vs2, vtmp, vq);
        // load 8x4s coefficients via first start pos == c1
        vs_ldpq_indexed(vs1, coeffs, c1Start, offsets);
        // compute a1 =  c1 + a
        vs_addv(vs3, __ T4S, vs1, vs2);
        // compute a2 =  c1 - a
        vs_subv(vs1, __ T4S, vs1, vs2);
        // output a1 and a2
        vs_stpq_indexed(vs3, coeffs, c1Start, offsets);
        vs_stpq_indexed(vs1, coeffs, c2Start, offsets);

        int k = 4 * level + i;

        if (k > 7) {
          startIncr = 256;
        } else if (k == 5) {
          startIncr = 384;
        } else {
          startIncr = 128;
        }

        c1Start += startIncr;
        c2Start += startIncr;
      }

      c2 /= 2;
    }
  }

  // Dilithium NTT function except for the final "normalization" to |coeff| < Q.
  // Implements the method
  // static int implDilithiumAlmostNtt(int[] coeffs, int zetas[]) {}
  // of the Java class sun.security.provider
  //
  // coeffs (int[256]) = c_rarg0
  // zetas (int[256]) = c_rarg1
  address generate_dilithiumAlmostNtt() {

    __ align(CodeEntryAlignment);
    StubGenStubId stub_id = StubGenStubId::dilithiumAlmostNtt_id;
    StubCodeMark mark(this, stub_id);
    address start = __ pc();
    __ enter();

    const Register coeffs = c_rarg0;
    const Register zetas = c_rarg1;

    const Register tmpAddr = r9;
    const Register dilithiumConsts = r10;
    const Register result = r11;
    // don't use callee save registers v8 - v15
    VSeq<8> vs1(0), vs2(16), vs3(24);  // 3 sets of 8x4s inputs/outputs
    VSeq<4> vtmp = vs_front(vs3);         // n.b. tmp registers overlap vs3
    VSeq<2> vq(30);                    // n.b. constants overlap vs3
    int offsets[4] = { 0, 32, 64, 96};
    int offsets1[8] = { 16, 48, 80, 112, 144, 176, 208, 240 };
    int offsets2[8] = { 0, 32, 64, 96, 128, 160, 192, 224 };
    __ add(result, coeffs, 0);
    __ lea(dilithiumConsts,
             ExternalAddress((address) StubRoutines::aarch64::_dilithiumConsts));

    // Each level represents one iteration of the outer for loop of the Java version.

    // level 0-4
    dilithiumNttLevel0_4(dilithiumConsts, coeffs, zetas);

    // level 5

    // At level 5 the coefficients we need to combine with the zetas
    // are grouped in memory in blocks of size 4. So, for both sets of
    // coefficients we load 4 adjacent values at 8 different offsets
    // using an indexed ldr with register variant Q and multiply them
    // in sequence order by the next set of inputs. Likewise we store
    // the resuls using an indexed str with register variant Q.
    for (int i = 0; i < 1024; i += 256) {
      // reload constants q, qinv each iteration as they get clobbered later
      vs_ldpq(vq, dilithiumConsts); // qInv, q
      // load 32 (8x4S) coefficients via first offsets = c1
      vs_ldr_indexed(vs1, __ Q, coeffs, i, offsets1);
      // load next 32 (8x4S) inputs = b
      vs_ldpq_post(vs2, zetas);
      // a = b montul c1
      dilithium_montmul32(vs2, vs1, vs2, vtmp, vq);
      // load 32 (8x4S) coefficients via second offsets = c2
      vs_ldr_indexed(vs1, __ Q, coeffs, i, offsets2);
      // add/sub with result of multiply
      vs_addv(vs3, __ T4S, vs1, vs2);     // a1 = a - c2
      vs_subv(vs1, __ T4S, vs1, vs2);     // a0 = a + c1
      // write back new coefficients using same offsets
      vs_str_indexed(vs3, __ Q, coeffs, i, offsets2);
      vs_str_indexed(vs1, __ Q, coeffs, i, offsets1);
    }

    // level 6
    // At level 6 the coefficients we need to combine with the zetas
    // are grouped in memory in pairs, the first two being montmul
    // inputs and the second add/sub inputs. We can still implement
    // the montmul+sub+add using 4-way parallelism but only if we
    // combine the coefficients with the zetas 16 at a time. We load 8
    // adjacent values at 4 different offsets using an ld2 load with
    // arrangement 2D. That interleaves the lower and upper halves of
    // each pair of quadwords into successive vector registers. We
    // then need to montmul the 4 even elements of the coefficients
    // register sequence by the zetas in order and then add/sub the 4
    // odd elements of the coefficients register sequence. We use an
    // equivalent st2 operation to store the results back into memory
    // de-interleaved.
    for (int i = 0; i < 1024; i += 128) {
      // reload constants q, qinv each iteration as they get clobbered later
      vs_ldpq(vq, dilithiumConsts); // qInv, q
      // load interleaved 16 (4x2D) coefficients via offsets
      vs_ld2_indexed(vs1, __ T2D, coeffs, tmpAddr, i, offsets);
      // load next 16 (4x4S) inputs
      vs_ldpq_post(vs_front(vs2), zetas);
      // mont multiply odd elements of vs1 by vs2 and add/sub into odds/evens
      dilithium_montmul16_sub_add(vs_even(vs1), vs_odd(vs1),
                                  vs_front(vs2), vtmp, vq);
      // store interleaved 16 (4x2D) coefficients via offsets
      vs_st2_indexed(vs1, __ T2D, coeffs, tmpAddr, i, offsets);
    }

    // level 7
    // At level 7 the coefficients we need to combine with the zetas
    // occur singly with montmul inputs alterating with add/sub
    // inputs. Once again we can use 4-way parallelism to combine 16
    // zetas at a time. However, we have to load 8 adjacent values at
    // 4 different offsets using an ld2 load with arrangement 4S. That
    // interleaves the the odd words of each pair into one
    // coefficients vector register and the even words of the pair
    // into the next register. We then need to montmul the 4 even
    // elements of the coefficients register sequence by the zetas in
    // order and then add/sub the 4 odd elements of the coefficients
    // register sequence. We use an equivalent st2 operation to store
    // the results back into memory de-interleaved.

    for (int i = 0; i < 1024; i += 128) {
      // reload constants q, qinv each iteration as they get clobbered later
      vs_ldpq(vq, dilithiumConsts); // qInv, q
      // load interleaved 16 (4x4S) coefficients via offsets
      vs_ld2_indexed(vs1, __ T4S, coeffs, tmpAddr, i, offsets);
      // load next 16 (4x4S) inputs
      vs_ldpq_post(vs_front(vs2), zetas);
      // mont multiply odd elements of vs1 by vs2 and add/sub into odds/evens
      dilithium_montmul16_sub_add(vs_even(vs1), vs_odd(vs1),
                                  vs_front(vs2), vtmp, vq);
      // store interleaved 16 (4x4S) coefficients via offsets
      vs_st2_indexed(vs1, __ T4S, coeffs, tmpAddr, i, offsets);
    }
    __ leave(); // required for proper stackwalking of RuntimeStub frame
    __ mov(r0, zr); // return 0
    __ ret(lr);

    return start;
  }

  // At these levels, the indices that correspond to the 'j's (and 'j+l's)
  // in the Java implementation come in sequences of at least 8, so we
  // can use ldpq to collect the corresponding data into pairs of vector
  // registers
  // We collect the coefficients that correspond to the 'j's into vs1
  // the coefficiets that correspond to the 'j+l's into vs2 then
  // do the additions into vs3 and the subtractions into vs1 then
  // save the result of the additions, load the zetas into vs2
  // do the (Montgomery) multiplications by zeta in parallel into vs2
  // finally save the results back to the coeffs array
  void dilithiumInverseNttLevel3_7(const Register dilithiumConsts,
    const Register coeffs, const Register zetas) {
    int c1 = 0;
    int c2 = 32;
    int startIncr;
    int offsets[4];
    VSeq<8> vs1(0), vs2(16), vs3(24);  // 3 sets of 8x4s inputs/outputs
    VSeq<4> vtmp = vs_front(vs3);      // n.b. tmp registers overlap vs3
    VSeq<2> vq(30);                    // n.b. constants overlap vs3

    offsets[0] = 0;

    for (int level = 3; level < 8; level++) {
      int c1Start = c1;
      int c2Start = c2;
      if (level == 3) {
        offsets[1] = 64;
        offsets[2] = 128;
        offsets[3] = 192;
      } else if (level == 4) {
        offsets[1] = 32;
        offsets[2] = 128;
        offsets[3] = 160;
      } else {
        offsets[1] = 32;
        offsets[2] = 64;
        offsets[3] = 96;
      }

      // For levels 3 - 7 we simply load 2 x 4 adjacent values at a
      // time at 4 different offsets and multiply them in order by the
      // next set of input values. So we employ indexed load and store
      // pair instructions with arrangement 4S.
      for (int i = 0; i < 4; i++) {
        // load v1 32 (8x4S) coefficients relative to first start index
        vs_ldpq_indexed(vs1, coeffs, c1Start, offsets);
        // load v2 32 (8x4S) coefficients relative to second start index
        vs_ldpq_indexed(vs2, coeffs, c2Start, offsets);
        // a0 = v1 + v2 -- n.b. clobbers vqs
        vs_addv(vs3, __ T4S, vs1, vs2);
        // a1 = v1 - v2
        vs_subv(vs1, __ T4S, vs1, vs2);
        // save a1 relative to first start index
        vs_stpq_indexed(vs3, coeffs, c1Start, offsets);
        // load constants q, qinv each iteration as they get clobbered above
        vs_ldpq(vq, dilithiumConsts); // qInv, q
        // load b next 32 (8x4S) inputs
        vs_ldpq_post(vs2, zetas);
        // a = a1 montmul b
        dilithium_montmul32(vs2, vs1, vs2, vtmp, vq);
        // save a relative to second start index
        vs_stpq_indexed(vs2, coeffs, c2Start, offsets);

        int k = 4 * level + i;

        if (k < 24) {
          startIncr = 256;
        } else if (k == 25) {
          startIncr = 384;
        } else {
          startIncr = 128;
        }

        c1Start += startIncr;
        c2Start += startIncr;
      }

      c2 *= 2;
    }
  }

  // Dilithium Inverse NTT function except the final mod Q division by 2^256.
  // Implements the method
  // static int implDilithiumAlmostInverseNtt(int[] coeffs, int[] zetas) {} of
  // the sun.security.provider.ML_DSA class.
  //
  // coeffs (int[256]) = c_rarg0
  // zetas (int[256]) = c_rarg1
  address generate_dilithiumAlmostInverseNtt() {

    __ align(CodeEntryAlignment);
    StubGenStubId stub_id = StubGenStubId::dilithiumAlmostInverseNtt_id;
    StubCodeMark mark(this, stub_id);
    address start = __ pc();
    __ enter();

    const Register coeffs = c_rarg0;
    const Register zetas = c_rarg1;

    const Register tmpAddr = r9;
    const Register dilithiumConsts = r10;
    const Register result = r11;
    VSeq<8> vs1(0), vs2(16), vs3(24);  // 3 sets of 8x4s inputs/outputs
    VSeq<4> vtmp = vs_front(vs3);     // n.b. tmp registers overlap vs3
    VSeq<2> vq(30);                    // n.b. constants overlap vs3
    int offsets[4] = { 0, 32, 64, 96 };
    int offsets1[8] = { 0, 32, 64, 96, 128, 160, 192, 224 };
    int offsets2[8] = { 16, 48, 80, 112, 144, 176, 208, 240 };

    __ add(result, coeffs, 0);
    __ lea(dilithiumConsts,
             ExternalAddress((address) StubRoutines::aarch64::_dilithiumConsts));

    // Each level represents one iteration of the outer for loop of the Java version

    // level 0
    // At level 0 we need to interleave adjacent quartets of
    // coefficients before we multiply and add/sub by the next 16
    // zetas just as we did for level 7 in the multiply code. So we
    // load and store the values using an ld2/st2 with arrangement 4S.
    for (int i = 0; i < 1024; i += 128) {
      // load constants q, qinv
      // n.b. this can be moved out of the loop as they do not get
      // clobbered by first two loops
      vs_ldpq(vq, dilithiumConsts); // qInv, q
      // a0/a1 load interleaved 32 (8x4S) coefficients
      vs_ld2_indexed(vs1, __ T4S, coeffs, tmpAddr, i, offsets);
      // b load next 32 (8x4S) inputs
      vs_ldpq_post(vs_front(vs2), zetas);
      // compute in parallel (a0, a1) = (a0 + a1, (a0 - a1) montmul b)
      // n.b. second half of vs2 provides temporary register storage
      dilithium_sub_add_montmul16(vs_even(vs1), vs_odd(vs1),
                                  vs_front(vs2), vs_back(vs2), vtmp, vq);
      // a0/a1 store interleaved 32 (8x4S) coefficients
      vs_st2_indexed(vs1, __ T4S, coeffs, tmpAddr, i, offsets);
    }

    // level 1
    // At level 1 we need to interleave pairs of adjacent pairs of
    // coefficients before we multiply by the next 16 zetas just as we
    // did for level 6 in the multiply code. So we load and store the
    // values an ld2/st2 with arrangement 2D.
    for (int i = 0; i < 1024; i += 128) {
      // a0/a1 load interleaved 32 (8x2D) coefficients
      vs_ld2_indexed(vs1, __ T2D, coeffs, tmpAddr, i, offsets);
      // b load next 16 (4x4S) inputs
      vs_ldpq_post(vs_front(vs2), zetas);
      // compute in parallel (a0, a1) = (a0 + a1, (a0 - a1) montmul b)
      // n.b. second half of vs2 provides temporary register storage
      dilithium_sub_add_montmul16(vs_even(vs1), vs_odd(vs1),
                                  vs_front(vs2), vs_back(vs2), vtmp, vq);
      // a0/a1 store interleaved 32 (8x2D) coefficients
      vs_st2_indexed(vs1, __ T2D, coeffs, tmpAddr, i, offsets);
    }

    // level 2
    // At level 2 coefficients come in blocks of 4. So, we load 4
    // adjacent coefficients at 8 distinct offsets for both the first
    // and second coefficient sequences, using an ldr with register
    // variant Q then combine them with next set of 32 zetas. Likewise
    // we store the results using an str with register variant Q.
    for (int i = 0; i < 1024; i += 256) {
      // c0 load 32 (8x4S) coefficients via first offsets
      vs_ldr_indexed(vs1, __ Q, coeffs, i, offsets1);
      // c1 load 32 (8x4S) coefficients via second offsets
      vs_ldr_indexed(vs2, __ Q,coeffs, i, offsets2);
      // a0 = c0 + c1  n.b. clobbers vq which overlaps vs3
      vs_addv(vs3, __ T4S, vs1, vs2);
      // c = c0 - c1
      vs_subv(vs1, __ T4S, vs1, vs2);
      // store a0 32 (8x4S) coefficients via first offsets
      vs_str_indexed(vs3, __ Q, coeffs, i, offsets1);
      // b load 32 (8x4S) next inputs
      vs_ldpq_post(vs2, zetas);
      // reload constants q, qinv -- they were clobbered earlier
      vs_ldpq(vq, dilithiumConsts); // qInv, q
      // compute a1 = b montmul c
      dilithium_montmul32(vs2, vs1, vs2, vtmp, vq);
      // store a1 32 (8x4S) coefficients via second offsets
      vs_str_indexed(vs2, __ Q, coeffs, i, offsets2);
    }

    // level 3-7
    dilithiumInverseNttLevel3_7(dilithiumConsts, coeffs, zetas);

    __ leave(); // required for proper stackwalking of RuntimeStub frame
    __ mov(r0, zr); // return 0
    __ ret(lr);

    return start;
  }

  // Dilithium multiply polynomials in the NTT domain.
  // Straightforward implementation of the method
  // static int implDilithiumNttMult(
  //              int[] result, int[] ntta, int[] nttb {} of
  // the sun.security.provider.ML_DSA class.
  //
  // result (int[256]) = c_rarg0
  // poly1 (int[256]) = c_rarg1
  // poly2 (int[256]) = c_rarg2
  address generate_dilithiumNttMult() {

        __ align(CodeEntryAlignment);
    StubGenStubId stub_id = StubGenStubId::dilithiumNttMult_id;
    StubCodeMark mark(this, stub_id);
    address start = __ pc();
    __ enter();

    Label L_loop;

    const Register result = c_rarg0;
    const Register poly1 = c_rarg1;
    const Register poly2 = c_rarg2;

    const Register dilithiumConsts = r10;
    const Register len = r11;

    VSeq<8> vs1(0), vs2(16), vs3(24);  // 3 sets of 8x4s inputs/outputs
    VSeq<4> vtmp = vs_front(vs3);         // n.b. tmp registers overlap vs3
    VSeq<2> vq(30);                    // n.b. constants overlap vs3
    VSeq<8> vrsquare(29, 0);           // for montmul by constant RSQUARE

    __ lea(dilithiumConsts,
             ExternalAddress((address) StubRoutines::aarch64::_dilithiumConsts));

    // load constants q, qinv
    vs_ldpq(vq, dilithiumConsts); // qInv, q
    // load constant rSquare into v29
    __ ldr(v29, __ Q, Address(dilithiumConsts, 48));  // rSquare

    __ mov(len, zr);
    __ add(len, len, 1024);

    __ BIND(L_loop);

    // b load 32 (8x4S) next inputs from poly1
    vs_ldpq_post(vs1, poly1);
    // c load 32 (8x4S) next inputs from poly2
    vs_ldpq_post(vs2, poly2);
    // compute a = b montmul c
    dilithium_montmul32(vs2, vs1, vs2, vtmp, vq);
    // compute a = rsquare montmul a
    dilithium_montmul32(vs2, vrsquare, vs2, vtmp, vq);
    // save a 32 (8x4S) results
    vs_stpq_post(vs2, result);

    __ sub(len, len, 128);
    __ cmp(len, (u1)128);
    __ br(Assembler::GE, L_loop);

    __ leave(); // required for proper stackwalking of RuntimeStub frame
    __ mov(r0, zr); // return 0
    __ ret(lr);

    return start;
  }

  // Dilithium Motgomery multiply an array by a constant.
  // A straightforward implementation of the method
  // static int implDilithiumMontMulByConstant(int[] coeffs, int constant) {}
  // of the sun.security.provider.MLDSA class
  //
  // coeffs (int[256]) = c_rarg0
  // constant (int) = c_rarg1
  address generate_dilithiumMontMulByConstant() {

    __ align(CodeEntryAlignment);
    StubGenStubId stub_id = StubGenStubId::dilithiumMontMulByConstant_id;
    StubCodeMark mark(this, stub_id);
    address start = __ pc();
    __ enter();

    Label L_loop;

    const Register coeffs = c_rarg0;
    const Register constant = c_rarg1;

    const Register dilithiumConsts = r10;
    const Register result = r11;
    const Register len = r12;

    VSeq<8> vs1(0), vs2(16), vs3(24);  // 3 sets of 8x4s inputs/outputs
    VSeq<4> vtmp = vs_front(vs3);      // n.b. tmp registers overlap vs3
    VSeq<2> vq(30);                    // n.b. constants overlap vs3
    VSeq<8> vconst(29, 0);             // for montmul by constant

    // results track inputs
    __ add(result, coeffs, 0);
    __ lea(dilithiumConsts,
             ExternalAddress((address) StubRoutines::aarch64::_dilithiumConsts));

    // load constants q, qinv -- they do not get clobbered by first two loops
    vs_ldpq(vq, dilithiumConsts); // qInv, q
    // copy caller supplied constant across vconst
    __ dup(vconst[0], __ T4S, constant);
    __ mov(len, zr);
    __ add(len, len, 1024);

    __ BIND(L_loop);

    // load next 32 inputs
    vs_ldpq_post(vs2, coeffs);
    // mont mul by constant
    dilithium_montmul32(vs2, vconst, vs2, vtmp, vq);
    // write next 32 results
    vs_stpq_post(vs2, result);

    __ sub(len, len, 128);
    __ cmp(len, (u1)128);
    __ br(Assembler::GE, L_loop);

    __ leave(); // required for proper stackwalking of RuntimeStub frame
    __ mov(r0, zr); // return 0
    __ ret(lr);

    return start;
  }

  // Dilithium decompose poly.
  // Implements the method
  // static int implDilithiumDecomposePoly(int[] coeffs, int constant) {}
  // of the sun.security.provider.ML_DSA class
  //
  // input (int[256]) = c_rarg0
  // lowPart (int[256]) = c_rarg1
  // highPart (int[256]) = c_rarg2
  // twoGamma2  (int) = c_rarg3
  // multiplier (int) = c_rarg4
  address generate_dilithiumDecomposePoly() {

    __ align(CodeEntryAlignment);
    StubGenStubId stub_id = StubGenStubId::dilithiumDecomposePoly_id;
    StubCodeMark mark(this, stub_id);
    address start = __ pc();
    Label L_loop;

    const Register input = c_rarg0;
    const Register lowPart = c_rarg1;
    const Register highPart = c_rarg2;
    const Register twoGamma2 = c_rarg3;
    const Register multiplier = c_rarg4;

    const Register len = r9;
    const Register dilithiumConsts = r10;
    const Register tmp = r11;

    // 6 independent sets of 4x4s values
    VSeq<4> vs1(0), vs2(4), vs3(8);
    VSeq<4> vs4(12), vs5(16), vtmp(20);

    // 7 constants for cross-multiplying
    VSeq<4> one(25, 0);
    VSeq<4> qminus1(26, 0);
    VSeq<4> g2(27, 0);
    VSeq<4> twog2(28, 0);
    VSeq<4> mult(29, 0);
    VSeq<4> q(30, 0);
    VSeq<4> qadd(31, 0);

    __ enter();

    __ lea(dilithiumConsts,
             ExternalAddress((address) StubRoutines::aarch64::_dilithiumConsts));

    // save callee-saved registers
    __ stpd(v8, v9, __ pre(sp, -64));
    __ stpd(v10, v11, Address(sp, 16));
    __ stpd(v12, v13, Address(sp, 32));
    __ stpd(v14, v15, Address(sp, 48));

    // populate constant registers
    __ mov(tmp, zr);
    __ add(tmp, tmp, 1);
    __ dup(one[0], __ T4S, tmp); // 1
    __ ldr(q[0], __ Q, Address(dilithiumConsts, 16)); // q
    __ ldr(qadd[0], __ Q, Address(dilithiumConsts, 64)); // addend for mod q reduce
    __ dup(twog2[0], __ T4S, twoGamma2); // 2 * gamma2
    __ dup(mult[0], __ T4S, multiplier); // multiplier for mod 2 * gamma reduce
    __ subv(qminus1[0], __ T4S, v30, v25); // q - 1
    __ sshr(g2[0], __ T4S, v28, 1); // gamma2

    __ mov(len, zr);
    __ add(len, len, 1024);

    __ BIND(L_loop);

    // load next 4x4S inputs interleaved: rplus --> vs1
    __ ld4(vs1[0], vs1[1], vs1[2], vs1[3], __ T4S, __ post(input, 64));

    //  rplus = rplus - ((rplus + qadd) >> 23) * q
    vs_addv(vtmp, __ T4S, vs1, qadd);
    vs_sshr(vtmp, __ T4S, vtmp, 23);
    vs_mulv(vtmp, __ T4S, vtmp, q);
    vs_subv(vs1, __ T4S, vs1, vtmp);

    // rplus = rplus + ((rplus >> 31) & dilithium_q);
    vs_sshr(vtmp, __ T4S, vs1, 31);
    vs_andr(vtmp, vtmp, q);
    vs_addv(vs1, __ T4S, vs1, vtmp);

    // quotient --> vs2
    // int quotient = (rplus * multiplier) >> 22;
    vs_mulv(vtmp, __ T4S, vs1, mult);
    vs_sshr(vs2, __ T4S, vtmp, 22);

    // r0 --> vs3
    // int r0 = rplus - quotient * twoGamma2;
    vs_mulv(vtmp, __ T4S, vs2, twog2);
    vs_subv(vs3, __ T4S, vs1, vtmp);

    // mask --> vs4
    // int mask = (twoGamma2 - r0) >> 22;
    vs_subv(vtmp, __ T4S, twog2, vs3);
    vs_sshr(vs4, __ T4S, vtmp, 22);

    // r0 -= (mask & twoGamma2);
    vs_andr(vtmp, vs4, twog2);
    vs_subv(vs3, __ T4S, vs3, vtmp);

    //  quotient += (mask & 1);
    vs_andr(vtmp, vs4, one);
    vs_addv(vs2, __ T4S, vs2, vtmp);

    // mask = (twoGamma2 / 2 - r0) >> 31;
    vs_subv(vtmp, __ T4S, g2, vs3);
    vs_sshr(vs4, __ T4S, vtmp, 31);

    // r0 -= (mask & twoGamma2);
    vs_andr(vtmp, vs4, twog2);
    vs_subv(vs3, __ T4S, vs3, vtmp);

    // quotient += (mask & 1);
    vs_andr(vtmp, vs4, one);
    vs_addv(vs2, __ T4S, vs2, vtmp);

    // r1 --> vs5
    // int r1 = rplus - r0 - (dilithium_q - 1);
    vs_subv(vtmp, __ T4S, vs1, vs3);
    vs_subv(vs5, __ T4S, vtmp, qminus1);

    // r1 --> vs1 (overwriting rplus)
    // r1 = (r1 | (-r1)) >> 31; // 0 if rplus - r0 == (dilithium_q - 1), -1 otherwise
    vs_negr(vtmp, __ T4S, vs5);
    vs_orr(vtmp, vs5, vtmp);
    vs_sshr(vs1, __ T4S, vtmp, 31);

    // r0 += ~r1;
    vs_notr(vtmp, vs1);
    vs_addv(vs3, __ T4S, vs3, vtmp);

    // r1 = r1 & quotient;
    vs_andr(vs1, vs2, vs1);

    // store results inteleaved
    // lowPart[m] = r0;
    // highPart[m] = r1;
    __ st4(vs3[0], vs3[1], vs3[2], vs3[3], __ T4S, __ post(lowPart, 64));
    __ st4(vs1[0], vs1[1], vs1[2], vs1[3], __ T4S, __ post(highPart, 64));

    __ sub(len, len, 64);
    __ cmp(len, (u1)64);
    __ br(Assembler::GE, L_loop);

    // restore callee-saved vector registers
    __ ldpd(v14, v15, Address(sp, 48));
    __ ldpd(v12, v13, Address(sp, 32));
    __ ldpd(v10, v11, Address(sp, 16));
    __ ldpd(v8, v9, __ post(sp, 64));

    __ leave(); // required for proper stackwalking of RuntimeStub frame
    __ mov(r0, zr); // return 0
    __ ret(lr);

    return start;
  }

  /**
   *  Arguments:
   *
   * Inputs:
   *   c_rarg0   - int crc
   *   c_rarg1   - byte* buf
   *   c_rarg2   - int length
   *
   * Output:
   *       rax   - int crc result
   */
  address generate_updateBytesCRC32() {
    assert(UseCRC32Intrinsics, "what are we doing here?");

    __ align(CodeEntryAlignment);
    StubGenStubId stub_id = StubGenStubId::updateBytesCRC32_id;
    StubCodeMark mark(this, stub_id);

    address start = __ pc();

    const Register crc   = c_rarg0;  // crc
    const Register buf   = c_rarg1;  // source java byte array address
    const Register len   = c_rarg2;  // length
    const Register table0 = c_rarg3; // crc_table address
    const Register table1 = c_rarg4;
    const Register table2 = c_rarg5;
    const Register table3 = c_rarg6;
    const Register tmp3 = c_rarg7;

    BLOCK_COMMENT("Entry:");
    __ enter(); // required for proper stackwalking of RuntimeStub frame

    __ kernel_crc32(crc, buf, len,
              table0, table1, table2, table3, rscratch1, rscratch2, tmp3);

    __ leave(); // required for proper stackwalking of RuntimeStub frame
    __ ret(lr);

    return start;
  }

  /**
   *  Arguments:
   *
   * Inputs:
   *   c_rarg0   - int crc
   *   c_rarg1   - byte* buf
   *   c_rarg2   - int length
   *   c_rarg3   - int* table
   *
   * Output:
   *       r0   - int crc result
   */
  address generate_updateBytesCRC32C() {
    assert(UseCRC32CIntrinsics, "what are we doing here?");

    __ align(CodeEntryAlignment);
    StubGenStubId stub_id = StubGenStubId::updateBytesCRC32C_id;
    StubCodeMark mark(this, stub_id);

    address start = __ pc();

    const Register crc   = c_rarg0;  // crc
    const Register buf   = c_rarg1;  // source java byte array address
    const Register len   = c_rarg2;  // length
    const Register table0 = c_rarg3; // crc_table address
    const Register table1 = c_rarg4;
    const Register table2 = c_rarg5;
    const Register table3 = c_rarg6;
    const Register tmp3 = c_rarg7;

    BLOCK_COMMENT("Entry:");
    __ enter(); // required for proper stackwalking of RuntimeStub frame

    __ kernel_crc32c(crc, buf, len,
              table0, table1, table2, table3, rscratch1, rscratch2, tmp3);

    __ leave(); // required for proper stackwalking of RuntimeStub frame
    __ ret(lr);

    return start;
  }

  /***
   *  Arguments:
   *
   *  Inputs:
   *   c_rarg0   - int   adler
   *   c_rarg1   - byte* buff
   *   c_rarg2   - int   len
   *
   * Output:
   *   c_rarg0   - int adler result
   */
  address generate_updateBytesAdler32() {
    __ align(CodeEntryAlignment);
    StubGenStubId stub_id = StubGenStubId::updateBytesAdler32_id;
    StubCodeMark mark(this, stub_id);
    address start = __ pc();

    Label L_simple_by1_loop, L_nmax, L_nmax_loop, L_by16, L_by16_loop, L_by1_loop, L_do_mod, L_combine, L_by1;

    // Aliases
    Register adler  = c_rarg0;
    Register s1     = c_rarg0;
    Register s2     = c_rarg3;
    Register buff   = c_rarg1;
    Register len    = c_rarg2;
    Register nmax  = r4;
    Register base  = r5;
    Register count = r6;
    Register temp0 = rscratch1;
    Register temp1 = rscratch2;
    FloatRegister vbytes = v0;
    FloatRegister vs1acc = v1;
    FloatRegister vs2acc = v2;
    FloatRegister vtable = v3;

    // Max number of bytes we can process before having to take the mod
    // 0x15B0 is 5552 in decimal, the largest n such that 255n(n+1)/2 + (n+1)(BASE-1) <= 2^32-1
    uint64_t BASE = 0xfff1;
    uint64_t NMAX = 0x15B0;

    __ mov(base, BASE);
    __ mov(nmax, NMAX);

    // Load accumulation coefficients for the upper 16 bits
    __ lea(temp0, ExternalAddress((address) StubRoutines::aarch64::_adler_table));
    __ ld1(vtable, __ T16B, Address(temp0));

    // s1 is initialized to the lower 16 bits of adler
    // s2 is initialized to the upper 16 bits of adler
    __ ubfx(s2, adler, 16, 16);  // s2 = ((adler >> 16) & 0xffff)
    __ uxth(s1, adler);          // s1 = (adler & 0xffff)

    // The pipelined loop needs at least 16 elements for 1 iteration
    // It does check this, but it is more effective to skip to the cleanup loop
    __ cmp(len, (u1)16);
    __ br(Assembler::HS, L_nmax);
    __ cbz(len, L_combine);

    __ bind(L_simple_by1_loop);
    __ ldrb(temp0, Address(__ post(buff, 1)));
    __ add(s1, s1, temp0);
    __ add(s2, s2, s1);
    __ subs(len, len, 1);
    __ br(Assembler::HI, L_simple_by1_loop);

    // s1 = s1 % BASE
    __ subs(temp0, s1, base);
    __ csel(s1, temp0, s1, Assembler::HS);

    // s2 = s2 % BASE
    __ lsr(temp0, s2, 16);
    __ lsl(temp1, temp0, 4);
    __ sub(temp1, temp1, temp0);
    __ add(s2, temp1, s2, ext::uxth);

    __ subs(temp0, s2, base);
    __ csel(s2, temp0, s2, Assembler::HS);

    __ b(L_combine);

    __ bind(L_nmax);
    __ subs(len, len, nmax);
    __ sub(count, nmax, 16);
    __ br(Assembler::LO, L_by16);

    __ bind(L_nmax_loop);

    generate_updateBytesAdler32_accum(s1, s2, buff, temp0, temp1,
                                      vbytes, vs1acc, vs2acc, vtable);

    __ subs(count, count, 16);
    __ br(Assembler::HS, L_nmax_loop);

    // s1 = s1 % BASE
    __ lsr(temp0, s1, 16);
    __ lsl(temp1, temp0, 4);
    __ sub(temp1, temp1, temp0);
    __ add(temp1, temp1, s1, ext::uxth);

    __ lsr(temp0, temp1, 16);
    __ lsl(s1, temp0, 4);
    __ sub(s1, s1, temp0);
    __ add(s1, s1, temp1, ext:: uxth);

    __ subs(temp0, s1, base);
    __ csel(s1, temp0, s1, Assembler::HS);

    // s2 = s2 % BASE
    __ lsr(temp0, s2, 16);
    __ lsl(temp1, temp0, 4);
    __ sub(temp1, temp1, temp0);
    __ add(temp1, temp1, s2, ext::uxth);

    __ lsr(temp0, temp1, 16);
    __ lsl(s2, temp0, 4);
    __ sub(s2, s2, temp0);
    __ add(s2, s2, temp1, ext:: uxth);

    __ subs(temp0, s2, base);
    __ csel(s2, temp0, s2, Assembler::HS);

    __ subs(len, len, nmax);
    __ sub(count, nmax, 16);
    __ br(Assembler::HS, L_nmax_loop);

    __ bind(L_by16);
    __ adds(len, len, count);
    __ br(Assembler::LO, L_by1);

    __ bind(L_by16_loop);

    generate_updateBytesAdler32_accum(s1, s2, buff, temp0, temp1,
                                      vbytes, vs1acc, vs2acc, vtable);

    __ subs(len, len, 16);
    __ br(Assembler::HS, L_by16_loop);

    __ bind(L_by1);
    __ adds(len, len, 15);
    __ br(Assembler::LO, L_do_mod);

    __ bind(L_by1_loop);
    __ ldrb(temp0, Address(__ post(buff, 1)));
    __ add(s1, temp0, s1);
    __ add(s2, s2, s1);
    __ subs(len, len, 1);
    __ br(Assembler::HS, L_by1_loop);

    __ bind(L_do_mod);
    // s1 = s1 % BASE
    __ lsr(temp0, s1, 16);
    __ lsl(temp1, temp0, 4);
    __ sub(temp1, temp1, temp0);
    __ add(temp1, temp1, s1, ext::uxth);

    __ lsr(temp0, temp1, 16);
    __ lsl(s1, temp0, 4);
    __ sub(s1, s1, temp0);
    __ add(s1, s1, temp1, ext:: uxth);

    __ subs(temp0, s1, base);
    __ csel(s1, temp0, s1, Assembler::HS);

    // s2 = s2 % BASE
    __ lsr(temp0, s2, 16);
    __ lsl(temp1, temp0, 4);
    __ sub(temp1, temp1, temp0);
    __ add(temp1, temp1, s2, ext::uxth);

    __ lsr(temp0, temp1, 16);
    __ lsl(s2, temp0, 4);
    __ sub(s2, s2, temp0);
    __ add(s2, s2, temp1, ext:: uxth);

    __ subs(temp0, s2, base);
    __ csel(s2, temp0, s2, Assembler::HS);

    // Combine lower bits and higher bits
    __ bind(L_combine);
    __ orr(s1, s1, s2, Assembler::LSL, 16); // adler = s1 | (s2 << 16)

    __ ret(lr);

    return start;
  }

  void generate_updateBytesAdler32_accum(Register s1, Register s2, Register buff,
          Register temp0, Register temp1, FloatRegister vbytes,
          FloatRegister vs1acc, FloatRegister vs2acc, FloatRegister vtable) {
    // Below is a vectorized implementation of updating s1 and s2 for 16 bytes.
    // We use b1, b2, ..., b16 to denote the 16 bytes loaded in each iteration.
    // In non-vectorized code, we update s1 and s2 as:
    //   s1 <- s1 + b1
    //   s2 <- s2 + s1
    //   s1 <- s1 + b2
    //   s2 <- s2 + b1
    //   ...
    //   s1 <- s1 + b16
    //   s2 <- s2 + s1
    // Putting above assignments together, we have:
    //   s1_new = s1 + b1 + b2 + ... + b16
    //   s2_new = s2 + (s1 + b1) + (s1 + b1 + b2) + ... + (s1 + b1 + b2 + ... + b16)
    //          = s2 + s1 * 16 + (b1 * 16 + b2 * 15 + ... + b16 * 1)
    //          = s2 + s1 * 16 + (b1, b2, ... b16) dot (16, 15, ... 1)
    __ ld1(vbytes, __ T16B, Address(__ post(buff, 16)));

    // s2 = s2 + s1 * 16
    __ add(s2, s2, s1, Assembler::LSL, 4);

    // vs1acc = b1 + b2 + b3 + ... + b16
    // vs2acc = (b1 * 16) + (b2 * 15) + (b3 * 14) + ... + (b16 * 1)
    __ umullv(vs2acc, __ T8B, vtable, vbytes);
    __ umlalv(vs2acc, __ T16B, vtable, vbytes);
    __ uaddlv(vs1acc, __ T16B, vbytes);
    __ uaddlv(vs2acc, __ T8H, vs2acc);

    // s1 = s1 + vs1acc, s2 = s2 + vs2acc
    __ fmovd(temp0, vs1acc);
    __ fmovd(temp1, vs2acc);
    __ add(s1, s1, temp0);
    __ add(s2, s2, temp1);
  }

  /**
   *  Arguments:
   *
   *  Input:
   *    c_rarg0   - x address
   *    c_rarg1   - x length
   *    c_rarg2   - y address
   *    c_rarg3   - y length
   *    c_rarg4   - z address
   */
  address generate_multiplyToLen() {
    __ align(CodeEntryAlignment);
    StubGenStubId stub_id = StubGenStubId::multiplyToLen_id;
    StubCodeMark mark(this, stub_id);

    address start = __ pc();
    const Register x     = r0;
    const Register xlen  = r1;
    const Register y     = r2;
    const Register ylen  = r3;
    const Register z     = r4;

    const Register tmp0  = r5;
    const Register tmp1  = r10;
    const Register tmp2  = r11;
    const Register tmp3  = r12;
    const Register tmp4  = r13;
    const Register tmp5  = r14;
    const Register tmp6  = r15;
    const Register tmp7  = r16;

    BLOCK_COMMENT("Entry:");
    __ enter(); // required for proper stackwalking of RuntimeStub frame
    __ multiply_to_len(x, xlen, y, ylen, z, tmp0, tmp1, tmp2, tmp3, tmp4, tmp5, tmp6, tmp7);
    __ leave(); // required for proper stackwalking of RuntimeStub frame
    __ ret(lr);

    return start;
  }

  address generate_squareToLen() {
    // squareToLen algorithm for sizes 1..127 described in java code works
    // faster than multiply_to_len on some CPUs and slower on others, but
    // multiply_to_len shows a bit better overall results
    __ align(CodeEntryAlignment);
    StubGenStubId stub_id = StubGenStubId::squareToLen_id;
    StubCodeMark mark(this, stub_id);
    address start = __ pc();

    const Register x     = r0;
    const Register xlen  = r1;
    const Register z     = r2;
    const Register y     = r4; // == x
    const Register ylen  = r5; // == xlen

    const Register tmp0  = r3;
    const Register tmp1  = r10;
    const Register tmp2  = r11;
    const Register tmp3  = r12;
    const Register tmp4  = r13;
    const Register tmp5  = r14;
    const Register tmp6  = r15;
    const Register tmp7  = r16;

    RegSet spilled_regs = RegSet::of(y, ylen);
    BLOCK_COMMENT("Entry:");
    __ enter();
    __ push(spilled_regs, sp);
    __ mov(y, x);
    __ mov(ylen, xlen);
    __ multiply_to_len(x, xlen, y, ylen, z, tmp0, tmp1, tmp2, tmp3, tmp4, tmp5, tmp6, tmp7);
    __ pop(spilled_regs, sp);
    __ leave();
    __ ret(lr);
    return start;
  }

  address generate_mulAdd() {
    __ align(CodeEntryAlignment);
    StubGenStubId stub_id = StubGenStubId::mulAdd_id;
    StubCodeMark mark(this, stub_id);

    address start = __ pc();

    const Register out     = r0;
    const Register in      = r1;
    const Register offset  = r2;
    const Register len     = r3;
    const Register k       = r4;

    BLOCK_COMMENT("Entry:");
    __ enter();
    __ mul_add(out, in, offset, len, k);
    __ leave();
    __ ret(lr);

    return start;
  }

  // Arguments:
  //
  // Input:
  //   c_rarg0   - newArr address
  //   c_rarg1   - oldArr address
  //   c_rarg2   - newIdx
  //   c_rarg3   - shiftCount
  //   c_rarg4   - numIter
  //
  address generate_bigIntegerRightShift() {
    __ align(CodeEntryAlignment);
    StubGenStubId stub_id = StubGenStubId::bigIntegerRightShiftWorker_id;
    StubCodeMark mark(this, stub_id);
    address start = __ pc();

    Label ShiftSIMDLoop, ShiftTwoLoop, ShiftThree, ShiftTwo, ShiftOne, Exit;

    Register newArr        = c_rarg0;
    Register oldArr        = c_rarg1;
    Register newIdx        = c_rarg2;
    Register shiftCount    = c_rarg3;
    Register numIter       = c_rarg4;
    Register idx           = numIter;

    Register newArrCur     = rscratch1;
    Register shiftRevCount = rscratch2;
    Register oldArrCur     = r13;
    Register oldArrNext    = r14;

    FloatRegister oldElem0        = v0;
    FloatRegister oldElem1        = v1;
    FloatRegister newElem         = v2;
    FloatRegister shiftVCount     = v3;
    FloatRegister shiftVRevCount  = v4;

    __ cbz(idx, Exit);

    __ add(newArr, newArr, newIdx, Assembler::LSL, 2);

    // left shift count
    __ movw(shiftRevCount, 32);
    __ subw(shiftRevCount, shiftRevCount, shiftCount);

    // numIter too small to allow a 4-words SIMD loop, rolling back
    __ cmp(numIter, (u1)4);
    __ br(Assembler::LT, ShiftThree);

    __ dup(shiftVCount,    __ T4S, shiftCount);
    __ dup(shiftVRevCount, __ T4S, shiftRevCount);
    __ negr(shiftVCount,   __ T4S, shiftVCount);

    __ BIND(ShiftSIMDLoop);

    // Calculate the load addresses
    __ sub(idx, idx, 4);
    __ add(oldArrNext, oldArr, idx, Assembler::LSL, 2);
    __ add(newArrCur,  newArr, idx, Assembler::LSL, 2);
    __ add(oldArrCur,  oldArrNext, 4);

    // Load 4 words and process
    __ ld1(oldElem0,  __ T4S,  Address(oldArrCur));
    __ ld1(oldElem1,  __ T4S,  Address(oldArrNext));
    __ ushl(oldElem0, __ T4S,  oldElem0, shiftVCount);
    __ ushl(oldElem1, __ T4S,  oldElem1, shiftVRevCount);
    __ orr(newElem,   __ T16B, oldElem0, oldElem1);
    __ st1(newElem,   __ T4S,  Address(newArrCur));

    __ cmp(idx, (u1)4);
    __ br(Assembler::LT, ShiftTwoLoop);
    __ b(ShiftSIMDLoop);

    __ BIND(ShiftTwoLoop);
    __ cbz(idx, Exit);
    __ cmp(idx, (u1)1);
    __ br(Assembler::EQ, ShiftOne);

    // Calculate the load addresses
    __ sub(idx, idx, 2);
    __ add(oldArrNext, oldArr, idx, Assembler::LSL, 2);
    __ add(newArrCur,  newArr, idx, Assembler::LSL, 2);
    __ add(oldArrCur,  oldArrNext, 4);

    // Load 2 words and process
    __ ld1(oldElem0,  __ T2S, Address(oldArrCur));
    __ ld1(oldElem1,  __ T2S, Address(oldArrNext));
    __ ushl(oldElem0, __ T2S, oldElem0, shiftVCount);
    __ ushl(oldElem1, __ T2S, oldElem1, shiftVRevCount);
    __ orr(newElem,   __ T8B, oldElem0, oldElem1);
    __ st1(newElem,   __ T2S, Address(newArrCur));
    __ b(ShiftTwoLoop);

    __ BIND(ShiftThree);
    __ tbz(idx, 1, ShiftOne);
    __ tbz(idx, 0, ShiftTwo);
    __ ldrw(r10,  Address(oldArr, 12));
    __ ldrw(r11,  Address(oldArr, 8));
    __ lsrvw(r10, r10, shiftCount);
    __ lslvw(r11, r11, shiftRevCount);
    __ orrw(r12,  r10, r11);
    __ strw(r12,  Address(newArr, 8));

    __ BIND(ShiftTwo);
    __ ldrw(r10,  Address(oldArr, 8));
    __ ldrw(r11,  Address(oldArr, 4));
    __ lsrvw(r10, r10, shiftCount);
    __ lslvw(r11, r11, shiftRevCount);
    __ orrw(r12,  r10, r11);
    __ strw(r12,  Address(newArr, 4));

    __ BIND(ShiftOne);
    __ ldrw(r10,  Address(oldArr, 4));
    __ ldrw(r11,  Address(oldArr));
    __ lsrvw(r10, r10, shiftCount);
    __ lslvw(r11, r11, shiftRevCount);
    __ orrw(r12,  r10, r11);
    __ strw(r12,  Address(newArr));

    __ BIND(Exit);
    __ ret(lr);

    return start;
  }

  // Arguments:
  //
  // Input:
  //   c_rarg0   - newArr address
  //   c_rarg1   - oldArr address
  //   c_rarg2   - newIdx
  //   c_rarg3   - shiftCount
  //   c_rarg4   - numIter
  //
  address generate_bigIntegerLeftShift() {
    __ align(CodeEntryAlignment);
    StubGenStubId stub_id = StubGenStubId::bigIntegerLeftShiftWorker_id;
    StubCodeMark mark(this, stub_id);
    address start = __ pc();

    Label ShiftSIMDLoop, ShiftTwoLoop, ShiftThree, ShiftTwo, ShiftOne, Exit;

    Register newArr        = c_rarg0;
    Register oldArr        = c_rarg1;
    Register newIdx        = c_rarg2;
    Register shiftCount    = c_rarg3;
    Register numIter       = c_rarg4;

    Register shiftRevCount = rscratch1;
    Register oldArrNext    = rscratch2;

    FloatRegister oldElem0        = v0;
    FloatRegister oldElem1        = v1;
    FloatRegister newElem         = v2;
    FloatRegister shiftVCount     = v3;
    FloatRegister shiftVRevCount  = v4;

    __ cbz(numIter, Exit);

    __ add(oldArrNext, oldArr, 4);
    __ add(newArr, newArr, newIdx, Assembler::LSL, 2);

    // right shift count
    __ movw(shiftRevCount, 32);
    __ subw(shiftRevCount, shiftRevCount, shiftCount);

    // numIter too small to allow a 4-words SIMD loop, rolling back
    __ cmp(numIter, (u1)4);
    __ br(Assembler::LT, ShiftThree);

    __ dup(shiftVCount,     __ T4S, shiftCount);
    __ dup(shiftVRevCount,  __ T4S, shiftRevCount);
    __ negr(shiftVRevCount, __ T4S, shiftVRevCount);

    __ BIND(ShiftSIMDLoop);

    // load 4 words and process
    __ ld1(oldElem0,  __ T4S,  __ post(oldArr, 16));
    __ ld1(oldElem1,  __ T4S,  __ post(oldArrNext, 16));
    __ ushl(oldElem0, __ T4S,  oldElem0, shiftVCount);
    __ ushl(oldElem1, __ T4S,  oldElem1, shiftVRevCount);
    __ orr(newElem,   __ T16B, oldElem0, oldElem1);
    __ st1(newElem,   __ T4S,  __ post(newArr, 16));
    __ sub(numIter,   numIter, 4);

    __ cmp(numIter, (u1)4);
    __ br(Assembler::LT, ShiftTwoLoop);
    __ b(ShiftSIMDLoop);

    __ BIND(ShiftTwoLoop);
    __ cbz(numIter, Exit);
    __ cmp(numIter, (u1)1);
    __ br(Assembler::EQ, ShiftOne);

    // load 2 words and process
    __ ld1(oldElem0,  __ T2S,  __ post(oldArr, 8));
    __ ld1(oldElem1,  __ T2S,  __ post(oldArrNext, 8));
    __ ushl(oldElem0, __ T2S,  oldElem0, shiftVCount);
    __ ushl(oldElem1, __ T2S,  oldElem1, shiftVRevCount);
    __ orr(newElem,   __ T8B,  oldElem0, oldElem1);
    __ st1(newElem,   __ T2S,  __ post(newArr, 8));
    __ sub(numIter,   numIter, 2);
    __ b(ShiftTwoLoop);

    __ BIND(ShiftThree);
    __ ldrw(r10,  __ post(oldArr, 4));
    __ ldrw(r11,  __ post(oldArrNext, 4));
    __ lslvw(r10, r10, shiftCount);
    __ lsrvw(r11, r11, shiftRevCount);
    __ orrw(r12,  r10, r11);
    __ strw(r12,  __ post(newArr, 4));
    __ tbz(numIter, 1, Exit);
    __ tbz(numIter, 0, ShiftOne);

    __ BIND(ShiftTwo);
    __ ldrw(r10,  __ post(oldArr, 4));
    __ ldrw(r11,  __ post(oldArrNext, 4));
    __ lslvw(r10, r10, shiftCount);
    __ lsrvw(r11, r11, shiftRevCount);
    __ orrw(r12,  r10, r11);
    __ strw(r12,  __ post(newArr, 4));

    __ BIND(ShiftOne);
    __ ldrw(r10,  Address(oldArr));
    __ ldrw(r11,  Address(oldArrNext));
    __ lslvw(r10, r10, shiftCount);
    __ lsrvw(r11, r11, shiftRevCount);
    __ orrw(r12,  r10, r11);
    __ strw(r12,  Address(newArr));

    __ BIND(Exit);
    __ ret(lr);

    return start;
  }

  address generate_count_positives(address &count_positives_long) {
    const u1 large_loop_size = 64;
    const uint64_t UPPER_BIT_MASK=0x8080808080808080;
    int dcache_line = VM_Version::dcache_line_size();

    Register ary1 = r1, len = r2, result = r0;

    __ align(CodeEntryAlignment);

    StubGenStubId stub_id = StubGenStubId::count_positives_id;
    StubCodeMark mark(this, stub_id);

    address entry = __ pc();

    __ enter();
    // precondition: a copy of len is already in result
    // __ mov(result, len);

  Label RET_ADJUST, RET_ADJUST_16, RET_ADJUST_LONG, RET_NO_POP, RET_LEN, ALIGNED, LOOP16, CHECK_16,
        LARGE_LOOP, POST_LOOP16, LEN_OVER_15, LEN_OVER_8, POST_LOOP16_LOAD_TAIL;

  __ cmp(len, (u1)15);
  __ br(Assembler::GT, LEN_OVER_15);
  // The only case when execution falls into this code is when pointer is near
  // the end of memory page and we have to avoid reading next page
  __ add(ary1, ary1, len);
  __ subs(len, len, 8);
  __ br(Assembler::GT, LEN_OVER_8);
  __ ldr(rscratch2, Address(ary1, -8));
  __ sub(rscratch1, zr, len, __ LSL, 3);  // LSL 3 is to get bits from bytes.
  __ lsrv(rscratch2, rscratch2, rscratch1);
  __ tst(rscratch2, UPPER_BIT_MASK);
  __ csel(result, zr, result, Assembler::NE);
  __ leave();
  __ ret(lr);
  __ bind(LEN_OVER_8);
  __ ldp(rscratch1, rscratch2, Address(ary1, -16));
  __ sub(len, len, 8); // no data dep., then sub can be executed while loading
  __ tst(rscratch2, UPPER_BIT_MASK);
  __ br(Assembler::NE, RET_NO_POP);
  __ sub(rscratch2, zr, len, __ LSL, 3); // LSL 3 is to get bits from bytes
  __ lsrv(rscratch1, rscratch1, rscratch2);
  __ tst(rscratch1, UPPER_BIT_MASK);
  __ bind(RET_NO_POP);
  __ csel(result, zr, result, Assembler::NE);
  __ leave();
  __ ret(lr);

  Register tmp1 = r3, tmp2 = r4, tmp3 = r5, tmp4 = r6, tmp5 = r7, tmp6 = r10;
  const RegSet spilled_regs = RegSet::range(tmp1, tmp5) + tmp6;

  count_positives_long = __ pc(); // 2nd entry point

  __ enter();

  __ bind(LEN_OVER_15);
    __ push(spilled_regs, sp);
    __ andr(rscratch2, ary1, 15); // check pointer for 16-byte alignment
    __ cbz(rscratch2, ALIGNED);
    __ ldp(tmp6, tmp1, Address(ary1));
    __ mov(tmp5, 16);
    __ sub(rscratch1, tmp5, rscratch2); // amount of bytes until aligned address
    __ add(ary1, ary1, rscratch1);
    __ orr(tmp6, tmp6, tmp1);
    __ tst(tmp6, UPPER_BIT_MASK);
    __ br(Assembler::NE, RET_ADJUST);
    __ sub(len, len, rscratch1);

  __ bind(ALIGNED);
    __ cmp(len, large_loop_size);
    __ br(Assembler::LT, CHECK_16);
    // Perform 16-byte load as early return in pre-loop to handle situation
    // when initially aligned large array has negative values at starting bytes,
    // so LARGE_LOOP would do 4 reads instead of 1 (in worst case), which is
    // slower. Cases with negative bytes further ahead won't be affected that
    // much. In fact, it'll be faster due to early loads, less instructions and
    // less branches in LARGE_LOOP.
    __ ldp(tmp6, tmp1, Address(__ post(ary1, 16)));
    __ sub(len, len, 16);
    __ orr(tmp6, tmp6, tmp1);
    __ tst(tmp6, UPPER_BIT_MASK);
    __ br(Assembler::NE, RET_ADJUST_16);
    __ cmp(len, large_loop_size);
    __ br(Assembler::LT, CHECK_16);

    if (SoftwarePrefetchHintDistance >= 0
        && SoftwarePrefetchHintDistance >= dcache_line) {
      // initial prefetch
      __ prfm(Address(ary1, SoftwarePrefetchHintDistance - dcache_line));
    }
  __ bind(LARGE_LOOP);
    if (SoftwarePrefetchHintDistance >= 0) {
      __ prfm(Address(ary1, SoftwarePrefetchHintDistance));
    }
    // Issue load instructions first, since it can save few CPU/MEM cycles, also
    // instead of 4 triples of "orr(...), addr(...);cbnz(...);" (for each ldp)
    // better generate 7 * orr(...) + 1 andr(...) + 1 cbnz(...) which saves 3
    // instructions per cycle and have less branches, but this approach disables
    // early return, thus, all 64 bytes are loaded and checked every time.
    __ ldp(tmp2, tmp3, Address(ary1));
    __ ldp(tmp4, tmp5, Address(ary1, 16));
    __ ldp(rscratch1, rscratch2, Address(ary1, 32));
    __ ldp(tmp6, tmp1, Address(ary1, 48));
    __ add(ary1, ary1, large_loop_size);
    __ sub(len, len, large_loop_size);
    __ orr(tmp2, tmp2, tmp3);
    __ orr(tmp4, tmp4, tmp5);
    __ orr(rscratch1, rscratch1, rscratch2);
    __ orr(tmp6, tmp6, tmp1);
    __ orr(tmp2, tmp2, tmp4);
    __ orr(rscratch1, rscratch1, tmp6);
    __ orr(tmp2, tmp2, rscratch1);
    __ tst(tmp2, UPPER_BIT_MASK);
    __ br(Assembler::NE, RET_ADJUST_LONG);
    __ cmp(len, large_loop_size);
    __ br(Assembler::GE, LARGE_LOOP);

  __ bind(CHECK_16); // small 16-byte load pre-loop
    __ cmp(len, (u1)16);
    __ br(Assembler::LT, POST_LOOP16);

  __ bind(LOOP16); // small 16-byte load loop
    __ ldp(tmp2, tmp3, Address(__ post(ary1, 16)));
    __ sub(len, len, 16);
    __ orr(tmp2, tmp2, tmp3);
    __ tst(tmp2, UPPER_BIT_MASK);
    __ br(Assembler::NE, RET_ADJUST_16);
    __ cmp(len, (u1)16);
    __ br(Assembler::GE, LOOP16); // 16-byte load loop end

  __ bind(POST_LOOP16); // 16-byte aligned, so we can read unconditionally
    __ cmp(len, (u1)8);
    __ br(Assembler::LE, POST_LOOP16_LOAD_TAIL);
    __ ldr(tmp3, Address(__ post(ary1, 8)));
    __ tst(tmp3, UPPER_BIT_MASK);
    __ br(Assembler::NE, RET_ADJUST);
    __ sub(len, len, 8);

  __ bind(POST_LOOP16_LOAD_TAIL);
    __ cbz(len, RET_LEN); // Can't shift left by 64 when len==0
    __ ldr(tmp1, Address(ary1));
    __ mov(tmp2, 64);
    __ sub(tmp4, tmp2, len, __ LSL, 3);
    __ lslv(tmp1, tmp1, tmp4);
    __ tst(tmp1, UPPER_BIT_MASK);
    __ br(Assembler::NE, RET_ADJUST);
    // Fallthrough

  __ bind(RET_LEN);
    __ pop(spilled_regs, sp);
    __ leave();
    __ ret(lr);

    // difference result - len is the count of guaranteed to be
    // positive bytes

  __ bind(RET_ADJUST_LONG);
    __ add(len, len, (u1)(large_loop_size - 16));
  __ bind(RET_ADJUST_16);
    __ add(len, len, 16);
  __ bind(RET_ADJUST);
    __ pop(spilled_regs, sp);
    __ leave();
    __ sub(result, result, len);
    __ ret(lr);

    return entry;
  }

  void generate_large_array_equals_loop_nonsimd(int loopThreshold,
        bool usePrefetch, Label &NOT_EQUAL) {
    Register a1 = r1, a2 = r2, result = r0, cnt1 = r10, tmp1 = rscratch1,
        tmp2 = rscratch2, tmp3 = r3, tmp4 = r4, tmp5 = r5, tmp6 = r11,
        tmp7 = r12, tmp8 = r13;
    Label LOOP;

    __ ldp(tmp1, tmp3, Address(__ post(a1, 2 * wordSize)));
    __ ldp(tmp2, tmp4, Address(__ post(a2, 2 * wordSize)));
    __ bind(LOOP);
    if (usePrefetch) {
      __ prfm(Address(a1, SoftwarePrefetchHintDistance));
      __ prfm(Address(a2, SoftwarePrefetchHintDistance));
    }
    __ ldp(tmp5, tmp7, Address(__ post(a1, 2 * wordSize)));
    __ eor(tmp1, tmp1, tmp2);
    __ eor(tmp3, tmp3, tmp4);
    __ ldp(tmp6, tmp8, Address(__ post(a2, 2 * wordSize)));
    __ orr(tmp1, tmp1, tmp3);
    __ cbnz(tmp1, NOT_EQUAL);
    __ ldp(tmp1, tmp3, Address(__ post(a1, 2 * wordSize)));
    __ eor(tmp5, tmp5, tmp6);
    __ eor(tmp7, tmp7, tmp8);
    __ ldp(tmp2, tmp4, Address(__ post(a2, 2 * wordSize)));
    __ orr(tmp5, tmp5, tmp7);
    __ cbnz(tmp5, NOT_EQUAL);
    __ ldp(tmp5, tmp7, Address(__ post(a1, 2 * wordSize)));
    __ eor(tmp1, tmp1, tmp2);
    __ eor(tmp3, tmp3, tmp4);
    __ ldp(tmp6, tmp8, Address(__ post(a2, 2 * wordSize)));
    __ orr(tmp1, tmp1, tmp3);
    __ cbnz(tmp1, NOT_EQUAL);
    __ ldp(tmp1, tmp3, Address(__ post(a1, 2 * wordSize)));
    __ eor(tmp5, tmp5, tmp6);
    __ sub(cnt1, cnt1, 8 * wordSize);
    __ eor(tmp7, tmp7, tmp8);
    __ ldp(tmp2, tmp4, Address(__ post(a2, 2 * wordSize)));
    // tmp6 is not used. MacroAssembler::subs is used here (rather than
    // cmp) because subs allows an unlimited range of immediate operand.
    __ subs(tmp6, cnt1, loopThreshold);
    __ orr(tmp5, tmp5, tmp7);
    __ cbnz(tmp5, NOT_EQUAL);
    __ br(__ GE, LOOP);
    // post-loop
    __ eor(tmp1, tmp1, tmp2);
    __ eor(tmp3, tmp3, tmp4);
    __ orr(tmp1, tmp1, tmp3);
    __ sub(cnt1, cnt1, 2 * wordSize);
    __ cbnz(tmp1, NOT_EQUAL);
  }

  void generate_large_array_equals_loop_simd(int loopThreshold,
        bool usePrefetch, Label &NOT_EQUAL) {
    Register a1 = r1, a2 = r2, result = r0, cnt1 = r10, tmp1 = rscratch1,
        tmp2 = rscratch2;
    Label LOOP;

    __ bind(LOOP);
    if (usePrefetch) {
      __ prfm(Address(a1, SoftwarePrefetchHintDistance));
      __ prfm(Address(a2, SoftwarePrefetchHintDistance));
    }
    __ ld1(v0, v1, v2, v3, __ T2D, Address(__ post(a1, 4 * 2 * wordSize)));
    __ sub(cnt1, cnt1, 8 * wordSize);
    __ ld1(v4, v5, v6, v7, __ T2D, Address(__ post(a2, 4 * 2 * wordSize)));
    __ subs(tmp1, cnt1, loopThreshold);
    __ eor(v0, __ T16B, v0, v4);
    __ eor(v1, __ T16B, v1, v5);
    __ eor(v2, __ T16B, v2, v6);
    __ eor(v3, __ T16B, v3, v7);
    __ orr(v0, __ T16B, v0, v1);
    __ orr(v1, __ T16B, v2, v3);
    __ orr(v0, __ T16B, v0, v1);
    __ umov(tmp1, v0, __ D, 0);
    __ umov(tmp2, v0, __ D, 1);
    __ orr(tmp1, tmp1, tmp2);
    __ cbnz(tmp1, NOT_EQUAL);
    __ br(__ GE, LOOP);
  }

  // a1 = r1 - array1 address
  // a2 = r2 - array2 address
  // result = r0 - return value. Already contains "false"
  // cnt1 = r10 - amount of elements left to check, reduced by wordSize
  // r3-r5 are reserved temporary registers
  // Clobbers: v0-v7 when UseSIMDForArrayEquals, rscratch1, rscratch2
  address generate_large_array_equals() {
    Register a1 = r1, a2 = r2, result = r0, cnt1 = r10, tmp1 = rscratch1,
        tmp2 = rscratch2, tmp3 = r3, tmp4 = r4, tmp5 = r5, tmp6 = r11,
        tmp7 = r12, tmp8 = r13;
    Label TAIL, NOT_EQUAL, EQUAL, NOT_EQUAL_NO_POP, NO_PREFETCH_LARGE_LOOP,
        SMALL_LOOP, POST_LOOP;
    const int PRE_LOOP_SIZE = UseSIMDForArrayEquals ? 0 : 16;
    // calculate if at least 32 prefetched bytes are used
    int prefetchLoopThreshold = SoftwarePrefetchHintDistance + 32;
    int nonPrefetchLoopThreshold = (64 + PRE_LOOP_SIZE);
    RegSet spilled_regs = RegSet::range(tmp6, tmp8);
    assert_different_registers(a1, a2, result, cnt1, tmp1, tmp2, tmp3, tmp4,
        tmp5, tmp6, tmp7, tmp8);

    __ align(CodeEntryAlignment);

    StubGenStubId stub_id = StubGenStubId::large_array_equals_id;
    StubCodeMark mark(this, stub_id);

    address entry = __ pc();
    __ enter();
    __ sub(cnt1, cnt1, wordSize);  // first 8 bytes were loaded outside of stub
    // also advance pointers to use post-increment instead of pre-increment
    __ add(a1, a1, wordSize);
    __ add(a2, a2, wordSize);
    if (AvoidUnalignedAccesses) {
      // both implementations (SIMD/nonSIMD) are using relatively large load
      // instructions (ld1/ldp), which has huge penalty (up to x2 exec time)
      // on some CPUs in case of address is not at least 16-byte aligned.
      // Arrays are 8-byte aligned currently, so, we can make additional 8-byte
      // load if needed at least for 1st address and make if 16-byte aligned.
      Label ALIGNED16;
      __ tbz(a1, 3, ALIGNED16);
      __ ldr(tmp1, Address(__ post(a1, wordSize)));
      __ ldr(tmp2, Address(__ post(a2, wordSize)));
      __ sub(cnt1, cnt1, wordSize);
      __ eor(tmp1, tmp1, tmp2);
      __ cbnz(tmp1, NOT_EQUAL_NO_POP);
      __ bind(ALIGNED16);
    }
    if (UseSIMDForArrayEquals) {
      if (SoftwarePrefetchHintDistance >= 0) {
        __ subs(tmp1, cnt1, prefetchLoopThreshold);
        __ br(__ LE, NO_PREFETCH_LARGE_LOOP);
        generate_large_array_equals_loop_simd(prefetchLoopThreshold,
            /* prfm = */ true, NOT_EQUAL);
        __ subs(zr, cnt1, nonPrefetchLoopThreshold);
        __ br(__ LT, TAIL);
      }
      __ bind(NO_PREFETCH_LARGE_LOOP);
      generate_large_array_equals_loop_simd(nonPrefetchLoopThreshold,
          /* prfm = */ false, NOT_EQUAL);
    } else {
      __ push(spilled_regs, sp);
      if (SoftwarePrefetchHintDistance >= 0) {
        __ subs(tmp1, cnt1, prefetchLoopThreshold);
        __ br(__ LE, NO_PREFETCH_LARGE_LOOP);
        generate_large_array_equals_loop_nonsimd(prefetchLoopThreshold,
            /* prfm = */ true, NOT_EQUAL);
        __ subs(zr, cnt1, nonPrefetchLoopThreshold);
        __ br(__ LT, TAIL);
      }
      __ bind(NO_PREFETCH_LARGE_LOOP);
      generate_large_array_equals_loop_nonsimd(nonPrefetchLoopThreshold,
          /* prfm = */ false, NOT_EQUAL);
    }
    __ bind(TAIL);
      __ cbz(cnt1, EQUAL);
      __ subs(cnt1, cnt1, wordSize);
      __ br(__ LE, POST_LOOP);
    __ bind(SMALL_LOOP);
      __ ldr(tmp1, Address(__ post(a1, wordSize)));
      __ ldr(tmp2, Address(__ post(a2, wordSize)));
      __ subs(cnt1, cnt1, wordSize);
      __ eor(tmp1, tmp1, tmp2);
      __ cbnz(tmp1, NOT_EQUAL);
      __ br(__ GT, SMALL_LOOP);
    __ bind(POST_LOOP);
      __ ldr(tmp1, Address(a1, cnt1));
      __ ldr(tmp2, Address(a2, cnt1));
      __ eor(tmp1, tmp1, tmp2);
      __ cbnz(tmp1, NOT_EQUAL);
    __ bind(EQUAL);
      __ mov(result, true);
    __ bind(NOT_EQUAL);
      if (!UseSIMDForArrayEquals) {
        __ pop(spilled_regs, sp);
      }
    __ bind(NOT_EQUAL_NO_POP);
    __ leave();
    __ ret(lr);
    return entry;
  }

  // result = r0 - return value. Contains initial hashcode value on entry.
  // ary = r1 - array address
  // cnt = r2 - elements count
  // Clobbers: v0-v13, rscratch1, rscratch2
  address generate_large_arrays_hashcode(BasicType eltype) {
    const Register result = r0, ary = r1, cnt = r2;
    const FloatRegister vdata0 = v3, vdata1 = v2, vdata2 = v1, vdata3 = v0;
    const FloatRegister vmul0 = v4, vmul1 = v5, vmul2 = v6, vmul3 = v7;
    const FloatRegister vpow = v12;  // powers of 31: <31^3, ..., 31^0>
    const FloatRegister vpowm = v13;

    ARRAYS_HASHCODE_REGISTERS;

    Label SMALL_LOOP, LARGE_LOOP_PREHEADER, LARGE_LOOP, TAIL, TAIL_SHORTCUT, BR_BASE;

    unsigned int vf; // vectorization factor
    bool multiply_by_halves;
    Assembler::SIMD_Arrangement load_arrangement;
    switch (eltype) {
    case T_BOOLEAN:
    case T_BYTE:
      load_arrangement = Assembler::T8B;
      multiply_by_halves = true;
      vf = 8;
      break;
    case T_CHAR:
    case T_SHORT:
      load_arrangement = Assembler::T8H;
      multiply_by_halves = true;
      vf = 8;
      break;
    case T_INT:
      load_arrangement = Assembler::T4S;
      multiply_by_halves = false;
      vf = 4;
      break;
    default:
      ShouldNotReachHere();
    }

    // Unroll factor
    const unsigned uf = 4;

    // Effective vectorization factor
    const unsigned evf = vf * uf;

    __ align(CodeEntryAlignment);

    StubGenStubId stub_id;
    switch (eltype) {
    case T_BOOLEAN:
      stub_id = StubGenStubId::large_arrays_hashcode_boolean_id;
      break;
    case T_BYTE:
      stub_id = StubGenStubId::large_arrays_hashcode_byte_id;
      break;
    case T_CHAR:
      stub_id = StubGenStubId::large_arrays_hashcode_char_id;
      break;
    case T_SHORT:
      stub_id = StubGenStubId::large_arrays_hashcode_short_id;
      break;
    case T_INT:
      stub_id = StubGenStubId::large_arrays_hashcode_int_id;
      break;
    default:
      stub_id = StubGenStubId::NO_STUBID;
      ShouldNotReachHere();
    };

    StubCodeMark mark(this, stub_id);

    address entry = __ pc();
    __ enter();

    // Put 0-3'th powers of 31 into a single SIMD register together. The register will be used in
    // the SMALL and LARGE LOOPS' epilogues. The initialization is hoisted here and the register's
    // value shouldn't change throughout both loops.
    __ movw(rscratch1, intpow(31U, 3));
    __ mov(vpow, Assembler::S, 0, rscratch1);
    __ movw(rscratch1, intpow(31U, 2));
    __ mov(vpow, Assembler::S, 1, rscratch1);
    __ movw(rscratch1, intpow(31U, 1));
    __ mov(vpow, Assembler::S, 2, rscratch1);
    __ movw(rscratch1, intpow(31U, 0));
    __ mov(vpow, Assembler::S, 3, rscratch1);

    __ mov(vmul0, Assembler::T16B, 0);
    __ mov(vmul0, Assembler::S, 3, result);

    __ andr(rscratch2, cnt, (uf - 1) * vf);
    __ cbz(rscratch2, LARGE_LOOP_PREHEADER);

    __ movw(rscratch1, intpow(31U, multiply_by_halves ? vf / 2 : vf));
    __ mov(vpowm, Assembler::S, 0, rscratch1);

    // SMALL LOOP
    __ bind(SMALL_LOOP);

    __ ld1(vdata0, load_arrangement, Address(__ post(ary, vf * type2aelembytes(eltype))));
    __ mulvs(vmul0, Assembler::T4S, vmul0, vpowm, 0);
    __ subsw(rscratch2, rscratch2, vf);

    if (load_arrangement == Assembler::T8B) {
      // Extend 8B to 8H to be able to use vector multiply
      // instructions
      assert(load_arrangement == Assembler::T8B, "expected to extend 8B to 8H");
      if (is_signed_subword_type(eltype)) {
        __ sxtl(vdata0, Assembler::T8H, vdata0, load_arrangement);
      } else {
        __ uxtl(vdata0, Assembler::T8H, vdata0, load_arrangement);
      }
    }

    switch (load_arrangement) {
    case Assembler::T4S:
      __ addv(vmul0, load_arrangement, vmul0, vdata0);
      break;
    case Assembler::T8B:
    case Assembler::T8H:
      assert(is_subword_type(eltype), "subword type expected");
      if (is_signed_subword_type(eltype)) {
        __ saddwv(vmul0, vmul0, Assembler::T4S, vdata0, Assembler::T4H);
      } else {
        __ uaddwv(vmul0, vmul0, Assembler::T4S, vdata0, Assembler::T4H);
      }
      break;
    default:
      __ should_not_reach_here();
    }

    // Process the upper half of a vector
    if (load_arrangement == Assembler::T8B || load_arrangement == Assembler::T8H) {
      __ mulvs(vmul0, Assembler::T4S, vmul0, vpowm, 0);
      if (is_signed_subword_type(eltype)) {
        __ saddwv2(vmul0, vmul0, Assembler::T4S, vdata0, Assembler::T8H);
      } else {
        __ uaddwv2(vmul0, vmul0, Assembler::T4S, vdata0, Assembler::T8H);
      }
    }

    __ br(Assembler::HI, SMALL_LOOP);

    // SMALL LOOP'S EPILOQUE
    __ lsr(rscratch2, cnt, exact_log2(evf));
    __ cbnz(rscratch2, LARGE_LOOP_PREHEADER);

    __ mulv(vmul0, Assembler::T4S, vmul0, vpow);
    __ addv(vmul0, Assembler::T4S, vmul0);
    __ umov(result, vmul0, Assembler::S, 0);

    // TAIL
    __ bind(TAIL);

    // The andr performs cnt % vf. The subtract shifted by 3 offsets past vf - 1 - (cnt % vf) pairs
    // of load + madd insns i.e. it only executes cnt % vf load + madd pairs.
    assert(is_power_of_2(vf), "can't use this value to calculate the jump target PC");
    __ andr(rscratch2, cnt, vf - 1);
    __ bind(TAIL_SHORTCUT);
    __ adr(rscratch1, BR_BASE);
    // For Cortex-A53 offset is 4 because 2 nops are generated.
    __ sub(rscratch1, rscratch1, rscratch2, ext::uxtw, VM_Version::supports_a53mac() ? 4 : 3);
    __ movw(rscratch2, 0x1f);
    __ br(rscratch1);

    for (size_t i = 0; i < vf - 1; ++i) {
      __ load(rscratch1, Address(__ post(ary, type2aelembytes(eltype))),
                                   eltype);
      __ maddw(result, result, rscratch2, rscratch1);
      // maddw generates an extra nop for Cortex-A53 (see maddw definition in macroAssembler).
      // Generate 2nd nop to have 4 instructions per iteration.
      if (VM_Version::supports_a53mac()) {
        __ nop();
      }
    }
    __ bind(BR_BASE);

    __ leave();
    __ ret(lr);

    // LARGE LOOP
    __ bind(LARGE_LOOP_PREHEADER);

    __ lsr(rscratch2, cnt, exact_log2(evf));

    if (multiply_by_halves) {
      // 31^4 - multiplier between lower and upper parts of a register
      __ movw(rscratch1, intpow(31U, vf / 2));
      __ mov(vpowm, Assembler::S, 1, rscratch1);
      // 31^28 - remainder of the iteraion multiplier, 28 = 32 - 4
      __ movw(rscratch1, intpow(31U, evf - vf / 2));
      __ mov(vpowm, Assembler::S, 0, rscratch1);
    } else {
      // 31^16
      __ movw(rscratch1, intpow(31U, evf));
      __ mov(vpowm, Assembler::S, 0, rscratch1);
    }

    __ mov(vmul3, Assembler::T16B, 0);
    __ mov(vmul2, Assembler::T16B, 0);
    __ mov(vmul1, Assembler::T16B, 0);

    __ bind(LARGE_LOOP);

    __ mulvs(vmul3, Assembler::T4S, vmul3, vpowm, 0);
    __ mulvs(vmul2, Assembler::T4S, vmul2, vpowm, 0);
    __ mulvs(vmul1, Assembler::T4S, vmul1, vpowm, 0);
    __ mulvs(vmul0, Assembler::T4S, vmul0, vpowm, 0);

    __ ld1(vdata3, vdata2, vdata1, vdata0, load_arrangement,
           Address(__ post(ary, evf * type2aelembytes(eltype))));

    if (load_arrangement == Assembler::T8B) {
      // Extend 8B to 8H to be able to use vector multiply
      // instructions
      assert(load_arrangement == Assembler::T8B, "expected to extend 8B to 8H");
      if (is_signed_subword_type(eltype)) {
        __ sxtl(vdata3, Assembler::T8H, vdata3, load_arrangement);
        __ sxtl(vdata2, Assembler::T8H, vdata2, load_arrangement);
        __ sxtl(vdata1, Assembler::T8H, vdata1, load_arrangement);
        __ sxtl(vdata0, Assembler::T8H, vdata0, load_arrangement);
      } else {
        __ uxtl(vdata3, Assembler::T8H, vdata3, load_arrangement);
        __ uxtl(vdata2, Assembler::T8H, vdata2, load_arrangement);
        __ uxtl(vdata1, Assembler::T8H, vdata1, load_arrangement);
        __ uxtl(vdata0, Assembler::T8H, vdata0, load_arrangement);
      }
    }

    switch (load_arrangement) {
    case Assembler::T4S:
      __ addv(vmul3, load_arrangement, vmul3, vdata3);
      __ addv(vmul2, load_arrangement, vmul2, vdata2);
      __ addv(vmul1, load_arrangement, vmul1, vdata1);
      __ addv(vmul0, load_arrangement, vmul0, vdata0);
      break;
    case Assembler::T8B:
    case Assembler::T8H:
      assert(is_subword_type(eltype), "subword type expected");
      if (is_signed_subword_type(eltype)) {
        __ saddwv(vmul3, vmul3, Assembler::T4S, vdata3, Assembler::T4H);
        __ saddwv(vmul2, vmul2, Assembler::T4S, vdata2, Assembler::T4H);
        __ saddwv(vmul1, vmul1, Assembler::T4S, vdata1, Assembler::T4H);
        __ saddwv(vmul0, vmul0, Assembler::T4S, vdata0, Assembler::T4H);
      } else {
        __ uaddwv(vmul3, vmul3, Assembler::T4S, vdata3, Assembler::T4H);
        __ uaddwv(vmul2, vmul2, Assembler::T4S, vdata2, Assembler::T4H);
        __ uaddwv(vmul1, vmul1, Assembler::T4S, vdata1, Assembler::T4H);
        __ uaddwv(vmul0, vmul0, Assembler::T4S, vdata0, Assembler::T4H);
      }
      break;
    default:
      __ should_not_reach_here();
    }

    // Process the upper half of a vector
    if (load_arrangement == Assembler::T8B || load_arrangement == Assembler::T8H) {
      __ mulvs(vmul3, Assembler::T4S, vmul3, vpowm, 1);
      __ mulvs(vmul2, Assembler::T4S, vmul2, vpowm, 1);
      __ mulvs(vmul1, Assembler::T4S, vmul1, vpowm, 1);
      __ mulvs(vmul0, Assembler::T4S, vmul0, vpowm, 1);
      if (is_signed_subword_type(eltype)) {
        __ saddwv2(vmul3, vmul3, Assembler::T4S, vdata3, Assembler::T8H);
        __ saddwv2(vmul2, vmul2, Assembler::T4S, vdata2, Assembler::T8H);
        __ saddwv2(vmul1, vmul1, Assembler::T4S, vdata1, Assembler::T8H);
        __ saddwv2(vmul0, vmul0, Assembler::T4S, vdata0, Assembler::T8H);
      } else {
        __ uaddwv2(vmul3, vmul3, Assembler::T4S, vdata3, Assembler::T8H);
        __ uaddwv2(vmul2, vmul2, Assembler::T4S, vdata2, Assembler::T8H);
        __ uaddwv2(vmul1, vmul1, Assembler::T4S, vdata1, Assembler::T8H);
        __ uaddwv2(vmul0, vmul0, Assembler::T4S, vdata0, Assembler::T8H);
      }
    }

    __ subsw(rscratch2, rscratch2, 1);
    __ br(Assembler::HI, LARGE_LOOP);

    __ mulv(vmul3, Assembler::T4S, vmul3, vpow);
    __ addv(vmul3, Assembler::T4S, vmul3);
    __ umov(result, vmul3, Assembler::S, 0);

    __ mov(rscratch2, intpow(31U, vf));

    __ mulv(vmul2, Assembler::T4S, vmul2, vpow);
    __ addv(vmul2, Assembler::T4S, vmul2);
    __ umov(rscratch1, vmul2, Assembler::S, 0);
    __ maddw(result, result, rscratch2, rscratch1);

    __ mulv(vmul1, Assembler::T4S, vmul1, vpow);
    __ addv(vmul1, Assembler::T4S, vmul1);
    __ umov(rscratch1, vmul1, Assembler::S, 0);
    __ maddw(result, result, rscratch2, rscratch1);

    __ mulv(vmul0, Assembler::T4S, vmul0, vpow);
    __ addv(vmul0, Assembler::T4S, vmul0);
    __ umov(rscratch1, vmul0, Assembler::S, 0);
    __ maddw(result, result, rscratch2, rscratch1);

    __ andr(rscratch2, cnt, vf - 1);
    __ cbnz(rscratch2, TAIL_SHORTCUT);

    __ leave();
    __ ret(lr);

    return entry;
  }

  address generate_dsin_dcos(bool isCos) {
    __ align(CodeEntryAlignment);
    StubGenStubId stub_id = (isCos ? StubGenStubId::dcos_id : StubGenStubId::dsin_id);
    StubCodeMark mark(this, stub_id);
    address start = __ pc();
    __ generate_dsin_dcos(isCos, (address)StubRoutines::aarch64::_npio2_hw,
        (address)StubRoutines::aarch64::_two_over_pi,
        (address)StubRoutines::aarch64::_pio2,
        (address)StubRoutines::aarch64::_dsin_coef,
        (address)StubRoutines::aarch64::_dcos_coef);
    return start;
  }

  // code for comparing 16 characters of strings with Latin1 and Utf16 encoding
  void compare_string_16_x_LU(Register tmpL, Register tmpU, Label &DIFF1,
      Label &DIFF2) {
    Register cnt1 = r2, tmp2 = r11, tmp3 = r12;
    FloatRegister vtmp = v1, vtmpZ = v0, vtmp3 = v2;

    __ ldrq(vtmp, Address(__ post(tmp2, 16)));
    __ ldr(tmpU, Address(__ post(cnt1, 8)));
    __ zip1(vtmp3, __ T16B, vtmp, vtmpZ);
    // now we have 32 bytes of characters (converted to U) in vtmp:vtmp3

    __ fmovd(tmpL, vtmp3);
    __ eor(rscratch2, tmp3, tmpL);
    __ cbnz(rscratch2, DIFF2);

    __ ldr(tmp3, Address(__ post(cnt1, 8)));
    __ umov(tmpL, vtmp3, __ D, 1);
    __ eor(rscratch2, tmpU, tmpL);
    __ cbnz(rscratch2, DIFF1);

    __ zip2(vtmp, __ T16B, vtmp, vtmpZ);
    __ ldr(tmpU, Address(__ post(cnt1, 8)));
    __ fmovd(tmpL, vtmp);
    __ eor(rscratch2, tmp3, tmpL);
    __ cbnz(rscratch2, DIFF2);

    __ ldr(tmp3, Address(__ post(cnt1, 8)));
    __ umov(tmpL, vtmp, __ D, 1);
    __ eor(rscratch2, tmpU, tmpL);
    __ cbnz(rscratch2, DIFF1);
  }

  // r0  = result
  // r1  = str1
  // r2  = cnt1
  // r3  = str2
  // r4  = cnt2
  // r10 = tmp1
  // r11 = tmp2
  address generate_compare_long_string_different_encoding(bool isLU) {
    __ align(CodeEntryAlignment);
    StubGenStubId stub_id = (isLU ? StubGenStubId::compare_long_string_LU_id : StubGenStubId::compare_long_string_UL_id);
    StubCodeMark mark(this, stub_id);
    address entry = __ pc();
    Label SMALL_LOOP, TAIL, TAIL_LOAD_16, LOAD_LAST, DIFF1, DIFF2,
        DONE, CALCULATE_DIFFERENCE, LARGE_LOOP_PREFETCH, NO_PREFETCH,
        LARGE_LOOP_PREFETCH_REPEAT1, LARGE_LOOP_PREFETCH_REPEAT2;
    Register result = r0, str1 = r1, cnt1 = r2, str2 = r3, cnt2 = r4,
        tmp1 = r10, tmp2 = r11, tmp3 = r12, tmp4 = r14;
    FloatRegister vtmpZ = v0, vtmp = v1, vtmp3 = v2;
    RegSet spilled_regs = RegSet::of(tmp3, tmp4);

    int prefetchLoopExitCondition = MAX2(64, SoftwarePrefetchHintDistance/2);

    __ eor(vtmpZ, __ T16B, vtmpZ, vtmpZ);
    // cnt2 == amount of characters left to compare
    // Check already loaded first 4 symbols(vtmp and tmp2(LU)/tmp1(UL))
    __ zip1(vtmp, __ T8B, vtmp, vtmpZ);
    __ add(str1, str1, isLU ? wordSize/2 : wordSize);
    __ add(str2, str2, isLU ? wordSize : wordSize/2);
    __ fmovd(isLU ? tmp1 : tmp2, vtmp);
    __ subw(cnt2, cnt2, 8); // Already loaded 4 symbols. Last 4 is special case.
    __ eor(rscratch2, tmp1, tmp2);
    __ mov(rscratch1, tmp2);
    __ cbnz(rscratch2, CALCULATE_DIFFERENCE);
    Register tmpU = isLU ? rscratch1 : tmp1, // where to keep U for comparison
             tmpL = isLU ? tmp1 : rscratch1; // where to keep L for comparison
    __ push(spilled_regs, sp);
    __ mov(tmp2, isLU ? str1 : str2); // init the pointer to L next load
    __ mov(cnt1, isLU ? str2 : str1); // init the pointer to U next load

    __ ldr(tmp3, Address(__ post(cnt1, 8)));

    if (SoftwarePrefetchHintDistance >= 0) {
      __ subs(rscratch2, cnt2, prefetchLoopExitCondition);
      __ br(__ LT, NO_PREFETCH);
      __ bind(LARGE_LOOP_PREFETCH);
        __ prfm(Address(tmp2, SoftwarePrefetchHintDistance));
        __ mov(tmp4, 2);
        __ prfm(Address(cnt1, SoftwarePrefetchHintDistance));
        __ bind(LARGE_LOOP_PREFETCH_REPEAT1);
          compare_string_16_x_LU(tmpL, tmpU, DIFF1, DIFF2);
          __ subs(tmp4, tmp4, 1);
          __ br(__ GT, LARGE_LOOP_PREFETCH_REPEAT1);
          __ prfm(Address(cnt1, SoftwarePrefetchHintDistance));
          __ mov(tmp4, 2);
        __ bind(LARGE_LOOP_PREFETCH_REPEAT2);
          compare_string_16_x_LU(tmpL, tmpU, DIFF1, DIFF2);
          __ subs(tmp4, tmp4, 1);
          __ br(__ GT, LARGE_LOOP_PREFETCH_REPEAT2);
          __ sub(cnt2, cnt2, 64);
          __ subs(rscratch2, cnt2, prefetchLoopExitCondition);
          __ br(__ GE, LARGE_LOOP_PREFETCH);
    }
    __ cbz(cnt2, LOAD_LAST); // no characters left except last load
    __ bind(NO_PREFETCH);
    __ subs(cnt2, cnt2, 16);
    __ br(__ LT, TAIL);
    __ align(OptoLoopAlignment);
    __ bind(SMALL_LOOP); // smaller loop
      __ subs(cnt2, cnt2, 16);
      compare_string_16_x_LU(tmpL, tmpU, DIFF1, DIFF2);
      __ br(__ GE, SMALL_LOOP);
      __ cmn(cnt2, (u1)16);
      __ br(__ EQ, LOAD_LAST);
    __ bind(TAIL); // 1..15 characters left until last load (last 4 characters)
      __ add(cnt1, cnt1, cnt2, __ LSL, 1); // Address of 32 bytes before last 4 characters in UTF-16 string
      __ add(tmp2, tmp2, cnt2); // Address of 16 bytes before last 4 characters in Latin1 string
      __ ldr(tmp3, Address(cnt1, -8));
      compare_string_16_x_LU(tmpL, tmpU, DIFF1, DIFF2); // last 16 characters before last load
      __ b(LOAD_LAST);
    __ bind(DIFF2);
      __ mov(tmpU, tmp3);
    __ bind(DIFF1);
      __ pop(spilled_regs, sp);
      __ b(CALCULATE_DIFFERENCE);
    __ bind(LOAD_LAST);
      // Last 4 UTF-16 characters are already pre-loaded into tmp3 by compare_string_16_x_LU.
      // No need to load it again
      __ mov(tmpU, tmp3);
      __ pop(spilled_regs, sp);

      // tmp2 points to the address of the last 4 Latin1 characters right now
      __ ldrs(vtmp, Address(tmp2));
      __ zip1(vtmp, __ T8B, vtmp, vtmpZ);
      __ fmovd(tmpL, vtmp);

      __ eor(rscratch2, tmpU, tmpL);
      __ cbz(rscratch2, DONE);

    // Find the first different characters in the longwords and
    // compute their difference.
    __ bind(CALCULATE_DIFFERENCE);
      __ rev(rscratch2, rscratch2);
      __ clz(rscratch2, rscratch2);
      __ andr(rscratch2, rscratch2, -16);
      __ lsrv(tmp1, tmp1, rscratch2);
      __ uxthw(tmp1, tmp1);
      __ lsrv(rscratch1, rscratch1, rscratch2);
      __ uxthw(rscratch1, rscratch1);
      __ subw(result, tmp1, rscratch1);
    __ bind(DONE);
      __ ret(lr);
    return entry;
  }

  // r0 = input (float16)
  // v0 = result (float)
  // v1 = temporary float register
  address generate_float16ToFloat() {
    __ align(CodeEntryAlignment);
    StubGenStubId stub_id = StubGenStubId::hf2f_id;
    StubCodeMark mark(this, stub_id);
    address entry = __ pc();
    BLOCK_COMMENT("Entry:");
    __ flt16_to_flt(v0, r0, v1);
    __ ret(lr);
    return entry;
  }

  // v0 = input (float)
  // r0 = result (float16)
  // v1 = temporary float register
  address generate_floatToFloat16() {
    __ align(CodeEntryAlignment);
    StubGenStubId stub_id = StubGenStubId::f2hf_id;
    StubCodeMark mark(this, stub_id);
    address entry = __ pc();
    BLOCK_COMMENT("Entry:");
    __ flt_to_flt16(r0, v0, v1);
    __ ret(lr);
    return entry;
  }

  address generate_method_entry_barrier() {
    __ align(CodeEntryAlignment);
    StubGenStubId stub_id = StubGenStubId::method_entry_barrier_id;
    StubCodeMark mark(this, stub_id);

    Label deoptimize_label;

    address start = __ pc();

    BarrierSetAssembler* bs_asm = BarrierSet::barrier_set()->barrier_set_assembler();

    if (bs_asm->nmethod_patching_type() == NMethodPatchingType::conc_instruction_and_data_patch) {
      BarrierSetNMethod* bs_nm = BarrierSet::barrier_set()->barrier_set_nmethod();
      // We can get here despite the nmethod being good, if we have not
      // yet applied our cross modification fence (or data fence).
      Address thread_epoch_addr(rthread, in_bytes(bs_nm->thread_disarmed_guard_value_offset()) + 4);
      __ lea(rscratch2, ExternalAddress(bs_asm->patching_epoch_addr()));
      __ ldrw(rscratch2, rscratch2);
      __ strw(rscratch2, thread_epoch_addr);
      __ isb();
      __ membar(__ LoadLoad);
    }

    __ set_last_Java_frame(sp, rfp, lr, rscratch1);

    __ enter();
    __ add(rscratch2, sp, wordSize);  // rscratch2 points to the saved lr

    __ sub(sp, sp, 4 * wordSize);  // four words for the returned {sp, fp, lr, pc}

    __ push_call_clobbered_registers();

    __ mov(c_rarg0, rscratch2);
    __ call_VM_leaf
         (CAST_FROM_FN_PTR
          (address, BarrierSetNMethod::nmethod_stub_entry_barrier), 1);

    __ reset_last_Java_frame(true);

    __ mov(rscratch1, r0);

    __ pop_call_clobbered_registers();

    __ cbnz(rscratch1, deoptimize_label);

    __ leave();
    __ ret(lr);

    __ BIND(deoptimize_label);

    __ ldp(/* new sp */ rscratch1, rfp, Address(sp, 0 * wordSize));
    __ ldp(lr, /* new pc*/ rscratch2, Address(sp, 2 * wordSize));

    __ mov(sp, rscratch1);
    __ br(rscratch2);

    return start;
  }

  // r0  = result
  // r1  = str1
  // r2  = cnt1
  // r3  = str2
  // r4  = cnt2
  // r10 = tmp1
  // r11 = tmp2
  address generate_compare_long_string_same_encoding(bool isLL) {
    __ align(CodeEntryAlignment);
    StubGenStubId stub_id = (isLL ? StubGenStubId::compare_long_string_LL_id : StubGenStubId::compare_long_string_UU_id);
    StubCodeMark mark(this, stub_id);
    address entry = __ pc();
    Register result = r0, str1 = r1, cnt1 = r2, str2 = r3, cnt2 = r4,
        tmp1 = r10, tmp2 = r11, tmp1h = rscratch1, tmp2h = rscratch2;

    Label LARGE_LOOP_PREFETCH, LOOP_COMPARE16, DIFF, LESS16, LESS8, CAL_DIFFERENCE, LENGTH_DIFF;

    // exit from large loop when less than 64 bytes left to read or we're about
    // to prefetch memory behind array border
    int largeLoopExitCondition = MAX2(64, SoftwarePrefetchHintDistance)/(isLL ? 1 : 2);

    // before jumping to stub, pre-load 8 bytes already, so do comparison directly
    __ eor(rscratch2, tmp1, tmp2);
    __ cbnz(rscratch2, CAL_DIFFERENCE);

    __ sub(cnt2, cnt2, wordSize/(isLL ? 1 : 2));
    // update pointers, because of previous read
    __ add(str1, str1, wordSize);
    __ add(str2, str2, wordSize);
    if (SoftwarePrefetchHintDistance >= 0) {
      __ align(OptoLoopAlignment);
      __ bind(LARGE_LOOP_PREFETCH);
        __ prfm(Address(str1, SoftwarePrefetchHintDistance));
        __ prfm(Address(str2, SoftwarePrefetchHintDistance));

        for (int i = 0; i < 4; i++) {
          __ ldp(tmp1, tmp1h, Address(str1, i * 16));
          __ ldp(tmp2, tmp2h, Address(str2, i * 16));
          __ cmp(tmp1, tmp2);
          __ ccmp(tmp1h, tmp2h, 0, Assembler::EQ);
          __ br(Assembler::NE, DIFF);
        }
        __ sub(cnt2, cnt2, isLL ? 64 : 32);
        __ add(str1, str1, 64);
        __ add(str2, str2, 64);
        __ subs(rscratch2, cnt2, largeLoopExitCondition);
        __ br(Assembler::GE, LARGE_LOOP_PREFETCH);
        __ cbz(cnt2, LENGTH_DIFF); // no more chars left?
    }

    __ subs(rscratch1, cnt2, isLL ? 16 : 8);
    __ br(Assembler::LE, LESS16);
    __ align(OptoLoopAlignment);
    __ bind(LOOP_COMPARE16);
      __ ldp(tmp1, tmp1h, Address(__ post(str1, 16)));
      __ ldp(tmp2, tmp2h, Address(__ post(str2, 16)));
      __ cmp(tmp1, tmp2);
      __ ccmp(tmp1h, tmp2h, 0, Assembler::EQ);
      __ br(Assembler::NE, DIFF);
      __ sub(cnt2, cnt2, isLL ? 16 : 8);
      __ subs(rscratch2, cnt2, isLL ? 16 : 8);
      __ br(Assembler::LT, LESS16);

      __ ldp(tmp1, tmp1h, Address(__ post(str1, 16)));
      __ ldp(tmp2, tmp2h, Address(__ post(str2, 16)));
      __ cmp(tmp1, tmp2);
      __ ccmp(tmp1h, tmp2h, 0, Assembler::EQ);
      __ br(Assembler::NE, DIFF);
      __ sub(cnt2, cnt2, isLL ? 16 : 8);
      __ subs(rscratch2, cnt2, isLL ? 16 : 8);
      __ br(Assembler::GE, LOOP_COMPARE16);
      __ cbz(cnt2, LENGTH_DIFF);

    __ bind(LESS16);
      // each 8 compare
      __ subs(cnt2, cnt2, isLL ? 8 : 4);
      __ br(Assembler::LE, LESS8);
      __ ldr(tmp1, Address(__ post(str1, 8)));
      __ ldr(tmp2, Address(__ post(str2, 8)));
      __ eor(rscratch2, tmp1, tmp2);
      __ cbnz(rscratch2, CAL_DIFFERENCE);
      __ sub(cnt2, cnt2, isLL ? 8 : 4);

    __ bind(LESS8); // directly load last 8 bytes
      if (!isLL) {
        __ add(cnt2, cnt2, cnt2);
      }
      __ ldr(tmp1, Address(str1, cnt2));
      __ ldr(tmp2, Address(str2, cnt2));
      __ eor(rscratch2, tmp1, tmp2);
      __ cbz(rscratch2, LENGTH_DIFF);
      __ b(CAL_DIFFERENCE);

    __ bind(DIFF);
      __ cmp(tmp1, tmp2);
      __ csel(tmp1, tmp1, tmp1h, Assembler::NE);
      __ csel(tmp2, tmp2, tmp2h, Assembler::NE);
      // reuse rscratch2 register for the result of eor instruction
      __ eor(rscratch2, tmp1, tmp2);

    __ bind(CAL_DIFFERENCE);
      __ rev(rscratch2, rscratch2);
      __ clz(rscratch2, rscratch2);
      __ andr(rscratch2, rscratch2, isLL ? -8 : -16);
      __ lsrv(tmp1, tmp1, rscratch2);
      __ lsrv(tmp2, tmp2, rscratch2);
      if (isLL) {
        __ uxtbw(tmp1, tmp1);
        __ uxtbw(tmp2, tmp2);
      } else {
        __ uxthw(tmp1, tmp1);
        __ uxthw(tmp2, tmp2);
      }
      __ subw(result, tmp1, tmp2);

    __ bind(LENGTH_DIFF);
      __ ret(lr);
    return entry;
  }

  enum string_compare_mode {
    LL,
    LU,
    UL,
    UU,
  };

  // The following registers are declared in aarch64.ad
  // r0  = result
  // r1  = str1
  // r2  = cnt1
  // r3  = str2
  // r4  = cnt2
  // r10 = tmp1
  // r11 = tmp2
  // z0  = ztmp1
  // z1  = ztmp2
  // p0  = pgtmp1
  // p1  = pgtmp2
  address generate_compare_long_string_sve(string_compare_mode mode) {
    StubGenStubId stub_id;
    switch (mode) {
      case LL: stub_id = StubGenStubId::compare_long_string_LL_id;  break;
      case LU: stub_id = StubGenStubId::compare_long_string_LU_id; break;
      case UL: stub_id = StubGenStubId::compare_long_string_UL_id; break;
      case UU: stub_id = StubGenStubId::compare_long_string_UU_id; break;
      default: ShouldNotReachHere();
    }

    __ align(CodeEntryAlignment);
    address entry = __ pc();
    Register result = r0, str1 = r1, cnt1 = r2, str2 = r3, cnt2 = r4,
             tmp1 = r10, tmp2 = r11;

    Label LOOP, DONE, MISMATCH;
    Register vec_len = tmp1;
    Register idx = tmp2;
    // The minimum of the string lengths has been stored in cnt2.
    Register cnt = cnt2;
    FloatRegister ztmp1 = z0, ztmp2 = z1;
    PRegister pgtmp1 = p0, pgtmp2 = p1;

#define LOAD_PAIR(ztmp1, ztmp2, pgtmp1, src1, src2, idx)                       \
    switch (mode) {                                                            \
      case LL:                                                                 \
        __ sve_ld1b(ztmp1, __ B, pgtmp1, Address(str1, idx));                  \
        __ sve_ld1b(ztmp2, __ B, pgtmp1, Address(str2, idx));                  \
        break;                                                                 \
      case LU:                                                                 \
        __ sve_ld1b(ztmp1, __ H, pgtmp1, Address(str1, idx));                  \
        __ sve_ld1h(ztmp2, __ H, pgtmp1, Address(str2, idx, Address::lsl(1))); \
        break;                                                                 \
      case UL:                                                                 \
        __ sve_ld1h(ztmp1, __ H, pgtmp1, Address(str1, idx, Address::lsl(1))); \
        __ sve_ld1b(ztmp2, __ H, pgtmp1, Address(str2, idx));                  \
        break;                                                                 \
      case UU:                                                                 \
        __ sve_ld1h(ztmp1, __ H, pgtmp1, Address(str1, idx, Address::lsl(1))); \
        __ sve_ld1h(ztmp2, __ H, pgtmp1, Address(str2, idx, Address::lsl(1))); \
        break;                                                                 \
      default:                                                                 \
        ShouldNotReachHere();                                                  \
    }

    StubCodeMark mark(this, stub_id);

    __ mov(idx, 0);
    __ sve_whilelt(pgtmp1, mode == LL ? __ B : __ H, idx, cnt);

    if (mode == LL) {
      __ sve_cntb(vec_len);
    } else {
      __ sve_cnth(vec_len);
    }

    __ sub(rscratch1, cnt, vec_len);

    __ bind(LOOP);

      // main loop
      LOAD_PAIR(ztmp1, ztmp2, pgtmp1, src1, src2, idx);
      __ add(idx, idx, vec_len);
      // Compare strings.
      __ sve_cmp(Assembler::NE, pgtmp2, mode == LL ? __ B : __ H, pgtmp1, ztmp1, ztmp2);
      __ br(__ NE, MISMATCH);
      __ cmp(idx, rscratch1);
      __ br(__ LT, LOOP);

    // post loop, last iteration
    __ sve_whilelt(pgtmp1, mode == LL ? __ B : __ H, idx, cnt);

    LOAD_PAIR(ztmp1, ztmp2, pgtmp1, src1, src2, idx);
    __ sve_cmp(Assembler::NE, pgtmp2, mode == LL ? __ B : __ H, pgtmp1, ztmp1, ztmp2);
    __ br(__ EQ, DONE);

    __ bind(MISMATCH);

    // Crop the vector to find its location.
    __ sve_brkb(pgtmp2, pgtmp1, pgtmp2, false /* isMerge */);
    // Extract the first different characters of each string.
    __ sve_lasta(rscratch1, mode == LL ? __ B : __ H, pgtmp2, ztmp1);
    __ sve_lasta(rscratch2, mode == LL ? __ B : __ H, pgtmp2, ztmp2);

    // Compute the difference of the first different characters.
    __ sub(result, rscratch1, rscratch2);

    __ bind(DONE);
    __ ret(lr);
#undef LOAD_PAIR
    return entry;
  }

  void generate_compare_long_strings() {
    if (UseSVE == 0) {
      StubRoutines::aarch64::_compare_long_string_LL
          = generate_compare_long_string_same_encoding(true);
      StubRoutines::aarch64::_compare_long_string_UU
          = generate_compare_long_string_same_encoding(false);
      StubRoutines::aarch64::_compare_long_string_LU
          = generate_compare_long_string_different_encoding(true);
      StubRoutines::aarch64::_compare_long_string_UL
          = generate_compare_long_string_different_encoding(false);
    } else {
      StubRoutines::aarch64::_compare_long_string_LL
          = generate_compare_long_string_sve(LL);
      StubRoutines::aarch64::_compare_long_string_UU
          = generate_compare_long_string_sve(UU);
      StubRoutines::aarch64::_compare_long_string_LU
          = generate_compare_long_string_sve(LU);
      StubRoutines::aarch64::_compare_long_string_UL
          = generate_compare_long_string_sve(UL);
    }
  }

  // R0 = result
  // R1 = str2
  // R2 = cnt1
  // R3 = str1
  // R4 = cnt2
  // Clobbers: rscratch1, rscratch2, v0, v1, rflags
  //
  // This generic linear code use few additional ideas, which makes it faster:
  // 1) we can safely keep at least 1st register of pattern(since length >= 8)
  // in order to skip initial loading(help in systems with 1 ld pipeline)
  // 2) we can use "fast" algorithm of finding single character to search for
  // first symbol with less branches(1 branch per each loaded register instead
  // of branch for each symbol), so, this is where constants like
  // 0x0101...01, 0x00010001...0001, 0x7f7f...7f, 0x7fff7fff...7fff comes from
  // 3) after loading and analyzing 1st register of source string, it can be
  // used to search for every 1st character entry, saving few loads in
  // comparison with "simplier-but-slower" implementation
  // 4) in order to avoid lots of push/pop operations, code below is heavily
  // re-using/re-initializing/compressing register values, which makes code
  // larger and a bit less readable, however, most of extra operations are
  // issued during loads or branches, so, penalty is minimal
  address generate_string_indexof_linear(bool str1_isL, bool str2_isL) {
    StubGenStubId stub_id;
    if (str1_isL) {
      if (str2_isL) {
        stub_id = StubGenStubId::string_indexof_linear_ll_id;
      } else {
        stub_id = StubGenStubId::string_indexof_linear_ul_id;
      }
    } else {
      if (str2_isL) {
        ShouldNotReachHere();
      } else {
        stub_id = StubGenStubId::string_indexof_linear_uu_id;
      }
    }
    __ align(CodeEntryAlignment);
    StubCodeMark mark(this, stub_id);
    address entry = __ pc();

    int str1_chr_size = str1_isL ? 1 : 2;
    int str2_chr_size = str2_isL ? 1 : 2;
    int str1_chr_shift = str1_isL ? 0 : 1;
    int str2_chr_shift = str2_isL ? 0 : 1;
    bool isL = str1_isL && str2_isL;
   // parameters
    Register result = r0, str2 = r1, cnt1 = r2, str1 = r3, cnt2 = r4;
    // temporary registers
    Register tmp1 = r20, tmp2 = r21, tmp3 = r22, tmp4 = r23;
    RegSet spilled_regs = RegSet::range(tmp1, tmp4);
    // redefinitions
    Register ch1 = rscratch1, ch2 = rscratch2, first = tmp3;

    __ push(spilled_regs, sp);
    Label L_LOOP, L_LOOP_PROCEED, L_SMALL, L_HAS_ZERO,
        L_HAS_ZERO_LOOP, L_CMP_LOOP, L_CMP_LOOP_NOMATCH, L_SMALL_PROCEED,
        L_SMALL_HAS_ZERO_LOOP, L_SMALL_CMP_LOOP_NOMATCH, L_SMALL_CMP_LOOP,
        L_POST_LOOP, L_CMP_LOOP_LAST_CMP, L_HAS_ZERO_LOOP_NOMATCH,
        L_SMALL_CMP_LOOP_LAST_CMP, L_SMALL_CMP_LOOP_LAST_CMP2,
        L_CMP_LOOP_LAST_CMP2, DONE, NOMATCH;
    // Read whole register from str1. It is safe, because length >=8 here
    __ ldr(ch1, Address(str1));
    // Read whole register from str2. It is safe, because length >=8 here
    __ ldr(ch2, Address(str2));
    __ sub(cnt2, cnt2, cnt1);
    __ andr(first, ch1, str1_isL ? 0xFF : 0xFFFF);
    if (str1_isL != str2_isL) {
      __ eor(v0, __ T16B, v0, v0);
    }
    __ mov(tmp1, str2_isL ? 0x0101010101010101 : 0x0001000100010001);
    __ mul(first, first, tmp1);
    // check if we have less than 1 register to check
    __ subs(cnt2, cnt2, wordSize/str2_chr_size - 1);
    if (str1_isL != str2_isL) {
      __ fmovd(v1, ch1);
    }
    __ br(__ LE, L_SMALL);
    __ eor(ch2, first, ch2);
    if (str1_isL != str2_isL) {
      __ zip1(v1, __ T16B, v1, v0);
    }
    __ sub(tmp2, ch2, tmp1);
    __ orr(ch2, ch2, str2_isL ? 0x7f7f7f7f7f7f7f7f : 0x7fff7fff7fff7fff);
    __ bics(tmp2, tmp2, ch2);
    if (str1_isL != str2_isL) {
      __ fmovd(ch1, v1);
    }
    __ br(__ NE, L_HAS_ZERO);
    __ subs(cnt2, cnt2, wordSize/str2_chr_size);
    __ add(result, result, wordSize/str2_chr_size);
    __ add(str2, str2, wordSize);
    __ br(__ LT, L_POST_LOOP);
    __ BIND(L_LOOP);
      __ ldr(ch2, Address(str2));
      __ eor(ch2, first, ch2);
      __ sub(tmp2, ch2, tmp1);
      __ orr(ch2, ch2, str2_isL ? 0x7f7f7f7f7f7f7f7f : 0x7fff7fff7fff7fff);
      __ bics(tmp2, tmp2, ch2);
      __ br(__ NE, L_HAS_ZERO);
    __ BIND(L_LOOP_PROCEED);
      __ subs(cnt2, cnt2, wordSize/str2_chr_size);
      __ add(str2, str2, wordSize);
      __ add(result, result, wordSize/str2_chr_size);
      __ br(__ GE, L_LOOP);
    __ BIND(L_POST_LOOP);
      __ subs(zr, cnt2, -wordSize/str2_chr_size); // no extra characters to check
      __ br(__ LE, NOMATCH);
      __ ldr(ch2, Address(str2));
      __ sub(cnt2, zr, cnt2, __ LSL, LogBitsPerByte + str2_chr_shift);
      __ eor(ch2, first, ch2);
      __ sub(tmp2, ch2, tmp1);
      __ orr(ch2, ch2, str2_isL ? 0x7f7f7f7f7f7f7f7f : 0x7fff7fff7fff7fff);
      __ mov(tmp4, -1); // all bits set
      __ b(L_SMALL_PROCEED);
    __ align(OptoLoopAlignment);
    __ BIND(L_SMALL);
      __ sub(cnt2, zr, cnt2, __ LSL, LogBitsPerByte + str2_chr_shift);
      __ eor(ch2, first, ch2);
      if (str1_isL != str2_isL) {
        __ zip1(v1, __ T16B, v1, v0);
      }
      __ sub(tmp2, ch2, tmp1);
      __ mov(tmp4, -1); // all bits set
      __ orr(ch2, ch2, str2_isL ? 0x7f7f7f7f7f7f7f7f : 0x7fff7fff7fff7fff);
      if (str1_isL != str2_isL) {
        __ fmovd(ch1, v1); // move converted 4 symbols
      }
    __ BIND(L_SMALL_PROCEED);
      __ lsrv(tmp4, tmp4, cnt2); // mask. zeroes on useless bits.
      __ bic(tmp2, tmp2, ch2);
      __ ands(tmp2, tmp2, tmp4); // clear useless bits and check
      __ rbit(tmp2, tmp2);
      __ br(__ EQ, NOMATCH);
    __ BIND(L_SMALL_HAS_ZERO_LOOP);
      __ clz(tmp4, tmp2); // potentially long. Up to 4 cycles on some cpu's
      __ cmp(cnt1, u1(wordSize/str2_chr_size));
      __ br(__ LE, L_SMALL_CMP_LOOP_LAST_CMP2);
      if (str2_isL) { // LL
        __ add(str2, str2, tmp4, __ LSR, LogBitsPerByte); // address of "index"
        __ ldr(ch2, Address(str2)); // read whole register of str2. Safe.
        __ lslv(tmp2, tmp2, tmp4); // shift off leading zeroes from match info
        __ add(result, result, tmp4, __ LSR, LogBitsPerByte);
        __ lsl(tmp2, tmp2, 1); // shift off leading "1" from match info
      } else {
        __ mov(ch2, 0xE); // all bits in byte set except last one
        __ andr(ch2, ch2, tmp4, __ LSR, LogBitsPerByte); // byte shift amount
        __ ldr(ch2, Address(str2, ch2)); // read whole register of str2. Safe.
        __ lslv(tmp2, tmp2, tmp4);
        __ add(result, result, tmp4, __ LSR, LogBitsPerByte + str2_chr_shift);
        __ add(str2, str2, tmp4, __ LSR, LogBitsPerByte + str2_chr_shift);
        __ lsl(tmp2, tmp2, 1); // shift off leading "1" from match info
        __ add(str2, str2, tmp4, __ LSR, LogBitsPerByte + str2_chr_shift);
      }
      __ cmp(ch1, ch2);
      __ mov(tmp4, wordSize/str2_chr_size);
      __ br(__ NE, L_SMALL_CMP_LOOP_NOMATCH);
    __ BIND(L_SMALL_CMP_LOOP);
      str1_isL ? __ ldrb(first, Address(str1, tmp4, Address::lsl(str1_chr_shift)))
               : __ ldrh(first, Address(str1, tmp4, Address::lsl(str1_chr_shift)));
      str2_isL ? __ ldrb(ch2, Address(str2, tmp4, Address::lsl(str2_chr_shift)))
               : __ ldrh(ch2, Address(str2, tmp4, Address::lsl(str2_chr_shift)));
      __ add(tmp4, tmp4, 1);
      __ cmp(tmp4, cnt1);
      __ br(__ GE, L_SMALL_CMP_LOOP_LAST_CMP);
      __ cmp(first, ch2);
      __ br(__ EQ, L_SMALL_CMP_LOOP);
    __ BIND(L_SMALL_CMP_LOOP_NOMATCH);
      __ cbz(tmp2, NOMATCH); // no more matches. exit
      __ clz(tmp4, tmp2);
      __ add(result, result, 1); // advance index
      __ add(str2, str2, str2_chr_size); // advance pointer
      __ b(L_SMALL_HAS_ZERO_LOOP);
    __ align(OptoLoopAlignment);
    __ BIND(L_SMALL_CMP_LOOP_LAST_CMP);
      __ cmp(first, ch2);
      __ br(__ NE, L_SMALL_CMP_LOOP_NOMATCH);
      __ b(DONE);
    __ align(OptoLoopAlignment);
    __ BIND(L_SMALL_CMP_LOOP_LAST_CMP2);
      if (str2_isL) { // LL
        __ add(str2, str2, tmp4, __ LSR, LogBitsPerByte); // address of "index"
        __ ldr(ch2, Address(str2)); // read whole register of str2. Safe.
        __ lslv(tmp2, tmp2, tmp4); // shift off leading zeroes from match info
        __ add(result, result, tmp4, __ LSR, LogBitsPerByte);
        __ lsl(tmp2, tmp2, 1); // shift off leading "1" from match info
      } else {
        __ mov(ch2, 0xE); // all bits in byte set except last one
        __ andr(ch2, ch2, tmp4, __ LSR, LogBitsPerByte); // byte shift amount
        __ ldr(ch2, Address(str2, ch2)); // read whole register of str2. Safe.
        __ lslv(tmp2, tmp2, tmp4);
        __ add(result, result, tmp4, __ LSR, LogBitsPerByte + str2_chr_shift);
        __ add(str2, str2, tmp4, __ LSR, LogBitsPerByte + str2_chr_shift);
        __ lsl(tmp2, tmp2, 1); // shift off leading "1" from match info
        __ add(str2, str2, tmp4, __ LSR, LogBitsPerByte + str2_chr_shift);
      }
      __ cmp(ch1, ch2);
      __ br(__ NE, L_SMALL_CMP_LOOP_NOMATCH);
      __ b(DONE);
    __ align(OptoLoopAlignment);
    __ BIND(L_HAS_ZERO);
      __ rbit(tmp2, tmp2);
      __ clz(tmp4, tmp2); // potentially long. Up to 4 cycles on some CPU's
      // Now, perform compression of counters(cnt2 and cnt1) into one register.
      // It's fine because both counters are 32bit and are not changed in this
      // loop. Just restore it on exit. So, cnt1 can be re-used in this loop.
      __ orr(cnt2, cnt2, cnt1, __ LSL, BitsPerByte * wordSize / 2);
      __ sub(result, result, 1);
    __ BIND(L_HAS_ZERO_LOOP);
      __ mov(cnt1, wordSize/str2_chr_size);
      __ cmp(cnt1, cnt2, __ LSR, BitsPerByte * wordSize / 2);
      __ br(__ GE, L_CMP_LOOP_LAST_CMP2); // case of 8 bytes only to compare
      if (str2_isL) {
        __ lsr(ch2, tmp4, LogBitsPerByte + str2_chr_shift); // char index
        __ ldr(ch2, Address(str2, ch2)); // read whole register of str2. Safe.
        __ lslv(tmp2, tmp2, tmp4);
        __ add(str2, str2, tmp4, __ LSR, LogBitsPerByte + str2_chr_shift);
        __ add(tmp4, tmp4, 1);
        __ add(result, result, tmp4, __ LSR, LogBitsPerByte + str2_chr_shift);
        __ lsl(tmp2, tmp2, 1);
        __ mov(tmp4, wordSize/str2_chr_size);
      } else {
        __ mov(ch2, 0xE);
        __ andr(ch2, ch2, tmp4, __ LSR, LogBitsPerByte); // byte shift amount
        __ ldr(ch2, Address(str2, ch2)); // read whole register of str2. Safe.
        __ lslv(tmp2, tmp2, tmp4);
        __ add(tmp4, tmp4, 1);
        __ add(result, result, tmp4, __ LSR, LogBitsPerByte + str2_chr_shift);
        __ add(str2, str2, tmp4, __ LSR, LogBitsPerByte);
        __ lsl(tmp2, tmp2, 1);
        __ mov(tmp4, wordSize/str2_chr_size);
        __ sub(str2, str2, str2_chr_size);
      }
      __ cmp(ch1, ch2);
      __ mov(tmp4, wordSize/str2_chr_size);
      __ br(__ NE, L_CMP_LOOP_NOMATCH);
    __ BIND(L_CMP_LOOP);
      str1_isL ? __ ldrb(cnt1, Address(str1, tmp4, Address::lsl(str1_chr_shift)))
               : __ ldrh(cnt1, Address(str1, tmp4, Address::lsl(str1_chr_shift)));
      str2_isL ? __ ldrb(ch2, Address(str2, tmp4, Address::lsl(str2_chr_shift)))
               : __ ldrh(ch2, Address(str2, tmp4, Address::lsl(str2_chr_shift)));
      __ add(tmp4, tmp4, 1);
      __ cmp(tmp4, cnt2, __ LSR, BitsPerByte * wordSize / 2);
      __ br(__ GE, L_CMP_LOOP_LAST_CMP);
      __ cmp(cnt1, ch2);
      __ br(__ EQ, L_CMP_LOOP);
    __ BIND(L_CMP_LOOP_NOMATCH);
      // here we're not matched
      __ cbz(tmp2, L_HAS_ZERO_LOOP_NOMATCH); // no more matches. Proceed to main loop
      __ clz(tmp4, tmp2);
      __ add(str2, str2, str2_chr_size); // advance pointer
      __ b(L_HAS_ZERO_LOOP);
    __ align(OptoLoopAlignment);
    __ BIND(L_CMP_LOOP_LAST_CMP);
      __ cmp(cnt1, ch2);
      __ br(__ NE, L_CMP_LOOP_NOMATCH);
      __ b(DONE);
    __ align(OptoLoopAlignment);
    __ BIND(L_CMP_LOOP_LAST_CMP2);
      if (str2_isL) {
        __ lsr(ch2, tmp4, LogBitsPerByte + str2_chr_shift); // char index
        __ ldr(ch2, Address(str2, ch2)); // read whole register of str2. Safe.
        __ lslv(tmp2, tmp2, tmp4);
        __ add(str2, str2, tmp4, __ LSR, LogBitsPerByte + str2_chr_shift);
        __ add(tmp4, tmp4, 1);
        __ add(result, result, tmp4, __ LSR, LogBitsPerByte + str2_chr_shift);
        __ lsl(tmp2, tmp2, 1);
      } else {
        __ mov(ch2, 0xE);
        __ andr(ch2, ch2, tmp4, __ LSR, LogBitsPerByte); // byte shift amount
        __ ldr(ch2, Address(str2, ch2)); // read whole register of str2. Safe.
        __ lslv(tmp2, tmp2, tmp4);
        __ add(tmp4, tmp4, 1);
        __ add(result, result, tmp4, __ LSR, LogBitsPerByte + str2_chr_shift);
        __ add(str2, str2, tmp4, __ LSR, LogBitsPerByte);
        __ lsl(tmp2, tmp2, 1);
        __ sub(str2, str2, str2_chr_size);
      }
      __ cmp(ch1, ch2);
      __ br(__ NE, L_CMP_LOOP_NOMATCH);
      __ b(DONE);
    __ align(OptoLoopAlignment);
    __ BIND(L_HAS_ZERO_LOOP_NOMATCH);
      // 1) Restore "result" index. Index was wordSize/str2_chr_size * N until
      // L_HAS_ZERO block. Byte octet was analyzed in L_HAS_ZERO_LOOP,
      // so, result was increased at max by wordSize/str2_chr_size - 1, so,
      // respective high bit wasn't changed. L_LOOP_PROCEED will increase
      // result by analyzed characters value, so, we can just reset lower bits
      // in result here. Clear 2 lower bits for UU/UL and 3 bits for LL
      // 2) restore cnt1 and cnt2 values from "compressed" cnt2
      // 3) advance str2 value to represent next str2 octet. result & 7/3 is
      // index of last analyzed substring inside current octet. So, str2 in at
      // respective start address. We need to advance it to next octet
      __ andr(tmp2, result, wordSize/str2_chr_size - 1); // symbols analyzed
      __ lsr(cnt1, cnt2, BitsPerByte * wordSize / 2);
      __ bfm(result, zr, 0, 2 - str2_chr_shift);
      __ sub(str2, str2, tmp2, __ LSL, str2_chr_shift); // restore str2
      __ movw(cnt2, cnt2);
      __ b(L_LOOP_PROCEED);
    __ align(OptoLoopAlignment);
    __ BIND(NOMATCH);
      __ mov(result, -1);
    __ BIND(DONE);
      __ pop(spilled_regs, sp);
      __ ret(lr);
    return entry;
  }

  void generate_string_indexof_stubs() {
    StubRoutines::aarch64::_string_indexof_linear_ll = generate_string_indexof_linear(true, true);
    StubRoutines::aarch64::_string_indexof_linear_uu = generate_string_indexof_linear(false, false);
    StubRoutines::aarch64::_string_indexof_linear_ul = generate_string_indexof_linear(true, false);
  }

  void inflate_and_store_2_fp_registers(bool generatePrfm,
      FloatRegister src1, FloatRegister src2) {
    Register dst = r1;
    __ zip1(v1, __ T16B, src1, v0);
    __ zip2(v2, __ T16B, src1, v0);
    if (generatePrfm) {
      __ prfm(Address(dst, SoftwarePrefetchHintDistance), PSTL1STRM);
    }
    __ zip1(v3, __ T16B, src2, v0);
    __ zip2(v4, __ T16B, src2, v0);
    __ st1(v1, v2, v3, v4, __ T16B, Address(__ post(dst, 64)));
  }

  // R0 = src
  // R1 = dst
  // R2 = len
  // R3 = len >> 3
  // V0 = 0
  // v1 = loaded 8 bytes
  // Clobbers: r0, r1, r3, rscratch1, rflags, v0-v6
  address generate_large_byte_array_inflate() {
    __ align(CodeEntryAlignment);
    StubGenStubId stub_id = StubGenStubId::large_byte_array_inflate_id;
    StubCodeMark mark(this, stub_id);
    address entry = __ pc();
    Label LOOP, LOOP_START, LOOP_PRFM, LOOP_PRFM_START, DONE;
    Register src = r0, dst = r1, len = r2, octetCounter = r3;
    const int large_loop_threshold = MAX2(64, SoftwarePrefetchHintDistance)/8 + 4;

    // do one more 8-byte read to have address 16-byte aligned in most cases
    // also use single store instruction
    __ ldrd(v2, __ post(src, 8));
    __ sub(octetCounter, octetCounter, 2);
    __ zip1(v1, __ T16B, v1, v0);
    __ zip1(v2, __ T16B, v2, v0);
    __ st1(v1, v2, __ T16B, __ post(dst, 32));
    __ ld1(v3, v4, v5, v6, __ T16B, Address(__ post(src, 64)));
    __ subs(rscratch1, octetCounter, large_loop_threshold);
    __ br(__ LE, LOOP_START);
    __ b(LOOP_PRFM_START);
    __ bind(LOOP_PRFM);
      __ ld1(v3, v4, v5, v6, __ T16B, Address(__ post(src, 64)));
    __ bind(LOOP_PRFM_START);
      __ prfm(Address(src, SoftwarePrefetchHintDistance));
      __ sub(octetCounter, octetCounter, 8);
      __ subs(rscratch1, octetCounter, large_loop_threshold);
      inflate_and_store_2_fp_registers(true, v3, v4);
      inflate_and_store_2_fp_registers(true, v5, v6);
      __ br(__ GT, LOOP_PRFM);
      __ cmp(octetCounter, (u1)8);
      __ br(__ LT, DONE);
    __ bind(LOOP);
      __ ld1(v3, v4, v5, v6, __ T16B, Address(__ post(src, 64)));
      __ bind(LOOP_START);
      __ sub(octetCounter, octetCounter, 8);
      __ cmp(octetCounter, (u1)8);
      inflate_and_store_2_fp_registers(false, v3, v4);
      inflate_and_store_2_fp_registers(false, v5, v6);
      __ br(__ GE, LOOP);
    __ bind(DONE);
      __ ret(lr);
    return entry;
  }

  /**
   *  Arguments:
   *
   *  Input:
   *  c_rarg0   - current state address
   *  c_rarg1   - H key address
   *  c_rarg2   - data address
   *  c_rarg3   - number of blocks
   *
   *  Output:
   *  Updated state at c_rarg0
   */
  address generate_ghash_processBlocks() {
    // Bafflingly, GCM uses little-endian for the byte order, but
    // big-endian for the bit order.  For example, the polynomial 1 is
    // represented as the 16-byte string 80 00 00 00 | 12 bytes of 00.
    //
    // So, we must either reverse the bytes in each word and do
    // everything big-endian or reverse the bits in each byte and do
    // it little-endian.  On AArch64 it's more idiomatic to reverse
    // the bits in each byte (we have an instruction, RBIT, to do
    // that) and keep the data in little-endian bit order through the
    // calculation, bit-reversing the inputs and outputs.

    StubGenStubId stub_id = StubGenStubId::ghash_processBlocks_id;
    StubCodeMark mark(this, stub_id);
    __ align(wordSize * 2);
    address p = __ pc();
    __ emit_int64(0x87);  // The low-order bits of the field
                          // polynomial (i.e. p = z^7+z^2+z+1)
                          // repeated in the low and high parts of a
                          // 128-bit vector
    __ emit_int64(0x87);

    __ align(CodeEntryAlignment);
    address start = __ pc();

    Register state   = c_rarg0;
    Register subkeyH = c_rarg1;
    Register data    = c_rarg2;
    Register blocks  = c_rarg3;

    FloatRegister vzr = v30;
    __ eor(vzr, __ T16B, vzr, vzr); // zero register

    __ ldrq(v24, p);    // The field polynomial

    __ ldrq(v0, Address(state));
    __ ldrq(v1, Address(subkeyH));

    __ rev64(v0, __ T16B, v0);          // Bit-reverse words in state and subkeyH
    __ rbit(v0, __ T16B, v0);
    __ rev64(v1, __ T16B, v1);
    __ rbit(v1, __ T16B, v1);

    __ ext(v4, __ T16B, v1, v1, 0x08); // long-swap subkeyH into v1
    __ eor(v4, __ T16B, v4, v1);       // xor subkeyH into subkeyL (Karatsuba: (A1+A0))

    {
      Label L_ghash_loop;
      __ bind(L_ghash_loop);

      __ ldrq(v2, Address(__ post(data, 0x10))); // Load the data, bit
                                                 // reversing each byte
      __ rbit(v2, __ T16B, v2);
      __ eor(v2, __ T16B, v0, v2);   // bit-swapped data ^ bit-swapped state

      // Multiply state in v2 by subkey in v1
      __ ghash_multiply(/*result_lo*/v5, /*result_hi*/v7,
                        /*a*/v1, /*b*/v2, /*a1_xor_a0*/v4,
                        /*temps*/v6, v3, /*reuse/clobber b*/v2);
      // Reduce v7:v5 by the field polynomial
      __ ghash_reduce(/*result*/v0, /*lo*/v5, /*hi*/v7, /*p*/v24, vzr, /*temp*/v3);

      __ sub(blocks, blocks, 1);
      __ cbnz(blocks, L_ghash_loop);
    }

    // The bit-reversed result is at this point in v0
    __ rev64(v0, __ T16B, v0);
    __ rbit(v0, __ T16B, v0);

    __ st1(v0, __ T16B, state);
    __ ret(lr);

    return start;
  }

  address generate_ghash_processBlocks_wide() {
    address small = generate_ghash_processBlocks();

    StubGenStubId stub_id = StubGenStubId::ghash_processBlocks_wide_id;
    StubCodeMark mark(this, stub_id);
    __ align(wordSize * 2);
    address p = __ pc();
    __ emit_int64(0x87);  // The low-order bits of the field
                          // polynomial (i.e. p = z^7+z^2+z+1)
                          // repeated in the low and high parts of a
                          // 128-bit vector
    __ emit_int64(0x87);

    __ align(CodeEntryAlignment);
    address start = __ pc();

    Register state   = c_rarg0;
    Register subkeyH = c_rarg1;
    Register data    = c_rarg2;
    Register blocks  = c_rarg3;

    const int unroll = 4;

    __ cmp(blocks, (unsigned char)(unroll * 2));
    __ br(__ LT, small);

    if (unroll > 1) {
    // Save state before entering routine
      __ sub(sp, sp, 4 * 16);
      __ st1(v12, v13, v14, v15, __ T16B, Address(sp));
      __ sub(sp, sp, 4 * 16);
      __ st1(v8, v9, v10, v11, __ T16B, Address(sp));
    }

    __ ghash_processBlocks_wide(p, state, subkeyH, data, blocks, unroll);

    if (unroll > 1) {
      // And restore state
      __ ld1(v8, v9, v10, v11, __ T16B, __ post(sp, 4 * 16));
      __ ld1(v12, v13, v14, v15, __ T16B, __ post(sp, 4 * 16));
    }

    __ cmp(blocks, (unsigned char)0);
    __ br(__ GT, small);

    __ ret(lr);

    return start;
  }

  void generate_base64_encode_simdround(Register src, Register dst,
        FloatRegister codec, u8 size) {

    FloatRegister in0  = v4,  in1  = v5,  in2  = v6;
    FloatRegister out0 = v16, out1 = v17, out2 = v18, out3 = v19;
    FloatRegister ind0 = v20, ind1 = v21, ind2 = v22, ind3 = v23;

    Assembler::SIMD_Arrangement arrangement = size == 16 ? __ T16B : __ T8B;

    __ ld3(in0, in1, in2, arrangement, __ post(src, 3 * size));

    __ ushr(ind0, arrangement, in0,  2);

    __ ushr(ind1, arrangement, in1,  2);
    __ shl(in0,   arrangement, in0,  6);
    __ orr(ind1,  arrangement, ind1, in0);
    __ ushr(ind1, arrangement, ind1, 2);

    __ ushr(ind2, arrangement, in2,  4);
    __ shl(in1,   arrangement, in1,  4);
    __ orr(ind2,  arrangement, in1,  ind2);
    __ ushr(ind2, arrangement, ind2, 2);

    __ shl(ind3,  arrangement, in2,  2);
    __ ushr(ind3, arrangement, ind3, 2);

    __ tbl(out0,  arrangement, codec,  4, ind0);
    __ tbl(out1,  arrangement, codec,  4, ind1);
    __ tbl(out2,  arrangement, codec,  4, ind2);
    __ tbl(out3,  arrangement, codec,  4, ind3);

    __ st4(out0,  out1, out2, out3, arrangement, __ post(dst, 4 * size));
  }

   /**
   *  Arguments:
   *
   *  Input:
   *  c_rarg0   - src_start
   *  c_rarg1   - src_offset
   *  c_rarg2   - src_length
   *  c_rarg3   - dest_start
   *  c_rarg4   - dest_offset
   *  c_rarg5   - isURL
   *
   */
  address generate_base64_encodeBlock() {

    static const char toBase64[64] = {
      'A', 'B', 'C', 'D', 'E', 'F', 'G', 'H', 'I', 'J', 'K', 'L', 'M',
      'N', 'O', 'P', 'Q', 'R', 'S', 'T', 'U', 'V', 'W', 'X', 'Y', 'Z',
      'a', 'b', 'c', 'd', 'e', 'f', 'g', 'h', 'i', 'j', 'k', 'l', 'm',
      'n', 'o', 'p', 'q', 'r', 's', 't', 'u', 'v', 'w', 'x', 'y', 'z',
      '0', '1', '2', '3', '4', '5', '6', '7', '8', '9', '+', '/'
    };

    static const char toBase64URL[64] = {
      'A', 'B', 'C', 'D', 'E', 'F', 'G', 'H', 'I', 'J', 'K', 'L', 'M',
      'N', 'O', 'P', 'Q', 'R', 'S', 'T', 'U', 'V', 'W', 'X', 'Y', 'Z',
      'a', 'b', 'c', 'd', 'e', 'f', 'g', 'h', 'i', 'j', 'k', 'l', 'm',
      'n', 'o', 'p', 'q', 'r', 's', 't', 'u', 'v', 'w', 'x', 'y', 'z',
      '0', '1', '2', '3', '4', '5', '6', '7', '8', '9', '-', '_'
    };

    __ align(CodeEntryAlignment);
    StubGenStubId stub_id = StubGenStubId::base64_encodeBlock_id;
    StubCodeMark mark(this, stub_id);
    address start = __ pc();

    Register src   = c_rarg0;  // source array
    Register soff  = c_rarg1;  // source start offset
    Register send  = c_rarg2;  // source end offset
    Register dst   = c_rarg3;  // dest array
    Register doff  = c_rarg4;  // position for writing to dest array
    Register isURL = c_rarg5;  // Base64 or URL character set

    // c_rarg6 and c_rarg7 are free to use as temps
    Register codec  = c_rarg6;
    Register length = c_rarg7;

    Label ProcessData, Process48B, Process24B, Process3B, SIMDExit, Exit;

    __ add(src, src, soff);
    __ add(dst, dst, doff);
    __ sub(length, send, soff);

    // load the codec base address
    __ lea(codec, ExternalAddress((address) toBase64));
    __ cbz(isURL, ProcessData);
    __ lea(codec, ExternalAddress((address) toBase64URL));

    __ BIND(ProcessData);

    // too short to formup a SIMD loop, roll back
    __ cmp(length, (u1)24);
    __ br(Assembler::LT, Process3B);

    __ ld1(v0, v1, v2, v3, __ T16B, Address(codec));

    __ BIND(Process48B);
    __ cmp(length, (u1)48);
    __ br(Assembler::LT, Process24B);
    generate_base64_encode_simdround(src, dst, v0, 16);
    __ sub(length, length, 48);
    __ b(Process48B);

    __ BIND(Process24B);
    __ cmp(length, (u1)24);
    __ br(Assembler::LT, SIMDExit);
    generate_base64_encode_simdround(src, dst, v0, 8);
    __ sub(length, length, 24);

    __ BIND(SIMDExit);
    __ cbz(length, Exit);

    __ BIND(Process3B);
    //  3 src bytes, 24 bits
    __ ldrb(r10, __ post(src, 1));
    __ ldrb(r11, __ post(src, 1));
    __ ldrb(r12, __ post(src, 1));
    __ orrw(r11, r11, r10, Assembler::LSL, 8);
    __ orrw(r12, r12, r11, Assembler::LSL, 8);
    // codec index
    __ ubfmw(r15, r12, 18, 23);
    __ ubfmw(r14, r12, 12, 17);
    __ ubfmw(r13, r12, 6,  11);
    __ andw(r12,  r12, 63);
    // get the code based on the codec
    __ ldrb(r15, Address(codec, r15, Address::uxtw(0)));
    __ ldrb(r14, Address(codec, r14, Address::uxtw(0)));
    __ ldrb(r13, Address(codec, r13, Address::uxtw(0)));
    __ ldrb(r12, Address(codec, r12, Address::uxtw(0)));
    __ strb(r15, __ post(dst, 1));
    __ strb(r14, __ post(dst, 1));
    __ strb(r13, __ post(dst, 1));
    __ strb(r12, __ post(dst, 1));
    __ sub(length, length, 3);
    __ cbnz(length, Process3B);

    __ BIND(Exit);
    __ ret(lr);

    return start;
  }

  void generate_base64_decode_simdround(Register src, Register dst,
        FloatRegister codecL, FloatRegister codecH, int size, Label& Exit) {

    FloatRegister in0  = v16, in1  = v17,  in2 = v18,  in3 = v19;
    FloatRegister out0 = v20, out1 = v21, out2 = v22;

    FloatRegister decL0 = v23, decL1 = v24, decL2 = v25, decL3 = v26;
    FloatRegister decH0 = v28, decH1 = v29, decH2 = v30, decH3 = v31;

    Label NoIllegalData, ErrorInLowerHalf, StoreLegalData;

    Assembler::SIMD_Arrangement arrangement = size == 16 ? __ T16B : __ T8B;

    __ ld4(in0, in1, in2, in3, arrangement, __ post(src, 4 * size));

    // we need unsigned saturating subtract, to make sure all input values
    // in range [0, 63] will have 0U value in the higher half lookup
    __ uqsubv(decH0, __ T16B, in0, v27);
    __ uqsubv(decH1, __ T16B, in1, v27);
    __ uqsubv(decH2, __ T16B, in2, v27);
    __ uqsubv(decH3, __ T16B, in3, v27);

    // lower half lookup
    __ tbl(decL0, arrangement, codecL, 4, in0);
    __ tbl(decL1, arrangement, codecL, 4, in1);
    __ tbl(decL2, arrangement, codecL, 4, in2);
    __ tbl(decL3, arrangement, codecL, 4, in3);

    // higher half lookup
    __ tbx(decH0, arrangement, codecH, 4, decH0);
    __ tbx(decH1, arrangement, codecH, 4, decH1);
    __ tbx(decH2, arrangement, codecH, 4, decH2);
    __ tbx(decH3, arrangement, codecH, 4, decH3);

    // combine lower and higher
    __ orr(decL0, arrangement, decL0, decH0);
    __ orr(decL1, arrangement, decL1, decH1);
    __ orr(decL2, arrangement, decL2, decH2);
    __ orr(decL3, arrangement, decL3, decH3);

    // check illegal inputs, value larger than 63 (maximum of 6 bits)
    __ cm(Assembler::HI, decH0, arrangement, decL0, v27);
    __ cm(Assembler::HI, decH1, arrangement, decL1, v27);
    __ cm(Assembler::HI, decH2, arrangement, decL2, v27);
    __ cm(Assembler::HI, decH3, arrangement, decL3, v27);
    __ orr(in0, arrangement, decH0, decH1);
    __ orr(in1, arrangement, decH2, decH3);
    __ orr(in2, arrangement, in0,   in1);
    __ umaxv(in3, arrangement, in2);
    __ umov(rscratch2, in3, __ B, 0);

    // get the data to output
    __ shl(out0,  arrangement, decL0, 2);
    __ ushr(out1, arrangement, decL1, 4);
    __ orr(out0,  arrangement, out0,  out1);
    __ shl(out1,  arrangement, decL1, 4);
    __ ushr(out2, arrangement, decL2, 2);
    __ orr(out1,  arrangement, out1,  out2);
    __ shl(out2,  arrangement, decL2, 6);
    __ orr(out2,  arrangement, out2,  decL3);

    __ cbz(rscratch2, NoIllegalData);

    // handle illegal input
    __ umov(r10, in2, __ D, 0);
    if (size == 16) {
      __ cbnz(r10, ErrorInLowerHalf);

      // illegal input is in higher half, store the lower half now.
      __ st3(out0, out1, out2, __ T8B, __ post(dst, 24));

      __ umov(r10, in2,  __ D, 1);
      __ umov(r11, out0, __ D, 1);
      __ umov(r12, out1, __ D, 1);
      __ umov(r13, out2, __ D, 1);
      __ b(StoreLegalData);

      __ BIND(ErrorInLowerHalf);
    }
    __ umov(r11, out0, __ D, 0);
    __ umov(r12, out1, __ D, 0);
    __ umov(r13, out2, __ D, 0);

    __ BIND(StoreLegalData);
    __ tbnz(r10, 5, Exit); // 0xff indicates illegal input
    __ strb(r11, __ post(dst, 1));
    __ strb(r12, __ post(dst, 1));
    __ strb(r13, __ post(dst, 1));
    __ lsr(r10, r10, 8);
    __ lsr(r11, r11, 8);
    __ lsr(r12, r12, 8);
    __ lsr(r13, r13, 8);
    __ b(StoreLegalData);

    __ BIND(NoIllegalData);
    __ st3(out0, out1, out2, arrangement, __ post(dst, 3 * size));
  }


   /**
   *  Arguments:
   *
   *  Input:
   *  c_rarg0   - src_start
   *  c_rarg1   - src_offset
   *  c_rarg2   - src_length
   *  c_rarg3   - dest_start
   *  c_rarg4   - dest_offset
   *  c_rarg5   - isURL
   *  c_rarg6   - isMIME
   *
   */
  address generate_base64_decodeBlock() {

    // The SIMD part of this Base64 decode intrinsic is based on the algorithm outlined
    // on http://0x80.pl/articles/base64-simd-neon.html#encoding-quadwords, in section
    // titled "Base64 decoding".

    // Non-SIMD lookup tables are mostly dumped from fromBase64 array used in java.util.Base64,
    // except the trailing character '=' is also treated illegal value in this intrinsic. That
    // is java.util.Base64.fromBase64['='] = -2, while fromBase(URL)64ForNoSIMD['='] = 255 here.
    static const uint8_t fromBase64ForNoSIMD[256] = {
      255u, 255u, 255u, 255u, 255u, 255u, 255u, 255u, 255u, 255u, 255u, 255u, 255u, 255u, 255u, 255u,
      255u, 255u, 255u, 255u, 255u, 255u, 255u, 255u, 255u, 255u, 255u, 255u, 255u, 255u, 255u, 255u,
      255u, 255u, 255u, 255u, 255u, 255u, 255u, 255u, 255u, 255u, 255u,  62u, 255u, 255u, 255u,  63u,
       52u,  53u,  54u,  55u,  56u,  57u,  58u,  59u,  60u,  61u, 255u, 255u, 255u, 255u, 255u, 255u,
      255u,   0u,   1u,   2u,   3u,   4u,   5u,   6u,   7u,   8u,   9u,  10u,  11u,  12u,  13u,  14u,
       15u,  16u,  17u,  18u,  19u,  20u,  21u,  22u,  23u,  24u,  25u, 255u, 255u, 255u, 255u, 255u,
      255u,  26u,  27u,  28u,  29u,  30u,  31u,  32u,  33u,  34u,  35u,  36u,  37u,  38u,  39u,  40u,
       41u,  42u,  43u,  44u,  45u,  46u,  47u,  48u,  49u,  50u,  51u, 255u, 255u, 255u, 255u, 255u,
      255u, 255u, 255u, 255u, 255u, 255u, 255u, 255u, 255u, 255u, 255u, 255u, 255u, 255u, 255u, 255u,
      255u, 255u, 255u, 255u, 255u, 255u, 255u, 255u, 255u, 255u, 255u, 255u, 255u, 255u, 255u, 255u,
      255u, 255u, 255u, 255u, 255u, 255u, 255u, 255u, 255u, 255u, 255u, 255u, 255u, 255u, 255u, 255u,
      255u, 255u, 255u, 255u, 255u, 255u, 255u, 255u, 255u, 255u, 255u, 255u, 255u, 255u, 255u, 255u,
      255u, 255u, 255u, 255u, 255u, 255u, 255u, 255u, 255u, 255u, 255u, 255u, 255u, 255u, 255u, 255u,
      255u, 255u, 255u, 255u, 255u, 255u, 255u, 255u, 255u, 255u, 255u, 255u, 255u, 255u, 255u, 255u,
      255u, 255u, 255u, 255u, 255u, 255u, 255u, 255u, 255u, 255u, 255u, 255u, 255u, 255u, 255u, 255u,
      255u, 255u, 255u, 255u, 255u, 255u, 255u, 255u, 255u, 255u, 255u, 255u, 255u, 255u, 255u, 255u,
    };

    static const uint8_t fromBase64URLForNoSIMD[256] = {
      255u, 255u, 255u, 255u, 255u, 255u, 255u, 255u, 255u, 255u, 255u, 255u, 255u, 255u, 255u, 255u,
      255u, 255u, 255u, 255u, 255u, 255u, 255u, 255u, 255u, 255u, 255u, 255u, 255u, 255u, 255u, 255u,
      255u, 255u, 255u, 255u, 255u, 255u, 255u, 255u, 255u, 255u, 255u, 255u, 255u,  62u, 255u, 255u,
       52u,  53u,  54u,  55u,  56u,  57u,  58u,  59u,  60u,  61u, 255u, 255u, 255u, 255u, 255u, 255u,
      255u,   0u,   1u,   2u,   3u,   4u,   5u,   6u,   7u,   8u,   9u,  10u,  11u,  12u,  13u,  14u,
       15u,  16u,  17u,  18u,  19u,  20u,  21u,  22u,  23u,  24u,  25u, 255u, 255u, 255u, 255u,  63u,
      255u,  26u,  27u,  28u,  29u,  30u,  31u,  32u,  33u,  34u,  35u,  36u,  37u,  38u,  39u,  40u,
       41u,  42u,  43u,  44u,  45u,  46u,  47u,  48u,  49u,  50u,  51u, 255u, 255u, 255u, 255u, 255u,
      255u, 255u, 255u, 255u, 255u, 255u, 255u, 255u, 255u, 255u, 255u, 255u, 255u, 255u, 255u, 255u,
      255u, 255u, 255u, 255u, 255u, 255u, 255u, 255u, 255u, 255u, 255u, 255u, 255u, 255u, 255u, 255u,
      255u, 255u, 255u, 255u, 255u, 255u, 255u, 255u, 255u, 255u, 255u, 255u, 255u, 255u, 255u, 255u,
      255u, 255u, 255u, 255u, 255u, 255u, 255u, 255u, 255u, 255u, 255u, 255u, 255u, 255u, 255u, 255u,
      255u, 255u, 255u, 255u, 255u, 255u, 255u, 255u, 255u, 255u, 255u, 255u, 255u, 255u, 255u, 255u,
      255u, 255u, 255u, 255u, 255u, 255u, 255u, 255u, 255u, 255u, 255u, 255u, 255u, 255u, 255u, 255u,
      255u, 255u, 255u, 255u, 255u, 255u, 255u, 255u, 255u, 255u, 255u, 255u, 255u, 255u, 255u, 255u,
      255u, 255u, 255u, 255u, 255u, 255u, 255u, 255u, 255u, 255u, 255u, 255u, 255u, 255u, 255u, 255u,
    };

    // A legal value of base64 code is in range [0, 127].  We need two lookups
    // with tbl/tbx and combine them to get the decode data. The 1st table vector
    // lookup use tbl, out of range indices are set to 0 in destination. The 2nd
    // table vector lookup use tbx, out of range indices are unchanged in
    // destination. Input [64..126] is mapped to index [65, 127] in second lookup.
    // The value of index 64 is set to 0, so that we know that we already get the
    // decoded data with the 1st lookup.
    static const uint8_t fromBase64ForSIMD[128] = {
      255u, 255u, 255u, 255u, 255u, 255u, 255u, 255u, 255u, 255u, 255u, 255u, 255u, 255u, 255u, 255u,
      255u, 255u, 255u, 255u, 255u, 255u, 255u, 255u, 255u, 255u, 255u, 255u, 255u, 255u, 255u, 255u,
      255u, 255u, 255u, 255u, 255u, 255u, 255u, 255u, 255u, 255u, 255u,  62u, 255u, 255u, 255u,  63u,
       52u,  53u,  54u,  55u,  56u,  57u,  58u,  59u,  60u,  61u, 255u, 255u, 255u, 255u, 255u, 255u,
        0u, 255u,   0u,   1u,   2u,   3u,   4u,   5u,   6u,   7u,   8u,   9u,  10u,  11u,  12u,  13u,
       14u,  15u,  16u,  17u,  18u,  19u,  20u,  21u,  22u,  23u,  24u,  25u, 255u, 255u, 255u, 255u,
      255u, 255u,  26u,  27u,  28u,  29u,  30u,  31u,  32u,  33u,  34u,  35u,  36u,  37u,  38u,  39u,
       40u,  41u,  42u,  43u,  44u,  45u,  46u,  47u,  48u,  49u,  50u,  51u, 255u, 255u, 255u, 255u,
    };

    static const uint8_t fromBase64URLForSIMD[128] = {
      255u, 255u, 255u, 255u, 255u, 255u, 255u, 255u, 255u, 255u, 255u, 255u, 255u, 255u, 255u, 255u,
      255u, 255u, 255u, 255u, 255u, 255u, 255u, 255u, 255u, 255u, 255u, 255u, 255u, 255u, 255u, 255u,
      255u, 255u, 255u, 255u, 255u, 255u, 255u, 255u, 255u, 255u, 255u, 255u, 255u,  62u, 255u, 255u,
       52u,  53u,  54u,  55u,  56u,  57u,  58u,  59u,  60u,  61u, 255u, 255u, 255u, 255u, 255u, 255u,
        0u, 255u,   0u,   1u,   2u,   3u,   4u,   5u,   6u,   7u,   8u,   9u,  10u,  11u,  12u,  13u,
       14u,  15u,  16u,  17u,  18u,  19u,  20u,  21u,  22u,  23u,  24u,  25u, 255u, 255u, 255u, 255u,
       63u, 255u,  26u,  27u,  28u,  29u,  30u,  31u,  32u,  33u,  34u,  35u,  36u,  37u,  38u,  39u,
       40u,  41u,  42u,  43u,  44u,  45u,  46u,  47u,  48u,  49u,  50u,  51u, 255u, 255u, 255u, 255u,
    };

    __ align(CodeEntryAlignment);
    StubGenStubId stub_id = StubGenStubId::base64_decodeBlock_id;
    StubCodeMark mark(this, stub_id);
    address start = __ pc();

    Register src    = c_rarg0;  // source array
    Register soff   = c_rarg1;  // source start offset
    Register send   = c_rarg2;  // source end offset
    Register dst    = c_rarg3;  // dest array
    Register doff   = c_rarg4;  // position for writing to dest array
    Register isURL  = c_rarg5;  // Base64 or URL character set
    Register isMIME = c_rarg6;  // Decoding MIME block - unused in this implementation

    Register length = send;    // reuse send as length of source data to process

    Register simd_codec   = c_rarg6;
    Register nosimd_codec = c_rarg7;

    Label ProcessData, Process64B, Process32B, Process4B, SIMDEnter, SIMDExit, Exit;

    __ enter();

    __ add(src, src, soff);
    __ add(dst, dst, doff);

    __ mov(doff, dst);

    __ sub(length, send, soff);
    __ bfm(length, zr, 0, 1);

    __ lea(nosimd_codec, ExternalAddress((address) fromBase64ForNoSIMD));
    __ cbz(isURL, ProcessData);
    __ lea(nosimd_codec, ExternalAddress((address) fromBase64URLForNoSIMD));

    __ BIND(ProcessData);
    __ mov(rscratch1, length);
    __ cmp(length, (u1)144); // 144 = 80 + 64
    __ br(Assembler::LT, Process4B);

    // In the MIME case, the line length cannot be more than 76
    // bytes (see RFC 2045). This is too short a block for SIMD
    // to be worthwhile, so we use non-SIMD here.
    __ movw(rscratch1, 79);

    __ BIND(Process4B);
    __ ldrw(r14, __ post(src, 4));
    __ ubfxw(r10, r14, 0,  8);
    __ ubfxw(r11, r14, 8,  8);
    __ ubfxw(r12, r14, 16, 8);
    __ ubfxw(r13, r14, 24, 8);
    // get the de-code
    __ ldrb(r10, Address(nosimd_codec, r10, Address::uxtw(0)));
    __ ldrb(r11, Address(nosimd_codec, r11, Address::uxtw(0)));
    __ ldrb(r12, Address(nosimd_codec, r12, Address::uxtw(0)));
    __ ldrb(r13, Address(nosimd_codec, r13, Address::uxtw(0)));
    // error detection, 255u indicates an illegal input
    __ orrw(r14, r10, r11);
    __ orrw(r15, r12, r13);
    __ orrw(r14, r14, r15);
    __ tbnz(r14, 7, Exit);
    // recover the data
    __ lslw(r14, r10, 10);
    __ bfiw(r14, r11, 4, 6);
    __ bfmw(r14, r12, 2, 5);
    __ rev16w(r14, r14);
    __ bfiw(r13, r12, 6, 2);
    __ strh(r14, __ post(dst, 2));
    __ strb(r13, __ post(dst, 1));
    // non-simd loop
    __ subsw(rscratch1, rscratch1, 4);
    __ br(Assembler::GT, Process4B);

    // if exiting from PreProcess80B, rscratch1 == -1;
    // otherwise, rscratch1 == 0.
    __ cbzw(rscratch1, Exit);
    __ sub(length, length, 80);

    __ lea(simd_codec, ExternalAddress((address) fromBase64ForSIMD));
    __ cbz(isURL, SIMDEnter);
    __ lea(simd_codec, ExternalAddress((address) fromBase64URLForSIMD));

    __ BIND(SIMDEnter);
    __ ld1(v0, v1, v2, v3, __ T16B, __ post(simd_codec, 64));
    __ ld1(v4, v5, v6, v7, __ T16B, Address(simd_codec));
    __ mov(rscratch1, 63);
    __ dup(v27, __ T16B, rscratch1);

    __ BIND(Process64B);
    __ cmp(length, (u1)64);
    __ br(Assembler::LT, Process32B);
    generate_base64_decode_simdround(src, dst, v0, v4, 16, Exit);
    __ sub(length, length, 64);
    __ b(Process64B);

    __ BIND(Process32B);
    __ cmp(length, (u1)32);
    __ br(Assembler::LT, SIMDExit);
    generate_base64_decode_simdround(src, dst, v0, v4, 8, Exit);
    __ sub(length, length, 32);
    __ b(Process32B);

    __ BIND(SIMDExit);
    __ cbz(length, Exit);
    __ movw(rscratch1, length);
    __ b(Process4B);

    __ BIND(Exit);
    __ sub(c_rarg0, dst, doff);

    __ leave();
    __ ret(lr);

    return start;
  }

  // Support for spin waits.
  address generate_spin_wait() {
    __ align(CodeEntryAlignment);
    StubGenStubId stub_id = StubGenStubId::spin_wait_id;
    StubCodeMark mark(this, stub_id);
    address start = __ pc();

    __ spin_wait();
    __ ret(lr);

    return start;
  }

  void generate_lookup_secondary_supers_table_stub() {
    StubGenStubId stub_id = StubGenStubId::lookup_secondary_supers_table_id;
    StubCodeMark mark(this, stub_id);

    const Register
      r_super_klass  = r0,
      r_array_base   = r1,
      r_array_length = r2,
      r_array_index  = r3,
      r_sub_klass    = r4,
      r_bitmap       = rscratch2,
      result         = r5;
    const FloatRegister
      vtemp          = v0;

    for (int slot = 0; slot < Klass::SECONDARY_SUPERS_TABLE_SIZE; slot++) {
      StubRoutines::_lookup_secondary_supers_table_stubs[slot] = __ pc();
      Label L_success;
      __ enter();
      __ lookup_secondary_supers_table_const(r_sub_klass, r_super_klass,
                                             r_array_base, r_array_length, r_array_index,
                                             vtemp, result, slot,
                                             /*stub_is_near*/true);
      __ leave();
      __ ret(lr);
    }
  }

  // Slow path implementation for UseSecondarySupersTable.
  address generate_lookup_secondary_supers_table_slow_path_stub() {
    StubGenStubId stub_id = StubGenStubId::lookup_secondary_supers_table_slow_path_id;
    StubCodeMark mark(this, stub_id);

    address start = __ pc();
    const Register
      r_super_klass  = r0,        // argument
      r_array_base   = r1,        // argument
      temp1          = r2,        // temp
      r_array_index  = r3,        // argument
      r_bitmap       = rscratch2, // argument
      result         = r5;        // argument

    __ lookup_secondary_supers_table_slow_path(r_super_klass, r_array_base, r_array_index, r_bitmap, temp1, result);
    __ ret(lr);

    return start;
  }

#if defined (LINUX) && !defined (__ARM_FEATURE_ATOMICS)

  // ARMv8.1 LSE versions of the atomic stubs used by Atomic::PlatformXX.
  //
  // If LSE is in use, generate LSE versions of all the stubs. The
  // non-LSE versions are in atomic_aarch64.S.

  // class AtomicStubMark records the entry point of a stub and the
  // stub pointer which will point to it. The stub pointer is set to
  // the entry point when ~AtomicStubMark() is called, which must be
  // after ICache::invalidate_range. This ensures safe publication of
  // the generated code.
  class AtomicStubMark {
    address _entry_point;
    aarch64_atomic_stub_t *_stub;
    MacroAssembler *_masm;
  public:
    AtomicStubMark(MacroAssembler *masm, aarch64_atomic_stub_t *stub) {
      _masm = masm;
      __ align(32);
      _entry_point = __ pc();
      _stub = stub;
    }
    ~AtomicStubMark() {
      *_stub = (aarch64_atomic_stub_t)_entry_point;
    }
  };

  // NB: For memory_order_conservative we need a trailing membar after
  // LSE atomic operations but not a leading membar.
  //
  // We don't need a leading membar because a clause in the Arm ARM
  // says:
  //
  //   Barrier-ordered-before
  //
  //   Barrier instructions order prior Memory effects before subsequent
  //   Memory effects generated by the same Observer. A read or a write
  //   RW1 is Barrier-ordered-before a read or a write RW 2 from the same
  //   Observer if and only if RW1 appears in program order before RW 2
  //   and [ ... ] at least one of RW 1 and RW 2 is generated by an atomic
  //   instruction with both Acquire and Release semantics.
  //
  // All the atomic instructions {ldaddal, swapal, casal} have Acquire
  // and Release semantics, therefore we don't need a leading
  // barrier. However, there is no corresponding Barrier-ordered-after
  // relationship, therefore we need a trailing membar to prevent a
  // later store or load from being reordered with the store in an
  // atomic instruction.
  //
  // This was checked by using the herd7 consistency model simulator
  // (http://diy.inria.fr/) with this test case:
  //
  // AArch64 LseCas
  // { 0:X1=x; 0:X2=y; 1:X1=x; 1:X2=y; }
  // P0 | P1;
  // LDR W4, [X2] | MOV W3, #0;
  // DMB LD       | MOV W4, #1;
  // LDR W3, [X1] | CASAL W3, W4, [X1];
  //              | DMB ISH;
  //              | STR W4, [X2];
  // exists
  // (0:X3=0 /\ 0:X4=1)
  //
  // If X3 == 0 && X4 == 1, the store to y in P1 has been reordered
  // with the store to x in P1. Without the DMB in P1 this may happen.
  //
  // At the time of writing we don't know of any AArch64 hardware that
  // reorders stores in this way, but the Reference Manual permits it.

  void gen_cas_entry(Assembler::operand_size size,
                     atomic_memory_order order) {
    Register prev = r3, ptr = c_rarg0, compare_val = c_rarg1,
      exchange_val = c_rarg2;
    bool acquire, release;
    switch (order) {
      case memory_order_relaxed:
        acquire = false;
        release = false;
        break;
      case memory_order_release:
        acquire = false;
        release = true;
        break;
      default:
        acquire = true;
        release = true;
        break;
    }
    __ mov(prev, compare_val);
    __ lse_cas(prev, exchange_val, ptr, size, acquire, release, /*not_pair*/true);
    if (order == memory_order_conservative) {
      __ membar(Assembler::StoreStore|Assembler::StoreLoad);
    }
    if (size == Assembler::xword) {
      __ mov(r0, prev);
    } else {
      __ movw(r0, prev);
    }
    __ ret(lr);
  }

  void gen_ldadd_entry(Assembler::operand_size size, atomic_memory_order order) {
    Register prev = r2, addr = c_rarg0, incr = c_rarg1;
    // If not relaxed, then default to conservative.  Relaxed is the only
    // case we use enough to be worth specializing.
    if (order == memory_order_relaxed) {
      __ ldadd(size, incr, prev, addr);
    } else {
      __ ldaddal(size, incr, prev, addr);
      __ membar(Assembler::StoreStore|Assembler::StoreLoad);
    }
    if (size == Assembler::xword) {
      __ mov(r0, prev);
    } else {
      __ movw(r0, prev);
    }
    __ ret(lr);
  }

  void gen_swpal_entry(Assembler::operand_size size) {
    Register prev = r2, addr = c_rarg0, incr = c_rarg1;
    __ swpal(size, incr, prev, addr);
    __ membar(Assembler::StoreStore|Assembler::StoreLoad);
    if (size == Assembler::xword) {
      __ mov(r0, prev);
    } else {
      __ movw(r0, prev);
    }
    __ ret(lr);
  }

  void generate_atomic_entry_points() {
    if (! UseLSE) {
      return;
    }
    __ align(CodeEntryAlignment);
    StubGenStubId stub_id = StubGenStubId::atomic_entry_points_id;
    StubCodeMark mark(this, stub_id);
    address first_entry = __ pc();

    // ADD, memory_order_conservative
    AtomicStubMark mark_fetch_add_4(_masm, &aarch64_atomic_fetch_add_4_impl);
    gen_ldadd_entry(Assembler::word, memory_order_conservative);
    AtomicStubMark mark_fetch_add_8(_masm, &aarch64_atomic_fetch_add_8_impl);
    gen_ldadd_entry(Assembler::xword, memory_order_conservative);

    // ADD, memory_order_relaxed
    AtomicStubMark mark_fetch_add_4_relaxed
      (_masm, &aarch64_atomic_fetch_add_4_relaxed_impl);
    gen_ldadd_entry(MacroAssembler::word, memory_order_relaxed);
    AtomicStubMark mark_fetch_add_8_relaxed
      (_masm, &aarch64_atomic_fetch_add_8_relaxed_impl);
    gen_ldadd_entry(MacroAssembler::xword, memory_order_relaxed);

    // XCHG, memory_order_conservative
    AtomicStubMark mark_xchg_4(_masm, &aarch64_atomic_xchg_4_impl);
    gen_swpal_entry(Assembler::word);
    AtomicStubMark mark_xchg_8_impl(_masm, &aarch64_atomic_xchg_8_impl);
    gen_swpal_entry(Assembler::xword);

    // CAS, memory_order_conservative
    AtomicStubMark mark_cmpxchg_1(_masm, &aarch64_atomic_cmpxchg_1_impl);
    gen_cas_entry(MacroAssembler::byte, memory_order_conservative);
    AtomicStubMark mark_cmpxchg_4(_masm, &aarch64_atomic_cmpxchg_4_impl);
    gen_cas_entry(MacroAssembler::word, memory_order_conservative);
    AtomicStubMark mark_cmpxchg_8(_masm, &aarch64_atomic_cmpxchg_8_impl);
    gen_cas_entry(MacroAssembler::xword, memory_order_conservative);

    // CAS, memory_order_relaxed
    AtomicStubMark mark_cmpxchg_1_relaxed
      (_masm, &aarch64_atomic_cmpxchg_1_relaxed_impl);
    gen_cas_entry(MacroAssembler::byte, memory_order_relaxed);
    AtomicStubMark mark_cmpxchg_4_relaxed
      (_masm, &aarch64_atomic_cmpxchg_4_relaxed_impl);
    gen_cas_entry(MacroAssembler::word, memory_order_relaxed);
    AtomicStubMark mark_cmpxchg_8_relaxed
      (_masm, &aarch64_atomic_cmpxchg_8_relaxed_impl);
    gen_cas_entry(MacroAssembler::xword, memory_order_relaxed);

    AtomicStubMark mark_cmpxchg_4_release
      (_masm, &aarch64_atomic_cmpxchg_4_release_impl);
    gen_cas_entry(MacroAssembler::word, memory_order_release);
    AtomicStubMark mark_cmpxchg_8_release
      (_masm, &aarch64_atomic_cmpxchg_8_release_impl);
    gen_cas_entry(MacroAssembler::xword, memory_order_release);

    AtomicStubMark mark_cmpxchg_4_seq_cst
      (_masm, &aarch64_atomic_cmpxchg_4_seq_cst_impl);
    gen_cas_entry(MacroAssembler::word, memory_order_seq_cst);
    AtomicStubMark mark_cmpxchg_8_seq_cst
      (_masm, &aarch64_atomic_cmpxchg_8_seq_cst_impl);
    gen_cas_entry(MacroAssembler::xword, memory_order_seq_cst);

    ICache::invalidate_range(first_entry, __ pc() - first_entry);
  }
#endif // LINUX

  address generate_cont_thaw(Continuation::thaw_kind kind) {
    bool return_barrier = Continuation::is_thaw_return_barrier(kind);
    bool return_barrier_exception = Continuation::is_thaw_return_barrier_exception(kind);

    address start = __ pc();

    if (return_barrier) {
      __ ldr(rscratch1, Address(rthread, JavaThread::cont_entry_offset()));
      __ mov(sp, rscratch1);
    }
    assert_asm(_masm, (__ ldr(rscratch1, Address(rthread, JavaThread::cont_entry_offset())), __ cmp(sp, rscratch1)), Assembler::EQ, "incorrect sp");

    if (return_barrier) {
      // preserve possible return value from a method returning to the return barrier
      __ fmovd(rscratch1, v0);
      __ stp(rscratch1, r0, Address(__ pre(sp, -2 * wordSize)));
    }

    __ movw(c_rarg1, (return_barrier ? 1 : 0));
    __ call_VM_leaf(CAST_FROM_FN_PTR(address, Continuation::prepare_thaw), rthread, c_rarg1);
    __ mov(rscratch2, r0); // r0 contains the size of the frames to thaw, 0 if overflow or no more frames

    if (return_barrier) {
      // restore return value (no safepoint in the call to thaw, so even an oop return value should be OK)
      __ ldp(rscratch1, r0, Address(__ post(sp, 2 * wordSize)));
      __ fmovd(v0, rscratch1);
    }
    assert_asm(_masm, (__ ldr(rscratch1, Address(rthread, JavaThread::cont_entry_offset())), __ cmp(sp, rscratch1)), Assembler::EQ, "incorrect sp");


    Label thaw_success;
    // rscratch2 contains the size of the frames to thaw, 0 if overflow or no more frames
    __ cbnz(rscratch2, thaw_success);
    __ lea(rscratch1, RuntimeAddress(SharedRuntime::throw_StackOverflowError_entry()));
    __ br(rscratch1);
    __ bind(thaw_success);

    // make room for the thawed frames
    __ sub(rscratch1, sp, rscratch2);
    __ andr(rscratch1, rscratch1, -16); // align
    __ mov(sp, rscratch1);

    if (return_barrier) {
      // save original return value -- again
      __ fmovd(rscratch1, v0);
      __ stp(rscratch1, r0, Address(__ pre(sp, -2 * wordSize)));
    }

    // If we want, we can templatize thaw by kind, and have three different entries
    __ movw(c_rarg1, (uint32_t)kind);

    __ call_VM_leaf(Continuation::thaw_entry(), rthread, c_rarg1);
    __ mov(rscratch2, r0); // r0 is the sp of the yielding frame

    if (return_barrier) {
      // restore return value (no safepoint in the call to thaw, so even an oop return value should be OK)
      __ ldp(rscratch1, r0, Address(__ post(sp, 2 * wordSize)));
      __ fmovd(v0, rscratch1);
    } else {
      __ mov(r0, zr); // return 0 (success) from doYield
    }

    // we're now on the yield frame (which is in an address above us b/c rsp has been pushed down)
    __ sub(sp, rscratch2, 2*wordSize); // now pointing to rfp spill
    __ mov(rfp, sp);

    if (return_barrier_exception) {
      __ ldr(c_rarg1, Address(rfp, wordSize)); // return address
      __ authenticate_return_address(c_rarg1);
      __ verify_oop(r0);
      // save return value containing the exception oop in callee-saved R19
      __ mov(r19, r0);

      __ call_VM_leaf(CAST_FROM_FN_PTR(address, SharedRuntime::exception_handler_for_return_address), rthread, c_rarg1);

      // Reinitialize the ptrue predicate register, in case the external runtime call clobbers ptrue reg, as we may return to SVE compiled code.
      // __ reinitialize_ptrue();

      // see OptoRuntime::generate_exception_blob: r0 -- exception oop, r3 -- exception pc

      __ mov(r1, r0); // the exception handler
      __ mov(r0, r19); // restore return value containing the exception oop
      __ verify_oop(r0);

      __ leave();
      __ mov(r3, lr);
      __ br(r1); // the exception handler
    } else {
      // We're "returning" into the topmost thawed frame; see Thaw::push_return_frame
      __ leave();
      __ ret(lr);
    }

    return start;
  }

  address generate_cont_thaw() {
    if (!Continuations::enabled()) return nullptr;

    StubGenStubId stub_id = StubGenStubId::cont_thaw_id;
    StubCodeMark mark(this, stub_id);
    address start = __ pc();
    generate_cont_thaw(Continuation::thaw_top);
    return start;
  }

  address generate_cont_returnBarrier() {
    if (!Continuations::enabled()) return nullptr;

    // TODO: will probably need multiple return barriers depending on return type
    StubGenStubId stub_id = StubGenStubId::cont_returnBarrier_id;
    StubCodeMark mark(this, stub_id);
    address start = __ pc();

    generate_cont_thaw(Continuation::thaw_return_barrier);

    return start;
  }

  address generate_cont_returnBarrier_exception() {
    if (!Continuations::enabled()) return nullptr;

    StubGenStubId stub_id = StubGenStubId::cont_returnBarrierExc_id;
    StubCodeMark mark(this, stub_id);
    address start = __ pc();

    generate_cont_thaw(Continuation::thaw_return_barrier_exception);

    return start;
  }

  address generate_cont_preempt_stub() {
    if (!Continuations::enabled()) return nullptr;
    StubGenStubId stub_id = StubGenStubId::cont_preempt_id;
    StubCodeMark mark(this, stub_id);
    address start = __ pc();

    __ reset_last_Java_frame(true);

    // Set sp to enterSpecial frame, i.e. remove all frames copied into the heap.
    __ ldr(rscratch2, Address(rthread, JavaThread::cont_entry_offset()));
    __ mov(sp, rscratch2);

    Label preemption_cancelled;
    __ ldrb(rscratch1, Address(rthread, JavaThread::preemption_cancelled_offset()));
    __ cbnz(rscratch1, preemption_cancelled);

    // Remove enterSpecial frame from the stack and return to Continuation.run() to unmount.
    SharedRuntime::continuation_enter_cleanup(_masm);
    __ leave();
    __ ret(lr);

    // We acquired the monitor after freezing the frames so call thaw to continue execution.
    __ bind(preemption_cancelled);
    __ strb(zr, Address(rthread, JavaThread::preemption_cancelled_offset()));
    __ lea(rfp, Address(sp, checked_cast<int32_t>(ContinuationEntry::size())));
    __ lea(rscratch1, ExternalAddress(ContinuationEntry::thaw_call_pc_address()));
    __ ldr(rscratch1, Address(rscratch1));
    __ br(rscratch1);

    return start;
  }

  // In sun.security.util.math.intpoly.IntegerPolynomial1305, integers
  // are represented as long[5], with BITS_PER_LIMB = 26.
  // Pack five 26-bit limbs into three 64-bit registers.
  void pack_26(Register dest0, Register dest1, Register dest2, Register src) {
    __ ldp(dest0, rscratch1, Address(src, 0));     // 26 bits
    __ add(dest0, dest0, rscratch1, Assembler::LSL, 26);  // 26 bits
    __ ldp(rscratch1, rscratch2, Address(src, 2 * sizeof (jlong)));
    __ add(dest0, dest0, rscratch1, Assembler::LSL, 52);  // 12 bits

    __ add(dest1, zr, rscratch1, Assembler::LSR, 12);     // 14 bits
    __ add(dest1, dest1, rscratch2, Assembler::LSL, 14);  // 26 bits
    __ ldr(rscratch1, Address(src, 4 * sizeof (jlong)));
    __ add(dest1, dest1, rscratch1, Assembler::LSL, 40);  // 24 bits

    if (dest2->is_valid()) {
      __ add(dest2, zr, rscratch1, Assembler::LSR, 24);     // 2 bits
    } else {
#ifdef ASSERT
      Label OK;
      __ cmp(zr, rscratch1, Assembler::LSR, 24);     // 2 bits
      __ br(__ EQ, OK);
      __ stop("high bits of Poly1305 integer should be zero");
      __ should_not_reach_here();
      __ bind(OK);
#endif
    }
  }

  // As above, but return only a 128-bit integer, packed into two
  // 64-bit registers.
  void pack_26(Register dest0, Register dest1, Register src) {
    pack_26(dest0, dest1, noreg, src);
  }

  // Multiply and multiply-accumulate unsigned 64-bit registers.
  void wide_mul(Register prod_lo, Register prod_hi, Register n, Register m) {
    __ mul(prod_lo, n, m);
    __ umulh(prod_hi, n, m);
  }
  void wide_madd(Register sum_lo, Register sum_hi, Register n, Register m) {
    wide_mul(rscratch1, rscratch2, n, m);
    __ adds(sum_lo, sum_lo, rscratch1);
    __ adc(sum_hi, sum_hi, rscratch2);
  }

  // Poly1305, RFC 7539

  // See https://loup-vaillant.fr/tutorials/poly1305-design for a
  // description of the tricks used to simplify and accelerate this
  // computation.

  address generate_poly1305_processBlocks() {
    __ align(CodeEntryAlignment);
    StubGenStubId stub_id = StubGenStubId::poly1305_processBlocks_id;
    StubCodeMark mark(this, stub_id);
    address start = __ pc();
    Label here;
    __ enter();
    RegSet callee_saved = RegSet::range(r19, r28);
    __ push(callee_saved, sp);

    RegSetIterator<Register> regs = (RegSet::range(c_rarg0, r28) - r18_tls - rscratch1 - rscratch2).begin();

    // Arguments
    const Register input_start = *regs, length = *++regs, acc_start = *++regs, r_start = *++regs;

    // R_n is the 128-bit randomly-generated key, packed into two
    // registers.  The caller passes this key to us as long[5], with
    // BITS_PER_LIMB = 26.
    const Register R_0 = *++regs, R_1 = *++regs;
    pack_26(R_0, R_1, r_start);

    // RR_n is (R_n >> 2) * 5
    const Register RR_0 = *++regs, RR_1 = *++regs;
    __ lsr(RR_0, R_0, 2);
    __ add(RR_0, RR_0, RR_0, Assembler::LSL, 2);
    __ lsr(RR_1, R_1, 2);
    __ add(RR_1, RR_1, RR_1, Assembler::LSL, 2);

    // U_n is the current checksum
    const Register U_0 = *++regs, U_1 = *++regs, U_2 = *++regs;
    pack_26(U_0, U_1, U_2, acc_start);

    static constexpr int BLOCK_LENGTH = 16;
    Label DONE, LOOP;

    __ cmp(length, checked_cast<u1>(BLOCK_LENGTH));
    __ br(Assembler::LT, DONE); {
      __ bind(LOOP);

      // S_n is to be the sum of U_n and the next block of data
      const Register S_0 = *++regs, S_1 = *++regs, S_2 = *++regs;
      __ ldp(S_0, S_1, __ post(input_start, 2 * wordSize));
      __ adds(S_0, U_0, S_0);
      __ adcs(S_1, U_1, S_1);
      __ adc(S_2, U_2, zr);
      __ add(S_2, S_2, 1);

      const Register U_0HI = *++regs, U_1HI = *++regs;

      // NB: this logic depends on some of the special properties of
      // Poly1305 keys. In particular, because we know that the top
      // four bits of R_0 and R_1 are zero, we can add together
      // partial products without any risk of needing to propagate a
      // carry out.
      wide_mul(U_0, U_0HI, S_0, R_0);  wide_madd(U_0, U_0HI, S_1, RR_1); wide_madd(U_0, U_0HI, S_2, RR_0);
      wide_mul(U_1, U_1HI, S_0, R_1);  wide_madd(U_1, U_1HI, S_1, R_0);  wide_madd(U_1, U_1HI, S_2, RR_1);
      __ andr(U_2, R_0, 3);
      __ mul(U_2, S_2, U_2);

      // Recycle registers S_0, S_1, S_2
      regs = (regs.remaining() + S_0 + S_1 + S_2).begin();

      // Partial reduction mod 2**130 - 5
      __ adds(U_1, U_0HI, U_1);
      __ adc(U_2, U_1HI, U_2);
      // Sum now in U_2:U_1:U_0.
      // Dead: U_0HI, U_1HI.
      regs = (regs.remaining() + U_0HI + U_1HI).begin();

      // U_2:U_1:U_0 += (U_2 >> 2) * 5 in two steps

      // First, U_2:U_1:U_0 += (U_2 >> 2)
      __ lsr(rscratch1, U_2, 2);
      __ andr(U_2, U_2, (u8)3);
      __ adds(U_0, U_0, rscratch1);
      __ adcs(U_1, U_1, zr);
      __ adc(U_2, U_2, zr);
      // Second, U_2:U_1:U_0 += (U_2 >> 2) << 2
      __ adds(U_0, U_0, rscratch1, Assembler::LSL, 2);
      __ adcs(U_1, U_1, zr);
      __ adc(U_2, U_2, zr);

      __ sub(length, length, checked_cast<u1>(BLOCK_LENGTH));
      __ cmp(length, checked_cast<u1>(BLOCK_LENGTH));
      __ br(~ Assembler::LT, LOOP);
    }

    // Further reduce modulo 2^130 - 5
    __ lsr(rscratch1, U_2, 2);
    __ add(rscratch1, rscratch1, rscratch1, Assembler::LSL, 2); // rscratch1 = U_2 * 5
    __ adds(U_0, U_0, rscratch1); // U_0 += U_2 * 5
    __ adcs(U_1, U_1, zr);
    __ andr(U_2, U_2, (u1)3);
    __ adc(U_2, U_2, zr);

    // Unpack the sum into five 26-bit limbs and write to memory.
    __ ubfiz(rscratch1, U_0, 0, 26);
    __ ubfx(rscratch2, U_0, 26, 26);
    __ stp(rscratch1, rscratch2, Address(acc_start));
    __ ubfx(rscratch1, U_0, 52, 12);
    __ bfi(rscratch1, U_1, 12, 14);
    __ ubfx(rscratch2, U_1, 14, 26);
    __ stp(rscratch1, rscratch2, Address(acc_start, 2 * sizeof (jlong)));
    __ ubfx(rscratch1, U_1, 40, 24);
    __ bfi(rscratch1, U_2, 24, 3);
    __ str(rscratch1, Address(acc_start, 4 * sizeof (jlong)));

    __ bind(DONE);
    __ pop(callee_saved, sp);
    __ leave();
    __ ret(lr);

    return start;
  }

  // exception handler for upcall stubs
  address generate_upcall_stub_exception_handler() {
    StubGenStubId stub_id = StubGenStubId::upcall_stub_exception_handler_id;
    StubCodeMark mark(this, stub_id);
    address start = __ pc();

    // Native caller has no idea how to handle exceptions,
    // so we just crash here. Up to callee to catch exceptions.
    __ verify_oop(r0);
    __ movptr(rscratch1, CAST_FROM_FN_PTR(uint64_t, UpcallLinker::handle_uncaught_exception));
    __ blr(rscratch1);
    __ should_not_reach_here();

    return start;
  }

  // load Method* target of MethodHandle
  // j_rarg0 = jobject receiver
  // rmethod = result
  address generate_upcall_stub_load_target() {
    StubGenStubId stub_id = StubGenStubId::upcall_stub_load_target_id;
    StubCodeMark mark(this, stub_id);
    address start = __ pc();

    __ resolve_global_jobject(j_rarg0, rscratch1, rscratch2);
      // Load target method from receiver
    __ load_heap_oop(rmethod, Address(j_rarg0, java_lang_invoke_MethodHandle::form_offset()), rscratch1, rscratch2);
    __ load_heap_oop(rmethod, Address(rmethod, java_lang_invoke_LambdaForm::vmentry_offset()), rscratch1, rscratch2);
    __ load_heap_oop(rmethod, Address(rmethod, java_lang_invoke_MemberName::method_offset()), rscratch1, rscratch2);
    __ access_load_at(T_ADDRESS, IN_HEAP, rmethod,
                      Address(rmethod, java_lang_invoke_ResolvedMethodName::vmtarget_offset()),
                      noreg, noreg);
    __ str(rmethod, Address(rthread, JavaThread::callee_target_offset())); // just in case callee is deoptimized

    __ ret(lr);

    return start;
  }

#undef __
#define __ masm->

  class MontgomeryMultiplyGenerator : public MacroAssembler {

    Register Pa_base, Pb_base, Pn_base, Pm_base, inv, Rlen, Ra, Rb, Rm, Rn,
      Pa, Pb, Pn, Pm, Rhi_ab, Rlo_ab, Rhi_mn, Rlo_mn, t0, t1, t2, Ri, Rj;

    RegSet _toSave;
    bool _squaring;

  public:
    MontgomeryMultiplyGenerator (Assembler *as, bool squaring)
      : MacroAssembler(as->code()), _squaring(squaring) {

      // Register allocation

      RegSetIterator<Register> regs = (RegSet::range(r0, r26) - r18_tls).begin();
      Pa_base = *regs;       // Argument registers
      if (squaring)
        Pb_base = Pa_base;
      else
        Pb_base = *++regs;
      Pn_base = *++regs;
      Rlen= *++regs;
      inv = *++regs;
      Pm_base = *++regs;

                          // Working registers:
      Ra =  *++regs;        // The current digit of a, b, n, and m.
      Rb =  *++regs;
      Rm =  *++regs;
      Rn =  *++regs;

      Pa =  *++regs;        // Pointers to the current/next digit of a, b, n, and m.
      Pb =  *++regs;
      Pm =  *++regs;
      Pn =  *++regs;

      t0 =  *++regs;        // Three registers which form a
      t1 =  *++regs;        // triple-precision accumuator.
      t2 =  *++regs;

      Ri =  *++regs;        // Inner and outer loop indexes.
      Rj =  *++regs;

      Rhi_ab = *++regs;     // Product registers: low and high parts
      Rlo_ab = *++regs;     // of a*b and m*n.
      Rhi_mn = *++regs;
      Rlo_mn = *++regs;

      // r19 and up are callee-saved.
      _toSave = RegSet::range(r19, *regs) + Pm_base;
    }

  private:
    void save_regs() {
      push(_toSave, sp);
    }

    void restore_regs() {
      pop(_toSave, sp);
    }

    template <typename T>
    void unroll_2(Register count, T block) {
      Label loop, end, odd;
      tbnz(count, 0, odd);
      cbz(count, end);
      align(16);
      bind(loop);
      (this->*block)();
      bind(odd);
      (this->*block)();
      subs(count, count, 2);
      br(Assembler::GT, loop);
      bind(end);
    }

    template <typename T>
    void unroll_2(Register count, T block, Register d, Register s, Register tmp) {
      Label loop, end, odd;
      tbnz(count, 0, odd);
      cbz(count, end);
      align(16);
      bind(loop);
      (this->*block)(d, s, tmp);
      bind(odd);
      (this->*block)(d, s, tmp);
      subs(count, count, 2);
      br(Assembler::GT, loop);
      bind(end);
    }

    void pre1(RegisterOrConstant i) {
      block_comment("pre1");
      // Pa = Pa_base;
      // Pb = Pb_base + i;
      // Pm = Pm_base;
      // Pn = Pn_base + i;
      // Ra = *Pa;
      // Rb = *Pb;
      // Rm = *Pm;
      // Rn = *Pn;
      ldr(Ra, Address(Pa_base));
      ldr(Rb, Address(Pb_base, i, Address::uxtw(LogBytesPerWord)));
      ldr(Rm, Address(Pm_base));
      ldr(Rn, Address(Pn_base, i, Address::uxtw(LogBytesPerWord)));
      lea(Pa, Address(Pa_base));
      lea(Pb, Address(Pb_base, i, Address::uxtw(LogBytesPerWord)));
      lea(Pm, Address(Pm_base));
      lea(Pn, Address(Pn_base, i, Address::uxtw(LogBytesPerWord)));

      // Zero the m*n result.
      mov(Rhi_mn, zr);
      mov(Rlo_mn, zr);
    }

    // The core multiply-accumulate step of a Montgomery
    // multiplication.  The idea is to schedule operations as a
    // pipeline so that instructions with long latencies (loads and
    // multiplies) have time to complete before their results are
    // used.  This most benefits in-order implementations of the
    // architecture but out-of-order ones also benefit.
    void step() {
      block_comment("step");
      // MACC(Ra, Rb, t0, t1, t2);
      // Ra = *++Pa;
      // Rb = *--Pb;
      umulh(Rhi_ab, Ra, Rb);
      mul(Rlo_ab, Ra, Rb);
      ldr(Ra, pre(Pa, wordSize));
      ldr(Rb, pre(Pb, -wordSize));
      acc(Rhi_mn, Rlo_mn, t0, t1, t2); // The pending m*n from the
                                       // previous iteration.
      // MACC(Rm, Rn, t0, t1, t2);
      // Rm = *++Pm;
      // Rn = *--Pn;
      umulh(Rhi_mn, Rm, Rn);
      mul(Rlo_mn, Rm, Rn);
      ldr(Rm, pre(Pm, wordSize));
      ldr(Rn, pre(Pn, -wordSize));
      acc(Rhi_ab, Rlo_ab, t0, t1, t2);
    }

    void post1() {
      block_comment("post1");

      // MACC(Ra, Rb, t0, t1, t2);
      // Ra = *++Pa;
      // Rb = *--Pb;
      umulh(Rhi_ab, Ra, Rb);
      mul(Rlo_ab, Ra, Rb);
      acc(Rhi_mn, Rlo_mn, t0, t1, t2);  // The pending m*n
      acc(Rhi_ab, Rlo_ab, t0, t1, t2);

      // *Pm = Rm = t0 * inv;
      mul(Rm, t0, inv);
      str(Rm, Address(Pm));

      // MACC(Rm, Rn, t0, t1, t2);
      // t0 = t1; t1 = t2; t2 = 0;
      umulh(Rhi_mn, Rm, Rn);

#ifndef PRODUCT
      // assert(m[i] * n[0] + t0 == 0, "broken Montgomery multiply");
      {
        mul(Rlo_mn, Rm, Rn);
        add(Rlo_mn, t0, Rlo_mn);
        Label ok;
        cbz(Rlo_mn, ok); {
          stop("broken Montgomery multiply");
        } bind(ok);
      }
#endif
      // We have very carefully set things up so that
      // m[i]*n[0] + t0 == 0 (mod b), so we don't have to calculate
      // the lower half of Rm * Rn because we know the result already:
      // it must be -t0.  t0 + (-t0) must generate a carry iff
      // t0 != 0.  So, rather than do a mul and an adds we just set
      // the carry flag iff t0 is nonzero.
      //
      // mul(Rlo_mn, Rm, Rn);
      // adds(zr, t0, Rlo_mn);
      subs(zr, t0, 1); // Set carry iff t0 is nonzero
      adcs(t0, t1, Rhi_mn);
      adc(t1, t2, zr);
      mov(t2, zr);
    }

    void pre2(RegisterOrConstant i, RegisterOrConstant len) {
      block_comment("pre2");
      // Pa = Pa_base + i-len;
      // Pb = Pb_base + len;
      // Pm = Pm_base + i-len;
      // Pn = Pn_base + len;

      if (i.is_register()) {
        sub(Rj, i.as_register(), len);
      } else {
        mov(Rj, i.as_constant());
        sub(Rj, Rj, len);
      }
      // Rj == i-len

      lea(Pa, Address(Pa_base, Rj, Address::uxtw(LogBytesPerWord)));
      lea(Pb, Address(Pb_base, len, Address::uxtw(LogBytesPerWord)));
      lea(Pm, Address(Pm_base, Rj, Address::uxtw(LogBytesPerWord)));
      lea(Pn, Address(Pn_base, len, Address::uxtw(LogBytesPerWord)));

      // Ra = *++Pa;
      // Rb = *--Pb;
      // Rm = *++Pm;
      // Rn = *--Pn;
      ldr(Ra, pre(Pa, wordSize));
      ldr(Rb, pre(Pb, -wordSize));
      ldr(Rm, pre(Pm, wordSize));
      ldr(Rn, pre(Pn, -wordSize));

      mov(Rhi_mn, zr);
      mov(Rlo_mn, zr);
    }

    void post2(RegisterOrConstant i, RegisterOrConstant len) {
      block_comment("post2");
      if (i.is_constant()) {
        mov(Rj, i.as_constant()-len.as_constant());
      } else {
        sub(Rj, i.as_register(), len);
      }

      adds(t0, t0, Rlo_mn); // The pending m*n, low part

      // As soon as we know the least significant digit of our result,
      // store it.
      // Pm_base[i-len] = t0;
      str(t0, Address(Pm_base, Rj, Address::uxtw(LogBytesPerWord)));

      // t0 = t1; t1 = t2; t2 = 0;
      adcs(t0, t1, Rhi_mn); // The pending m*n, high part
      adc(t1, t2, zr);
      mov(t2, zr);
    }

    // A carry in t0 after Montgomery multiplication means that we
    // should subtract multiples of n from our result in m.  We'll
    // keep doing that until there is no carry.
    void normalize(RegisterOrConstant len) {
      block_comment("normalize");
      // while (t0)
      //   t0 = sub(Pm_base, Pn_base, t0, len);
      Label loop, post, again;
      Register cnt = t1, i = t2; // Re-use registers; we're done with them now
      cbz(t0, post); {
        bind(again); {
          mov(i, zr);
          mov(cnt, len);
          ldr(Rm, Address(Pm_base, i, Address::uxtw(LogBytesPerWord)));
          ldr(Rn, Address(Pn_base, i, Address::uxtw(LogBytesPerWord)));
          subs(zr, zr, zr); // set carry flag, i.e. no borrow
          align(16);
          bind(loop); {
            sbcs(Rm, Rm, Rn);
            str(Rm, Address(Pm_base, i, Address::uxtw(LogBytesPerWord)));
            add(i, i, 1);
            ldr(Rm, Address(Pm_base, i, Address::uxtw(LogBytesPerWord)));
            ldr(Rn, Address(Pn_base, i, Address::uxtw(LogBytesPerWord)));
            sub(cnt, cnt, 1);
          } cbnz(cnt, loop);
          sbc(t0, t0, zr);
        } cbnz(t0, again);
      } bind(post);
    }

    // Move memory at s to d, reversing words.
    //    Increments d to end of copied memory
    //    Destroys tmp1, tmp2
    //    Preserves len
    //    Leaves s pointing to the address which was in d at start
    void reverse(Register d, Register s, Register len, Register tmp1, Register tmp2) {
      assert(tmp1->encoding() < r19->encoding(), "register corruption");
      assert(tmp2->encoding() < r19->encoding(), "register corruption");

      lea(s, Address(s, len, Address::uxtw(LogBytesPerWord)));
      mov(tmp1, len);
      unroll_2(tmp1, &MontgomeryMultiplyGenerator::reverse1, d, s, tmp2);
      sub(s, d, len, ext::uxtw, LogBytesPerWord);
    }
    // where
    void reverse1(Register d, Register s, Register tmp) {
      ldr(tmp, pre(s, -wordSize));
      ror(tmp, tmp, 32);
      str(tmp, post(d, wordSize));
    }

    void step_squaring() {
      // An extra ACC
      step();
      acc(Rhi_ab, Rlo_ab, t0, t1, t2);
    }

    void last_squaring(RegisterOrConstant i) {
      Label dont;
      // if ((i & 1) == 0) {
      tbnz(i.as_register(), 0, dont); {
        // MACC(Ra, Rb, t0, t1, t2);
        // Ra = *++Pa;
        // Rb = *--Pb;
        umulh(Rhi_ab, Ra, Rb);
        mul(Rlo_ab, Ra, Rb);
        acc(Rhi_ab, Rlo_ab, t0, t1, t2);
      } bind(dont);
    }

    void extra_step_squaring() {
      acc(Rhi_mn, Rlo_mn, t0, t1, t2);  // The pending m*n

      // MACC(Rm, Rn, t0, t1, t2);
      // Rm = *++Pm;
      // Rn = *--Pn;
      umulh(Rhi_mn, Rm, Rn);
      mul(Rlo_mn, Rm, Rn);
      ldr(Rm, pre(Pm, wordSize));
      ldr(Rn, pre(Pn, -wordSize));
    }

    void post1_squaring() {
      acc(Rhi_mn, Rlo_mn, t0, t1, t2);  // The pending m*n

      // *Pm = Rm = t0 * inv;
      mul(Rm, t0, inv);
      str(Rm, Address(Pm));

      // MACC(Rm, Rn, t0, t1, t2);
      // t0 = t1; t1 = t2; t2 = 0;
      umulh(Rhi_mn, Rm, Rn);

#ifndef PRODUCT
      // assert(m[i] * n[0] + t0 == 0, "broken Montgomery multiply");
      {
        mul(Rlo_mn, Rm, Rn);
        add(Rlo_mn, t0, Rlo_mn);
        Label ok;
        cbz(Rlo_mn, ok); {
          stop("broken Montgomery multiply");
        } bind(ok);
      }
#endif
      // We have very carefully set things up so that
      // m[i]*n[0] + t0 == 0 (mod b), so we don't have to calculate
      // the lower half of Rm * Rn because we know the result already:
      // it must be -t0.  t0 + (-t0) must generate a carry iff
      // t0 != 0.  So, rather than do a mul and an adds we just set
      // the carry flag iff t0 is nonzero.
      //
      // mul(Rlo_mn, Rm, Rn);
      // adds(zr, t0, Rlo_mn);
      subs(zr, t0, 1); // Set carry iff t0 is nonzero
      adcs(t0, t1, Rhi_mn);
      adc(t1, t2, zr);
      mov(t2, zr);
    }

    void acc(Register Rhi, Register Rlo,
             Register t0, Register t1, Register t2) {
      adds(t0, t0, Rlo);
      adcs(t1, t1, Rhi);
      adc(t2, t2, zr);
    }

  public:
    /**
     * Fast Montgomery multiplication.  The derivation of the
     * algorithm is in A Cryptographic Library for the Motorola
     * DSP56000, Dusse and Kaliski, Proc. EUROCRYPT 90, pp. 230-237.
     *
     * Arguments:
     *
     * Inputs for multiplication:
     *   c_rarg0   - int array elements a
     *   c_rarg1   - int array elements b
     *   c_rarg2   - int array elements n (the modulus)
     *   c_rarg3   - int length
     *   c_rarg4   - int inv
     *   c_rarg5   - int array elements m (the result)
     *
     * Inputs for squaring:
     *   c_rarg0   - int array elements a
     *   c_rarg1   - int array elements n (the modulus)
     *   c_rarg2   - int length
     *   c_rarg3   - int inv
     *   c_rarg4   - int array elements m (the result)
     *
     */
    address generate_multiply() {
      Label argh, nothing;
      bind(argh);
      stop("MontgomeryMultiply total_allocation must be <= 8192");

      align(CodeEntryAlignment);
      address entry = pc();

      cbzw(Rlen, nothing);

      enter();

      // Make room.
      cmpw(Rlen, 512);
      br(Assembler::HI, argh);
      sub(Ra, sp, Rlen, ext::uxtw, exact_log2(4 * sizeof (jint)));
      andr(sp, Ra, -2 * wordSize);

      lsrw(Rlen, Rlen, 1);  // length in longwords = len/2

      {
        // Copy input args, reversing as we go.  We use Ra as a
        // temporary variable.
        reverse(Ra, Pa_base, Rlen, t0, t1);
        if (!_squaring)
          reverse(Ra, Pb_base, Rlen, t0, t1);
        reverse(Ra, Pn_base, Rlen, t0, t1);
      }

      // Push all call-saved registers and also Pm_base which we'll need
      // at the end.
      save_regs();

#ifndef PRODUCT
      // assert(inv * n[0] == -1UL, "broken inverse in Montgomery multiply");
      {
        ldr(Rn, Address(Pn_base, 0));
        mul(Rlo_mn, Rn, inv);
        subs(zr, Rlo_mn, -1);
        Label ok;
        br(EQ, ok); {
          stop("broken inverse in Montgomery multiply");
        } bind(ok);
      }
#endif

      mov(Pm_base, Ra);

      mov(t0, zr);
      mov(t1, zr);
      mov(t2, zr);

      block_comment("for (int i = 0; i < len; i++) {");
      mov(Ri, zr); {
        Label loop, end;
        cmpw(Ri, Rlen);
        br(Assembler::GE, end);

        bind(loop);
        pre1(Ri);

        block_comment("  for (j = i; j; j--) {"); {
          movw(Rj, Ri);
          unroll_2(Rj, &MontgomeryMultiplyGenerator::step);
        } block_comment("  } // j");

        post1();
        addw(Ri, Ri, 1);
        cmpw(Ri, Rlen);
        br(Assembler::LT, loop);
        bind(end);
        block_comment("} // i");
      }

      block_comment("for (int i = len; i < 2*len; i++) {");
      mov(Ri, Rlen); {
        Label loop, end;
        cmpw(Ri, Rlen, Assembler::LSL, 1);
        br(Assembler::GE, end);

        bind(loop);
        pre2(Ri, Rlen);

        block_comment("  for (j = len*2-i-1; j; j--) {"); {
          lslw(Rj, Rlen, 1);
          subw(Rj, Rj, Ri);
          subw(Rj, Rj, 1);
          unroll_2(Rj, &MontgomeryMultiplyGenerator::step);
        } block_comment("  } // j");

        post2(Ri, Rlen);
        addw(Ri, Ri, 1);
        cmpw(Ri, Rlen, Assembler::LSL, 1);
        br(Assembler::LT, loop);
        bind(end);
      }
      block_comment("} // i");

      normalize(Rlen);

      mov(Ra, Pm_base);  // Save Pm_base in Ra
      restore_regs();  // Restore caller's Pm_base

      // Copy our result into caller's Pm_base
      reverse(Pm_base, Ra, Rlen, t0, t1);

      leave();
      bind(nothing);
      ret(lr);

      return entry;
    }
    // In C, approximately:

    // void
    // montgomery_multiply(julong Pa_base[], julong Pb_base[],
    //                     julong Pn_base[], julong Pm_base[],
    //                     julong inv, int len) {
    //   julong t0 = 0, t1 = 0, t2 = 0; // Triple-precision accumulator
    //   julong *Pa, *Pb, *Pn, *Pm;
    //   julong Ra, Rb, Rn, Rm;

    //   int i;

    //   assert(inv * Pn_base[0] == -1UL, "broken inverse in Montgomery multiply");

    //   for (i = 0; i < len; i++) {
    //     int j;

    //     Pa = Pa_base;
    //     Pb = Pb_base + i;
    //     Pm = Pm_base;
    //     Pn = Pn_base + i;

    //     Ra = *Pa;
    //     Rb = *Pb;
    //     Rm = *Pm;
    //     Rn = *Pn;

    //     int iters = i;
    //     for (j = 0; iters--; j++) {
    //       assert(Ra == Pa_base[j] && Rb == Pb_base[i-j], "must be");
    //       MACC(Ra, Rb, t0, t1, t2);
    //       Ra = *++Pa;
    //       Rb = *--Pb;
    //       assert(Rm == Pm_base[j] && Rn == Pn_base[i-j], "must be");
    //       MACC(Rm, Rn, t0, t1, t2);
    //       Rm = *++Pm;
    //       Rn = *--Pn;
    //     }

    //     assert(Ra == Pa_base[i] && Rb == Pb_base[0], "must be");
    //     MACC(Ra, Rb, t0, t1, t2);
    //     *Pm = Rm = t0 * inv;
    //     assert(Rm == Pm_base[i] && Rn == Pn_base[0], "must be");
    //     MACC(Rm, Rn, t0, t1, t2);

    //     assert(t0 == 0, "broken Montgomery multiply");

    //     t0 = t1; t1 = t2; t2 = 0;
    //   }

    //   for (i = len; i < 2*len; i++) {
    //     int j;

    //     Pa = Pa_base + i-len;
    //     Pb = Pb_base + len;
    //     Pm = Pm_base + i-len;
    //     Pn = Pn_base + len;

    //     Ra = *++Pa;
    //     Rb = *--Pb;
    //     Rm = *++Pm;
    //     Rn = *--Pn;

    //     int iters = len*2-i-1;
    //     for (j = i-len+1; iters--; j++) {
    //       assert(Ra == Pa_base[j] && Rb == Pb_base[i-j], "must be");
    //       MACC(Ra, Rb, t0, t1, t2);
    //       Ra = *++Pa;
    //       Rb = *--Pb;
    //       assert(Rm == Pm_base[j] && Rn == Pn_base[i-j], "must be");
    //       MACC(Rm, Rn, t0, t1, t2);
    //       Rm = *++Pm;
    //       Rn = *--Pn;
    //     }

    //     Pm_base[i-len] = t0;
    //     t0 = t1; t1 = t2; t2 = 0;
    //   }

    //   while (t0)
    //     t0 = sub(Pm_base, Pn_base, t0, len);
    // }

    /**
     * Fast Montgomery squaring.  This uses asymptotically 25% fewer
     * multiplies than Montgomery multiplication so it should be up to
     * 25% faster.  However, its loop control is more complex and it
     * may actually run slower on some machines.
     *
     * Arguments:
     *
     * Inputs:
     *   c_rarg0   - int array elements a
     *   c_rarg1   - int array elements n (the modulus)
     *   c_rarg2   - int length
     *   c_rarg3   - int inv
     *   c_rarg4   - int array elements m (the result)
     *
     */
    address generate_square() {
      Label argh;
      bind(argh);
      stop("MontgomeryMultiply total_allocation must be <= 8192");

      align(CodeEntryAlignment);
      address entry = pc();

      enter();

      // Make room.
      cmpw(Rlen, 512);
      br(Assembler::HI, argh);
      sub(Ra, sp, Rlen, ext::uxtw, exact_log2(4 * sizeof (jint)));
      andr(sp, Ra, -2 * wordSize);

      lsrw(Rlen, Rlen, 1);  // length in longwords = len/2

      {
        // Copy input args, reversing as we go.  We use Ra as a
        // temporary variable.
        reverse(Ra, Pa_base, Rlen, t0, t1);
        reverse(Ra, Pn_base, Rlen, t0, t1);
      }

      // Push all call-saved registers and also Pm_base which we'll need
      // at the end.
      save_regs();

      mov(Pm_base, Ra);

      mov(t0, zr);
      mov(t1, zr);
      mov(t2, zr);

      block_comment("for (int i = 0; i < len; i++) {");
      mov(Ri, zr); {
        Label loop, end;
        bind(loop);
        cmp(Ri, Rlen);
        br(Assembler::GE, end);

        pre1(Ri);

        block_comment("for (j = (i+1)/2; j; j--) {"); {
          add(Rj, Ri, 1);
          lsr(Rj, Rj, 1);
          unroll_2(Rj, &MontgomeryMultiplyGenerator::step_squaring);
        } block_comment("  } // j");

        last_squaring(Ri);

        block_comment("  for (j = i/2; j; j--) {"); {
          lsr(Rj, Ri, 1);
          unroll_2(Rj, &MontgomeryMultiplyGenerator::extra_step_squaring);
        } block_comment("  } // j");

        post1_squaring();
        add(Ri, Ri, 1);
        cmp(Ri, Rlen);
        br(Assembler::LT, loop);

        bind(end);
        block_comment("} // i");
      }

      block_comment("for (int i = len; i < 2*len; i++) {");
      mov(Ri, Rlen); {
        Label loop, end;
        bind(loop);
        cmp(Ri, Rlen, Assembler::LSL, 1);
        br(Assembler::GE, end);

        pre2(Ri, Rlen);

        block_comment("  for (j = (2*len-i-1)/2; j; j--) {"); {
          lsl(Rj, Rlen, 1);
          sub(Rj, Rj, Ri);
          sub(Rj, Rj, 1);
          lsr(Rj, Rj, 1);
          unroll_2(Rj, &MontgomeryMultiplyGenerator::step_squaring);
        } block_comment("  } // j");

        last_squaring(Ri);

        block_comment("  for (j = (2*len-i)/2; j; j--) {"); {
          lsl(Rj, Rlen, 1);
          sub(Rj, Rj, Ri);
          lsr(Rj, Rj, 1);
          unroll_2(Rj, &MontgomeryMultiplyGenerator::extra_step_squaring);
        } block_comment("  } // j");

        post2(Ri, Rlen);
        add(Ri, Ri, 1);
        cmp(Ri, Rlen, Assembler::LSL, 1);

        br(Assembler::LT, loop);
        bind(end);
        block_comment("} // i");
      }

      normalize(Rlen);

      mov(Ra, Pm_base);  // Save Pm_base in Ra
      restore_regs();  // Restore caller's Pm_base

      // Copy our result into caller's Pm_base
      reverse(Pm_base, Ra, Rlen, t0, t1);

      leave();
      ret(lr);

      return entry;
    }
    // In C, approximately:

    // void
    // montgomery_square(julong Pa_base[], julong Pn_base[],
    //                   julong Pm_base[], julong inv, int len) {
    //   julong t0 = 0, t1 = 0, t2 = 0; // Triple-precision accumulator
    //   julong *Pa, *Pb, *Pn, *Pm;
    //   julong Ra, Rb, Rn, Rm;

    //   int i;

    //   assert(inv * Pn_base[0] == -1UL, "broken inverse in Montgomery multiply");

    //   for (i = 0; i < len; i++) {
    //     int j;

    //     Pa = Pa_base;
    //     Pb = Pa_base + i;
    //     Pm = Pm_base;
    //     Pn = Pn_base + i;

    //     Ra = *Pa;
    //     Rb = *Pb;
    //     Rm = *Pm;
    //     Rn = *Pn;

    //     int iters = (i+1)/2;
    //     for (j = 0; iters--; j++) {
    //       assert(Ra == Pa_base[j] && Rb == Pa_base[i-j], "must be");
    //       MACC2(Ra, Rb, t0, t1, t2);
    //       Ra = *++Pa;
    //       Rb = *--Pb;
    //       assert(Rm == Pm_base[j] && Rn == Pn_base[i-j], "must be");
    //       MACC(Rm, Rn, t0, t1, t2);
    //       Rm = *++Pm;
    //       Rn = *--Pn;
    //     }
    //     if ((i & 1) == 0) {
    //       assert(Ra == Pa_base[j], "must be");
    //       MACC(Ra, Ra, t0, t1, t2);
    //     }
    //     iters = i/2;
    //     assert(iters == i-j, "must be");
    //     for (; iters--; j++) {
    //       assert(Rm == Pm_base[j] && Rn == Pn_base[i-j], "must be");
    //       MACC(Rm, Rn, t0, t1, t2);
    //       Rm = *++Pm;
    //       Rn = *--Pn;
    //     }

    //     *Pm = Rm = t0 * inv;
    //     assert(Rm == Pm_base[i] && Rn == Pn_base[0], "must be");
    //     MACC(Rm, Rn, t0, t1, t2);

    //     assert(t0 == 0, "broken Montgomery multiply");

    //     t0 = t1; t1 = t2; t2 = 0;
    //   }

    //   for (i = len; i < 2*len; i++) {
    //     int start = i-len+1;
    //     int end = start + (len - start)/2;
    //     int j;

    //     Pa = Pa_base + i-len;
    //     Pb = Pa_base + len;
    //     Pm = Pm_base + i-len;
    //     Pn = Pn_base + len;

    //     Ra = *++Pa;
    //     Rb = *--Pb;
    //     Rm = *++Pm;
    //     Rn = *--Pn;

    //     int iters = (2*len-i-1)/2;
    //     assert(iters == end-start, "must be");
    //     for (j = start; iters--; j++) {
    //       assert(Ra == Pa_base[j] && Rb == Pa_base[i-j], "must be");
    //       MACC2(Ra, Rb, t0, t1, t2);
    //       Ra = *++Pa;
    //       Rb = *--Pb;
    //       assert(Rm == Pm_base[j] && Rn == Pn_base[i-j], "must be");
    //       MACC(Rm, Rn, t0, t1, t2);
    //       Rm = *++Pm;
    //       Rn = *--Pn;
    //     }
    //     if ((i & 1) == 0) {
    //       assert(Ra == Pa_base[j], "must be");
    //       MACC(Ra, Ra, t0, t1, t2);
    //     }
    //     iters =  (2*len-i)/2;
    //     assert(iters == len-j, "must be");
    //     for (; iters--; j++) {
    //       assert(Rm == Pm_base[j] && Rn == Pn_base[i-j], "must be");
    //       MACC(Rm, Rn, t0, t1, t2);
    //       Rm = *++Pm;
    //       Rn = *--Pn;
    //     }
    //     Pm_base[i-len] = t0;
    //     t0 = t1; t1 = t2; t2 = 0;
    //   }

    //   while (t0)
    //     t0 = sub(Pm_base, Pn_base, t0, len);
    // }
  };

  // Initialization
  void generate_initial_stubs() {
    // Generate initial stubs and initializes the entry points

    // entry points that exist in all platforms Note: This is code
    // that could be shared among different platforms - however the
    // benefit seems to be smaller than the disadvantage of having a
    // much more complicated generator structure. See also comment in
    // stubRoutines.hpp.

    StubRoutines::_forward_exception_entry = generate_forward_exception();

    StubRoutines::_call_stub_entry =
      generate_call_stub(StubRoutines::_call_stub_return_address);

    // is referenced by megamorphic call
    StubRoutines::_catch_exception_entry = generate_catch_exception();

    // Initialize table for copy memory (arraycopy) check.
    if (UnsafeMemoryAccess::_table == nullptr) {
      UnsafeMemoryAccess::create_table(8 + 4); // 8 for copyMemory; 4 for setMemory
    }

    if (UseCRC32Intrinsics) {
      // set table address before stub generation which use it
      StubRoutines::_crc_table_adr = (address)StubRoutines::aarch64::_crc_table;
      StubRoutines::_updateBytesCRC32 = generate_updateBytesCRC32();
    }

    if (UseCRC32CIntrinsics) {
      StubRoutines::_updateBytesCRC32C = generate_updateBytesCRC32C();
    }

    if (vmIntrinsics::is_intrinsic_available(vmIntrinsics::_dsin)) {
      StubRoutines::_dsin = generate_dsin_dcos(/* isCos = */ false);
    }

    if (vmIntrinsics::is_intrinsic_available(vmIntrinsics::_dcos)) {
      StubRoutines::_dcos = generate_dsin_dcos(/* isCos = */ true);
    }

    if (vmIntrinsics::is_intrinsic_available(vmIntrinsics::_float16ToFloat) &&
        vmIntrinsics::is_intrinsic_available(vmIntrinsics::_floatToFloat16)) {
      StubRoutines::_hf2f = generate_float16ToFloat();
      StubRoutines::_f2hf = generate_floatToFloat16();
    }
  }

  void generate_continuation_stubs() {
    // Continuation stubs:
    StubRoutines::_cont_thaw          = generate_cont_thaw();
    StubRoutines::_cont_returnBarrier = generate_cont_returnBarrier();
    StubRoutines::_cont_returnBarrierExc = generate_cont_returnBarrier_exception();
    StubRoutines::_cont_preempt_stub = generate_cont_preempt_stub();
  }

  void generate_final_stubs() {
    // support for verify_oop (must happen after universe_init)
    if (VerifyOops) {
      StubRoutines::_verify_oop_subroutine_entry   = generate_verify_oop();
    }

    // arraycopy stubs used by compilers
    generate_arraycopy_stubs();

    StubRoutines::_method_entry_barrier = generate_method_entry_barrier();

    StubRoutines::aarch64::_spin_wait = generate_spin_wait();

    StubRoutines::_upcall_stub_exception_handler = generate_upcall_stub_exception_handler();
    StubRoutines::_upcall_stub_load_target = generate_upcall_stub_load_target();

#if defined (LINUX) && !defined (__ARM_FEATURE_ATOMICS)

    generate_atomic_entry_points();

#endif // LINUX

#ifdef COMPILER2
    if (UseSecondarySupersTable) {
      StubRoutines::_lookup_secondary_supers_table_slow_path_stub = generate_lookup_secondary_supers_table_slow_path_stub();
      if (! InlineSecondarySupersTest) {
        generate_lookup_secondary_supers_table_stub();
      }
    }
#endif

    StubRoutines::_unsafe_setmemory = generate_unsafe_setmemory();

    StubRoutines::aarch64::set_completed(); // Inidicate that arraycopy and zero_blocks stubs are generated
  }

  void generate_compiler_stubs() {
#if COMPILER2_OR_JVMCI

    if (UseSVE == 0) {
      StubRoutines::aarch64::_vector_iota_indices = generate_iota_indices(StubGenStubId::vector_iota_indices_id);
    }

    // array equals stub for large arrays.
    if (!UseSimpleArrayEquals) {
      StubRoutines::aarch64::_large_array_equals = generate_large_array_equals();
    }

    // arrays_hascode stub for large arrays.
    StubRoutines::aarch64::_large_arrays_hashcode_boolean = generate_large_arrays_hashcode(T_BOOLEAN);
    StubRoutines::aarch64::_large_arrays_hashcode_byte = generate_large_arrays_hashcode(T_BYTE);
    StubRoutines::aarch64::_large_arrays_hashcode_char = generate_large_arrays_hashcode(T_CHAR);
    StubRoutines::aarch64::_large_arrays_hashcode_int = generate_large_arrays_hashcode(T_INT);
    StubRoutines::aarch64::_large_arrays_hashcode_short = generate_large_arrays_hashcode(T_SHORT);

    // byte_array_inflate stub for large arrays.
    StubRoutines::aarch64::_large_byte_array_inflate = generate_large_byte_array_inflate();

    // countPositives stub for large arrays.
    StubRoutines::aarch64::_count_positives = generate_count_positives(StubRoutines::aarch64::_count_positives_long);

    generate_compare_long_strings();

    generate_string_indexof_stubs();

#ifdef COMPILER2
    if (UseMultiplyToLenIntrinsic) {
      StubRoutines::_multiplyToLen = generate_multiplyToLen();
    }

    if (UseSquareToLenIntrinsic) {
      StubRoutines::_squareToLen = generate_squareToLen();
    }

    if (UseMulAddIntrinsic) {
      StubRoutines::_mulAdd = generate_mulAdd();
    }

    if (UseSIMDForBigIntegerShiftIntrinsics) {
      StubRoutines::_bigIntegerRightShiftWorker = generate_bigIntegerRightShift();
      StubRoutines::_bigIntegerLeftShiftWorker  = generate_bigIntegerLeftShift();
    }

    if (UseMontgomeryMultiplyIntrinsic) {
      StubGenStubId stub_id = StubGenStubId::montgomeryMultiply_id;
      StubCodeMark mark(this, stub_id);
      MontgomeryMultiplyGenerator g(_masm, /*squaring*/false);
      StubRoutines::_montgomeryMultiply = g.generate_multiply();
    }

    if (UseMontgomerySquareIntrinsic) {
      StubGenStubId stub_id = StubGenStubId::montgomerySquare_id;
      StubCodeMark mark(this, stub_id);
      MontgomeryMultiplyGenerator g(_masm, /*squaring*/true);
      // We use generate_multiply() rather than generate_square()
      // because it's faster for the sizes of modulus we care about.
      StubRoutines::_montgomerySquare = g.generate_multiply();
    }

#endif // COMPILER2

    if (UseChaCha20Intrinsics) {
      StubRoutines::_chacha20Block = generate_chacha20Block_blockpar();
    }

    if (UseKyberIntrinsics) {
      StubRoutines::_kyberNtt = generate_kyberNtt();
      StubRoutines::_kyberInverseNtt = generate_kyberInverseNtt();
      StubRoutines::_kyberNttMult = generate_kyberNttMult();
      StubRoutines::_kyberAddPoly_2 = generate_kyberAddPoly_2();
      StubRoutines::_kyberAddPoly_3 = generate_kyberAddPoly_3();
      StubRoutines::_kyber12To16 = generate_kyber12To16();
      StubRoutines::_kyberBarrettReduce = generate_kyberBarrettReduce();
    }

    if (UseDilithiumIntrinsics) {
      StubRoutines::_dilithiumAlmostNtt = generate_dilithiumAlmostNtt();
      StubRoutines::_dilithiumAlmostInverseNtt = generate_dilithiumAlmostInverseNtt();
      StubRoutines::_dilithiumNttMult = generate_dilithiumNttMult();
      StubRoutines::_dilithiumMontMulByConstant = generate_dilithiumMontMulByConstant();
      StubRoutines::_dilithiumDecomposePoly = generate_dilithiumDecomposePoly();
    }

    if (UseBASE64Intrinsics) {
        StubRoutines::_base64_encodeBlock = generate_base64_encodeBlock();
        StubRoutines::_base64_decodeBlock = generate_base64_decodeBlock();
    }

    // data cache line writeback
    StubRoutines::_data_cache_writeback = generate_data_cache_writeback();
    StubRoutines::_data_cache_writeback_sync = generate_data_cache_writeback_sync();

    if (UseAESIntrinsics) {
      StubRoutines::_aescrypt_encryptBlock = generate_aescrypt_encryptBlock();
      StubRoutines::_aescrypt_decryptBlock = generate_aescrypt_decryptBlock();
      StubRoutines::_cipherBlockChaining_encryptAESCrypt = generate_cipherBlockChaining_encryptAESCrypt();
      StubRoutines::_cipherBlockChaining_decryptAESCrypt = generate_cipherBlockChaining_decryptAESCrypt();
      StubRoutines::_counterMode_AESCrypt = generate_counterMode_AESCrypt();
    }
    if (UseGHASHIntrinsics) {
      // StubRoutines::_ghash_processBlocks = generate_ghash_processBlocks();
      StubRoutines::_ghash_processBlocks = generate_ghash_processBlocks_wide();
    }
    if (UseAESIntrinsics && UseGHASHIntrinsics) {
      StubRoutines::_galoisCounterMode_AESCrypt = generate_galoisCounterMode_AESCrypt();
    }

    if (UseMD5Intrinsics) {
      StubRoutines::_md5_implCompress      = generate_md5_implCompress(StubGenStubId::md5_implCompress_id);
      StubRoutines::_md5_implCompressMB    = generate_md5_implCompress(StubGenStubId::md5_implCompressMB_id);
    }
    if (UseSHA1Intrinsics) {
      StubRoutines::_sha1_implCompress     = generate_sha1_implCompress(StubGenStubId::sha1_implCompress_id);
      StubRoutines::_sha1_implCompressMB   = generate_sha1_implCompress(StubGenStubId::sha1_implCompressMB_id);
    }
    if (UseSHA256Intrinsics) {
      StubRoutines::_sha256_implCompress   = generate_sha256_implCompress(StubGenStubId::sha256_implCompress_id);
      StubRoutines::_sha256_implCompressMB = generate_sha256_implCompress(StubGenStubId::sha256_implCompressMB_id);
    }
    if (UseSHA512Intrinsics) {
      StubRoutines::_sha512_implCompress   = generate_sha512_implCompress(StubGenStubId::sha512_implCompress_id);
      StubRoutines::_sha512_implCompressMB = generate_sha512_implCompress(StubGenStubId::sha512_implCompressMB_id);
    }
    if (UseSHA3Intrinsics) {
      StubRoutines::_double_keccak         = generate_double_keccak();
      if (UseSIMDForSHA3Intrinsic) {
         StubRoutines::_sha3_implCompress     = generate_sha3_implCompress(StubGenStubId::sha3_implCompress_id);
         StubRoutines::_sha3_implCompressMB   = generate_sha3_implCompress(StubGenStubId::sha3_implCompressMB_id);
      } else {
         StubRoutines::_sha3_implCompress     = generate_sha3_implCompress_gpr(StubGenStubId::sha3_implCompress_id);
         StubRoutines::_sha3_implCompressMB   = generate_sha3_implCompress_gpr(StubGenStubId::sha3_implCompressMB_id);
      }
    }

    if (UsePoly1305Intrinsics) {
      StubRoutines::_poly1305_processBlocks = generate_poly1305_processBlocks();
    }

    // generate Adler32 intrinsics code
    if (UseAdler32Intrinsics) {
      StubRoutines::_updateBytesAdler32 = generate_updateBytesAdler32();
    }

#endif // COMPILER2_OR_JVMCI
  }

 public:
  StubGenerator(CodeBuffer* code, StubGenBlobId blob_id) : StubCodeGenerator(code, blob_id) {
    switch(blob_id) {
    case initial_id:
      generate_initial_stubs();
      break;
     case continuation_id:
      generate_continuation_stubs();
      break;
    case compiler_id:
      generate_compiler_stubs();
      break;
    case final_id:
      generate_final_stubs();
      break;
    default:
      fatal("unexpected blob id: %d", blob_id);
      break;
    };
  }
}; // end class declaration

void StubGenerator_generate(CodeBuffer* code, StubGenBlobId blob_id) {
  StubGenerator g(code, blob_id);
}


#if defined (LINUX)

// Define pointers to atomic stubs and initialize them to point to the
// code in atomic_aarch64.S.

#define DEFAULT_ATOMIC_OP(OPNAME, SIZE, RELAXED)                                \
  extern "C" uint64_t aarch64_atomic_ ## OPNAME ## _ ## SIZE ## RELAXED ## _default_impl \
    (volatile void *ptr, uint64_t arg1, uint64_t arg2);                 \
  aarch64_atomic_stub_t aarch64_atomic_ ## OPNAME ## _ ## SIZE ## RELAXED ## _impl \
    = aarch64_atomic_ ## OPNAME ## _ ## SIZE ## RELAXED ## _default_impl;

DEFAULT_ATOMIC_OP(fetch_add, 4, )
DEFAULT_ATOMIC_OP(fetch_add, 8, )
DEFAULT_ATOMIC_OP(fetch_add, 4, _relaxed)
DEFAULT_ATOMIC_OP(fetch_add, 8, _relaxed)
DEFAULT_ATOMIC_OP(xchg, 4, )
DEFAULT_ATOMIC_OP(xchg, 8, )
DEFAULT_ATOMIC_OP(cmpxchg, 1, )
DEFAULT_ATOMIC_OP(cmpxchg, 4, )
DEFAULT_ATOMIC_OP(cmpxchg, 8, )
DEFAULT_ATOMIC_OP(cmpxchg, 1, _relaxed)
DEFAULT_ATOMIC_OP(cmpxchg, 4, _relaxed)
DEFAULT_ATOMIC_OP(cmpxchg, 8, _relaxed)
DEFAULT_ATOMIC_OP(cmpxchg, 4, _release)
DEFAULT_ATOMIC_OP(cmpxchg, 8, _release)
DEFAULT_ATOMIC_OP(cmpxchg, 4, _seq_cst)
DEFAULT_ATOMIC_OP(cmpxchg, 8, _seq_cst)

#undef DEFAULT_ATOMIC_OP

#endif // LINUX<|MERGE_RESOLUTION|>--- conflicted
+++ resolved
@@ -4525,7 +4525,2562 @@
     return start;
   }
 
-<<<<<<< HEAD
+  // ChaCha20 block function.  This version parallelizes the 32-bit
+  // state elements on each of 16 vectors, producing 4 blocks of
+  // keystream at a time.
+  //
+  // state (int[16]) = c_rarg0
+  // keystream (byte[256]) = c_rarg1
+  // return - number of bytes of produced keystream (always 256)
+  //
+  // This implementation takes each 32-bit integer from the state
+  // array and broadcasts it across all 4 32-bit lanes of a vector register
+  // (e.g. state[0] is replicated on all 4 lanes of v4, state[1] to all 4 lanes
+  // of v5, etc.).  Once all 16 elements have been broadcast onto 16 vectors,
+  // the quarter round schedule is implemented as outlined in RFC 7539 section
+  // 2.3.  However, instead of sequentially processing the 3 quarter round
+  // operations represented by one QUARTERROUND function, we instead stack all
+  // the adds, xors and left-rotations from the first 4 quarter rounds together
+  // and then do the same for the second set of 4 quarter rounds.  This removes
+  // some latency that would otherwise be incurred by waiting for an add to
+  // complete before performing an xor (which depends on the result of the
+  // add), etc. An adjustment happens between the first and second groups of 4
+  // quarter rounds, but this is done only in the inputs to the macro functions
+  // that generate the assembly instructions - these adjustments themselves are
+  // not part of the resulting assembly.
+  // The 4 registers v0-v3 are used during the quarter round operations as
+  // scratch registers.  Once the 20 rounds are complete, these 4 scratch
+  // registers become the vectors involved in adding the start state back onto
+  // the post-QR working state.  After the adds are complete, each of the 16
+  // vectors write their first lane back to the keystream buffer, followed
+  // by the second lane from all vectors and so on.
+  address generate_chacha20Block_blockpar() {
+    Label L_twoRounds, L_cc20_const;
+    // The constant data is broken into two 128-bit segments to be loaded
+    // onto FloatRegisters.  The first 128 bits are a counter add overlay
+    // that adds +0/+1/+2/+3 to the vector holding replicated state[12].
+    // The second 128-bits is a table constant used for 8-bit left rotations.
+    __ BIND(L_cc20_const);
+    __ emit_int64(0x0000000100000000UL);
+    __ emit_int64(0x0000000300000002UL);
+    __ emit_int64(0x0605040702010003UL);
+    __ emit_int64(0x0E0D0C0F0A09080BUL);
+
+    __ align(CodeEntryAlignment);
+    StubGenStubId stub_id = StubGenStubId::chacha20Block_id;
+    StubCodeMark mark(this, stub_id);
+    address start = __ pc();
+    __ enter();
+
+    int i, j;
+    const Register state = c_rarg0;
+    const Register keystream = c_rarg1;
+    const Register loopCtr = r10;
+    const Register tmpAddr = r11;
+    const FloatRegister ctrAddOverlay = v28;
+    const FloatRegister lrot8Tbl = v29;
+
+    // Organize SIMD registers in an array that facilitates
+    // putting repetitive opcodes into loop structures.  It is
+    // important that each grouping of 4 registers is monotonically
+    // increasing to support the requirements of multi-register
+    // instructions (e.g. ld4r, st4, etc.)
+    const FloatRegister workSt[16] = {
+         v4,  v5,  v6,  v7, v16, v17, v18, v19,
+        v20, v21, v22, v23, v24, v25, v26, v27
+    };
+
+    // Pull in constant data.  The first 16 bytes are the add overlay
+    // which is applied to the vector holding the counter (state[12]).
+    // The second 16 bytes is the index register for the 8-bit left
+    // rotation tbl instruction.
+    __ adr(tmpAddr, L_cc20_const);
+    __ ldpq(ctrAddOverlay, lrot8Tbl, Address(tmpAddr));
+
+    // Load from memory and interlace across 16 SIMD registers,
+    // With each word from memory being broadcast to all lanes of
+    // each successive SIMD register.
+    //      Addr(0) -> All lanes in workSt[i]
+    //      Addr(4) -> All lanes workSt[i + 1], etc.
+    __ mov(tmpAddr, state);
+    for (i = 0; i < 16; i += 4) {
+      __ ld4r(workSt[i], workSt[i + 1], workSt[i + 2], workSt[i + 3], __ T4S,
+          __ post(tmpAddr, 16));
+    }
+    __ addv(workSt[12], __ T4S, workSt[12], ctrAddOverlay); // Add ctr overlay
+
+    // Before entering the loop, create 5 4-register arrays.  These
+    // will hold the 4 registers that represent the a/b/c/d fields
+    // in the quarter round operation.  For instance the "b" field
+    // for the first 4 quarter round operations is the set of v16/v17/v18/v19,
+    // but in the second 4 quarter rounds it gets adjusted to v17/v18/v19/v16
+    // since it is part of a diagonal organization.  The aSet and scratch
+    // register sets are defined at declaration time because they do not change
+    // organization at any point during the 20-round processing.
+    FloatRegister aSet[4] = { v4, v5, v6, v7 };
+    FloatRegister bSet[4];
+    FloatRegister cSet[4];
+    FloatRegister dSet[4];
+    FloatRegister scratch[4] = { v0, v1, v2, v3 };
+
+    // Set up the 10 iteration loop and perform all 8 quarter round ops
+    __ mov(loopCtr, 10);
+    __ BIND(L_twoRounds);
+
+    // Set to columnar organization and do the following 4 quarter-rounds:
+    // QUARTERROUND(0, 4, 8, 12)
+    // QUARTERROUND(1, 5, 9, 13)
+    // QUARTERROUND(2, 6, 10, 14)
+    // QUARTERROUND(3, 7, 11, 15)
+    __ cc20_set_qr_registers(bSet, workSt, 4, 5, 6, 7);
+    __ cc20_set_qr_registers(cSet, workSt, 8, 9, 10, 11);
+    __ cc20_set_qr_registers(dSet, workSt, 12, 13, 14, 15);
+
+    __ cc20_qr_add4(aSet, bSet);                    // a += b
+    __ cc20_qr_xor4(dSet, aSet, dSet);              // d ^= a
+    __ cc20_qr_lrot4(dSet, dSet, 16, lrot8Tbl);     // d <<<= 16
+
+    __ cc20_qr_add4(cSet, dSet);                    // c += d
+    __ cc20_qr_xor4(bSet, cSet, scratch);           // b ^= c (scratch)
+    __ cc20_qr_lrot4(scratch, bSet, 12, lrot8Tbl);  // b <<<= 12
+
+    __ cc20_qr_add4(aSet, bSet);                    // a += b
+    __ cc20_qr_xor4(dSet, aSet, dSet);              // d ^= a
+    __ cc20_qr_lrot4(dSet, dSet, 8, lrot8Tbl);      // d <<<= 8
+
+    __ cc20_qr_add4(cSet, dSet);                    // c += d
+    __ cc20_qr_xor4(bSet, cSet, scratch);           // b ^= c (scratch)
+    __ cc20_qr_lrot4(scratch, bSet, 7, lrot8Tbl);   // b <<<= 12
+
+    // Set to diagonal organization and do the next 4 quarter-rounds:
+    // QUARTERROUND(0, 5, 10, 15)
+    // QUARTERROUND(1, 6, 11, 12)
+    // QUARTERROUND(2, 7, 8, 13)
+    // QUARTERROUND(3, 4, 9, 14)
+    __ cc20_set_qr_registers(bSet, workSt, 5, 6, 7, 4);
+    __ cc20_set_qr_registers(cSet, workSt, 10, 11, 8, 9);
+    __ cc20_set_qr_registers(dSet, workSt, 15, 12, 13, 14);
+
+    __ cc20_qr_add4(aSet, bSet);                    // a += b
+    __ cc20_qr_xor4(dSet, aSet, dSet);              // d ^= a
+    __ cc20_qr_lrot4(dSet, dSet, 16, lrot8Tbl);     // d <<<= 16
+
+    __ cc20_qr_add4(cSet, dSet);                    // c += d
+    __ cc20_qr_xor4(bSet, cSet, scratch);           // b ^= c (scratch)
+    __ cc20_qr_lrot4(scratch, bSet, 12, lrot8Tbl);  // b <<<= 12
+
+    __ cc20_qr_add4(aSet, bSet);                    // a += b
+    __ cc20_qr_xor4(dSet, aSet, dSet);              // d ^= a
+    __ cc20_qr_lrot4(dSet, dSet, 8, lrot8Tbl);      // d <<<= 8
+
+    __ cc20_qr_add4(cSet, dSet);                    // c += d
+    __ cc20_qr_xor4(bSet, cSet, scratch);           // b ^= c (scratch)
+    __ cc20_qr_lrot4(scratch, bSet, 7, lrot8Tbl);   // b <<<= 12
+
+    // Decrement and iterate
+    __ sub(loopCtr, loopCtr, 1);
+    __ cbnz(loopCtr, L_twoRounds);
+
+    __ mov(tmpAddr, state);
+
+    // Add the starting state back to the post-loop keystream
+    // state.  We read/interlace the state array from memory into
+    // 4 registers similar to what we did in the beginning.  Then
+    // add the counter overlay onto workSt[12] at the end.
+    for (i = 0; i < 16; i += 4) {
+      __ ld4r(v0, v1, v2, v3, __ T4S, __ post(tmpAddr, 16));
+      __ addv(workSt[i], __ T4S, workSt[i], v0);
+      __ addv(workSt[i + 1], __ T4S, workSt[i + 1], v1);
+      __ addv(workSt[i + 2], __ T4S, workSt[i + 2], v2);
+      __ addv(workSt[i + 3], __ T4S, workSt[i + 3], v3);
+    }
+    __ addv(workSt[12], __ T4S, workSt[12], ctrAddOverlay); // Add ctr overlay
+
+    // Write working state into the keystream buffer.  This is accomplished
+    // by taking the lane "i" from each of the four vectors and writing
+    // it to consecutive 4-byte offsets, then post-incrementing by 16 and
+    // repeating with the next 4 vectors until all 16 vectors have been used.
+    // Then move to the next lane and repeat the process until all lanes have
+    // been written.
+    for (i = 0; i < 4; i++) {
+      for (j = 0; j < 16; j += 4) {
+        __ st4(workSt[j], workSt[j + 1], workSt[j + 2], workSt[j + 3], __ S, i,
+            __ post(keystream, 16));
+      }
+    }
+
+    __ mov(r0, 256);             // Return length of output keystream
+    __ leave();
+    __ ret(lr);
+
+    return start;
+  }
+
+  // Helpers to schedule parallel operation bundles across vector
+  // register sequences of size 2, 4 or 8.
+
+  // Implement various primitive computations across vector sequences
+
+  template<int N>
+  void vs_addv(const VSeq<N>& v, Assembler::SIMD_Arrangement T,
+               const VSeq<N>& v1, const VSeq<N>& v2) {
+    // output must not be constant
+    assert(N == 1  || !v.is_constant(), "cannot output multiple values to a constant vector");
+    // output cannot overwrite pending inputs
+    assert(!vs_write_before_read(v, v1), "output overwrites input");
+    assert(!vs_write_before_read(v, v2), "output overwrites input");
+    for (int i = 0; i < N; i++) {
+      __ addv(v[i], T, v1[i], v2[i]);
+    }
+  }
+
+  template<int N>
+  void vs_subv(const VSeq<N>& v, Assembler::SIMD_Arrangement T,
+               const VSeq<N>& v1, const VSeq<N>& v2) {
+    // output must not be constant
+    assert(N == 1  || !v.is_constant(), "cannot output multiple values to a constant vector");
+    // output cannot overwrite pending inputs
+    assert(!vs_write_before_read(v, v1), "output overwrites input");
+    assert(!vs_write_before_read(v, v2), "output overwrites input");
+    for (int i = 0; i < N; i++) {
+      __ subv(v[i], T, v1[i], v2[i]);
+    }
+  }
+
+  template<int N>
+  void vs_mulv(const VSeq<N>& v, Assembler::SIMD_Arrangement T,
+               const VSeq<N>& v1, const VSeq<N>& v2) {
+    // output must not be constant
+    assert(N == 1  || !v.is_constant(), "cannot output multiple values to a constant vector");
+    // output cannot overwrite pending inputs
+    assert(!vs_write_before_read(v, v1), "output overwrites input");
+    assert(!vs_write_before_read(v, v2), "output overwrites input");
+    for (int i = 0; i < N; i++) {
+      __ mulv(v[i], T, v1[i], v2[i]);
+    }
+  }
+
+  template<int N>
+  void vs_negr(const VSeq<N>& v, Assembler::SIMD_Arrangement T, const VSeq<N>& v1) {
+    // output must not be constant
+    assert(N == 1  || !v.is_constant(), "cannot output multiple values to a constant vector");
+    // output cannot overwrite pending inputs
+    assert(!vs_write_before_read(v, v1), "output overwrites input");
+    for (int i = 0; i < N; i++) {
+      __ negr(v[i], T, v1[i]);
+    }
+  }
+
+  template<int N>
+  void vs_sshr(const VSeq<N>& v, Assembler::SIMD_Arrangement T,
+               const VSeq<N>& v1, int shift) {
+    // output must not be constant
+    assert(N == 1  || !v.is_constant(), "cannot output multiple values to a constant vector");
+    // output cannot overwrite pending inputs
+    assert(!vs_write_before_read(v, v1), "output overwrites input");
+    for (int i = 0; i < N; i++) {
+      __ sshr(v[i], T, v1[i], shift);
+    }
+  }
+
+  template<int N>
+  void vs_andr(const VSeq<N>& v, const VSeq<N>& v1, const VSeq<N>& v2) {
+    // output must not be constant
+    assert(N == 1  || !v.is_constant(), "cannot output multiple values to a constant vector");
+    // output cannot overwrite pending inputs
+    assert(!vs_write_before_read(v, v1), "output overwrites input");
+    assert(!vs_write_before_read(v, v2), "output overwrites input");
+    for (int i = 0; i < N; i++) {
+      __ andr(v[i], __ T16B, v1[i], v2[i]);
+    }
+  }
+
+  template<int N>
+  void vs_orr(const VSeq<N>& v, const VSeq<N>& v1, const VSeq<N>& v2) {
+    // output must not be constant
+    assert(N == 1  || !v.is_constant(), "cannot output multiple values to a constant vector");
+    // output cannot overwrite pending inputs
+    assert(!vs_write_before_read(v, v1), "output overwrites input");
+    assert(!vs_write_before_read(v, v2), "output overwrites input");
+    for (int i = 0; i < N; i++) {
+      __ orr(v[i], __ T16B, v1[i], v2[i]);
+    }
+  }
+
+  template<int N>
+  void vs_notr(const VSeq<N>& v, const VSeq<N>& v1) {
+    // output must not be constant
+    assert(N == 1  || !v.is_constant(), "cannot output multiple values to a constant vector");
+    // output cannot overwrite pending inputs
+    assert(!vs_write_before_read(v, v1), "output overwrites input");
+    for (int i = 0; i < N; i++) {
+      __ notr(v[i], __ T16B, v1[i]);
+    }
+  }
+
+  template<int N>
+  void vs_sqdmulh(const VSeq<N>& v, Assembler::SIMD_Arrangement T, const VSeq<N>& v1, const VSeq<N>& v2) {
+    // output must not be constant
+    assert(N == 1  || !v.is_constant(), "cannot output multiple values to a constant vector");
+    // output cannot overwrite pending inputs
+    assert(!vs_write_before_read(v, v1), "output overwrites input");
+    assert(!vs_write_before_read(v, v2), "output overwrites input");
+    for (int i = 0; i < N; i++) {
+      __ sqdmulh(v[i], T, v1[i], v2[i]);
+    }
+  }
+
+  template<int N>
+  void vs_mlsv(const VSeq<N>& v, Assembler::SIMD_Arrangement T, const VSeq<N>& v1, VSeq<N>& v2) {
+    // output must not be constant
+    assert(N == 1  || !v.is_constant(), "cannot output multiple values to a constant vector");
+    // output cannot overwrite pending inputs
+    assert(!vs_write_before_read(v, v1), "output overwrites input");
+    assert(!vs_write_before_read(v, v2), "output overwrites input");
+    for (int i = 0; i < N; i++) {
+      __ mlsv(v[i], T, v1[i], v2[i]);
+    }
+  }
+
+  // load N/2 successive pairs of quadword values from memory in order
+  // into N successive vector registers of the sequence via the
+  // address supplied in base.
+  template<int N>
+  void vs_ldpq(const VSeq<N>& v, Register base) {
+    for (int i = 0; i < N; i += 2) {
+      __ ldpq(v[i], v[i+1], Address(base, 32 * i));
+    }
+  }
+
+  // load N/2 successive pairs of quadword values from memory in order
+  // into N vector registers of the sequence via the address supplied
+  // in base using post-increment addressing
+  template<int N>
+  void vs_ldpq_post(const VSeq<N>& v, Register base) {
+    static_assert((N & (N - 1)) == 0, "sequence length must be even");
+    for (int i = 0; i < N; i += 2) {
+      __ ldpq(v[i], v[i+1], __ post(base, 32));
+    }
+  }
+
+  // store N successive vector registers of the sequence into N/2
+  // successive pairs of quadword memory locations via the address
+  // supplied in base using post-increment addressing
+  template<int N>
+  void vs_stpq_post(const VSeq<N>& v, Register base) {
+    static_assert((N & (N - 1)) == 0, "sequence length must be even");
+    for (int i = 0; i < N; i += 2) {
+      __ stpq(v[i], v[i+1], __ post(base, 32));
+    }
+  }
+
+  // load N/2 pairs of quadword values from memory de-interleaved into
+  // N vector registers 2 at a time via the address supplied in base
+  // using post-increment addressing.
+  template<int N>
+  void vs_ld2_post(const VSeq<N>& v, Assembler::SIMD_Arrangement T, Register base) {
+    static_assert((N & (N - 1)) == 0, "sequence length must be even");
+    for (int i = 0; i < N; i += 2) {
+      __ ld2(v[i], v[i+1], T, __ post(base, 32));
+    }
+  }
+
+  // store N vector registers interleaved into N/2 pairs of quadword
+  // memory locations via the address supplied in base using
+  // post-increment addressing.
+  template<int N>
+  void vs_st2_post(const VSeq<N>& v, Assembler::SIMD_Arrangement T, Register base) {
+    static_assert((N & (N - 1)) == 0, "sequence length must be even");
+    for (int i = 0; i < N; i += 2) {
+      __ st2(v[i], v[i+1], T, __ post(base, 32));
+    }
+  }
+
+  // load N quadword values from memory de-interleaved into N vector
+  // registers 3 elements at a time via the address supplied in base.
+  template<int N>
+  void vs_ld3(const VSeq<N>& v, Assembler::SIMD_Arrangement T, Register base) {
+    static_assert(N == ((N / 3) * 3), "sequence length must be multiple of 3");
+    for (int i = 0; i < N; i += 3) {
+      __ ld3(v[i], v[i+1], v[i+2], T, base);
+    }
+  }
+
+  // load N quadword values from memory de-interleaved into N vector
+  // registers 3 elements at a time via the address supplied in base
+  // using post-increment addressing.
+  template<int N>
+  void vs_ld3_post(const VSeq<N>& v, Assembler::SIMD_Arrangement T, Register base) {
+    static_assert(N == ((N / 3) * 3), "sequence length must be multiple of 3");
+    for (int i = 0; i < N; i += 3) {
+      __ ld3(v[i], v[i+1], v[i+2], T, __ post(base, 48));
+    }
+  }
+
+  // load N/2 pairs of quadword values from memory into N vector
+  // registers via the address supplied in base with each pair indexed
+  // using the the start offset plus the corresponding entry in the
+  // offsets array
+  template<int N>
+  void vs_ldpq_indexed(const VSeq<N>& v, Register base, int start, int (&offsets)[N/2]) {
+    for (int i = 0; i < N/2; i++) {
+      __ ldpq(v[2*i], v[2*i+1], Address(base, start + offsets[i]));
+    }
+  }
+
+  // store N vector registers into N/2 pairs of quadword memory
+  // locations via the address supplied in base with each pair indexed
+  // using the the start offset plus the corresponding entry in the
+  // offsets array
+  template<int N>
+  void vs_stpq_indexed(const VSeq<N>& v, Register base, int start, int offsets[N/2]) {
+    for (int i = 0; i < N/2; i++) {
+      __ stpq(v[2*i], v[2*i+1], Address(base, start + offsets[i]));
+    }
+  }
+
+  // load N single quadword values from memory into N vector registers
+  // via the address supplied in base with each value indexed using
+  // the the start offset plus the corresponding entry in the offsets
+  // array
+  template<int N>
+  void vs_ldr_indexed(const VSeq<N>& v, Assembler::SIMD_RegVariant T, Register base,
+                      int start, int (&offsets)[N]) {
+    for (int i = 0; i < N; i++) {
+      __ ldr(v[i], T, Address(base, start + offsets[i]));
+    }
+  }
+
+  // store N vector registers into N single quadword memory locations
+  // via the address supplied in base with each value indexed using
+  // the the start offset plus the corresponding entry in the offsets
+  // array
+  template<int N>
+  void vs_str_indexed(const VSeq<N>& v, Assembler::SIMD_RegVariant T, Register base,
+                      int start, int (&offsets)[N]) {
+    for (int i = 0; i < N; i++) {
+      __ str(v[i], T, Address(base, start + offsets[i]));
+    }
+  }
+
+  // load N/2 pairs of quadword values from memory de-interleaved into
+  // N vector registers 2 at a time via the address supplied in base
+  // with each pair indexed using the the start offset plus the
+  // corresponding entry in the offsets array
+  template<int N>
+  void vs_ld2_indexed(const VSeq<N>& v, Assembler::SIMD_Arrangement T, Register base,
+                      Register tmp, int start, int (&offsets)[N/2]) {
+    for (int i = 0; i < N/2; i++) {
+      __ add(tmp, base, start + offsets[i]);
+      __ ld2(v[2*i], v[2*i+1], T, tmp);
+    }
+  }
+
+  // store N vector registers 2 at a time interleaved into N/2 pairs
+  // of quadword memory locations via the address supplied in base
+  // with each pair indexed using the the start offset plus the
+  // corresponding entry in the offsets array
+  template<int N>
+  void vs_st2_indexed(const VSeq<N>& v, Assembler::SIMD_Arrangement T, Register base,
+                      Register tmp, int start, int (&offsets)[N/2]) {
+    for (int i = 0; i < N/2; i++) {
+      __ add(tmp, base, start + offsets[i]);
+      __ st2(v[2*i], v[2*i+1], T, tmp);
+    }
+  }
+
+  // Helper routines for various flavours of Montgomery multiply
+
+  // Perform 16 32-bit (4x4S) or 32 16-bit (4 x 8H) Montgomery
+  // multiplications in parallel
+  //
+
+  // See the montMul() method of the sun.security.provider.ML_DSA
+  // class.
+  //
+  // Computes 4x4S results or 8x8H results
+  //    a = b * c * 2^MONT_R_BITS mod MONT_Q
+  // Inputs:  vb, vc - 4x4S or 4x8H vector register sequences
+  //          vq - 2x4S or 2x8H constants <MONT_Q, MONT_Q_INV_MOD_R>
+  // Temps:   vtmp - 4x4S or 4x8H vector sequence trashed after call
+  // Outputs: va - 4x4S or 4x8H vector register sequences
+  // vb, vc, vtmp and vq must all be disjoint
+  // va must be disjoint from all other inputs/temps or must equal vc
+  // va must have a non-zero delta i.e. it must not be a constant vseq.
+  // n.b. MONT_R_BITS is 16 or 32, so the right shift by it is implicit.
+  void vs_montmul4(const VSeq<4>& va, const VSeq<4>& vb, const VSeq<4>& vc,
+                   Assembler::SIMD_Arrangement T,
+                   const VSeq<4>& vtmp, const VSeq<2>& vq) {
+    assert (T == __ T4S || T == __ T8H, "invalid arrangement for montmul");
+    assert(vs_disjoint(vb, vc), "vb and vc overlap");
+    assert(vs_disjoint(vb, vq), "vb and vq overlap");
+    assert(vs_disjoint(vb, vtmp), "vb and vtmp overlap");
+
+    assert(vs_disjoint(vc, vq), "vc and vq overlap");
+    assert(vs_disjoint(vc, vtmp), "vc and vtmp overlap");
+
+    assert(vs_disjoint(vq, vtmp), "vq and vtmp overlap");
+
+    assert(vs_disjoint(va, vc) || vs_same(va, vc), "va and vc neither disjoint nor equal");
+    assert(vs_disjoint(va, vb), "va and vb overlap");
+    assert(vs_disjoint(va, vq), "va and vq overlap");
+    assert(vs_disjoint(va, vtmp), "va and vtmp overlap");
+    assert(!va.is_constant(), "output vector must identify 4 different registers");
+
+    // schedule 4 streams of instructions across the vector sequences
+    for (int i = 0; i < 4; i++) {
+      __ sqdmulh(vtmp[i], T, vb[i], vc[i]); // aHigh = hi32(2 * b * c)
+      __ mulv(va[i], T, vb[i], vc[i]);    // aLow = lo32(b * c)
+    }
+
+    for (int i = 0; i < 4; i++) {
+      __ mulv(va[i], T, va[i], vq[0]);     // m = aLow * qinv
+    }
+
+    for (int i = 0; i < 4; i++) {
+      __ sqdmulh(va[i], T, va[i], vq[1]);  // n = hi32(2 * m * q)
+    }
+
+    for (int i = 0; i < 4; i++) {
+      __ shsubv(va[i], T, vtmp[i], va[i]);   // a = (aHigh - n) / 2
+    }
+  }
+
+  // Perform 8 32-bit (4x4S) or 16 16-bit (2 x 8H) Montgomery
+  // multiplications in parallel
+  //
+
+  // See the montMul() method of the sun.security.provider.ML_DSA
+  // class.
+  //
+  // Computes 4x4S results or 8x8H results
+  //    a = b * c * 2^MONT_R_BITS mod MONT_Q
+  // Inputs:  vb, vc - 4x4S or 4x8H vector register sequences
+  //          vq - 2x4S or 2x8H constants <MONT_Q, MONT_Q_INV_MOD_R>
+  // Temps:   vtmp - 4x4S or 4x8H vector sequence trashed after call
+  // Outputs: va - 4x4S or 4x8H vector register sequences
+  // vb, vc, vtmp and vq must all be disjoint
+  // va must be disjoint from all other inputs/temps or must equal vc
+  // va must have a non-zero delta i.e. it must not be a constant vseq.
+  // n.b. MONT_R_BITS is 16 or 32, so the right shift by it is implicit.
+  void vs_montmul2(const VSeq<2>& va, const VSeq<2>& vb, const VSeq<2>& vc,
+                   Assembler::SIMD_Arrangement T,
+                   const VSeq<2>& vtmp, const VSeq<2>& vq) {
+    assert (T == __ T4S || T == __ T8H, "invalid arrangement for montmul");
+    assert(vs_disjoint(vb, vc), "vb and vc overlap");
+    assert(vs_disjoint(vb, vq), "vb and vq overlap");
+    assert(vs_disjoint(vb, vtmp), "vb and vtmp overlap");
+
+    assert(vs_disjoint(vc, vq), "vc and vq overlap");
+    assert(vs_disjoint(vc, vtmp), "vc and vtmp overlap");
+
+    assert(vs_disjoint(vq, vtmp), "vq and vtmp overlap");
+
+    assert(vs_disjoint(va, vc) || vs_same(va, vc), "va and vc neither disjoint nor equal");
+    assert(vs_disjoint(va, vb), "va and vb overlap");
+    assert(vs_disjoint(va, vq), "va and vq overlap");
+    assert(vs_disjoint(va, vtmp), "va and vtmp overlap");
+    assert(!va.is_constant(), "output vector must identify 2 different registers");
+
+    // schedule 2 streams of instructions across the vector sequences
+    for (int i = 0; i < 2; i++) {
+      __ sqdmulh(vtmp[i], T, vb[i], vc[i]); // aHigh = hi32(2 * b * c)
+      __ mulv(va[i], T, vb[i], vc[i]);    // aLow = lo32(b * c)
+    }
+
+    for (int i = 0; i < 2; i++) {
+      __ mulv(va[i], T, va[i], vq[0]);     // m = aLow * qinv
+    }
+
+    for (int i = 0; i < 2; i++) {
+      __ sqdmulh(va[i], T, va[i], vq[1]);  // n = hi32(2 * m * q)
+    }
+
+    for (int i = 0; i < 2; i++) {
+      __ shsubv(va[i], T, vtmp[i], va[i]);   // a = (aHigh - n) / 2
+    }
+  }
+
+  // Perform 16 16-bit Montgomery multiplications in parallel.
+  void kyber_montmul16(const VSeq<2>& va, const VSeq<2>& vb, const VSeq<2>& vc,
+                       const VSeq<2>& vtmp, const VSeq<2>& vq) {
+    // Use the helper routine to schedule a 2x8H Montgomery multiply.
+    // It will assert that the register use is valid
+    vs_montmul2(va, vb, vc, __ T8H, vtmp, vq);
+  }
+
+  // Perform 32 16-bit Montgomery multiplications in parallel.
+  void kyber_montmul32(const VSeq<4>& va, const VSeq<4>& vb, const VSeq<4>& vc,
+                       const VSeq<4>& vtmp, const VSeq<2>& vq) {
+    // Use the helper routine to schedule a 4x8H Montgomery multiply.
+    // It will assert that the register use is valid
+    vs_montmul4(va, vb, vc, __ T8H, vtmp, vq);
+  }
+
+  // Perform 64 16-bit Montgomery multiplications in parallel.
+  void kyber_montmul64(const VSeq<8>& va, const VSeq<8>& vb, const VSeq<8>& vc,
+                       const VSeq<4>& vtmp, const VSeq<2>& vq) {
+    // Schedule two successive 4x8H multiplies via the montmul helper
+    // on the front and back halves of va, vb and vc. The helper will
+    // assert that the register use has no overlap conflicts on each
+    // individual call but we also need to ensure that the necessary
+    // disjoint/equality constraints are met across both calls.
+
+    // vb, vc, vtmp and vq must be disjoint. va must either be
+    // disjoint from all other registers or equal vc
+
+    assert(vs_disjoint(vb, vc), "vb and vc overlap");
+    assert(vs_disjoint(vb, vq), "vb and vq overlap");
+    assert(vs_disjoint(vb, vtmp), "vb and vtmp overlap");
+
+    assert(vs_disjoint(vc, vq), "vc and vq overlap");
+    assert(vs_disjoint(vc, vtmp), "vc and vtmp overlap");
+
+    assert(vs_disjoint(vq, vtmp), "vq and vtmp overlap");
+
+    assert(vs_disjoint(va, vc) || vs_same(va, vc), "va and vc neither disjoint nor equal");
+    assert(vs_disjoint(va, vb), "va and vb overlap");
+    assert(vs_disjoint(va, vq), "va and vq overlap");
+    assert(vs_disjoint(va, vtmp), "va and vtmp overlap");
+
+    // we multiply the front and back halves of each sequence 4 at a
+    // time because
+    //
+    // 1) we are currently only able to get 4-way instruction
+    // parallelism at best
+    //
+    // 2) we need registers for the constants in vq and temporary
+    // scratch registers to hold intermediate results so vtmp can only
+    // be a VSeq<4> which means we only have 4 scratch slots
+
+    vs_montmul4(vs_front(va), vs_front(vb), vs_front(vc), __ T8H, vtmp, vq);
+    vs_montmul4(vs_back(va), vs_back(vb), vs_back(vc), __ T8H, vtmp, vq);
+  }
+
+  void kyber_montmul32_sub_add(const VSeq<4>& va0, const VSeq<4>& va1,
+                               const VSeq<4>& vc,
+                               const VSeq<4>& vtmp,
+                               const VSeq<2>& vq) {
+    // compute a = montmul(a1, c)
+    kyber_montmul32(vc, va1, vc, vtmp, vq);
+    // ouptut a1 = a0 - a
+    vs_subv(va1, __ T8H, va0, vc);
+    //    and a0 = a0 + a
+    vs_addv(va0, __ T8H, va0, vc);
+  }
+
+  void kyber_sub_add_montmul32(const VSeq<4>& va0, const VSeq<4>& va1,
+                               const VSeq<4>& vb,
+                               const VSeq<4>& vtmp1,
+                               const VSeq<4>& vtmp2,
+                               const VSeq<2>& vq) {
+    // compute c = a0 - a1
+    vs_subv(vtmp1, __ T8H, va0, va1);
+    // output a0 = a0 + a1
+    vs_addv(va0, __ T8H, va0, va1);
+    // output a1 = b montmul c
+    kyber_montmul32(va1, vtmp1, vb, vtmp2, vq);
+  }
+
+  void load64shorts(const VSeq<8>& v, Register shorts) {
+    vs_ldpq_post(v, shorts);
+  }
+
+  void load32shorts(const VSeq<4>& v, Register shorts) {
+    vs_ldpq_post(v, shorts);
+  }
+
+  void store64shorts(VSeq<8> v, Register tmpAddr) {
+    vs_stpq_post(v, tmpAddr);
+  }
+
+  // Kyber NTT function.
+  // Implements
+  // static int implKyberNtt(short[] poly, short[] ntt_zetas) {}
+  //
+  // coeffs (short[256]) = c_rarg0
+  // ntt_zetas (short[256]) = c_rarg1
+  address generate_kyberNtt() {
+
+    __ align(CodeEntryAlignment);
+    StubGenStubId stub_id = StubGenStubId::kyberNtt_id;
+    StubCodeMark mark(this, stub_id);
+    address start = __ pc();
+    __ enter();
+
+    const Register coeffs = c_rarg0;
+    const Register zetas = c_rarg1;
+
+    const Register kyberConsts = r10;
+    const Register tmpAddr = r11;
+
+    VSeq<8> vs1(0), vs2(16), vs3(24);  // 3 sets of 8x8H inputs/outputs
+    VSeq<4> vtmp = vs_front(vs3);      // n.b. tmp registers overlap vs3
+    VSeq<2> vq(30);                    // n.b. constants overlap vs3
+
+    __ lea(kyberConsts, ExternalAddress((address) StubRoutines::aarch64::_kyberConsts));
+    // load the montmul constants
+    vs_ldpq(vq, kyberConsts);
+
+    // Each level corresponds to an iteration of the outermost loop of the
+    // Java method seilerNTT(int[] coeffs). There are some differences
+    // from what is done in the seilerNTT() method, though:
+    // 1. The computation is using 16-bit signed values, we do not convert them
+    // to ints here.
+    // 2. The zetas are delivered in a bigger array, 128 zetas are stored in
+    // this array for each level, it is easier that way to fill up the vector
+    // registers.
+    // 3. In the seilerNTT() method we use R = 2^20 for the Montgomery
+    // multiplications (this is because that way there should not be any
+    // overflow during the inverse NTT computation), here we usr R = 2^16 so
+    // that we can use the 16-bit arithmetic in the vector unit.
+    //
+    // On each level, we fill up the vector registers in such a way that the
+    // array elements that need to be multiplied by the zetas go into one
+    // set of vector registers while the corresponding ones that don't need to
+    // be multiplied, go into another set.
+    // We can do 32 Montgomery multiplications in parallel, using 12 vector
+    // registers interleaving the steps of 4 identical computations,
+    // each done on 8 16-bit values per register.
+
+    // At levels 0-3 the coefficients multiplied by or added/subtracted
+    // to the zetas occur in discrete blocks whose size is some multiple
+    // of 32.
+
+    // level 0
+    __ add(tmpAddr, coeffs, 256);
+    load64shorts(vs1, tmpAddr);
+    load64shorts(vs2, zetas);
+    kyber_montmul64(vs2, vs1, vs2, vtmp, vq);
+    __ add(tmpAddr, coeffs, 0);
+    load64shorts(vs1, tmpAddr);
+    vs_subv(vs3, __ T8H, vs1, vs2); // n.b. trashes vq
+    vs_addv(vs1, __ T8H, vs1, vs2);
+    __ add(tmpAddr, coeffs, 0);
+    vs_stpq_post(vs1, tmpAddr);
+    __ add(tmpAddr, coeffs, 256);
+    vs_stpq_post(vs3, tmpAddr);
+    // restore montmul constants
+    vs_ldpq(vq, kyberConsts);
+    load64shorts(vs1, tmpAddr);
+    load64shorts(vs2, zetas);
+    kyber_montmul64(vs2, vs1, vs2, vtmp, vq);
+    __ add(tmpAddr, coeffs, 128);
+    load64shorts(vs1, tmpAddr);
+    vs_subv(vs3, __ T8H, vs1, vs2); // n.b. trashes vq
+    vs_addv(vs1, __ T8H, vs1, vs2);
+    __ add(tmpAddr, coeffs, 128);
+    store64shorts(vs1, tmpAddr);
+    __ add(tmpAddr, coeffs, 384);
+    store64shorts(vs3, tmpAddr);
+
+    // level 1
+    // restore montmul constants
+    vs_ldpq(vq, kyberConsts);
+    __ add(tmpAddr, coeffs, 128);
+    load64shorts(vs1, tmpAddr);
+    load64shorts(vs2, zetas);
+    kyber_montmul64(vs2, vs1, vs2, vtmp, vq);
+    __ add(tmpAddr, coeffs, 0);
+    load64shorts(vs1, tmpAddr);
+    vs_subv(vs3, __ T8H, vs1, vs2); // n.b. trashes vq
+    vs_addv(vs1, __ T8H, vs1, vs2);
+    __ add(tmpAddr, coeffs, 0);
+    store64shorts(vs1, tmpAddr);
+    store64shorts(vs3, tmpAddr);
+    vs_ldpq(vq, kyberConsts);
+    __ add(tmpAddr, coeffs, 384);
+    load64shorts(vs1, tmpAddr);
+    load64shorts(vs2, zetas);
+    kyber_montmul64(vs2, vs1, vs2, vtmp, vq);
+    __ add(tmpAddr, coeffs, 256);
+    load64shorts(vs1, tmpAddr);
+    vs_subv(vs3, __ T8H, vs1, vs2); // n.b. trashes vq
+    vs_addv(vs1, __ T8H, vs1, vs2);
+    __ add(tmpAddr, coeffs, 256);
+    store64shorts(vs1, tmpAddr);
+    store64shorts(vs3, tmpAddr);
+
+    // level 2
+    vs_ldpq(vq, kyberConsts);
+    int offsets1[4] = { 0, 32, 128, 160 };
+    vs_ldpq_indexed(vs1, coeffs, 64, offsets1);
+    load64shorts(vs2, zetas);
+    kyber_montmul64(vs2, vs1, vs2, vtmp, vq);
+    vs_ldpq_indexed(vs1, coeffs, 0, offsets1);
+    // kyber_subv_addv64();
+    vs_subv(vs3, __ T8H, vs1, vs2); // n.b. trashes vq
+    vs_addv(vs1, __ T8H, vs1, vs2);
+    __ add(tmpAddr, coeffs, 0);
+    vs_stpq_post(vs_front(vs1), tmpAddr);
+    vs_stpq_post(vs_front(vs3), tmpAddr);
+    vs_stpq_post(vs_back(vs1), tmpAddr);
+    vs_stpq_post(vs_back(vs3), tmpAddr);
+    vs_ldpq(vq, kyberConsts);
+    vs_ldpq_indexed(vs1, tmpAddr, 64, offsets1);
+    load64shorts(vs2, zetas);
+    kyber_montmul64(vs2, vs1, vs2, vtmp, vq);
+    vs_ldpq_indexed(vs1,  coeffs, 256, offsets1);
+    // kyber_subv_addv64();
+    vs_subv(vs3, __ T8H, vs1, vs2); // n.b. trashes vq
+    vs_addv(vs1, __ T8H, vs1, vs2);
+    __ add(tmpAddr, coeffs, 256);
+    vs_stpq_post(vs_front(vs1), tmpAddr);
+    vs_stpq_post(vs_front(vs3), tmpAddr);
+    vs_stpq_post(vs_back(vs1), tmpAddr);
+    vs_stpq_post(vs_back(vs3), tmpAddr);
+
+    // level 3
+    vs_ldpq(vq, kyberConsts);
+    int offsets2[4] = { 0, 64, 128, 192 };
+    vs_ldpq_indexed(vs1, coeffs, 32, offsets2);
+    load64shorts(vs2, zetas);
+    kyber_montmul64(vs2, vs1, vs2, vtmp, vq);
+    vs_ldpq_indexed(vs1, coeffs, 0, offsets2);
+    vs_subv(vs3, __ T8H, vs1, vs2); // n.b. trashes vq
+    vs_addv(vs1, __ T8H, vs1, vs2);
+    vs_stpq_indexed(vs1, coeffs, 0, offsets2);
+    vs_stpq_indexed(vs3, coeffs, 32, offsets2);
+
+    vs_ldpq(vq, kyberConsts);
+    vs_ldpq_indexed(vs1, coeffs, 256 + 32, offsets2);
+    load64shorts(vs2, zetas);
+    kyber_montmul64(vs2, vs1, vs2, vtmp, vq);
+    vs_ldpq_indexed(vs1, coeffs, 256, offsets2);
+    vs_subv(vs3, __ T8H, vs1, vs2); // n.b. trashes vq
+    vs_addv(vs1, __ T8H, vs1, vs2);
+    vs_stpq_indexed(vs1, coeffs, 256, offsets2);
+    vs_stpq_indexed(vs3, coeffs, 256 + 32, offsets2);
+
+    // level 4
+    // At level 4 coefficients occur in 8 discrete blocks of size 16
+    // so they are loaded using employing an ldr at 8 distinct offsets.
+
+    vs_ldpq(vq, kyberConsts);
+    int offsets3[8] = { 0, 32, 64, 96, 128, 160, 192, 224 };
+    vs_ldr_indexed(vs1, __ Q, coeffs, 16, offsets3);
+    load64shorts(vs2, zetas);
+    kyber_montmul64(vs2, vs1, vs2, vtmp, vq);
+    vs_ldr_indexed(vs1, __ Q, coeffs, 0, offsets3);
+    vs_subv(vs3, __ T8H, vs1, vs2); // n.b. trashes vq
+    vs_addv(vs1, __ T8H, vs1, vs2);
+    vs_str_indexed(vs1, __ Q, coeffs, 0, offsets3);
+    vs_str_indexed(vs3, __ Q, coeffs, 16, offsets3);
+
+    vs_ldpq(vq, kyberConsts);
+    vs_ldr_indexed(vs1, __ Q, coeffs, 256 + 16, offsets3);
+    load64shorts(vs2, zetas);
+    kyber_montmul64(vs2, vs1, vs2, vtmp, vq);
+    vs_ldr_indexed(vs1, __ Q, coeffs, 256, offsets3);
+    vs_subv(vs3, __ T8H, vs1, vs2); // n.b. trashes vq
+    vs_addv(vs1, __ T8H, vs1, vs2);
+    vs_str_indexed(vs1, __ Q, coeffs, 256, offsets3);
+    vs_str_indexed(vs3, __ Q, coeffs, 256 + 16, offsets3);
+
+    // level 5
+    // At level 5 related coefficients occur in discrete blocks of size 8 so
+    // need to be loaded interleaved using an ld2 operation with arrangement 2D.
+
+    vs_ldpq(vq, kyberConsts);
+    int offsets4[4] = { 0, 32, 64, 96 };
+    vs_ld2_indexed(vs1, __ T2D, coeffs, tmpAddr, 0, offsets4);
+    load32shorts(vs_front(vs2), zetas);
+    kyber_montmul32_sub_add(vs_even(vs1), vs_odd(vs1), vs_front(vs2), vtmp, vq);
+    vs_st2_indexed(vs1, __ T2D, coeffs, tmpAddr, 0, offsets4);
+    vs_ld2_indexed(vs1, __ T2D, coeffs, tmpAddr, 128, offsets4);
+    load32shorts(vs_front(vs2), zetas);
+    kyber_montmul32_sub_add(vs_even(vs1), vs_odd(vs1), vs_front(vs2), vtmp, vq);
+    vs_st2_indexed(vs1, __ T2D, coeffs, tmpAddr, 128, offsets4);
+    vs_ld2_indexed(vs1, __ T2D, coeffs, tmpAddr, 256, offsets4);
+    load32shorts(vs_front(vs2), zetas);
+    kyber_montmul32_sub_add(vs_even(vs1), vs_odd(vs1), vs_front(vs2), vtmp, vq);
+    vs_st2_indexed(vs1, __ T2D, coeffs, tmpAddr, 256, offsets4);
+
+    vs_ld2_indexed(vs1, __ T2D, coeffs, tmpAddr, 384, offsets4);
+    load32shorts(vs_front(vs2), zetas);
+    kyber_montmul32_sub_add(vs_even(vs1), vs_odd(vs1), vs_front(vs2), vtmp, vq);
+    vs_st2_indexed(vs1, __ T2D, coeffs, tmpAddr, 384, offsets4);
+
+    // level 6
+    // At level 6 related coefficients occur in discrete blocks of size 4 so
+    // need to be loaded interleaved using an ld2 operation with arrangement 4S.
+
+    vs_ld2_indexed(vs1, __ T4S, coeffs, tmpAddr, 0, offsets4);
+    load32shorts(vs_front(vs2), zetas);
+    kyber_montmul32_sub_add(vs_even(vs1), vs_odd(vs1), vs_front(vs2), vtmp, vq);
+    vs_st2_indexed(vs1, __ T4S, coeffs, tmpAddr, 0, offsets4);
+    vs_ld2_indexed(vs1, __ T4S, coeffs, tmpAddr, 128, offsets4);
+    // __ ldpq(v18, v19, __ post(zetas, 32));
+    load32shorts(vs_front(vs2), zetas);
+    kyber_montmul32_sub_add(vs_even(vs1), vs_odd(vs1), vs_front(vs2), vtmp, vq);
+    vs_st2_indexed(vs1, __ T4S, coeffs, tmpAddr, 128, offsets4);
+
+    vs_ld2_indexed(vs1, __ T4S, coeffs, tmpAddr, 256, offsets4);
+    load32shorts(vs_front(vs2), zetas);
+    kyber_montmul32_sub_add(vs_even(vs1), vs_odd(vs1), vs_front(vs2), vtmp, vq);
+    vs_st2_indexed(vs1, __ T4S, coeffs, tmpAddr, 256, offsets4);
+
+    vs_ld2_indexed(vs1, __ T4S, coeffs, tmpAddr, 384, offsets4);
+    load32shorts(vs_front(vs2), zetas);
+    kyber_montmul32_sub_add(vs_even(vs1), vs_odd(vs1), vs_front(vs2), vtmp, vq);
+    vs_st2_indexed(vs1, __ T4S, coeffs, tmpAddr, 384, offsets4);
+
+    __ leave(); // required for proper stackwalking of RuntimeStub frame
+    __ mov(r0, zr); // return 0
+    __ ret(lr);
+
+    return start;
+  }
+
+  // Kyber Inverse NTT function
+  // Implements
+  // static int implKyberInverseNtt(short[] poly, short[] zetas) {}
+  //
+  // coeffs (short[256]) = c_rarg0
+  // ntt_zetas (short[256]) = c_rarg1
+  address generate_kyberInverseNtt() {
+
+    __ align(CodeEntryAlignment);
+    StubGenStubId stub_id = StubGenStubId::kyberInverseNtt_id;
+    StubCodeMark mark(this, stub_id);
+    address start = __ pc();
+    __ enter();
+
+    const Register coeffs = c_rarg0;
+    const Register zetas = c_rarg1;
+
+    const Register kyberConsts = r10;
+    const Register tmpAddr = r11;
+    const Register tmpAddr2 = c_rarg2;
+
+    VSeq<8> vs1(0), vs2(16), vs3(24);  // 3 sets of 8x8H inputs/outputs
+    VSeq<4> vtmp = vs_front(vs3);      // n.b. tmp registers overlap vs3
+    VSeq<2> vq(30);                    // n.b. constants overlap vs3
+
+    __ lea(kyberConsts,
+             ExternalAddress((address) StubRoutines::aarch64::_kyberConsts));
+
+    // level 0
+    // At level 0 related coefficients occur in discrete blocks of size 4 so
+    // need to be loaded interleaved using an ld2 operation with arrangement 4S.
+
+    vs_ldpq(vq, kyberConsts);
+    int offsets4[4] = { 0, 32, 64, 96 };
+    vs_ld2_indexed(vs1, __ T4S, coeffs, tmpAddr, 0, offsets4);
+    load32shorts(vs_front(vs2), zetas);
+    kyber_sub_add_montmul32(vs_even(vs1), vs_odd(vs1),
+                            vs_front(vs2), vs_back(vs2), vtmp, vq);
+    vs_st2_indexed(vs1, __ T4S, coeffs, tmpAddr, 0, offsets4);
+    vs_ld2_indexed(vs1, __ T4S, coeffs, tmpAddr, 128, offsets4);
+    load32shorts(vs_front(vs2), zetas);
+    kyber_sub_add_montmul32(vs_even(vs1), vs_odd(vs1),
+                            vs_front(vs2), vs_back(vs2), vtmp, vq);
+    vs_st2_indexed(vs1, __ T4S, coeffs, tmpAddr, 128, offsets4);
+    vs_ld2_indexed(vs1, __ T4S, coeffs, tmpAddr, 256, offsets4);
+    load32shorts(vs_front(vs2), zetas);
+    kyber_sub_add_montmul32(vs_even(vs1), vs_odd(vs1),
+                            vs_front(vs2), vs_back(vs2), vtmp, vq);
+    vs_st2_indexed(vs1, __ T4S, coeffs, tmpAddr, 256, offsets4);
+    vs_ld2_indexed(vs1, __ T4S, coeffs, tmpAddr, 384, offsets4);
+    load32shorts(vs_front(vs2), zetas);
+    kyber_sub_add_montmul32(vs_even(vs1), vs_odd(vs1),
+                            vs_front(vs2), vs_back(vs2), vtmp, vq);
+    vs_st2_indexed(vs1, __ T4S, coeffs, tmpAddr, 384, offsets4);
+
+    // level 1
+    // At level 1 related coefficients occur in discrete blocks of size 8 so
+    // need to be loaded interleaved using an ld2 operation with arrangement 2D.
+
+    vs_ld2_indexed(vs1, __ T2D, coeffs, tmpAddr, 0, offsets4);
+    load32shorts(vs_front(vs2), zetas);
+    kyber_sub_add_montmul32(vs_even(vs1), vs_odd(vs1),
+                            vs_front(vs2), vs_back(vs2), vtmp, vq);
+    vs_st2_indexed(vs1, __ T2D, coeffs, tmpAddr, 0, offsets4);
+    vs_ld2_indexed(vs1, __ T2D, coeffs, tmpAddr, 128, offsets4);
+    load32shorts(vs_front(vs2), zetas);
+    kyber_sub_add_montmul32(vs_even(vs1), vs_odd(vs1),
+                            vs_front(vs2), vs_back(vs2), vtmp, vq);
+    vs_st2_indexed(vs1, __ T2D, coeffs, tmpAddr, 128, offsets4);
+
+    vs_ld2_indexed(vs1, __ T2D, coeffs, tmpAddr, 256, offsets4);
+    load32shorts(vs_front(vs2), zetas);
+    kyber_sub_add_montmul32(vs_even(vs1), vs_odd(vs1),
+                            vs_front(vs2), vs_back(vs2), vtmp, vq);
+    vs_st2_indexed(vs1, __ T2D, coeffs, tmpAddr, 256, offsets4);
+    vs_ld2_indexed(vs1, __ T2D, coeffs, tmpAddr, 384, offsets4);
+    load32shorts(vs_front(vs2), zetas);
+    kyber_sub_add_montmul32(vs_even(vs1), vs_odd(vs1),
+                            vs_front(vs2), vs_back(vs2), vtmp, vq);
+    vs_st2_indexed(vs1, __ T2D, coeffs, tmpAddr, 384, offsets4);
+
+    // level 2
+    // At level 2 coefficients occur in 8 discrete blocks of size 16
+    // so they are loaded using employing an ldr at 8 distinct offsets.
+
+    int offsets3[8] = { 0, 32, 64, 96, 128, 160, 192, 224 };
+    vs_ldr_indexed(vs1, __ Q, coeffs, 0, offsets3);
+    vs_ldr_indexed(vs2, __ Q, coeffs, 16, offsets3);
+    vs_addv(vs3, __ T8H, vs1, vs2); // n.b. trashes vq
+    vs_subv(vs1, __ T8H, vs1, vs2);
+    vs_str_indexed(vs3, __ Q, coeffs, 0, offsets3);
+    load64shorts(vs2, zetas);
+    vs_ldpq(vq, kyberConsts);
+    kyber_montmul64(vs2, vs1, vs2, vtmp, vq);
+    vs_str_indexed(vs2, __ Q, coeffs, 16, offsets3);
+
+    vs_ldr_indexed(vs1, __ Q, coeffs, 256, offsets3);
+    vs_ldr_indexed(vs2, __ Q, coeffs, 256 + 16, offsets3);
+    vs_addv(vs3, __ T8H, vs1, vs2); // n.b. trashes vq
+    vs_subv(vs1, __ T8H, vs1, vs2);
+    vs_str_indexed(vs3, __ Q, coeffs, 256, offsets3);
+    load64shorts(vs2, zetas);
+    vs_ldpq(vq, kyberConsts);
+    kyber_montmul64(vs2, vs1, vs2, vtmp, vq);
+    vs_str_indexed(vs2, __ Q, coeffs, 256 + 16, offsets3);
+
+    // Barrett reduction at indexes where overflow may happen
+
+    // load q and the multiplier for the Barrett reduction
+    __ add(tmpAddr, kyberConsts, 16);
+    vs_ldpq(vq, tmpAddr);
+
+    VSeq<8> vq1 = VSeq<8>(vq[0], 0); // 2 constant 8 sequences
+    VSeq<8> vq2 = VSeq<8>(vq[1], 0); // for above two kyber constants
+    VSeq<8> vq3 = VSeq<8>(v29, 0);   // 3rd sequence for const montmul
+    vs_ldr_indexed(vs1, __ Q, coeffs, 0, offsets3);
+    vs_sqdmulh(vs2, __ T8H, vs1, vq2);
+    vs_sshr(vs2, __ T8H, vs2, 11);
+    vs_mlsv(vs1, __ T8H, vs2, vq1);
+    vs_str_indexed(vs1, __ Q, coeffs, 0, offsets3);
+    vs_ldr_indexed(vs1, __ Q, coeffs, 256, offsets3);
+    vs_sqdmulh(vs2, __ T8H, vs1, vq2);
+    vs_sshr(vs2, __ T8H, vs2, 11);
+    vs_mlsv(vs1, __ T8H, vs2, vq1);
+    vs_str_indexed(vs1, __ Q, coeffs, 256, offsets3);
+
+    // level 3
+    // From level 3 upwards coefficients occur in discrete blocks whose size is
+    // some multiple of 32 so can be loaded using ldpq and suitable indexes.
+
+    int offsets2[4] = { 0, 64, 128, 192 };
+    vs_ldpq_indexed(vs1, coeffs, 0, offsets2);
+    vs_ldpq_indexed(vs2, coeffs, 32, offsets2);
+    vs_addv(vs3, __ T8H, vs1, vs2); // n.b. trashes vq
+    vs_subv(vs1, __ T8H, vs1, vs2);
+    vs_stpq_indexed(vs3, coeffs, 0, offsets2);
+    load64shorts(vs2, zetas);
+    vs_ldpq(vq, kyberConsts);
+    kyber_montmul64(vs2, vs1, vs2, vtmp, vq);
+    vs_stpq_indexed(vs2, coeffs, 32, offsets2);
+
+    vs_ldpq_indexed(vs1, coeffs, 256, offsets2);
+    vs_ldpq_indexed(vs2, coeffs, 256 + 32, offsets2);
+    vs_addv(vs3, __ T8H, vs1, vs2); // n.b. trashes vq
+    vs_subv(vs1, __ T8H, vs1, vs2);
+    vs_stpq_indexed(vs3, coeffs, 256, offsets2);
+    load64shorts(vs2, zetas);
+    vs_ldpq(vq, kyberConsts);
+    kyber_montmul64(vs2, vs1, vs2, vtmp, vq);
+    vs_stpq_indexed(vs2, coeffs, 256 + 32, offsets2);
+
+    // level 4
+
+    int offsets1[4] = { 0, 32, 128, 160 };
+    vs_ldpq_indexed(vs1, coeffs, 0, offsets1);
+    vs_ldpq_indexed(vs2, coeffs, 64, offsets1);
+    vs_addv(vs3, __ T8H, vs1, vs2); // n.b. trashes vq
+    vs_subv(vs1, __ T8H, vs1, vs2);
+    vs_stpq_indexed(vs3, coeffs, 0, offsets1);
+    load64shorts(vs2, zetas);
+    vs_ldpq(vq, kyberConsts);
+    kyber_montmul64(vs2, vs1, vs2, vtmp, vq);
+    vs_stpq_indexed(vs2, coeffs, 64, offsets1);
+
+    vs_ldpq_indexed(vs1, coeffs, 256, offsets1);
+    vs_ldpq_indexed(vs2, coeffs, 256 + 64, offsets1);
+    vs_addv(vs3, __ T8H, vs1, vs2); // n.b. trashes vq
+    vs_subv(vs1, __ T8H, vs1, vs2);
+    vs_stpq_indexed(vs3, coeffs, 256, offsets1);
+    load64shorts(vs2, zetas);
+    vs_ldpq(vq, kyberConsts);
+    kyber_montmul64(vs2, vs1, vs2, vtmp, vq);
+    vs_stpq_indexed(vs2, coeffs, 256 + 64, offsets1);
+
+    // level 5
+
+    __ add(tmpAddr, coeffs, 0);
+    load64shorts(vs1, tmpAddr);
+    __ add(tmpAddr, coeffs, 128);
+    load64shorts(vs2, tmpAddr);
+    vs_addv(vs3, __ T8H, vs1, vs2); // n.b. trashes vq
+    vs_subv(vs1, __ T8H, vs1, vs2);
+    __ add(tmpAddr, coeffs, 0);
+    store64shorts(vs3, tmpAddr);
+    load64shorts(vs2, zetas);
+    vs_ldpq(vq, kyberConsts);
+    kyber_montmul64(vs2, vs1, vs2, vtmp, vq);
+    __ add(tmpAddr, coeffs, 128);
+    store64shorts(vs2, tmpAddr);
+
+    load64shorts(vs1, tmpAddr);
+    __ add(tmpAddr, coeffs, 384);
+    load64shorts(vs2, tmpAddr);
+    vs_addv(vs3, __ T8H, vs1, vs2); // n.b. trashes vq
+    vs_subv(vs1, __ T8H, vs1, vs2);
+    __ add(tmpAddr, coeffs, 256);
+    store64shorts(vs3, tmpAddr);
+    load64shorts(vs2, zetas);
+    vs_ldpq(vq, kyberConsts);
+    kyber_montmul64(vs2, vs1, vs2, vtmp, vq);
+    __ add(tmpAddr, coeffs, 384);
+    store64shorts(vs2, tmpAddr);
+
+    // Barrett reduction at indexes where overflow may happen
+
+    // load q and the multiplier for the Barrett reduction
+    __ add(tmpAddr, kyberConsts, 16);
+    vs_ldpq(vq, tmpAddr);
+
+    int offsets0[2] = { 0, 256 };
+    vs_ldpq_indexed(vs_front(vs1), coeffs, 0, offsets0);
+    vs_sqdmulh(vs2, __ T8H, vs1, vq2);
+    vs_sshr(vs2, __ T8H, vs2, 11);
+    vs_mlsv(vs1, __ T8H, vs2, vq1);
+    vs_stpq_indexed(vs_front(vs1), coeffs, 0, offsets0);
+
+    // level 6
+
+    __ add(tmpAddr, coeffs, 0);
+    load64shorts(vs1, tmpAddr);
+    __ add(tmpAddr, coeffs, 256);
+    load64shorts(vs2, tmpAddr);
+    vs_addv(vs3, __ T8H, vs1, vs2); // n.b. trashes vq
+    vs_subv(vs1, __ T8H, vs1, vs2);
+    __ add(tmpAddr, coeffs, 0);
+    store64shorts(vs3, tmpAddr);
+    load64shorts(vs2, zetas);
+    vs_ldpq(vq, kyberConsts);
+    kyber_montmul64(vs2, vs1, vs2, vtmp, vq);
+    __ add(tmpAddr, coeffs, 256);
+    store64shorts(vs2, tmpAddr);
+
+    __ add(tmpAddr, coeffs, 128);
+    load64shorts(vs1, tmpAddr);
+    __ add(tmpAddr, coeffs, 384);
+    load64shorts(vs2, tmpAddr);
+    vs_addv(vs3, __ T8H, vs1, vs2); // n.b. trashes vq
+    vs_subv(vs1, __ T8H, vs1, vs2);
+    __ add(tmpAddr, coeffs, 128);
+    store64shorts(vs3, tmpAddr);
+    load64shorts(vs2, zetas);
+    vs_ldpq(vq, kyberConsts);
+    kyber_montmul64(vs2, vs1, vs2, vtmp, vq);
+    __ add(tmpAddr, coeffs, 384);
+    store64shorts(vs2, tmpAddr);
+
+    // multiply by 2^-n
+
+    // load toMont(2^-n mod q)
+    __ add(tmpAddr, kyberConsts, 48);
+    __ ldr(v29, __ Q, tmpAddr);
+
+    vs_ldpq(vq, kyberConsts);
+    __ add(tmpAddr, coeffs, 0);
+    load64shorts(vs1, tmpAddr);
+    kyber_montmul64(vs2, vs1, vq3, vtmp, vq);
+    __ add(tmpAddr, coeffs, 0);
+    store64shorts(vs2, tmpAddr);
+
+    // now tmpAddr contains coeffs + 128 because store64shorts adjusted it so
+    load64shorts(vs1, tmpAddr);
+    kyber_montmul64(vs2, vs1, vq3, vtmp, vq);
+    __ add(tmpAddr, coeffs, 128);
+    store64shorts(vs2, tmpAddr);
+
+    // now tmpAddr contains coeffs + 256
+    load64shorts(vs1, tmpAddr);
+    kyber_montmul64(vs2, vs1, vq3, vtmp, vq);
+    __ add(tmpAddr, coeffs, 256);
+    store64shorts(vs2, tmpAddr);
+
+    // now tmpAddr contains coeffs + 384
+    load64shorts(vs1, tmpAddr);
+    kyber_montmul64(vs2, vs1, vq3, vtmp, vq);
+    __ add(tmpAddr, coeffs, 384);
+    store64shorts(vs2, tmpAddr);
+
+    __ leave(); // required for proper stackwalking of RuntimeStub frame
+    __ mov(r0, zr); // return 0
+    __ ret(lr);
+
+    return start;
+  }
+
+  // Kyber multiply polynomials in the NTT domain.
+  // Implements
+  // static int implKyberNttMult(
+  //              short[] result, short[] ntta, short[] nttb, short[] zetas) {}
+  //
+  // result (short[256]) = c_rarg0
+  // ntta (short[256]) = c_rarg1
+  // nttb (short[256]) = c_rarg2
+  // zetas (short[128]) = c_rarg3
+  address generate_kyberNttMult() {
+
+    __ align(CodeEntryAlignment);
+    StubGenStubId stub_id = StubGenStubId::kyberNttMult_id;
+    StubCodeMark mark(this, stub_id);
+    address start = __ pc();
+    __ enter();
+
+    const Register result = c_rarg0;
+    const Register ntta = c_rarg1;
+    const Register nttb = c_rarg2;
+    const Register zetas = c_rarg3;
+
+    const Register kyberConsts = r10;
+    const Register limit = r11;
+
+    VSeq<4> vs1(0), vs2(4);  // 4 sets of 8x8H inputs/outputs/tmps
+    VSeq<4> vs3(16), vs4(20);
+    VSeq<2> vq(30);          // pair of constants for montmul: q, qinv
+    VSeq<2> vz(28);          // pair of zetas
+    VSeq<4> vc(27, 0);       // constant sequence for montmul: montRSquareModQ
+
+    __ lea(kyberConsts,
+             ExternalAddress((address) StubRoutines::aarch64::_kyberConsts));
+
+    Label kyberNttMult_loop;
+
+    __ add(limit, result, 512);
+
+    // load q and qinv
+    vs_ldpq(vq, kyberConsts);
+
+    // load R^2 mod q (to convert back from Montgomery representation)
+    __ add(kyberConsts, kyberConsts, 64);
+    __ ldr(v27, __ Q, kyberConsts);
+
+    __ BIND(kyberNttMult_loop);
+
+    // load 16 zetas
+    vs_ldpq_post(vz, zetas);
+
+    // load 2 sets of 32 coefficients from the two input arrays
+    // interleaved as shorts. i.e. pairs of shorts adjacent in memory
+    // are striped across pairs of vector registers
+    vs_ld2_post(vs_front(vs1), __ T8H, ntta); // <a0, a1> x 8H
+    vs_ld2_post(vs_back(vs1), __ T8H, nttb);  // <b0, b1> x 8H
+    vs_ld2_post(vs_front(vs4), __ T8H, ntta); // <a2, a3> x 8H
+    vs_ld2_post(vs_back(vs4), __ T8H, nttb);  // <b2, b3> x 8H
+
+    // compute 4 montmul cross-products for pairs (a0,a1) and (b0,b1)
+    // i.e. montmul the first and second halves of vs1 in order and
+    // then with one sequence reversed storing the two results in vs3
+    //
+    // vs3[0] <- montmul(a0, b0)
+    // vs3[1] <- montmul(a1, b1)
+    // vs3[2] <- montmul(a0, b1)
+    // vs3[3] <- montmul(a1, b0)
+    kyber_montmul16(vs_front(vs3), vs_front(vs1), vs_back(vs1), vs_front(vs2), vq);
+    kyber_montmul16(vs_back(vs3),
+                    vs_front(vs1), vs_reverse(vs_back(vs1)), vs_back(vs2), vq);
+
+    // compute 4 montmul cross-products for pairs (a2,a3) and (b2,b3)
+    // i.e. montmul the first and second halves of vs4 in order and
+    // then with one sequence reversed storing the two results in vs1
+    //
+    // vs1[0] <- montmul(a2, b2)
+    // vs1[1] <- montmul(a3, b3)
+    // vs1[2] <- montmul(a2, b3)
+    // vs1[3] <- montmul(a3, b2)
+    kyber_montmul16(vs_front(vs1), vs_front(vs4), vs_back(vs4), vs_front(vs2), vq);
+    kyber_montmul16(vs_back(vs1),
+                    vs_front(vs4), vs_reverse(vs_back(vs4)), vs_back(vs2), vq);
+
+    // montmul result 2 of each cross-product i.e. (a1*b1, a3*b3) by a zeta.
+    // We can schedule two montmuls at a time if we use a suitable vector
+    // sequence <vs3[1], vs1[1]>.
+    int delta = vs1[1]->encoding() - vs3[1]->encoding();
+    VSeq<2> vs5(vs3[1], delta);
+
+    // vs3[1] <- montmul(montmul(a1, b1), z0)
+    // vs1[1] <- montmul(montmul(a3, b3), z1)
+    kyber_montmul16(vs5, vz, vs5, vs_front(vs2), vq);
+
+    // add results in pairs storing in vs3
+    // vs3[0] <- montmul(a0, b0) + montmul(montmul(a1, b1), z0);
+    // vs3[1] <- montmul(a0, b1) + montmul(a1, b0);
+    vs_addv(vs_front(vs3), __ T8H, vs_even(vs3), vs_odd(vs3));
+
+    // vs3[2] <- montmul(a2, b2) + montmul(montmul(a3, b3), z1);
+    // vs3[3] <- montmul(a2, b3) + montmul(a3, b2);
+    vs_addv(vs_back(vs3), __ T8H, vs_even(vs1), vs_odd(vs1));
+
+    // vs1 <- montmul(vs3, montRSquareModQ)
+    kyber_montmul32(vs1, vs3, vc, vs2, vq);
+
+    // store back the two pairs of result vectors de-interleaved as 8H elements
+    // i.e. storing each pairs of shorts striped across a register pair adjacent
+    // in memory
+    vs_st2_post(vs1, __ T8H, result);
+
+    __ cmp(result, limit);
+    __ br(Assembler::NE, kyberNttMult_loop);
+
+    __ leave(); // required for proper stackwalking of RuntimeStub frame
+    __ mov(r0, zr); // return 0
+    __ ret(lr);
+
+    return start;
+  }
+
+  // Kyber add 2 polynomials.
+  // Implements
+  // static int implKyberAddPoly(short[] result, short[] a, short[] b) {}
+  //
+  // result (short[256]) = c_rarg0
+  // a (short[256]) = c_rarg1
+  // b (short[256]) = c_rarg2
+  address generate_kyberAddPoly_2() {
+
+    __ align(CodeEntryAlignment);
+    StubGenStubId stub_id = StubGenStubId::kyberAddPoly_2_id;
+    StubCodeMark mark(this, stub_id);
+    address start = __ pc();
+    __ enter();
+
+    const Register result = c_rarg0;
+    const Register a = c_rarg1;
+    const Register b = c_rarg2;
+
+    const Register kyberConsts = r11;
+
+    // We sum 256 sets of values in total i.e. 32 x 8H quadwords.
+    // So, we can load, add and store the data in 3 groups of 11,
+    // 11 and 10 at a time i.e. we need to map sets of 10 or 11
+    // registers. A further constraint is that the mapping needs
+    // to skip callee saves. So, we allocate the register
+    // sequences using two 8 sequences, two 2 sequences and two
+    // single registers.
+    VSeq<8> vs1_1(0);
+    VSeq<2> vs1_2(16);
+    FloatRegister vs1_3 = v28;
+    VSeq<8> vs2_1(18);
+    VSeq<2> vs2_2(26);
+    FloatRegister vs2_3 = v29;
+
+    // two constant vector sequences
+    VSeq<8> vc_1(31, 0);
+    VSeq<2> vc_2(31, 0);
+
+    FloatRegister vc_3 = v31;
+    __ lea(kyberConsts,
+             ExternalAddress((address) StubRoutines::aarch64::_kyberConsts));
+
+    __ ldr(vc_3, __ Q, Address(kyberConsts, 16)); // q
+    for (int i = 0; i < 3; i++) {
+      // load 80 or 88 values from a into vs1_1/2/3
+      vs_ldpq_post(vs1_1, a);
+      vs_ldpq_post(vs1_2, a);
+      if (i < 2) {
+        __ ldr(vs1_3, __ Q, __ post(a, 16));
+      }
+      // load 80 or 88 values from b into vs2_1/2/3
+      vs_ldpq_post(vs2_1, b);
+      vs_ldpq_post(vs2_2, b);
+      if (i < 2) {
+        __ ldr(vs2_3, __ Q, __ post(b, 16));
+      }
+      // sum 80 or 88 values across vs1 and vs2 into vs1
+      vs_addv(vs1_1, __ T8H, vs1_1, vs2_1);
+      vs_addv(vs1_2, __ T8H, vs1_2, vs2_2);
+      if (i < 2) {
+        __ addv(vs1_3, __ T8H, vs1_3, vs2_3);
+      }
+      // add constant to all 80 or 88 results
+      vs_addv(vs1_1, __ T8H, vs1_1, vc_1);
+      vs_addv(vs1_2, __ T8H, vs1_2, vc_2);
+      if (i < 2) {
+        __ addv(vs1_3, __ T8H, vs1_3, vc_3);
+      }
+      // store 80 or 88 values
+      vs_stpq_post(vs1_1, result);
+      vs_stpq_post(vs1_2, result);
+      if (i < 2) {
+        __ str(vs1_3, __ Q, __ post(result, 16));
+      }
+    }
+
+    __ leave(); // required for proper stackwalking of RuntimeStub frame
+    __ mov(r0, zr); // return 0
+    __ ret(lr);
+
+    return start;
+  }
+
+  // Kyber add 3 polynomials.
+  // Implements
+  // static int implKyberAddPoly(short[] result, short[] a, short[] b, short[] c) {}
+  //
+  // result (short[256]) = c_rarg0
+  // a (short[256]) = c_rarg1
+  // b (short[256]) = c_rarg2
+  // c (short[256]) = c_rarg3
+  address generate_kyberAddPoly_3() {
+
+    __ align(CodeEntryAlignment);
+    StubGenStubId stub_id = StubGenStubId::kyberAddPoly_3_id;
+    StubCodeMark mark(this, stub_id);
+    address start = __ pc();
+    __ enter();
+
+    const Register result = c_rarg0;
+    const Register a = c_rarg1;
+    const Register b = c_rarg2;
+    const Register c = c_rarg3;
+
+    const Register kyberConsts = r11;
+
+    // As above we sum 256 sets of values in total i.e. 32 x 8H
+    // quadwords.  So, we can load, add and store the data in 3
+    // groups of 11, 11 and 10 at a time i.e. we need to map sets
+    // of 10 or 11 registers. A further constraint is that the
+    // mapping needs to skip callee saves. So, we allocate the
+    // register sequences using two 8 sequences, two 2 sequences
+    // and two single registers.
+    VSeq<8> vs1_1(0);
+    VSeq<2> vs1_2(16);
+    FloatRegister vs1_3 = v28;
+    VSeq<8> vs2_1(18);
+    VSeq<2> vs2_2(26);
+    FloatRegister vs2_3 = v29;
+
+    // two constant vector sequences
+    VSeq<8> vc_1(31, 0);
+    VSeq<2> vc_2(31, 0);
+
+    FloatRegister vc_3 = v31;
+
+    __ lea(kyberConsts,
+             ExternalAddress((address) StubRoutines::aarch64::_kyberConsts));
+
+    __ ldr(vc_3, __ Q, Address(kyberConsts, 16)); // q
+    for (int i = 0; i < 3; i++) {
+      // load 80 or 88 values from a into vs1_1/2/3
+      vs_ldpq_post(vs1_1, a);
+      vs_ldpq_post(vs1_2, a);
+      if (i < 2) {
+        __ ldr(vs1_3, __ Q, __ post(a, 16));
+      }
+      // load 80 or 88 values from b into vs2_1/2/3
+      vs_ldpq_post(vs2_1, b);
+      vs_ldpq_post(vs2_2, b);
+      if (i < 2) {
+        __ ldr(vs2_3, __ Q, __ post(b, 16));
+      }
+      // sum 80 or 88 values across vs1 and vs2 into vs1
+      vs_addv(vs1_1, __ T8H, vs1_1, vs2_1);
+      vs_addv(vs1_2, __ T8H, vs1_2, vs2_2);
+      if (i < 2) {
+        __ addv(vs1_3, __ T8H, vs1_3, vs2_3);
+      }
+      // load 80 or 88 values from c into vs2_1/2/3
+      vs_ldpq_post(vs2_1, c);
+      vs_ldpq_post(vs2_2, c);
+      if (i < 2) {
+        __ ldr(vs2_3, __ Q, __ post(c, 16));
+      }
+      // sum 80 or 88 values across vs1 and vs2 into vs1
+      vs_addv(vs1_1, __ T8H, vs1_1, vs2_1);
+      vs_addv(vs1_2, __ T8H, vs1_2, vs2_2);
+      if (i < 2) {
+        __ addv(vs1_3, __ T8H, vs1_3, vs2_3);
+      }
+      // add constant to all 80 or 88 results
+      vs_addv(vs1_1, __ T8H, vs1_1, vc_1);
+      vs_addv(vs1_2, __ T8H, vs1_2, vc_2);
+      if (i < 2) {
+        __ addv(vs1_3, __ T8H, vs1_3, vc_3);
+      }
+      // store 80 or 88 values
+      vs_stpq_post(vs1_1, result);
+      vs_stpq_post(vs1_2, result);
+      if (i < 2) {
+        __ str(vs1_3, __ Q, __ post(result, 16));
+      }
+    }
+
+    __ leave(); // required for proper stackwalking of RuntimeStub frame
+    __ mov(r0, zr); // return 0
+    __ ret(lr);
+
+    return start;
+  }
+
+  // Kyber parse XOF output to polynomial coefficient candidates
+  // or decodePoly(12, ...).
+  // Implements
+  // static int implKyber12To16(
+  //         byte[] condensed, int index, short[] parsed, int parsedLength) {}
+  //
+  // (parsedLength or (parsedLength - 48) must be divisible by 64.)
+  //
+  // condensed (byte[]) = c_rarg0
+  // condensedIndex = c_rarg1
+  // parsed (short[112 or 256]) = c_rarg2
+  // parsedLength (112 or 256) = c_rarg3
+  address generate_kyber12To16() {
+    Label L_F00, L_loop, L_end;
+
+    __ BIND(L_F00);
+    __ emit_int64(0x0f000f000f000f00);
+    __ emit_int64(0x0f000f000f000f00);
+
+    __ align(CodeEntryAlignment);
+    StubGenStubId stub_id = StubGenStubId::kyber12To16_id;
+    StubCodeMark mark(this, stub_id);
+    address start = __ pc();
+    __ enter();
+
+    const Register condensed = c_rarg0;
+    const Register condensedOffs = c_rarg1;
+    const Register parsed = c_rarg2;
+    const Register parsedLength = c_rarg3;
+
+    const Register tmpAddr = r11;
+
+    // Data is input 96 bytes at a time i.e. in groups of 6 x 16B
+    // quadwords so we need a 6 vector sequence for the inputs.
+    // Parsing produces 64 shorts, employing two 8 vector
+    // sequences to store and combine the intermediate data.
+    VSeq<6> vin(24);
+    VSeq<8> va(0), vb(16);
+
+    __ adr(tmpAddr, L_F00);
+    __ ldr(v31, __ Q, tmpAddr); // 8H times 0x0f00
+    __ add(condensed, condensed, condensedOffs);
+
+    __ BIND(L_loop);
+    // load 96 (6 x 16B) byte values
+    vs_ld3_post(vin, __ T16B, condensed);
+
+    // The front half of sequence vin (vin[0], vin[1] and vin[2])
+    // holds 48 (16x3) contiguous bytes from memory striped
+    // horizontally across each of the 16 byte lanes. Equivalently,
+    // that is 16 pairs of 12-bit integers. Likewise the back half
+    // holds the next 48 bytes in the same arrangement.
+
+    // Each vector in the front half can also be viewed as a vertical
+    // strip across the 16 pairs of 12 bit integers. Each byte in
+    // vin[0] stores the low 8 bits of the first int in a pair. Each
+    // byte in vin[1] stores the high 4 bits of the first int and the
+    // low 4 bits of the second int. Each byte in vin[2] stores the
+    // high 8 bits of the second int. Likewise the vectors in second
+    // half.
+
+    // Converting the data to 16-bit shorts requires first of all
+    // expanding each of the 6 x 16B vectors into 6 corresponding
+    // pairs of 8H vectors. Mask, shift and add operations on the
+    // resulting vector pairs can be used to combine 4 and 8 bit
+    // parts of related 8H vector elements.
+    //
+    // The middle vectors (vin[2] and vin[5]) are actually expanded
+    // twice, one copy manipulated to provide the lower 4 bits
+    // belonging to the first short in a pair and another copy
+    // manipulated to provide the higher 4 bits belonging to the
+    // second short in a pair. This is why the the vector sequences va
+    // and vb used to hold the expanded 8H elements are of length 8.
+
+    // Expand vin[0] into va[0:1], and vin[1] into va[2:3] and va[4:5]
+    // n.b. target elements 2 and 3 duplicate elements 4 and 5
+    __ ushll(va[0], __ T8H, vin[0], __ T8B, 0);
+    __ ushll2(va[1], __ T8H, vin[0], __ T16B, 0);
+    __ ushll(va[2], __ T8H, vin[1], __ T8B, 0);
+    __ ushll2(va[3], __ T8H, vin[1], __ T16B, 0);
+    __ ushll(va[4], __ T8H, vin[1], __ T8B, 0);
+    __ ushll2(va[5], __ T8H, vin[1], __ T16B, 0);
+
+    // likewise expand vin[3] into vb[0:1], and vin[4] into vb[2:3]
+    // and vb[4:5]
+    __ ushll(vb[0], __ T8H, vin[3], __ T8B, 0);
+    __ ushll2(vb[1], __ T8H, vin[3], __ T16B, 0);
+    __ ushll(vb[2], __ T8H, vin[4], __ T8B, 0);
+    __ ushll2(vb[3], __ T8H, vin[4], __ T16B, 0);
+    __ ushll(vb[4], __ T8H, vin[4], __ T8B, 0);
+    __ ushll2(vb[5], __ T8H, vin[4], __ T16B, 0);
+
+    // shift lo byte of copy 1 of the middle stripe into the high byte
+    __ shl(va[2], __ T8H, va[2], 8);
+    __ shl(va[3], __ T8H, va[3], 8);
+    __ shl(vb[2], __ T8H, vb[2], 8);
+    __ shl(vb[3], __ T8H, vb[3], 8);
+
+    // expand vin[2] into va[6:7] and vin[5] into vb[6:7] but this
+    // time pre-shifted by 4 to ensure top bits of input 12-bit int
+    // are in bit positions [4..11].
+    __ ushll(va[6], __ T8H, vin[2], __ T8B, 4);
+    __ ushll2(va[7], __ T8H, vin[2], __ T16B, 4);
+    __ ushll(vb[6], __ T8H, vin[5], __ T8B, 4);
+    __ ushll2(vb[7], __ T8H, vin[5], __ T16B, 4);
+
+    // mask hi 4 bits of the 1st 12-bit int in a pair from copy1 and
+    // shift lo 4 bits of the 2nd 12-bit int in a pair to the bottom of
+    // copy2
+    __ andr(va[2], __ T16B, va[2], v31);
+    __ andr(va[3], __ T16B, va[3], v31);
+    __ ushr(va[4], __ T8H, va[4], 4);
+    __ ushr(va[5], __ T8H, va[5], 4);
+    __ andr(vb[2], __ T16B, vb[2], v31);
+    __ andr(vb[3], __ T16B, vb[3], v31);
+    __ ushr(vb[4], __ T8H, vb[4], 4);
+    __ ushr(vb[5], __ T8H, vb[5], 4);
+
+    // sum hi 4 bits and lo 8 bits of the 1st 12-bit int in each pair and
+    // hi 8 bits plus lo 4 bits of the 2nd 12-bit int in each pair
+    // n.b. the ordering ensures: i) inputs are consumed before they
+    // are overwritten ii) the order of 16-bit results across successive
+    // pairs of vectors in va and then vb reflects the order of the
+    // corresponding 12-bit inputs
+    __ addv(va[0], __ T8H, va[0], va[2]);
+    __ addv(va[2], __ T8H, va[1], va[3]);
+    __ addv(va[1], __ T8H, va[4], va[6]);
+    __ addv(va[3], __ T8H, va[5], va[7]);
+    __ addv(vb[0], __ T8H, vb[0], vb[2]);
+    __ addv(vb[2], __ T8H, vb[1], vb[3]);
+    __ addv(vb[1], __ T8H, vb[4], vb[6]);
+    __ addv(vb[3], __ T8H, vb[5], vb[7]);
+
+    // store 64 results interleaved as shorts
+    vs_st2_post(vs_front(va), __ T8H, parsed);
+    vs_st2_post(vs_front(vb), __ T8H, parsed);
+
+    __ sub(parsedLength, parsedLength, 64);
+    __ cmp(parsedLength, (u1)64);
+    __ br(Assembler::GE, L_loop);
+    __ cbz(parsedLength, L_end);
+
+    // if anything is left it should be a final 72 bytes of input
+    // i.e. a final 48 12-bit values. so we handle this by loading
+    // 48 bytes into all 16B lanes of front(vin) and only 24
+    // bytes into the lower 8B lane of back(vin)
+    vs_ld3_post(vs_front(vin), __ T16B, condensed);
+    vs_ld3(vs_back(vin), __ T8B, condensed);
+
+    // Expand vin[0] into va[0:1], and vin[1] into va[2:3] and va[4:5]
+    // n.b. target elements 2 and 3 of va duplicate elements 4 and
+    // 5 and target element 2 of vb duplicates element 4.
+    __ ushll(va[0], __ T8H, vin[0], __ T8B, 0);
+    __ ushll2(va[1], __ T8H, vin[0], __ T16B, 0);
+    __ ushll(va[2], __ T8H, vin[1], __ T8B, 0);
+    __ ushll2(va[3], __ T8H, vin[1], __ T16B, 0);
+    __ ushll(va[4], __ T8H, vin[1], __ T8B, 0);
+    __ ushll2(va[5], __ T8H, vin[1], __ T16B, 0);
+
+    // This time expand just the lower 8 lanes
+    __ ushll(vb[0], __ T8H, vin[3], __ T8B, 0);
+    __ ushll(vb[2], __ T8H, vin[4], __ T8B, 0);
+    __ ushll(vb[4], __ T8H, vin[4], __ T8B, 0);
+
+    // shift lo byte of copy 1 of the middle stripe into the high byte
+    __ shl(va[2], __ T8H, va[2], 8);
+    __ shl(va[3], __ T8H, va[3], 8);
+    __ shl(vb[2], __ T8H, vb[2], 8);
+
+    // expand vin[2] into va[6:7] and lower 8 lanes of vin[5] into
+    // vb[6] pre-shifted by 4 to ensure top bits of the input 12-bit
+    // int are in bit positions [4..11].
+    __ ushll(va[6], __ T8H, vin[2], __ T8B, 4);
+    __ ushll2(va[7], __ T8H, vin[2], __ T16B, 4);
+    __ ushll(vb[6], __ T8H, vin[5], __ T8B, 4);
+
+    // mask hi 4 bits of each 1st 12-bit int in pair from copy1 and
+    // shift lo 4 bits of each 2nd 12-bit int in pair to bottom of
+    // copy2
+    __ andr(va[2], __ T16B, va[2], v31);
+    __ andr(va[3], __ T16B, va[3], v31);
+    __ ushr(va[4], __ T8H, va[4], 4);
+    __ ushr(va[5], __ T8H, va[5], 4);
+    __ andr(vb[2], __ T16B, vb[2], v31);
+    __ ushr(vb[4], __ T8H, vb[4], 4);
+
+
+
+    // sum hi 4 bits and lo 8 bits of each 1st 12-bit int in pair and
+    // hi 8 bits plus lo 4 bits of each 2nd 12-bit int in pair
+
+    // n.b. ordering ensures: i) inputs are consumed before they are
+    // overwritten ii) order of 16-bit results across succsessive
+    // pairs of vectors in va and then lower half of vb reflects order
+    // of corresponding 12-bit inputs
+    __ addv(va[0], __ T8H, va[0], va[2]);
+    __ addv(va[2], __ T8H, va[1], va[3]);
+    __ addv(va[1], __ T8H, va[4], va[6]);
+    __ addv(va[3], __ T8H, va[5], va[7]);
+    __ addv(vb[0], __ T8H, vb[0], vb[2]);
+    __ addv(vb[1], __ T8H, vb[4], vb[6]);
+
+    // store 48 results interleaved as shorts
+    vs_st2_post(vs_front(va), __ T8H, parsed);
+    vs_st2_post(vs_front(vs_front(vb)), __ T8H, parsed);
+
+    __ BIND(L_end);
+
+    __ leave(); // required for proper stackwalking of RuntimeStub frame
+    __ mov(r0, zr); // return 0
+    __ ret(lr);
+
+    return start;
+  }
+
+  // Kyber Barrett reduce function.
+  // Implements
+  // static int implKyberBarrettReduce(short[] coeffs) {}
+  //
+  // coeffs (short[256]) = c_rarg0
+  address generate_kyberBarrettReduce() {
+
+    __ align(CodeEntryAlignment);
+    StubGenStubId stub_id = StubGenStubId::kyberBarrettReduce_id;
+    StubCodeMark mark(this, stub_id);
+    address start = __ pc();
+    __ enter();
+
+    const Register coeffs = c_rarg0;
+
+    const Register kyberConsts = r10;
+    const Register result = r11;
+
+    // As above we process 256 sets of values in total i.e. 32 x
+    // 8H quadwords. So, we can load, add and store the data in 3
+    // groups of 11, 11 and 10 at a time i.e. we need to map sets
+    // of 10 or 11 registers. A further constraint is that the
+    // mapping needs to skip callee saves. So, we allocate the
+    // register sequences using two 8 sequences, two 2 sequences
+    // and two single registers.
+    VSeq<8> vs1_1(0);
+    VSeq<2> vs1_2(16);
+    FloatRegister vs1_3 = v28;
+    VSeq<8> vs2_1(18);
+    VSeq<2> vs2_2(26);
+    FloatRegister vs2_3 = v29;
+
+    // we also need a pair of corresponding constant sequences
+
+    VSeq<8> vc1_1(30, 0);
+    VSeq<2> vc1_2(30, 0);
+    FloatRegister vc1_3 = v30; // for kyber_q
+
+    VSeq<8> vc2_1(31, 0);
+    VSeq<2> vc2_2(31, 0);
+    FloatRegister vc2_3 = v31; // for kyberBarrettMultiplier
+
+    __ add(result, coeffs, 0);
+    __ lea(kyberConsts,
+             ExternalAddress((address) StubRoutines::aarch64::_kyberConsts));
+
+    // load q and the multiplier for the Barrett reduction
+    __ add(kyberConsts, kyberConsts, 16);
+    __ ldpq(vc1_3, vc2_3, kyberConsts);
+
+    for (int i = 0; i < 3; i++) {
+      // load 80 or 88 coefficients
+      vs_ldpq_post(vs1_1, coeffs);
+      vs_ldpq_post(vs1_2, coeffs);
+      if (i < 2) {
+        __ ldr(vs1_3, __ Q, __ post(coeffs, 16));
+      }
+
+      // vs2 <- (2 * vs1 * kyberBarrettMultiplier) >> 16
+      vs_sqdmulh(vs2_1, __ T8H, vs1_1, vc2_1);
+      vs_sqdmulh(vs2_2, __ T8H, vs1_2, vc2_2);
+      if (i < 2) {
+        __ sqdmulh(vs2_3, __ T8H, vs1_3, vc2_3);
+      }
+
+      // vs2 <- (vs1 * kyberBarrettMultiplier) >> 26
+      vs_sshr(vs2_1, __ T8H, vs2_1, 11);
+      vs_sshr(vs2_2, __ T8H, vs2_2, 11);
+      if (i < 2) {
+        __ sshr(vs2_3, __ T8H, vs2_3, 11);
+      }
+
+      // vs1 <- vs1 - vs2 * kyber_q
+      vs_mlsv(vs1_1, __ T8H, vs2_1, vc1_1);
+      vs_mlsv(vs1_2, __ T8H, vs2_2, vc1_2);
+      if (i < 2) {
+        __ mlsv(vs1_3, __ T8H, vs2_3, vc1_3);
+      }
+
+      vs_stpq_post(vs1_1, result);
+      vs_stpq_post(vs1_2, result);
+      if (i < 2) {
+        __ str(vs1_3, __ Q, __ post(result, 16));
+      }
+    }
+
+    __ leave(); // required for proper stackwalking of RuntimeStub frame
+    __ mov(r0, zr); // return 0
+    __ ret(lr);
+
+    return start;
+  }
+
+
+  // Dilithium-specific montmul helper routines that generate parallel
+  // code for, respectively, a single 4x4s vector sequence montmul or
+  // two such multiplies in a row.
+
+  // Perform 16 32-bit Montgomery multiplications in parallel
+  void dilithium_montmul16(const VSeq<4>& va, const VSeq<4>& vb, const VSeq<4>& vc,
+                           const VSeq<4>& vtmp, const VSeq<2>& vq) {
+    // Use the helper routine to schedule a 4x4S Montgomery multiply.
+    // It will assert that the register use is valid
+    vs_montmul4(va, vb, vc, __ T4S, vtmp, vq);
+  }
+
+  // Perform 2x16 32-bit Montgomery multiplications in parallel
+  void dilithium_montmul32(const VSeq<8>& va, const VSeq<8>& vb, const VSeq<8>& vc,
+                           const VSeq<4>& vtmp, const VSeq<2>& vq) {
+    // Schedule two successive 4x4S multiplies via the montmul helper
+    // on the front and back halves of va, vb and vc. The helper will
+    // assert that the register use has no overlap conflicts on each
+    // individual call but we also need to ensure that the necessary
+    // disjoint/equality constraints are met across both calls.
+
+    // vb, vc, vtmp and vq must be disjoint. va must either be
+    // disjoint from all other registers or equal vc
+
+    assert(vs_disjoint(vb, vc), "vb and vc overlap");
+    assert(vs_disjoint(vb, vq), "vb and vq overlap");
+    assert(vs_disjoint(vb, vtmp), "vb and vtmp overlap");
+
+    assert(vs_disjoint(vc, vq), "vc and vq overlap");
+    assert(vs_disjoint(vc, vtmp), "vc and vtmp overlap");
+
+    assert(vs_disjoint(vq, vtmp), "vq and vtmp overlap");
+
+    assert(vs_disjoint(va, vc) || vs_same(va, vc), "va and vc neither disjoint nor equal");
+    assert(vs_disjoint(va, vb), "va and vb overlap");
+    assert(vs_disjoint(va, vq), "va and vq overlap");
+    assert(vs_disjoint(va, vtmp), "va and vtmp overlap");
+
+    // We multiply the front and back halves of each sequence 4 at a
+    // time because
+    //
+    // 1) we are currently only able to get 4-way instruction
+    // parallelism at best
+    //
+    // 2) we need registers for the constants in vq and temporary
+    // scratch registers to hold intermediate results so vtmp can only
+    // be a VSeq<4> which means we only have 4 scratch slots.
+
+    vs_montmul4(vs_front(va), vs_front(vb), vs_front(vc), __ T4S, vtmp, vq);
+    vs_montmul4(vs_back(va), vs_back(vb), vs_back(vc), __ T4S, vtmp, vq);
+  }
+
+  // Perform combined montmul then add/sub on 4x4S vectors.
+  void dilithium_montmul16_sub_add(
+          const VSeq<4>& va0, const VSeq<4>& va1, const VSeq<4>& vc,
+          const VSeq<4>& vtmp, const VSeq<2>& vq) {
+    // compute a = montmul(a1, c)
+    dilithium_montmul16(vc, va1, vc, vtmp, vq);
+    // ouptut a1 = a0 - a
+    vs_subv(va1, __ T4S, va0, vc);
+    //    and a0 = a0 + a
+    vs_addv(va0, __ T4S, va0, vc);
+  }
+
+  // Perform combined add/sub then montul on 4x4S vectors.
+  void dilithium_sub_add_montmul16(
+          const VSeq<4>& va0, const VSeq<4>& va1, const VSeq<4>& vb,
+          const VSeq<4>& vtmp1, const VSeq<4>& vtmp2, const VSeq<2>& vq) {
+    // compute c = a0 - a1
+    vs_subv(vtmp1, __ T4S, va0, va1);
+    // output a0 = a0 + a1
+    vs_addv(va0, __ T4S, va0, va1);
+    // output a1 = b montmul c
+    dilithium_montmul16(va1, vtmp1, vb, vtmp2, vq);
+  }
+
+  // At these levels, the indices that correspond to the 'j's (and 'j+l's)
+  // in the Java implementation come in sequences of at least 8, so we
+  // can use ldpq to collect the corresponding data into pairs of vector
+  // registers.
+  // We collect the coefficients corresponding to the 'j+l' indexes into
+  // the vector registers v0-v7, the zetas into the vector registers v16-v23
+  // then we do the (Montgomery) multiplications by the zetas in parallel
+  // into v16-v23, load the coeffs corresponding to the 'j' indexes into
+  // v0-v7, then do the additions into v24-v31 and the subtractions into
+  // v0-v7 and finally save the results back to the coeffs array.
+  void dilithiumNttLevel0_4(const Register dilithiumConsts,
+    const Register coeffs, const Register zetas) {
+    int c1 = 0;
+    int c2 = 512;
+    int startIncr;
+    // don't use callee save registers v8 - v15
+    VSeq<8> vs1(0), vs2(16), vs3(24);  // 3 sets of 8x4s inputs/outputs
+    VSeq<4> vtmp = vs_front(vs3);         // n.b. tmp registers overlap vs3
+    VSeq<2> vq(30);                    // n.b. constants overlap vs3
+    int offsets[4] = { 0, 32, 64, 96 };
+
+    for (int level = 0; level < 5; level++) {
+      int c1Start = c1;
+      int c2Start = c2;
+      if (level == 3) {
+        offsets[1] = 32;
+        offsets[2] = 128;
+        offsets[3] = 160;
+      } else if (level == 4) {
+        offsets[1] = 64;
+        offsets[2] = 128;
+        offsets[3] = 192;
+      }
+
+      // For levels 1 - 4 we simply load 2 x 4 adjacent values at a
+      // time at 4 different offsets and multiply them in order by the
+      // next set of input values. So we employ indexed load and store
+      // pair instructions with arrangement 4S.
+      for (int i = 0; i < 4; i++) {
+        // reload q and qinv
+        vs_ldpq(vq, dilithiumConsts); // qInv, q
+        // load 8x4S coefficients via second start pos == c2
+        vs_ldpq_indexed(vs1, coeffs, c2Start, offsets);
+        // load next 8x4S inputs == b
+        vs_ldpq_post(vs2, zetas);
+        // compute a == c2 * b mod MONT_Q
+        dilithium_montmul32(vs2, vs1, vs2, vtmp, vq);
+        // load 8x4s coefficients via first start pos == c1
+        vs_ldpq_indexed(vs1, coeffs, c1Start, offsets);
+        // compute a1 =  c1 + a
+        vs_addv(vs3, __ T4S, vs1, vs2);
+        // compute a2 =  c1 - a
+        vs_subv(vs1, __ T4S, vs1, vs2);
+        // output a1 and a2
+        vs_stpq_indexed(vs3, coeffs, c1Start, offsets);
+        vs_stpq_indexed(vs1, coeffs, c2Start, offsets);
+
+        int k = 4 * level + i;
+
+        if (k > 7) {
+          startIncr = 256;
+        } else if (k == 5) {
+          startIncr = 384;
+        } else {
+          startIncr = 128;
+        }
+
+        c1Start += startIncr;
+        c2Start += startIncr;
+      }
+
+      c2 /= 2;
+    }
+  }
+
+  // Dilithium NTT function except for the final "normalization" to |coeff| < Q.
+  // Implements the method
+  // static int implDilithiumAlmostNtt(int[] coeffs, int zetas[]) {}
+  // of the Java class sun.security.provider
+  //
+  // coeffs (int[256]) = c_rarg0
+  // zetas (int[256]) = c_rarg1
+  address generate_dilithiumAlmostNtt() {
+
+    __ align(CodeEntryAlignment);
+    StubGenStubId stub_id = StubGenStubId::dilithiumAlmostNtt_id;
+    StubCodeMark mark(this, stub_id);
+    address start = __ pc();
+    __ enter();
+
+    const Register coeffs = c_rarg0;
+    const Register zetas = c_rarg1;
+
+    const Register tmpAddr = r9;
+    const Register dilithiumConsts = r10;
+    const Register result = r11;
+    // don't use callee save registers v8 - v15
+    VSeq<8> vs1(0), vs2(16), vs3(24);  // 3 sets of 8x4s inputs/outputs
+    VSeq<4> vtmp = vs_front(vs3);         // n.b. tmp registers overlap vs3
+    VSeq<2> vq(30);                    // n.b. constants overlap vs3
+    int offsets[4] = { 0, 32, 64, 96};
+    int offsets1[8] = { 16, 48, 80, 112, 144, 176, 208, 240 };
+    int offsets2[8] = { 0, 32, 64, 96, 128, 160, 192, 224 };
+    __ add(result, coeffs, 0);
+    __ lea(dilithiumConsts,
+             ExternalAddress((address) StubRoutines::aarch64::_dilithiumConsts));
+
+    // Each level represents one iteration of the outer for loop of the Java version.
+
+    // level 0-4
+    dilithiumNttLevel0_4(dilithiumConsts, coeffs, zetas);
+
+    // level 5
+
+    // At level 5 the coefficients we need to combine with the zetas
+    // are grouped in memory in blocks of size 4. So, for both sets of
+    // coefficients we load 4 adjacent values at 8 different offsets
+    // using an indexed ldr with register variant Q and multiply them
+    // in sequence order by the next set of inputs. Likewise we store
+    // the resuls using an indexed str with register variant Q.
+    for (int i = 0; i < 1024; i += 256) {
+      // reload constants q, qinv each iteration as they get clobbered later
+      vs_ldpq(vq, dilithiumConsts); // qInv, q
+      // load 32 (8x4S) coefficients via first offsets = c1
+      vs_ldr_indexed(vs1, __ Q, coeffs, i, offsets1);
+      // load next 32 (8x4S) inputs = b
+      vs_ldpq_post(vs2, zetas);
+      // a = b montul c1
+      dilithium_montmul32(vs2, vs1, vs2, vtmp, vq);
+      // load 32 (8x4S) coefficients via second offsets = c2
+      vs_ldr_indexed(vs1, __ Q, coeffs, i, offsets2);
+      // add/sub with result of multiply
+      vs_addv(vs3, __ T4S, vs1, vs2);     // a1 = a - c2
+      vs_subv(vs1, __ T4S, vs1, vs2);     // a0 = a + c1
+      // write back new coefficients using same offsets
+      vs_str_indexed(vs3, __ Q, coeffs, i, offsets2);
+      vs_str_indexed(vs1, __ Q, coeffs, i, offsets1);
+    }
+
+    // level 6
+    // At level 6 the coefficients we need to combine with the zetas
+    // are grouped in memory in pairs, the first two being montmul
+    // inputs and the second add/sub inputs. We can still implement
+    // the montmul+sub+add using 4-way parallelism but only if we
+    // combine the coefficients with the zetas 16 at a time. We load 8
+    // adjacent values at 4 different offsets using an ld2 load with
+    // arrangement 2D. That interleaves the lower and upper halves of
+    // each pair of quadwords into successive vector registers. We
+    // then need to montmul the 4 even elements of the coefficients
+    // register sequence by the zetas in order and then add/sub the 4
+    // odd elements of the coefficients register sequence. We use an
+    // equivalent st2 operation to store the results back into memory
+    // de-interleaved.
+    for (int i = 0; i < 1024; i += 128) {
+      // reload constants q, qinv each iteration as they get clobbered later
+      vs_ldpq(vq, dilithiumConsts); // qInv, q
+      // load interleaved 16 (4x2D) coefficients via offsets
+      vs_ld2_indexed(vs1, __ T2D, coeffs, tmpAddr, i, offsets);
+      // load next 16 (4x4S) inputs
+      vs_ldpq_post(vs_front(vs2), zetas);
+      // mont multiply odd elements of vs1 by vs2 and add/sub into odds/evens
+      dilithium_montmul16_sub_add(vs_even(vs1), vs_odd(vs1),
+                                  vs_front(vs2), vtmp, vq);
+      // store interleaved 16 (4x2D) coefficients via offsets
+      vs_st2_indexed(vs1, __ T2D, coeffs, tmpAddr, i, offsets);
+    }
+
+    // level 7
+    // At level 7 the coefficients we need to combine with the zetas
+    // occur singly with montmul inputs alterating with add/sub
+    // inputs. Once again we can use 4-way parallelism to combine 16
+    // zetas at a time. However, we have to load 8 adjacent values at
+    // 4 different offsets using an ld2 load with arrangement 4S. That
+    // interleaves the the odd words of each pair into one
+    // coefficients vector register and the even words of the pair
+    // into the next register. We then need to montmul the 4 even
+    // elements of the coefficients register sequence by the zetas in
+    // order and then add/sub the 4 odd elements of the coefficients
+    // register sequence. We use an equivalent st2 operation to store
+    // the results back into memory de-interleaved.
+
+    for (int i = 0; i < 1024; i += 128) {
+      // reload constants q, qinv each iteration as they get clobbered later
+      vs_ldpq(vq, dilithiumConsts); // qInv, q
+      // load interleaved 16 (4x4S) coefficients via offsets
+      vs_ld2_indexed(vs1, __ T4S, coeffs, tmpAddr, i, offsets);
+      // load next 16 (4x4S) inputs
+      vs_ldpq_post(vs_front(vs2), zetas);
+      // mont multiply odd elements of vs1 by vs2 and add/sub into odds/evens
+      dilithium_montmul16_sub_add(vs_even(vs1), vs_odd(vs1),
+                                  vs_front(vs2), vtmp, vq);
+      // store interleaved 16 (4x4S) coefficients via offsets
+      vs_st2_indexed(vs1, __ T4S, coeffs, tmpAddr, i, offsets);
+    }
+    __ leave(); // required for proper stackwalking of RuntimeStub frame
+    __ mov(r0, zr); // return 0
+    __ ret(lr);
+
+    return start;
+  }
+
+  // At these levels, the indices that correspond to the 'j's (and 'j+l's)
+  // in the Java implementation come in sequences of at least 8, so we
+  // can use ldpq to collect the corresponding data into pairs of vector
+  // registers
+  // We collect the coefficients that correspond to the 'j's into vs1
+  // the coefficiets that correspond to the 'j+l's into vs2 then
+  // do the additions into vs3 and the subtractions into vs1 then
+  // save the result of the additions, load the zetas into vs2
+  // do the (Montgomery) multiplications by zeta in parallel into vs2
+  // finally save the results back to the coeffs array
+  void dilithiumInverseNttLevel3_7(const Register dilithiumConsts,
+    const Register coeffs, const Register zetas) {
+    int c1 = 0;
+    int c2 = 32;
+    int startIncr;
+    int offsets[4];
+    VSeq<8> vs1(0), vs2(16), vs3(24);  // 3 sets of 8x4s inputs/outputs
+    VSeq<4> vtmp = vs_front(vs3);      // n.b. tmp registers overlap vs3
+    VSeq<2> vq(30);                    // n.b. constants overlap vs3
+
+    offsets[0] = 0;
+
+    for (int level = 3; level < 8; level++) {
+      int c1Start = c1;
+      int c2Start = c2;
+      if (level == 3) {
+        offsets[1] = 64;
+        offsets[2] = 128;
+        offsets[3] = 192;
+      } else if (level == 4) {
+        offsets[1] = 32;
+        offsets[2] = 128;
+        offsets[3] = 160;
+      } else {
+        offsets[1] = 32;
+        offsets[2] = 64;
+        offsets[3] = 96;
+      }
+
+      // For levels 3 - 7 we simply load 2 x 4 adjacent values at a
+      // time at 4 different offsets and multiply them in order by the
+      // next set of input values. So we employ indexed load and store
+      // pair instructions with arrangement 4S.
+      for (int i = 0; i < 4; i++) {
+        // load v1 32 (8x4S) coefficients relative to first start index
+        vs_ldpq_indexed(vs1, coeffs, c1Start, offsets);
+        // load v2 32 (8x4S) coefficients relative to second start index
+        vs_ldpq_indexed(vs2, coeffs, c2Start, offsets);
+        // a0 = v1 + v2 -- n.b. clobbers vqs
+        vs_addv(vs3, __ T4S, vs1, vs2);
+        // a1 = v1 - v2
+        vs_subv(vs1, __ T4S, vs1, vs2);
+        // save a1 relative to first start index
+        vs_stpq_indexed(vs3, coeffs, c1Start, offsets);
+        // load constants q, qinv each iteration as they get clobbered above
+        vs_ldpq(vq, dilithiumConsts); // qInv, q
+        // load b next 32 (8x4S) inputs
+        vs_ldpq_post(vs2, zetas);
+        // a = a1 montmul b
+        dilithium_montmul32(vs2, vs1, vs2, vtmp, vq);
+        // save a relative to second start index
+        vs_stpq_indexed(vs2, coeffs, c2Start, offsets);
+
+        int k = 4 * level + i;
+
+        if (k < 24) {
+          startIncr = 256;
+        } else if (k == 25) {
+          startIncr = 384;
+        } else {
+          startIncr = 128;
+        }
+
+        c1Start += startIncr;
+        c2Start += startIncr;
+      }
+
+      c2 *= 2;
+    }
+  }
+
+  // Dilithium Inverse NTT function except the final mod Q division by 2^256.
+  // Implements the method
+  // static int implDilithiumAlmostInverseNtt(int[] coeffs, int[] zetas) {} of
+  // the sun.security.provider.ML_DSA class.
+  //
+  // coeffs (int[256]) = c_rarg0
+  // zetas (int[256]) = c_rarg1
+  address generate_dilithiumAlmostInverseNtt() {
+
+    __ align(CodeEntryAlignment);
+    StubGenStubId stub_id = StubGenStubId::dilithiumAlmostInverseNtt_id;
+    StubCodeMark mark(this, stub_id);
+    address start = __ pc();
+    __ enter();
+
+    const Register coeffs = c_rarg0;
+    const Register zetas = c_rarg1;
+
+    const Register tmpAddr = r9;
+    const Register dilithiumConsts = r10;
+    const Register result = r11;
+    VSeq<8> vs1(0), vs2(16), vs3(24);  // 3 sets of 8x4s inputs/outputs
+    VSeq<4> vtmp = vs_front(vs3);     // n.b. tmp registers overlap vs3
+    VSeq<2> vq(30);                    // n.b. constants overlap vs3
+    int offsets[4] = { 0, 32, 64, 96 };
+    int offsets1[8] = { 0, 32, 64, 96, 128, 160, 192, 224 };
+    int offsets2[8] = { 16, 48, 80, 112, 144, 176, 208, 240 };
+
+    __ add(result, coeffs, 0);
+    __ lea(dilithiumConsts,
+             ExternalAddress((address) StubRoutines::aarch64::_dilithiumConsts));
+
+    // Each level represents one iteration of the outer for loop of the Java version
+
+    // level 0
+    // At level 0 we need to interleave adjacent quartets of
+    // coefficients before we multiply and add/sub by the next 16
+    // zetas just as we did for level 7 in the multiply code. So we
+    // load and store the values using an ld2/st2 with arrangement 4S.
+    for (int i = 0; i < 1024; i += 128) {
+      // load constants q, qinv
+      // n.b. this can be moved out of the loop as they do not get
+      // clobbered by first two loops
+      vs_ldpq(vq, dilithiumConsts); // qInv, q
+      // a0/a1 load interleaved 32 (8x4S) coefficients
+      vs_ld2_indexed(vs1, __ T4S, coeffs, tmpAddr, i, offsets);
+      // b load next 32 (8x4S) inputs
+      vs_ldpq_post(vs_front(vs2), zetas);
+      // compute in parallel (a0, a1) = (a0 + a1, (a0 - a1) montmul b)
+      // n.b. second half of vs2 provides temporary register storage
+      dilithium_sub_add_montmul16(vs_even(vs1), vs_odd(vs1),
+                                  vs_front(vs2), vs_back(vs2), vtmp, vq);
+      // a0/a1 store interleaved 32 (8x4S) coefficients
+      vs_st2_indexed(vs1, __ T4S, coeffs, tmpAddr, i, offsets);
+    }
+
+    // level 1
+    // At level 1 we need to interleave pairs of adjacent pairs of
+    // coefficients before we multiply by the next 16 zetas just as we
+    // did for level 6 in the multiply code. So we load and store the
+    // values an ld2/st2 with arrangement 2D.
+    for (int i = 0; i < 1024; i += 128) {
+      // a0/a1 load interleaved 32 (8x2D) coefficients
+      vs_ld2_indexed(vs1, __ T2D, coeffs, tmpAddr, i, offsets);
+      // b load next 16 (4x4S) inputs
+      vs_ldpq_post(vs_front(vs2), zetas);
+      // compute in parallel (a0, a1) = (a0 + a1, (a0 - a1) montmul b)
+      // n.b. second half of vs2 provides temporary register storage
+      dilithium_sub_add_montmul16(vs_even(vs1), vs_odd(vs1),
+                                  vs_front(vs2), vs_back(vs2), vtmp, vq);
+      // a0/a1 store interleaved 32 (8x2D) coefficients
+      vs_st2_indexed(vs1, __ T2D, coeffs, tmpAddr, i, offsets);
+    }
+
+    // level 2
+    // At level 2 coefficients come in blocks of 4. So, we load 4
+    // adjacent coefficients at 8 distinct offsets for both the first
+    // and second coefficient sequences, using an ldr with register
+    // variant Q then combine them with next set of 32 zetas. Likewise
+    // we store the results using an str with register variant Q.
+    for (int i = 0; i < 1024; i += 256) {
+      // c0 load 32 (8x4S) coefficients via first offsets
+      vs_ldr_indexed(vs1, __ Q, coeffs, i, offsets1);
+      // c1 load 32 (8x4S) coefficients via second offsets
+      vs_ldr_indexed(vs2, __ Q,coeffs, i, offsets2);
+      // a0 = c0 + c1  n.b. clobbers vq which overlaps vs3
+      vs_addv(vs3, __ T4S, vs1, vs2);
+      // c = c0 - c1
+      vs_subv(vs1, __ T4S, vs1, vs2);
+      // store a0 32 (8x4S) coefficients via first offsets
+      vs_str_indexed(vs3, __ Q, coeffs, i, offsets1);
+      // b load 32 (8x4S) next inputs
+      vs_ldpq_post(vs2, zetas);
+      // reload constants q, qinv -- they were clobbered earlier
+      vs_ldpq(vq, dilithiumConsts); // qInv, q
+      // compute a1 = b montmul c
+      dilithium_montmul32(vs2, vs1, vs2, vtmp, vq);
+      // store a1 32 (8x4S) coefficients via second offsets
+      vs_str_indexed(vs2, __ Q, coeffs, i, offsets2);
+    }
+
+    // level 3-7
+    dilithiumInverseNttLevel3_7(dilithiumConsts, coeffs, zetas);
+
+    __ leave(); // required for proper stackwalking of RuntimeStub frame
+    __ mov(r0, zr); // return 0
+    __ ret(lr);
+
+    return start;
+  }
+
+  // Dilithium multiply polynomials in the NTT domain.
+  // Straightforward implementation of the method
+  // static int implDilithiumNttMult(
+  //              int[] result, int[] ntta, int[] nttb {} of
+  // the sun.security.provider.ML_DSA class.
+  //
+  // result (int[256]) = c_rarg0
+  // poly1 (int[256]) = c_rarg1
+  // poly2 (int[256]) = c_rarg2
+  address generate_dilithiumNttMult() {
+
+        __ align(CodeEntryAlignment);
+    StubGenStubId stub_id = StubGenStubId::dilithiumNttMult_id;
+    StubCodeMark mark(this, stub_id);
+    address start = __ pc();
+    __ enter();
+
+    Label L_loop;
+
+    const Register result = c_rarg0;
+    const Register poly1 = c_rarg1;
+    const Register poly2 = c_rarg2;
+
+    const Register dilithiumConsts = r10;
+    const Register len = r11;
+
+    VSeq<8> vs1(0), vs2(16), vs3(24);  // 3 sets of 8x4s inputs/outputs
+    VSeq<4> vtmp = vs_front(vs3);         // n.b. tmp registers overlap vs3
+    VSeq<2> vq(30);                    // n.b. constants overlap vs3
+    VSeq<8> vrsquare(29, 0);           // for montmul by constant RSQUARE
+
+    __ lea(dilithiumConsts,
+             ExternalAddress((address) StubRoutines::aarch64::_dilithiumConsts));
+
+    // load constants q, qinv
+    vs_ldpq(vq, dilithiumConsts); // qInv, q
+    // load constant rSquare into v29
+    __ ldr(v29, __ Q, Address(dilithiumConsts, 48));  // rSquare
+
+    __ mov(len, zr);
+    __ add(len, len, 1024);
+
+    __ BIND(L_loop);
+
+    // b load 32 (8x4S) next inputs from poly1
+    vs_ldpq_post(vs1, poly1);
+    // c load 32 (8x4S) next inputs from poly2
+    vs_ldpq_post(vs2, poly2);
+    // compute a = b montmul c
+    dilithium_montmul32(vs2, vs1, vs2, vtmp, vq);
+    // compute a = rsquare montmul a
+    dilithium_montmul32(vs2, vrsquare, vs2, vtmp, vq);
+    // save a 32 (8x4S) results
+    vs_stpq_post(vs2, result);
+
+    __ sub(len, len, 128);
+    __ cmp(len, (u1)128);
+    __ br(Assembler::GE, L_loop);
+
+    __ leave(); // required for proper stackwalking of RuntimeStub frame
+    __ mov(r0, zr); // return 0
+    __ ret(lr);
+
+    return start;
+  }
+
+  // Dilithium Motgomery multiply an array by a constant.
+  // A straightforward implementation of the method
+  // static int implDilithiumMontMulByConstant(int[] coeffs, int constant) {}
+  // of the sun.security.provider.MLDSA class
+  //
+  // coeffs (int[256]) = c_rarg0
+  // constant (int) = c_rarg1
+  address generate_dilithiumMontMulByConstant() {
+
+    __ align(CodeEntryAlignment);
+    StubGenStubId stub_id = StubGenStubId::dilithiumMontMulByConstant_id;
+    StubCodeMark mark(this, stub_id);
+    address start = __ pc();
+    __ enter();
+
+    Label L_loop;
+
+    const Register coeffs = c_rarg0;
+    const Register constant = c_rarg1;
+
+    const Register dilithiumConsts = r10;
+    const Register result = r11;
+    const Register len = r12;
+
+    VSeq<8> vs1(0), vs2(16), vs3(24);  // 3 sets of 8x4s inputs/outputs
+    VSeq<4> vtmp = vs_front(vs3);      // n.b. tmp registers overlap vs3
+    VSeq<2> vq(30);                    // n.b. constants overlap vs3
+    VSeq<8> vconst(29, 0);             // for montmul by constant
+
+    // results track inputs
+    __ add(result, coeffs, 0);
+    __ lea(dilithiumConsts,
+             ExternalAddress((address) StubRoutines::aarch64::_dilithiumConsts));
+
+    // load constants q, qinv -- they do not get clobbered by first two loops
+    vs_ldpq(vq, dilithiumConsts); // qInv, q
+    // copy caller supplied constant across vconst
+    __ dup(vconst[0], __ T4S, constant);
+    __ mov(len, zr);
+    __ add(len, len, 1024);
+
+    __ BIND(L_loop);
+
+    // load next 32 inputs
+    vs_ldpq_post(vs2, coeffs);
+    // mont mul by constant
+    dilithium_montmul32(vs2, vconst, vs2, vtmp, vq);
+    // write next 32 results
+    vs_stpq_post(vs2, result);
+
+    __ sub(len, len, 128);
+    __ cmp(len, (u1)128);
+    __ br(Assembler::GE, L_loop);
+
+    __ leave(); // required for proper stackwalking of RuntimeStub frame
+    __ mov(r0, zr); // return 0
+    __ ret(lr);
+
+    return start;
+  }
+
+  // Dilithium decompose poly.
+  // Implements the method
+  // static int implDilithiumDecomposePoly(int[] coeffs, int constant) {}
+  // of the sun.security.provider.ML_DSA class
+  //
+  // input (int[256]) = c_rarg0
+  // lowPart (int[256]) = c_rarg1
+  // highPart (int[256]) = c_rarg2
+  // twoGamma2  (int) = c_rarg3
+  // multiplier (int) = c_rarg4
+  address generate_dilithiumDecomposePoly() {
+
+    __ align(CodeEntryAlignment);
+    StubGenStubId stub_id = StubGenStubId::dilithiumDecomposePoly_id;
+    StubCodeMark mark(this, stub_id);
+    address start = __ pc();
+    Label L_loop;
+
+    const Register input = c_rarg0;
+    const Register lowPart = c_rarg1;
+    const Register highPart = c_rarg2;
+    const Register twoGamma2 = c_rarg3;
+    const Register multiplier = c_rarg4;
+
+    const Register len = r9;
+    const Register dilithiumConsts = r10;
+    const Register tmp = r11;
+
+    // 6 independent sets of 4x4s values
+    VSeq<4> vs1(0), vs2(4), vs3(8);
+    VSeq<4> vs4(12), vs5(16), vtmp(20);
+
+    // 7 constants for cross-multiplying
+    VSeq<4> one(25, 0);
+    VSeq<4> qminus1(26, 0);
+    VSeq<4> g2(27, 0);
+    VSeq<4> twog2(28, 0);
+    VSeq<4> mult(29, 0);
+    VSeq<4> q(30, 0);
+    VSeq<4> qadd(31, 0);
+
+    __ enter();
+
+    __ lea(dilithiumConsts,
+             ExternalAddress((address) StubRoutines::aarch64::_dilithiumConsts));
+
+    // save callee-saved registers
+    __ stpd(v8, v9, __ pre(sp, -64));
+    __ stpd(v10, v11, Address(sp, 16));
+    __ stpd(v12, v13, Address(sp, 32));
+    __ stpd(v14, v15, Address(sp, 48));
+
+    // populate constant registers
+    __ mov(tmp, zr);
+    __ add(tmp, tmp, 1);
+    __ dup(one[0], __ T4S, tmp); // 1
+    __ ldr(q[0], __ Q, Address(dilithiumConsts, 16)); // q
+    __ ldr(qadd[0], __ Q, Address(dilithiumConsts, 64)); // addend for mod q reduce
+    __ dup(twog2[0], __ T4S, twoGamma2); // 2 * gamma2
+    __ dup(mult[0], __ T4S, multiplier); // multiplier for mod 2 * gamma reduce
+    __ subv(qminus1[0], __ T4S, v30, v25); // q - 1
+    __ sshr(g2[0], __ T4S, v28, 1); // gamma2
+
+    __ mov(len, zr);
+    __ add(len, len, 1024);
+
+    __ BIND(L_loop);
+
+    // load next 4x4S inputs interleaved: rplus --> vs1
+    __ ld4(vs1[0], vs1[1], vs1[2], vs1[3], __ T4S, __ post(input, 64));
+
+    //  rplus = rplus - ((rplus + qadd) >> 23) * q
+    vs_addv(vtmp, __ T4S, vs1, qadd);
+    vs_sshr(vtmp, __ T4S, vtmp, 23);
+    vs_mulv(vtmp, __ T4S, vtmp, q);
+    vs_subv(vs1, __ T4S, vs1, vtmp);
+
+    // rplus = rplus + ((rplus >> 31) & dilithium_q);
+    vs_sshr(vtmp, __ T4S, vs1, 31);
+    vs_andr(vtmp, vtmp, q);
+    vs_addv(vs1, __ T4S, vs1, vtmp);
+
+    // quotient --> vs2
+    // int quotient = (rplus * multiplier) >> 22;
+    vs_mulv(vtmp, __ T4S, vs1, mult);
+    vs_sshr(vs2, __ T4S, vtmp, 22);
+
+    // r0 --> vs3
+    // int r0 = rplus - quotient * twoGamma2;
+    vs_mulv(vtmp, __ T4S, vs2, twog2);
+    vs_subv(vs3, __ T4S, vs1, vtmp);
+
+    // mask --> vs4
+    // int mask = (twoGamma2 - r0) >> 22;
+    vs_subv(vtmp, __ T4S, twog2, vs3);
+    vs_sshr(vs4, __ T4S, vtmp, 22);
+
+    // r0 -= (mask & twoGamma2);
+    vs_andr(vtmp, vs4, twog2);
+    vs_subv(vs3, __ T4S, vs3, vtmp);
+
+    //  quotient += (mask & 1);
+    vs_andr(vtmp, vs4, one);
+    vs_addv(vs2, __ T4S, vs2, vtmp);
+
+    // mask = (twoGamma2 / 2 - r0) >> 31;
+    vs_subv(vtmp, __ T4S, g2, vs3);
+    vs_sshr(vs4, __ T4S, vtmp, 31);
+
+    // r0 -= (mask & twoGamma2);
+    vs_andr(vtmp, vs4, twog2);
+    vs_subv(vs3, __ T4S, vs3, vtmp);
+
+    // quotient += (mask & 1);
+    vs_andr(vtmp, vs4, one);
+    vs_addv(vs2, __ T4S, vs2, vtmp);
+
+    // r1 --> vs5
+    // int r1 = rplus - r0 - (dilithium_q - 1);
+    vs_subv(vtmp, __ T4S, vs1, vs3);
+    vs_subv(vs5, __ T4S, vtmp, qminus1);
+
+    // r1 --> vs1 (overwriting rplus)
+    // r1 = (r1 | (-r1)) >> 31; // 0 if rplus - r0 == (dilithium_q - 1), -1 otherwise
+    vs_negr(vtmp, __ T4S, vs5);
+    vs_orr(vtmp, vs5, vtmp);
+    vs_sshr(vs1, __ T4S, vtmp, 31);
+
+    // r0 += ~r1;
+    vs_notr(vtmp, vs1);
+    vs_addv(vs3, __ T4S, vs3, vtmp);
+
+    // r1 = r1 & quotient;
+    vs_andr(vs1, vs2, vs1);
+
+    // store results inteleaved
+    // lowPart[m] = r0;
+    // highPart[m] = r1;
+    __ st4(vs3[0], vs3[1], vs3[2], vs3[3], __ T4S, __ post(lowPart, 64));
+    __ st4(vs1[0], vs1[1], vs1[2], vs1[3], __ T4S, __ post(highPart, 64));
+
+    __ sub(len, len, 64);
+    __ cmp(len, (u1)64);
+    __ br(Assembler::GE, L_loop);
+
+    // restore callee-saved vector registers
+    __ ldpd(v14, v15, Address(sp, 48));
+    __ ldpd(v12, v13, Address(sp, 32));
+    __ ldpd(v10, v11, Address(sp, 16));
+    __ ldpd(v8, v9, __ post(sp, 64));
+
+    __ leave(); // required for proper stackwalking of RuntimeStub frame
+    __ mov(r0, zr); // return 0
+    __ ret(lr);
+
+    return start;
+  }
+
   // Arguments:
   //
   // Inputs:
@@ -4911,2608 +7466,6 @@
 
     __ leave();
 
-    __ ret(lr);
-
-    return start;
-  }
-
-  /**
-   *  Arguments:
-   *
-   * Inputs:
-   *   c_rarg0   - int crc
-   *   c_rarg1   - byte* buf
-   *   c_rarg2   - int length
-   *
-   * Output:
-   *       rax   - int crc result
-   */
-  address generate_updateBytesCRC32() {
-    assert(UseCRC32Intrinsics, "what are we doing here?");
-
-    __ align(CodeEntryAlignment);
-    StubGenStubId stub_id = StubGenStubId::updateBytesCRC32_id;
-    StubCodeMark mark(this, stub_id);
-
-    address start = __ pc();
-
-    const Register crc   = c_rarg0;  // crc
-    const Register buf   = c_rarg1;  // source java byte array address
-    const Register len   = c_rarg2;  // length
-    const Register table0 = c_rarg3; // crc_table address
-    const Register table1 = c_rarg4;
-    const Register table2 = c_rarg5;
-    const Register table3 = c_rarg6;
-    const Register tmp3 = c_rarg7;
-
-    BLOCK_COMMENT("Entry:");
-    __ enter(); // required for proper stackwalking of RuntimeStub frame
-
-    __ kernel_crc32(crc, buf, len,
-              table0, table1, table2, table3, rscratch1, rscratch2, tmp3);
-
-    __ leave(); // required for proper stackwalking of RuntimeStub frame
-    __ ret(lr);
-
-    return start;
-  }
-
-  // ChaCha20 block function.  This version parallelizes 4 quarter
-  // round operations at a time.  It uses 16 SIMD registers to
-  // produce 4 blocks of key stream.
-=======
-  // ChaCha20 block function.  This version parallelizes the 32-bit
-  // state elements on each of 16 vectors, producing 4 blocks of
-  // keystream at a time.
->>>>>>> 7bd8375f
-  //
-  // state (int[16]) = c_rarg0
-  // keystream (byte[256]) = c_rarg1
-  // return - number of bytes of produced keystream (always 256)
-  //
-  // This implementation takes each 32-bit integer from the state
-  // array and broadcasts it across all 4 32-bit lanes of a vector register
-  // (e.g. state[0] is replicated on all 4 lanes of v4, state[1] to all 4 lanes
-  // of v5, etc.).  Once all 16 elements have been broadcast onto 16 vectors,
-  // the quarter round schedule is implemented as outlined in RFC 7539 section
-  // 2.3.  However, instead of sequentially processing the 3 quarter round
-  // operations represented by one QUARTERROUND function, we instead stack all
-  // the adds, xors and left-rotations from the first 4 quarter rounds together
-  // and then do the same for the second set of 4 quarter rounds.  This removes
-  // some latency that would otherwise be incurred by waiting for an add to
-  // complete before performing an xor (which depends on the result of the
-  // add), etc. An adjustment happens between the first and second groups of 4
-  // quarter rounds, but this is done only in the inputs to the macro functions
-  // that generate the assembly instructions - these adjustments themselves are
-  // not part of the resulting assembly.
-  // The 4 registers v0-v3 are used during the quarter round operations as
-  // scratch registers.  Once the 20 rounds are complete, these 4 scratch
-  // registers become the vectors involved in adding the start state back onto
-  // the post-QR working state.  After the adds are complete, each of the 16
-  // vectors write their first lane back to the keystream buffer, followed
-  // by the second lane from all vectors and so on.
-  address generate_chacha20Block_blockpar() {
-    Label L_twoRounds, L_cc20_const;
-    // The constant data is broken into two 128-bit segments to be loaded
-    // onto FloatRegisters.  The first 128 bits are a counter add overlay
-    // that adds +0/+1/+2/+3 to the vector holding replicated state[12].
-    // The second 128-bits is a table constant used for 8-bit left rotations.
-    __ BIND(L_cc20_const);
-    __ emit_int64(0x0000000100000000UL);
-    __ emit_int64(0x0000000300000002UL);
-    __ emit_int64(0x0605040702010003UL);
-    __ emit_int64(0x0E0D0C0F0A09080BUL);
-
-    __ align(CodeEntryAlignment);
-    StubGenStubId stub_id = StubGenStubId::chacha20Block_id;
-    StubCodeMark mark(this, stub_id);
-    address start = __ pc();
-    __ enter();
-
-    int i, j;
-    const Register state = c_rarg0;
-    const Register keystream = c_rarg1;
-    const Register loopCtr = r10;
-    const Register tmpAddr = r11;
-    const FloatRegister ctrAddOverlay = v28;
-    const FloatRegister lrot8Tbl = v29;
-
-    // Organize SIMD registers in an array that facilitates
-    // putting repetitive opcodes into loop structures.  It is
-    // important that each grouping of 4 registers is monotonically
-    // increasing to support the requirements of multi-register
-    // instructions (e.g. ld4r, st4, etc.)
-    const FloatRegister workSt[16] = {
-         v4,  v5,  v6,  v7, v16, v17, v18, v19,
-        v20, v21, v22, v23, v24, v25, v26, v27
-    };
-
-    // Pull in constant data.  The first 16 bytes are the add overlay
-    // which is applied to the vector holding the counter (state[12]).
-    // The second 16 bytes is the index register for the 8-bit left
-    // rotation tbl instruction.
-    __ adr(tmpAddr, L_cc20_const);
-    __ ldpq(ctrAddOverlay, lrot8Tbl, Address(tmpAddr));
-
-    // Load from memory and interlace across 16 SIMD registers,
-    // With each word from memory being broadcast to all lanes of
-    // each successive SIMD register.
-    //      Addr(0) -> All lanes in workSt[i]
-    //      Addr(4) -> All lanes workSt[i + 1], etc.
-    __ mov(tmpAddr, state);
-    for (i = 0; i < 16; i += 4) {
-      __ ld4r(workSt[i], workSt[i + 1], workSt[i + 2], workSt[i + 3], __ T4S,
-          __ post(tmpAddr, 16));
-    }
-    __ addv(workSt[12], __ T4S, workSt[12], ctrAddOverlay); // Add ctr overlay
-
-    // Before entering the loop, create 5 4-register arrays.  These
-    // will hold the 4 registers that represent the a/b/c/d fields
-    // in the quarter round operation.  For instance the "b" field
-    // for the first 4 quarter round operations is the set of v16/v17/v18/v19,
-    // but in the second 4 quarter rounds it gets adjusted to v17/v18/v19/v16
-    // since it is part of a diagonal organization.  The aSet and scratch
-    // register sets are defined at declaration time because they do not change
-    // organization at any point during the 20-round processing.
-    FloatRegister aSet[4] = { v4, v5, v6, v7 };
-    FloatRegister bSet[4];
-    FloatRegister cSet[4];
-    FloatRegister dSet[4];
-    FloatRegister scratch[4] = { v0, v1, v2, v3 };
-
-    // Set up the 10 iteration loop and perform all 8 quarter round ops
-    __ mov(loopCtr, 10);
-    __ BIND(L_twoRounds);
-
-    // Set to columnar organization and do the following 4 quarter-rounds:
-    // QUARTERROUND(0, 4, 8, 12)
-    // QUARTERROUND(1, 5, 9, 13)
-    // QUARTERROUND(2, 6, 10, 14)
-    // QUARTERROUND(3, 7, 11, 15)
-    __ cc20_set_qr_registers(bSet, workSt, 4, 5, 6, 7);
-    __ cc20_set_qr_registers(cSet, workSt, 8, 9, 10, 11);
-    __ cc20_set_qr_registers(dSet, workSt, 12, 13, 14, 15);
-
-    __ cc20_qr_add4(aSet, bSet);                    // a += b
-    __ cc20_qr_xor4(dSet, aSet, dSet);              // d ^= a
-    __ cc20_qr_lrot4(dSet, dSet, 16, lrot8Tbl);     // d <<<= 16
-
-    __ cc20_qr_add4(cSet, dSet);                    // c += d
-    __ cc20_qr_xor4(bSet, cSet, scratch);           // b ^= c (scratch)
-    __ cc20_qr_lrot4(scratch, bSet, 12, lrot8Tbl);  // b <<<= 12
-
-    __ cc20_qr_add4(aSet, bSet);                    // a += b
-    __ cc20_qr_xor4(dSet, aSet, dSet);              // d ^= a
-    __ cc20_qr_lrot4(dSet, dSet, 8, lrot8Tbl);      // d <<<= 8
-
-    __ cc20_qr_add4(cSet, dSet);                    // c += d
-    __ cc20_qr_xor4(bSet, cSet, scratch);           // b ^= c (scratch)
-    __ cc20_qr_lrot4(scratch, bSet, 7, lrot8Tbl);   // b <<<= 12
-
-    // Set to diagonal organization and do the next 4 quarter-rounds:
-    // QUARTERROUND(0, 5, 10, 15)
-    // QUARTERROUND(1, 6, 11, 12)
-    // QUARTERROUND(2, 7, 8, 13)
-    // QUARTERROUND(3, 4, 9, 14)
-    __ cc20_set_qr_registers(bSet, workSt, 5, 6, 7, 4);
-    __ cc20_set_qr_registers(cSet, workSt, 10, 11, 8, 9);
-    __ cc20_set_qr_registers(dSet, workSt, 15, 12, 13, 14);
-
-    __ cc20_qr_add4(aSet, bSet);                    // a += b
-    __ cc20_qr_xor4(dSet, aSet, dSet);              // d ^= a
-    __ cc20_qr_lrot4(dSet, dSet, 16, lrot8Tbl);     // d <<<= 16
-
-    __ cc20_qr_add4(cSet, dSet);                    // c += d
-    __ cc20_qr_xor4(bSet, cSet, scratch);           // b ^= c (scratch)
-    __ cc20_qr_lrot4(scratch, bSet, 12, lrot8Tbl);  // b <<<= 12
-
-    __ cc20_qr_add4(aSet, bSet);                    // a += b
-    __ cc20_qr_xor4(dSet, aSet, dSet);              // d ^= a
-    __ cc20_qr_lrot4(dSet, dSet, 8, lrot8Tbl);      // d <<<= 8
-
-    __ cc20_qr_add4(cSet, dSet);                    // c += d
-    __ cc20_qr_xor4(bSet, cSet, scratch);           // b ^= c (scratch)
-    __ cc20_qr_lrot4(scratch, bSet, 7, lrot8Tbl);   // b <<<= 12
-
-    // Decrement and iterate
-    __ sub(loopCtr, loopCtr, 1);
-    __ cbnz(loopCtr, L_twoRounds);
-
-    __ mov(tmpAddr, state);
-
-    // Add the starting state back to the post-loop keystream
-    // state.  We read/interlace the state array from memory into
-    // 4 registers similar to what we did in the beginning.  Then
-    // add the counter overlay onto workSt[12] at the end.
-    for (i = 0; i < 16; i += 4) {
-      __ ld4r(v0, v1, v2, v3, __ T4S, __ post(tmpAddr, 16));
-      __ addv(workSt[i], __ T4S, workSt[i], v0);
-      __ addv(workSt[i + 1], __ T4S, workSt[i + 1], v1);
-      __ addv(workSt[i + 2], __ T4S, workSt[i + 2], v2);
-      __ addv(workSt[i + 3], __ T4S, workSt[i + 3], v3);
-    }
-    __ addv(workSt[12], __ T4S, workSt[12], ctrAddOverlay); // Add ctr overlay
-
-    // Write working state into the keystream buffer.  This is accomplished
-    // by taking the lane "i" from each of the four vectors and writing
-    // it to consecutive 4-byte offsets, then post-incrementing by 16 and
-    // repeating with the next 4 vectors until all 16 vectors have been used.
-    // Then move to the next lane and repeat the process until all lanes have
-    // been written.
-    for (i = 0; i < 4; i++) {
-      for (j = 0; j < 16; j += 4) {
-        __ st4(workSt[j], workSt[j + 1], workSt[j + 2], workSt[j + 3], __ S, i,
-            __ post(keystream, 16));
-      }
-    }
-
-    __ mov(r0, 256);             // Return length of output keystream
-    __ leave();
-    __ ret(lr);
-
-    return start;
-  }
-
-  // Helpers to schedule parallel operation bundles across vector
-  // register sequences of size 2, 4 or 8.
-
-  // Implement various primitive computations across vector sequences
-
-  template<int N>
-  void vs_addv(const VSeq<N>& v, Assembler::SIMD_Arrangement T,
-               const VSeq<N>& v1, const VSeq<N>& v2) {
-    // output must not be constant
-    assert(N == 1  || !v.is_constant(), "cannot output multiple values to a constant vector");
-    // output cannot overwrite pending inputs
-    assert(!vs_write_before_read(v, v1), "output overwrites input");
-    assert(!vs_write_before_read(v, v2), "output overwrites input");
-    for (int i = 0; i < N; i++) {
-      __ addv(v[i], T, v1[i], v2[i]);
-    }
-  }
-
-  template<int N>
-  void vs_subv(const VSeq<N>& v, Assembler::SIMD_Arrangement T,
-               const VSeq<N>& v1, const VSeq<N>& v2) {
-    // output must not be constant
-    assert(N == 1  || !v.is_constant(), "cannot output multiple values to a constant vector");
-    // output cannot overwrite pending inputs
-    assert(!vs_write_before_read(v, v1), "output overwrites input");
-    assert(!vs_write_before_read(v, v2), "output overwrites input");
-    for (int i = 0; i < N; i++) {
-      __ subv(v[i], T, v1[i], v2[i]);
-    }
-  }
-
-  template<int N>
-  void vs_mulv(const VSeq<N>& v, Assembler::SIMD_Arrangement T,
-               const VSeq<N>& v1, const VSeq<N>& v2) {
-    // output must not be constant
-    assert(N == 1  || !v.is_constant(), "cannot output multiple values to a constant vector");
-    // output cannot overwrite pending inputs
-    assert(!vs_write_before_read(v, v1), "output overwrites input");
-    assert(!vs_write_before_read(v, v2), "output overwrites input");
-    for (int i = 0; i < N; i++) {
-      __ mulv(v[i], T, v1[i], v2[i]);
-    }
-  }
-
-  template<int N>
-  void vs_negr(const VSeq<N>& v, Assembler::SIMD_Arrangement T, const VSeq<N>& v1) {
-    // output must not be constant
-    assert(N == 1  || !v.is_constant(), "cannot output multiple values to a constant vector");
-    // output cannot overwrite pending inputs
-    assert(!vs_write_before_read(v, v1), "output overwrites input");
-    for (int i = 0; i < N; i++) {
-      __ negr(v[i], T, v1[i]);
-    }
-  }
-
-  template<int N>
-  void vs_sshr(const VSeq<N>& v, Assembler::SIMD_Arrangement T,
-               const VSeq<N>& v1, int shift) {
-    // output must not be constant
-    assert(N == 1  || !v.is_constant(), "cannot output multiple values to a constant vector");
-    // output cannot overwrite pending inputs
-    assert(!vs_write_before_read(v, v1), "output overwrites input");
-    for (int i = 0; i < N; i++) {
-      __ sshr(v[i], T, v1[i], shift);
-    }
-  }
-
-  template<int N>
-  void vs_andr(const VSeq<N>& v, const VSeq<N>& v1, const VSeq<N>& v2) {
-    // output must not be constant
-    assert(N == 1  || !v.is_constant(), "cannot output multiple values to a constant vector");
-    // output cannot overwrite pending inputs
-    assert(!vs_write_before_read(v, v1), "output overwrites input");
-    assert(!vs_write_before_read(v, v2), "output overwrites input");
-    for (int i = 0; i < N; i++) {
-      __ andr(v[i], __ T16B, v1[i], v2[i]);
-    }
-  }
-
-  template<int N>
-  void vs_orr(const VSeq<N>& v, const VSeq<N>& v1, const VSeq<N>& v2) {
-    // output must not be constant
-    assert(N == 1  || !v.is_constant(), "cannot output multiple values to a constant vector");
-    // output cannot overwrite pending inputs
-    assert(!vs_write_before_read(v, v1), "output overwrites input");
-    assert(!vs_write_before_read(v, v2), "output overwrites input");
-    for (int i = 0; i < N; i++) {
-      __ orr(v[i], __ T16B, v1[i], v2[i]);
-    }
-  }
-
-  template<int N>
-  void vs_notr(const VSeq<N>& v, const VSeq<N>& v1) {
-    // output must not be constant
-    assert(N == 1  || !v.is_constant(), "cannot output multiple values to a constant vector");
-    // output cannot overwrite pending inputs
-    assert(!vs_write_before_read(v, v1), "output overwrites input");
-    for (int i = 0; i < N; i++) {
-      __ notr(v[i], __ T16B, v1[i]);
-    }
-  }
-
-  template<int N>
-  void vs_sqdmulh(const VSeq<N>& v, Assembler::SIMD_Arrangement T, const VSeq<N>& v1, const VSeq<N>& v2) {
-    // output must not be constant
-    assert(N == 1  || !v.is_constant(), "cannot output multiple values to a constant vector");
-    // output cannot overwrite pending inputs
-    assert(!vs_write_before_read(v, v1), "output overwrites input");
-    assert(!vs_write_before_read(v, v2), "output overwrites input");
-    for (int i = 0; i < N; i++) {
-      __ sqdmulh(v[i], T, v1[i], v2[i]);
-    }
-  }
-
-  template<int N>
-  void vs_mlsv(const VSeq<N>& v, Assembler::SIMD_Arrangement T, const VSeq<N>& v1, VSeq<N>& v2) {
-    // output must not be constant
-    assert(N == 1  || !v.is_constant(), "cannot output multiple values to a constant vector");
-    // output cannot overwrite pending inputs
-    assert(!vs_write_before_read(v, v1), "output overwrites input");
-    assert(!vs_write_before_read(v, v2), "output overwrites input");
-    for (int i = 0; i < N; i++) {
-      __ mlsv(v[i], T, v1[i], v2[i]);
-    }
-  }
-
-  // load N/2 successive pairs of quadword values from memory in order
-  // into N successive vector registers of the sequence via the
-  // address supplied in base.
-  template<int N>
-  void vs_ldpq(const VSeq<N>& v, Register base) {
-    for (int i = 0; i < N; i += 2) {
-      __ ldpq(v[i], v[i+1], Address(base, 32 * i));
-    }
-  }
-
-  // load N/2 successive pairs of quadword values from memory in order
-  // into N vector registers of the sequence via the address supplied
-  // in base using post-increment addressing
-  template<int N>
-  void vs_ldpq_post(const VSeq<N>& v, Register base) {
-    static_assert((N & (N - 1)) == 0, "sequence length must be even");
-    for (int i = 0; i < N; i += 2) {
-      __ ldpq(v[i], v[i+1], __ post(base, 32));
-    }
-  }
-
-  // store N successive vector registers of the sequence into N/2
-  // successive pairs of quadword memory locations via the address
-  // supplied in base using post-increment addressing
-  template<int N>
-  void vs_stpq_post(const VSeq<N>& v, Register base) {
-    static_assert((N & (N - 1)) == 0, "sequence length must be even");
-    for (int i = 0; i < N; i += 2) {
-      __ stpq(v[i], v[i+1], __ post(base, 32));
-    }
-  }
-
-  // load N/2 pairs of quadword values from memory de-interleaved into
-  // N vector registers 2 at a time via the address supplied in base
-  // using post-increment addressing.
-  template<int N>
-  void vs_ld2_post(const VSeq<N>& v, Assembler::SIMD_Arrangement T, Register base) {
-    static_assert((N & (N - 1)) == 0, "sequence length must be even");
-    for (int i = 0; i < N; i += 2) {
-      __ ld2(v[i], v[i+1], T, __ post(base, 32));
-    }
-  }
-
-  // store N vector registers interleaved into N/2 pairs of quadword
-  // memory locations via the address supplied in base using
-  // post-increment addressing.
-  template<int N>
-  void vs_st2_post(const VSeq<N>& v, Assembler::SIMD_Arrangement T, Register base) {
-    static_assert((N & (N - 1)) == 0, "sequence length must be even");
-    for (int i = 0; i < N; i += 2) {
-      __ st2(v[i], v[i+1], T, __ post(base, 32));
-    }
-  }
-
-  // load N quadword values from memory de-interleaved into N vector
-  // registers 3 elements at a time via the address supplied in base.
-  template<int N>
-  void vs_ld3(const VSeq<N>& v, Assembler::SIMD_Arrangement T, Register base) {
-    static_assert(N == ((N / 3) * 3), "sequence length must be multiple of 3");
-    for (int i = 0; i < N; i += 3) {
-      __ ld3(v[i], v[i+1], v[i+2], T, base);
-    }
-  }
-
-  // load N quadword values from memory de-interleaved into N vector
-  // registers 3 elements at a time via the address supplied in base
-  // using post-increment addressing.
-  template<int N>
-  void vs_ld3_post(const VSeq<N>& v, Assembler::SIMD_Arrangement T, Register base) {
-    static_assert(N == ((N / 3) * 3), "sequence length must be multiple of 3");
-    for (int i = 0; i < N; i += 3) {
-      __ ld3(v[i], v[i+1], v[i+2], T, __ post(base, 48));
-    }
-  }
-
-  // load N/2 pairs of quadword values from memory into N vector
-  // registers via the address supplied in base with each pair indexed
-  // using the the start offset plus the corresponding entry in the
-  // offsets array
-  template<int N>
-  void vs_ldpq_indexed(const VSeq<N>& v, Register base, int start, int (&offsets)[N/2]) {
-    for (int i = 0; i < N/2; i++) {
-      __ ldpq(v[2*i], v[2*i+1], Address(base, start + offsets[i]));
-    }
-  }
-
-  // store N vector registers into N/2 pairs of quadword memory
-  // locations via the address supplied in base with each pair indexed
-  // using the the start offset plus the corresponding entry in the
-  // offsets array
-  template<int N>
-  void vs_stpq_indexed(const VSeq<N>& v, Register base, int start, int offsets[N/2]) {
-    for (int i = 0; i < N/2; i++) {
-      __ stpq(v[2*i], v[2*i+1], Address(base, start + offsets[i]));
-    }
-  }
-
-  // load N single quadword values from memory into N vector registers
-  // via the address supplied in base with each value indexed using
-  // the the start offset plus the corresponding entry in the offsets
-  // array
-  template<int N>
-  void vs_ldr_indexed(const VSeq<N>& v, Assembler::SIMD_RegVariant T, Register base,
-                      int start, int (&offsets)[N]) {
-    for (int i = 0; i < N; i++) {
-      __ ldr(v[i], T, Address(base, start + offsets[i]));
-    }
-  }
-
-  // store N vector registers into N single quadword memory locations
-  // via the address supplied in base with each value indexed using
-  // the the start offset plus the corresponding entry in the offsets
-  // array
-  template<int N>
-  void vs_str_indexed(const VSeq<N>& v, Assembler::SIMD_RegVariant T, Register base,
-                      int start, int (&offsets)[N]) {
-    for (int i = 0; i < N; i++) {
-      __ str(v[i], T, Address(base, start + offsets[i]));
-    }
-  }
-
-  // load N/2 pairs of quadword values from memory de-interleaved into
-  // N vector registers 2 at a time via the address supplied in base
-  // with each pair indexed using the the start offset plus the
-  // corresponding entry in the offsets array
-  template<int N>
-  void vs_ld2_indexed(const VSeq<N>& v, Assembler::SIMD_Arrangement T, Register base,
-                      Register tmp, int start, int (&offsets)[N/2]) {
-    for (int i = 0; i < N/2; i++) {
-      __ add(tmp, base, start + offsets[i]);
-      __ ld2(v[2*i], v[2*i+1], T, tmp);
-    }
-  }
-
-  // store N vector registers 2 at a time interleaved into N/2 pairs
-  // of quadword memory locations via the address supplied in base
-  // with each pair indexed using the the start offset plus the
-  // corresponding entry in the offsets array
-  template<int N>
-  void vs_st2_indexed(const VSeq<N>& v, Assembler::SIMD_Arrangement T, Register base,
-                      Register tmp, int start, int (&offsets)[N/2]) {
-    for (int i = 0; i < N/2; i++) {
-      __ add(tmp, base, start + offsets[i]);
-      __ st2(v[2*i], v[2*i+1], T, tmp);
-    }
-  }
-
-  // Helper routines for various flavours of Montgomery multiply
-
-  // Perform 16 32-bit (4x4S) or 32 16-bit (4 x 8H) Montgomery
-  // multiplications in parallel
-  //
-
-  // See the montMul() method of the sun.security.provider.ML_DSA
-  // class.
-  //
-  // Computes 4x4S results or 8x8H results
-  //    a = b * c * 2^MONT_R_BITS mod MONT_Q
-  // Inputs:  vb, vc - 4x4S or 4x8H vector register sequences
-  //          vq - 2x4S or 2x8H constants <MONT_Q, MONT_Q_INV_MOD_R>
-  // Temps:   vtmp - 4x4S or 4x8H vector sequence trashed after call
-  // Outputs: va - 4x4S or 4x8H vector register sequences
-  // vb, vc, vtmp and vq must all be disjoint
-  // va must be disjoint from all other inputs/temps or must equal vc
-  // va must have a non-zero delta i.e. it must not be a constant vseq.
-  // n.b. MONT_R_BITS is 16 or 32, so the right shift by it is implicit.
-  void vs_montmul4(const VSeq<4>& va, const VSeq<4>& vb, const VSeq<4>& vc,
-                   Assembler::SIMD_Arrangement T,
-                   const VSeq<4>& vtmp, const VSeq<2>& vq) {
-    assert (T == __ T4S || T == __ T8H, "invalid arrangement for montmul");
-    assert(vs_disjoint(vb, vc), "vb and vc overlap");
-    assert(vs_disjoint(vb, vq), "vb and vq overlap");
-    assert(vs_disjoint(vb, vtmp), "vb and vtmp overlap");
-
-    assert(vs_disjoint(vc, vq), "vc and vq overlap");
-    assert(vs_disjoint(vc, vtmp), "vc and vtmp overlap");
-
-    assert(vs_disjoint(vq, vtmp), "vq and vtmp overlap");
-
-    assert(vs_disjoint(va, vc) || vs_same(va, vc), "va and vc neither disjoint nor equal");
-    assert(vs_disjoint(va, vb), "va and vb overlap");
-    assert(vs_disjoint(va, vq), "va and vq overlap");
-    assert(vs_disjoint(va, vtmp), "va and vtmp overlap");
-    assert(!va.is_constant(), "output vector must identify 4 different registers");
-
-    // schedule 4 streams of instructions across the vector sequences
-    for (int i = 0; i < 4; i++) {
-      __ sqdmulh(vtmp[i], T, vb[i], vc[i]); // aHigh = hi32(2 * b * c)
-      __ mulv(va[i], T, vb[i], vc[i]);    // aLow = lo32(b * c)
-    }
-
-    for (int i = 0; i < 4; i++) {
-      __ mulv(va[i], T, va[i], vq[0]);     // m = aLow * qinv
-    }
-
-    for (int i = 0; i < 4; i++) {
-      __ sqdmulh(va[i], T, va[i], vq[1]);  // n = hi32(2 * m * q)
-    }
-
-    for (int i = 0; i < 4; i++) {
-      __ shsubv(va[i], T, vtmp[i], va[i]);   // a = (aHigh - n) / 2
-    }
-  }
-
-  // Perform 8 32-bit (4x4S) or 16 16-bit (2 x 8H) Montgomery
-  // multiplications in parallel
-  //
-
-  // See the montMul() method of the sun.security.provider.ML_DSA
-  // class.
-  //
-  // Computes 4x4S results or 8x8H results
-  //    a = b * c * 2^MONT_R_BITS mod MONT_Q
-  // Inputs:  vb, vc - 4x4S or 4x8H vector register sequences
-  //          vq - 2x4S or 2x8H constants <MONT_Q, MONT_Q_INV_MOD_R>
-  // Temps:   vtmp - 4x4S or 4x8H vector sequence trashed after call
-  // Outputs: va - 4x4S or 4x8H vector register sequences
-  // vb, vc, vtmp and vq must all be disjoint
-  // va must be disjoint from all other inputs/temps or must equal vc
-  // va must have a non-zero delta i.e. it must not be a constant vseq.
-  // n.b. MONT_R_BITS is 16 or 32, so the right shift by it is implicit.
-  void vs_montmul2(const VSeq<2>& va, const VSeq<2>& vb, const VSeq<2>& vc,
-                   Assembler::SIMD_Arrangement T,
-                   const VSeq<2>& vtmp, const VSeq<2>& vq) {
-    assert (T == __ T4S || T == __ T8H, "invalid arrangement for montmul");
-    assert(vs_disjoint(vb, vc), "vb and vc overlap");
-    assert(vs_disjoint(vb, vq), "vb and vq overlap");
-    assert(vs_disjoint(vb, vtmp), "vb and vtmp overlap");
-
-    assert(vs_disjoint(vc, vq), "vc and vq overlap");
-    assert(vs_disjoint(vc, vtmp), "vc and vtmp overlap");
-
-    assert(vs_disjoint(vq, vtmp), "vq and vtmp overlap");
-
-    assert(vs_disjoint(va, vc) || vs_same(va, vc), "va and vc neither disjoint nor equal");
-    assert(vs_disjoint(va, vb), "va and vb overlap");
-    assert(vs_disjoint(va, vq), "va and vq overlap");
-    assert(vs_disjoint(va, vtmp), "va and vtmp overlap");
-    assert(!va.is_constant(), "output vector must identify 2 different registers");
-
-    // schedule 2 streams of instructions across the vector sequences
-    for (int i = 0; i < 2; i++) {
-      __ sqdmulh(vtmp[i], T, vb[i], vc[i]); // aHigh = hi32(2 * b * c)
-      __ mulv(va[i], T, vb[i], vc[i]);    // aLow = lo32(b * c)
-    }
-
-    for (int i = 0; i < 2; i++) {
-      __ mulv(va[i], T, va[i], vq[0]);     // m = aLow * qinv
-    }
-
-    for (int i = 0; i < 2; i++) {
-      __ sqdmulh(va[i], T, va[i], vq[1]);  // n = hi32(2 * m * q)
-    }
-
-    for (int i = 0; i < 2; i++) {
-      __ shsubv(va[i], T, vtmp[i], va[i]);   // a = (aHigh - n) / 2
-    }
-  }
-
-  // Perform 16 16-bit Montgomery multiplications in parallel.
-  void kyber_montmul16(const VSeq<2>& va, const VSeq<2>& vb, const VSeq<2>& vc,
-                       const VSeq<2>& vtmp, const VSeq<2>& vq) {
-    // Use the helper routine to schedule a 2x8H Montgomery multiply.
-    // It will assert that the register use is valid
-    vs_montmul2(va, vb, vc, __ T8H, vtmp, vq);
-  }
-
-  // Perform 32 16-bit Montgomery multiplications in parallel.
-  void kyber_montmul32(const VSeq<4>& va, const VSeq<4>& vb, const VSeq<4>& vc,
-                       const VSeq<4>& vtmp, const VSeq<2>& vq) {
-    // Use the helper routine to schedule a 4x8H Montgomery multiply.
-    // It will assert that the register use is valid
-    vs_montmul4(va, vb, vc, __ T8H, vtmp, vq);
-  }
-
-  // Perform 64 16-bit Montgomery multiplications in parallel.
-  void kyber_montmul64(const VSeq<8>& va, const VSeq<8>& vb, const VSeq<8>& vc,
-                       const VSeq<4>& vtmp, const VSeq<2>& vq) {
-    // Schedule two successive 4x8H multiplies via the montmul helper
-    // on the front and back halves of va, vb and vc. The helper will
-    // assert that the register use has no overlap conflicts on each
-    // individual call but we also need to ensure that the necessary
-    // disjoint/equality constraints are met across both calls.
-
-    // vb, vc, vtmp and vq must be disjoint. va must either be
-    // disjoint from all other registers or equal vc
-
-    assert(vs_disjoint(vb, vc), "vb and vc overlap");
-    assert(vs_disjoint(vb, vq), "vb and vq overlap");
-    assert(vs_disjoint(vb, vtmp), "vb and vtmp overlap");
-
-    assert(vs_disjoint(vc, vq), "vc and vq overlap");
-    assert(vs_disjoint(vc, vtmp), "vc and vtmp overlap");
-
-    assert(vs_disjoint(vq, vtmp), "vq and vtmp overlap");
-
-    assert(vs_disjoint(va, vc) || vs_same(va, vc), "va and vc neither disjoint nor equal");
-    assert(vs_disjoint(va, vb), "va and vb overlap");
-    assert(vs_disjoint(va, vq), "va and vq overlap");
-    assert(vs_disjoint(va, vtmp), "va and vtmp overlap");
-
-    // we multiply the front and back halves of each sequence 4 at a
-    // time because
-    //
-    // 1) we are currently only able to get 4-way instruction
-    // parallelism at best
-    //
-    // 2) we need registers for the constants in vq and temporary
-    // scratch registers to hold intermediate results so vtmp can only
-    // be a VSeq<4> which means we only have 4 scratch slots
-
-    vs_montmul4(vs_front(va), vs_front(vb), vs_front(vc), __ T8H, vtmp, vq);
-    vs_montmul4(vs_back(va), vs_back(vb), vs_back(vc), __ T8H, vtmp, vq);
-  }
-
-  void kyber_montmul32_sub_add(const VSeq<4>& va0, const VSeq<4>& va1,
-                               const VSeq<4>& vc,
-                               const VSeq<4>& vtmp,
-                               const VSeq<2>& vq) {
-    // compute a = montmul(a1, c)
-    kyber_montmul32(vc, va1, vc, vtmp, vq);
-    // ouptut a1 = a0 - a
-    vs_subv(va1, __ T8H, va0, vc);
-    //    and a0 = a0 + a
-    vs_addv(va0, __ T8H, va0, vc);
-  }
-
-  void kyber_sub_add_montmul32(const VSeq<4>& va0, const VSeq<4>& va1,
-                               const VSeq<4>& vb,
-                               const VSeq<4>& vtmp1,
-                               const VSeq<4>& vtmp2,
-                               const VSeq<2>& vq) {
-    // compute c = a0 - a1
-    vs_subv(vtmp1, __ T8H, va0, va1);
-    // output a0 = a0 + a1
-    vs_addv(va0, __ T8H, va0, va1);
-    // output a1 = b montmul c
-    kyber_montmul32(va1, vtmp1, vb, vtmp2, vq);
-  }
-
-  void load64shorts(const VSeq<8>& v, Register shorts) {
-    vs_ldpq_post(v, shorts);
-  }
-
-  void load32shorts(const VSeq<4>& v, Register shorts) {
-    vs_ldpq_post(v, shorts);
-  }
-
-  void store64shorts(VSeq<8> v, Register tmpAddr) {
-    vs_stpq_post(v, tmpAddr);
-  }
-
-  // Kyber NTT function.
-  // Implements
-  // static int implKyberNtt(short[] poly, short[] ntt_zetas) {}
-  //
-  // coeffs (short[256]) = c_rarg0
-  // ntt_zetas (short[256]) = c_rarg1
-  address generate_kyberNtt() {
-
-    __ align(CodeEntryAlignment);
-    StubGenStubId stub_id = StubGenStubId::kyberNtt_id;
-    StubCodeMark mark(this, stub_id);
-    address start = __ pc();
-    __ enter();
-
-    const Register coeffs = c_rarg0;
-    const Register zetas = c_rarg1;
-
-    const Register kyberConsts = r10;
-    const Register tmpAddr = r11;
-
-    VSeq<8> vs1(0), vs2(16), vs3(24);  // 3 sets of 8x8H inputs/outputs
-    VSeq<4> vtmp = vs_front(vs3);      // n.b. tmp registers overlap vs3
-    VSeq<2> vq(30);                    // n.b. constants overlap vs3
-
-    __ lea(kyberConsts, ExternalAddress((address) StubRoutines::aarch64::_kyberConsts));
-    // load the montmul constants
-    vs_ldpq(vq, kyberConsts);
-
-    // Each level corresponds to an iteration of the outermost loop of the
-    // Java method seilerNTT(int[] coeffs). There are some differences
-    // from what is done in the seilerNTT() method, though:
-    // 1. The computation is using 16-bit signed values, we do not convert them
-    // to ints here.
-    // 2. The zetas are delivered in a bigger array, 128 zetas are stored in
-    // this array for each level, it is easier that way to fill up the vector
-    // registers.
-    // 3. In the seilerNTT() method we use R = 2^20 for the Montgomery
-    // multiplications (this is because that way there should not be any
-    // overflow during the inverse NTT computation), here we usr R = 2^16 so
-    // that we can use the 16-bit arithmetic in the vector unit.
-    //
-    // On each level, we fill up the vector registers in such a way that the
-    // array elements that need to be multiplied by the zetas go into one
-    // set of vector registers while the corresponding ones that don't need to
-    // be multiplied, go into another set.
-    // We can do 32 Montgomery multiplications in parallel, using 12 vector
-    // registers interleaving the steps of 4 identical computations,
-    // each done on 8 16-bit values per register.
-
-    // At levels 0-3 the coefficients multiplied by or added/subtracted
-    // to the zetas occur in discrete blocks whose size is some multiple
-    // of 32.
-
-    // level 0
-    __ add(tmpAddr, coeffs, 256);
-    load64shorts(vs1, tmpAddr);
-    load64shorts(vs2, zetas);
-    kyber_montmul64(vs2, vs1, vs2, vtmp, vq);
-    __ add(tmpAddr, coeffs, 0);
-    load64shorts(vs1, tmpAddr);
-    vs_subv(vs3, __ T8H, vs1, vs2); // n.b. trashes vq
-    vs_addv(vs1, __ T8H, vs1, vs2);
-    __ add(tmpAddr, coeffs, 0);
-    vs_stpq_post(vs1, tmpAddr);
-    __ add(tmpAddr, coeffs, 256);
-    vs_stpq_post(vs3, tmpAddr);
-    // restore montmul constants
-    vs_ldpq(vq, kyberConsts);
-    load64shorts(vs1, tmpAddr);
-    load64shorts(vs2, zetas);
-    kyber_montmul64(vs2, vs1, vs2, vtmp, vq);
-    __ add(tmpAddr, coeffs, 128);
-    load64shorts(vs1, tmpAddr);
-    vs_subv(vs3, __ T8H, vs1, vs2); // n.b. trashes vq
-    vs_addv(vs1, __ T8H, vs1, vs2);
-    __ add(tmpAddr, coeffs, 128);
-    store64shorts(vs1, tmpAddr);
-    __ add(tmpAddr, coeffs, 384);
-    store64shorts(vs3, tmpAddr);
-
-    // level 1
-    // restore montmul constants
-    vs_ldpq(vq, kyberConsts);
-    __ add(tmpAddr, coeffs, 128);
-    load64shorts(vs1, tmpAddr);
-    load64shorts(vs2, zetas);
-    kyber_montmul64(vs2, vs1, vs2, vtmp, vq);
-    __ add(tmpAddr, coeffs, 0);
-    load64shorts(vs1, tmpAddr);
-    vs_subv(vs3, __ T8H, vs1, vs2); // n.b. trashes vq
-    vs_addv(vs1, __ T8H, vs1, vs2);
-    __ add(tmpAddr, coeffs, 0);
-    store64shorts(vs1, tmpAddr);
-    store64shorts(vs3, tmpAddr);
-    vs_ldpq(vq, kyberConsts);
-    __ add(tmpAddr, coeffs, 384);
-    load64shorts(vs1, tmpAddr);
-    load64shorts(vs2, zetas);
-    kyber_montmul64(vs2, vs1, vs2, vtmp, vq);
-    __ add(tmpAddr, coeffs, 256);
-    load64shorts(vs1, tmpAddr);
-    vs_subv(vs3, __ T8H, vs1, vs2); // n.b. trashes vq
-    vs_addv(vs1, __ T8H, vs1, vs2);
-    __ add(tmpAddr, coeffs, 256);
-    store64shorts(vs1, tmpAddr);
-    store64shorts(vs3, tmpAddr);
-
-    // level 2
-    vs_ldpq(vq, kyberConsts);
-    int offsets1[4] = { 0, 32, 128, 160 };
-    vs_ldpq_indexed(vs1, coeffs, 64, offsets1);
-    load64shorts(vs2, zetas);
-    kyber_montmul64(vs2, vs1, vs2, vtmp, vq);
-    vs_ldpq_indexed(vs1, coeffs, 0, offsets1);
-    // kyber_subv_addv64();
-    vs_subv(vs3, __ T8H, vs1, vs2); // n.b. trashes vq
-    vs_addv(vs1, __ T8H, vs1, vs2);
-    __ add(tmpAddr, coeffs, 0);
-    vs_stpq_post(vs_front(vs1), tmpAddr);
-    vs_stpq_post(vs_front(vs3), tmpAddr);
-    vs_stpq_post(vs_back(vs1), tmpAddr);
-    vs_stpq_post(vs_back(vs3), tmpAddr);
-    vs_ldpq(vq, kyberConsts);
-    vs_ldpq_indexed(vs1, tmpAddr, 64, offsets1);
-    load64shorts(vs2, zetas);
-    kyber_montmul64(vs2, vs1, vs2, vtmp, vq);
-    vs_ldpq_indexed(vs1,  coeffs, 256, offsets1);
-    // kyber_subv_addv64();
-    vs_subv(vs3, __ T8H, vs1, vs2); // n.b. trashes vq
-    vs_addv(vs1, __ T8H, vs1, vs2);
-    __ add(tmpAddr, coeffs, 256);
-    vs_stpq_post(vs_front(vs1), tmpAddr);
-    vs_stpq_post(vs_front(vs3), tmpAddr);
-    vs_stpq_post(vs_back(vs1), tmpAddr);
-    vs_stpq_post(vs_back(vs3), tmpAddr);
-
-    // level 3
-    vs_ldpq(vq, kyberConsts);
-    int offsets2[4] = { 0, 64, 128, 192 };
-    vs_ldpq_indexed(vs1, coeffs, 32, offsets2);
-    load64shorts(vs2, zetas);
-    kyber_montmul64(vs2, vs1, vs2, vtmp, vq);
-    vs_ldpq_indexed(vs1, coeffs, 0, offsets2);
-    vs_subv(vs3, __ T8H, vs1, vs2); // n.b. trashes vq
-    vs_addv(vs1, __ T8H, vs1, vs2);
-    vs_stpq_indexed(vs1, coeffs, 0, offsets2);
-    vs_stpq_indexed(vs3, coeffs, 32, offsets2);
-
-    vs_ldpq(vq, kyberConsts);
-    vs_ldpq_indexed(vs1, coeffs, 256 + 32, offsets2);
-    load64shorts(vs2, zetas);
-    kyber_montmul64(vs2, vs1, vs2, vtmp, vq);
-    vs_ldpq_indexed(vs1, coeffs, 256, offsets2);
-    vs_subv(vs3, __ T8H, vs1, vs2); // n.b. trashes vq
-    vs_addv(vs1, __ T8H, vs1, vs2);
-    vs_stpq_indexed(vs1, coeffs, 256, offsets2);
-    vs_stpq_indexed(vs3, coeffs, 256 + 32, offsets2);
-
-    // level 4
-    // At level 4 coefficients occur in 8 discrete blocks of size 16
-    // so they are loaded using employing an ldr at 8 distinct offsets.
-
-    vs_ldpq(vq, kyberConsts);
-    int offsets3[8] = { 0, 32, 64, 96, 128, 160, 192, 224 };
-    vs_ldr_indexed(vs1, __ Q, coeffs, 16, offsets3);
-    load64shorts(vs2, zetas);
-    kyber_montmul64(vs2, vs1, vs2, vtmp, vq);
-    vs_ldr_indexed(vs1, __ Q, coeffs, 0, offsets3);
-    vs_subv(vs3, __ T8H, vs1, vs2); // n.b. trashes vq
-    vs_addv(vs1, __ T8H, vs1, vs2);
-    vs_str_indexed(vs1, __ Q, coeffs, 0, offsets3);
-    vs_str_indexed(vs3, __ Q, coeffs, 16, offsets3);
-
-    vs_ldpq(vq, kyberConsts);
-    vs_ldr_indexed(vs1, __ Q, coeffs, 256 + 16, offsets3);
-    load64shorts(vs2, zetas);
-    kyber_montmul64(vs2, vs1, vs2, vtmp, vq);
-    vs_ldr_indexed(vs1, __ Q, coeffs, 256, offsets3);
-    vs_subv(vs3, __ T8H, vs1, vs2); // n.b. trashes vq
-    vs_addv(vs1, __ T8H, vs1, vs2);
-    vs_str_indexed(vs1, __ Q, coeffs, 256, offsets3);
-    vs_str_indexed(vs3, __ Q, coeffs, 256 + 16, offsets3);
-
-    // level 5
-    // At level 5 related coefficients occur in discrete blocks of size 8 so
-    // need to be loaded interleaved using an ld2 operation with arrangement 2D.
-
-    vs_ldpq(vq, kyberConsts);
-    int offsets4[4] = { 0, 32, 64, 96 };
-    vs_ld2_indexed(vs1, __ T2D, coeffs, tmpAddr, 0, offsets4);
-    load32shorts(vs_front(vs2), zetas);
-    kyber_montmul32_sub_add(vs_even(vs1), vs_odd(vs1), vs_front(vs2), vtmp, vq);
-    vs_st2_indexed(vs1, __ T2D, coeffs, tmpAddr, 0, offsets4);
-    vs_ld2_indexed(vs1, __ T2D, coeffs, tmpAddr, 128, offsets4);
-    load32shorts(vs_front(vs2), zetas);
-    kyber_montmul32_sub_add(vs_even(vs1), vs_odd(vs1), vs_front(vs2), vtmp, vq);
-    vs_st2_indexed(vs1, __ T2D, coeffs, tmpAddr, 128, offsets4);
-    vs_ld2_indexed(vs1, __ T2D, coeffs, tmpAddr, 256, offsets4);
-    load32shorts(vs_front(vs2), zetas);
-    kyber_montmul32_sub_add(vs_even(vs1), vs_odd(vs1), vs_front(vs2), vtmp, vq);
-    vs_st2_indexed(vs1, __ T2D, coeffs, tmpAddr, 256, offsets4);
-
-    vs_ld2_indexed(vs1, __ T2D, coeffs, tmpAddr, 384, offsets4);
-    load32shorts(vs_front(vs2), zetas);
-    kyber_montmul32_sub_add(vs_even(vs1), vs_odd(vs1), vs_front(vs2), vtmp, vq);
-    vs_st2_indexed(vs1, __ T2D, coeffs, tmpAddr, 384, offsets4);
-
-    // level 6
-    // At level 6 related coefficients occur in discrete blocks of size 4 so
-    // need to be loaded interleaved using an ld2 operation with arrangement 4S.
-
-    vs_ld2_indexed(vs1, __ T4S, coeffs, tmpAddr, 0, offsets4);
-    load32shorts(vs_front(vs2), zetas);
-    kyber_montmul32_sub_add(vs_even(vs1), vs_odd(vs1), vs_front(vs2), vtmp, vq);
-    vs_st2_indexed(vs1, __ T4S, coeffs, tmpAddr, 0, offsets4);
-    vs_ld2_indexed(vs1, __ T4S, coeffs, tmpAddr, 128, offsets4);
-    // __ ldpq(v18, v19, __ post(zetas, 32));
-    load32shorts(vs_front(vs2), zetas);
-    kyber_montmul32_sub_add(vs_even(vs1), vs_odd(vs1), vs_front(vs2), vtmp, vq);
-    vs_st2_indexed(vs1, __ T4S, coeffs, tmpAddr, 128, offsets4);
-
-    vs_ld2_indexed(vs1, __ T4S, coeffs, tmpAddr, 256, offsets4);
-    load32shorts(vs_front(vs2), zetas);
-    kyber_montmul32_sub_add(vs_even(vs1), vs_odd(vs1), vs_front(vs2), vtmp, vq);
-    vs_st2_indexed(vs1, __ T4S, coeffs, tmpAddr, 256, offsets4);
-
-    vs_ld2_indexed(vs1, __ T4S, coeffs, tmpAddr, 384, offsets4);
-    load32shorts(vs_front(vs2), zetas);
-    kyber_montmul32_sub_add(vs_even(vs1), vs_odd(vs1), vs_front(vs2), vtmp, vq);
-    vs_st2_indexed(vs1, __ T4S, coeffs, tmpAddr, 384, offsets4);
-
-    __ leave(); // required for proper stackwalking of RuntimeStub frame
-    __ mov(r0, zr); // return 0
-    __ ret(lr);
-
-    return start;
-  }
-
-  // Kyber Inverse NTT function
-  // Implements
-  // static int implKyberInverseNtt(short[] poly, short[] zetas) {}
-  //
-  // coeffs (short[256]) = c_rarg0
-  // ntt_zetas (short[256]) = c_rarg1
-  address generate_kyberInverseNtt() {
-
-    __ align(CodeEntryAlignment);
-    StubGenStubId stub_id = StubGenStubId::kyberInverseNtt_id;
-    StubCodeMark mark(this, stub_id);
-    address start = __ pc();
-    __ enter();
-
-    const Register coeffs = c_rarg0;
-    const Register zetas = c_rarg1;
-
-    const Register kyberConsts = r10;
-    const Register tmpAddr = r11;
-    const Register tmpAddr2 = c_rarg2;
-
-    VSeq<8> vs1(0), vs2(16), vs3(24);  // 3 sets of 8x8H inputs/outputs
-    VSeq<4> vtmp = vs_front(vs3);      // n.b. tmp registers overlap vs3
-    VSeq<2> vq(30);                    // n.b. constants overlap vs3
-
-    __ lea(kyberConsts,
-             ExternalAddress((address) StubRoutines::aarch64::_kyberConsts));
-
-    // level 0
-    // At level 0 related coefficients occur in discrete blocks of size 4 so
-    // need to be loaded interleaved using an ld2 operation with arrangement 4S.
-
-    vs_ldpq(vq, kyberConsts);
-    int offsets4[4] = { 0, 32, 64, 96 };
-    vs_ld2_indexed(vs1, __ T4S, coeffs, tmpAddr, 0, offsets4);
-    load32shorts(vs_front(vs2), zetas);
-    kyber_sub_add_montmul32(vs_even(vs1), vs_odd(vs1),
-                            vs_front(vs2), vs_back(vs2), vtmp, vq);
-    vs_st2_indexed(vs1, __ T4S, coeffs, tmpAddr, 0, offsets4);
-    vs_ld2_indexed(vs1, __ T4S, coeffs, tmpAddr, 128, offsets4);
-    load32shorts(vs_front(vs2), zetas);
-    kyber_sub_add_montmul32(vs_even(vs1), vs_odd(vs1),
-                            vs_front(vs2), vs_back(vs2), vtmp, vq);
-    vs_st2_indexed(vs1, __ T4S, coeffs, tmpAddr, 128, offsets4);
-    vs_ld2_indexed(vs1, __ T4S, coeffs, tmpAddr, 256, offsets4);
-    load32shorts(vs_front(vs2), zetas);
-    kyber_sub_add_montmul32(vs_even(vs1), vs_odd(vs1),
-                            vs_front(vs2), vs_back(vs2), vtmp, vq);
-    vs_st2_indexed(vs1, __ T4S, coeffs, tmpAddr, 256, offsets4);
-    vs_ld2_indexed(vs1, __ T4S, coeffs, tmpAddr, 384, offsets4);
-    load32shorts(vs_front(vs2), zetas);
-    kyber_sub_add_montmul32(vs_even(vs1), vs_odd(vs1),
-                            vs_front(vs2), vs_back(vs2), vtmp, vq);
-    vs_st2_indexed(vs1, __ T4S, coeffs, tmpAddr, 384, offsets4);
-
-    // level 1
-    // At level 1 related coefficients occur in discrete blocks of size 8 so
-    // need to be loaded interleaved using an ld2 operation with arrangement 2D.
-
-    vs_ld2_indexed(vs1, __ T2D, coeffs, tmpAddr, 0, offsets4);
-    load32shorts(vs_front(vs2), zetas);
-    kyber_sub_add_montmul32(vs_even(vs1), vs_odd(vs1),
-                            vs_front(vs2), vs_back(vs2), vtmp, vq);
-    vs_st2_indexed(vs1, __ T2D, coeffs, tmpAddr, 0, offsets4);
-    vs_ld2_indexed(vs1, __ T2D, coeffs, tmpAddr, 128, offsets4);
-    load32shorts(vs_front(vs2), zetas);
-    kyber_sub_add_montmul32(vs_even(vs1), vs_odd(vs1),
-                            vs_front(vs2), vs_back(vs2), vtmp, vq);
-    vs_st2_indexed(vs1, __ T2D, coeffs, tmpAddr, 128, offsets4);
-
-    vs_ld2_indexed(vs1, __ T2D, coeffs, tmpAddr, 256, offsets4);
-    load32shorts(vs_front(vs2), zetas);
-    kyber_sub_add_montmul32(vs_even(vs1), vs_odd(vs1),
-                            vs_front(vs2), vs_back(vs2), vtmp, vq);
-    vs_st2_indexed(vs1, __ T2D, coeffs, tmpAddr, 256, offsets4);
-    vs_ld2_indexed(vs1, __ T2D, coeffs, tmpAddr, 384, offsets4);
-    load32shorts(vs_front(vs2), zetas);
-    kyber_sub_add_montmul32(vs_even(vs1), vs_odd(vs1),
-                            vs_front(vs2), vs_back(vs2), vtmp, vq);
-    vs_st2_indexed(vs1, __ T2D, coeffs, tmpAddr, 384, offsets4);
-
-    // level 2
-    // At level 2 coefficients occur in 8 discrete blocks of size 16
-    // so they are loaded using employing an ldr at 8 distinct offsets.
-
-    int offsets3[8] = { 0, 32, 64, 96, 128, 160, 192, 224 };
-    vs_ldr_indexed(vs1, __ Q, coeffs, 0, offsets3);
-    vs_ldr_indexed(vs2, __ Q, coeffs, 16, offsets3);
-    vs_addv(vs3, __ T8H, vs1, vs2); // n.b. trashes vq
-    vs_subv(vs1, __ T8H, vs1, vs2);
-    vs_str_indexed(vs3, __ Q, coeffs, 0, offsets3);
-    load64shorts(vs2, zetas);
-    vs_ldpq(vq, kyberConsts);
-    kyber_montmul64(vs2, vs1, vs2, vtmp, vq);
-    vs_str_indexed(vs2, __ Q, coeffs, 16, offsets3);
-
-    vs_ldr_indexed(vs1, __ Q, coeffs, 256, offsets3);
-    vs_ldr_indexed(vs2, __ Q, coeffs, 256 + 16, offsets3);
-    vs_addv(vs3, __ T8H, vs1, vs2); // n.b. trashes vq
-    vs_subv(vs1, __ T8H, vs1, vs2);
-    vs_str_indexed(vs3, __ Q, coeffs, 256, offsets3);
-    load64shorts(vs2, zetas);
-    vs_ldpq(vq, kyberConsts);
-    kyber_montmul64(vs2, vs1, vs2, vtmp, vq);
-    vs_str_indexed(vs2, __ Q, coeffs, 256 + 16, offsets3);
-
-    // Barrett reduction at indexes where overflow may happen
-
-    // load q and the multiplier for the Barrett reduction
-    __ add(tmpAddr, kyberConsts, 16);
-    vs_ldpq(vq, tmpAddr);
-
-    VSeq<8> vq1 = VSeq<8>(vq[0], 0); // 2 constant 8 sequences
-    VSeq<8> vq2 = VSeq<8>(vq[1], 0); // for above two kyber constants
-    VSeq<8> vq3 = VSeq<8>(v29, 0);   // 3rd sequence for const montmul
-    vs_ldr_indexed(vs1, __ Q, coeffs, 0, offsets3);
-    vs_sqdmulh(vs2, __ T8H, vs1, vq2);
-    vs_sshr(vs2, __ T8H, vs2, 11);
-    vs_mlsv(vs1, __ T8H, vs2, vq1);
-    vs_str_indexed(vs1, __ Q, coeffs, 0, offsets3);
-    vs_ldr_indexed(vs1, __ Q, coeffs, 256, offsets3);
-    vs_sqdmulh(vs2, __ T8H, vs1, vq2);
-    vs_sshr(vs2, __ T8H, vs2, 11);
-    vs_mlsv(vs1, __ T8H, vs2, vq1);
-    vs_str_indexed(vs1, __ Q, coeffs, 256, offsets3);
-
-    // level 3
-    // From level 3 upwards coefficients occur in discrete blocks whose size is
-    // some multiple of 32 so can be loaded using ldpq and suitable indexes.
-
-    int offsets2[4] = { 0, 64, 128, 192 };
-    vs_ldpq_indexed(vs1, coeffs, 0, offsets2);
-    vs_ldpq_indexed(vs2, coeffs, 32, offsets2);
-    vs_addv(vs3, __ T8H, vs1, vs2); // n.b. trashes vq
-    vs_subv(vs1, __ T8H, vs1, vs2);
-    vs_stpq_indexed(vs3, coeffs, 0, offsets2);
-    load64shorts(vs2, zetas);
-    vs_ldpq(vq, kyberConsts);
-    kyber_montmul64(vs2, vs1, vs2, vtmp, vq);
-    vs_stpq_indexed(vs2, coeffs, 32, offsets2);
-
-    vs_ldpq_indexed(vs1, coeffs, 256, offsets2);
-    vs_ldpq_indexed(vs2, coeffs, 256 + 32, offsets2);
-    vs_addv(vs3, __ T8H, vs1, vs2); // n.b. trashes vq
-    vs_subv(vs1, __ T8H, vs1, vs2);
-    vs_stpq_indexed(vs3, coeffs, 256, offsets2);
-    load64shorts(vs2, zetas);
-    vs_ldpq(vq, kyberConsts);
-    kyber_montmul64(vs2, vs1, vs2, vtmp, vq);
-    vs_stpq_indexed(vs2, coeffs, 256 + 32, offsets2);
-
-    // level 4
-
-    int offsets1[4] = { 0, 32, 128, 160 };
-    vs_ldpq_indexed(vs1, coeffs, 0, offsets1);
-    vs_ldpq_indexed(vs2, coeffs, 64, offsets1);
-    vs_addv(vs3, __ T8H, vs1, vs2); // n.b. trashes vq
-    vs_subv(vs1, __ T8H, vs1, vs2);
-    vs_stpq_indexed(vs3, coeffs, 0, offsets1);
-    load64shorts(vs2, zetas);
-    vs_ldpq(vq, kyberConsts);
-    kyber_montmul64(vs2, vs1, vs2, vtmp, vq);
-    vs_stpq_indexed(vs2, coeffs, 64, offsets1);
-
-    vs_ldpq_indexed(vs1, coeffs, 256, offsets1);
-    vs_ldpq_indexed(vs2, coeffs, 256 + 64, offsets1);
-    vs_addv(vs3, __ T8H, vs1, vs2); // n.b. trashes vq
-    vs_subv(vs1, __ T8H, vs1, vs2);
-    vs_stpq_indexed(vs3, coeffs, 256, offsets1);
-    load64shorts(vs2, zetas);
-    vs_ldpq(vq, kyberConsts);
-    kyber_montmul64(vs2, vs1, vs2, vtmp, vq);
-    vs_stpq_indexed(vs2, coeffs, 256 + 64, offsets1);
-
-    // level 5
-
-    __ add(tmpAddr, coeffs, 0);
-    load64shorts(vs1, tmpAddr);
-    __ add(tmpAddr, coeffs, 128);
-    load64shorts(vs2, tmpAddr);
-    vs_addv(vs3, __ T8H, vs1, vs2); // n.b. trashes vq
-    vs_subv(vs1, __ T8H, vs1, vs2);
-    __ add(tmpAddr, coeffs, 0);
-    store64shorts(vs3, tmpAddr);
-    load64shorts(vs2, zetas);
-    vs_ldpq(vq, kyberConsts);
-    kyber_montmul64(vs2, vs1, vs2, vtmp, vq);
-    __ add(tmpAddr, coeffs, 128);
-    store64shorts(vs2, tmpAddr);
-
-    load64shorts(vs1, tmpAddr);
-    __ add(tmpAddr, coeffs, 384);
-    load64shorts(vs2, tmpAddr);
-    vs_addv(vs3, __ T8H, vs1, vs2); // n.b. trashes vq
-    vs_subv(vs1, __ T8H, vs1, vs2);
-    __ add(tmpAddr, coeffs, 256);
-    store64shorts(vs3, tmpAddr);
-    load64shorts(vs2, zetas);
-    vs_ldpq(vq, kyberConsts);
-    kyber_montmul64(vs2, vs1, vs2, vtmp, vq);
-    __ add(tmpAddr, coeffs, 384);
-    store64shorts(vs2, tmpAddr);
-
-    // Barrett reduction at indexes where overflow may happen
-
-    // load q and the multiplier for the Barrett reduction
-    __ add(tmpAddr, kyberConsts, 16);
-    vs_ldpq(vq, tmpAddr);
-
-    int offsets0[2] = { 0, 256 };
-    vs_ldpq_indexed(vs_front(vs1), coeffs, 0, offsets0);
-    vs_sqdmulh(vs2, __ T8H, vs1, vq2);
-    vs_sshr(vs2, __ T8H, vs2, 11);
-    vs_mlsv(vs1, __ T8H, vs2, vq1);
-    vs_stpq_indexed(vs_front(vs1), coeffs, 0, offsets0);
-
-    // level 6
-
-    __ add(tmpAddr, coeffs, 0);
-    load64shorts(vs1, tmpAddr);
-    __ add(tmpAddr, coeffs, 256);
-    load64shorts(vs2, tmpAddr);
-    vs_addv(vs3, __ T8H, vs1, vs2); // n.b. trashes vq
-    vs_subv(vs1, __ T8H, vs1, vs2);
-    __ add(tmpAddr, coeffs, 0);
-    store64shorts(vs3, tmpAddr);
-    load64shorts(vs2, zetas);
-    vs_ldpq(vq, kyberConsts);
-    kyber_montmul64(vs2, vs1, vs2, vtmp, vq);
-    __ add(tmpAddr, coeffs, 256);
-    store64shorts(vs2, tmpAddr);
-
-    __ add(tmpAddr, coeffs, 128);
-    load64shorts(vs1, tmpAddr);
-    __ add(tmpAddr, coeffs, 384);
-    load64shorts(vs2, tmpAddr);
-    vs_addv(vs3, __ T8H, vs1, vs2); // n.b. trashes vq
-    vs_subv(vs1, __ T8H, vs1, vs2);
-    __ add(tmpAddr, coeffs, 128);
-    store64shorts(vs3, tmpAddr);
-    load64shorts(vs2, zetas);
-    vs_ldpq(vq, kyberConsts);
-    kyber_montmul64(vs2, vs1, vs2, vtmp, vq);
-    __ add(tmpAddr, coeffs, 384);
-    store64shorts(vs2, tmpAddr);
-
-    // multiply by 2^-n
-
-    // load toMont(2^-n mod q)
-    __ add(tmpAddr, kyberConsts, 48);
-    __ ldr(v29, __ Q, tmpAddr);
-
-    vs_ldpq(vq, kyberConsts);
-    __ add(tmpAddr, coeffs, 0);
-    load64shorts(vs1, tmpAddr);
-    kyber_montmul64(vs2, vs1, vq3, vtmp, vq);
-    __ add(tmpAddr, coeffs, 0);
-    store64shorts(vs2, tmpAddr);
-
-    // now tmpAddr contains coeffs + 128 because store64shorts adjusted it so
-    load64shorts(vs1, tmpAddr);
-    kyber_montmul64(vs2, vs1, vq3, vtmp, vq);
-    __ add(tmpAddr, coeffs, 128);
-    store64shorts(vs2, tmpAddr);
-
-    // now tmpAddr contains coeffs + 256
-    load64shorts(vs1, tmpAddr);
-    kyber_montmul64(vs2, vs1, vq3, vtmp, vq);
-    __ add(tmpAddr, coeffs, 256);
-    store64shorts(vs2, tmpAddr);
-
-    // now tmpAddr contains coeffs + 384
-    load64shorts(vs1, tmpAddr);
-    kyber_montmul64(vs2, vs1, vq3, vtmp, vq);
-    __ add(tmpAddr, coeffs, 384);
-    store64shorts(vs2, tmpAddr);
-
-    __ leave(); // required for proper stackwalking of RuntimeStub frame
-    __ mov(r0, zr); // return 0
-    __ ret(lr);
-
-    return start;
-  }
-
-  // Kyber multiply polynomials in the NTT domain.
-  // Implements
-  // static int implKyberNttMult(
-  //              short[] result, short[] ntta, short[] nttb, short[] zetas) {}
-  //
-  // result (short[256]) = c_rarg0
-  // ntta (short[256]) = c_rarg1
-  // nttb (short[256]) = c_rarg2
-  // zetas (short[128]) = c_rarg3
-  address generate_kyberNttMult() {
-
-    __ align(CodeEntryAlignment);
-    StubGenStubId stub_id = StubGenStubId::kyberNttMult_id;
-    StubCodeMark mark(this, stub_id);
-    address start = __ pc();
-    __ enter();
-
-    const Register result = c_rarg0;
-    const Register ntta = c_rarg1;
-    const Register nttb = c_rarg2;
-    const Register zetas = c_rarg3;
-
-    const Register kyberConsts = r10;
-    const Register limit = r11;
-
-    VSeq<4> vs1(0), vs2(4);  // 4 sets of 8x8H inputs/outputs/tmps
-    VSeq<4> vs3(16), vs4(20);
-    VSeq<2> vq(30);          // pair of constants for montmul: q, qinv
-    VSeq<2> vz(28);          // pair of zetas
-    VSeq<4> vc(27, 0);       // constant sequence for montmul: montRSquareModQ
-
-    __ lea(kyberConsts,
-             ExternalAddress((address) StubRoutines::aarch64::_kyberConsts));
-
-    Label kyberNttMult_loop;
-
-    __ add(limit, result, 512);
-
-    // load q and qinv
-    vs_ldpq(vq, kyberConsts);
-
-    // load R^2 mod q (to convert back from Montgomery representation)
-    __ add(kyberConsts, kyberConsts, 64);
-    __ ldr(v27, __ Q, kyberConsts);
-
-    __ BIND(kyberNttMult_loop);
-
-    // load 16 zetas
-    vs_ldpq_post(vz, zetas);
-
-    // load 2 sets of 32 coefficients from the two input arrays
-    // interleaved as shorts. i.e. pairs of shorts adjacent in memory
-    // are striped across pairs of vector registers
-    vs_ld2_post(vs_front(vs1), __ T8H, ntta); // <a0, a1> x 8H
-    vs_ld2_post(vs_back(vs1), __ T8H, nttb);  // <b0, b1> x 8H
-    vs_ld2_post(vs_front(vs4), __ T8H, ntta); // <a2, a3> x 8H
-    vs_ld2_post(vs_back(vs4), __ T8H, nttb);  // <b2, b3> x 8H
-
-    // compute 4 montmul cross-products for pairs (a0,a1) and (b0,b1)
-    // i.e. montmul the first and second halves of vs1 in order and
-    // then with one sequence reversed storing the two results in vs3
-    //
-    // vs3[0] <- montmul(a0, b0)
-    // vs3[1] <- montmul(a1, b1)
-    // vs3[2] <- montmul(a0, b1)
-    // vs3[3] <- montmul(a1, b0)
-    kyber_montmul16(vs_front(vs3), vs_front(vs1), vs_back(vs1), vs_front(vs2), vq);
-    kyber_montmul16(vs_back(vs3),
-                    vs_front(vs1), vs_reverse(vs_back(vs1)), vs_back(vs2), vq);
-
-    // compute 4 montmul cross-products for pairs (a2,a3) and (b2,b3)
-    // i.e. montmul the first and second halves of vs4 in order and
-    // then with one sequence reversed storing the two results in vs1
-    //
-    // vs1[0] <- montmul(a2, b2)
-    // vs1[1] <- montmul(a3, b3)
-    // vs1[2] <- montmul(a2, b3)
-    // vs1[3] <- montmul(a3, b2)
-    kyber_montmul16(vs_front(vs1), vs_front(vs4), vs_back(vs4), vs_front(vs2), vq);
-    kyber_montmul16(vs_back(vs1),
-                    vs_front(vs4), vs_reverse(vs_back(vs4)), vs_back(vs2), vq);
-
-    // montmul result 2 of each cross-product i.e. (a1*b1, a3*b3) by a zeta.
-    // We can schedule two montmuls at a time if we use a suitable vector
-    // sequence <vs3[1], vs1[1]>.
-    int delta = vs1[1]->encoding() - vs3[1]->encoding();
-    VSeq<2> vs5(vs3[1], delta);
-
-    // vs3[1] <- montmul(montmul(a1, b1), z0)
-    // vs1[1] <- montmul(montmul(a3, b3), z1)
-    kyber_montmul16(vs5, vz, vs5, vs_front(vs2), vq);
-
-    // add results in pairs storing in vs3
-    // vs3[0] <- montmul(a0, b0) + montmul(montmul(a1, b1), z0);
-    // vs3[1] <- montmul(a0, b1) + montmul(a1, b0);
-    vs_addv(vs_front(vs3), __ T8H, vs_even(vs3), vs_odd(vs3));
-
-    // vs3[2] <- montmul(a2, b2) + montmul(montmul(a3, b3), z1);
-    // vs3[3] <- montmul(a2, b3) + montmul(a3, b2);
-    vs_addv(vs_back(vs3), __ T8H, vs_even(vs1), vs_odd(vs1));
-
-    // vs1 <- montmul(vs3, montRSquareModQ)
-    kyber_montmul32(vs1, vs3, vc, vs2, vq);
-
-    // store back the two pairs of result vectors de-interleaved as 8H elements
-    // i.e. storing each pairs of shorts striped across a register pair adjacent
-    // in memory
-    vs_st2_post(vs1, __ T8H, result);
-
-    __ cmp(result, limit);
-    __ br(Assembler::NE, kyberNttMult_loop);
-
-    __ leave(); // required for proper stackwalking of RuntimeStub frame
-    __ mov(r0, zr); // return 0
-    __ ret(lr);
-
-    return start;
-  }
-
-  // Kyber add 2 polynomials.
-  // Implements
-  // static int implKyberAddPoly(short[] result, short[] a, short[] b) {}
-  //
-  // result (short[256]) = c_rarg0
-  // a (short[256]) = c_rarg1
-  // b (short[256]) = c_rarg2
-  address generate_kyberAddPoly_2() {
-
-    __ align(CodeEntryAlignment);
-    StubGenStubId stub_id = StubGenStubId::kyberAddPoly_2_id;
-    StubCodeMark mark(this, stub_id);
-    address start = __ pc();
-    __ enter();
-
-    const Register result = c_rarg0;
-    const Register a = c_rarg1;
-    const Register b = c_rarg2;
-
-    const Register kyberConsts = r11;
-
-    // We sum 256 sets of values in total i.e. 32 x 8H quadwords.
-    // So, we can load, add and store the data in 3 groups of 11,
-    // 11 and 10 at a time i.e. we need to map sets of 10 or 11
-    // registers. A further constraint is that the mapping needs
-    // to skip callee saves. So, we allocate the register
-    // sequences using two 8 sequences, two 2 sequences and two
-    // single registers.
-    VSeq<8> vs1_1(0);
-    VSeq<2> vs1_2(16);
-    FloatRegister vs1_3 = v28;
-    VSeq<8> vs2_1(18);
-    VSeq<2> vs2_2(26);
-    FloatRegister vs2_3 = v29;
-
-    // two constant vector sequences
-    VSeq<8> vc_1(31, 0);
-    VSeq<2> vc_2(31, 0);
-
-    FloatRegister vc_3 = v31;
-    __ lea(kyberConsts,
-             ExternalAddress((address) StubRoutines::aarch64::_kyberConsts));
-
-    __ ldr(vc_3, __ Q, Address(kyberConsts, 16)); // q
-    for (int i = 0; i < 3; i++) {
-      // load 80 or 88 values from a into vs1_1/2/3
-      vs_ldpq_post(vs1_1, a);
-      vs_ldpq_post(vs1_2, a);
-      if (i < 2) {
-        __ ldr(vs1_3, __ Q, __ post(a, 16));
-      }
-      // load 80 or 88 values from b into vs2_1/2/3
-      vs_ldpq_post(vs2_1, b);
-      vs_ldpq_post(vs2_2, b);
-      if (i < 2) {
-        __ ldr(vs2_3, __ Q, __ post(b, 16));
-      }
-      // sum 80 or 88 values across vs1 and vs2 into vs1
-      vs_addv(vs1_1, __ T8H, vs1_1, vs2_1);
-      vs_addv(vs1_2, __ T8H, vs1_2, vs2_2);
-      if (i < 2) {
-        __ addv(vs1_3, __ T8H, vs1_3, vs2_3);
-      }
-      // add constant to all 80 or 88 results
-      vs_addv(vs1_1, __ T8H, vs1_1, vc_1);
-      vs_addv(vs1_2, __ T8H, vs1_2, vc_2);
-      if (i < 2) {
-        __ addv(vs1_3, __ T8H, vs1_3, vc_3);
-      }
-      // store 80 or 88 values
-      vs_stpq_post(vs1_1, result);
-      vs_stpq_post(vs1_2, result);
-      if (i < 2) {
-        __ str(vs1_3, __ Q, __ post(result, 16));
-      }
-    }
-
-    __ leave(); // required for proper stackwalking of RuntimeStub frame
-    __ mov(r0, zr); // return 0
-    __ ret(lr);
-
-    return start;
-  }
-
-  // Kyber add 3 polynomials.
-  // Implements
-  // static int implKyberAddPoly(short[] result, short[] a, short[] b, short[] c) {}
-  //
-  // result (short[256]) = c_rarg0
-  // a (short[256]) = c_rarg1
-  // b (short[256]) = c_rarg2
-  // c (short[256]) = c_rarg3
-  address generate_kyberAddPoly_3() {
-
-    __ align(CodeEntryAlignment);
-    StubGenStubId stub_id = StubGenStubId::kyberAddPoly_3_id;
-    StubCodeMark mark(this, stub_id);
-    address start = __ pc();
-    __ enter();
-
-    const Register result = c_rarg0;
-    const Register a = c_rarg1;
-    const Register b = c_rarg2;
-    const Register c = c_rarg3;
-
-    const Register kyberConsts = r11;
-
-    // As above we sum 256 sets of values in total i.e. 32 x 8H
-    // quadwords.  So, we can load, add and store the data in 3
-    // groups of 11, 11 and 10 at a time i.e. we need to map sets
-    // of 10 or 11 registers. A further constraint is that the
-    // mapping needs to skip callee saves. So, we allocate the
-    // register sequences using two 8 sequences, two 2 sequences
-    // and two single registers.
-    VSeq<8> vs1_1(0);
-    VSeq<2> vs1_2(16);
-    FloatRegister vs1_3 = v28;
-    VSeq<8> vs2_1(18);
-    VSeq<2> vs2_2(26);
-    FloatRegister vs2_3 = v29;
-
-    // two constant vector sequences
-    VSeq<8> vc_1(31, 0);
-    VSeq<2> vc_2(31, 0);
-
-    FloatRegister vc_3 = v31;
-
-    __ lea(kyberConsts,
-             ExternalAddress((address) StubRoutines::aarch64::_kyberConsts));
-
-    __ ldr(vc_3, __ Q, Address(kyberConsts, 16)); // q
-    for (int i = 0; i < 3; i++) {
-      // load 80 or 88 values from a into vs1_1/2/3
-      vs_ldpq_post(vs1_1, a);
-      vs_ldpq_post(vs1_2, a);
-      if (i < 2) {
-        __ ldr(vs1_3, __ Q, __ post(a, 16));
-      }
-      // load 80 or 88 values from b into vs2_1/2/3
-      vs_ldpq_post(vs2_1, b);
-      vs_ldpq_post(vs2_2, b);
-      if (i < 2) {
-        __ ldr(vs2_3, __ Q, __ post(b, 16));
-      }
-      // sum 80 or 88 values across vs1 and vs2 into vs1
-      vs_addv(vs1_1, __ T8H, vs1_1, vs2_1);
-      vs_addv(vs1_2, __ T8H, vs1_2, vs2_2);
-      if (i < 2) {
-        __ addv(vs1_3, __ T8H, vs1_3, vs2_3);
-      }
-      // load 80 or 88 values from c into vs2_1/2/3
-      vs_ldpq_post(vs2_1, c);
-      vs_ldpq_post(vs2_2, c);
-      if (i < 2) {
-        __ ldr(vs2_3, __ Q, __ post(c, 16));
-      }
-      // sum 80 or 88 values across vs1 and vs2 into vs1
-      vs_addv(vs1_1, __ T8H, vs1_1, vs2_1);
-      vs_addv(vs1_2, __ T8H, vs1_2, vs2_2);
-      if (i < 2) {
-        __ addv(vs1_3, __ T8H, vs1_3, vs2_3);
-      }
-      // add constant to all 80 or 88 results
-      vs_addv(vs1_1, __ T8H, vs1_1, vc_1);
-      vs_addv(vs1_2, __ T8H, vs1_2, vc_2);
-      if (i < 2) {
-        __ addv(vs1_3, __ T8H, vs1_3, vc_3);
-      }
-      // store 80 or 88 values
-      vs_stpq_post(vs1_1, result);
-      vs_stpq_post(vs1_2, result);
-      if (i < 2) {
-        __ str(vs1_3, __ Q, __ post(result, 16));
-      }
-    }
-
-    __ leave(); // required for proper stackwalking of RuntimeStub frame
-    __ mov(r0, zr); // return 0
-    __ ret(lr);
-
-    return start;
-  }
-
-  // Kyber parse XOF output to polynomial coefficient candidates
-  // or decodePoly(12, ...).
-  // Implements
-  // static int implKyber12To16(
-  //         byte[] condensed, int index, short[] parsed, int parsedLength) {}
-  //
-  // (parsedLength or (parsedLength - 48) must be divisible by 64.)
-  //
-  // condensed (byte[]) = c_rarg0
-  // condensedIndex = c_rarg1
-  // parsed (short[112 or 256]) = c_rarg2
-  // parsedLength (112 or 256) = c_rarg3
-  address generate_kyber12To16() {
-    Label L_F00, L_loop, L_end;
-
-    __ BIND(L_F00);
-    __ emit_int64(0x0f000f000f000f00);
-    __ emit_int64(0x0f000f000f000f00);
-
-    __ align(CodeEntryAlignment);
-    StubGenStubId stub_id = StubGenStubId::kyber12To16_id;
-    StubCodeMark mark(this, stub_id);
-    address start = __ pc();
-    __ enter();
-
-    const Register condensed = c_rarg0;
-    const Register condensedOffs = c_rarg1;
-    const Register parsed = c_rarg2;
-    const Register parsedLength = c_rarg3;
-
-    const Register tmpAddr = r11;
-
-    // Data is input 96 bytes at a time i.e. in groups of 6 x 16B
-    // quadwords so we need a 6 vector sequence for the inputs.
-    // Parsing produces 64 shorts, employing two 8 vector
-    // sequences to store and combine the intermediate data.
-    VSeq<6> vin(24);
-    VSeq<8> va(0), vb(16);
-
-    __ adr(tmpAddr, L_F00);
-    __ ldr(v31, __ Q, tmpAddr); // 8H times 0x0f00
-    __ add(condensed, condensed, condensedOffs);
-
-    __ BIND(L_loop);
-    // load 96 (6 x 16B) byte values
-    vs_ld3_post(vin, __ T16B, condensed);
-
-    // The front half of sequence vin (vin[0], vin[1] and vin[2])
-    // holds 48 (16x3) contiguous bytes from memory striped
-    // horizontally across each of the 16 byte lanes. Equivalently,
-    // that is 16 pairs of 12-bit integers. Likewise the back half
-    // holds the next 48 bytes in the same arrangement.
-
-    // Each vector in the front half can also be viewed as a vertical
-    // strip across the 16 pairs of 12 bit integers. Each byte in
-    // vin[0] stores the low 8 bits of the first int in a pair. Each
-    // byte in vin[1] stores the high 4 bits of the first int and the
-    // low 4 bits of the second int. Each byte in vin[2] stores the
-    // high 8 bits of the second int. Likewise the vectors in second
-    // half.
-
-    // Converting the data to 16-bit shorts requires first of all
-    // expanding each of the 6 x 16B vectors into 6 corresponding
-    // pairs of 8H vectors. Mask, shift and add operations on the
-    // resulting vector pairs can be used to combine 4 and 8 bit
-    // parts of related 8H vector elements.
-    //
-    // The middle vectors (vin[2] and vin[5]) are actually expanded
-    // twice, one copy manipulated to provide the lower 4 bits
-    // belonging to the first short in a pair and another copy
-    // manipulated to provide the higher 4 bits belonging to the
-    // second short in a pair. This is why the the vector sequences va
-    // and vb used to hold the expanded 8H elements are of length 8.
-
-    // Expand vin[0] into va[0:1], and vin[1] into va[2:3] and va[4:5]
-    // n.b. target elements 2 and 3 duplicate elements 4 and 5
-    __ ushll(va[0], __ T8H, vin[0], __ T8B, 0);
-    __ ushll2(va[1], __ T8H, vin[0], __ T16B, 0);
-    __ ushll(va[2], __ T8H, vin[1], __ T8B, 0);
-    __ ushll2(va[3], __ T8H, vin[1], __ T16B, 0);
-    __ ushll(va[4], __ T8H, vin[1], __ T8B, 0);
-    __ ushll2(va[5], __ T8H, vin[1], __ T16B, 0);
-
-    // likewise expand vin[3] into vb[0:1], and vin[4] into vb[2:3]
-    // and vb[4:5]
-    __ ushll(vb[0], __ T8H, vin[3], __ T8B, 0);
-    __ ushll2(vb[1], __ T8H, vin[3], __ T16B, 0);
-    __ ushll(vb[2], __ T8H, vin[4], __ T8B, 0);
-    __ ushll2(vb[3], __ T8H, vin[4], __ T16B, 0);
-    __ ushll(vb[4], __ T8H, vin[4], __ T8B, 0);
-    __ ushll2(vb[5], __ T8H, vin[4], __ T16B, 0);
-
-    // shift lo byte of copy 1 of the middle stripe into the high byte
-    __ shl(va[2], __ T8H, va[2], 8);
-    __ shl(va[3], __ T8H, va[3], 8);
-    __ shl(vb[2], __ T8H, vb[2], 8);
-    __ shl(vb[3], __ T8H, vb[3], 8);
-
-    // expand vin[2] into va[6:7] and vin[5] into vb[6:7] but this
-    // time pre-shifted by 4 to ensure top bits of input 12-bit int
-    // are in bit positions [4..11].
-    __ ushll(va[6], __ T8H, vin[2], __ T8B, 4);
-    __ ushll2(va[7], __ T8H, vin[2], __ T16B, 4);
-    __ ushll(vb[6], __ T8H, vin[5], __ T8B, 4);
-    __ ushll2(vb[7], __ T8H, vin[5], __ T16B, 4);
-
-    // mask hi 4 bits of the 1st 12-bit int in a pair from copy1 and
-    // shift lo 4 bits of the 2nd 12-bit int in a pair to the bottom of
-    // copy2
-    __ andr(va[2], __ T16B, va[2], v31);
-    __ andr(va[3], __ T16B, va[3], v31);
-    __ ushr(va[4], __ T8H, va[4], 4);
-    __ ushr(va[5], __ T8H, va[5], 4);
-    __ andr(vb[2], __ T16B, vb[2], v31);
-    __ andr(vb[3], __ T16B, vb[3], v31);
-    __ ushr(vb[4], __ T8H, vb[4], 4);
-    __ ushr(vb[5], __ T8H, vb[5], 4);
-
-    // sum hi 4 bits and lo 8 bits of the 1st 12-bit int in each pair and
-    // hi 8 bits plus lo 4 bits of the 2nd 12-bit int in each pair
-    // n.b. the ordering ensures: i) inputs are consumed before they
-    // are overwritten ii) the order of 16-bit results across successive
-    // pairs of vectors in va and then vb reflects the order of the
-    // corresponding 12-bit inputs
-    __ addv(va[0], __ T8H, va[0], va[2]);
-    __ addv(va[2], __ T8H, va[1], va[3]);
-    __ addv(va[1], __ T8H, va[4], va[6]);
-    __ addv(va[3], __ T8H, va[5], va[7]);
-    __ addv(vb[0], __ T8H, vb[0], vb[2]);
-    __ addv(vb[2], __ T8H, vb[1], vb[3]);
-    __ addv(vb[1], __ T8H, vb[4], vb[6]);
-    __ addv(vb[3], __ T8H, vb[5], vb[7]);
-
-    // store 64 results interleaved as shorts
-    vs_st2_post(vs_front(va), __ T8H, parsed);
-    vs_st2_post(vs_front(vb), __ T8H, parsed);
-
-    __ sub(parsedLength, parsedLength, 64);
-    __ cmp(parsedLength, (u1)64);
-    __ br(Assembler::GE, L_loop);
-    __ cbz(parsedLength, L_end);
-
-    // if anything is left it should be a final 72 bytes of input
-    // i.e. a final 48 12-bit values. so we handle this by loading
-    // 48 bytes into all 16B lanes of front(vin) and only 24
-    // bytes into the lower 8B lane of back(vin)
-    vs_ld3_post(vs_front(vin), __ T16B, condensed);
-    vs_ld3(vs_back(vin), __ T8B, condensed);
-
-    // Expand vin[0] into va[0:1], and vin[1] into va[2:3] and va[4:5]
-    // n.b. target elements 2 and 3 of va duplicate elements 4 and
-    // 5 and target element 2 of vb duplicates element 4.
-    __ ushll(va[0], __ T8H, vin[0], __ T8B, 0);
-    __ ushll2(va[1], __ T8H, vin[0], __ T16B, 0);
-    __ ushll(va[2], __ T8H, vin[1], __ T8B, 0);
-    __ ushll2(va[3], __ T8H, vin[1], __ T16B, 0);
-    __ ushll(va[4], __ T8H, vin[1], __ T8B, 0);
-    __ ushll2(va[5], __ T8H, vin[1], __ T16B, 0);
-
-    // This time expand just the lower 8 lanes
-    __ ushll(vb[0], __ T8H, vin[3], __ T8B, 0);
-    __ ushll(vb[2], __ T8H, vin[4], __ T8B, 0);
-    __ ushll(vb[4], __ T8H, vin[4], __ T8B, 0);
-
-    // shift lo byte of copy 1 of the middle stripe into the high byte
-    __ shl(va[2], __ T8H, va[2], 8);
-    __ shl(va[3], __ T8H, va[3], 8);
-    __ shl(vb[2], __ T8H, vb[2], 8);
-
-    // expand vin[2] into va[6:7] and lower 8 lanes of vin[5] into
-    // vb[6] pre-shifted by 4 to ensure top bits of the input 12-bit
-    // int are in bit positions [4..11].
-    __ ushll(va[6], __ T8H, vin[2], __ T8B, 4);
-    __ ushll2(va[7], __ T8H, vin[2], __ T16B, 4);
-    __ ushll(vb[6], __ T8H, vin[5], __ T8B, 4);
-
-    // mask hi 4 bits of each 1st 12-bit int in pair from copy1 and
-    // shift lo 4 bits of each 2nd 12-bit int in pair to bottom of
-    // copy2
-    __ andr(va[2], __ T16B, va[2], v31);
-    __ andr(va[3], __ T16B, va[3], v31);
-    __ ushr(va[4], __ T8H, va[4], 4);
-    __ ushr(va[5], __ T8H, va[5], 4);
-    __ andr(vb[2], __ T16B, vb[2], v31);
-    __ ushr(vb[4], __ T8H, vb[4], 4);
-
-
-
-    // sum hi 4 bits and lo 8 bits of each 1st 12-bit int in pair and
-    // hi 8 bits plus lo 4 bits of each 2nd 12-bit int in pair
-
-    // n.b. ordering ensures: i) inputs are consumed before they are
-    // overwritten ii) order of 16-bit results across succsessive
-    // pairs of vectors in va and then lower half of vb reflects order
-    // of corresponding 12-bit inputs
-    __ addv(va[0], __ T8H, va[0], va[2]);
-    __ addv(va[2], __ T8H, va[1], va[3]);
-    __ addv(va[1], __ T8H, va[4], va[6]);
-    __ addv(va[3], __ T8H, va[5], va[7]);
-    __ addv(vb[0], __ T8H, vb[0], vb[2]);
-    __ addv(vb[1], __ T8H, vb[4], vb[6]);
-
-    // store 48 results interleaved as shorts
-    vs_st2_post(vs_front(va), __ T8H, parsed);
-    vs_st2_post(vs_front(vs_front(vb)), __ T8H, parsed);
-
-    __ BIND(L_end);
-
-    __ leave(); // required for proper stackwalking of RuntimeStub frame
-    __ mov(r0, zr); // return 0
-    __ ret(lr);
-
-    return start;
-  }
-
-  // Kyber Barrett reduce function.
-  // Implements
-  // static int implKyberBarrettReduce(short[] coeffs) {}
-  //
-  // coeffs (short[256]) = c_rarg0
-  address generate_kyberBarrettReduce() {
-
-    __ align(CodeEntryAlignment);
-    StubGenStubId stub_id = StubGenStubId::kyberBarrettReduce_id;
-    StubCodeMark mark(this, stub_id);
-    address start = __ pc();
-    __ enter();
-
-    const Register coeffs = c_rarg0;
-
-    const Register kyberConsts = r10;
-    const Register result = r11;
-
-    // As above we process 256 sets of values in total i.e. 32 x
-    // 8H quadwords. So, we can load, add and store the data in 3
-    // groups of 11, 11 and 10 at a time i.e. we need to map sets
-    // of 10 or 11 registers. A further constraint is that the
-    // mapping needs to skip callee saves. So, we allocate the
-    // register sequences using two 8 sequences, two 2 sequences
-    // and two single registers.
-    VSeq<8> vs1_1(0);
-    VSeq<2> vs1_2(16);
-    FloatRegister vs1_3 = v28;
-    VSeq<8> vs2_1(18);
-    VSeq<2> vs2_2(26);
-    FloatRegister vs2_3 = v29;
-
-    // we also need a pair of corresponding constant sequences
-
-    VSeq<8> vc1_1(30, 0);
-    VSeq<2> vc1_2(30, 0);
-    FloatRegister vc1_3 = v30; // for kyber_q
-
-    VSeq<8> vc2_1(31, 0);
-    VSeq<2> vc2_2(31, 0);
-    FloatRegister vc2_3 = v31; // for kyberBarrettMultiplier
-
-    __ add(result, coeffs, 0);
-    __ lea(kyberConsts,
-             ExternalAddress((address) StubRoutines::aarch64::_kyberConsts));
-
-    // load q and the multiplier for the Barrett reduction
-    __ add(kyberConsts, kyberConsts, 16);
-    __ ldpq(vc1_3, vc2_3, kyberConsts);
-
-    for (int i = 0; i < 3; i++) {
-      // load 80 or 88 coefficients
-      vs_ldpq_post(vs1_1, coeffs);
-      vs_ldpq_post(vs1_2, coeffs);
-      if (i < 2) {
-        __ ldr(vs1_3, __ Q, __ post(coeffs, 16));
-      }
-
-      // vs2 <- (2 * vs1 * kyberBarrettMultiplier) >> 16
-      vs_sqdmulh(vs2_1, __ T8H, vs1_1, vc2_1);
-      vs_sqdmulh(vs2_2, __ T8H, vs1_2, vc2_2);
-      if (i < 2) {
-        __ sqdmulh(vs2_3, __ T8H, vs1_3, vc2_3);
-      }
-
-      // vs2 <- (vs1 * kyberBarrettMultiplier) >> 26
-      vs_sshr(vs2_1, __ T8H, vs2_1, 11);
-      vs_sshr(vs2_2, __ T8H, vs2_2, 11);
-      if (i < 2) {
-        __ sshr(vs2_3, __ T8H, vs2_3, 11);
-      }
-
-      // vs1 <- vs1 - vs2 * kyber_q
-      vs_mlsv(vs1_1, __ T8H, vs2_1, vc1_1);
-      vs_mlsv(vs1_2, __ T8H, vs2_2, vc1_2);
-      if (i < 2) {
-        __ mlsv(vs1_3, __ T8H, vs2_3, vc1_3);
-      }
-
-      vs_stpq_post(vs1_1, result);
-      vs_stpq_post(vs1_2, result);
-      if (i < 2) {
-        __ str(vs1_3, __ Q, __ post(result, 16));
-      }
-    }
-
-    __ leave(); // required for proper stackwalking of RuntimeStub frame
-    __ mov(r0, zr); // return 0
-    __ ret(lr);
-
-    return start;
-  }
-
-
-  // Dilithium-specific montmul helper routines that generate parallel
-  // code for, respectively, a single 4x4s vector sequence montmul or
-  // two such multiplies in a row.
-
-  // Perform 16 32-bit Montgomery multiplications in parallel
-  void dilithium_montmul16(const VSeq<4>& va, const VSeq<4>& vb, const VSeq<4>& vc,
-                           const VSeq<4>& vtmp, const VSeq<2>& vq) {
-    // Use the helper routine to schedule a 4x4S Montgomery multiply.
-    // It will assert that the register use is valid
-    vs_montmul4(va, vb, vc, __ T4S, vtmp, vq);
-  }
-
-  // Perform 2x16 32-bit Montgomery multiplications in parallel
-  void dilithium_montmul32(const VSeq<8>& va, const VSeq<8>& vb, const VSeq<8>& vc,
-                           const VSeq<4>& vtmp, const VSeq<2>& vq) {
-    // Schedule two successive 4x4S multiplies via the montmul helper
-    // on the front and back halves of va, vb and vc. The helper will
-    // assert that the register use has no overlap conflicts on each
-    // individual call but we also need to ensure that the necessary
-    // disjoint/equality constraints are met across both calls.
-
-    // vb, vc, vtmp and vq must be disjoint. va must either be
-    // disjoint from all other registers or equal vc
-
-    assert(vs_disjoint(vb, vc), "vb and vc overlap");
-    assert(vs_disjoint(vb, vq), "vb and vq overlap");
-    assert(vs_disjoint(vb, vtmp), "vb and vtmp overlap");
-
-    assert(vs_disjoint(vc, vq), "vc and vq overlap");
-    assert(vs_disjoint(vc, vtmp), "vc and vtmp overlap");
-
-    assert(vs_disjoint(vq, vtmp), "vq and vtmp overlap");
-
-    assert(vs_disjoint(va, vc) || vs_same(va, vc), "va and vc neither disjoint nor equal");
-    assert(vs_disjoint(va, vb), "va and vb overlap");
-    assert(vs_disjoint(va, vq), "va and vq overlap");
-    assert(vs_disjoint(va, vtmp), "va and vtmp overlap");
-
-    // We multiply the front and back halves of each sequence 4 at a
-    // time because
-    //
-    // 1) we are currently only able to get 4-way instruction
-    // parallelism at best
-    //
-    // 2) we need registers for the constants in vq and temporary
-    // scratch registers to hold intermediate results so vtmp can only
-    // be a VSeq<4> which means we only have 4 scratch slots.
-
-    vs_montmul4(vs_front(va), vs_front(vb), vs_front(vc), __ T4S, vtmp, vq);
-    vs_montmul4(vs_back(va), vs_back(vb), vs_back(vc), __ T4S, vtmp, vq);
-  }
-
-  // Perform combined montmul then add/sub on 4x4S vectors.
-  void dilithium_montmul16_sub_add(
-          const VSeq<4>& va0, const VSeq<4>& va1, const VSeq<4>& vc,
-          const VSeq<4>& vtmp, const VSeq<2>& vq) {
-    // compute a = montmul(a1, c)
-    dilithium_montmul16(vc, va1, vc, vtmp, vq);
-    // ouptut a1 = a0 - a
-    vs_subv(va1, __ T4S, va0, vc);
-    //    and a0 = a0 + a
-    vs_addv(va0, __ T4S, va0, vc);
-  }
-
-  // Perform combined add/sub then montul on 4x4S vectors.
-  void dilithium_sub_add_montmul16(
-          const VSeq<4>& va0, const VSeq<4>& va1, const VSeq<4>& vb,
-          const VSeq<4>& vtmp1, const VSeq<4>& vtmp2, const VSeq<2>& vq) {
-    // compute c = a0 - a1
-    vs_subv(vtmp1, __ T4S, va0, va1);
-    // output a0 = a0 + a1
-    vs_addv(va0, __ T4S, va0, va1);
-    // output a1 = b montmul c
-    dilithium_montmul16(va1, vtmp1, vb, vtmp2, vq);
-  }
-
-  // At these levels, the indices that correspond to the 'j's (and 'j+l's)
-  // in the Java implementation come in sequences of at least 8, so we
-  // can use ldpq to collect the corresponding data into pairs of vector
-  // registers.
-  // We collect the coefficients corresponding to the 'j+l' indexes into
-  // the vector registers v0-v7, the zetas into the vector registers v16-v23
-  // then we do the (Montgomery) multiplications by the zetas in parallel
-  // into v16-v23, load the coeffs corresponding to the 'j' indexes into
-  // v0-v7, then do the additions into v24-v31 and the subtractions into
-  // v0-v7 and finally save the results back to the coeffs array.
-  void dilithiumNttLevel0_4(const Register dilithiumConsts,
-    const Register coeffs, const Register zetas) {
-    int c1 = 0;
-    int c2 = 512;
-    int startIncr;
-    // don't use callee save registers v8 - v15
-    VSeq<8> vs1(0), vs2(16), vs3(24);  // 3 sets of 8x4s inputs/outputs
-    VSeq<4> vtmp = vs_front(vs3);         // n.b. tmp registers overlap vs3
-    VSeq<2> vq(30);                    // n.b. constants overlap vs3
-    int offsets[4] = { 0, 32, 64, 96 };
-
-    for (int level = 0; level < 5; level++) {
-      int c1Start = c1;
-      int c2Start = c2;
-      if (level == 3) {
-        offsets[1] = 32;
-        offsets[2] = 128;
-        offsets[3] = 160;
-      } else if (level == 4) {
-        offsets[1] = 64;
-        offsets[2] = 128;
-        offsets[3] = 192;
-      }
-
-      // For levels 1 - 4 we simply load 2 x 4 adjacent values at a
-      // time at 4 different offsets and multiply them in order by the
-      // next set of input values. So we employ indexed load and store
-      // pair instructions with arrangement 4S.
-      for (int i = 0; i < 4; i++) {
-        // reload q and qinv
-        vs_ldpq(vq, dilithiumConsts); // qInv, q
-        // load 8x4S coefficients via second start pos == c2
-        vs_ldpq_indexed(vs1, coeffs, c2Start, offsets);
-        // load next 8x4S inputs == b
-        vs_ldpq_post(vs2, zetas);
-        // compute a == c2 * b mod MONT_Q
-        dilithium_montmul32(vs2, vs1, vs2, vtmp, vq);
-        // load 8x4s coefficients via first start pos == c1
-        vs_ldpq_indexed(vs1, coeffs, c1Start, offsets);
-        // compute a1 =  c1 + a
-        vs_addv(vs3, __ T4S, vs1, vs2);
-        // compute a2 =  c1 - a
-        vs_subv(vs1, __ T4S, vs1, vs2);
-        // output a1 and a2
-        vs_stpq_indexed(vs3, coeffs, c1Start, offsets);
-        vs_stpq_indexed(vs1, coeffs, c2Start, offsets);
-
-        int k = 4 * level + i;
-
-        if (k > 7) {
-          startIncr = 256;
-        } else if (k == 5) {
-          startIncr = 384;
-        } else {
-          startIncr = 128;
-        }
-
-        c1Start += startIncr;
-        c2Start += startIncr;
-      }
-
-      c2 /= 2;
-    }
-  }
-
-  // Dilithium NTT function except for the final "normalization" to |coeff| < Q.
-  // Implements the method
-  // static int implDilithiumAlmostNtt(int[] coeffs, int zetas[]) {}
-  // of the Java class sun.security.provider
-  //
-  // coeffs (int[256]) = c_rarg0
-  // zetas (int[256]) = c_rarg1
-  address generate_dilithiumAlmostNtt() {
-
-    __ align(CodeEntryAlignment);
-    StubGenStubId stub_id = StubGenStubId::dilithiumAlmostNtt_id;
-    StubCodeMark mark(this, stub_id);
-    address start = __ pc();
-    __ enter();
-
-    const Register coeffs = c_rarg0;
-    const Register zetas = c_rarg1;
-
-    const Register tmpAddr = r9;
-    const Register dilithiumConsts = r10;
-    const Register result = r11;
-    // don't use callee save registers v8 - v15
-    VSeq<8> vs1(0), vs2(16), vs3(24);  // 3 sets of 8x4s inputs/outputs
-    VSeq<4> vtmp = vs_front(vs3);         // n.b. tmp registers overlap vs3
-    VSeq<2> vq(30);                    // n.b. constants overlap vs3
-    int offsets[4] = { 0, 32, 64, 96};
-    int offsets1[8] = { 16, 48, 80, 112, 144, 176, 208, 240 };
-    int offsets2[8] = { 0, 32, 64, 96, 128, 160, 192, 224 };
-    __ add(result, coeffs, 0);
-    __ lea(dilithiumConsts,
-             ExternalAddress((address) StubRoutines::aarch64::_dilithiumConsts));
-
-    // Each level represents one iteration of the outer for loop of the Java version.
-
-    // level 0-4
-    dilithiumNttLevel0_4(dilithiumConsts, coeffs, zetas);
-
-    // level 5
-
-    // At level 5 the coefficients we need to combine with the zetas
-    // are grouped in memory in blocks of size 4. So, for both sets of
-    // coefficients we load 4 adjacent values at 8 different offsets
-    // using an indexed ldr with register variant Q and multiply them
-    // in sequence order by the next set of inputs. Likewise we store
-    // the resuls using an indexed str with register variant Q.
-    for (int i = 0; i < 1024; i += 256) {
-      // reload constants q, qinv each iteration as they get clobbered later
-      vs_ldpq(vq, dilithiumConsts); // qInv, q
-      // load 32 (8x4S) coefficients via first offsets = c1
-      vs_ldr_indexed(vs1, __ Q, coeffs, i, offsets1);
-      // load next 32 (8x4S) inputs = b
-      vs_ldpq_post(vs2, zetas);
-      // a = b montul c1
-      dilithium_montmul32(vs2, vs1, vs2, vtmp, vq);
-      // load 32 (8x4S) coefficients via second offsets = c2
-      vs_ldr_indexed(vs1, __ Q, coeffs, i, offsets2);
-      // add/sub with result of multiply
-      vs_addv(vs3, __ T4S, vs1, vs2);     // a1 = a - c2
-      vs_subv(vs1, __ T4S, vs1, vs2);     // a0 = a + c1
-      // write back new coefficients using same offsets
-      vs_str_indexed(vs3, __ Q, coeffs, i, offsets2);
-      vs_str_indexed(vs1, __ Q, coeffs, i, offsets1);
-    }
-
-    // level 6
-    // At level 6 the coefficients we need to combine with the zetas
-    // are grouped in memory in pairs, the first two being montmul
-    // inputs and the second add/sub inputs. We can still implement
-    // the montmul+sub+add using 4-way parallelism but only if we
-    // combine the coefficients with the zetas 16 at a time. We load 8
-    // adjacent values at 4 different offsets using an ld2 load with
-    // arrangement 2D. That interleaves the lower and upper halves of
-    // each pair of quadwords into successive vector registers. We
-    // then need to montmul the 4 even elements of the coefficients
-    // register sequence by the zetas in order and then add/sub the 4
-    // odd elements of the coefficients register sequence. We use an
-    // equivalent st2 operation to store the results back into memory
-    // de-interleaved.
-    for (int i = 0; i < 1024; i += 128) {
-      // reload constants q, qinv each iteration as they get clobbered later
-      vs_ldpq(vq, dilithiumConsts); // qInv, q
-      // load interleaved 16 (4x2D) coefficients via offsets
-      vs_ld2_indexed(vs1, __ T2D, coeffs, tmpAddr, i, offsets);
-      // load next 16 (4x4S) inputs
-      vs_ldpq_post(vs_front(vs2), zetas);
-      // mont multiply odd elements of vs1 by vs2 and add/sub into odds/evens
-      dilithium_montmul16_sub_add(vs_even(vs1), vs_odd(vs1),
-                                  vs_front(vs2), vtmp, vq);
-      // store interleaved 16 (4x2D) coefficients via offsets
-      vs_st2_indexed(vs1, __ T2D, coeffs, tmpAddr, i, offsets);
-    }
-
-    // level 7
-    // At level 7 the coefficients we need to combine with the zetas
-    // occur singly with montmul inputs alterating with add/sub
-    // inputs. Once again we can use 4-way parallelism to combine 16
-    // zetas at a time. However, we have to load 8 adjacent values at
-    // 4 different offsets using an ld2 load with arrangement 4S. That
-    // interleaves the the odd words of each pair into one
-    // coefficients vector register and the even words of the pair
-    // into the next register. We then need to montmul the 4 even
-    // elements of the coefficients register sequence by the zetas in
-    // order and then add/sub the 4 odd elements of the coefficients
-    // register sequence. We use an equivalent st2 operation to store
-    // the results back into memory de-interleaved.
-
-    for (int i = 0; i < 1024; i += 128) {
-      // reload constants q, qinv each iteration as they get clobbered later
-      vs_ldpq(vq, dilithiumConsts); // qInv, q
-      // load interleaved 16 (4x4S) coefficients via offsets
-      vs_ld2_indexed(vs1, __ T4S, coeffs, tmpAddr, i, offsets);
-      // load next 16 (4x4S) inputs
-      vs_ldpq_post(vs_front(vs2), zetas);
-      // mont multiply odd elements of vs1 by vs2 and add/sub into odds/evens
-      dilithium_montmul16_sub_add(vs_even(vs1), vs_odd(vs1),
-                                  vs_front(vs2), vtmp, vq);
-      // store interleaved 16 (4x4S) coefficients via offsets
-      vs_st2_indexed(vs1, __ T4S, coeffs, tmpAddr, i, offsets);
-    }
-    __ leave(); // required for proper stackwalking of RuntimeStub frame
-    __ mov(r0, zr); // return 0
-    __ ret(lr);
-
-    return start;
-  }
-
-  // At these levels, the indices that correspond to the 'j's (and 'j+l's)
-  // in the Java implementation come in sequences of at least 8, so we
-  // can use ldpq to collect the corresponding data into pairs of vector
-  // registers
-  // We collect the coefficients that correspond to the 'j's into vs1
-  // the coefficiets that correspond to the 'j+l's into vs2 then
-  // do the additions into vs3 and the subtractions into vs1 then
-  // save the result of the additions, load the zetas into vs2
-  // do the (Montgomery) multiplications by zeta in parallel into vs2
-  // finally save the results back to the coeffs array
-  void dilithiumInverseNttLevel3_7(const Register dilithiumConsts,
-    const Register coeffs, const Register zetas) {
-    int c1 = 0;
-    int c2 = 32;
-    int startIncr;
-    int offsets[4];
-    VSeq<8> vs1(0), vs2(16), vs3(24);  // 3 sets of 8x4s inputs/outputs
-    VSeq<4> vtmp = vs_front(vs3);      // n.b. tmp registers overlap vs3
-    VSeq<2> vq(30);                    // n.b. constants overlap vs3
-
-    offsets[0] = 0;
-
-    for (int level = 3; level < 8; level++) {
-      int c1Start = c1;
-      int c2Start = c2;
-      if (level == 3) {
-        offsets[1] = 64;
-        offsets[2] = 128;
-        offsets[3] = 192;
-      } else if (level == 4) {
-        offsets[1] = 32;
-        offsets[2] = 128;
-        offsets[3] = 160;
-      } else {
-        offsets[1] = 32;
-        offsets[2] = 64;
-        offsets[3] = 96;
-      }
-
-      // For levels 3 - 7 we simply load 2 x 4 adjacent values at a
-      // time at 4 different offsets and multiply them in order by the
-      // next set of input values. So we employ indexed load and store
-      // pair instructions with arrangement 4S.
-      for (int i = 0; i < 4; i++) {
-        // load v1 32 (8x4S) coefficients relative to first start index
-        vs_ldpq_indexed(vs1, coeffs, c1Start, offsets);
-        // load v2 32 (8x4S) coefficients relative to second start index
-        vs_ldpq_indexed(vs2, coeffs, c2Start, offsets);
-        // a0 = v1 + v2 -- n.b. clobbers vqs
-        vs_addv(vs3, __ T4S, vs1, vs2);
-        // a1 = v1 - v2
-        vs_subv(vs1, __ T4S, vs1, vs2);
-        // save a1 relative to first start index
-        vs_stpq_indexed(vs3, coeffs, c1Start, offsets);
-        // load constants q, qinv each iteration as they get clobbered above
-        vs_ldpq(vq, dilithiumConsts); // qInv, q
-        // load b next 32 (8x4S) inputs
-        vs_ldpq_post(vs2, zetas);
-        // a = a1 montmul b
-        dilithium_montmul32(vs2, vs1, vs2, vtmp, vq);
-        // save a relative to second start index
-        vs_stpq_indexed(vs2, coeffs, c2Start, offsets);
-
-        int k = 4 * level + i;
-
-        if (k < 24) {
-          startIncr = 256;
-        } else if (k == 25) {
-          startIncr = 384;
-        } else {
-          startIncr = 128;
-        }
-
-        c1Start += startIncr;
-        c2Start += startIncr;
-      }
-
-      c2 *= 2;
-    }
-  }
-
-  // Dilithium Inverse NTT function except the final mod Q division by 2^256.
-  // Implements the method
-  // static int implDilithiumAlmostInverseNtt(int[] coeffs, int[] zetas) {} of
-  // the sun.security.provider.ML_DSA class.
-  //
-  // coeffs (int[256]) = c_rarg0
-  // zetas (int[256]) = c_rarg1
-  address generate_dilithiumAlmostInverseNtt() {
-
-    __ align(CodeEntryAlignment);
-    StubGenStubId stub_id = StubGenStubId::dilithiumAlmostInverseNtt_id;
-    StubCodeMark mark(this, stub_id);
-    address start = __ pc();
-    __ enter();
-
-    const Register coeffs = c_rarg0;
-    const Register zetas = c_rarg1;
-
-    const Register tmpAddr = r9;
-    const Register dilithiumConsts = r10;
-    const Register result = r11;
-    VSeq<8> vs1(0), vs2(16), vs3(24);  // 3 sets of 8x4s inputs/outputs
-    VSeq<4> vtmp = vs_front(vs3);     // n.b. tmp registers overlap vs3
-    VSeq<2> vq(30);                    // n.b. constants overlap vs3
-    int offsets[4] = { 0, 32, 64, 96 };
-    int offsets1[8] = { 0, 32, 64, 96, 128, 160, 192, 224 };
-    int offsets2[8] = { 16, 48, 80, 112, 144, 176, 208, 240 };
-
-    __ add(result, coeffs, 0);
-    __ lea(dilithiumConsts,
-             ExternalAddress((address) StubRoutines::aarch64::_dilithiumConsts));
-
-    // Each level represents one iteration of the outer for loop of the Java version
-
-    // level 0
-    // At level 0 we need to interleave adjacent quartets of
-    // coefficients before we multiply and add/sub by the next 16
-    // zetas just as we did for level 7 in the multiply code. So we
-    // load and store the values using an ld2/st2 with arrangement 4S.
-    for (int i = 0; i < 1024; i += 128) {
-      // load constants q, qinv
-      // n.b. this can be moved out of the loop as they do not get
-      // clobbered by first two loops
-      vs_ldpq(vq, dilithiumConsts); // qInv, q
-      // a0/a1 load interleaved 32 (8x4S) coefficients
-      vs_ld2_indexed(vs1, __ T4S, coeffs, tmpAddr, i, offsets);
-      // b load next 32 (8x4S) inputs
-      vs_ldpq_post(vs_front(vs2), zetas);
-      // compute in parallel (a0, a1) = (a0 + a1, (a0 - a1) montmul b)
-      // n.b. second half of vs2 provides temporary register storage
-      dilithium_sub_add_montmul16(vs_even(vs1), vs_odd(vs1),
-                                  vs_front(vs2), vs_back(vs2), vtmp, vq);
-      // a0/a1 store interleaved 32 (8x4S) coefficients
-      vs_st2_indexed(vs1, __ T4S, coeffs, tmpAddr, i, offsets);
-    }
-
-    // level 1
-    // At level 1 we need to interleave pairs of adjacent pairs of
-    // coefficients before we multiply by the next 16 zetas just as we
-    // did for level 6 in the multiply code. So we load and store the
-    // values an ld2/st2 with arrangement 2D.
-    for (int i = 0; i < 1024; i += 128) {
-      // a0/a1 load interleaved 32 (8x2D) coefficients
-      vs_ld2_indexed(vs1, __ T2D, coeffs, tmpAddr, i, offsets);
-      // b load next 16 (4x4S) inputs
-      vs_ldpq_post(vs_front(vs2), zetas);
-      // compute in parallel (a0, a1) = (a0 + a1, (a0 - a1) montmul b)
-      // n.b. second half of vs2 provides temporary register storage
-      dilithium_sub_add_montmul16(vs_even(vs1), vs_odd(vs1),
-                                  vs_front(vs2), vs_back(vs2), vtmp, vq);
-      // a0/a1 store interleaved 32 (8x2D) coefficients
-      vs_st2_indexed(vs1, __ T2D, coeffs, tmpAddr, i, offsets);
-    }
-
-    // level 2
-    // At level 2 coefficients come in blocks of 4. So, we load 4
-    // adjacent coefficients at 8 distinct offsets for both the first
-    // and second coefficient sequences, using an ldr with register
-    // variant Q then combine them with next set of 32 zetas. Likewise
-    // we store the results using an str with register variant Q.
-    for (int i = 0; i < 1024; i += 256) {
-      // c0 load 32 (8x4S) coefficients via first offsets
-      vs_ldr_indexed(vs1, __ Q, coeffs, i, offsets1);
-      // c1 load 32 (8x4S) coefficients via second offsets
-      vs_ldr_indexed(vs2, __ Q,coeffs, i, offsets2);
-      // a0 = c0 + c1  n.b. clobbers vq which overlaps vs3
-      vs_addv(vs3, __ T4S, vs1, vs2);
-      // c = c0 - c1
-      vs_subv(vs1, __ T4S, vs1, vs2);
-      // store a0 32 (8x4S) coefficients via first offsets
-      vs_str_indexed(vs3, __ Q, coeffs, i, offsets1);
-      // b load 32 (8x4S) next inputs
-      vs_ldpq_post(vs2, zetas);
-      // reload constants q, qinv -- they were clobbered earlier
-      vs_ldpq(vq, dilithiumConsts); // qInv, q
-      // compute a1 = b montmul c
-      dilithium_montmul32(vs2, vs1, vs2, vtmp, vq);
-      // store a1 32 (8x4S) coefficients via second offsets
-      vs_str_indexed(vs2, __ Q, coeffs, i, offsets2);
-    }
-
-    // level 3-7
-    dilithiumInverseNttLevel3_7(dilithiumConsts, coeffs, zetas);
-
-    __ leave(); // required for proper stackwalking of RuntimeStub frame
-    __ mov(r0, zr); // return 0
-    __ ret(lr);
-
-    return start;
-  }
-
-  // Dilithium multiply polynomials in the NTT domain.
-  // Straightforward implementation of the method
-  // static int implDilithiumNttMult(
-  //              int[] result, int[] ntta, int[] nttb {} of
-  // the sun.security.provider.ML_DSA class.
-  //
-  // result (int[256]) = c_rarg0
-  // poly1 (int[256]) = c_rarg1
-  // poly2 (int[256]) = c_rarg2
-  address generate_dilithiumNttMult() {
-
-        __ align(CodeEntryAlignment);
-    StubGenStubId stub_id = StubGenStubId::dilithiumNttMult_id;
-    StubCodeMark mark(this, stub_id);
-    address start = __ pc();
-    __ enter();
-
-    Label L_loop;
-
-    const Register result = c_rarg0;
-    const Register poly1 = c_rarg1;
-    const Register poly2 = c_rarg2;
-
-    const Register dilithiumConsts = r10;
-    const Register len = r11;
-
-    VSeq<8> vs1(0), vs2(16), vs3(24);  // 3 sets of 8x4s inputs/outputs
-    VSeq<4> vtmp = vs_front(vs3);         // n.b. tmp registers overlap vs3
-    VSeq<2> vq(30);                    // n.b. constants overlap vs3
-    VSeq<8> vrsquare(29, 0);           // for montmul by constant RSQUARE
-
-    __ lea(dilithiumConsts,
-             ExternalAddress((address) StubRoutines::aarch64::_dilithiumConsts));
-
-    // load constants q, qinv
-    vs_ldpq(vq, dilithiumConsts); // qInv, q
-    // load constant rSquare into v29
-    __ ldr(v29, __ Q, Address(dilithiumConsts, 48));  // rSquare
-
-    __ mov(len, zr);
-    __ add(len, len, 1024);
-
-    __ BIND(L_loop);
-
-    // b load 32 (8x4S) next inputs from poly1
-    vs_ldpq_post(vs1, poly1);
-    // c load 32 (8x4S) next inputs from poly2
-    vs_ldpq_post(vs2, poly2);
-    // compute a = b montmul c
-    dilithium_montmul32(vs2, vs1, vs2, vtmp, vq);
-    // compute a = rsquare montmul a
-    dilithium_montmul32(vs2, vrsquare, vs2, vtmp, vq);
-    // save a 32 (8x4S) results
-    vs_stpq_post(vs2, result);
-
-    __ sub(len, len, 128);
-    __ cmp(len, (u1)128);
-    __ br(Assembler::GE, L_loop);
-
-    __ leave(); // required for proper stackwalking of RuntimeStub frame
-    __ mov(r0, zr); // return 0
-    __ ret(lr);
-
-    return start;
-  }
-
-  // Dilithium Motgomery multiply an array by a constant.
-  // A straightforward implementation of the method
-  // static int implDilithiumMontMulByConstant(int[] coeffs, int constant) {}
-  // of the sun.security.provider.MLDSA class
-  //
-  // coeffs (int[256]) = c_rarg0
-  // constant (int) = c_rarg1
-  address generate_dilithiumMontMulByConstant() {
-
-    __ align(CodeEntryAlignment);
-    StubGenStubId stub_id = StubGenStubId::dilithiumMontMulByConstant_id;
-    StubCodeMark mark(this, stub_id);
-    address start = __ pc();
-    __ enter();
-
-    Label L_loop;
-
-    const Register coeffs = c_rarg0;
-    const Register constant = c_rarg1;
-
-    const Register dilithiumConsts = r10;
-    const Register result = r11;
-    const Register len = r12;
-
-    VSeq<8> vs1(0), vs2(16), vs3(24);  // 3 sets of 8x4s inputs/outputs
-    VSeq<4> vtmp = vs_front(vs3);      // n.b. tmp registers overlap vs3
-    VSeq<2> vq(30);                    // n.b. constants overlap vs3
-    VSeq<8> vconst(29, 0);             // for montmul by constant
-
-    // results track inputs
-    __ add(result, coeffs, 0);
-    __ lea(dilithiumConsts,
-             ExternalAddress((address) StubRoutines::aarch64::_dilithiumConsts));
-
-    // load constants q, qinv -- they do not get clobbered by first two loops
-    vs_ldpq(vq, dilithiumConsts); // qInv, q
-    // copy caller supplied constant across vconst
-    __ dup(vconst[0], __ T4S, constant);
-    __ mov(len, zr);
-    __ add(len, len, 1024);
-
-    __ BIND(L_loop);
-
-    // load next 32 inputs
-    vs_ldpq_post(vs2, coeffs);
-    // mont mul by constant
-    dilithium_montmul32(vs2, vconst, vs2, vtmp, vq);
-    // write next 32 results
-    vs_stpq_post(vs2, result);
-
-    __ sub(len, len, 128);
-    __ cmp(len, (u1)128);
-    __ br(Assembler::GE, L_loop);
-
-    __ leave(); // required for proper stackwalking of RuntimeStub frame
-    __ mov(r0, zr); // return 0
-    __ ret(lr);
-
-    return start;
-  }
-
-  // Dilithium decompose poly.
-  // Implements the method
-  // static int implDilithiumDecomposePoly(int[] coeffs, int constant) {}
-  // of the sun.security.provider.ML_DSA class
-  //
-  // input (int[256]) = c_rarg0
-  // lowPart (int[256]) = c_rarg1
-  // highPart (int[256]) = c_rarg2
-  // twoGamma2  (int) = c_rarg3
-  // multiplier (int) = c_rarg4
-  address generate_dilithiumDecomposePoly() {
-
-    __ align(CodeEntryAlignment);
-    StubGenStubId stub_id = StubGenStubId::dilithiumDecomposePoly_id;
-    StubCodeMark mark(this, stub_id);
-    address start = __ pc();
-    Label L_loop;
-
-    const Register input = c_rarg0;
-    const Register lowPart = c_rarg1;
-    const Register highPart = c_rarg2;
-    const Register twoGamma2 = c_rarg3;
-    const Register multiplier = c_rarg4;
-
-    const Register len = r9;
-    const Register dilithiumConsts = r10;
-    const Register tmp = r11;
-
-    // 6 independent sets of 4x4s values
-    VSeq<4> vs1(0), vs2(4), vs3(8);
-    VSeq<4> vs4(12), vs5(16), vtmp(20);
-
-    // 7 constants for cross-multiplying
-    VSeq<4> one(25, 0);
-    VSeq<4> qminus1(26, 0);
-    VSeq<4> g2(27, 0);
-    VSeq<4> twog2(28, 0);
-    VSeq<4> mult(29, 0);
-    VSeq<4> q(30, 0);
-    VSeq<4> qadd(31, 0);
-
-    __ enter();
-
-    __ lea(dilithiumConsts,
-             ExternalAddress((address) StubRoutines::aarch64::_dilithiumConsts));
-
-    // save callee-saved registers
-    __ stpd(v8, v9, __ pre(sp, -64));
-    __ stpd(v10, v11, Address(sp, 16));
-    __ stpd(v12, v13, Address(sp, 32));
-    __ stpd(v14, v15, Address(sp, 48));
-
-    // populate constant registers
-    __ mov(tmp, zr);
-    __ add(tmp, tmp, 1);
-    __ dup(one[0], __ T4S, tmp); // 1
-    __ ldr(q[0], __ Q, Address(dilithiumConsts, 16)); // q
-    __ ldr(qadd[0], __ Q, Address(dilithiumConsts, 64)); // addend for mod q reduce
-    __ dup(twog2[0], __ T4S, twoGamma2); // 2 * gamma2
-    __ dup(mult[0], __ T4S, multiplier); // multiplier for mod 2 * gamma reduce
-    __ subv(qminus1[0], __ T4S, v30, v25); // q - 1
-    __ sshr(g2[0], __ T4S, v28, 1); // gamma2
-
-    __ mov(len, zr);
-    __ add(len, len, 1024);
-
-    __ BIND(L_loop);
-
-    // load next 4x4S inputs interleaved: rplus --> vs1
-    __ ld4(vs1[0], vs1[1], vs1[2], vs1[3], __ T4S, __ post(input, 64));
-
-    //  rplus = rplus - ((rplus + qadd) >> 23) * q
-    vs_addv(vtmp, __ T4S, vs1, qadd);
-    vs_sshr(vtmp, __ T4S, vtmp, 23);
-    vs_mulv(vtmp, __ T4S, vtmp, q);
-    vs_subv(vs1, __ T4S, vs1, vtmp);
-
-    // rplus = rplus + ((rplus >> 31) & dilithium_q);
-    vs_sshr(vtmp, __ T4S, vs1, 31);
-    vs_andr(vtmp, vtmp, q);
-    vs_addv(vs1, __ T4S, vs1, vtmp);
-
-    // quotient --> vs2
-    // int quotient = (rplus * multiplier) >> 22;
-    vs_mulv(vtmp, __ T4S, vs1, mult);
-    vs_sshr(vs2, __ T4S, vtmp, 22);
-
-    // r0 --> vs3
-    // int r0 = rplus - quotient * twoGamma2;
-    vs_mulv(vtmp, __ T4S, vs2, twog2);
-    vs_subv(vs3, __ T4S, vs1, vtmp);
-
-    // mask --> vs4
-    // int mask = (twoGamma2 - r0) >> 22;
-    vs_subv(vtmp, __ T4S, twog2, vs3);
-    vs_sshr(vs4, __ T4S, vtmp, 22);
-
-    // r0 -= (mask & twoGamma2);
-    vs_andr(vtmp, vs4, twog2);
-    vs_subv(vs3, __ T4S, vs3, vtmp);
-
-    //  quotient += (mask & 1);
-    vs_andr(vtmp, vs4, one);
-    vs_addv(vs2, __ T4S, vs2, vtmp);
-
-    // mask = (twoGamma2 / 2 - r0) >> 31;
-    vs_subv(vtmp, __ T4S, g2, vs3);
-    vs_sshr(vs4, __ T4S, vtmp, 31);
-
-    // r0 -= (mask & twoGamma2);
-    vs_andr(vtmp, vs4, twog2);
-    vs_subv(vs3, __ T4S, vs3, vtmp);
-
-    // quotient += (mask & 1);
-    vs_andr(vtmp, vs4, one);
-    vs_addv(vs2, __ T4S, vs2, vtmp);
-
-    // r1 --> vs5
-    // int r1 = rplus - r0 - (dilithium_q - 1);
-    vs_subv(vtmp, __ T4S, vs1, vs3);
-    vs_subv(vs5, __ T4S, vtmp, qminus1);
-
-    // r1 --> vs1 (overwriting rplus)
-    // r1 = (r1 | (-r1)) >> 31; // 0 if rplus - r0 == (dilithium_q - 1), -1 otherwise
-    vs_negr(vtmp, __ T4S, vs5);
-    vs_orr(vtmp, vs5, vtmp);
-    vs_sshr(vs1, __ T4S, vtmp, 31);
-
-    // r0 += ~r1;
-    vs_notr(vtmp, vs1);
-    vs_addv(vs3, __ T4S, vs3, vtmp);
-
-    // r1 = r1 & quotient;
-    vs_andr(vs1, vs2, vs1);
-
-    // store results inteleaved
-    // lowPart[m] = r0;
-    // highPart[m] = r1;
-    __ st4(vs3[0], vs3[1], vs3[2], vs3[3], __ T4S, __ post(lowPart, 64));
-    __ st4(vs1[0], vs1[1], vs1[2], vs1[3], __ T4S, __ post(highPart, 64));
-
-    __ sub(len, len, 64);
-    __ cmp(len, (u1)64);
-    __ br(Assembler::GE, L_loop);
-
-    // restore callee-saved vector registers
-    __ ldpd(v14, v15, Address(sp, 48));
-    __ ldpd(v12, v13, Address(sp, 32));
-    __ ldpd(v10, v11, Address(sp, 16));
-    __ ldpd(v8, v9, __ post(sp, 64));
-
-    __ leave(); // required for proper stackwalking of RuntimeStub frame
-    __ mov(r0, zr); // return 0
     __ ret(lr);
 
     return start;
@@ -11949,6 +11902,7 @@
       StubRoutines::_sha512_implCompressMB = generate_sha512_implCompress(StubGenStubId::sha512_implCompressMB_id);
     }
     if (UseSHA3Intrinsics) {
+
       StubRoutines::_double_keccak         = generate_double_keccak();
       if (UseSIMDForSHA3Intrinsic) {
          StubRoutines::_sha3_implCompress     = generate_sha3_implCompress(StubGenStubId::sha3_implCompress_id);
