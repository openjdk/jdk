/*
 * Copyright (c) 1997, 2025, Oracle and/or its affiliates. All rights reserved.
 * Copyright (c) 2015, 2020, Red Hat Inc. All rights reserved.
 * DO NOT ALTER OR REMOVE COPYRIGHT NOTICES OR THIS FILE HEADER.
 *
 * This code is free software; you can redistribute it and/or modify it
 * under the terms of the GNU General Public License version 2 only, as
 * published by the Free Software Foundation.
 *
 * This code is distributed in the hope that it will be useful, but WITHOUT
 * ANY WARRANTY; without even the implied warranty of MERCHANTABILITY or
 * FITNESS FOR A PARTICULAR PURPOSE.  See the GNU General Public License
 * version 2 for more details (a copy is included in the LICENSE file that
 * accompanied this code).
 *
 * You should have received a copy of the GNU General Public License version
 * 2 along with this work; if not, write to the Free Software Foundation,
 * Inc., 51 Franklin St, Fifth Floor, Boston, MA 02110-1301 USA.
 *
 * Please contact Oracle, 500 Oracle Parkway, Redwood Shores, CA 94065 USA
 * or visit www.oracle.com if you need additional information or have any
 * questions.
 *
 */

#include "pauth_aarch64.hpp"
#include "register_aarch64.hpp"
#include "runtime/arguments.hpp"
#include "runtime/globals_extension.hpp"
#include "runtime/java.hpp"
#include "runtime/os.inline.hpp"
#include "runtime/vm_version.hpp"
#include "utilities/formatBuffer.hpp"
#include "utilities/macros.hpp"
#include "utilities/ostream.hpp"

int VM_Version::_cpu;
int VM_Version::_model;
int VM_Version::_model2;
int VM_Version::_variant;
int VM_Version::_revision;
int VM_Version::_stepping;

int VM_Version::_zva_length;
int VM_Version::_dcache_line_size;
int VM_Version::_icache_line_size;
int VM_Version::_initial_sve_vector_length;
int VM_Version::_max_supported_sve_vector_length;
bool VM_Version::_rop_protection;
uintptr_t VM_Version::_pac_mask;

SpinWait VM_Version::_spin_wait;

const char* VM_Version::_features_names[MAX_CPU_FEATURES] = { nullptr };

static SpinWait get_spin_wait_desc() {
  SpinWait spin_wait(OnSpinWaitInst, OnSpinWaitInstCount);
  if (spin_wait.inst() == SpinWait::SB && !VM_Version::supports_sb()) {
    vm_exit_during_initialization("OnSpinWaitInst is SB but current CPU does not support SB instruction");
  }

  return spin_wait;
}

void VM_Version::initialize() {
#define SET_CPU_FEATURE_NAME(id, name, bit) \
  _features_names[bit] = XSTR(name);
  CPU_FEATURE_FLAGS(SET_CPU_FEATURE_NAME)
#undef SET_CPU_FEATURE_NAME

  _supports_atomic_getset4 = true;
  _supports_atomic_getadd4 = true;
  _supports_atomic_getset8 = true;
  _supports_atomic_getadd8 = true;

  get_os_cpu_info();

  int dcache_line = VM_Version::dcache_line_size();

  // Limit AllocatePrefetchDistance so that it does not exceed the
  // static constraint of 512 defined in runtime/globals.hpp.
  if (FLAG_IS_DEFAULT(AllocatePrefetchDistance))
    FLAG_SET_DEFAULT(AllocatePrefetchDistance, MIN2(512, 3*dcache_line));

  if (FLAG_IS_DEFAULT(AllocatePrefetchStepSize))
    FLAG_SET_DEFAULT(AllocatePrefetchStepSize, dcache_line);
  if (FLAG_IS_DEFAULT(PrefetchScanIntervalInBytes))
    FLAG_SET_DEFAULT(PrefetchScanIntervalInBytes, 3*dcache_line);
  if (FLAG_IS_DEFAULT(PrefetchCopyIntervalInBytes))
    FLAG_SET_DEFAULT(PrefetchCopyIntervalInBytes, 3*dcache_line);
  if (FLAG_IS_DEFAULT(SoftwarePrefetchHintDistance))
    FLAG_SET_DEFAULT(SoftwarePrefetchHintDistance, 3*dcache_line);

  if (PrefetchCopyIntervalInBytes != -1 &&
       ((PrefetchCopyIntervalInBytes & 7) || (PrefetchCopyIntervalInBytes >= 32768))) {
    warning("PrefetchCopyIntervalInBytes must be -1, or a multiple of 8 and < 32768");
    PrefetchCopyIntervalInBytes &= ~7;
    if (PrefetchCopyIntervalInBytes >= 32768)
      PrefetchCopyIntervalInBytes = 32760;
  }

  if (AllocatePrefetchDistance != -1 && (AllocatePrefetchDistance & 7)) {
    warning("AllocatePrefetchDistance must be multiple of 8");
    AllocatePrefetchDistance &= ~7;
  }

  if (AllocatePrefetchStepSize & 7) {
    warning("AllocatePrefetchStepSize must be multiple of 8");
    AllocatePrefetchStepSize &= ~7;
  }

  if (SoftwarePrefetchHintDistance != -1 &&
       (SoftwarePrefetchHintDistance & 7)) {
    warning("SoftwarePrefetchHintDistance must be -1, or a multiple of 8");
    SoftwarePrefetchHintDistance &= ~7;
  }

  if (FLAG_IS_DEFAULT(ContendedPaddingWidth) && (dcache_line > ContendedPaddingWidth)) {
    ContendedPaddingWidth = dcache_line;
  }

  if (os::supports_map_sync()) {
    // if dcpop is available publish data cache line flush size via
    // generic field, otherwise let if default to zero thereby
    // disabling writeback
    if (VM_Version::supports_dcpop()) {
      _data_cache_line_flush_size = dcache_line;
    }
  }

  // Enable vendor specific features

  // Ampere eMAG
  if (_cpu == CPU_AMCC && (_model == CPU_MODEL_EMAG) && (_variant == 0x3)) {
    if (FLAG_IS_DEFAULT(AvoidUnalignedAccesses)) {
      FLAG_SET_DEFAULT(AvoidUnalignedAccesses, true);
    }
    if (FLAG_IS_DEFAULT(UseSIMDForMemoryOps)) {
      FLAG_SET_DEFAULT(UseSIMDForMemoryOps, true);
    }
    if (FLAG_IS_DEFAULT(UseSIMDForArrayEquals)) {
      FLAG_SET_DEFAULT(UseSIMDForArrayEquals, !(_revision == 1 || _revision == 2));
    }
  }

  // Ampere CPUs
  if (_cpu == CPU_AMPERE && ((_model == CPU_MODEL_AMPERE_1)  ||
                             (_model == CPU_MODEL_AMPERE_1A) ||
                             (_model == CPU_MODEL_AMPERE_1B))) {
    if (FLAG_IS_DEFAULT(UseSIMDForMemoryOps)) {
      FLAG_SET_DEFAULT(UseSIMDForMemoryOps, true);
    }
    if (FLAG_IS_DEFAULT(OnSpinWaitInst)) {
      FLAG_SET_DEFAULT(OnSpinWaitInst, "isb");
    }
    if (FLAG_IS_DEFAULT(OnSpinWaitInstCount)) {
      FLAG_SET_DEFAULT(OnSpinWaitInstCount, 2);
    }
    if (FLAG_IS_DEFAULT(CodeEntryAlignment) &&
        (_model == CPU_MODEL_AMPERE_1A || _model == CPU_MODEL_AMPERE_1B)) {
      FLAG_SET_DEFAULT(CodeEntryAlignment, 32);
    }
    if (FLAG_IS_DEFAULT(AlwaysMergeDMB)) {
      FLAG_SET_DEFAULT(AlwaysMergeDMB, false);
    }
  }

  // ThunderX
  if (_cpu == CPU_CAVIUM && (_model == 0xA1)) {
    guarantee(_variant != 0, "Pre-release hardware no longer supported.");
    if (FLAG_IS_DEFAULT(AvoidUnalignedAccesses)) {
      FLAG_SET_DEFAULT(AvoidUnalignedAccesses, true);
    }
    if (FLAG_IS_DEFAULT(UseSIMDForMemoryOps)) {
      FLAG_SET_DEFAULT(UseSIMDForMemoryOps, (_variant > 0));
    }
    if (FLAG_IS_DEFAULT(UseSIMDForArrayEquals)) {
      FLAG_SET_DEFAULT(UseSIMDForArrayEquals, false);
    }
  }

  // ThunderX2
  if ((_cpu == CPU_CAVIUM && (_model == 0xAF)) ||
      (_cpu == CPU_BROADCOM && (_model == 0x516))) {
    if (FLAG_IS_DEFAULT(AvoidUnalignedAccesses)) {
      FLAG_SET_DEFAULT(AvoidUnalignedAccesses, true);
    }
    if (FLAG_IS_DEFAULT(UseSIMDForMemoryOps)) {
      FLAG_SET_DEFAULT(UseSIMDForMemoryOps, true);
    }
  }

  // HiSilicon TSV110
  if (_cpu == CPU_HISILICON && _model == 0xd01) {
    if (FLAG_IS_DEFAULT(AvoidUnalignedAccesses)) {
      FLAG_SET_DEFAULT(AvoidUnalignedAccesses, true);
    }
    if (FLAG_IS_DEFAULT(UseSIMDForMemoryOps)) {
      FLAG_SET_DEFAULT(UseSIMDForMemoryOps, true);
    }
  }

  // Cortex A53
  if (_cpu == CPU_ARM && model_is(0xd03)) {
    set_feature(CPU_A53MAC);
    if (FLAG_IS_DEFAULT(UseSIMDForArrayEquals)) {
      FLAG_SET_DEFAULT(UseSIMDForArrayEquals, false);
    }
  }

  // Cortex A73
  if (_cpu == CPU_ARM && model_is(0xd09)) {
    if (FLAG_IS_DEFAULT(SoftwarePrefetchHintDistance)) {
      FLAG_SET_DEFAULT(SoftwarePrefetchHintDistance, -1);
    }
    // A73 is faster with short-and-easy-for-speculative-execution-loop
    if (FLAG_IS_DEFAULT(UseSimpleArrayEquals)) {
      FLAG_SET_DEFAULT(UseSimpleArrayEquals, true);
    }
  }

  // Neoverse
  //   N1: 0xd0c
  //   N2: 0xd49
  //   V1: 0xd40
  //   V2: 0xd4f
  if (_cpu == CPU_ARM && (model_is(0xd0c) || model_is(0xd49) ||
                          model_is(0xd40) || model_is(0xd4f))) {
    if (FLAG_IS_DEFAULT(UseSIMDForMemoryOps)) {
      FLAG_SET_DEFAULT(UseSIMDForMemoryOps, true);
    }

    if (FLAG_IS_DEFAULT(OnSpinWaitInst)) {
      FLAG_SET_DEFAULT(OnSpinWaitInst, "isb");
    }

    if (FLAG_IS_DEFAULT(OnSpinWaitInstCount)) {
      FLAG_SET_DEFAULT(OnSpinWaitInstCount, 1);
    }
    if (FLAG_IS_DEFAULT(AlwaysMergeDMB)) {
      FLAG_SET_DEFAULT(AlwaysMergeDMB, false);
    }
  }

  if (supports_feature(CPU_FP) || supports_feature(CPU_ASIMD)) {
    if (FLAG_IS_DEFAULT(UseSignumIntrinsic)) {
      FLAG_SET_DEFAULT(UseSignumIntrinsic, true);
    }
  }

  if (FLAG_IS_DEFAULT(UseCRC32)) {
    UseCRC32 = VM_Version::supports_crc32();
  }

  if (UseCRC32 && !VM_Version::supports_crc32()) {
    warning("UseCRC32 specified, but not supported on this CPU");
    FLAG_SET_DEFAULT(UseCRC32, false);
  }

  // Neoverse
  //   V1: 0xd40
  //   V2: 0xd4f
  if (_cpu == CPU_ARM && (model_is(0xd40) || model_is(0xd4f))) {
    if (FLAG_IS_DEFAULT(UseCryptoPmullForCRC32)) {
      FLAG_SET_DEFAULT(UseCryptoPmullForCRC32, true);
    }
    if (FLAG_IS_DEFAULT(CodeEntryAlignment)) {
      FLAG_SET_DEFAULT(CodeEntryAlignment, 32);
    }
  }

  if (UseCryptoPmullForCRC32 && (!VM_Version::supports_pmull() || !VM_Version::supports_sha3() || !VM_Version::supports_crc32())) {
    warning("UseCryptoPmullForCRC32 specified, but not supported on this CPU");
    FLAG_SET_DEFAULT(UseCryptoPmullForCRC32, false);
  }

  if (FLAG_IS_DEFAULT(UseAdler32Intrinsics)) {
    FLAG_SET_DEFAULT(UseAdler32Intrinsics, true);
  }

  if (UseVectorizedMismatchIntrinsic) {
    warning("UseVectorizedMismatchIntrinsic specified, but not available on this CPU.");
    FLAG_SET_DEFAULT(UseVectorizedMismatchIntrinsic, false);
  }

  if (VM_Version::supports_lse()) {
    if (FLAG_IS_DEFAULT(UseLSE))
      FLAG_SET_DEFAULT(UseLSE, true);
  } else {
    if (UseLSE) {
      warning("UseLSE specified, but not supported on this CPU");
      FLAG_SET_DEFAULT(UseLSE, false);
    }
  }

  if (VM_Version::supports_aes()) {
    UseAES = UseAES || FLAG_IS_DEFAULT(UseAES);
    UseAESIntrinsics =
        UseAESIntrinsics || (UseAES && FLAG_IS_DEFAULT(UseAESIntrinsics));
    if (UseAESIntrinsics && !UseAES) {
      warning("UseAESIntrinsics enabled, but UseAES not, enabling");
      UseAES = true;
    }
    if (FLAG_IS_DEFAULT(UseAESCTRIntrinsics)) {
      FLAG_SET_DEFAULT(UseAESCTRIntrinsics, true);
    }
  } else {
    if (UseAES) {
      warning("AES instructions are not available on this CPU");
      FLAG_SET_DEFAULT(UseAES, false);
    }
    if (UseAESIntrinsics) {
      warning("AES intrinsics are not available on this CPU");
      FLAG_SET_DEFAULT(UseAESIntrinsics, false);
    }
    if (UseAESCTRIntrinsics) {
      warning("AES/CTR intrinsics are not available on this CPU");
      FLAG_SET_DEFAULT(UseAESCTRIntrinsics, false);
    }
  }


  if (FLAG_IS_DEFAULT(UseCRC32Intrinsics)) {
    UseCRC32Intrinsics = true;
  }

  if (VM_Version::supports_crc32()) {
    if (FLAG_IS_DEFAULT(UseCRC32CIntrinsics)) {
      FLAG_SET_DEFAULT(UseCRC32CIntrinsics, true);
    }
  } else if (UseCRC32CIntrinsics) {
    warning("CRC32C is not available on the CPU");
    FLAG_SET_DEFAULT(UseCRC32CIntrinsics, false);
  }

  if (FLAG_IS_DEFAULT(UseFMA)) {
    FLAG_SET_DEFAULT(UseFMA, true);
  }

  if (FLAG_IS_DEFAULT(UseMD5Intrinsics)) {
    UseMD5Intrinsics = true;
  }

  if (VM_Version::supports_sha1() || VM_Version::supports_sha256() ||
      VM_Version::supports_sha3() || VM_Version::supports_sha512()) {
    if (FLAG_IS_DEFAULT(UseSHA)) {
      FLAG_SET_DEFAULT(UseSHA, true);
    }
  } else if (UseSHA) {
    warning("SHA instructions are not available on this CPU");
    FLAG_SET_DEFAULT(UseSHA, false);
  }

  if (UseSHA && VM_Version::supports_sha1()) {
    if (FLAG_IS_DEFAULT(UseSHA1Intrinsics)) {
      FLAG_SET_DEFAULT(UseSHA1Intrinsics, true);
    }
  } else if (UseSHA1Intrinsics) {
    warning("Intrinsics for SHA-1 crypto hash functions not available on this CPU.");
    FLAG_SET_DEFAULT(UseSHA1Intrinsics, false);
  }

  if (UseSHA && VM_Version::supports_sha256()) {
    if (FLAG_IS_DEFAULT(UseSHA256Intrinsics)) {
      FLAG_SET_DEFAULT(UseSHA256Intrinsics, true);
    }
  } else if (UseSHA256Intrinsics) {
    warning("Intrinsics for SHA-224 and SHA-256 crypto hash functions not available on this CPU.");
    FLAG_SET_DEFAULT(UseSHA256Intrinsics, false);
  }

  if (UseSHA && VM_Version::supports_sha3()) {
    // Auto-enable UseSHA3Intrinsics on hardware with performance benefit.
    // Note that the evaluation of UseSHA3Intrinsics shows better performance
    // on Apple silicon but worse performance on Neoverse V1 and N2.
    if (_cpu == CPU_APPLE) {  // Apple silicon
      if (FLAG_IS_DEFAULT(UseSHA3Intrinsics)) {
        FLAG_SET_DEFAULT(UseSHA3Intrinsics, true);
      }
    }
  } else if (UseSHA3Intrinsics && UseSIMDForSHA3Intrinsic) {
    warning("Intrinsics for SHA3-224, SHA3-256, SHA3-384 and SHA3-512 crypto hash functions not available on this CPU.");
    FLAG_SET_DEFAULT(UseSHA3Intrinsics, false);
  }

  if (UseSHA && VM_Version::supports_sha512()) {
    if (FLAG_IS_DEFAULT(UseSHA512Intrinsics)) {
      FLAG_SET_DEFAULT(UseSHA512Intrinsics, true);
    }
  } else if (UseSHA512Intrinsics) {
    warning("Intrinsics for SHA-384 and SHA-512 crypto hash functions not available on this CPU.");
    FLAG_SET_DEFAULT(UseSHA512Intrinsics, false);
  }

  if (!(UseSHA1Intrinsics || UseSHA256Intrinsics || UseSHA3Intrinsics || UseSHA512Intrinsics)) {
    FLAG_SET_DEFAULT(UseSHA, false);
  }

  if (VM_Version::supports_pmull()) {
    if (FLAG_IS_DEFAULT(UseGHASHIntrinsics)) {
      FLAG_SET_DEFAULT(UseGHASHIntrinsics, true);
    }
  } else if (UseGHASHIntrinsics) {
    warning("GHASH intrinsics are not available on this CPU");
    FLAG_SET_DEFAULT(UseGHASHIntrinsics, false);
  }

  if (supports_feature(CPU_ASIMD)) {
    if (FLAG_IS_DEFAULT(UseChaCha20Intrinsics)) {
      UseChaCha20Intrinsics = true;
    }
  } else if (UseChaCha20Intrinsics) {
    if (!FLAG_IS_DEFAULT(UseChaCha20Intrinsics)) {
      warning("ChaCha20 intrinsic requires ASIMD instructions");
    }
    FLAG_SET_DEFAULT(UseChaCha20Intrinsics, false);
  }

  if (supports_feature(CPU_ASIMD)) {
      if (FLAG_IS_DEFAULT(UseKyberIntrinsics)) {
          UseKyberIntrinsics = true;
      }
  } else if (UseKyberIntrinsics) {
      if (!FLAG_IS_DEFAULT(UseKyberIntrinsics)) {
          warning("Kyber intrinsics require ASIMD instructions");
      }
      FLAG_SET_DEFAULT(UseKyberIntrinsics, false);
  }

  if (supports_feature(CPU_ASIMD)) {
      if (FLAG_IS_DEFAULT(UseDilithiumIntrinsics)) {
          UseDilithiumIntrinsics = true;
      }
  } else if (UseDilithiumIntrinsics) {
      if (!FLAG_IS_DEFAULT(UseDilithiumIntrinsics)) {
          warning("Dilithium intrinsics require ASIMD instructions");
      }
      FLAG_SET_DEFAULT(UseDilithiumIntrinsics, false);
  }

  if (FLAG_IS_DEFAULT(UseBASE64Intrinsics)) {
    UseBASE64Intrinsics = true;
  }

  if (is_zva_enabled()) {
    if (FLAG_IS_DEFAULT(UseBlockZeroing)) {
      FLAG_SET_DEFAULT(UseBlockZeroing, true);
    }
    if (FLAG_IS_DEFAULT(BlockZeroingLowLimit)) {
      FLAG_SET_DEFAULT(BlockZeroingLowLimit, 4 * VM_Version::zva_length());
    }
  } else if (UseBlockZeroing) {
    warning("DC ZVA is not available on this CPU");
    FLAG_SET_DEFAULT(UseBlockZeroing, false);
  }

  if (VM_Version::supports_sve2()) {
    if (FLAG_IS_DEFAULT(UseSVE)) {
      FLAG_SET_DEFAULT(UseSVE, 2);
    }
  } else if (VM_Version::supports_sve()) {
    if (FLAG_IS_DEFAULT(UseSVE)) {
      FLAG_SET_DEFAULT(UseSVE, 1);
    } else if (UseSVE > 1) {
      warning("SVE2 specified, but not supported on current CPU. Using SVE.");
      FLAG_SET_DEFAULT(UseSVE, 1);
    }
  } else if (UseSVE > 0) {
    warning("UseSVE specified, but not supported on current CPU. Disabling SVE.");
    FLAG_SET_DEFAULT(UseSVE, 0);
  }

  if (UseSVE > 0) {
    int vl = get_current_sve_vector_length();
    if (vl < 0) {
      warning("Unable to get SVE vector length on this system. "
              "Disabling SVE. Specify -XX:UseSVE=0 to shun this warning.");
      FLAG_SET_DEFAULT(UseSVE, 0);
    } else if ((vl == 0) || ((vl % FloatRegister::sve_vl_min) != 0) || !is_power_of_2(vl)) {
      warning("Detected SVE vector length (%d) should be a power of two and a multiple of %d. "
              "Disabling SVE. Specify -XX:UseSVE=0 to shun this warning.",
              vl, FloatRegister::sve_vl_min);
      FLAG_SET_DEFAULT(UseSVE, 0);
    } else {
      _initial_sve_vector_length = vl;
    }
  }

  // This machine allows unaligned memory accesses
  if (FLAG_IS_DEFAULT(UseUnalignedAccesses)) {
    FLAG_SET_DEFAULT(UseUnalignedAccesses, true);
  }

  if (FLAG_IS_DEFAULT(UsePopCountInstruction)) {
    FLAG_SET_DEFAULT(UsePopCountInstruction, true);
  }

  if (!UsePopCountInstruction) {
    warning("UsePopCountInstruction is always enabled on this CPU");
    UsePopCountInstruction = true;
  }

  if (UseBranchProtection == nullptr || strcmp(UseBranchProtection, "none") == 0) {
    _rop_protection = false;
  } else if (strcmp(UseBranchProtection, "standard") == 0 ||
             strcmp(UseBranchProtection, "pac-ret") == 0) {
    _rop_protection = false;
    // Enable ROP-protection if
    // 1) this code has been built with branch-protection and
    // 2) the CPU/OS supports it
#ifdef __ARM_FEATURE_PAC_DEFAULT
    if (!VM_Version::supports_paca()) {
      // Disable PAC to prevent illegal instruction crashes.
      warning("ROP-protection specified, but not supported on this CPU. Disabling ROP-protection.");
    } else {
      _rop_protection = true;
    }
#else
    warning("ROP-protection specified, but this VM was built without ROP-protection support. Disabling ROP-protection.");
#endif
  } else {
    vm_exit_during_initialization(err_msg("Unsupported UseBranchProtection: %s", UseBranchProtection));
  }

  if (_rop_protection == true) {
    // Determine the mask of address bits used for PAC. Clear bit 55 of
    // the input to make it look like a user address.
    _pac_mask = (uintptr_t)pauth_strip_pointer((address)~(UINT64_C(1) << 55));
  }

#ifdef COMPILER2
  if (FLAG_IS_DEFAULT(UseMultiplyToLenIntrinsic)) {
    UseMultiplyToLenIntrinsic = true;
  }

  if (FLAG_IS_DEFAULT(UseSquareToLenIntrinsic)) {
    UseSquareToLenIntrinsic = true;
  }

  if (FLAG_IS_DEFAULT(UseMulAddIntrinsic)) {
    UseMulAddIntrinsic = true;
  }

  if (FLAG_IS_DEFAULT(UseMontgomeryMultiplyIntrinsic)) {
    UseMontgomeryMultiplyIntrinsic = true;
  }
  if (FLAG_IS_DEFAULT(UseMontgomerySquareIntrinsic)) {
    UseMontgomerySquareIntrinsic = true;
  }

  if (UseSVE > 0) {
    if (FLAG_IS_DEFAULT(MaxVectorSize)) {
      MaxVectorSize = _initial_sve_vector_length;
    } else if (MaxVectorSize < FloatRegister::sve_vl_min) {
      warning("SVE does not support vector length less than %d bytes. Disabling SVE.",
              FloatRegister::sve_vl_min);
      UseSVE = 0;
    } else if (!((MaxVectorSize % FloatRegister::sve_vl_min) == 0 && is_power_of_2(MaxVectorSize))) {
      vm_exit_during_initialization(err_msg("Unsupported MaxVectorSize: %d", (int)MaxVectorSize));
    }

    if (UseSVE > 0) {
      // Acquire the largest supported vector length of this machine
      _max_supported_sve_vector_length = set_and_get_current_sve_vector_length(FloatRegister::sve_vl_max);

      if (MaxVectorSize != _max_supported_sve_vector_length) {
        int new_vl = set_and_get_current_sve_vector_length(MaxVectorSize);
        if (new_vl < 0) {
          vm_exit_during_initialization(
            err_msg("Current system does not support SVE vector length for MaxVectorSize: %d",
                    (int)MaxVectorSize));
        } else if (new_vl != MaxVectorSize) {
          warning("Current system only supports max SVE vector length %d. Set MaxVectorSize to %d",
                  new_vl, new_vl);
        }
        MaxVectorSize = new_vl;
      }
      _initial_sve_vector_length = MaxVectorSize;
    }
  }

  if (UseSVE == 0) {  // NEON
    int min_vector_size = 8;
    int max_vector_size = FloatRegister::neon_vl;
    if (!FLAG_IS_DEFAULT(MaxVectorSize)) {
      if (!is_power_of_2(MaxVectorSize)) {
        vm_exit_during_initialization(err_msg("Unsupported MaxVectorSize: %d", (int)MaxVectorSize));
      } else if (MaxVectorSize < min_vector_size) {
        warning("MaxVectorSize must be at least %i on this platform", min_vector_size);
        FLAG_SET_DEFAULT(MaxVectorSize, min_vector_size);
      } else if (MaxVectorSize > max_vector_size) {
        warning("MaxVectorSize must be at most %i on this platform", max_vector_size);
        FLAG_SET_DEFAULT(MaxVectorSize, max_vector_size);
      }
    } else {
      FLAG_SET_DEFAULT(MaxVectorSize, FloatRegister::neon_vl);
    }
  }

  int inline_size = (UseSVE > 0 && MaxVectorSize >= FloatRegister::sve_vl_min) ? MaxVectorSize : 0;
  if (FLAG_IS_DEFAULT(ArrayOperationPartialInlineSize)) {
    FLAG_SET_DEFAULT(ArrayOperationPartialInlineSize, inline_size);
  } else if (ArrayOperationPartialInlineSize != 0 && ArrayOperationPartialInlineSize != inline_size) {
    warning("Setting ArrayOperationPartialInlineSize to %d", inline_size);
    ArrayOperationPartialInlineSize = inline_size;
  }

  if (FLAG_IS_DEFAULT(OptoScheduling)) {
    OptoScheduling = true;
  }

  if (FLAG_IS_DEFAULT(AlignVector)) {
    AlignVector = AvoidUnalignedAccesses;
  }

  if (FLAG_IS_DEFAULT(UsePoly1305Intrinsics)) {
    FLAG_SET_DEFAULT(UsePoly1305Intrinsics, true);
  }

  if (FLAG_IS_DEFAULT(UseVectorizedHashCodeIntrinsic)) {
    FLAG_SET_DEFAULT(UseVectorizedHashCodeIntrinsic, true);
  }
#endif

  _spin_wait = get_spin_wait_desc();

  check_virtualizations();

  // Sync SVE related CPU features with flags
  if (UseSVE < 2) {
    clear_feature(CPU_SVE2);
    clear_feature(CPU_SVEBITPERM);
  }
  if (UseSVE < 1) {
    clear_feature(CPU_SVE);
  }

  // Construct the "features" string
<<<<<<< HEAD
  char buf[512];
  int buf_used_len = os::snprintf(buf, sizeof(buf), "0x%02x:0x%x:0x%03x:%d", _cpu, _variant, _model, _revision);
  assert(buf_used_len < (int)sizeof(buf), "unexpected os::snprintf error - return value: %d", buf_used_len);
=======
  stringStream ss(512);
  ss.print("0x%02x:0x%x:0x%03x:%d", _cpu, _variant, _model, _revision);
>>>>>>> 3bbaa772
  if (_model2) {
    ss.print("(0x%03x)", _model2);
  }
  ss.print(", ");
  int features_offset = (int)ss.size();
  insert_features_names(_features, ss);

  _cpu_info_string = ss.as_string(true);
  _features_string = _cpu_info_string + features_offset;
}

void VM_Version::insert_features_names(uint64_t features, stringStream& ss) {
  int i = 0;
  ss.join([&]() {
    while (i < MAX_CPU_FEATURES) {
      if (supports_feature((VM_Version::Feature_Flag)i)) {
        return _features_names[i++];
      }
      i += 1;
    }
    return (const char*)nullptr;
  }, ", ");
}

#if defined(LINUX)
static bool check_info_file(const char* fpath,
                            const char* virt1, VirtualizationType vt1,
                            const char* virt2, VirtualizationType vt2) {
  char line[500];
  FILE* fp = os::fopen(fpath, "r");
  if (fp == nullptr) {
    return false;
  }
  while (fgets(line, sizeof(line), fp) != nullptr) {
    if (strcasestr(line, virt1) != nullptr) {
      Abstract_VM_Version::_detected_virtualization = vt1;
      fclose(fp);
      return true;
    }
    if (virt2 != nullptr && strcasestr(line, virt2) != nullptr) {
      Abstract_VM_Version::_detected_virtualization = vt2;
      fclose(fp);
      return true;
    }
  }
  fclose(fp);
  return false;
}
#endif

void VM_Version::check_virtualizations() {
#if defined(LINUX)
  const char* pname_file = "/sys/devices/virtual/dmi/id/product_name";
  const char* tname_file = "/sys/hypervisor/type";
  if (check_info_file(pname_file, "KVM", KVM, "VMWare", VMWare)) {
    return;
  }
  check_info_file(tname_file, "Xen", XenPVHVM, nullptr, NoDetectedVirtualization);
#endif
}

void VM_Version::print_platform_virtualization_info(outputStream* st) {
#if defined(LINUX)
  VirtualizationType vrt = VM_Version::get_detected_virtualization();
  if (vrt == KVM) {
    st->print_cr("KVM virtualization detected");
  } else if (vrt == VMWare) {
    st->print_cr("VMWare virtualization detected");
  } else if (vrt == XenPVHVM) {
    st->print_cr("Xen virtualization detected");
  }
#endif
}

void VM_Version::initialize_cpu_information(void) {
  // do nothing if cpu info has been initialized
  if (_initialized) {
    return;
  }

  _no_of_cores  = os::processor_count();
  _no_of_threads = _no_of_cores;
  _no_of_sockets = _no_of_cores;
  os::snprintf_checked(_cpu_name, CPU_TYPE_DESC_BUF_SIZE - 1, "AArch64");

  int desc_len = os::snprintf(_cpu_desc, CPU_DETAILED_DESC_BUF_SIZE, "AArch64 ");
  get_compatible_board(_cpu_desc + desc_len, CPU_DETAILED_DESC_BUF_SIZE - desc_len);
  desc_len = (int)strlen(_cpu_desc);
  os::snprintf_checked(_cpu_desc + desc_len, CPU_DETAILED_DESC_BUF_SIZE - desc_len, " %s", _cpu_info_string);

  _initialized = true;
}<|MERGE_RESOLUTION|>--- conflicted
+++ resolved
@@ -636,14 +636,8 @@
   }
 
   // Construct the "features" string
-<<<<<<< HEAD
-  char buf[512];
-  int buf_used_len = os::snprintf(buf, sizeof(buf), "0x%02x:0x%x:0x%03x:%d", _cpu, _variant, _model, _revision);
-  assert(buf_used_len < (int)sizeof(buf), "unexpected os::snprintf error - return value: %d", buf_used_len);
-=======
   stringStream ss(512);
   ss.print("0x%02x:0x%x:0x%03x:%d", _cpu, _variant, _model, _revision);
->>>>>>> 3bbaa772
   if (_model2) {
     ss.print("(0x%03x)", _model2);
   }
