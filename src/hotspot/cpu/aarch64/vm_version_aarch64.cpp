/*
 * Copyright (c) 1997, 2025, Oracle and/or its affiliates. All rights reserved.
 * Copyright (c) 2015, 2020, Red Hat Inc. All rights reserved.
 * DO NOT ALTER OR REMOVE COPYRIGHT NOTICES OR THIS FILE HEADER.
 *
 * This code is free software; you can redistribute it and/or modify it
 * under the terms of the GNU General Public License version 2 only, as
 * published by the Free Software Foundation.
 *
 * This code is distributed in the hope that it will be useful, but WITHOUT
 * ANY WARRANTY; without even the implied warranty of MERCHANTABILITY or
 * FITNESS FOR A PARTICULAR PURPOSE.  See the GNU General Public License
 * version 2 for more details (a copy is included in the LICENSE file that
 * accompanied this code).
 *
 * You should have received a copy of the GNU General Public License version
 * 2 along with this work; if not, write to the Free Software Foundation,
 * Inc., 51 Franklin St, Fifth Floor, Boston, MA 02110-1301 USA.
 *
 * Please contact Oracle, 500 Oracle Parkway, Redwood Shores, CA 94065 USA
 * or visit www.oracle.com if you need additional information or have any
 * questions.
 *
 */

#include "pauth_aarch64.hpp"
#include "register_aarch64.hpp"
#include "runtime/arguments.hpp"
#include "runtime/globals_extension.hpp"
#include "runtime/java.hpp"
#include "runtime/os.inline.hpp"
#include "runtime/vm_version.hpp"
#include "utilities/formatBuffer.hpp"
#include "utilities/macros.hpp"

int VM_Version::_cpu;
int VM_Version::_model;
int VM_Version::_model2;
int VM_Version::_variant;
int VM_Version::_revision;
int VM_Version::_stepping;

int VM_Version::_zva_length;
int VM_Version::_dcache_line_size;
int VM_Version::_icache_line_size;
int VM_Version::_initial_sve_vector_length;
int VM_Version::_max_supported_sve_vector_length;
bool VM_Version::_rop_protection;
uintptr_t VM_Version::_pac_mask;

SpinWait VM_Version::_spin_wait;

static SpinWait get_spin_wait_desc() {
  if (strcmp(OnSpinWaitInst, "nop") == 0) {
    return SpinWait(SpinWait::NOP, OnSpinWaitInstCount);
  } else if (strcmp(OnSpinWaitInst, "isb") == 0) {
    return SpinWait(SpinWait::ISB, OnSpinWaitInstCount);
  } else if (strcmp(OnSpinWaitInst, "yield") == 0) {
    return SpinWait(SpinWait::YIELD, OnSpinWaitInstCount);
  } else if (strcmp(OnSpinWaitInst, "none") != 0) {
    vm_exit_during_initialization("The options for OnSpinWaitInst are nop, isb, yield, and none", OnSpinWaitInst);
  }

  if (!FLAG_IS_DEFAULT(OnSpinWaitInstCount) && OnSpinWaitInstCount > 0) {
    vm_exit_during_initialization("OnSpinWaitInstCount cannot be used for OnSpinWaitInst 'none'");
  }

  return SpinWait{};
}

void VM_Version::initialize() {
  _supports_atomic_getset4 = true;
  _supports_atomic_getadd4 = true;
  _supports_atomic_getset8 = true;
  _supports_atomic_getadd8 = true;

  get_os_cpu_info();

  int dcache_line = VM_Version::dcache_line_size();

  // Limit AllocatePrefetchDistance so that it does not exceed the
  // static constraint of 512 defined in runtime/globals.hpp.
  if (FLAG_IS_DEFAULT(AllocatePrefetchDistance))
    FLAG_SET_DEFAULT(AllocatePrefetchDistance, MIN2(512, 3*dcache_line));

  if (FLAG_IS_DEFAULT(AllocatePrefetchStepSize))
    FLAG_SET_DEFAULT(AllocatePrefetchStepSize, dcache_line);
  if (FLAG_IS_DEFAULT(PrefetchScanIntervalInBytes))
    FLAG_SET_DEFAULT(PrefetchScanIntervalInBytes, 3*dcache_line);
  if (FLAG_IS_DEFAULT(PrefetchCopyIntervalInBytes))
    FLAG_SET_DEFAULT(PrefetchCopyIntervalInBytes, 3*dcache_line);
  if (FLAG_IS_DEFAULT(SoftwarePrefetchHintDistance))
    FLAG_SET_DEFAULT(SoftwarePrefetchHintDistance, 3*dcache_line);

  if (PrefetchCopyIntervalInBytes != -1 &&
       ((PrefetchCopyIntervalInBytes & 7) || (PrefetchCopyIntervalInBytes >= 32768))) {
    warning("PrefetchCopyIntervalInBytes must be -1, or a multiple of 8 and < 32768");
    PrefetchCopyIntervalInBytes &= ~7;
    if (PrefetchCopyIntervalInBytes >= 32768)
      PrefetchCopyIntervalInBytes = 32760;
  }

  if (AllocatePrefetchDistance != -1 && (AllocatePrefetchDistance & 7)) {
    warning("AllocatePrefetchDistance must be multiple of 8");
    AllocatePrefetchDistance &= ~7;
  }

  if (AllocatePrefetchStepSize & 7) {
    warning("AllocatePrefetchStepSize must be multiple of 8");
    AllocatePrefetchStepSize &= ~7;
  }

  if (SoftwarePrefetchHintDistance != -1 &&
       (SoftwarePrefetchHintDistance & 7)) {
    warning("SoftwarePrefetchHintDistance must be -1, or a multiple of 8");
    SoftwarePrefetchHintDistance &= ~7;
  }

  if (FLAG_IS_DEFAULT(ContendedPaddingWidth) && (dcache_line > ContendedPaddingWidth)) {
    ContendedPaddingWidth = dcache_line;
  }

  if (os::supports_map_sync()) {
    // if dcpop is available publish data cache line flush size via
    // generic field, otherwise let if default to zero thereby
    // disabling writeback
    if (VM_Version::supports_dcpop()) {
      _data_cache_line_flush_size = dcache_line;
    }
  }

  // Enable vendor specific features

  // Ampere eMAG
  if (_cpu == CPU_AMCC && (_model == CPU_MODEL_EMAG) && (_variant == 0x3)) {
    if (FLAG_IS_DEFAULT(AvoidUnalignedAccesses)) {
      FLAG_SET_DEFAULT(AvoidUnalignedAccesses, true);
    }
    if (FLAG_IS_DEFAULT(UseSIMDForMemoryOps)) {
      FLAG_SET_DEFAULT(UseSIMDForMemoryOps, true);
    }
    if (FLAG_IS_DEFAULT(UseSIMDForArrayEquals)) {
      FLAG_SET_DEFAULT(UseSIMDForArrayEquals, !(_revision == 1 || _revision == 2));
    }
  }

  // Ampere CPUs
  if (_cpu == CPU_AMPERE && ((_model == CPU_MODEL_AMPERE_1)  ||
                             (_model == CPU_MODEL_AMPERE_1A) ||
                             (_model == CPU_MODEL_AMPERE_1B))) {
    if (FLAG_IS_DEFAULT(UseSIMDForMemoryOps)) {
      FLAG_SET_DEFAULT(UseSIMDForMemoryOps, true);
    }
    if (FLAG_IS_DEFAULT(OnSpinWaitInst)) {
      FLAG_SET_DEFAULT(OnSpinWaitInst, "isb");
    }
    if (FLAG_IS_DEFAULT(OnSpinWaitInstCount)) {
      FLAG_SET_DEFAULT(OnSpinWaitInstCount, 2);
    }
    if (FLAG_IS_DEFAULT(CodeEntryAlignment) &&
        (_model == CPU_MODEL_AMPERE_1A || _model == CPU_MODEL_AMPERE_1B)) {
      FLAG_SET_DEFAULT(CodeEntryAlignment, 32);
    }
    if (FLAG_IS_DEFAULT(UseSignumIntrinsic)) {
      FLAG_SET_DEFAULT(UseSignumIntrinsic, true);
    }
  }

  // ThunderX
  if (_cpu == CPU_CAVIUM && (_model == 0xA1)) {
    guarantee(_variant != 0, "Pre-release hardware no longer supported.");
    if (FLAG_IS_DEFAULT(AvoidUnalignedAccesses)) {
      FLAG_SET_DEFAULT(AvoidUnalignedAccesses, true);
    }
    if (FLAG_IS_DEFAULT(UseSIMDForMemoryOps)) {
      FLAG_SET_DEFAULT(UseSIMDForMemoryOps, (_variant > 0));
    }
    if (FLAG_IS_DEFAULT(UseSIMDForArrayEquals)) {
      FLAG_SET_DEFAULT(UseSIMDForArrayEquals, false);
    }
  }

  // ThunderX2
  if ((_cpu == CPU_CAVIUM && (_model == 0xAF)) ||
      (_cpu == CPU_BROADCOM && (_model == 0x516))) {
    if (FLAG_IS_DEFAULT(AvoidUnalignedAccesses)) {
      FLAG_SET_DEFAULT(AvoidUnalignedAccesses, true);
    }
    if (FLAG_IS_DEFAULT(UseSIMDForMemoryOps)) {
      FLAG_SET_DEFAULT(UseSIMDForMemoryOps, true);
    }
  }

  // HiSilicon TSV110
  if (_cpu == CPU_HISILICON && _model == 0xd01) {
    if (FLAG_IS_DEFAULT(AvoidUnalignedAccesses)) {
      FLAG_SET_DEFAULT(AvoidUnalignedAccesses, true);
    }
    if (FLAG_IS_DEFAULT(UseSIMDForMemoryOps)) {
      FLAG_SET_DEFAULT(UseSIMDForMemoryOps, true);
    }
  }

  // Cortex A53
  if (_cpu == CPU_ARM && model_is(0xd03)) {
    _features |= CPU_A53MAC;
    if (FLAG_IS_DEFAULT(UseSIMDForArrayEquals)) {
      FLAG_SET_DEFAULT(UseSIMDForArrayEquals, false);
    }
  }

  // Cortex A73
  if (_cpu == CPU_ARM && model_is(0xd09)) {
    if (FLAG_IS_DEFAULT(SoftwarePrefetchHintDistance)) {
      FLAG_SET_DEFAULT(SoftwarePrefetchHintDistance, -1);
    }
    // A73 is faster with short-and-easy-for-speculative-execution-loop
    if (FLAG_IS_DEFAULT(UseSimpleArrayEquals)) {
      FLAG_SET_DEFAULT(UseSimpleArrayEquals, true);
    }
  }

  // Neoverse
  //   N1: 0xd0c
  //   N2: 0xd49
  //   V1: 0xd40
  //   V2: 0xd4f
  if (_cpu == CPU_ARM && (model_is(0xd0c) || model_is(0xd49) ||
                          model_is(0xd40) || model_is(0xd4f))) {
    if (FLAG_IS_DEFAULT(UseSIMDForMemoryOps)) {
      FLAG_SET_DEFAULT(UseSIMDForMemoryOps, true);
    }

    if (FLAG_IS_DEFAULT(OnSpinWaitInst)) {
      FLAG_SET_DEFAULT(OnSpinWaitInst, "isb");
    }

    if (FLAG_IS_DEFAULT(OnSpinWaitInstCount)) {
      FLAG_SET_DEFAULT(OnSpinWaitInstCount, 1);
    }
    if (FLAG_IS_DEFAULT(AlwaysMergeDMB)) {
      FLAG_SET_DEFAULT(AlwaysMergeDMB, false);
    }
  }

  if (_cpu == CPU_ARM) {
    if (FLAG_IS_DEFAULT(UseSignumIntrinsic)) {
      FLAG_SET_DEFAULT(UseSignumIntrinsic, true);
    }
  }

  if (FLAG_IS_DEFAULT(UseCRC32)) {
    UseCRC32 = VM_Version::supports_crc32();
  }

  if (UseCRC32 && !VM_Version::supports_crc32()) {
    warning("UseCRC32 specified, but not supported on this CPU");
    FLAG_SET_DEFAULT(UseCRC32, false);
  }

  // Neoverse
  //   V1: 0xd40
  //   V2: 0xd4f
  if (_cpu == CPU_ARM && (model_is(0xd40) || model_is(0xd4f))) {
    if (FLAG_IS_DEFAULT(UseCryptoPmullForCRC32)) {
      FLAG_SET_DEFAULT(UseCryptoPmullForCRC32, true);
    }
    if (FLAG_IS_DEFAULT(CodeEntryAlignment)) {
      FLAG_SET_DEFAULT(CodeEntryAlignment, 32);
    }
  }

  if (UseCryptoPmullForCRC32 && (!VM_Version::supports_pmull() || !VM_Version::supports_sha3() || !VM_Version::supports_crc32())) {
    warning("UseCryptoPmullForCRC32 specified, but not supported on this CPU");
    FLAG_SET_DEFAULT(UseCryptoPmullForCRC32, false);
  }

  if (FLAG_IS_DEFAULT(UseAdler32Intrinsics)) {
    FLAG_SET_DEFAULT(UseAdler32Intrinsics, true);
  }

  if (UseVectorizedMismatchIntrinsic) {
    warning("UseVectorizedMismatchIntrinsic specified, but not available on this CPU.");
    FLAG_SET_DEFAULT(UseVectorizedMismatchIntrinsic, false);
  }

  if (VM_Version::supports_lse()) {
    if (FLAG_IS_DEFAULT(UseLSE))
      FLAG_SET_DEFAULT(UseLSE, true);
  } else {
    if (UseLSE) {
      warning("UseLSE specified, but not supported on this CPU");
      FLAG_SET_DEFAULT(UseLSE, false);
    }
  }

  if (VM_Version::supports_aes()) {
    UseAES = UseAES || FLAG_IS_DEFAULT(UseAES);
    UseAESIntrinsics =
        UseAESIntrinsics || (UseAES && FLAG_IS_DEFAULT(UseAESIntrinsics));
    if (UseAESIntrinsics && !UseAES) {
      warning("UseAESIntrinsics enabled, but UseAES not, enabling");
      UseAES = true;
    }
    if (FLAG_IS_DEFAULT(UseAESCTRIntrinsics)) {
      FLAG_SET_DEFAULT(UseAESCTRIntrinsics, true);
    }
  } else {
    if (UseAES) {
      warning("AES instructions are not available on this CPU");
      FLAG_SET_DEFAULT(UseAES, false);
    }
    if (UseAESIntrinsics) {
      warning("AES intrinsics are not available on this CPU");
      FLAG_SET_DEFAULT(UseAESIntrinsics, false);
    }
    if (UseAESCTRIntrinsics) {
      warning("AES/CTR intrinsics are not available on this CPU");
      FLAG_SET_DEFAULT(UseAESCTRIntrinsics, false);
    }
  }


  if (FLAG_IS_DEFAULT(UseCRC32Intrinsics)) {
    UseCRC32Intrinsics = true;
  }

  if (VM_Version::supports_crc32()) {
    if (FLAG_IS_DEFAULT(UseCRC32CIntrinsics)) {
      FLAG_SET_DEFAULT(UseCRC32CIntrinsics, true);
    }
  } else if (UseCRC32CIntrinsics) {
    warning("CRC32C is not available on the CPU");
    FLAG_SET_DEFAULT(UseCRC32CIntrinsics, false);
  }

  if (FLAG_IS_DEFAULT(UseFMA)) {
    FLAG_SET_DEFAULT(UseFMA, true);
  }

  if (FLAG_IS_DEFAULT(UseMD5Intrinsics)) {
    UseMD5Intrinsics = true;
  }

  if (VM_Version::supports_sha1() || VM_Version::supports_sha256() ||
      VM_Version::supports_sha3() || VM_Version::supports_sha512()) {
    if (FLAG_IS_DEFAULT(UseSHA)) {
      FLAG_SET_DEFAULT(UseSHA, true);
    }
  } else if (UseSHA) {
    warning("SHA instructions are not available on this CPU");
    FLAG_SET_DEFAULT(UseSHA, false);
  }

  if (UseSHA && VM_Version::supports_sha1()) {
    if (FLAG_IS_DEFAULT(UseSHA1Intrinsics)) {
      FLAG_SET_DEFAULT(UseSHA1Intrinsics, true);
    }
  } else if (UseSHA1Intrinsics) {
    warning("Intrinsics for SHA-1 crypto hash functions not available on this CPU.");
    FLAG_SET_DEFAULT(UseSHA1Intrinsics, false);
  }

  if (UseSHA && VM_Version::supports_sha256()) {
    if (FLAG_IS_DEFAULT(UseSHA256Intrinsics)) {
      FLAG_SET_DEFAULT(UseSHA256Intrinsics, true);
    }
  } else if (UseSHA256Intrinsics) {
    warning("Intrinsics for SHA-224 and SHA-256 crypto hash functions not available on this CPU.");
    FLAG_SET_DEFAULT(UseSHA256Intrinsics, false);
  }

  if (UseSHA && VM_Version::supports_sha3()) {
    // Auto-enable UseSHA3Intrinsics on hardware with performance benefit.
    // Note that the evaluation of UseSHA3Intrinsics shows better performance
    // on Apple silicon but worse performance on Neoverse V1 and N2.
    if (_cpu == CPU_APPLE) {  // Apple silicon
      if (FLAG_IS_DEFAULT(UseSHA3Intrinsics)) {
        FLAG_SET_DEFAULT(UseSHA3Intrinsics, true);
      }
    }
  } else if (UseSHA3Intrinsics) {
    warning("Intrinsics for SHA3-224, SHA3-256, SHA3-384 and SHA3-512 crypto hash functions not available on this CPU.");
    FLAG_SET_DEFAULT(UseSHA3Intrinsics, false);
  }

  if (UseSHA && VM_Version::supports_sha512()) {
    if (FLAG_IS_DEFAULT(UseSHA512Intrinsics)) {
      FLAG_SET_DEFAULT(UseSHA512Intrinsics, true);
    }
  } else if (UseSHA512Intrinsics) {
    warning("Intrinsics for SHA-384 and SHA-512 crypto hash functions not available on this CPU.");
    FLAG_SET_DEFAULT(UseSHA512Intrinsics, false);
  }

  if (!(UseSHA1Intrinsics || UseSHA256Intrinsics || UseSHA3Intrinsics || UseSHA512Intrinsics)) {
    FLAG_SET_DEFAULT(UseSHA, false);
  }

  if (VM_Version::supports_pmull()) {
    if (FLAG_IS_DEFAULT(UseGHASHIntrinsics)) {
      FLAG_SET_DEFAULT(UseGHASHIntrinsics, true);
    }
  } else if (UseGHASHIntrinsics) {
    warning("GHASH intrinsics are not available on this CPU");
    FLAG_SET_DEFAULT(UseGHASHIntrinsics, false);
  }

  if (_features & CPU_ASIMD) {
    if (FLAG_IS_DEFAULT(UseChaCha20Intrinsics)) {
      UseChaCha20Intrinsics = true;
    }
  } else if (UseChaCha20Intrinsics) {
    if (!FLAG_IS_DEFAULT(UseChaCha20Intrinsics)) {
      warning("ChaCha20 intrinsic requires ASIMD instructions");
    }
    FLAG_SET_DEFAULT(UseChaCha20Intrinsics, false);
  }

  if (_features & CPU_ASIMD) {
<<<<<<< HEAD
      if (FLAG_IS_DEFAULT(UseKyberIntrinsics)) {
          UseKyberIntrinsics = true;
      }
  } else if (UseKyberIntrinsics) {
      if (!FLAG_IS_DEFAULT(UseKyberIntrinsics)) {
          warning("Kyber intrinsic requires ASIMD instructions");
      }
      FLAG_SET_DEFAULT(UseKyberIntrinsics, false);
=======
      if (FLAG_IS_DEFAULT(UseDilithiumIntrinsics)) {
          UseDilithiumIntrinsics = true;
      }
  } else if (UseDilithiumIntrinsics) {
      if (!FLAG_IS_DEFAULT(UseDilithiumIntrinsics)) {
          warning("Dilithium intrinsic requires ASIMD instructions");
      }
      FLAG_SET_DEFAULT(UseDilithiumIntrinsics, false);
>>>>>>> 3230894b
  }

  if (FLAG_IS_DEFAULT(UseBASE64Intrinsics)) {
    UseBASE64Intrinsics = true;
  }

  if (is_zva_enabled()) {
    if (FLAG_IS_DEFAULT(UseBlockZeroing)) {
      FLAG_SET_DEFAULT(UseBlockZeroing, true);
    }
    if (FLAG_IS_DEFAULT(BlockZeroingLowLimit)) {
      FLAG_SET_DEFAULT(BlockZeroingLowLimit, 4 * VM_Version::zva_length());
    }
  } else if (UseBlockZeroing) {
    warning("DC ZVA is not available on this CPU");
    FLAG_SET_DEFAULT(UseBlockZeroing, false);
  }

  if (VM_Version::supports_sve2()) {
    if (FLAG_IS_DEFAULT(UseSVE)) {
      FLAG_SET_DEFAULT(UseSVE, 2);
    }
  } else if (VM_Version::supports_sve()) {
    if (FLAG_IS_DEFAULT(UseSVE)) {
      FLAG_SET_DEFAULT(UseSVE, 1);
    } else if (UseSVE > 1) {
      warning("SVE2 specified, but not supported on current CPU. Using SVE.");
      FLAG_SET_DEFAULT(UseSVE, 1);
    }
  } else if (UseSVE > 0) {
    warning("UseSVE specified, but not supported on current CPU. Disabling SVE.");
    FLAG_SET_DEFAULT(UseSVE, 0);
  }

  if (UseSVE > 0) {
    int vl = get_current_sve_vector_length();
    if (vl < 0) {
      warning("Unable to get SVE vector length on this system. "
              "Disabling SVE. Specify -XX:UseSVE=0 to shun this warning.");
      FLAG_SET_DEFAULT(UseSVE, 0);
    } else if ((vl == 0) || ((vl % FloatRegister::sve_vl_min) != 0) || !is_power_of_2(vl)) {
      warning("Detected SVE vector length (%d) should be a power of two and a multiple of %d. "
              "Disabling SVE. Specify -XX:UseSVE=0 to shun this warning.",
              vl, FloatRegister::sve_vl_min);
      FLAG_SET_DEFAULT(UseSVE, 0);
    } else {
      _initial_sve_vector_length = vl;
    }
  }

  // This machine allows unaligned memory accesses
  if (FLAG_IS_DEFAULT(UseUnalignedAccesses)) {
    FLAG_SET_DEFAULT(UseUnalignedAccesses, true);
  }

  if (FLAG_IS_DEFAULT(UsePopCountInstruction)) {
    FLAG_SET_DEFAULT(UsePopCountInstruction, true);
  }

  if (!UsePopCountInstruction) {
    warning("UsePopCountInstruction is always enabled on this CPU");
    UsePopCountInstruction = true;
  }

  if (UseBranchProtection == nullptr || strcmp(UseBranchProtection, "none") == 0) {
    _rop_protection = false;
  } else if (strcmp(UseBranchProtection, "standard") == 0 ||
             strcmp(UseBranchProtection, "pac-ret") == 0) {
    _rop_protection = false;
    // Enable ROP-protection if
    // 1) this code has been built with branch-protection and
    // 2) the CPU/OS supports it
#ifdef __ARM_FEATURE_PAC_DEFAULT
    if (!VM_Version::supports_paca()) {
      // Disable PAC to prevent illegal instruction crashes.
      warning("ROP-protection specified, but not supported on this CPU. Disabling ROP-protection.");
    } else {
      _rop_protection = true;
    }
#else
    warning("ROP-protection specified, but this VM was built without ROP-protection support. Disabling ROP-protection.");
#endif
  } else {
    vm_exit_during_initialization(err_msg("Unsupported UseBranchProtection: %s", UseBranchProtection));
  }

  if (_rop_protection == true) {
    // Determine the mask of address bits used for PAC. Clear bit 55 of
    // the input to make it look like a user address.
    _pac_mask = (uintptr_t)pauth_strip_pointer((address)~(UINT64_C(1) << 55));
  }

#ifdef COMPILER2
  if (FLAG_IS_DEFAULT(UseMultiplyToLenIntrinsic)) {
    UseMultiplyToLenIntrinsic = true;
  }

  if (FLAG_IS_DEFAULT(UseSquareToLenIntrinsic)) {
    UseSquareToLenIntrinsic = true;
  }

  if (FLAG_IS_DEFAULT(UseMulAddIntrinsic)) {
    UseMulAddIntrinsic = true;
  }

  if (FLAG_IS_DEFAULT(UseMontgomeryMultiplyIntrinsic)) {
    UseMontgomeryMultiplyIntrinsic = true;
  }
  if (FLAG_IS_DEFAULT(UseMontgomerySquareIntrinsic)) {
    UseMontgomerySquareIntrinsic = true;
  }

  if (UseSVE > 0) {
    if (FLAG_IS_DEFAULT(MaxVectorSize)) {
      MaxVectorSize = _initial_sve_vector_length;
    } else if (MaxVectorSize < FloatRegister::sve_vl_min) {
      warning("SVE does not support vector length less than %d bytes. Disabling SVE.",
              FloatRegister::sve_vl_min);
      UseSVE = 0;
    } else if (!((MaxVectorSize % FloatRegister::sve_vl_min) == 0 && is_power_of_2(MaxVectorSize))) {
      vm_exit_during_initialization(err_msg("Unsupported MaxVectorSize: %d", (int)MaxVectorSize));
    }

    if (UseSVE > 0) {
      // Acquire the largest supported vector length of this machine
      _max_supported_sve_vector_length = set_and_get_current_sve_vector_length(FloatRegister::sve_vl_max);

      if (MaxVectorSize != _max_supported_sve_vector_length) {
        int new_vl = set_and_get_current_sve_vector_length(MaxVectorSize);
        if (new_vl < 0) {
          vm_exit_during_initialization(
            err_msg("Current system does not support SVE vector length for MaxVectorSize: %d",
                    (int)MaxVectorSize));
        } else if (new_vl != MaxVectorSize) {
          warning("Current system only supports max SVE vector length %d. Set MaxVectorSize to %d",
                  new_vl, new_vl);
        }
        MaxVectorSize = new_vl;
      }
      _initial_sve_vector_length = MaxVectorSize;
    }
  }

  if (UseSVE == 0) {  // NEON
    int min_vector_size = 8;
    int max_vector_size = FloatRegister::neon_vl;
    if (!FLAG_IS_DEFAULT(MaxVectorSize)) {
      if (!is_power_of_2(MaxVectorSize)) {
        vm_exit_during_initialization(err_msg("Unsupported MaxVectorSize: %d", (int)MaxVectorSize));
      } else if (MaxVectorSize < min_vector_size) {
        warning("MaxVectorSize must be at least %i on this platform", min_vector_size);
        FLAG_SET_DEFAULT(MaxVectorSize, min_vector_size);
      } else if (MaxVectorSize > max_vector_size) {
        warning("MaxVectorSize must be at most %i on this platform", max_vector_size);
        FLAG_SET_DEFAULT(MaxVectorSize, max_vector_size);
      }
    } else {
      FLAG_SET_DEFAULT(MaxVectorSize, FloatRegister::neon_vl);
    }
  }

  int inline_size = (UseSVE > 0 && MaxVectorSize >= FloatRegister::sve_vl_min) ? MaxVectorSize : 0;
  if (FLAG_IS_DEFAULT(ArrayOperationPartialInlineSize)) {
    FLAG_SET_DEFAULT(ArrayOperationPartialInlineSize, inline_size);
  } else if (ArrayOperationPartialInlineSize != 0 && ArrayOperationPartialInlineSize != inline_size) {
    warning("Setting ArrayOperationPartialInlineSize to %d", inline_size);
    ArrayOperationPartialInlineSize = inline_size;
  }

  if (FLAG_IS_DEFAULT(OptoScheduling)) {
    OptoScheduling = true;
  }

  if (FLAG_IS_DEFAULT(AlignVector)) {
    AlignVector = AvoidUnalignedAccesses;
  }

  if (FLAG_IS_DEFAULT(UsePoly1305Intrinsics)) {
    FLAG_SET_DEFAULT(UsePoly1305Intrinsics, true);
  }

  if (FLAG_IS_DEFAULT(UseVectorizedHashCodeIntrinsic)) {
    FLAG_SET_DEFAULT(UseVectorizedHashCodeIntrinsic, true);
  }
#endif

  _spin_wait = get_spin_wait_desc();

  check_virtualizations();

  // Sync SVE related CPU features with flags
  if (UseSVE < 2) {
    _features &= ~CPU_SVE2;
    _features &= ~CPU_SVEBITPERM;
  }
  if (UseSVE < 1) {
    _features &= ~CPU_SVE;
  }

  // Construct the "features" string
  char buf[512];
  int buf_used_len = os::snprintf_checked(buf, sizeof(buf), "0x%02x:0x%x:0x%03x:%d", _cpu, _variant, _model, _revision);
  if (_model2) {
    os::snprintf_checked(buf + buf_used_len, sizeof(buf) - buf_used_len, "(0x%03x)", _model2);
  }
#define ADD_FEATURE_IF_SUPPORTED(id, name, bit)                 \
  do {                                                          \
    if (VM_Version::supports_##name()) strcat(buf, ", " #name); \
  } while(0);
  CPU_FEATURE_FLAGS(ADD_FEATURE_IF_SUPPORTED)
#undef ADD_FEATURE_IF_SUPPORTED

  _features_string = os::strdup(buf);
}

#if defined(LINUX)
static bool check_info_file(const char* fpath,
                            const char* virt1, VirtualizationType vt1,
                            const char* virt2, VirtualizationType vt2) {
  char line[500];
  FILE* fp = os::fopen(fpath, "r");
  if (fp == nullptr) {
    return false;
  }
  while (fgets(line, sizeof(line), fp) != nullptr) {
    if (strcasestr(line, virt1) != nullptr) {
      Abstract_VM_Version::_detected_virtualization = vt1;
      fclose(fp);
      return true;
    }
    if (virt2 != nullptr && strcasestr(line, virt2) != nullptr) {
      Abstract_VM_Version::_detected_virtualization = vt2;
      fclose(fp);
      return true;
    }
  }
  fclose(fp);
  return false;
}
#endif

void VM_Version::check_virtualizations() {
#if defined(LINUX)
  const char* pname_file = "/sys/devices/virtual/dmi/id/product_name";
  const char* tname_file = "/sys/hypervisor/type";
  if (check_info_file(pname_file, "KVM", KVM, "VMWare", VMWare)) {
    return;
  }
  check_info_file(tname_file, "Xen", XenPVHVM, nullptr, NoDetectedVirtualization);
#endif
}

void VM_Version::print_platform_virtualization_info(outputStream* st) {
#if defined(LINUX)
  VirtualizationType vrt = VM_Version::get_detected_virtualization();
  if (vrt == KVM) {
    st->print_cr("KVM virtualization detected");
  } else if (vrt == VMWare) {
    st->print_cr("VMWare virtualization detected");
  } else if (vrt == XenPVHVM) {
    st->print_cr("Xen virtualization detected");
  }
#endif
}

void VM_Version::initialize_cpu_information(void) {
  // do nothing if cpu info has been initialized
  if (_initialized) {
    return;
  }

  _no_of_cores  = os::processor_count();
  _no_of_threads = _no_of_cores;
  _no_of_sockets = _no_of_cores;
  snprintf(_cpu_name, CPU_TYPE_DESC_BUF_SIZE - 1, "AArch64");

  int desc_len = snprintf(_cpu_desc, CPU_DETAILED_DESC_BUF_SIZE, "AArch64 ");
  get_compatible_board(_cpu_desc + desc_len, CPU_DETAILED_DESC_BUF_SIZE - desc_len);
  desc_len = (int)strlen(_cpu_desc);
  snprintf(_cpu_desc + desc_len, CPU_DETAILED_DESC_BUF_SIZE - desc_len, " %s", _features_string);
  fprintf(stderr, "_features_string = \"%s\"", _features_string);

  _initialized = true;
}<|MERGE_RESOLUTION|>--- conflicted
+++ resolved
@@ -418,25 +418,25 @@
   }
 
   if (_features & CPU_ASIMD) {
-<<<<<<< HEAD
       if (FLAG_IS_DEFAULT(UseKyberIntrinsics)) {
           UseKyberIntrinsics = true;
       }
   } else if (UseKyberIntrinsics) {
       if (!FLAG_IS_DEFAULT(UseKyberIntrinsics)) {
-          warning("Kyber intrinsic requires ASIMD instructions");
+          warning("Kyber intrinsics require ASIMD instructions");
       }
       FLAG_SET_DEFAULT(UseKyberIntrinsics, false);
-=======
+  }
+
+  if (_features & CPU_ASIMD) {
       if (FLAG_IS_DEFAULT(UseDilithiumIntrinsics)) {
           UseDilithiumIntrinsics = true;
       }
   } else if (UseDilithiumIntrinsics) {
       if (!FLAG_IS_DEFAULT(UseDilithiumIntrinsics)) {
-          warning("Dilithium intrinsic requires ASIMD instructions");
+          warning("Dilithium intrinsics require ASIMD instructions");
       }
       FLAG_SET_DEFAULT(UseDilithiumIntrinsics, false);
->>>>>>> 3230894b
   }
 
   if (FLAG_IS_DEFAULT(UseBASE64Intrinsics)) {
