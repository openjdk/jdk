/*
 * Copyright (c) 1997, 2025, Oracle and/or its affiliates. All rights reserved.
 * Copyright (c) 2015, 2020, Red Hat Inc. All rights reserved.
 * DO NOT ALTER OR REMOVE COPYRIGHT NOTICES OR THIS FILE HEADER.
 *
 * This code is free software; you can redistribute it and/or modify it
 * under the terms of the GNU General Public License version 2 only, as
 * published by the Free Software Foundation.
 *
 * This code is distributed in the hope that it will be useful, but WITHOUT
 * ANY WARRANTY; without even the implied warranty of MERCHANTABILITY or
 * FITNESS FOR A PARTICULAR PURPOSE.  See the GNU General Public License
 * version 2 for more details (a copy is included in the LICENSE file that
 * accompanied this code).
 *
 * You should have received a copy of the GNU General Public License version
 * 2 along with this work; if not, write to the Free Software Foundation,
 * Inc., 51 Franklin St, Fifth Floor, Boston, MA 02110-1301 USA.
 *
 * Please contact Oracle, 500 Oracle Parkway, Redwood Shores, CA 94065 USA
 * or visit www.oracle.com if you need additional information or have any
 * questions.
 *
 */

#include "pauth_aarch64.hpp"
#include "register_aarch64.hpp"
#include "runtime/arguments.hpp"
#include "runtime/globals_extension.hpp"
#include "runtime/java.hpp"
#include "runtime/os.inline.hpp"
#include "runtime/vm_version.hpp"
#include "utilities/formatBuffer.hpp"
#include "utilities/macros.hpp"
#include "utilities/ostream.hpp"

int VM_Version::_cpu;
int VM_Version::_model;
int VM_Version::_model2;
int VM_Version::_variant;
int VM_Version::_revision;
int VM_Version::_stepping;

int VM_Version::_zva_length;
int VM_Version::_dcache_line_size;
int VM_Version::_icache_line_size;
int VM_Version::_initial_sve_vector_length;
int VM_Version::_max_supported_sve_vector_length;
bool VM_Version::_rop_protection;
uintptr_t VM_Version::_pac_mask;

SpinWait VM_Version::_spin_wait;

<<<<<<< HEAD
static SpinWait get_spin_wait_desc() {
  SpinWait spin_wait(OnSpinWaitInst, OnSpinWaitInstCount);
  if (spin_wait.inst() == SpinWait::SB && !VM_Version::supports_sb()) {
    vm_exit_during_initialization("OnSpinWaitInst is SB but current CPU does not support SB instruction");
  }

=======
const char* VM_Version::_features_names[MAX_CPU_FEATURES] = { nullptr };

static SpinWait get_spin_wait_desc() {
  SpinWait spin_wait(OnSpinWaitInst, OnSpinWaitInstCount);
  if (spin_wait.inst() == SpinWait::SB && !VM_Version::supports_sb()) {
    vm_exit_during_initialization("OnSpinWaitInst is SB but current CPU does not support SB instruction");
  }

>>>>>>> fde6cd77
  return spin_wait;
}

void VM_Version::initialize() {
#define SET_CPU_FEATURE_NAME(id, name, bit) \
  _features_names[bit] = XSTR(name);
  CPU_FEATURE_FLAGS(SET_CPU_FEATURE_NAME)
#undef SET_CPU_FEATURE_NAME

  _supports_atomic_getset4 = true;
  _supports_atomic_getadd4 = true;
  _supports_atomic_getset8 = true;
  _supports_atomic_getadd8 = true;

  get_os_cpu_info();

  int dcache_line = VM_Version::dcache_line_size();

  // Limit AllocatePrefetchDistance so that it does not exceed the
  // static constraint of 512 defined in runtime/globals.hpp.
  if (FLAG_IS_DEFAULT(AllocatePrefetchDistance))
    FLAG_SET_DEFAULT(AllocatePrefetchDistance, MIN2(512, 3*dcache_line));

  if (FLAG_IS_DEFAULT(AllocatePrefetchStepSize))
    FLAG_SET_DEFAULT(AllocatePrefetchStepSize, dcache_line);
  if (FLAG_IS_DEFAULT(PrefetchScanIntervalInBytes))
    FLAG_SET_DEFAULT(PrefetchScanIntervalInBytes, 3*dcache_line);
  if (FLAG_IS_DEFAULT(PrefetchCopyIntervalInBytes))
    FLAG_SET_DEFAULT(PrefetchCopyIntervalInBytes, 3*dcache_line);
  if (FLAG_IS_DEFAULT(SoftwarePrefetchHintDistance))
    FLAG_SET_DEFAULT(SoftwarePrefetchHintDistance, 3*dcache_line);

  if (PrefetchCopyIntervalInBytes != -1 &&
       ((PrefetchCopyIntervalInBytes & 7) || (PrefetchCopyIntervalInBytes >= 32768))) {
    warning("PrefetchCopyIntervalInBytes must be -1, or a multiple of 8 and < 32768");
    PrefetchCopyIntervalInBytes &= ~7;
    if (PrefetchCopyIntervalInBytes >= 32768)
      PrefetchCopyIntervalInBytes = 32760;
  }

  if (AllocatePrefetchDistance != -1 && (AllocatePrefetchDistance & 7)) {
    warning("AllocatePrefetchDistance must be multiple of 8");
    AllocatePrefetchDistance &= ~7;
  }

  if (AllocatePrefetchStepSize & 7) {
    warning("AllocatePrefetchStepSize must be multiple of 8");
    AllocatePrefetchStepSize &= ~7;
  }

  if (SoftwarePrefetchHintDistance != -1 &&
       (SoftwarePrefetchHintDistance & 7)) {
    warning("SoftwarePrefetchHintDistance must be -1, or a multiple of 8");
    SoftwarePrefetchHintDistance &= ~7;
  }

  if (FLAG_IS_DEFAULT(ContendedPaddingWidth) && (dcache_line > ContendedPaddingWidth)) {
    ContendedPaddingWidth = dcache_line;
  }

  if (os::supports_map_sync()) {
    // if dcpop is available publish data cache line flush size via
    // generic field, otherwise let if default to zero thereby
    // disabling writeback
    if (VM_Version::supports_dcpop()) {
      _data_cache_line_flush_size = dcache_line;
    }
  }

  // Enable vendor specific features

  // Ampere eMAG
  if (_cpu == CPU_AMCC && (_model == CPU_MODEL_EMAG) && (_variant == 0x3)) {
    if (FLAG_IS_DEFAULT(AvoidUnalignedAccesses)) {
      FLAG_SET_DEFAULT(AvoidUnalignedAccesses, true);
    }
    if (FLAG_IS_DEFAULT(UseSIMDForMemoryOps)) {
      FLAG_SET_DEFAULT(UseSIMDForMemoryOps, true);
    }
    if (FLAG_IS_DEFAULT(UseSIMDForArrayEquals)) {
      FLAG_SET_DEFAULT(UseSIMDForArrayEquals, !(_revision == 1 || _revision == 2));
    }
  }

  // Ampere CPUs
  if (_cpu == CPU_AMPERE && ((_model == CPU_MODEL_AMPERE_1)  ||
                             (_model == CPU_MODEL_AMPERE_1A) ||
                             (_model == CPU_MODEL_AMPERE_1B))) {
    if (FLAG_IS_DEFAULT(UseSIMDForMemoryOps)) {
      FLAG_SET_DEFAULT(UseSIMDForMemoryOps, true);
    }
    if (FLAG_IS_DEFAULT(OnSpinWaitInst)) {
      FLAG_SET_DEFAULT(OnSpinWaitInst, "isb");
    }
    if (FLAG_IS_DEFAULT(OnSpinWaitInstCount)) {
      FLAG_SET_DEFAULT(OnSpinWaitInstCount, 2);
    }
    if (FLAG_IS_DEFAULT(CodeEntryAlignment) &&
        (_model == CPU_MODEL_AMPERE_1A || _model == CPU_MODEL_AMPERE_1B)) {
      FLAG_SET_DEFAULT(CodeEntryAlignment, 32);
    }
    if (FLAG_IS_DEFAULT(AlwaysMergeDMB)) {
      FLAG_SET_DEFAULT(AlwaysMergeDMB, false);
    }
  }

  // ThunderX
  if (_cpu == CPU_CAVIUM && (_model == 0xA1)) {
    guarantee(_variant != 0, "Pre-release hardware no longer supported.");
    if (FLAG_IS_DEFAULT(AvoidUnalignedAccesses)) {
      FLAG_SET_DEFAULT(AvoidUnalignedAccesses, true);
    }
    if (FLAG_IS_DEFAULT(UseSIMDForMemoryOps)) {
      FLAG_SET_DEFAULT(UseSIMDForMemoryOps, (_variant > 0));
    }
    if (FLAG_IS_DEFAULT(UseSIMDForArrayEquals)) {
      FLAG_SET_DEFAULT(UseSIMDForArrayEquals, false);
    }
  }

  // ThunderX2
  if ((_cpu == CPU_CAVIUM && (_model == 0xAF)) ||
      (_cpu == CPU_BROADCOM && (_model == 0x516))) {
    if (FLAG_IS_DEFAULT(AvoidUnalignedAccesses)) {
      FLAG_SET_DEFAULT(AvoidUnalignedAccesses, true);
    }
    if (FLAG_IS_DEFAULT(UseSIMDForMemoryOps)) {
      FLAG_SET_DEFAULT(UseSIMDForMemoryOps, true);
    }
  }

  // HiSilicon TSV110
  if (_cpu == CPU_HISILICON && _model == 0xd01) {
    if (FLAG_IS_DEFAULT(AvoidUnalignedAccesses)) {
      FLAG_SET_DEFAULT(AvoidUnalignedAccesses, true);
    }
    if (FLAG_IS_DEFAULT(UseSIMDForMemoryOps)) {
      FLAG_SET_DEFAULT(UseSIMDForMemoryOps, true);
    }
  }

  // Cortex A53
  if (_cpu == CPU_ARM && model_is(0xd03)) {
    set_feature(CPU_A53MAC);
    if (FLAG_IS_DEFAULT(UseSIMDForArrayEquals)) {
      FLAG_SET_DEFAULT(UseSIMDForArrayEquals, false);
    }
  }

  // Cortex A73
  if (_cpu == CPU_ARM && model_is(0xd09)) {
    if (FLAG_IS_DEFAULT(SoftwarePrefetchHintDistance)) {
      FLAG_SET_DEFAULT(SoftwarePrefetchHintDistance, -1);
    }
    // A73 is faster with short-and-easy-for-speculative-execution-loop
    if (FLAG_IS_DEFAULT(UseSimpleArrayEquals)) {
      FLAG_SET_DEFAULT(UseSimpleArrayEquals, true);
    }
  }

  // Neoverse
  //   N1: 0xd0c
  //   N2: 0xd49
  //   V1: 0xd40
  //   V2: 0xd4f
  if (_cpu == CPU_ARM && (model_is(0xd0c) || model_is(0xd49) ||
                          model_is(0xd40) || model_is(0xd4f))) {
    if (FLAG_IS_DEFAULT(UseSIMDForMemoryOps)) {
      FLAG_SET_DEFAULT(UseSIMDForMemoryOps, true);
    }

    if (FLAG_IS_DEFAULT(OnSpinWaitInst)) {
      FLAG_SET_DEFAULT(OnSpinWaitInst, "isb");
    }

    if (FLAG_IS_DEFAULT(OnSpinWaitInstCount)) {
      FLAG_SET_DEFAULT(OnSpinWaitInstCount, 1);
    }
    if (FLAG_IS_DEFAULT(AlwaysMergeDMB)) {
      FLAG_SET_DEFAULT(AlwaysMergeDMB, false);
    }
  }

  if (supports_feature(CPU_FP) || supports_feature(CPU_ASIMD)) {
    if (FLAG_IS_DEFAULT(UseSignumIntrinsic)) {
      FLAG_SET_DEFAULT(UseSignumIntrinsic, true);
    }
  }

  if (FLAG_IS_DEFAULT(UseCRC32)) {
    UseCRC32 = VM_Version::supports_crc32();
  }

  if (UseCRC32 && !VM_Version::supports_crc32()) {
    warning("UseCRC32 specified, but not supported on this CPU");
    FLAG_SET_DEFAULT(UseCRC32, false);
  }

  // Neoverse
  //   V1: 0xd40
  //   V2: 0xd4f
  if (_cpu == CPU_ARM && (model_is(0xd40) || model_is(0xd4f))) {
    if (FLAG_IS_DEFAULT(UseCryptoPmullForCRC32)) {
      FLAG_SET_DEFAULT(UseCryptoPmullForCRC32, true);
    }
    if (FLAG_IS_DEFAULT(CodeEntryAlignment)) {
      FLAG_SET_DEFAULT(CodeEntryAlignment, 32);
    }
  }

  if (UseCryptoPmullForCRC32 && (!VM_Version::supports_pmull() || !VM_Version::supports_sha3() || !VM_Version::supports_crc32())) {
    warning("UseCryptoPmullForCRC32 specified, but not supported on this CPU");
    FLAG_SET_DEFAULT(UseCryptoPmullForCRC32, false);
  }

  if (FLAG_IS_DEFAULT(UseAdler32Intrinsics)) {
    FLAG_SET_DEFAULT(UseAdler32Intrinsics, true);
  }

  if (UseVectorizedMismatchIntrinsic) {
    warning("UseVectorizedMismatchIntrinsic specified, but not available on this CPU.");
    FLAG_SET_DEFAULT(UseVectorizedMismatchIntrinsic, false);
  }

  if (VM_Version::supports_lse()) {
    if (FLAG_IS_DEFAULT(UseLSE))
      FLAG_SET_DEFAULT(UseLSE, true);
  } else {
    if (UseLSE) {
      warning("UseLSE specified, but not supported on this CPU");
      FLAG_SET_DEFAULT(UseLSE, false);
    }
  }

  if (VM_Version::supports_aes()) {
    UseAES = UseAES || FLAG_IS_DEFAULT(UseAES);
    UseAESIntrinsics =
        UseAESIntrinsics || (UseAES && FLAG_IS_DEFAULT(UseAESIntrinsics));
    if (UseAESIntrinsics && !UseAES) {
      warning("UseAESIntrinsics enabled, but UseAES not, enabling");
      UseAES = true;
    }
    if (FLAG_IS_DEFAULT(UseAESCTRIntrinsics)) {
      FLAG_SET_DEFAULT(UseAESCTRIntrinsics, true);
    }
  } else {
    if (UseAES) {
      warning("AES instructions are not available on this CPU");
      FLAG_SET_DEFAULT(UseAES, false);
    }
    if (UseAESIntrinsics) {
      warning("AES intrinsics are not available on this CPU");
      FLAG_SET_DEFAULT(UseAESIntrinsics, false);
    }
    if (UseAESCTRIntrinsics) {
      warning("AES/CTR intrinsics are not available on this CPU");
      FLAG_SET_DEFAULT(UseAESCTRIntrinsics, false);
    }
  }


  if (FLAG_IS_DEFAULT(UseCRC32Intrinsics)) {
    UseCRC32Intrinsics = true;
  }

  if (VM_Version::supports_crc32()) {
    if (FLAG_IS_DEFAULT(UseCRC32CIntrinsics)) {
      FLAG_SET_DEFAULT(UseCRC32CIntrinsics, true);
    }
  } else if (UseCRC32CIntrinsics) {
    warning("CRC32C is not available on the CPU");
    FLAG_SET_DEFAULT(UseCRC32CIntrinsics, false);
  }

  if (FLAG_IS_DEFAULT(UseFMA)) {
    FLAG_SET_DEFAULT(UseFMA, true);
  }

  if (FLAG_IS_DEFAULT(UseMD5Intrinsics)) {
    UseMD5Intrinsics = true;
  }

  if (VM_Version::supports_sha1() || VM_Version::supports_sha256() ||
      VM_Version::supports_sha3() || VM_Version::supports_sha512()) {
    if (FLAG_IS_DEFAULT(UseSHA)) {
      FLAG_SET_DEFAULT(UseSHA, true);
    }
  } else if (UseSHA) {
    warning("SHA instructions are not available on this CPU");
    FLAG_SET_DEFAULT(UseSHA, false);
  }

  if (UseSHA && VM_Version::supports_sha1()) {
    if (FLAG_IS_DEFAULT(UseSHA1Intrinsics)) {
      FLAG_SET_DEFAULT(UseSHA1Intrinsics, true);
    }
  } else if (UseSHA1Intrinsics) {
    warning("Intrinsics for SHA-1 crypto hash functions not available on this CPU.");
    FLAG_SET_DEFAULT(UseSHA1Intrinsics, false);
  }

  if (UseSHA && VM_Version::supports_sha256()) {
    if (FLAG_IS_DEFAULT(UseSHA256Intrinsics)) {
      FLAG_SET_DEFAULT(UseSHA256Intrinsics, true);
    }
  } else if (UseSHA256Intrinsics) {
    warning("Intrinsics for SHA-224 and SHA-256 crypto hash functions not available on this CPU.");
    FLAG_SET_DEFAULT(UseSHA256Intrinsics, false);
  }

  if (UseSHA && VM_Version::supports_sha3()) {
    // Auto-enable UseSHA3Intrinsics on hardware with performance benefit.
    // Note that the evaluation of UseSHA3Intrinsics shows better performance
    // on Apple silicon but worse performance on Neoverse V1 and N2.
    if (_cpu == CPU_APPLE) {  // Apple silicon
      if (FLAG_IS_DEFAULT(UseSHA3Intrinsics)) {
        FLAG_SET_DEFAULT(UseSHA3Intrinsics, true);
      }
    }
  } else if (UseSHA3Intrinsics && UseSIMDForSHA3Intrinsic) {
    warning("Intrinsics for SHA3-224, SHA3-256, SHA3-384 and SHA3-512 crypto hash functions not available on this CPU.");
    FLAG_SET_DEFAULT(UseSHA3Intrinsics, false);
  }

  if (UseSHA && VM_Version::supports_sha512()) {
    if (FLAG_IS_DEFAULT(UseSHA512Intrinsics)) {
      FLAG_SET_DEFAULT(UseSHA512Intrinsics, true);
    }
  } else if (UseSHA512Intrinsics) {
    warning("Intrinsics for SHA-384 and SHA-512 crypto hash functions not available on this CPU.");
    FLAG_SET_DEFAULT(UseSHA512Intrinsics, false);
  }

  if (!(UseSHA1Intrinsics || UseSHA256Intrinsics || UseSHA3Intrinsics || UseSHA512Intrinsics)) {
    FLAG_SET_DEFAULT(UseSHA, false);
  }

  if (VM_Version::supports_pmull()) {
    if (FLAG_IS_DEFAULT(UseGHASHIntrinsics)) {
      FLAG_SET_DEFAULT(UseGHASHIntrinsics, true);
    }
  } else if (UseGHASHIntrinsics) {
    warning("GHASH intrinsics are not available on this CPU");
    FLAG_SET_DEFAULT(UseGHASHIntrinsics, false);
  }

  if (supports_feature(CPU_ASIMD)) {
    if (FLAG_IS_DEFAULT(UseChaCha20Intrinsics)) {
      UseChaCha20Intrinsics = true;
    }
  } else if (UseChaCha20Intrinsics) {
    if (!FLAG_IS_DEFAULT(UseChaCha20Intrinsics)) {
      warning("ChaCha20 intrinsic requires ASIMD instructions");
    }
    FLAG_SET_DEFAULT(UseChaCha20Intrinsics, false);
  }

  if (supports_feature(CPU_ASIMD)) {
      if (FLAG_IS_DEFAULT(UseKyberIntrinsics)) {
          UseKyberIntrinsics = true;
      }
  } else if (UseKyberIntrinsics) {
      if (!FLAG_IS_DEFAULT(UseKyberIntrinsics)) {
          warning("Kyber intrinsics require ASIMD instructions");
      }
      FLAG_SET_DEFAULT(UseKyberIntrinsics, false);
  }

  if (supports_feature(CPU_ASIMD)) {
      if (FLAG_IS_DEFAULT(UseDilithiumIntrinsics)) {
          UseDilithiumIntrinsics = true;
      }
  } else if (UseDilithiumIntrinsics) {
      if (!FLAG_IS_DEFAULT(UseDilithiumIntrinsics)) {
          warning("Dilithium intrinsics require ASIMD instructions");
      }
      FLAG_SET_DEFAULT(UseDilithiumIntrinsics, false);
  }

  if (FLAG_IS_DEFAULT(UseBASE64Intrinsics)) {
    UseBASE64Intrinsics = true;
  }

  if (is_zva_enabled()) {
    if (FLAG_IS_DEFAULT(UseBlockZeroing)) {
      FLAG_SET_DEFAULT(UseBlockZeroing, true);
    }
    if (FLAG_IS_DEFAULT(BlockZeroingLowLimit)) {
      FLAG_SET_DEFAULT(BlockZeroingLowLimit, 4 * VM_Version::zva_length());
    }
  } else if (UseBlockZeroing) {
    warning("DC ZVA is not available on this CPU");
    FLAG_SET_DEFAULT(UseBlockZeroing, false);
  }

  if (VM_Version::supports_sve2()) {
    if (FLAG_IS_DEFAULT(UseSVE)) {
      FLAG_SET_DEFAULT(UseSVE, 2);
    }
  } else if (VM_Version::supports_sve()) {
    if (FLAG_IS_DEFAULT(UseSVE)) {
      FLAG_SET_DEFAULT(UseSVE, 1);
    } else if (UseSVE > 1) {
      warning("SVE2 specified, but not supported on current CPU. Using SVE.");
      FLAG_SET_DEFAULT(UseSVE, 1);
    }
  } else if (UseSVE > 0) {
    warning("UseSVE specified, but not supported on current CPU. Disabling SVE.");
    FLAG_SET_DEFAULT(UseSVE, 0);
  }

  if (UseSVE > 0) {
    int vl = get_current_sve_vector_length();
    if (vl < 0) {
      warning("Unable to get SVE vector length on this system. "
              "Disabling SVE. Specify -XX:UseSVE=0 to shun this warning.");
      FLAG_SET_DEFAULT(UseSVE, 0);
    } else if ((vl == 0) || ((vl % FloatRegister::sve_vl_min) != 0) || !is_power_of_2(vl)) {
      warning("Detected SVE vector length (%d) should be a power of two and a multiple of %d. "
              "Disabling SVE. Specify -XX:UseSVE=0 to shun this warning.",
              vl, FloatRegister::sve_vl_min);
      FLAG_SET_DEFAULT(UseSVE, 0);
    } else {
      _initial_sve_vector_length = vl;
    }
  }

  // This machine allows unaligned memory accesses
  if (FLAG_IS_DEFAULT(UseUnalignedAccesses)) {
    FLAG_SET_DEFAULT(UseUnalignedAccesses, true);
  }

  if (FLAG_IS_DEFAULT(UsePopCountInstruction)) {
    FLAG_SET_DEFAULT(UsePopCountInstruction, true);
  }

  if (!UsePopCountInstruction) {
    warning("UsePopCountInstruction is always enabled on this CPU");
    UsePopCountInstruction = true;
  }

  if (UseBranchProtection == nullptr || strcmp(UseBranchProtection, "none") == 0) {
    _rop_protection = false;
  } else if (strcmp(UseBranchProtection, "standard") == 0 ||
             strcmp(UseBranchProtection, "pac-ret") == 0) {
    _rop_protection = false;
    // Enable ROP-protection if
    // 1) this code has been built with branch-protection and
    // 2) the CPU/OS supports it
#ifdef __ARM_FEATURE_PAC_DEFAULT
    if (!VM_Version::supports_paca()) {
      // Disable PAC to prevent illegal instruction crashes.
      warning("ROP-protection specified, but not supported on this CPU. Disabling ROP-protection.");
    } else {
      _rop_protection = true;
    }
#else
    warning("ROP-protection specified, but this VM was built without ROP-protection support. Disabling ROP-protection.");
#endif
  } else {
    vm_exit_during_initialization(err_msg("Unsupported UseBranchProtection: %s", UseBranchProtection));
  }

  if (_rop_protection == true) {
    // Determine the mask of address bits used for PAC. Clear bit 55 of
    // the input to make it look like a user address.
    _pac_mask = (uintptr_t)pauth_strip_pointer((address)~(UINT64_C(1) << 55));
  }

#ifdef COMPILER2
  if (FLAG_IS_DEFAULT(UseMultiplyToLenIntrinsic)) {
    UseMultiplyToLenIntrinsic = true;
  }

  if (FLAG_IS_DEFAULT(UseSquareToLenIntrinsic)) {
    UseSquareToLenIntrinsic = true;
  }

  if (FLAG_IS_DEFAULT(UseMulAddIntrinsic)) {
    UseMulAddIntrinsic = true;
  }

  if (FLAG_IS_DEFAULT(UseMontgomeryMultiplyIntrinsic)) {
    UseMontgomeryMultiplyIntrinsic = true;
  }
  if (FLAG_IS_DEFAULT(UseMontgomerySquareIntrinsic)) {
    UseMontgomerySquareIntrinsic = true;
  }

  if (UseSVE > 0) {
    if (FLAG_IS_DEFAULT(MaxVectorSize)) {
      MaxVectorSize = _initial_sve_vector_length;
    } else if (MaxVectorSize < FloatRegister::sve_vl_min) {
      warning("SVE does not support vector length less than %d bytes. Disabling SVE.",
              FloatRegister::sve_vl_min);
      UseSVE = 0;
    } else if (!((MaxVectorSize % FloatRegister::sve_vl_min) == 0 && is_power_of_2(MaxVectorSize))) {
      vm_exit_during_initialization(err_msg("Unsupported MaxVectorSize: %d", (int)MaxVectorSize));
    }

    if (UseSVE > 0) {
      // Acquire the largest supported vector length of this machine
      _max_supported_sve_vector_length = set_and_get_current_sve_vector_length(FloatRegister::sve_vl_max);

      if (MaxVectorSize != _max_supported_sve_vector_length) {
        int new_vl = set_and_get_current_sve_vector_length(MaxVectorSize);
        if (new_vl < 0) {
          vm_exit_during_initialization(
            err_msg("Current system does not support SVE vector length for MaxVectorSize: %d",
                    (int)MaxVectorSize));
        } else if (new_vl != MaxVectorSize) {
          warning("Current system only supports max SVE vector length %d. Set MaxVectorSize to %d",
                  new_vl, new_vl);
        }
        MaxVectorSize = new_vl;
      }
      _initial_sve_vector_length = MaxVectorSize;
    }
  }

  if (UseSVE == 0) {  // NEON
    int min_vector_size = 8;
    int max_vector_size = FloatRegister::neon_vl;
    if (!FLAG_IS_DEFAULT(MaxVectorSize)) {
      if (!is_power_of_2(MaxVectorSize)) {
        vm_exit_during_initialization(err_msg("Unsupported MaxVectorSize: %d", (int)MaxVectorSize));
      } else if (MaxVectorSize < min_vector_size) {
        warning("MaxVectorSize must be at least %i on this platform", min_vector_size);
        FLAG_SET_DEFAULT(MaxVectorSize, min_vector_size);
      } else if (MaxVectorSize > max_vector_size) {
        warning("MaxVectorSize must be at most %i on this platform", max_vector_size);
        FLAG_SET_DEFAULT(MaxVectorSize, max_vector_size);
      }
    } else {
      FLAG_SET_DEFAULT(MaxVectorSize, FloatRegister::neon_vl);
    }
  }

  int inline_size = (UseSVE > 0 && MaxVectorSize >= FloatRegister::sve_vl_min) ? MaxVectorSize : 0;
  if (FLAG_IS_DEFAULT(ArrayOperationPartialInlineSize)) {
    FLAG_SET_DEFAULT(ArrayOperationPartialInlineSize, inline_size);
  } else if (ArrayOperationPartialInlineSize != 0 && ArrayOperationPartialInlineSize != inline_size) {
    warning("Setting ArrayOperationPartialInlineSize to %d", inline_size);
    ArrayOperationPartialInlineSize = inline_size;
  }

  if (FLAG_IS_DEFAULT(OptoScheduling)) {
    OptoScheduling = true;
  }

  if (FLAG_IS_DEFAULT(AlignVector)) {
    AlignVector = AvoidUnalignedAccesses;
  }

  if (FLAG_IS_DEFAULT(UsePoly1305Intrinsics)) {
    FLAG_SET_DEFAULT(UsePoly1305Intrinsics, true);
  }

  if (FLAG_IS_DEFAULT(UseVectorizedHashCodeIntrinsic)) {
    FLAG_SET_DEFAULT(UseVectorizedHashCodeIntrinsic, true);
  }
#endif

  _spin_wait = get_spin_wait_desc();

  check_virtualizations();

  // Sync SVE related CPU features with flags
  if (UseSVE < 2) {
    clear_feature(CPU_SVE2);
    clear_feature(CPU_SVEBITPERM);
  }
  if (UseSVE < 1) {
    clear_feature(CPU_SVE);
  }

  // Construct the "features" string
  stringStream ss(512);
  ss.print("0x%02x:0x%x:0x%03x:%d", _cpu, _variant, _model, _revision);
  if (_model2) {
    ss.print("(0x%03x)", _model2);
  }
  ss.print(", ");
  int features_offset = (int)ss.size();
  insert_features_names(_features, ss);

  _cpu_info_string = ss.as_string(true);
  _features_string = _cpu_info_string + features_offset;
}

void VM_Version::insert_features_names(uint64_t features, stringStream& ss) {
  int i = 0;
  ss.join([&]() {
    while (i < MAX_CPU_FEATURES) {
      if (supports_feature((VM_Version::Feature_Flag)i)) {
        return _features_names[i++];
      }
      i += 1;
    }
    return (const char*)nullptr;
  }, ", ");
}

#if defined(LINUX)
static bool check_info_file(const char* fpath,
                            const char* virt1, VirtualizationType vt1,
                            const char* virt2, VirtualizationType vt2) {
  char line[500];
  FILE* fp = os::fopen(fpath, "r");
  if (fp == nullptr) {
    return false;
  }
  while (fgets(line, sizeof(line), fp) != nullptr) {
    if (strcasestr(line, virt1) != nullptr) {
      Abstract_VM_Version::_detected_virtualization = vt1;
      fclose(fp);
      return true;
    }
    if (virt2 != nullptr && strcasestr(line, virt2) != nullptr) {
      Abstract_VM_Version::_detected_virtualization = vt2;
      fclose(fp);
      return true;
    }
  }
  fclose(fp);
  return false;
}
#endif

void VM_Version::check_virtualizations() {
#if defined(LINUX)
  const char* pname_file = "/sys/devices/virtual/dmi/id/product_name";
  const char* tname_file = "/sys/hypervisor/type";
  if (check_info_file(pname_file, "KVM", KVM, "VMWare", VMWare)) {
    return;
  }
  check_info_file(tname_file, "Xen", XenPVHVM, nullptr, NoDetectedVirtualization);
#endif
}

void VM_Version::print_platform_virtualization_info(outputStream* st) {
#if defined(LINUX)
  VirtualizationType vrt = VM_Version::get_detected_virtualization();
  if (vrt == KVM) {
    st->print_cr("KVM virtualization detected");
  } else if (vrt == VMWare) {
    st->print_cr("VMWare virtualization detected");
  } else if (vrt == XenPVHVM) {
    st->print_cr("Xen virtualization detected");
  }
#endif
}

void VM_Version::initialize_cpu_information(void) {
  // do nothing if cpu info has been initialized
  if (_initialized) {
    return;
  }

  _no_of_cores  = os::processor_count();
  _no_of_threads = _no_of_cores;
  _no_of_sockets = _no_of_cores;
  os::snprintf_checked(_cpu_name, CPU_TYPE_DESC_BUF_SIZE - 1, "AArch64");

  int desc_len = os::snprintf(_cpu_desc, CPU_DETAILED_DESC_BUF_SIZE, "AArch64 ");
  get_compatible_board(_cpu_desc + desc_len, CPU_DETAILED_DESC_BUF_SIZE - desc_len);
  desc_len = (int)strlen(_cpu_desc);
  os::snprintf_checked(_cpu_desc + desc_len, CPU_DETAILED_DESC_BUF_SIZE - desc_len, " %s", _cpu_info_string);

  _initialized = true;
}<|MERGE_RESOLUTION|>--- conflicted
+++ resolved
@@ -51,23 +51,14 @@
 
 SpinWait VM_Version::_spin_wait;
 
-<<<<<<< HEAD
+const char* VM_Version::_features_names[MAX_CPU_FEATURES] = { nullptr };
+
 static SpinWait get_spin_wait_desc() {
   SpinWait spin_wait(OnSpinWaitInst, OnSpinWaitInstCount);
   if (spin_wait.inst() == SpinWait::SB && !VM_Version::supports_sb()) {
     vm_exit_during_initialization("OnSpinWaitInst is SB but current CPU does not support SB instruction");
   }
 
-=======
-const char* VM_Version::_features_names[MAX_CPU_FEATURES] = { nullptr };
-
-static SpinWait get_spin_wait_desc() {
-  SpinWait spin_wait(OnSpinWaitInst, OnSpinWaitInstCount);
-  if (spin_wait.inst() == SpinWait::SB && !VM_Version::supports_sb()) {
-    vm_exit_during_initialization("OnSpinWaitInst is SB but current CPU does not support SB instruction");
-  }
-
->>>>>>> fde6cd77
   return spin_wait;
 }
 
