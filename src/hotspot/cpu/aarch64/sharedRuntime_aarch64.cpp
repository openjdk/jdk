/*
 * Copyright (c) 2003, 2020, Oracle and/or its affiliates. All rights reserved.
 * Copyright (c) 2014, 2020, Red Hat Inc. All rights reserved.
 * DO NOT ALTER OR REMOVE COPYRIGHT NOTICES OR THIS FILE HEADER.
 *
 * This code is free software; you can redistribute it and/or modify it
 * under the terms of the GNU General Public License version 2 only, as
 * published by the Free Software Foundation.
 *
 * This code is distributed in the hope that it will be useful, but WITHOUT
 * ANY WARRANTY; without even the implied warranty of MERCHANTABILITY or
 * FITNESS FOR A PARTICULAR PURPOSE.  See the GNU General Public License
 * version 2 for more details (a copy is included in the LICENSE file that
 * accompanied this code).
 *
 * You should have received a copy of the GNU General Public License version
 * 2 along with this work; if not, write to the Free Software Foundation,
 * Inc., 51 Franklin St, Fifth Floor, Boston, MA 02110-1301 USA.
 *
 * Please contact Oracle, 500 Oracle Parkway, Redwood Shores, CA 94065 USA
 * or visit www.oracle.com if you need additional information or have any
 * questions.
 *
 */

#include "precompiled.hpp"
#include "asm/macroAssembler.hpp"
#include "asm/macroAssembler.inline.hpp"
#include "code/codeCache.hpp"
#include "code/debugInfoRec.hpp"
#include "code/icBuffer.hpp"
#include "code/vtableStubs.hpp"
#include "gc/shared/barrierSetAssembler.hpp"
#include "interpreter/interpreter.hpp"
#include "interpreter/interp_masm.hpp"
#include "logging/log.hpp"
#include "memory/resourceArea.hpp"
#include "nativeInst_aarch64.hpp"
#include "oops/compiledICHolder.hpp"
#include "oops/klass.inline.hpp"
#include "runtime/safepointMechanism.hpp"
#include "runtime/sharedRuntime.hpp"
#include "runtime/vframeArray.hpp"
#include "utilities/align.hpp"
#include "vmreg_aarch64.inline.hpp"
#ifdef COMPILER1
#include "c1/c1_Runtime1.hpp"
#endif
#ifdef COMPILER2
#include "adfiles/ad_aarch64.hpp"
#include "opto/runtime.hpp"
#endif
#if INCLUDE_JVMCI
#include "jvmci/jvmciJavaClasses.hpp"
#endif

#define __ masm->

const int StackAlignmentInSlots = StackAlignmentInBytes / VMRegImpl::stack_slot_size;

class SimpleRuntimeFrame {

  public:

  // Most of the runtime stubs have this simple frame layout.
  // This class exists to make the layout shared in one place.
  // Offsets are for compiler stack slots, which are jints.
  enum layout {
    // The frame sender code expects that rbp will be in the "natural" place and
    // will override any oopMap setting for it. We must therefore force the layout
    // so that it agrees with the frame sender code.
    // we don't expect any arg reg save area so aarch64 asserts that
    // frame::arg_reg_save_area_bytes == 0
    rbp_off = 0,
    rbp_off2,
    return_off, return_off2,
    framesize
  };
};

// FIXME -- this is used by C1
class RegisterSaver {
 public:
  static OopMap* save_live_registers(MacroAssembler* masm, int additional_frame_words, int* total_frame_words, bool save_vectors = false);
  static void restore_live_registers(MacroAssembler* masm, bool restore_vectors = false);

  // Offsets into the register save area
  // Used by deoptimization when it is managing result register
  // values on its own

  static int r0_offset_in_bytes(void)    { return (32 + r0->encoding()) * wordSize; }
  static int reg_offset_in_bytes(Register r)    { return r0_offset_in_bytes() + r->encoding() * wordSize; }
  static int rmethod_offset_in_bytes(void)    { return reg_offset_in_bytes(rmethod); }
  static int rscratch1_offset_in_bytes(void)    { return (32 + rscratch1->encoding()) * wordSize; }
  static int v0_offset_in_bytes(void)   { return 0; }
  static int return_offset_in_bytes(void) { return (32 /* floats*/ + 31 /* gregs*/) * wordSize; }

  // During deoptimization only the result registers need to be restored,
  // all the other values have already been extracted.
  static void restore_result_registers(MacroAssembler* masm);

    // Capture info about frame layout
  enum layout {
                fpu_state_off = 0,
                fpu_state_end = fpu_state_off + FPUStateSizeInWords - 1,
                // The frame sender code expects that rfp will be in
                // the "natural" place and will override any oopMap
                // setting for it. We must therefore force the layout
                // so that it agrees with the frame sender code.
                r0_off = fpu_state_off + FPUStateSizeInWords,
                rfp_off = r0_off + (RegisterImpl::number_of_registers - 2) * RegisterImpl::max_slots_per_register,
                return_off = rfp_off + RegisterImpl::max_slots_per_register,      // slot for return address
                reg_save_size = return_off + RegisterImpl::max_slots_per_register};

};

OopMap* RegisterSaver::save_live_registers(MacroAssembler* masm, int additional_frame_words, int* total_frame_words, bool save_vectors) {
  bool use_sve = false;
  int sve_vector_size_in_bytes = 0;
  int sve_vector_size_in_slots = 0;

#ifdef COMPILER2
  use_sve = Matcher::supports_scalable_vector();
  sve_vector_size_in_bytes = Matcher::scalable_vector_reg_size(T_BYTE);
  sve_vector_size_in_slots = Matcher::scalable_vector_reg_size(T_FLOAT);
#endif

#if COMPILER2_OR_JVMCI
  if (save_vectors) {
    int vect_words = 0;
    int extra_save_slots_per_register = 0;
    // Save upper half of vector registers
    if (use_sve) {
      extra_save_slots_per_register = sve_vector_size_in_slots - FloatRegisterImpl::save_slots_per_register;
    } else {
      extra_save_slots_per_register = FloatRegisterImpl::extra_save_slots_per_neon_register;
    }
    vect_words = FloatRegisterImpl::number_of_registers * extra_save_slots_per_register /
                 VMRegImpl::slots_per_word;
    additional_frame_words += vect_words;
  }
#else
  assert(!save_vectors, "vectors are generated only by C2 and JVMCI");
#endif

  int frame_size_in_bytes = align_up(additional_frame_words * wordSize +
                                     reg_save_size * BytesPerInt, 16);
  // OopMap frame size is in compiler stack slots (jint's) not bytes or words
  int frame_size_in_slots = frame_size_in_bytes / BytesPerInt;
  // The caller will allocate additional_frame_words
  int additional_frame_slots = additional_frame_words * wordSize / BytesPerInt;
  // CodeBlob frame size is in words.
  int frame_size_in_words = frame_size_in_bytes / wordSize;
  *total_frame_words = frame_size_in_words;

  // Save Integer and Float registers.
  __ enter();
  __ push_CPU_state(save_vectors, use_sve, sve_vector_size_in_bytes);

  // Set an oopmap for the call site.  This oopmap will map all
  // oop-registers and debug-info registers as callee-saved.  This
  // will allow deoptimization at this safepoint to find all possible
  // debug-info recordings, as well as let GC find all oops.

  OopMapSet *oop_maps = new OopMapSet();
  OopMap* oop_map = new OopMap(frame_size_in_slots, 0);

  for (int i = 0; i < RegisterImpl::number_of_registers; i++) {
    Register r = as_Register(i);
    if (r <= rfp && r != rscratch1 && r != rscratch2) {
      // SP offsets are in 4-byte words.
      // Register slots are 8 bytes wide, 32 floating-point registers.
      int sp_offset = RegisterImpl::max_slots_per_register * i +
                      FloatRegisterImpl::save_slots_per_register * FloatRegisterImpl::number_of_registers;
      oop_map->set_callee_saved(VMRegImpl::stack2reg(sp_offset + additional_frame_slots),
                                r->as_VMReg());
    }
  }

  for (int i = 0; i < FloatRegisterImpl::number_of_registers; i++) {
    FloatRegister r = as_FloatRegister(i);
    int sp_offset = 0;
    if (save_vectors) {
      sp_offset = use_sve ? (sve_vector_size_in_slots * i) :
                            (FloatRegisterImpl::slots_per_neon_register * i);
    } else {
      sp_offset = FloatRegisterImpl::save_slots_per_register * i;
    }
    oop_map->set_callee_saved(VMRegImpl::stack2reg(sp_offset),
                              r->as_VMReg());
  }

  return oop_map;
}

void RegisterSaver::restore_live_registers(MacroAssembler* masm, bool restore_vectors) {
#ifdef COMPILER2
  __ pop_CPU_state(restore_vectors, Matcher::supports_scalable_vector(),
                   Matcher::scalable_vector_reg_size(T_BYTE));
#else
#if !INCLUDE_JVMCI
  assert(!restore_vectors, "vectors are generated only by C2 and JVMCI");
#endif
  __ pop_CPU_state(restore_vectors);
#endif
  __ leave();

}

void RegisterSaver::restore_result_registers(MacroAssembler* masm) {

  // Just restore result register. Only used by deoptimization. By
  // now any callee save register that needs to be restored to a c2
  // caller of the deoptee has been extracted into the vframeArray
  // and will be stuffed into the c2i adapter we create for later
  // restoration so only result registers need to be restored here.

  // Restore fp result register
  __ ldrd(v0, Address(sp, v0_offset_in_bytes()));
  // Restore integer result register
  __ ldr(r0, Address(sp, r0_offset_in_bytes()));

  // Pop all of the register save are off the stack
  __ add(sp, sp, align_up(return_offset_in_bytes(), 16));
}

// Is vector's size (in bytes) bigger than a size saved by default?
// 8 bytes vector registers are saved by default on AArch64.
bool SharedRuntime::is_wide_vector(int size) {
  return size > 8;
}

size_t SharedRuntime::trampoline_size() {
  return 16;
}

void SharedRuntime::generate_trampoline(MacroAssembler *masm, address destination) {
  __ mov(rscratch1, destination);
  __ br(rscratch1);
}

// The java_calling_convention describes stack locations as ideal slots on
// a frame with no abi restrictions. Since we must observe abi restrictions
// (like the placement of the register window) the slots must be biased by
// the following value.
static int reg2offset_in(VMReg r) {
  // Account for saved rfp and lr
  // This should really be in_preserve_stack_slots
  return (r->reg2stack() + 4) * VMRegImpl::stack_slot_size;
}

static int reg2offset_out(VMReg r) {
  return (r->reg2stack() + SharedRuntime::out_preserve_stack_slots()) * VMRegImpl::stack_slot_size;
}

// ---------------------------------------------------------------------------
// Read the array of BasicTypes from a signature, and compute where the
// arguments should go.  Values in the VMRegPair regs array refer to 4-byte
// quantities.  Values less than VMRegImpl::stack0 are registers, those above
// refer to 4-byte stack slots.  All stack slots are based off of the stack pointer
// as framesizes are fixed.
// VMRegImpl::stack0 refers to the first slot 0(sp).
// and VMRegImpl::stack0+1 refers to the memory word 4-byes higher.  Register
// up to RegisterImpl::number_of_registers) are the 64-bit
// integer registers.

// Note: the INPUTS in sig_bt are in units of Java argument words,
// which are 64-bit.  The OUTPUTS are in 32-bit units.

// The Java calling convention is a "shifted" version of the C ABI.
// By skipping the first C ABI register we can call non-static jni
// methods with small numbers of arguments without having to shuffle
// the arguments at all. Since we control the java ABI we ought to at
// least get some advantage out of it.

int SharedRuntime::java_calling_convention(const BasicType *sig_bt,
                                           VMRegPair *regs,
                                           int total_args_passed,
                                           int is_outgoing) {

  // Create the mapping between argument positions and
  // registers.
  static const Register INT_ArgReg[Argument::n_int_register_parameters_j] = {
    j_rarg0, j_rarg1, j_rarg2, j_rarg3, j_rarg4, j_rarg5, j_rarg6, j_rarg7
  };
  static const FloatRegister FP_ArgReg[Argument::n_float_register_parameters_j] = {
    j_farg0, j_farg1, j_farg2, j_farg3,
    j_farg4, j_farg5, j_farg6, j_farg7
  };


  uint int_args = 0;
  uint fp_args = 0;
  uint stk_args = 0; // inc by 2 each time

  for (int i = 0; i < total_args_passed; i++) {
    switch (sig_bt[i]) {
    case T_BOOLEAN:
    case T_CHAR:
    case T_BYTE:
    case T_SHORT:
    case T_INT:
      if (int_args < Argument::n_int_register_parameters_j) {
        regs[i].set1(INT_ArgReg[int_args++]->as_VMReg());
      } else {
        regs[i].set1(VMRegImpl::stack2reg(stk_args));
        stk_args += 2;
      }
      break;
    case T_VOID:
      // halves of T_LONG or T_DOUBLE
      assert(i != 0 && (sig_bt[i - 1] == T_LONG || sig_bt[i - 1] == T_DOUBLE), "expecting half");
      regs[i].set_bad();
      break;
    case T_LONG:
      assert((i + 1) < total_args_passed && sig_bt[i + 1] == T_VOID, "expecting half");
      // fall through
    case T_OBJECT:
    case T_ARRAY:
    case T_ADDRESS:
      if (int_args < Argument::n_int_register_parameters_j) {
        regs[i].set2(INT_ArgReg[int_args++]->as_VMReg());
      } else {
        regs[i].set2(VMRegImpl::stack2reg(stk_args));
        stk_args += 2;
      }
      break;
    case T_FLOAT:
      if (fp_args < Argument::n_float_register_parameters_j) {
        regs[i].set1(FP_ArgReg[fp_args++]->as_VMReg());
      } else {
        regs[i].set1(VMRegImpl::stack2reg(stk_args));
        stk_args += 2;
      }
      break;
    case T_DOUBLE:
      assert((i + 1) < total_args_passed && sig_bt[i + 1] == T_VOID, "expecting half");
      if (fp_args < Argument::n_float_register_parameters_j) {
        regs[i].set2(FP_ArgReg[fp_args++]->as_VMReg());
      } else {
        regs[i].set2(VMRegImpl::stack2reg(stk_args));
        stk_args += 2;
      }
      break;
    default:
      ShouldNotReachHere();
      break;
    }
  }

  return align_up(stk_args, 2);
}

// Patch the callers callsite with entry to compiled code if it exists.
static void patch_callers_callsite(MacroAssembler *masm) {
  Label L;
  __ ldr(rscratch1, Address(rmethod, in_bytes(Method::code_offset())));
  __ cbz(rscratch1, L);

  __ enter();
  __ push_CPU_state();

  // VM needs caller's callsite
  // VM needs target method
  // This needs to be a long call since we will relocate this adapter to
  // the codeBuffer and it may not reach

#ifndef PRODUCT
  assert(frame::arg_reg_save_area_bytes == 0, "not expecting frame reg save area");
#endif

  __ mov(c_rarg0, rmethod);
  __ mov(c_rarg1, lr);
  __ lea(rscratch1, RuntimeAddress(CAST_FROM_FN_PTR(address, SharedRuntime::fixup_callers_callsite)));
  __ blr(rscratch1);
  __ maybe_isb();

  __ pop_CPU_state();
  // restore sp
  __ leave();
  __ bind(L);
}

static void gen_c2i_adapter(MacroAssembler *masm,
                            int total_args_passed,
                            int comp_args_on_stack,
                            const BasicType *sig_bt,
                            const VMRegPair *regs,
                            Label& skip_fixup) {
  // Before we get into the guts of the C2I adapter, see if we should be here
  // at all.  We've come from compiled code and are attempting to jump to the
  // interpreter, which means the caller made a static call to get here
  // (vcalls always get a compiled target if there is one).  Check for a
  // compiled target.  If there is one, we need to patch the caller's call.
  patch_callers_callsite(masm);

  __ bind(skip_fixup);

  int words_pushed = 0;

  // Since all args are passed on the stack, total_args_passed *
  // Interpreter::stackElementSize is the space we need.

  int extraspace = total_args_passed * Interpreter::stackElementSize;

  __ mov(r13, sp);

  // stack is aligned, keep it that way
  extraspace = align_up(extraspace, 2*wordSize);

  if (extraspace)
    __ sub(sp, sp, extraspace);

  // Now write the args into the outgoing interpreter space
  for (int i = 0; i < total_args_passed; i++) {
    if (sig_bt[i] == T_VOID) {
      assert(i > 0 && (sig_bt[i-1] == T_LONG || sig_bt[i-1] == T_DOUBLE), "missing half");
      continue;
    }

    // offset to start parameters
    int st_off   = (total_args_passed - i - 1) * Interpreter::stackElementSize;
    int next_off = st_off - Interpreter::stackElementSize;

    // Say 4 args:
    // i   st_off
    // 0   32 T_LONG
    // 1   24 T_VOID
    // 2   16 T_OBJECT
    // 3    8 T_BOOL
    // -    0 return address
    //
    // However to make thing extra confusing. Because we can fit a Java long/double in
    // a single slot on a 64 bt vm and it would be silly to break them up, the interpreter
    // leaves one slot empty and only stores to a single slot. In this case the
    // slot that is occupied is the T_VOID slot. See I said it was confusing.

    VMReg r_1 = regs[i].first();
    VMReg r_2 = regs[i].second();
    if (!r_1->is_valid()) {
      assert(!r_2->is_valid(), "");
      continue;
    }
    if (r_1->is_stack()) {
      // memory to memory use rscratch1
      int ld_off = (r_1->reg2stack() * VMRegImpl::stack_slot_size
                    + extraspace
                    + words_pushed * wordSize);
      if (!r_2->is_valid()) {
        // sign extend??
        __ ldrw(rscratch1, Address(sp, ld_off));
        __ str(rscratch1, Address(sp, st_off));

      } else {

        __ ldr(rscratch1, Address(sp, ld_off));

        // Two VMREgs|OptoRegs can be T_OBJECT, T_ADDRESS, T_DOUBLE, T_LONG
        // T_DOUBLE and T_LONG use two slots in the interpreter
        if ( sig_bt[i] == T_LONG || sig_bt[i] == T_DOUBLE) {
          // ld_off == LSW, ld_off+wordSize == MSW
          // st_off == MSW, next_off == LSW
          __ str(rscratch1, Address(sp, next_off));
#ifdef ASSERT
          // Overwrite the unused slot with known junk
          __ mov(rscratch1, (uint64_t)0xdeadffffdeadaaaaull);
          __ str(rscratch1, Address(sp, st_off));
#endif /* ASSERT */
        } else {
          __ str(rscratch1, Address(sp, st_off));
        }
      }
    } else if (r_1->is_Register()) {
      Register r = r_1->as_Register();
      if (!r_2->is_valid()) {
        // must be only an int (or less ) so move only 32bits to slot
        // why not sign extend??
        __ str(r, Address(sp, st_off));
      } else {
        // Two VMREgs|OptoRegs can be T_OBJECT, T_ADDRESS, T_DOUBLE, T_LONG
        // T_DOUBLE and T_LONG use two slots in the interpreter
        if ( sig_bt[i] == T_LONG || sig_bt[i] == T_DOUBLE) {
          // jlong/double in gpr
#ifdef ASSERT
          // Overwrite the unused slot with known junk
          __ mov(rscratch1, (uint64_t)0xdeadffffdeadaaabull);
          __ str(rscratch1, Address(sp, st_off));
#endif /* ASSERT */
          __ str(r, Address(sp, next_off));
        } else {
          __ str(r, Address(sp, st_off));
        }
      }
    } else {
      assert(r_1->is_FloatRegister(), "");
      if (!r_2->is_valid()) {
        // only a float use just part of the slot
        __ strs(r_1->as_FloatRegister(), Address(sp, st_off));
      } else {
#ifdef ASSERT
        // Overwrite the unused slot with known junk
        __ mov(rscratch1, (uint64_t)0xdeadffffdeadaaacull);
        __ str(rscratch1, Address(sp, st_off));
#endif /* ASSERT */
        __ strd(r_1->as_FloatRegister(), Address(sp, next_off));
      }
    }
  }

  __ mov(esp, sp); // Interp expects args on caller's expression stack

  __ ldr(rscratch1, Address(rmethod, in_bytes(Method::interpreter_entry_offset())));
  __ br(rscratch1);
}


void SharedRuntime::gen_i2c_adapter(MacroAssembler *masm,
                                    int total_args_passed,
                                    int comp_args_on_stack,
                                    const BasicType *sig_bt,
                                    const VMRegPair *regs) {

  // Note: r13 contains the senderSP on entry. We must preserve it since
  // we may do a i2c -> c2i transition if we lose a race where compiled
  // code goes non-entrant while we get args ready.

  // In addition we use r13 to locate all the interpreter args because
  // we must align the stack to 16 bytes.

  // Adapters are frameless.

  // An i2c adapter is frameless because the *caller* frame, which is
  // interpreted, routinely repairs its own esp (from
  // interpreter_frame_last_sp), even if a callee has modified the
  // stack pointer.  It also recalculates and aligns sp.

  // A c2i adapter is frameless because the *callee* frame, which is
  // interpreted, routinely repairs its caller's sp (from sender_sp,
  // which is set up via the senderSP register).

  // In other words, if *either* the caller or callee is interpreted, we can
  // get the stack pointer repaired after a call.

  // This is why c2i and i2c adapters cannot be indefinitely composed.
  // In particular, if a c2i adapter were to somehow call an i2c adapter,
  // both caller and callee would be compiled methods, and neither would
  // clean up the stack pointer changes performed by the two adapters.
  // If this happens, control eventually transfers back to the compiled
  // caller, but with an uncorrected stack, causing delayed havoc.

  if (VerifyAdapterCalls &&
      (Interpreter::code() != NULL || StubRoutines::code1() != NULL)) {
#if 0
    // So, let's test for cascading c2i/i2c adapters right now.
    //  assert(Interpreter::contains($return_addr) ||
    //         StubRoutines::contains($return_addr),
    //         "i2c adapter must return to an interpreter frame");
    __ block_comment("verify_i2c { ");
    Label L_ok;
    if (Interpreter::code() != NULL)
      range_check(masm, rax, r11,
                  Interpreter::code()->code_start(), Interpreter::code()->code_end(),
                  L_ok);
    if (StubRoutines::code1() != NULL)
      range_check(masm, rax, r11,
                  StubRoutines::code1()->code_begin(), StubRoutines::code1()->code_end(),
                  L_ok);
    if (StubRoutines::code2() != NULL)
      range_check(masm, rax, r11,
                  StubRoutines::code2()->code_begin(), StubRoutines::code2()->code_end(),
                  L_ok);
    const char* msg = "i2c adapter must return to an interpreter frame";
    __ block_comment(msg);
    __ stop(msg);
    __ bind(L_ok);
    __ block_comment("} verify_i2ce ");
#endif
  }

  // Cut-out for having no stack args.
  int comp_words_on_stack = align_up(comp_args_on_stack*VMRegImpl::stack_slot_size, wordSize)>>LogBytesPerWord;
  if (comp_args_on_stack) {
    __ sub(rscratch1, sp, comp_words_on_stack * wordSize);
    __ andr(sp, rscratch1, -16);
  }

  // Will jump to the compiled code just as if compiled code was doing it.
  // Pre-load the register-jump target early, to schedule it better.
  __ ldr(rscratch1, Address(rmethod, in_bytes(Method::from_compiled_offset())));

#if INCLUDE_JVMCI
  if (EnableJVMCI || UseAOT) {
    // check if this call should be routed towards a specific entry point
    __ ldr(rscratch2, Address(rthread, in_bytes(JavaThread::jvmci_alternate_call_target_offset())));
    Label no_alternative_target;
    __ cbz(rscratch2, no_alternative_target);
    __ mov(rscratch1, rscratch2);
    __ str(zr, Address(rthread, in_bytes(JavaThread::jvmci_alternate_call_target_offset())));
    __ bind(no_alternative_target);
  }
#endif // INCLUDE_JVMCI

  // Now generate the shuffle code.
  for (int i = 0; i < total_args_passed; i++) {
    if (sig_bt[i] == T_VOID) {
      assert(i > 0 && (sig_bt[i-1] == T_LONG || sig_bt[i-1] == T_DOUBLE), "missing half");
      continue;
    }

    // Pick up 0, 1 or 2 words from SP+offset.

    assert(!regs[i].second()->is_valid() || regs[i].first()->next() == regs[i].second(),
            "scrambled load targets?");
    // Load in argument order going down.
    int ld_off = (total_args_passed - i - 1)*Interpreter::stackElementSize;
    // Point to interpreter value (vs. tag)
    int next_off = ld_off - Interpreter::stackElementSize;
    //
    //
    //
    VMReg r_1 = regs[i].first();
    VMReg r_2 = regs[i].second();
    if (!r_1->is_valid()) {
      assert(!r_2->is_valid(), "");
      continue;
    }
    if (r_1->is_stack()) {
      // Convert stack slot to an SP offset (+ wordSize to account for return address )
      int st_off = regs[i].first()->reg2stack()*VMRegImpl::stack_slot_size;
      if (!r_2->is_valid()) {
        // sign extend???
        __ ldrsw(rscratch2, Address(esp, ld_off));
        __ str(rscratch2, Address(sp, st_off));
      } else {
        //
        // We are using two optoregs. This can be either T_OBJECT,
        // T_ADDRESS, T_LONG, or T_DOUBLE the interpreter allocates
        // two slots but only uses one for thr T_LONG or T_DOUBLE case
        // So we must adjust where to pick up the data to match the
        // interpreter.
        //
        // Interpreter local[n] == MSW, local[n+1] == LSW however locals
        // are accessed as negative so LSW is at LOW address

        // ld_off is MSW so get LSW
        const int offset = (sig_bt[i]==T_LONG||sig_bt[i]==T_DOUBLE)?
                           next_off : ld_off;
        __ ldr(rscratch2, Address(esp, offset));
        // st_off is LSW (i.e. reg.first())
        __ str(rscratch2, Address(sp, st_off));
      }
    } else if (r_1->is_Register()) {  // Register argument
      Register r = r_1->as_Register();
      if (r_2->is_valid()) {
        //
        // We are using two VMRegs. This can be either T_OBJECT,
        // T_ADDRESS, T_LONG, or T_DOUBLE the interpreter allocates
        // two slots but only uses one for thr T_LONG or T_DOUBLE case
        // So we must adjust where to pick up the data to match the
        // interpreter.

        const int offset = (sig_bt[i]==T_LONG||sig_bt[i]==T_DOUBLE)?
                           next_off : ld_off;

        // this can be a misaligned move
        __ ldr(r, Address(esp, offset));
      } else {
        // sign extend and use a full word?
        __ ldrw(r, Address(esp, ld_off));
      }
    } else {
      if (!r_2->is_valid()) {
        __ ldrs(r_1->as_FloatRegister(), Address(esp, ld_off));
      } else {
        __ ldrd(r_1->as_FloatRegister(), Address(esp, next_off));
      }
    }
  }

  // 6243940 We might end up in handle_wrong_method if
  // the callee is deoptimized as we race thru here. If that
  // happens we don't want to take a safepoint because the
  // caller frame will look interpreted and arguments are now
  // "compiled" so it is much better to make this transition
  // invisible to the stack walking code. Unfortunately if
  // we try and find the callee by normal means a safepoint
  // is possible. So we stash the desired callee in the thread
  // and the vm will find there should this case occur.

  __ str(rmethod, Address(rthread, JavaThread::callee_target_offset()));

  __ br(rscratch1);
}

// ---------------------------------------------------------------
AdapterHandlerEntry* SharedRuntime::generate_i2c2i_adapters(MacroAssembler *masm,
                                                            int total_args_passed,
                                                            int comp_args_on_stack,
                                                            const BasicType *sig_bt,
                                                            const VMRegPair *regs,
                                                            AdapterFingerPrint* fingerprint) {
  address i2c_entry = __ pc();

  gen_i2c_adapter(masm, total_args_passed, comp_args_on_stack, sig_bt, regs);

  address c2i_unverified_entry = __ pc();
  Label skip_fixup;

  Label ok;

  Register holder = rscratch2;
  Register receiver = j_rarg0;
  Register tmp = r10;  // A call-clobbered register not used for arg passing

  // -------------------------------------------------------------------------
  // Generate a C2I adapter.  On entry we know rmethod holds the Method* during calls
  // to the interpreter.  The args start out packed in the compiled layout.  They
  // need to be unpacked into the interpreter layout.  This will almost always
  // require some stack space.  We grow the current (compiled) stack, then repack
  // the args.  We  finally end in a jump to the generic interpreter entry point.
  // On exit from the interpreter, the interpreter will restore our SP (lest the
  // compiled code, which relys solely on SP and not FP, get sick).

  {
    __ block_comment("c2i_unverified_entry {");
    __ load_klass(rscratch1, receiver);
    __ ldr(tmp, Address(holder, CompiledICHolder::holder_klass_offset()));
    __ cmp(rscratch1, tmp);
    __ ldr(rmethod, Address(holder, CompiledICHolder::holder_metadata_offset()));
    __ br(Assembler::EQ, ok);
    __ far_jump(RuntimeAddress(SharedRuntime::get_ic_miss_stub()));

    __ bind(ok);
    // Method might have been compiled since the call site was patched to
    // interpreted; if that is the case treat it as a miss so we can get
    // the call site corrected.
    __ ldr(rscratch1, Address(rmethod, in_bytes(Method::code_offset())));
    __ cbz(rscratch1, skip_fixup);
    __ far_jump(RuntimeAddress(SharedRuntime::get_ic_miss_stub()));
    __ block_comment("} c2i_unverified_entry");
  }

  address c2i_entry = __ pc();

  // Class initialization barrier for static methods
  address c2i_no_clinit_check_entry = NULL;
  if (VM_Version::supports_fast_class_init_checks()) {
    Label L_skip_barrier;

    { // Bypass the barrier for non-static methods
      __ ldrw(rscratch1, Address(rmethod, Method::access_flags_offset()));
      __ andsw(zr, rscratch1, JVM_ACC_STATIC);
      __ br(Assembler::EQ, L_skip_barrier); // non-static
    }

    __ load_method_holder(rscratch2, rmethod);
    __ clinit_barrier(rscratch2, rscratch1, &L_skip_barrier);
    __ far_jump(RuntimeAddress(SharedRuntime::get_handle_wrong_method_stub()));

    __ bind(L_skip_barrier);
    c2i_no_clinit_check_entry = __ pc();
  }

  BarrierSetAssembler* bs = BarrierSet::barrier_set()->barrier_set_assembler();
  bs->c2i_entry_barrier(masm);

  gen_c2i_adapter(masm, total_args_passed, comp_args_on_stack, sig_bt, regs, skip_fixup);

  __ flush();
  return AdapterHandlerLibrary::new_entry(fingerprint, i2c_entry, c2i_entry, c2i_unverified_entry, c2i_no_clinit_check_entry);
}

int SharedRuntime::c_calling_convention(const BasicType *sig_bt,
                                         VMRegPair *regs,
                                         VMRegPair *regs2,
                                         int total_args_passed) {
  assert(regs2 == NULL, "not needed on AArch64");

// We return the amount of VMRegImpl stack slots we need to reserve for all
// the arguments NOT counting out_preserve_stack_slots.

    static const Register INT_ArgReg[Argument::n_int_register_parameters_c] = {
      c_rarg0, c_rarg1, c_rarg2, c_rarg3, c_rarg4, c_rarg5,  c_rarg6,  c_rarg7
    };
    static const FloatRegister FP_ArgReg[Argument::n_float_register_parameters_c] = {
      c_farg0, c_farg1, c_farg2, c_farg3,
      c_farg4, c_farg5, c_farg6, c_farg7
    };

    uint int_args = 0;
    uint fp_args = 0;
    uint stk_args = 0; // inc by 2 each time

    for (int i = 0; i < total_args_passed; i++) {
      switch (sig_bt[i]) {
      case T_BOOLEAN:
      case T_CHAR:
      case T_BYTE:
      case T_SHORT:
      case T_INT:
        if (int_args < Argument::n_int_register_parameters_c) {
          regs[i].set1(INT_ArgReg[int_args++]->as_VMReg());
        } else {
          regs[i].set1(VMRegImpl::stack2reg(stk_args));
          stk_args += 2;
        }
        break;
      case T_LONG:
        assert((i + 1) < total_args_passed && sig_bt[i + 1] == T_VOID, "expecting half");
        // fall through
      case T_OBJECT:
      case T_ARRAY:
      case T_ADDRESS:
      case T_METADATA:
        if (int_args < Argument::n_int_register_parameters_c) {
          regs[i].set2(INT_ArgReg[int_args++]->as_VMReg());
        } else {
          regs[i].set2(VMRegImpl::stack2reg(stk_args));
          stk_args += 2;
        }
        break;
      case T_FLOAT:
        if (fp_args < Argument::n_float_register_parameters_c) {
          regs[i].set1(FP_ArgReg[fp_args++]->as_VMReg());
        } else {
          regs[i].set1(VMRegImpl::stack2reg(stk_args));
          stk_args += 2;
        }
        break;
      case T_DOUBLE:
        assert((i + 1) < total_args_passed && sig_bt[i + 1] == T_VOID, "expecting half");
        if (fp_args < Argument::n_float_register_parameters_c) {
          regs[i].set2(FP_ArgReg[fp_args++]->as_VMReg());
        } else {
          regs[i].set2(VMRegImpl::stack2reg(stk_args));
          stk_args += 2;
        }
        break;
      case T_VOID: // Halves of longs and doubles
        assert(i != 0 && (sig_bt[i - 1] == T_LONG || sig_bt[i - 1] == T_DOUBLE), "expecting half");
        regs[i].set_bad();
        break;
      default:
        ShouldNotReachHere();
        break;
      }
    }

  return stk_args;
}

// On 64 bit we will store integer like items to the stack as
// 64 bits items (Aarch64 abi) even though java would only store
// 32bits for a parameter. On 32bit it will simply be 32 bits
// So this routine will do 32->32 on 32bit and 32->64 on 64bit
static void move32_64(MacroAssembler* masm, VMRegPair src, VMRegPair dst) {
  if (src.first()->is_stack()) {
    if (dst.first()->is_stack()) {
      // stack to stack
      __ ldr(rscratch1, Address(rfp, reg2offset_in(src.first())));
      __ str(rscratch1, Address(sp, reg2offset_out(dst.first())));
    } else {
      // stack to reg
      __ ldrsw(dst.first()->as_Register(), Address(rfp, reg2offset_in(src.first())));
    }
  } else if (dst.first()->is_stack()) {
    // reg to stack
    // Do we really have to sign extend???
    // __ movslq(src.first()->as_Register(), src.first()->as_Register());
    __ str(src.first()->as_Register(), Address(sp, reg2offset_out(dst.first())));
  } else {
    if (dst.first() != src.first()) {
      __ sxtw(dst.first()->as_Register(), src.first()->as_Register());
    }
  }
}

// An oop arg. Must pass a handle not the oop itself
static void object_move(MacroAssembler* masm,
                        OopMap* map,
                        int oop_handle_offset,
                        int framesize_in_slots,
                        VMRegPair src,
                        VMRegPair dst,
                        bool is_receiver,
                        int* receiver_offset) {

  // must pass a handle. First figure out the location we use as a handle

  Register rHandle = dst.first()->is_stack() ? rscratch2 : dst.first()->as_Register();

  // See if oop is NULL if it is we need no handle

  if (src.first()->is_stack()) {

    // Oop is already on the stack as an argument
    int offset_in_older_frame = src.first()->reg2stack() + SharedRuntime::out_preserve_stack_slots();
    map->set_oop(VMRegImpl::stack2reg(offset_in_older_frame + framesize_in_slots));
    if (is_receiver) {
      *receiver_offset = (offset_in_older_frame + framesize_in_slots) * VMRegImpl::stack_slot_size;
    }

    __ ldr(rscratch1, Address(rfp, reg2offset_in(src.first())));
    __ lea(rHandle, Address(rfp, reg2offset_in(src.first())));
    // conditionally move a NULL
    __ cmp(rscratch1, zr);
    __ csel(rHandle, zr, rHandle, Assembler::EQ);
  } else {

    // Oop is in an a register we must store it to the space we reserve
    // on the stack for oop_handles and pass a handle if oop is non-NULL

    const Register rOop = src.first()->as_Register();
    int oop_slot;
    if (rOop == j_rarg0)
      oop_slot = 0;
    else if (rOop == j_rarg1)
      oop_slot = 1;
    else if (rOop == j_rarg2)
      oop_slot = 2;
    else if (rOop == j_rarg3)
      oop_slot = 3;
    else if (rOop == j_rarg4)
      oop_slot = 4;
    else if (rOop == j_rarg5)
      oop_slot = 5;
    else if (rOop == j_rarg6)
      oop_slot = 6;
    else {
      assert(rOop == j_rarg7, "wrong register");
      oop_slot = 7;
    }

    oop_slot = oop_slot * VMRegImpl::slots_per_word + oop_handle_offset;
    int offset = oop_slot*VMRegImpl::stack_slot_size;

    map->set_oop(VMRegImpl::stack2reg(oop_slot));
    // Store oop in handle area, may be NULL
    __ str(rOop, Address(sp, offset));
    if (is_receiver) {
      *receiver_offset = offset;
    }

    __ cmp(rOop, zr);
    __ lea(rHandle, Address(sp, offset));
    // conditionally move a NULL
    __ csel(rHandle, zr, rHandle, Assembler::EQ);
  }

  // If arg is on the stack then place it otherwise it is already in correct reg.
  if (dst.first()->is_stack()) {
    __ str(rHandle, Address(sp, reg2offset_out(dst.first())));
  }
}

// A float arg may have to do float reg int reg conversion
static void float_move(MacroAssembler* masm, VMRegPair src, VMRegPair dst) {
  assert(src.first()->is_stack() && dst.first()->is_stack() ||
         src.first()->is_reg() && dst.first()->is_reg(), "Unexpected error");
  if (src.first()->is_stack()) {
    if (dst.first()->is_stack()) {
      __ ldrw(rscratch1, Address(rfp, reg2offset_in(src.first())));
      __ strw(rscratch1, Address(sp, reg2offset_out(dst.first())));
    } else {
      ShouldNotReachHere();
    }
  } else if (src.first() != dst.first()) {
    if (src.is_single_phys_reg() && dst.is_single_phys_reg())
      __ fmovs(dst.first()->as_FloatRegister(), src.first()->as_FloatRegister());
    else
      ShouldNotReachHere();
  }
}

// A long move
static void long_move(MacroAssembler* masm, VMRegPair src, VMRegPair dst) {
  if (src.first()->is_stack()) {
    if (dst.first()->is_stack()) {
      // stack to stack
      __ ldr(rscratch1, Address(rfp, reg2offset_in(src.first())));
      __ str(rscratch1, Address(sp, reg2offset_out(dst.first())));
    } else {
      // stack to reg
      __ ldr(dst.first()->as_Register(), Address(rfp, reg2offset_in(src.first())));
    }
  } else if (dst.first()->is_stack()) {
    // reg to stack
    // Do we really have to sign extend???
    // __ movslq(src.first()->as_Register(), src.first()->as_Register());
    __ str(src.first()->as_Register(), Address(sp, reg2offset_out(dst.first())));
  } else {
    if (dst.first() != src.first()) {
      __ mov(dst.first()->as_Register(), src.first()->as_Register());
    }
  }
}


// A double move
static void double_move(MacroAssembler* masm, VMRegPair src, VMRegPair dst) {
  assert(src.first()->is_stack() && dst.first()->is_stack() ||
         src.first()->is_reg() && dst.first()->is_reg(), "Unexpected error");
  if (src.first()->is_stack()) {
    if (dst.first()->is_stack()) {
      __ ldr(rscratch1, Address(rfp, reg2offset_in(src.first())));
      __ str(rscratch1, Address(sp, reg2offset_out(dst.first())));
    } else {
      ShouldNotReachHere();
    }
  } else if (src.first() != dst.first()) {
    if (src.is_single_phys_reg() && dst.is_single_phys_reg())
      __ fmovd(dst.first()->as_FloatRegister(), src.first()->as_FloatRegister());
    else
      ShouldNotReachHere();
  }
}


void SharedRuntime::save_native_result(MacroAssembler *masm, BasicType ret_type, int frame_slots) {
  // We always ignore the frame_slots arg and just use the space just below frame pointer
  // which by this time is free to use
  switch (ret_type) {
  case T_FLOAT:
    __ strs(v0, Address(rfp, -wordSize));
    break;
  case T_DOUBLE:
    __ strd(v0, Address(rfp, -wordSize));
    break;
  case T_VOID:  break;
  default: {
    __ str(r0, Address(rfp, -wordSize));
    }
  }
}

void SharedRuntime::restore_native_result(MacroAssembler *masm, BasicType ret_type, int frame_slots) {
  // We always ignore the frame_slots arg and just use the space just below frame pointer
  // which by this time is free to use
  switch (ret_type) {
  case T_FLOAT:
    __ ldrs(v0, Address(rfp, -wordSize));
    break;
  case T_DOUBLE:
    __ ldrd(v0, Address(rfp, -wordSize));
    break;
  case T_VOID:  break;
  default: {
    __ ldr(r0, Address(rfp, -wordSize));
    }
  }
}
static void save_args(MacroAssembler *masm, int arg_count, int first_arg, VMRegPair *args) {
  RegSet x;
  for ( int i = first_arg ; i < arg_count ; i++ ) {
    if (args[i].first()->is_Register()) {
      x = x + args[i].first()->as_Register();
    } else if (args[i].first()->is_FloatRegister()) {
      __ strd(args[i].first()->as_FloatRegister(), Address(__ pre(sp, -2 * wordSize)));
    }
  }
  __ push(x, sp);
}

static void restore_args(MacroAssembler *masm, int arg_count, int first_arg, VMRegPair *args) {
  RegSet x;
  for ( int i = first_arg ; i < arg_count ; i++ ) {
    if (args[i].first()->is_Register()) {
      x = x + args[i].first()->as_Register();
    } else {
      ;
    }
  }
  __ pop(x, sp);
  for ( int i = arg_count - 1 ; i >= first_arg ; i-- ) {
    if (args[i].first()->is_Register()) {
      ;
    } else if (args[i].first()->is_FloatRegister()) {
      __ ldrd(args[i].first()->as_FloatRegister(), Address(__ post(sp, 2 * wordSize)));
    }
  }
}


// Check GCLocker::needs_gc and enter the runtime if it's true.  This
// keeps a new JNI critical region from starting until a GC has been
// forced.  Save down any oops in registers and describe them in an
// OopMap.
static void check_needs_gc_for_critical_native(MacroAssembler* masm,
                                               int stack_slots,
                                               int total_c_args,
                                               int total_in_args,
                                               int arg_save_area,
                                               OopMapSet* oop_maps,
                                               VMRegPair* in_regs,
                                               BasicType* in_sig_bt) { Unimplemented(); }

// Unpack an array argument into a pointer to the body and the length
// if the array is non-null, otherwise pass 0 for both.
static void unpack_array_argument(MacroAssembler* masm, VMRegPair reg, BasicType in_elem_type, VMRegPair body_arg, VMRegPair length_arg) { Unimplemented(); }


class ComputeMoveOrder: public StackObj {
  class MoveOperation: public ResourceObj {
    friend class ComputeMoveOrder;
   private:
    VMRegPair        _src;
    VMRegPair        _dst;
    int              _src_index;
    int              _dst_index;
    bool             _processed;
    MoveOperation*  _next;
    MoveOperation*  _prev;

    static int get_id(VMRegPair r) { Unimplemented(); return 0; }

   public:
    MoveOperation(int src_index, VMRegPair src, int dst_index, VMRegPair dst):
      _src(src)
    , _dst(dst)
    , _src_index(src_index)
    , _dst_index(dst_index)
    , _processed(false)
    , _next(NULL)
    , _prev(NULL) { Unimplemented(); }

    VMRegPair src() const              { Unimplemented(); return _src; }
    int src_id() const                 { Unimplemented(); return 0; }
    int src_index() const              { Unimplemented(); return 0; }
    VMRegPair dst() const              { Unimplemented(); return _src; }
    void set_dst(int i, VMRegPair dst) { Unimplemented(); }
    int dst_index() const              { Unimplemented(); return 0; }
    int dst_id() const                 { Unimplemented(); return 0; }
    MoveOperation* next() const        { Unimplemented(); return 0; }
    MoveOperation* prev() const        { Unimplemented(); return 0; }
    void set_processed()               { Unimplemented(); }
    bool is_processed() const          { Unimplemented(); return 0; }

    // insert
    void break_cycle(VMRegPair temp_register) { Unimplemented(); }

    void link(GrowableArray<MoveOperation*>& killer) { Unimplemented(); }
  };

 private:
  GrowableArray<MoveOperation*> edges;

 public:
  ComputeMoveOrder(int total_in_args, VMRegPair* in_regs, int total_c_args, VMRegPair* out_regs,
                    BasicType* in_sig_bt, GrowableArray<int>& arg_order, VMRegPair tmp_vmreg) { Unimplemented(); }

  // Collected all the move operations
  void add_edge(int src_index, VMRegPair src, int dst_index, VMRegPair dst) { Unimplemented(); }

  // Walk the edges breaking cycles between moves.  The result list
  // can be walked in order to produce the proper set of loads
  GrowableArray<MoveOperation*>* get_store_order(VMRegPair temp_register) { Unimplemented(); return 0; }
};


static void rt_call(MacroAssembler* masm, address dest) {
  CodeBlob *cb = CodeCache::find_blob(dest);
  if (cb) {
    __ far_call(RuntimeAddress(dest));
  } else {
    __ lea(rscratch1, RuntimeAddress(dest));
    __ blr(rscratch1);
    __ maybe_isb();
  }
}

static void verify_oop_args(MacroAssembler* masm,
                            const methodHandle& method,
                            const BasicType* sig_bt,
                            const VMRegPair* regs) {
  Register temp_reg = r19;  // not part of any compiled calling seq
  if (VerifyOops) {
    for (int i = 0; i < method->size_of_parameters(); i++) {
      if (sig_bt[i] == T_OBJECT ||
          sig_bt[i] == T_ARRAY) {
        VMReg r = regs[i].first();
        assert(r->is_valid(), "bad oop arg");
        if (r->is_stack()) {
          __ ldr(temp_reg, Address(sp, r->reg2stack() * VMRegImpl::stack_slot_size));
          __ verify_oop(temp_reg);
        } else {
          __ verify_oop(r->as_Register());
        }
      }
    }
  }
}

static void gen_special_dispatch(MacroAssembler* masm,
                                 const methodHandle& method,
                                 const BasicType* sig_bt,
                                 const VMRegPair* regs) {
  verify_oop_args(masm, method, sig_bt, regs);
  vmIntrinsics::ID iid = method->intrinsic_id();

  // Now write the args into the outgoing interpreter space
  bool     has_receiver   = false;
  Register receiver_reg   = noreg;
  int      member_arg_pos = -1;
  Register member_reg     = noreg;
  int      ref_kind       = MethodHandles::signature_polymorphic_intrinsic_ref_kind(iid);
  if (ref_kind != 0) {
    member_arg_pos = method->size_of_parameters() - 1;  // trailing MemberName argument
    member_reg = r19;  // known to be free at this point
    has_receiver = MethodHandles::ref_kind_has_receiver(ref_kind);
  } else if (iid == vmIntrinsics::_invokeBasic) {
    has_receiver = true;
  } else {
    fatal("unexpected intrinsic id %d", iid);
  }

  if (member_reg != noreg) {
    // Load the member_arg into register, if necessary.
    SharedRuntime::check_member_name_argument_is_last_argument(method, sig_bt, regs);
    VMReg r = regs[member_arg_pos].first();
    if (r->is_stack()) {
      __ ldr(member_reg, Address(sp, r->reg2stack() * VMRegImpl::stack_slot_size));
    } else {
      // no data motion is needed
      member_reg = r->as_Register();
    }
  }

  if (has_receiver) {
    // Make sure the receiver is loaded into a register.
    assert(method->size_of_parameters() > 0, "oob");
    assert(sig_bt[0] == T_OBJECT, "receiver argument must be an object");
    VMReg r = regs[0].first();
    assert(r->is_valid(), "bad receiver arg");
    if (r->is_stack()) {
      // Porting note:  This assumes that compiled calling conventions always
      // pass the receiver oop in a register.  If this is not true on some
      // platform, pick a temp and load the receiver from stack.
      fatal("receiver always in a register");
      receiver_reg = r2;  // known to be free at this point
      __ ldr(receiver_reg, Address(sp, r->reg2stack() * VMRegImpl::stack_slot_size));
    } else {
      // no data motion is needed
      receiver_reg = r->as_Register();
    }
  }

  // Figure out which address we are really jumping to:
  MethodHandles::generate_method_handle_dispatch(masm, iid,
                                                 receiver_reg, member_reg, /*for_compiler_entry:*/ true);
}

// ---------------------------------------------------------------------------
// Generate a native wrapper for a given method.  The method takes arguments
// in the Java compiled code convention, marshals them to the native
// convention (handlizes oops, etc), transitions to native, makes the call,
// returns to java state (possibly blocking), unhandlizes any result and
// returns.
//
// Critical native functions are a shorthand for the use of
// GetPrimtiveArrayCritical and disallow the use of any other JNI
// functions.  The wrapper is expected to unpack the arguments before
// passing them to the callee and perform checks before and after the
// native call to ensure that they GCLocker
// lock_critical/unlock_critical semantics are followed.  Some other
// parts of JNI setup are skipped like the tear down of the JNI handle
// block and the check for pending exceptions it's impossible for them
// to be thrown.
//
// They are roughly structured like this:
//    if (GCLocker::needs_gc())
//      SharedRuntime::block_for_jni_critical();
//    tranistion to thread_in_native
//    unpack arrray arguments and call native entry point
//    check for safepoint in progress
//    check if any thread suspend flags are set
//      call into JVM and possible unlock the JNI critical
//      if a GC was suppressed while in the critical native.
//    transition back to thread_in_Java
//    return to caller
//
nmethod* SharedRuntime::generate_native_wrapper(MacroAssembler* masm,
                                                const methodHandle& method,
                                                int compile_id,
                                                BasicType* in_sig_bt,
                                                VMRegPair* in_regs,
                                                BasicType ret_type,
                                                address critical_entry) {
  if (method->is_method_handle_intrinsic()) {
    vmIntrinsics::ID iid = method->intrinsic_id();
    intptr_t start = (intptr_t)__ pc();
    int vep_offset = ((intptr_t)__ pc()) - start;

    // First instruction must be a nop as it may need to be patched on deoptimisation
    __ nop();
    gen_special_dispatch(masm,
                         method,
                         in_sig_bt,
                         in_regs);
    int frame_complete = ((intptr_t)__ pc()) - start;  // not complete, period
    __ flush();
    int stack_slots = SharedRuntime::out_preserve_stack_slots();  // no out slots at all, actually
    return nmethod::new_native_nmethod(method,
                                       compile_id,
                                       masm->code(),
                                       vep_offset,
                                       frame_complete,
                                       stack_slots / VMRegImpl::slots_per_word,
                                       in_ByteSize(-1),
                                       in_ByteSize(-1),
                                       (OopMapSet*)NULL);
  }
  bool is_critical_native = true;
  address native_func = critical_entry;
  if (native_func == NULL) {
    native_func = method->native_function();
    is_critical_native = false;
  }
  assert(native_func != NULL, "must have function");

  // An OopMap for lock (and class if static)
  OopMapSet *oop_maps = new OopMapSet();
  intptr_t start = (intptr_t)__ pc();

  // We have received a description of where all the java arg are located
  // on entry to the wrapper. We need to convert these args to where
  // the jni function will expect them. To figure out where they go
  // we convert the java signature to a C signature by inserting
  // the hidden arguments as arg[0] and possibly arg[1] (static method)

  const int total_in_args = method->size_of_parameters();
  int total_c_args = total_in_args;
  if (!is_critical_native) {
    total_c_args += 1;
    if (method->is_static()) {
      total_c_args++;
    }
  } else {
    for (int i = 0; i < total_in_args; i++) {
      if (in_sig_bt[i] == T_ARRAY) {
        total_c_args++;
      }
    }
  }

  BasicType* out_sig_bt = NEW_RESOURCE_ARRAY(BasicType, total_c_args);
  VMRegPair* out_regs   = NEW_RESOURCE_ARRAY(VMRegPair, total_c_args);
  BasicType* in_elem_bt = NULL;

  int argc = 0;
  if (!is_critical_native) {
    out_sig_bt[argc++] = T_ADDRESS;
    if (method->is_static()) {
      out_sig_bt[argc++] = T_OBJECT;
    }

    for (int i = 0; i < total_in_args ; i++ ) {
      out_sig_bt[argc++] = in_sig_bt[i];
    }
  } else {
    in_elem_bt = NEW_RESOURCE_ARRAY(BasicType, total_in_args);
    SignatureStream ss(method->signature());
    for (int i = 0; i < total_in_args ; i++ ) {
      if (in_sig_bt[i] == T_ARRAY) {
        // Arrays are passed as int, elem* pair
        out_sig_bt[argc++] = T_INT;
        out_sig_bt[argc++] = T_ADDRESS;
        ss.skip_array_prefix(1);  // skip one '['
        assert(ss.is_primitive(), "primitive type expected");
        in_elem_bt[i] = ss.type();
      } else {
        out_sig_bt[argc++] = in_sig_bt[i];
        in_elem_bt[i] = T_VOID;
      }
      if (in_sig_bt[i] != T_VOID) {
        assert(in_sig_bt[i] == ss.type() ||
               in_sig_bt[i] == T_ARRAY, "must match");
        ss.next();
      }
    }
  }

  // Now figure out where the args must be stored and how much stack space
  // they require.
  int out_arg_slots;
  out_arg_slots = c_calling_convention(out_sig_bt, out_regs, NULL, total_c_args);

  // Compute framesize for the wrapper.  We need to handlize all oops in
  // incoming registers

  // Calculate the total number of stack slots we will need.

  // First count the abi requirement plus all of the outgoing args
  int stack_slots = SharedRuntime::out_preserve_stack_slots() + out_arg_slots;

  // Now the space for the inbound oop handle area
  int total_save_slots = 8 * VMRegImpl::slots_per_word;  // 8 arguments passed in registers
  if (is_critical_native) {
    // Critical natives may have to call out so they need a save area
    // for register arguments.
    int double_slots = 0;
    int single_slots = 0;
    for ( int i = 0; i < total_in_args; i++) {
      if (in_regs[i].first()->is_Register()) {
        const Register reg = in_regs[i].first()->as_Register();
        switch (in_sig_bt[i]) {
          case T_BOOLEAN:
          case T_BYTE:
          case T_SHORT:
          case T_CHAR:
          case T_INT:  single_slots++; break;
          case T_ARRAY:  // specific to LP64 (7145024)
          case T_LONG: double_slots++; break;
          default:  ShouldNotReachHere();
        }
      } else if (in_regs[i].first()->is_FloatRegister()) {
        ShouldNotReachHere();
      }
    }
    total_save_slots = double_slots * 2 + single_slots;
    // align the save area
    if (double_slots != 0) {
      stack_slots = align_up(stack_slots, 2);
    }
  }

  int oop_handle_offset = stack_slots;
  stack_slots += total_save_slots;

  // Now any space we need for handlizing a klass if static method

  int klass_slot_offset = 0;
  int klass_offset = -1;
  int lock_slot_offset = 0;
  bool is_static = false;

  if (method->is_static()) {
    klass_slot_offset = stack_slots;
    stack_slots += VMRegImpl::slots_per_word;
    klass_offset = klass_slot_offset * VMRegImpl::stack_slot_size;
    is_static = true;
  }

  // Plus a lock if needed

  if (method->is_synchronized()) {
    lock_slot_offset = stack_slots;
    stack_slots += VMRegImpl::slots_per_word;
  }

  // Now a place (+2) to save return values or temp during shuffling
  // + 4 for return address (which we own) and saved rfp
  stack_slots += 6;

  // Ok The space we have allocated will look like:
  //
  //
  // FP-> |                     |
  //      |---------------------|
  //      | 2 slots for moves   |
  //      |---------------------|
  //      | lock box (if sync)  |
  //      |---------------------| <- lock_slot_offset
  //      | klass (if static)   |
  //      |---------------------| <- klass_slot_offset
  //      | oopHandle area      |
  //      |---------------------| <- oop_handle_offset (8 java arg registers)
  //      | outbound memory     |
  //      | based arguments     |
  //      |                     |
  //      |---------------------|
  //      |                     |
  // SP-> | out_preserved_slots |
  //
  //


  // Now compute actual number of stack words we need rounding to make
  // stack properly aligned.
  stack_slots = align_up(stack_slots, StackAlignmentInSlots);

  int stack_size = stack_slots * VMRegImpl::stack_slot_size;

  // First thing make an ic check to see if we should even be here

  // We are free to use all registers as temps without saving them and
  // restoring them except rfp. rfp is the only callee save register
  // as far as the interpreter and the compiler(s) are concerned.


  const Register ic_reg = rscratch2;
  const Register receiver = j_rarg0;

  Label hit;
  Label exception_pending;

  assert_different_registers(ic_reg, receiver, rscratch1);
  __ verify_oop(receiver);
  __ cmp_klass(receiver, ic_reg, rscratch1);
  __ br(Assembler::EQ, hit);

  __ far_jump(RuntimeAddress(SharedRuntime::get_ic_miss_stub()));

  // Verified entry point must be aligned
  __ align(8);

  __ bind(hit);

  int vep_offset = ((intptr_t)__ pc()) - start;

  // If we have to make this method not-entrant we'll overwrite its
  // first instruction with a jump.  For this action to be legal we
  // must ensure that this first instruction is a B, BL, NOP, BKPT,
  // SVC, HVC, or SMC.  Make it a NOP.
  __ nop();

  if (VM_Version::supports_fast_class_init_checks() && method->needs_clinit_barrier()) {
    Label L_skip_barrier;
    __ mov_metadata(rscratch2, method->method_holder()); // InstanceKlass*
    __ clinit_barrier(rscratch2, rscratch1, &L_skip_barrier);
    __ far_jump(RuntimeAddress(SharedRuntime::get_handle_wrong_method_stub()));

    __ bind(L_skip_barrier);
  }

  // Generate stack overflow check
  if (UseStackBanging) {
<<<<<<< HEAD
    __ bang_stack_with_offset((int)JavaThread::stack_shadow_zone_size());
=======
    __ bang_stack_with_offset(StackOverflow::stack_shadow_zone_size());
>>>>>>> 5351ba6c
  } else {
    Unimplemented();
  }

  // Generate a new frame for the wrapper.
  __ enter();
  // -2 because return address is already present and so is saved rfp
  __ sub(sp, sp, stack_size - 2*wordSize);

  BarrierSetAssembler* bs = BarrierSet::barrier_set()->barrier_set_assembler();
  bs->nmethod_entry_barrier(masm);

  // Frame is now completed as far as size and linkage.
  int frame_complete = ((intptr_t)__ pc()) - start;

  // We use r20 as the oop handle for the receiver/klass
  // It is callee save so it survives the call to native

  const Register oop_handle_reg = r20;

  if (is_critical_native) {
    check_needs_gc_for_critical_native(masm, stack_slots, total_c_args, total_in_args,
                                       oop_handle_offset, oop_maps, in_regs, in_sig_bt);
  }

  //
  // We immediately shuffle the arguments so that any vm call we have to
  // make from here on out (sync slow path, jvmti, etc.) we will have
  // captured the oops from our caller and have a valid oopMap for
  // them.

  // -----------------
  // The Grand Shuffle

  // The Java calling convention is either equal (linux) or denser (win64) than the
  // c calling convention. However the because of the jni_env argument the c calling
  // convention always has at least one more (and two for static) arguments than Java.
  // Therefore if we move the args from java -> c backwards then we will never have
  // a register->register conflict and we don't have to build a dependency graph
  // and figure out how to break any cycles.
  //

  // Record esp-based slot for receiver on stack for non-static methods
  int receiver_offset = -1;

  // This is a trick. We double the stack slots so we can claim
  // the oops in the caller's frame. Since we are sure to have
  // more args than the caller doubling is enough to make
  // sure we can capture all the incoming oop args from the
  // caller.
  //
  OopMap* map = new OopMap(stack_slots * 2, 0 /* arg_slots*/);

  // Mark location of rfp (someday)
  // map->set_callee_saved(VMRegImpl::stack2reg( stack_slots - 2), stack_slots * 2, 0, vmreg(rfp));


  int float_args = 0;
  int int_args = 0;

#ifdef ASSERT
  bool reg_destroyed[RegisterImpl::number_of_registers];
  bool freg_destroyed[FloatRegisterImpl::number_of_registers];
  for ( int r = 0 ; r < RegisterImpl::number_of_registers ; r++ ) {
    reg_destroyed[r] = false;
  }
  for ( int f = 0 ; f < FloatRegisterImpl::number_of_registers ; f++ ) {
    freg_destroyed[f] = false;
  }

#endif /* ASSERT */

  // This may iterate in two different directions depending on the
  // kind of native it is.  The reason is that for regular JNI natives
  // the incoming and outgoing registers are offset upwards and for
  // critical natives they are offset down.
  GrowableArray<int> arg_order(2 * total_in_args);
  VMRegPair tmp_vmreg;
  tmp_vmreg.set2(r19->as_VMReg());

  if (!is_critical_native) {
    for (int i = total_in_args - 1, c_arg = total_c_args - 1; i >= 0; i--, c_arg--) {
      arg_order.push(i);
      arg_order.push(c_arg);
    }
  } else {
    // Compute a valid move order, using tmp_vmreg to break any cycles
    ComputeMoveOrder cmo(total_in_args, in_regs, total_c_args, out_regs, in_sig_bt, arg_order, tmp_vmreg);
  }

  int temploc = -1;
  for (int ai = 0; ai < arg_order.length(); ai += 2) {
    int i = arg_order.at(ai);
    int c_arg = arg_order.at(ai + 1);
    __ block_comment(err_msg("move %d -> %d", i, c_arg));
    if (c_arg == -1) {
      assert(is_critical_native, "should only be required for critical natives");
      // This arg needs to be moved to a temporary
      __ mov(tmp_vmreg.first()->as_Register(), in_regs[i].first()->as_Register());
      in_regs[i] = tmp_vmreg;
      temploc = i;
      continue;
    } else if (i == -1) {
      assert(is_critical_native, "should only be required for critical natives");
      // Read from the temporary location
      assert(temploc != -1, "must be valid");
      i = temploc;
      temploc = -1;
    }
#ifdef ASSERT
    if (in_regs[i].first()->is_Register()) {
      assert(!reg_destroyed[in_regs[i].first()->as_Register()->encoding()], "destroyed reg!");
    } else if (in_regs[i].first()->is_FloatRegister()) {
      assert(!freg_destroyed[in_regs[i].first()->as_FloatRegister()->encoding()], "destroyed reg!");
    }
    if (out_regs[c_arg].first()->is_Register()) {
      reg_destroyed[out_regs[c_arg].first()->as_Register()->encoding()] = true;
    } else if (out_regs[c_arg].first()->is_FloatRegister()) {
      freg_destroyed[out_regs[c_arg].first()->as_FloatRegister()->encoding()] = true;
    }
#endif /* ASSERT */
    switch (in_sig_bt[i]) {
      case T_ARRAY:
        if (is_critical_native) {
          unpack_array_argument(masm, in_regs[i], in_elem_bt[i], out_regs[c_arg + 1], out_regs[c_arg]);
          c_arg++;
#ifdef ASSERT
          if (out_regs[c_arg].first()->is_Register()) {
            reg_destroyed[out_regs[c_arg].first()->as_Register()->encoding()] = true;
          } else if (out_regs[c_arg].first()->is_FloatRegister()) {
            freg_destroyed[out_regs[c_arg].first()->as_FloatRegister()->encoding()] = true;
          }
#endif
          int_args++;
          break;
        }
      case T_OBJECT:
        assert(!is_critical_native, "no oop arguments");
        object_move(masm, map, oop_handle_offset, stack_slots, in_regs[i], out_regs[c_arg],
                    ((i == 0) && (!is_static)),
                    &receiver_offset);
        int_args++;
        break;
      case T_VOID:
        break;

      case T_FLOAT:
        float_move(masm, in_regs[i], out_regs[c_arg]);
        float_args++;
        break;

      case T_DOUBLE:
        assert( i + 1 < total_in_args &&
                in_sig_bt[i + 1] == T_VOID &&
                out_sig_bt[c_arg+1] == T_VOID, "bad arg list");
        double_move(masm, in_regs[i], out_regs[c_arg]);
        float_args++;
        break;

      case T_LONG :
        long_move(masm, in_regs[i], out_regs[c_arg]);
        int_args++;
        break;

      case T_ADDRESS: assert(false, "found T_ADDRESS in java args");

      default:
        move32_64(masm, in_regs[i], out_regs[c_arg]);
        int_args++;
    }
  }

  // point c_arg at the first arg that is already loaded in case we
  // need to spill before we call out
  int c_arg = total_c_args - total_in_args;

  // Pre-load a static method's oop into c_rarg1.
  if (method->is_static() && !is_critical_native) {

    //  load oop into a register
    __ movoop(c_rarg1,
              JNIHandles::make_local(method->method_holder()->java_mirror()),
              /*immediate*/true);

    // Now handlize the static class mirror it's known not-null.
    __ str(c_rarg1, Address(sp, klass_offset));
    map->set_oop(VMRegImpl::stack2reg(klass_slot_offset));

    // Now get the handle
    __ lea(c_rarg1, Address(sp, klass_offset));
    // and protect the arg if we must spill
    c_arg--;
  }

  // Change state to native (we save the return address in the thread, since it might not
  // be pushed on the stack when we do a stack traversal).
  // We use the same pc/oopMap repeatedly when we call out

  Label native_return;
  __ set_last_Java_frame(sp, noreg, native_return, rscratch1);

  Label dtrace_method_entry, dtrace_method_entry_done;
  {
    uint64_t offset;
    __ adrp(rscratch1, ExternalAddress((address)&DTraceMethodProbes), offset);
    __ ldrb(rscratch1, Address(rscratch1, offset));
    __ cbnzw(rscratch1, dtrace_method_entry);
    __ bind(dtrace_method_entry_done);
  }

  // RedefineClasses() tracing support for obsolete method entry
  if (log_is_enabled(Trace, redefine, class, obsolete)) {
    // protect the args we've loaded
    save_args(masm, total_c_args, c_arg, out_regs);
    __ mov_metadata(c_rarg1, method());
    __ call_VM_leaf(
      CAST_FROM_FN_PTR(address, SharedRuntime::rc_trace_method_entry),
      rthread, c_rarg1);
    restore_args(masm, total_c_args, c_arg, out_regs);
  }

  // Lock a synchronized method

  // Register definitions used by locking and unlocking

  const Register swap_reg = r0;
  const Register obj_reg  = r19;  // Will contain the oop
  const Register lock_reg = r13;  // Address of compiler lock object (BasicLock)
  const Register old_hdr  = r13;  // value of old header at unlock time
  const Register tmp = lr;

  Label slow_path_lock;
  Label lock_done;

  if (method->is_synchronized()) {
    assert(!is_critical_native, "unhandled");

    const int mark_word_offset = BasicLock::displaced_header_offset_in_bytes();

    // Get the handle (the 2nd argument)
    __ mov(oop_handle_reg, c_rarg1);

    // Get address of the box

    __ lea(lock_reg, Address(sp, lock_slot_offset * VMRegImpl::stack_slot_size));

    // Load the oop from the handle
    __ ldr(obj_reg, Address(oop_handle_reg, 0));

    __ resolve(IS_NOT_NULL, obj_reg);

    if (UseBiasedLocking) {
      __ biased_locking_enter(lock_reg, obj_reg, swap_reg, tmp, false, lock_done, &slow_path_lock);
    }

    // Load (object->mark() | 1) into swap_reg %r0
    __ ldr(rscratch1, Address(obj_reg, oopDesc::mark_offset_in_bytes()));
    __ orr(swap_reg, rscratch1, 1);

    // Save (object->mark() | 1) into BasicLock's displaced header
    __ str(swap_reg, Address(lock_reg, mark_word_offset));

    // src -> dest iff dest == r0 else r0 <- dest
    { Label here;
      __ cmpxchg_obj_header(r0, lock_reg, obj_reg, rscratch1, lock_done, /*fallthrough*/NULL);
    }

    // Hmm should this move to the slow path code area???

    // Test if the oopMark is an obvious stack pointer, i.e.,
    //  1) (mark & 3) == 0, and
    //  2) sp <= mark < mark + os::pagesize()
    // These 3 tests can be done by evaluating the following
    // expression: ((mark - sp) & (3 - os::vm_page_size())),
    // assuming both stack pointer and pagesize have their
    // least significant 2 bits clear.
    // NOTE: the oopMark is in swap_reg %r0 as the result of cmpxchg

    __ sub(swap_reg, sp, swap_reg);
    __ neg(swap_reg, swap_reg);
    __ ands(swap_reg, swap_reg, 3 - os::vm_page_size());

    // Save the test result, for recursive case, the result is zero
    __ str(swap_reg, Address(lock_reg, mark_word_offset));
    __ br(Assembler::NE, slow_path_lock);

    // Slow path will re-enter here

    __ bind(lock_done);
  }


  // Finally just about ready to make the JNI call

  // get JNIEnv* which is first argument to native
  if (!is_critical_native) {
    __ lea(c_rarg0, Address(rthread, in_bytes(JavaThread::jni_environment_offset())));
  }

  // Now set thread in native
  __ mov(rscratch1, _thread_in_native);
  __ lea(rscratch2, Address(rthread, JavaThread::thread_state_offset()));
  __ stlrw(rscratch1, rscratch2);

  rt_call(masm, native_func);

  __ bind(native_return);

  intptr_t return_pc = (intptr_t) __ pc();
  oop_maps->add_gc_map(return_pc - start, map);

  // Unpack native results.
  switch (ret_type) {
  case T_BOOLEAN: __ c2bool(r0);                     break;
  case T_CHAR   : __ ubfx(r0, r0, 0, 16);            break;
  case T_BYTE   : __ sbfx(r0, r0, 0, 8);             break;
  case T_SHORT  : __ sbfx(r0, r0, 0, 16);            break;
  case T_INT    : __ sbfx(r0, r0, 0, 32);            break;
  case T_DOUBLE :
  case T_FLOAT  :
    // Result is in v0 we'll save as needed
    break;
  case T_ARRAY:                 // Really a handle
  case T_OBJECT:                // Really a handle
      break; // can't de-handlize until after safepoint check
  case T_VOID: break;
  case T_LONG: break;
  default       : ShouldNotReachHere();
  }

  // Switch thread to "native transition" state before reading the synchronization state.
  // This additional state is necessary because reading and testing the synchronization
  // state is not atomic w.r.t. GC, as this scenario demonstrates:
  //     Java thread A, in _thread_in_native state, loads _not_synchronized and is preempted.
  //     VM thread changes sync state to synchronizing and suspends threads for GC.
  //     Thread A is resumed to finish this native method, but doesn't block here since it
  //     didn't see any synchronization is progress, and escapes.
  __ mov(rscratch1, _thread_in_native_trans);

  __ strw(rscratch1, Address(rthread, JavaThread::thread_state_offset()));

  // Force this write out before the read below
  __ dmb(Assembler::ISH);

  if (UseSVE > 0) {
    // Make sure that jni code does not change SVE vector length.
    __ verify_sve_vector_length();
  }

  // check for safepoint operation in progress and/or pending suspend requests
  Label safepoint_in_progress, safepoint_in_progress_done;
  {
    __ safepoint_poll_acquire(safepoint_in_progress);
    __ ldrw(rscratch1, Address(rthread, JavaThread::suspend_flags_offset()));
    __ cbnzw(rscratch1, safepoint_in_progress);
    __ bind(safepoint_in_progress_done);
  }

  // change thread state
  Label after_transition;
  __ mov(rscratch1, _thread_in_Java);
  __ lea(rscratch2, Address(rthread, JavaThread::thread_state_offset()));
  __ stlrw(rscratch1, rscratch2);
  __ bind(after_transition);

  Label reguard;
  Label reguard_done;
  __ ldrb(rscratch1, Address(rthread, JavaThread::stack_guard_state_offset()));
  __ cmpw(rscratch1, StackOverflow::stack_guard_yellow_reserved_disabled);
  __ br(Assembler::EQ, reguard);
  __ bind(reguard_done);

  // native result if any is live

  // Unlock
  Label unlock_done;
  Label slow_path_unlock;
  if (method->is_synchronized()) {

    // Get locked oop from the handle we passed to jni
    __ ldr(obj_reg, Address(oop_handle_reg, 0));

    __ resolve(IS_NOT_NULL, obj_reg);

    Label done;

    if (UseBiasedLocking) {
      __ biased_locking_exit(obj_reg, old_hdr, done);
    }

    // Simple recursive lock?

    __ ldr(rscratch1, Address(sp, lock_slot_offset * VMRegImpl::stack_slot_size));
    __ cbz(rscratch1, done);

    // Must save r0 if if it is live now because cmpxchg must use it
    if (ret_type != T_FLOAT && ret_type != T_DOUBLE && ret_type != T_VOID) {
      save_native_result(masm, ret_type, stack_slots);
    }


    // get address of the stack lock
    __ lea(r0, Address(sp, lock_slot_offset * VMRegImpl::stack_slot_size));
    //  get old displaced header
    __ ldr(old_hdr, Address(r0, 0));

    // Atomic swap old header if oop still contains the stack lock
    Label succeed;
    __ cmpxchg_obj_header(r0, old_hdr, obj_reg, rscratch1, succeed, &slow_path_unlock);
    __ bind(succeed);

    // slow path re-enters here
    __ bind(unlock_done);
    if (ret_type != T_FLOAT && ret_type != T_DOUBLE && ret_type != T_VOID) {
      restore_native_result(masm, ret_type, stack_slots);
    }

    __ bind(done);
  }

  Label dtrace_method_exit, dtrace_method_exit_done;
  {
    uint64_t offset;
    __ adrp(rscratch1, ExternalAddress((address)&DTraceMethodProbes), offset);
    __ ldrb(rscratch1, Address(rscratch1, offset));
    __ cbnzw(rscratch1, dtrace_method_exit);
    __ bind(dtrace_method_exit_done);
  }

  __ reset_last_Java_frame(false);

  // Unbox oop result, e.g. JNIHandles::resolve result.
  if (is_reference_type(ret_type)) {
    __ resolve_jobject(r0, rthread, rscratch2);
  }

  if (CheckJNICalls) {
    // clear_pending_jni_exception_check
    __ str(zr, Address(rthread, JavaThread::pending_jni_exception_check_fn_offset()));
  }

  if (!is_critical_native) {
    // reset handle block
    __ ldr(r2, Address(rthread, JavaThread::active_handles_offset()));
    __ str(zr, Address(r2, JNIHandleBlock::top_offset_in_bytes()));
  }

  __ leave();

  if (!is_critical_native) {
    // Any exception pending?
    __ ldr(rscratch1, Address(rthread, in_bytes(Thread::pending_exception_offset())));
    __ cbnz(rscratch1, exception_pending);
  }

  // We're done
  __ ret(lr);

  // Unexpected paths are out of line and go here

  if (!is_critical_native) {
    // forward the exception
    __ bind(exception_pending);

    // and forward the exception
    __ far_jump(RuntimeAddress(StubRoutines::forward_exception_entry()));
  }

  // Slow path locking & unlocking
  if (method->is_synchronized()) {

    __ block_comment("Slow path lock {");
    __ bind(slow_path_lock);

    // has last_Java_frame setup. No exceptions so do vanilla call not call_VM
    // args are (oop obj, BasicLock* lock, JavaThread* thread)

    // protect the args we've loaded
    save_args(masm, total_c_args, c_arg, out_regs);

    __ mov(c_rarg0, obj_reg);
    __ mov(c_rarg1, lock_reg);
    __ mov(c_rarg2, rthread);

    // Not a leaf but we have last_Java_frame setup as we want
    __ call_VM_leaf(CAST_FROM_FN_PTR(address, SharedRuntime::complete_monitor_locking_C), 3);
    restore_args(masm, total_c_args, c_arg, out_regs);

#ifdef ASSERT
    { Label L;
      __ ldr(rscratch1, Address(rthread, in_bytes(Thread::pending_exception_offset())));
      __ cbz(rscratch1, L);
      __ stop("no pending exception allowed on exit from monitorenter");
      __ bind(L);
    }
#endif
    __ b(lock_done);

    __ block_comment("} Slow path lock");

    __ block_comment("Slow path unlock {");
    __ bind(slow_path_unlock);

    // If we haven't already saved the native result we must save it now as xmm registers
    // are still exposed.

    if (ret_type == T_FLOAT || ret_type == T_DOUBLE ) {
      save_native_result(masm, ret_type, stack_slots);
    }

    __ mov(c_rarg2, rthread);
    __ lea(c_rarg1, Address(sp, lock_slot_offset * VMRegImpl::stack_slot_size));
    __ mov(c_rarg0, obj_reg);

    // Save pending exception around call to VM (which contains an EXCEPTION_MARK)
    // NOTE that obj_reg == r19 currently
    __ ldr(r19, Address(rthread, in_bytes(Thread::pending_exception_offset())));
    __ str(zr, Address(rthread, in_bytes(Thread::pending_exception_offset())));

    rt_call(masm, CAST_FROM_FN_PTR(address, SharedRuntime::complete_monitor_unlocking_C));

#ifdef ASSERT
    {
      Label L;
      __ ldr(rscratch1, Address(rthread, in_bytes(Thread::pending_exception_offset())));
      __ cbz(rscratch1, L);
      __ stop("no pending exception allowed on exit complete_monitor_unlocking_C");
      __ bind(L);
    }
#endif /* ASSERT */

    __ str(r19, Address(rthread, in_bytes(Thread::pending_exception_offset())));

    if (ret_type == T_FLOAT || ret_type == T_DOUBLE ) {
      restore_native_result(masm, ret_type, stack_slots);
    }
    __ b(unlock_done);

    __ block_comment("} Slow path unlock");

  } // synchronized

  // SLOW PATH Reguard the stack if needed

  __ bind(reguard);
  save_native_result(masm, ret_type, stack_slots);
  rt_call(masm, CAST_FROM_FN_PTR(address, SharedRuntime::reguard_yellow_pages));
  restore_native_result(masm, ret_type, stack_slots);
  // and continue
  __ b(reguard_done);

  // SLOW PATH safepoint
  {
    __ block_comment("safepoint {");
    __ bind(safepoint_in_progress);

    // Don't use call_VM as it will see a possible pending exception and forward it
    // and never return here preventing us from clearing _last_native_pc down below.
    //
    save_native_result(masm, ret_type, stack_slots);
    __ mov(c_rarg0, rthread);
#ifndef PRODUCT
  assert(frame::arg_reg_save_area_bytes == 0, "not expecting frame reg save area");
#endif
    if (!is_critical_native) {
      __ lea(rscratch1, RuntimeAddress(CAST_FROM_FN_PTR(address, JavaThread::check_special_condition_for_native_trans)));
    } else {
      __ lea(rscratch1, RuntimeAddress(CAST_FROM_FN_PTR(address, JavaThread::check_special_condition_for_native_trans_and_transition)));
    }
    __ blr(rscratch1);
    __ maybe_isb();
    // Restore any method result value
    restore_native_result(masm, ret_type, stack_slots);

    if (is_critical_native) {
      // The call above performed the transition to thread_in_Java so
      // skip the transition logic above.
      __ b(after_transition);
    }

    __ b(safepoint_in_progress_done);
    __ block_comment("} safepoint");
  }

  // SLOW PATH dtrace support
  {
    __ block_comment("dtrace entry {");
    __ bind(dtrace_method_entry);

    // We have all of the arguments setup at this point. We must not touch any register
    // argument registers at this point (what if we save/restore them there are no oop?

    save_args(masm, total_c_args, c_arg, out_regs);
    __ mov_metadata(c_rarg1, method());
    __ call_VM_leaf(
      CAST_FROM_FN_PTR(address, SharedRuntime::dtrace_method_entry),
      rthread, c_rarg1);
    restore_args(masm, total_c_args, c_arg, out_regs);
    __ b(dtrace_method_entry_done);
    __ block_comment("} dtrace entry");
  }

  {
    __ block_comment("dtrace exit {");
    __ bind(dtrace_method_exit);
    save_native_result(masm, ret_type, stack_slots);
    __ mov_metadata(c_rarg1, method());
    __ call_VM_leaf(
         CAST_FROM_FN_PTR(address, SharedRuntime::dtrace_method_exit),
         rthread, c_rarg1);
    restore_native_result(masm, ret_type, stack_slots);
    __ b(dtrace_method_exit_done);
    __ block_comment("} dtrace exit");
  }


  __ flush();

  nmethod *nm = nmethod::new_native_nmethod(method,
                                            compile_id,
                                            masm->code(),
                                            vep_offset,
                                            frame_complete,
                                            stack_slots / VMRegImpl::slots_per_word,
                                            (is_static ? in_ByteSize(klass_offset) : in_ByteSize(receiver_offset)),
                                            in_ByteSize(lock_slot_offset*VMRegImpl::stack_slot_size),
                                            oop_maps);

  if (is_critical_native) {
    nm->set_lazy_critical_native(true);
  }

  return nm;

}

// this function returns the adjust size (in number of words) to a c2i adapter
// activation for use during deoptimization
int Deoptimization::last_frame_adjust(int callee_parameters, int callee_locals) {
  assert(callee_locals >= callee_parameters,
          "test and remove; got more parms than locals");
  if (callee_locals < callee_parameters)
    return 0;                   // No adjustment for negative locals
  int diff = (callee_locals - callee_parameters) * Interpreter::stackElementWords;
  // diff is counted in stack words
  return align_up(diff, 2);
}


//------------------------------generate_deopt_blob----------------------------
void SharedRuntime::generate_deopt_blob() {
  // Allocate space for the code
  ResourceMark rm;
  // Setup code generation tools
  int pad = 0;
#if INCLUDE_JVMCI
  if (EnableJVMCI || UseAOT) {
    pad += 512; // Increase the buffer size when compiling for JVMCI
  }
#endif
  CodeBuffer buffer("deopt_blob", 2048+pad, 1024);
  MacroAssembler* masm = new MacroAssembler(&buffer);
  int frame_size_in_words;
  OopMap* map = NULL;
  OopMapSet *oop_maps = new OopMapSet();

  // -------------
  // This code enters when returning to a de-optimized nmethod.  A return
  // address has been pushed on the the stack, and return values are in
  // registers.
  // If we are doing a normal deopt then we were called from the patched
  // nmethod from the point we returned to the nmethod. So the return
  // address on the stack is wrong by NativeCall::instruction_size
  // We will adjust the value so it looks like we have the original return
  // address on the stack (like when we eagerly deoptimized).
  // In the case of an exception pending when deoptimizing, we enter
  // with a return address on the stack that points after the call we patched
  // into the exception handler. We have the following register state from,
  // e.g., the forward exception stub (see stubGenerator_x86_64.cpp).
  //    r0: exception oop
  //    r19: exception handler
  //    r3: throwing pc
  // So in this case we simply jam r3 into the useless return address and
  // the stack looks just like we want.
  //
  // At this point we need to de-opt.  We save the argument return
  // registers.  We call the first C routine, fetch_unroll_info().  This
  // routine captures the return values and returns a structure which
  // describes the current frame size and the sizes of all replacement frames.
  // The current frame is compiled code and may contain many inlined
  // functions, each with their own JVM state.  We pop the current frame, then
  // push all the new frames.  Then we call the C routine unpack_frames() to
  // populate these frames.  Finally unpack_frames() returns us the new target
  // address.  Notice that callee-save registers are BLOWN here; they have
  // already been captured in the vframeArray at the time the return PC was
  // patched.
  address start = __ pc();
  Label cont;

  // Prolog for non exception case!

  // Save everything in sight.
  map = RegisterSaver::save_live_registers(masm, 0, &frame_size_in_words);

  // Normal deoptimization.  Save exec mode for unpack_frames.
  __ movw(rcpool, Deoptimization::Unpack_deopt); // callee-saved
  __ b(cont);

  int reexecute_offset = __ pc() - start;
#if INCLUDE_JVMCI && !defined(COMPILER1)
  if (EnableJVMCI && UseJVMCICompiler) {
    // JVMCI does not use this kind of deoptimization
    __ should_not_reach_here();
  }
#endif

  // Reexecute case
  // return address is the pc describes what bci to do re-execute at

  // No need to update map as each call to save_live_registers will produce identical oopmap
  (void) RegisterSaver::save_live_registers(masm, 0, &frame_size_in_words);

  __ movw(rcpool, Deoptimization::Unpack_reexecute); // callee-saved
  __ b(cont);

#if INCLUDE_JVMCI
  Label after_fetch_unroll_info_call;
  int implicit_exception_uncommon_trap_offset = 0;
  int uncommon_trap_offset = 0;

  if (EnableJVMCI || UseAOT) {
    implicit_exception_uncommon_trap_offset = __ pc() - start;

    __ ldr(lr, Address(rthread, in_bytes(JavaThread::jvmci_implicit_exception_pc_offset())));
    __ str(zr, Address(rthread, in_bytes(JavaThread::jvmci_implicit_exception_pc_offset())));

    uncommon_trap_offset = __ pc() - start;

    // Save everything in sight.
    RegisterSaver::save_live_registers(masm, 0, &frame_size_in_words);
    // fetch_unroll_info needs to call last_java_frame()
    Label retaddr;
    __ set_last_Java_frame(sp, noreg, retaddr, rscratch1);

    __ ldrw(c_rarg1, Address(rthread, in_bytes(JavaThread::pending_deoptimization_offset())));
    __ movw(rscratch1, -1);
    __ strw(rscratch1, Address(rthread, in_bytes(JavaThread::pending_deoptimization_offset())));

    __ movw(rcpool, (int32_t)Deoptimization::Unpack_reexecute);
    __ mov(c_rarg0, rthread);
    __ movw(c_rarg2, rcpool); // exec mode
    __ lea(rscratch1,
           RuntimeAddress(CAST_FROM_FN_PTR(address,
                                           Deoptimization::uncommon_trap)));
    __ blr(rscratch1);
    __ bind(retaddr);
    oop_maps->add_gc_map( __ pc()-start, map->deep_copy());

    __ reset_last_Java_frame(false);

    __ b(after_fetch_unroll_info_call);
  } // EnableJVMCI
#endif // INCLUDE_JVMCI

  int exception_offset = __ pc() - start;

  // Prolog for exception case

  // all registers are dead at this entry point, except for r0, and
  // r3 which contain the exception oop and exception pc
  // respectively.  Set them in TLS and fall thru to the
  // unpack_with_exception_in_tls entry point.

  __ str(r3, Address(rthread, JavaThread::exception_pc_offset()));
  __ str(r0, Address(rthread, JavaThread::exception_oop_offset()));

  int exception_in_tls_offset = __ pc() - start;

  // new implementation because exception oop is now passed in JavaThread

  // Prolog for exception case
  // All registers must be preserved because they might be used by LinearScan
  // Exceptiop oop and throwing PC are passed in JavaThread
  // tos: stack at point of call to method that threw the exception (i.e. only
  // args are on the stack, no return address)

  // The return address pushed by save_live_registers will be patched
  // later with the throwing pc. The correct value is not available
  // now because loading it from memory would destroy registers.

  // NB: The SP at this point must be the SP of the method that is
  // being deoptimized.  Deoptimization assumes that the frame created
  // here by save_live_registers is immediately below the method's SP.
  // This is a somewhat fragile mechanism.

  // Save everything in sight.
  map = RegisterSaver::save_live_registers(masm, 0, &frame_size_in_words);

  // Now it is safe to overwrite any register

  // Deopt during an exception.  Save exec mode for unpack_frames.
  __ mov(rcpool, Deoptimization::Unpack_exception); // callee-saved

  // load throwing pc from JavaThread and patch it as the return address
  // of the current frame. Then clear the field in JavaThread

  __ ldr(r3, Address(rthread, JavaThread::exception_pc_offset()));
  __ str(r3, Address(rfp, wordSize));
  __ str(zr, Address(rthread, JavaThread::exception_pc_offset()));

#ifdef ASSERT
  // verify that there is really an exception oop in JavaThread
  __ ldr(r0, Address(rthread, JavaThread::exception_oop_offset()));
  __ verify_oop(r0);

  // verify that there is no pending exception
  Label no_pending_exception;
  __ ldr(rscratch1, Address(rthread, Thread::pending_exception_offset()));
  __ cbz(rscratch1, no_pending_exception);
  __ stop("must not have pending exception here");
  __ bind(no_pending_exception);
#endif

  __ bind(cont);

  // Call C code.  Need thread and this frame, but NOT official VM entry
  // crud.  We cannot block on this call, no GC can happen.
  //
  // UnrollBlock* fetch_unroll_info(JavaThread* thread)

  // fetch_unroll_info needs to call last_java_frame().

  Label retaddr;
  __ set_last_Java_frame(sp, noreg, retaddr, rscratch1);
#ifdef ASSERT0
  { Label L;
    __ ldr(rscratch1, Address(rthread,
                              JavaThread::last_Java_fp_offset()));
    __ cbz(rscratch1, L);
    __ stop("SharedRuntime::generate_deopt_blob: last_Java_fp not cleared");
    __ bind(L);
  }
#endif // ASSERT
  __ mov(c_rarg0, rthread);
  __ mov(c_rarg1, rcpool);
  __ lea(rscratch1, RuntimeAddress(CAST_FROM_FN_PTR(address, Deoptimization::fetch_unroll_info)));
  __ blr(rscratch1);
  __ bind(retaddr);

  // Need to have an oopmap that tells fetch_unroll_info where to
  // find any register it might need.
  oop_maps->add_gc_map(__ pc() - start, map);

  __ reset_last_Java_frame(false);

#if INCLUDE_JVMCI
  if (EnableJVMCI || UseAOT) {
    __ bind(after_fetch_unroll_info_call);
  }
#endif

  // Load UnrollBlock* into r5
  __ mov(r5, r0);

  __ ldrw(rcpool, Address(r5, Deoptimization::UnrollBlock::unpack_kind_offset_in_bytes()));
   Label noException;
  __ cmpw(rcpool, Deoptimization::Unpack_exception);   // Was exception pending?
  __ br(Assembler::NE, noException);
  __ ldr(r0, Address(rthread, JavaThread::exception_oop_offset()));
  // QQQ this is useless it was NULL above
  __ ldr(r3, Address(rthread, JavaThread::exception_pc_offset()));
  __ str(zr, Address(rthread, JavaThread::exception_oop_offset()));
  __ str(zr, Address(rthread, JavaThread::exception_pc_offset()));

  __ verify_oop(r0);

  // Overwrite the result registers with the exception results.
  __ str(r0, Address(sp, RegisterSaver::r0_offset_in_bytes()));
  // I think this is useless
  // __ str(r3, Address(sp, RegisterSaver::r3_offset_in_bytes()));

  __ bind(noException);

  // Only register save data is on the stack.
  // Now restore the result registers.  Everything else is either dead
  // or captured in the vframeArray.
  RegisterSaver::restore_result_registers(masm);

  // All of the register save area has been popped of the stack. Only the
  // return address remains.

  // Pop all the frames we must move/replace.
  //
  // Frame picture (youngest to oldest)
  // 1: self-frame (no frame link)
  // 2: deopting frame  (no frame link)
  // 3: caller of deopting frame (could be compiled/interpreted).
  //
  // Note: by leaving the return address of self-frame on the stack
  // and using the size of frame 2 to adjust the stack
  // when we are done the return to frame 3 will still be on the stack.

  // Pop deoptimized frame
  __ ldrw(r2, Address(r5, Deoptimization::UnrollBlock::size_of_deoptimized_frame_offset_in_bytes()));
  __ sub(r2, r2, 2 * wordSize);
  __ add(sp, sp, r2);
  __ ldp(rfp, lr, __ post(sp, 2 * wordSize));
  // LR should now be the return address to the caller (3)

#ifdef ASSERT
  // Compilers generate code that bang the stack by as much as the
  // interpreter would need. So this stack banging should never
  // trigger a fault. Verify that it does not on non product builds.
  if (UseStackBanging) {
    __ ldrw(r19, Address(r5, Deoptimization::UnrollBlock::total_frame_sizes_offset_in_bytes()));
    __ bang_stack_size(r19, r2);
  }
#endif
  // Load address of array of frame pcs into r2
  __ ldr(r2, Address(r5, Deoptimization::UnrollBlock::frame_pcs_offset_in_bytes()));

  // Trash the old pc
  // __ addptr(sp, wordSize);  FIXME ????

  // Load address of array of frame sizes into r4
  __ ldr(r4, Address(r5, Deoptimization::UnrollBlock::frame_sizes_offset_in_bytes()));

  // Load counter into r3
  __ ldrw(r3, Address(r5, Deoptimization::UnrollBlock::number_of_frames_offset_in_bytes()));

  // Now adjust the caller's stack to make up for the extra locals
  // but record the original sp so that we can save it in the skeletal interpreter
  // frame and the stack walking of interpreter_sender will get the unextended sp
  // value and not the "real" sp value.

  const Register sender_sp = r6;

  __ mov(sender_sp, sp);
  __ ldrw(r19, Address(r5,
                       Deoptimization::UnrollBlock::
                       caller_adjustment_offset_in_bytes()));
  __ sub(sp, sp, r19);

  // Push interpreter frames in a loop
  __ mov(rscratch1, (uint64_t)0xDEADDEAD);        // Make a recognizable pattern
  __ mov(rscratch2, rscratch1);
  Label loop;
  __ bind(loop);
  __ ldr(r19, Address(__ post(r4, wordSize)));          // Load frame size
  __ sub(r19, r19, 2*wordSize);           // We'll push pc and fp by hand
  __ ldr(lr, Address(__ post(r2, wordSize)));  // Load pc
  __ enter();                           // Save old & set new fp
  __ sub(sp, sp, r19);                  // Prolog
  // This value is corrected by layout_activation_impl
  __ str(zr, Address(rfp, frame::interpreter_frame_last_sp_offset * wordSize));
  __ str(sender_sp, Address(rfp, frame::interpreter_frame_sender_sp_offset * wordSize)); // Make it walkable
  __ mov(sender_sp, sp);               // Pass sender_sp to next frame
  __ sub(r3, r3, 1);                   // Decrement counter
  __ cbnz(r3, loop);

    // Re-push self-frame
  __ ldr(lr, Address(r2));
  __ enter();

  // Allocate a full sized register save area.  We subtract 2 because
  // enter() just pushed 2 words
  __ sub(sp, sp, (frame_size_in_words - 2) * wordSize);

  // Restore frame locals after moving the frame
  __ strd(v0, Address(sp, RegisterSaver::v0_offset_in_bytes()));
  __ str(r0, Address(sp, RegisterSaver::r0_offset_in_bytes()));

  // Call C code.  Need thread but NOT official VM entry
  // crud.  We cannot block on this call, no GC can happen.  Call should
  // restore return values to their stack-slots with the new SP.
  //
  // void Deoptimization::unpack_frames(JavaThread* thread, int exec_mode)

  // Use rfp because the frames look interpreted now
  // Don't need the precise return PC here, just precise enough to point into this code blob.
  address the_pc = __ pc();
  __ set_last_Java_frame(sp, rfp, the_pc, rscratch1);

  __ mov(c_rarg0, rthread);
  __ movw(c_rarg1, rcpool); // second arg: exec_mode
  __ lea(rscratch1, RuntimeAddress(CAST_FROM_FN_PTR(address, Deoptimization::unpack_frames)));
  __ blr(rscratch1);

  // Set an oopmap for the call site
  // Use the same PC we used for the last java frame
  oop_maps->add_gc_map(the_pc - start,
                       new OopMap( frame_size_in_words, 0 ));

  // Clear fp AND pc
  __ reset_last_Java_frame(true);

  // Collect return values
  __ ldrd(v0, Address(sp, RegisterSaver::v0_offset_in_bytes()));
  __ ldr(r0, Address(sp, RegisterSaver::r0_offset_in_bytes()));
  // I think this is useless (throwing pc?)
  // __ ldr(r3, Address(sp, RegisterSaver::r3_offset_in_bytes()));

  // Pop self-frame.
  __ leave();                           // Epilog

  // Jump to interpreter
  __ ret(lr);

  // Make sure all code is generated
  masm->flush();

  _deopt_blob = DeoptimizationBlob::create(&buffer, oop_maps, 0, exception_offset, reexecute_offset, frame_size_in_words);
  _deopt_blob->set_unpack_with_exception_in_tls_offset(exception_in_tls_offset);
#if INCLUDE_JVMCI
  if (EnableJVMCI || UseAOT) {
    _deopt_blob->set_uncommon_trap_offset(uncommon_trap_offset);
    _deopt_blob->set_implicit_exception_uncommon_trap_offset(implicit_exception_uncommon_trap_offset);
  }
#endif
}

uint SharedRuntime::out_preserve_stack_slots() {
  return 0;
}

#ifdef COMPILER2
//------------------------------generate_uncommon_trap_blob--------------------
void SharedRuntime::generate_uncommon_trap_blob() {
  // Allocate space for the code
  ResourceMark rm;
  // Setup code generation tools
  CodeBuffer buffer("uncommon_trap_blob", 2048, 1024);
  MacroAssembler* masm = new MacroAssembler(&buffer);

  assert(SimpleRuntimeFrame::framesize % 4 == 0, "sp not 16-byte aligned");

  address start = __ pc();

  // Push self-frame.  We get here with a return address in LR
  // and sp should be 16 byte aligned
  // push rfp and retaddr by hand
  __ stp(rfp, lr, Address(__ pre(sp, -2 * wordSize)));
  // we don't expect an arg reg save area
#ifndef PRODUCT
  assert(frame::arg_reg_save_area_bytes == 0, "not expecting frame reg save area");
#endif
  // compiler left unloaded_class_index in j_rarg0 move to where the
  // runtime expects it.
  if (c_rarg1 != j_rarg0) {
    __ movw(c_rarg1, j_rarg0);
  }

  // we need to set the past SP to the stack pointer of the stub frame
  // and the pc to the address where this runtime call will return
  // although actually any pc in this code blob will do).
  Label retaddr;
  __ set_last_Java_frame(sp, noreg, retaddr, rscratch1);

  // Call C code.  Need thread but NOT official VM entry
  // crud.  We cannot block on this call, no GC can happen.  Call should
  // capture callee-saved registers as well as return values.
  // Thread is in rdi already.
  //
  // UnrollBlock* uncommon_trap(JavaThread* thread, jint unloaded_class_index);
  //
  // n.b. 2 gp args, 0 fp args, integral return type

  __ mov(c_rarg0, rthread);
  __ movw(c_rarg2, (unsigned)Deoptimization::Unpack_uncommon_trap);
  __ lea(rscratch1,
         RuntimeAddress(CAST_FROM_FN_PTR(address,
                                         Deoptimization::uncommon_trap)));
  __ blr(rscratch1);
  __ bind(retaddr);

  // Set an oopmap for the call site
  OopMapSet* oop_maps = new OopMapSet();
  OopMap* map = new OopMap(SimpleRuntimeFrame::framesize, 0);

  // location of rfp is known implicitly by the frame sender code

  oop_maps->add_gc_map(__ pc() - start, map);

  __ reset_last_Java_frame(false);

  // move UnrollBlock* into r4
  __ mov(r4, r0);

#ifdef ASSERT
  { Label L;
    __ ldrw(rscratch1, Address(r4, Deoptimization::UnrollBlock::unpack_kind_offset_in_bytes()));
    __ cmpw(rscratch1, (unsigned)Deoptimization::Unpack_uncommon_trap);
    __ br(Assembler::EQ, L);
    __ stop("SharedRuntime::generate_deopt_blob: last_Java_fp not cleared");
    __ bind(L);
  }
#endif

  // Pop all the frames we must move/replace.
  //
  // Frame picture (youngest to oldest)
  // 1: self-frame (no frame link)
  // 2: deopting frame  (no frame link)
  // 3: caller of deopting frame (could be compiled/interpreted).

  // Pop self-frame.  We have no frame, and must rely only on r0 and sp.
  __ add(sp, sp, (SimpleRuntimeFrame::framesize) << LogBytesPerInt); // Epilog!

  // Pop deoptimized frame (int)
  __ ldrw(r2, Address(r4,
                      Deoptimization::UnrollBlock::
                      size_of_deoptimized_frame_offset_in_bytes()));
  __ sub(r2, r2, 2 * wordSize);
  __ add(sp, sp, r2);
  __ ldp(rfp, lr, __ post(sp, 2 * wordSize));
  // LR should now be the return address to the caller (3) frame

#ifdef ASSERT
  // Compilers generate code that bang the stack by as much as the
  // interpreter would need. So this stack banging should never
  // trigger a fault. Verify that it does not on non product builds.
  if (UseStackBanging) {
    __ ldrw(r1, Address(r4,
                        Deoptimization::UnrollBlock::
                        total_frame_sizes_offset_in_bytes()));
    __ bang_stack_size(r1, r2);
  }
#endif

  // Load address of array of frame pcs into r2 (address*)
  __ ldr(r2, Address(r4,
                     Deoptimization::UnrollBlock::frame_pcs_offset_in_bytes()));

  // Load address of array of frame sizes into r5 (intptr_t*)
  __ ldr(r5, Address(r4,
                     Deoptimization::UnrollBlock::
                     frame_sizes_offset_in_bytes()));

  // Counter
  __ ldrw(r3, Address(r4,
                      Deoptimization::UnrollBlock::
                      number_of_frames_offset_in_bytes())); // (int)

  // Now adjust the caller's stack to make up for the extra locals but
  // record the original sp so that we can save it in the skeletal
  // interpreter frame and the stack walking of interpreter_sender
  // will get the unextended sp value and not the "real" sp value.

  const Register sender_sp = r8;

  __ mov(sender_sp, sp);
  __ ldrw(r1, Address(r4,
                      Deoptimization::UnrollBlock::
                      caller_adjustment_offset_in_bytes())); // (int)
  __ sub(sp, sp, r1);

  // Push interpreter frames in a loop
  Label loop;
  __ bind(loop);
  __ ldr(r1, Address(r5, 0));       // Load frame size
  __ sub(r1, r1, 2 * wordSize);     // We'll push pc and rfp by hand
  __ ldr(lr, Address(r2, 0));       // Save return address
  __ enter();                       // and old rfp & set new rfp
  __ sub(sp, sp, r1);               // Prolog
  __ str(sender_sp, Address(rfp, frame::interpreter_frame_sender_sp_offset * wordSize)); // Make it walkable
  // This value is corrected by layout_activation_impl
  __ str(zr, Address(rfp, frame::interpreter_frame_last_sp_offset * wordSize));
  __ mov(sender_sp, sp);          // Pass sender_sp to next frame
  __ add(r5, r5, wordSize);       // Bump array pointer (sizes)
  __ add(r2, r2, wordSize);       // Bump array pointer (pcs)
  __ subsw(r3, r3, 1);            // Decrement counter
  __ br(Assembler::GT, loop);
  __ ldr(lr, Address(r2, 0));     // save final return address
  // Re-push self-frame
  __ enter();                     // & old rfp & set new rfp

  // Use rfp because the frames look interpreted now
  // Save "the_pc" since it cannot easily be retrieved using the last_java_SP after we aligned SP.
  // Don't need the precise return PC here, just precise enough to point into this code blob.
  address the_pc = __ pc();
  __ set_last_Java_frame(sp, rfp, the_pc, rscratch1);

  // Call C code.  Need thread but NOT official VM entry
  // crud.  We cannot block on this call, no GC can happen.  Call should
  // restore return values to their stack-slots with the new SP.
  // Thread is in rdi already.
  //
  // BasicType unpack_frames(JavaThread* thread, int exec_mode);
  //
  // n.b. 2 gp args, 0 fp args, integral return type

  // sp should already be aligned
  __ mov(c_rarg0, rthread);
  __ movw(c_rarg1, (unsigned)Deoptimization::Unpack_uncommon_trap);
  __ lea(rscratch1, RuntimeAddress(CAST_FROM_FN_PTR(address, Deoptimization::unpack_frames)));
  __ blr(rscratch1);

  // Set an oopmap for the call site
  // Use the same PC we used for the last java frame
  oop_maps->add_gc_map(the_pc - start, new OopMap(SimpleRuntimeFrame::framesize, 0));

  // Clear fp AND pc
  __ reset_last_Java_frame(true);

  // Pop self-frame.
  __ leave();                 // Epilog

  // Jump to interpreter
  __ ret(lr);

  // Make sure all code is generated
  masm->flush();

  _uncommon_trap_blob =  UncommonTrapBlob::create(&buffer, oop_maps,
                                                 SimpleRuntimeFrame::framesize >> 1);
}
#endif // COMPILER2


//------------------------------generate_handler_blob------
//
// Generate a special Compile2Runtime blob that saves all registers,
// and setup oopmap.
//
SafepointBlob* SharedRuntime::generate_handler_blob(address call_ptr, int poll_type) {
  ResourceMark rm;
  OopMapSet *oop_maps = new OopMapSet();
  OopMap* map;

  // Allocate space for the code.  Setup code generation tools.
  CodeBuffer buffer("handler_blob", 2048, 1024);
  MacroAssembler* masm = new MacroAssembler(&buffer);

  address start   = __ pc();
  address call_pc = NULL;
  int frame_size_in_words;
  bool cause_return = (poll_type == POLL_AT_RETURN);
  bool save_vectors = (poll_type == POLL_AT_VECTOR_LOOP);

  // Save Integer and Float registers.
  map = RegisterSaver::save_live_registers(masm, 0, &frame_size_in_words, save_vectors);

  // The following is basically a call_VM.  However, we need the precise
  // address of the call in order to generate an oopmap. Hence, we do all the
  // work outselves.

  Label retaddr;
  __ set_last_Java_frame(sp, noreg, retaddr, rscratch1);

  // The return address must always be correct so that frame constructor never
  // sees an invalid pc.

  if (!cause_return) {
    // overwrite the return address pushed by save_live_registers
    // Additionally, r20 is a callee-saved register so we can look at
    // it later to determine if someone changed the return address for
    // us!
    __ ldr(r20, Address(rthread, JavaThread::saved_exception_pc_offset()));
    __ str(r20, Address(rfp, wordSize));
  }

  // Do the call
  __ mov(c_rarg0, rthread);
  __ lea(rscratch1, RuntimeAddress(call_ptr));
  __ blr(rscratch1);
  __ bind(retaddr);

  // Set an oopmap for the call site.  This oopmap will map all
  // oop-registers and debug-info registers as callee-saved.  This
  // will allow deoptimization at this safepoint to find all possible
  // debug-info recordings, as well as let GC find all oops.

  oop_maps->add_gc_map( __ pc() - start, map);

  Label noException;

  __ reset_last_Java_frame(false);

  __ maybe_isb();
  __ membar(Assembler::LoadLoad | Assembler::LoadStore);

  if (UseSVE > 0 && save_vectors) {
    // Reinitialize the ptrue predicate register, in case the external runtime
    // call clobbers ptrue reg, as we may return to SVE compiled code.
    __ reinitialize_ptrue();
  }

  __ ldr(rscratch1, Address(rthread, Thread::pending_exception_offset()));
  __ cbz(rscratch1, noException);

  // Exception pending

  RegisterSaver::restore_live_registers(masm, save_vectors);

  __ far_jump(RuntimeAddress(StubRoutines::forward_exception_entry()));

  // No exception case
  __ bind(noException);

  Label no_adjust, bail;
  if (!cause_return) {
    // If our stashed return pc was modified by the runtime we avoid touching it
    __ ldr(rscratch1, Address(rfp, wordSize));
    __ cmp(r20, rscratch1);
    __ br(Assembler::NE, no_adjust);

#ifdef ASSERT
    // Verify the correct encoding of the poll we're about to skip.
    // See NativeInstruction::is_ldrw_to_zr()
    __ ldrw(rscratch1, Address(r20));
    __ ubfx(rscratch2, rscratch1, 22, 10);
    __ cmpw(rscratch2, 0b1011100101);
    __ br(Assembler::NE, bail);
    __ ubfx(rscratch2, rscratch1, 0, 5);
    __ cmpw(rscratch2, 0b11111);
    __ br(Assembler::NE, bail);
#endif
    // Adjust return pc forward to step over the safepoint poll instruction
    __ add(r20, r20, NativeInstruction::instruction_size);
    __ str(r20, Address(rfp, wordSize));
  }

  __ bind(no_adjust);
  // Normal exit, restore registers and exit.
  RegisterSaver::restore_live_registers(masm, save_vectors);

  __ ret(lr);

#ifdef ASSERT
  __ bind(bail);
  __ stop("Attempting to adjust pc to skip safepoint poll but the return point is not what we expected");
#endif

  // Make sure all code is generated
  masm->flush();

  // Fill-out other meta info
  return SafepointBlob::create(&buffer, oop_maps, frame_size_in_words);
}

//
// generate_resolve_blob - call resolution (static/virtual/opt-virtual/ic-miss
//
// Generate a stub that calls into vm to find out the proper destination
// of a java call. All the argument registers are live at this point
// but since this is generic code we don't know what they are and the caller
// must do any gc of the args.
//
RuntimeStub* SharedRuntime::generate_resolve_blob(address destination, const char* name) {
  assert (StubRoutines::forward_exception_entry() != NULL, "must be generated before");

  // allocate space for the code
  ResourceMark rm;

  CodeBuffer buffer(name, 1000, 512);
  MacroAssembler* masm                = new MacroAssembler(&buffer);

  int frame_size_in_words;

  OopMapSet *oop_maps = new OopMapSet();
  OopMap* map = NULL;

  int start = __ offset();

  map = RegisterSaver::save_live_registers(masm, 0, &frame_size_in_words);

  int frame_complete = __ offset();

  {
    Label retaddr;
    __ set_last_Java_frame(sp, noreg, retaddr, rscratch1);

    __ mov(c_rarg0, rthread);
    __ lea(rscratch1, RuntimeAddress(destination));

    __ blr(rscratch1);
    __ bind(retaddr);
  }

  // Set an oopmap for the call site.
  // We need this not only for callee-saved registers, but also for volatile
  // registers that the compiler might be keeping live across a safepoint.

  oop_maps->add_gc_map( __ offset() - start, map);

  __ maybe_isb();

  // r0 contains the address we are going to jump to assuming no exception got installed

  // clear last_Java_sp
  __ reset_last_Java_frame(false);
  // check for pending exceptions
  Label pending;
  __ ldr(rscratch1, Address(rthread, Thread::pending_exception_offset()));
  __ cbnz(rscratch1, pending);

  // get the returned Method*
  __ get_vm_result_2(rmethod, rthread);
  __ str(rmethod, Address(sp, RegisterSaver::reg_offset_in_bytes(rmethod)));

  // r0 is where we want to jump, overwrite rscratch1 which is saved and scratch
  __ str(r0, Address(sp, RegisterSaver::rscratch1_offset_in_bytes()));
  RegisterSaver::restore_live_registers(masm);

  // We are back the the original state on entry and ready to go.

  __ br(rscratch1);

  // Pending exception after the safepoint

  __ bind(pending);

  RegisterSaver::restore_live_registers(masm);

  // exception pending => remove activation and forward to exception handler

  __ str(zr, Address(rthread, JavaThread::vm_result_offset()));

  __ ldr(r0, Address(rthread, Thread::pending_exception_offset()));
  __ far_jump(RuntimeAddress(StubRoutines::forward_exception_entry()));

  // -------------
  // make sure all code is generated
  masm->flush();

  // return the  blob
  // frame_size_words or bytes??
  return RuntimeStub::new_runtime_stub(name, &buffer, frame_complete, frame_size_in_words, oop_maps, true);
}

#ifdef COMPILER2
// This is here instead of runtime_x86_64.cpp because it uses SimpleRuntimeFrame
//
//------------------------------generate_exception_blob---------------------------
// creates exception blob at the end
// Using exception blob, this code is jumped from a compiled method.
// (see emit_exception_handler in x86_64.ad file)
//
// Given an exception pc at a call we call into the runtime for the
// handler in this method. This handler might merely restore state
// (i.e. callee save registers) unwind the frame and jump to the
// exception handler for the nmethod if there is no Java level handler
// for the nmethod.
//
// This code is entered with a jmp.
//
// Arguments:
//   r0: exception oop
//   r3: exception pc
//
// Results:
//   r0: exception oop
//   r3: exception pc in caller or ???
//   destination: exception handler of caller
//
// Note: the exception pc MUST be at a call (precise debug information)
//       Registers r0, r3, r2, r4, r5, r8-r11 are not callee saved.
//

void OptoRuntime::generate_exception_blob() {
  assert(!OptoRuntime::is_callee_saved_register(R3_num), "");
  assert(!OptoRuntime::is_callee_saved_register(R0_num), "");
  assert(!OptoRuntime::is_callee_saved_register(R2_num), "");

  assert(SimpleRuntimeFrame::framesize % 4 == 0, "sp not 16-byte aligned");

  // Allocate space for the code
  ResourceMark rm;
  // Setup code generation tools
  CodeBuffer buffer("exception_blob", 2048, 1024);
  MacroAssembler* masm = new MacroAssembler(&buffer);

  // TODO check various assumptions made here
  //
  // make sure we do so before running this

  address start = __ pc();

  // push rfp and retaddr by hand
  // Exception pc is 'return address' for stack walker
  __ stp(rfp, lr, Address(__ pre(sp, -2 * wordSize)));
  // there are no callee save registers and we don't expect an
  // arg reg save area
#ifndef PRODUCT
  assert(frame::arg_reg_save_area_bytes == 0, "not expecting frame reg save area");
#endif
  // Store exception in Thread object. We cannot pass any arguments to the
  // handle_exception call, since we do not want to make any assumption
  // about the size of the frame where the exception happened in.
  __ str(r0, Address(rthread, JavaThread::exception_oop_offset()));
  __ str(r3, Address(rthread, JavaThread::exception_pc_offset()));

  // This call does all the hard work.  It checks if an exception handler
  // exists in the method.
  // If so, it returns the handler address.
  // If not, it prepares for stack-unwinding, restoring the callee-save
  // registers of the frame being removed.
  //
  // address OptoRuntime::handle_exception_C(JavaThread* thread)
  //
  // n.b. 1 gp arg, 0 fp args, integral return type

  // the stack should always be aligned
  address the_pc = __ pc();
  __ set_last_Java_frame(sp, noreg, the_pc, rscratch1);
  __ mov(c_rarg0, rthread);
  __ lea(rscratch1, RuntimeAddress(CAST_FROM_FN_PTR(address, OptoRuntime::handle_exception_C)));
  __ blr(rscratch1);
  __ maybe_isb();

  // Set an oopmap for the call site.  This oopmap will only be used if we
  // are unwinding the stack.  Hence, all locations will be dead.
  // Callee-saved registers will be the same as the frame above (i.e.,
  // handle_exception_stub), since they were restored when we got the
  // exception.

  OopMapSet* oop_maps = new OopMapSet();

  oop_maps->add_gc_map(the_pc - start, new OopMap(SimpleRuntimeFrame::framesize, 0));

  __ reset_last_Java_frame(false);

  // Restore callee-saved registers

  // rfp is an implicitly saved callee saved register (i.e. the calling
  // convention will save restore it in prolog/epilog) Other than that
  // there are no callee save registers now that adapter frames are gone.
  // and we dont' expect an arg reg save area
  __ ldp(rfp, r3, Address(__ post(sp, 2 * wordSize)));

  // r0: exception handler

  // We have a handler in r0 (could be deopt blob).
  __ mov(r8, r0);

  // Get the exception oop
  __ ldr(r0, Address(rthread, JavaThread::exception_oop_offset()));
  // Get the exception pc in case we are deoptimized
  __ ldr(r4, Address(rthread, JavaThread::exception_pc_offset()));
#ifdef ASSERT
  __ str(zr, Address(rthread, JavaThread::exception_handler_pc_offset()));
  __ str(zr, Address(rthread, JavaThread::exception_pc_offset()));
#endif
  // Clear the exception oop so GC no longer processes it as a root.
  __ str(zr, Address(rthread, JavaThread::exception_oop_offset()));

  // r0: exception oop
  // r8:  exception handler
  // r4: exception pc
  // Jump to handler

  __ br(r8);

  // Make sure all code is generated
  masm->flush();

  // Set exception blob
  _exception_blob =  ExceptionBlob::create(&buffer, oop_maps, SimpleRuntimeFrame::framesize >> 1);
}
#endif // COMPILER2<|MERGE_RESOLUTION|>--- conflicted
+++ resolved
@@ -1524,11 +1524,7 @@
 
   // Generate stack overflow check
   if (UseStackBanging) {
-<<<<<<< HEAD
-    __ bang_stack_with_offset((int)JavaThread::stack_shadow_zone_size());
-=======
-    __ bang_stack_with_offset(StackOverflow::stack_shadow_zone_size());
->>>>>>> 5351ba6c
+    __ bang_stack_with_offset((int)StackOverflow::stack_shadow_zone_size());
   } else {
     Unimplemented();
   }
