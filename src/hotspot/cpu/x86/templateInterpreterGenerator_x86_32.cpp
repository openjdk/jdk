/*
 * Copyright (c) 1997, 2023, Oracle and/or its affiliates. All rights reserved.
 * DO NOT ALTER OR REMOVE COPYRIGHT NOTICES OR THIS FILE HEADER.
 *
 * This code is free software; you can redistribute it and/or modify it
 * under the terms of the GNU General Public License version 2 only, as
 * published by the Free Software Foundation.
 *
 * This code is distributed in the hope that it will be useful, but WITHOUT
 * ANY WARRANTY; without even the implied warranty of MERCHANTABILITY or
 * FITNESS FOR A PARTICULAR PURPOSE.  See the GNU General Public License
 * version 2 for more details (a copy is included in the LICENSE file that
 * accompanied this code).
 *
 * You should have received a copy of the GNU General Public License version
 * 2 along with this work; if not, write to the Free Software Foundation,
 * Inc., 51 Franklin St, Fifth Floor, Boston, MA 02110-1301 USA.
 *
 * Please contact Oracle, 500 Oracle Parkway, Redwood Shores, CA 94065 USA
 * or visit www.oracle.com if you need additional information or have any
 * questions.
 *
 */

#include "precompiled.hpp"
#include "asm/macroAssembler.hpp"
#include "compiler/disassembler.hpp"
#include "interpreter/interp_masm.hpp"
#include "interpreter/interpreter.hpp"
#include "interpreter/interpreterRuntime.hpp"
#include "interpreter/templateInterpreterGenerator.hpp"
#include "runtime/arguments.hpp"
#include "runtime/sharedRuntime.hpp"
#include "runtime/stubRoutines.hpp"

#define __ Disassembler::hook<InterpreterMacroAssembler>(__FILE__, __LINE__, _masm)->


address TemplateInterpreterGenerator::generate_slow_signature_handler() {
  address entry = __ pc();
  // rbx,: method
  // rcx: temporary
  // rdi: pointer to locals
  // rsp: end of copied parameters area
  __ mov(rcx, rsp);
  __ call_VM(noreg, CAST_FROM_FN_PTR(address, InterpreterRuntime::slow_signature_handler), rbx, rdi, rcx);
  __ ret(0);
  return entry;
}

/**
 * Method entry for static native methods:
 *   int java.util.zip.CRC32.update(int crc, int b)
 */
address TemplateInterpreterGenerator::generate_CRC32_update_entry() {
  assert(UseCRC32Intrinsics, "this intrinsic is not supported");
  address entry = __ pc();

  // rbx: Method*
  // rsi: senderSP must preserved for slow path, set SP to it on fast path
  // rdx: scratch
  // rdi: scratch

  Label slow_path;
  // If we need a safepoint check, generate full interpreter entry.
  __ get_thread(rdi);
  __ safepoint_poll(slow_path, rdi, false /* at_return */, false /* in_nmethod */);

  // We don't generate local frame and don't align stack because
  // we call stub code and there is no safepoint on this path.

  // Load parameters
  const Register crc = rax;  // crc
  const Register val = rdx;  // source java byte value
  const Register tbl = rdi;  // scratch

  // Arguments are reversed on java expression stack
  __ movl(val, Address(rsp,   wordSize)); // byte value
  __ movl(crc, Address(rsp, 2*wordSize)); // Initial CRC

  __ lea(tbl, ExternalAddress(StubRoutines::crc_table_addr()));
  __ notl(crc); // ~crc
  __ update_byte_crc32(crc, val, tbl);
  __ notl(crc); // ~crc
  // result in rax

  // _areturn
  __ pop(rdi);                // get return address
  __ mov(rsp, rsi);           // set sp to sender sp
  __ jmp(rdi);

<<<<<<< HEAD
    // generate a vanilla native entry as the slow path
    __ bind(slow_path);
    __ jump_to_entry(Interpreter::entry_for_kind(Interpreter::native));
    return entry;
  }
  return nullptr;
=======
  // generate a vanilla native entry as the slow path
  __ bind(slow_path);
  __ jump_to_entry(Interpreter::entry_for_kind(Interpreter::native));
  return entry;
>>>>>>> e3777b0c
}

/**
 * Method entry for static native methods:
 *   int java.util.zip.CRC32.updateBytes(int crc, byte[] b, int off, int len)
 *   int java.util.zip.CRC32.updateByteBuffer(int crc, long buf, int off, int len)
 */
address TemplateInterpreterGenerator::generate_CRC32_updateBytes_entry(AbstractInterpreter::MethodKind kind) {
  assert(UseCRC32Intrinsics, "this intrinsic is not supported");
  address entry = __ pc();

  // rbx,: Method*
  // rsi: senderSP must preserved for slow path, set SP to it on fast path
  // rdx: scratch
  // rdi: scratch

  Label slow_path;
  // If we need a safepoint check, generate full interpreter entry.
  __ get_thread(rdi);
  __ safepoint_poll(slow_path, rdi, false /* at_return */, false /* in_nmethod */);

  // We don't generate local frame and don't align stack because
  // we call stub code and there is no safepoint on this path.

  // Load parameters
  const Register crc = rax;  // crc
  const Register buf = rdx;  // source java byte array address
  const Register len = rdi;  // length

  // value              x86_32
  // interp. arg ptr    ESP + 4
  // int java.util.zip.CRC32.updateBytes(int crc, byte[] b, int off, int len)
  //                                         3           2      1        0
  // int java.util.zip.CRC32.updateByteBuffer(int crc, long buf, int off, int len)
  //                                              4         2,3      1        0

  // Arguments are reversed on java expression stack
  __ movl(len,   Address(rsp,   4 + 0)); // Length
  // Calculate address of start element
  if (kind == Interpreter::java_util_zip_CRC32_updateByteBuffer) {
    __ movptr(buf, Address(rsp, 4 + 2 * wordSize)); // long buf
    __ addptr(buf, Address(rsp, 4 + 1 * wordSize)); // + offset
    __ movl(crc,   Address(rsp, 4 + 4 * wordSize)); // Initial CRC
  } else {
    __ movptr(buf, Address(rsp, 4 + 2 * wordSize)); // byte[] array
    __ addptr(buf, arrayOopDesc::base_offset_in_bytes(T_BYTE)); // + header size
    __ addptr(buf, Address(rsp, 4 + 1 * wordSize)); // + offset
    __ movl(crc,   Address(rsp, 4 + 3 * wordSize)); // Initial CRC
  }

  __ super_call_VM_leaf(CAST_FROM_FN_PTR(address, StubRoutines::updateBytesCRC32()), crc, buf, len);
  // result in rax

  // _areturn
  __ pop(rdi);                // get return address
  __ mov(rsp, rsi);           // set sp to sender sp
  __ jmp(rdi);

<<<<<<< HEAD
    // generate a vanilla native entry as the slow path
    __ bind(slow_path);
    __ jump_to_entry(Interpreter::entry_for_kind(Interpreter::native));
    return entry;
  }
  return nullptr;
=======
  // generate a vanilla native entry as the slow path
  __ bind(slow_path);
  __ jump_to_entry(Interpreter::entry_for_kind(Interpreter::native));
  return entry;
>>>>>>> e3777b0c
}

/**
* Method entry for static native methods:
*   int java.util.zip.CRC32C.updateBytes(int crc, byte[] b, int off, int end)
*   int java.util.zip.CRC32C.updateByteBuffer(int crc, long address, int off, int end)
*/
address TemplateInterpreterGenerator::generate_CRC32C_updateBytes_entry(AbstractInterpreter::MethodKind kind) {
  assert(UseCRC32CIntrinsics, "this intrinsic is not supported");
  address entry = __ pc();
  // Load parameters
  const Register crc = rax;  // crc
  const Register buf = rcx;  // source java byte array address
  const Register len = rdx;  // length
  const Register end = len;

  // value              x86_32
  // interp. arg ptr    ESP + 4
  // int java.util.zip.CRC32.updateBytes(int crc, byte[] b, int off, int end)
  //                                         3           2      1        0
  // int java.util.zip.CRC32.updateByteBuffer(int crc, long address, int off, int end)
  //                                              4         2,3          1        0

  // Arguments are reversed on java expression stack
  __ movl(end, Address(rsp, 4 + 0)); // end
  __ subl(len, Address(rsp, 4 + 1 * wordSize));  // end - offset == length
  // Calculate address of start element
  if (kind == Interpreter::java_util_zip_CRC32C_updateDirectByteBuffer) {
    __ movptr(buf, Address(rsp, 4 + 2 * wordSize)); // long address
    __ addptr(buf, Address(rsp, 4 + 1 * wordSize)); // + offset
    __ movl(crc, Address(rsp, 4 + 4 * wordSize)); // Initial CRC
  } else {
    __ movptr(buf, Address(rsp, 4 + 2 * wordSize)); // byte[] array
    __ addptr(buf, arrayOopDesc::base_offset_in_bytes(T_BYTE)); // + header size
    __ addptr(buf, Address(rsp, 4 + 1 * wordSize)); // + offset
    __ movl(crc, Address(rsp, 4 + 3 * wordSize)); // Initial CRC
  }
<<<<<<< HEAD
  return nullptr;
=======
  __ super_call_VM_leaf(CAST_FROM_FN_PTR(address, StubRoutines::updateBytesCRC32C()), crc, buf, len);
  // result in rax
  // _areturn
  __ pop(rdi);                // get return address
  __ mov(rsp, rsi);           // set sp to sender sp
  __ jmp(rdi);

  return entry;
>>>>>>> e3777b0c
}

/**
 * Method entry for static native method:
 *    java.lang.Float.intBitsToFloat(int bits)
 */
address TemplateInterpreterGenerator::generate_Float_intBitsToFloat_entry() {
  if (UseSSE >= 1) {
    address entry = __ pc();

    // rsi: the sender's SP

    // Skip safepoint check (compiler intrinsic versions of this method
    // do not perform safepoint checks either).

    // Load 'bits' into xmm0 (interpreter returns results in xmm0)
    __ movflt(xmm0, Address(rsp, wordSize));

    // Return
    __ pop(rdi); // get return address
    __ mov(rsp, rsi); // set rsp to the sender's SP
    __ jmp(rdi);
    return entry;
  }

  return nullptr;
}

/**
 * Method entry for static native method:
 *    java.lang.Float.floatToRawIntBits(float value)
 */
address TemplateInterpreterGenerator::generate_Float_floatToRawIntBits_entry() {
  if (UseSSE >= 1) {
    address entry = __ pc();

    // rsi: the sender's SP

    // Skip safepoint check (compiler intrinsic versions of this method
    // do not perform safepoint checks either).

    // Load the parameter (a floating-point value) into rax.
    __ movl(rax, Address(rsp, wordSize));

    // Return
    __ pop(rdi); // get return address
    __ mov(rsp, rsi); // set rsp to the sender's SP
    __ jmp(rdi);
    return entry;
  }

  return nullptr;
}


/**
 * Method entry for static native method:
 *    java.lang.Double.longBitsToDouble(long bits)
 */
address TemplateInterpreterGenerator::generate_Double_longBitsToDouble_entry() {
   if (UseSSE >= 2) {
     address entry = __ pc();

     // rsi: the sender's SP

     // Skip safepoint check (compiler intrinsic versions of this method
     // do not perform safepoint checks either).

     // Load 'bits' into xmm0 (interpreter returns results in xmm0)
     __ movdbl(xmm0, Address(rsp, wordSize));

     // Return
     __ pop(rdi); // get return address
     __ mov(rsp, rsi); // set rsp to the sender's SP
     __ jmp(rdi);
     return entry;
   }

   return nullptr;
}

/**
 * Method entry for static native method:
 *    java.lang.Double.doubleToRawLongBits(double value)
 */
address TemplateInterpreterGenerator::generate_Double_doubleToRawLongBits_entry() {
  if (UseSSE >= 2) {
    address entry = __ pc();

    // rsi: the sender's SP

    // Skip safepoint check (compiler intrinsic versions of this method
    // do not perform safepoint checks either).

    // Load the parameter (a floating-point value) into rax.
    __ movl(rdx, Address(rsp, 2*wordSize));
    __ movl(rax, Address(rsp, wordSize));

    // Return
    __ pop(rdi); // get return address
    __ mov(rsp, rsi); // set rsp to the sender's SP
    __ jmp(rdi);
    return entry;
  }

  return nullptr;
}

/**
 * Method entry for static method:
 *    java.lang.Float.float16ToFloat(short floatBinary16)
 */
address TemplateInterpreterGenerator::generate_Float_float16ToFloat_entry() {
  assert(VM_Version::supports_float16(), "this intrinsic is not supported");
  address entry = __ pc();

  // rsi: the sender's SP

  // Load value into xmm0 and convert
  __ movswl(rax, Address(rsp, wordSize));
  __ flt16_to_flt(xmm0, rax);

  // Return
  __ pop(rdi); // get return address
  __ mov(rsp, rsi); // set rsp to the sender's SP
  __ jmp(rdi);
  return entry;
}

/**
 * Method entry for static method:
 *    java.lang.Float.floatToFloat16(float value)
 */
address TemplateInterpreterGenerator::generate_Float_floatToFloat16_entry() {
  assert(VM_Version::supports_float16(), "this intrinsic is not supported");
  address entry = __ pc();

  // rsi: the sender's SP

  // Load value into xmm0, convert and put result into rax
  __ movflt(xmm0, Address(rsp, wordSize));
  __ flt_to_flt16(rax, xmm0, xmm1);

  // Return
  __ pop(rdi); // get return address
  __ mov(rsp, rsi); // set rsp to the sender's SP
  __ jmp(rdi);
  return entry;
}

address TemplateInterpreterGenerator::generate_math_entry(AbstractInterpreter::MethodKind kind) {

  // rbx,: Method*
  // rcx: scratrch
  // rsi: sender sp

<<<<<<< HEAD
  if (!InlineIntrinsics) return nullptr; // Generate a vanilla entry

=======
>>>>>>> e3777b0c
  address entry_point = __ pc();

  // These don't need a safepoint check because they aren't virtually
  // callable. We won't enter these intrinsics from compiled code.
  // If in the future we added an intrinsic which was virtually callable
  // we'd have to worry about how to safepoint so that this code is used.

  // mathematical functions inlined by compiler
  // (interpreter must provide identical implementation
  // in order to avoid monotonicity bugs when switching
  // from interpreter to compiler in the middle of some
  // computation)
  //
  // stack: [ ret adr ] <-- rsp
  //        [ lo(arg) ]
  //        [ hi(arg) ]
  //
  if (kind == Interpreter::java_lang_math_fmaD) {
    if (!UseFMA) {
      return nullptr; // Generate a vanilla entry
    }
    __ movdbl(xmm2, Address(rsp, 5 * wordSize));
    __ movdbl(xmm1, Address(rsp, 3 * wordSize));
    __ movdbl(xmm0, Address(rsp, 1 * wordSize));
    __ fmad(xmm0, xmm1, xmm2, xmm0);
    __ pop(rdi);                               // get return address
    __ mov(rsp, rsi);                          // set sp to sender sp
    __ jmp(rdi);

    return entry_point;
  } else if (kind == Interpreter::java_lang_math_fmaF) {
    if (!UseFMA) {
      return nullptr; // Generate a vanilla entry
    }
    __ movflt(xmm2, Address(rsp, 3 * wordSize));
    __ movflt(xmm1, Address(rsp, 2 * wordSize));
    __ movflt(xmm0, Address(rsp, 1 * wordSize));
    __ fmaf(xmm0, xmm1, xmm2, xmm0);
    __ pop(rdi);                               // get return address
    __ mov(rsp, rsi);                          // set sp to sender sp
    __ jmp(rdi);

    return entry_point;
 }

  __ fld_d(Address(rsp, 1*wordSize));
  switch (kind) {
    case Interpreter::java_lang_math_sin :
        __ subptr(rsp, 2 * wordSize);
        __ fstp_d(Address(rsp, 0));
        if (VM_Version::supports_sse2() && StubRoutines::dsin() != nullptr) {
          __ call(RuntimeAddress(CAST_FROM_FN_PTR(address, StubRoutines::dsin())));
        } else {
          __ call_VM_leaf0(CAST_FROM_FN_PTR(address, SharedRuntime::dsin));
        }
        __ addptr(rsp, 2 * wordSize);
        break;
    case Interpreter::java_lang_math_cos :
        __ subptr(rsp, 2 * wordSize);
        __ fstp_d(Address(rsp, 0));
        if (VM_Version::supports_sse2() && StubRoutines::dcos() != nullptr) {
          __ call(RuntimeAddress(CAST_FROM_FN_PTR(address, StubRoutines::dcos())));
        } else {
          __ call_VM_leaf0(CAST_FROM_FN_PTR(address, SharedRuntime::dcos));
        }
        __ addptr(rsp, 2 * wordSize);
        break;
    case Interpreter::java_lang_math_tan :
        __ subptr(rsp, 2 * wordSize);
        __ fstp_d(Address(rsp, 0));
        if (StubRoutines::dtan() != nullptr) {
          __ call(RuntimeAddress(CAST_FROM_FN_PTR(address, StubRoutines::dtan())));
        } else {
          __ call_VM_leaf0(CAST_FROM_FN_PTR(address, SharedRuntime::dtan));
        }
        __ addptr(rsp, 2 * wordSize);
        break;
    case Interpreter::java_lang_math_sqrt:
        __ fsqrt();
        break;
    case Interpreter::java_lang_math_abs:
        __ fabs();
        break;
    case Interpreter::java_lang_math_log:
        __ subptr(rsp, 2 * wordSize);
        __ fstp_d(Address(rsp, 0));
        if (StubRoutines::dlog() != nullptr) {
          __ call(RuntimeAddress(CAST_FROM_FN_PTR(address, StubRoutines::dlog())));
        } else {
          __ call_VM_leaf0(CAST_FROM_FN_PTR(address, SharedRuntime::dlog));
        }
        __ addptr(rsp, 2 * wordSize);
        break;
    case Interpreter::java_lang_math_log10:
        __ subptr(rsp, 2 * wordSize);
        __ fstp_d(Address(rsp, 0));
        if (StubRoutines::dlog10() != nullptr) {
          __ call(RuntimeAddress(CAST_FROM_FN_PTR(address, StubRoutines::dlog10())));
        } else {
          __ call_VM_leaf0(CAST_FROM_FN_PTR(address, SharedRuntime::dlog10));
        }
        __ addptr(rsp, 2 * wordSize);
        break;
    case Interpreter::java_lang_math_pow:
      __ fld_d(Address(rsp, 3*wordSize)); // second argument
      __ subptr(rsp, 4 * wordSize);
      __ fstp_d(Address(rsp, 0));
      __ fstp_d(Address(rsp, 2 * wordSize));
      if (StubRoutines::dpow() != nullptr) {
        __ call(RuntimeAddress(CAST_FROM_FN_PTR(address, StubRoutines::dpow())));
      } else {
        __ call_VM_leaf0(CAST_FROM_FN_PTR(address, SharedRuntime::dpow));
      }
      __ addptr(rsp, 4 * wordSize);
      break;
    case Interpreter::java_lang_math_exp:
      __ subptr(rsp, 2*wordSize);
      __ fstp_d(Address(rsp, 0));
      if (StubRoutines::dexp() != nullptr) {
        __ call(RuntimeAddress(CAST_FROM_FN_PTR(address, StubRoutines::dexp())));
      } else {
        __ call_VM_leaf0(CAST_FROM_FN_PTR(address, SharedRuntime::dexp));
      }
      __ addptr(rsp, 2*wordSize);
    break;
    default                              :
        ShouldNotReachHere();
  }

  // return double result in xmm0 for interpreter and compilers.
  if (UseSSE >= 2) {
    __ subptr(rsp, 2*wordSize);
    __ fstp_d(Address(rsp, 0));
    __ movdbl(xmm0, Address(rsp, 0));
    __ addptr(rsp, 2*wordSize);
  }

  // done, result in FPU ST(0) or XMM0
  __ pop(rdi);                               // get return address
  __ mov(rsp, rsi);                          // set sp to sender sp
  __ jmp(rdi);

  return entry_point;
}

// Not supported
address TemplateInterpreterGenerator::generate_currentThread() { return nullptr; }
<|MERGE_RESOLUTION|>--- conflicted
+++ resolved
@@ -89,19 +89,10 @@
   __ mov(rsp, rsi);           // set sp to sender sp
   __ jmp(rdi);
 
-<<<<<<< HEAD
-    // generate a vanilla native entry as the slow path
-    __ bind(slow_path);
-    __ jump_to_entry(Interpreter::entry_for_kind(Interpreter::native));
-    return entry;
-  }
-  return nullptr;
-=======
   // generate a vanilla native entry as the slow path
   __ bind(slow_path);
   __ jump_to_entry(Interpreter::entry_for_kind(Interpreter::native));
   return entry;
->>>>>>> e3777b0c
 }
 
 /**
@@ -160,19 +151,10 @@
   __ mov(rsp, rsi);           // set sp to sender sp
   __ jmp(rdi);
 
-<<<<<<< HEAD
-    // generate a vanilla native entry as the slow path
-    __ bind(slow_path);
-    __ jump_to_entry(Interpreter::entry_for_kind(Interpreter::native));
-    return entry;
-  }
-  return nullptr;
-=======
   // generate a vanilla native entry as the slow path
   __ bind(slow_path);
   __ jump_to_entry(Interpreter::entry_for_kind(Interpreter::native));
   return entry;
->>>>>>> e3777b0c
 }
 
 /**
@@ -210,9 +192,6 @@
     __ addptr(buf, Address(rsp, 4 + 1 * wordSize)); // + offset
     __ movl(crc, Address(rsp, 4 + 3 * wordSize)); // Initial CRC
   }
-<<<<<<< HEAD
-  return nullptr;
-=======
   __ super_call_VM_leaf(CAST_FROM_FN_PTR(address, StubRoutines::updateBytesCRC32C()), crc, buf, len);
   // result in rax
   // _areturn
@@ -221,7 +200,6 @@
   __ jmp(rdi);
 
   return entry;
->>>>>>> e3777b0c
 }
 
 /**
@@ -378,11 +356,6 @@
   // rcx: scratrch
   // rsi: sender sp
 
-<<<<<<< HEAD
-  if (!InlineIntrinsics) return nullptr; // Generate a vanilla entry
-
-=======
->>>>>>> e3777b0c
   address entry_point = __ pc();
 
   // These don't need a safepoint check because they aren't virtually
