/*
 * Copyright (c) 1997, 2025, Oracle and/or its affiliates. All rights reserved.
 * DO NOT ALTER OR REMOVE COPYRIGHT NOTICES OR THIS FILE HEADER.
 *
 * This code is free software; you can redistribute it and/or modify it
 * under the terms of the GNU General Public License version 2 only, as
 * published by the Free Software Foundation.
 *
 * This code is distributed in the hope that it will be useful, but WITHOUT
 * ANY WARRANTY; without even the implied warranty of MERCHANTABILITY or
 * FITNESS FOR A PARTICULAR PURPOSE.  See the GNU General Public License
 * version 2 for more details (a copy is included in the LICENSE file that
 * accompanied this code).
 *
 * You should have received a copy of the GNU General Public License version
 * 2 along with this work; if not, write to the Free Software Foundation,
 * Inc., 51 Franklin St, Fifth Floor, Boston, MA 02110-1301 USA.
 *
 * Please contact Oracle, 500 Oracle Parkway, Redwood Shores, CA 94065 USA
 * or visit www.oracle.com if you need additional information or have any
 * questions.
 *
 */

#include "asm/macroAssembler.hpp"
#include "compiler/disassembler.hpp"
#include "gc/shared/collectedHeap.hpp"
#include "gc/shared/gc_globals.hpp"
#include "gc/shared/tlab_globals.hpp"
#include "interpreter/interpreter.hpp"
#include "interpreter/interpreterRuntime.hpp"
#include "interpreter/interp_masm.hpp"
#include "interpreter/templateTable.hpp"
#include "memory/universe.hpp"
#include "oops/methodCounters.hpp"
#include "oops/methodData.hpp"
#include "oops/objArrayKlass.hpp"
#include "oops/oop.inline.hpp"
#include "oops/resolvedFieldEntry.hpp"
#include "oops/resolvedIndyEntry.hpp"
#include "oops/resolvedMethodEntry.hpp"
#include "prims/jvmtiExport.hpp"
#include "prims/methodHandles.hpp"
#include "runtime/frame.inline.hpp"
#include "runtime/safepointMechanism.hpp"
#include "runtime/sharedRuntime.hpp"
#include "runtime/stubRoutines.hpp"
#include "runtime/synchronizer.hpp"
#include "utilities/macros.hpp"

#define __ Disassembler::hook<InterpreterMacroAssembler>(__FILE__, __LINE__, _masm)->

// Global Register Names
static const Register rbcp     = r13;
static const Register rlocals  = r14;

// Address Computation: local variables
static inline Address iaddress(int n) {
  return Address(rlocals, Interpreter::local_offset_in_bytes(n));
}

static inline Address laddress(int n) {
  return iaddress(n + 1);
}

static inline Address faddress(int n) {
  return iaddress(n);
}

static inline Address daddress(int n) {
  return laddress(n);
}

static inline Address aaddress(int n) {
  return iaddress(n);
}

static inline Address iaddress(Register r) {
  return Address(rlocals, r, Address::times_ptr);
}

static inline Address laddress(Register r) {
  return Address(rlocals, r, Address::times_ptr, Interpreter::local_offset_in_bytes(1));
}

static inline Address faddress(Register r) {
  return iaddress(r);
}

static inline Address daddress(Register r) {
  return laddress(r);
}

static inline Address aaddress(Register r) {
  return iaddress(r);
}


// expression stack
// (Note: Must not use symmetric equivalents at_rsp_m1/2 since they store
// data beyond the rsp which is potentially unsafe in an MT environment;
// an interrupt may overwrite that data.)
static inline Address at_rsp   () {
  return Address(rsp, 0);
}

// At top of Java expression stack which may be different than esp().  It
// isn't for category 1 objects.
static inline Address at_tos   () {
  return Address(rsp,  Interpreter::expr_offset_in_bytes(0));
}

static inline Address at_tos_p1() {
  return Address(rsp,  Interpreter::expr_offset_in_bytes(1));
}

static inline Address at_tos_p2() {
  return Address(rsp,  Interpreter::expr_offset_in_bytes(2));
}

// Condition conversion
static Assembler::Condition j_not(TemplateTable::Condition cc) {
  switch (cc) {
  case TemplateTable::equal        : return Assembler::notEqual;
  case TemplateTable::not_equal    : return Assembler::equal;
  case TemplateTable::less         : return Assembler::greaterEqual;
  case TemplateTable::less_equal   : return Assembler::greater;
  case TemplateTable::greater      : return Assembler::lessEqual;
  case TemplateTable::greater_equal: return Assembler::less;
  }
  ShouldNotReachHere();
  return Assembler::zero;
}



// Miscellaneous helper routines
// Store an oop (or null) at the address described by obj.
// If val == noreg this means store a null


static void do_oop_store(InterpreterMacroAssembler* _masm,
                         Address dst,
                         Register val,
                         DecoratorSet decorators = 0) {
  assert(val == noreg || val == rax, "parameter is just for looks");
  __ store_heap_oop(dst, val, rscratch2, r9, r8, decorators);
}

static void do_oop_load(InterpreterMacroAssembler* _masm,
                        Address src,
                        Register dst,
                        DecoratorSet decorators = 0) {
  __ load_heap_oop(dst, src, rdx, decorators);
}

Address TemplateTable::at_bcp(int offset) {
  assert(_desc->uses_bcp(), "inconsistent uses_bcp information");
  return Address(rbcp, offset);
}


void TemplateTable::patch_bytecode(Bytecodes::Code bc, Register bc_reg,
                                   Register temp_reg, bool load_bc_into_bc_reg/*=true*/,
                                   int byte_no) {
  if (!RewriteBytecodes)  return;
  Label L_patch_done;

  switch (bc) {
  case Bytecodes::_fast_aputfield:
  case Bytecodes::_fast_bputfield:
  case Bytecodes::_fast_zputfield:
  case Bytecodes::_fast_cputfield:
  case Bytecodes::_fast_dputfield:
  case Bytecodes::_fast_fputfield:
  case Bytecodes::_fast_iputfield:
  case Bytecodes::_fast_lputfield:
  case Bytecodes::_fast_sputfield:
    {
      // We skip bytecode quickening for putfield instructions when
      // the put_code written to the constant pool cache is zero.
      // This is required so that every execution of this instruction
      // calls out to InterpreterRuntime::resolve_get_put to do
      // additional, required work.
      assert(byte_no == f1_byte || byte_no == f2_byte, "byte_no out of range");
      assert(load_bc_into_bc_reg, "we use bc_reg as temp");
      __ load_field_entry(temp_reg, bc_reg);
      if (byte_no == f1_byte) {
        __ load_unsigned_byte(temp_reg, Address(temp_reg, in_bytes(ResolvedFieldEntry::get_code_offset())));
      } else {
        __ load_unsigned_byte(temp_reg, Address(temp_reg, in_bytes(ResolvedFieldEntry::put_code_offset())));
      }

      __ movl(bc_reg, bc);
      __ cmpl(temp_reg, (int) 0);
      __ jcc(Assembler::zero, L_patch_done);  // don't patch
    }
    break;
  default:
    assert(byte_no == -1, "sanity");
    // the pair bytecodes have already done the load.
    if (load_bc_into_bc_reg) {
      __ movl(bc_reg, bc);
    }
  }

  if (JvmtiExport::can_post_breakpoint()) {
    Label L_fast_patch;
    // if a breakpoint is present we can't rewrite the stream directly
    __ movzbl(temp_reg, at_bcp(0));
    __ cmpl(temp_reg, Bytecodes::_breakpoint);
    __ jcc(Assembler::notEqual, L_fast_patch);
    __ get_method(temp_reg);
    // Let breakpoint table handling rewrite to quicker bytecode
    __ call_VM(noreg, CAST_FROM_FN_PTR(address, InterpreterRuntime::set_original_bytecode_at), temp_reg, rbcp, bc_reg);
#ifndef ASSERT
    __ jmpb(L_patch_done);
#else
    __ jmp(L_patch_done);
#endif
    __ bind(L_fast_patch);
  }

#ifdef ASSERT
  Label L_okay;
  __ load_unsigned_byte(temp_reg, at_bcp(0));
  __ cmpl(temp_reg, (int) Bytecodes::java_code(bc));
  __ jcc(Assembler::equal, L_okay);
  __ cmpl(temp_reg, bc_reg);
  __ jcc(Assembler::equal, L_okay);
  __ stop("patching the wrong bytecode");
  __ bind(L_okay);
#endif

  // patch bytecode
  __ movb(at_bcp(0), bc_reg);
  __ bind(L_patch_done);
}
// Individual instructions


void TemplateTable::nop() {
  transition(vtos, vtos);
  // nothing to do
}

void TemplateTable::shouldnotreachhere() {
  transition(vtos, vtos);
  __ stop("shouldnotreachhere bytecode");
}

void TemplateTable::aconst_null() {
  transition(vtos, atos);
  __ xorl(rax, rax);
}

void TemplateTable::iconst(int value) {
  transition(vtos, itos);
  if (value == 0) {
    __ xorl(rax, rax);
  } else {
    __ movl(rax, value);
  }
}

void TemplateTable::lconst(int value) {
  transition(vtos, ltos);
  if (value == 0) {
    __ xorl(rax, rax);
  } else {
    __ movl(rax, value);
  }
}



void TemplateTable::fconst(int value) {
  transition(vtos, ftos);
  static float one = 1.0f, two = 2.0f;
  switch (value) {
  case 0:
    __ xorps(xmm0, xmm0);
    break;
  case 1:
    __ movflt(xmm0, ExternalAddress((address) &one), rscratch1);
    break;
  case 2:
    __ movflt(xmm0, ExternalAddress((address) &two), rscratch1);
    break;
  default:
    ShouldNotReachHere();
    break;
  }
}

void TemplateTable::dconst(int value) {
  transition(vtos, dtos);
  static double one = 1.0;
  switch (value) {
  case 0:
    __ xorpd(xmm0, xmm0);
    break;
  case 1:
    __ movdbl(xmm0, ExternalAddress((address) &one), rscratch1);
    break;
  default:
    ShouldNotReachHere();
    break;
  }
}

void TemplateTable::bipush() {
  transition(vtos, itos);
  __ load_signed_byte(rax, at_bcp(1));
}

void TemplateTable::sipush() {
  transition(vtos, itos);
  __ load_unsigned_short(rax, at_bcp(1));
  __ bswapl(rax);
  __ sarl(rax, 16);
}

void TemplateTable::ldc(LdcType type) {
  transition(vtos, vtos);
  Register rarg = c_rarg1;
  Label call_ldc, notFloat, notClass, notInt, Done;

  if (is_ldc_wide(type)) {
    __ get_unsigned_2_byte_index_at_bcp(rbx, 1);
  } else {
    __ load_unsigned_byte(rbx, at_bcp(1));
  }

  __ get_cpool_and_tags(rcx, rax);
  const int base_offset = ConstantPool::header_size() * wordSize;
  const int tags_offset = Array<u1>::base_offset_in_bytes();

  // get type
  __ movzbl(rdx, Address(rax, rbx, Address::times_1, tags_offset));

  // unresolved class - get the resolved class
  __ cmpl(rdx, JVM_CONSTANT_UnresolvedClass);
  __ jccb(Assembler::equal, call_ldc);

  // unresolved class in error state - call into runtime to throw the error
  // from the first resolution attempt
  __ cmpl(rdx, JVM_CONSTANT_UnresolvedClassInError);
  __ jccb(Assembler::equal, call_ldc);

  // resolved class - need to call vm to get java mirror of the class
  __ cmpl(rdx, JVM_CONSTANT_Class);
  __ jcc(Assembler::notEqual, notClass);

  __ bind(call_ldc);

  __ movl(rarg, is_ldc_wide(type) ? 1 : 0);
  call_VM(rax, CAST_FROM_FN_PTR(address, InterpreterRuntime::ldc), rarg);

  __ push(atos);
  __ jmp(Done);

  __ bind(notClass);
  __ cmpl(rdx, JVM_CONSTANT_Float);
  __ jccb(Assembler::notEqual, notFloat);

  // ftos
  __ movflt(xmm0, Address(rcx, rbx, Address::times_ptr, base_offset));
  __ push(ftos);
  __ jmp(Done);

  __ bind(notFloat);
  __ cmpl(rdx, JVM_CONSTANT_Integer);
  __ jccb(Assembler::notEqual, notInt);

  // itos
  __ movl(rax, Address(rcx, rbx, Address::times_ptr, base_offset));
  __ push(itos);
  __ jmp(Done);

  // assume the tag is for condy; if not, the VM runtime will tell us
  __ bind(notInt);
  condy_helper(Done);

  __ bind(Done);
}

// Fast path for caching oop constants.
void TemplateTable::fast_aldc(LdcType type) {
  transition(vtos, atos);

  Register result = rax;
  Register tmp = rdx;
  Register rarg = c_rarg1;
  int index_size = is_ldc_wide(type) ? sizeof(u2) : sizeof(u1);

  Label resolved;

  // We are resolved if the resolved reference cache entry contains a
  // non-null object (String, MethodType, etc.)
  assert_different_registers(result, tmp);
  __ get_cache_index_at_bcp(tmp, 1, index_size);
  __ load_resolved_reference_at_index(result, tmp);
  __ testptr(result, result);
  __ jcc(Assembler::notZero, resolved);

  address entry = CAST_FROM_FN_PTR(address, InterpreterRuntime::resolve_ldc);

  // first time invocation - must resolve first
  __ movl(rarg, (int)bytecode());
  __ call_VM(result, entry, rarg);
  __ bind(resolved);

  { // Check for the null sentinel.
    // If we just called the VM, it already did the mapping for us,
    // but it's harmless to retry.
    Label notNull;
    ExternalAddress null_sentinel((address)Universe::the_null_sentinel_addr());
    __ movptr(tmp, null_sentinel);
    __ resolve_oop_handle(tmp, rscratch2);
    __ cmpoop(tmp, result);
    __ jccb(Assembler::notEqual, notNull);
    __ xorptr(result, result);  // null object reference
    __ bind(notNull);
  }

  if (VerifyOops) {
    __ verify_oop(result);
  }
}

void TemplateTable::ldc2_w() {
  transition(vtos, vtos);
  Label notDouble, notLong, Done;
  __ get_unsigned_2_byte_index_at_bcp(rbx, 1);

  __ get_cpool_and_tags(rcx, rax);
  const int base_offset = ConstantPool::header_size() * wordSize;
  const int tags_offset = Array<u1>::base_offset_in_bytes();

  // get type
  __ movzbl(rdx, Address(rax, rbx, Address::times_1, tags_offset));
  __ cmpl(rdx, JVM_CONSTANT_Double);
  __ jccb(Assembler::notEqual, notDouble);

  // dtos
  __ movdbl(xmm0, Address(rcx, rbx, Address::times_ptr, base_offset));
  __ push(dtos);

  __ jmp(Done);
  __ bind(notDouble);
  __ cmpl(rdx, JVM_CONSTANT_Long);
  __ jccb(Assembler::notEqual, notLong);

  // ltos
  __ movptr(rax, Address(rcx, rbx, Address::times_ptr, base_offset + 0 * wordSize));
  __ push(ltos);
  __ jmp(Done);

  __ bind(notLong);
  condy_helper(Done);

  __ bind(Done);
}

void TemplateTable::condy_helper(Label& Done) {
  const Register obj = rax;
  const Register off = rbx;
  const Register flags = rcx;
  const Register rarg = c_rarg1;
  __ movl(rarg, (int)bytecode());
  call_VM(obj, CAST_FROM_FN_PTR(address, InterpreterRuntime::resolve_ldc), rarg);
<<<<<<< HEAD
  __ get_vm_result_metadata(flags, r15_thread);
=======
  __ get_vm_result_2(flags);
>>>>>>> 0da480a9
  // VMr = obj = base address to find primitive value to push
  // VMr2 = flags = (tos, off) using format of CPCE::_flags
  __ movl(off, flags);
  __ andl(off, ConstantPoolCache::field_index_mask);
  const Address field(obj, off, Address::times_1, 0*wordSize);

  // What sort of thing are we loading?
  __ shrl(flags, ConstantPoolCache::tos_state_shift);
  __ andl(flags, ConstantPoolCache::tos_state_mask);

  switch (bytecode()) {
  case Bytecodes::_ldc:
  case Bytecodes::_ldc_w:
    {
      // tos in (itos, ftos, stos, btos, ctos, ztos)
      Label notInt, notFloat, notShort, notByte, notChar, notBool;
      __ cmpl(flags, itos);
      __ jccb(Assembler::notEqual, notInt);
      // itos
      __ movl(rax, field);
      __ push(itos);
      __ jmp(Done);

      __ bind(notInt);
      __ cmpl(flags, ftos);
      __ jccb(Assembler::notEqual, notFloat);
      // ftos
      __ movflt(xmm0, field);
      __ push(ftos);
      __ jmp(Done);

      __ bind(notFloat);
      __ cmpl(flags, stos);
      __ jccb(Assembler::notEqual, notShort);
      // stos
      __ load_signed_short(rax, field);
      __ push(stos);
      __ jmp(Done);

      __ bind(notShort);
      __ cmpl(flags, btos);
      __ jccb(Assembler::notEqual, notByte);
      // btos
      __ load_signed_byte(rax, field);
      __ push(btos);
      __ jmp(Done);

      __ bind(notByte);
      __ cmpl(flags, ctos);
      __ jccb(Assembler::notEqual, notChar);
      // ctos
      __ load_unsigned_short(rax, field);
      __ push(ctos);
      __ jmp(Done);

      __ bind(notChar);
      __ cmpl(flags, ztos);
      __ jccb(Assembler::notEqual, notBool);
      // ztos
      __ load_signed_byte(rax, field);
      __ push(ztos);
      __ jmp(Done);

      __ bind(notBool);
      break;
    }

  case Bytecodes::_ldc2_w:
    {
      Label notLong, notDouble;
      __ cmpl(flags, ltos);
      __ jccb(Assembler::notEqual, notLong);
      // ltos
      // Loading high word first because movptr clobbers rax
      __ movptr(rax, field);
      __ push(ltos);
      __ jmp(Done);

      __ bind(notLong);
      __ cmpl(flags, dtos);
      __ jccb(Assembler::notEqual, notDouble);
      // dtos
      __ movdbl(xmm0, field);
      __ push(dtos);
      __ jmp(Done);

      __ bind(notDouble);
      break;
    }

  default:
    ShouldNotReachHere();
  }

  __ stop("bad ldc/condy");
}

void TemplateTable::locals_index(Register reg, int offset) {
  __ load_unsigned_byte(reg, at_bcp(offset));
  __ negptr(reg);
}

void TemplateTable::iload() {
  iload_internal();
}

void TemplateTable::nofast_iload() {
  iload_internal(may_not_rewrite);
}

void TemplateTable::iload_internal(RewriteControl rc) {
  transition(vtos, itos);
  if (RewriteFrequentPairs && rc == may_rewrite) {
    Label rewrite, done;
    const Register bc = c_rarg3;
    assert(rbx != bc, "register damaged");

    // get next byte
    __ load_unsigned_byte(rbx,
                          at_bcp(Bytecodes::length_for(Bytecodes::_iload)));
    // if _iload, wait to rewrite to iload2.  We only want to rewrite the
    // last two iloads in a pair.  Comparing against fast_iload means that
    // the next bytecode is neither an iload or a caload, and therefore
    // an iload pair.
    __ cmpl(rbx, Bytecodes::_iload);
    __ jcc(Assembler::equal, done);

    __ cmpl(rbx, Bytecodes::_fast_iload);
    __ movl(bc, Bytecodes::_fast_iload2);

    __ jccb(Assembler::equal, rewrite);

    // if _caload, rewrite to fast_icaload
    __ cmpl(rbx, Bytecodes::_caload);
    __ movl(bc, Bytecodes::_fast_icaload);
    __ jccb(Assembler::equal, rewrite);

    // rewrite so iload doesn't check again.
    __ movl(bc, Bytecodes::_fast_iload);

    // rewrite
    // bc: fast bytecode
    __ bind(rewrite);
    patch_bytecode(Bytecodes::_iload, bc, rbx, false);
    __ bind(done);
  }

  // Get the local value into tos
  locals_index(rbx);
  __ movl(rax, iaddress(rbx));
}

void TemplateTable::fast_iload2() {
  transition(vtos, itos);
  locals_index(rbx);
  __ movl(rax, iaddress(rbx));
  __ push(itos);
  locals_index(rbx, 3);
  __ movl(rax, iaddress(rbx));
}

void TemplateTable::fast_iload() {
  transition(vtos, itos);
  locals_index(rbx);
  __ movl(rax, iaddress(rbx));
}

void TemplateTable::lload() {
  transition(vtos, ltos);
  locals_index(rbx);
  __ movptr(rax, laddress(rbx));
}

void TemplateTable::fload() {
  transition(vtos, ftos);
  locals_index(rbx);
  __ movflt(xmm0, faddress(rbx));
}

void TemplateTable::dload() {
  transition(vtos, dtos);
  locals_index(rbx);
  __ movdbl(xmm0, daddress(rbx));
}

void TemplateTable::aload() {
  transition(vtos, atos);
  locals_index(rbx);
  __ movptr(rax, aaddress(rbx));
}

void TemplateTable::locals_index_wide(Register reg) {
  __ load_unsigned_short(reg, at_bcp(2));
  __ bswapl(reg);
  __ shrl(reg, 16);
  __ negptr(reg);
}

void TemplateTable::wide_iload() {
  transition(vtos, itos);
  locals_index_wide(rbx);
  __ movl(rax, iaddress(rbx));
}

void TemplateTable::wide_lload() {
  transition(vtos, ltos);
  locals_index_wide(rbx);
  __ movptr(rax, laddress(rbx));
}

void TemplateTable::wide_fload() {
  transition(vtos, ftos);
  locals_index_wide(rbx);
  __ movflt(xmm0, faddress(rbx));
}

void TemplateTable::wide_dload() {
  transition(vtos, dtos);
  locals_index_wide(rbx);
  __ movdbl(xmm0, daddress(rbx));
}

void TemplateTable::wide_aload() {
  transition(vtos, atos);
  locals_index_wide(rbx);
  __ movptr(rax, aaddress(rbx));
}

void TemplateTable::index_check(Register array, Register index) {
  // Pop ptr into array
  __ pop_ptr(array);
  index_check_without_pop(array, index);
}

void TemplateTable::index_check_without_pop(Register array, Register index) {
  // destroys rbx
  // sign extend index for use by indexed load
  __ movl2ptr(index, index);
  // check index
  __ cmpl(index, Address(array, arrayOopDesc::length_offset_in_bytes()));
  if (index != rbx) {
    // ??? convention: move aberrant index into rbx for exception message
    assert(rbx != array, "different registers");
    __ movl(rbx, index);
  }
  Label skip;
  __ jccb(Assembler::below, skip);
  // Pass array to create more detailed exceptions.
  __ mov(c_rarg1, array);
  __ jump(RuntimeAddress(Interpreter::_throw_ArrayIndexOutOfBoundsException_entry));
  __ bind(skip);
}

void TemplateTable::iaload() {
  transition(itos, itos);
  // rax: index
  // rdx: array
  index_check(rdx, rax); // kills rbx
  __ access_load_at(T_INT, IN_HEAP | IS_ARRAY, rax,
                    Address(rdx, rax, Address::times_4,
                            arrayOopDesc::base_offset_in_bytes(T_INT)),
                    noreg);
}

void TemplateTable::laload() {
  transition(itos, ltos);
  // rax: index
  // rdx: array
  index_check(rdx, rax); // kills rbx
  // rbx,: index
  __ access_load_at(T_LONG, IN_HEAP | IS_ARRAY, noreg /* ltos */,
                    Address(rdx, rbx, Address::times_8,
                            arrayOopDesc::base_offset_in_bytes(T_LONG)),
                    noreg);
}



void TemplateTable::faload() {
  transition(itos, ftos);
  // rax: index
  // rdx: array
  index_check(rdx, rax); // kills rbx
  __ access_load_at(T_FLOAT, IN_HEAP | IS_ARRAY, noreg /* ftos */,
                    Address(rdx, rax,
                            Address::times_4,
                            arrayOopDesc::base_offset_in_bytes(T_FLOAT)),
                    noreg);
}

void TemplateTable::daload() {
  transition(itos, dtos);
  // rax: index
  // rdx: array
  index_check(rdx, rax); // kills rbx
  __ access_load_at(T_DOUBLE, IN_HEAP | IS_ARRAY, noreg /* dtos */,
                    Address(rdx, rax,
                            Address::times_8,
                            arrayOopDesc::base_offset_in_bytes(T_DOUBLE)),
                    noreg);
}

void TemplateTable::aaload() {
  transition(itos, atos);
  // rax: index
  // rdx: array
  index_check(rdx, rax); // kills rbx
  do_oop_load(_masm,
              Address(rdx, rax,
                      UseCompressedOops ? Address::times_4 : Address::times_ptr,
                      arrayOopDesc::base_offset_in_bytes(T_OBJECT)),
              rax,
              IS_ARRAY);
}

void TemplateTable::baload() {
  transition(itos, itos);
  // rax: index
  // rdx: array
  index_check(rdx, rax); // kills rbx
  __ access_load_at(T_BYTE, IN_HEAP | IS_ARRAY, rax,
                    Address(rdx, rax, Address::times_1, arrayOopDesc::base_offset_in_bytes(T_BYTE)),
                    noreg);
}

void TemplateTable::caload() {
  transition(itos, itos);
  // rax: index
  // rdx: array
  index_check(rdx, rax); // kills rbx
  __ access_load_at(T_CHAR, IN_HEAP | IS_ARRAY, rax,
                    Address(rdx, rax, Address::times_2, arrayOopDesc::base_offset_in_bytes(T_CHAR)),
                    noreg);
}

// iload followed by caload frequent pair
void TemplateTable::fast_icaload() {
  transition(vtos, itos);
  // load index out of locals
  locals_index(rbx);
  __ movl(rax, iaddress(rbx));

  // rax: index
  // rdx: array
  index_check(rdx, rax); // kills rbx
  __ access_load_at(T_CHAR, IN_HEAP | IS_ARRAY, rax,
                    Address(rdx, rax, Address::times_2, arrayOopDesc::base_offset_in_bytes(T_CHAR)),
                    noreg);
}


void TemplateTable::saload() {
  transition(itos, itos);
  // rax: index
  // rdx: array
  index_check(rdx, rax); // kills rbx
  __ access_load_at(T_SHORT, IN_HEAP | IS_ARRAY, rax,
                    Address(rdx, rax, Address::times_2, arrayOopDesc::base_offset_in_bytes(T_SHORT)),
                    noreg);
}

void TemplateTable::iload(int n) {
  transition(vtos, itos);
  __ movl(rax, iaddress(n));
}

void TemplateTable::lload(int n) {
  transition(vtos, ltos);
  __ movptr(rax, laddress(n));
}

void TemplateTable::fload(int n) {
  transition(vtos, ftos);
  __ movflt(xmm0, faddress(n));
}

void TemplateTable::dload(int n) {
  transition(vtos, dtos);
  __ movdbl(xmm0, daddress(n));
}

void TemplateTable::aload(int n) {
  transition(vtos, atos);
  __ movptr(rax, aaddress(n));
}

void TemplateTable::aload_0() {
  aload_0_internal();
}

void TemplateTable::nofast_aload_0() {
  aload_0_internal(may_not_rewrite);
}

void TemplateTable::aload_0_internal(RewriteControl rc) {
  transition(vtos, atos);
  // According to bytecode histograms, the pairs:
  //
  // _aload_0, _fast_igetfield
  // _aload_0, _fast_agetfield
  // _aload_0, _fast_fgetfield
  //
  // occur frequently. If RewriteFrequentPairs is set, the (slow)
  // _aload_0 bytecode checks if the next bytecode is either
  // _fast_igetfield, _fast_agetfield or _fast_fgetfield and then
  // rewrites the current bytecode into a pair bytecode; otherwise it
  // rewrites the current bytecode into _fast_aload_0 that doesn't do
  // the pair check anymore.
  //
  // Note: If the next bytecode is _getfield, the rewrite must be
  //       delayed, otherwise we may miss an opportunity for a pair.
  //
  // Also rewrite frequent pairs
  //   aload_0, aload_1
  //   aload_0, iload_1
  // These bytecodes with a small amount of code are most profitable
  // to rewrite
  if (RewriteFrequentPairs && rc == may_rewrite) {
    Label rewrite, done;

    const Register bc = c_rarg3;
    assert(rbx != bc, "register damaged");

    // get next byte
    __ load_unsigned_byte(rbx, at_bcp(Bytecodes::length_for(Bytecodes::_aload_0)));

    // if _getfield then wait with rewrite
    __ cmpl(rbx, Bytecodes::_getfield);
    __ jcc(Assembler::equal, done);

    // if _igetfield then rewrite to _fast_iaccess_0
    assert(Bytecodes::java_code(Bytecodes::_fast_iaccess_0) == Bytecodes::_aload_0, "fix bytecode definition");
    __ cmpl(rbx, Bytecodes::_fast_igetfield);
    __ movl(bc, Bytecodes::_fast_iaccess_0);
    __ jccb(Assembler::equal, rewrite);

    // if _agetfield then rewrite to _fast_aaccess_0
    assert(Bytecodes::java_code(Bytecodes::_fast_aaccess_0) == Bytecodes::_aload_0, "fix bytecode definition");
    __ cmpl(rbx, Bytecodes::_fast_agetfield);
    __ movl(bc, Bytecodes::_fast_aaccess_0);
    __ jccb(Assembler::equal, rewrite);

    // if _fgetfield then rewrite to _fast_faccess_0
    assert(Bytecodes::java_code(Bytecodes::_fast_faccess_0) == Bytecodes::_aload_0, "fix bytecode definition");
    __ cmpl(rbx, Bytecodes::_fast_fgetfield);
    __ movl(bc, Bytecodes::_fast_faccess_0);
    __ jccb(Assembler::equal, rewrite);

    // else rewrite to _fast_aload0
    assert(Bytecodes::java_code(Bytecodes::_fast_aload_0) == Bytecodes::_aload_0, "fix bytecode definition");
    __ movl(bc, Bytecodes::_fast_aload_0);

    // rewrite
    // bc: fast bytecode
    __ bind(rewrite);
    patch_bytecode(Bytecodes::_aload_0, bc, rbx, false);

    __ bind(done);
  }

  // Do actual aload_0 (must do this after patch_bytecode which might call VM and GC might change oop).
  aload(0);
}

void TemplateTable::istore() {
  transition(itos, vtos);
  locals_index(rbx);
  __ movl(iaddress(rbx), rax);
}


void TemplateTable::lstore() {
  transition(ltos, vtos);
  locals_index(rbx);
  __ movptr(laddress(rbx), rax);
}

void TemplateTable::fstore() {
  transition(ftos, vtos);
  locals_index(rbx);
  __ movflt(faddress(rbx), xmm0);
}

void TemplateTable::dstore() {
  transition(dtos, vtos);
  locals_index(rbx);
  __ movdbl(daddress(rbx), xmm0);
}

void TemplateTable::astore() {
  transition(vtos, vtos);
  __ pop_ptr(rax);
  locals_index(rbx);
  __ movptr(aaddress(rbx), rax);
}

void TemplateTable::wide_istore() {
  transition(vtos, vtos);
  __ pop_i();
  locals_index_wide(rbx);
  __ movl(iaddress(rbx), rax);
}

void TemplateTable::wide_lstore() {
  transition(vtos, vtos);
  __ pop_l();
  locals_index_wide(rbx);
  __ movptr(laddress(rbx), rax);
}

void TemplateTable::wide_fstore() {
  transition(vtos, vtos);
  __ pop_f(xmm0);
  locals_index_wide(rbx);
  __ movflt(faddress(rbx), xmm0);
}

void TemplateTable::wide_dstore() {
  transition(vtos, vtos);
  __ pop_d(xmm0);
  locals_index_wide(rbx);
  __ movdbl(daddress(rbx), xmm0);
}

void TemplateTable::wide_astore() {
  transition(vtos, vtos);
  __ pop_ptr(rax);
  locals_index_wide(rbx);
  __ movptr(aaddress(rbx), rax);
}

void TemplateTable::iastore() {
  transition(itos, vtos);
  __ pop_i(rbx);
  // rax: value
  // rbx: index
  // rdx: array
  index_check(rdx, rbx); // prefer index in rbx
  __ access_store_at(T_INT, IN_HEAP | IS_ARRAY,
                     Address(rdx, rbx, Address::times_4,
                             arrayOopDesc::base_offset_in_bytes(T_INT)),
                     rax, noreg, noreg, noreg);
}

void TemplateTable::lastore() {
  transition(ltos, vtos);
  __ pop_i(rbx);
  // rax,: low(value)
  // rcx: array
  // rdx: high(value)
  index_check(rcx, rbx);  // prefer index in rbx,
  // rbx,: index
  __ access_store_at(T_LONG, IN_HEAP | IS_ARRAY,
                     Address(rcx, rbx, Address::times_8,
                             arrayOopDesc::base_offset_in_bytes(T_LONG)),
                     noreg /* ltos */, noreg, noreg, noreg);
}


void TemplateTable::fastore() {
  transition(ftos, vtos);
  __ pop_i(rbx);
  // value is in xmm0
  // rbx:  index
  // rdx:  array
  index_check(rdx, rbx); // prefer index in rbx
  __ access_store_at(T_FLOAT, IN_HEAP | IS_ARRAY,
                     Address(rdx, rbx, Address::times_4,
                             arrayOopDesc::base_offset_in_bytes(T_FLOAT)),
                     noreg /* ftos */, noreg, noreg, noreg);
}

void TemplateTable::dastore() {
  transition(dtos, vtos);
  __ pop_i(rbx);
  // value is in xmm0
  // rbx:  index
  // rdx:  array
  index_check(rdx, rbx); // prefer index in rbx
  __ access_store_at(T_DOUBLE, IN_HEAP | IS_ARRAY,
                     Address(rdx, rbx, Address::times_8,
                             arrayOopDesc::base_offset_in_bytes(T_DOUBLE)),
                     noreg /* dtos */, noreg, noreg, noreg);
}

void TemplateTable::aastore() {
  Label is_null, ok_is_subtype, done;
  transition(vtos, vtos);
  // stack: ..., array, index, value
  __ movptr(rax, at_tos());    // value
  __ movl(rcx, at_tos_p1()); // index
  __ movptr(rdx, at_tos_p2()); // array

  Address element_address(rdx, rcx,
                          UseCompressedOops? Address::times_4 : Address::times_ptr,
                          arrayOopDesc::base_offset_in_bytes(T_OBJECT));

  index_check_without_pop(rdx, rcx);     // kills rbx
  __ testptr(rax, rax);
  __ jcc(Assembler::zero, is_null);

  // Move subklass into rbx
  __ load_klass(rbx, rax, rscratch1);
  // Move superklass into rax
  __ load_klass(rax, rdx, rscratch1);
  __ movptr(rax, Address(rax,
                         ObjArrayKlass::element_klass_offset()));

  // Generate subtype check.  Blows rcx, rdi
  // Superklass in rax.  Subklass in rbx.
  __ gen_subtype_check(rbx, ok_is_subtype);

  // Come here on failure
  // object is at TOS
  __ jump(RuntimeAddress(Interpreter::_throw_ArrayStoreException_entry));

  // Come here on success
  __ bind(ok_is_subtype);

  // Get the value we will store
  __ movptr(rax, at_tos());
  __ movl(rcx, at_tos_p1()); // index
  // Now store using the appropriate barrier
  do_oop_store(_masm, element_address, rax, IS_ARRAY);
  __ jmp(done);

  // Have a null in rax, rdx=array, ecx=index.  Store null at ary[idx]
  __ bind(is_null);
  __ profile_null_seen(rbx);

  // Store a null
  do_oop_store(_masm, element_address, noreg, IS_ARRAY);

  // Pop stack arguments
  __ bind(done);
  __ addptr(rsp, 3 * Interpreter::stackElementSize);
}

void TemplateTable::bastore() {
  transition(itos, vtos);
  __ pop_i(rbx);
  // rax: value
  // rbx: index
  // rdx: array
  index_check(rdx, rbx); // prefer index in rbx
  // Need to check whether array is boolean or byte
  // since both types share the bastore bytecode.
  __ load_klass(rcx, rdx, rscratch1);
  __ movl(rcx, Address(rcx, Klass::layout_helper_offset()));
  int diffbit = Klass::layout_helper_boolean_diffbit();
  __ testl(rcx, diffbit);
  Label L_skip;
  __ jccb(Assembler::zero, L_skip);
  __ andl(rax, 1);  // if it is a T_BOOLEAN array, mask the stored value to 0/1
  __ bind(L_skip);
  __ access_store_at(T_BYTE, IN_HEAP | IS_ARRAY,
                     Address(rdx, rbx,Address::times_1,
                             arrayOopDesc::base_offset_in_bytes(T_BYTE)),
                     rax, noreg, noreg, noreg);
}

void TemplateTable::castore() {
  transition(itos, vtos);
  __ pop_i(rbx);
  // rax: value
  // rbx: index
  // rdx: array
  index_check(rdx, rbx);  // prefer index in rbx
  __ access_store_at(T_CHAR, IN_HEAP | IS_ARRAY,
                     Address(rdx, rbx, Address::times_2,
                             arrayOopDesc::base_offset_in_bytes(T_CHAR)),
                     rax, noreg, noreg, noreg);
}


void TemplateTable::sastore() {
  castore();
}

void TemplateTable::istore(int n) {
  transition(itos, vtos);
  __ movl(iaddress(n), rax);
}

void TemplateTable::lstore(int n) {
  transition(ltos, vtos);
  __ movptr(laddress(n), rax);
}

void TemplateTable::fstore(int n) {
  transition(ftos, vtos);
  __ movflt(faddress(n), xmm0);
}

void TemplateTable::dstore(int n) {
  transition(dtos, vtos);
  __ movdbl(daddress(n), xmm0);
}


void TemplateTable::astore(int n) {
  transition(vtos, vtos);
  __ pop_ptr(rax);
  __ movptr(aaddress(n), rax);
}

void TemplateTable::pop() {
  transition(vtos, vtos);
  __ addptr(rsp, Interpreter::stackElementSize);
}

void TemplateTable::pop2() {
  transition(vtos, vtos);
  __ addptr(rsp, 2 * Interpreter::stackElementSize);
}


void TemplateTable::dup() {
  transition(vtos, vtos);
  __ load_ptr(0, rax);
  __ push_ptr(rax);
  // stack: ..., a, a
}

void TemplateTable::dup_x1() {
  transition(vtos, vtos);
  // stack: ..., a, b
  __ load_ptr( 0, rax);  // load b
  __ load_ptr( 1, rcx);  // load a
  __ store_ptr(1, rax);  // store b
  __ store_ptr(0, rcx);  // store a
  __ push_ptr(rax);      // push b
  // stack: ..., b, a, b
}

void TemplateTable::dup_x2() {
  transition(vtos, vtos);
  // stack: ..., a, b, c
  __ load_ptr( 0, rax);  // load c
  __ load_ptr( 2, rcx);  // load a
  __ store_ptr(2, rax);  // store c in a
  __ push_ptr(rax);      // push c
  // stack: ..., c, b, c, c
  __ load_ptr( 2, rax);  // load b
  __ store_ptr(2, rcx);  // store a in b
  // stack: ..., c, a, c, c
  __ store_ptr(1, rax);  // store b in c
  // stack: ..., c, a, b, c
}

void TemplateTable::dup2() {
  transition(vtos, vtos);
  // stack: ..., a, b
  __ load_ptr(1, rax);  // load a
  __ push_ptr(rax);     // push a
  __ load_ptr(1, rax);  // load b
  __ push_ptr(rax);     // push b
  // stack: ..., a, b, a, b
}


void TemplateTable::dup2_x1() {
  transition(vtos, vtos);
  // stack: ..., a, b, c
  __ load_ptr( 0, rcx);  // load c
  __ load_ptr( 1, rax);  // load b
  __ push_ptr(rax);      // push b
  __ push_ptr(rcx);      // push c
  // stack: ..., a, b, c, b, c
  __ store_ptr(3, rcx);  // store c in b
  // stack: ..., a, c, c, b, c
  __ load_ptr( 4, rcx);  // load a
  __ store_ptr(2, rcx);  // store a in 2nd c
  // stack: ..., a, c, a, b, c
  __ store_ptr(4, rax);  // store b in a
  // stack: ..., b, c, a, b, c
}

void TemplateTable::dup2_x2() {
  transition(vtos, vtos);
  // stack: ..., a, b, c, d
  __ load_ptr( 0, rcx);  // load d
  __ load_ptr( 1, rax);  // load c
  __ push_ptr(rax);      // push c
  __ push_ptr(rcx);      // push d
  // stack: ..., a, b, c, d, c, d
  __ load_ptr( 4, rax);  // load b
  __ store_ptr(2, rax);  // store b in d
  __ store_ptr(4, rcx);  // store d in b
  // stack: ..., a, d, c, b, c, d
  __ load_ptr( 5, rcx);  // load a
  __ load_ptr( 3, rax);  // load c
  __ store_ptr(3, rcx);  // store a in c
  __ store_ptr(5, rax);  // store c in a
  // stack: ..., c, d, a, b, c, d
}

void TemplateTable::swap() {
  transition(vtos, vtos);
  // stack: ..., a, b
  __ load_ptr( 1, rcx);  // load a
  __ load_ptr( 0, rax);  // load b
  __ store_ptr(0, rcx);  // store a in b
  __ store_ptr(1, rax);  // store b in a
  // stack: ..., b, a
}

void TemplateTable::iop2(Operation op) {
  transition(itos, itos);
  switch (op) {
  case add  :                    __ pop_i(rdx); __ addl (rax, rdx); break;
  case sub  : __ movl(rdx, rax); __ pop_i(rax); __ subl (rax, rdx); break;
  case mul  :                    __ pop_i(rdx); __ imull(rax, rdx); break;
  case _and :                    __ pop_i(rdx); __ andl (rax, rdx); break;
  case _or  :                    __ pop_i(rdx); __ orl  (rax, rdx); break;
  case _xor :                    __ pop_i(rdx); __ xorl (rax, rdx); break;
  case shl  : __ movl(rcx, rax); __ pop_i(rax); __ shll (rax);      break;
  case shr  : __ movl(rcx, rax); __ pop_i(rax); __ sarl (rax);      break;
  case ushr : __ movl(rcx, rax); __ pop_i(rax); __ shrl (rax);      break;
  default   : ShouldNotReachHere();
  }
}

void TemplateTable::lop2(Operation op) {
  transition(ltos, ltos);
  switch (op) {
  case add  :                    __ pop_l(rdx); __ addptr(rax, rdx); break;
  case sub  : __ mov(rdx, rax);  __ pop_l(rax); __ subptr(rax, rdx); break;
  case _and :                    __ pop_l(rdx); __ andptr(rax, rdx); break;
  case _or  :                    __ pop_l(rdx); __ orptr (rax, rdx); break;
  case _xor :                    __ pop_l(rdx); __ xorptr(rax, rdx); break;
  default   : ShouldNotReachHere();
  }
}

void TemplateTable::idiv() {
  transition(itos, itos);
  __ movl(rcx, rax);
  __ pop_i(rax);
  // Note: could xor rax and ecx and compare with (-1 ^ min_int). If
  //       they are not equal, one could do a normal division (no correction
  //       needed), which may speed up this implementation for the common case.
  //       (see also JVM spec., p.243 & p.271)
  __ corrected_idivl(rcx);
}

void TemplateTable::irem() {
  transition(itos, itos);
  __ movl(rcx, rax);
  __ pop_i(rax);
  // Note: could xor rax and ecx and compare with (-1 ^ min_int). If
  //       they are not equal, one could do a normal division (no correction
  //       needed), which may speed up this implementation for the common case.
  //       (see also JVM spec., p.243 & p.271)
  __ corrected_idivl(rcx);
  __ movl(rax, rdx);
}

void TemplateTable::lmul() {
  transition(ltos, ltos);
  __ pop_l(rdx);
  __ imulq(rax, rdx);
}

void TemplateTable::ldiv() {
  transition(ltos, ltos);
  __ mov(rcx, rax);
  __ pop_l(rax);
  // generate explicit div0 check
  __ testq(rcx, rcx);
  __ jump_cc(Assembler::zero,
             RuntimeAddress(Interpreter::_throw_ArithmeticException_entry));
  // Note: could xor rax and rcx and compare with (-1 ^ min_int). If
  //       they are not equal, one could do a normal division (no correction
  //       needed), which may speed up this implementation for the common case.
  //       (see also JVM spec., p.243 & p.271)
  __ corrected_idivq(rcx); // kills rbx
}

void TemplateTable::lrem() {
  transition(ltos, ltos);
  __ mov(rcx, rax);
  __ pop_l(rax);
  __ testq(rcx, rcx);
  __ jump_cc(Assembler::zero,
             RuntimeAddress(Interpreter::_throw_ArithmeticException_entry));
  // Note: could xor rax and rcx and compare with (-1 ^ min_int). If
  //       they are not equal, one could do a normal division (no correction
  //       needed), which may speed up this implementation for the common case.
  //       (see also JVM spec., p.243 & p.271)
  __ corrected_idivq(rcx); // kills rbx
  __ mov(rax, rdx);
}

void TemplateTable::lshl() {
  transition(itos, ltos);
  __ movl(rcx, rax);                             // get shift count
  __ pop_l(rax);                                 // get shift value
  __ shlq(rax);
}

void TemplateTable::lshr() {
  transition(itos, ltos);
  __ movl(rcx, rax);                             // get shift count
  __ pop_l(rax);                                 // get shift value
  __ sarq(rax);
}

void TemplateTable::lushr() {
  transition(itos, ltos);
  __ movl(rcx, rax);                             // get shift count
  __ pop_l(rax);                                 // get shift value
  __ shrq(rax);
}

void TemplateTable::fop2(Operation op) {
  transition(ftos, ftos);

  switch (op) {
  case add:
    __ addss(xmm0, at_rsp());
    __ addptr(rsp, Interpreter::stackElementSize);
    break;
  case sub:
    __ movflt(xmm1, xmm0);
    __ pop_f(xmm0);
    __ subss(xmm0, xmm1);
    break;
  case mul:
    __ mulss(xmm0, at_rsp());
    __ addptr(rsp, Interpreter::stackElementSize);
    break;
  case div:
    __ movflt(xmm1, xmm0);
    __ pop_f(xmm0);
    __ divss(xmm0, xmm1);
    break;
  case rem:
    // On x86_64 platforms the SharedRuntime::frem method is called to perform the
    // modulo operation. The frem method calls the function
    // double fmod(double x, double y) in math.h. The documentation of fmod states:
    // "If x or y is a NaN, a NaN is returned." without specifying what type of NaN
    // (signalling or quiet) is returned.
    __ movflt(xmm1, xmm0);
    __ pop_f(xmm0);
    __ call_VM_leaf(CAST_FROM_FN_PTR(address, SharedRuntime::frem), 2);
    break;
  default:
    ShouldNotReachHere();
    break;
  }
}

void TemplateTable::dop2(Operation op) {
  transition(dtos, dtos);
  switch (op) {
  case add:
    __ addsd(xmm0, at_rsp());
    __ addptr(rsp, 2 * Interpreter::stackElementSize);
    break;
  case sub:
    __ movdbl(xmm1, xmm0);
    __ pop_d(xmm0);
    __ subsd(xmm0, xmm1);
    break;
  case mul:
    __ mulsd(xmm0, at_rsp());
    __ addptr(rsp, 2 * Interpreter::stackElementSize);
    break;
  case div:
    __ movdbl(xmm1, xmm0);
    __ pop_d(xmm0);
    __ divsd(xmm0, xmm1);
    break;
  case rem:
    // Similar to fop2(), the modulo operation is performed using the
    // SharedRuntime::drem method on x86_64 platforms for the same reasons
    // as mentioned in fop2().
    __ movdbl(xmm1, xmm0);
    __ pop_d(xmm0);
    __ call_VM_leaf(CAST_FROM_FN_PTR(address, SharedRuntime::drem), 2);
    break;
  default:
    ShouldNotReachHere();
    break;
  }
}

void TemplateTable::ineg() {
  transition(itos, itos);
  __ negl(rax);
}

void TemplateTable::lneg() {
  transition(ltos, ltos);
  __ negq(rax);
}

// Note: 'double' and 'long long' have 32-bits alignment on x86.
static jlong* double_quadword(jlong *adr, jlong lo, jlong hi) {
  // Use the expression (adr)&(~0xF) to provide 128-bits aligned address
  // of 128-bits operands for SSE instructions.
  jlong *operand = (jlong*)(((intptr_t)adr)&((intptr_t)(~0xF)));
  // Store the value to a 128-bits operand.
  operand[0] = lo;
  operand[1] = hi;
  return operand;
}

// Buffer for 128-bits masks used by SSE instructions.
static jlong float_signflip_pool[2*2];
static jlong double_signflip_pool[2*2];

void TemplateTable::fneg() {
  transition(ftos, ftos);
  static jlong *float_signflip  = double_quadword(&float_signflip_pool[1],  CONST64(0x8000000080000000),  CONST64(0x8000000080000000));
  __ xorps(xmm0, ExternalAddress((address) float_signflip), rscratch1);
}

void TemplateTable::dneg() {
  transition(dtos, dtos);
  static jlong *double_signflip =
    double_quadword(&double_signflip_pool[1], CONST64(0x8000000000000000), CONST64(0x8000000000000000));
  __ xorpd(xmm0, ExternalAddress((address) double_signflip), rscratch1);
}

void TemplateTable::iinc() {
  transition(vtos, vtos);
  __ load_signed_byte(rdx, at_bcp(2)); // get constant
  locals_index(rbx);
  __ addl(iaddress(rbx), rdx);
}

void TemplateTable::wide_iinc() {
  transition(vtos, vtos);
  __ movl(rdx, at_bcp(4)); // get constant
  locals_index_wide(rbx);
  __ bswapl(rdx); // swap bytes & sign-extend constant
  __ sarl(rdx, 16);
  __ addl(iaddress(rbx), rdx);
  // Note: should probably use only one movl to get both
  //       the index and the constant -> fix this
}

void TemplateTable::convert() {
  // Checking
#ifdef ASSERT
  {
    TosState tos_in  = ilgl;
    TosState tos_out = ilgl;
    switch (bytecode()) {
    case Bytecodes::_i2l: // fall through
    case Bytecodes::_i2f: // fall through
    case Bytecodes::_i2d: // fall through
    case Bytecodes::_i2b: // fall through
    case Bytecodes::_i2c: // fall through
    case Bytecodes::_i2s: tos_in = itos; break;
    case Bytecodes::_l2i: // fall through
    case Bytecodes::_l2f: // fall through
    case Bytecodes::_l2d: tos_in = ltos; break;
    case Bytecodes::_f2i: // fall through
    case Bytecodes::_f2l: // fall through
    case Bytecodes::_f2d: tos_in = ftos; break;
    case Bytecodes::_d2i: // fall through
    case Bytecodes::_d2l: // fall through
    case Bytecodes::_d2f: tos_in = dtos; break;
    default             : ShouldNotReachHere();
    }
    switch (bytecode()) {
    case Bytecodes::_l2i: // fall through
    case Bytecodes::_f2i: // fall through
    case Bytecodes::_d2i: // fall through
    case Bytecodes::_i2b: // fall through
    case Bytecodes::_i2c: // fall through
    case Bytecodes::_i2s: tos_out = itos; break;
    case Bytecodes::_i2l: // fall through
    case Bytecodes::_f2l: // fall through
    case Bytecodes::_d2l: tos_out = ltos; break;
    case Bytecodes::_i2f: // fall through
    case Bytecodes::_l2f: // fall through
    case Bytecodes::_d2f: tos_out = ftos; break;
    case Bytecodes::_i2d: // fall through
    case Bytecodes::_l2d: // fall through
    case Bytecodes::_f2d: tos_out = dtos; break;
    default             : ShouldNotReachHere();
    }
    transition(tos_in, tos_out);
  }
#endif // ASSERT

  static const int64_t is_nan = 0x8000000000000000L;

  // Conversion
  switch (bytecode()) {
  case Bytecodes::_i2l:
    __ movslq(rax, rax);
    break;
  case Bytecodes::_i2f:
    __ cvtsi2ssl(xmm0, rax);
    break;
  case Bytecodes::_i2d:
    __ cvtsi2sdl(xmm0, rax);
    break;
  case Bytecodes::_i2b:
    __ movsbl(rax, rax);
    break;
  case Bytecodes::_i2c:
    __ movzwl(rax, rax);
    break;
  case Bytecodes::_i2s:
    __ movswl(rax, rax);
    break;
  case Bytecodes::_l2i:
    __ movl(rax, rax);
    break;
  case Bytecodes::_l2f:
    __ cvtsi2ssq(xmm0, rax);
    break;
  case Bytecodes::_l2d:
    __ cvtsi2sdq(xmm0, rax);
    break;
  case Bytecodes::_f2i:
  {
    Label L;
    __ cvttss2sil(rax, xmm0);
    __ cmpl(rax, 0x80000000); // NaN or overflow/underflow?
    __ jcc(Assembler::notEqual, L);
    __ call_VM_leaf(CAST_FROM_FN_PTR(address, SharedRuntime::f2i), 1);
    __ bind(L);
  }
    break;
  case Bytecodes::_f2l:
  {
    Label L;
    __ cvttss2siq(rax, xmm0);
    // NaN or overflow/underflow?
    __ cmp64(rax, ExternalAddress((address) &is_nan), rscratch1);
    __ jcc(Assembler::notEqual, L);
    __ call_VM_leaf(CAST_FROM_FN_PTR(address, SharedRuntime::f2l), 1);
    __ bind(L);
  }
    break;
  case Bytecodes::_f2d:
    __ cvtss2sd(xmm0, xmm0);
    break;
  case Bytecodes::_d2i:
  {
    Label L;
    __ cvttsd2sil(rax, xmm0);
    __ cmpl(rax, 0x80000000); // NaN or overflow/underflow?
    __ jcc(Assembler::notEqual, L);
    __ call_VM_leaf(CAST_FROM_FN_PTR(address, SharedRuntime::d2i), 1);
    __ bind(L);
  }
    break;
  case Bytecodes::_d2l:
  {
    Label L;
    __ cvttsd2siq(rax, xmm0);
    // NaN or overflow/underflow?
    __ cmp64(rax, ExternalAddress((address) &is_nan), rscratch1);
    __ jcc(Assembler::notEqual, L);
    __ call_VM_leaf(CAST_FROM_FN_PTR(address, SharedRuntime::d2l), 1);
    __ bind(L);
  }
    break;
  case Bytecodes::_d2f:
    __ cvtsd2ss(xmm0, xmm0);
    break;
  default:
    ShouldNotReachHere();
  }
}

void TemplateTable::lcmp() {
  transition(ltos, itos);
  Label done;
  __ pop_l(rdx);
  __ cmpq(rdx, rax);
  __ movl(rax, -1);
  __ jccb(Assembler::less, done);
  __ setb(Assembler::notEqual, rax);
  __ movzbl(rax, rax);
  __ bind(done);
}

void TemplateTable::float_cmp(bool is_float, int unordered_result) {
  Label done;
  if (is_float) {
    // XXX get rid of pop here, use ... reg, mem32
    __ pop_f(xmm1);
    __ ucomiss(xmm1, xmm0);
  } else {
    // XXX get rid of pop here, use ... reg, mem64
    __ pop_d(xmm1);
    __ ucomisd(xmm1, xmm0);
  }
  if (unordered_result < 0) {
    __ movl(rax, -1);
    __ jccb(Assembler::parity, done);
    __ jccb(Assembler::below, done);
    __ setb(Assembler::notEqual, rdx);
    __ movzbl(rax, rdx);
  } else {
    __ movl(rax, 1);
    __ jccb(Assembler::parity, done);
    __ jccb(Assembler::above, done);
    __ movl(rax, 0);
    __ jccb(Assembler::equal, done);
    __ decrementl(rax);
  }
  __ bind(done);
}

void TemplateTable::branch(bool is_jsr, bool is_wide) {
  __ get_method(rcx); // rcx holds method
  __ profile_taken_branch(rax, rbx); // rax holds updated MDP, rbx
                                     // holds bumped taken count

  const ByteSize be_offset = MethodCounters::backedge_counter_offset() +
                             InvocationCounter::counter_offset();
  const ByteSize inv_offset = MethodCounters::invocation_counter_offset() +
                              InvocationCounter::counter_offset();

  // Load up edx with the branch displacement
  if (is_wide) {
    __ movl(rdx, at_bcp(1));
  } else {
    __ load_signed_short(rdx, at_bcp(1));
  }
  __ bswapl(rdx);

  if (!is_wide) {
    __ sarl(rdx, 16);
  }
  __ movl2ptr(rdx, rdx);

  // Handle all the JSR stuff here, then exit.
  // It's much shorter and cleaner than intermingling with the non-JSR
  // normal-branch stuff occurring below.
  if (is_jsr) {
    // Pre-load the next target bytecode into rbx
    __ load_unsigned_byte(rbx, Address(rbcp, rdx, Address::times_1, 0));

    // compute return address as bci in rax
    __ lea(rax, at_bcp((is_wide ? 5 : 3) -
                        in_bytes(ConstMethod::codes_offset())));
    __ subptr(rax, Address(rcx, Method::const_offset()));
    // Adjust the bcp in r13 by the displacement in rdx
    __ addptr(rbcp, rdx);
    // jsr returns atos that is not an oop
    __ push_i(rax);
    __ dispatch_only(vtos, true);
    return;
  }

  // Normal (non-jsr) branch handling

  // Adjust the bcp in r13 by the displacement in rdx
  __ addptr(rbcp, rdx);

  assert(UseLoopCounter || !UseOnStackReplacement,
         "on-stack-replacement requires loop counters");
  Label backedge_counter_overflow;
  Label dispatch;
  if (UseLoopCounter) {
    // increment backedge counter for backward branches
    // rax: MDO
    // rbx: MDO bumped taken-count
    // rcx: method
    // rdx: target offset
    // r13: target bcp
    // r14: locals pointer
    __ testl(rdx, rdx);             // check if forward or backward branch
    __ jcc(Assembler::positive, dispatch); // count only if backward branch

    // check if MethodCounters exists
    Label has_counters;
    __ movptr(rax, Address(rcx, Method::method_counters_offset()));
    __ testptr(rax, rax);
    __ jcc(Assembler::notZero, has_counters);
    __ push(rdx);
    __ push(rcx);
    __ call_VM(noreg, CAST_FROM_FN_PTR(address, InterpreterRuntime::build_method_counters),
               rcx);
    __ pop(rcx);
    __ pop(rdx);
    __ movptr(rax, Address(rcx, Method::method_counters_offset()));
    __ testptr(rax, rax);
    __ jcc(Assembler::zero, dispatch);
    __ bind(has_counters);

    Label no_mdo;
    if (ProfileInterpreter) {
      // Are we profiling?
      __ movptr(rbx, Address(rcx, in_bytes(Method::method_data_offset())));
      __ testptr(rbx, rbx);
      __ jccb(Assembler::zero, no_mdo);
      // Increment the MDO backedge counter
      const Address mdo_backedge_counter(rbx, in_bytes(MethodData::backedge_counter_offset()) +
          in_bytes(InvocationCounter::counter_offset()));
      const Address mask(rbx, in_bytes(MethodData::backedge_mask_offset()));
      __ increment_mask_and_jump(mdo_backedge_counter, mask, rax,
          UseOnStackReplacement ? &backedge_counter_overflow : nullptr);
      __ jmp(dispatch);
    }
    __ bind(no_mdo);
    // Increment backedge counter in MethodCounters*
    __ movptr(rcx, Address(rcx, Method::method_counters_offset()));
    const Address mask(rcx, in_bytes(MethodCounters::backedge_mask_offset()));
    __ increment_mask_and_jump(Address(rcx, be_offset), mask, rax,
        UseOnStackReplacement ? &backedge_counter_overflow : nullptr);
    __ bind(dispatch);
  }

  // Pre-load the next target bytecode into rbx
  __ load_unsigned_byte(rbx, Address(rbcp, 0));

  // continue with the bytecode @ target
  // rax: return bci for jsr's, unused otherwise
  // rbx: target bytecode
  // r13: target bcp
  __ dispatch_only(vtos, true);

  if (UseLoopCounter) {
    if (UseOnStackReplacement) {
      Label set_mdp;
      // invocation counter overflow
      __ bind(backedge_counter_overflow);
      __ negptr(rdx);
      __ addptr(rdx, rbcp); // branch bcp
      // IcoResult frequency_counter_overflow([JavaThread*], address branch_bcp)
      __ call_VM(noreg,
                 CAST_FROM_FN_PTR(address,
                                  InterpreterRuntime::frequency_counter_overflow),
                 rdx);

      // rax: osr nmethod (osr ok) or null (osr not possible)
      // rdx: scratch
      // r14: locals pointer
      // r13: bcp
      __ testptr(rax, rax);                        // test result
      __ jcc(Assembler::zero, dispatch);         // no osr if null
      // nmethod may have been invalidated (VM may block upon call_VM return)
      __ cmpb(Address(rax, nmethod::state_offset()), nmethod::in_use);
      __ jcc(Assembler::notEqual, dispatch);

      // We have the address of an on stack replacement routine in rax.
      // In preparation of invoking it, first we must migrate the locals
      // and monitors from off the interpreter frame on the stack.
      // Ensure to save the osr nmethod over the migration call,
      // it will be preserved in rbx.
      __ mov(rbx, rax);

      call_VM(noreg, CAST_FROM_FN_PTR(address, SharedRuntime::OSR_migration_begin));

      // rax is OSR buffer, move it to expected parameter location
      __ mov(j_rarg0, rax);
      // We use j_rarg definitions here so that registers don't conflict as parameter
      // registers change across platforms as we are in the midst of a calling
      // sequence to the OSR nmethod and we don't want collision. These are NOT parameters.

      const Register retaddr   = j_rarg2;
      const Register sender_sp = j_rarg1;

      // pop the interpreter frame
      __ movptr(sender_sp, Address(rbp, frame::interpreter_frame_sender_sp_offset * wordSize)); // get sender sp
      __ leave();                                // remove frame anchor
      __ pop(retaddr);                           // get return address
      __ mov(rsp, sender_sp);                   // set sp to sender sp
      // Ensure compiled code always sees stack at proper alignment
      __ andptr(rsp, -(StackAlignmentInBytes));

      // unlike x86 we need no specialized return from compiled code
      // to the interpreter or the call stub.

      // push the return address
      __ push(retaddr);

      // and begin the OSR nmethod
      __ jmp(Address(rbx, nmethod::osr_entry_point_offset()));
    }
  }
}

void TemplateTable::if_0cmp(Condition cc) {
  transition(itos, vtos);
  // assume branch is more often taken than not (loops use backward branches)
  Label not_taken;
  __ testl(rax, rax);
  __ jcc(j_not(cc), not_taken);
  branch(false, false);
  __ bind(not_taken);
  __ profile_not_taken_branch(rax);
}

void TemplateTable::if_icmp(Condition cc) {
  transition(itos, vtos);
  // assume branch is more often taken than not (loops use backward branches)
  Label not_taken;
  __ pop_i(rdx);
  __ cmpl(rdx, rax);
  __ jcc(j_not(cc), not_taken);
  branch(false, false);
  __ bind(not_taken);
  __ profile_not_taken_branch(rax);
}

void TemplateTable::if_nullcmp(Condition cc) {
  transition(atos, vtos);
  // assume branch is more often taken than not (loops use backward branches)
  Label not_taken;
  __ testptr(rax, rax);
  __ jcc(j_not(cc), not_taken);
  branch(false, false);
  __ bind(not_taken);
  __ profile_not_taken_branch(rax);
}

void TemplateTable::if_acmp(Condition cc) {
  transition(atos, vtos);
  // assume branch is more often taken than not (loops use backward branches)
  Label not_taken;
  __ pop_ptr(rdx);
  __ cmpoop(rdx, rax);
  __ jcc(j_not(cc), not_taken);
  branch(false, false);
  __ bind(not_taken);
  __ profile_not_taken_branch(rax);
}

void TemplateTable::ret() {
  transition(vtos, vtos);
  locals_index(rbx);
  __ movslq(rbx, iaddress(rbx)); // get return bci, compute return bcp
  __ profile_ret(rbx, rcx);
  __ get_method(rax);
  __ movptr(rbcp, Address(rax, Method::const_offset()));
  __ lea(rbcp, Address(rbcp, rbx, Address::times_1,
                      ConstMethod::codes_offset()));
  __ dispatch_next(vtos, 0, true);
}

void TemplateTable::wide_ret() {
  transition(vtos, vtos);
  locals_index_wide(rbx);
  __ movptr(rbx, aaddress(rbx)); // get return bci, compute return bcp
  __ profile_ret(rbx, rcx);
  __ get_method(rax);
  __ movptr(rbcp, Address(rax, Method::const_offset()));
  __ lea(rbcp, Address(rbcp, rbx, Address::times_1, ConstMethod::codes_offset()));
  __ dispatch_next(vtos, 0, true);
}

void TemplateTable::tableswitch() {
  Label default_case, continue_execution;
  transition(itos, vtos);

  // align r13/rsi
  __ lea(rbx, at_bcp(BytesPerInt));
  __ andptr(rbx, -BytesPerInt);
  // load lo & hi
  __ movl(rcx, Address(rbx, BytesPerInt));
  __ movl(rdx, Address(rbx, 2 * BytesPerInt));
  __ bswapl(rcx);
  __ bswapl(rdx);
  // check against lo & hi
  __ cmpl(rax, rcx);
  __ jcc(Assembler::less, default_case);
  __ cmpl(rax, rdx);
  __ jcc(Assembler::greater, default_case);
  // lookup dispatch offset
  __ subl(rax, rcx);
  __ movl(rdx, Address(rbx, rax, Address::times_4, 3 * BytesPerInt));
  __ profile_switch_case(rax, rbx, rcx);
  // continue execution
  __ bind(continue_execution);
  __ bswapl(rdx);
  __ movl2ptr(rdx, rdx);
  __ load_unsigned_byte(rbx, Address(rbcp, rdx, Address::times_1));
  __ addptr(rbcp, rdx);
  __ dispatch_only(vtos, true);
  // handle default
  __ bind(default_case);
  __ profile_switch_default(rax);
  __ movl(rdx, Address(rbx, 0));
  __ jmp(continue_execution);
}

void TemplateTable::lookupswitch() {
  transition(itos, itos);
  __ stop("lookupswitch bytecode should have been rewritten");
}

void TemplateTable::fast_linearswitch() {
  transition(itos, vtos);
  Label loop_entry, loop, found, continue_execution;
  // bswap rax so we can avoid bswapping the table entries
  __ bswapl(rax);
  // align r13
  __ lea(rbx, at_bcp(BytesPerInt)); // btw: should be able to get rid of
                                    // this instruction (change offsets
                                    // below)
  __ andptr(rbx, -BytesPerInt);
  // set counter
  __ movl(rcx, Address(rbx, BytesPerInt));
  __ bswapl(rcx);
  __ jmpb(loop_entry);
  // table search
  __ bind(loop);
  __ cmpl(rax, Address(rbx, rcx, Address::times_8, 2 * BytesPerInt));
  __ jcc(Assembler::equal, found);
  __ bind(loop_entry);
  __ decrementl(rcx);
  __ jcc(Assembler::greaterEqual, loop);
  // default case
  __ profile_switch_default(rax);
  __ movl(rdx, Address(rbx, 0));
  __ jmp(continue_execution);
  // entry found -> get offset
  __ bind(found);
  __ movl(rdx, Address(rbx, rcx, Address::times_8, 3 * BytesPerInt));
  __ profile_switch_case(rcx, rax, rbx);
  // continue execution
  __ bind(continue_execution);
  __ bswapl(rdx);
  __ movl2ptr(rdx, rdx);
  __ load_unsigned_byte(rbx, Address(rbcp, rdx, Address::times_1));
  __ addptr(rbcp, rdx);
  __ dispatch_only(vtos, true);
}

void TemplateTable::fast_binaryswitch() {
  transition(itos, vtos);
  // Implementation using the following core algorithm:
  //
  // int binary_search(int key, LookupswitchPair* array, int n) {
  //   // Binary search according to "Methodik des Programmierens" by
  //   // Edsger W. Dijkstra and W.H.J. Feijen, Addison Wesley Germany 1985.
  //   int i = 0;
  //   int j = n;
  //   while (i+1 < j) {
  //     // invariant P: 0 <= i < j <= n and (a[i] <= key < a[j] or Q)
  //     // with      Q: for all i: 0 <= i < n: key < a[i]
  //     // where a stands for the array and assuming that the (inexisting)
  //     // element a[n] is infinitely big.
  //     int h = (i + j) >> 1;
  //     // i < h < j
  //     if (key < array[h].fast_match()) {
  //       j = h;
  //     } else {
  //       i = h;
  //     }
  //   }
  //   // R: a[i] <= key < a[i+1] or Q
  //   // (i.e., if key is within array, i is the correct index)
  //   return i;
  // }

  // Register allocation
  const Register key   = rax; // already set (tosca)
  const Register array = rbx;
  const Register i     = rcx;
  const Register j     = rdx;
  const Register h     = rdi;
  const Register temp  = rsi;

  // Find array start
  __ lea(array, at_bcp(3 * BytesPerInt)); // btw: should be able to
                                          // get rid of this
                                          // instruction (change
                                          // offsets below)
  __ andptr(array, -BytesPerInt);

  // Initialize i & j
  __ xorl(i, i);                            // i = 0;
  __ movl(j, Address(array, -BytesPerInt)); // j = length(array);

  // Convert j into native byteordering
  __ bswapl(j);

  // And start
  Label entry;
  __ jmp(entry);

  // binary search loop
  {
    Label loop;
    __ bind(loop);
    // int h = (i + j) >> 1;
    __ leal(h, Address(i, j, Address::times_1)); // h = i + j;
    __ sarl(h, 1);                               // h = (i + j) >> 1;
    // if (key < array[h].fast_match()) {
    //   j = h;
    // } else {
    //   i = h;
    // }
    // Convert array[h].match to native byte-ordering before compare
    __ movl(temp, Address(array, h, Address::times_8));
    __ bswapl(temp);
    __ cmpl(key, temp);
    // j = h if (key <  array[h].fast_match())
    __ cmov32(Assembler::less, j, h);
    // i = h if (key >= array[h].fast_match())
    __ cmov32(Assembler::greaterEqual, i, h);
    // while (i+1 < j)
    __ bind(entry);
    __ leal(h, Address(i, 1)); // i+1
    __ cmpl(h, j);             // i+1 < j
    __ jcc(Assembler::less, loop);
  }

  // end of binary search, result index is i (must check again!)
  Label default_case;
  // Convert array[i].match to native byte-ordering before compare
  __ movl(temp, Address(array, i, Address::times_8));
  __ bswapl(temp);
  __ cmpl(key, temp);
  __ jcc(Assembler::notEqual, default_case);

  // entry found -> j = offset
  __ movl(j , Address(array, i, Address::times_8, BytesPerInt));
  __ profile_switch_case(i, key, array);
  __ bswapl(j);
  __ movslq(j, j);

  __ load_unsigned_byte(rbx, Address(rbcp, j, Address::times_1));
  __ addptr(rbcp, j);
  __ dispatch_only(vtos, true);

  // default case -> j = default offset
  __ bind(default_case);
  __ profile_switch_default(i);
  __ movl(j, Address(array, -2 * BytesPerInt));
  __ bswapl(j);
  __ movslq(j, j);

  __ load_unsigned_byte(rbx, Address(rbcp, j, Address::times_1));
  __ addptr(rbcp, j);
  __ dispatch_only(vtos, true);
}

void TemplateTable::_return(TosState state) {
  transition(state, state);

  assert(_desc->calls_vm(),
         "inconsistent calls_vm information"); // call in remove_activation

  if (_desc->bytecode() == Bytecodes::_return_register_finalizer) {
    assert(state == vtos, "only valid state");
    Register robj = c_rarg1;
    __ movptr(robj, aaddress(0));
    __ load_klass(rdi, robj, rscratch1);
    __ testb(Address(rdi, Klass::misc_flags_offset()), KlassFlags::_misc_has_finalizer);
    Label skip_register_finalizer;
    __ jcc(Assembler::zero, skip_register_finalizer);

    __ call_VM(noreg, CAST_FROM_FN_PTR(address, InterpreterRuntime::register_finalizer), robj);

    __ bind(skip_register_finalizer);
  }

  if (_desc->bytecode() != Bytecodes::_return_register_finalizer) {
    Label no_safepoint;
    NOT_PRODUCT(__ block_comment("Thread-local Safepoint poll"));
    __ testb(Address(r15_thread, JavaThread::polling_word_offset()), SafepointMechanism::poll_bit());
    __ jcc(Assembler::zero, no_safepoint);
    __ push(state);
    __ push_cont_fastpath();
    __ call_VM(noreg, CAST_FROM_FN_PTR(address,
                                       InterpreterRuntime::at_safepoint));
    __ pop_cont_fastpath();
    __ pop(state);
    __ bind(no_safepoint);
  }

  // Narrow result if state is itos but result type is smaller.
  // Need to narrow in the return bytecode rather than in generate_return_entry
  // since compiled code callers expect the result to already be narrowed.
  if (state == itos) {
    __ narrow(rax);
  }
  __ remove_activation(state, rbcp);

  __ jmp(rbcp);
}

// ----------------------------------------------------------------------------
// Volatile variables demand their effects be made known to all CPU's
// in order.  Store buffers on most chips allow reads & writes to
// reorder; the JMM's ReadAfterWrite.java test fails in -Xint mode
// without some kind of memory barrier (i.e., it's not sufficient that
// the interpreter does not reorder volatile references, the hardware
// also must not reorder them).
//
// According to the new Java Memory Model (JMM):
// (1) All volatiles are serialized wrt to each other.  ALSO reads &
//     writes act as acquire & release, so:
// (2) A read cannot let unrelated NON-volatile memory refs that
//     happen after the read float up to before the read.  It's OK for
//     non-volatile memory refs that happen before the volatile read to
//     float down below it.
// (3) Similar a volatile write cannot let unrelated NON-volatile
//     memory refs that happen BEFORE the write float down to after the
//     write.  It's OK for non-volatile memory refs that happen after the
//     volatile write to float up before it.
//
// We only put in barriers around volatile refs (they are expensive),
// not _between_ memory refs (that would require us to track the
// flavor of the previous memory refs).  Requirements (2) and (3)
// require some barriers before volatile stores and after volatile
// loads.  These nearly cover requirement (1) but miss the
// volatile-store-volatile-load case.  This final case is placed after
// volatile-stores although it could just as well go before
// volatile-loads.

void TemplateTable::volatile_barrier(Assembler::Membar_mask_bits order_constraint ) {
  // Helper function to insert a is-volatile test and memory barrier
  __ membar(order_constraint);
}

void TemplateTable::resolve_cache_and_index_for_method(int byte_no,
                                                       Register cache,
                                                       Register index) {
  const Register temp = rbx;
  assert_different_registers(cache, index, temp);

  Label L_clinit_barrier_slow;
  Label resolved;

  Bytecodes::Code code = bytecode();

  assert(byte_no == f1_byte || byte_no == f2_byte, "byte_no out of range");

  __ load_method_entry(cache, index);
  switch(byte_no) {
    case f1_byte:
      __ load_unsigned_byte(temp, Address(cache, in_bytes(ResolvedMethodEntry::bytecode1_offset())));
      break;
    case f2_byte:
      __ load_unsigned_byte(temp, Address(cache, in_bytes(ResolvedMethodEntry::bytecode2_offset())));
      break;
    default:
      ShouldNotReachHere();
  }
  __ cmpl(temp, code);  // have we resolved this bytecode?
  __ jcc(Assembler::equal, resolved);

  // resolve first time through
  // Class initialization barrier slow path lands here as well.
  __ bind(L_clinit_barrier_slow);
  address entry = CAST_FROM_FN_PTR(address, InterpreterRuntime::resolve_from_cache);
  __ movl(temp, code);
  __ call_VM(noreg, entry, temp);
  // Update registers with resolved info
  __ load_method_entry(cache, index);

  __ bind(resolved);

  // Class initialization barrier for static methods
  if (VM_Version::supports_fast_class_init_checks() && bytecode() == Bytecodes::_invokestatic) {
    const Register method = temp;
    const Register klass  = temp;

    __ movptr(method, Address(cache, in_bytes(ResolvedMethodEntry::method_offset())));
    __ load_method_holder(klass, method);
    __ clinit_barrier(klass, nullptr /*L_fast_path*/, &L_clinit_barrier_slow);
  }
}

void TemplateTable::resolve_cache_and_index_for_field(int byte_no,
                                            Register cache,
                                            Register index) {
  const Register temp = rbx;
  assert_different_registers(cache, index, temp);

  Label resolved;

  Bytecodes::Code code = bytecode();
  switch (code) {
    case Bytecodes::_nofast_getfield: code = Bytecodes::_getfield; break;
    case Bytecodes::_nofast_putfield: code = Bytecodes::_putfield; break;
    default: break;
  }

  assert(byte_no == f1_byte || byte_no == f2_byte, "byte_no out of range");
  __ load_field_entry(cache, index);
  if (byte_no == f1_byte) {
    __ load_unsigned_byte(temp, Address(cache, in_bytes(ResolvedFieldEntry::get_code_offset())));
  } else {
    __ load_unsigned_byte(temp, Address(cache, in_bytes(ResolvedFieldEntry::put_code_offset())));
  }
  __ cmpl(temp, code);  // have we resolved this bytecode?
  __ jcc(Assembler::equal, resolved);

  // resolve first time through
  address entry = CAST_FROM_FN_PTR(address, InterpreterRuntime::resolve_from_cache);
  __ movl(temp, code);
  __ call_VM(noreg, entry, temp);
  // Update registers with resolved info
  __ load_field_entry(cache, index);

  __ bind(resolved);
}

void TemplateTable::load_resolved_field_entry(Register obj,
                                              Register cache,
                                              Register tos_state,
                                              Register offset,
                                              Register flags,
                                              bool is_static = false) {
  assert_different_registers(cache, tos_state, flags, offset);

  // Field offset
  __ load_sized_value(offset, Address(cache, in_bytes(ResolvedFieldEntry::field_offset_offset())), sizeof(int), true /*is_signed*/);

  // Flags
  __ load_unsigned_byte(flags, Address(cache, in_bytes(ResolvedFieldEntry::flags_offset())));

  // TOS state
  __ load_unsigned_byte(tos_state, Address(cache, in_bytes(ResolvedFieldEntry::type_offset())));

  // Klass overwrite register
  if (is_static) {
    __ movptr(obj, Address(cache, ResolvedFieldEntry::field_holder_offset()));
    const int mirror_offset = in_bytes(Klass::java_mirror_offset());
    __ movptr(obj, Address(obj, mirror_offset));
    __ resolve_oop_handle(obj, rscratch2);
  }

}

void TemplateTable::load_invokedynamic_entry(Register method) {
  // setup registers
  const Register appendix = rax;
  const Register cache = rcx;
  const Register index = rdx;
  assert_different_registers(method, appendix, cache, index);

  __ save_bcp();

  Label resolved;

  __ load_resolved_indy_entry(cache, index);
  __ movptr(method, Address(cache, in_bytes(ResolvedIndyEntry::method_offset())));

  // Compare the method to zero
  __ testptr(method, method);
  __ jcc(Assembler::notZero, resolved);

  Bytecodes::Code code = bytecode();

  // Call to the interpreter runtime to resolve invokedynamic
  address entry = CAST_FROM_FN_PTR(address, InterpreterRuntime::resolve_from_cache);
  __ movl(method, code); // this is essentially Bytecodes::_invokedynamic
  __ call_VM(noreg, entry, method);
  // Update registers with resolved info
  __ load_resolved_indy_entry(cache, index);
  __ movptr(method, Address(cache, in_bytes(ResolvedIndyEntry::method_offset())));

#ifdef ASSERT
  __ testptr(method, method);
  __ jcc(Assembler::notZero, resolved);
  __ stop("Should be resolved by now");
#endif // ASSERT
  __ bind(resolved);

  Label L_no_push;
  // Check if there is an appendix
  __ load_unsigned_byte(index, Address(cache, in_bytes(ResolvedIndyEntry::flags_offset())));
  __ testl(index, (1 << ResolvedIndyEntry::has_appendix_shift));
  __ jcc(Assembler::zero, L_no_push);

  // Get appendix
  __ load_unsigned_short(index, Address(cache, in_bytes(ResolvedIndyEntry::resolved_references_index_offset())));
  // Push the appendix as a trailing parameter
  // since the parameter_size includes it.
  __ load_resolved_reference_at_index(appendix, index);
  __ verify_oop(appendix);
  __ push(appendix);  // push appendix (MethodType, CallSite, etc.)
  __ bind(L_no_push);

  // compute return type
  __ load_unsigned_byte(index, Address(cache, in_bytes(ResolvedIndyEntry::result_type_offset())));
  // load return address
  {
    const address table_addr = (address) Interpreter::invoke_return_entry_table_for(code);
    ExternalAddress table(table_addr);
    __ lea(rscratch1, table);
    __ movptr(index, Address(rscratch1, index, Address::times_ptr));
  }

  // push return address
  __ push(index);
}

void TemplateTable::load_resolved_method_entry_special_or_static(Register cache,
                                                                 Register method,
                                                                 Register flags) {
  // setup registers
  const Register index = rdx;
  assert_different_registers(cache, index);
  assert_different_registers(method, cache, flags);

  // determine constant pool cache field offsets
  resolve_cache_and_index_for_method(f1_byte, cache, index);
  __ load_unsigned_byte(flags, Address(cache, in_bytes(ResolvedMethodEntry::flags_offset())));
  __ movptr(method, Address(cache, in_bytes(ResolvedMethodEntry::method_offset())));
}

void TemplateTable::load_resolved_method_entry_handle(Register cache,
                                               Register method,
                                               Register ref_index,
                                               Register flags) {
  // setup registers
  const Register index = rdx;
  assert_different_registers(cache, index);
  assert_different_registers(cache, method, ref_index, flags);

  // determine constant pool cache field offsets
  resolve_cache_and_index_for_method(f1_byte, cache, index);
  __ load_unsigned_byte(flags, Address(cache, in_bytes(ResolvedMethodEntry::flags_offset())));

  // Maybe push appendix
  Label L_no_push;
  __ testl(flags, (1 << ResolvedMethodEntry::has_appendix_shift));
  __ jcc(Assembler::zero, L_no_push);
  // invokehandle uses an index into the resolved references array
  __ load_unsigned_short(ref_index, Address(cache, in_bytes(ResolvedMethodEntry::resolved_references_index_offset())));
  // Push the appendix as a trailing parameter.
  // This must be done before we get the receiver,
  // since the parameter_size includes it.
  Register appendix = method;
  __ load_resolved_reference_at_index(appendix, ref_index);
  __ push(appendix);  // push appendix (MethodType, CallSite, etc.)
  __ bind(L_no_push);

  __ movptr(method, Address(cache, in_bytes(ResolvedMethodEntry::method_offset())));
}

void TemplateTable::load_resolved_method_entry_interface(Register cache,
                                                         Register klass,
                                                         Register method_or_table_index,
                                                         Register flags) {
  // setup registers
  const Register index = rdx;
  assert_different_registers(cache, klass, method_or_table_index, flags);

  // determine constant pool cache field offsets
  resolve_cache_and_index_for_method(f1_byte, cache, index);
  __ load_unsigned_byte(flags, Address(cache, in_bytes(ResolvedMethodEntry::flags_offset())));

  // Invokeinterface can behave in different ways:
  // If calling a method from java.lang.Object, the forced virtual flag is true so the invocation will
  // behave like an invokevirtual call. The state of the virtual final flag will determine whether a method or
  // vtable index is placed in the register.
  // Otherwise, the registers will be populated with the klass and method.

  Label NotVirtual; Label NotVFinal; Label Done;
  __ testl(flags, 1 << ResolvedMethodEntry::is_forced_virtual_shift);
  __ jcc(Assembler::zero, NotVirtual);
  __ testl(flags, (1 << ResolvedMethodEntry::is_vfinal_shift));
  __ jcc(Assembler::zero, NotVFinal);
  __ movptr(method_or_table_index, Address(cache, in_bytes(ResolvedMethodEntry::method_offset())));
  __ jmp(Done);

  __ bind(NotVFinal);
  __ load_unsigned_short(method_or_table_index, Address(cache, in_bytes(ResolvedMethodEntry::table_index_offset())));
  __ jmp(Done);

  __ bind(NotVirtual);
  __ movptr(method_or_table_index, Address(cache, in_bytes(ResolvedMethodEntry::method_offset())));
  __ movptr(klass, Address(cache, in_bytes(ResolvedMethodEntry::klass_offset())));
  __ bind(Done);
}

void TemplateTable::load_resolved_method_entry_virtual(Register cache,
                                                       Register method_or_table_index,
                                                       Register flags) {
  // setup registers
  const Register index = rdx;
  assert_different_registers(index, cache);
  assert_different_registers(method_or_table_index, cache, flags);

  // determine constant pool cache field offsets
  resolve_cache_and_index_for_method(f2_byte, cache, index);
  __ load_unsigned_byte(flags, Address(cache, in_bytes(ResolvedMethodEntry::flags_offset())));

  // method_or_table_index can either be an itable index or a method depending on the virtual final flag
  Label isVFinal; Label Done;
  __ testl(flags, (1 << ResolvedMethodEntry::is_vfinal_shift));
  __ jcc(Assembler::notZero, isVFinal);
  __ load_unsigned_short(method_or_table_index, Address(cache, in_bytes(ResolvedMethodEntry::table_index_offset())));
  __ jmp(Done);
  __ bind(isVFinal);
  __ movptr(method_or_table_index, Address(cache, in_bytes(ResolvedMethodEntry::method_offset())));
  __ bind(Done);
}

// The registers cache and index expected to be set before call.
// Correct values of the cache and index registers are preserved.
void TemplateTable::jvmti_post_field_access(Register cache,
                                            Register index,
                                            bool is_static,
                                            bool has_tos) {
  if (JvmtiExport::can_post_field_access()) {
    // Check to see if a field access watch has been set before we take
    // the time to call into the VM.
    Label L1;
    assert_different_registers(cache, index, rax);
    __ mov32(rax, ExternalAddress((address) JvmtiExport::get_field_access_count_addr()));
    __ testl(rax,rax);
    __ jcc(Assembler::zero, L1);

    // cache entry pointer
    __ load_field_entry(cache, index);
    if (is_static) {
      __ xorptr(rax, rax);      // null object reference
    } else {
      __ pop(atos);         // Get the object
      __ verify_oop(rax);
      __ push(atos);        // Restore stack state
    }
    // rax,:   object pointer or null
    // cache: cache entry pointer
    __ call_VM(noreg, CAST_FROM_FN_PTR(address, InterpreterRuntime::post_field_access),
              rax, cache);

    __ load_field_entry(cache, index);
    __ bind(L1);
  }
}

void TemplateTable::pop_and_check_object(Register r) {
  __ pop_ptr(r);
  __ null_check(r);  // for field access must check obj.
  __ verify_oop(r);
}

void TemplateTable::getfield_or_static(int byte_no, bool is_static, RewriteControl rc) {
  transition(vtos, vtos);

  const Register obj   = c_rarg3;
  const Register cache = rcx;
  const Register index = rdx;
  const Register off   = rbx;
  const Register tos_state   = rax;
  const Register flags = rdx;
  const Register bc    = c_rarg3; // uses same reg as obj, so don't mix them

  resolve_cache_and_index_for_field(byte_no, cache, index);
  jvmti_post_field_access(cache, index, is_static, false);
  load_resolved_field_entry(obj, cache, tos_state, off, flags, is_static);

  if (!is_static) pop_and_check_object(obj);

  const Address field(obj, off, Address::times_1, 0*wordSize);

  Label Done, notByte, notBool, notInt, notShort, notChar, notLong, notFloat, notObj;

  // Make sure we don't need to mask edx after the above shift
  assert(btos == 0, "change code, btos != 0");
  __ testl(tos_state, tos_state);
  __ jcc(Assembler::notZero, notByte);

  // btos
  __ access_load_at(T_BYTE, IN_HEAP, rax, field, noreg);
  __ push(btos);
  // Rewrite bytecode to be faster
  if (!is_static && rc == may_rewrite) {
    patch_bytecode(Bytecodes::_fast_bgetfield, bc, rbx);
  }
  __ jmp(Done);

  __ bind(notByte);
  __ cmpl(tos_state, ztos);
  __ jcc(Assembler::notEqual, notBool);

  // ztos (same code as btos)
  __ access_load_at(T_BOOLEAN, IN_HEAP, rax, field, noreg);
  __ push(ztos);
  // Rewrite bytecode to be faster
  if (!is_static && rc == may_rewrite) {
    // use btos rewriting, no truncating to t/f bit is needed for getfield.
    patch_bytecode(Bytecodes::_fast_bgetfield, bc, rbx);
  }
  __ jmp(Done);

  __ bind(notBool);
  __ cmpl(tos_state, atos);
  __ jcc(Assembler::notEqual, notObj);
  // atos
  do_oop_load(_masm, field, rax);
  __ push(atos);
  if (!is_static && rc == may_rewrite) {
    patch_bytecode(Bytecodes::_fast_agetfield, bc, rbx);
  }
  __ jmp(Done);

  __ bind(notObj);
  __ cmpl(tos_state, itos);
  __ jcc(Assembler::notEqual, notInt);
  // itos
  __ access_load_at(T_INT, IN_HEAP, rax, field, noreg);
  __ push(itos);
  // Rewrite bytecode to be faster
  if (!is_static && rc == may_rewrite) {
    patch_bytecode(Bytecodes::_fast_igetfield, bc, rbx);
  }
  __ jmp(Done);

  __ bind(notInt);
  __ cmpl(tos_state, ctos);
  __ jcc(Assembler::notEqual, notChar);
  // ctos
  __ access_load_at(T_CHAR, IN_HEAP, rax, field, noreg);
  __ push(ctos);
  // Rewrite bytecode to be faster
  if (!is_static && rc == may_rewrite) {
    patch_bytecode(Bytecodes::_fast_cgetfield, bc, rbx);
  }
  __ jmp(Done);

  __ bind(notChar);
  __ cmpl(tos_state, stos);
  __ jcc(Assembler::notEqual, notShort);
  // stos
  __ access_load_at(T_SHORT, IN_HEAP, rax, field, noreg);
  __ push(stos);
  // Rewrite bytecode to be faster
  if (!is_static && rc == may_rewrite) {
    patch_bytecode(Bytecodes::_fast_sgetfield, bc, rbx);
  }
  __ jmp(Done);

  __ bind(notShort);
  __ cmpl(tos_state, ltos);
  __ jcc(Assembler::notEqual, notLong);
  // ltos
    // Generate code as if volatile (x86_32).  There just aren't enough registers to
    // save that information and this code is faster than the test.
  __ access_load_at(T_LONG, IN_HEAP | MO_RELAXED, noreg /* ltos */, field, noreg);
  __ push(ltos);
  // Rewrite bytecode to be faster
  if (!is_static && rc == may_rewrite) patch_bytecode(Bytecodes::_fast_lgetfield, bc, rbx);
  __ jmp(Done);

  __ bind(notLong);
  __ cmpl(tos_state, ftos);
  __ jcc(Assembler::notEqual, notFloat);
  // ftos

  __ access_load_at(T_FLOAT, IN_HEAP, noreg /* ftos */, field, noreg);
  __ push(ftos);
  // Rewrite bytecode to be faster
  if (!is_static && rc == may_rewrite) {
    patch_bytecode(Bytecodes::_fast_fgetfield, bc, rbx);
  }
  __ jmp(Done);

  __ bind(notFloat);
#ifdef ASSERT
  Label notDouble;
  __ cmpl(tos_state, dtos);
  __ jcc(Assembler::notEqual, notDouble);
#endif
  // dtos
  // MO_RELAXED: for the case of volatile field, in fact it adds no extra work for the underlying implementation
  __ access_load_at(T_DOUBLE, IN_HEAP | MO_RELAXED, noreg /* dtos */, field, noreg);
  __ push(dtos);
  // Rewrite bytecode to be faster
  if (!is_static && rc == may_rewrite) {
    patch_bytecode(Bytecodes::_fast_dgetfield, bc, rbx);
  }
#ifdef ASSERT
  __ jmp(Done);

  __ bind(notDouble);
  __ stop("Bad state");
#endif

  __ bind(Done);
  // [jk] not needed currently
  // volatile_barrier(Assembler::Membar_mask_bits(Assembler::LoadLoad |
  //                                              Assembler::LoadStore));
}

void TemplateTable::getfield(int byte_no) {
  getfield_or_static(byte_no, false);
}

void TemplateTable::nofast_getfield(int byte_no) {
  getfield_or_static(byte_no, false, may_not_rewrite);
}

void TemplateTable::getstatic(int byte_no) {
  getfield_or_static(byte_no, true);
}


// The registers cache and index expected to be set before call.
// The function may destroy various registers, just not the cache and index registers.
void TemplateTable::jvmti_post_field_mod(Register cache, Register index, bool is_static) {
  // Cache is rcx and index is rdx
  const Register entry = c_rarg2; // ResolvedFieldEntry
  const Register obj = c_rarg1;   // Object pointer
  const Register value = c_rarg3; // JValue object

  if (JvmtiExport::can_post_field_modification()) {
    // Check to see if a field modification watch has been set before
    // we take the time to call into the VM.
    Label L1;
    assert_different_registers(cache, obj, rax);
    __ mov32(rax, ExternalAddress((address)JvmtiExport::get_field_modification_count_addr()));
    __ testl(rax, rax);
    __ jcc(Assembler::zero, L1);

    __ mov(entry, cache);

    if (is_static) {
      // Life is simple.  Null out the object pointer.
      __ xorl(obj, obj);

    } else {
      // Life is harder. The stack holds the value on top, followed by
      // the object.  We don't know the size of the value, though; it
      // could be one or two words depending on its type. As a result,
      // we must find the type to determine where the object is.
      __ load_unsigned_byte(value, Address(entry, in_bytes(ResolvedFieldEntry::type_offset())));
      __ movptr(obj, at_tos_p1());  // initially assume a one word jvalue
      __ cmpl(value, ltos);
      __ cmovptr(Assembler::equal,
                 obj, at_tos_p2()); // ltos (two word jvalue)
      __ cmpl(value, dtos);
      __ cmovptr(Assembler::equal,
                 obj, at_tos_p2()); // dtos (two word jvalue)
    }

    // object (tos)
    __ mov(value, rsp);
    // obj: object pointer set up above (null if static)
    // cache: field entry pointer
    // value: jvalue object on the stack
    __ call_VM(noreg,
              CAST_FROM_FN_PTR(address,
                              InterpreterRuntime::post_field_modification),
              obj, entry, value);
    // Reload field entry
    __ load_field_entry(cache, index);
    __ bind(L1);
  }
}

void TemplateTable::putfield_or_static(int byte_no, bool is_static, RewriteControl rc) {
  transition(vtos, vtos);

  const Register obj = rcx;
  const Register cache = rcx;
  const Register index = rdx;
  const Register tos_state   = rdx;
  const Register off   = rbx;
  const Register flags = rax;

  resolve_cache_and_index_for_field(byte_no, cache, index);
  jvmti_post_field_mod(cache, index, is_static);
  load_resolved_field_entry(obj, cache, tos_state, off, flags, is_static);

  // [jk] not needed currently
  // volatile_barrier(Assembler::Membar_mask_bits(Assembler::LoadStore |
  //                                              Assembler::StoreStore));

  Label notVolatile, Done;

  // Check for volatile store
  __ andl(flags, (1 << ResolvedFieldEntry::is_volatile_shift));
  __ testl(flags, flags);
  __ jcc(Assembler::zero, notVolatile);

  putfield_or_static_helper(byte_no, is_static, rc, obj, off, tos_state);
  volatile_barrier(Assembler::Membar_mask_bits(Assembler::StoreLoad |
                                               Assembler::StoreStore));
  __ jmp(Done);
  __ bind(notVolatile);

  putfield_or_static_helper(byte_no, is_static, rc, obj, off, tos_state);

  __ bind(Done);
}

void TemplateTable::putfield_or_static_helper(int byte_no, bool is_static, RewriteControl rc,
                                              Register obj, Register off, Register tos_state) {

  // field addresses
  const Address field(obj, off, Address::times_1, 0*wordSize);

  Label notByte, notBool, notInt, notShort, notChar,
        notLong, notFloat, notObj;
  Label Done;

  const Register bc    = c_rarg3;

  // Test TOS state
  __ testl(tos_state, tos_state);
  __ jcc(Assembler::notZero, notByte);

  // btos
  {
    __ pop(btos);
    if (!is_static) pop_and_check_object(obj);
    __ access_store_at(T_BYTE, IN_HEAP, field, rax, noreg, noreg, noreg);
    if (!is_static && rc == may_rewrite) {
      patch_bytecode(Bytecodes::_fast_bputfield, bc, rbx, true, byte_no);
    }
    __ jmp(Done);
  }

  __ bind(notByte);
  __ cmpl(tos_state, ztos);
  __ jcc(Assembler::notEqual, notBool);

  // ztos
  {
    __ pop(ztos);
    if (!is_static) pop_and_check_object(obj);
    __ access_store_at(T_BOOLEAN, IN_HEAP, field, rax, noreg, noreg, noreg);
    if (!is_static && rc == may_rewrite) {
      patch_bytecode(Bytecodes::_fast_zputfield, bc, rbx, true, byte_no);
    }
    __ jmp(Done);
  }

  __ bind(notBool);
  __ cmpl(tos_state, atos);
  __ jcc(Assembler::notEqual, notObj);

  // atos
  {
    __ pop(atos);
    if (!is_static) pop_and_check_object(obj);
    // Store into the field
    do_oop_store(_masm, field, rax);
    if (!is_static && rc == may_rewrite) {
      patch_bytecode(Bytecodes::_fast_aputfield, bc, rbx, true, byte_no);
    }
    __ jmp(Done);
  }

  __ bind(notObj);
  __ cmpl(tos_state, itos);
  __ jcc(Assembler::notEqual, notInt);

  // itos
  {
    __ pop(itos);
    if (!is_static) pop_and_check_object(obj);
    __ access_store_at(T_INT, IN_HEAP, field, rax, noreg, noreg, noreg);
    if (!is_static && rc == may_rewrite) {
      patch_bytecode(Bytecodes::_fast_iputfield, bc, rbx, true, byte_no);
    }
    __ jmp(Done);
  }

  __ bind(notInt);
  __ cmpl(tos_state, ctos);
  __ jcc(Assembler::notEqual, notChar);

  // ctos
  {
    __ pop(ctos);
    if (!is_static) pop_and_check_object(obj);
    __ access_store_at(T_CHAR, IN_HEAP, field, rax, noreg, noreg, noreg);
    if (!is_static && rc == may_rewrite) {
      patch_bytecode(Bytecodes::_fast_cputfield, bc, rbx, true, byte_no);
    }
    __ jmp(Done);
  }

  __ bind(notChar);
  __ cmpl(tos_state, stos);
  __ jcc(Assembler::notEqual, notShort);

  // stos
  {
    __ pop(stos);
    if (!is_static) pop_and_check_object(obj);
    __ access_store_at(T_SHORT, IN_HEAP, field, rax, noreg, noreg, noreg);
    if (!is_static && rc == may_rewrite) {
      patch_bytecode(Bytecodes::_fast_sputfield, bc, rbx, true, byte_no);
    }
    __ jmp(Done);
  }

  __ bind(notShort);
  __ cmpl(tos_state, ltos);
  __ jcc(Assembler::notEqual, notLong);

  // ltos
  {
    __ pop(ltos);
    if (!is_static) pop_and_check_object(obj);
    // MO_RELAXED: generate atomic store for the case of volatile field (important for x86_32)
    __ access_store_at(T_LONG, IN_HEAP | MO_RELAXED, field, noreg /* ltos*/, noreg, noreg, noreg);
    if (!is_static && rc == may_rewrite) {
      patch_bytecode(Bytecodes::_fast_lputfield, bc, rbx, true, byte_no);
    }
    __ jmp(Done);
  }

  __ bind(notLong);
  __ cmpl(tos_state, ftos);
  __ jcc(Assembler::notEqual, notFloat);

  // ftos
  {
    __ pop(ftos);
    if (!is_static) pop_and_check_object(obj);
    __ access_store_at(T_FLOAT, IN_HEAP, field, noreg /* ftos */, noreg, noreg, noreg);
    if (!is_static && rc == may_rewrite) {
      patch_bytecode(Bytecodes::_fast_fputfield, bc, rbx, true, byte_no);
    }
    __ jmp(Done);
  }

  __ bind(notFloat);
#ifdef ASSERT
  Label notDouble;
  __ cmpl(tos_state, dtos);
  __ jcc(Assembler::notEqual, notDouble);
#endif

  // dtos
  {
    __ pop(dtos);
    if (!is_static) pop_and_check_object(obj);
    // MO_RELAXED: for the case of volatile field, in fact it adds no extra work for the underlying implementation
    __ access_store_at(T_DOUBLE, IN_HEAP | MO_RELAXED, field, noreg /* dtos */, noreg, noreg, noreg);
    if (!is_static && rc == may_rewrite) {
      patch_bytecode(Bytecodes::_fast_dputfield, bc, rbx, true, byte_no);
    }
  }

#ifdef ASSERT
  __ jmp(Done);

  __ bind(notDouble);
  __ stop("Bad state");
#endif

  __ bind(Done);
}

void TemplateTable::putfield(int byte_no) {
  putfield_or_static(byte_no, false);
}

void TemplateTable::nofast_putfield(int byte_no) {
  putfield_or_static(byte_no, false, may_not_rewrite);
}

void TemplateTable::putstatic(int byte_no) {
  putfield_or_static(byte_no, true);
}

void TemplateTable::jvmti_post_fast_field_mod() {

  const Register scratch = c_rarg3;

  if (JvmtiExport::can_post_field_modification()) {
    // Check to see if a field modification watch has been set before
    // we take the time to call into the VM.
    Label L2;
    __ mov32(scratch, ExternalAddress((address)JvmtiExport::get_field_modification_count_addr()));
    __ testl(scratch, scratch);
    __ jcc(Assembler::zero, L2);
    __ pop_ptr(rbx);                  // copy the object pointer from tos
    __ verify_oop(rbx);
    __ push_ptr(rbx);                 // put the object pointer back on tos
    // Save tos values before call_VM() clobbers them. Since we have
    // to do it for every data type, we use the saved values as the
    // jvalue object.
    switch (bytecode()) {          // load values into the jvalue object
    case Bytecodes::_fast_aputfield: __ push_ptr(rax); break;
    case Bytecodes::_fast_bputfield: // fall through
    case Bytecodes::_fast_zputfield: // fall through
    case Bytecodes::_fast_sputfield: // fall through
    case Bytecodes::_fast_cputfield: // fall through
    case Bytecodes::_fast_iputfield: __ push_i(rax); break;
    case Bytecodes::_fast_dputfield: __ push(dtos); break;
    case Bytecodes::_fast_fputfield: __ push(ftos); break;
    case Bytecodes::_fast_lputfield: __ push_l(rax); break;

    default:
      ShouldNotReachHere();
    }
    __ mov(scratch, rsp);             // points to jvalue on the stack
    // access constant pool cache entry
    __ load_field_entry(c_rarg2, rax);
    __ verify_oop(rbx);
    // rbx: object pointer copied above
    // c_rarg2: cache entry pointer
    // c_rarg3: jvalue object on the stack
    __ call_VM(noreg, CAST_FROM_FN_PTR(address, InterpreterRuntime::post_field_modification), rbx, c_rarg2, c_rarg3);

    switch (bytecode()) {             // restore tos values
    case Bytecodes::_fast_aputfield: __ pop_ptr(rax); break;
    case Bytecodes::_fast_bputfield: // fall through
    case Bytecodes::_fast_zputfield: // fall through
    case Bytecodes::_fast_sputfield: // fall through
    case Bytecodes::_fast_cputfield: // fall through
    case Bytecodes::_fast_iputfield: __ pop_i(rax); break;
    case Bytecodes::_fast_dputfield: __ pop(dtos); break;
    case Bytecodes::_fast_fputfield: __ pop(ftos); break;
    case Bytecodes::_fast_lputfield: __ pop_l(rax); break;
    default: break;
    }
    __ bind(L2);
  }
}

void TemplateTable::fast_storefield(TosState state) {
  transition(state, vtos);

  Register cache = rcx;

  Label notVolatile, Done;

  jvmti_post_fast_field_mod();

  __ push(rax);
  __ load_field_entry(rcx, rax);
  load_resolved_field_entry(noreg, cache, rax, rbx, rdx);
  // RBX: field offset, RAX: TOS, RDX: flags
  __ andl(rdx, (1 << ResolvedFieldEntry::is_volatile_shift));
  __ pop(rax);

  // Get object from stack
  pop_and_check_object(rcx);

  // field address
  const Address field(rcx, rbx, Address::times_1);

  // Check for volatile store
  __ testl(rdx, rdx);
  __ jcc(Assembler::zero, notVolatile);

  fast_storefield_helper(field, rax);
  volatile_barrier(Assembler::Membar_mask_bits(Assembler::StoreLoad |
                                               Assembler::StoreStore));
  __ jmp(Done);
  __ bind(notVolatile);

  fast_storefield_helper(field, rax);

  __ bind(Done);
}

void TemplateTable::fast_storefield_helper(Address field, Register rax) {

  // access field
  switch (bytecode()) {
  case Bytecodes::_fast_aputfield:
    do_oop_store(_masm, field, rax);
    break;
  case Bytecodes::_fast_lputfield:
    __ access_store_at(T_LONG, IN_HEAP, field, noreg /* ltos */, noreg, noreg, noreg);
    break;
  case Bytecodes::_fast_iputfield:
    __ access_store_at(T_INT, IN_HEAP, field, rax, noreg, noreg, noreg);
    break;
  case Bytecodes::_fast_zputfield:
    __ access_store_at(T_BOOLEAN, IN_HEAP, field, rax, noreg, noreg, noreg);
    break;
  case Bytecodes::_fast_bputfield:
    __ access_store_at(T_BYTE, IN_HEAP, field, rax, noreg, noreg, noreg);
    break;
  case Bytecodes::_fast_sputfield:
    __ access_store_at(T_SHORT, IN_HEAP, field, rax, noreg, noreg, noreg);
    break;
  case Bytecodes::_fast_cputfield:
    __ access_store_at(T_CHAR, IN_HEAP, field, rax, noreg, noreg, noreg);
    break;
  case Bytecodes::_fast_fputfield:
    __ access_store_at(T_FLOAT, IN_HEAP, field, noreg /* ftos*/, noreg, noreg, noreg);
    break;
  case Bytecodes::_fast_dputfield:
    __ access_store_at(T_DOUBLE, IN_HEAP, field, noreg /* dtos*/, noreg, noreg, noreg);
    break;
  default:
    ShouldNotReachHere();
  }
}

void TemplateTable::fast_accessfield(TosState state) {
  transition(atos, state);

  // Do the JVMTI work here to avoid disturbing the register state below
  if (JvmtiExport::can_post_field_access()) {
    // Check to see if a field access watch has been set before we
    // take the time to call into the VM.
    Label L1;
    __ mov32(rcx, ExternalAddress((address) JvmtiExport::get_field_access_count_addr()));
    __ testl(rcx, rcx);
    __ jcc(Assembler::zero, L1);
    // access constant pool cache entry
    __ load_field_entry(c_rarg2, rcx);
    __ verify_oop(rax);
    __ push_ptr(rax);  // save object pointer before call_VM() clobbers it
    __ mov(c_rarg1, rax);
    // c_rarg1: object pointer copied above
    // c_rarg2: cache entry pointer
    __ call_VM(noreg, CAST_FROM_FN_PTR(address, InterpreterRuntime::post_field_access), c_rarg1, c_rarg2);
    __ pop_ptr(rax); // restore object pointer
    __ bind(L1);
  }

  // access constant pool cache
  __ load_field_entry(rcx, rbx);
  __ load_sized_value(rbx, Address(rcx, in_bytes(ResolvedFieldEntry::field_offset_offset())), sizeof(int), true /*is_signed*/);

  // rax: object
  __ verify_oop(rax);
  __ null_check(rax);
  Address field(rax, rbx, Address::times_1);

  // access field
  switch (bytecode()) {
  case Bytecodes::_fast_agetfield:
    do_oop_load(_masm, field, rax);
    __ verify_oop(rax);
    break;
  case Bytecodes::_fast_lgetfield:
    __ access_load_at(T_LONG, IN_HEAP, noreg /* ltos */, field, noreg);
    break;
  case Bytecodes::_fast_igetfield:
    __ access_load_at(T_INT, IN_HEAP, rax, field, noreg);
    break;
  case Bytecodes::_fast_bgetfield:
    __ access_load_at(T_BYTE, IN_HEAP, rax, field, noreg);
    break;
  case Bytecodes::_fast_sgetfield:
    __ access_load_at(T_SHORT, IN_HEAP, rax, field, noreg);
    break;
  case Bytecodes::_fast_cgetfield:
    __ access_load_at(T_CHAR, IN_HEAP, rax, field, noreg);
    break;
  case Bytecodes::_fast_fgetfield:
    __ access_load_at(T_FLOAT, IN_HEAP, noreg /* ftos */, field, noreg);
    break;
  case Bytecodes::_fast_dgetfield:
    __ access_load_at(T_DOUBLE, IN_HEAP, noreg /* dtos */, field, noreg);
    break;
  default:
    ShouldNotReachHere();
  }
  // [jk] not needed currently
  //   Label notVolatile;
  //   __ testl(rdx, rdx);
  //   __ jcc(Assembler::zero, notVolatile);
  //   __ membar(Assembler::LoadLoad);
  //   __ bind(notVolatile);
}

void TemplateTable::fast_xaccess(TosState state) {
  transition(vtos, state);

  // get receiver
  __ movptr(rax, aaddress(0));
  // access constant pool cache
  __ load_field_entry(rcx, rdx, 2);
  __ load_sized_value(rbx, Address(rcx, in_bytes(ResolvedFieldEntry::field_offset_offset())), sizeof(int), true /*is_signed*/);

  // make sure exception is reported in correct bcp range (getfield is
  // next instruction)
  __ increment(rbcp);
  __ null_check(rax);
  const Address field = Address(rax, rbx, Address::times_1, 0*wordSize);
  switch (state) {
  case itos:
    __ access_load_at(T_INT, IN_HEAP, rax, field, noreg);
    break;
  case atos:
    do_oop_load(_masm, field, rax);
    __ verify_oop(rax);
    break;
  case ftos:
    __ access_load_at(T_FLOAT, IN_HEAP, noreg /* ftos */, field, noreg);
    break;
  default:
    ShouldNotReachHere();
  }

  // [jk] not needed currently
  // Label notVolatile;
  // __ movl(rdx, Address(rcx, rdx, Address::times_8,
  //                      in_bytes(ConstantPoolCache::base_offset() +
  //                               ConstantPoolCacheEntry::flags_offset())));
  // __ shrl(rdx, ConstantPoolCacheEntry::is_volatile_shift);
  // __ testl(rdx, 0x1);
  // __ jcc(Assembler::zero, notVolatile);
  // __ membar(Assembler::LoadLoad);
  // __ bind(notVolatile);

  __ decrement(rbcp);
}

//-----------------------------------------------------------------------------
// Calls

void TemplateTable::prepare_invoke(Register cache, Register recv, Register flags) {
  // determine flags
  const Bytecodes::Code code = bytecode();
  const bool load_receiver       = (code != Bytecodes::_invokestatic) && (code != Bytecodes::_invokedynamic);
  assert_different_registers(recv, flags);

  // save 'interpreter return address'
  __ save_bcp();

  // Save flags and load TOS
  __ movl(rbcp, flags);
  __ load_unsigned_byte(flags, Address(cache, in_bytes(ResolvedMethodEntry::type_offset())));

  // load receiver if needed (after appendix is pushed so parameter size is correct)
  // Note: no return address pushed yet
  if (load_receiver) {
    __ load_unsigned_short(recv, Address(cache, in_bytes(ResolvedMethodEntry::num_parameters_offset())));
    const int no_return_pc_pushed_yet = -1;  // argument slot correction before we push return address
    const int receiver_is_at_end      = -1;  // back off one slot to get receiver
    Address recv_addr = __ argument_address(recv, no_return_pc_pushed_yet + receiver_is_at_end);
    __ movptr(recv, recv_addr);
    __ verify_oop(recv);
  }

  // load return address
  {
    const address table_addr = (address) Interpreter::invoke_return_entry_table_for(code);
    ExternalAddress table(table_addr);
    __ lea(rscratch1, table);
    __ movptr(flags, Address(rscratch1, flags, Address::times_ptr));
  }

  // push return address
  __ push(flags);

  // Restore flags value from the constant pool cache entry, and restore rsi
  // for later null checks.  r13 is the bytecode pointer
  __ movl(flags, rbcp);
  __ restore_bcp();
}

void TemplateTable::invokevirtual_helper(Register index,
                                         Register recv,
                                         Register flags) {
  // Uses temporary registers rax, rdx
  assert_different_registers(index, recv, rax, rdx);
  assert(index == rbx, "");
  assert(recv  == rcx, "");

  // Test for an invoke of a final method
  Label notFinal;
  __ movl(rax, flags);
  __ andl(rax, (1 << ResolvedMethodEntry::is_vfinal_shift));
  __ jcc(Assembler::zero, notFinal);

  const Register method = index;  // method must be rbx
  assert(method == rbx,
         "Method* must be rbx for interpreter calling convention");

  // do the call - the index is actually the method to call
  // that is, f2 is a vtable index if !is_vfinal, else f2 is a Method*

  // It's final, need a null check here!
  __ null_check(recv);

  // profile this call
  __ profile_final_call(rax);
  __ profile_arguments_type(rax, method, rbcp, true);

  __ jump_from_interpreted(method, rax);

  __ bind(notFinal);

  // get receiver klass
  __ load_klass(rax, recv, rscratch1);

  // profile this call
  __ profile_virtual_call(rax, rlocals, rdx);
  // get target Method* & entry point
  __ lookup_virtual_method(rax, index, method);

  __ profile_arguments_type(rdx, method, rbcp, true);
  __ jump_from_interpreted(method, rdx);
}

void TemplateTable::invokevirtual(int byte_no) {
  transition(vtos, vtos);
  assert(byte_no == f2_byte, "use this argument");

  load_resolved_method_entry_virtual(rcx,  // ResolvedMethodEntry*
                                     rbx,  // Method or itable index
                                     rdx); // Flags
  prepare_invoke(rcx,  // ResolvedMethodEntry*
                 rcx,  // Receiver
                 rdx); // flags

  // rbx: index
  // rcx: receiver
  // rdx: flags
  invokevirtual_helper(rbx, rcx, rdx);
}

void TemplateTable::invokespecial(int byte_no) {
  transition(vtos, vtos);
  assert(byte_no == f1_byte, "use this argument");

  load_resolved_method_entry_special_or_static(rcx,  // ResolvedMethodEntry*
                                               rbx,  // Method*
                                               rdx); // flags
  prepare_invoke(rcx,
                 rcx,  // get receiver also for null check
                 rdx); // flags

  __ verify_oop(rcx);
  __ null_check(rcx);
  // do the call
  __ profile_call(rax);
  __ profile_arguments_type(rax, rbx, rbcp, false);
  __ jump_from_interpreted(rbx, rax);
}

void TemplateTable::invokestatic(int byte_no) {
  transition(vtos, vtos);
  assert(byte_no == f1_byte, "use this argument");

  load_resolved_method_entry_special_or_static(rcx, // ResolvedMethodEntry*
                                               rbx, // Method*
                                               rdx  // flags
                                               );
  prepare_invoke(rcx, rcx, rdx);  // cache and flags

  // do the call
  __ profile_call(rax);
  __ profile_arguments_type(rax, rbx, rbcp, false);
  __ jump_from_interpreted(rbx, rax);
}


void TemplateTable::fast_invokevfinal(int byte_no) {
  transition(vtos, vtos);
  assert(byte_no == f2_byte, "use this argument");
  __ stop("fast_invokevfinal not used on x86");
}


void TemplateTable::invokeinterface(int byte_no) {
  transition(vtos, vtos);
  assert(byte_no == f1_byte, "use this argument");

  load_resolved_method_entry_interface(rcx,  // ResolvedMethodEntry*
                                       rax,  // Klass*
                                       rbx,  // Method* or itable/vtable index
                                       rdx); // flags
  prepare_invoke(rcx, rcx, rdx); // receiver, flags

  // First check for Object case, then private interface method,
  // then regular interface method.

  // Special case of invokeinterface called for virtual method of
  // java.lang.Object.  See cpCache.cpp for details.
  Label notObjectMethod;
  __ movl(rlocals, rdx);
  __ andl(rlocals, (1 << ResolvedMethodEntry::is_forced_virtual_shift));
  __ jcc(Assembler::zero, notObjectMethod);

  invokevirtual_helper(rbx, rcx, rdx);
  // no return from above
  __ bind(notObjectMethod);

  Label no_such_interface; // for receiver subtype check
  Register recvKlass; // used for exception processing

  // Check for private method invocation - indicated by vfinal
  Label notVFinal;
  __ movl(rlocals, rdx);
  __ andl(rlocals, (1 << ResolvedMethodEntry::is_vfinal_shift));
  __ jcc(Assembler::zero, notVFinal);

  // Get receiver klass into rlocals - also a null check
  __ load_klass(rlocals, rcx, rscratch1);

  Label subtype;
  __ check_klass_subtype(rlocals, rax, rbcp, subtype);
  // If we get here the typecheck failed
  recvKlass = rdx;
  __ mov(recvKlass, rlocals); // shuffle receiver class for exception use
  __ jmp(no_such_interface);

  __ bind(subtype);

  // do the call - rbx is actually the method to call

  __ profile_final_call(rdx);
  __ profile_arguments_type(rdx, rbx, rbcp, true);

  __ jump_from_interpreted(rbx, rdx);
  // no return from above
  __ bind(notVFinal);

  // Get receiver klass into rdx - also a null check
  __ restore_locals();  // restore r14
  __ load_klass(rdx, rcx, rscratch1);

  Label no_such_method;

  // Preserve method for throw_AbstractMethodErrorVerbose.
  __ mov(rcx, rbx);
  // Receiver subtype check against REFC.
  // Superklass in rax. Subklass in rdx. Blows rcx, rdi.
  __ lookup_interface_method(// inputs: rec. class, interface, itable index
                             rdx, rax, noreg,
                             // outputs: scan temp. reg, scan temp. reg
                             rbcp, rlocals,
                             no_such_interface,
                             /*return_method=*/false);

  // profile this call
  __ restore_bcp(); // rbcp was destroyed by receiver type check
  __ profile_virtual_call(rdx, rbcp, rlocals);

  // Get declaring interface class from method, and itable index
  __ load_method_holder(rax, rbx);
  __ movl(rbx, Address(rbx, Method::itable_index_offset()));
  __ subl(rbx, Method::itable_index_max);
  __ negl(rbx);

  // Preserve recvKlass for throw_AbstractMethodErrorVerbose.
  __ mov(rlocals, rdx);
  __ lookup_interface_method(// inputs: rec. class, interface, itable index
                             rlocals, rax, rbx,
                             // outputs: method, scan temp. reg
                             rbx, rbcp,
                             no_such_interface);

  // rbx: Method* to call
  // rcx: receiver
  // Check for abstract method error
  // Note: This should be done more efficiently via a throw_abstract_method_error
  //       interpreter entry point and a conditional jump to it in case of a null
  //       method.
  __ testptr(rbx, rbx);
  __ jcc(Assembler::zero, no_such_method);

  __ profile_arguments_type(rdx, rbx, rbcp, true);

  // do the call
  // rcx: receiver
  // rbx,: Method*
  __ jump_from_interpreted(rbx, rdx);
  __ should_not_reach_here();

  // exception handling code follows...
  // note: must restore interpreter registers to canonical
  //       state for exception handling to work correctly!

  __ bind(no_such_method);
  // throw exception
  __ pop(rbx);           // pop return address (pushed by prepare_invoke)
  __ restore_bcp();      // rbcp must be correct for exception handler   (was destroyed)
  __ restore_locals();   // make sure locals pointer is correct as well (was destroyed)
  // Pass arguments for generating a verbose error message.
  recvKlass = c_rarg1;
  Register method    = c_rarg2;
  if (recvKlass != rdx) { __ movq(recvKlass, rdx); }
  if (method != rcx)    { __ movq(method, rcx);    }
  __ call_VM(noreg, CAST_FROM_FN_PTR(address, InterpreterRuntime::throw_AbstractMethodErrorVerbose),
             recvKlass, method);
  // The call_VM checks for exception, so we should never return here.
  __ should_not_reach_here();

  __ bind(no_such_interface);
  // throw exception
  __ pop(rbx);           // pop return address (pushed by prepare_invoke)
  __ restore_bcp();      // rbcp must be correct for exception handler   (was destroyed)
  __ restore_locals();   // make sure locals pointer is correct as well (was destroyed)
  // Pass arguments for generating a verbose error message.
  if (recvKlass != rdx) {
    __ movq(recvKlass, rdx);
  }
  __ call_VM(noreg, CAST_FROM_FN_PTR(address, InterpreterRuntime::throw_IncompatibleClassChangeErrorVerbose),
             recvKlass, rax);
  // the call_VM checks for exception, so we should never return here.
  __ should_not_reach_here();
}

void TemplateTable::invokehandle(int byte_no) {
  transition(vtos, vtos);
  assert(byte_no == f1_byte, "use this argument");
  const Register rbx_method = rbx;
  const Register rax_mtype  = rax;
  const Register rcx_recv   = rcx;
  const Register rdx_flags  = rdx;

  load_resolved_method_entry_handle(rcx, rbx_method, rax_mtype, rdx_flags);
  prepare_invoke(rcx, rcx_recv, rdx_flags);

  __ verify_method_ptr(rbx_method);
  __ verify_oop(rcx_recv);
  __ null_check(rcx_recv);

  // rax: MethodType object (from cpool->resolved_references[f1], if necessary)
  // rbx: MH.invokeExact_MT method

  // Note:  rax_mtype is already pushed (if necessary)

  // FIXME: profile the LambdaForm also
  __ profile_final_call(rax);
  __ profile_arguments_type(rdx, rbx_method, rbcp, true);

  __ jump_from_interpreted(rbx_method, rdx);
}

void TemplateTable::invokedynamic(int byte_no) {
  transition(vtos, vtos);
  assert(byte_no == f1_byte, "use this argument");

  const Register rbx_method   = rbx;
  const Register rax_callsite = rax;

  load_invokedynamic_entry(rbx_method);
  // rax: CallSite object (from cpool->resolved_references[])
  // rbx: MH.linkToCallSite method

  // Note:  rax_callsite is already pushed

  // %%% should make a type profile for any invokedynamic that takes a ref argument
  // profile this call
  __ profile_call(rbcp);
  __ profile_arguments_type(rdx, rbx_method, rbcp, false);

  __ verify_oop(rax_callsite);

  __ jump_from_interpreted(rbx_method, rdx);
}

//-----------------------------------------------------------------------------
// Allocation

void TemplateTable::_new() {
  transition(vtos, atos);
  __ get_unsigned_2_byte_index_at_bcp(rdx, 1);
  Label slow_case;
  Label slow_case_no_pop;
  Label done;
  Label initialize_header;

  __ get_cpool_and_tags(rcx, rax);

  // Make sure the class we're about to instantiate has been resolved.
  // This is done before loading InstanceKlass to be consistent with the order
  // how Constant Pool is updated (see ConstantPool::klass_at_put)
  const int tags_offset = Array<u1>::base_offset_in_bytes();
  __ cmpb(Address(rax, rdx, Address::times_1, tags_offset), JVM_CONSTANT_Class);
  __ jcc(Assembler::notEqual, slow_case_no_pop);

  // get InstanceKlass
  __ load_resolved_klass_at_index(rcx, rcx, rdx);
  __ push(rcx);  // save the contexts of klass for initializing the header

  // make sure klass is initialized
  // init_state needs acquire, but x86 is TSO, and so we are already good.
  assert(VM_Version::supports_fast_class_init_checks(), "must support fast class initialization checks");
  __ clinit_barrier(rcx, nullptr /*L_fast_path*/, &slow_case);

  // get instance_size in InstanceKlass (scaled to a count of bytes)
  __ movl(rdx, Address(rcx, Klass::layout_helper_offset()));
  // test to see if it is malformed in some way
  __ testl(rdx, Klass::_lh_instance_slow_path_bit);
  __ jcc(Assembler::notZero, slow_case);

  // Allocate the instance:
  //  If TLAB is enabled:
  //    Try to allocate in the TLAB.
  //    If fails, go to the slow path.
  //    Initialize the allocation.
  //    Exit.
  //
  //  Go to slow path.

  if (UseTLAB) {
    __ tlab_allocate(rax, rdx, 0, rcx, rbx, slow_case);
    if (ZeroTLAB) {
      // the fields have been already cleared
      __ jmp(initialize_header);
    }

    // The object is initialized before the header.  If the object size is
    // zero, go directly to the header initialization.
    if (UseCompactObjectHeaders) {
      assert(is_aligned(oopDesc::base_offset_in_bytes(), BytesPerLong), "oop base offset must be 8-byte-aligned");
      __ decrement(rdx, oopDesc::base_offset_in_bytes());
    } else {
      __ decrement(rdx, sizeof(oopDesc));
    }
    __ jcc(Assembler::zero, initialize_header);

    // Initialize topmost object field, divide rdx by 8, check if odd and
    // test if zero.
    __ xorl(rcx, rcx);    // use zero reg to clear memory (shorter code)
    __ shrl(rdx, LogBytesPerLong); // divide by 2*oopSize and set carry flag if odd

    // rdx must have been multiple of 8
#ifdef ASSERT
    // make sure rdx was multiple of 8
    Label L;
    // Ignore partial flag stall after shrl() since it is debug VM
    __ jcc(Assembler::carryClear, L);
    __ stop("object size is not multiple of 2 - adjust this code");
    __ bind(L);
    // rdx must be > 0, no extra check needed here
#endif

    // initialize remaining object fields: rdx was a multiple of 8
    { Label loop;
    __ bind(loop);
    int header_size_bytes = oopDesc::header_size() * HeapWordSize;
    assert(is_aligned(header_size_bytes, BytesPerLong), "oop header size must be 8-byte-aligned");
    __ movptr(Address(rax, rdx, Address::times_8, header_size_bytes - 1*oopSize), rcx);
    __ decrement(rdx);
    __ jcc(Assembler::notZero, loop);
    }

    // initialize object header only.
    __ bind(initialize_header);
    if (UseCompactObjectHeaders) {
      __ pop(rcx);   // get saved klass back in the register.
      __ movptr(rbx, Address(rcx, Klass::prototype_header_offset()));
      __ movptr(Address(rax, oopDesc::mark_offset_in_bytes()), rbx);
    } else {
      __ movptr(Address(rax, oopDesc::mark_offset_in_bytes()),
                (intptr_t)markWord::prototype().value()); // header
      __ pop(rcx);   // get saved klass back in the register.
      __ xorl(rsi, rsi); // use zero reg to clear memory (shorter code)
      __ store_klass_gap(rax, rsi);  // zero klass gap for compressed oops
      __ store_klass(rax, rcx, rscratch1);  // klass
    }

    if (DTraceAllocProbes) {
      // Trigger dtrace event for fastpath
      __ push(atos);
      __ call_VM_leaf(
           CAST_FROM_FN_PTR(address, static_cast<int (*)(oopDesc*)>(SharedRuntime::dtrace_object_alloc)), rax);
      __ pop(atos);
    }

    __ jmp(done);
  }

  // slow case
  __ bind(slow_case);
  __ pop(rcx);   // restore stack pointer to what it was when we came in.
  __ bind(slow_case_no_pop);

  __ get_constant_pool(c_rarg1);
  __ get_unsigned_2_byte_index_at_bcp(c_rarg2, 1);
  call_VM(rax, CAST_FROM_FN_PTR(address, InterpreterRuntime::_new), c_rarg1, c_rarg2);
   __ verify_oop(rax);

  // continue
  __ bind(done);
}

void TemplateTable::newarray() {
  transition(itos, atos);
  __ load_unsigned_byte(c_rarg1, at_bcp(1));
  call_VM(rax, CAST_FROM_FN_PTR(address, InterpreterRuntime::newarray),
          c_rarg1, rax);
}

void TemplateTable::anewarray() {
  transition(itos, atos);

  __ get_unsigned_2_byte_index_at_bcp(c_rarg2, 1);
  __ get_constant_pool(c_rarg1);
  call_VM(rax, CAST_FROM_FN_PTR(address, InterpreterRuntime::anewarray),
          c_rarg1, c_rarg2, rax);
}

void TemplateTable::arraylength() {
  transition(atos, itos);
  __ movl(rax, Address(rax, arrayOopDesc::length_offset_in_bytes()));
}

void TemplateTable::checkcast() {
  transition(atos, atos);
  Label done, is_null, ok_is_subtype, quicked, resolved;
  __ testptr(rax, rax); // object is in rax
  __ jcc(Assembler::zero, is_null);

  // Get cpool & tags index
  __ get_cpool_and_tags(rcx, rdx); // rcx=cpool, rdx=tags array
  __ get_unsigned_2_byte_index_at_bcp(rbx, 1); // rbx=index
  // See if bytecode has already been quicked
  __ cmpb(Address(rdx, rbx,
                  Address::times_1,
                  Array<u1>::base_offset_in_bytes()),
          JVM_CONSTANT_Class);
  __ jcc(Assembler::equal, quicked);
  __ push(atos); // save receiver for result, and for GC
  call_VM(noreg, CAST_FROM_FN_PTR(address, InterpreterRuntime::quicken_io_cc));

  // vm_result_2 has metadata result
<<<<<<< HEAD
  __ get_vm_result_metadata(rax, r15_thread);
=======
  __ get_vm_result_2(rax);
>>>>>>> 0da480a9

  __ pop_ptr(rdx); // restore receiver
  __ jmpb(resolved);

  // Get superklass in rax and subklass in rbx
  __ bind(quicked);
  __ mov(rdx, rax); // Save object in rdx; rax needed for subtype check
  __ load_resolved_klass_at_index(rax, rcx, rbx);

  __ bind(resolved);
  __ load_klass(rbx, rdx, rscratch1);

  // Generate subtype check.  Blows rcx, rdi.  Object in rdx.
  // Superklass in rax.  Subklass in rbx.
  __ gen_subtype_check(rbx, ok_is_subtype);

  // Come here on failure
  __ push_ptr(rdx);
  // object is at TOS
  __ jump(RuntimeAddress(Interpreter::_throw_ClassCastException_entry));

  // Come here on success
  __ bind(ok_is_subtype);
  __ mov(rax, rdx); // Restore object in rdx

  // Collect counts on whether this check-cast sees nulls a lot or not.
  if (ProfileInterpreter) {
    __ jmp(done);
    __ bind(is_null);
    __ profile_null_seen(rcx);
  } else {
    __ bind(is_null);   // same as 'done'
  }
  __ bind(done);
}

void TemplateTable::instanceof() {
  transition(atos, itos);
  Label done, is_null, ok_is_subtype, quicked, resolved;
  __ testptr(rax, rax);
  __ jcc(Assembler::zero, is_null);

  // Get cpool & tags index
  __ get_cpool_and_tags(rcx, rdx); // rcx=cpool, rdx=tags array
  __ get_unsigned_2_byte_index_at_bcp(rbx, 1); // rbx=index
  // See if bytecode has already been quicked
  __ cmpb(Address(rdx, rbx,
                  Address::times_1,
                  Array<u1>::base_offset_in_bytes()),
          JVM_CONSTANT_Class);
  __ jcc(Assembler::equal, quicked);

  __ push(atos); // save receiver for result, and for GC
  call_VM(noreg, CAST_FROM_FN_PTR(address, InterpreterRuntime::quicken_io_cc));

<<<<<<< HEAD
  __ get_vm_result_metadata(rax, r15_thread);
=======
  // vm_result_2 has metadata result
  __ get_vm_result_2(rax);
>>>>>>> 0da480a9

  __ pop_ptr(rdx); // restore receiver
  __ verify_oop(rdx);
  __ load_klass(rdx, rdx, rscratch1);
  __ jmpb(resolved);

  // Get superklass in rax and subklass in rdx
  __ bind(quicked);
  __ load_klass(rdx, rax, rscratch1);
  __ load_resolved_klass_at_index(rax, rcx, rbx);

  __ bind(resolved);

  // Generate subtype check.  Blows rcx, rdi
  // Superklass in rax.  Subklass in rdx.
  __ gen_subtype_check(rdx, ok_is_subtype);

  // Come here on failure
  __ xorl(rax, rax);
  __ jmpb(done);
  // Come here on success
  __ bind(ok_is_subtype);
  __ movl(rax, 1);

  // Collect counts on whether this test sees nulls a lot or not.
  if (ProfileInterpreter) {
    __ jmp(done);
    __ bind(is_null);
    __ profile_null_seen(rcx);
  } else {
    __ bind(is_null);   // same as 'done'
  }
  __ bind(done);
  // rax = 0: obj == nullptr or  obj is not an instanceof the specified klass
  // rax = 1: obj != nullptr and obj is     an instanceof the specified klass
}


//----------------------------------------------------------------------------------------------------
// Breakpoints
void TemplateTable::_breakpoint() {
  // Note: We get here even if we are single stepping..
  // jbug insists on setting breakpoints at every bytecode
  // even if we are in single step mode.

  transition(vtos, vtos);

  // get the unpatched byte code
  __ get_method(c_rarg1);
  __ call_VM(noreg,
             CAST_FROM_FN_PTR(address,
                              InterpreterRuntime::get_original_bytecode_at),
             c_rarg1, rbcp);
  __ mov(rbx, rax);  // why?

  // post the breakpoint event
  __ get_method(c_rarg1);
  __ call_VM(noreg,
             CAST_FROM_FN_PTR(address, InterpreterRuntime::_breakpoint),
             c_rarg1, rbcp);

  // complete the execution of original bytecode
  __ dispatch_only_normal(vtos);
}

//-----------------------------------------------------------------------------
// Exceptions

void TemplateTable::athrow() {
  transition(atos, vtos);
  __ null_check(rax);
  __ jump(RuntimeAddress(Interpreter::throw_exception_entry()));
}

//-----------------------------------------------------------------------------
// Synchronization
//
// Note: monitorenter & exit are symmetric routines; which is reflected
//       in the assembly code structure as well
//
// Stack layout:
//
// [expressions  ] <--- rsp               = expression stack top
// ..
// [expressions  ]
// [monitor entry] <--- monitor block top = expression stack bot
// ..
// [monitor entry]
// [frame data   ] <--- monitor block bot
// ...
// [saved rbp    ] <--- rbp
void TemplateTable::monitorenter() {
  transition(atos, vtos);

  // check for null object
  __ null_check(rax);

  const Address monitor_block_top(
        rbp, frame::interpreter_frame_monitor_block_top_offset * wordSize);
  const Address monitor_block_bot(
        rbp, frame::interpreter_frame_initial_sp_offset * wordSize);
  const int entry_size = frame::interpreter_frame_monitor_size_in_bytes();

  Label allocated;

  Register rtop = c_rarg3;
  Register rbot = c_rarg2;
  Register rmon = c_rarg1;

  // initialize entry pointer
  __ xorl(rmon, rmon); // points to free slot or null

  // find a free slot in the monitor block (result in rmon)
  {
    Label entry, loop, exit;
    __ movptr(rtop, monitor_block_top); // derelativize pointer
    __ lea(rtop, Address(rbp, rtop, Address::times_ptr));
    // rtop points to current entry, starting with top-most entry

    __ lea(rbot, monitor_block_bot);    // points to word before bottom
                                        // of monitor block
    __ jmpb(entry);

    __ bind(loop);
    // check if current entry is used
    __ cmpptr(Address(rtop, BasicObjectLock::obj_offset()), NULL_WORD);
    // if not used then remember entry in rmon
    __ cmovptr(Assembler::equal, rmon, rtop);   // cmov => cmovptr
    // check if current entry is for same object
    __ cmpptr(rax, Address(rtop, BasicObjectLock::obj_offset()));
    // if same object then stop searching
    __ jccb(Assembler::equal, exit);
    // otherwise advance to next entry
    __ addptr(rtop, entry_size);
    __ bind(entry);
    // check if bottom reached
    __ cmpptr(rtop, rbot);
    // if not at bottom then check this entry
    __ jcc(Assembler::notEqual, loop);
    __ bind(exit);
  }

  __ testptr(rmon, rmon); // check if a slot has been found
  __ jcc(Assembler::notZero, allocated); // if found, continue with that one

  // allocate one if there's no free slot
  {
    Label entry, loop;
    // 1. compute new pointers          // rsp: old expression stack top
    __ movptr(rmon, monitor_block_bot); // rmon: old expression stack bottom
    __ lea(rmon, Address(rbp, rmon, Address::times_ptr));
    __ subptr(rsp, entry_size);         // move expression stack top
    __ subptr(rmon, entry_size);        // move expression stack bottom
    __ mov(rtop, rsp);                  // set start value for copy loop
    __ subptr(monitor_block_bot, entry_size / wordSize); // set new monitor block bottom
    __ jmp(entry);
    // 2. move expression stack contents
    __ bind(loop);
    __ movptr(rbot, Address(rtop, entry_size)); // load expression stack
                                                // word from old location
    __ movptr(Address(rtop, 0), rbot);          // and store it at new location
    __ addptr(rtop, wordSize);                  // advance to next word
    __ bind(entry);
    __ cmpptr(rtop, rmon);                      // check if bottom reached
    __ jcc(Assembler::notEqual, loop);          // if not at bottom then
                                                // copy next word
  }

  // call run-time routine
  // rmon: points to monitor entry
  __ bind(allocated);

  // Increment bcp to point to the next bytecode, so exception
  // handling for async. exceptions work correctly.
  // The object has already been popped from the stack, so the
  // expression stack looks correct.
  __ increment(rbcp);

  // store object
  __ movptr(Address(rmon, BasicObjectLock::obj_offset()), rax);
  __ lock_object(rmon);

  // check to make sure this monitor doesn't cause stack overflow after locking
  __ save_bcp();  // in case of exception
  __ generate_stack_overflow_check(0);

  // The bcp has already been incremented. Just need to dispatch to
  // next instruction.
  __ dispatch_next(vtos);
}

void TemplateTable::monitorexit() {
  transition(atos, vtos);

  // check for null object
  __ null_check(rax);

  const Address monitor_block_top(
        rbp, frame::interpreter_frame_monitor_block_top_offset * wordSize);
  const Address monitor_block_bot(
        rbp, frame::interpreter_frame_initial_sp_offset * wordSize);
  const int entry_size = frame::interpreter_frame_monitor_size_in_bytes();

  Register rtop = c_rarg1;
  Register rbot = c_rarg2;

  Label found;

  // find matching slot
  {
    Label entry, loop;
    __ movptr(rtop, monitor_block_top); // derelativize pointer
    __ lea(rtop, Address(rbp, rtop, Address::times_ptr));
    // rtop points to current entry, starting with top-most entry

    __ lea(rbot, monitor_block_bot);    // points to word before bottom
                                        // of monitor block
    __ jmpb(entry);

    __ bind(loop);
    // check if current entry is for same object
    __ cmpptr(rax, Address(rtop, BasicObjectLock::obj_offset()));
    // if same object then stop searching
    __ jcc(Assembler::equal, found);
    // otherwise advance to next entry
    __ addptr(rtop, entry_size);
    __ bind(entry);
    // check if bottom reached
    __ cmpptr(rtop, rbot);
    // if not at bottom then check this entry
    __ jcc(Assembler::notEqual, loop);
  }

  // error handling. Unlocking was not block-structured
  __ call_VM(noreg, CAST_FROM_FN_PTR(address,
                   InterpreterRuntime::throw_illegal_monitor_state_exception));
  __ should_not_reach_here();

  // call run-time routine
  __ bind(found);
  __ push_ptr(rax); // make sure object is on stack (contract with oopMaps)
  __ unlock_object(rtop);
  __ pop_ptr(rax); // discard object
}

// Wide instructions
void TemplateTable::wide() {
  transition(vtos, vtos);
  __ load_unsigned_byte(rbx, at_bcp(1));
  ExternalAddress wtable((address)Interpreter::_wentry_point);
  __ jump(ArrayAddress(wtable, Address(noreg, rbx, Address::times_ptr)), rscratch1);
  // Note: the rbcp increment step is part of the individual wide bytecode implementations
}

// Multi arrays
void TemplateTable::multianewarray() {
  transition(vtos, atos);

  __ load_unsigned_byte(rax, at_bcp(3)); // get number of dimensions
  // last dim is on top of stack; we want address of first one:
  // first_addr = last_addr + (ndims - 1) * stackElementSize - 1*wordsize
  // the latter wordSize to point to the beginning of the array.
  __ lea(c_rarg1, Address(rsp, rax, Interpreter::stackElementScale(), -wordSize));
  call_VM(rax, CAST_FROM_FN_PTR(address, InterpreterRuntime::multianewarray), c_rarg1);
  __ load_unsigned_byte(rbx, at_bcp(3));
  __ lea(rsp, Address(rsp, rbx, Interpreter::stackElementScale()));  // get rid of counts
}<|MERGE_RESOLUTION|>--- conflicted
+++ resolved
@@ -470,11 +470,7 @@
   const Register rarg = c_rarg1;
   __ movl(rarg, (int)bytecode());
   call_VM(obj, CAST_FROM_FN_PTR(address, InterpreterRuntime::resolve_ldc), rarg);
-<<<<<<< HEAD
-  __ get_vm_result_metadata(flags, r15_thread);
-=======
-  __ get_vm_result_2(flags);
->>>>>>> 0da480a9
+  __ get_vm_result_metadata(flags);
   // VMr = obj = base address to find primitive value to push
   // VMr2 = flags = (tos, off) using format of CPCE::_flags
   __ movl(off, flags);
@@ -3685,11 +3681,7 @@
   call_VM(noreg, CAST_FROM_FN_PTR(address, InterpreterRuntime::quicken_io_cc));
 
   // vm_result_2 has metadata result
-<<<<<<< HEAD
-  __ get_vm_result_metadata(rax, r15_thread);
-=======
-  __ get_vm_result_2(rax);
->>>>>>> 0da480a9
+  __ get_vm_result_metadata(rax);
 
   __ pop_ptr(rdx); // restore receiver
   __ jmpb(resolved);
@@ -3745,12 +3737,7 @@
   __ push(atos); // save receiver for result, and for GC
   call_VM(noreg, CAST_FROM_FN_PTR(address, InterpreterRuntime::quicken_io_cc));
 
-<<<<<<< HEAD
-  __ get_vm_result_metadata(rax, r15_thread);
-=======
-  // vm_result_2 has metadata result
-  __ get_vm_result_2(rax);
->>>>>>> 0da480a9
+  __ get_vm_result_metadata(rax);
 
   __ pop_ptr(rdx); // restore receiver
   __ verify_oop(rdx);
