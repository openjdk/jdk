/*
 * Copyright (c) 2020, 2022, Oracle and/or its affiliates. All rights reserved.
 * DO NOT ALTER OR REMOVE COPYRIGHT NOTICES OR THIS FILE HEADER.
 *
 * This code is free software; you can redistribute it and/or modify it
 * under the terms of the GNU General Public License version 2 only, as
 * published by the Free Software Foundation.
 *
 * This code is distributed in the hope that it will be useful, but WITHOUT
 * ANY WARRANTY; without even the implied warranty of MERCHANTABILITY or
 * FITNESS FOR A PARTICULAR PURPOSE.  See the GNU General Public License
 * version 2 for more details (a copy is included in the LICENSE file that
 * accompanied this code).
 *
 * You should have received a copy of the GNU General Public License version
 * 2 along with this work; if not, write to the Free Software Foundation,
 * Inc., 51 Franklin St, Fifth Floor, Boston, MA 02110-1301 USA.
 *
 * Please contact Oracle, 500 Oracle Parkway, Redwood Shores, CA 94065 USA
 * or visit www.oracle.com if you need additional information or have any
 * questions.
 *
 */

#ifndef CPU_X86_C2_MACROASSEMBLER_X86_HPP
#define CPU_X86_C2_MACROASSEMBLER_X86_HPP

// C2_MacroAssembler contains high-level macros for C2

public:
  Assembler::AvxVectorLen vector_length_encoding(int vlen_in_bytes);

  // Code used by cmpFastLock and cmpFastUnlock mach instructions in .ad file.
  // See full description in macroAssembler_x86.cpp.
  void fast_lock(Register obj, Register box, Register tmp,
                 Register scr, Register cx1, Register cx2,
                 RTMLockingCounters* rtm_counters,
                 RTMLockingCounters* stack_rtm_counters,
                 Metadata* method_data,
                 bool use_rtm, bool profile_rtm);
  void fast_unlock(Register obj, Register box, Register tmp, bool use_rtm);

#if INCLUDE_RTM_OPT
  void rtm_counters_update(Register abort_status, Register rtm_counters);
  void branch_on_random_using_rdtsc(Register tmp, Register scr, int count, Label& brLabel);
  void rtm_abort_ratio_calculation(Register tmp, Register rtm_counters_reg,
                                   RTMLockingCounters* rtm_counters,
                                   Metadata* method_data);
  void rtm_profiling(Register abort_status_Reg, Register rtm_counters_Reg,
                     RTMLockingCounters* rtm_counters, Metadata* method_data, bool profile_rtm);
  void rtm_retry_lock_on_abort(Register retry_count, Register abort_status, Label& retryLabel);
  void rtm_retry_lock_on_busy(Register retry_count, Register box, Register tmp, Register scr, Label& retryLabel);
  void rtm_stack_locking(Register obj, Register tmp, Register scr,
                         Register retry_on_abort_count,
                         RTMLockingCounters* stack_rtm_counters,
                         Metadata* method_data, bool profile_rtm,
                         Label& DONE_LABEL, Label& IsInflated);
  void rtm_inflated_locking(Register obj, Register box, Register tmp,
                            Register scr, Register retry_on_busy_count,
                            Register retry_on_abort_count,
                            RTMLockingCounters* rtm_counters,
                            Metadata* method_data, bool profile_rtm,
                            Label& DONE_LABEL);
#endif

  // Generic instructions support for use in .ad files C2 code generation
  void vabsnegd(int opcode, XMMRegister dst, XMMRegister src, Register scr);
  void vabsnegd(int opcode, XMMRegister dst, XMMRegister src, int vector_len, Register scr);
  void vabsnegf(int opcode, XMMRegister dst, XMMRegister src, Register scr);
  void vabsnegf(int opcode, XMMRegister dst, XMMRegister src, int vector_len, Register scr);

  void pminmax(int opcode, BasicType elem_bt, XMMRegister dst, XMMRegister src,
               XMMRegister tmp = xnoreg);
  void vpminmax(int opcode, BasicType elem_bt,
                XMMRegister dst, XMMRegister src1, XMMRegister src2,
                int vlen_enc);

  void vminmax_fp(int opcode, BasicType elem_bt,
                  XMMRegister dst, XMMRegister a, XMMRegister b,
                  XMMRegister tmp, XMMRegister atmp, XMMRegister btmp,
                  int vlen_enc);
  void evminmax_fp(int opcode, BasicType elem_bt,
                   XMMRegister dst, XMMRegister a, XMMRegister b,
                   KRegister ktmp, XMMRegister atmp, XMMRegister btmp,
                   int vlen_enc);

  void signum_fp(int opcode, XMMRegister dst,
                 XMMRegister zero, XMMRegister one,
                 Register scratch);

  void vector_compress_expand(int opcode, XMMRegister dst, XMMRegister src, KRegister mask,
                              bool merge, BasicType bt, int vec_enc);

  void vector_mask_compress(KRegister dst, KRegister src, Register rtmp1, Register rtmp2, int mask_len);

  void vextendbw(bool sign, XMMRegister dst, XMMRegister src, int vector_len);
  void vextendbw(bool sign, XMMRegister dst, XMMRegister src);
  void vextendbd(bool sign, XMMRegister dst, XMMRegister src, int vector_len);
  void vextendwd(bool sign, XMMRegister dst, XMMRegister src, int vector_len);

  void vshiftd(int opcode, XMMRegister dst, XMMRegister shift);
  void vshiftd_imm(int opcode, XMMRegister dst, int shift);
  void vshiftd(int opcode, XMMRegister dst, XMMRegister src, XMMRegister shift, int vlen_enc);
  void vshiftd_imm(int opcode, XMMRegister dst, XMMRegister nds, int shift, int vector_len);
  void vshiftw(int opcode, XMMRegister dst, XMMRegister shift);
  void vshiftw(int opcode, XMMRegister dst, XMMRegister src, XMMRegister shift, int vlen_enc);
  void vshiftq(int opcode, XMMRegister dst, XMMRegister shift);
  void vshiftq_imm(int opcode, XMMRegister dst, int shift);
  void vshiftq(int opcode, XMMRegister dst, XMMRegister src, XMMRegister shift, int vlen_enc);
  void vshiftq_imm(int opcode, XMMRegister dst, XMMRegister nds, int shift, int vector_len);

  void vprotate_imm(int opcode, BasicType etype, XMMRegister dst, XMMRegister src, int shift, int vector_len);
  void vprotate_var(int opcode, BasicType etype, XMMRegister dst, XMMRegister src, XMMRegister shift, int vector_len);

  void varshiftd(int opcode, XMMRegister dst, XMMRegister src, XMMRegister shift, int vlen_enc);
  void varshiftw(int opcode, XMMRegister dst, XMMRegister src, XMMRegister shift, int vlen_enc);
  void varshiftq(int opcode, XMMRegister dst, XMMRegister src, XMMRegister shift, int vlen_enc, XMMRegister vtmp = xnoreg);
  void varshiftbw(int opcode, XMMRegister dst, XMMRegister src, XMMRegister shift, int vector_len, XMMRegister vtmp, Register scratch);
  void evarshiftb(int opcode, XMMRegister dst, XMMRegister src, XMMRegister shift, int vector_len, XMMRegister vtmp, Register scratch);

  void insert(BasicType typ, XMMRegister dst, Register val, int idx);
  void vinsert(BasicType typ, XMMRegister dst, XMMRegister src, Register val, int idx);
  void vgather(BasicType typ, XMMRegister dst, Register base, XMMRegister idx, XMMRegister mask, int vector_len);
  void evgather(BasicType typ, XMMRegister dst, KRegister mask, Register base, XMMRegister idx, int vector_len);
  void evscatter(BasicType typ, Register base, XMMRegister idx, KRegister mask, XMMRegister src, int vector_len);

  void evmovdqu(BasicType type, KRegister kmask, XMMRegister dst, Address src, int vector_len);
  void evmovdqu(BasicType type, KRegister kmask, Address dst, XMMRegister src, int vector_len);

  // extract
  void extract(BasicType typ, Register dst, XMMRegister src, int idx);
  XMMRegister get_lane(BasicType typ, XMMRegister dst, XMMRegister src, int elemindex);
  void get_elem(BasicType typ, Register dst, XMMRegister src, int elemindex);
  void get_elem(BasicType typ, XMMRegister dst, XMMRegister src, int elemindex, Register tmp = noreg, XMMRegister vtmp = xnoreg);

  // vector test
  void vectortest(int bt, int vlen, XMMRegister src1, XMMRegister src2,
                  XMMRegister vtmp1 = xnoreg, XMMRegister vtmp2 = xnoreg, KRegister mask = knoreg);

  // blend
  void evpcmp(BasicType typ, KRegister kdmask, KRegister ksmask, XMMRegister src1, AddressLiteral adr, int comparison, int vector_len, Register scratch = rscratch1);
  void evpcmp(BasicType typ, KRegister kdmask, KRegister ksmask, XMMRegister src1, XMMRegister src2, int comparison, int vector_len);
  void evpblend(BasicType typ, XMMRegister dst, KRegister kmask, XMMRegister src1, XMMRegister src2, bool merge, int vector_len);

  void load_vector_mask(XMMRegister dst, XMMRegister src, int vlen_in_bytes, BasicType elem_bt, bool is_legacy);
  void load_vector_mask(KRegister dst, XMMRegister src, XMMRegister xtmp, Register tmp, bool novlbwdq, int vlen_enc);

  void load_vector(XMMRegister dst, Address src, int vlen_in_bytes);
  void load_vector(XMMRegister dst, AddressLiteral src, int vlen_in_bytes, Register rscratch = rscratch1);
  void load_iota_indices(XMMRegister dst, Register scratch, int vlen_in_bytes);

  // Reductions for vectors of bytes, shorts, ints, longs, floats, and doubles.

  // dst = src1  reduce(op, src2) using vtmp as temps
  void reduceI(int opcode, int vlen, Register dst, Register src1, XMMRegister src2, XMMRegister vtmp1, XMMRegister vtmp2);
#ifdef _LP64
  void reduceL(int opcode, int vlen, Register dst, Register src1, XMMRegister src2, XMMRegister vtmp1, XMMRegister vtmp2);
  void genmask(KRegister dst, Register len, Register temp);
#endif // _LP64

  // dst = reduce(op, src2) using vtmp as temps
  void reduce_fp(int opcode, int vlen,
                 XMMRegister dst, XMMRegister src,
                 XMMRegister vtmp1, XMMRegister vtmp2 = xnoreg);
  void reduceB(int opcode, int vlen, Register dst, Register src1, XMMRegister src2, XMMRegister vtmp1, XMMRegister vtmp2);
  void mulreduceB(int opcode, int vlen, Register dst, Register src1, XMMRegister src2, XMMRegister vtmp1, XMMRegister vtmp2);
  void reduceS(int opcode, int vlen, Register dst, Register src1, XMMRegister src2, XMMRegister vtmp1, XMMRegister vtmp2);
  void reduceFloatMinMax(int opcode, int vlen, bool is_dst_valid,
                         XMMRegister dst, XMMRegister src,
                         XMMRegister tmp, XMMRegister atmp, XMMRegister btmp, XMMRegister xmm_0, XMMRegister xmm_1 = xnoreg);
  void reduceDoubleMinMax(int opcode, int vlen, bool is_dst_valid,
                          XMMRegister dst, XMMRegister src,
                          XMMRegister tmp, XMMRegister atmp, XMMRegister btmp, XMMRegister xmm_0, XMMRegister xmm_1 = xnoreg);
 private:
  void reduceF(int opcode, int vlen, XMMRegister dst, XMMRegister src, XMMRegister vtmp1, XMMRegister vtmp2);
  void reduceD(int opcode, int vlen, XMMRegister dst, XMMRegister src, XMMRegister vtmp1, XMMRegister vtmp2);

  // Int Reduction
  void reduce2I (int opcode, Register dst, Register src1, XMMRegister src2, XMMRegister vtmp1, XMMRegister vtmp2);
  void reduce4I (int opcode, Register dst, Register src1, XMMRegister src2, XMMRegister vtmp1, XMMRegister vtmp2);
  void reduce8I (int opcode, Register dst, Register src1, XMMRegister src2, XMMRegister vtmp1, XMMRegister vtmp2);
  void reduce16I(int opcode, Register dst, Register src1, XMMRegister src2, XMMRegister vtmp1, XMMRegister vtmp2);

  // Byte Reduction
  void reduce8B (int opcode, Register dst, Register src1, XMMRegister src2, XMMRegister vtmp1, XMMRegister vtmp2);
  void reduce16B(int opcode, Register dst, Register src1, XMMRegister src2, XMMRegister vtmp1, XMMRegister vtmp2);
  void reduce32B(int opcode, Register dst, Register src1, XMMRegister src2, XMMRegister vtmp1, XMMRegister vtmp2);
  void reduce64B(int opcode, Register dst, Register src1, XMMRegister src2, XMMRegister vtmp1, XMMRegister vtmp2);
  void mulreduce8B (int opcode, Register dst, Register src1, XMMRegister src2, XMMRegister vtmp1, XMMRegister vtmp2);
  void mulreduce16B(int opcode, Register dst, Register src1, XMMRegister src2, XMMRegister vtmp1, XMMRegister vtmp2);
  void mulreduce32B(int opcode, Register dst, Register src1, XMMRegister src2, XMMRegister vtmp1, XMMRegister vtmp2);
  void mulreduce64B(int opcode, Register dst, Register src1, XMMRegister src2, XMMRegister vtmp1, XMMRegister vtmp2);

  // Short Reduction
  void reduce4S (int opcode, Register dst, Register src1, XMMRegister src2, XMMRegister vtmp1, XMMRegister vtmp2);
  void reduce8S (int opcode, Register dst, Register src1, XMMRegister src2, XMMRegister vtmp1, XMMRegister vtmp2);
  void reduce16S(int opcode, Register dst, Register src1, XMMRegister src2, XMMRegister vtmp1, XMMRegister vtmp2);
  void reduce32S(int opcode, Register dst, Register src1, XMMRegister src2, XMMRegister vtmp1, XMMRegister vtmp2);

  // Long Reduction
#ifdef _LP64
  void reduce2L(int opcode, Register dst, Register src1, XMMRegister src2, XMMRegister vtmp1, XMMRegister vtmp2);
  void reduce4L(int opcode, Register dst, Register src1, XMMRegister src2, XMMRegister vtmp1, XMMRegister vtmp2);
  void reduce8L(int opcode, Register dst, Register src1, XMMRegister src2, XMMRegister vtmp1, XMMRegister vtmp2);
#endif // _LP64

  // Float Reduction
  void reduce2F (int opcode, XMMRegister dst, XMMRegister src, XMMRegister vtmp);
  void reduce4F (int opcode, XMMRegister dst, XMMRegister src, XMMRegister vtmp);
  void reduce8F (int opcode, XMMRegister dst, XMMRegister src, XMMRegister vtmp1, XMMRegister vtmp2);
  void reduce16F(int opcode, XMMRegister dst, XMMRegister src, XMMRegister vtmp1, XMMRegister vtmp2);

  // Double Reduction
  void reduce2D(int opcode, XMMRegister dst, XMMRegister src, XMMRegister vtmp);
  void reduce4D(int opcode, XMMRegister dst, XMMRegister src, XMMRegister vtmp1, XMMRegister vtmp2);
  void reduce8D(int opcode, XMMRegister dst, XMMRegister src, XMMRegister vtmp1, XMMRegister vtmp2);

  // Base reduction instruction
  void reduce_operation_128(BasicType typ, int opcode, XMMRegister dst, XMMRegister src);
  void reduce_operation_256(BasicType typ, int opcode, XMMRegister dst, XMMRegister src1, XMMRegister src2);

 public:
#ifdef _LP64
  void vector_mask_operation_helper(int opc, Register dst, Register tmp, int masklen);

  void vector_mask_operation(int opc, Register dst, KRegister mask, Register tmp, int masklen, int masksize, int vec_enc);

  void vector_mask_operation(int opc, Register dst, XMMRegister mask, XMMRegister xtmp,
                             Register tmp, int masklen, BasicType bt, int vec_enc);
  void vector_long_to_maskvec(XMMRegister dst, Register src, Register rtmp1,
                              Register rtmp2, XMMRegister xtmp, int mask_len, int vec_enc);
#endif

  void vector_maskall_operation(KRegister dst, Register src, int mask_len);

#ifndef _LP64
  void vector_maskall_operation32(KRegister dst, Register src, KRegister ktmp, int mask_len);
#endif

  void string_indexof_char(Register str1, Register cnt1, Register ch, Register result,
                           XMMRegister vec1, XMMRegister vec2, XMMRegister vec3, Register tmp);

  void stringL_indexof_char(Register str1, Register cnt1, Register ch, Register result,
                           XMMRegister vec1, XMMRegister vec2, XMMRegister vec3, Register tmp);

  // IndexOf strings.
  // Small strings are loaded through stack if they cross page boundary.
  void string_indexof(Register str1, Register str2,
                      Register cnt1, Register cnt2,
                      int int_cnt2,  Register result,
                      XMMRegister vec, Register tmp,
                      int ae);

  // IndexOf for constant substrings with size >= 8 elements
  // which don't need to be loaded through stack.
  void string_indexofC8(Register str1, Register str2,
                      Register cnt1, Register cnt2,
                      int int_cnt2,  Register result,
                      XMMRegister vec, Register tmp,
                      int ae);

    // Smallest code: we don't need to load through stack,
    // check string tail.

  // helper function for string_compare
  void load_next_elements(Register elem1, Register elem2, Register str1, Register str2,
                          Address::ScaleFactor scale, Address::ScaleFactor scale1,
                          Address::ScaleFactor scale2, Register index, int ae);
  // Compare strings.
  void string_compare(Register str1, Register str2,
                      Register cnt1, Register cnt2, Register result,
                      XMMRegister vec1, int ae, KRegister mask = knoreg);

  // Search for Non-ASCII character (Negative byte value) in a byte array,
  // return index of the first such character, otherwise len.
  void count_positives(Register ary1, Register len,
                       Register result, Register tmp1,
                       XMMRegister vec1, XMMRegister vec2, KRegister mask1 = knoreg, KRegister mask2 = knoreg);
  // Compare char[] or byte[] arrays.
  void arrays_equals(bool is_array_equ, Register ary1, Register ary2,
                     Register limit, Register result, Register chr,
                     XMMRegister vec1, XMMRegister vec2, bool is_char, KRegister mask = knoreg);


  void evmasked_op(int ideal_opc, BasicType eType, KRegister mask,
                   XMMRegister dst, XMMRegister src1, XMMRegister src2,
                   bool merge, int vlen_enc, bool is_varshift = false);

  void evmasked_op(int ideal_opc, BasicType eType, KRegister mask,
                   XMMRegister dst, XMMRegister src1, Address src2,
                   bool merge, int vlen_enc);

  void evmasked_op(int ideal_opc, BasicType eType, KRegister mask, XMMRegister dst,
                   XMMRegister src1, int imm8, bool merge, int vlen_enc);

  void masked_op(int ideal_opc, int mask_len, KRegister dst,
                 KRegister src1, KRegister src2);

  void vector_castF2I_avx(XMMRegister dst, XMMRegister src, XMMRegister xtmp1,
                          XMMRegister xtmp2, XMMRegister xtmp3, XMMRegister xtmp4,
                          AddressLiteral float_sign_flip, Register scratch, int vec_enc);

  void vector_castF2I_evex(XMMRegister dst, XMMRegister src, XMMRegister xtmp1, XMMRegister xtmp2,
                           KRegister ktmp1, KRegister ktmp2, AddressLiteral float_sign_flip,
                           Register scratch, int vec_enc);


  void vector_castD2L_evex(XMMRegister dst, XMMRegister src, XMMRegister xtmp1, XMMRegister xtmp2,
                           KRegister ktmp1, KRegister ktmp2, AddressLiteral double_sign_flip,
                           Register scratch, int vec_enc);

  void vector_unsigned_cast(XMMRegister dst, XMMRegister src, int vlen_enc,
                            BasicType from_elem_bt, BasicType to_elem_bt);

  void vector_cast_double_special_cases_evex(XMMRegister dst, XMMRegister src, XMMRegister xtmp1, XMMRegister xtmp2,
                                             KRegister ktmp1, KRegister ktmp2, Register scratch, AddressLiteral double_sign_flip,
                                             int vec_enc);

  void vector_cast_float_special_cases_evex(XMMRegister dst, XMMRegister src, XMMRegister xtmp1, XMMRegister xtmp2,
                                            KRegister ktmp1, KRegister ktmp2, Register scratch, AddressLiteral float_sign_flip,
                                            int vec_enc);

  void vector_cast_float_special_cases_avx(XMMRegister dst, XMMRegister src, XMMRegister xtmp1,
                                           XMMRegister xtmp2, XMMRegister xtmp3, XMMRegister xtmp4,
                                           Register scratch, AddressLiteral float_sign_flip,
                                           int vec_enc);

#ifdef _LP64
  void vector_round_double_evex(XMMRegister dst, XMMRegister src, XMMRegister xtmp1, XMMRegister xtmp2,
                                KRegister ktmp1, KRegister ktmp2, AddressLiteral double_sign_flip,
                                AddressLiteral new_mxcsr, Register scratch, int vec_enc);

  void vector_round_float_evex(XMMRegister dst, XMMRegister src, XMMRegister xtmp1, XMMRegister xtmp2,
                               KRegister ktmp1, KRegister ktmp2, AddressLiteral double_sign_flip,
                               AddressLiteral new_mxcsr, Register scratch, int vec_enc);

  void vector_round_float_avx(XMMRegister dst, XMMRegister src, XMMRegister xtmp1, XMMRegister xtmp2,
                              XMMRegister xtmp3, XMMRegister xtmp4, AddressLiteral float_sign_flip,
                              AddressLiteral new_mxcsr, Register scratch, int vec_enc);
#endif

  void evpternlog(XMMRegister dst, int func, KRegister mask, XMMRegister src2, XMMRegister src3,
                  bool merge, BasicType bt, int vlen_enc);

  void evpternlog(XMMRegister dst, int func, KRegister mask, XMMRegister src2, Address src3,
                  bool merge, BasicType bt, int vlen_enc);

<<<<<<< HEAD
  void vector_reverse_bit(BasicType bt, XMMRegister dst, XMMRegister src, XMMRegister xtmp1,
                          XMMRegister xtmp2, Register rtmp, int vec_enc);

  void vector_reverse_bit_gfni(BasicType bt, XMMRegister dst, XMMRegister src, XMMRegister xtmp,
                               AddressLiteral mask, Register rtmp, int vec_enc);

  void vector_reverse_byte(BasicType bt, XMMRegister dst, XMMRegister src, Register rtmp, int vec_enc);
=======
  void vector_signum_avx(int opcode, XMMRegister dst, XMMRegister src, XMMRegister zero, XMMRegister one,
                         XMMRegister xtmp1, int vec_enc);

  void vector_signum_evex(int opcode, XMMRegister dst, XMMRegister src, XMMRegister zero, XMMRegister one,
                          KRegister ktmp1, int vec_enc);
>>>>>>> cfe67af2

  void udivI(Register rax, Register divisor, Register rdx);
  void umodI(Register rax, Register divisor, Register rdx);
  void udivmodI(Register rax, Register divisor, Register rdx, Register tmp);

#ifdef _LP64
  void udivL(Register rax, Register divisor, Register rdx);
  void umodL(Register rax, Register divisor, Register rdx);
  void udivmodL(Register rax, Register divisor, Register rdx, Register tmp);
<<<<<<< HEAD
#endif
=======
  #endif
>>>>>>> cfe67af2

  void vector_popcount_int(XMMRegister dst, XMMRegister src, XMMRegister xtmp1,
                           XMMRegister xtmp2, Register rtmp, int vec_enc);

  void vector_popcount_long(XMMRegister dst, XMMRegister src, XMMRegister xtmp1,
                            XMMRegister xtmp2, Register rtmp, int vec_enc);

  void vector_popcount_short(XMMRegister dst, XMMRegister src, XMMRegister xtmp1,
                             XMMRegister xtmp2, Register rtmp, int vec_enc);

  void vector_popcount_byte(XMMRegister dst, XMMRegister src, XMMRegister xtmp1,
                            XMMRegister xtmp2, Register rtmp, int vec_enc);

  void vector_popcount_integral(BasicType bt, XMMRegister dst, XMMRegister src, XMMRegister xtmp1,
                                XMMRegister xtmp2, Register rtmp, int vec_enc);

  void vector_popcount_integral_evex(BasicType bt, XMMRegister dst, XMMRegister src,
                                     KRegister mask, bool merge, int vec_enc);

  void vbroadcast(BasicType bt, XMMRegister dst, int imm32, Register rtmp, int vec_enc);

  void vector_reverse_byte64(BasicType bt, XMMRegister dst, XMMRegister src, XMMRegister xtmp1,
                             XMMRegister xtmp2, Register rtmp, int vec_enc);


  void vector_count_leading_zeros_evex(BasicType bt, XMMRegister dst, XMMRegister src,
                                       XMMRegister xtmp1, XMMRegister xtmp2, XMMRegister xtmp3,
                                       KRegister ktmp, Register rtmp, bool merge, int vec_enc);

  void vector_count_leading_zeros_byte_avx(XMMRegister dst, XMMRegister src, XMMRegister xtmp1,
                                           XMMRegister xtmp2, XMMRegister xtmp3, Register rtmp, int vec_enc);

  void vector_count_leading_zeros_short_avx(XMMRegister dst, XMMRegister src, XMMRegister xtmp1,
                                            XMMRegister xtmp2, XMMRegister xtmp3, Register rtmp, int vec_enc);

  void vector_count_leading_zeros_int_avx(XMMRegister dst, XMMRegister src, XMMRegister xtmp1,
                                          XMMRegister xtmp2, XMMRegister xtmp3, int vec_enc);

  void vector_count_leading_zeros_long_avx(XMMRegister dst, XMMRegister src, XMMRegister xtmp1,
                                           XMMRegister xtmp2, XMMRegister xtmp3, Register rtmp, int vec_enc);

  void vector_count_leading_zeros_avx(BasicType bt, XMMRegister dst, XMMRegister src, XMMRegister xtmp1,
                                      XMMRegister xtmp2, XMMRegister xtmp3, Register rtmp, int vec_enc);

  void vpadd(BasicType bt, XMMRegister dst, XMMRegister src1, XMMRegister src2, int vec_enc);

  void vpsub(BasicType bt, XMMRegister dst, XMMRegister src1, XMMRegister src2, int vec_enc);

  void vector_count_trailing_zeros_evex(BasicType bt, XMMRegister dst, XMMRegister src, XMMRegister xtmp1,
                                        XMMRegister xtmp2, XMMRegister xtmp3, XMMRegister xtmp4, KRegister ktmp,
                                        Register rtmp, int vec_enc);

  void vector_count_trailing_zeros_avx(BasicType bt, XMMRegister dst, XMMRegister src, XMMRegister xtmp1,
                                       XMMRegister xtmp2, XMMRegister xtmp3, Register rtmp, int vec_enc);

#endif // CPU_X86_C2_MACROASSEMBLER_X86_HPP<|MERGE_RESOLUTION|>--- conflicted
+++ resolved
@@ -339,28 +339,6 @@
                               AddressLiteral new_mxcsr, Register scratch, int vec_enc);
 #endif
 
-  void evpternlog(XMMRegister dst, int func, KRegister mask, XMMRegister src2, XMMRegister src3,
-                  bool merge, BasicType bt, int vlen_enc);
-
-  void evpternlog(XMMRegister dst, int func, KRegister mask, XMMRegister src2, Address src3,
-                  bool merge, BasicType bt, int vlen_enc);
-
-<<<<<<< HEAD
-  void vector_reverse_bit(BasicType bt, XMMRegister dst, XMMRegister src, XMMRegister xtmp1,
-                          XMMRegister xtmp2, Register rtmp, int vec_enc);
-
-  void vector_reverse_bit_gfni(BasicType bt, XMMRegister dst, XMMRegister src, XMMRegister xtmp,
-                               AddressLiteral mask, Register rtmp, int vec_enc);
-
-  void vector_reverse_byte(BasicType bt, XMMRegister dst, XMMRegister src, Register rtmp, int vec_enc);
-=======
-  void vector_signum_avx(int opcode, XMMRegister dst, XMMRegister src, XMMRegister zero, XMMRegister one,
-                         XMMRegister xtmp1, int vec_enc);
-
-  void vector_signum_evex(int opcode, XMMRegister dst, XMMRegister src, XMMRegister zero, XMMRegister one,
-                          KRegister ktmp1, int vec_enc);
->>>>>>> cfe67af2
-
   void udivI(Register rax, Register divisor, Register rdx);
   void umodI(Register rax, Register divisor, Register rdx);
   void udivmodI(Register rax, Register divisor, Register rdx, Register tmp);
@@ -369,11 +347,21 @@
   void udivL(Register rax, Register divisor, Register rdx);
   void umodL(Register rax, Register divisor, Register rdx);
   void udivmodL(Register rax, Register divisor, Register rdx, Register tmp);
-<<<<<<< HEAD
 #endif
-=======
-  #endif
->>>>>>> cfe67af2
+
+  void evpternlog(XMMRegister dst, int func, KRegister mask, XMMRegister src2, XMMRegister src3,
+                  bool merge, BasicType bt, int vlen_enc);
+
+  void evpternlog(XMMRegister dst, int func, KRegister mask, XMMRegister src2, Address src3,
+                  bool merge, BasicType bt, int vlen_enc);
+
+  void vector_reverse_bit(BasicType bt, XMMRegister dst, XMMRegister src, XMMRegister xtmp1,
+                          XMMRegister xtmp2, Register rtmp, int vec_enc);
+
+  void vector_reverse_bit_gfni(BasicType bt, XMMRegister dst, XMMRegister src, XMMRegister xtmp,
+                               AddressLiteral mask, Register rtmp, int vec_enc);
+
+  void vector_reverse_byte(BasicType bt, XMMRegister dst, XMMRegister src, Register rtmp, int vec_enc);
 
   void vector_popcount_int(XMMRegister dst, XMMRegister src, XMMRegister xtmp1,
                            XMMRegister xtmp2, Register rtmp, int vec_enc);
@@ -429,4 +417,9 @@
   void vector_count_trailing_zeros_avx(BasicType bt, XMMRegister dst, XMMRegister src, XMMRegister xtmp1,
                                        XMMRegister xtmp2, XMMRegister xtmp3, Register rtmp, int vec_enc);
 
+  void vector_signum_avx(int opcode, XMMRegister dst, XMMRegister src, XMMRegister zero, XMMRegister one,
+                         XMMRegister xtmp1, int vec_enc);
+
+  void vector_signum_evex(int opcode, XMMRegister dst, XMMRegister src, XMMRegister zero, XMMRegister one,
+                          KRegister ktmp1, int vec_enc);
 #endif // CPU_X86_C2_MACROASSEMBLER_X86_HPP