--- conflicted
+++ resolved
@@ -1171,17 +1171,6 @@
   void evmovdqul(XMMRegister dst, Address     src, int vector_len) { Assembler::evmovdqul(dst, src, vector_len); }
 
   void evmovdqul(XMMRegister dst, KRegister mask, XMMRegister src, bool merge, int vector_len) {
-<<<<<<< HEAD
-    if (dst->encoding() == src->encoding() && mask == k0) return;
-    Assembler::evmovdqul(dst, mask, src, merge, vector_len);
-   }
-  void evmovdqul(XMMRegister dst, KRegister mask, AddressLiteral src, bool merge, int vector_len, Register scratch_reg);
-  void evmovdqul(XMMRegister dst, AddressLiteral src, int vector_len, Register scratch_reg);
-
-  void evmovdquq(XMMRegister dst, Address src, int vector_len) { Assembler::evmovdquq(dst, src, vector_len); }
-  void evmovdquq(Address dst, XMMRegister src, int vector_len) { Assembler::evmovdquq(dst, src, vector_len); }
-  void evmovdquq(XMMRegister dst, AddressLiteral src, int vector_len, Register rscratch);
-=======
     if (dst->encoding() != src->encoding() || mask != k0)  {
       Assembler::evmovdqul(dst, mask, src, merge, vector_len);
     }
@@ -1190,7 +1179,6 @@
   void evmovdqul(XMMRegister dst, KRegister mask, Address        src, bool merge, int vector_len) { Assembler::evmovdqul(dst, mask, src, merge, vector_len); }
   void evmovdqul(XMMRegister dst, KRegister mask, AddressLiteral src, bool merge, int vector_len, Register rscratch = noreg);
 
->>>>>>> 7e020398
   void evmovdquq(XMMRegister dst, XMMRegister src, int vector_len) {
     if (dst->encoding() != src->encoding()) {
       Assembler::evmovdquq(dst, src, vector_len);
