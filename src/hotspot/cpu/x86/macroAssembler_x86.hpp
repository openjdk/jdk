/*
 * Copyright (c) 1997, 2022, Oracle and/or its affiliates. All rights reserved.
 * DO NOT ALTER OR REMOVE COPYRIGHT NOTICES OR THIS FILE HEADER.
 *
 * This code is free software; you can redistribute it and/or modify it
 * under the terms of the GNU General Public License version 2 only, as
 * published by the Free Software Foundation.
 *
 * This code is distributed in the hope that it will be useful, but WITHOUT
 * ANY WARRANTY; without even the implied warranty of MERCHANTABILITY or
 * FITNESS FOR A PARTICULAR PURPOSE.  See the GNU General Public License
 * version 2 for more details (a copy is included in the LICENSE file that
 * accompanied this code).
 *
 * You should have received a copy of the GNU General Public License version
 * 2 along with this work; if not, write to the Free Software Foundation,
 * Inc., 51 Franklin St, Fifth Floor, Boston, MA 02110-1301 USA.
 *
 * Please contact Oracle, 500 Oracle Parkway, Redwood Shores, CA 94065 USA
 * or visit www.oracle.com if you need additional information or have any
 * questions.
 *
 */

#ifndef CPU_X86_MACROASSEMBLER_X86_HPP
#define CPU_X86_MACROASSEMBLER_X86_HPP

#include "asm/assembler.hpp"
#include "asm/register.hpp"
#include "code/vmreg.inline.hpp"
#include "compiler/oopMap.hpp"
#include "utilities/macros.hpp"
#include "runtime/rtmLocking.hpp"
#include "runtime/vm_version.hpp"

// MacroAssembler extends Assembler by frequently used macros.
//
// Instructions for which a 'better' code sequence exists depending
// on arguments should also go in here.

class MacroAssembler: public Assembler {
  friend class LIR_Assembler;
  friend class Runtime1;      // as_Address()

 public:
  // Support for VM calls
  //
  // This is the base routine called by the different versions of call_VM_leaf. The interpreter
  // may customize this version by overriding it for its purposes (e.g., to save/restore
  // additional registers when doing a VM call).

  virtual void call_VM_leaf_base(
    address entry_point,               // the entry point
    int     number_of_arguments        // the number of arguments to pop after the call
  );

 protected:
  // This is the base routine called by the different versions of call_VM. The interpreter
  // may customize this version by overriding it for its purposes (e.g., to save/restore
  // additional registers when doing a VM call).
  //
  // If no java_thread register is specified (noreg) than rdi will be used instead. call_VM_base
  // returns the register which contains the thread upon return. If a thread register has been
  // specified, the return value will correspond to that register. If no last_java_sp is specified
  // (noreg) than rsp will be used instead.
  virtual void call_VM_base(           // returns the register containing the thread upon return
    Register oop_result,               // where an oop-result ends up if any; use noreg otherwise
    Register java_thread,              // the thread if computed before     ; use noreg otherwise
    Register last_java_sp,             // to set up last_Java_frame in stubs; use noreg otherwise
    address  entry_point,              // the entry point
    int      number_of_arguments,      // the number of arguments (w/o thread) to pop after the call
    bool     check_exceptions          // whether to check for pending exceptions after return
  );

  void call_VM_helper(Register oop_result, address entry_point, int number_of_arguments, bool check_exceptions = true);

  // helpers for FPU flag access
  // tmp is a temporary register, if none is available use noreg
  void save_rax   (Register tmp);
  void restore_rax(Register tmp);

 public:
  MacroAssembler(CodeBuffer* code) : Assembler(code) {}

 // These routines should emit JVMTI PopFrame and ForceEarlyReturn handling code.
 // The implementation is only non-empty for the InterpreterMacroAssembler,
 // as only the interpreter handles PopFrame and ForceEarlyReturn requests.
 virtual void check_and_handle_popframe(Register java_thread);
 virtual void check_and_handle_earlyret(Register java_thread);

  Address as_Address(AddressLiteral adr);
  Address as_Address(ArrayAddress adr);

  // Support for NULL-checks
  //
  // Generates code that causes a NULL OS exception if the content of reg is NULL.
  // If the accessed location is M[reg + offset] and the offset is known, provide the
  // offset. No explicit code generation is needed if the offset is within a certain
  // range (0 <= offset <= page_size).

  void null_check(Register reg, int offset = -1);
  static bool needs_explicit_null_check(intptr_t offset);
  static bool uses_implicit_null_check(void* address);

  // Required platform-specific helpers for Label::patch_instructions.
  // They _shadow_ the declarations in AbstractAssembler, which are undefined.
  void pd_patch_instruction(address branch, address target, const char* file, int line) {
    unsigned char op = branch[0];
    assert(op == 0xE8 /* call */ ||
        op == 0xE9 /* jmp */ ||
        op == 0xEB /* short jmp */ ||
        (op & 0xF0) == 0x70 /* short jcc */ ||
        op == 0x0F && (branch[1] & 0xF0) == 0x80 /* jcc */ ||
        op == 0xC7 && branch[1] == 0xF8 /* xbegin */,
        "Invalid opcode at patch point");

    if (op == 0xEB || (op & 0xF0) == 0x70) {
      // short offset operators (jmp and jcc)
      char* disp = (char*) &branch[1];
      int imm8 = target - (address) &disp[1];
      guarantee(this->is8bit(imm8), "Short forward jump exceeds 8-bit offset at %s:%d",
                file == NULL ? "<NULL>" : file, line);
      *disp = imm8;
    } else {
      int* disp = (int*) &branch[(op == 0x0F || op == 0xC7)? 2: 1];
      int imm32 = target - (address) &disp[1];
      *disp = imm32;
    }
  }

  // The following 4 methods return the offset of the appropriate move instruction

  // Support for fast byte/short loading with zero extension (depending on particular CPU)
  int load_unsigned_byte(Register dst, Address src);
  int load_unsigned_short(Register dst, Address src);

  // Support for fast byte/short loading with sign extension (depending on particular CPU)
  int load_signed_byte(Register dst, Address src);
  int load_signed_short(Register dst, Address src);

  // Support for sign-extension (hi:lo = extend_sign(lo))
  void extend_sign(Register hi, Register lo);

  // Load and store values by size and signed-ness
  void load_sized_value(Register dst, Address src, size_t size_in_bytes, bool is_signed, Register dst2 = noreg);
  void store_sized_value(Address dst, Register src, size_t size_in_bytes, Register src2 = noreg);

  // Support for inc/dec with optimal instruction selection depending on value

  void increment(Register reg, int value = 1) { LP64_ONLY(incrementq(reg, value)) NOT_LP64(incrementl(reg, value)) ; }
  void decrement(Register reg, int value = 1) { LP64_ONLY(decrementq(reg, value)) NOT_LP64(decrementl(reg, value)) ; }

  void decrementl(Address dst, int value = 1);
  void decrementl(Register reg, int value = 1);

  void decrementq(Register reg, int value = 1);
  void decrementq(Address dst, int value = 1);

  void incrementl(Address dst, int value = 1);
  void incrementl(Register reg, int value = 1);

  void incrementq(Register reg, int value = 1);
  void incrementq(Address dst, int value = 1);

  // Support optimal SSE move instructions.
  void movflt(XMMRegister dst, XMMRegister src) {
    if (dst-> encoding() == src->encoding()) return;
    if (UseXmmRegToRegMoveAll) { movaps(dst, src); return; }
    else                       { movss (dst, src); return; }
  }
  void movflt(XMMRegister dst, Address src) { movss(dst, src); }
  void movflt(XMMRegister dst, AddressLiteral src);
  void movflt(Address dst, XMMRegister src) { movss(dst, src); }

  // Move with zero extension
  void movfltz(XMMRegister dst, XMMRegister src) { movss(dst, src); }

  void movdbl(XMMRegister dst, XMMRegister src) {
    if (dst-> encoding() == src->encoding()) return;
    if (UseXmmRegToRegMoveAll) { movapd(dst, src); return; }
    else                       { movsd (dst, src); return; }
  }

  void movdbl(XMMRegister dst, AddressLiteral src);

  void movdbl(XMMRegister dst, Address src) {
    if (UseXmmLoadAndClearUpper) { movsd (dst, src); return; }
    else                         { movlpd(dst, src); return; }
  }
  void movdbl(Address dst, XMMRegister src) { movsd(dst, src); }

  void incrementl(AddressLiteral dst);
  void incrementl(ArrayAddress dst);

  void incrementq(AddressLiteral dst);

  // Alignment
  void align32();
  void align64();
  void align(int modulus);
  void align(int modulus, int target);

  void post_call_nop();
  // A 5 byte nop that is safe for patching (see patch_verified_entry)
  void fat_nop();

  // Stack frame creation/removal
  void enter();
  void leave();

  // Support for getting the JavaThread pointer (i.e.; a reference to thread-local information)
  // The pointer will be loaded into the thread register.
  void get_thread(Register thread);

#ifdef _LP64
  // Support for argument shuffling

  // bias in bytes
  void move32_64(VMRegPair src, VMRegPair dst, Register tmp = rax, int in_stk_bias = 0, int out_stk_bias = 0);
  void long_move(VMRegPair src, VMRegPair dst, Register tmp = rax, int in_stk_bias = 0, int out_stk_bias = 0);
  void float_move(VMRegPair src, VMRegPair dst, Register tmp = rax, int in_stk_bias = 0, int out_stk_bias = 0);
  void double_move(VMRegPair src, VMRegPair dst, Register tmp = rax, int in_stk_bias = 0, int out_stk_bias = 0);
  void move_ptr(VMRegPair src, VMRegPair dst);
  void object_move(OopMap* map,
                   int oop_handle_offset,
                   int framesize_in_slots,
                   VMRegPair src,
                   VMRegPair dst,
                   bool is_receiver,
                   int* receiver_offset);
#endif // _LP64

  // Support for VM calls
  //
  // It is imperative that all calls into the VM are handled via the call_VM macros.
  // They make sure that the stack linkage is setup correctly. call_VM's correspond
  // to ENTRY/ENTRY_X entry points while call_VM_leaf's correspond to LEAF entry points.


  void call_VM(Register oop_result,
               address entry_point,
               bool check_exceptions = true);
  void call_VM(Register oop_result,
               address entry_point,
               Register arg_1,
               bool check_exceptions = true);
  void call_VM(Register oop_result,
               address entry_point,
               Register arg_1, Register arg_2,
               bool check_exceptions = true);
  void call_VM(Register oop_result,
               address entry_point,
               Register arg_1, Register arg_2, Register arg_3,
               bool check_exceptions = true);

  // Overloadings with last_Java_sp
  void call_VM(Register oop_result,
               Register last_java_sp,
               address entry_point,
               int number_of_arguments = 0,
               bool check_exceptions = true);
  void call_VM(Register oop_result,
               Register last_java_sp,
               address entry_point,
               Register arg_1, bool
               check_exceptions = true);
  void call_VM(Register oop_result,
               Register last_java_sp,
               address entry_point,
               Register arg_1, Register arg_2,
               bool check_exceptions = true);
  void call_VM(Register oop_result,
               Register last_java_sp,
               address entry_point,
               Register arg_1, Register arg_2, Register arg_3,
               bool check_exceptions = true);

  void get_vm_result  (Register oop_result, Register thread);
  void get_vm_result_2(Register metadata_result, Register thread);

  // These always tightly bind to MacroAssembler::call_VM_base
  // bypassing the virtual implementation
  void super_call_VM(Register oop_result, Register last_java_sp, address entry_point, int number_of_arguments = 0, bool check_exceptions = true);
  void super_call_VM(Register oop_result, Register last_java_sp, address entry_point, Register arg_1, bool check_exceptions = true);
  void super_call_VM(Register oop_result, Register last_java_sp, address entry_point, Register arg_1, Register arg_2, bool check_exceptions = true);
  void super_call_VM(Register oop_result, Register last_java_sp, address entry_point, Register arg_1, Register arg_2, Register arg_3, bool check_exceptions = true);
  void super_call_VM(Register oop_result, Register last_java_sp, address entry_point, Register arg_1, Register arg_2, Register arg_3, Register arg_4, bool check_exceptions = true);

  void call_VM_leaf0(address entry_point);
  void call_VM_leaf(address entry_point,
                    int number_of_arguments = 0);
  void call_VM_leaf(address entry_point,
                    Register arg_1);
  void call_VM_leaf(address entry_point,
                    Register arg_1, Register arg_2);
  void call_VM_leaf(address entry_point,
                    Register arg_1, Register arg_2, Register arg_3);

  void call_VM_leaf(address entry_point,
                    Register arg_1, Register arg_2, Register arg_3, Register arg_4);

  // These always tightly bind to MacroAssembler::call_VM_leaf_base
  // bypassing the virtual implementation
  void super_call_VM_leaf(address entry_point);
  void super_call_VM_leaf(address entry_point, Register arg_1);
  void super_call_VM_leaf(address entry_point, Register arg_1, Register arg_2);
  void super_call_VM_leaf(address entry_point, Register arg_1, Register arg_2, Register arg_3);
  void super_call_VM_leaf(address entry_point, Register arg_1, Register arg_2, Register arg_3, Register arg_4);

  // last Java Frame (fills frame anchor)
  void set_last_Java_frame(Register thread,
                           Register last_java_sp,
                           Register last_java_fp,
                           address last_java_pc);

  // thread in the default location (r15_thread on 64bit)
  void set_last_Java_frame(Register last_java_sp,
                           Register last_java_fp,
                           address last_java_pc);

  void reset_last_Java_frame(Register thread, bool clear_fp);

  // thread in the default location (r15_thread on 64bit)
  void reset_last_Java_frame(bool clear_fp);

  // jobjects
  void clear_jweak_tag(Register possibly_jweak);
  void resolve_jobject(Register value, Register thread, Register tmp);

  // C 'boolean' to Java boolean: x == 0 ? 0 : 1
  void c2bool(Register x);

  // C++ bool manipulation

  void movbool(Register dst, Address src);
  void movbool(Address dst, bool boolconst);
  void movbool(Address dst, Register src);
  void testbool(Register dst);

  void resolve_oop_handle(Register result, Register tmp = rscratch2);
  void resolve_weak_handle(Register result, Register tmp);
  void load_mirror(Register mirror, Register method, Register tmp = rscratch2);
  void load_method_holder_cld(Register rresult, Register rmethod);

  void load_method_holder(Register holder, Register method);

  // oop manipulations
  void load_klass(Register dst, Register src, Register tmp);
  void store_klass(Register dst, Register src, Register tmp);

  void access_load_at(BasicType type, DecoratorSet decorators, Register dst, Address src,
                      Register tmp1, Register thread_tmp);
  void access_store_at(BasicType type, DecoratorSet decorators, Address dst, Register src,
                       Register tmp1, Register tmp2, Register tmp3);

  void load_heap_oop(Register dst, Address src, Register tmp1 = noreg,
                     Register thread_tmp = noreg, DecoratorSet decorators = 0);
  void load_heap_oop_not_null(Register dst, Address src, Register tmp1 = noreg,
                              Register thread_tmp = noreg, DecoratorSet decorators = 0);
  void store_heap_oop(Address dst, Register src, Register tmp1 = noreg,
                      Register tmp2 = noreg, Register tmp3 = noreg, DecoratorSet decorators = 0);

  // Used for storing NULL. All other oop constants should be
  // stored using routines that take a jobject.
  void store_heap_oop_null(Address dst);

#ifdef _LP64
  void store_klass_gap(Register dst, Register src);

  // This dummy is to prevent a call to store_heap_oop from
  // converting a zero (like NULL) into a Register by giving
  // the compiler two choices it can't resolve

  void store_heap_oop(Address dst, void* dummy);

  void encode_heap_oop(Register r);
  void decode_heap_oop(Register r);
  void encode_heap_oop_not_null(Register r);
  void decode_heap_oop_not_null(Register r);
  void encode_heap_oop_not_null(Register dst, Register src);
  void decode_heap_oop_not_null(Register dst, Register src);

  void set_narrow_oop(Register dst, jobject obj);
  void set_narrow_oop(Address dst, jobject obj);
  void cmp_narrow_oop(Register dst, jobject obj);
  void cmp_narrow_oop(Address dst, jobject obj);

  void encode_klass_not_null(Register r, Register tmp);
  void decode_klass_not_null(Register r, Register tmp);
  void encode_and_move_klass_not_null(Register dst, Register src);
  void decode_and_move_klass_not_null(Register dst, Register src);
  void set_narrow_klass(Register dst, Klass* k);
  void set_narrow_klass(Address dst, Klass* k);
  void cmp_narrow_klass(Register dst, Klass* k);
  void cmp_narrow_klass(Address dst, Klass* k);

  // if heap base register is used - reinit it with the correct value
  void reinit_heapbase();

  DEBUG_ONLY(void verify_heapbase(const char* msg);)

#endif // _LP64

  // Int division/remainder for Java
  // (as idivl, but checks for special case as described in JVM spec.)
  // returns idivl instruction offset for implicit exception handling
  int corrected_idivl(Register reg);

  // Long division/remainder for Java
  // (as idivq, but checks for special case as described in JVM spec.)
  // returns idivq instruction offset for implicit exception handling
  int corrected_idivq(Register reg);

  void int3();

  // Long operation macros for a 32bit cpu
  // Long negation for Java
  void lneg(Register hi, Register lo);

  // Long multiplication for Java
  // (destroys contents of eax, ebx, ecx and edx)
  void lmul(int x_rsp_offset, int y_rsp_offset); // rdx:rax = x * y

  // Long shifts for Java
  // (semantics as described in JVM spec.)
  void lshl(Register hi, Register lo);                               // hi:lo << (rcx & 0x3f)
  void lshr(Register hi, Register lo, bool sign_extension = false);  // hi:lo >> (rcx & 0x3f)

  // Long compare for Java
  // (semantics as described in JVM spec.)
  void lcmp2int(Register x_hi, Register x_lo, Register y_hi, Register y_lo); // x_hi = lcmp(x, y)


  // misc

  // Sign extension
  void sign_extend_short(Register reg);
  void sign_extend_byte(Register reg);

  // Division by power of 2, rounding towards 0
  void division_with_shift(Register reg, int shift_value);

#ifndef _LP64
  // Compares the top-most stack entries on the FPU stack and sets the eflags as follows:
  //
  // CF (corresponds to C0) if x < y
  // PF (corresponds to C2) if unordered
  // ZF (corresponds to C3) if x = y
  //
  // The arguments are in reversed order on the stack (i.e., top of stack is first argument).
  // tmp is a temporary register, if none is available use noreg (only matters for non-P6 code)
  void fcmp(Register tmp);
  // Variant of the above which allows y to be further down the stack
  // and which only pops x and y if specified. If pop_right is
  // specified then pop_left must also be specified.
  void fcmp(Register tmp, int index, bool pop_left, bool pop_right);

  // Floating-point comparison for Java
  // Compares the top-most stack entries on the FPU stack and stores the result in dst.
  // The arguments are in reversed order on the stack (i.e., top of stack is first argument).
  // (semantics as described in JVM spec.)
  void fcmp2int(Register dst, bool unordered_is_less);
  // Variant of the above which allows y to be further down the stack
  // and which only pops x and y if specified. If pop_right is
  // specified then pop_left must also be specified.
  void fcmp2int(Register dst, bool unordered_is_less, int index, bool pop_left, bool pop_right);

  // Floating-point remainder for Java (ST0 = ST0 fremr ST1, ST1 is empty afterwards)
  // tmp is a temporary register, if none is available use noreg
  void fremr(Register tmp);

  // only if +VerifyFPU
  void verify_FPU(int stack_depth, const char* s = "illegal FPU state");
#endif // !LP64

  // dst = c = a * b + c
  void fmad(XMMRegister dst, XMMRegister a, XMMRegister b, XMMRegister c);
  void fmaf(XMMRegister dst, XMMRegister a, XMMRegister b, XMMRegister c);

  void vfmad(XMMRegister dst, XMMRegister a, XMMRegister b, XMMRegister c, int vector_len);
  void vfmaf(XMMRegister dst, XMMRegister a, XMMRegister b, XMMRegister c, int vector_len);
  void vfmad(XMMRegister dst, XMMRegister a, Address b, XMMRegister c, int vector_len);
  void vfmaf(XMMRegister dst, XMMRegister a, Address b, XMMRegister c, int vector_len);


  // same as fcmp2int, but using SSE2
  void cmpss2int(XMMRegister opr1, XMMRegister opr2, Register dst, bool unordered_is_less);
  void cmpsd2int(XMMRegister opr1, XMMRegister opr2, Register dst, bool unordered_is_less);

  // branch to L if FPU flag C2 is set/not set
  // tmp is a temporary register, if none is available use noreg
  void jC2 (Register tmp, Label& L);
  void jnC2(Register tmp, Label& L);

  // Load float value from 'address'. If UseSSE >= 1, the value is loaded into
  // register xmm0. Otherwise, the value is loaded onto the FPU stack.
  void load_float(Address src);

  // Store float value to 'address'. If UseSSE >= 1, the value is stored
  // from register xmm0. Otherwise, the value is stored from the FPU stack.
  void store_float(Address dst);

  // Load double value from 'address'. If UseSSE >= 2, the value is loaded into
  // register xmm0. Otherwise, the value is loaded onto the FPU stack.
  void load_double(Address src);

  // Store double value to 'address'. If UseSSE >= 2, the value is stored
  // from register xmm0. Otherwise, the value is stored from the FPU stack.
  void store_double(Address dst);

#ifndef _LP64
  // Pop ST (ffree & fincstp combined)
  void fpop();

  void empty_FPU_stack();
#endif // !_LP64

  void push_IU_state();
  void pop_IU_state();

  void push_FPU_state();
  void pop_FPU_state();

  void push_CPU_state();
  void pop_CPU_state();

  void push_cont_fastpath();
  void pop_cont_fastpath();

  void inc_held_monitor_count();
  void dec_held_monitor_count();

  DEBUG_ONLY(void stop_if_in_cont(Register cont_reg, const char* name);)

  // Round up to a power of two
  void round_to(Register reg, int modulus);

private:
  // General purpose and XMM registers potentially clobbered by native code; there
  // is no need for FPU or AVX opmask related methods because C1/interpreter
  // - we save/restore FPU state as a whole always
  // - do not care about AVX-512 opmask
  static RegSet call_clobbered_gp_registers();
  static XMMRegSet call_clobbered_xmm_registers();

  void push_set(XMMRegSet set, int offset);
  void pop_set(XMMRegSet set, int offset);

public:
  void push_set(RegSet set, int offset = -1);
  void pop_set(RegSet set, int offset = -1);

  // Push and pop everything that might be clobbered by a native
  // runtime call.
  // Only save the lower 64 bits of each vector register.
  // Additional registers can be excluded in a passed RegSet.
  void push_call_clobbered_registers_except(RegSet exclude, bool save_fpu = true);
  void pop_call_clobbered_registers_except(RegSet exclude, bool restore_fpu = true);

  void push_call_clobbered_registers(bool save_fpu = true) {
    push_call_clobbered_registers_except(RegSet(), save_fpu);
  }
  void pop_call_clobbered_registers(bool restore_fpu = true) {
    pop_call_clobbered_registers_except(RegSet(), restore_fpu);
  }

  // allocation
  void tlab_allocate(
    Register thread,                   // Current thread
    Register obj,                      // result: pointer to object after successful allocation
    Register var_size_in_bytes,        // object size in bytes if unknown at compile time; invalid otherwise
    int      con_size_in_bytes,        // object size in bytes if   known at compile time
    Register t1,                       // temp register
    Register t2,                       // temp register
    Label&   slow_case                 // continuation point if fast allocation fails
  );
  void zero_memory(Register address, Register length_in_bytes, int offset_in_bytes, Register temp);

  // interface method calling
  void lookup_interface_method(Register recv_klass,
                               Register intf_klass,
                               RegisterOrConstant itable_index,
                               Register method_result,
                               Register scan_temp,
                               Label& no_such_interface,
                               bool return_method = true);

  // virtual method calling
  void lookup_virtual_method(Register recv_klass,
                             RegisterOrConstant vtable_index,
                             Register method_result);

  // Test sub_klass against super_klass, with fast and slow paths.

  // The fast path produces a tri-state answer: yes / no / maybe-slow.
  // One of the three labels can be NULL, meaning take the fall-through.
  // If super_check_offset is -1, the value is loaded up from super_klass.
  // No registers are killed, except temp_reg.
  void check_klass_subtype_fast_path(Register sub_klass,
                                     Register super_klass,
                                     Register temp_reg,
                                     Label* L_success,
                                     Label* L_failure,
                                     Label* L_slow_path,
                RegisterOrConstant super_check_offset = RegisterOrConstant(-1));

  // The rest of the type check; must be wired to a corresponding fast path.
  // It does not repeat the fast path logic, so don't use it standalone.
  // The temp_reg and temp2_reg can be noreg, if no temps are available.
  // Updates the sub's secondary super cache as necessary.
  // If set_cond_codes, condition codes will be Z on success, NZ on failure.
  void check_klass_subtype_slow_path(Register sub_klass,
                                     Register super_klass,
                                     Register temp_reg,
                                     Register temp2_reg,
                                     Label* L_success,
                                     Label* L_failure,
                                     bool set_cond_codes = false);

  // Simplified, combined version, good for typical uses.
  // Falls through on failure.
  void check_klass_subtype(Register sub_klass,
                           Register super_klass,
                           Register temp_reg,
                           Label& L_success);

  void clinit_barrier(Register klass,
                      Register thread,
                      Label* L_fast_path = NULL,
                      Label* L_slow_path = NULL);

  // method handles (JSR 292)
  Address argument_address(RegisterOrConstant arg_slot, int extra_slot_offset = 0);

  // Debugging

  // only if +VerifyOops
  void _verify_oop(Register reg, const char* s, const char* file, int line);
  void _verify_oop_addr(Address addr, const char* s, const char* file, int line);

  void _verify_oop_checked(Register reg, const char* s, const char* file, int line) {
    if (VerifyOops) {
      _verify_oop(reg, s, file, line);
    }
  }
  void _verify_oop_addr_checked(Address reg, const char* s, const char* file, int line) {
    if (VerifyOops) {
      _verify_oop_addr(reg, s, file, line);
    }
  }

  // TODO: verify method and klass metadata (compare against vptr?)
  void _verify_method_ptr(Register reg, const char * msg, const char * file, int line) {}
  void _verify_klass_ptr(Register reg, const char * msg, const char * file, int line){}

#define verify_oop(reg) _verify_oop_checked(reg, "broken oop " #reg, __FILE__, __LINE__)
#define verify_oop_msg(reg, msg) _verify_oop_checked(reg, "broken oop " #reg ", " #msg, __FILE__, __LINE__)
#define verify_oop_addr(addr) _verify_oop_addr_checked(addr, "broken oop addr " #addr, __FILE__, __LINE__)
#define verify_method_ptr(reg) _verify_method_ptr(reg, "broken method " #reg, __FILE__, __LINE__)
#define verify_klass_ptr(reg) _verify_klass_ptr(reg, "broken klass " #reg, __FILE__, __LINE__)

  // Verify or restore cpu control state after JNI call
  void restore_cpu_control_state_after_jni();

  // prints msg, dumps registers and stops execution
  void stop(const char* msg);

  // prints msg and continues
  void warn(const char* msg);

  // dumps registers and other state
  void print_state();

  static void debug32(int rdi, int rsi, int rbp, int rsp, int rbx, int rdx, int rcx, int rax, int eip, char* msg);
  static void debug64(char* msg, int64_t pc, int64_t regs[]);
  static void print_state32(int rdi, int rsi, int rbp, int rsp, int rbx, int rdx, int rcx, int rax, int eip);
  static void print_state64(int64_t pc, int64_t regs[]);

  void os_breakpoint();

  void untested()                                { stop("untested"); }

  void unimplemented(const char* what = "");

  void should_not_reach_here()                   { stop("should not reach here"); }

  void print_CPU_state();

  // Stack overflow checking
  void bang_stack_with_offset(int offset) {
    // stack grows down, caller passes positive offset
    assert(offset > 0, "must bang with negative offset");
    movl(Address(rsp, (-offset)), rax);
  }

  // Writes to stack successive pages until offset reached to check for
  // stack overflow + shadow pages.  Also, clobbers tmp
  void bang_stack_size(Register size, Register tmp);

  // Check for reserved stack access in method being exited (for JIT)
  void reserved_stack_check();

  void safepoint_poll(Label& slow_path, Register thread_reg, bool at_return, bool in_nmethod);

  void verify_tlab();

  static Condition negate_condition(Condition cond);

  // Instructions that use AddressLiteral operands. These instruction can handle 32bit/64bit
  // operands. In general the names are modified to avoid hiding the instruction in Assembler
  // so that we don't need to implement all the varieties in the Assembler with trivial wrappers
  // here in MacroAssembler. The major exception to this rule is call

  // Arithmetics


  void addptr(Address dst, int32_t src) { LP64_ONLY(addq(dst, src)) NOT_LP64(addl(dst, src)) ; }
  void addptr(Address dst, Register src);

  void addptr(Register dst, Address src) { LP64_ONLY(addq(dst, src)) NOT_LP64(addl(dst, src)); }
  void addptr(Register dst, int32_t src);
  void addptr(Register dst, Register src);
  void addptr(Register dst, RegisterOrConstant src) {
    if (src.is_constant()) addptr(dst, src.as_constant());
    else                   addptr(dst, src.as_register());
  }

  void andptr(Register dst, int32_t src);
  void andptr(Register src1, Register src2) { LP64_ONLY(andq(src1, src2)) NOT_LP64(andl(src1, src2)) ; }

  void cmp8(AddressLiteral src1, int imm);

  // renamed to drag out the casting of address to int32_t/intptr_t
  void cmp32(Register src1, int32_t imm);

  void cmp32(AddressLiteral src1, int32_t imm);
  // compare reg - mem, or reg - &mem
  void cmp32(Register src1, AddressLiteral src2);

  void cmp32(Register src1, Address src2);

#ifndef _LP64
  void cmpklass(Address dst, Metadata* obj);
  void cmpklass(Register dst, Metadata* obj);
  void cmpoop(Address dst, jobject obj);
#endif // _LP64

  void cmpoop(Register src1, Register src2);
  void cmpoop(Register src1, Address src2);
  void cmpoop(Register dst, jobject obj);

  // NOTE src2 must be the lval. This is NOT an mem-mem compare
  void cmpptr(Address src1, AddressLiteral src2);

  void cmpptr(Register src1, AddressLiteral src2);

  void cmpptr(Register src1, Register src2) { LP64_ONLY(cmpq(src1, src2)) NOT_LP64(cmpl(src1, src2)) ; }
  void cmpptr(Register src1, Address src2) { LP64_ONLY(cmpq(src1, src2)) NOT_LP64(cmpl(src1, src2)) ; }
  // void cmpptr(Address src1, Register src2) { LP64_ONLY(cmpq(src1, src2)) NOT_LP64(cmpl(src1, src2)) ; }

  void cmpptr(Register src1, int32_t src2) { LP64_ONLY(cmpq(src1, src2)) NOT_LP64(cmpl(src1, src2)) ; }
  void cmpptr(Address src1, int32_t src2) { LP64_ONLY(cmpq(src1, src2)) NOT_LP64(cmpl(src1, src2)) ; }

  // cmp64 to avoild hiding cmpq
  void cmp64(Register src1, AddressLiteral src, Register rscratch = rscratch1);

  void cmpxchgptr(Register reg, Address adr);

  void locked_cmpxchgptr(Register reg, AddressLiteral adr);


  void imulptr(Register dst, Register src) { LP64_ONLY(imulq(dst, src)) NOT_LP64(imull(dst, src)); }
  void imulptr(Register dst, Register src, int imm32) { LP64_ONLY(imulq(dst, src, imm32)) NOT_LP64(imull(dst, src, imm32)); }


  void negptr(Register dst) { LP64_ONLY(negq(dst)) NOT_LP64(negl(dst)); }

  void notptr(Register dst) { LP64_ONLY(notq(dst)) NOT_LP64(notl(dst)); }

  void shlptr(Register dst, int32_t shift);
  void shlptr(Register dst) { LP64_ONLY(shlq(dst)) NOT_LP64(shll(dst)); }

  void shrptr(Register dst, int32_t shift);
  void shrptr(Register dst) { LP64_ONLY(shrq(dst)) NOT_LP64(shrl(dst)); }

  void sarptr(Register dst) { LP64_ONLY(sarq(dst)) NOT_LP64(sarl(dst)); }
  void sarptr(Register dst, int32_t src) { LP64_ONLY(sarq(dst, src)) NOT_LP64(sarl(dst, src)); }

  void subptr(Address dst, int32_t src) { LP64_ONLY(subq(dst, src)) NOT_LP64(subl(dst, src)); }

  void subptr(Register dst, Address src) { LP64_ONLY(subq(dst, src)) NOT_LP64(subl(dst, src)); }
  void subptr(Register dst, int32_t src);
  // Force generation of a 4 byte immediate value even if it fits into 8bit
  void subptr_imm32(Register dst, int32_t src);
  void subptr(Register dst, Register src);
  void subptr(Register dst, RegisterOrConstant src) {
    if (src.is_constant()) subptr(dst, (int) src.as_constant());
    else                   subptr(dst,       src.as_register());
  }

  void sbbptr(Address dst, int32_t src) { LP64_ONLY(sbbq(dst, src)) NOT_LP64(sbbl(dst, src)); }
  void sbbptr(Register dst, int32_t src) { LP64_ONLY(sbbq(dst, src)) NOT_LP64(sbbl(dst, src)); }

  void xchgptr(Register src1, Register src2) { LP64_ONLY(xchgq(src1, src2)) NOT_LP64(xchgl(src1, src2)) ; }
  void xchgptr(Register src1, Address src2) { LP64_ONLY(xchgq(src1, src2)) NOT_LP64(xchgl(src1, src2)) ; }

  void xaddptr(Address src1, Register src2) { LP64_ONLY(xaddq(src1, src2)) NOT_LP64(xaddl(src1, src2)) ; }



  // Helper functions for statistics gathering.
  // Conditionally (atomically, on MPs) increments passed counter address, preserving condition codes.
  void cond_inc32(Condition cond, AddressLiteral counter_addr);
  // Unconditional atomic increment.
  void atomic_incl(Address counter_addr);
  void atomic_incl(AddressLiteral counter_addr, Register scr = rscratch1);
#ifdef _LP64
  void atomic_incq(Address counter_addr);
  void atomic_incq(AddressLiteral counter_addr, Register scr = rscratch1);
#endif
  void atomic_incptr(AddressLiteral counter_addr, Register scr = rscratch1) { LP64_ONLY(atomic_incq(counter_addr, scr)) NOT_LP64(atomic_incl(counter_addr, scr)) ; }
  void atomic_incptr(Address counter_addr) { LP64_ONLY(atomic_incq(counter_addr)) NOT_LP64(atomic_incl(counter_addr)) ; }

  void lea(Register dst, AddressLiteral adr);
  void lea(Address dst, AddressLiteral adr);
  void lea(Register dst, Address adr) { Assembler::lea(dst, adr); }

  void leal32(Register dst, Address src) { leal(dst, src); }

  // Import other testl() methods from the parent class or else
  // they will be hidden by the following overriding declaration.
  using Assembler::testl;
  void testl(Register dst, AddressLiteral src);

  void orptr(Register dst, Address src) { LP64_ONLY(orq(dst, src)) NOT_LP64(orl(dst, src)); }
  void orptr(Register dst, Register src) { LP64_ONLY(orq(dst, src)) NOT_LP64(orl(dst, src)); }
  void orptr(Register dst, int32_t src) { LP64_ONLY(orq(dst, src)) NOT_LP64(orl(dst, src)); }
  void orptr(Address dst, int32_t imm32) { LP64_ONLY(orq(dst, imm32)) NOT_LP64(orl(dst, imm32)); }

  void testptr(Register src, int32_t imm32) {  LP64_ONLY(testq(src, imm32)) NOT_LP64(testl(src, imm32)); }
  void testptr(Register src1, Address src2) { LP64_ONLY(testq(src1, src2)) NOT_LP64(testl(src1, src2)); }
  void testptr(Register src1, Register src2);

  void xorptr(Register dst, Register src) { LP64_ONLY(xorq(dst, src)) NOT_LP64(xorl(dst, src)); }
  void xorptr(Register dst, Address src) { LP64_ONLY(xorq(dst, src)) NOT_LP64(xorl(dst, src)); }
  void xorptr(Register dst, int32_t src) { LP64_ONLY(xorq(dst, src)) NOT_LP64(xorl(dst, src)); }

  // Calls

  void call(Label& L, relocInfo::relocType rtype);
  void call(Register entry);
  void call(Address addr) { Assembler::call(addr); }

  // NOTE: this call transfers to the effective address of entry NOT
  // the address contained by entry. This is because this is more natural
  // for jumps/calls.
  void call(AddressLiteral entry);

  // Emit the CompiledIC call idiom
  void ic_call(address entry, jint method_index = 0);

  void emit_static_call_stub();

  // Jumps

  // NOTE: these jumps transfer to the effective address of dst NOT
  // the address contained by dst. This is because this is more natural
  // for jumps/calls.
  void jump(AddressLiteral dst);
  void jump_cc(Condition cc, AddressLiteral dst);

  // 32bit can do a case table jump in one instruction but we no longer allow the base
  // to be installed in the Address class. This jump will transfer to the address
  // contained in the location described by entry (not the address of entry)
  void jump(ArrayAddress entry);

  // Floating

  void push_f(XMMRegister r);
  void pop_f(XMMRegister r);
  void push_d(XMMRegister r);
  void pop_d(XMMRegister r);

  void andpd(XMMRegister dst, Address src) { Assembler::andpd(dst, src); }
  void andpd(XMMRegister dst, AddressLiteral src, Register scratch_reg = rscratch1);
  void andpd(XMMRegister dst, XMMRegister src) { Assembler::andpd(dst, src); }

  void andps(XMMRegister dst, XMMRegister src) { Assembler::andps(dst, src); }
  void andps(XMMRegister dst, Address src) { Assembler::andps(dst, src); }
  void andps(XMMRegister dst, AddressLiteral src, Register scratch_reg = rscratch1);

  void comiss(XMMRegister dst, XMMRegister src) { Assembler::comiss(dst, src); }
  void comiss(XMMRegister dst, Address src) { Assembler::comiss(dst, src); }
  void comiss(XMMRegister dst, AddressLiteral src);

  void comisd(XMMRegister dst, XMMRegister src) { Assembler::comisd(dst, src); }
  void comisd(XMMRegister dst, Address src) { Assembler::comisd(dst, src); }
  void comisd(XMMRegister dst, AddressLiteral src);

#ifndef _LP64
  void fadd_s(Address src)        { Assembler::fadd_s(src); }
  void fadd_s(AddressLiteral src) { Assembler::fadd_s(as_Address(src)); }

  void fldcw(Address src) { Assembler::fldcw(src); }
  void fldcw(AddressLiteral src);

  void fld_s(int index)   { Assembler::fld_s(index); }
  void fld_s(Address src) { Assembler::fld_s(src); }
  void fld_s(AddressLiteral src);

  void fld_d(Address src) { Assembler::fld_d(src); }
  void fld_d(AddressLiteral src);

  void fmul_s(Address src)        { Assembler::fmul_s(src); }
  void fmul_s(AddressLiteral src) { Assembler::fmul_s(as_Address(src)); }
#endif // _LP64

  void fld_x(Address src) { Assembler::fld_x(src); }
  void fld_x(AddressLiteral src);

  void ldmxcsr(Address src) { Assembler::ldmxcsr(src); }
  void ldmxcsr(AddressLiteral src, Register scratchReg = rscratch1);

#ifdef _LP64
 private:
  void sha256_AVX2_one_round_compute(
    Register  reg_old_h,
    Register  reg_a,
    Register  reg_b,
    Register  reg_c,
    Register  reg_d,
    Register  reg_e,
    Register  reg_f,
    Register  reg_g,
    Register  reg_h,
    int iter);
  void sha256_AVX2_four_rounds_compute_first(int start);
  void sha256_AVX2_four_rounds_compute_last(int start);
  void sha256_AVX2_one_round_and_sched(
        XMMRegister xmm_0,     /* == ymm4 on 0, 1, 2, 3 iterations, then rotate 4 registers left on 4, 8, 12 iterations */
        XMMRegister xmm_1,     /* ymm5 */  /* full cycle is 16 iterations */
        XMMRegister xmm_2,     /* ymm6 */
        XMMRegister xmm_3,     /* ymm7 */
        Register    reg_a,      /* == eax on 0 iteration, then rotate 8 register right on each next iteration */
        Register    reg_b,      /* ebx */    /* full cycle is 8 iterations */
        Register    reg_c,      /* edi */
        Register    reg_d,      /* esi */
        Register    reg_e,      /* r8d */
        Register    reg_f,      /* r9d */
        Register    reg_g,      /* r10d */
        Register    reg_h,      /* r11d */
        int iter);

  void addm(int disp, Register r1, Register r2);
  void gfmul(XMMRegister tmp0, XMMRegister t);
  void schoolbookAAD(int i, Register subkeyH, XMMRegister data, XMMRegister tmp0,
                     XMMRegister tmp1, XMMRegister tmp2, XMMRegister tmp3);
  void generateHtbl_one_block(Register htbl);
  void generateHtbl_eight_blocks(Register htbl);
 public:
  void sha256_AVX2(XMMRegister msg, XMMRegister state0, XMMRegister state1, XMMRegister msgtmp0,
                   XMMRegister msgtmp1, XMMRegister msgtmp2, XMMRegister msgtmp3, XMMRegister msgtmp4,
                   Register buf, Register state, Register ofs, Register limit, Register rsp,
                   bool multi_block, XMMRegister shuf_mask);
  void avx_ghash(Register state, Register htbl, Register data, Register blocks);
#endif

#ifdef _LP64
 private:
  void sha512_AVX2_one_round_compute(Register old_h, Register a, Register b, Register c, Register d,
                                     Register e, Register f, Register g, Register h, int iteration);

  void sha512_AVX2_one_round_and_schedule(XMMRegister xmm4, XMMRegister xmm5, XMMRegister xmm6, XMMRegister xmm7,
                                          Register a, Register b, Register c, Register d, Register e, Register f,
                                          Register g, Register h, int iteration);

  void addmq(int disp, Register r1, Register r2);
 public:
  void sha512_AVX2(XMMRegister msg, XMMRegister state0, XMMRegister state1, XMMRegister msgtmp0,
                   XMMRegister msgtmp1, XMMRegister msgtmp2, XMMRegister msgtmp3, XMMRegister msgtmp4,
                   Register buf, Register state, Register ofs, Register limit, Register rsp, bool multi_block,
                   XMMRegister shuf_mask);
private:
  void roundEnc(XMMRegister key, int rnum);
  void lastroundEnc(XMMRegister key, int rnum);
  void roundDec(XMMRegister key, int rnum);
  void lastroundDec(XMMRegister key, int rnum);
  void ev_load_key(XMMRegister xmmdst, Register key, int offset, XMMRegister xmm_shuf_mask);
  void gfmul_avx512(XMMRegister ghash, XMMRegister hkey);
  void generateHtbl_48_block_zmm(Register htbl, Register avx512_subkeyHtbl);
  void ghash16_encrypt16_parallel(Register key, Register subkeyHtbl, XMMRegister ctr_blockx,
                                  XMMRegister aad_hashx, Register in, Register out, Register data, Register pos, bool reduction,
                                  XMMRegister addmask, bool no_ghash_input, Register rounds, Register ghash_pos,
                                  bool final_reduction, int index, XMMRegister counter_inc_mask);
public:
  void aesecb_encrypt(Register source_addr, Register dest_addr, Register key, Register len);
  void aesecb_decrypt(Register source_addr, Register dest_addr, Register key, Register len);
  void aesctr_encrypt(Register src_addr, Register dest_addr, Register key, Register counter,
                      Register len_reg, Register used, Register used_addr, Register saved_encCounter_start);
  void aesgcm_encrypt(Register in, Register len, Register ct, Register out, Register key,
                      Register state, Register subkeyHtbl, Register avx512_subkeyHtbl, Register counter);

#endif

  void fast_md5(Register buf, Address state, Address ofs, Address limit,
                bool multi_block);

  void fast_sha1(XMMRegister abcd, XMMRegister e0, XMMRegister e1, XMMRegister msg0,
                 XMMRegister msg1, XMMRegister msg2, XMMRegister msg3, XMMRegister shuf_mask,
                 Register buf, Register state, Register ofs, Register limit, Register rsp,
                 bool multi_block);

#ifdef _LP64
  void fast_sha256(XMMRegister msg, XMMRegister state0, XMMRegister state1, XMMRegister msgtmp0,
                   XMMRegister msgtmp1, XMMRegister msgtmp2, XMMRegister msgtmp3, XMMRegister msgtmp4,
                   Register buf, Register state, Register ofs, Register limit, Register rsp,
                   bool multi_block, XMMRegister shuf_mask);
#else
  void fast_sha256(XMMRegister msg, XMMRegister state0, XMMRegister state1, XMMRegister msgtmp0,
                   XMMRegister msgtmp1, XMMRegister msgtmp2, XMMRegister msgtmp3, XMMRegister msgtmp4,
                   Register buf, Register state, Register ofs, Register limit, Register rsp,
                   bool multi_block);
#endif

  void fast_exp(XMMRegister xmm0, XMMRegister xmm1, XMMRegister xmm2, XMMRegister xmm3,
                XMMRegister xmm4, XMMRegister xmm5, XMMRegister xmm6, XMMRegister xmm7,
                Register rax, Register rcx, Register rdx, Register tmp);

#ifdef _LP64
 private:
  // Initialized in macroAssembler_x86_constants.cpp
  static address ONE;
  static address ONEHALF;
  static address SIGN_MASK;
  static address TWO_POW_55;
  static address TWO_POW_M55;
  static address SHIFTER;
  static address ZERO;
  static address NEG_ZERO;
  static address PI32INV;
  static address PI_INV_TABLE;
  static address Ctable;
  static address SC_1;
  static address SC_2;
  static address SC_3;
  static address SC_4;
  static address PI_4;
  static address P_1;
  static address P_3;
  static address P_2;

 public:
  void fast_log(XMMRegister xmm0, XMMRegister xmm1, XMMRegister xmm2, XMMRegister xmm3,
                XMMRegister xmm4, XMMRegister xmm5, XMMRegister xmm6, XMMRegister xmm7,
                Register rax, Register rcx, Register rdx, Register tmp1, Register tmp2);

  void fast_log10(XMMRegister xmm0, XMMRegister xmm1, XMMRegister xmm2, XMMRegister xmm3,
                  XMMRegister xmm4, XMMRegister xmm5, XMMRegister xmm6, XMMRegister xmm7,
                  Register rax, Register rcx, Register rdx, Register r11, Register tmp);

  void fast_pow(XMMRegister xmm0, XMMRegister xmm1, XMMRegister xmm2, XMMRegister xmm3, XMMRegister xmm4,
                XMMRegister xmm5, XMMRegister xmm6, XMMRegister xmm7, Register rax, Register rcx,
                Register rdx, Register tmp1, Register tmp2, Register tmp3, Register tmp4);

  void fast_sin(XMMRegister xmm0, XMMRegister xmm1, XMMRegister xmm2, XMMRegister xmm3,
                XMMRegister xmm4, XMMRegister xmm5, XMMRegister xmm6, XMMRegister xmm7,
                Register rax, Register rbx, Register rcx, Register rdx, Register tmp1);

  void fast_cos(XMMRegister xmm0, XMMRegister xmm1, XMMRegister xmm2, XMMRegister xmm3,
                XMMRegister xmm4, XMMRegister xmm5, XMMRegister xmm6, XMMRegister xmm7,
                Register rax, Register rcx, Register rdx, Register r8,
                Register  r9, Register r10, Register r11, Register tmp);

  void fast_tan(XMMRegister xmm0, XMMRegister xmm1, XMMRegister xmm2, XMMRegister xmm3,
                XMMRegister xmm4, XMMRegister xmm5, XMMRegister xmm6, XMMRegister xmm7,
                Register rax, Register rcx, Register rdx, Register r8,
                Register  r9, Register r10, Register r11, Register tmp);

#else
 private:
  // Initialized in macroAssembler_x86_constants.cpp
  static address ONES;
  static address L_2IL0FLOATPACKET_0;
  static address PI4_INV;
  static address PI4X3;
  static address PI4X4;

 public:
  void fast_log(XMMRegister xmm0, XMMRegister xmm1, XMMRegister xmm2, XMMRegister xmm3,
                XMMRegister xmm4, XMMRegister xmm5, XMMRegister xmm6, XMMRegister xmm7,
                Register rax, Register rcx, Register rdx, Register tmp1);

  void fast_log10(XMMRegister xmm0, XMMRegister xmm1, XMMRegister xmm2, XMMRegister xmm3,
                XMMRegister xmm4, XMMRegister xmm5, XMMRegister xmm6, XMMRegister xmm7,
                Register rax, Register rcx, Register rdx, Register tmp);

  void fast_pow(XMMRegister xmm0, XMMRegister xmm1, XMMRegister xmm2, XMMRegister xmm3, XMMRegister xmm4,
                XMMRegister xmm5, XMMRegister xmm6, XMMRegister xmm7, Register rax, Register rcx,
                Register rdx, Register tmp);

  void fast_sin(XMMRegister xmm0, XMMRegister xmm1, XMMRegister xmm2, XMMRegister xmm3,
                XMMRegister xmm4, XMMRegister xmm5, XMMRegister xmm6, XMMRegister xmm7,
                Register rax, Register rbx, Register rdx);

  void fast_cos(XMMRegister xmm0, XMMRegister xmm1, XMMRegister xmm2, XMMRegister xmm3,
                XMMRegister xmm4, XMMRegister xmm5, XMMRegister xmm6, XMMRegister xmm7,
                Register rax, Register rcx, Register rdx, Register tmp);

  void libm_sincos_huge(XMMRegister xmm0, XMMRegister xmm1, Register eax, Register ecx,
                        Register edx, Register ebx, Register esi, Register edi,
                        Register ebp, Register esp);

  void libm_reduce_pi04l(Register eax, Register ecx, Register edx, Register ebx,
                         Register esi, Register edi, Register ebp, Register esp);

  void libm_tancot_huge(XMMRegister xmm0, XMMRegister xmm1, Register eax, Register ecx,
                        Register edx, Register ebx, Register esi, Register edi,
                        Register ebp, Register esp);

  void fast_tan(XMMRegister xmm0, XMMRegister xmm1, XMMRegister xmm2, XMMRegister xmm3,
                XMMRegister xmm4, XMMRegister xmm5, XMMRegister xmm6, XMMRegister xmm7,
                Register rax, Register rcx, Register rdx, Register tmp);
#endif

private:

  // these are private because users should be doing movflt/movdbl

  void movss(XMMRegister dst, XMMRegister src) { Assembler::movss(dst, src); }
  void movss(Address dst, XMMRegister src)     { Assembler::movss(dst, src); }
  void movss(XMMRegister dst, Address src)     { Assembler::movss(dst, src); }
  void movss(XMMRegister dst, AddressLiteral src);

  void movlpd(XMMRegister dst, Address src)    {Assembler::movlpd(dst, src); }
  void movlpd(XMMRegister dst, AddressLiteral src);

public:

  void addsd(XMMRegister dst, XMMRegister    src) { Assembler::addsd(dst, src); }
  void addsd(XMMRegister dst, Address        src) { Assembler::addsd(dst, src); }
  void addsd(XMMRegister dst, AddressLiteral src, Register rscratch = rscratch1);

  void addss(XMMRegister dst, XMMRegister    src) { Assembler::addss(dst, src); }
  void addss(XMMRegister dst, Address        src) { Assembler::addss(dst, src); }
  void addss(XMMRegister dst, AddressLiteral src, Register rscratch = rscratch1);

  void addpd(XMMRegister dst, XMMRegister    src) { Assembler::addpd(dst, src); }
  void addpd(XMMRegister dst, Address        src) { Assembler::addpd(dst, src); }
  void addpd(XMMRegister dst, AddressLiteral src, Register rscratch = rscratch1);

  using Assembler::vbroadcastsd;
  void vbroadcastsd(XMMRegister dst, AddressLiteral src, int vector_len, Register rscratch = rscratch1);

  using Assembler::vbroadcastss;
  void vbroadcastss(XMMRegister dst, AddressLiteral src, int vector_len, Register rscratch = rscratch1);

  void divsd(XMMRegister dst, XMMRegister src)    { Assembler::divsd(dst, src); }
  void divsd(XMMRegister dst, Address src)        { Assembler::divsd(dst, src); }
  void divsd(XMMRegister dst, AddressLiteral src);

  void divss(XMMRegister dst, XMMRegister src)    { Assembler::divss(dst, src); }
  void divss(XMMRegister dst, Address src)        { Assembler::divss(dst, src); }
  void divss(XMMRegister dst, AddressLiteral src);

  // Move Unaligned Double Quadword
  void movdqu(Address     dst, XMMRegister    src);
  void movdqu(XMMRegister dst, XMMRegister    src);
  void movdqu(XMMRegister dst, Address        src);
  void movdqu(XMMRegister dst, AddressLiteral src, Register rscratch = rscratch1);

  void kmovwl(Register  dst, KRegister      src) { Assembler::kmovwl(dst, src); }
  void kmovwl(Address   dst, KRegister      src) { Assembler::kmovwl(dst, src); }
  void kmovwl(KRegister dst, KRegister      src) { Assembler::kmovwl(dst, src); }
  void kmovwl(KRegister dst, Register       src) { Assembler::kmovwl(dst, src); }
  void kmovwl(KRegister dst, Address        src) { Assembler::kmovwl(dst, src); }
  void kmovwl(KRegister dst, AddressLiteral src, Register rscratch = rscratch1);

  void kmovql(KRegister dst, KRegister src) { Assembler::kmovql(dst, src); }
  void kmovql(KRegister dst, Register src) { Assembler::kmovql(dst, src); }
  void kmovql(Register dst, KRegister src) { Assembler::kmovql(dst, src); }
  void kmovql(KRegister dst, Address src) { Assembler::kmovql(dst, src); }
  void kmovql(Address  dst, KRegister src) { Assembler::kmovql(dst, src); }
  void kmovql(KRegister dst, AddressLiteral src, Register scratch_reg = rscratch1);

  // Safe move operation, lowers down to 16bit moves for targets supporting
  // AVX512F feature and 64bit moves for targets supporting AVX512BW feature.
  void kmov(Address  dst, KRegister src);
  void kmov(KRegister dst, Address src);
  void kmov(KRegister dst, KRegister src);
  void kmov(Register dst, KRegister src);
  void kmov(KRegister dst, Register src);

  using Assembler::movddup;
  void movddup(XMMRegister dst, AddressLiteral src, Register rscratch = rscratch1);
  using Assembler::vmovddup;
  void vmovddup(XMMRegister dst, AddressLiteral src, int vector_len, Register rscratch = rscratch1);

  // AVX Unaligned forms
  void vmovdqu(Address     dst, XMMRegister    src);
  void vmovdqu(XMMRegister dst, Address        src);
  void vmovdqu(XMMRegister dst, XMMRegister    src);
  void vmovdqu(XMMRegister dst, AddressLiteral src,                 Register rscratch = rscratch1);
  void vmovdqu(XMMRegister dst, AddressLiteral src, int vector_len, Register rscratch = rscratch1);

  // AVX512 Unaligned
  void evmovdqu(BasicType type, KRegister kmask, Address     dst, XMMRegister src, bool merge, int vector_len);
  void evmovdqu(BasicType type, KRegister kmask, XMMRegister dst, Address     src, bool merge, int vector_len);

  void evmovdqub(XMMRegister dst, XMMRegister src, int vector_len) { Assembler::evmovdqub(dst, src, vector_len); }
  void evmovdqub(XMMRegister dst, Address     src, int vector_len) { Assembler::evmovdqub(dst, src, vector_len); }

  void evmovdqub(XMMRegister dst, KRegister mask, XMMRegister src, bool merge, int vector_len) {
    if (dst->encoding() != src->encoding() || mask != k0)  {
      Assembler::evmovdqub(dst, mask, src, merge, vector_len);
    }
  }
  void evmovdqub(XMMRegister dst, KRegister mask, Address src, bool merge, int vector_len) { Assembler::evmovdqub(dst, mask, src, merge, vector_len); }
  void evmovdqub(Address dst, KRegister mask, XMMRegister src, bool merge, int vector_len) { Assembler::evmovdqub(dst, mask, src, merge, vector_len); }
  void evmovdqub(XMMRegister dst, KRegister mask, AddressLiteral src, bool merge, int vector_len, Register scratch_reg);

  void evmovdquw(XMMRegister dst, Address src, int vector_len) { Assembler::evmovdquw(dst, src, vector_len); }
  void evmovdquw(Address dst, XMMRegister src, int vector_len) { Assembler::evmovdquw(dst, src, vector_len); }
  void evmovdquw(XMMRegister dst, KRegister mask, XMMRegister src, bool merge, int vector_len) {
    if (dst->encoding() != src->encoding() || mask != k0) {
      Assembler::evmovdquw(dst, mask, src, merge, vector_len);
    }
  }
  void evmovdquw(XMMRegister dst, KRegister mask, Address src, bool merge, int vector_len) { Assembler::evmovdquw(dst, mask, src, merge, vector_len); }
  void evmovdquw(Address dst, KRegister mask, XMMRegister src, bool merge, int vector_len) { Assembler::evmovdquw(dst, mask, src, merge, vector_len); }
  void evmovdquw(XMMRegister dst, KRegister mask, AddressLiteral src, bool merge, int vector_len, Register scratch_reg);

  void evmovdqul(XMMRegister dst, XMMRegister src, int vector_len) {
     if (dst->encoding() != src->encoding()) {
       Assembler::evmovdqul(dst, src, vector_len);
     }
  }
  void evmovdqul(Address dst, XMMRegister src, int vector_len) { Assembler::evmovdqul(dst, src, vector_len); }
  void evmovdqul(XMMRegister dst, Address src, int vector_len) { Assembler::evmovdqul(dst, src, vector_len); }

  void evmovdqul(XMMRegister dst, KRegister mask, XMMRegister src, bool merge, int vector_len) {
    if (dst->encoding() != src->encoding() || mask != k0)  {
      Assembler::evmovdqul(dst, mask, src, merge, vector_len);
    }
  }
  void evmovdqul(Address     dst, KRegister mask, XMMRegister    src, bool merge, int vector_len) { Assembler::evmovdqul(dst, mask, src, merge, vector_len); }
  void evmovdqul(XMMRegister dst, KRegister mask, Address        src, bool merge, int vector_len) { Assembler::evmovdqul(dst, mask, src, merge, vector_len); }
  void evmovdqul(XMMRegister dst, KRegister mask, AddressLiteral src, bool merge, int vector_len, Register rscratch);

  void evmovdquq(XMMRegister dst, XMMRegister src, int vector_len) {
    if (dst->encoding() != src->encoding()) {
      Assembler::evmovdquq(dst, src, vector_len);
    }
  }
  void evmovdquq(XMMRegister dst, Address        src, int vector_len) { Assembler::evmovdquq(dst, src, vector_len); }
  void evmovdquq(Address     dst, XMMRegister    src, int vector_len) { Assembler::evmovdquq(dst, src, vector_len); }
  void evmovdquq(XMMRegister dst, AddressLiteral src, int vector_len, Register rscratch = noreg);

  void evmovdquq(XMMRegister dst, KRegister mask, XMMRegister src, bool merge, int vector_len) {
    if (dst->encoding() != src->encoding() || mask != k0) {
      Assembler::evmovdquq(dst, mask, src, merge, vector_len);
    }
  }
  void evmovdquq(Address     dst, KRegister mask, XMMRegister    src, bool merge, int vector_len) { Assembler::evmovdquq(dst, mask, src, merge, vector_len); }
  void evmovdquq(XMMRegister dst, KRegister mask, Address        src, bool merge, int vector_len) { Assembler::evmovdquq(dst, mask, src, merge, vector_len); }
  void evmovdquq(XMMRegister dst, KRegister mask, AddressLiteral src, bool merge, int vector_len, Register rscratch = noreg);

  // Move Aligned Double Quadword
  void movdqa(XMMRegister dst, Address src)       { Assembler::movdqa(dst, src); }
  void movdqa(XMMRegister dst, XMMRegister src)   { Assembler::movdqa(dst, src); }
  void movdqa(XMMRegister dst, AddressLiteral src);

  void movsd(Address     dst, XMMRegister    src) { Assembler::movsd(dst, src); }
  void movsd(XMMRegister dst, XMMRegister    src) { Assembler::movsd(dst, src); }
  void movsd(XMMRegister dst, Address        src) { Assembler::movsd(dst, src); }
  void movsd(XMMRegister dst, AddressLiteral src, Register rscratch = rscratch1);

  void mulpd(XMMRegister dst, XMMRegister    src) { Assembler::mulpd(dst, src); }
  void mulpd(XMMRegister dst, Address        src) { Assembler::mulpd(dst, src); }
  void mulpd(XMMRegister dst, AddressLiteral src, Register rscratch = rscratch1);

  void mulsd(XMMRegister dst, XMMRegister    src) { Assembler::mulsd(dst, src); }
  void mulsd(XMMRegister dst, Address        src) { Assembler::mulsd(dst, src); }
  void mulsd(XMMRegister dst, AddressLiteral src, Register rscratch = rscratch1);

  void mulss(XMMRegister dst, XMMRegister src)    { Assembler::mulss(dst, src); }
  void mulss(XMMRegister dst, Address src)        { Assembler::mulss(dst, src); }
  void mulss(XMMRegister dst, AddressLiteral src);

  // Carry-Less Multiplication Quadword
  void pclmulldq(XMMRegister dst, XMMRegister src) {
    // 0x00 - multiply lower 64 bits [0:63]
    Assembler::pclmulqdq(dst, src, 0x00);
  }
  void pclmulhdq(XMMRegister dst, XMMRegister src) {
    // 0x11 - multiply upper 64 bits [64:127]
    Assembler::pclmulqdq(dst, src, 0x11);
  }

  void pcmpeqb(XMMRegister dst, XMMRegister src);
  void pcmpeqw(XMMRegister dst, XMMRegister src);

  void pcmpestri(XMMRegister dst, Address src, int imm8);
  void pcmpestri(XMMRegister dst, XMMRegister src, int imm8);

  void pmovzxbw(XMMRegister dst, XMMRegister src);
  void pmovzxbw(XMMRegister dst, Address src);

  void pmovmskb(Register dst, XMMRegister src);

  void ptest(XMMRegister dst, XMMRegister src);

  void sqrtsd(XMMRegister dst, XMMRegister src)    { Assembler::sqrtsd(dst, src); }
  void sqrtsd(XMMRegister dst, Address src)        { Assembler::sqrtsd(dst, src); }
  void sqrtsd(XMMRegister dst, AddressLiteral src);

  void roundsd(XMMRegister dst, XMMRegister    src, int32_t rmode) { Assembler::roundsd(dst, src, rmode); }
  void roundsd(XMMRegister dst, Address        src, int32_t rmode) { Assembler::roundsd(dst, src, rmode); }
  void roundsd(XMMRegister dst, AddressLiteral src, int32_t rmode, Register rscratch);

  void sqrtss(XMMRegister dst, XMMRegister src)    { Assembler::sqrtss(dst, src); }
  void sqrtss(XMMRegister dst, Address src)        { Assembler::sqrtss(dst, src); }
  void sqrtss(XMMRegister dst, AddressLiteral src);

  void subsd(XMMRegister dst, XMMRegister src)    { Assembler::subsd(dst, src); }
  void subsd(XMMRegister dst, Address src)        { Assembler::subsd(dst, src); }
  void subsd(XMMRegister dst, AddressLiteral src);

  void subss(XMMRegister dst, XMMRegister src)    { Assembler::subss(dst, src); }
  void subss(XMMRegister dst, Address src)        { Assembler::subss(dst, src); }
  void subss(XMMRegister dst, AddressLiteral src);

  void ucomiss(XMMRegister dst, XMMRegister src) { Assembler::ucomiss(dst, src); }
  void ucomiss(XMMRegister dst, Address src)     { Assembler::ucomiss(dst, src); }
  void ucomiss(XMMRegister dst, AddressLiteral src);

  void ucomisd(XMMRegister dst, XMMRegister src) { Assembler::ucomisd(dst, src); }
  void ucomisd(XMMRegister dst, Address src)     { Assembler::ucomisd(dst, src); }
  void ucomisd(XMMRegister dst, AddressLiteral src);

  // Bitwise Logical XOR of Packed Double-Precision Floating-Point Values
  void xorpd(XMMRegister dst, XMMRegister    src);
  void xorpd(XMMRegister dst, Address        src) { Assembler::xorpd(dst, src); }
  void xorpd(XMMRegister dst, AddressLiteral src, Register rscratch = rscratch1);

  // Bitwise Logical XOR of Packed Single-Precision Floating-Point Values
  void xorps(XMMRegister dst, XMMRegister    src);
  void xorps(XMMRegister dst, Address        src) { Assembler::xorps(dst, src); }
  void xorps(XMMRegister dst, AddressLiteral src, Register rscratch = rscratch1);

  // Shuffle Bytes
  void pshufb(XMMRegister dst, XMMRegister src) { Assembler::pshufb(dst, src); }
  void pshufb(XMMRegister dst, Address src)     { Assembler::pshufb(dst, src); }
  void pshufb(XMMRegister dst, AddressLiteral src);
  // AVX 3-operands instructions

  void vaddsd(XMMRegister dst, XMMRegister nds, XMMRegister src) { Assembler::vaddsd(dst, nds, src); }
  void vaddsd(XMMRegister dst, XMMRegister nds, Address src)     { Assembler::vaddsd(dst, nds, src); }
  void vaddsd(XMMRegister dst, XMMRegister nds, AddressLiteral src);

  void vaddss(XMMRegister dst, XMMRegister nds, XMMRegister src) { Assembler::vaddss(dst, nds, src); }
  void vaddss(XMMRegister dst, XMMRegister nds, Address src)     { Assembler::vaddss(dst, nds, src); }
  void vaddss(XMMRegister dst, XMMRegister nds, AddressLiteral src);

  void vabsss(XMMRegister dst, XMMRegister nds, XMMRegister src, AddressLiteral negate_field, int vector_len);
  void vabssd(XMMRegister dst, XMMRegister nds, XMMRegister src, AddressLiteral negate_field, int vector_len);

  void vpaddb(XMMRegister dst, XMMRegister nds, XMMRegister    src, int vector_len);
  void vpaddb(XMMRegister dst, XMMRegister nds, Address        src, int vector_len);
  void vpaddb(XMMRegister dst, XMMRegister nds, AddressLiteral src, int vector_len, Register rscratch);

  void vpaddw(XMMRegister dst, XMMRegister nds, XMMRegister src, int vector_len);
  void vpaddw(XMMRegister dst, XMMRegister nds, Address src, int vector_len);

  void vpaddd(XMMRegister dst, XMMRegister nds, XMMRegister    src, int vector_len) { Assembler::vpaddd(dst, nds, src, vector_len); }
  void vpaddd(XMMRegister dst, XMMRegister nds, Address        src, int vector_len) { Assembler::vpaddd(dst, nds, src, vector_len); }
  void vpaddd(XMMRegister dst, XMMRegister nds, AddressLiteral src, int vector_len, Register rscratch = noreg);

  void vpand(XMMRegister dst, XMMRegister nds, XMMRegister    src, int vector_len) { Assembler::vpand(dst, nds, src, vector_len); }
  void vpand(XMMRegister dst, XMMRegister nds, Address        src, int vector_len) { Assembler::vpand(dst, nds, src, vector_len); }
  void vpand(XMMRegister dst, XMMRegister nds, AddressLiteral src, int vector_len, Register rscratch = rscratch1);

  using Assembler::vpbroadcastd;
  void vpbroadcastd(XMMRegister dst, AddressLiteral src, int vector_len, Register rscratch = rscratch1);

  using Assembler::vpbroadcastq;
  void vpbroadcastq(XMMRegister dst, AddressLiteral src, int vector_len, Register rscratch = rscratch1);

  void vpcmpeqb(XMMRegister dst, XMMRegister nds, XMMRegister src, int vector_len);

  void vpcmpeqw(XMMRegister dst, XMMRegister nds, XMMRegister src, int vector_len);
  void evpcmpeqd(KRegister kdst, KRegister mask, XMMRegister nds, AddressLiteral src, int vector_len, Register scratch_reg);

  // Vector compares
  void evpcmpd(KRegister kdst, KRegister mask, XMMRegister nds, XMMRegister src,
               int comparison, bool is_signed, int vector_len) { Assembler::evpcmpd(kdst, mask, nds, src, comparison, is_signed, vector_len); }
  void evpcmpd(KRegister kdst, KRegister mask, XMMRegister nds, AddressLiteral src,
               int comparison, bool is_signed, int vector_len, Register scratch_reg);
  void evpcmpq(KRegister kdst, KRegister mask, XMMRegister nds, XMMRegister src,
               int comparison, bool is_signed, int vector_len) { Assembler::evpcmpq(kdst, mask, nds, src, comparison, is_signed, vector_len); }
  void evpcmpq(KRegister kdst, KRegister mask, XMMRegister nds, AddressLiteral src,
               int comparison, bool is_signed, int vector_len, Register scratch_reg);
  void evpcmpb(KRegister kdst, KRegister mask, XMMRegister nds, XMMRegister src,
               int comparison, bool is_signed, int vector_len) { Assembler::evpcmpb(kdst, mask, nds, src, comparison, is_signed, vector_len); }
  void evpcmpb(KRegister kdst, KRegister mask, XMMRegister nds, AddressLiteral src,
               int comparison, bool is_signed, int vector_len, Register scratch_reg);
  void evpcmpw(KRegister kdst, KRegister mask, XMMRegister nds, XMMRegister src,
               int comparison, bool is_signed, int vector_len) { Assembler::evpcmpw(kdst, mask, nds, src, comparison, is_signed, vector_len); }
  void evpcmpw(KRegister kdst, KRegister mask, XMMRegister nds, AddressLiteral src,
               int comparison, bool is_signed, int vector_len, Register scratch_reg);

  void evpbroadcast(BasicType type, XMMRegister dst, Register src, int vector_len);

  // Emit comparison instruction for the specified comparison predicate.
  void vpcmpCCW(XMMRegister dst, XMMRegister nds, XMMRegister src, XMMRegister xtmp, ComparisonPredicate cond, Width width, int vector_len);
  void vpcmpCC(XMMRegister dst, XMMRegister nds, XMMRegister src, int cond_encoding, Width width, int vector_len);

  void vpmovzxbw(XMMRegister dst, Address src, int vector_len);
  void vpmovzxbw(XMMRegister dst, XMMRegister src, int vector_len) { Assembler::vpmovzxbw(dst, src, vector_len); }

  void vpmovmskb(Register dst, XMMRegister src, int vector_len = Assembler::AVX_256bit);

  void vpmullw(XMMRegister dst, XMMRegister nds, XMMRegister src, int vector_len);
  void vpmullw(XMMRegister dst, XMMRegister nds, Address src, int vector_len);
  void vpmulld(XMMRegister dst, XMMRegister nds, Address src, int vector_len) {
    Assembler::vpmulld(dst, nds, src, vector_len);
  };
  void vpmulld(XMMRegister dst, XMMRegister nds, XMMRegister src, int vector_len) {
    Assembler::vpmulld(dst, nds, src, vector_len);
  }
  void vpmulld(XMMRegister dst, XMMRegister nds, AddressLiteral src, int vector_len, Register scratch_reg);

  void vpsubb(XMMRegister dst, XMMRegister nds, XMMRegister src, int vector_len);
  void vpsubb(XMMRegister dst, XMMRegister nds, Address src, int vector_len);

  void vpsubw(XMMRegister dst, XMMRegister nds, XMMRegister src, int vector_len);
  void vpsubw(XMMRegister dst, XMMRegister nds, Address src, int vector_len);

  void vpsraw(XMMRegister dst, XMMRegister nds, XMMRegister shift, int vector_len);
  void vpsraw(XMMRegister dst, XMMRegister nds, int shift, int vector_len);

  void evpsraq(XMMRegister dst, XMMRegister nds, XMMRegister shift, int vector_len);
  void evpsraq(XMMRegister dst, XMMRegister nds, int shift, int vector_len);

  void evpsllw(XMMRegister dst, KRegister mask, XMMRegister nds, XMMRegister src, bool merge, int vector_len, bool is_varshift) {
    if (!is_varshift) {
      Assembler::evpsllw(dst, mask, nds, src, merge, vector_len);
    } else {
      Assembler::evpsllvw(dst, mask, nds, src, merge, vector_len);
    }
  }
  void evpslld(XMMRegister dst, KRegister mask, XMMRegister nds, XMMRegister src, bool merge, int vector_len, bool is_varshift) {
    if (!is_varshift) {
      Assembler::evpslld(dst, mask, nds, src, merge, vector_len);
    } else {
      Assembler::evpsllvd(dst, mask, nds, src, merge, vector_len);
    }
  }
  void evpsllq(XMMRegister dst, KRegister mask, XMMRegister nds, XMMRegister src, bool merge, int vector_len, bool is_varshift) {
    if (!is_varshift) {
      Assembler::evpsllq(dst, mask, nds, src, merge, vector_len);
    } else {
      Assembler::evpsllvq(dst, mask, nds, src, merge, vector_len);
    }
  }
  void evpsrlw(XMMRegister dst, KRegister mask, XMMRegister nds, XMMRegister src, bool merge, int vector_len, bool is_varshift) {
    if (!is_varshift) {
      Assembler::evpsrlw(dst, mask, nds, src, merge, vector_len);
    } else {
      Assembler::evpsrlvw(dst, mask, nds, src, merge, vector_len);
    }
  }
  void evpsrld(XMMRegister dst, KRegister mask, XMMRegister nds, XMMRegister src, bool merge, int vector_len, bool is_varshift) {
    if (!is_varshift) {
      Assembler::evpsrld(dst, mask, nds, src, merge, vector_len);
    } else {
      Assembler::evpsrlvd(dst, mask, nds, src, merge, vector_len);
    }
  }
  void evpsrlq(XMMRegister dst, KRegister mask, XMMRegister nds, XMMRegister src, bool merge, int vector_len, bool is_varshift) {
    if (!is_varshift) {
      Assembler::evpsrlq(dst, mask, nds, src, merge, vector_len);
    } else {
      Assembler::evpsrlvq(dst, mask, nds, src, merge, vector_len);
    }
  }
  void evpsraw(XMMRegister dst, KRegister mask, XMMRegister nds, XMMRegister src, bool merge, int vector_len, bool is_varshift) {
    if (!is_varshift) {
      Assembler::evpsraw(dst, mask, nds, src, merge, vector_len);
    } else {
      Assembler::evpsravw(dst, mask, nds, src, merge, vector_len);
    }
  }
  void evpsrad(XMMRegister dst, KRegister mask, XMMRegister nds, XMMRegister src, bool merge, int vector_len, bool is_varshift) {
    if (!is_varshift) {
      Assembler::evpsrad(dst, mask, nds, src, merge, vector_len);
    } else {
      Assembler::evpsravd(dst, mask, nds, src, merge, vector_len);
    }
  }
  void evpsraq(XMMRegister dst, KRegister mask, XMMRegister nds, XMMRegister src, bool merge, int vector_len, bool is_varshift) {
    if (!is_varshift) {
      Assembler::evpsraq(dst, mask, nds, src, merge, vector_len);
    } else {
      Assembler::evpsravq(dst, mask, nds, src, merge, vector_len);
    }
  }

  void evpmins(BasicType type, XMMRegister dst, KRegister mask, XMMRegister nds, XMMRegister src, bool merge, int vector_len);
  void evpmaxs(BasicType type, XMMRegister dst, KRegister mask, XMMRegister nds, XMMRegister src, bool merge, int vector_len);
  void evpmins(BasicType type, XMMRegister dst, KRegister mask, XMMRegister nds, Address src, bool merge, int vector_len);
  void evpmaxs(BasicType type, XMMRegister dst, KRegister mask, XMMRegister nds, Address src, bool merge, int vector_len);

  void vpsrlw(XMMRegister dst, XMMRegister nds, XMMRegister shift, int vector_len);
  void vpsrlw(XMMRegister dst, XMMRegister nds, int shift, int vector_len);

  void vpsllw(XMMRegister dst, XMMRegister nds, XMMRegister shift, int vector_len);
  void vpsllw(XMMRegister dst, XMMRegister nds, int shift, int vector_len);

  void vptest(XMMRegister dst, XMMRegister src);
  void vptest(XMMRegister dst, XMMRegister src, int vector_len) { Assembler::vptest(dst, src, vector_len); }

  void punpcklbw(XMMRegister dst, XMMRegister src);
  void punpcklbw(XMMRegister dst, Address src) { Assembler::punpcklbw(dst, src); }

  void pshufd(XMMRegister dst, Address src, int mode);
  void pshufd(XMMRegister dst, XMMRegister src, int mode) { Assembler::pshufd(dst, src, mode); }

  void pshuflw(XMMRegister dst, XMMRegister src, int mode);
  void pshuflw(XMMRegister dst, Address src, int mode) { Assembler::pshuflw(dst, src, mode); }

  void vandpd(XMMRegister dst, XMMRegister nds, XMMRegister src, int vector_len) { Assembler::vandpd(dst, nds, src, vector_len); }
  void vandpd(XMMRegister dst, XMMRegister nds, Address src, int vector_len)     { Assembler::vandpd(dst, nds, src, vector_len); }
  void vandpd(XMMRegister dst, XMMRegister nds, AddressLiteral src, int vector_len, Register scratch_reg = rscratch1);

  void vandps(XMMRegister dst, XMMRegister nds, XMMRegister src, int vector_len) { Assembler::vandps(dst, nds, src, vector_len); }
  void vandps(XMMRegister dst, XMMRegister nds, Address src, int vector_len)     { Assembler::vandps(dst, nds, src, vector_len); }
  void vandps(XMMRegister dst, XMMRegister nds, AddressLiteral src, int vector_len, Register scratch_reg = rscratch1);

  void evpord(XMMRegister dst, KRegister mask, XMMRegister nds, AddressLiteral src, bool merge, int vector_len, Register scratch_reg);

  void vdivsd(XMMRegister dst, XMMRegister nds, XMMRegister src) { Assembler::vdivsd(dst, nds, src); }
  void vdivsd(XMMRegister dst, XMMRegister nds, Address src)     { Assembler::vdivsd(dst, nds, src); }
  void vdivsd(XMMRegister dst, XMMRegister nds, AddressLiteral src);

  void vdivss(XMMRegister dst, XMMRegister nds, XMMRegister src) { Assembler::vdivss(dst, nds, src); }
  void vdivss(XMMRegister dst, XMMRegister nds, Address src)     { Assembler::vdivss(dst, nds, src); }
  void vdivss(XMMRegister dst, XMMRegister nds, AddressLiteral src);

  void vmulsd(XMMRegister dst, XMMRegister nds, XMMRegister src) { Assembler::vmulsd(dst, nds, src); }
  void vmulsd(XMMRegister dst, XMMRegister nds, Address src)     { Assembler::vmulsd(dst, nds, src); }
  void vmulsd(XMMRegister dst, XMMRegister nds, AddressLiteral src);

  void vmulss(XMMRegister dst, XMMRegister nds, XMMRegister src) { Assembler::vmulss(dst, nds, src); }
  void vmulss(XMMRegister dst, XMMRegister nds, Address src)     { Assembler::vmulss(dst, nds, src); }
  void vmulss(XMMRegister dst, XMMRegister nds, AddressLiteral src);

  void vsubsd(XMMRegister dst, XMMRegister nds, XMMRegister src) { Assembler::vsubsd(dst, nds, src); }
  void vsubsd(XMMRegister dst, XMMRegister nds, Address src)     { Assembler::vsubsd(dst, nds, src); }
  void vsubsd(XMMRegister dst, XMMRegister nds, AddressLiteral src);

  void vsubss(XMMRegister dst, XMMRegister nds, XMMRegister src) { Assembler::vsubss(dst, nds, src); }
  void vsubss(XMMRegister dst, XMMRegister nds, Address src)     { Assembler::vsubss(dst, nds, src); }
  void vsubss(XMMRegister dst, XMMRegister nds, AddressLiteral src);

  void vnegatess(XMMRegister dst, XMMRegister nds, AddressLiteral src);
  void vnegatesd(XMMRegister dst, XMMRegister nds, AddressLiteral src);

  // AVX Vector instructions

  void vxorpd(XMMRegister dst, XMMRegister nds, XMMRegister src, int vector_len) { Assembler::vxorpd(dst, nds, src, vector_len); }
  void vxorpd(XMMRegister dst, XMMRegister nds, Address src, int vector_len) { Assembler::vxorpd(dst, nds, src, vector_len); }
  void vxorpd(XMMRegister dst, XMMRegister nds, AddressLiteral src, int vector_len, Register scratch_reg = rscratch1);

  void vxorps(XMMRegister dst, XMMRegister nds, XMMRegister src, int vector_len) { Assembler::vxorps(dst, nds, src, vector_len); }
  void vxorps(XMMRegister dst, XMMRegister nds, Address src, int vector_len) { Assembler::vxorps(dst, nds, src, vector_len); }
  void vxorps(XMMRegister dst, XMMRegister nds, AddressLiteral src, int vector_len, Register scratch_reg = rscratch1);

  void vpxor(XMMRegister dst, XMMRegister nds, XMMRegister src, int vector_len) {
    if (UseAVX > 1 || (vector_len < 1)) // vpxor 256 bit is available only in AVX2
      Assembler::vpxor(dst, nds, src, vector_len);
    else
      Assembler::vxorpd(dst, nds, src, vector_len);
  }
  void vpxor(XMMRegister dst, XMMRegister nds, Address src, int vector_len) {
    if (UseAVX > 1 || (vector_len < 1)) // vpxor 256 bit is available only in AVX2
      Assembler::vpxor(dst, nds, src, vector_len);
    else
      Assembler::vxorpd(dst, nds, src, vector_len);
  }
  void vpxor(XMMRegister dst, XMMRegister nds, AddressLiteral src, int vector_len, Register scratch_reg = rscratch1);

  // Simple version for AVX2 256bit vectors
  void vpxor(XMMRegister dst, XMMRegister src) {
    assert(UseAVX >= 2, "Should be at least AVX2");
    Assembler::vpxor(dst, dst, src, AVX_256bit);
  }
  void vpxor(XMMRegister dst, Address src) {
    assert(UseAVX >= 2, "Should be at least AVX2");
    Assembler::vpxor(dst, dst, src, AVX_256bit);
  }

  void vpermd(XMMRegister dst, XMMRegister nds, XMMRegister src, int vector_len) { Assembler::vpermd(dst, nds, src, vector_len); }
  void vpermd(XMMRegister dst, XMMRegister nds, AddressLiteral src, int vector_len, Register scratch_reg);

  void vinserti128(XMMRegister dst, XMMRegister nds, XMMRegister src, uint8_t imm8) {
    if (UseAVX > 2 && VM_Version::supports_avx512novl()) {
      Assembler::vinserti32x4(dst, nds, src, imm8);
    } else if (UseAVX > 1) {
      // vinserti128 is available only in AVX2
      Assembler::vinserti128(dst, nds, src, imm8);
    } else {
      Assembler::vinsertf128(dst, nds, src, imm8);
    }
  }

  void vinserti128(XMMRegister dst, XMMRegister nds, Address src, uint8_t imm8) {
    if (UseAVX > 2 && VM_Version::supports_avx512novl()) {
      Assembler::vinserti32x4(dst, nds, src, imm8);
    } else if (UseAVX > 1) {
      // vinserti128 is available only in AVX2
      Assembler::vinserti128(dst, nds, src, imm8);
    } else {
      Assembler::vinsertf128(dst, nds, src, imm8);
    }
  }

  void vextracti128(XMMRegister dst, XMMRegister src, uint8_t imm8) {
    if (UseAVX > 2 && VM_Version::supports_avx512novl()) {
      Assembler::vextracti32x4(dst, src, imm8);
    } else if (UseAVX > 1) {
      // vextracti128 is available only in AVX2
      Assembler::vextracti128(dst, src, imm8);
    } else {
      Assembler::vextractf128(dst, src, imm8);
    }
  }

  void vextracti128(Address dst, XMMRegister src, uint8_t imm8) {
    if (UseAVX > 2 && VM_Version::supports_avx512novl()) {
      Assembler::vextracti32x4(dst, src, imm8);
    } else if (UseAVX > 1) {
      // vextracti128 is available only in AVX2
      Assembler::vextracti128(dst, src, imm8);
    } else {
      Assembler::vextractf128(dst, src, imm8);
    }
  }

  // 128bit copy to/from high 128 bits of 256bit (YMM) vector registers
  void vinserti128_high(XMMRegister dst, XMMRegister src) {
    vinserti128(dst, dst, src, 1);
  }
  void vinserti128_high(XMMRegister dst, Address src) {
    vinserti128(dst, dst, src, 1);
  }
  void vextracti128_high(XMMRegister dst, XMMRegister src) {
    vextracti128(dst, src, 1);
  }
  void vextracti128_high(Address dst, XMMRegister src) {
    vextracti128(dst, src, 1);
  }

  void vinsertf128_high(XMMRegister dst, XMMRegister src) {
    if (UseAVX > 2 && VM_Version::supports_avx512novl()) {
      Assembler::vinsertf32x4(dst, dst, src, 1);
    } else {
      Assembler::vinsertf128(dst, dst, src, 1);
    }
  }

  void vinsertf128_high(XMMRegister dst, Address src) {
    if (UseAVX > 2 && VM_Version::supports_avx512novl()) {
      Assembler::vinsertf32x4(dst, dst, src, 1);
    } else {
      Assembler::vinsertf128(dst, dst, src, 1);
    }
  }

  void vextractf128_high(XMMRegister dst, XMMRegister src) {
    if (UseAVX > 2 && VM_Version::supports_avx512novl()) {
      Assembler::vextractf32x4(dst, src, 1);
    } else {
      Assembler::vextractf128(dst, src, 1);
    }
  }

  void vextractf128_high(Address dst, XMMRegister src) {
    if (UseAVX > 2 && VM_Version::supports_avx512novl()) {
      Assembler::vextractf32x4(dst, src, 1);
    } else {
      Assembler::vextractf128(dst, src, 1);
    }
  }

  // 256bit copy to/from high 256 bits of 512bit (ZMM) vector registers
  void vinserti64x4_high(XMMRegister dst, XMMRegister src) {
    Assembler::vinserti64x4(dst, dst, src, 1);
  }
  void vinsertf64x4_high(XMMRegister dst, XMMRegister src) {
    Assembler::vinsertf64x4(dst, dst, src, 1);
  }
  void vextracti64x4_high(XMMRegister dst, XMMRegister src) {
    Assembler::vextracti64x4(dst, src, 1);
  }
  void vextractf64x4_high(XMMRegister dst, XMMRegister src) {
    Assembler::vextractf64x4(dst, src, 1);
  }
  void vextractf64x4_high(Address dst, XMMRegister src) {
    Assembler::vextractf64x4(dst, src, 1);
  }
  void vinsertf64x4_high(XMMRegister dst, Address src) {
    Assembler::vinsertf64x4(dst, dst, src, 1);
  }

  // 128bit copy to/from low 128 bits of 256bit (YMM) vector registers
  void vinserti128_low(XMMRegister dst, XMMRegister src) {
    vinserti128(dst, dst, src, 0);
  }
  void vinserti128_low(XMMRegister dst, Address src) {
    vinserti128(dst, dst, src, 0);
  }
  void vextracti128_low(XMMRegister dst, XMMRegister src) {
    vextracti128(dst, src, 0);
  }
  void vextracti128_low(Address dst, XMMRegister src) {
    vextracti128(dst, src, 0);
  }

  void vinsertf128_low(XMMRegister dst, XMMRegister src) {
    if (UseAVX > 2 && VM_Version::supports_avx512novl()) {
      Assembler::vinsertf32x4(dst, dst, src, 0);
    } else {
      Assembler::vinsertf128(dst, dst, src, 0);
    }
  }

  void vinsertf128_low(XMMRegister dst, Address src) {
    if (UseAVX > 2 && VM_Version::supports_avx512novl()) {
      Assembler::vinsertf32x4(dst, dst, src, 0);
    } else {
      Assembler::vinsertf128(dst, dst, src, 0);
    }
  }

  void vextractf128_low(XMMRegister dst, XMMRegister src) {
    if (UseAVX > 2 && VM_Version::supports_avx512novl()) {
      Assembler::vextractf32x4(dst, src, 0);
    } else {
      Assembler::vextractf128(dst, src, 0);
    }
  }

  void vextractf128_low(Address dst, XMMRegister src) {
    if (UseAVX > 2 && VM_Version::supports_avx512novl()) {
      Assembler::vextractf32x4(dst, src, 0);
    } else {
      Assembler::vextractf128(dst, src, 0);
    }
  }

  // 256bit copy to/from low 256 bits of 512bit (ZMM) vector registers
  void vinserti64x4_low(XMMRegister dst, XMMRegister src) {
    Assembler::vinserti64x4(dst, dst, src, 0);
  }
  void vinsertf64x4_low(XMMRegister dst, XMMRegister src) {
    Assembler::vinsertf64x4(dst, dst, src, 0);
  }
  void vextracti64x4_low(XMMRegister dst, XMMRegister src) {
    Assembler::vextracti64x4(dst, src, 0);
  }
  void vextractf64x4_low(XMMRegister dst, XMMRegister src) {
    Assembler::vextractf64x4(dst, src, 0);
  }
  void vextractf64x4_low(Address dst, XMMRegister src) {
    Assembler::vextractf64x4(dst, src, 0);
  }
  void vinsertf64x4_low(XMMRegister dst, Address src) {
    Assembler::vinsertf64x4(dst, dst, src, 0);
  }

  // Carry-Less Multiplication Quadword
  void vpclmulldq(XMMRegister dst, XMMRegister nds, XMMRegister src) {
    // 0x00 - multiply lower 64 bits [0:63]
    Assembler::vpclmulqdq(dst, nds, src, 0x00);
  }
  void vpclmulhdq(XMMRegister dst, XMMRegister nds, XMMRegister src) {
    // 0x11 - multiply upper 64 bits [64:127]
    Assembler::vpclmulqdq(dst, nds, src, 0x11);
  }
  void vpclmullqhqdq(XMMRegister dst, XMMRegister nds, XMMRegister src) {
    // 0x10 - multiply nds[0:63] and src[64:127]
    Assembler::vpclmulqdq(dst, nds, src, 0x10);
  }
  void vpclmulhqlqdq(XMMRegister dst, XMMRegister nds, XMMRegister src) {
    //0x01 - multiply nds[64:127] and src[0:63]
    Assembler::vpclmulqdq(dst, nds, src, 0x01);
  }

  void evpclmulldq(XMMRegister dst, XMMRegister nds, XMMRegister src, int vector_len) {
    // 0x00 - multiply lower 64 bits [0:63]
    Assembler::evpclmulqdq(dst, nds, src, 0x00, vector_len);
  }
  void evpclmulhdq(XMMRegister dst, XMMRegister nds, XMMRegister src, int vector_len) {
    // 0x11 - multiply upper 64 bits [64:127]
    Assembler::evpclmulqdq(dst, nds, src, 0x11, vector_len);
  }

  // AVX-512 mask operations.
  void kand(BasicType etype, KRegister dst, KRegister src1, KRegister src2);
  void kor(BasicType type, KRegister dst, KRegister src1, KRegister src2);
  void knot(uint masklen, KRegister dst, KRegister src, KRegister ktmp = knoreg, Register rtmp = noreg);
  void kxor(BasicType type, KRegister dst, KRegister src1, KRegister src2);
  void kortest(uint masklen, KRegister src1, KRegister src2);
  void ktest(uint masklen, KRegister src1, KRegister src2);

  void evperm(BasicType type, XMMRegister dst, KRegister mask, XMMRegister nds, XMMRegister src, bool merge, int vector_len);
  void evperm(BasicType type, XMMRegister dst, KRegister mask, XMMRegister nds, Address src, bool merge, int vector_len);

  void evor(BasicType type, XMMRegister dst, KRegister mask, XMMRegister nds, XMMRegister src, bool merge, int vector_len);
  void evor(BasicType type, XMMRegister dst, KRegister mask, XMMRegister nds, Address src, bool merge, int vector_len);

  void evand(BasicType type, XMMRegister dst, KRegister mask, XMMRegister nds, XMMRegister src, bool merge, int vector_len);
  void evand(BasicType type, XMMRegister dst, KRegister mask, XMMRegister nds, Address src, bool merge, int vector_len);

  void evxor(BasicType type, XMMRegister dst, KRegister mask, XMMRegister nds, XMMRegister src, bool merge, int vector_len);
  void evxor(BasicType type, XMMRegister dst, KRegister mask, XMMRegister nds, Address src, bool merge, int vector_len);

  void evrold(BasicType type, XMMRegister dst, KRegister mask, XMMRegister src, int shift, bool merge, int vlen_enc);
  void evrold(BasicType type, XMMRegister dst, KRegister mask, XMMRegister src1, XMMRegister src2, bool merge, int vlen_enc);
  void evrord(BasicType type, XMMRegister dst, KRegister mask, XMMRegister src, int shift, bool merge, int vlen_enc);
  void evrord(BasicType type, XMMRegister dst, KRegister mask, XMMRegister src1, XMMRegister src2, bool merge, int vlen_enc);

  void alltrue(Register dst, uint masklen, KRegister src1, KRegister src2, KRegister kscratch);
  void anytrue(Register dst, uint masklen, KRegister src, KRegister kscratch);

  void cmov32( Condition cc, Register dst, Address  src);
  void cmov32( Condition cc, Register dst, Register src);

  void cmov(   Condition cc, Register dst, Register src) { cmovptr(cc, dst, src); }

  void cmovptr(Condition cc, Register dst, Address  src) { LP64_ONLY(cmovq(cc, dst, src)) NOT_LP64(cmov32(cc, dst, src)); }
  void cmovptr(Condition cc, Register dst, Register src) { LP64_ONLY(cmovq(cc, dst, src)) NOT_LP64(cmov32(cc, dst, src)); }

  void movoop(Register dst, jobject obj);
  void movoop(Address dst, jobject obj);

  void mov_metadata(Register dst, Metadata* obj);
  void mov_metadata(Address dst, Metadata* obj);

  void movptr(Register     dst, Register       src);
  void movptr(Register     dst, Address        src);
  void movptr(Register     dst, AddressLiteral src);
  void movptr(Register     dst, ArrayAddress   src);
  void movptr(Register     dst, intptr_t       src);
  void movptr(Address      dst, Register       src);
  void movptr(Address      dst, intptr_t       src);
  void movptr(ArrayAddress dst, Register       src);

  void movptr(Register dst, RegisterOrConstant src) {
    if (src.is_constant()) movptr(dst, src.as_constant());
    else                   movptr(dst, src.as_register());
  }

#ifdef _LP64
  // Generally the next two are only used for moving NULL
  // Although there are situations in initializing the mark word where
  // they could be used. They are dangerous.

  // They only exist on LP64 so that int32_t and intptr_t are not the same
  // and we have ambiguous declarations.

  void movptr(Address dst, int32_t imm32);
#endif // _LP64

  // to avoid hiding movl
  void mov32(AddressLiteral dst, Register src);
  void mov32(Register dst, AddressLiteral src);

  // to avoid hiding movb
  void movbyte(ArrayAddress dst, int src);

  // Import other mov() methods from the parent class or else
  // they will be hidden by the following overriding declaration.
  using Assembler::movdl;
  using Assembler::movq;
  void movdl(XMMRegister dst, AddressLiteral src, Register rscratch = rscratch1);
  void movq (XMMRegister dst, AddressLiteral src, Register rscratch = rscratch1);

  // Can push value or effective address
  void pushptr(AddressLiteral src);

  void pushptr(Address src) { LP64_ONLY(pushq(src)) NOT_LP64(pushl(src)); }
  void popptr(Address src) { LP64_ONLY(popq(src)) NOT_LP64(popl(src)); }

  void pushoop(jobject obj);
  void pushklass(Metadata* obj);

  // sign extend as need a l to ptr sized element
  void movl2ptr(Register dst, Address src) { LP64_ONLY(movslq(dst, src)) NOT_LP64(movl(dst, src)); }
  void movl2ptr(Register dst, Register src) { LP64_ONLY(movslq(dst, src)) NOT_LP64(if (dst != src) movl(dst, src)); }


 public:
  // clear memory of size 'cnt' qwords, starting at 'base';
  // if 'is_large' is set, do not try to produce short loop
  void clear_mem(Register base, Register cnt, Register rtmp, XMMRegister xtmp, bool is_large, KRegister mask=knoreg);

  // clear memory initialization sequence for constant size;
  void clear_mem(Register base, int cnt, Register rtmp, XMMRegister xtmp, KRegister mask=knoreg);

  // clear memory of size 'cnt' qwords, starting at 'base' using XMM/YMM registers
  void xmm_clear_mem(Register base, Register cnt, Register rtmp, XMMRegister xtmp, KRegister mask=knoreg);

  // Fill primitive arrays
  void generate_fill(BasicType t, bool aligned,
                     Register to, Register value, Register count,
                     Register rtmp, XMMRegister xtmp);

  void encode_iso_array(Register src, Register dst, Register len,
                        XMMRegister tmp1, XMMRegister tmp2, XMMRegister tmp3,
                        XMMRegister tmp4, Register tmp5, Register result, bool ascii);

#ifdef _LP64
  void add2_with_carry(Register dest_hi, Register dest_lo, Register src1, Register src2);
  void multiply_64_x_64_loop(Register x, Register xstart, Register x_xstart,
                             Register y, Register y_idx, Register z,
                             Register carry, Register product,
                             Register idx, Register kdx);
  void multiply_add_128_x_128(Register x_xstart, Register y, Register z,
                              Register yz_idx, Register idx,
                              Register carry, Register product, int offset);
  void multiply_128_x_128_bmi2_loop(Register y, Register z,
                                    Register carry, Register carry2,
                                    Register idx, Register jdx,
                                    Register yz_idx1, Register yz_idx2,
                                    Register tmp, Register tmp3, Register tmp4);
  void multiply_128_x_128_loop(Register x_xstart, Register y, Register z,
                               Register yz_idx, Register idx, Register jdx,
                               Register carry, Register product,
                               Register carry2);
  void multiply_to_len(Register x, Register xlen, Register y, Register ylen, Register z, Register zlen,
                       Register tmp1, Register tmp2, Register tmp3, Register tmp4, Register tmp5);
  void square_rshift(Register x, Register len, Register z, Register tmp1, Register tmp3,
                     Register tmp4, Register tmp5, Register rdxReg, Register raxReg);
  void multiply_add_64_bmi2(Register sum, Register op1, Register op2, Register carry,
                            Register tmp2);
  void multiply_add_64(Register sum, Register op1, Register op2, Register carry,
                       Register rdxReg, Register raxReg);
  void add_one_64(Register z, Register zlen, Register carry, Register tmp1);
  void lshift_by_1(Register x, Register len, Register z, Register zlen, Register tmp1, Register tmp2,
                       Register tmp3, Register tmp4);
  void square_to_len(Register x, Register len, Register z, Register zlen, Register tmp1, Register tmp2,
                     Register tmp3, Register tmp4, Register tmp5, Register rdxReg, Register raxReg);

  void mul_add_128_x_32_loop(Register out, Register in, Register offset, Register len, Register tmp1,
               Register tmp2, Register tmp3, Register tmp4, Register tmp5, Register rdxReg,
               Register raxReg);
  void mul_add(Register out, Register in, Register offset, Register len, Register k, Register tmp1,
               Register tmp2, Register tmp3, Register tmp4, Register tmp5, Register rdxReg,
               Register raxReg);
  void vectorized_mismatch(Register obja, Register objb, Register length, Register log2_array_indxscale,
                           Register result, Register tmp1, Register tmp2,
                           XMMRegister vec1, XMMRegister vec2, XMMRegister vec3);
#endif

  // CRC32 code for java.util.zip.CRC32::updateBytes() intrinsic.
  void update_byte_crc32(Register crc, Register val, Register table);
  void kernel_crc32(Register crc, Register buf, Register len, Register table, Register tmp);


#ifdef _LP64
  void kernel_crc32_avx512(Register crc, Register buf, Register len, Register table, Register tmp1, Register tmp2);
  void kernel_crc32_avx512_256B(Register crc, Register buf, Register len, Register key, Register pos,
                                Register tmp1, Register tmp2, Label& L_barrett, Label& L_16B_reduction_loop,
                                Label& L_get_last_two_xmms, Label& L_128_done, Label& L_cleanup);
  void updateBytesAdler32(Register adler32, Register buf, Register length, XMMRegister shuf0, XMMRegister shuf1, ExternalAddress scale);
#endif // _LP64

  // CRC32C code for java.util.zip.CRC32C::updateBytes() intrinsic
  // Note on a naming convention:
  // Prefix w = register only used on a Westmere+ architecture
  // Prefix n = register only used on a Nehalem architecture
#ifdef _LP64
  void crc32c_ipl_alg4(Register in_out, uint32_t n,
                       Register tmp1, Register tmp2, Register tmp3);
#else
  void crc32c_ipl_alg4(Register in_out, uint32_t n,
                       Register tmp1, Register tmp2, Register tmp3,
                       XMMRegister xtmp1, XMMRegister xtmp2);
#endif
  void crc32c_pclmulqdq(XMMRegister w_xtmp1,
                        Register in_out,
                        uint32_t const_or_pre_comp_const_index, bool is_pclmulqdq_supported,
                        XMMRegister w_xtmp2,
                        Register tmp1,
                        Register n_tmp2, Register n_tmp3);
  void crc32c_rec_alt2(uint32_t const_or_pre_comp_const_index_u1, uint32_t const_or_pre_comp_const_index_u2, bool is_pclmulqdq_supported, Register in_out, Register in1, Register in2,
                       XMMRegister w_xtmp1, XMMRegister w_xtmp2, XMMRegister w_xtmp3,
                       Register tmp1, Register tmp2,
                       Register n_tmp3);
  void crc32c_proc_chunk(uint32_t size, uint32_t const_or_pre_comp_const_index_u1, uint32_t const_or_pre_comp_const_index_u2, bool is_pclmulqdq_supported,
                         Register in_out1, Register in_out2, Register in_out3,
                         Register tmp1, Register tmp2, Register tmp3,
                         XMMRegister w_xtmp1, XMMRegister w_xtmp2, XMMRegister w_xtmp3,
                         Register tmp4, Register tmp5,
                         Register n_tmp6);
  void crc32c_ipl_alg2_alt2(Register in_out, Register in1, Register in2,
                            Register tmp1, Register tmp2, Register tmp3,
                            Register tmp4, Register tmp5, Register tmp6,
                            XMMRegister w_xtmp1, XMMRegister w_xtmp2, XMMRegister w_xtmp3,
                            bool is_pclmulqdq_supported);
  // Fold 128-bit data chunk
  void fold_128bit_crc32(XMMRegister xcrc, XMMRegister xK, XMMRegister xtmp, Register buf, int offset);
  void fold_128bit_crc32(XMMRegister xcrc, XMMRegister xK, XMMRegister xtmp, XMMRegister xbuf);
#ifdef _LP64
  // Fold 512-bit data chunk
  void fold512bit_crc32_avx512(XMMRegister xcrc, XMMRegister xK, XMMRegister xtmp, Register buf, Register pos, int offset);
#endif // _LP64
  // Fold 8-bit data
  void fold_8bit_crc32(Register crc, Register table, Register tmp);
  void fold_8bit_crc32(XMMRegister crc, Register table, XMMRegister xtmp, Register tmp);

  // Compress char[] array to byte[].
  void char_array_compress(Register src, Register dst, Register len,
                           XMMRegister tmp1, XMMRegister tmp2, XMMRegister tmp3,
                           XMMRegister tmp4, Register tmp5, Register result,
                           KRegister mask1 = knoreg, KRegister mask2 = knoreg);

  // Inflate byte[] array to char[].
  void byte_array_inflate(Register src, Register dst, Register len,
                          XMMRegister tmp1, Register tmp2, KRegister mask = knoreg);

  void fill_masked(BasicType bt, Address dst, XMMRegister xmm, KRegister mask,
                   Register length, Register temp, int vec_enc);

  void fill64_masked(uint shift, Register dst, int disp,
                         XMMRegister xmm, KRegister mask, Register length,
                         Register temp, bool use64byteVector = false);

  void fill32_masked(uint shift, Register dst, int disp,
                         XMMRegister xmm, KRegister mask, Register length,
                         Register temp);

  void fill32(Address dst, XMMRegister xmm);

  void fill32(Register dst, int disp, XMMRegister xmm);

  void fill64(Address dst, XMMRegister xmm, bool use64byteVector = false);

  void fill64(Register dst, int dis, XMMRegister xmm, bool use64byteVector = false);

#ifdef _LP64
  void convert_f2i(Register dst, XMMRegister src);
  void convert_d2i(Register dst, XMMRegister src);
  void convert_f2l(Register dst, XMMRegister src);
  void convert_d2l(Register dst, XMMRegister src);
  void round_double(Register dst, XMMRegister src, Register rtmp, Register rcx);
  void round_float(Register dst, XMMRegister src, Register rtmp, Register rcx);

  void cache_wb(Address line);
  void cache_wbsync(bool is_pre);

#if COMPILER2_OR_JVMCI
  void arraycopy_avx3_special_cases(XMMRegister xmm, KRegister mask, Register from,
                                    Register to, Register count, int shift,
                                    Register index, Register temp,
                                    bool use64byteVector, Label& L_entry, Label& L_exit);

  void arraycopy_avx3_special_cases_conjoint(XMMRegister xmm, KRegister mask, Register from,
                                             Register to, Register start_index, Register end_index,
                                             Register count, int shift, Register temp,
                                             bool use64byteVector, Label& L_entry, Label& L_exit);

  void copy64_masked_avx(Register dst, Register src, XMMRegister xmm,
                         KRegister mask, Register length, Register index,
                         Register temp, int shift = Address::times_1, int offset = 0,
                         bool use64byteVector = false);

  void copy32_masked_avx(Register dst, Register src, XMMRegister xmm,
                         KRegister mask, Register length, Register index,
                         Register temp, int shift = Address::times_1, int offset = 0);

  void copy32_avx(Register dst, Register src, Register index, XMMRegister xmm,
                  int shift = Address::times_1, int offset = 0);

  void copy64_avx(Register dst, Register src, Register index, XMMRegister xmm,
                  bool conjoint, int shift = Address::times_1, int offset = 0,
                  bool use64byteVector = false);

  void generate_fill_avx3(BasicType type, Register to, Register value,
                          Register count, Register rtmp, XMMRegister xtmp);

#endif // COMPILER2_OR_JVMCI

#endif // _LP64

  void vallones(XMMRegister dst, int vector_len);

<<<<<<< HEAD
  void fast_lock_impl(Register obj, Register hdr, Register thread, Register tmp1, Register tmp2, Label& slow);
  void fast_unlock_impl(Register obj, Register hdr, Register tmp, Label& slow);
=======
  void check_stack_alignment(Register sp, const char* msg, unsigned bias = 0, Register tmp = noreg);

>>>>>>> b3450e93
};

/**
 * class SkipIfEqual:
 *
 * Instantiating this class will result in assembly code being output that will
 * jump around any code emitted between the creation of the instance and it's
 * automatic destruction at the end of a scope block, depending on the value of
 * the flag passed to the constructor, which will be checked at run-time.
 */
class SkipIfEqual {
 private:
  MacroAssembler* _masm;
  Label _label;

 public:
   SkipIfEqual(MacroAssembler*, const bool* flag_addr, bool value);
   ~SkipIfEqual();
};

#endif // CPU_X86_MACROASSEMBLER_X86_HPP<|MERGE_RESOLUTION|>--- conflicted
+++ resolved
@@ -2096,13 +2096,11 @@
 
   void vallones(XMMRegister dst, int vector_len);
 
-<<<<<<< HEAD
+  void check_stack_alignment(Register sp, const char* msg, unsigned bias = 0, Register tmp = noreg);
+
   void fast_lock_impl(Register obj, Register hdr, Register thread, Register tmp1, Register tmp2, Label& slow);
   void fast_unlock_impl(Register obj, Register hdr, Register tmp, Label& slow);
-=======
-  void check_stack_alignment(Register sp, const char* msg, unsigned bias = 0, Register tmp = noreg);
-
->>>>>>> b3450e93
+
 };
 
 /**
