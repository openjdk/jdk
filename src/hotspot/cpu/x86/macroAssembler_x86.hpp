--- conflicted
+++ resolved
@@ -1009,32 +1009,8 @@
   void comisd(XMMRegister dst, Address        src) { Assembler::comisd(dst, src); }
   void comisd(XMMRegister dst, AddressLiteral src, Register rscratch = noreg);
 
-<<<<<<< HEAD
-#ifndef _LP64
-  void fadd_s(Address        src) { Assembler::fadd_s(src); }
-  void fadd_s(AddressLiteral src) { Assembler::fadd_s(as_Address(src)); }
-
-  void fldcw(Address        src) { Assembler::fldcw(src); }
-  void fldcw(AddressLiteral src);
-
-  void fld_s(int index)          { Assembler::fld_s(index); }
-  void fld_s(Address        src) { Assembler::fld_s(src); }
-  void fld_s(AddressLiteral src);
-
-  void fld_d(Address        src) { Assembler::fld_d(src); }
-  void fld_d(AddressLiteral src);
-
-  void fld_x(Address        src) { Assembler::fld_x(src); }
-  void fld_x(AddressLiteral src) { Assembler::fld_x(as_Address(src)); }
-
-  void fmul_s(Address        src) { Assembler::fmul_s(src); }
-  void fmul_s(AddressLiteral src) { Assembler::fmul_s(as_Address(src)); }
-#endif // !_LP64
-
   void orpd(XMMRegister dst, XMMRegister src) { Assembler::orpd(dst, src); }
 
-=======
->>>>>>> db2dffb6
   void cmp32_mxcsr_std(Address mxcsr_save, Register tmp, Register rscratch = noreg);
   void ldmxcsr(Address src) { Assembler::ldmxcsr(src); }
   void ldmxcsr(AddressLiteral src, Register rscratch = noreg);
