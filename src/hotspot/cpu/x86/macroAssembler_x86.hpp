/*
 * Copyright (c) 1997, 2024, Oracle and/or its affiliates. All rights reserved.
 * DO NOT ALTER OR REMOVE COPYRIGHT NOTICES OR THIS FILE HEADER.
 *
 * This code is free software; you can redistribute it and/or modify it
 * under the terms of the GNU General Public License version 2 only, as
 * published by the Free Software Foundation.
 *
 * This code is distributed in the hope that it will be useful, but WITHOUT
 * ANY WARRANTY; without even the implied warranty of MERCHANTABILITY or
 * FITNESS FOR A PARTICULAR PURPOSE.  See the GNU General Public License
 * version 2 for more details (a copy is included in the LICENSE file that
 * accompanied this code).
 *
 * You should have received a copy of the GNU General Public License version
 * 2 along with this work; if not, write to the Free Software Foundation,
 * Inc., 51 Franklin St, Fifth Floor, Boston, MA 02110-1301 USA.
 *
 * Please contact Oracle, 500 Oracle Parkway, Redwood Shores, CA 94065 USA
 * or visit www.oracle.com if you need additional information or have any
 * questions.
 *
 */

#ifndef CPU_X86_MACROASSEMBLER_X86_HPP
#define CPU_X86_MACROASSEMBLER_X86_HPP

#include "asm/assembler.hpp"
#include "asm/register.hpp"
#include "code/vmreg.inline.hpp"
#include "compiler/oopMap.hpp"
#include "utilities/macros.hpp"
#include "runtime/vm_version.hpp"
#include "utilities/checkedCast.hpp"

// MacroAssembler extends Assembler by frequently used macros.
//
// Instructions for which a 'better' code sequence exists depending
// on arguments should also go in here.

class MacroAssembler: public Assembler {
  friend class LIR_Assembler;
  friend class Runtime1;      // as_Address()

 public:
  // Support for VM calls
  //
  // This is the base routine called by the different versions of call_VM_leaf. The interpreter
  // may customize this version by overriding it for its purposes (e.g., to save/restore
  // additional registers when doing a VM call).

  virtual void call_VM_leaf_base(
    address entry_point,               // the entry point
    int     number_of_arguments        // the number of arguments to pop after the call
  );

 protected:
  // This is the base routine called by the different versions of call_VM. The interpreter
  // may customize this version by overriding it for its purposes (e.g., to save/restore
  // additional registers when doing a VM call).
  //
  // call_VM_base returns the register which contains the thread upon return.
  // If no last_java_sp is specified (noreg) than rsp will be used instead.
  virtual void call_VM_base(           // returns the register containing the thread upon return
    Register oop_result,               // where an oop-result ends up if any; use noreg otherwise
    Register last_java_sp,             // to set up last_Java_frame in stubs; use noreg otherwise
    address  entry_point,              // the entry point
    int      number_of_arguments,      // the number of arguments (w/o thread) to pop after the call
    bool     check_exceptions          // whether to check for pending exceptions after return
  );

  void call_VM_helper(Register oop_result, address entry_point, int number_of_arguments, bool check_exceptions = true);

 public:
  MacroAssembler(CodeBuffer* code) : Assembler(code) {}

 // These routines should emit JVMTI PopFrame and ForceEarlyReturn handling code.
 // The implementation is only non-empty for the InterpreterMacroAssembler,
 // as only the interpreter handles PopFrame and ForceEarlyReturn requests.
 virtual void check_and_handle_popframe();
 virtual void check_and_handle_earlyret();

  Address as_Address(AddressLiteral adr);
  Address as_Address(ArrayAddress adr, Register rscratch);

  // Support for null-checks
  //
  // Generates code that causes a null OS exception if the content of reg is null.
  // If the accessed location is M[reg + offset] and the offset is known, provide the
  // offset. No explicit code generation is needed if the offset is within a certain
  // range (0 <= offset <= page_size).

  void null_check(Register reg, int offset = -1);
  static bool needs_explicit_null_check(intptr_t offset);
  static bool uses_implicit_null_check(void* address);

  // Required platform-specific helpers for Label::patch_instructions.
  // They _shadow_ the declarations in AbstractAssembler, which are undefined.
  void pd_patch_instruction(address branch, address target, const char* file, int line) {
    unsigned char op = branch[0];
    assert(op == 0xE8 /* call */ ||
        op == 0xE9 /* jmp */ ||
        op == 0xEB /* short jmp */ ||
        (op & 0xF0) == 0x70 /* short jcc */ ||
        (op == 0x0F && (branch[1] & 0xF0) == 0x80) /* jcc */ ||
        (op == 0xC7 && branch[1] == 0xF8) /* xbegin */ ||
        (op == 0x8D) /* lea */,
        "Invalid opcode at patch point");

    if (op == 0xEB || (op & 0xF0) == 0x70) {
      // short offset operators (jmp and jcc)
      char* disp = (char*) &branch[1];
      int imm8 = checked_cast<int>(target - (address) &disp[1]);
      guarantee(this->is8bit(imm8), "Short forward jump exceeds 8-bit offset at %s:%d",
                file == nullptr ? "<null>" : file, line);
      *disp = (char)imm8;
    } else {
      int* disp = (int*) &branch[(op == 0x0F || op == 0xC7 || op == 0x8D) ? 2 : 1];
      int imm32 = checked_cast<int>(target - (address) &disp[1]);
      *disp = imm32;
    }
  }

  // The following 4 methods return the offset of the appropriate move instruction

  // Support for fast byte/short loading with zero extension (depending on particular CPU)
  int load_unsigned_byte(Register dst, Address src);
  int load_unsigned_short(Register dst, Address src);

  // Support for fast byte/short loading with sign extension (depending on particular CPU)
  int load_signed_byte(Register dst, Address src);
  int load_signed_short(Register dst, Address src);

  // Support for sign-extension (hi:lo = extend_sign(lo))
  void extend_sign(Register hi, Register lo);

  // Load and store values by size and signed-ness
  void load_sized_value(Register dst, Address src, size_t size_in_bytes, bool is_signed, Register dst2 = noreg);
  void store_sized_value(Address dst, Register src, size_t size_in_bytes, Register src2 = noreg);

  // Support for inc/dec with optimal instruction selection depending on value

  void increment(Register reg, int value = 1) { LP64_ONLY(incrementq(reg, value)) NOT_LP64(incrementl(reg, value)) ; }
  void decrement(Register reg, int value = 1) { LP64_ONLY(decrementq(reg, value)) NOT_LP64(decrementl(reg, value)) ; }
  void increment(Address dst, int value = 1)  { LP64_ONLY(incrementq(dst, value)) NOT_LP64(incrementl(dst, value)) ; }
  void decrement(Address dst, int value = 1)  { LP64_ONLY(decrementq(dst, value)) NOT_LP64(decrementl(dst, value)) ; }

  void decrementl(Address dst, int value = 1);
  void decrementl(Register reg, int value = 1);

  void decrementq(Register reg, int value = 1);
  void decrementq(Address dst, int value = 1);

  void incrementl(Address dst, int value = 1);
  void incrementl(Register reg, int value = 1);

  void incrementq(Register reg, int value = 1);
  void incrementq(Address dst, int value = 1);

  void incrementl(AddressLiteral dst, Register rscratch = noreg);
  void incrementl(ArrayAddress   dst, Register rscratch);

  void incrementq(AddressLiteral dst, Register rscratch = noreg);

  // Support optimal SSE move instructions.
  void movflt(XMMRegister dst, XMMRegister src) {
    if (dst-> encoding() == src->encoding()) return;
    if (UseXmmRegToRegMoveAll) { movaps(dst, src); return; }
    else                       { movss (dst, src); return; }
  }
  void movflt(XMMRegister dst, Address src) { movss(dst, src); }
  void movflt(XMMRegister dst, AddressLiteral src, Register rscratch = noreg);
  void movflt(Address dst, XMMRegister src) { movss(dst, src); }

  // Move with zero extension
  void movfltz(XMMRegister dst, XMMRegister src) { movss(dst, src); }

  void movdbl(XMMRegister dst, XMMRegister src) {
    if (dst-> encoding() == src->encoding()) return;
    if (UseXmmRegToRegMoveAll) { movapd(dst, src); return; }
    else                       { movsd (dst, src); return; }
  }

  void movdbl(XMMRegister dst, AddressLiteral src, Register rscratch = noreg);

  void movdbl(XMMRegister dst, Address src) {
    if (UseXmmLoadAndClearUpper) { movsd (dst, src); return; }
    else                         { movlpd(dst, src); return; }
  }
  void movdbl(Address dst, XMMRegister src) { movsd(dst, src); }

  void flt_to_flt16(Register dst, XMMRegister src, XMMRegister tmp) {
    // Use separate tmp XMM register because caller may
    // requires src XMM register to be unchanged (as in x86.ad).
    vcvtps2ph(tmp, src, 0x04, Assembler::AVX_128bit);
    movdl(dst, tmp);
    movswl(dst, dst);
  }

  void flt16_to_flt(XMMRegister dst, Register src) {
    movdl(dst, src);
    vcvtph2ps(dst, dst, Assembler::AVX_128bit);
  }

  // Alignment
  void align32();
  void align64();
  void align(uint modulus);
  void align(uint modulus, uint target);

  void post_call_nop();
  // A 5 byte nop that is safe for patching (see patch_verified_entry)
  void fat_nop();

  // Stack frame creation/removal
  void enter();
  void leave();

  // Support for getting the JavaThread pointer (i.e.; a reference to thread-local information).
  // The pointer will be loaded into the thread register. This is a slow version that does native call.
  // Normally, JavaThread pointer is available in r15_thread, use that where possible.
  void get_thread_slow(Register thread);

#ifdef _LP64
  // Support for argument shuffling

  // bias in bytes
  void move32_64(VMRegPair src, VMRegPair dst, Register tmp = rax, int in_stk_bias = 0, int out_stk_bias = 0);
  void long_move(VMRegPair src, VMRegPair dst, Register tmp = rax, int in_stk_bias = 0, int out_stk_bias = 0);
  void float_move(VMRegPair src, VMRegPair dst, Register tmp = rax, int in_stk_bias = 0, int out_stk_bias = 0);
  void double_move(VMRegPair src, VMRegPair dst, Register tmp = rax, int in_stk_bias = 0, int out_stk_bias = 0);
  void move_ptr(VMRegPair src, VMRegPair dst);
  void object_move(OopMap* map,
                   int oop_handle_offset,
                   int framesize_in_slots,
                   VMRegPair src,
                   VMRegPair dst,
                   bool is_receiver,
                   int* receiver_offset);
#endif // _LP64

  // Support for VM calls
  //
  // It is imperative that all calls into the VM are handled via the call_VM macros.
  // They make sure that the stack linkage is setup correctly. call_VM's correspond
  // to ENTRY/ENTRY_X entry points while call_VM_leaf's correspond to LEAF entry points.


  void call_VM(Register oop_result,
               address entry_point,
               bool check_exceptions = true);
  void call_VM(Register oop_result,
               address entry_point,
               Register arg_1,
               bool check_exceptions = true);
  void call_VM(Register oop_result,
               address entry_point,
               Register arg_1, Register arg_2,
               bool check_exceptions = true);
  void call_VM(Register oop_result,
               address entry_point,
               Register arg_1, Register arg_2, Register arg_3,
               bool check_exceptions = true);

  // Overloadings with last_Java_sp
  void call_VM(Register oop_result,
               Register last_java_sp,
               address entry_point,
               int number_of_arguments = 0,
               bool check_exceptions = true);
  void call_VM(Register oop_result,
               Register last_java_sp,
               address entry_point,
               Register arg_1, bool
               check_exceptions = true);
  void call_VM(Register oop_result,
               Register last_java_sp,
               address entry_point,
               Register arg_1, Register arg_2,
               bool check_exceptions = true);
  void call_VM(Register oop_result,
               Register last_java_sp,
               address entry_point,
               Register arg_1, Register arg_2, Register arg_3,
               bool check_exceptions = true);

  void get_vm_result  (Register oop_result);
  void get_vm_result_2(Register metadata_result);

  // These always tightly bind to MacroAssembler::call_VM_base
  // bypassing the virtual implementation
  void super_call_VM(Register oop_result, Register last_java_sp, address entry_point, int number_of_arguments = 0, bool check_exceptions = true);
  void super_call_VM(Register oop_result, Register last_java_sp, address entry_point, Register arg_1, bool check_exceptions = true);
  void super_call_VM(Register oop_result, Register last_java_sp, address entry_point, Register arg_1, Register arg_2, bool check_exceptions = true);
  void super_call_VM(Register oop_result, Register last_java_sp, address entry_point, Register arg_1, Register arg_2, Register arg_3, bool check_exceptions = true);
  void super_call_VM(Register oop_result, Register last_java_sp, address entry_point, Register arg_1, Register arg_2, Register arg_3, Register arg_4, bool check_exceptions = true);

  void call_VM_leaf0(address entry_point);
  void call_VM_leaf(address entry_point,
                    int number_of_arguments = 0);
  void call_VM_leaf(address entry_point,
                    Register arg_1);
  void call_VM_leaf(address entry_point,
                    Register arg_1, Register arg_2);
  void call_VM_leaf(address entry_point,
                    Register arg_1, Register arg_2, Register arg_3);

  void call_VM_leaf(address entry_point,
                    Register arg_1, Register arg_2, Register arg_3, Register arg_4);

  // These always tightly bind to MacroAssembler::call_VM_leaf_base
  // bypassing the virtual implementation
  void super_call_VM_leaf(address entry_point);
  void super_call_VM_leaf(address entry_point, Register arg_1);
  void super_call_VM_leaf(address entry_point, Register arg_1, Register arg_2);
  void super_call_VM_leaf(address entry_point, Register arg_1, Register arg_2, Register arg_3);
  void super_call_VM_leaf(address entry_point, Register arg_1, Register arg_2, Register arg_3, Register arg_4);

  void set_last_Java_frame(Register last_java_sp,
                           Register last_java_fp,
                           address  last_java_pc,
                           Register rscratch);

  void set_last_Java_frame(Register last_java_sp,
                           Register last_java_fp,
                           Label &last_java_pc,
                           Register scratch);

  void reset_last_Java_frame(bool clear_fp);

  // jobjects
  void clear_jobject_tag(Register possibly_non_local);
  void resolve_jobject(Register value, Register tmp);
  void resolve_global_jobject(Register value, Register tmp);

  // C 'boolean' to Java boolean: x == 0 ? 0 : 1
  void c2bool(Register x);

  // C++ bool manipulation

  void movbool(Register dst, Address src);
  void movbool(Address dst, bool boolconst);
  void movbool(Address dst, Register src);
  void testbool(Register dst);

  void resolve_oop_handle(Register result, Register tmp);
  void resolve_weak_handle(Register result, Register tmp);
  void load_mirror(Register mirror, Register method, Register tmp);
  void load_method_holder_cld(Register rresult, Register rmethod);

  void load_method_holder(Register holder, Register method);

  // oop manipulations
#ifdef _LP64
  void load_narrow_klass_compact(Register dst, Register src);
#endif
  void load_klass(Register dst, Register src, Register tmp);
  void store_klass(Register dst, Register src, Register tmp);

  // Compares the Klass pointer of an object to a given Klass (which might be narrow,
  // depending on UseCompressedClassPointers).
  void cmp_klass(Register klass, Register obj, Register tmp);

  // Compares the Klass pointer of two objects obj1 and obj2. Result is in the condition flags.
  // Uses tmp1 and tmp2 as temporary registers.
  void cmp_klasses_from_objects(Register obj1, Register obj2, Register tmp1, Register tmp2);

  void access_load_at(BasicType type, DecoratorSet decorators, Register dst, Address src,
                      Register tmp1);
  void access_store_at(BasicType type, DecoratorSet decorators, Address dst, Register val,
                       Register tmp1, Register tmp2, Register tmp3);

  void load_heap_oop(Register dst, Address src, Register tmp1 = noreg, DecoratorSet decorators = 0);
  void load_heap_oop_not_null(Register dst, Address src, Register tmp1 = noreg, DecoratorSet decorators = 0);
  void store_heap_oop(Address dst, Register val, Register tmp1 = noreg,
                      Register tmp2 = noreg, Register tmp3 = noreg, DecoratorSet decorators = 0);

  // Used for storing null. All other oop constants should be
  // stored using routines that take a jobject.
  void store_heap_oop_null(Address dst);

#ifdef _LP64
  void store_klass_gap(Register dst, Register src);

  // This dummy is to prevent a call to store_heap_oop from
  // converting a zero (like null) into a Register by giving
  // the compiler two choices it can't resolve

  void store_heap_oop(Address dst, void* dummy);

  void encode_heap_oop(Register r);
  void decode_heap_oop(Register r);
  void encode_heap_oop_not_null(Register r);
  void decode_heap_oop_not_null(Register r);
  void encode_heap_oop_not_null(Register dst, Register src);
  void decode_heap_oop_not_null(Register dst, Register src);

  void set_narrow_oop(Register dst, jobject obj);
  void set_narrow_oop(Address dst, jobject obj);
  void cmp_narrow_oop(Register dst, jobject obj);
  void cmp_narrow_oop(Address dst, jobject obj);

  void encode_klass_not_null(Register r, Register tmp);
  void decode_klass_not_null(Register r, Register tmp);
  void encode_and_move_klass_not_null(Register dst, Register src);
  void decode_and_move_klass_not_null(Register dst, Register src);
  void set_narrow_klass(Register dst, Klass* k);
  void set_narrow_klass(Address dst, Klass* k);
  void cmp_narrow_klass(Register dst, Klass* k);
  void cmp_narrow_klass(Address dst, Klass* k);

  // if heap base register is used - reinit it with the correct value
  void reinit_heapbase();

  DEBUG_ONLY(void verify_heapbase(const char* msg);)

#endif // _LP64

  // Int division/remainder for Java
  // (as idivl, but checks for special case as described in JVM spec.)
  // returns idivl instruction offset for implicit exception handling
  int corrected_idivl(Register reg);

  // Long division/remainder for Java
  // (as idivq, but checks for special case as described in JVM spec.)
  // returns idivq instruction offset for implicit exception handling
  int corrected_idivq(Register reg);

  void int3();

  // Long operation macros for a 32bit cpu
  // Long negation for Java
  void lneg(Register hi, Register lo);

  // Long multiplication for Java
  // (destroys contents of eax, ebx, ecx and edx)
  void lmul(int x_rsp_offset, int y_rsp_offset); // rdx:rax = x * y

  // Long shifts for Java
  // (semantics as described in JVM spec.)
  void lshl(Register hi, Register lo);                               // hi:lo << (rcx & 0x3f)
  void lshr(Register hi, Register lo, bool sign_extension = false);  // hi:lo >> (rcx & 0x3f)

  // Long compare for Java
  // (semantics as described in JVM spec.)
  void lcmp2int(Register x_hi, Register x_lo, Register y_hi, Register y_lo); // x_hi = lcmp(x, y)


  // misc

  // Sign extension
  void sign_extend_short(Register reg);
  void sign_extend_byte(Register reg);

  // Division by power of 2, rounding towards 0
  void division_with_shift(Register reg, int shift_value);

  // dst = c = a * b + c
  void fmad(XMMRegister dst, XMMRegister a, XMMRegister b, XMMRegister c);
  void fmaf(XMMRegister dst, XMMRegister a, XMMRegister b, XMMRegister c);

  void vfmad(XMMRegister dst, XMMRegister a, XMMRegister b, XMMRegister c, int vector_len);
  void vfmaf(XMMRegister dst, XMMRegister a, XMMRegister b, XMMRegister c, int vector_len);
  void vfmad(XMMRegister dst, XMMRegister a, Address b, XMMRegister c, int vector_len);
  void vfmaf(XMMRegister dst, XMMRegister a, Address b, XMMRegister c, int vector_len);


  // same as fcmp2int, but using SSE2
  void cmpss2int(XMMRegister opr1, XMMRegister opr2, Register dst, bool unordered_is_less);
  void cmpsd2int(XMMRegister opr1, XMMRegister opr2, Register dst, bool unordered_is_less);

<<<<<<< HEAD
  // Load float value from 'address'. If UseSSE >= 1, the value is loaded into
  // register xmm0. Otherwise, the value is loaded onto the FPU stack.
  void load_float(Address src);

  // Store float value to 'address'. If UseSSE >= 1, the value is stored
  // from register xmm0. Otherwise, the value is stored from the FPU stack.
  void store_float(Address dst);

  // Load double value from 'address'. If UseSSE >= 2, the value is loaded into
  // register xmm0. Otherwise, the value is loaded onto the FPU stack.
  void load_double(Address src);

  // Store double value to 'address'. If UseSSE >= 2, the value is stored
  // from register xmm0. Otherwise, the value is stored from the FPU stack.
  void store_double(Address dst);
=======
  // branch to L if FPU flag C2 is set/not set
  // tmp is a temporary register, if none is available use noreg
  void jC2 (Register tmp, Label& L);
  void jnC2(Register tmp, Label& L);

#ifndef _LP64
  // Pop ST (ffree & fincstp combined)
  void fpop();

  void empty_FPU_stack();
#endif // !_LP64
>>>>>>> cf0308b2

  void push_IU_state();
  void pop_IU_state();

  void push_FPU_state();
  void pop_FPU_state();

  void push_CPU_state();
  void pop_CPU_state();

  void push_cont_fastpath();
  void pop_cont_fastpath();

  void inc_held_monitor_count();
  void dec_held_monitor_count();

  DEBUG_ONLY(void stop_if_in_cont(Register cont_reg, const char* name);)

  // Round up to a power of two
  void round_to(Register reg, int modulus);

private:
  // General purpose and XMM registers potentially clobbered by native code; there
  // is no need for FPU or AVX opmask related methods because C1/interpreter
  // - we save/restore FPU state as a whole always
  // - do not care about AVX-512 opmask
  static RegSet call_clobbered_gp_registers();
  static XMMRegSet call_clobbered_xmm_registers();

  void push_set(XMMRegSet set, int offset);
  void pop_set(XMMRegSet set, int offset);

public:
  void push_set(RegSet set, int offset = -1);
  void pop_set(RegSet set, int offset = -1);

  // Push and pop everything that might be clobbered by a native
  // runtime call.
  // Only save the lower 64 bits of each vector register.
  // Additional registers can be excluded in a passed RegSet.
  void push_call_clobbered_registers_except(RegSet exclude, bool save_fpu = true);
  void pop_call_clobbered_registers_except(RegSet exclude, bool restore_fpu = true);

  void push_call_clobbered_registers(bool save_fpu = true) {
    push_call_clobbered_registers_except(RegSet(), save_fpu);
  }
  void pop_call_clobbered_registers(bool restore_fpu = true) {
    pop_call_clobbered_registers_except(RegSet(), restore_fpu);
  }

  // allocation
  void tlab_allocate(
    Register obj,                      // result: pointer to object after successful allocation
    Register var_size_in_bytes,        // object size in bytes if unknown at compile time; invalid otherwise
    int      con_size_in_bytes,        // object size in bytes if   known at compile time
    Register t1,                       // temp register
    Register t2,                       // temp register
    Label&   slow_case                 // continuation point if fast allocation fails
  );
  void zero_memory(Register address, Register length_in_bytes, int offset_in_bytes, Register temp);

  void population_count(Register dst, Register src, Register scratch1, Register scratch2);

  // interface method calling
  void lookup_interface_method(Register recv_klass,
                               Register intf_klass,
                               RegisterOrConstant itable_index,
                               Register method_result,
                               Register scan_temp,
                               Label& no_such_interface,
                               bool return_method = true);

  void lookup_interface_method_stub(Register recv_klass,
                                    Register holder_klass,
                                    Register resolved_klass,
                                    Register method_result,
                                    Register scan_temp,
                                    Register temp_reg2,
                                    Register receiver,
                                    int itable_index,
                                    Label& L_no_such_interface);

  // virtual method calling
  void lookup_virtual_method(Register recv_klass,
                             RegisterOrConstant vtable_index,
                             Register method_result);

  // Test sub_klass against super_klass, with fast and slow paths.

  // The fast path produces a tri-state answer: yes / no / maybe-slow.
  // One of the three labels can be null, meaning take the fall-through.
  // If super_check_offset is -1, the value is loaded up from super_klass.
  // No registers are killed, except temp_reg.
  void check_klass_subtype_fast_path(Register sub_klass,
                                     Register super_klass,
                                     Register temp_reg,
                                     Label* L_success,
                                     Label* L_failure,
                                     Label* L_slow_path,
                RegisterOrConstant super_check_offset = RegisterOrConstant(-1));

  // The rest of the type check; must be wired to a corresponding fast path.
  // It does not repeat the fast path logic, so don't use it standalone.
  // The temp_reg and temp2_reg can be noreg, if no temps are available.
  // Updates the sub's secondary super cache as necessary.
  // If set_cond_codes, condition codes will be Z on success, NZ on failure.
  void check_klass_subtype_slow_path(Register sub_klass,
                                     Register super_klass,
                                     Register temp_reg,
                                     Register temp2_reg,
                                     Label* L_success,
                                     Label* L_failure,
                                     bool set_cond_codes = false);

#ifdef _LP64
  // The 64-bit version, which may do a hashed subclass lookup.
  void check_klass_subtype_slow_path(Register sub_klass,
                                     Register super_klass,
                                     Register temp_reg,
                                     Register temp2_reg,
                                     Register temp3_reg,
                                     Register temp4_reg,
                                     Label* L_success,
                                     Label* L_failure);
#endif

  // Three parts of a hashed subclass lookup: a simple linear search,
  // a table lookup, and a fallback that does linear probing in the
  // event of a hash collision.
  void check_klass_subtype_slow_path_linear(Register sub_klass,
                                            Register super_klass,
                                            Register temp_reg,
                                            Register temp2_reg,
                                            Label* L_success,
                                            Label* L_failure,
                                            bool set_cond_codes = false);
  void check_klass_subtype_slow_path_table(Register sub_klass,
                                           Register super_klass,
                                           Register temp_reg,
                                           Register temp2_reg,
                                           Register temp3_reg,
                                           Register result_reg,
                                           Label* L_success,
                                           Label* L_failure);
  void hashed_check_klass_subtype_slow_path(Register sub_klass,
                                            Register super_klass,
                                            Register temp_reg,
                                            Label* L_success,
                                            Label* L_failure);

  // As above, but with a constant super_klass.
  // The result is in Register result, not the condition codes.
  void lookup_secondary_supers_table_const(Register sub_klass,
                                           Register super_klass,
                                           Register temp1,
                                           Register temp2,
                                           Register temp3,
                                           Register temp4,
                                           Register result,
                                           u1 super_klass_slot);

#ifdef _LP64
  using Assembler::salq;
  void salq(Register dest, Register count);
  using Assembler::rorq;
  void rorq(Register dest, Register count);
  void lookup_secondary_supers_table_var(Register sub_klass,
                                         Register super_klass,
                                         Register temp1,
                                         Register temp2,
                                         Register temp3,
                                         Register temp4,
                                         Register result);

  void lookup_secondary_supers_table_slow_path(Register r_super_klass,
                                               Register r_array_base,
                                               Register r_array_index,
                                               Register r_bitmap,
                                               Register temp1,
                                               Register temp2,
                                               Label* L_success,
                                               Label* L_failure = nullptr);

  void verify_secondary_supers_table(Register r_sub_klass,
                                     Register r_super_klass,
                                     Register expected,
                                     Register temp1,
                                     Register temp2,
                                     Register temp3);
#endif

  void repne_scanq(Register addr, Register value, Register count, Register limit,
                   Label* L_success,
                   Label* L_failure = nullptr);

  // If r is valid, return r.
  // If r is invalid, remove a register r2 from available_regs, add r2
  // to regs_to_push, then return r2.
  Register allocate_if_noreg(const Register r,
                             RegSetIterator<Register> &available_regs,
                             RegSet &regs_to_push);

  // Simplified, combined version, good for typical uses.
  // Falls through on failure.
  void check_klass_subtype(Register sub_klass,
                           Register super_klass,
                           Register temp_reg,
                           Label& L_success);

  void clinit_barrier(Register klass,
                      Label* L_fast_path = nullptr,
                      Label* L_slow_path = nullptr);

  // method handles (JSR 292)
  Address argument_address(RegisterOrConstant arg_slot, int extra_slot_offset = 0);

  // Debugging

  // only if +VerifyOops
  void _verify_oop(Register reg, const char* s, const char* file, int line);
  void _verify_oop_addr(Address addr, const char* s, const char* file, int line);

  void _verify_oop_checked(Register reg, const char* s, const char* file, int line) {
    if (VerifyOops) {
      _verify_oop(reg, s, file, line);
    }
  }
  void _verify_oop_addr_checked(Address reg, const char* s, const char* file, int line) {
    if (VerifyOops) {
      _verify_oop_addr(reg, s, file, line);
    }
  }

  // TODO: verify method and klass metadata (compare against vptr?)
  void _verify_method_ptr(Register reg, const char * msg, const char * file, int line) {}
  void _verify_klass_ptr(Register reg, const char * msg, const char * file, int line){}

#define verify_oop(reg) _verify_oop_checked(reg, "broken oop " #reg, __FILE__, __LINE__)
#define verify_oop_msg(reg, msg) _verify_oop_checked(reg, "broken oop " #reg ", " #msg, __FILE__, __LINE__)
#define verify_oop_addr(addr) _verify_oop_addr_checked(addr, "broken oop addr " #addr, __FILE__, __LINE__)
#define verify_method_ptr(reg) _verify_method_ptr(reg, "broken method " #reg, __FILE__, __LINE__)
#define verify_klass_ptr(reg) _verify_klass_ptr(reg, "broken klass " #reg, __FILE__, __LINE__)

  // Verify or restore cpu control state after JNI call
  void restore_cpu_control_state_after_jni(Register rscratch);

  // prints msg, dumps registers and stops execution
  void stop(const char* msg);

  // prints msg and continues
  void warn(const char* msg);

  // dumps registers and other state
  void print_state();

  static void debug32(int rdi, int rsi, int rbp, int rsp, int rbx, int rdx, int rcx, int rax, int eip, char* msg);
  static void debug64(char* msg, int64_t pc, int64_t regs[]);
  static void print_state32(int rdi, int rsi, int rbp, int rsp, int rbx, int rdx, int rcx, int rax, int eip);
  static void print_state64(int64_t pc, int64_t regs[]);

  void os_breakpoint();

  void untested()                                { stop("untested"); }

  void unimplemented(const char* what = "");

  void should_not_reach_here()                   { stop("should not reach here"); }

  void print_CPU_state();

  // Stack overflow checking
  void bang_stack_with_offset(int offset) {
    // stack grows down, caller passes positive offset
    assert(offset > 0, "must bang with negative offset");
    movl(Address(rsp, (-offset)), rax);
  }

  // Writes to stack successive pages until offset reached to check for
  // stack overflow + shadow pages.  Also, clobbers tmp
  void bang_stack_size(Register size, Register tmp);

  // Check for reserved stack access in method being exited (for JIT)
  void reserved_stack_check();

  void safepoint_poll(Label& slow_path, bool at_return, bool in_nmethod);

  void verify_tlab();

  static Condition negate_condition(Condition cond);

  // Instructions that use AddressLiteral operands. These instruction can handle 32bit/64bit
  // operands. In general the names are modified to avoid hiding the instruction in Assembler
  // so that we don't need to implement all the varieties in the Assembler with trivial wrappers
  // here in MacroAssembler. The major exception to this rule is call

  // Arithmetics


  void addptr(Address dst, int32_t src) { LP64_ONLY(addq(dst, src)) NOT_LP64(addl(dst, src)) ; }
  void addptr(Address dst, Register src);

  void addptr(Register dst, Address src) { LP64_ONLY(addq(dst, src)) NOT_LP64(addl(dst, src)); }
  void addptr(Register dst, int32_t src);
  void addptr(Register dst, Register src);
  void addptr(Register dst, RegisterOrConstant src) {
    if (src.is_constant()) addptr(dst, checked_cast<int>(src.as_constant()));
    else                   addptr(dst, src.as_register());
  }

  void andptr(Register dst, int32_t src);
  void andptr(Register src1, Register src2) { LP64_ONLY(andq(src1, src2)) NOT_LP64(andl(src1, src2)) ; }

#ifdef _LP64
  using Assembler::andq;
  void andq(Register dst, AddressLiteral src, Register rscratch = noreg);
#endif

  void cmp8(AddressLiteral src1, int imm, Register rscratch = noreg);

  // renamed to drag out the casting of address to int32_t/intptr_t
  void cmp32(Register src1, int32_t imm);

  void cmp32(AddressLiteral src1, int32_t imm, Register rscratch = noreg);
  // compare reg - mem, or reg - &mem
  void cmp32(Register src1, AddressLiteral src2, Register rscratch = noreg);

  void cmp32(Register src1, Address src2);

#ifndef _LP64
  void cmpklass(Address dst, Metadata* obj);
  void cmpklass(Register dst, Metadata* obj);
  void cmpoop(Address dst, jobject obj);
#endif // _LP64

  void cmpoop(Register src1, Register src2);
  void cmpoop(Register src1, Address src2);
  void cmpoop(Register dst, jobject obj, Register rscratch);

  // NOTE src2 must be the lval. This is NOT an mem-mem compare
  void cmpptr(Address src1, AddressLiteral src2, Register rscratch);

  void cmpptr(Register src1, AddressLiteral src2, Register rscratch = noreg);

  void cmpptr(Register src1, Register src2) { LP64_ONLY(cmpq(src1, src2)) NOT_LP64(cmpl(src1, src2)) ; }
  void cmpptr(Register src1, Address src2) { LP64_ONLY(cmpq(src1, src2)) NOT_LP64(cmpl(src1, src2)) ; }
  // void cmpptr(Address src1, Register src2) { LP64_ONLY(cmpq(src1, src2)) NOT_LP64(cmpl(src1, src2)) ; }

  void cmpptr(Register src1, int32_t src2) { LP64_ONLY(cmpq(src1, src2)) NOT_LP64(cmpl(src1, src2)) ; }
  void cmpptr(Address src1, int32_t src2) { LP64_ONLY(cmpq(src1, src2)) NOT_LP64(cmpl(src1, src2)) ; }

  // cmp64 to avoild hiding cmpq
  void cmp64(Register src1, AddressLiteral src, Register rscratch = noreg);

  void cmpxchgptr(Register reg, Address adr);

  void locked_cmpxchgptr(Register reg, AddressLiteral adr, Register rscratch = noreg);

  void imulptr(Register dst, Register src) { LP64_ONLY(imulq(dst, src)) NOT_LP64(imull(dst, src)); }
  void imulptr(Register dst, Register src, int imm32) { LP64_ONLY(imulq(dst, src, imm32)) NOT_LP64(imull(dst, src, imm32)); }


  void negptr(Register dst) { LP64_ONLY(negq(dst)) NOT_LP64(negl(dst)); }

  void notptr(Register dst) { LP64_ONLY(notq(dst)) NOT_LP64(notl(dst)); }

  void shlptr(Register dst, int32_t shift);
  void shlptr(Register dst) { LP64_ONLY(shlq(dst)) NOT_LP64(shll(dst)); }

  void shrptr(Register dst, int32_t shift);
  void shrptr(Register dst) { LP64_ONLY(shrq(dst)) NOT_LP64(shrl(dst)); }

  void sarptr(Register dst) { LP64_ONLY(sarq(dst)) NOT_LP64(sarl(dst)); }
  void sarptr(Register dst, int32_t src) { LP64_ONLY(sarq(dst, src)) NOT_LP64(sarl(dst, src)); }

  void subptr(Address dst, int32_t src) { LP64_ONLY(subq(dst, src)) NOT_LP64(subl(dst, src)); }

  void subptr(Register dst, Address src) { LP64_ONLY(subq(dst, src)) NOT_LP64(subl(dst, src)); }
  void subptr(Register dst, int32_t src);
  // Force generation of a 4 byte immediate value even if it fits into 8bit
  void subptr_imm32(Register dst, int32_t src);
  void subptr(Register dst, Register src);
  void subptr(Register dst, RegisterOrConstant src) {
    if (src.is_constant()) subptr(dst, (int) src.as_constant());
    else                   subptr(dst,       src.as_register());
  }

  void sbbptr(Address dst, int32_t src) { LP64_ONLY(sbbq(dst, src)) NOT_LP64(sbbl(dst, src)); }
  void sbbptr(Register dst, int32_t src) { LP64_ONLY(sbbq(dst, src)) NOT_LP64(sbbl(dst, src)); }

  void xchgptr(Register src1, Register src2) { LP64_ONLY(xchgq(src1, src2)) NOT_LP64(xchgl(src1, src2)) ; }
  void xchgptr(Register src1, Address src2) { LP64_ONLY(xchgq(src1, src2)) NOT_LP64(xchgl(src1, src2)) ; }

  void xaddptr(Address src1, Register src2) { LP64_ONLY(xaddq(src1, src2)) NOT_LP64(xaddl(src1, src2)) ; }



  // Helper functions for statistics gathering.
  // Conditionally (atomically, on MPs) increments passed counter address, preserving condition codes.
  void cond_inc32(Condition cond, AddressLiteral counter_addr, Register rscratch = noreg);
  // Unconditional atomic increment.
  void atomic_incl(Address counter_addr);
  void atomic_incl(AddressLiteral counter_addr, Register rscratch = noreg);
#ifdef _LP64
  void atomic_incq(Address counter_addr);
  void atomic_incq(AddressLiteral counter_addr, Register rscratch = noreg);
#endif
  void atomic_incptr(AddressLiteral counter_addr, Register rscratch = noreg) { LP64_ONLY(atomic_incq(counter_addr, rscratch)) NOT_LP64(atomic_incl(counter_addr, rscratch)) ; }
  void atomic_incptr(Address counter_addr) { LP64_ONLY(atomic_incq(counter_addr)) NOT_LP64(atomic_incl(counter_addr)) ; }

  using Assembler::lea;
  void lea(Register dst, AddressLiteral adr);
  void lea(Address  dst, AddressLiteral adr, Register rscratch);

  void leal32(Register dst, Address src) { leal(dst, src); }

  // Import other testl() methods from the parent class or else
  // they will be hidden by the following overriding declaration.
  using Assembler::testl;
  void testl(Address dst, int32_t imm32);
  void testl(Register dst, int32_t imm32);
  void testl(Register dst, AddressLiteral src); // requires reachable address
  using Assembler::testq;
  void testq(Address dst, int32_t imm32);
  void testq(Register dst, int32_t imm32);

  void orptr(Register dst, Address src) { LP64_ONLY(orq(dst, src)) NOT_LP64(orl(dst, src)); }
  void orptr(Register dst, Register src) { LP64_ONLY(orq(dst, src)) NOT_LP64(orl(dst, src)); }
  void orptr(Register dst, int32_t src) { LP64_ONLY(orq(dst, src)) NOT_LP64(orl(dst, src)); }
  void orptr(Address dst, int32_t imm32) { LP64_ONLY(orq(dst, imm32)) NOT_LP64(orl(dst, imm32)); }

  void testptr(Register src, int32_t imm32) {  LP64_ONLY(testq(src, imm32)) NOT_LP64(testl(src, imm32)); }
  void testptr(Register src1, Address src2) { LP64_ONLY(testq(src1, src2)) NOT_LP64(testl(src1, src2)); }
  void testptr(Address src, int32_t imm32) {  LP64_ONLY(testq(src, imm32)) NOT_LP64(testl(src, imm32)); }
  void testptr(Register src1, Register src2);

  void xorptr(Register dst, Register src) { LP64_ONLY(xorq(dst, src)) NOT_LP64(xorl(dst, src)); }
  void xorptr(Register dst, Address src) { LP64_ONLY(xorq(dst, src)) NOT_LP64(xorl(dst, src)); }

  // Calls

  void call(Label& L, relocInfo::relocType rtype);
  void call(Register entry);
  void call(Address addr) { Assembler::call(addr); }

  // NOTE: this call transfers to the effective address of entry NOT
  // the address contained by entry. This is because this is more natural
  // for jumps/calls.
  void call(AddressLiteral entry, Register rscratch = rax);

  // Emit the CompiledIC call idiom
  void ic_call(address entry, jint method_index = 0);
  static int ic_check_size();
  int ic_check(int end_alignment);

  void emit_static_call_stub();

  // Jumps

  // NOTE: these jumps transfer to the effective address of dst NOT
  // the address contained by dst. This is because this is more natural
  // for jumps/calls.
  void jump(AddressLiteral dst, Register rscratch = noreg);

  void jump_cc(Condition cc, AddressLiteral dst, Register rscratch = noreg);

  // 32bit can do a case table jump in one instruction but we no longer allow the base
  // to be installed in the Address class. This jump will transfer to the address
  // contained in the location described by entry (not the address of entry)
  void jump(ArrayAddress entry, Register rscratch);

  // Adding more natural conditional jump instructions
  void ALWAYSINLINE jo(Label& L, bool maybe_short = true) { jcc(Assembler::overflow, L, maybe_short); }
  void ALWAYSINLINE jno(Label& L, bool maybe_short = true) { jcc(Assembler::noOverflow, L, maybe_short); }
  void ALWAYSINLINE js(Label& L, bool maybe_short = true) { jcc(Assembler::negative, L, maybe_short); }
  void ALWAYSINLINE jns(Label& L, bool maybe_short = true) { jcc(Assembler::positive, L, maybe_short); }
  void ALWAYSINLINE je(Label& L, bool maybe_short = true) { jcc(Assembler::equal, L, maybe_short); }
  void ALWAYSINLINE jz(Label& L, bool maybe_short = true) { jcc(Assembler::zero, L, maybe_short); }
  void ALWAYSINLINE jne(Label& L, bool maybe_short = true) { jcc(Assembler::notEqual, L, maybe_short); }
  void ALWAYSINLINE jnz(Label& L, bool maybe_short = true) { jcc(Assembler::notZero, L, maybe_short); }
  void ALWAYSINLINE jb(Label& L, bool maybe_short = true) { jcc(Assembler::below, L, maybe_short); }
  void ALWAYSINLINE jnae(Label& L, bool maybe_short = true) { jcc(Assembler::below, L, maybe_short); }
  void ALWAYSINLINE jc(Label& L, bool maybe_short = true) { jcc(Assembler::carrySet, L, maybe_short); }
  void ALWAYSINLINE jnb(Label& L, bool maybe_short = true) { jcc(Assembler::aboveEqual, L, maybe_short); }
  void ALWAYSINLINE jae(Label& L, bool maybe_short = true) { jcc(Assembler::aboveEqual, L, maybe_short); }
  void ALWAYSINLINE jnc(Label& L, bool maybe_short = true) { jcc(Assembler::carryClear, L, maybe_short); }
  void ALWAYSINLINE jbe(Label& L, bool maybe_short = true) { jcc(Assembler::belowEqual, L, maybe_short); }
  void ALWAYSINLINE jna(Label& L, bool maybe_short = true) { jcc(Assembler::belowEqual, L, maybe_short); }
  void ALWAYSINLINE ja(Label& L, bool maybe_short = true) { jcc(Assembler::above, L, maybe_short); }
  void ALWAYSINLINE jnbe(Label& L, bool maybe_short = true) { jcc(Assembler::above, L, maybe_short); }
  void ALWAYSINLINE jl(Label& L, bool maybe_short = true) { jcc(Assembler::less, L, maybe_short); }
  void ALWAYSINLINE jnge(Label& L, bool maybe_short = true) { jcc(Assembler::less, L, maybe_short); }
  void ALWAYSINLINE jge(Label& L, bool maybe_short = true) { jcc(Assembler::greaterEqual, L, maybe_short); }
  void ALWAYSINLINE jnl(Label& L, bool maybe_short = true) { jcc(Assembler::greaterEqual, L, maybe_short); }
  void ALWAYSINLINE jle(Label& L, bool maybe_short = true) { jcc(Assembler::lessEqual, L, maybe_short); }
  void ALWAYSINLINE jng(Label& L, bool maybe_short = true) { jcc(Assembler::lessEqual, L, maybe_short); }
  void ALWAYSINLINE jg(Label& L, bool maybe_short = true) { jcc(Assembler::greater, L, maybe_short); }
  void ALWAYSINLINE jnle(Label& L, bool maybe_short = true) { jcc(Assembler::greater, L, maybe_short); }
  void ALWAYSINLINE jp(Label& L, bool maybe_short = true) { jcc(Assembler::parity, L, maybe_short); }
  void ALWAYSINLINE jpe(Label& L, bool maybe_short = true) { jcc(Assembler::parity, L, maybe_short); }
  void ALWAYSINLINE jnp(Label& L, bool maybe_short = true) { jcc(Assembler::noParity, L, maybe_short); }
  void ALWAYSINLINE jpo(Label& L, bool maybe_short = true) { jcc(Assembler::noParity, L, maybe_short); }
  // * No condition for this *  void ALWAYSINLINE jcxz(Label& L, bool maybe_short = true) { jcc(Assembler::cxz, L, maybe_short); }
  // * No condition for this *  void ALWAYSINLINE jecxz(Label& L, bool maybe_short = true) { jcc(Assembler::cxz, L, maybe_short); }

  // Short versions of the above
  void ALWAYSINLINE jo_b(Label& L) { jccb(Assembler::overflow, L); }
  void ALWAYSINLINE jno_b(Label& L) { jccb(Assembler::noOverflow, L); }
  void ALWAYSINLINE js_b(Label& L) { jccb(Assembler::negative, L); }
  void ALWAYSINLINE jns_b(Label& L) { jccb(Assembler::positive, L); }
  void ALWAYSINLINE je_b(Label& L) { jccb(Assembler::equal, L); }
  void ALWAYSINLINE jz_b(Label& L) { jccb(Assembler::zero, L); }
  void ALWAYSINLINE jne_b(Label& L) { jccb(Assembler::notEqual, L); }
  void ALWAYSINLINE jnz_b(Label& L) { jccb(Assembler::notZero, L); }
  void ALWAYSINLINE jb_b(Label& L) { jccb(Assembler::below, L); }
  void ALWAYSINLINE jnae_b(Label& L) { jccb(Assembler::below, L); }
  void ALWAYSINLINE jc_b(Label& L) { jccb(Assembler::carrySet, L); }
  void ALWAYSINLINE jnb_b(Label& L) { jccb(Assembler::aboveEqual, L); }
  void ALWAYSINLINE jae_b(Label& L) { jccb(Assembler::aboveEqual, L); }
  void ALWAYSINLINE jnc_b(Label& L) { jccb(Assembler::carryClear, L); }
  void ALWAYSINLINE jbe_b(Label& L) { jccb(Assembler::belowEqual, L); }
  void ALWAYSINLINE jna_b(Label& L) { jccb(Assembler::belowEqual, L); }
  void ALWAYSINLINE ja_b(Label& L) { jccb(Assembler::above, L); }
  void ALWAYSINLINE jnbe_b(Label& L) { jccb(Assembler::above, L); }
  void ALWAYSINLINE jl_b(Label& L) { jccb(Assembler::less, L); }
  void ALWAYSINLINE jnge_b(Label& L) { jccb(Assembler::less, L); }
  void ALWAYSINLINE jge_b(Label& L) { jccb(Assembler::greaterEqual, L); }
  void ALWAYSINLINE jnl_b(Label& L) { jccb(Assembler::greaterEqual, L); }
  void ALWAYSINLINE jle_b(Label& L) { jccb(Assembler::lessEqual, L); }
  void ALWAYSINLINE jng_b(Label& L) { jccb(Assembler::lessEqual, L); }
  void ALWAYSINLINE jg_b(Label& L) { jccb(Assembler::greater, L); }
  void ALWAYSINLINE jnle_b(Label& L) { jccb(Assembler::greater, L); }
  void ALWAYSINLINE jp_b(Label& L) { jccb(Assembler::parity, L); }
  void ALWAYSINLINE jpe_b(Label& L) { jccb(Assembler::parity, L); }
  void ALWAYSINLINE jnp_b(Label& L) { jccb(Assembler::noParity, L); }
  void ALWAYSINLINE jpo_b(Label& L) { jccb(Assembler::noParity, L); }
  // * No condition for this *  void ALWAYSINLINE jcxz_b(Label& L) { jccb(Assembler::cxz, L); }
  // * No condition for this *  void ALWAYSINLINE jecxz_b(Label& L) { jccb(Assembler::cxz, L); }

  // Floating

  void push_f(XMMRegister r);
  void pop_f(XMMRegister r);
  void push_d(XMMRegister r);
  void pop_d(XMMRegister r);

  void andpd(XMMRegister dst, XMMRegister    src) { Assembler::andpd(dst, src); }
  void andpd(XMMRegister dst, Address        src) { Assembler::andpd(dst, src); }
  void andpd(XMMRegister dst, AddressLiteral src, Register rscratch = noreg);

  void andps(XMMRegister dst, XMMRegister    src) { Assembler::andps(dst, src); }
  void andps(XMMRegister dst, Address        src) { Assembler::andps(dst, src); }
  void andps(XMMRegister dst, AddressLiteral src, Register rscratch = noreg);

  void comiss(XMMRegister dst, XMMRegister    src) { Assembler::comiss(dst, src); }
  void comiss(XMMRegister dst, Address        src) { Assembler::comiss(dst, src); }
  void comiss(XMMRegister dst, AddressLiteral src, Register rscratch = noreg);

  void comisd(XMMRegister dst, XMMRegister    src) { Assembler::comisd(dst, src); }
  void comisd(XMMRegister dst, Address        src) { Assembler::comisd(dst, src); }
  void comisd(XMMRegister dst, AddressLiteral src, Register rscratch = noreg);

  void cmp32_mxcsr_std(Address mxcsr_save, Register tmp, Register rscratch = noreg);
  void ldmxcsr(Address src) { Assembler::ldmxcsr(src); }
  void ldmxcsr(AddressLiteral src, Register rscratch = noreg);

#ifdef _LP64
 private:
  void sha256_AVX2_one_round_compute(
    Register  reg_old_h,
    Register  reg_a,
    Register  reg_b,
    Register  reg_c,
    Register  reg_d,
    Register  reg_e,
    Register  reg_f,
    Register  reg_g,
    Register  reg_h,
    int iter);
  void sha256_AVX2_four_rounds_compute_first(int start);
  void sha256_AVX2_four_rounds_compute_last(int start);
  void sha256_AVX2_one_round_and_sched(
        XMMRegister xmm_0,     /* == ymm4 on 0, 1, 2, 3 iterations, then rotate 4 registers left on 4, 8, 12 iterations */
        XMMRegister xmm_1,     /* ymm5 */  /* full cycle is 16 iterations */
        XMMRegister xmm_2,     /* ymm6 */
        XMMRegister xmm_3,     /* ymm7 */
        Register    reg_a,      /* == eax on 0 iteration, then rotate 8 register right on each next iteration */
        Register    reg_b,      /* ebx */    /* full cycle is 8 iterations */
        Register    reg_c,      /* edi */
        Register    reg_d,      /* esi */
        Register    reg_e,      /* r8d */
        Register    reg_f,      /* r9d */
        Register    reg_g,      /* r10d */
        Register    reg_h,      /* r11d */
        int iter);

  void addm(int disp, Register r1, Register r2);

  void sha512_AVX2_one_round_compute(Register old_h, Register a, Register b, Register c, Register d,
                                     Register e, Register f, Register g, Register h, int iteration);

  void sha512_AVX2_one_round_and_schedule(XMMRegister xmm4, XMMRegister xmm5, XMMRegister xmm6, XMMRegister xmm7,
                                          Register a, Register b, Register c, Register d, Register e, Register f,
                                          Register g, Register h, int iteration);

  void addmq(int disp, Register r1, Register r2);
 public:
  void sha256_AVX2(XMMRegister msg, XMMRegister state0, XMMRegister state1, XMMRegister msgtmp0,
                   XMMRegister msgtmp1, XMMRegister msgtmp2, XMMRegister msgtmp3, XMMRegister msgtmp4,
                   Register buf, Register state, Register ofs, Register limit, Register rsp,
                   bool multi_block, XMMRegister shuf_mask);
  void sha512_AVX2(XMMRegister msg, XMMRegister state0, XMMRegister state1, XMMRegister msgtmp0,
                   XMMRegister msgtmp1, XMMRegister msgtmp2, XMMRegister msgtmp3, XMMRegister msgtmp4,
                   Register buf, Register state, Register ofs, Register limit, Register rsp, bool multi_block,
                   XMMRegister shuf_mask);
  void sha512_update_ni_x1(Register arg_hash, Register arg_msg, Register ofs, Register limit, bool multi_block);
#endif // _LP64

  void fast_md5(Register buf, Address state, Address ofs, Address limit,
                bool multi_block);

  void fast_sha1(XMMRegister abcd, XMMRegister e0, XMMRegister e1, XMMRegister msg0,
                 XMMRegister msg1, XMMRegister msg2, XMMRegister msg3, XMMRegister shuf_mask,
                 Register buf, Register state, Register ofs, Register limit, Register rsp,
                 bool multi_block);

#ifdef _LP64
  void fast_sha256(XMMRegister msg, XMMRegister state0, XMMRegister state1, XMMRegister msgtmp0,
                   XMMRegister msgtmp1, XMMRegister msgtmp2, XMMRegister msgtmp3, XMMRegister msgtmp4,
                   Register buf, Register state, Register ofs, Register limit, Register rsp,
                   bool multi_block, XMMRegister shuf_mask);
#else
  void fast_sha256(XMMRegister msg, XMMRegister state0, XMMRegister state1, XMMRegister msgtmp0,
                   XMMRegister msgtmp1, XMMRegister msgtmp2, XMMRegister msgtmp3, XMMRegister msgtmp4,
                   Register buf, Register state, Register ofs, Register limit, Register rsp,
                   bool multi_block);
#endif

  void fast_exp(XMMRegister xmm0, XMMRegister xmm1, XMMRegister xmm2, XMMRegister xmm3,
                XMMRegister xmm4, XMMRegister xmm5, XMMRegister xmm6, XMMRegister xmm7,
                Register rax, Register rcx, Register rdx, Register tmp);

#ifndef _LP64
 private:
  // Initialized in macroAssembler_x86_constants.cpp
  static address ONES;
  static address L_2IL0FLOATPACKET_0;
  static address PI4_INV;
  static address PI4X3;
  static address PI4X4;

 public:
  void fast_log(XMMRegister xmm0, XMMRegister xmm1, XMMRegister xmm2, XMMRegister xmm3,
                XMMRegister xmm4, XMMRegister xmm5, XMMRegister xmm6, XMMRegister xmm7,
                Register rax, Register rcx, Register rdx, Register tmp1);

  void fast_log10(XMMRegister xmm0, XMMRegister xmm1, XMMRegister xmm2, XMMRegister xmm3,
                XMMRegister xmm4, XMMRegister xmm5, XMMRegister xmm6, XMMRegister xmm7,
                Register rax, Register rcx, Register rdx, Register tmp);

  void fast_pow(XMMRegister xmm0, XMMRegister xmm1, XMMRegister xmm2, XMMRegister xmm3, XMMRegister xmm4,
                XMMRegister xmm5, XMMRegister xmm6, XMMRegister xmm7, Register rax, Register rcx,
                Register rdx, Register tmp);

  void fast_sin(XMMRegister xmm0, XMMRegister xmm1, XMMRegister xmm2, XMMRegister xmm3,
                XMMRegister xmm4, XMMRegister xmm5, XMMRegister xmm6, XMMRegister xmm7,
                Register rax, Register rbx, Register rdx);

  void fast_cos(XMMRegister xmm0, XMMRegister xmm1, XMMRegister xmm2, XMMRegister xmm3,
                XMMRegister xmm4, XMMRegister xmm5, XMMRegister xmm6, XMMRegister xmm7,
                Register rax, Register rcx, Register rdx, Register tmp);

  void libm_sincos_huge(XMMRegister xmm0, XMMRegister xmm1, Register eax, Register ecx,
                        Register edx, Register ebx, Register esi, Register edi,
                        Register ebp, Register esp);

  void libm_reduce_pi04l(Register eax, Register ecx, Register edx, Register ebx,
                         Register esi, Register edi, Register ebp, Register esp);

  void libm_tancot_huge(XMMRegister xmm0, XMMRegister xmm1, Register eax, Register ecx,
                        Register edx, Register ebx, Register esi, Register edi,
                        Register ebp, Register esp);

  void fast_tan(XMMRegister xmm0, XMMRegister xmm1, XMMRegister xmm2, XMMRegister xmm3,
                XMMRegister xmm4, XMMRegister xmm5, XMMRegister xmm6, XMMRegister xmm7,
                Register rax, Register rcx, Register rdx, Register tmp);
#endif // !_LP64

private:

  // these are private because users should be doing movflt/movdbl

  void movss(Address     dst, XMMRegister    src) { Assembler::movss(dst, src); }
  void movss(XMMRegister dst, XMMRegister    src) { Assembler::movss(dst, src); }
  void movss(XMMRegister dst, Address        src) { Assembler::movss(dst, src); }
  void movss(XMMRegister dst, AddressLiteral src, Register rscratch = noreg);

  void movlpd(XMMRegister dst, Address        src) {Assembler::movlpd(dst, src); }
  void movlpd(XMMRegister dst, AddressLiteral src, Register rscratch = noreg);

public:

  void addsd(XMMRegister dst, XMMRegister    src) { Assembler::addsd(dst, src); }
  void addsd(XMMRegister dst, Address        src) { Assembler::addsd(dst, src); }
  void addsd(XMMRegister dst, AddressLiteral src, Register rscratch = noreg);

  void addss(XMMRegister dst, XMMRegister    src) { Assembler::addss(dst, src); }
  void addss(XMMRegister dst, Address        src) { Assembler::addss(dst, src); }
  void addss(XMMRegister dst, AddressLiteral src, Register rscratch = noreg);

  void addpd(XMMRegister dst, XMMRegister    src) { Assembler::addpd(dst, src); }
  void addpd(XMMRegister dst, Address        src) { Assembler::addpd(dst, src); }
  void addpd(XMMRegister dst, AddressLiteral src, Register rscratch = noreg);

  using Assembler::vbroadcasti128;
  void vbroadcasti128(XMMRegister dst, AddressLiteral src, int vector_len, Register rscratch = noreg);

  using Assembler::vbroadcastsd;
  void vbroadcastsd(XMMRegister dst, AddressLiteral src, int vector_len, Register rscratch = noreg);

  using Assembler::vbroadcastss;
  void vbroadcastss(XMMRegister dst, AddressLiteral src, int vector_len, Register rscratch = noreg);

  // Vector float blend
  void vblendvps(XMMRegister dst, XMMRegister nds, XMMRegister src, XMMRegister mask, int vector_len, bool compute_mask = true, XMMRegister scratch = xnoreg);
  void vblendvpd(XMMRegister dst, XMMRegister nds, XMMRegister src, XMMRegister mask, int vector_len, bool compute_mask = true, XMMRegister scratch = xnoreg);

  void divsd(XMMRegister dst, XMMRegister    src) { Assembler::divsd(dst, src); }
  void divsd(XMMRegister dst, Address        src) { Assembler::divsd(dst, src); }
  void divsd(XMMRegister dst, AddressLiteral src, Register rscratch = noreg);

  void divss(XMMRegister dst, XMMRegister    src) { Assembler::divss(dst, src); }
  void divss(XMMRegister dst, Address        src) { Assembler::divss(dst, src); }
  void divss(XMMRegister dst, AddressLiteral src, Register rscratch = noreg);

  // Move Unaligned Double Quadword
  void movdqu(Address     dst, XMMRegister    src);
  void movdqu(XMMRegister dst, XMMRegister    src);
  void movdqu(XMMRegister dst, Address        src);
  void movdqu(XMMRegister dst, AddressLiteral src, Register rscratch = noreg);

  void kmovwl(Register  dst, KRegister      src) { Assembler::kmovwl(dst, src); }
  void kmovwl(Address   dst, KRegister      src) { Assembler::kmovwl(dst, src); }
  void kmovwl(KRegister dst, KRegister      src) { Assembler::kmovwl(dst, src); }
  void kmovwl(KRegister dst, Register       src) { Assembler::kmovwl(dst, src); }
  void kmovwl(KRegister dst, Address        src) { Assembler::kmovwl(dst, src); }
  void kmovwl(KRegister dst, AddressLiteral src, Register rscratch = noreg);

  void kmovql(KRegister dst, KRegister      src) { Assembler::kmovql(dst, src); }
  void kmovql(KRegister dst, Register       src) { Assembler::kmovql(dst, src); }
  void kmovql(Register  dst, KRegister      src) { Assembler::kmovql(dst, src); }
  void kmovql(KRegister dst, Address        src) { Assembler::kmovql(dst, src); }
  void kmovql(Address   dst, KRegister      src) { Assembler::kmovql(dst, src); }
  void kmovql(KRegister dst, AddressLiteral src, Register rscratch = noreg);

  // Safe move operation, lowers down to 16bit moves for targets supporting
  // AVX512F feature and 64bit moves for targets supporting AVX512BW feature.
  void kmov(Address  dst, KRegister src);
  void kmov(KRegister dst, Address src);
  void kmov(KRegister dst, KRegister src);
  void kmov(Register dst, KRegister src);
  void kmov(KRegister dst, Register src);

  using Assembler::movddup;
  void movddup(XMMRegister dst, AddressLiteral src, Register rscratch = noreg);

  using Assembler::vmovddup;
  void vmovddup(XMMRegister dst, AddressLiteral src, int vector_len, Register rscratch = noreg);

  // AVX Unaligned forms
  void vmovdqu(Address     dst, XMMRegister    src);
  void vmovdqu(XMMRegister dst, Address        src);
  void vmovdqu(XMMRegister dst, XMMRegister    src);
  void vmovdqu(XMMRegister dst, AddressLiteral src,                 Register rscratch = noreg);
  void vmovdqu(XMMRegister dst, AddressLiteral src, int vector_len, Register rscratch = noreg);
  void vmovdqu(XMMRegister dst, XMMRegister    src, int vector_len);
  void vmovdqu(XMMRegister dst, Address        src, int vector_len);
  void vmovdqu(Address     dst, XMMRegister    src, int vector_len);

  // AVX Aligned forms
  using Assembler::vmovdqa;
  void vmovdqa(XMMRegister dst, AddressLiteral src,                 Register rscratch = noreg);
  void vmovdqa(XMMRegister dst, AddressLiteral src, int vector_len, Register rscratch = noreg);

  // AVX512 Unaligned
  void evmovdqu(BasicType type, KRegister kmask, Address     dst, XMMRegister src, bool merge, int vector_len);
  void evmovdqu(BasicType type, KRegister kmask, XMMRegister dst, Address     src, bool merge, int vector_len);
  void evmovdqu(BasicType type, KRegister kmask, XMMRegister dst, XMMRegister src, bool merge, int vector_len);

  void evmovdqub(XMMRegister dst, XMMRegister src, int vector_len) { Assembler::evmovdqub(dst, src, vector_len); }
  void evmovdqub(XMMRegister dst, Address     src, int vector_len) { Assembler::evmovdqub(dst, src, vector_len); }

  void evmovdqub(XMMRegister dst, KRegister mask, XMMRegister src, bool merge, int vector_len) {
    if (dst->encoding() != src->encoding() || mask != k0)  {
      Assembler::evmovdqub(dst, mask, src, merge, vector_len);
    }
  }
  void evmovdqub(Address     dst, KRegister mask, XMMRegister    src, bool merge, int vector_len) { Assembler::evmovdqub(dst, mask, src, merge, vector_len); }
  void evmovdqub(XMMRegister dst, KRegister mask, Address        src, bool merge, int vector_len) { Assembler::evmovdqub(dst, mask, src, merge, vector_len); }
  void evmovdqub(XMMRegister dst, KRegister mask, AddressLiteral src, bool merge, int vector_len, Register rscratch = noreg);

  void evmovdquw(XMMRegister dst, XMMRegister src, int vector_len) { Assembler::evmovdquw(dst, src, vector_len); }
  void evmovdquw(Address     dst, XMMRegister src, int vector_len) { Assembler::evmovdquw(dst, src, vector_len); }
  void evmovdquw(XMMRegister dst, Address     src, int vector_len) { Assembler::evmovdquw(dst, src, vector_len); }

  void evmovdquw(XMMRegister dst, KRegister mask, XMMRegister src, bool merge, int vector_len) {
    if (dst->encoding() != src->encoding() || mask != k0) {
      Assembler::evmovdquw(dst, mask, src, merge, vector_len);
    }
  }
  void evmovdquw(XMMRegister dst, KRegister mask, Address        src, bool merge, int vector_len) { Assembler::evmovdquw(dst, mask, src, merge, vector_len); }
  void evmovdquw(Address     dst, KRegister mask, XMMRegister    src, bool merge, int vector_len) { Assembler::evmovdquw(dst, mask, src, merge, vector_len); }
  void evmovdquw(XMMRegister dst, KRegister mask, AddressLiteral src, bool merge, int vector_len, Register rscratch = noreg);

  void evmovdqul(XMMRegister dst, XMMRegister src, int vector_len) {
     if (dst->encoding() != src->encoding()) {
       Assembler::evmovdqul(dst, src, vector_len);
     }
  }
  void evmovdqul(Address     dst, XMMRegister src, int vector_len) { Assembler::evmovdqul(dst, src, vector_len); }
  void evmovdqul(XMMRegister dst, Address     src, int vector_len) { Assembler::evmovdqul(dst, src, vector_len); }

  void evmovdqul(XMMRegister dst, KRegister mask, XMMRegister src, bool merge, int vector_len) {
    if (dst->encoding() != src->encoding() || mask != k0)  {
      Assembler::evmovdqul(dst, mask, src, merge, vector_len);
    }
  }
  void evmovdqul(Address     dst, KRegister mask, XMMRegister    src, bool merge, int vector_len) { Assembler::evmovdqul(dst, mask, src, merge, vector_len); }
  void evmovdqul(XMMRegister dst, KRegister mask, Address        src, bool merge, int vector_len) { Assembler::evmovdqul(dst, mask, src, merge, vector_len); }
  void evmovdqul(XMMRegister dst, KRegister mask, AddressLiteral src, bool merge, int vector_len, Register rscratch = noreg);

  void evmovdquq(XMMRegister dst, XMMRegister src, int vector_len) {
    if (dst->encoding() != src->encoding()) {
      Assembler::evmovdquq(dst, src, vector_len);
    }
  }
  void evmovdquq(XMMRegister dst, Address        src, int vector_len) { Assembler::evmovdquq(dst, src, vector_len); }
  void evmovdquq(Address     dst, XMMRegister    src, int vector_len) { Assembler::evmovdquq(dst, src, vector_len); }
  void evmovdquq(XMMRegister dst, AddressLiteral src, int vector_len, Register rscratch = noreg);
  void evmovdqaq(XMMRegister dst, AddressLiteral src, int vector_len, Register rscratch = noreg);

  void evmovdquq(XMMRegister dst, KRegister mask, XMMRegister src, bool merge, int vector_len) {
    if (dst->encoding() != src->encoding() || mask != k0) {
      Assembler::evmovdquq(dst, mask, src, merge, vector_len);
    }
  }
  void evmovdquq(Address     dst, KRegister mask, XMMRegister    src, bool merge, int vector_len) { Assembler::evmovdquq(dst, mask, src, merge, vector_len); }
  void evmovdquq(XMMRegister dst, KRegister mask, Address        src, bool merge, int vector_len) { Assembler::evmovdquq(dst, mask, src, merge, vector_len); }
  void evmovdquq(XMMRegister dst, KRegister mask, AddressLiteral src, bool merge, int vector_len, Register rscratch = noreg);
  void evmovdqaq(XMMRegister dst, KRegister mask, AddressLiteral src, bool merge, int vector_len, Register rscratch = noreg);

  // Move Aligned Double Quadword
  void movdqa(XMMRegister dst, XMMRegister    src) { Assembler::movdqa(dst, src); }
  void movdqa(XMMRegister dst, Address        src) { Assembler::movdqa(dst, src); }
  void movdqa(XMMRegister dst, AddressLiteral src, Register rscratch = noreg);

  void movsd(Address     dst, XMMRegister    src) { Assembler::movsd(dst, src); }
  void movsd(XMMRegister dst, XMMRegister    src) { Assembler::movsd(dst, src); }
  void movsd(XMMRegister dst, Address        src) { Assembler::movsd(dst, src); }
  void movsd(XMMRegister dst, AddressLiteral src, Register rscratch = noreg);

  void mulpd(XMMRegister dst, XMMRegister    src) { Assembler::mulpd(dst, src); }
  void mulpd(XMMRegister dst, Address        src) { Assembler::mulpd(dst, src); }
  void mulpd(XMMRegister dst, AddressLiteral src, Register rscratch = noreg);

  void mulsd(XMMRegister dst, XMMRegister    src) { Assembler::mulsd(dst, src); }
  void mulsd(XMMRegister dst, Address        src) { Assembler::mulsd(dst, src); }
  void mulsd(XMMRegister dst, AddressLiteral src, Register rscratch = noreg);

  void mulss(XMMRegister dst, XMMRegister    src) { Assembler::mulss(dst, src); }
  void mulss(XMMRegister dst, Address        src) { Assembler::mulss(dst, src); }
  void mulss(XMMRegister dst, AddressLiteral src, Register rscratch = noreg);

  // Carry-Less Multiplication Quadword
  void pclmulldq(XMMRegister dst, XMMRegister src) {
    // 0x00 - multiply lower 64 bits [0:63]
    Assembler::pclmulqdq(dst, src, 0x00);
  }
  void pclmulhdq(XMMRegister dst, XMMRegister src) {
    // 0x11 - multiply upper 64 bits [64:127]
    Assembler::pclmulqdq(dst, src, 0x11);
  }

  void pcmpeqb(XMMRegister dst, XMMRegister src);
  void pcmpeqw(XMMRegister dst, XMMRegister src);

  void pcmpestri(XMMRegister dst, Address src, int imm8);
  void pcmpestri(XMMRegister dst, XMMRegister src, int imm8);

  void pmovzxbw(XMMRegister dst, XMMRegister src);
  void pmovzxbw(XMMRegister dst, Address src);

  void pmovmskb(Register dst, XMMRegister src);

  void ptest(XMMRegister dst, XMMRegister src);

  void roundsd(XMMRegister dst, XMMRegister    src, int32_t rmode) { Assembler::roundsd(dst, src, rmode); }
  void roundsd(XMMRegister dst, Address        src, int32_t rmode) { Assembler::roundsd(dst, src, rmode); }
  void roundsd(XMMRegister dst, AddressLiteral src, int32_t rmode, Register rscratch = noreg);

  void sqrtss(XMMRegister dst, XMMRegister     src) { Assembler::sqrtss(dst, src); }
  void sqrtss(XMMRegister dst, Address         src) { Assembler::sqrtss(dst, src); }
  void sqrtss(XMMRegister dst, AddressLiteral  src, Register rscratch = noreg);

  void subsd(XMMRegister dst, XMMRegister    src) { Assembler::subsd(dst, src); }
  void subsd(XMMRegister dst, Address        src) { Assembler::subsd(dst, src); }
  void subsd(XMMRegister dst, AddressLiteral src, Register rscratch = noreg);

  void subss(XMMRegister dst, XMMRegister    src) { Assembler::subss(dst, src); }
  void subss(XMMRegister dst, Address        src) { Assembler::subss(dst, src); }
  void subss(XMMRegister dst, AddressLiteral src, Register rscratch = noreg);

  void ucomiss(XMMRegister dst, XMMRegister    src) { Assembler::ucomiss(dst, src); }
  void ucomiss(XMMRegister dst, Address        src) { Assembler::ucomiss(dst, src); }
  void ucomiss(XMMRegister dst, AddressLiteral src, Register rscratch = noreg);

  void ucomisd(XMMRegister dst, XMMRegister    src) { Assembler::ucomisd(dst, src); }
  void ucomisd(XMMRegister dst, Address        src) { Assembler::ucomisd(dst, src); }
  void ucomisd(XMMRegister dst, AddressLiteral src, Register rscratch = noreg);

  // Bitwise Logical XOR of Packed Double-Precision Floating-Point Values
  void xorpd(XMMRegister dst, XMMRegister    src);
  void xorpd(XMMRegister dst, Address        src) { Assembler::xorpd(dst, src); }
  void xorpd(XMMRegister dst, AddressLiteral src, Register rscratch = noreg);

  // Bitwise Logical XOR of Packed Single-Precision Floating-Point Values
  void xorps(XMMRegister dst, XMMRegister    src);
  void xorps(XMMRegister dst, Address        src) { Assembler::xorps(dst, src); }
  void xorps(XMMRegister dst, AddressLiteral src, Register rscratch = noreg);

  // Shuffle Bytes
  void pshufb(XMMRegister dst, XMMRegister    src) { Assembler::pshufb(dst, src); }
  void pshufb(XMMRegister dst, Address        src) { Assembler::pshufb(dst, src); }
  void pshufb(XMMRegister dst, AddressLiteral src, Register rscratch = noreg);
  // AVX 3-operands instructions

  void vaddsd(XMMRegister dst, XMMRegister nds, XMMRegister    src) { Assembler::vaddsd(dst, nds, src); }
  void vaddsd(XMMRegister dst, XMMRegister nds, Address        src) { Assembler::vaddsd(dst, nds, src); }
  void vaddsd(XMMRegister dst, XMMRegister nds, AddressLiteral src, Register rscratch = noreg);

  void vaddss(XMMRegister dst, XMMRegister nds, XMMRegister    src) { Assembler::vaddss(dst, nds, src); }
  void vaddss(XMMRegister dst, XMMRegister nds, Address        src) { Assembler::vaddss(dst, nds, src); }
  void vaddss(XMMRegister dst, XMMRegister nds, AddressLiteral src, Register rscratch = noreg);

  void vabsss(XMMRegister dst, XMMRegister nds, XMMRegister src, AddressLiteral negate_field, int vector_len, Register rscratch = noreg);
  void vabssd(XMMRegister dst, XMMRegister nds, XMMRegister src, AddressLiteral negate_field, int vector_len, Register rscratch = noreg);

  void vpaddb(XMMRegister dst, XMMRegister nds, XMMRegister    src, int vector_len);
  void vpaddb(XMMRegister dst, XMMRegister nds, Address        src, int vector_len);
  void vpaddb(XMMRegister dst, XMMRegister nds, AddressLiteral src, int vector_len, Register rscratch = noreg);

  void vpaddw(XMMRegister dst, XMMRegister nds, XMMRegister src, int vector_len);
  void vpaddw(XMMRegister dst, XMMRegister nds, Address     src, int vector_len);

  void vpaddd(XMMRegister dst, XMMRegister nds, XMMRegister    src, int vector_len) { Assembler::vpaddd(dst, nds, src, vector_len); }
  void vpaddd(XMMRegister dst, XMMRegister nds, Address        src, int vector_len) { Assembler::vpaddd(dst, nds, src, vector_len); }
  void vpaddd(XMMRegister dst, XMMRegister nds, AddressLiteral src, int vector_len, Register rscratch = noreg);

  void vpand(XMMRegister dst, XMMRegister nds, XMMRegister    src, int vector_len) { Assembler::vpand(dst, nds, src, vector_len); }
  void vpand(XMMRegister dst, XMMRegister nds, Address        src, int vector_len) { Assembler::vpand(dst, nds, src, vector_len); }
  void vpand(XMMRegister dst, XMMRegister nds, AddressLiteral src, int vector_len, Register rscratch = noreg);

  using Assembler::vpbroadcastd;
  void vpbroadcastd(XMMRegister dst, AddressLiteral src, int vector_len, Register rscratch = noreg);

  using Assembler::vpbroadcastq;
  void vpbroadcastq(XMMRegister dst, AddressLiteral src, int vector_len, Register rscratch = noreg);

  void vpcmpeqb(XMMRegister dst, XMMRegister nds, XMMRegister src, int vector_len);
  void vpcmpeqb(XMMRegister dst, XMMRegister src1, Address src2, int vector_len);

  void vpcmpeqw(XMMRegister dst, XMMRegister nds, Address src, int vector_len);
  void vpcmpeqw(XMMRegister dst, XMMRegister nds, XMMRegister src, int vector_len);
  void evpcmpeqd(KRegister kdst, KRegister mask, XMMRegister nds, AddressLiteral src, int vector_len, Register rscratch = noreg);

  // Vector compares
  void evpcmpd(KRegister kdst, KRegister mask, XMMRegister nds, XMMRegister    src, int comparison, bool is_signed, int vector_len) {
    Assembler::evpcmpd(kdst, mask, nds, src, comparison, is_signed, vector_len);
  }
  void evpcmpd(KRegister kdst, KRegister mask, XMMRegister nds, AddressLiteral src, int comparison, bool is_signed, int vector_len, Register rscratch = noreg);

  void evpcmpq(KRegister kdst, KRegister mask, XMMRegister nds, XMMRegister    src, int comparison, bool is_signed, int vector_len) {
    Assembler::evpcmpq(kdst, mask, nds, src, comparison, is_signed, vector_len);
  }
  void evpcmpq(KRegister kdst, KRegister mask, XMMRegister nds, AddressLiteral src, int comparison, bool is_signed, int vector_len, Register rscratch = noreg);

  void evpcmpb(KRegister kdst, KRegister mask, XMMRegister nds, XMMRegister    src, int comparison, bool is_signed, int vector_len) {
    Assembler::evpcmpb(kdst, mask, nds, src, comparison, is_signed, vector_len);
  }
  void evpcmpb(KRegister kdst, KRegister mask, XMMRegister nds, AddressLiteral src, int comparison, bool is_signed, int vector_len, Register rscratch = noreg);

  void evpcmpw(KRegister kdst, KRegister mask, XMMRegister nds, XMMRegister    src, int comparison, bool is_signed, int vector_len) {
    Assembler::evpcmpw(kdst, mask, nds, src, comparison, is_signed, vector_len);
  }
  void evpcmpw(KRegister kdst, KRegister mask, XMMRegister nds, AddressLiteral src, int comparison, bool is_signed, int vector_len, Register rscratch = noreg);

  void evpbroadcast(BasicType type, XMMRegister dst, Register src, int vector_len);

  // Emit comparison instruction for the specified comparison predicate.
  void vpcmpCCW(XMMRegister dst, XMMRegister nds, XMMRegister src, XMMRegister xtmp, ComparisonPredicate cond, Width width, int vector_len);
  void vpcmpCC(XMMRegister dst, XMMRegister nds, XMMRegister src, int cond_encoding, Width width, int vector_len);

  void vpmovzxbw(XMMRegister dst, Address     src, int vector_len);
  void vpmovzxbw(XMMRegister dst, XMMRegister src, int vector_len) { Assembler::vpmovzxbw(dst, src, vector_len); }

  void vpmovmskb(Register dst, XMMRegister src, int vector_len = Assembler::AVX_256bit);

  void vpmullw(XMMRegister dst, XMMRegister nds, XMMRegister src, int vector_len);
  void vpmullw(XMMRegister dst, XMMRegister nds, Address     src, int vector_len);

  void vpmulld(XMMRegister dst, XMMRegister nds, XMMRegister    src, int vector_len) { Assembler::vpmulld(dst, nds, src, vector_len); }
  void vpmulld(XMMRegister dst, XMMRegister nds, Address        src, int vector_len) { Assembler::vpmulld(dst, nds, src, vector_len); }
  void vpmulld(XMMRegister dst, XMMRegister nds, AddressLiteral src, int vector_len, Register rscratch = noreg);

  void vpmuldq(XMMRegister dst, XMMRegister nds, XMMRegister    src, int vector_len) { Assembler::vpmuldq(dst, nds, src, vector_len); }

  void vpsubb(XMMRegister dst, XMMRegister nds, XMMRegister src, int vector_len);
  void vpsubb(XMMRegister dst, XMMRegister nds, Address     src, int vector_len);

  void vpsubw(XMMRegister dst, XMMRegister nds, XMMRegister src, int vector_len);
  void vpsubw(XMMRegister dst, XMMRegister nds, Address     src, int vector_len);

  void vpsraw(XMMRegister dst, XMMRegister nds, XMMRegister shift, int vector_len);
  void vpsraw(XMMRegister dst, XMMRegister nds, int         shift, int vector_len);

  void evpsrad(XMMRegister dst, XMMRegister nds, XMMRegister shift, int vector_len);
  void evpsrad(XMMRegister dst, XMMRegister nds, int         shift, int vector_len);

  void evpsraq(XMMRegister dst, XMMRegister nds, XMMRegister shift, int vector_len);
  void evpsraq(XMMRegister dst, XMMRegister nds, int         shift, int vector_len);

  using Assembler::evpsllw;
  void evpsllw(XMMRegister dst, KRegister mask, XMMRegister nds, XMMRegister src, bool merge, int vector_len, bool is_varshift) {
    if (!is_varshift) {
      Assembler::evpsllw(dst, mask, nds, src, merge, vector_len);
    } else {
      Assembler::evpsllvw(dst, mask, nds, src, merge, vector_len);
    }
  }
  void evpslld(XMMRegister dst, KRegister mask, XMMRegister nds, XMMRegister src, bool merge, int vector_len, bool is_varshift) {
    if (!is_varshift) {
      Assembler::evpslld(dst, mask, nds, src, merge, vector_len);
    } else {
      Assembler::evpsllvd(dst, mask, nds, src, merge, vector_len);
    }
  }
  void evpsllq(XMMRegister dst, KRegister mask, XMMRegister nds, XMMRegister src, bool merge, int vector_len, bool is_varshift) {
    if (!is_varshift) {
      Assembler::evpsllq(dst, mask, nds, src, merge, vector_len);
    } else {
      Assembler::evpsllvq(dst, mask, nds, src, merge, vector_len);
    }
  }
  void evpsrlw(XMMRegister dst, KRegister mask, XMMRegister nds, XMMRegister src, bool merge, int vector_len, bool is_varshift) {
    if (!is_varshift) {
      Assembler::evpsrlw(dst, mask, nds, src, merge, vector_len);
    } else {
      Assembler::evpsrlvw(dst, mask, nds, src, merge, vector_len);
    }
  }
  void evpsrld(XMMRegister dst, KRegister mask, XMMRegister nds, XMMRegister src, bool merge, int vector_len, bool is_varshift) {
    if (!is_varshift) {
      Assembler::evpsrld(dst, mask, nds, src, merge, vector_len);
    } else {
      Assembler::evpsrlvd(dst, mask, nds, src, merge, vector_len);
    }
  }

  using Assembler::evpsrlq;
  void evpsrlq(XMMRegister dst, KRegister mask, XMMRegister nds, XMMRegister src, bool merge, int vector_len, bool is_varshift) {
    if (!is_varshift) {
      Assembler::evpsrlq(dst, mask, nds, src, merge, vector_len);
    } else {
      Assembler::evpsrlvq(dst, mask, nds, src, merge, vector_len);
    }
  }
  using Assembler::evpsraw;
  void evpsraw(XMMRegister dst, KRegister mask, XMMRegister nds, XMMRegister src, bool merge, int vector_len, bool is_varshift) {
    if (!is_varshift) {
      Assembler::evpsraw(dst, mask, nds, src, merge, vector_len);
    } else {
      Assembler::evpsravw(dst, mask, nds, src, merge, vector_len);
    }
  }
  using Assembler::evpsrad;
  void evpsrad(XMMRegister dst, KRegister mask, XMMRegister nds, XMMRegister src, bool merge, int vector_len, bool is_varshift) {
    if (!is_varshift) {
      Assembler::evpsrad(dst, mask, nds, src, merge, vector_len);
    } else {
      Assembler::evpsravd(dst, mask, nds, src, merge, vector_len);
    }
  }
  using Assembler::evpsraq;
  void evpsraq(XMMRegister dst, KRegister mask, XMMRegister nds, XMMRegister src, bool merge, int vector_len, bool is_varshift) {
    if (!is_varshift) {
      Assembler::evpsraq(dst, mask, nds, src, merge, vector_len);
    } else {
      Assembler::evpsravq(dst, mask, nds, src, merge, vector_len);
    }
  }

  void evpmins(BasicType type, XMMRegister dst, KRegister mask, XMMRegister nds, XMMRegister src, bool merge, int vector_len);
  void evpmaxs(BasicType type, XMMRegister dst, KRegister mask, XMMRegister nds, XMMRegister src, bool merge, int vector_len);
  void evpmins(BasicType type, XMMRegister dst, KRegister mask, XMMRegister nds, Address src, bool merge, int vector_len);
  void evpmaxs(BasicType type, XMMRegister dst, KRegister mask, XMMRegister nds, Address src, bool merge, int vector_len);

  void evpminu(BasicType type, XMMRegister dst, KRegister mask, XMMRegister nds, XMMRegister src, bool merge, int vector_len);
  void evpmaxu(BasicType type, XMMRegister dst, KRegister mask, XMMRegister nds, XMMRegister src, bool merge, int vector_len);
  void evpminu(BasicType type, XMMRegister dst, KRegister mask, XMMRegister nds, Address src, bool merge, int vector_len);
  void evpmaxu(BasicType type, XMMRegister dst, KRegister mask, XMMRegister nds, Address src, bool merge, int vector_len);

  void vpsrlw(XMMRegister dst, XMMRegister nds, XMMRegister shift, int vector_len);
  void vpsrlw(XMMRegister dst, XMMRegister nds, int shift, int vector_len);

  void vpsllw(XMMRegister dst, XMMRegister nds, XMMRegister shift, int vector_len);
  void vpsllw(XMMRegister dst, XMMRegister nds, int shift, int vector_len);

  void vptest(XMMRegister dst, XMMRegister src);
  void vptest(XMMRegister dst, XMMRegister src, int vector_len) { Assembler::vptest(dst, src, vector_len); }

  void punpcklbw(XMMRegister dst, XMMRegister src);
  void punpcklbw(XMMRegister dst, Address src) { Assembler::punpcklbw(dst, src); }

  void pshufd(XMMRegister dst, Address src, int mode);
  void pshufd(XMMRegister dst, XMMRegister src, int mode) { Assembler::pshufd(dst, src, mode); }

  void pshuflw(XMMRegister dst, XMMRegister src, int mode);
  void pshuflw(XMMRegister dst, Address src, int mode) { Assembler::pshuflw(dst, src, mode); }

  void vandpd(XMMRegister dst, XMMRegister nds, XMMRegister    src, int vector_len) { Assembler::vandpd(dst, nds, src, vector_len); }
  void vandpd(XMMRegister dst, XMMRegister nds, Address        src, int vector_len) { Assembler::vandpd(dst, nds, src, vector_len); }
  void vandpd(XMMRegister dst, XMMRegister nds, AddressLiteral src, int vector_len, Register rscratch = noreg);

  void vandps(XMMRegister dst, XMMRegister nds, XMMRegister    src, int vector_len) { Assembler::vandps(dst, nds, src, vector_len); }
  void vandps(XMMRegister dst, XMMRegister nds, Address        src, int vector_len) { Assembler::vandps(dst, nds, src, vector_len); }
  void vandps(XMMRegister dst, XMMRegister nds, AddressLiteral src, int vector_len, Register rscratch = noreg);

  void evpord(XMMRegister dst, KRegister mask, XMMRegister nds, AddressLiteral src, bool merge, int vector_len, Register rscratch = noreg);

  void vdivsd(XMMRegister dst, XMMRegister nds, XMMRegister    src) { Assembler::vdivsd(dst, nds, src); }
  void vdivsd(XMMRegister dst, XMMRegister nds, Address        src) { Assembler::vdivsd(dst, nds, src); }
  void vdivsd(XMMRegister dst, XMMRegister nds, AddressLiteral src, Register rscratch = noreg);

  void vdivss(XMMRegister dst, XMMRegister nds, XMMRegister    src) { Assembler::vdivss(dst, nds, src); }
  void vdivss(XMMRegister dst, XMMRegister nds, Address        src) { Assembler::vdivss(dst, nds, src); }
  void vdivss(XMMRegister dst, XMMRegister nds, AddressLiteral src, Register rscratch = noreg);

  void vmulsd(XMMRegister dst, XMMRegister nds, XMMRegister    src) { Assembler::vmulsd(dst, nds, src); }
  void vmulsd(XMMRegister dst, XMMRegister nds, Address        src) { Assembler::vmulsd(dst, nds, src); }
  void vmulsd(XMMRegister dst, XMMRegister nds, AddressLiteral src, Register rscratch = noreg);

  void vmulss(XMMRegister dst, XMMRegister nds, XMMRegister    src) { Assembler::vmulss(dst, nds, src); }
  void vmulss(XMMRegister dst, XMMRegister nds, Address        src) { Assembler::vmulss(dst, nds, src); }
  void vmulss(XMMRegister dst, XMMRegister nds, AddressLiteral src, Register rscratch = noreg);

  void vsubsd(XMMRegister dst, XMMRegister nds, XMMRegister    src) { Assembler::vsubsd(dst, nds, src); }
  void vsubsd(XMMRegister dst, XMMRegister nds, Address        src) { Assembler::vsubsd(dst, nds, src); }
  void vsubsd(XMMRegister dst, XMMRegister nds, AddressLiteral src, Register rscratch = noreg);

  void vsubss(XMMRegister dst, XMMRegister nds, XMMRegister    src) { Assembler::vsubss(dst, nds, src); }
  void vsubss(XMMRegister dst, XMMRegister nds, Address        src) { Assembler::vsubss(dst, nds, src); }
  void vsubss(XMMRegister dst, XMMRegister nds, AddressLiteral src, Register rscratch = noreg);

  void vnegatess(XMMRegister dst, XMMRegister nds, AddressLiteral src, Register rscratch = noreg);
  void vnegatesd(XMMRegister dst, XMMRegister nds, AddressLiteral src, Register rscratch = noreg);

  // AVX Vector instructions

  void vxorpd(XMMRegister dst, XMMRegister nds, XMMRegister    src, int vector_len) { Assembler::vxorpd(dst, nds, src, vector_len); }
  void vxorpd(XMMRegister dst, XMMRegister nds, Address        src, int vector_len) { Assembler::vxorpd(dst, nds, src, vector_len); }
  void vxorpd(XMMRegister dst, XMMRegister nds, AddressLiteral src, int vector_len, Register rscratch = noreg);

  void vxorps(XMMRegister dst, XMMRegister nds, XMMRegister    src, int vector_len) { Assembler::vxorps(dst, nds, src, vector_len); }
  void vxorps(XMMRegister dst, XMMRegister nds, Address        src, int vector_len) { Assembler::vxorps(dst, nds, src, vector_len); }
  void vxorps(XMMRegister dst, XMMRegister nds, AddressLiteral src, int vector_len, Register rscratch = noreg);

  void vpxor(XMMRegister dst, XMMRegister nds, XMMRegister src, int vector_len) {
    if (UseAVX > 1 || (vector_len < 1)) // vpxor 256 bit is available only in AVX2
      Assembler::vpxor(dst, nds, src, vector_len);
    else
      Assembler::vxorpd(dst, nds, src, vector_len);
  }
  void vpxor(XMMRegister dst, XMMRegister nds, Address src, int vector_len) {
    if (UseAVX > 1 || (vector_len < 1)) // vpxor 256 bit is available only in AVX2
      Assembler::vpxor(dst, nds, src, vector_len);
    else
      Assembler::vxorpd(dst, nds, src, vector_len);
  }
  void vpxor(XMMRegister dst, XMMRegister nds, AddressLiteral src, int vector_len, Register rscratch = noreg);

  // Simple version for AVX2 256bit vectors
  void vpxor(XMMRegister dst, XMMRegister src) {
    assert(UseAVX >= 2, "Should be at least AVX2");
    Assembler::vpxor(dst, dst, src, AVX_256bit);
  }
  void vpxor(XMMRegister dst, Address src) {
    assert(UseAVX >= 2, "Should be at least AVX2");
    Assembler::vpxor(dst, dst, src, AVX_256bit);
  }

  void vpermd(XMMRegister dst, XMMRegister nds, XMMRegister    src, int vector_len) { Assembler::vpermd(dst, nds, src, vector_len); }
  void vpermd(XMMRegister dst, XMMRegister nds, AddressLiteral src, int vector_len, Register rscratch = noreg);

  void vinserti128(XMMRegister dst, XMMRegister nds, XMMRegister src, uint8_t imm8) {
    if (UseAVX > 2 && VM_Version::supports_avx512novl()) {
      Assembler::vinserti32x4(dst, nds, src, imm8);
    } else if (UseAVX > 1) {
      // vinserti128 is available only in AVX2
      Assembler::vinserti128(dst, nds, src, imm8);
    } else {
      Assembler::vinsertf128(dst, nds, src, imm8);
    }
  }

  void vinserti128(XMMRegister dst, XMMRegister nds, Address src, uint8_t imm8) {
    if (UseAVX > 2 && VM_Version::supports_avx512novl()) {
      Assembler::vinserti32x4(dst, nds, src, imm8);
    } else if (UseAVX > 1) {
      // vinserti128 is available only in AVX2
      Assembler::vinserti128(dst, nds, src, imm8);
    } else {
      Assembler::vinsertf128(dst, nds, src, imm8);
    }
  }

  void vextracti128(XMMRegister dst, XMMRegister src, uint8_t imm8) {
    if (UseAVX > 2 && VM_Version::supports_avx512novl()) {
      Assembler::vextracti32x4(dst, src, imm8);
    } else if (UseAVX > 1) {
      // vextracti128 is available only in AVX2
      Assembler::vextracti128(dst, src, imm8);
    } else {
      Assembler::vextractf128(dst, src, imm8);
    }
  }

  void vextracti128(Address dst, XMMRegister src, uint8_t imm8) {
    if (UseAVX > 2 && VM_Version::supports_avx512novl()) {
      Assembler::vextracti32x4(dst, src, imm8);
    } else if (UseAVX > 1) {
      // vextracti128 is available only in AVX2
      Assembler::vextracti128(dst, src, imm8);
    } else {
      Assembler::vextractf128(dst, src, imm8);
    }
  }

  // 128bit copy to/from high 128 bits of 256bit (YMM) vector registers
  void vinserti128_high(XMMRegister dst, XMMRegister src) {
    vinserti128(dst, dst, src, 1);
  }
  void vinserti128_high(XMMRegister dst, Address src) {
    vinserti128(dst, dst, src, 1);
  }
  void vextracti128_high(XMMRegister dst, XMMRegister src) {
    vextracti128(dst, src, 1);
  }
  void vextracti128_high(Address dst, XMMRegister src) {
    vextracti128(dst, src, 1);
  }

  void vinsertf128_high(XMMRegister dst, XMMRegister src) {
    if (UseAVX > 2 && VM_Version::supports_avx512novl()) {
      Assembler::vinsertf32x4(dst, dst, src, 1);
    } else {
      Assembler::vinsertf128(dst, dst, src, 1);
    }
  }

  void vinsertf128_high(XMMRegister dst, Address src) {
    if (UseAVX > 2 && VM_Version::supports_avx512novl()) {
      Assembler::vinsertf32x4(dst, dst, src, 1);
    } else {
      Assembler::vinsertf128(dst, dst, src, 1);
    }
  }

  void vextractf128_high(XMMRegister dst, XMMRegister src) {
    if (UseAVX > 2 && VM_Version::supports_avx512novl()) {
      Assembler::vextractf32x4(dst, src, 1);
    } else {
      Assembler::vextractf128(dst, src, 1);
    }
  }

  void vextractf128_high(Address dst, XMMRegister src) {
    if (UseAVX > 2 && VM_Version::supports_avx512novl()) {
      Assembler::vextractf32x4(dst, src, 1);
    } else {
      Assembler::vextractf128(dst, src, 1);
    }
  }

  // 256bit copy to/from high 256 bits of 512bit (ZMM) vector registers
  void vinserti64x4_high(XMMRegister dst, XMMRegister src) {
    Assembler::vinserti64x4(dst, dst, src, 1);
  }
  void vinsertf64x4_high(XMMRegister dst, XMMRegister src) {
    Assembler::vinsertf64x4(dst, dst, src, 1);
  }
  void vextracti64x4_high(XMMRegister dst, XMMRegister src) {
    Assembler::vextracti64x4(dst, src, 1);
  }
  void vextractf64x4_high(XMMRegister dst, XMMRegister src) {
    Assembler::vextractf64x4(dst, src, 1);
  }
  void vextractf64x4_high(Address dst, XMMRegister src) {
    Assembler::vextractf64x4(dst, src, 1);
  }
  void vinsertf64x4_high(XMMRegister dst, Address src) {
    Assembler::vinsertf64x4(dst, dst, src, 1);
  }

  // 128bit copy to/from low 128 bits of 256bit (YMM) vector registers
  void vinserti128_low(XMMRegister dst, XMMRegister src) {
    vinserti128(dst, dst, src, 0);
  }
  void vinserti128_low(XMMRegister dst, Address src) {
    vinserti128(dst, dst, src, 0);
  }
  void vextracti128_low(XMMRegister dst, XMMRegister src) {
    vextracti128(dst, src, 0);
  }
  void vextracti128_low(Address dst, XMMRegister src) {
    vextracti128(dst, src, 0);
  }

  void vinsertf128_low(XMMRegister dst, XMMRegister src) {
    if (UseAVX > 2 && VM_Version::supports_avx512novl()) {
      Assembler::vinsertf32x4(dst, dst, src, 0);
    } else {
      Assembler::vinsertf128(dst, dst, src, 0);
    }
  }

  void vinsertf128_low(XMMRegister dst, Address src) {
    if (UseAVX > 2 && VM_Version::supports_avx512novl()) {
      Assembler::vinsertf32x4(dst, dst, src, 0);
    } else {
      Assembler::vinsertf128(dst, dst, src, 0);
    }
  }

  void vextractf128_low(XMMRegister dst, XMMRegister src) {
    if (UseAVX > 2 && VM_Version::supports_avx512novl()) {
      Assembler::vextractf32x4(dst, src, 0);
    } else {
      Assembler::vextractf128(dst, src, 0);
    }
  }

  void vextractf128_low(Address dst, XMMRegister src) {
    if (UseAVX > 2 && VM_Version::supports_avx512novl()) {
      Assembler::vextractf32x4(dst, src, 0);
    } else {
      Assembler::vextractf128(dst, src, 0);
    }
  }

  // 256bit copy to/from low 256 bits of 512bit (ZMM) vector registers
  void vinserti64x4_low(XMMRegister dst, XMMRegister src) {
    Assembler::vinserti64x4(dst, dst, src, 0);
  }
  void vinsertf64x4_low(XMMRegister dst, XMMRegister src) {
    Assembler::vinsertf64x4(dst, dst, src, 0);
  }
  void vextracti64x4_low(XMMRegister dst, XMMRegister src) {
    Assembler::vextracti64x4(dst, src, 0);
  }
  void vextractf64x4_low(XMMRegister dst, XMMRegister src) {
    Assembler::vextractf64x4(dst, src, 0);
  }
  void vextractf64x4_low(Address dst, XMMRegister src) {
    Assembler::vextractf64x4(dst, src, 0);
  }
  void vinsertf64x4_low(XMMRegister dst, Address src) {
    Assembler::vinsertf64x4(dst, dst, src, 0);
  }

  // Carry-Less Multiplication Quadword
  void vpclmulldq(XMMRegister dst, XMMRegister nds, XMMRegister src) {
    // 0x00 - multiply lower 64 bits [0:63]
    Assembler::vpclmulqdq(dst, nds, src, 0x00);
  }
  void vpclmulhdq(XMMRegister dst, XMMRegister nds, XMMRegister src) {
    // 0x11 - multiply upper 64 bits [64:127]
    Assembler::vpclmulqdq(dst, nds, src, 0x11);
  }
  void vpclmullqhqdq(XMMRegister dst, XMMRegister nds, XMMRegister src) {
    // 0x10 - multiply nds[0:63] and src[64:127]
    Assembler::vpclmulqdq(dst, nds, src, 0x10);
  }
  void vpclmulhqlqdq(XMMRegister dst, XMMRegister nds, XMMRegister src) {
    //0x01 - multiply nds[64:127] and src[0:63]
    Assembler::vpclmulqdq(dst, nds, src, 0x01);
  }

  void evpclmulldq(XMMRegister dst, XMMRegister nds, XMMRegister src, int vector_len) {
    // 0x00 - multiply lower 64 bits [0:63]
    Assembler::evpclmulqdq(dst, nds, src, 0x00, vector_len);
  }
  void evpclmulhdq(XMMRegister dst, XMMRegister nds, XMMRegister src, int vector_len) {
    // 0x11 - multiply upper 64 bits [64:127]
    Assembler::evpclmulqdq(dst, nds, src, 0x11, vector_len);
  }

  // AVX-512 mask operations.
  void kand(BasicType etype, KRegister dst, KRegister src1, KRegister src2);
  void kor(BasicType type, KRegister dst, KRegister src1, KRegister src2);
  void knot(uint masklen, KRegister dst, KRegister src, KRegister ktmp = knoreg, Register rtmp = noreg);
  void kxor(BasicType type, KRegister dst, KRegister src1, KRegister src2);
  void kortest(uint masklen, KRegister src1, KRegister src2);
  void ktest(uint masklen, KRegister src1, KRegister src2);

  void evperm(BasicType type, XMMRegister dst, KRegister mask, XMMRegister nds, XMMRegister src, bool merge, int vector_len);
  void evperm(BasicType type, XMMRegister dst, KRegister mask, XMMRegister nds, Address src, bool merge, int vector_len);

  void evor(BasicType type, XMMRegister dst, KRegister mask, XMMRegister nds, XMMRegister src, bool merge, int vector_len);
  void evor(BasicType type, XMMRegister dst, KRegister mask, XMMRegister nds, Address src, bool merge, int vector_len);

  void evand(BasicType type, XMMRegister dst, KRegister mask, XMMRegister nds, XMMRegister src, bool merge, int vector_len);
  void evand(BasicType type, XMMRegister dst, KRegister mask, XMMRegister nds, Address src, bool merge, int vector_len);

  void evxor(BasicType type, XMMRegister dst, KRegister mask, XMMRegister nds, XMMRegister src, bool merge, int vector_len);
  void evxor(BasicType type, XMMRegister dst, KRegister mask, XMMRegister nds, Address src, bool merge, int vector_len);

  void evrold(BasicType type, XMMRegister dst, KRegister mask, XMMRegister src, int shift, bool merge, int vlen_enc);
  void evrold(BasicType type, XMMRegister dst, KRegister mask, XMMRegister src1, XMMRegister src2, bool merge, int vlen_enc);
  void evrord(BasicType type, XMMRegister dst, KRegister mask, XMMRegister src, int shift, bool merge, int vlen_enc);
  void evrord(BasicType type, XMMRegister dst, KRegister mask, XMMRegister src1, XMMRegister src2, bool merge, int vlen_enc);

  using Assembler::evpandq;
  void evpandq(XMMRegister dst, XMMRegister nds, AddressLiteral src, int vector_len, Register rscratch = noreg);

  using Assembler::evpaddq;
  void evpaddq(XMMRegister dst, KRegister mask, XMMRegister nds, AddressLiteral src, bool merge, int vector_len, Register rscratch = noreg);

  using Assembler::evporq;
  void evporq(XMMRegister dst, XMMRegister nds, AddressLiteral src, int vector_len, Register rscratch = noreg);

  using Assembler::vpshufb;
  void vpshufb(XMMRegister dst, XMMRegister nds, AddressLiteral src, int vector_len, Register rscratch = noreg);

  using Assembler::vpor;
  void vpor(XMMRegister dst, XMMRegister nds, AddressLiteral src, int vector_len, Register rscratch = noreg);

  using Assembler::vpternlogq;
  void vpternlogq(XMMRegister dst, int imm8, XMMRegister src2, AddressLiteral src3, int vector_len, Register rscratch = noreg);

  void cmov32( Condition cc, Register dst, Address  src);
  void cmov32( Condition cc, Register dst, Register src);

  void cmov(   Condition cc, Register dst, Register src) { cmovptr(cc, dst, src); }

  void cmovptr(Condition cc, Register dst, Address  src) { LP64_ONLY(cmovq(cc, dst, src)) NOT_LP64(cmov32(cc, dst, src)); }
  void cmovptr(Condition cc, Register dst, Register src) { LP64_ONLY(cmovq(cc, dst, src)) NOT_LP64(cmov32(cc, dst, src)); }

  void movoop(Register dst, jobject obj);
  void movoop(Address  dst, jobject obj, Register rscratch);

  void mov_metadata(Register dst, Metadata* obj);
  void mov_metadata(Address  dst, Metadata* obj, Register rscratch);

  void movptr(Register     dst, Register       src);
  void movptr(Register     dst, Address        src);
  void movptr(Register     dst, AddressLiteral src);
  void movptr(Register     dst, ArrayAddress   src);
  void movptr(Register     dst, intptr_t       src);
  void movptr(Address      dst, Register       src);
  void movptr(Address      dst, int32_t        imm);
  void movptr(Address      dst, intptr_t       src, Register rscratch);
  void movptr(ArrayAddress dst, Register       src, Register rscratch);

  void movptr(Register dst, RegisterOrConstant src) {
    if (src.is_constant()) movptr(dst, src.as_constant());
    else                   movptr(dst, src.as_register());
  }


  // to avoid hiding movl
  void mov32(Register       dst, AddressLiteral src);
  void mov32(AddressLiteral dst, Register        src, Register rscratch = noreg);

  // Import other mov() methods from the parent class or else
  // they will be hidden by the following overriding declaration.
  using Assembler::movdl;
  void movdl(XMMRegister dst, AddressLiteral src, Register rscratch = noreg);

  using Assembler::movq;
  void movq(XMMRegister dst, AddressLiteral src, Register rscratch = noreg);

  // Can push value or effective address
  void pushptr(AddressLiteral src, Register rscratch);

  void pushptr(Address src) { LP64_ONLY(pushq(src)) NOT_LP64(pushl(src)); }
  void popptr(Address src) { LP64_ONLY(popq(src)) NOT_LP64(popl(src)); }

  void pushoop(jobject obj, Register rscratch);
  void pushklass(Metadata* obj, Register rscratch);

  // sign extend as need a l to ptr sized element
  void movl2ptr(Register dst, Address src) { LP64_ONLY(movslq(dst, src)) NOT_LP64(movl(dst, src)); }
  void movl2ptr(Register dst, Register src) { LP64_ONLY(movslq(dst, src)) NOT_LP64(if (dst != src) movl(dst, src)); }


 public:
  // clear memory of size 'cnt' qwords, starting at 'base';
  // if 'is_large' is set, do not try to produce short loop
  void clear_mem(Register base, Register cnt, Register rtmp, XMMRegister xtmp, bool is_large, KRegister mask=knoreg);

  // clear memory initialization sequence for constant size;
  void clear_mem(Register base, int cnt, Register rtmp, XMMRegister xtmp, KRegister mask=knoreg);

  // clear memory of size 'cnt' qwords, starting at 'base' using XMM/YMM registers
  void xmm_clear_mem(Register base, Register cnt, Register rtmp, XMMRegister xtmp, KRegister mask=knoreg);

  // Fill primitive arrays
  void generate_fill(BasicType t, bool aligned,
                     Register to, Register value, Register count,
                     Register rtmp, XMMRegister xtmp);

  void encode_iso_array(Register src, Register dst, Register len,
                        XMMRegister tmp1, XMMRegister tmp2, XMMRegister tmp3,
                        XMMRegister tmp4, Register tmp5, Register result, bool ascii);

#ifdef _LP64
  void add2_with_carry(Register dest_hi, Register dest_lo, Register src1, Register src2);
  void multiply_64_x_64_loop(Register x, Register xstart, Register x_xstart,
                             Register y, Register y_idx, Register z,
                             Register carry, Register product,
                             Register idx, Register kdx);
  void multiply_add_128_x_128(Register x_xstart, Register y, Register z,
                              Register yz_idx, Register idx,
                              Register carry, Register product, int offset);
  void multiply_128_x_128_bmi2_loop(Register y, Register z,
                                    Register carry, Register carry2,
                                    Register idx, Register jdx,
                                    Register yz_idx1, Register yz_idx2,
                                    Register tmp, Register tmp3, Register tmp4);
  void multiply_128_x_128_loop(Register x_xstart, Register y, Register z,
                               Register yz_idx, Register idx, Register jdx,
                               Register carry, Register product,
                               Register carry2);
  void multiply_to_len(Register x, Register xlen, Register y, Register ylen, Register z, Register tmp0,
                       Register tmp1, Register tmp2, Register tmp3, Register tmp4, Register tmp5);
  void square_rshift(Register x, Register len, Register z, Register tmp1, Register tmp3,
                     Register tmp4, Register tmp5, Register rdxReg, Register raxReg);
  void multiply_add_64_bmi2(Register sum, Register op1, Register op2, Register carry,
                            Register tmp2);
  void multiply_add_64(Register sum, Register op1, Register op2, Register carry,
                       Register rdxReg, Register raxReg);
  void add_one_64(Register z, Register zlen, Register carry, Register tmp1);
  void lshift_by_1(Register x, Register len, Register z, Register zlen, Register tmp1, Register tmp2,
                       Register tmp3, Register tmp4);
  void square_to_len(Register x, Register len, Register z, Register zlen, Register tmp1, Register tmp2,
                     Register tmp3, Register tmp4, Register tmp5, Register rdxReg, Register raxReg);

  void mul_add_128_x_32_loop(Register out, Register in, Register offset, Register len, Register tmp1,
               Register tmp2, Register tmp3, Register tmp4, Register tmp5, Register rdxReg,
               Register raxReg);
  void mul_add(Register out, Register in, Register offset, Register len, Register k, Register tmp1,
               Register tmp2, Register tmp3, Register tmp4, Register tmp5, Register rdxReg,
               Register raxReg);
  void vectorized_mismatch(Register obja, Register objb, Register length, Register log2_array_indxscale,
                           Register result, Register tmp1, Register tmp2,
                           XMMRegister vec1, XMMRegister vec2, XMMRegister vec3);
#endif

  // CRC32 code for java.util.zip.CRC32::updateBytes() intrinsic.
  void update_byte_crc32(Register crc, Register val, Register table);
  void kernel_crc32(Register crc, Register buf, Register len, Register table, Register tmp);


#ifdef _LP64
  void kernel_crc32_avx512(Register crc, Register buf, Register len, Register table, Register tmp1, Register tmp2);
  void kernel_crc32_avx512_256B(Register crc, Register buf, Register len, Register key, Register pos,
                                Register tmp1, Register tmp2, Label& L_barrett, Label& L_16B_reduction_loop,
                                Label& L_get_last_two_xmms, Label& L_128_done, Label& L_cleanup);
#endif // _LP64

  // CRC32C code for java.util.zip.CRC32C::updateBytes() intrinsic
  // Note on a naming convention:
  // Prefix w = register only used on a Westmere+ architecture
  // Prefix n = register only used on a Nehalem architecture
#ifdef _LP64
  void crc32c_ipl_alg4(Register in_out, uint32_t n,
                       Register tmp1, Register tmp2, Register tmp3);
#else
  void crc32c_ipl_alg4(Register in_out, uint32_t n,
                       Register tmp1, Register tmp2, Register tmp3,
                       XMMRegister xtmp1, XMMRegister xtmp2);
#endif
  void crc32c_pclmulqdq(XMMRegister w_xtmp1,
                        Register in_out,
                        uint32_t const_or_pre_comp_const_index, bool is_pclmulqdq_supported,
                        XMMRegister w_xtmp2,
                        Register tmp1,
                        Register n_tmp2, Register n_tmp3);
  void crc32c_rec_alt2(uint32_t const_or_pre_comp_const_index_u1, uint32_t const_or_pre_comp_const_index_u2, bool is_pclmulqdq_supported, Register in_out, Register in1, Register in2,
                       XMMRegister w_xtmp1, XMMRegister w_xtmp2, XMMRegister w_xtmp3,
                       Register tmp1, Register tmp2,
                       Register n_tmp3);
  void crc32c_proc_chunk(uint32_t size, uint32_t const_or_pre_comp_const_index_u1, uint32_t const_or_pre_comp_const_index_u2, bool is_pclmulqdq_supported,
                         Register in_out1, Register in_out2, Register in_out3,
                         Register tmp1, Register tmp2, Register tmp3,
                         XMMRegister w_xtmp1, XMMRegister w_xtmp2, XMMRegister w_xtmp3,
                         Register tmp4, Register tmp5,
                         Register n_tmp6);
  void crc32c_ipl_alg2_alt2(Register in_out, Register in1, Register in2,
                            Register tmp1, Register tmp2, Register tmp3,
                            Register tmp4, Register tmp5, Register tmp6,
                            XMMRegister w_xtmp1, XMMRegister w_xtmp2, XMMRegister w_xtmp3,
                            bool is_pclmulqdq_supported);
  // Fold 128-bit data chunk
  void fold_128bit_crc32(XMMRegister xcrc, XMMRegister xK, XMMRegister xtmp, Register buf, int offset);
  void fold_128bit_crc32(XMMRegister xcrc, XMMRegister xK, XMMRegister xtmp, XMMRegister xbuf);
#ifdef _LP64
  // Fold 512-bit data chunk
  void fold512bit_crc32_avx512(XMMRegister xcrc, XMMRegister xK, XMMRegister xtmp, Register buf, Register pos, int offset);
#endif // _LP64
  // Fold 8-bit data
  void fold_8bit_crc32(Register crc, Register table, Register tmp);
  void fold_8bit_crc32(XMMRegister crc, Register table, XMMRegister xtmp, Register tmp);

  // Compress char[] array to byte[].
  void char_array_compress(Register src, Register dst, Register len,
                           XMMRegister tmp1, XMMRegister tmp2, XMMRegister tmp3,
                           XMMRegister tmp4, Register tmp5, Register result,
                           KRegister mask1 = knoreg, KRegister mask2 = knoreg);

  // Inflate byte[] array to char[].
  void byte_array_inflate(Register src, Register dst, Register len,
                          XMMRegister tmp1, Register tmp2, KRegister mask = knoreg);

  void fill_masked(BasicType bt, Address dst, XMMRegister xmm, KRegister mask,
                   Register length, Register temp, int vec_enc);

  void fill64_masked(uint shift, Register dst, int disp,
                         XMMRegister xmm, KRegister mask, Register length,
                         Register temp, bool use64byteVector = false);

  void fill32_masked(uint shift, Register dst, int disp,
                         XMMRegister xmm, KRegister mask, Register length,
                         Register temp);

  void fill32(Address dst, XMMRegister xmm);

  void fill32(Register dst, int disp, XMMRegister xmm);

  void fill64(Address dst, XMMRegister xmm, bool use64byteVector = false);

  void fill64(Register dst, int dis, XMMRegister xmm, bool use64byteVector = false);

#ifdef _LP64
  void convert_f2i(Register dst, XMMRegister src);
  void convert_d2i(Register dst, XMMRegister src);
  void convert_f2l(Register dst, XMMRegister src);
  void convert_d2l(Register dst, XMMRegister src);
  void round_double(Register dst, XMMRegister src, Register rtmp, Register rcx);
  void round_float(Register dst, XMMRegister src, Register rtmp, Register rcx);

  void cache_wb(Address line);
  void cache_wbsync(bool is_pre);

#ifdef COMPILER2_OR_JVMCI
  void generate_fill_avx3(BasicType type, Register to, Register value,
                          Register count, Register rtmp, XMMRegister xtmp);
#endif // COMPILER2_OR_JVMCI
#endif // _LP64

  void vallones(XMMRegister dst, int vector_len);

  void check_stack_alignment(Register sp, const char* msg, unsigned bias = 0, Register tmp = noreg);

  void lightweight_lock(Register basic_lock, Register obj, Register reg_rax, Register tmp, Label& slow);
  void lightweight_unlock(Register obj, Register reg_rax, Register tmp, Label& slow);

#ifdef _LP64
  void save_legacy_gprs();
  void restore_legacy_gprs();
  void setcc(Assembler::Condition comparison, Register dst);
#endif
};

#endif // CPU_X86_MACROASSEMBLER_X86_HPP<|MERGE_RESOLUTION|>--- conflicted
+++ resolved
@@ -468,36 +468,6 @@
   // same as fcmp2int, but using SSE2
   void cmpss2int(XMMRegister opr1, XMMRegister opr2, Register dst, bool unordered_is_less);
   void cmpsd2int(XMMRegister opr1, XMMRegister opr2, Register dst, bool unordered_is_less);
-
-<<<<<<< HEAD
-  // Load float value from 'address'. If UseSSE >= 1, the value is loaded into
-  // register xmm0. Otherwise, the value is loaded onto the FPU stack.
-  void load_float(Address src);
-
-  // Store float value to 'address'. If UseSSE >= 1, the value is stored
-  // from register xmm0. Otherwise, the value is stored from the FPU stack.
-  void store_float(Address dst);
-
-  // Load double value from 'address'. If UseSSE >= 2, the value is loaded into
-  // register xmm0. Otherwise, the value is loaded onto the FPU stack.
-  void load_double(Address src);
-
-  // Store double value to 'address'. If UseSSE >= 2, the value is stored
-  // from register xmm0. Otherwise, the value is stored from the FPU stack.
-  void store_double(Address dst);
-=======
-  // branch to L if FPU flag C2 is set/not set
-  // tmp is a temporary register, if none is available use noreg
-  void jC2 (Register tmp, Label& L);
-  void jnC2(Register tmp, Label& L);
-
-#ifndef _LP64
-  // Pop ST (ffree & fincstp combined)
-  void fpop();
-
-  void empty_FPU_stack();
-#endif // !_LP64
->>>>>>> cf0308b2
 
   void push_IU_state();
   void pop_IU_state();
