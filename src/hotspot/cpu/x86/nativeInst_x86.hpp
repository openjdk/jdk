--- conflicted
+++ resolved
@@ -103,51 +103,6 @@
   return inst;
 }
 
-<<<<<<< HEAD
-// PLT(procedure linkage table) call with relative displacement.
-class NativePltCall: public NativeInstruction {
-public:
-  enum Intel_specific_constants {
-    instruction_code           = 0xE8,
-    instruction_size           =    5,
-    instruction_offset         =    0,
-    displacement_offset        =    1,
-    return_address_offset      =    5
-  };
-  address instruction_address() const { return addr_at(instruction_offset); }
-  address next_instruction_address() const { return addr_at(return_address_offset); }
-  address displacement_address() const { return addr_at(displacement_offset); }
-  int displacement() const { return (jint) int_at(displacement_offset); }
-  address return_address() const { return addr_at(return_address_offset); }
-  address destination() const;
-  address plt_entry() const;
-  address plt_jump() const;
-  address plt_load_got() const;
-  address plt_resolve_call() const;
-  address plt_c2i_stub() const;
-  void set_stub_to_clean();
-
-  void  reset_to_plt_resolve_call();
-  void  set_destination_mt_safe(address dest);
-
-  void verify() const;
-};
-
-inline NativePltCall* nativePltCall_at(address address) {
-  NativePltCall* call = (NativePltCall*) address;
-#ifdef ASSERT
-  call->verify();
-#endif
-  return call;
-}
-
-inline NativePltCall* nativePltCall_before(address addr) {
-  address at = addr - NativePltCall::instruction_size;
-  return nativePltCall_at(at);
-}
-
-=======
->>>>>>> 6f860f8f
 class NativeCall;
 inline NativeCall* nativeCall_at(address address);
 // The NativeCall is an abstraction for accessing/manipulating native call imm32/rel32off
@@ -257,12 +212,12 @@
 //  [REX/REX2] [OPCODE] [IMM32]
 class NativeMovConstReg: public NativeInstruction {
 #ifdef AMD64
-  static const bool has_rex  = true;
-  static const int rex_size  = 1;
+  static const bool has_rex = true;
+  static const int rex_size = 1;
   static const int rex2_size = 2;
 #else
-  static const bool has_rex  = false;
-  static const int rex_size  = 0;
+  static const bool has_rex = false;
+  static const int rex_size = 0;
   static const int rex2_size = 0;
 #endif // AMD64
  public:
@@ -339,7 +294,7 @@
 // macros.  For example: The load_unsigned_byte instruction generates
 // an xor reg,reg inst prior to generating the movb instruction.  This
 // class must skip the xor instruction.
-//
+
 class NativeMovRegMem: public NativeInstruction {
  public:
   enum Intel_specific_constants {
@@ -354,7 +309,6 @@
     instruction_code_mem2reg_movsxb     = 0xBE,
     instruction_code_mem2reg_movzxw     = 0xB7,
     instruction_code_mem2reg_movsxw     = 0xBF,
-
     instruction_operandsize_prefix      = 0x66,
 
     // Legacy encoding MAP0 instructions promotable to REX2 encoding.
@@ -519,32 +473,8 @@
   return jump;
 }
 
-<<<<<<< HEAD
-// far jump reg
-class NativeFarJump: public NativeInstruction {
- public:
-  address jump_destination() const;
-
-  // Creation
-  inline friend NativeFarJump* nativeFarJump_at(address address);
-
-  void verify();
-
-};
-
-inline NativeFarJump* nativeFarJump_at(address address) {
-  NativeFarJump* jump = (NativeFarJump*)(address);
-#ifdef ASSERT
-  jump->verify();
-#endif
-  return jump;
-}
-
 // Handles all kinds of jump on Intel. Long/far, conditional/unconditional with relative offsets
 // barring register indirect jumps.
-=======
-// Handles all kinds of jump on Intel. Long/far, conditional/unconditional
->>>>>>> 6f860f8f
 class NativeGeneralJump: public NativeInstruction {
  public:
   enum Intel_specific_constants {
