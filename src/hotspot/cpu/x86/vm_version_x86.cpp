/*
 * Copyright (c) 1997, 2025, Oracle and/or its affiliates. All rights reserved.
 * DO NOT ALTER OR REMOVE COPYRIGHT NOTICES OR THIS FILE HEADER.
 *
 * This code is free software; you can redistribute it and/or modify it
 * under the terms of the GNU General Public License version 2 only, as
 * published by the Free Software Foundation.
 *
 * This code is distributed in the hope that it will be useful, but WITHOUT
 * ANY WARRANTY; without even the implied warranty of MERCHANTABILITY or
 * FITNESS FOR A PARTICULAR PURPOSE.  See the GNU General Public License
 * version 2 for more details (a copy is included in the LICENSE file that
 * accompanied this code).
 *
 * You should have received a copy of the GNU General Public License version
 * 2 along with this work; if not, write to the Free Software Foundation,
 * Inc., 51 Franklin St, Fifth Floor, Boston, MA 02110-1301 USA.
 *
 * Please contact Oracle, 500 Oracle Parkway, Redwood Shores, CA 94065 USA
 * or visit www.oracle.com if you need additional information or have any
 * questions.
 *
 */

#include "asm/macroAssembler.hpp"
#include "asm/macroAssembler.inline.hpp"
#include "classfile/vmIntrinsics.hpp"
#include "code/codeBlob.hpp"
#include "compiler/compilerDefinitions.inline.hpp"
#include "jvm.h"
#include "logging/log.hpp"
#include "logging/logStream.hpp"
#include "memory/resourceArea.hpp"
#include "memory/universe.hpp"
#include "runtime/globals_extension.hpp"
#include "runtime/java.hpp"
#include "runtime/os.inline.hpp"
#include "runtime/stubCodeGenerator.hpp"
#include "runtime/vm_version.hpp"
#include "utilities/checkedCast.hpp"
#include "utilities/powerOfTwo.hpp"
#include "utilities/virtualizationSupport.hpp"

int VM_Version::_cpu;
int VM_Version::_model;
int VM_Version::_stepping;
bool VM_Version::_has_intel_jcc_erratum;
VM_Version::CpuidInfo VM_Version::_cpuid_info = { 0, };

#define DECLARE_CPU_FEATURE_NAME(id, name, bit) name,
const char* VM_Version::_features_names[] = { CPU_FEATURE_FLAGS(DECLARE_CPU_FEATURE_NAME)};
#undef DECLARE_CPU_FEATURE_FLAG

// Address of instruction which causes SEGV
address VM_Version::_cpuinfo_segv_addr = nullptr;
// Address of instruction after the one which causes SEGV
address VM_Version::_cpuinfo_cont_addr = nullptr;
// Address of instruction which causes APX specific SEGV
address VM_Version::_cpuinfo_segv_addr_apx = nullptr;
// Address of instruction after the one which causes APX specific SEGV
address VM_Version::_cpuinfo_cont_addr_apx = nullptr;

static BufferBlob* stub_blob;
static const int stub_size = 2000;

extern "C" {
  typedef void (*get_cpu_info_stub_t)(void*);
  typedef void (*detect_virt_stub_t)(uint32_t, uint32_t*);
  typedef void (*clear_apx_test_state_t)(void);
}
static get_cpu_info_stub_t get_cpu_info_stub = nullptr;
static detect_virt_stub_t detect_virt_stub = nullptr;
static clear_apx_test_state_t clear_apx_test_state_stub = nullptr;

#ifdef _LP64

bool VM_Version::supports_clflush() {
  // clflush should always be available on x86_64
  // if not we are in real trouble because we rely on it
  // to flush the code cache.
  // Unfortunately, Assembler::clflush is currently called as part
  // of generation of the code cache flush routine. This happens
  // under Universe::init before the processor features are set
  // up. Assembler::flush calls this routine to check that clflush
  // is allowed. So, we give the caller a free pass if Universe init
  // is still in progress.
  assert ((!Universe::is_fully_initialized() || SUPPORTS_CPU_FEATURE(CPU_FLUSH)), "clflush should be available");
  return true;
}
#endif

#define CPUID_STANDARD_FN   0x0
#define CPUID_STANDARD_FN_1 0x1
#define CPUID_STANDARD_FN_4 0x4
#define CPUID_STANDARD_FN_B 0xb

#define CPUID_EXTENDED_FN   0x80000000
#define CPUID_EXTENDED_FN_1 0x80000001
#define CPUID_EXTENDED_FN_2 0x80000002
#define CPUID_EXTENDED_FN_3 0x80000003
#define CPUID_EXTENDED_FN_4 0x80000004
#define CPUID_EXTENDED_FN_7 0x80000007
#define CPUID_EXTENDED_FN_8 0x80000008

class VM_Version_StubGenerator: public StubCodeGenerator {
 public:

  VM_Version_StubGenerator(CodeBuffer *c) : StubCodeGenerator(c) {}

#if defined(_LP64)
  address clear_apx_test_state() {
#   define __ _masm->
    address start = __ pc();
    // EGPRs are call clobbered registers, Explicit clearing of r16 and r31 during signal
    // handling guarantees that preserved register values post signal handling were
    // re-instantiated by operating system and not because they were not modified externally.

    bool save_apx = UseAPX;
    VM_Version::set_apx_cpuFeatures();
    UseAPX = true;
    // EGPR state save/restoration.
    __ mov64(r16, 0L);
    __ mov64(r31, 0L);
    UseAPX = save_apx;
    VM_Version::clean_cpuFeatures();
    __ ret(0);
    return start;
  }
#endif

  address generate_get_cpu_info() {
    // Flags to test CPU type.
    const uint32_t HS_EFL_AC = 0x40000;
    const uint32_t HS_EFL_ID = 0x200000;
    // Values for when we don't have a CPUID instruction.
    const int      CPU_FAMILY_SHIFT = 8;
    const uint32_t CPU_FAMILY_386 = (3 << CPU_FAMILY_SHIFT);
    const uint32_t CPU_FAMILY_486 = (4 << CPU_FAMILY_SHIFT);
    bool use_evex = FLAG_IS_DEFAULT(UseAVX) || (UseAVX > 2);

    Label detect_486, cpu486, detect_586, std_cpuid1, std_cpuid4, std_cpuid24;
    Label sef_cpuid, sefsl1_cpuid, ext_cpuid, ext_cpuid1, ext_cpuid5, ext_cpuid7;
    Label ext_cpuid8, done, wrapup, vector_save_restore, apx_save_restore_warning;
    Label legacy_setup, save_restore_except, legacy_save_restore, start_simd_check;

    StubCodeMark mark(this, "VM_Version", "get_cpu_info_stub");
#   define __ _masm->

    address start = __ pc();

    //
    // void get_cpu_info(VM_Version::CpuidInfo* cpuid_info);
    //
    // LP64: rcx and rdx are first and second argument registers on windows

    __ push(rbp);
#ifdef _LP64
    __ mov(rbp, c_rarg0); // cpuid_info address
#else
    __ movptr(rbp, Address(rsp, 8)); // cpuid_info address
#endif
    __ push(rbx);
    __ push(rsi);
    __ pushf();          // preserve rbx, and flags
    __ pop(rax);
    __ push(rax);
    __ mov(rcx, rax);
    //
    // if we are unable to change the AC flag, we have a 386
    //
    __ xorl(rax, HS_EFL_AC);
    __ push(rax);
    __ popf();
    __ pushf();
    __ pop(rax);
    __ cmpptr(rax, rcx);
    __ jccb(Assembler::notEqual, detect_486);

    __ movl(rax, CPU_FAMILY_386);
    __ movl(Address(rbp, in_bytes(VM_Version::std_cpuid1_offset())), rax);
    __ jmp(done);

    //
    // If we are unable to change the ID flag, we have a 486 which does
    // not support the "cpuid" instruction.
    //
    __ bind(detect_486);
    __ mov(rax, rcx);
    __ xorl(rax, HS_EFL_ID);
    __ push(rax);
    __ popf();
    __ pushf();
    __ pop(rax);
    __ cmpptr(rcx, rax);
    __ jccb(Assembler::notEqual, detect_586);

    __ bind(cpu486);
    __ movl(rax, CPU_FAMILY_486);
    __ movl(Address(rbp, in_bytes(VM_Version::std_cpuid1_offset())), rax);
    __ jmp(done);

    //
    // At this point, we have a chip which supports the "cpuid" instruction
    //
    __ bind(detect_586);
    __ xorl(rax, rax);
    __ cpuid();
    __ orl(rax, rax);
    __ jcc(Assembler::equal, cpu486);   // if cpuid doesn't support an input
                                        // value of at least 1, we give up and
                                        // assume a 486
    __ lea(rsi, Address(rbp, in_bytes(VM_Version::std_cpuid0_offset())));
    __ movl(Address(rsi, 0), rax);
    __ movl(Address(rsi, 4), rbx);
    __ movl(Address(rsi, 8), rcx);
    __ movl(Address(rsi,12), rdx);

    __ cmpl(rax, 0xa);                  // Is cpuid(0xB) supported?
    __ jccb(Assembler::belowEqual, std_cpuid4);

    //
    // cpuid(0xB) Processor Topology
    //
    __ movl(rax, 0xb);
    __ xorl(rcx, rcx);   // Threads level
    __ cpuid();

    __ lea(rsi, Address(rbp, in_bytes(VM_Version::tpl_cpuidB0_offset())));
    __ movl(Address(rsi, 0), rax);
    __ movl(Address(rsi, 4), rbx);
    __ movl(Address(rsi, 8), rcx);
    __ movl(Address(rsi,12), rdx);

    __ movl(rax, 0xb);
    __ movl(rcx, 1);     // Cores level
    __ cpuid();
    __ push(rax);
    __ andl(rax, 0x1f);  // Determine if valid topology level
    __ orl(rax, rbx);    // eax[4:0] | ebx[0:15] == 0 indicates invalid level
    __ andl(rax, 0xffff);
    __ pop(rax);
    __ jccb(Assembler::equal, std_cpuid4);

    __ lea(rsi, Address(rbp, in_bytes(VM_Version::tpl_cpuidB1_offset())));
    __ movl(Address(rsi, 0), rax);
    __ movl(Address(rsi, 4), rbx);
    __ movl(Address(rsi, 8), rcx);
    __ movl(Address(rsi,12), rdx);

    __ movl(rax, 0xb);
    __ movl(rcx, 2);     // Packages level
    __ cpuid();
    __ push(rax);
    __ andl(rax, 0x1f);  // Determine if valid topology level
    __ orl(rax, rbx);    // eax[4:0] | ebx[0:15] == 0 indicates invalid level
    __ andl(rax, 0xffff);
    __ pop(rax);
    __ jccb(Assembler::equal, std_cpuid4);

    __ lea(rsi, Address(rbp, in_bytes(VM_Version::tpl_cpuidB2_offset())));
    __ movl(Address(rsi, 0), rax);
    __ movl(Address(rsi, 4), rbx);
    __ movl(Address(rsi, 8), rcx);
    __ movl(Address(rsi,12), rdx);

    //
    // cpuid(0x4) Deterministic cache params
    //
    __ bind(std_cpuid4);
    __ movl(rax, 4);
    __ cmpl(rax, Address(rbp, in_bytes(VM_Version::std_cpuid0_offset()))); // Is cpuid(0x4) supported?
    __ jccb(Assembler::greater, std_cpuid1);

    __ xorl(rcx, rcx);   // L1 cache
    __ cpuid();
    __ push(rax);
    __ andl(rax, 0x1f);  // Determine if valid cache parameters used
    __ orl(rax, rax);    // eax[4:0] == 0 indicates invalid cache
    __ pop(rax);
    __ jccb(Assembler::equal, std_cpuid1);

    __ lea(rsi, Address(rbp, in_bytes(VM_Version::dcp_cpuid4_offset())));
    __ movl(Address(rsi, 0), rax);
    __ movl(Address(rsi, 4), rbx);
    __ movl(Address(rsi, 8), rcx);
    __ movl(Address(rsi,12), rdx);

    //
    // Standard cpuid(0x1)
    //
    __ bind(std_cpuid1);
    __ movl(rax, 1);
    __ cpuid();
    __ lea(rsi, Address(rbp, in_bytes(VM_Version::std_cpuid1_offset())));
    __ movl(Address(rsi, 0), rax);
    __ movl(Address(rsi, 4), rbx);
    __ movl(Address(rsi, 8), rcx);
    __ movl(Address(rsi,12), rdx);

    //
    // Check if OS has enabled XGETBV instruction to access XCR0
    // (OSXSAVE feature flag) and CPU supports AVX
    //
    __ andl(rcx, 0x18000000); // cpuid1 bits osxsave | avx
    __ cmpl(rcx, 0x18000000);
    __ jccb(Assembler::notEqual, sef_cpuid); // jump if AVX is not supported

    //
    // XCR0, XFEATURE_ENABLED_MASK register
    //
    __ xorl(rcx, rcx);   // zero for XCR0 register
    __ xgetbv();
    __ lea(rsi, Address(rbp, in_bytes(VM_Version::xem_xcr0_offset())));
    __ movl(Address(rsi, 0), rax);
    __ movl(Address(rsi, 4), rdx);

    //
    // cpuid(0x7) Structured Extended Features Enumeration Leaf.
    //
    __ bind(sef_cpuid);
    __ movl(rax, 7);
    __ cmpl(rax, Address(rbp, in_bytes(VM_Version::std_cpuid0_offset()))); // Is cpuid(0x7) supported?
    __ jccb(Assembler::greater, ext_cpuid);
    // ECX = 0
    __ xorl(rcx, rcx);
    __ cpuid();
    __ lea(rsi, Address(rbp, in_bytes(VM_Version::sef_cpuid7_offset())));
    __ movl(Address(rsi, 0), rax);
    __ movl(Address(rsi, 4), rbx);
    __ movl(Address(rsi, 8), rcx);
    __ movl(Address(rsi, 12), rdx);

    //
    // cpuid(0x7) Structured Extended Features Enumeration Sub-Leaf 1.
    //
    __ bind(sefsl1_cpuid);
    __ movl(rax, 7);
    __ movl(rcx, 1);
    __ cpuid();
    __ lea(rsi, Address(rbp, in_bytes(VM_Version::sefsl1_cpuid7_offset())));
    __ movl(Address(rsi, 0), rax);
    __ movl(Address(rsi, 4), rdx);

    //
    // cpuid(0x24) Converged Vector ISA Main Leaf (EAX = 24H, ECX = 0).
    //
    __ bind(std_cpuid24);
    __ movl(rax, 0x24);
    __ movl(rcx, 0);
    __ cpuid();
    __ lea(rsi, Address(rbp, in_bytes(VM_Version::std_cpuid24_offset())));
    __ movl(Address(rsi, 0), rax);
    __ movl(Address(rsi, 4), rbx);

    //
    // Extended cpuid(0x80000000)
    //
    __ bind(ext_cpuid);
    __ movl(rax, 0x80000000);
    __ cpuid();
    __ cmpl(rax, 0x80000000);     // Is cpuid(0x80000001) supported?
    __ jcc(Assembler::belowEqual, done);
    __ cmpl(rax, 0x80000004);     // Is cpuid(0x80000005) supported?
    __ jcc(Assembler::belowEqual, ext_cpuid1);
    __ cmpl(rax, 0x80000006);     // Is cpuid(0x80000007) supported?
    __ jccb(Assembler::belowEqual, ext_cpuid5);
    __ cmpl(rax, 0x80000007);     // Is cpuid(0x80000008) supported?
    __ jccb(Assembler::belowEqual, ext_cpuid7);
    __ cmpl(rax, 0x80000008);     // Is cpuid(0x80000009 and above) supported?
    __ jccb(Assembler::belowEqual, ext_cpuid8);
    __ cmpl(rax, 0x8000001E);     // Is cpuid(0x8000001E) supported?
    __ jccb(Assembler::below, ext_cpuid8);
    //
    // Extended cpuid(0x8000001E)
    //
    __ movl(rax, 0x8000001E);
    __ cpuid();
    __ lea(rsi, Address(rbp, in_bytes(VM_Version::ext_cpuid1E_offset())));
    __ movl(Address(rsi, 0), rax);
    __ movl(Address(rsi, 4), rbx);
    __ movl(Address(rsi, 8), rcx);
    __ movl(Address(rsi,12), rdx);

    //
    // Extended cpuid(0x80000008)
    //
    __ bind(ext_cpuid8);
    __ movl(rax, 0x80000008);
    __ cpuid();
    __ lea(rsi, Address(rbp, in_bytes(VM_Version::ext_cpuid8_offset())));
    __ movl(Address(rsi, 0), rax);
    __ movl(Address(rsi, 4), rbx);
    __ movl(Address(rsi, 8), rcx);
    __ movl(Address(rsi,12), rdx);

    //
    // Extended cpuid(0x80000007)
    //
    __ bind(ext_cpuid7);
    __ movl(rax, 0x80000007);
    __ cpuid();
    __ lea(rsi, Address(rbp, in_bytes(VM_Version::ext_cpuid7_offset())));
    __ movl(Address(rsi, 0), rax);
    __ movl(Address(rsi, 4), rbx);
    __ movl(Address(rsi, 8), rcx);
    __ movl(Address(rsi,12), rdx);

    //
    // Extended cpuid(0x80000005)
    //
    __ bind(ext_cpuid5);
    __ movl(rax, 0x80000005);
    __ cpuid();
    __ lea(rsi, Address(rbp, in_bytes(VM_Version::ext_cpuid5_offset())));
    __ movl(Address(rsi, 0), rax);
    __ movl(Address(rsi, 4), rbx);
    __ movl(Address(rsi, 8), rcx);
    __ movl(Address(rsi,12), rdx);

    //
    // Extended cpuid(0x80000001)
    //
    __ bind(ext_cpuid1);
    __ movl(rax, 0x80000001);
    __ cpuid();
    __ lea(rsi, Address(rbp, in_bytes(VM_Version::ext_cpuid1_offset())));
    __ movl(Address(rsi, 0), rax);
    __ movl(Address(rsi, 4), rbx);
    __ movl(Address(rsi, 8), rcx);
    __ movl(Address(rsi,12), rdx);

#if defined(_LP64)
    //
    // Check if OS has enabled XGETBV instruction to access XCR0
    // (OSXSAVE feature flag) and CPU supports APX
    //
    // To enable APX, check CPUID.EAX=7.ECX=1.EDX[21] bit for HW support
    // and XCRO[19] bit for OS support to save/restore extended GPR state.
    __ lea(rsi, Address(rbp, in_bytes(VM_Version::sefsl1_cpuid7_offset())));
    __ movl(rax, 0x200000);
    __ andl(rax, Address(rsi, 4));
    __ jcc(Assembler::equal, vector_save_restore);
    // check _cpuid_info.xem_xcr0_eax.bits.apx_f
    __ movl(rax, 0x80000);
    __ andl(rax, Address(rbp, in_bytes(VM_Version::xem_xcr0_offset()))); // xcr0 bits apx_f
    __ jcc(Assembler::equal, vector_save_restore);

#ifndef PRODUCT
    bool save_apx = UseAPX;
    VM_Version::set_apx_cpuFeatures();
    UseAPX = true;
    __ mov64(r16, VM_Version::egpr_test_value());
    __ mov64(r31, VM_Version::egpr_test_value());
    __ xorl(rsi, rsi);
    VM_Version::set_cpuinfo_segv_addr_apx(__ pc());
    // Generate SEGV
    __ movl(rax, Address(rsi, 0));

    VM_Version::set_cpuinfo_cont_addr_apx(__ pc());
    __ lea(rsi, Address(rbp, in_bytes(VM_Version::apx_save_offset())));
    __ movq(Address(rsi, 0), r16);
    __ movq(Address(rsi, 8), r31);

    UseAPX = save_apx;
#endif
#endif
    __ bind(vector_save_restore);
    //
    // Check if OS has enabled XGETBV instruction to access XCR0
    // (OSXSAVE feature flag) and CPU supports AVX
    //
    __ lea(rsi, Address(rbp, in_bytes(VM_Version::std_cpuid1_offset())));
    __ movl(rcx, 0x18000000); // cpuid1 bits osxsave | avx
    __ andl(rcx, Address(rsi, 8)); // cpuid1 bits osxsave | avx
    __ jccb(Assembler::equal, done); // jump if AVX is not supported

    __ movl(rax, 0x6);
    __ andl(rax, Address(rbp, in_bytes(VM_Version::xem_xcr0_offset()))); // xcr0 bits sse | ymm
    __ jccb(Assembler::notEqual, start_simd_check); // return if AVX is not supported

    // we need to bridge farther than imm8, so we use this island as a thunk
    __ bind(done);
    __ jmp(wrapup);

    __ bind(start_simd_check);
    //
    // Some OSs have a bug when upper 128/256bits of YMM/ZMM
    // registers are not restored after a signal processing.
    // Generate SEGV here (reference through null)
    // and check upper YMM/ZMM bits after it.
    //
    int saved_useavx = UseAVX;
    int saved_usesse = UseSSE;

    // If UseAVX is uninitialized or is set by the user to include EVEX
    if (use_evex) {
      // check _cpuid_info.sef_cpuid7_ebx.bits.avx512f
      // OR check _cpuid_info.std_cpuid24_ebx.bits.avx10
      __ lea(rsi, Address(rbp, in_bytes(VM_Version::sef_cpuid7_offset())));
      __ movl(rax, 0x10000);
      __ andl(rax, Address(rsi, 4));
      __ lea(rsi, Address(rbp, in_bytes(VM_Version::sefsl1_cpuid7_offset())));
      __ movl(rbx, 0x80000);
      __ andl(rbx, Address(rsi, 4));
      __ orl(rax, rbx);
      __ jccb(Assembler::equal, legacy_setup); // jump if EVEX is not supported
      // check _cpuid_info.xem_xcr0_eax.bits.opmask
      // check _cpuid_info.xem_xcr0_eax.bits.zmm512
      // check _cpuid_info.xem_xcr0_eax.bits.zmm32
      __ movl(rax, 0xE0);
      __ andl(rax, Address(rbp, in_bytes(VM_Version::xem_xcr0_offset()))); // xcr0 bits sse | ymm
      __ jccb(Assembler::equal, legacy_setup); // jump if EVEX is not supported

      if (FLAG_IS_DEFAULT(UseAVX)) {
        __ lea(rsi, Address(rbp, in_bytes(VM_Version::std_cpuid1_offset())));
        __ movl(rax, Address(rsi, 0));
        __ cmpl(rax, 0x50654);              // If it is Skylake
        __ jcc(Assembler::equal, legacy_setup);
      }
      // EVEX setup: run in lowest evex mode
      VM_Version::set_evex_cpuFeatures(); // Enable temporary to pass asserts
      UseAVX = 3;
      UseSSE = 2;
#ifdef _WINDOWS
      // xmm5-xmm15 are not preserved by caller on windows
      // https://msdn.microsoft.com/en-us/library/9z1stfyw.aspx
      __ subptr(rsp, 64);
      __ evmovdqul(Address(rsp, 0), xmm7, Assembler::AVX_512bit);
      __ subptr(rsp, 64);
      __ evmovdqul(Address(rsp, 0), xmm8, Assembler::AVX_512bit);
      __ subptr(rsp, 64);
      __ evmovdqul(Address(rsp, 0), xmm31, Assembler::AVX_512bit);
#endif // _WINDOWS

      // load value into all 64 bytes of zmm7 register
      __ movl(rcx, VM_Version::ymm_test_value());
      __ movdl(xmm0, rcx);
      __ vpbroadcastd(xmm0, xmm0, Assembler::AVX_512bit);
      __ evmovdqul(xmm7, xmm0, Assembler::AVX_512bit);
#ifdef _LP64
      __ evmovdqul(xmm8, xmm0, Assembler::AVX_512bit);
      __ evmovdqul(xmm31, xmm0, Assembler::AVX_512bit);
#endif
      VM_Version::clean_cpuFeatures();
      __ jmp(save_restore_except);
    }

    __ bind(legacy_setup);
    // AVX setup
    VM_Version::set_avx_cpuFeatures(); // Enable temporary to pass asserts
    UseAVX = 1;
    UseSSE = 2;
#ifdef _WINDOWS
    __ subptr(rsp, 32);
    __ vmovdqu(Address(rsp, 0), xmm7);
    __ subptr(rsp, 32);
    __ vmovdqu(Address(rsp, 0), xmm8);
    __ subptr(rsp, 32);
    __ vmovdqu(Address(rsp, 0), xmm15);
#endif // _WINDOWS

    // load value into all 32 bytes of ymm7 register
    __ movl(rcx, VM_Version::ymm_test_value());

    __ movdl(xmm0, rcx);
    __ pshufd(xmm0, xmm0, 0x00);
    __ vinsertf128_high(xmm0, xmm0);
    __ vmovdqu(xmm7, xmm0);
#ifdef _LP64
    __ vmovdqu(xmm8, xmm0);
    __ vmovdqu(xmm15, xmm0);
#endif
    VM_Version::clean_cpuFeatures();

    __ bind(save_restore_except);
    __ xorl(rsi, rsi);
    VM_Version::set_cpuinfo_segv_addr(__ pc());
    // Generate SEGV
    __ movl(rax, Address(rsi, 0));

    VM_Version::set_cpuinfo_cont_addr(__ pc());
    // Returns here after signal. Save xmm0 to check it later.

    // If UseAVX is uninitialized or is set by the user to include EVEX
    if (use_evex) {
      // check _cpuid_info.sef_cpuid7_ebx.bits.avx512f
      __ lea(rsi, Address(rbp, in_bytes(VM_Version::sef_cpuid7_offset())));
      __ movl(rax, 0x10000);
      __ andl(rax, Address(rsi, 4));
      __ jcc(Assembler::equal, legacy_save_restore);
      // check _cpuid_info.xem_xcr0_eax.bits.opmask
      // check _cpuid_info.xem_xcr0_eax.bits.zmm512
      // check _cpuid_info.xem_xcr0_eax.bits.zmm32
      __ movl(rax, 0xE0);
      __ andl(rax, Address(rbp, in_bytes(VM_Version::xem_xcr0_offset()))); // xcr0 bits sse | ymm
      __ jcc(Assembler::equal, legacy_save_restore);

      if (FLAG_IS_DEFAULT(UseAVX)) {
        __ lea(rsi, Address(rbp, in_bytes(VM_Version::std_cpuid1_offset())));
        __ movl(rax, Address(rsi, 0));
        __ cmpl(rax, 0x50654);              // If it is Skylake
        __ jcc(Assembler::equal, legacy_save_restore);
      }
      // EVEX check: run in lowest evex mode
      VM_Version::set_evex_cpuFeatures(); // Enable temporary to pass asserts
      UseAVX = 3;
      UseSSE = 2;
      __ lea(rsi, Address(rbp, in_bytes(VM_Version::zmm_save_offset())));
      __ evmovdqul(Address(rsi, 0), xmm0, Assembler::AVX_512bit);
      __ evmovdqul(Address(rsi, 64), xmm7, Assembler::AVX_512bit);
#ifdef _LP64
      __ evmovdqul(Address(rsi, 128), xmm8, Assembler::AVX_512bit);
      __ evmovdqul(Address(rsi, 192), xmm31, Assembler::AVX_512bit);
#endif

#ifdef _WINDOWS
      __ evmovdqul(xmm31, Address(rsp, 0), Assembler::AVX_512bit);
      __ addptr(rsp, 64);
      __ evmovdqul(xmm8, Address(rsp, 0), Assembler::AVX_512bit);
      __ addptr(rsp, 64);
      __ evmovdqul(xmm7, Address(rsp, 0), Assembler::AVX_512bit);
      __ addptr(rsp, 64);
#endif // _WINDOWS
      generate_vzeroupper(wrapup);
      VM_Version::clean_cpuFeatures();
      UseAVX = saved_useavx;
      UseSSE = saved_usesse;
      __ jmp(wrapup);
   }

    __ bind(legacy_save_restore);
    // AVX check
    VM_Version::set_avx_cpuFeatures(); // Enable temporary to pass asserts
    UseAVX = 1;
    UseSSE = 2;
    __ lea(rsi, Address(rbp, in_bytes(VM_Version::ymm_save_offset())));
    __ vmovdqu(Address(rsi, 0), xmm0);
    __ vmovdqu(Address(rsi, 32), xmm7);
#ifdef _LP64
    __ vmovdqu(Address(rsi, 64), xmm8);
    __ vmovdqu(Address(rsi, 96), xmm15);
#endif

#ifdef _WINDOWS
    __ vmovdqu(xmm15, Address(rsp, 0));
    __ addptr(rsp, 32);
    __ vmovdqu(xmm8, Address(rsp, 0));
    __ addptr(rsp, 32);
    __ vmovdqu(xmm7, Address(rsp, 0));
    __ addptr(rsp, 32);
#endif // _WINDOWS

    generate_vzeroupper(wrapup);
    VM_Version::clean_cpuFeatures();
    UseAVX = saved_useavx;
    UseSSE = saved_usesse;

    __ bind(wrapup);
    __ popf();
    __ pop(rsi);
    __ pop(rbx);
    __ pop(rbp);
    __ ret(0);

#   undef __

    return start;
  };
  void generate_vzeroupper(Label& L_wrapup) {
#   define __ _masm->
    __ lea(rsi, Address(rbp, in_bytes(VM_Version::std_cpuid0_offset())));
    __ cmpl(Address(rsi, 4), 0x756e6547);  // 'uneG'
    __ jcc(Assembler::notEqual, L_wrapup);
    __ movl(rcx, 0x0FFF0FF0);
    __ lea(rsi, Address(rbp, in_bytes(VM_Version::std_cpuid1_offset())));
    __ andl(rcx, Address(rsi, 0));
    __ cmpl(rcx, 0x00050670);              // If it is Xeon Phi 3200/5200/7200
    __ jcc(Assembler::equal, L_wrapup);
    __ cmpl(rcx, 0x00080650);              // If it is Future Xeon Phi
    __ jcc(Assembler::equal, L_wrapup);
    // vzeroupper() will use a pre-computed instruction sequence that we
    // can't compute until after we've determined CPU capabilities. Use
    // uncached variant here directly to be able to bootstrap correctly
    __ vzeroupper_uncached();
#   undef __
  }
  address generate_detect_virt() {
    StubCodeMark mark(this, "VM_Version", "detect_virt_stub");
#   define __ _masm->

    address start = __ pc();

    // Evacuate callee-saved registers
    __ push(rbp);
    __ push(rbx);
    __ push(rsi); // for Windows

#ifdef _LP64
    __ mov(rax, c_rarg0); // CPUID leaf
    __ mov(rsi, c_rarg1); // register array address (eax, ebx, ecx, edx)
#else
    __ movptr(rax, Address(rsp, 16)); // CPUID leaf
    __ movptr(rsi, Address(rsp, 20)); // register array address
#endif

    __ cpuid();

    // Store result to register array
    __ movl(Address(rsi,  0), rax);
    __ movl(Address(rsi,  4), rbx);
    __ movl(Address(rsi,  8), rcx);
    __ movl(Address(rsi, 12), rdx);

    // Epilogue
    __ pop(rsi);
    __ pop(rbx);
    __ pop(rbp);
    __ ret(0);

#   undef __

    return start;
  };


  address generate_getCPUIDBrandString(void) {
    // Flags to test CPU type.
    const uint32_t HS_EFL_AC           = 0x40000;
    const uint32_t HS_EFL_ID           = 0x200000;
    // Values for when we don't have a CPUID instruction.
    const int      CPU_FAMILY_SHIFT = 8;
    const uint32_t CPU_FAMILY_386   = (3 << CPU_FAMILY_SHIFT);
    const uint32_t CPU_FAMILY_486   = (4 << CPU_FAMILY_SHIFT);

    Label detect_486, cpu486, detect_586, done, ext_cpuid;

    StubCodeMark mark(this, "VM_Version", "getCPUIDNameInfo_stub");
#   define __ _masm->

    address start = __ pc();

    //
    // void getCPUIDBrandString(VM_Version::CpuidInfo* cpuid_info);
    //
    // LP64: rcx and rdx are first and second argument registers on windows

    __ push(rbp);
#ifdef _LP64
    __ mov(rbp, c_rarg0); // cpuid_info address
#else
    __ movptr(rbp, Address(rsp, 8)); // cpuid_info address
#endif
    __ push(rbx);
    __ push(rsi);
    __ pushf();          // preserve rbx, and flags
    __ pop(rax);
    __ push(rax);
    __ mov(rcx, rax);
    //
    // if we are unable to change the AC flag, we have a 386
    //
    __ xorl(rax, HS_EFL_AC);
    __ push(rax);
    __ popf();
    __ pushf();
    __ pop(rax);
    __ cmpptr(rax, rcx);
    __ jccb(Assembler::notEqual, detect_486);

    __ movl(rax, CPU_FAMILY_386);
    __ jmp(done);

    //
    // If we are unable to change the ID flag, we have a 486 which does
    // not support the "cpuid" instruction.
    //
    __ bind(detect_486);
    __ mov(rax, rcx);
    __ xorl(rax, HS_EFL_ID);
    __ push(rax);
    __ popf();
    __ pushf();
    __ pop(rax);
    __ cmpptr(rcx, rax);
    __ jccb(Assembler::notEqual, detect_586);

    __ bind(cpu486);
    __ movl(rax, CPU_FAMILY_486);
    __ jmp(done);

    //
    // At this point, we have a chip which supports the "cpuid" instruction
    //
    __ bind(detect_586);
    __ xorl(rax, rax);
    __ cpuid();
    __ orl(rax, rax);
    __ jcc(Assembler::equal, cpu486);   // if cpuid doesn't support an input
                                        // value of at least 1, we give up and
                                        // assume a 486

    //
    // Extended cpuid(0x80000000) for processor brand string detection
    //
    __ bind(ext_cpuid);
    __ movl(rax, CPUID_EXTENDED_FN);
    __ cpuid();
    __ cmpl(rax, CPUID_EXTENDED_FN_4);
    __ jcc(Assembler::below, done);

    //
    // Extended cpuid(0x80000002)  // first 16 bytes in brand string
    //
    __ movl(rax, CPUID_EXTENDED_FN_2);
    __ cpuid();
    __ lea(rsi, Address(rbp, in_bytes(VM_Version::proc_name_0_offset())));
    __ movl(Address(rsi, 0), rax);
    __ lea(rsi, Address(rbp, in_bytes(VM_Version::proc_name_1_offset())));
    __ movl(Address(rsi, 0), rbx);
    __ lea(rsi, Address(rbp, in_bytes(VM_Version::proc_name_2_offset())));
    __ movl(Address(rsi, 0), rcx);
    __ lea(rsi, Address(rbp, in_bytes(VM_Version::proc_name_3_offset())));
    __ movl(Address(rsi,0), rdx);

    //
    // Extended cpuid(0x80000003) // next 16 bytes in brand string
    //
    __ movl(rax, CPUID_EXTENDED_FN_3);
    __ cpuid();
    __ lea(rsi, Address(rbp, in_bytes(VM_Version::proc_name_4_offset())));
    __ movl(Address(rsi, 0), rax);
    __ lea(rsi, Address(rbp, in_bytes(VM_Version::proc_name_5_offset())));
    __ movl(Address(rsi, 0), rbx);
    __ lea(rsi, Address(rbp, in_bytes(VM_Version::proc_name_6_offset())));
    __ movl(Address(rsi, 0), rcx);
    __ lea(rsi, Address(rbp, in_bytes(VM_Version::proc_name_7_offset())));
    __ movl(Address(rsi,0), rdx);

    //
    // Extended cpuid(0x80000004) // last 16 bytes in brand string
    //
    __ movl(rax, CPUID_EXTENDED_FN_4);
    __ cpuid();
    __ lea(rsi, Address(rbp, in_bytes(VM_Version::proc_name_8_offset())));
    __ movl(Address(rsi, 0), rax);
    __ lea(rsi, Address(rbp, in_bytes(VM_Version::proc_name_9_offset())));
    __ movl(Address(rsi, 0), rbx);
    __ lea(rsi, Address(rbp, in_bytes(VM_Version::proc_name_10_offset())));
    __ movl(Address(rsi, 0), rcx);
    __ lea(rsi, Address(rbp, in_bytes(VM_Version::proc_name_11_offset())));
    __ movl(Address(rsi,0), rdx);

    //
    // return
    //
    __ bind(done);
    __ popf();
    __ pop(rsi);
    __ pop(rbx);
    __ pop(rbp);
    __ ret(0);

#   undef __

    return start;
  };
};

void VM_Version::get_processor_features() {

  _cpu = 4; // 486 by default
  _model = 0;
  _stepping = 0;
  _logical_processors_per_package = 1;
  // i486 internal cache is both I&D and has a 16-byte line size
  _L1_data_cache_line_size = 16;

  // Get raw processor info

  get_cpu_info_stub(&_cpuid_info);

  assert_is_initialized();
  _cpu = extended_cpu_family();
  _model = extended_cpu_model();
  _stepping = cpu_stepping();

  if (cpu_family() > 4) { // it supports CPUID
    _cpuid_info.feature_flags(); // These can be changed by VM settings
    memcpy(_dynamic_cpu_features_vector, _dynamic_features_vector, sizeof(uint64_t) * _dynamic_features_vector_size);   // Preserve features
    // Logical processors are only available on P4s and above,
    // and only if hyperthreading is available.
    _logical_processors_per_package = logical_processor_count();
    _L1_data_cache_line_size = L1_line_size();
  }

  // xchg and xadd instructions
  _supports_atomic_getset4 = true;
  _supports_atomic_getadd4 = true;
  LP64_ONLY(_supports_atomic_getset8 = true);
  LP64_ONLY(_supports_atomic_getadd8 = true);


#ifdef _LP64
  // OS should support SSE for x64 and hardware should support at least SSE2.
  if (!VM_Version::supports_sse2()) {
    vm_exit_during_initialization("Unknown x64 processor: SSE2 not supported");
  }
  // in 64 bit the use of SSE2 is the minimum
  if (UseSSE < 2) UseSSE = 2;
#endif

#ifdef AMD64
  // flush_icache_stub have to be generated first.
  // That is why Icache line size is hard coded in ICache class,
  // see icache_x86.hpp. It is also the reason why we can't use
  // clflush instruction in 32-bit VM since it could be running
  // on CPU which does not support it.
  //
  // The only thing we can do is to verify that flushed
  // ICache::line_size has correct value.
  guarantee(_cpuid_info.std_cpuid1_edx.bits.clflush != 0, "clflush is not supported");
  // clflush_size is size in quadwords (8 bytes).
  guarantee(_cpuid_info.std_cpuid1_ebx.bits.clflush_size == 8, "such clflush size is not supported");
#endif

#ifdef _LP64
  // assigning this field effectively enables Unsafe.writebackMemory()
  // by initing UnsafeConstant.DATA_CACHE_LINE_FLUSH_SIZE to non-zero
  // that is only implemented on x86_64 and only if the OS plays ball
  if (os::supports_map_sync()) {
    // publish data cache line flush size to generic field, otherwise
    // let if default to zero thereby disabling writeback
    _data_cache_line_flush_size = _cpuid_info.std_cpuid1_ebx.bits.clflush_size * 8;
  }
#endif

  // Check if processor has Intel Ecore
  if (FLAG_IS_DEFAULT(EnableX86ECoreOpts) && is_intel() && cpu_family() == 6 &&
    (_model == 0x97 || _model == 0xAA || _model == 0xAC || _model == 0xAF ||
      _model == 0xCC || _model == 0xDD)) {
    FLAG_SET_DEFAULT(EnableX86ECoreOpts, true);
  }

  if (UseSSE < 4) {
    CLEAR_CPU_FEATURE(CPU_SSE4_1);
    CLEAR_CPU_FEATURE(CPU_SSE4_2);
  }

  if (UseSSE < 3) {
    CLEAR_CPU_FEATURE(CPU_SSE3);
    CLEAR_CPU_FEATURE(CPU_SSSE3);
    CLEAR_CPU_FEATURE(CPU_SSE4A);
  }

  if (UseSSE < 2)
    CLEAR_CPU_FEATURE(CPU_SSE2);

  if (UseSSE < 1)
    CLEAR_CPU_FEATURE(CPU_SSE);

  //since AVX instructions is slower than SSE in some ZX cpus, force USEAVX=0.
  if (is_zx() && ((cpu_family() == 6) || (cpu_family() == 7))) {
    UseAVX = 0;
  }

  // UseSSE is set to the smaller of what hardware supports and what
  // the command line requires.  I.e., you cannot set UseSSE to 2 on
  // older Pentiums which do not support it.
  int use_sse_limit = 0;
  if (UseSSE > 0) {
    if (UseSSE > 3 && supports_sse4_1()) {
      use_sse_limit = 4;
    } else if (UseSSE > 2 && supports_sse3()) {
      use_sse_limit = 3;
    } else if (UseSSE > 1 && supports_sse2()) {
      use_sse_limit = 2;
    } else if (UseSSE > 0 && supports_sse()) {
      use_sse_limit = 1;
    } else {
      use_sse_limit = 0;
    }
  }
  if (FLAG_IS_DEFAULT(UseSSE)) {
    FLAG_SET_DEFAULT(UseSSE, use_sse_limit);
  } else if (UseSSE > use_sse_limit) {
    warning("UseSSE=%d is not supported on this CPU, setting it to UseSSE=%d", UseSSE, use_sse_limit);
    FLAG_SET_DEFAULT(UseSSE, use_sse_limit);
  }

  // first try initial setting and detect what we can support
  int use_avx_limit = 0;
  if (UseAVX > 0) {
    if (UseSSE < 4) {
      // Don't use AVX if SSE is unavailable or has been disabled.
      use_avx_limit = 0;
    } else if (UseAVX > 2 && supports_evex()) {
      use_avx_limit = 3;
    } else if (UseAVX > 1 && supports_avx2()) {
      use_avx_limit = 2;
    } else if (UseAVX > 0 && supports_avx()) {
      use_avx_limit = 1;
    } else {
      use_avx_limit = 0;
    }
  }
  if (FLAG_IS_DEFAULT(UseAVX)) {
    // Don't use AVX-512 on older Skylakes unless explicitly requested.
    if (use_avx_limit > 2 && is_intel_skylake() && _stepping < 5) {
      FLAG_SET_DEFAULT(UseAVX, 2);
    } else {
      FLAG_SET_DEFAULT(UseAVX, use_avx_limit);
    }
  }

  if (UseAVX > use_avx_limit) {
    if (UseSSE < 4) {
      warning("UseAVX=%d requires UseSSE=4, setting it to UseAVX=0", UseAVX);
    } else {
      warning("UseAVX=%d is not supported on this CPU, setting it to UseAVX=%d", UseAVX, use_avx_limit);
    }
    FLAG_SET_DEFAULT(UseAVX, use_avx_limit);
  }

  if (UseAVX < 3) {
    CLEAR_CPU_FEATURE(CPU_AVX512F);
    CLEAR_CPU_FEATURE(CPU_AVX512DQ);
    CLEAR_CPU_FEATURE(CPU_AVX512CD);
    CLEAR_CPU_FEATURE(CPU_AVX512BW);
    CLEAR_CPU_FEATURE(CPU_AVX512ER);
    CLEAR_CPU_FEATURE(CPU_AVX512PF);
    CLEAR_CPU_FEATURE(CPU_AVX512VL);
    CLEAR_CPU_FEATURE(CPU_AVX512_VPOPCNTDQ);
    CLEAR_CPU_FEATURE(CPU_AVX512_VPCLMULQDQ);
    CLEAR_CPU_FEATURE(CPU_AVX512_VAES);
    CLEAR_CPU_FEATURE(CPU_AVX512_VNNI);
    CLEAR_CPU_FEATURE(CPU_AVX512_VBMI);
    CLEAR_CPU_FEATURE(CPU_AVX512_VBMI2);
    CLEAR_CPU_FEATURE(CPU_AVX512_BITALG);
    CLEAR_CPU_FEATURE(CPU_AVX512_IFMA);
    CLEAR_CPU_FEATURE(CPU_APX_F);
    CLEAR_CPU_FEATURE(CPU_AVX512_FP16);
    CLEAR_CPU_FEATURE(CPU_AVX10_1);
    CLEAR_CPU_FEATURE(CPU_AVX10_2);
  }

  // Currently APX support is only enabled for targets supporting AVX512VL feature.
  bool apx_supported = os_supports_apx_egprs() && supports_apx_f() && supports_avx512vl();
  if (UseAPX && !apx_supported) {
    warning("UseAPX is not supported on this CPU, setting it to false");
    FLAG_SET_DEFAULT(UseAPX, false);
  } else if (FLAG_IS_DEFAULT(UseAPX)) {
    FLAG_SET_DEFAULT(UseAPX, apx_supported ? true : false);
  }

  if (!UseAPX) {
    CLEAR_CPU_FEATURE(CPU_APX_F);
  }

  if (UseAVX < 2) {
    CLEAR_CPU_FEATURE(CPU_AVX2);
    CLEAR_CPU_FEATURE(CPU_AVX_IFMA);
  }

  if (UseAVX < 1) {
    CLEAR_CPU_FEATURE(CPU_AVX);
    CLEAR_CPU_FEATURE(CPU_VZEROUPPER);
    CLEAR_CPU_FEATURE(CPU_F16C);
    CLEAR_CPU_FEATURE(CPU_SHA512);
  }

  if (logical_processors_per_package() == 1) {
    // HT processor could be installed on a system which doesn't support HT.
    CLEAR_CPU_FEATURE(CPU_HT);
  }

  if (is_intel()) { // Intel cpus specific settings
    if (is_knights_family()) {
      CLEAR_CPU_FEATURE(CPU_VZEROUPPER);
      CLEAR_CPU_FEATURE(CPU_AVX512BW);
      CLEAR_CPU_FEATURE(CPU_AVX512VL);
      CLEAR_CPU_FEATURE(CPU_AVX512DQ);
      CLEAR_CPU_FEATURE(CPU_AVX512_VNNI);
      CLEAR_CPU_FEATURE(CPU_AVX512_VAES);
      CLEAR_CPU_FEATURE(CPU_AVX512_VPOPCNTDQ);
      CLEAR_CPU_FEATURE(CPU_AVX512_VPCLMULQDQ);
      CLEAR_CPU_FEATURE(CPU_AVX512_VBMI);
      CLEAR_CPU_FEATURE(CPU_AVX512_VBMI2);
      CLEAR_CPU_FEATURE(CPU_CLWB);
      CLEAR_CPU_FEATURE(CPU_FLUSHOPT);
      CLEAR_CPU_FEATURE(CPU_GFNI);
      CLEAR_CPU_FEATURE(CPU_AVX512_BITALG);
      CLEAR_CPU_FEATURE(CPU_AVX512_IFMA);
      CLEAR_CPU_FEATURE(CPU_AVX_IFMA);
      CLEAR_CPU_FEATURE(CPU_AVX512_FP16);
    }
  }

  if (FLAG_IS_DEFAULT(IntelJccErratumMitigation)) {
    _has_intel_jcc_erratum = compute_has_intel_jcc_erratum();
  } else {
    _has_intel_jcc_erratum = IntelJccErratumMitigation;
  }

<<<<<<< HEAD
  char buf[2048] = {'\0'};
  size_t res = jio_snprintf(
=======
  assert(supports_cpuid(), "Always present");
  assert(supports_clflush(), "Always present");
  if (X86ICacheSync == -1) {
    // Auto-detect, choosing the best performant one that still flushes
    // the cache. We could switch to CPUID/SERIALIZE ("4"/"5") going forward.
    if (supports_clwb()) {
      FLAG_SET_ERGO(X86ICacheSync, 3);
    } else if (supports_clflushopt()) {
      FLAG_SET_ERGO(X86ICacheSync, 2);
    } else {
      FLAG_SET_ERGO(X86ICacheSync, 1);
    }
  } else {
    if ((X86ICacheSync == 2) && !supports_clflushopt()) {
      vm_exit_during_initialization("CPU does not support CLFLUSHOPT, unable to use X86ICacheSync=2");
    }
    if ((X86ICacheSync == 3) && !supports_clwb()) {
      vm_exit_during_initialization("CPU does not support CLWB, unable to use X86ICacheSync=3");
    }
    if ((X86ICacheSync == 5) && !supports_serialize()) {
      vm_exit_during_initialization("CPU does not support SERIALIZE, unable to use X86ICacheSync=5");
    }
  }

  char buf[1024];
  int res = jio_snprintf(
>>>>>>> 370e6113
              buf, sizeof(buf),
              "(%u cores per cpu, %u threads per core) family %d model %d stepping %d microcode 0x%x",
              cores_per_cpu(), threads_per_core(),
              cpu_family(), _model, _stepping, os::cpu_microcode_revision());
  assert(res > 0, "not enough temporary space allocated");
  for (uint64_t i = 0; i < _dynamic_features_vector_size; i++) {
    insert_features_names(_dynamic_features_vector[i], buf + res, sizeof(buf) - res, _features_names, 64 * i);
    res = strlen(buf);
  }

  _features_string = os::strdup(buf);

  // Use AES instructions if available.
  if (supports_aes()) {
    if (FLAG_IS_DEFAULT(UseAES)) {
      FLAG_SET_DEFAULT(UseAES, true);
    }
    if (!UseAES) {
      if (UseAESIntrinsics && !FLAG_IS_DEFAULT(UseAESIntrinsics)) {
        warning("AES intrinsics require UseAES flag to be enabled. Intrinsics will be disabled.");
      }
      FLAG_SET_DEFAULT(UseAESIntrinsics, false);
    } else {
      if (UseSSE > 2) {
        if (FLAG_IS_DEFAULT(UseAESIntrinsics)) {
          FLAG_SET_DEFAULT(UseAESIntrinsics, true);
        }
      } else {
        // The AES intrinsic stubs require AES instruction support (of course)
        // but also require sse3 mode or higher for instructions it use.
        if (UseAESIntrinsics && !FLAG_IS_DEFAULT(UseAESIntrinsics)) {
          warning("X86 AES intrinsics require SSE3 instructions or higher. Intrinsics will be disabled.");
        }
        FLAG_SET_DEFAULT(UseAESIntrinsics, false);
      }

      // --AES-CTR begins--
      if (!UseAESIntrinsics) {
        if (UseAESCTRIntrinsics && !FLAG_IS_DEFAULT(UseAESCTRIntrinsics)) {
          warning("AES-CTR intrinsics require UseAESIntrinsics flag to be enabled. Intrinsics will be disabled.");
          FLAG_SET_DEFAULT(UseAESCTRIntrinsics, false);
        }
      } else {
        if (supports_sse4_1()) {
          if (FLAG_IS_DEFAULT(UseAESCTRIntrinsics)) {
            FLAG_SET_DEFAULT(UseAESCTRIntrinsics, true);
          }
        } else {
           // The AES-CTR intrinsic stubs require AES instruction support (of course)
           // but also require sse4.1 mode or higher for instructions it use.
          if (UseAESCTRIntrinsics && !FLAG_IS_DEFAULT(UseAESCTRIntrinsics)) {
             warning("X86 AES-CTR intrinsics require SSE4.1 instructions or higher. Intrinsics will be disabled.");
           }
           FLAG_SET_DEFAULT(UseAESCTRIntrinsics, false);
        }
      }
      // --AES-CTR ends--
    }
  } else if (UseAES || UseAESIntrinsics || UseAESCTRIntrinsics) {
    if (UseAES && !FLAG_IS_DEFAULT(UseAES)) {
      warning("AES instructions are not available on this CPU");
      FLAG_SET_DEFAULT(UseAES, false);
    }
    if (UseAESIntrinsics && !FLAG_IS_DEFAULT(UseAESIntrinsics)) {
      warning("AES intrinsics are not available on this CPU");
      FLAG_SET_DEFAULT(UseAESIntrinsics, false);
    }
    if (UseAESCTRIntrinsics && !FLAG_IS_DEFAULT(UseAESCTRIntrinsics)) {
      warning("AES-CTR intrinsics are not available on this CPU");
      FLAG_SET_DEFAULT(UseAESCTRIntrinsics, false);
    }
  }

  // Use CLMUL instructions if available.
  if (supports_clmul()) {
    if (FLAG_IS_DEFAULT(UseCLMUL)) {
      UseCLMUL = true;
    }
  } else if (UseCLMUL) {
    if (!FLAG_IS_DEFAULT(UseCLMUL))
      warning("CLMUL instructions not available on this CPU (AVX may also be required)");
    FLAG_SET_DEFAULT(UseCLMUL, false);
  }

  if (UseCLMUL && (UseSSE > 2)) {
    if (FLAG_IS_DEFAULT(UseCRC32Intrinsics)) {
      UseCRC32Intrinsics = true;
    }
  } else if (UseCRC32Intrinsics) {
    if (!FLAG_IS_DEFAULT(UseCRC32Intrinsics))
      warning("CRC32 Intrinsics requires CLMUL instructions (not available on this CPU)");
    FLAG_SET_DEFAULT(UseCRC32Intrinsics, false);
  }

#ifdef _LP64
  if (supports_avx2()) {
    if (FLAG_IS_DEFAULT(UseAdler32Intrinsics)) {
      UseAdler32Intrinsics = true;
    }
  } else if (UseAdler32Intrinsics) {
    if (!FLAG_IS_DEFAULT(UseAdler32Intrinsics)) {
      warning("Adler32 Intrinsics requires avx2 instructions (not available on this CPU)");
    }
    FLAG_SET_DEFAULT(UseAdler32Intrinsics, false);
  }
#else
  if (UseAdler32Intrinsics) {
    warning("Adler32Intrinsics not available on this CPU.");
    FLAG_SET_DEFAULT(UseAdler32Intrinsics, false);
  }
#endif

  if (supports_sse4_2() && supports_clmul()) {
    if (FLAG_IS_DEFAULT(UseCRC32CIntrinsics)) {
      UseCRC32CIntrinsics = true;
    }
  } else if (UseCRC32CIntrinsics) {
    if (!FLAG_IS_DEFAULT(UseCRC32CIntrinsics)) {
      warning("CRC32C intrinsics are not available on this CPU");
    }
    FLAG_SET_DEFAULT(UseCRC32CIntrinsics, false);
  }

  // GHASH/GCM intrinsics
  if (UseCLMUL && (UseSSE > 2)) {
    if (FLAG_IS_DEFAULT(UseGHASHIntrinsics)) {
      UseGHASHIntrinsics = true;
    }
  } else if (UseGHASHIntrinsics) {
    if (!FLAG_IS_DEFAULT(UseGHASHIntrinsics))
      warning("GHASH intrinsic requires CLMUL and SSE2 instructions on this CPU");
    FLAG_SET_DEFAULT(UseGHASHIntrinsics, false);
  }

#ifdef _LP64
  // ChaCha20 Intrinsics
  // As long as the system supports AVX as a baseline we can do a
  // SIMD-enabled block function.  StubGenerator makes the determination
  // based on the VM capabilities whether to use an AVX2 or AVX512-enabled
  // version.
  if (UseAVX >= 1) {
      if (FLAG_IS_DEFAULT(UseChaCha20Intrinsics)) {
          UseChaCha20Intrinsics = true;
      }
  } else if (UseChaCha20Intrinsics) {
      if (!FLAG_IS_DEFAULT(UseChaCha20Intrinsics)) {
          warning("ChaCha20 intrinsic requires AVX instructions");
      }
      FLAG_SET_DEFAULT(UseChaCha20Intrinsics, false);
  }
#else
  // No support currently for ChaCha20 intrinsics on 32-bit platforms
  if (UseChaCha20Intrinsics) {
      warning("ChaCha20 intrinsics are not available on this CPU.");
      FLAG_SET_DEFAULT(UseChaCha20Intrinsics, false);
  }
#endif // _LP64

  // Dilithium Intrinsics
  // Currently we only have them for AVX512
#ifdef _LP64
  if (supports_evex() && supports_avx512bw()) {
      if (FLAG_IS_DEFAULT(UseDilithiumIntrinsics)) {
          UseDilithiumIntrinsics = true;
      }
  } else
#endif
   if (UseDilithiumIntrinsics) {
      warning("Intrinsics for ML-DSA are not available on this CPU.");
      FLAG_SET_DEFAULT(UseDilithiumIntrinsics, false);
  }

  // Base64 Intrinsics (Check the condition for which the intrinsic will be active)
  if (UseAVX >= 2) {
    if (FLAG_IS_DEFAULT(UseBASE64Intrinsics)) {
      UseBASE64Intrinsics = true;
    }
  } else if (UseBASE64Intrinsics) {
     if (!FLAG_IS_DEFAULT(UseBASE64Intrinsics))
      warning("Base64 intrinsic requires EVEX instructions on this CPU");
    FLAG_SET_DEFAULT(UseBASE64Intrinsics, false);
  }

  if (supports_fma()) {
    if (FLAG_IS_DEFAULT(UseFMA)) {
      UseFMA = true;
    }
  } else if (UseFMA) {
    warning("FMA instructions are not available on this CPU");
    FLAG_SET_DEFAULT(UseFMA, false);
  }

  if (FLAG_IS_DEFAULT(UseMD5Intrinsics)) {
    UseMD5Intrinsics = true;
  }

  if (supports_sha() LP64_ONLY(|| (supports_avx2() && supports_bmi2()))) {
    if (FLAG_IS_DEFAULT(UseSHA)) {
      UseSHA = true;
    }
  } else if (UseSHA) {
    warning("SHA instructions are not available on this CPU");
    FLAG_SET_DEFAULT(UseSHA, false);
  }

  if (supports_sha() && supports_sse4_1() && UseSHA) {
    if (FLAG_IS_DEFAULT(UseSHA1Intrinsics)) {
      FLAG_SET_DEFAULT(UseSHA1Intrinsics, true);
    }
  } else if (UseSHA1Intrinsics) {
    warning("Intrinsics for SHA-1 crypto hash functions not available on this CPU.");
    FLAG_SET_DEFAULT(UseSHA1Intrinsics, false);
  }

  if (supports_sse4_1() && UseSHA) {
    if (FLAG_IS_DEFAULT(UseSHA256Intrinsics)) {
      FLAG_SET_DEFAULT(UseSHA256Intrinsics, true);
    }
  } else if (UseSHA256Intrinsics) {
    warning("Intrinsics for SHA-224 and SHA-256 crypto hash functions not available on this CPU.");
    FLAG_SET_DEFAULT(UseSHA256Intrinsics, false);
  }

#ifdef _LP64
  // These are only supported on 64-bit
  if (UseSHA && supports_avx2() && (supports_bmi2() || supports_sha512())) {
    if (FLAG_IS_DEFAULT(UseSHA512Intrinsics)) {
      FLAG_SET_DEFAULT(UseSHA512Intrinsics, true);
    }
  } else
#endif
  if (UseSHA512Intrinsics) {
    warning("Intrinsics for SHA-384 and SHA-512 crypto hash functions not available on this CPU.");
    FLAG_SET_DEFAULT(UseSHA512Intrinsics, false);
  }

#ifdef _LP64
  if (supports_evex() && supports_avx512bw()) {
      if (FLAG_IS_DEFAULT(UseSHA3Intrinsics)) {
          UseSHA3Intrinsics = true;
      }
  } else
#endif
   if (UseSHA3Intrinsics) {
      warning("Intrinsics for SHA3-224, SHA3-256, SHA3-384 and SHA3-512 crypto hash functions not available on this CPU.");
      FLAG_SET_DEFAULT(UseSHA3Intrinsics, false);
  }

  if (!(UseSHA1Intrinsics || UseSHA256Intrinsics || UseSHA512Intrinsics)) {
    FLAG_SET_DEFAULT(UseSHA, false);
  }

#if COMPILER2_OR_JVMCI
  int max_vector_size = 0;
  if (UseAVX == 0 || !os_supports_avx_vectors()) {
    // 16 byte vectors (in XMM) are supported with SSE2+
    max_vector_size = 16;
  } else if (UseAVX == 1 || UseAVX == 2) {
    // 32 bytes vectors (in YMM) are only supported with AVX+
    max_vector_size = 32;
  } else if (UseAVX > 2) {
    // 64 bytes vectors (in ZMM) are only supported with AVX 3
    max_vector_size = 64;
  }

#ifdef _LP64
  int min_vector_size = 4; // We require MaxVectorSize to be at least 4 on 64bit
#else
  int min_vector_size = 0;
#endif

  if (!FLAG_IS_DEFAULT(MaxVectorSize)) {
    if (MaxVectorSize < min_vector_size) {
      warning("MaxVectorSize must be at least %i on this platform", min_vector_size);
      FLAG_SET_DEFAULT(MaxVectorSize, min_vector_size);
    }
    if (MaxVectorSize > max_vector_size) {
      warning("MaxVectorSize must be at most %i on this platform", max_vector_size);
      FLAG_SET_DEFAULT(MaxVectorSize, max_vector_size);
    }
    if (!is_power_of_2(MaxVectorSize)) {
      warning("MaxVectorSize must be a power of 2, setting to default: %i", max_vector_size);
      FLAG_SET_DEFAULT(MaxVectorSize, max_vector_size);
    }
  } else {
    // If default, use highest supported configuration
    FLAG_SET_DEFAULT(MaxVectorSize, max_vector_size);
  }

#if defined(COMPILER2) && defined(ASSERT)
  if (MaxVectorSize > 0) {
    if (supports_avx() && PrintMiscellaneous && Verbose && TraceNewVectors) {
      tty->print_cr("State of YMM registers after signal handle:");
      int nreg = 2 LP64_ONLY(+2);
      const char* ymm_name[4] = {"0", "7", "8", "15"};
      for (int i = 0; i < nreg; i++) {
        tty->print("YMM%s:", ymm_name[i]);
        for (int j = 7; j >=0; j--) {
          tty->print(" %x", _cpuid_info.ymm_save[i*8 + j]);
        }
        tty->cr();
      }
    }
  }
#endif // COMPILER2 && ASSERT

#ifdef _LP64
  if ((supports_avx512ifma() && supports_avx512vlbw()) || supports_avxifma())  {
    if (FLAG_IS_DEFAULT(UsePoly1305Intrinsics)) {
      FLAG_SET_DEFAULT(UsePoly1305Intrinsics, true);
    }
  } else
#endif
  if (UsePoly1305Intrinsics) {
    warning("Intrinsics for Poly1305 crypto hash functions not available on this CPU.");
    FLAG_SET_DEFAULT(UsePoly1305Intrinsics, false);
  }

#ifdef _LP64
  if ((supports_avx512ifma() && supports_avx512vlbw()) || supports_avxifma()) {
    if (FLAG_IS_DEFAULT(UseIntPolyIntrinsics)) {
      FLAG_SET_DEFAULT(UseIntPolyIntrinsics, true);
    }
  } else
#endif
  if (UseIntPolyIntrinsics) {
    warning("Intrinsics for Polynomial crypto functions not available on this CPU.");
    FLAG_SET_DEFAULT(UseIntPolyIntrinsics, false);
  }

#ifdef _LP64
  if (FLAG_IS_DEFAULT(UseMultiplyToLenIntrinsic)) {
    UseMultiplyToLenIntrinsic = true;
  }
  if (FLAG_IS_DEFAULT(UseSquareToLenIntrinsic)) {
    UseSquareToLenIntrinsic = true;
  }
  if (FLAG_IS_DEFAULT(UseMulAddIntrinsic)) {
    UseMulAddIntrinsic = true;
  }
  if (FLAG_IS_DEFAULT(UseMontgomeryMultiplyIntrinsic)) {
    UseMontgomeryMultiplyIntrinsic = true;
  }
  if (FLAG_IS_DEFAULT(UseMontgomerySquareIntrinsic)) {
    UseMontgomerySquareIntrinsic = true;
  }
#else
  if (UseMultiplyToLenIntrinsic) {
    if (!FLAG_IS_DEFAULT(UseMultiplyToLenIntrinsic)) {
      warning("multiplyToLen intrinsic is not available in 32-bit VM");
    }
    FLAG_SET_DEFAULT(UseMultiplyToLenIntrinsic, false);
  }
  if (UseMontgomeryMultiplyIntrinsic) {
    if (!FLAG_IS_DEFAULT(UseMontgomeryMultiplyIntrinsic)) {
      warning("montgomeryMultiply intrinsic is not available in 32-bit VM");
    }
    FLAG_SET_DEFAULT(UseMontgomeryMultiplyIntrinsic, false);
  }
  if (UseMontgomerySquareIntrinsic) {
    if (!FLAG_IS_DEFAULT(UseMontgomerySquareIntrinsic)) {
      warning("montgomerySquare intrinsic is not available in 32-bit VM");
    }
    FLAG_SET_DEFAULT(UseMontgomerySquareIntrinsic, false);
  }
  if (UseSquareToLenIntrinsic) {
    if (!FLAG_IS_DEFAULT(UseSquareToLenIntrinsic)) {
      warning("squareToLen intrinsic is not available in 32-bit VM");
    }
    FLAG_SET_DEFAULT(UseSquareToLenIntrinsic, false);
  }
  if (UseMulAddIntrinsic) {
    if (!FLAG_IS_DEFAULT(UseMulAddIntrinsic)) {
      warning("mulAdd intrinsic is not available in 32-bit VM");
    }
    FLAG_SET_DEFAULT(UseMulAddIntrinsic, false);
  }
#endif // _LP64
#endif // COMPILER2_OR_JVMCI

  // On new cpus instructions which update whole XMM register should be used
  // to prevent partial register stall due to dependencies on high half.
  //
  // UseXmmLoadAndClearUpper == true  --> movsd(xmm, mem)
  // UseXmmLoadAndClearUpper == false --> movlpd(xmm, mem)
  // UseXmmRegToRegMoveAll == true  --> movaps(xmm, xmm), movapd(xmm, xmm).
  // UseXmmRegToRegMoveAll == false --> movss(xmm, xmm),  movsd(xmm, xmm).


  if (is_zx()) { // ZX cpus specific settings
    if (FLAG_IS_DEFAULT(UseStoreImmI16)) {
      UseStoreImmI16 = false; // don't use it on ZX cpus
    }
    if ((cpu_family() == 6) || (cpu_family() == 7)) {
      if (FLAG_IS_DEFAULT(UseAddressNop)) {
        // Use it on all ZX cpus
        UseAddressNop = true;
      }
    }
    if (FLAG_IS_DEFAULT(UseXmmLoadAndClearUpper)) {
      UseXmmLoadAndClearUpper = true; // use movsd on all ZX cpus
    }
    if (FLAG_IS_DEFAULT(UseXmmRegToRegMoveAll)) {
      if (supports_sse3()) {
        UseXmmRegToRegMoveAll = true; // use movaps, movapd on new ZX cpus
      } else {
        UseXmmRegToRegMoveAll = false;
      }
    }
    if (((cpu_family() == 6) || (cpu_family() == 7)) && supports_sse3()) { // new ZX cpus
#ifdef COMPILER2
      if (FLAG_IS_DEFAULT(MaxLoopPad)) {
        // For new ZX cpus do the next optimization:
        // don't align the beginning of a loop if there are enough instructions
        // left (NumberOfLoopInstrToAlign defined in c2_globals.hpp)
        // in current fetch line (OptoLoopAlignment) or the padding
        // is big (> MaxLoopPad).
        // Set MaxLoopPad to 11 for new ZX cpus to reduce number of
        // generated NOP instructions. 11 is the largest size of one
        // address NOP instruction '0F 1F' (see Assembler::nop(i)).
        MaxLoopPad = 11;
      }
#endif // COMPILER2
      if (FLAG_IS_DEFAULT(UseXMMForArrayCopy)) {
        UseXMMForArrayCopy = true; // use SSE2 movq on new ZX cpus
      }
      if (supports_sse4_2()) { // new ZX cpus
        if (FLAG_IS_DEFAULT(UseUnalignedLoadStores)) {
          UseUnalignedLoadStores = true; // use movdqu on newest ZX cpus
        }
      }
      if (supports_sse4_2()) {
        if (FLAG_IS_DEFAULT(UseSSE42Intrinsics)) {
          FLAG_SET_DEFAULT(UseSSE42Intrinsics, true);
        }
      } else {
        if (UseSSE42Intrinsics && !FLAG_IS_DEFAULT(UseAESIntrinsics)) {
          warning("SSE4.2 intrinsics require SSE4.2 instructions or higher. Intrinsics will be disabled.");
        }
        FLAG_SET_DEFAULT(UseSSE42Intrinsics, false);
      }
    }

    if (FLAG_IS_DEFAULT(AllocatePrefetchInstr) && supports_3dnow_prefetch()) {
      FLAG_SET_DEFAULT(AllocatePrefetchInstr, 3);
    }
  }

  if (is_amd_family()) { // AMD cpus specific settings
    if (supports_sse2() && FLAG_IS_DEFAULT(UseAddressNop)) {
      // Use it on new AMD cpus starting from Opteron.
      UseAddressNop = true;
    }
    if (supports_sse2() && FLAG_IS_DEFAULT(UseNewLongLShift)) {
      // Use it on new AMD cpus starting from Opteron.
      UseNewLongLShift = true;
    }
    if (FLAG_IS_DEFAULT(UseXmmLoadAndClearUpper)) {
      if (supports_sse4a()) {
        UseXmmLoadAndClearUpper = true; // use movsd only on '10h' Opteron
      } else {
        UseXmmLoadAndClearUpper = false;
      }
    }
    if (FLAG_IS_DEFAULT(UseXmmRegToRegMoveAll)) {
      if (supports_sse4a()) {
        UseXmmRegToRegMoveAll = true; // use movaps, movapd only on '10h'
      } else {
        UseXmmRegToRegMoveAll = false;
      }
    }
    if (FLAG_IS_DEFAULT(UseXmmI2F)) {
      if (supports_sse4a()) {
        UseXmmI2F = true;
      } else {
        UseXmmI2F = false;
      }
    }
    if (FLAG_IS_DEFAULT(UseXmmI2D)) {
      if (supports_sse4a()) {
        UseXmmI2D = true;
      } else {
        UseXmmI2D = false;
      }
    }
    if (supports_sse4_2()) {
      if (FLAG_IS_DEFAULT(UseSSE42Intrinsics)) {
        FLAG_SET_DEFAULT(UseSSE42Intrinsics, true);
      }
    } else {
      if (UseSSE42Intrinsics && !FLAG_IS_DEFAULT(UseAESIntrinsics)) {
        warning("SSE4.2 intrinsics require SSE4.2 instructions or higher. Intrinsics will be disabled.");
      }
      FLAG_SET_DEFAULT(UseSSE42Intrinsics, false);
    }

    // some defaults for AMD family 15h
    if (cpu_family() == 0x15) {
      // On family 15h processors default is no sw prefetch
      if (FLAG_IS_DEFAULT(AllocatePrefetchStyle)) {
        FLAG_SET_DEFAULT(AllocatePrefetchStyle, 0);
      }
      // Also, if some other prefetch style is specified, default instruction type is PREFETCHW
      if (FLAG_IS_DEFAULT(AllocatePrefetchInstr)) {
        FLAG_SET_DEFAULT(AllocatePrefetchInstr, 3);
      }
      // On family 15h processors use XMM and UnalignedLoadStores for Array Copy
      if (supports_sse2() && FLAG_IS_DEFAULT(UseXMMForArrayCopy)) {
        FLAG_SET_DEFAULT(UseXMMForArrayCopy, true);
      }
      if (supports_sse2() && FLAG_IS_DEFAULT(UseUnalignedLoadStores)) {
        FLAG_SET_DEFAULT(UseUnalignedLoadStores, true);
      }
    }

#ifdef COMPILER2
    if (cpu_family() < 0x17 && MaxVectorSize > 16) {
      // Limit vectors size to 16 bytes on AMD cpus < 17h.
      FLAG_SET_DEFAULT(MaxVectorSize, 16);
    }
#endif // COMPILER2

    // Some defaults for AMD family >= 17h && Hygon family 18h
    if (cpu_family() >= 0x17) {
      // On family >=17h processors use XMM and UnalignedLoadStores
      // for Array Copy
      if (supports_sse2() && FLAG_IS_DEFAULT(UseXMMForArrayCopy)) {
        FLAG_SET_DEFAULT(UseXMMForArrayCopy, true);
      }
      if (supports_sse2() && FLAG_IS_DEFAULT(UseUnalignedLoadStores)) {
        FLAG_SET_DEFAULT(UseUnalignedLoadStores, true);
      }
#ifdef COMPILER2
      if (supports_sse4_2() && FLAG_IS_DEFAULT(UseFPUForSpilling)) {
        FLAG_SET_DEFAULT(UseFPUForSpilling, true);
      }
#endif
    }
  }

  if (is_intel()) { // Intel cpus specific settings
    if (FLAG_IS_DEFAULT(UseStoreImmI16)) {
      UseStoreImmI16 = false; // don't use it on Intel cpus
    }
    if (cpu_family() == 6 || cpu_family() == 15) {
      if (FLAG_IS_DEFAULT(UseAddressNop)) {
        // Use it on all Intel cpus starting from PentiumPro
        UseAddressNop = true;
      }
    }
    if (FLAG_IS_DEFAULT(UseXmmLoadAndClearUpper)) {
      UseXmmLoadAndClearUpper = true; // use movsd on all Intel cpus
    }
    if (FLAG_IS_DEFAULT(UseXmmRegToRegMoveAll)) {
      if (supports_sse3()) {
        UseXmmRegToRegMoveAll = true; // use movaps, movapd on new Intel cpus
      } else {
        UseXmmRegToRegMoveAll = false;
      }
    }
    if (cpu_family() == 6 && supports_sse3()) { // New Intel cpus
#ifdef COMPILER2
      if (FLAG_IS_DEFAULT(MaxLoopPad)) {
        // For new Intel cpus do the next optimization:
        // don't align the beginning of a loop if there are enough instructions
        // left (NumberOfLoopInstrToAlign defined in c2_globals.hpp)
        // in current fetch line (OptoLoopAlignment) or the padding
        // is big (> MaxLoopPad).
        // Set MaxLoopPad to 11 for new Intel cpus to reduce number of
        // generated NOP instructions. 11 is the largest size of one
        // address NOP instruction '0F 1F' (see Assembler::nop(i)).
        MaxLoopPad = 11;
      }
#endif // COMPILER2

      if (FLAG_IS_DEFAULT(UseXMMForArrayCopy)) {
        UseXMMForArrayCopy = true; // use SSE2 movq on new Intel cpus
      }
      if ((supports_sse4_2() && supports_ht()) || supports_avx()) { // Newest Intel cpus
        if (FLAG_IS_DEFAULT(UseUnalignedLoadStores)) {
          UseUnalignedLoadStores = true; // use movdqu on newest Intel cpus
        }
      }
      if (supports_sse4_2()) {
        if (FLAG_IS_DEFAULT(UseSSE42Intrinsics)) {
          FLAG_SET_DEFAULT(UseSSE42Intrinsics, true);
        }
      } else {
        if (UseSSE42Intrinsics && !FLAG_IS_DEFAULT(UseAESIntrinsics)) {
          warning("SSE4.2 intrinsics require SSE4.2 instructions or higher. Intrinsics will be disabled.");
        }
        FLAG_SET_DEFAULT(UseSSE42Intrinsics, false);
      }
    }
    if (is_atom_family() || is_knights_family()) {
#ifdef COMPILER2
      if (FLAG_IS_DEFAULT(OptoScheduling)) {
        OptoScheduling = true;
      }
#endif
      if (supports_sse4_2()) { // Silvermont
        if (FLAG_IS_DEFAULT(UseUnalignedLoadStores)) {
          UseUnalignedLoadStores = true; // use movdqu on newest Intel cpus
        }
      }
      if (FLAG_IS_DEFAULT(UseIncDec)) {
        FLAG_SET_DEFAULT(UseIncDec, false);
      }
    }
    if (FLAG_IS_DEFAULT(AllocatePrefetchInstr) && supports_3dnow_prefetch()) {
      FLAG_SET_DEFAULT(AllocatePrefetchInstr, 3);
    }
#ifdef COMPILER2
    if (UseAVX > 2) {
      if (FLAG_IS_DEFAULT(ArrayOperationPartialInlineSize) ||
          (!FLAG_IS_DEFAULT(ArrayOperationPartialInlineSize) &&
           ArrayOperationPartialInlineSize != 0 &&
           ArrayOperationPartialInlineSize != 16 &&
           ArrayOperationPartialInlineSize != 32 &&
           ArrayOperationPartialInlineSize != 64)) {
        int inline_size = 0;
        if (MaxVectorSize >= 64 && AVX3Threshold == 0) {
          inline_size = 64;
        } else if (MaxVectorSize >= 32) {
          inline_size = 32;
        } else if (MaxVectorSize >= 16) {
          inline_size = 16;
        }
        if(!FLAG_IS_DEFAULT(ArrayOperationPartialInlineSize)) {
          warning("Setting ArrayOperationPartialInlineSize as %d", inline_size);
        }
        ArrayOperationPartialInlineSize = inline_size;
      }

      if (ArrayOperationPartialInlineSize > MaxVectorSize) {
        ArrayOperationPartialInlineSize = MaxVectorSize >= 16 ? MaxVectorSize : 0;
        if (ArrayOperationPartialInlineSize) {
          warning("Setting ArrayOperationPartialInlineSize as MaxVectorSize=%zd", MaxVectorSize);
        } else {
          warning("Setting ArrayOperationPartialInlineSize as %zd", ArrayOperationPartialInlineSize);
        }
      }
    }
#endif
  }

#ifdef COMPILER2
  if (FLAG_IS_DEFAULT(OptimizeFill)) {
    if (MaxVectorSize < 32 || !VM_Version::supports_avx512vlbw()) {
      OptimizeFill = false;
    }
  }
#endif

#ifdef _LP64
  if (UseSSE42Intrinsics) {
    if (FLAG_IS_DEFAULT(UseVectorizedMismatchIntrinsic)) {
      UseVectorizedMismatchIntrinsic = true;
    }
  } else if (UseVectorizedMismatchIntrinsic) {
    if (!FLAG_IS_DEFAULT(UseVectorizedMismatchIntrinsic))
      warning("vectorizedMismatch intrinsics are not available on this CPU");
    FLAG_SET_DEFAULT(UseVectorizedMismatchIntrinsic, false);
  }
  if (UseAVX >= 2) {
    FLAG_SET_DEFAULT(UseVectorizedHashCodeIntrinsic, true);
  } else if (UseVectorizedHashCodeIntrinsic) {
    if (!FLAG_IS_DEFAULT(UseVectorizedHashCodeIntrinsic))
      warning("vectorizedHashCode intrinsics are not available on this CPU");
    FLAG_SET_DEFAULT(UseVectorizedHashCodeIntrinsic, false);
  }
#else
  if (UseVectorizedMismatchIntrinsic) {
    if (!FLAG_IS_DEFAULT(UseVectorizedMismatchIntrinsic)) {
      warning("vectorizedMismatch intrinsic is not available in 32-bit VM");
    }
    FLAG_SET_DEFAULT(UseVectorizedMismatchIntrinsic, false);
  }
  if (UseVectorizedHashCodeIntrinsic) {
    if (!FLAG_IS_DEFAULT(UseVectorizedHashCodeIntrinsic)) {
      warning("vectorizedHashCode intrinsic is not available in 32-bit VM");
    }
    FLAG_SET_DEFAULT(UseVectorizedHashCodeIntrinsic, false);
  }
#endif // _LP64

  // Use count leading zeros count instruction if available.
  if (supports_lzcnt()) {
    if (FLAG_IS_DEFAULT(UseCountLeadingZerosInstruction)) {
      UseCountLeadingZerosInstruction = true;
    }
   } else if (UseCountLeadingZerosInstruction) {
    warning("lzcnt instruction is not available on this CPU");
    FLAG_SET_DEFAULT(UseCountLeadingZerosInstruction, false);
  }

  // Use count trailing zeros instruction if available
  if (supports_bmi1()) {
    // tzcnt does not require VEX prefix
    if (FLAG_IS_DEFAULT(UseCountTrailingZerosInstruction)) {
      if (!UseBMI1Instructions && !FLAG_IS_DEFAULT(UseBMI1Instructions)) {
        // Don't use tzcnt if BMI1 is switched off on command line.
        UseCountTrailingZerosInstruction = false;
      } else {
        UseCountTrailingZerosInstruction = true;
      }
    }
  } else if (UseCountTrailingZerosInstruction) {
    warning("tzcnt instruction is not available on this CPU");
    FLAG_SET_DEFAULT(UseCountTrailingZerosInstruction, false);
  }

  // BMI instructions (except tzcnt) use an encoding with VEX prefix.
  // VEX prefix is generated only when AVX > 0.
  if (supports_bmi1() && supports_avx()) {
    if (FLAG_IS_DEFAULT(UseBMI1Instructions)) {
      UseBMI1Instructions = true;
    }
  } else if (UseBMI1Instructions) {
    warning("BMI1 instructions are not available on this CPU (AVX is also required)");
    FLAG_SET_DEFAULT(UseBMI1Instructions, false);
  }

  if (supports_bmi2() && supports_avx()) {
    if (FLAG_IS_DEFAULT(UseBMI2Instructions)) {
      UseBMI2Instructions = true;
    }
  } else if (UseBMI2Instructions) {
    warning("BMI2 instructions are not available on this CPU (AVX is also required)");
    FLAG_SET_DEFAULT(UseBMI2Instructions, false);
  }

  // Use population count instruction if available.
  if (supports_popcnt()) {
    if (FLAG_IS_DEFAULT(UsePopCountInstruction)) {
      UsePopCountInstruction = true;
    }
  } else if (UsePopCountInstruction) {
    warning("POPCNT instruction is not available on this CPU");
    FLAG_SET_DEFAULT(UsePopCountInstruction, false);
  }

  // Use fast-string operations if available.
  if (supports_erms()) {
    if (FLAG_IS_DEFAULT(UseFastStosb)) {
      UseFastStosb = true;
    }
  } else if (UseFastStosb) {
    warning("fast-string operations are not available on this CPU");
    FLAG_SET_DEFAULT(UseFastStosb, false);
  }

  // For AMD Processors use XMM/YMM MOVDQU instructions
  // for Object Initialization as default
  if (is_amd() && cpu_family() >= 0x19) {
    if (FLAG_IS_DEFAULT(UseFastStosb)) {
      UseFastStosb = false;
    }
  }

#ifdef COMPILER2
  if (is_intel() && MaxVectorSize > 16) {
    if (FLAG_IS_DEFAULT(UseFastStosb)) {
      UseFastStosb = false;
    }
  }
#endif

  // Use XMM/YMM MOVDQU instruction for Object Initialization
  if (!UseFastStosb && UseUnalignedLoadStores) {
    if (FLAG_IS_DEFAULT(UseXMMForObjInit)) {
      UseXMMForObjInit = true;
    }
  } else if (UseXMMForObjInit) {
    warning("UseXMMForObjInit requires SSE2 and unaligned load/stores. Feature is switched off.");
    FLAG_SET_DEFAULT(UseXMMForObjInit, false);
  }

#ifdef COMPILER2
  if (FLAG_IS_DEFAULT(AlignVector)) {
    // Modern processors allow misaligned memory operations for vectors.
    AlignVector = !UseUnalignedLoadStores;
  }
#endif // COMPILER2

  if (FLAG_IS_DEFAULT(AllocatePrefetchInstr)) {
    if (AllocatePrefetchInstr == 3 && !supports_3dnow_prefetch()) {
      FLAG_SET_DEFAULT(AllocatePrefetchInstr, 0);
    } else if (!supports_sse() && supports_3dnow_prefetch()) {
      FLAG_SET_DEFAULT(AllocatePrefetchInstr, 3);
    }
  }

  // Allocation prefetch settings
  int cache_line_size = checked_cast<int>(prefetch_data_size());
  if (FLAG_IS_DEFAULT(AllocatePrefetchStepSize) &&
      (cache_line_size > AllocatePrefetchStepSize)) {
    FLAG_SET_DEFAULT(AllocatePrefetchStepSize, cache_line_size);
  }

  if ((AllocatePrefetchDistance == 0) && (AllocatePrefetchStyle != 0)) {
    assert(!FLAG_IS_DEFAULT(AllocatePrefetchDistance), "default value should not be 0");
    if (!FLAG_IS_DEFAULT(AllocatePrefetchStyle)) {
      warning("AllocatePrefetchDistance is set to 0 which disable prefetching. Ignoring AllocatePrefetchStyle flag.");
    }
    FLAG_SET_DEFAULT(AllocatePrefetchStyle, 0);
  }

  if (FLAG_IS_DEFAULT(AllocatePrefetchDistance)) {
    bool use_watermark_prefetch = (AllocatePrefetchStyle == 2);
    FLAG_SET_DEFAULT(AllocatePrefetchDistance, allocate_prefetch_distance(use_watermark_prefetch));
  }

  if (is_intel() && cpu_family() == 6 && supports_sse3()) {
    if (FLAG_IS_DEFAULT(AllocatePrefetchLines) &&
        supports_sse4_2() && supports_ht()) { // Nehalem based cpus
      FLAG_SET_DEFAULT(AllocatePrefetchLines, 4);
    }
#ifdef COMPILER2
    if (FLAG_IS_DEFAULT(UseFPUForSpilling) && supports_sse4_2()) {
      FLAG_SET_DEFAULT(UseFPUForSpilling, true);
    }
#endif
  }

  if (is_zx() && ((cpu_family() == 6) || (cpu_family() == 7)) && supports_sse4_2()) {
#ifdef COMPILER2
    if (FLAG_IS_DEFAULT(UseFPUForSpilling)) {
      FLAG_SET_DEFAULT(UseFPUForSpilling, true);
    }
#endif
  }

#ifdef _LP64
  // Prefetch settings

  // Prefetch interval for gc copy/scan == 9 dcache lines.  Derived from
  // 50-warehouse specjbb runs on a 2-way 1.8ghz opteron using a 4gb heap.
  // Tested intervals from 128 to 2048 in increments of 64 == one cache line.
  // 256 bytes (4 dcache lines) was the nearest runner-up to 576.

  // gc copy/scan is disabled if prefetchw isn't supported, because
  // Prefetch::write emits an inlined prefetchw on Linux.
  // Do not use the 3dnow prefetchw instruction.  It isn't supported on em64t.
  // The used prefetcht0 instruction works for both amd64 and em64t.

  if (FLAG_IS_DEFAULT(PrefetchCopyIntervalInBytes)) {
    FLAG_SET_DEFAULT(PrefetchCopyIntervalInBytes, 576);
  }
  if (FLAG_IS_DEFAULT(PrefetchScanIntervalInBytes)) {
    FLAG_SET_DEFAULT(PrefetchScanIntervalInBytes, 576);
  }
#endif

  if (FLAG_IS_DEFAULT(ContendedPaddingWidth) &&
     (cache_line_size > ContendedPaddingWidth))
     ContendedPaddingWidth = cache_line_size;

  // This machine allows unaligned memory accesses
  if (FLAG_IS_DEFAULT(UseUnalignedAccesses)) {
    FLAG_SET_DEFAULT(UseUnalignedAccesses, true);
  }

#ifndef PRODUCT
  if (log_is_enabled(Info, os, cpu)) {
    LogStream ls(Log(os, cpu)::info());
    outputStream* log = &ls;
    log->print_cr("Logical CPUs per core: %u",
                  logical_processors_per_package());
    log->print_cr("L1 data cache line size: %u", L1_data_cache_line_size());
    log->print("UseSSE=%d", UseSSE);
    if (UseAVX > 0) {
      log->print("  UseAVX=%d", UseAVX);
    }
    if (UseAES) {
      log->print("  UseAES=1");
    }
#ifdef COMPILER2
    if (MaxVectorSize > 0) {
      log->print("  MaxVectorSize=%d", (int) MaxVectorSize);
    }
#endif
    log->cr();
    log->print("Allocation");
    if (AllocatePrefetchStyle <= 0) {
      log->print_cr(": no prefetching");
    } else {
      log->print(" prefetching: ");
      if (AllocatePrefetchInstr == 0) {
        log->print("PREFETCHNTA");
      } else if (AllocatePrefetchInstr == 1) {
        log->print("PREFETCHT0");
      } else if (AllocatePrefetchInstr == 2) {
        log->print("PREFETCHT2");
      } else if (AllocatePrefetchInstr == 3) {
        log->print("PREFETCHW");
      }
      if (AllocatePrefetchLines > 1) {
        log->print_cr(" at distance %d, %d lines of %d bytes", AllocatePrefetchDistance, AllocatePrefetchLines, AllocatePrefetchStepSize);
      } else {
        log->print_cr(" at distance %d, one line of %d bytes", AllocatePrefetchDistance, AllocatePrefetchStepSize);
      }
    }

    if (PrefetchCopyIntervalInBytes > 0) {
      log->print_cr("PrefetchCopyIntervalInBytes %d", (int) PrefetchCopyIntervalInBytes);
    }
    if (PrefetchScanIntervalInBytes > 0) {
      log->print_cr("PrefetchScanIntervalInBytes %d", (int) PrefetchScanIntervalInBytes);
    }
    if (ContendedPaddingWidth > 0) {
      log->print_cr("ContendedPaddingWidth %d", (int) ContendedPaddingWidth);
    }
  }
#endif // !PRODUCT
  if (FLAG_IS_DEFAULT(UseSignumIntrinsic)) {
      FLAG_SET_DEFAULT(UseSignumIntrinsic, true);
  }
  if (FLAG_IS_DEFAULT(UseCopySignIntrinsic)) {
      FLAG_SET_DEFAULT(UseCopySignIntrinsic, true);
  }
}

void VM_Version::print_platform_virtualization_info(outputStream* st) {
  VirtualizationType vrt = VM_Version::get_detected_virtualization();
  if (vrt == XenHVM) {
    st->print_cr("Xen hardware-assisted virtualization detected");
  } else if (vrt == KVM) {
    st->print_cr("KVM virtualization detected");
  } else if (vrt == VMWare) {
    st->print_cr("VMWare virtualization detected");
    VirtualizationSupport::print_virtualization_info(st);
  } else if (vrt == HyperV) {
    st->print_cr("Hyper-V virtualization detected");
  } else if (vrt == HyperVRole) {
    st->print_cr("Hyper-V role detected");
  }
}

bool VM_Version::compute_has_intel_jcc_erratum() {
  if (!is_intel_family_core()) {
    // Only Intel CPUs are affected.
    return false;
  }
  // The following table of affected CPUs is based on the following document released by Intel:
  // https://www.intel.com/content/dam/support/us/en/documents/processors/mitigations-jump-conditional-code-erratum.pdf
  switch (_model) {
  case 0x8E:
    // 06_8EH | 9 | 8th Generation Intel(R) Core(TM) Processor Family based on microarchitecture code name Amber Lake Y
    // 06_8EH | 9 | 7th Generation Intel(R) Core(TM) Processor Family based on microarchitecture code name Kaby Lake U
    // 06_8EH | 9 | 7th Generation Intel(R) Core(TM) Processor Family based on microarchitecture code name Kaby Lake U 23e
    // 06_8EH | 9 | 7th Generation Intel(R) Core(TM) Processor Family based on microarchitecture code name Kaby Lake Y
    // 06_8EH | A | 8th Generation Intel(R) Core(TM) Processor Family based on microarchitecture code name Coffee Lake U43e
    // 06_8EH | B | 8th Generation Intel(R) Core(TM) Processors based on microarchitecture code name Whiskey Lake U
    // 06_8EH | C | 8th Generation Intel(R) Core(TM) Processor Family based on microarchitecture code name Amber Lake Y
    // 06_8EH | C | 10th Generation Intel(R) Core(TM) Processor Family based on microarchitecture code name Comet Lake U42
    // 06_8EH | C | 8th Generation Intel(R) Core(TM) Processors based on microarchitecture code name Whiskey Lake U
    return _stepping == 0x9 || _stepping == 0xA || _stepping == 0xB || _stepping == 0xC;
  case 0x4E:
    // 06_4E  | 3 | 6th Generation Intel(R) Core(TM) Processors based on microarchitecture code name Skylake U
    // 06_4E  | 3 | 6th Generation Intel(R) Core(TM) Processor Family based on microarchitecture code name Skylake U23e
    // 06_4E  | 3 | 6th Generation Intel(R) Core(TM) Processors based on microarchitecture code name Skylake Y
    return _stepping == 0x3;
  case 0x55:
    // 06_55H | 4 | Intel(R) Xeon(R) Processor D Family based on microarchitecture code name Skylake D, Bakerville
    // 06_55H | 4 | Intel(R) Xeon(R) Scalable Processors based on microarchitecture code name Skylake Server
    // 06_55H | 4 | Intel(R) Xeon(R) Processor W Family based on microarchitecture code name Skylake W
    // 06_55H | 4 | Intel(R) Core(TM) X-series Processors based on microarchitecture code name Skylake X
    // 06_55H | 4 | Intel(R) Xeon(R) Processor E3 v5 Family based on microarchitecture code name Skylake Xeon E3
    // 06_55  | 7 | 2nd Generation Intel(R) Xeon(R) Scalable Processors based on microarchitecture code name Cascade Lake (server)
    return _stepping == 0x4 || _stepping == 0x7;
  case 0x5E:
    // 06_5E  | 3 | 6th Generation Intel(R) Core(TM) Processor Family based on microarchitecture code name Skylake H
    // 06_5E  | 3 | 6th Generation Intel(R) Core(TM) Processor Family based on microarchitecture code name Skylake S
    return _stepping == 0x3;
  case 0x9E:
    // 06_9EH | 9 | 8th Generation Intel(R) Core(TM) Processor Family based on microarchitecture code name Kaby Lake G
    // 06_9EH | 9 | 7th Generation Intel(R) Core(TM) Processor Family based on microarchitecture code name Kaby Lake H
    // 06_9EH | 9 | 7th Generation Intel(R) Core(TM) Processor Family based on microarchitecture code name Kaby Lake S
    // 06_9EH | 9 | Intel(R) Core(TM) X-series Processors based on microarchitecture code name Kaby Lake X
    // 06_9EH | 9 | Intel(R) Xeon(R) Processor E3 v6 Family Kaby Lake Xeon E3
    // 06_9EH | A | 8th Generation Intel(R) Core(TM) Processor Family based on microarchitecture code name Coffee Lake H
    // 06_9EH | A | 8th Generation Intel(R) Core(TM) Processor Family based on microarchitecture code name Coffee Lake S
    // 06_9EH | A | 8th Generation Intel(R) Core(TM) Processor Family based on microarchitecture code name Coffee Lake S (6+2) x/KBP
    // 06_9EH | A | Intel(R) Xeon(R) Processor E Family based on microarchitecture code name Coffee Lake S (6+2)
    // 06_9EH | A | Intel(R) Xeon(R) Processor E Family based on microarchitecture code name Coffee Lake S (4+2)
    // 06_9EH | B | 8th Generation Intel(R) Core(TM) Processor Family based on microarchitecture code name Coffee Lake S (4+2)
    // 06_9EH | B | Intel(R) Celeron(R) Processor G Series based on microarchitecture code name Coffee Lake S (4+2)
    // 06_9EH | D | 9th Generation Intel(R) Core(TM) Processor Family based on microarchitecturecode name Coffee Lake H (8+2)
    // 06_9EH | D | 9th Generation Intel(R) Core(TM) Processor Family based on microarchitecture code name Coffee Lake S (8+2)
    return _stepping == 0x9 || _stepping == 0xA || _stepping == 0xB || _stepping == 0xD;
  case 0xA5:
    // Not in Intel documentation.
    // 06_A5H |    | 10th Generation Intel(R) Core(TM) Processor Family based on microarchitecture code name Comet Lake S/H
    return true;
  case 0xA6:
    // 06_A6H | 0  | 10th Generation Intel(R) Core(TM) Processor Family based on microarchitecture code name Comet Lake U62
    return _stepping == 0x0;
  case 0xAE:
    // 06_AEH | A | 8th Generation Intel(R) Core(TM) Processor Family based on microarchitecture code name Kaby Lake Refresh U (4+2)
    return _stepping == 0xA;
  default:
    // If we are running on another intel machine not recognized in the table, we are okay.
    return false;
  }
}

// On Xen, the cpuid instruction returns
//  eax / registers[0]: Version of Xen
//  ebx / registers[1]: chars 'XenV'
//  ecx / registers[2]: chars 'MMXe'
//  edx / registers[3]: chars 'nVMM'
//
// On KVM / VMWare / MS Hyper-V, the cpuid instruction returns
//  ebx / registers[1]: chars 'KVMK' / 'VMwa' / 'Micr'
//  ecx / registers[2]: chars 'VMKV' / 'reVM' / 'osof'
//  edx / registers[3]: chars 'M'    / 'ware' / 't Hv'
//
// more information :
// https://kb.vmware.com/s/article/1009458
//
void VM_Version::check_virtualizations() {
  uint32_t registers[4] = {0};
  char signature[13] = {0};

  // Xen cpuid leaves can be found 0x100 aligned boundary starting
  // from 0x40000000 until 0x40010000.
  //   https://lists.linuxfoundation.org/pipermail/virtualization/2012-May/019974.html
  for (int leaf = 0x40000000; leaf < 0x40010000; leaf += 0x100) {
    detect_virt_stub(leaf, registers);
    memcpy(signature, &registers[1], 12);

    if (strncmp("VMwareVMware", signature, 12) == 0) {
      Abstract_VM_Version::_detected_virtualization = VMWare;
      // check for extended metrics from guestlib
      VirtualizationSupport::initialize();
    } else if (strncmp("Microsoft Hv", signature, 12) == 0) {
      Abstract_VM_Version::_detected_virtualization = HyperV;
#ifdef _WINDOWS
      // CPUID leaf 0x40000007 is available to the root partition only.
      // See Hypervisor Top Level Functional Specification section 2.4.8 for more details.
      //   https://github.com/MicrosoftDocs/Virtualization-Documentation/raw/master/tlfs/Hypervisor%20Top%20Level%20Functional%20Specification%20v6.0b.pdf
      detect_virt_stub(0x40000007, registers);
      if ((registers[0] != 0x0) ||
          (registers[1] != 0x0) ||
          (registers[2] != 0x0) ||
          (registers[3] != 0x0)) {
        Abstract_VM_Version::_detected_virtualization = HyperVRole;
      }
#endif
    } else if (strncmp("KVMKVMKVM", signature, 9) == 0) {
      Abstract_VM_Version::_detected_virtualization = KVM;
    } else if (strncmp("XenVMMXenVMM", signature, 12) == 0) {
      Abstract_VM_Version::_detected_virtualization = XenHVM;
    }
  }
}

#ifdef COMPILER2
// Determine if it's running on Cascade Lake using default options.
bool VM_Version::is_default_intel_cascade_lake() {
  return FLAG_IS_DEFAULT(UseAVX) &&
         FLAG_IS_DEFAULT(MaxVectorSize) &&
         UseAVX > 2 &&
         is_intel_cascade_lake();
}
#endif

bool VM_Version::is_intel_cascade_lake() {
  return is_intel_skylake() && _stepping >= 5;
}

// avx3_threshold() sets the threshold at which 64-byte instructions are used
// for implementing the array copy and clear operations.
// The Intel platforms that supports the serialize instruction
// has improved implementation of 64-byte load/stores and so the default
// threshold is set to 0 for these platforms.
int VM_Version::avx3_threshold() {
  return (is_intel_family_core() &&
          supports_serialize() &&
          FLAG_IS_DEFAULT(AVX3Threshold)) ? 0 : AVX3Threshold;
}

#if defined(_LP64)
void VM_Version::clear_apx_test_state() {
  clear_apx_test_state_stub();
}
#endif

static bool _vm_version_initialized = false;

void VM_Version::pre_initialize() {
  _dynamic_features_element_shift_count = 6;
  _dynamic_features_vector_size =  (MAX_CPU_FEATURES >> _dynamic_features_element_shift_count) + 1;
  _dynamic_features_vector = NEW_C_HEAP_ARRAY(uint64_t, _dynamic_features_vector_size, mtInternal);
  _dynamic_cpu_features_vector = NEW_C_HEAP_ARRAY(uint64_t, _dynamic_features_vector_size, mtInternal);
  memset(_dynamic_features_vector, 0, sizeof(uint64_t) * _dynamic_features_vector_size);
  memset(_dynamic_cpu_features_vector, 0, sizeof(uint64_t) * _dynamic_features_vector_size);
}

void VM_Version::initialize() {
  ResourceMark rm;
  // Making this stub must be FIRST use of assembler
  stub_blob = BufferBlob::create("VM_Version stub", stub_size);
  if (stub_blob == nullptr) {
    vm_exit_during_initialization("Unable to allocate stub for VM_Version");
  }
  CodeBuffer c(stub_blob);
  VM_Version_StubGenerator g(&c);

  get_cpu_info_stub = CAST_TO_FN_PTR(get_cpu_info_stub_t,
                                     g.generate_get_cpu_info());
  detect_virt_stub = CAST_TO_FN_PTR(detect_virt_stub_t,
                                     g.generate_detect_virt());

#if defined(_LP64)
  clear_apx_test_state_stub = CAST_TO_FN_PTR(clear_apx_test_state_t,
                                     g.clear_apx_test_state());
#endif
  get_processor_features();

  LP64_ONLY(Assembler::precompute_instructions();)

  if (VM_Version::supports_hv()) { // Supports hypervisor
    check_virtualizations();
  }
  _vm_version_initialized = true;
}

typedef enum {
   CPU_FAMILY_8086_8088  = 0,
   CPU_FAMILY_INTEL_286  = 2,
   CPU_FAMILY_INTEL_386  = 3,
   CPU_FAMILY_INTEL_486  = 4,
   CPU_FAMILY_PENTIUM    = 5,
   CPU_FAMILY_PENTIUMPRO = 6,    // Same family several models
   CPU_FAMILY_PENTIUM_4  = 0xF
} FamilyFlag;

typedef enum {
  RDTSCP_FLAG  = 0x08000000, // bit 27
  INTEL64_FLAG = 0x20000000  // bit 29
} _featureExtendedEdxFlag;

typedef enum {
   FPU_FLAG     = 0x00000001,
   VME_FLAG     = 0x00000002,
   DE_FLAG      = 0x00000004,
   PSE_FLAG     = 0x00000008,
   TSC_FLAG     = 0x00000010,
   MSR_FLAG     = 0x00000020,
   PAE_FLAG     = 0x00000040,
   MCE_FLAG     = 0x00000080,
   CX8_FLAG     = 0x00000100,
   APIC_FLAG    = 0x00000200,
   SEP_FLAG     = 0x00000800,
   MTRR_FLAG    = 0x00001000,
   PGE_FLAG     = 0x00002000,
   MCA_FLAG     = 0x00004000,
   CMOV_FLAG    = 0x00008000,
   PAT_FLAG     = 0x00010000,
   PSE36_FLAG   = 0x00020000,
   PSNUM_FLAG   = 0x00040000,
   CLFLUSH_FLAG = 0x00080000,
   DTS_FLAG     = 0x00200000,
   ACPI_FLAG    = 0x00400000,
   MMX_FLAG     = 0x00800000,
   FXSR_FLAG    = 0x01000000,
   SSE_FLAG     = 0x02000000,
   SSE2_FLAG    = 0x04000000,
   SS_FLAG      = 0x08000000,
   HTT_FLAG     = 0x10000000,
   TM_FLAG      = 0x20000000
} FeatureEdxFlag;

static BufferBlob* cpuid_brand_string_stub_blob;
static const int   cpuid_brand_string_stub_size = 550;

extern "C" {
  typedef void (*getCPUIDBrandString_stub_t)(void*);
}

static getCPUIDBrandString_stub_t getCPUIDBrandString_stub = nullptr;

// VM_Version statics
enum {
  ExtendedFamilyIdLength_INTEL = 16,
  ExtendedFamilyIdLength_AMD   = 24
};

const size_t VENDOR_LENGTH = 13;
const size_t CPU_EBS_MAX_LENGTH = (3 * 4 * 4 + 1);
static char* _cpu_brand_string = nullptr;
static int64_t _max_qualified_cpu_frequency = 0;

static int _no_of_threads = 0;
static int _no_of_cores = 0;

const char* const _family_id_intel[ExtendedFamilyIdLength_INTEL] = {
  "8086/8088",
  "",
  "286",
  "386",
  "486",
  "Pentium",
  "Pentium Pro",   //or Pentium-M/Woodcrest depending on model
  "",
  "",
  "",
  "",
  "",
  "",
  "",
  "",
  "Pentium 4"
};

const char* const _family_id_amd[ExtendedFamilyIdLength_AMD] = {
  "",
  "",
  "",
  "",
  "5x86",
  "K5/K6",
  "Athlon/AthlonXP",
  "",
  "",
  "",
  "",
  "",
  "",
  "",
  "",
  "Opteron/Athlon64",
  "Opteron QC/Phenom",  // Barcelona et.al.
  "",
  "",
  "",
  "",
  "",
  "",
  "Zen"
};
// Partially from Intel 64 and IA-32 Architecture Software Developer's Manual,
// September 2013, Vol 3C Table 35-1
const char* const _model_id_pentium_pro[] = {
  "",
  "Pentium Pro",
  "",
  "Pentium II model 3",
  "",
  "Pentium II model 5/Xeon/Celeron",
  "Celeron",
  "Pentium III/Pentium III Xeon",
  "Pentium III/Pentium III Xeon",
  "Pentium M model 9",    // Yonah
  "Pentium III, model A",
  "Pentium III, model B",
  "",
  "Pentium M model D",    // Dothan
  "",
  "Core 2",               // 0xf Woodcrest/Conroe/Merom/Kentsfield/Clovertown
  "",
  "",
  "",
  "",
  "",
  "",
  "Celeron",              // 0x16 Celeron 65nm
  "Core 2",               // 0x17 Penryn / Harpertown
  "",
  "",
  "Core i7",              // 0x1A CPU_MODEL_NEHALEM_EP
  "Atom",                 // 0x1B Z5xx series Silverthorn
  "",
  "Core 2",               // 0x1D Dunnington (6-core)
  "Nehalem",              // 0x1E CPU_MODEL_NEHALEM
  "",
  "",
  "",
  "",
  "",
  "",
  "Westmere",             // 0x25 CPU_MODEL_WESTMERE
  "",
  "",
  "",                     // 0x28
  "",
  "Sandy Bridge",         // 0x2a "2nd Generation Intel Core i7, i5, i3"
  "",
  "Westmere-EP",          // 0x2c CPU_MODEL_WESTMERE_EP
  "Sandy Bridge-EP",      // 0x2d CPU_MODEL_SANDYBRIDGE_EP
  "Nehalem-EX",           // 0x2e CPU_MODEL_NEHALEM_EX
  "Westmere-EX",          // 0x2f CPU_MODEL_WESTMERE_EX
  "",
  "",
  "",
  "",
  "",
  "",
  "",
  "",
  "",
  "",
  "Ivy Bridge",           // 0x3a
  "",
  "Haswell",              // 0x3c "4th Generation Intel Core Processor"
  "",                     // 0x3d "Next Generation Intel Core Processor"
  "Ivy Bridge-EP",        // 0x3e "Next Generation Intel Xeon Processor E7 Family"
  "",                     // 0x3f "Future Generation Intel Xeon Processor"
  "",
  "",
  "",
  "",
  "",
  "Haswell",              // 0x45 "4th Generation Intel Core Processor"
  "Haswell",              // 0x46 "4th Generation Intel Core Processor"
  nullptr
};

/* Brand ID is for back compatibility
 * Newer CPUs uses the extended brand string */
const char* const _brand_id[] = {
  "",
  "Celeron processor",
  "Pentium III processor",
  "Intel Pentium III Xeon processor",
  "",
  "",
  "",
  "",
  "Intel Pentium 4 processor",
  nullptr
};


const char* const _feature_edx_id[] = {
  "On-Chip FPU",
  "Virtual Mode Extensions",
  "Debugging Extensions",
  "Page Size Extensions",
  "Time Stamp Counter",
  "Model Specific Registers",
  "Physical Address Extension",
  "Machine Check Exceptions",
  "CMPXCHG8B Instruction",
  "On-Chip APIC",
  "",
  "Fast System Call",
  "Memory Type Range Registers",
  "Page Global Enable",
  "Machine Check Architecture",
  "Conditional Mov Instruction",
  "Page Attribute Table",
  "36-bit Page Size Extension",
  "Processor Serial Number",
  "CLFLUSH Instruction",
  "",
  "Debug Trace Store feature",
  "ACPI registers in MSR space",
  "Intel Architecture MMX Technology",
  "Fast Float Point Save and Restore",
  "Streaming SIMD extensions",
  "Streaming SIMD extensions 2",
  "Self-Snoop",
  "Hyper Threading",
  "Thermal Monitor",
  "",
  "Pending Break Enable"
};

const char* const _feature_extended_edx_id[] = {
  "",
  "",
  "",
  "",
  "",
  "",
  "",
  "",
  "",
  "",
  "",
  "SYSCALL/SYSRET",
  "",
  "",
  "",
  "",
  "",
  "",
  "",
  "",
  "Execute Disable Bit",
  "",
  "",
  "",
  "",
  "",
  "",
  "RDTSCP",
  "",
  "Intel 64 Architecture",
  "",
  ""
};

const char* const _feature_ecx_id[] = {
  "Streaming SIMD Extensions 3",
  "PCLMULQDQ",
  "64-bit DS Area",
  "MONITOR/MWAIT instructions",
  "CPL Qualified Debug Store",
  "Virtual Machine Extensions",
  "Safer Mode Extensions",
  "Enhanced Intel SpeedStep technology",
  "Thermal Monitor 2",
  "Supplemental Streaming SIMD Extensions 3",
  "L1 Context ID",
  "",
  "Fused Multiply-Add",
  "CMPXCHG16B",
  "xTPR Update Control",
  "Perfmon and Debug Capability",
  "",
  "Process-context identifiers",
  "Direct Cache Access",
  "Streaming SIMD extensions 4.1",
  "Streaming SIMD extensions 4.2",
  "x2APIC",
  "MOVBE",
  "Popcount instruction",
  "TSC-Deadline",
  "AESNI",
  "XSAVE",
  "OSXSAVE",
  "AVX",
  "F16C",
  "RDRAND",
  ""
};

const char* const _feature_extended_ecx_id[] = {
  "LAHF/SAHF instruction support",
  "Core multi-processor legacy mode",
  "",
  "",
  "",
  "Advanced Bit Manipulations: LZCNT",
  "SSE4A: MOVNTSS, MOVNTSD, EXTRQ, INSERTQ",
  "Misaligned SSE mode",
  "",
  "",
  "",
  "",
  "",
  "",
  "",
  "",
  "",
  "",
  "",
  "",
  "",
  "",
  "",
  "",
  "",
  "",
  "",
  "",
  "",
  "",
  "",
  ""
};

void VM_Version::initialize_tsc(void) {
  ResourceMark rm;

  cpuid_brand_string_stub_blob = BufferBlob::create("getCPUIDBrandString_stub", cpuid_brand_string_stub_size);
  if (cpuid_brand_string_stub_blob == nullptr) {
    vm_exit_during_initialization("Unable to allocate getCPUIDBrandString_stub");
  }
  CodeBuffer c(cpuid_brand_string_stub_blob);
  VM_Version_StubGenerator g(&c);
  getCPUIDBrandString_stub = CAST_TO_FN_PTR(getCPUIDBrandString_stub_t,
                                   g.generate_getCPUIDBrandString());
}

const char* VM_Version::cpu_model_description(void) {
  uint32_t cpu_family = extended_cpu_family();
  uint32_t cpu_model = extended_cpu_model();
  const char* model = nullptr;

  if (cpu_family == CPU_FAMILY_PENTIUMPRO) {
    for (uint32_t i = 0; i <= cpu_model; i++) {
      model = _model_id_pentium_pro[i];
      if (model == nullptr) {
        break;
      }
    }
  }
  return model;
}

const char* VM_Version::cpu_brand_string(void) {
  if (_cpu_brand_string == nullptr) {
    _cpu_brand_string = NEW_C_HEAP_ARRAY_RETURN_NULL(char, CPU_EBS_MAX_LENGTH, mtInternal);
    if (nullptr == _cpu_brand_string) {
      return nullptr;
    }
    int ret_val = cpu_extended_brand_string(_cpu_brand_string, CPU_EBS_MAX_LENGTH);
    if (ret_val != OS_OK) {
      FREE_C_HEAP_ARRAY(char, _cpu_brand_string);
      _cpu_brand_string = nullptr;
    }
  }
  return _cpu_brand_string;
}

const char* VM_Version::cpu_brand(void) {
  const char*  brand  = nullptr;

  if ((_cpuid_info.std_cpuid1_ebx.value & 0xFF) > 0) {
    int brand_num = _cpuid_info.std_cpuid1_ebx.value & 0xFF;
    brand = _brand_id[0];
    for (int i = 0; brand != nullptr && i <= brand_num; i += 1) {
      brand = _brand_id[i];
    }
  }
  return brand;
}

bool VM_Version::cpu_is_em64t(void) {
  return ((_cpuid_info.ext_cpuid1_edx.value & INTEL64_FLAG) == INTEL64_FLAG);
}

bool VM_Version::is_netburst(void) {
  return (is_intel() && (extended_cpu_family() == CPU_FAMILY_PENTIUM_4));
}

bool VM_Version::supports_tscinv_ext(void) {
  if (!supports_tscinv_bit()) {
    return false;
  }

  if (is_intel()) {
    return true;
  }

  if (is_amd()) {
    return !is_amd_Barcelona();
  }

  if (is_hygon()) {
    return true;
  }

  return false;
}

void VM_Version::resolve_cpu_information_details(void) {

  // in future we want to base this information on proper cpu
  // and cache topology enumeration such as:
  // Intel 64 Architecture Processor Topology Enumeration
  // which supports system cpu and cache topology enumeration
  // either using 2xAPICIDs or initial APICIDs

  // currently only rough cpu information estimates
  // which will not necessarily reflect the exact configuration of the system

  // this is the number of logical hardware threads
  // visible to the operating system
  _no_of_threads = os::processor_count();

  // find out number of threads per cpu package
  int threads_per_package = threads_per_core() * cores_per_cpu();

  // use amount of threads visible to the process in order to guess number of sockets
  _no_of_sockets = _no_of_threads / threads_per_package;

  // process might only see a subset of the total number of threads
  // from a single processor package. Virtualization/resource management for example.
  // If so then just write a hard 1 as num of pkgs.
  if (0 == _no_of_sockets) {
    _no_of_sockets = 1;
  }

  // estimate the number of cores
  _no_of_cores = cores_per_cpu() * _no_of_sockets;
}


const char* VM_Version::cpu_family_description(void) {
  int cpu_family_id = extended_cpu_family();
  if (is_amd()) {
    if (cpu_family_id < ExtendedFamilyIdLength_AMD) {
      return _family_id_amd[cpu_family_id];
    }
  }
  if (is_intel()) {
    if (cpu_family_id == CPU_FAMILY_PENTIUMPRO) {
      return cpu_model_description();
    }
    if (cpu_family_id < ExtendedFamilyIdLength_INTEL) {
      return _family_id_intel[cpu_family_id];
    }
  }
  if (is_hygon()) {
    return "Dhyana";
  }
  return "Unknown x86";
}

int VM_Version::cpu_type_description(char* const buf, size_t buf_len) {
  assert(buf != nullptr, "buffer is null!");
  assert(buf_len >= CPU_TYPE_DESC_BUF_SIZE, "buffer len should at least be == CPU_TYPE_DESC_BUF_SIZE!");

  const char* cpu_type = nullptr;
  const char* x64 = nullptr;

  if (is_intel()) {
    cpu_type = "Intel";
    x64 = cpu_is_em64t() ? " Intel64" : "";
  } else if (is_amd()) {
    cpu_type = "AMD";
    x64 = cpu_is_em64t() ? " AMD64" : "";
  } else if (is_hygon()) {
    cpu_type = "Hygon";
    x64 = cpu_is_em64t() ? " AMD64" : "";
  } else {
    cpu_type = "Unknown x86";
    x64 = cpu_is_em64t() ? " x86_64" : "";
  }

  jio_snprintf(buf, buf_len, "%s %s%s SSE SSE2%s%s%s%s%s%s%s%s",
    cpu_type,
    cpu_family_description(),
    supports_ht() ? " (HT)" : "",
    supports_sse3() ? " SSE3" : "",
    supports_ssse3() ? " SSSE3" : "",
    supports_sse4_1() ? " SSE4.1" : "",
    supports_sse4_2() ? " SSE4.2" : "",
    supports_sse4a() ? " SSE4A" : "",
    is_netburst() ? " Netburst" : "",
    is_intel_family_core() ? " Core" : "",
    x64);

  return OS_OK;
}

int VM_Version::cpu_extended_brand_string(char* const buf, size_t buf_len) {
  assert(buf != nullptr, "buffer is null!");
  assert(buf_len >= CPU_EBS_MAX_LENGTH, "buffer len should at least be == CPU_EBS_MAX_LENGTH!");
  assert(getCPUIDBrandString_stub != nullptr, "not initialized");

  // invoke newly generated asm code to fetch CPU Brand String
  getCPUIDBrandString_stub(&_cpuid_info);

  // fetch results into buffer
  *((uint32_t*) &buf[0])  = _cpuid_info.proc_name_0;
  *((uint32_t*) &buf[4])  = _cpuid_info.proc_name_1;
  *((uint32_t*) &buf[8])  = _cpuid_info.proc_name_2;
  *((uint32_t*) &buf[12]) = _cpuid_info.proc_name_3;
  *((uint32_t*) &buf[16]) = _cpuid_info.proc_name_4;
  *((uint32_t*) &buf[20]) = _cpuid_info.proc_name_5;
  *((uint32_t*) &buf[24]) = _cpuid_info.proc_name_6;
  *((uint32_t*) &buf[28]) = _cpuid_info.proc_name_7;
  *((uint32_t*) &buf[32]) = _cpuid_info.proc_name_8;
  *((uint32_t*) &buf[36]) = _cpuid_info.proc_name_9;
  *((uint32_t*) &buf[40]) = _cpuid_info.proc_name_10;
  *((uint32_t*) &buf[44]) = _cpuid_info.proc_name_11;

  return OS_OK;
}

size_t VM_Version::cpu_write_support_string(char* const buf, size_t buf_len) {
  guarantee(buf != nullptr, "buffer is null!");
  guarantee(buf_len > 0, "buffer len not enough!");

  unsigned int flag = 0;
  unsigned int fi = 0;
  size_t       written = 0;
  const char*  prefix = "";

#define WRITE_TO_BUF(string)                                                          \
  {                                                                                   \
    int res = jio_snprintf(&buf[written], buf_len - written, "%s%s", prefix, string); \
    if (res < 0) {                                                                    \
      return buf_len - 1;                                                             \
    }                                                                                 \
    written += res;                                                                   \
    if (prefix[0] == '\0') {                                                          \
      prefix = ", ";                                                                  \
    }                                                                                 \
  }

  for (flag = 1, fi = 0; flag <= 0x20000000 ; flag <<= 1, fi++) {
    if (flag == HTT_FLAG && (((_cpuid_info.std_cpuid1_ebx.value >> 16) & 0xff) <= 1)) {
      continue; /* no hyperthreading */
    } else if (flag == SEP_FLAG && (cpu_family() == CPU_FAMILY_PENTIUMPRO && ((_cpuid_info.std_cpuid1_eax.value & 0xff) < 0x33))) {
      continue; /* no fast system call */
    }
    if ((_cpuid_info.std_cpuid1_edx.value & flag) && strlen(_feature_edx_id[fi]) > 0) {
      WRITE_TO_BUF(_feature_edx_id[fi]);
    }
  }

  for (flag = 1, fi = 0; flag <= 0x20000000; flag <<= 1, fi++) {
    if ((_cpuid_info.std_cpuid1_ecx.value & flag) && strlen(_feature_ecx_id[fi]) > 0) {
      WRITE_TO_BUF(_feature_ecx_id[fi]);
    }
  }

  for (flag = 1, fi = 0; flag <= 0x20000000 ; flag <<= 1, fi++) {
    if ((_cpuid_info.ext_cpuid1_ecx.value & flag) && strlen(_feature_extended_ecx_id[fi]) > 0) {
      WRITE_TO_BUF(_feature_extended_ecx_id[fi]);
    }
  }

  for (flag = 1, fi = 0; flag <= 0x20000000; flag <<= 1, fi++) {
    if ((_cpuid_info.ext_cpuid1_edx.value & flag) && strlen(_feature_extended_edx_id[fi]) > 0) {
      WRITE_TO_BUF(_feature_extended_edx_id[fi]);
    }
  }

  if (supports_tscinv_bit()) {
      WRITE_TO_BUF("Invariant TSC");
  }

  return written;
}

/**
 * Write a detailed description of the cpu to a given buffer, including
 * feature set.
 */
int VM_Version::cpu_detailed_description(char* const buf, size_t buf_len) {
  assert(buf != nullptr, "buffer is null!");
  assert(buf_len >= CPU_DETAILED_DESC_BUF_SIZE, "buffer len should at least be == CPU_DETAILED_DESC_BUF_SIZE!");

  static const char* unknown = "<unknown>";
  char               vendor_id[VENDOR_LENGTH];
  const char*        family = nullptr;
  const char*        model = nullptr;
  const char*        brand = nullptr;
  int                outputLen = 0;

  family = cpu_family_description();
  if (family == nullptr) {
    family = unknown;
  }

  model = cpu_model_description();
  if (model == nullptr) {
    model = unknown;
  }

  brand = cpu_brand_string();

  if (brand == nullptr) {
    brand = cpu_brand();
    if (brand == nullptr) {
      brand = unknown;
    }
  }

  *((uint32_t*) &vendor_id[0]) = _cpuid_info.std_vendor_name_0;
  *((uint32_t*) &vendor_id[4]) = _cpuid_info.std_vendor_name_2;
  *((uint32_t*) &vendor_id[8]) = _cpuid_info.std_vendor_name_1;
  vendor_id[VENDOR_LENGTH-1] = '\0';

  outputLen = jio_snprintf(buf, buf_len, "Brand: %s, Vendor: %s\n"
    "Family: %s (0x%x), Model: %s (0x%x), Stepping: 0x%x\n"
    "Ext. family: 0x%x, Ext. model: 0x%x, Type: 0x%x, Signature: 0x%8.8x\n"
    "Features: ebx: 0x%8.8x, ecx: 0x%8.8x, edx: 0x%8.8x\n"
    "Ext. features: eax: 0x%8.8x, ebx: 0x%8.8x, ecx: 0x%8.8x, edx: 0x%8.8x\n"
    "Supports: ",
    brand,
    vendor_id,
    family,
    extended_cpu_family(),
    model,
    extended_cpu_model(),
    cpu_stepping(),
    _cpuid_info.std_cpuid1_eax.bits.ext_family,
    _cpuid_info.std_cpuid1_eax.bits.ext_model,
    _cpuid_info.std_cpuid1_eax.bits.proc_type,
    _cpuid_info.std_cpuid1_eax.value,
    _cpuid_info.std_cpuid1_ebx.value,
    _cpuid_info.std_cpuid1_ecx.value,
    _cpuid_info.std_cpuid1_edx.value,
    _cpuid_info.ext_cpuid1_eax,
    _cpuid_info.ext_cpuid1_ebx,
    _cpuid_info.ext_cpuid1_ecx,
    _cpuid_info.ext_cpuid1_edx);

  if (outputLen < 0 || (size_t) outputLen >= buf_len - 1) {
    if (buf_len > 0) { buf[buf_len-1] = '\0'; }
    return OS_ERR;
  }

  cpu_write_support_string(&buf[outputLen], buf_len - outputLen);

  return OS_OK;
}


// Fill in Abstract_VM_Version statics
void VM_Version::initialize_cpu_information() {
  assert(_vm_version_initialized, "should have initialized VM_Version long ago");
  assert(!_initialized, "shouldn't be initialized yet");
  resolve_cpu_information_details();

  // initialize cpu_name and cpu_desc
  cpu_type_description(_cpu_name, CPU_TYPE_DESC_BUF_SIZE);
  cpu_detailed_description(_cpu_desc, CPU_DETAILED_DESC_BUF_SIZE);
  _initialized = true;
}

/**
 *  For information about extracting the frequency from the cpu brand string, please see:
 *
 *    Intel Processor Identification and the CPUID Instruction
 *    Application Note 485
 *    May 2012
 *
 * The return value is the frequency in Hz.
 */
int64_t VM_Version::max_qualified_cpu_freq_from_brand_string(void) {
  const char* const brand_string = cpu_brand_string();
  if (brand_string == nullptr) {
    return 0;
  }
  const int64_t MEGA = 1000000;
  int64_t multiplier = 0;
  int64_t frequency = 0;
  uint8_t idx = 0;
  // The brand string buffer is at most 48 bytes.
  // -2 is to prevent buffer overrun when looking for y in yHz, as z is +2 from y.
  for (; idx < 48-2; ++idx) {
    // Format is either "x.xxyHz" or "xxxxyHz", where y=M, G, T and x are digits.
    // Search brand string for "yHz" where y is M, G, or T.
    if (brand_string[idx+1] == 'H' && brand_string[idx+2] == 'z') {
      if (brand_string[idx] == 'M') {
        multiplier = MEGA;
      } else if (brand_string[idx] == 'G') {
        multiplier = MEGA * 1000;
      } else if (brand_string[idx] == 'T') {
        multiplier = MEGA * MEGA;
      }
      break;
    }
  }
  if (multiplier > 0) {
    // Compute frequency (in Hz) from brand string.
    if (brand_string[idx-3] == '.') { // if format is "x.xx"
      frequency =  (brand_string[idx-4] - '0') * multiplier;
      frequency += (brand_string[idx-2] - '0') * multiplier / 10;
      frequency += (brand_string[idx-1] - '0') * multiplier / 100;
    } else { // format is "xxxx"
      frequency =  (brand_string[idx-4] - '0') * 1000;
      frequency += (brand_string[idx-3] - '0') * 100;
      frequency += (brand_string[idx-2] - '0') * 10;
      frequency += (brand_string[idx-1] - '0');
      frequency *= multiplier;
    }
  }
  return frequency;
}


int64_t VM_Version::maximum_qualified_cpu_frequency(void) {
  if (_max_qualified_cpu_frequency == 0) {
    _max_qualified_cpu_frequency = max_qualified_cpu_freq_from_brand_string();
  }
  return _max_qualified_cpu_frequency;
}

void VM_Version::CpuidInfo::feature_flags() const {
  if (std_cpuid1_edx.bits.cmpxchg8 != 0)
    SET_CPU_FEATURE(CPU_CX8);
  if (std_cpuid1_edx.bits.cmov != 0)
    SET_CPU_FEATURE(CPU_CMOV);
  if (std_cpuid1_edx.bits.clflush != 0)
    SET_CPU_FEATURE(CPU_FLUSH);
#ifdef _LP64
  // clflush should always be available on x86_64
  // if not we are in real trouble because we rely on it
  // to flush the code cache.
  assert (SUPPORTS_CPU_FEATURE(CPU_FLUSH), "clflush should be available");
#endif
  if (std_cpuid1_edx.bits.fxsr != 0 || (is_amd_family() &&
      ext_cpuid1_edx.bits.fxsr != 0))
    SET_CPU_FEATURE(CPU_FXSR);
  // HT flag is set for multi-core processors also.
  if (threads_per_core() > 1)
    SET_CPU_FEATURE(CPU_HT);
  if (std_cpuid1_edx.bits.mmx != 0 || (is_amd_family() &&
      ext_cpuid1_edx.bits.mmx != 0))
    SET_CPU_FEATURE(CPU_MMX);
  if (std_cpuid1_edx.bits.sse != 0)
    SET_CPU_FEATURE(CPU_SSE);
  if (std_cpuid1_edx.bits.sse2 != 0)
    SET_CPU_FEATURE(CPU_SSE2);
  if (std_cpuid1_ecx.bits.sse3 != 0)
    SET_CPU_FEATURE(CPU_SSE3);
  if (std_cpuid1_ecx.bits.ssse3 != 0)
    SET_CPU_FEATURE(CPU_SSSE3);
  if (std_cpuid1_ecx.bits.sse4_1 != 0)
    SET_CPU_FEATURE(CPU_SSE4_1);
  if (std_cpuid1_ecx.bits.sse4_2 != 0)
    SET_CPU_FEATURE(CPU_SSE4_2);
  if (std_cpuid1_ecx.bits.popcnt != 0)
    SET_CPU_FEATURE(CPU_POPCNT);
  if (sefsl1_cpuid7_edx.bits.apx_f != 0 &&
      xem_xcr0_eax.bits.apx_f != 0) {
    SET_CPU_FEATURE(CPU_APX_F);
  }
  if (std_cpuid1_ecx.bits.avx != 0 &&
      std_cpuid1_ecx.bits.osxsave != 0 &&
      xem_xcr0_eax.bits.sse != 0 &&
      xem_xcr0_eax.bits.ymm != 0) {
    SET_CPU_FEATURE(CPU_AVX);
    SET_CPU_FEATURE(CPU_VZEROUPPER);
    if (sefsl1_cpuid7_eax.bits.sha512 != 0)
      SET_CPU_FEATURE(CPU_SHA512);
    if (std_cpuid1_ecx.bits.f16c != 0)
      SET_CPU_FEATURE(CPU_F16C);
    if (sef_cpuid7_ebx.bits.avx2 != 0) {
      SET_CPU_FEATURE(CPU_AVX2);
      if (sefsl1_cpuid7_eax.bits.avx_ifma != 0)
        SET_CPU_FEATURE(CPU_AVX_IFMA);
    }
    if (sef_cpuid7_ecx.bits.gfni != 0)
        SET_CPU_FEATURE(CPU_GFNI);
    if (sef_cpuid7_ebx.bits.avx512f != 0 &&
        xem_xcr0_eax.bits.opmask != 0 &&
        xem_xcr0_eax.bits.zmm512 != 0 &&
        xem_xcr0_eax.bits.zmm32 != 0) {
      SET_CPU_FEATURE(CPU_AVX512F);
      if (sef_cpuid7_ebx.bits.avx512cd != 0)
        SET_CPU_FEATURE(CPU_AVX512CD);
      if (sef_cpuid7_ebx.bits.avx512dq != 0)
        SET_CPU_FEATURE(CPU_AVX512DQ);
      if (sef_cpuid7_ebx.bits.avx512ifma != 0)
        SET_CPU_FEATURE(CPU_AVX512_IFMA);
      if (sef_cpuid7_ebx.bits.avx512pf != 0)
        SET_CPU_FEATURE(CPU_AVX512PF);
      if (sef_cpuid7_ebx.bits.avx512er != 0)
        SET_CPU_FEATURE(CPU_AVX512ER);
      if (sef_cpuid7_ebx.bits.avx512bw != 0)
        SET_CPU_FEATURE(CPU_AVX512BW);
      if (sef_cpuid7_ebx.bits.avx512vl != 0)
        SET_CPU_FEATURE(CPU_AVX512VL);
      if (sef_cpuid7_ecx.bits.avx512_vpopcntdq != 0)
        SET_CPU_FEATURE(CPU_AVX512_VPOPCNTDQ);
      if (sef_cpuid7_ecx.bits.avx512_vpclmulqdq != 0)
        SET_CPU_FEATURE(CPU_AVX512_VPCLMULQDQ);
      if (sef_cpuid7_ecx.bits.vaes != 0)
        SET_CPU_FEATURE(CPU_AVX512_VAES);
      if (sef_cpuid7_ecx.bits.avx512_vnni != 0)
        SET_CPU_FEATURE(CPU_AVX512_VNNI);
      if (sef_cpuid7_ecx.bits.avx512_bitalg != 0)
        SET_CPU_FEATURE(CPU_AVX512_BITALG);
      if (sef_cpuid7_ecx.bits.avx512_vbmi != 0)
        SET_CPU_FEATURE(CPU_AVX512_VBMI);
      if (sef_cpuid7_ecx.bits.avx512_vbmi2 != 0)
        SET_CPU_FEATURE(CPU_AVX512_VBMI2);
    }
    if (is_intel()) {
      if (sefsl1_cpuid7_edx.bits.avx10 != 0 &&
          std_cpuid24_ebx.bits.avx10_vlen_512 !=0 &&
          std_cpuid24_ebx.bits.avx10_converged_isa_version >= 1 &&
          xem_xcr0_eax.bits.opmask != 0 &&
          xem_xcr0_eax.bits.zmm512 != 0 &&
          xem_xcr0_eax.bits.zmm32 != 0) {
        SET_CPU_FEATURE(CPU_AVX10_1);
        SET_CPU_FEATURE(CPU_AVX512F);
        SET_CPU_FEATURE(CPU_AVX512CD);
        SET_CPU_FEATURE(CPU_AVX512DQ);
        SET_CPU_FEATURE(CPU_AVX512PF);
        SET_CPU_FEATURE(CPU_AVX512ER);
        SET_CPU_FEATURE(CPU_AVX512BW);
        SET_CPU_FEATURE(CPU_AVX512VL);
        SET_CPU_FEATURE(CPU_AVX512_VPOPCNTDQ);
        SET_CPU_FEATURE(CPU_AVX512_VPCLMULQDQ);
        SET_CPU_FEATURE(CPU_AVX512_VAES);
        SET_CPU_FEATURE(CPU_AVX512_VNNI);
        SET_CPU_FEATURE(CPU_AVX512_BITALG);
        SET_CPU_FEATURE(CPU_AVX512_VBMI);
        SET_CPU_FEATURE(CPU_AVX512_VBMI2);
        if (std_cpuid24_ebx.bits.avx10_converged_isa_version >= 2) {
          SET_CPU_FEATURE(CPU_AVX10_2);
        }
      }
    }
  }

  if (std_cpuid1_ecx.bits.hv != 0)
    SET_CPU_FEATURE(CPU_HV);
  if (sef_cpuid7_ebx.bits.bmi1 != 0)
    SET_CPU_FEATURE(CPU_BMI1);
  if (std_cpuid1_edx.bits.tsc != 0)
    SET_CPU_FEATURE(CPU_TSC);
  if (ext_cpuid7_edx.bits.tsc_invariance != 0)
    SET_CPU_FEATURE(CPU_TSCINV_BIT);
  if (std_cpuid1_ecx.bits.aes != 0)
    SET_CPU_FEATURE(CPU_AES);
  if (ext_cpuid1_ecx.bits.lzcnt != 0)
    SET_CPU_FEATURE(CPU_LZCNT);
  if (ext_cpuid1_ecx.bits.prefetchw != 0)
    SET_CPU_FEATURE(CPU_3DNOW_PREFETCH);
  if (sef_cpuid7_ebx.bits.erms != 0)
    SET_CPU_FEATURE(CPU_ERMS);
  if (sef_cpuid7_edx.bits.fast_short_rep_mov != 0)
    SET_CPU_FEATURE(CPU_FSRM);
  if (std_cpuid1_ecx.bits.clmul != 0)
    SET_CPU_FEATURE(CPU_CLMUL);
  if (sef_cpuid7_ebx.bits.rtm != 0)
    SET_CPU_FEATURE(CPU_RTM);
  if (sef_cpuid7_ebx.bits.adx != 0)
     SET_CPU_FEATURE(CPU_ADX);
  if (sef_cpuid7_ebx.bits.bmi2 != 0)
    SET_CPU_FEATURE(CPU_BMI2);
  if (sef_cpuid7_ebx.bits.sha != 0)
    SET_CPU_FEATURE(CPU_SHA);
  if (std_cpuid1_ecx.bits.fma != 0)
    SET_CPU_FEATURE(CPU_FMA);
  if (sef_cpuid7_ebx.bits.clflushopt != 0)
    SET_CPU_FEATURE(CPU_FLUSHOPT);
  if (sef_cpuid7_ebx.bits.clwb != 0)
    SET_CPU_FEATURE(CPU_CLWB);
  if (ext_cpuid1_edx.bits.rdtscp != 0)
    SET_CPU_FEATURE(CPU_RDTSCP);
  if (sef_cpuid7_ecx.bits.rdpid != 0)
    SET_CPU_FEATURE(CPU_RDPID);

  // AMD|Hygon additional features.
  if (is_amd_family()) {
    // PREFETCHW was checked above, check TDNOW here.
    if ((ext_cpuid1_edx.bits.tdnow != 0))
      SET_CPU_FEATURE(CPU_3DNOW_PREFETCH);
    if (ext_cpuid1_ecx.bits.sse4a != 0)
      SET_CPU_FEATURE(CPU_SSE4A);
  }

  // Intel additional features.
  if (is_intel()) {
    if (sef_cpuid7_edx.bits.serialize != 0)
      SET_CPU_FEATURE(CPU_SERIALIZE);
    if (_cpuid_info.sef_cpuid7_edx.bits.avx512_fp16 != 0)
      SET_CPU_FEATURE(CPU_AVX512_FP16);
  }

  // ZX additional features.
  if (is_zx()) {
    // We do not know if these are supported by ZX, so we cannot trust
    // common CPUID bit for them.
    assert(SUPPORTS_CPU_FEATURE(CPU_CLWB), "Check if it is supported?");
    CLEAR_CPU_FEATURE(CPU_CLWB);
  }

  // Protection key features.
  if (sef_cpuid7_ecx.bits.pku != 0) {
    SET_CPU_FEATURE(CPU_PKU);
  }
  if (sef_cpuid7_ecx.bits.ospke != 0) {
    SET_CPU_FEATURE(CPU_OSPKE);
  }

  // Control flow enforcement (CET) features.
  if (sef_cpuid7_ecx.bits.cet_ss != 0) {
    SET_CPU_FEATURE(CPU_CET_SS);
  }
  if (sef_cpuid7_edx.bits.cet_ibt != 0) {
    SET_CPU_FEATURE(CPU_CET_IBT);
  }

  // Composite features.
  if (supports_tscinv_bit() &&
      ((is_amd_family() && !is_amd_Barcelona()) ||
       is_intel_tsc_synched_at_init())) {
    SET_CPU_FEATURE(CPU_TSCINV);
  }
}

bool VM_Version::os_supports_avx_vectors() {
  bool retVal = false;
  int nreg = 2 LP64_ONLY(+2);
  if (supports_evex()) {
    // Verify that OS save/restore all bits of EVEX registers
    // during signal processing.
    retVal = true;
    for (int i = 0; i < 16 * nreg; i++) { // 64 bytes per zmm register
      if (_cpuid_info.zmm_save[i] != ymm_test_value()) {
        retVal = false;
        break;
      }
    }
  } else if (supports_avx()) {
    // Verify that OS save/restore all bits of AVX registers
    // during signal processing.
    retVal = true;
    for (int i = 0; i < 8 * nreg; i++) { // 32 bytes per ymm register
      if (_cpuid_info.ymm_save[i] != ymm_test_value()) {
        retVal = false;
        break;
      }
    }
    // zmm_save will be set on a EVEX enabled machine even if we choose AVX code gen
    if (retVal == false) {
      // Verify that OS save/restore all bits of EVEX registers
      // during signal processing.
      retVal = true;
      for (int i = 0; i < 16 * nreg; i++) { // 64 bytes per zmm register
        if (_cpuid_info.zmm_save[i] != ymm_test_value()) {
          retVal = false;
          break;
        }
      }
    }
  }
  return retVal;
}

bool VM_Version::os_supports_apx_egprs() {
  if (!supports_apx_f()) {
    return false;
  }
  // Enable APX support for product builds after
  // completion of planned features listed in JDK-8329030.
#if !defined(PRODUCT)
  if (_cpuid_info.apx_save[0] != egpr_test_value() ||
      _cpuid_info.apx_save[1] != egpr_test_value()) {
    return false;
  }
  return true;
#else
  return false;
#endif
}

uint VM_Version::cores_per_cpu() {
  uint result = 1;
  if (is_intel()) {
    bool supports_topology = supports_processor_topology();
    if (supports_topology) {
      result = _cpuid_info.tpl_cpuidB1_ebx.bits.logical_cpus /
               _cpuid_info.tpl_cpuidB0_ebx.bits.logical_cpus;
    }
    if (!supports_topology || result == 0) {
      result = (_cpuid_info.dcp_cpuid4_eax.bits.cores_per_cpu + 1);
    }
  } else if (is_amd_family()) {
    result = (_cpuid_info.ext_cpuid8_ecx.bits.cores_per_cpu + 1);
  } else if (is_zx()) {
    bool supports_topology = supports_processor_topology();
    if (supports_topology) {
      result = _cpuid_info.tpl_cpuidB1_ebx.bits.logical_cpus /
               _cpuid_info.tpl_cpuidB0_ebx.bits.logical_cpus;
    }
    if (!supports_topology || result == 0) {
      result = (_cpuid_info.dcp_cpuid4_eax.bits.cores_per_cpu + 1);
    }
  }
  return result;
}

uint VM_Version::threads_per_core() {
  uint result = 1;
  if (is_intel() && supports_processor_topology()) {
    result = _cpuid_info.tpl_cpuidB0_ebx.bits.logical_cpus;
  } else if (is_zx() && supports_processor_topology()) {
    result = _cpuid_info.tpl_cpuidB0_ebx.bits.logical_cpus;
  } else if (_cpuid_info.std_cpuid1_edx.bits.ht != 0) {
    if (cpu_family() >= 0x17) {
      result = _cpuid_info.ext_cpuid1E_ebx.bits.threads_per_core + 1;
    } else {
      result = _cpuid_info.std_cpuid1_ebx.bits.threads_per_cpu /
                 cores_per_cpu();
    }
  }
  return (result == 0 ? 1 : result);
}

uint VM_Version::L1_line_size() {
  uint result = 0;
  if (is_intel()) {
    result = (_cpuid_info.dcp_cpuid4_ebx.bits.L1_line_size + 1);
  } else if (is_amd_family()) {
    result = _cpuid_info.ext_cpuid5_ecx.bits.L1_line_size;
  } else if (is_zx()) {
    result = (_cpuid_info.dcp_cpuid4_ebx.bits.L1_line_size + 1);
  }
  if (result < 32) // not defined ?
    result = 32;   // 32 bytes by default on x86 and other x64
  return result;
}

bool VM_Version::is_intel_tsc_synched_at_init() {
  if (is_intel_family_core()) {
    uint32_t ext_model = extended_cpu_model();
    if (ext_model == CPU_MODEL_NEHALEM_EP     ||
        ext_model == CPU_MODEL_WESTMERE_EP    ||
        ext_model == CPU_MODEL_SANDYBRIDGE_EP ||
        ext_model == CPU_MODEL_IVYBRIDGE_EP) {
      // <= 2-socket invariant tsc support. EX versions are usually used
      // in > 2-socket systems and likely don't synchronize tscs at
      // initialization.
      // Code that uses tsc values must be prepared for them to arbitrarily
      // jump forward or backward.
      return true;
    }
  }
  return false;
}

int VM_Version::allocate_prefetch_distance(bool use_watermark_prefetch) {
  // Hardware prefetching (distance/size in bytes):
  // Pentium 3 -  64 /  32
  // Pentium 4 - 256 / 128
  // Athlon    -  64 /  32 ????
  // Opteron   - 128 /  64 only when 2 sequential cache lines accessed
  // Core      - 128 /  64
  //
  // Software prefetching (distance in bytes / instruction with best score):
  // Pentium 3 - 128 / prefetchnta
  // Pentium 4 - 512 / prefetchnta
  // Athlon    - 128 / prefetchnta
  // Opteron   - 256 / prefetchnta
  // Core      - 256 / prefetchnta
  // It will be used only when AllocatePrefetchStyle > 0

  if (is_amd_family()) { // AMD | Hygon
    if (supports_sse2()) {
      return 256; // Opteron
    } else {
      return 128; // Athlon
    }
  } else { // Intel
    if (supports_sse3() && cpu_family() == 6) {
      if (supports_sse4_2() && supports_ht()) { // Nehalem based cpus
        return 192;
      } else if (use_watermark_prefetch) { // watermark prefetching on Core
#ifdef _LP64
        return 384;
#else
        return 320;
#endif
      }
    }
    if (supports_sse2()) {
      if (cpu_family() == 6) {
        return 256; // Pentium M, Core, Core2
      } else {
        return 512; // Pentium 4
      }
    } else {
      return 128; // Pentium 3 (and all other old CPUs)
    }
  }
}

bool VM_Version::is_intrinsic_supported(vmIntrinsicID id) {
  assert(id != vmIntrinsics::_none, "must be a VM intrinsic");
  switch (id) {
  case vmIntrinsics::_floatToFloat16:
  case vmIntrinsics::_float16ToFloat:
    if (!supports_float16()) {
      return false;
    }
    break;
  default:
    break;
  }
  return true;
}<|MERGE_RESOLUTION|>--- conflicted
+++ resolved
@@ -1101,10 +1101,6 @@
     _has_intel_jcc_erratum = IntelJccErratumMitigation;
   }
 
-<<<<<<< HEAD
-  char buf[2048] = {'\0'};
-  size_t res = jio_snprintf(
-=======
   assert(supports_cpuid(), "Always present");
   assert(supports_clflush(), "Always present");
   if (X86ICacheSync == -1) {
@@ -1129,9 +1125,8 @@
     }
   }
 
-  char buf[1024];
+  char buf[2048];
   int res = jio_snprintf(
->>>>>>> 370e6113
               buf, sizeof(buf),
               "(%u cores per cpu, %u threads per core) family %d model %d stepping %d microcode 0x%x",
               cores_per_cpu(), threads_per_core(),
