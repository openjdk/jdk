/*
 * Copyright (c) 2025, Oracle and/or its affiliates. All rights reserved.
 * Copyright (c) 2025, Intel Corporation. All rights reserved.
 * DO NOT ALTER OR REMOVE COPYRIGHT NOTICES OR THIS FILE HEADER.
 *
 * This code is free software; you can redistribute it and/or modify it
 * under the terms of the GNU General Public License version 2 only, as
 * published by the Free Software Foundation.
 *
 * This code is distributed in the hope that it will be useful, but WITHOUT
 * ANY WARRANTY; without even the implied warranty of MERCHANTABILITY or
 * FITNESS FOR A PARTICULAR PURPOSE.  See the GNU General Public License
 * version 2 for more details (a copy is included in the LICENSE file that
 * accompanied this code).
 *
 * You should have received a copy of the GNU General Public License version
 * 2 along with this work; if not, write to the Free Software Foundation,
 * Inc., 51 Franklin St, Fifth Floor, Boston, MA 02110-1301 USA.
 *
 * Please contact Oracle, 500 Oracle Parkway, Redwood Shores, CA 94065 USA
 * or visit www.oracle.com if you need additional information or have any
 * questions.
 *
 */

#include "asm/assembler.hpp"
#include "asm/assembler.inline.hpp"
#include "runtime/stubRoutines.hpp"
#include "macroAssembler_x86.hpp"
#include "stubGenerator_x86_64.hpp"

#define __ _masm->

#ifdef PRODUCT
#define BLOCK_COMMENT(str) /* nothing */
#else
#define BLOCK_COMMENT(str) __ block_comment(str)
#endif // PRODUCT

#define BIND(label) bind(label); BLOCK_COMMENT(#label ":")

// Constants
//
ATTRIBUTE_ALIGNED(64) static const uint32_t dilithiumAvx512Consts[] = {
    58728449, // montQInvModR
    8380417,  // dilithium_q
    2365951,  // montRSquareModQ
    5373807   // Barrett addend for modular reduction
};

const int montQInvModRIdx = 0;
const int dilithium_qIdx = 4;
const int montRSquareModQIdx = 8;
const int barrettAddendIdx = 12;

static address dilithiumAvx512ConstsAddr(int offset) {
  return ((address) dilithiumAvx512Consts) + offset;
}

ATTRIBUTE_ALIGNED(64) static const uint32_t unshufflePerms[] = {
  // Shuffle for the 128-bit element swap (uint64_t)
  0, 0, 1,  0, 8,  0, 9, 0, 4, 0, 5, 0, 12, 0, 13, 0,
  10, 0, 11, 0, 2, 0, 3, 0, 14, 0, 15, 0, 6, 0, 7, 0,

  // Final shuffle for AlmostNtt
  0, 16, 1, 17, 2, 18, 3, 19, 4, 20, 5, 21, 6, 22, 7, 23,
  24, 8, 25, 9, 26, 10, 27, 11, 28, 12, 29, 13, 30, 14, 31, 15,

  // Initial shuffle for AlmostInverseNtt
  0, 2, 4, 6, 8, 10, 12, 14, 16, 18, 20, 22, 24, 26, 28, 30,
  17, 19, 21, 23, 25, 27, 29, 31, 1, 3, 5, 7, 9, 11, 13, 15
};

static address unshufflePermsAddr(int offset) {
  return ((address) unshufflePerms) + offset*64;
}

// The following function swaps elements A<->B, C<->D, and so forth.
// input1[] is shuffled in place; shuffle of input2[] is copied to output2[].
// Element size (in bits) is specified by size parameter.
// +-----+-----+-----+-----+-----
// |     |  A  |     |  C  | ...
// +-----+-----+-----+-----+-----
// +-----+-----+-----+-----+-----
// |  B  |     |  D  |     | ...
// +-----+-----+-----+-----+-----
//
// NOTE: size 0 and 1 are used for initial and final shuffles respectively of
// dilithiumAlmostInverseNtt and dilithiumAlmostNtt. For size 0 and 1, input1[]
// and input2[] are modified in-place (and output2 is used as a temporary)
//
// Using C++ lambdas for improved readability (to hide parameters that always repeat)
static auto whole_shuffle(Register scratch, KRegister mergeMask1, KRegister mergeMask2,
  const XMMRegister unshuffle1, const XMMRegister unshuffle2, int vector_len, MacroAssembler *_masm) {

  int regCnt = 4;
  if (vector_len == Assembler::AVX_256bit) {
    regCnt = 2;
  }

  return [=](const XMMRegister output2[], const XMMRegister input1[],
    const XMMRegister input2[], int size) {
    if (vector_len == Assembler::AVX_256bit) {
      switch (size) {
        case 128:
          for (int i = 0; i < regCnt; i++) {
            __ vperm2i128(output2[i], input1[i], input2[i], 0b110001);
          }
          for (int i = 0; i < regCnt; i++) {
            __ vinserti128(input1[i], input1[i], input2[i], 1);
          }
          break;
        case 64:
          for (int i = 0; i < regCnt; i++) {
            __ vshufpd(output2[i], input1[i], input2[i], 0b11111111, vector_len);
          }
          for (int i = 0; i < regCnt; i++) {
            __ vshufpd(input1[i], input1[i], input2[i], 0b00000000, vector_len);
          }
          break;
        case 32:
          for (int i = 0; i < regCnt; i++) {
            __ vmovshdup(output2[i], input1[i], vector_len);
          }
          for (int i = 0; i < regCnt; i++) {
            __ vpblendd(output2[i], output2[i], input2[i], 0b10101010, vector_len);
          }
          for (int i = 0; i < regCnt; i++) {
            __ vmovsldup(input2[i], input2[i], vector_len);
          }
          for (int i = 0; i < regCnt; i++) {
            __ vpblendd(input1[i], input1[i], input2[i], 0b10101010, vector_len);
          }
          break;
        // Special cases
        case 1: // initial shuffle for dilithiumAlmostInverseNtt
          // shuffle all even 32bit columns to input1, and odd to input2
          for (int i = 0; i < regCnt; i++) {
            // 0b-3-1-3-1
            __ vshufps(output2[i], input1[i], input2[i], 0b11011101, vector_len);
          }
          for (int i = 0; i < regCnt; i++) {
            // 0b-2-0-2-0
            __ vshufps(input1[i], input1[i], input2[i], 0b10001000, vector_len);
          }
          for (int i = 0; i < regCnt; i++) {
            __ vpermq(input2[i], output2[i], 0b11011000, vector_len);
          }
          for (int i = 0; i < regCnt; i++) {
            // 0b-3-1-2-0
            __ vpermq(input1[i], input1[i], 0b11011000, vector_len);
          }
          break;
        case 0: // final unshuffle for dilithiumAlmostNtt
          // reverse case 1: all even are in input1 and odd in input2, put back
          for (int i = 0; i < regCnt; i++) {
            __ vpunpckhdq(output2[i], input1[i], input2[i], vector_len);
          }
          for (int i = 0; i < regCnt; i++) {
            __ vpunpckldq(input1[i], input1[i], input2[i], vector_len);
          }
          for (int i = 0; i < regCnt; i++) {
            __ vperm2i128(input2[i], input1[i], output2[i], 0b110001);
          }
          for (int i = 0; i < regCnt; i++) {
            __ vinserti128(input1[i], input1[i], output2[i], 1);
          }
          break;
        default:
          assert(false, "Don't call here");
      }
    } else {
      switch (size) {
        case 256:
          for (int i = 0; i < regCnt; i++) {
            // 0b-3-2-3-2
            __ evshufi64x2(output2[i], input1[i], input2[i], 0b11101110, vector_len);
          }
          for (int i = 0; i < regCnt; i++) {
            __ vinserti64x4(input1[i], input1[i], input2[i], 1);
          }
          break;
        case 128:
          for (int i = 0; i < regCnt; i++) {
            __ vmovdqu(output2[i], input2[i], vector_len);
          }
          for (int i = 0; i < regCnt; i++) {
            __ evpermt2q(output2[i], unshuffle2, input1[i], vector_len);
          }
          for (int i = 0; i < regCnt; i++) {
            __ evpermt2q(input1[i], unshuffle1, input2[i], vector_len);
          }

          break;
        case 64:
          for (int i = 0; i < regCnt; i++) {
            __ vshufpd(output2[i], input1[i], input2[i], 0b11111111, vector_len);
          }
          for (int i = 0; i < regCnt; i++) {
            __ vshufpd(input1[i], input1[i], input2[i], 0b00000000, vector_len);
          }
          break;
        case 32:
          for (int i = 0; i < regCnt; i++) {
            __ vmovdqu(output2[i], input2[i], vector_len);
          }
          for (int i = 0; i < regCnt; i++) {
            __ evmovshdup(output2[i], mergeMask2, input1[i], true, vector_len);
          }
          for (int i = 0; i < regCnt; i++) {
            __ evmovsldup(input1[i], mergeMask1, input2[i], true, vector_len);
          }
          break;
        // Special cases
        case 1: // initial shuffle for dilithiumAlmostInverseNtt
          // shuffle all even 32bit columns to input1, and odd to input2
          for (int i = 0; i < regCnt; i++) {
            __ vmovdqu(output2[i], input2[i], vector_len);
          }
          for (int i = 0; i < regCnt; i++) {
            __ evpermt2d(input2[i], unshuffle2, input1[i], vector_len);
          }
          for (int i = 0; i < regCnt; i++) {
            __ evpermt2d(input1[i], unshuffle1, output2[i], vector_len);
          }
          break;
        case 0: // final unshuffle for dilithiumAlmostNtt
          // reverse case 1: all even are in input1 and odd in input2, put back
          for (int i = 0; i < regCnt; i++) {
            __ vmovdqu(output2[i], input2[i], vector_len);
          }
          for (int i = 0; i < regCnt; i++) {
            __ evpermt2d(input2[i], unshuffle2, input1[i], vector_len);
          }
          for (int i = 0; i < regCnt; i++) {
            __ evpermt2d(input1[i], unshuffle1, output2[i], vector_len);
          }
          break;
        default:
          assert(false, "Don't call here");
      }
    }
  }; // return
}

// We do Montgomery multiplications of two AVX registers in 4 steps:
// 1. Do the multiplications of the corresponding even numbered slots into
//    the odd numbered slots of the scratch2 register.
// 2. Swap the even and odd numbered slots of the original input registers.(*Note)
// 3. Similar to step 1, but multiplication result is placed into output register.
// 4. Combine odd/even slots respectively from the scratch2 and output registers
//    into the output register for the final result of the Montgomery multiplication.
// (*Note: For levels 0-6 in the Ntt and levels 1-7 of the inverse Ntt, need NOT
//         swap the second operand (zetas) since the odd slots contain the same number
//         as the corresponding even one. This is indicated by input2NeedsShuffle=false)
//
// The registers to be multiplied are in input1[] and inputs2[]. The results go
// into output[]. Two scratch[] register arrays are expected. input1[] can
// overlap with either output[] or scratch1[]
// - If AVX512, all register arrays are of length 4
// - If AVX2, first two registers of each array are in xmm0-xmm15 range
// Constants montQInvModR, dilithium_q and mergeMask expected to have already
// been loaded.
//
// Using C++ lambdas for improved readability (to hide parameters that always repeat)
static auto whole_montMul(XMMRegister montQInvModR, XMMRegister dilithium_q,
    KRegister mergeMask, int vector_len, MacroAssembler *_masm) {
  int regCnt = 4;
  int regSize = 64;
  if (vector_len == Assembler::AVX_256bit) {
    regCnt = 2;
    regSize = 32;
  }

  return [=](const XMMRegister output[], const XMMRegister input1[],
    const XMMRegister input2[], const XMMRegister scratch1[],
    const XMMRegister scratch2[], bool input2NeedsShuffle = false) {
    // (Register overloading) Can't always use scratch1 (could override input1).
    // If so, use output:
    const XMMRegister* scratch = scratch1 == input1 ? output: scratch1;

    // scratch = input1_even * intput2_even
    for (int i = 0; i < regCnt; i++) {
      __ vpmuldq(scratch[i], input1[i], input2[i], vector_len);
    }

    // scratch2_low = scratch_low * montQInvModR
    for (int i = 0; i < regCnt; i++) {
      __ vpmuldq(scratch2[i], scratch[i], montQInvModR, vector_len);
    }

    // scratch2 = scratch2_low * dilithium_q
    for (int i = 0; i < regCnt; i++) {
      __ vpmuldq(scratch2[i], scratch2[i], dilithium_q, vector_len);
    }

    // scratch2_high = scratch2_high - scratch_high
    for (int i = 0; i < regCnt; i++) {
      __ vpsubd(scratch2[i], scratch[i], scratch2[i], vector_len);
    }

    // input1_even = input1_odd
    // input2_even = input2_odd
    for (int i = 0; i < regCnt; i++) {
      __ vpshufd(input1[i], input1[i], 0xB1, vector_len);
      if (input2NeedsShuffle) {
        __ vpshufd(input2[i], input2[i], 0xB1, vector_len);
      }
    }

    // scratch1 = input1_even*intput2_even
    for (int i = 0; i < regCnt; i++) {
      __ vpmuldq(scratch1[i], input1[i], input2[i], vector_len);
    }

    // output = scratch1_low * montQInvModR
    for (int i = 0; i < regCnt; i++) {
      __ vpmuldq(output[i], scratch1[i], montQInvModR, vector_len);
    }

    // output = output * dilithium_q
    for (int i = 0; i < regCnt; i++) {
      __ vpmuldq(output[i], output[i], dilithium_q, vector_len);
    }

    // output_high = scratch1_high - output_high
    for (int i = 0; i < regCnt; i++) {
      __ vpsubd(output[i], scratch1[i], output[i], vector_len);
    }

    // output = select(output_high, scratch2_high)
    if (vector_len == Assembler::AVX_256bit) {
      for (int i = 0; i < regCnt; i++) {
        __ vmovshdup(scratch2[i], scratch2[i], vector_len);
      }
      for (int i = 0; i < regCnt; i++) {
        __ vpblendd(output[i], output[i], scratch2[i], 0b01010101, vector_len);
      }
    } else {
      for (int i = 0; i < regCnt; i++) {
        __ evmovshdup(output[i], mergeMask, scratch2[i], true, vector_len);
      }
    }
  }; // return
}

static void sub_add(const XMMRegister subResult[], const XMMRegister addResult[],
                    const XMMRegister input1[], const XMMRegister input2[],
                    int vector_len, MacroAssembler *_masm) {
  int regCnt = 4;
  if (vector_len == Assembler::AVX_256bit) {
    regCnt = 2;
  }

  for (int i = 0; i < regCnt; i++) {
    __ vpsubd(subResult[i], input1[i], input2[i], vector_len);
  }

  for (int i = 0; i < regCnt; i++) {
    __ vpaddd(addResult[i], input1[i], input2[i], vector_len);
  }
}

static void loadXmms(const XMMRegister destinationRegs[], Register source, int offset,
                     int vector_len, MacroAssembler *_masm, int regCnt = -1, int memStep = -1) {

  if (vector_len == Assembler::AVX_256bit) {
    regCnt = regCnt == -1 ? 2 : regCnt;
    memStep = memStep == -1 ? 32 : memStep;
  } else {
    regCnt = 4;
    memStep = 64;
  }

  for (int i = 0; i < regCnt; i++) {
    __ vmovdqu(destinationRegs[i], Address(source, offset + i * memStep), vector_len);
  }
}

static void storeXmms(Register destination, int offset, const XMMRegister xmmRegs[],
                      int vector_len, MacroAssembler *_masm, int regCnt = -1, int memStep = -1) {
  if (vector_len == Assembler::AVX_256bit) {
    regCnt = regCnt == -1 ? 2 : regCnt;
    memStep = memStep == -1 ? 32 : memStep;
  } else {
    regCnt = 4;
    memStep = 64;
  }

  for (int i = 0; i < regCnt; i++) {
    __ vmovdqu(Address(destination, offset + i * memStep), xmmRegs[i], vector_len);
  }
}

// Dilithium NTT function except for the final "normalization" to |coeff| < Q.
// Implements
// static int implDilithiumAlmostNtt(int[] coeffs, int zetas[]) {}
//
// coeffs (int[256]) = c_rarg0
// zetas (int[128*8]) = c_rarg1
//
<<<<<<< HEAD
static address generate_dilithiumAlmostNtt_avx512(StubGenerator *stubgen,
                                                  MacroAssembler *_masm) {

=======
static address generate_dilithiumAlmostNtt_avx(StubGenerator *stubgen,
                                               int vector_len, MacroAssembler *_masm) {
  __ align(CodeEntryAlignment);
>>>>>>> ac046628
  StubId stub_id = StubId::stubgen_dilithiumAlmostNtt_id;
  __ align(CodeEntryAlignment);
  int entry_count = StubInfo::entry_count(stub_id);
  assert(entry_count == 1, "sanity check");
  address start = stubgen->load_archive_data(stub_id);
  if (start != nullptr) {
    return start;
  }
  StubCodeMark mark(stubgen, stub_id);
  start = __ pc();
  __ enter();

  const Register coeffs = c_rarg0;
  const Register zetas = c_rarg1;
  const Register scratch = r10;

  // Each level represents one iteration of the outer for loop of the Java version
  // In each of these iterations half of the coefficients are (Montgomery)
  // multiplied by a zeta corresponding to the coefficient and then these
  // products will be added to and subtracted from the other half of the
  // coefficients. In each level we just shuffle the coefficients that need to
  // be multiplied by the zetas in one set, the rest to another set of vector
  // registers, then redistribute the addition/substraction results.

  // For levels 0 and 1 the zetas are not different within the 4 xmm registers
  // that we would use for them, so we use only one register.

  // AVX2 version uses the first half of these arrays
  const XMMRegister Coeffs1[] = {xmm0, xmm1, xmm16, xmm17};
  const XMMRegister Coeffs2[] = {xmm2, xmm3, xmm18, xmm19};
  const XMMRegister Coeffs3[] = {xmm4, xmm5, xmm20, xmm21};
  const XMMRegister Coeffs4[] = {xmm6, xmm7, xmm22, xmm23};
  const XMMRegister Scratch1[] = {xmm8, xmm9, xmm24, xmm25};
  const XMMRegister Scratch2[] = {xmm10, xmm11, xmm26, xmm27};
  const XMMRegister Zetas1[] = {xmm12, xmm12, xmm12, xmm12};
  const XMMRegister Zetas2[] = {xmm12, xmm12, xmm13, xmm13};
  const XMMRegister Zetas3[] = {xmm12, xmm13, xmm28, xmm29};
  const XMMRegister montQInvModR = xmm14;
  const XMMRegister dilithium_q = xmm15;
  const XMMRegister unshuffle1 = xmm30;
  const XMMRegister unshuffle2 = xmm31;
  KRegister mergeMask1 = k1;
  KRegister mergeMask2 = k2;
  // lambdas to hide repeated parameters
  auto shuffle = whole_shuffle(scratch, mergeMask1, mergeMask2, unshuffle1, unshuffle2, vector_len, _masm);
  auto montMul64 = whole_montMul(montQInvModR, dilithium_q, mergeMask2, vector_len, _masm);

  __ vpbroadcastd(montQInvModR,
                  ExternalAddress(dilithiumAvx512ConstsAddr(montQInvModRIdx)),
                  vector_len, scratch); // q^-1 mod 2^32
  __ vpbroadcastd(dilithium_q,
                  ExternalAddress(dilithiumAvx512ConstsAddr(dilithium_qIdx)),
                  vector_len, scratch); // q

  if (vector_len == Assembler::AVX_512bit) {
    // levels 0-3, register shuffles:
    const XMMRegister Coeffs1_1[] = {xmm0, xmm1, xmm2, xmm3};
    const XMMRegister Coeffs2_1[] = {xmm16, xmm17, xmm18, xmm19};
    const XMMRegister Coeffs3_1[] = {xmm4, xmm5, xmm6, xmm7};
    const XMMRegister Coeffs4_1[] = {xmm20, xmm21, xmm22, xmm23};
    const XMMRegister Coeffs1_2[] = {xmm0, xmm16, xmm2, xmm18};
    const XMMRegister Coeffs2_2[] = {xmm1, xmm17, xmm3, xmm19};
    const XMMRegister Coeffs3_2[] = {xmm4, xmm20, xmm6, xmm22};
    const XMMRegister Coeffs4_2[] = {xmm5, xmm21, xmm7, xmm23};

    // Constants for shuffle and montMul64
    __ mov64(scratch, 0b1010101010101010);
    __ kmovwl(mergeMask1, scratch);
    __ knotwl(mergeMask2, mergeMask1);
    __ vmovdqu(unshuffle1, ExternalAddress(unshufflePermsAddr(0)), vector_len, scratch);
    __ vmovdqu(unshuffle2, ExternalAddress(unshufflePermsAddr(1)), vector_len, scratch);

    int memStep = 4 * 64; // 4*64-byte registers
    loadXmms(Coeffs1, coeffs, 0*memStep, vector_len, _masm);
    loadXmms(Coeffs2, coeffs, 1*memStep, vector_len, _masm);
    loadXmms(Coeffs3, coeffs, 2*memStep, vector_len, _masm);
    loadXmms(Coeffs4, coeffs, 3*memStep, vector_len, _masm);

    // level 0-3 can be done by shuffling registers (also notice fewer zetas loads, they repeat)
    // level 0 - 128
    // scratch1 = coeffs3 * zetas1
    // coeffs3, coeffs1 = coeffs1 ± scratch1
    // scratch1 = coeffs4 * zetas1
    // coeffs4, coeffs2 = coeffs2 ± scratch1
    __ vmovdqu(Zetas1[0], Address(zetas, 0), vector_len);
    montMul64(Scratch1, Coeffs3, Zetas1, Coeffs3, Scratch2);
    sub_add(Coeffs3, Coeffs1, Coeffs1, Scratch1, vector_len, _masm);
    montMul64(Scratch1, Coeffs4, Zetas1, Coeffs4, Scratch2);
    sub_add(Coeffs4, Coeffs2, Coeffs2, Scratch1, vector_len, _masm);

    // level 1 - 64
    __ vmovdqu(Zetas1[0], Address(zetas,        512), vector_len);
    montMul64(Scratch1, Coeffs2, Zetas1, Coeffs2, Scratch2);
    sub_add(Coeffs2, Coeffs1, Coeffs1, Scratch1, vector_len, _masm);

    __ vmovdqu(Zetas1[0], Address(zetas, 4*64 + 512), vector_len);
    montMul64(Scratch1, Coeffs4, Zetas1, Coeffs4, Scratch2);
    sub_add(Coeffs4, Coeffs3, Coeffs3, Scratch1, vector_len, _masm);

    // level 2 - 32
    __ vmovdqu(Zetas2[0], Address(zetas,        2 * 512), vector_len);
    __ vmovdqu(Zetas2[2], Address(zetas, 2*64 + 2 * 512), vector_len);
    montMul64(Scratch1, Coeffs2_1, Zetas2, Coeffs2_1, Scratch2);
    sub_add(Coeffs2_1, Coeffs1_1, Coeffs1_1, Scratch1, vector_len, _masm);

    __ vmovdqu(Zetas2[0], Address(zetas, 4*64 + 2 * 512), vector_len);
    __ vmovdqu(Zetas2[2], Address(zetas, 6*64 + 2 * 512), vector_len);
    montMul64(Scratch1, Coeffs4_1, Zetas2, Coeffs4_1, Scratch2);
    sub_add(Coeffs4_1, Coeffs3_1, Coeffs3_1, Scratch1, vector_len, _masm);

    // level 3 - 16
    loadXmms(Zetas3, zetas, 3 * 512, vector_len, _masm);
    montMul64(Scratch1, Coeffs2_2, Zetas3, Coeffs2_2, Scratch2);
    sub_add(Coeffs2_2, Coeffs1_2, Coeffs1_2, Scratch1, vector_len, _masm);

    loadXmms(Zetas3, zetas, 4*64 + 3 * 512, vector_len, _masm);
    montMul64(Scratch1, Coeffs4_2, Zetas3, Coeffs4_2, Scratch2);
    sub_add(Coeffs4_2, Coeffs3_2, Coeffs3_2, Scratch1, vector_len, _masm);

    for (int level = 4, distance = 8; level<8; level++, distance /= 2) {
      // zetas = load(level * 512)
      // coeffs1_2, scratch1 = shuffle(coeffs1_2, coeffs2_2)
      // scratch1 = scratch1 * zetas
      // coeffs2_2 = coeffs1_2 - scratch1
      // coeffs1_2 = coeffs1_2 + scratch1
      loadXmms(Zetas3, zetas, level * 512, vector_len, _masm);
      shuffle(Scratch1, Coeffs1_2, Coeffs2_2, distance * 32); // Coeffs2_2 freed
      montMul64(Scratch1, Scratch1, Zetas3, Coeffs2_2, Scratch2, level==7);
      sub_add(Coeffs2_2, Coeffs1_2, Coeffs1_2, Scratch1, vector_len, _masm);

      loadXmms(Zetas3, zetas, 4*64 + level * 512, vector_len, _masm);
      shuffle(Scratch1, Coeffs3_2, Coeffs4_2, distance * 32); // Coeffs4_2 freed
      montMul64(Scratch1, Scratch1, Zetas3, Coeffs4_2, Scratch2, level==7);
      sub_add(Coeffs4_2, Coeffs3_2, Coeffs3_2, Scratch1, vector_len, _masm);
    }

    // Constants for final unshuffle
    __ vmovdqu(unshuffle1, ExternalAddress(unshufflePermsAddr(2)), vector_len, scratch);
    __ vmovdqu(unshuffle2, ExternalAddress(unshufflePermsAddr(3)), vector_len, scratch);
    shuffle(Scratch1, Coeffs1_2, Coeffs2_2, 0);
    shuffle(Scratch1, Coeffs3_2, Coeffs4_2, 0);

    storeXmms(coeffs, 0*memStep, Coeffs1, vector_len, _masm);
    storeXmms(coeffs, 1*memStep, Coeffs2, vector_len, _masm);
    storeXmms(coeffs, 2*memStep, Coeffs3, vector_len, _masm);
    storeXmms(coeffs, 3*memStep, Coeffs4, vector_len, _masm);
  } else { // Assembler::AVX_256bit
    // levels 0-4, register shuffles:
    const XMMRegister Coeffs1_1[] = {xmm0, xmm2};
    const XMMRegister Coeffs2_1[] = {xmm1, xmm3};
    const XMMRegister Coeffs3_1[] = {xmm4, xmm6};
    const XMMRegister Coeffs4_1[] = {xmm5, xmm7};

    const XMMRegister Coeffs1_2[] = {xmm0, xmm1, xmm2, xmm3};
    const XMMRegister Coeffs2_2[] = {xmm4, xmm5, xmm6, xmm7};

    // Since we cannot fit the entire payload into registers, we process the
    // input in two stages. For the first half, load 8 registers, each 32 integers
    // apart. With one load, we can process level 0-2 (128-, 64- and 32-integers
    // apart). For the remaining levels, load 8 registers from consecutive memory
    // (16-, 8-, 4-, 2-, 1-integer apart)
    // Levels 5, 6, 7 (4-, 2-, 1-integer apart) require shuffles within registers.
    // On the other levels, shuffles can be done by rearranging the register order

    // Four batches of 8 registers each, 128 bytes apart
    for (int i=0; i<4; i++) {
      loadXmms(Coeffs1_2, coeffs, i*32 + 0*128, vector_len, _masm, 4, 128);
      loadXmms(Coeffs2_2, coeffs, i*32 + 4*128, vector_len, _masm, 4, 128);

      // level 0-2 can be done by shuffling registers (also notice fewer zetas loads, they repeat)
      // level 0 - 128
      __ vmovdqu(Zetas1[0], Address(zetas, 0), vector_len);
      montMul64(Scratch1, Coeffs3, Zetas1, Coeffs3, Scratch2);
      sub_add(Coeffs3, Coeffs1, Coeffs1, Scratch1, vector_len, _masm);
      montMul64(Scratch1, Coeffs4, Zetas1, Coeffs4, Scratch2);
      sub_add(Coeffs4, Coeffs2, Coeffs2, Scratch1, vector_len, _masm);

      // level 1 - 64
      __ vmovdqu(Zetas1[0], Address(zetas,        512), vector_len);
      montMul64(Scratch1, Coeffs2, Zetas1, Coeffs2, Scratch2);
      sub_add(Coeffs2, Coeffs1, Coeffs1, Scratch1, vector_len, _masm);

      __ vmovdqu(Zetas1[0], Address(zetas, 4*64 + 512), vector_len);
      montMul64(Scratch1, Coeffs4, Zetas1, Coeffs4, Scratch2);
      sub_add(Coeffs4, Coeffs3, Coeffs3, Scratch1, vector_len, _masm);

      // level 2 - 32
      loadXmms(Zetas3, zetas, 2 * 512, vector_len, _masm, 2, 128);
      montMul64(Scratch1, Coeffs2_1, Zetas3, Coeffs2_1, Scratch2);
      sub_add(Coeffs2_1, Coeffs1_1, Coeffs1_1, Scratch1, vector_len, _masm);

      loadXmms(Zetas3, zetas, 4*64 + 2 * 512, vector_len, _masm, 2, 128);
      montMul64(Scratch1, Coeffs4_1, Zetas3, Coeffs4_1, Scratch2);
      sub_add(Coeffs4_1, Coeffs3_1, Coeffs3_1, Scratch1, vector_len, _masm);

      storeXmms(coeffs, i*32 + 0*128, Coeffs1_2, vector_len, _masm, 4, 128);
      storeXmms(coeffs, i*32 + 4*128, Coeffs2_2, vector_len, _masm, 4, 128);
    }

    // Four batches of 8 registers, consecutive loads
    for (int i=0; i<4; i++) {
      loadXmms(Coeffs1_2, coeffs,       i*256, vector_len, _masm, 4);
      loadXmms(Coeffs2_2, coeffs, 128 + i*256, vector_len, _masm, 4);

      // level 3 - 16
      __ vmovdqu(Zetas1[0], Address(zetas, i*128 + 3 * 512), vector_len);
      montMul64(Scratch1, Coeffs2, Zetas1, Coeffs2, Scratch2);
      sub_add(Coeffs2, Coeffs1, Coeffs1, Scratch1, vector_len, _masm);

      __ vmovdqu(Zetas1[0], Address(zetas, i*128 + 64 + 3 * 512), vector_len);
      montMul64(Scratch1, Coeffs4, Zetas1, Coeffs4, Scratch2);
      sub_add(Coeffs4, Coeffs3, Coeffs3, Scratch1, vector_len, _masm);

      // level 4 - 8
      loadXmms(Zetas3, zetas, i*128 + 4 * 512, vector_len, _masm);
      montMul64(Scratch1, Coeffs2_1, Zetas3, Coeffs2_1, Scratch2);
      sub_add(Coeffs2_1, Coeffs1_1, Coeffs1_1, Scratch1, vector_len, _masm);

      loadXmms(Zetas3, zetas, i*128 + 64 + 4 * 512, vector_len, _masm);
      montMul64(Scratch1, Coeffs4_1, Zetas3, Coeffs4_1, Scratch2);
      sub_add(Coeffs4_1, Coeffs3_1, Coeffs3_1, Scratch1, vector_len, _masm);

      for (int level = 5, distance = 4; level<8; level++, distance /= 2) {
        // zetas = load(level * 512)
        // coeffs1_2, scratch1 = shuffle(coeffs1_2, coeffs2_2)
        // scratch1 = scratch1 * zetas
        // coeffs2_2 = coeffs1_2 - scratch1
        // coeffs1_2 = coeffs1_2 + scratch1
        loadXmms(Zetas3, zetas, i*128 + level * 512, vector_len, _masm);
        shuffle(Scratch1, Coeffs1_1, Coeffs2_1, distance * 32); //Coeffs2_2 freed
        montMul64(Scratch1, Scratch1, Zetas3, Coeffs2_1, Scratch2, level==7);
        sub_add(Coeffs2_1, Coeffs1_1, Coeffs1_1, Scratch1, vector_len, _masm);

        loadXmms(Zetas3, zetas, i*128 + 64 + level * 512, vector_len, _masm);
        shuffle(Scratch1, Coeffs3_1, Coeffs4_1, distance * 32); //Coeffs4_2 freed
        montMul64(Scratch1, Scratch1, Zetas3, Coeffs4_1, Scratch2, level==7);
        sub_add(Coeffs4_1, Coeffs3_1, Coeffs3_1, Scratch1, vector_len, _masm);
      }

      shuffle(Scratch1, Coeffs1_1, Coeffs2_1, 0);
      shuffle(Scratch1, Coeffs3_1, Coeffs4_1, 0);

      storeXmms(coeffs,       i*256, Coeffs1_2, vector_len, _masm, 4);
      storeXmms(coeffs, 128 + i*256, Coeffs2_2, vector_len, _masm, 4);
    }
  }

  __ leave(); // required for proper stackwalking of RuntimeStub frame
  __ mov64(rax, 0); // return 0
  __ ret(0);

  // record the stub entry and end
  stubgen->store_archive_data(stub_id, start, __ pc());

  return start;
}

// Dilithium Inverse NTT function except the final mod Q division by 2^256.
// Implements
// static int implDilithiumAlmostInverseNtt(int[] coeffs, int[] zetas) {}
//
// coeffs (int[256]) = c_rarg0
<<<<<<< HEAD
// zetas (int[256]) = c_rarg1
static address generate_dilithiumAlmostInverseNtt_avx512(StubGenerator *stubgen,
                                                         MacroAssembler *_masm) {

=======
// zetas (int[128*8]) = c_rarg1
static address generate_dilithiumAlmostInverseNtt_avx(StubGenerator *stubgen,
                                        int vector_len, MacroAssembler *_masm) {
  __ align(CodeEntryAlignment);
>>>>>>> ac046628
  StubId stub_id = StubId::stubgen_dilithiumAlmostInverseNtt_id;
  int entry_count = StubInfo::entry_count(stub_id);
  assert(entry_count == 1, "sanity check");
  address start = stubgen->load_archive_data(stub_id);
  if (start != nullptr) {
    return start;
  }
  __ align(CodeEntryAlignment);
  StubCodeMark mark(stubgen, stub_id);
  start = __ pc();
  __ enter();

  const Register coeffs = c_rarg0;
  const Register zetas = c_rarg1;
  const Register scratch = r10;

  // AVX2 version uses the first half of these arrays
  const XMMRegister Coeffs1[] = {xmm0, xmm1, xmm16, xmm17};
  const XMMRegister Coeffs2[] = {xmm2, xmm3, xmm18, xmm19};
  const XMMRegister Coeffs3[] = {xmm4, xmm5, xmm20, xmm21};
  const XMMRegister Coeffs4[] = {xmm6, xmm7, xmm22, xmm23};
  const XMMRegister Scratch1[] = {xmm8, xmm9, xmm24, xmm25};
  const XMMRegister Scratch2[] = {xmm10, xmm11, xmm26, xmm27};
  const XMMRegister Zetas1[] = {xmm12, xmm12, xmm12, xmm12};
  const XMMRegister Zetas2[] = {xmm12, xmm12, xmm13, xmm13};
  const XMMRegister Zetas3[] = {xmm12, xmm13, xmm28, xmm29};
  const XMMRegister montQInvModR = xmm14;
  const XMMRegister dilithium_q = xmm15;
  const XMMRegister unshuffle1 = xmm30;
  const XMMRegister unshuffle2 = xmm31;
  KRegister mergeMask1 = k1;
  KRegister mergeMask2 = k2;
  // lambdas to hide repeated parameters
  auto shuffle = whole_shuffle(scratch, mergeMask1, mergeMask2, unshuffle1, unshuffle2, vector_len, _masm);
  auto montMul64 = whole_montMul(montQInvModR, dilithium_q, mergeMask2, vector_len, _masm);

  __ vpbroadcastd(montQInvModR,
                  ExternalAddress(dilithiumAvx512ConstsAddr(montQInvModRIdx)),
                  vector_len, scratch); // q^-1 mod 2^32
  __ vpbroadcastd(dilithium_q,
                  ExternalAddress(dilithiumAvx512ConstsAddr(dilithium_qIdx)),
                  vector_len, scratch); // q

  // Each level represents one iteration of the outer for loop of the
  // Java version.
  // In each of these iterations half of the coefficients are added to and
  // subtracted from the other half of the coefficients then the result of
  // the subtraction is (Montgomery) multiplied by the corresponding zetas.
  // In each level we just shuffle the coefficients so that the results of
  // the additions and subtractions go to the vector registers so that they
  // align with each other and the zetas.

  if (vector_len == Assembler::AVX_512bit) {
    // levels 4-7, register shuffles:
    const XMMRegister Coeffs1_1[] = {xmm0, xmm1, xmm2, xmm3};
    const XMMRegister Coeffs2_1[] = {xmm16, xmm17, xmm18, xmm19};
    const XMMRegister Coeffs3_1[] = {xmm4, xmm5, xmm6, xmm7};
    const XMMRegister Coeffs4_1[] = {xmm20, xmm21, xmm22, xmm23};
    const XMMRegister Coeffs1_2[] = {xmm0, xmm16, xmm2, xmm18};
    const XMMRegister Coeffs2_2[] = {xmm1, xmm17, xmm3, xmm19};
    const XMMRegister Coeffs3_2[] = {xmm4, xmm20, xmm6, xmm22};
    const XMMRegister Coeffs4_2[] = {xmm5, xmm21, xmm7, xmm23};

    // Constants for shuffle and montMul64
    __ mov64(scratch, 0b1010101010101010);
    __ kmovwl(mergeMask1, scratch);
    __ knotwl(mergeMask2, mergeMask1);
    __ vmovdqu(unshuffle1, ExternalAddress(unshufflePermsAddr(4)), vector_len, scratch);
    __ vmovdqu(unshuffle2, ExternalAddress(unshufflePermsAddr(5)), vector_len, scratch);

    int memStep = 4 * 64;
    loadXmms(Coeffs1, coeffs, 0*memStep, vector_len, _masm);
    loadXmms(Coeffs2, coeffs, 1*memStep, vector_len, _masm);
    loadXmms(Coeffs3, coeffs, 2*memStep, vector_len, _masm);
    loadXmms(Coeffs4, coeffs, 3*memStep, vector_len, _masm);

    shuffle(Scratch1, Coeffs1_2, Coeffs2_2, 1);
    shuffle(Scratch1, Coeffs3_2, Coeffs4_2, 1);

    // Constants for shuffle(128)
    __ vmovdqu(unshuffle1, ExternalAddress(unshufflePermsAddr(0)), vector_len, scratch);
    __ vmovdqu(unshuffle2, ExternalAddress(unshufflePermsAddr(1)), vector_len, scratch);
    for (int level = 0, distance = 1; level<4; level++, distance *= 2) {
      // zetas = load(level * 512)
      // coeffs1_2 = coeffs1_2 + coeffs2_2
      // scratch1 = coeffs1_2 - coeffs2_2
      // scratch1 = scratch1 * zetas
      // coeffs1_2, coeffs2_2 = shuffle(coeffs1_2, scratch1)
      loadXmms(Zetas3, zetas, level * 512, vector_len, _masm);
      sub_add(Scratch1, Coeffs1_2, Coeffs1_2, Coeffs2_2, vector_len, _masm); // Coeffs2_2 freed
      montMul64(Scratch1, Scratch1, Zetas3, Coeffs2_2, Scratch2, level==0);
      shuffle(Coeffs2_2, Coeffs1_2, Scratch1, distance * 32);

      loadXmms(Zetas3, zetas, 4*64 + level * 512, vector_len, _masm);
      sub_add(Scratch1, Coeffs3_2, Coeffs3_2, Coeffs4_2, vector_len, _masm); // Coeffs4_2 freed
      montMul64(Scratch1, Scratch1, Zetas3, Coeffs4_2, Scratch2, level==0);
      shuffle(Coeffs4_2, Coeffs3_2, Scratch1, distance * 32);
    }

    // level 4
    loadXmms(Zetas3, zetas, 4 * 512, vector_len, _masm);
    sub_add(Scratch1, Coeffs1_2, Coeffs1_2, Coeffs2_2, vector_len, _masm); // Coeffs2_2 freed
    montMul64(Coeffs2_2, Scratch1, Zetas3, Scratch1, Scratch2);

    loadXmms(Zetas3, zetas, 4*64 + 4 * 512, vector_len, _masm);
    sub_add(Scratch1, Coeffs3_2, Coeffs3_2, Coeffs4_2, vector_len, _masm); // Coeffs4_2 freed
    montMul64(Coeffs4_2, Scratch1, Zetas3, Scratch1, Scratch2);

    // level 5
    __ vmovdqu(Zetas2[0], Address(zetas,        5 * 512), vector_len);
    __ vmovdqu(Zetas2[2], Address(zetas, 2*64 + 5 * 512), vector_len);
    sub_add(Scratch1, Coeffs1_1, Coeffs1_1, Coeffs2_1, vector_len, _masm); // Coeffs2_1 freed
    montMul64(Coeffs2_1, Scratch1, Zetas2, Scratch1, Scratch2);

    __ vmovdqu(Zetas2[0], Address(zetas, 4*64 + 5 * 512), vector_len);
    __ vmovdqu(Zetas2[2], Address(zetas, 6*64 + 5 * 512), vector_len);
    sub_add(Scratch1, Coeffs3_1, Coeffs3_1, Coeffs4_1, vector_len, _masm); // Coeffs4_1 freed
    montMul64(Coeffs4_1, Scratch1, Zetas2, Scratch1, Scratch2);

    // level 6
    __ vmovdqu(Zetas1[0], Address(zetas,        6 * 512), vector_len);
    sub_add(Scratch1, Coeffs1, Coeffs1, Coeffs2, vector_len, _masm); // Coeffs2 freed
    montMul64(Coeffs2, Scratch1, Zetas1, Scratch1, Scratch2);

    __ vmovdqu(Zetas1[0], Address(zetas, 4*64 + 6 * 512), vector_len);
    sub_add(Scratch1, Coeffs3, Coeffs3, Coeffs4, vector_len, _masm); // Coeffs4 freed
    montMul64(Coeffs4, Scratch1, Zetas1, Scratch1, Scratch2);

    // level 7
    __ vmovdqu(Zetas1[0], Address(zetas, 7 * 512), vector_len);
    sub_add(Scratch1, Coeffs1, Coeffs1, Coeffs3, vector_len, _masm); // Coeffs3 freed
    montMul64(Coeffs3, Scratch1, Zetas1, Scratch1, Scratch2);
    sub_add(Scratch1, Coeffs2, Coeffs2, Coeffs4, vector_len, _masm); // Coeffs4 freed
    montMul64(Coeffs4, Scratch1, Zetas1, Scratch1, Scratch2);

    storeXmms(coeffs, 0*memStep, Coeffs1, vector_len, _masm);
    storeXmms(coeffs, 1*memStep, Coeffs2, vector_len, _masm);
    storeXmms(coeffs, 2*memStep, Coeffs3, vector_len, _masm);
    storeXmms(coeffs, 3*memStep, Coeffs4, vector_len, _masm);
  } else { // Assembler::AVX_256bit
    // Permutations of Coeffs1, Coeffs2, Coeffs3 and Coeffs4
    const XMMRegister Coeffs1_1[] = {xmm0, xmm2};
    const XMMRegister Coeffs2_1[] = {xmm1, xmm3};
    const XMMRegister Coeffs3_1[] = {xmm4, xmm6};
    const XMMRegister Coeffs4_1[] = {xmm5, xmm7};

    const XMMRegister Coeffs1_2[] = {xmm0, xmm1, xmm2, xmm3};
    const XMMRegister Coeffs2_2[] = {xmm4, xmm5, xmm6, xmm7};

    // Four batches of 8 registers, consecutive loads
    for (int i=0; i<4; i++) {
      loadXmms(Coeffs1_2, coeffs,       i*256, vector_len, _masm, 4);
      loadXmms(Coeffs2_2, coeffs, 128 + i*256, vector_len, _masm, 4);

      shuffle(Scratch1, Coeffs1_1, Coeffs2_1, 1);
      shuffle(Scratch1, Coeffs3_1, Coeffs4_1, 1);

      for (int level = 0, distance = 1; level <= 2; level++, distance *= 2) {
        // zetas = load(level * 512)
        // coeffs1_2 = coeffs1_2 + coeffs2_2
        // scratch1 = coeffs1_2 - coeffs2_2
        // scratch1 = scratch1 * zetas
        // coeffs1_2, coeffs2_2 = shuffle(coeffs1_2, scratch1)
        loadXmms(Zetas3, zetas, i*128 + level * 512, vector_len, _masm);
        sub_add(Scratch1, Coeffs1_1, Coeffs1_1, Coeffs2_1, vector_len, _masm); // Coeffs2_1 freed
        montMul64(Scratch1, Scratch1, Zetas3, Coeffs2_1, Scratch2, level==0);
        shuffle(Coeffs2_1, Coeffs1_1, Scratch1, distance * 32);

        loadXmms(Zetas3, zetas, i*128 + 64 + level * 512, vector_len, _masm);
        sub_add(Scratch1, Coeffs3_1, Coeffs3_1, Coeffs4_1, vector_len, _masm); // Coeffs4_1 freed
        montMul64(Scratch1, Scratch1, Zetas3, Coeffs4_1, Scratch2, level==0);
        shuffle(Coeffs4_1, Coeffs3_1, Scratch1, distance * 32);
      }

      // level 3
      loadXmms(Zetas3, zetas, i*128 + 3 * 512, vector_len, _masm);
      sub_add(Scratch1, Coeffs1_1, Coeffs1_1, Coeffs2_1, vector_len, _masm); // Coeffs2_1 freed
      montMul64(Coeffs2_1, Scratch1, Zetas3, Scratch1, Scratch2);

      loadXmms(Zetas3, zetas, i*128 + 64 + 3 * 512, vector_len, _masm);
      sub_add(Scratch1, Coeffs3_1, Coeffs3_1, Coeffs4_1, vector_len, _masm); // Coeffs4_1 freed
      montMul64(Coeffs4_1, Scratch1, Zetas3, Scratch1, Scratch2);

      // level 4
      __ vmovdqu(Zetas1[0], Address(zetas, i*128 + 4 * 512), vector_len);
      sub_add(Scratch1, Coeffs1, Coeffs1, Coeffs2, vector_len, _masm); // Coeffs2 freed
      montMul64(Coeffs2, Scratch1, Zetas1, Scratch1, Scratch2);

      __ vmovdqu(Zetas1[0], Address(zetas, i*128 + 64 + 4 * 512), vector_len);
      sub_add(Scratch1, Coeffs3, Coeffs3, Coeffs4, vector_len, _masm); // Coeffs4 freed
      montMul64(Coeffs4, Scratch1, Zetas1, Scratch1, Scratch2);

      storeXmms(coeffs,       i*256, Coeffs1_2, vector_len, _masm, 4);
      storeXmms(coeffs, 128 + i*256, Coeffs2_2, vector_len, _masm, 4);
    }

    // Four batches of 8 registers each, 128 bytes apart
    for (int i=0; i<4; i++) {
      loadXmms(Coeffs1_2, coeffs, i*32 + 0*128, vector_len, _masm, 4, 128);
      loadXmms(Coeffs2_2, coeffs, i*32 + 4*128, vector_len, _masm, 4, 128);

      // level 5
      loadXmms(Zetas3, zetas, 5 * 512, vector_len, _masm, 2, 128);
      sub_add(Scratch1, Coeffs1_1, Coeffs1_1, Coeffs2_1, vector_len, _masm); // Coeffs2_1 freed
      montMul64(Coeffs2_1, Scratch1, Zetas3, Scratch1, Scratch2);

      loadXmms(Zetas3, zetas, 4*64 + 5 * 512, vector_len, _masm, 2, 128);
      sub_add(Scratch1, Coeffs3_1, Coeffs3_1, Coeffs4_1, vector_len, _masm); // Coeffs4_1 freed
      montMul64(Coeffs4_1, Scratch1, Zetas3, Scratch1, Scratch2);

      // level 6
      __ vmovdqu(Zetas1[0], Address(zetas,        6 * 512), vector_len);
      sub_add(Scratch1, Coeffs1, Coeffs1, Coeffs2, vector_len, _masm); // Coeffs2 freed
      montMul64(Coeffs2, Scratch1, Zetas1, Scratch1, Scratch2);

      __ vmovdqu(Zetas1[0], Address(zetas, 4*64 + 6 * 512), vector_len);
      sub_add(Scratch1, Coeffs3, Coeffs3, Coeffs4, vector_len, _masm); // Coeffs4 freed
      montMul64(Coeffs4, Scratch1, Zetas1, Scratch1, Scratch2);

      // level 7
      __ vmovdqu(Zetas1[0], Address(zetas, 7 * 512), vector_len);
      sub_add(Scratch1, Coeffs1, Coeffs1, Coeffs3, vector_len, _masm); // Coeffs3 freed
      montMul64(Coeffs3, Scratch1, Zetas1, Scratch1, Scratch2);
      sub_add(Scratch1, Coeffs2, Coeffs2, Coeffs4, vector_len, _masm); // Coeffs4 freed
      montMul64(Coeffs4, Scratch1, Zetas1, Scratch1, Scratch2);

      storeXmms(coeffs, i*32 + 0*128, Coeffs1_2, vector_len, _masm, 4, 128);
      storeXmms(coeffs, i*32 + 4*128, Coeffs2_2, vector_len, _masm, 4, 128);
    }
  }

  __ leave(); // required for proper stackwalking of RuntimeStub frame
  __ mov64(rax, 0); // return 0
  __ ret(0);

  // record the stub entry and end
  stubgen->store_archive_data(stub_id, start, __ pc());

  return start;
}

// Dilithium multiply polynomials in the NTT domain.
// Implements
// static int implDilithiumNttMult(
//              int[] result, int[] ntta, int[] nttb {}
//
// result (int[256]) = c_rarg0
// poly1 (int[256]) = c_rarg1
// poly2 (int[256]) = c_rarg2
static address generate_dilithiumNttMult_avx(StubGenerator *stubgen,
                                     int vector_len, MacroAssembler *_masm) {

  StubId stub_id = StubId::stubgen_dilithiumNttMult_id;
  int entry_count = StubInfo::entry_count(stub_id);
  assert(entry_count == 1, "sanity check");
  address start = stubgen->load_archive_data(stub_id);
  if (start != nullptr) {
    return start;
  }
  __ align(CodeEntryAlignment);
  StubCodeMark mark(stubgen, stub_id);
  start = __ pc();
  __ enter();

  Label L_loop;

  const Register result = c_rarg0;
  const Register poly1 = c_rarg1;
  const Register poly2 = c_rarg2;
  const Register scratch = r10;
  const Register len = r11;

  const XMMRegister montQInvModR = xmm8;
  const XMMRegister dilithium_q = xmm9;

  const XMMRegister Poly1[] = {xmm0, xmm1, xmm16, xmm17};
  const XMMRegister Poly2[] = {xmm2, xmm3, xmm18, xmm19};
  const XMMRegister Scratch1[] = {xmm4, xmm5, xmm20, xmm21};
  const XMMRegister Scratch2[] = {xmm6, xmm7, xmm22, xmm23};
  const XMMRegister MontRSquareModQ[] = {xmm10, xmm10, xmm10, xmm10};
  KRegister mergeMask = k1;
  // lambda to hide repeated parameters
  auto montMul64 = whole_montMul(montQInvModR, dilithium_q, mergeMask, vector_len, _masm);

  __ vpbroadcastd(montQInvModR,
                  ExternalAddress(dilithiumAvx512ConstsAddr(montQInvModRIdx)),
                  vector_len, scratch); // q^-1 mod 2^32
  __ vpbroadcastd(dilithium_q,
                  ExternalAddress(dilithiumAvx512ConstsAddr(dilithium_qIdx)),
                  vector_len, scratch); // q
  __ vpbroadcastd(MontRSquareModQ[0],
                  ExternalAddress(dilithiumAvx512ConstsAddr(montRSquareModQIdx)),
                  vector_len, scratch); // 2^64 mod q
  if (vector_len == Assembler::AVX_512bit) {
    __ mov64(scratch, 0b0101010101010101);
    __ kmovwl(mergeMask, scratch);
  }

  // Total payload is 256*int32s.
  // - memStep is number of bytes one iteration processes.
  // - loopCnt is number of iterations it will take to process entire payload.
  int loopCnt = 4;
  int memStep = 4 * 64;
  if (vector_len == Assembler::AVX_256bit) {
    loopCnt = 16;
    memStep = 2 * 32;
  }

  __ movl(len, loopCnt);

  __ align(OptoLoopAlignment);
  __ BIND(L_loop);

  loadXmms(Poly2, poly2, 0, vector_len, _masm);
  loadXmms(Poly1, poly1, 0, vector_len, _masm);
  montMul64(Poly2, Poly2, MontRSquareModQ, Scratch1, Scratch2);
  montMul64(Poly1, Poly1, Poly2,           Scratch1, Scratch2, true);
  storeXmms(result, 0, Poly1, vector_len, _masm);

  __ subl(len, 1);
  __ addptr(poly1, memStep);
  __ addptr(poly2, memStep);
  __ addptr(result, memStep);
  __ cmpl(len, 0);
  __ jcc(Assembler::notEqual, L_loop);

  __ leave(); // required for proper stackwalking of RuntimeStub frame
  __ mov64(rax, 0); // return 0
  __ ret(0);

  // record the stub entry and end
  stubgen->store_archive_data(stub_id, start, __ pc());

  return start;
}

// Dilithium Motgomery multiply an array by a constant.
// Implements
// static int implDilithiumMontMulByConstant(int[] coeffs, int constant) {}
//
// coeffs (int[256]) = c_rarg0
// constant (int) = c_rarg1
static address generate_dilithiumMontMulByConstant_avx(StubGenerator *stubgen,
                                        int vector_len, MacroAssembler *_masm) {

  StubId stub_id = StubId::stubgen_dilithiumMontMulByConstant_id;
  int entry_count = StubInfo::entry_count(stub_id);
  assert(entry_count == 1, "sanity check");
  address start = stubgen->load_archive_data(stub_id);
  if (start != nullptr) {
    return start;
  }
  __ align(CodeEntryAlignment);
  StubCodeMark mark(stubgen, stub_id);
  start = __ pc();
  __ enter();

  Label L_loop;

  const Register coeffs = c_rarg0;
  const Register rConstant = c_rarg1;
  const Register scratch = r10;
  const Register len = r11;

  const XMMRegister montQInvModR = xmm8;
  const XMMRegister dilithium_q = xmm9;

  const XMMRegister Coeffs1[] = {xmm0, xmm1, xmm16, xmm17};
  const XMMRegister Coeffs2[] = {xmm2, xmm3, xmm18, xmm19};
  const XMMRegister Scratch1[] = {xmm4, xmm5, xmm20, xmm21};
  const XMMRegister Scratch2[] = {xmm6, xmm7, xmm22, xmm23};
  const XMMRegister Constant[] = {xmm10, xmm10, xmm10, xmm10};
  XMMRegister constant = Constant[0];
  KRegister mergeMask = k1;
  // lambda to hide repeated parameters
  auto montMul64 = whole_montMul(montQInvModR, dilithium_q, mergeMask, vector_len, _masm);

  // load constants for montMul64
  __ vpbroadcastd(montQInvModR,
                  ExternalAddress(dilithiumAvx512ConstsAddr(montQInvModRIdx)),
                  vector_len, scratch); // q^-1 mod 2^32
  __ vpbroadcastd(dilithium_q,
                  ExternalAddress(dilithiumAvx512ConstsAddr(dilithium_qIdx)),
                  vector_len, scratch); // q
  if (vector_len == Assembler::AVX_256bit) {
    __ movdl(constant, rConstant);
    __ vpbroadcastd(constant, constant, vector_len); // constant multiplier
  } else {
    __ evpbroadcastd(constant, rConstant, Assembler::AVX_512bit); // constant multiplier

    __ mov64(scratch, 0b0101010101010101); //dw-mask
    __ kmovwl(mergeMask, scratch);
  }

  // Total payload is 256*int32s.
  // - memStep is number of bytes one montMul64 processes.
  // - loopCnt is number of iterations it will take to process entire payload.
  // - (two memSteps per loop)
  int memStep = 4 * 64;
  int loopCnt = 2;
  if (vector_len == Assembler::AVX_256bit) {
    memStep = 2 * 32;
    loopCnt = 8;
  }

  __ movl(len, loopCnt);

  __ align(OptoLoopAlignment);
  __ BIND(L_loop);

  loadXmms(Coeffs1, coeffs, 0,       vector_len, _masm);
  loadXmms(Coeffs2, coeffs, memStep, vector_len, _masm);
  montMul64(Coeffs1, Coeffs1, Constant, Scratch1, Scratch2);
  montMul64(Coeffs2, Coeffs2, Constant, Scratch1, Scratch2);
  storeXmms(coeffs, 0,       Coeffs1, vector_len, _masm);
  storeXmms(coeffs, memStep, Coeffs2, vector_len, _masm);

  __ subl(len, 1);
  __ addptr(coeffs, 2 * memStep);
  __ cmpl(len, 0);
  __ jcc(Assembler::notEqual, L_loop);

  __ leave(); // required for proper stackwalking of RuntimeStub frame
  __ mov64(rax, 0); // return 0
  __ ret(0);

  // record the stub entry and end
  stubgen->store_archive_data(stub_id, start, __ pc());

  return start;
}

// Dilithium decompose poly.
// Implements
// static int implDilithiumDecomposePoly(int[] coeffs, int constant) {}
//
// input (int[256]) = c_rarg0
// lowPart (int[256]) = c_rarg1
// highPart (int[256]) = c_rarg2
// twoGamma2  (int) = c_rarg3
// multiplier (int) = c_rarg4
<<<<<<< HEAD
static address generate_dilithiumDecomposePoly_avx512(StubGenerator *stubgen,
                                                      MacroAssembler *_masm) {

=======
static address generate_dilithiumDecomposePoly_avx(StubGenerator *stubgen,
                                      int vector_len, MacroAssembler *_masm) {
  __ align(CodeEntryAlignment);
>>>>>>> ac046628
  StubId stub_id = StubId::stubgen_dilithiumDecomposePoly_id;
  __ align(CodeEntryAlignment);
  int entry_count = StubInfo::entry_count(stub_id);
  assert(entry_count == 1, "sanity check");
  address start = stubgen->load_archive_data(stub_id);
  if (start != nullptr) {
    return start;
  }
  StubCodeMark mark(stubgen, stub_id);
  start = __ pc();
  __ enter();

  Label L_loop;

  const Register input = c_rarg0;
  const Register lowPart = c_rarg1;
  const Register highPart = c_rarg2;
  const Register rTwoGamma2 = c_rarg3;

  const Register scratch = r10;
  const Register len = r11;

  const XMMRegister one = xmm0;
  const XMMRegister gamma2 = xmm1;
  const XMMRegister twoGamma2 = xmm2;
  const XMMRegister barrettMultiplier = xmm3;
  const XMMRegister barrettAddend = xmm4;
  const XMMRegister dilithium_q = xmm5;
  const XMMRegister zero = xmm29;     // AVX512-only
  const XMMRegister minusOne = xmm30; // AVX512-only
  const XMMRegister qMinus1 = xmm31;  // AVX512-only

  XMMRegister RPlus[] = {xmm6, xmm7, xmm16, xmm17};
  XMMRegister Quotient[] = {xmm8, xmm9, xmm18, xmm19};
  XMMRegister R0[] = {xmm10, xmm11, xmm20, xmm21};
  XMMRegister Mask[] = {xmm12, xmm13, xmm22, xmm23};
  XMMRegister Tmp1[] = {xmm14, xmm15, xmm24, xmm25};

  __ vpbroadcastd(dilithium_q,
                  ExternalAddress(dilithiumAvx512ConstsAddr(dilithium_qIdx)),
                  vector_len, scratch); // q
  __ vpbroadcastd(barrettAddend,
                  ExternalAddress(dilithiumAvx512ConstsAddr(barrettAddendIdx)),
                  vector_len, scratch); // addend for Barrett reduction
  if (vector_len == Assembler::AVX_512bit) {
    __ vpxor(zero, zero, zero, vector_len); // 0
    __ vpternlogd(minusOne, 0xff, minusOne, minusOne, vector_len); // -1
    __ vpsrld(one, minusOne, 31, vector_len);
    __ vpsubd(qMinus1, dilithium_q, one, vector_len); // q - 1
    __ evpbroadcastd(twoGamma2, rTwoGamma2, vector_len); // 2 * gamma2
  } else {
    __ vpcmpeqd(one, one, one, vector_len);
    __ vpsrld(one, one, 31, vector_len);
    __ movdl(twoGamma2, rTwoGamma2);
    __ vpbroadcastd(twoGamma2, twoGamma2, vector_len); // 2 * gamma2
  }

  __ vpsrad(gamma2, twoGamma2, 1, vector_len); // gamma2

  #ifndef _WIN64
    const Register rMultiplier = c_rarg4;
  #else
    const Address multiplier_mem(rbp, 6 * wordSize);
    const Register rMultiplier = c_rarg3; // arg3 is already consumed, reused here
    __ movptr(rMultiplier, multiplier_mem);
  #endif
  if (vector_len == Assembler::AVX_512bit) {
    __ evpbroadcastd(barrettMultiplier, rMultiplier,
                  vector_len); // multiplier for mod 2 * gamma2 reduce
  } else {
    __ movdl(barrettMultiplier, rMultiplier);
    __ vpbroadcastd(barrettMultiplier, barrettMultiplier, vector_len);
  }

  // Total payload is 1024 bytes
  int memStep = 4 * 64; // Number of bytes per loop iteration
  int regCnt = 4; // Register array length
  if (vector_len == Assembler::AVX_256bit) {
    memStep = 2 * 32;
    regCnt = 2;
  }

  __ movl(len, 1024);

  __ align(OptoLoopAlignment);
  __ BIND(L_loop);

  loadXmms(RPlus, input, 0, vector_len, _masm);

  __ addptr(input, memStep);

  // rplus = rplus - ((rplus + 5373807) >> 23) * dilithium_q;
  for (int i = 0; i < regCnt; i++) {
    __ vpaddd(Tmp1[i], RPlus[i], barrettAddend, vector_len);
  }

  for (int i = 0; i < regCnt; i++) {
    __ vpsrad(Tmp1[i], Tmp1[i], 23, vector_len);
  }

  for (int i = 0; i < regCnt; i++) {
    __ vpmulld(Tmp1[i], Tmp1[i], dilithium_q, vector_len);
  }

  for (int i = 0; i < regCnt; i++) {
    __ vpsubd(RPlus[i], RPlus[i], Tmp1[i], vector_len);
  }

  // rplus = rplus + ((rplus >> 31) & dilithium_q);
  for (int i = 0; i < regCnt; i++) {
    __ vpsrad(Tmp1[i], RPlus[i], 31, vector_len);
  }

  for (int i = 0; i < regCnt; i++) {
    __ vpand(Tmp1[i], Tmp1[i], dilithium_q, vector_len);
  }

  for (int i = 0; i < regCnt; i++) {
    __ vpaddd(RPlus[i], RPlus[i], Tmp1[i], vector_len);
  }

  // int quotient = (rplus * barrettMultiplier) >> 22;
  for (int i = 0; i < regCnt; i++) {
    __ vpmulld(Quotient[i], RPlus[i], barrettMultiplier, vector_len);
  }

  for (int i = 0; i < regCnt; i++) {
    __ vpsrad(Quotient[i], Quotient[i], 22, vector_len);
  }

  // int r0 = rplus - quotient * twoGamma2;
  for (int i = 0; i < regCnt; i++) {
    __ vpmulld(R0[i], Quotient[i], twoGamma2, vector_len);
  }

  for (int i = 0; i < regCnt; i++) {
    __ vpsubd(R0[i], RPlus[i], R0[i], vector_len);
  }

  // int mask = (twoGamma2 - r0) >> 22;
  for (int i = 0; i < regCnt; i++) {
    __ vpsubd(Mask[i], twoGamma2, R0[i], vector_len);
  }

  for (int i = 0; i < regCnt; i++) {
    __ vpsrad(Mask[i], Mask[i], 22, vector_len);
  }

  // r0 -= (mask & twoGamma2);
  for (int i = 0; i < regCnt; i++) {
    __ vpand(Tmp1[i], Mask[i], twoGamma2, vector_len);
  }

  for (int i = 0; i < regCnt; i++) {
    __ vpsubd(R0[i], R0[i], Tmp1[i], vector_len);
  }

  // quotient += (mask & 1);
  for (int i = 0; i < regCnt; i++) {
    __ vpand(Tmp1[i], Mask[i], one, vector_len);
  }

  for (int i = 0; i < regCnt; i++) {
    __ vpaddd(Quotient[i], Quotient[i], Tmp1[i], vector_len);
  }

  // mask = (twoGamma2 / 2 - r0) >> 31;
  for (int i = 0; i < regCnt; i++) {
    __ vpsubd(Mask[i], gamma2, R0[i], vector_len);
  }

  for (int i = 0; i < regCnt; i++) {
    __ vpsrad(Mask[i], Mask[i], 31, vector_len);
  }

  // r0 -= (mask & twoGamma2);
  for (int i = 0; i < regCnt; i++) {
    __ vpand(Tmp1[i], Mask[i], twoGamma2, vector_len);
  }

  for (int i = 0; i < regCnt; i++) {
    __ vpsubd(R0[i], R0[i], Tmp1[i], vector_len);
  }

  // quotient += (mask & 1);
  for (int i = 0; i < regCnt; i++) {
    __ vpand(Tmp1[i], Mask[i], one, vector_len);
  }

  for (int i = 0; i < regCnt; i++) {
    __ vpaddd(Quotient[i], Quotient[i], Tmp1[i], vector_len);
  }
  // r1 in RPlus
  // int r1 = rplus - r0 - (dilithium_q - 1);
  // r1 = (r1 | (-r1)) >> 31; // 0 if rplus - r0 == (dilithium_q - 1), -1 otherwise
  for (int i = 0; i < regCnt; i++) {
    __ vpsubd(RPlus[i], RPlus[i], R0[i], vector_len);
  }

  if (vector_len == Assembler::AVX_512bit) {
    KRegister EqMsk[] = {k1, k2, k3, k4};
    for (int i = 0; i < regCnt; i++) {
      __ evpcmpeqd(EqMsk[i], k0, RPlus[i], qMinus1, vector_len);
    }

    // r0 += ~r1; // add -1 or keep as is, using EqMsk as filter
    for (int i = 0; i < regCnt; i++) {
      __ evpaddd(R0[i], EqMsk[i], R0[i], minusOne, true, vector_len);
    }

    // r1 in Quotient
    // r1 = r1 & quotient; // copy 0 or keep as is, using EqMsk as filter
    for (int i = 0; i < regCnt; i++) {
      __ evpandd(Quotient[i], EqMsk[i], Quotient[i], zero, true, vector_len);
    }
  } else {
    const XMMRegister qMinus1 = Tmp1[0];
    __ vpsubd(qMinus1, dilithium_q, one, vector_len); // q - 1

    for (int i = 0; i < regCnt; i++) {
      __ vpcmpeqd(Mask[i], RPlus[i], qMinus1, vector_len);
    }

    // r0 += ~r1;
    // Mask already negated
    for (int i = 0; i < regCnt; i++) {
      __ vpaddd(R0[i], R0[i], Mask[i], vector_len);
    }

    // r1 in Quotient
    // r1 = r1 & quotient;
    for (int i = 0; i < regCnt; i++) {
      __ vpandn(Quotient[i], Mask[i], Quotient[i], vector_len);
    }
  }

  // r1 in Quotient
  // lowPart[m] = r0;
  // highPart[m] = r1;
  storeXmms(highPart, 0, Quotient, vector_len, _masm);
  storeXmms(lowPart, 0, R0, vector_len, _masm);

  __ addptr(highPart, memStep);
  __ addptr(lowPart, memStep);
  __ subl(len, memStep);
  __ jcc(Assembler::notEqual, L_loop);

  __ leave(); // required for proper stackwalking of RuntimeStub frame
  __ mov64(rax, 0); // return 0
  __ ret(0);

  // record the stub entry and end
  stubgen->store_archive_data(stub_id, start, __ pc());

  return start;
}

void StubGenerator::generate_dilithium_stubs() {
  int vector_len = Assembler::AVX_256bit;
  if (VM_Version::supports_evex() && VM_Version::supports_avx512bw()) {
    vector_len = Assembler::AVX_512bit;
  }
  // Generate Dilithium intrinsics code
  if (UseDilithiumIntrinsics) {
    StubRoutines::_dilithiumAlmostNtt =
        generate_dilithiumAlmostNtt_avx(this, vector_len, _masm);
    StubRoutines::_dilithiumAlmostInverseNtt =
        generate_dilithiumAlmostInverseNtt_avx(this, vector_len, _masm);
    StubRoutines::_dilithiumNttMult =
        generate_dilithiumNttMult_avx(this, vector_len, _masm);
    StubRoutines::_dilithiumMontMulByConstant =
        generate_dilithiumMontMulByConstant_avx(this, vector_len, _masm);
    StubRoutines::_dilithiumDecomposePoly =
        generate_dilithiumDecomposePoly_avx(this, vector_len, _masm);
  }
}

void StubGenerator::init_AOTAddressTable_dilithium(GrowableArray<address>& external_addresses) {
#define ADD(addr) external_addresses.append((address)(addr))
  // use accessors to correctly identify the relevant addresses
  ADD(dilithiumAvx512PermsAddr());
  ADD(dilithiumAvx512ConstsAddr(montQInvModRIdx));
  ADD(dilithiumAvx512ConstsAddr(dilithium_qIdx));
  ADD(dilithiumAvx512ConstsAddr(montRSquareModQIdx));
  ADD(dilithiumAvx512ConstsAddr(barrettAddendIdx));
#undef ADD
}<|MERGE_RESOLUTION|>--- conflicted
+++ resolved
@@ -399,23 +399,16 @@
 // coeffs (int[256]) = c_rarg0
 // zetas (int[128*8]) = c_rarg1
 //
-<<<<<<< HEAD
-static address generate_dilithiumAlmostNtt_avx512(StubGenerator *stubgen,
-                                                  MacroAssembler *_masm) {
-
-=======
 static address generate_dilithiumAlmostNtt_avx(StubGenerator *stubgen,
                                                int vector_len, MacroAssembler *_masm) {
-  __ align(CodeEntryAlignment);
->>>>>>> ac046628
   StubId stub_id = StubId::stubgen_dilithiumAlmostNtt_id;
-  __ align(CodeEntryAlignment);
   int entry_count = StubInfo::entry_count(stub_id);
   assert(entry_count == 1, "sanity check");
   address start = stubgen->load_archive_data(stub_id);
   if (start != nullptr) {
     return start;
   }
+  __ align(CodeEntryAlignment);
   StubCodeMark mark(stubgen, stub_id);
   start = __ pc();
   __ enter();
@@ -670,17 +663,9 @@
 // static int implDilithiumAlmostInverseNtt(int[] coeffs, int[] zetas) {}
 //
 // coeffs (int[256]) = c_rarg0
-<<<<<<< HEAD
-// zetas (int[256]) = c_rarg1
-static address generate_dilithiumAlmostInverseNtt_avx512(StubGenerator *stubgen,
-                                                         MacroAssembler *_masm) {
-
-=======
 // zetas (int[128*8]) = c_rarg1
 static address generate_dilithiumAlmostInverseNtt_avx(StubGenerator *stubgen,
                                         int vector_len, MacroAssembler *_masm) {
-  __ align(CodeEntryAlignment);
->>>>>>> ac046628
   StubId stub_id = StubId::stubgen_dilithiumAlmostInverseNtt_id;
   int entry_count = StubInfo::entry_count(stub_id);
   assert(entry_count == 1, "sanity check");
@@ -1122,23 +1107,16 @@
 // highPart (int[256]) = c_rarg2
 // twoGamma2  (int) = c_rarg3
 // multiplier (int) = c_rarg4
-<<<<<<< HEAD
-static address generate_dilithiumDecomposePoly_avx512(StubGenerator *stubgen,
-                                                      MacroAssembler *_masm) {
-
-=======
 static address generate_dilithiumDecomposePoly_avx(StubGenerator *stubgen,
                                       int vector_len, MacroAssembler *_masm) {
-  __ align(CodeEntryAlignment);
->>>>>>> ac046628
   StubId stub_id = StubId::stubgen_dilithiumDecomposePoly_id;
-  __ align(CodeEntryAlignment);
   int entry_count = StubInfo::entry_count(stub_id);
   assert(entry_count == 1, "sanity check");
   address start = stubgen->load_archive_data(stub_id);
   if (start != nullptr) {
     return start;
   }
+  __ align(CodeEntryAlignment);
   StubCodeMark mark(stubgen, stub_id);
   start = __ pc();
   __ enter();
@@ -1411,7 +1389,12 @@
 void StubGenerator::init_AOTAddressTable_dilithium(GrowableArray<address>& external_addresses) {
 #define ADD(addr) external_addresses.append((address)(addr))
   // use accessors to correctly identify the relevant addresses
-  ADD(dilithiumAvx512PermsAddr());
+  ADD(unshufflePermsAddr(0));
+  ADD(unshufflePermsAddr(1));
+  ADD(unshufflePermsAddr(2));
+  ADD(unshufflePermsAddr(3));
+  ADD(unshufflePermsAddr(4));
+  ADD(unshufflePermsAddr(5));
   ADD(dilithiumAvx512ConstsAddr(montQInvModRIdx));
   ADD(dilithiumAvx512ConstsAddr(dilithium_qIdx));
   ADD(dilithiumAvx512ConstsAddr(montRSquareModQIdx));
