--- conflicted
+++ resolved
@@ -73,224 +73,6 @@
 
 static address unshufflePermsAddr(int offset) {
   return ((address) unshufflePerms) + offset*64;
-<<<<<<< HEAD
-}
-
-// The following function swaps elements A<->B, C<->D, and so forth.
-// input1[] is shuffled in place; shuffle of input2[] is copied to output2[].
-// Element size (in bits) is specified by size parameter.
-// +-----+-----+-----+-----+-----
-// |     |  A  |     |  C  | ...
-// +-----+-----+-----+-----+-----
-// +-----+-----+-----+-----+-----
-// |  B  |     |  D  |     | ...
-// +-----+-----+-----+-----+-----
-//
-// NOTE: size 0 and 1 are used for initial and final shuffles respectivelly of
-// dilithiumAlmostInverseNtt and dilithiumAlmostNtt. For size 0 and 1, input1[]
-// and input2[] are modified in-place (and output2 is used as a temporary)
-//
-// Using C++ lambdas for improved readability (to hide parameters that always repeat)
-static auto whole_shuffle(Register scratch, KRegister mergeMask1, KRegister mergeMask2,
-  const XMMRegister unshuffle1, const XMMRegister unshuffle2, int vector_len, MacroAssembler *_masm) {
-
-  int regCnt = 4;
-  if (vector_len == Assembler::AVX_256bit) {
-    regCnt = 2;
-  }
-
-  return [=](const XMMRegister output2[], const XMMRegister input1[],
-    const XMMRegister input2[], int size) {
-    if (vector_len == Assembler::AVX_256bit) {
-      switch (size) {
-        case 128:
-          for (int i = 0; i < regCnt; i++) {
-            __ vperm2i128(output2[i], input1[i], input2[i], 0b110001);
-          }
-          for (int i = 0; i < regCnt; i++) {
-            __ vinserti128(input1[i], input1[i], input2[i], 1);
-          }
-          break;
-        case 64:
-          for (int i = 0; i < regCnt; i++) {
-            __ vshufpd(output2[i], input1[i], input2[i], 0b11111111, vector_len);
-          }
-          for (int i = 0; i < regCnt; i++) {
-            __ vshufpd(input1[i], input1[i], input2[i], 0b00000000, vector_len);
-          }
-          break;
-        case 32:
-          for (int i = 0; i < regCnt; i++) {
-            __ vmovshdup(output2[i], input1[i], vector_len);
-          }
-          for (int i = 0; i < regCnt; i++) {
-            __ vpblendd(output2[i], output2[i], input2[i], 0b10101010, vector_len);
-          }
-          for (int i = 0; i < regCnt; i++) {
-            __ vmovsldup(input2[i], input2[i], vector_len);
-          }
-          for (int i = 0; i < regCnt; i++) {
-            __ vpblendd(input1[i], input1[i], input2[i], 0b10101010, vector_len);
-          }
-          break;
-        // Special cases
-        case 1: // initial shuffle for dilithiumAlmostInverseNtt
-          // shuffle all even 32bit columns to input1, and odd to input2
-          for (int i = 0; i < regCnt; i++) {
-            // 0b-3-1-3-1
-            __ vshufps(output2[i], input1[i], input2[i], 0b11011101, vector_len);
-          }
-          for (int i = 0; i < regCnt; i++) {
-            // 0b-2-0-2-0
-            __ vshufps(input1[i], input1[i], input2[i], 0b10001000, vector_len);
-          }
-          for (int i = 0; i < regCnt; i++) {
-            __ vpermq(input2[i], output2[i], 0b11011000, vector_len);
-          }
-          for (int i = 0; i < regCnt; i++) {
-            // 0b-3-1-2-0
-            __ vpermq(input1[i], input1[i], 0b11011000, vector_len);
-          }
-          break;
-        case 0: // final unshuffle for dilithiumAlmostNtt
-          // reverse case 1: all even are in input1 and odd in input2, put back
-          for (int i = 0; i < regCnt; i++) {
-            __ vpunpckhdq(output2[i], input1[i], input2[i], vector_len);
-          }
-          for (int i = 0; i < regCnt; i++) {
-            __ vpunpckldq(input1[i], input1[i], input2[i], vector_len);
-          }
-          for (int i = 0; i < regCnt; i++) {
-            __ vperm2i128(input2[i], input1[i], output2[i], 0b110001);
-          }
-          for (int i = 0; i < regCnt; i++) {
-            __ vinserti128(input1[i], input1[i], output2[i], 1);
-          }
-          break;
-        default:
-          assert(false, "Don't call here");
-      }
-    } else {
-      switch (size) {
-        case 256:
-          for (int i = 0; i < regCnt; i++) {
-            // 0b-3-2-3-2
-            __ evshufi64x2(output2[i], input1[i], input2[i], 0b11101110, vector_len);
-          }
-          for (int i = 0; i < regCnt; i++) {
-            __ vinserti64x4(input1[i], input1[i], input2[i], 1);
-          }
-          break;
-        case 128:
-          for (int i = 0; i < regCnt; i++) {
-            __ vmovdqu(output2[i], input2[i], vector_len);
-          }
-          for (int i = 0; i < regCnt; i++) {
-            __ evpermt2q(output2[i], unshuffle2, input1[i], vector_len);
-          }
-          for (int i = 0; i < regCnt; i++) {
-            __ evpermt2q(input1[i], unshuffle1, input2[i], vector_len);
-          }
-
-          break;
-        case 64:
-          for (int i = 0; i < regCnt; i++) {
-            __ vshufpd(output2[i], input1[i], input2[i], 0b11111111, vector_len);
-          }
-          for (int i = 0; i < regCnt; i++) {
-            __ vshufpd(input1[i], input1[i], input2[i], 0b00000000, vector_len);
-          }
-          break;
-        case 32:
-          for (int i = 0; i < regCnt; i++) {
-            __ vmovdqu(output2[i], input2[i], vector_len);
-          }
-          for (int i = 0; i < regCnt; i++) {
-            __ evmovshdup(output2[i], mergeMask2, input1[i], true, vector_len);
-          }
-          for (int i = 0; i < regCnt; i++) {
-            __ evmovsldup(input1[i], mergeMask1, input2[i], true, vector_len);
-          }
-          break;
-        // Special cases
-        case 1: // initial shuffle for dilithiumAlmostInverseNtt
-          // shuffle all even 32bit columns to input1, and odd to input2
-          for (int i = 0; i < regCnt; i++) {
-            __ vmovdqu(output2[i], input2[i], vector_len);
-          }
-          for (int i = 0; i < regCnt; i++) {
-            __ evpermt2d(input2[i], unshuffle2, input1[i], vector_len);
-          }
-          for (int i = 0; i < regCnt; i++) {
-            __ evpermt2d(input1[i], unshuffle1, output2[i], vector_len);
-          }
-          break;
-        case 0: // final unshuffle for dilithiumAlmostNtt
-          // reverse case 1: all even are in input1 and odd in input2, put back
-          for (int i = 0; i < regCnt; i++) {
-            __ vmovdqu(output2[i], input2[i], vector_len);
-          }
-          for (int i = 0; i < regCnt; i++) {
-            __ evpermt2d(input2[i], unshuffle2, input1[i], vector_len);
-          }
-          for (int i = 0; i < regCnt; i++) {
-            __ evpermt2d(input1[i], unshuffle1, output2[i], vector_len);
-          }
-          break;
-        default:
-          assert(false, "Don't call here");
-      }
-    }
-  }; // return
-}
-
-// We do Montgomery multiplications of two AVX registers in 4 steps:
-// 1. Do the multiplications of the corresponding even numbered slots into
-//    the odd numbered slots of a scratch2 register.
-// 2. Swap the even and odd numbered slots of the original input registers.*
-// 3. Similar to step 1, but into output register.
-// 4. Combine the outputs of step 1 and step 3 into the output of the Montgomery
-//    multiplication.
-// (*For levels 0-6 in the Ntt and levels 1-7 of the inverse Ntt, need NOT swap
-// the second operand (zetas) since the odd slots contain the same number
-// as the corresponding even one. This is indicated by input2NeedsShuffle=false)
-//
-// The registers to be multiplied are in input1[] and inputs2[]. The results go
-// into output[]. Two scratch[] register arrays are expected. input1[] can
-// overlap with either output[] or scratch1[]
-// - If AVX512, all register arrays are of length 4
-// - If AVX2, first two registers of each array are in xmm0-xmm15 range
-// Constants montQInvModR, dilithium_q and mergeMask expected to have already
-// been loaded.
-//
-// Using C++ lambdas for improved readability (to hide parameters that always repeat)
-static auto whole_montMul(XMMRegister montQInvModR, XMMRegister dilithium_q,
-    KRegister mergeMask, int vector_len, MacroAssembler *_masm) {
-  int regCnt = 4;
-  int regSize = 64;
-  if (vector_len == Assembler::AVX_256bit) {
-    regCnt = 2;
-    regSize = 32;
-  }
-
-  return [=](const XMMRegister output[], const XMMRegister input1[],
-    const XMMRegister input2[], const XMMRegister scratch1[],
-    const XMMRegister scratch2[], bool input2NeedsShuffle = false) {
-    // (Register overloading) Can't always use scratch1 (could override input1).
-    // If so, use output:
-    const XMMRegister* scratch = scratch1 == input1 ? output: scratch1;
-
-    // scratch = input1_even*intput2_even
-    for (int i = 0; i < regCnt; i++) {
-      __ vpmuldq(scratch[i], input1[i], input2[i], vector_len);
-    }
-
-    // scratch2_low = scratch_low * montQInvModR
-    for (int i = 0; i < regCnt; i++) {
-      __ vpmuldq(scratch2[i], scratch[i], montQInvModR, vector_len);
-    }
-
-=======
 }
 
 // The following function swaps elements A<->B, C<->D, and so forth.
@@ -507,7 +289,6 @@
       __ vpmuldq(scratch2[i], scratch[i], montQInvModR, vector_len);
     }
 
->>>>>>> 65f1ad61
     // scratch2 = scratch2_low * dilithium_q
     for (int i = 0; i < regCnt; i++) {
       __ vpmuldq(scratch2[i], scratch2[i], dilithium_q, vector_len);
@@ -531,7 +312,6 @@
     for (int i = 0; i < regCnt; i++) {
       __ vpmuldq(scratch1[i], input1[i], input2[i], vector_len);
     }
-<<<<<<< HEAD
 
     // output = scratch1_low * montQInvModR
     for (int i = 0; i < regCnt; i++) {
@@ -548,24 +328,6 @@
       __ vpsubd(output[i], scratch1[i], output[i], vector_len);
     }
 
-=======
-
-    // output = scratch1_low * montQInvModR
-    for (int i = 0; i < regCnt; i++) {
-      __ vpmuldq(output[i], scratch1[i], montQInvModR, vector_len);
-    }
-
-    // output = output * dilithium_q
-    for (int i = 0; i < regCnt; i++) {
-      __ vpmuldq(output[i], output[i], dilithium_q, vector_len);
-    }
-
-    // output_high = scratch1_high - output_high
-    for (int i = 0; i < regCnt; i++) {
-      __ vpsubd(output[i], scratch1[i], output[i], vector_len);
-    }
-
->>>>>>> 65f1ad61
     // output = select(output_high, scratch2_high)
     if (vector_len == Assembler::AVX_256bit) {
       for (int i = 0; i < regCnt; i++) {
@@ -600,11 +362,7 @@
 }
 
 static void loadXmms(const XMMRegister destinationRegs[], Register source, int offset,
-<<<<<<< HEAD
-                       int vector_len, MacroAssembler *_masm, int regCnt = -1, int memStep = -1) {
-=======
                      int vector_len, MacroAssembler *_masm, int regCnt = -1, int memStep = -1) {
->>>>>>> 65f1ad61
 
   if (vector_len == Assembler::AVX_256bit) {
     regCnt = regCnt == -1 ? 2 : regCnt;
@@ -620,11 +378,7 @@
 }
 
 static void storeXmms(Register destination, int offset, const XMMRegister xmmRegs[],
-<<<<<<< HEAD
-                       int vector_len, MacroAssembler *_masm, int regCnt = -1, int memStep = -1) {
-=======
                       int vector_len, MacroAssembler *_masm, int regCnt = -1, int memStep = -1) {
->>>>>>> 65f1ad61
   if (vector_len == Assembler::AVX_256bit) {
     regCnt = regCnt == -1 ? 2 : regCnt;
     memStep = memStep == -1 ? 32 : memStep;
@@ -722,11 +476,7 @@
     // level 0-3 can be done by shuffling registers (also notice fewer zetas loads, they repeat)
     // level 0 - 128
     // scratch1 = coeffs3 * zetas1
-<<<<<<< HEAD
-    // coeffs3, coeffs1 = coeffs1±scratch1
-=======
     // coeffs3, coeffs1 = coeffs1 ± scratch1
->>>>>>> 65f1ad61
     // scratch1 = coeffs4 * zetas1
     // coeffs4, coeffs2 = coeffs2 ± scratch1
     __ vmovdqu(Zetas1[0], Address(zetas, 0), vector_len);
@@ -771,20 +521,12 @@
       // coeffs2_2 = coeffs1_2 - scratch1
       // coeffs1_2 = coeffs1_2 + scratch1
       loadXmms(Zetas3, zetas, level * 512, vector_len, _masm);
-<<<<<<< HEAD
-      shuffle(Scratch1, Coeffs1_2, Coeffs2_2, distance * 32); //Coeffs2_2 freed
-=======
       shuffle(Scratch1, Coeffs1_2, Coeffs2_2, distance * 32); // Coeffs2_2 freed
->>>>>>> 65f1ad61
       montMul64(Scratch1, Scratch1, Zetas3, Coeffs2_2, Scratch2, level==7);
       sub_add(Coeffs2_2, Coeffs1_2, Coeffs1_2, Scratch1, vector_len, _masm);
 
       loadXmms(Zetas3, zetas, 4*64 + level * 512, vector_len, _masm);
-<<<<<<< HEAD
-      shuffle(Scratch1, Coeffs3_2, Coeffs4_2, distance * 32); //Coeffs4_2 freed
-=======
       shuffle(Scratch1, Coeffs3_2, Coeffs4_2, distance * 32); // Coeffs4_2 freed
->>>>>>> 65f1ad61
       montMul64(Scratch1, Scratch1, Zetas3, Coeffs4_2, Scratch2, level==7);
       sub_add(Coeffs4_2, Coeffs3_2, Coeffs3_2, Scratch1, vector_len, _masm);
     }
@@ -809,17 +551,6 @@
     const XMMRegister Coeffs1_2[] = {xmm0, xmm1, xmm2, xmm3};
     const XMMRegister Coeffs2_2[] = {xmm4, xmm5, xmm6, xmm7};
 
-<<<<<<< HEAD
-    // Since we cannot fit the entire payload into registers, we process
-    // input in two stages. First half, load 8 registers 32 integers each apart.
-    // With one load, we can process level 0-2 (128-, 64- and 32-integers apart)
-    // Remaining levels, load 8 registers from consecutive memory (16-, 8-, 4-,
-    // 2-, 1-integer appart)
-    // Levels 5, 6, 7 (4-, 2-, 1-integer appart) require shuffles within registers
-    // Other levels, shuffles can be done by re-aranging register order
-
-    // Four batches of 8 registers each, 128 bytes appart
-=======
     // Since we cannot fit the entire payload into registers, we process the
     // input in two stages. For the first half, load 8 registers, each 32 integers
     // apart. With one load, we can process level 0-2 (128-, 64- and 32-integers
@@ -829,7 +560,6 @@
     // On the other levels, shuffles can be done by rearranging the register order
 
     // Four batches of 8 registers each, 128 bytes apart
->>>>>>> 65f1ad61
     for (int i=0; i<4; i++) {
       loadXmms(Coeffs1_2, coeffs, i*32 + 0*128, vector_len, _masm, 4, 128);
       loadXmms(Coeffs2_2, coeffs, i*32 + 4*128, vector_len, _masm, 4, 128);
@@ -926,11 +656,7 @@
 // coeffs (int[256]) = c_rarg0
 // zetas (int[128*8]) = c_rarg1
 static address generate_dilithiumAlmostInverseNtt_avx(StubGenerator *stubgen,
-<<<<<<< HEAD
-                                         int vector_len,MacroAssembler *_masm) {
-=======
                                         int vector_len, MacroAssembler *_masm) {
->>>>>>> 65f1ad61
   __ align(CodeEntryAlignment);
   StubId stub_id = StubId::stubgen_dilithiumAlmostInverseNtt_id;
   StubCodeMark mark(stubgen, stub_id);
@@ -972,11 +698,7 @@
   // Java version.
   // In each of these iterations half of the coefficients are added to and
   // subtracted from the other half of the coefficients then the result of
-<<<<<<< HEAD
-  // the substration is (Montgomery) multiplied by the corresponding zetas.
-=======
   // the subtraction is (Montgomery) multiplied by the corresponding zetas.
->>>>>>> 65f1ad61
   // In each level we just shuffle the coefficients so that the results of
   // the additions and subtractions go to the vector registers so that they
   // align with each other and the zetas.
@@ -1125,11 +847,7 @@
       storeXmms(coeffs, 128 + i*256, Coeffs2_2, vector_len, _masm, 4);
     }
 
-<<<<<<< HEAD
-    // Four batches of 8 registers each, 128 bytes appart
-=======
     // Four batches of 8 registers each, 128 bytes apart
->>>>>>> 65f1ad61
     for (int i=0; i<4; i++) {
       loadXmms(Coeffs1_2, coeffs, i*32 + 0*128, vector_len, _masm, 4, 128);
       loadXmms(Coeffs2_2, coeffs, i*32 + 4*128, vector_len, _masm, 4, 128);
