/*
 * Copyright (c) 1997, 2023, Oracle and/or its affiliates. All rights reserved.
 * DO NOT ALTER OR REMOVE COPYRIGHT NOTICES OR THIS FILE HEADER.
 *
 * This code is free software; you can redistribute it and/or modify it
 * under the terms of the GNU General Public License version 2 only, as
 * published by the Free Software Foundation.
 *
 * This code is distributed in the hope that it will be useful, but WITHOUT
 * ANY WARRANTY; without even the implied warranty of MERCHANTABILITY or
 * FITNESS FOR A PARTICULAR PURPOSE.  See the GNU General Public License
 * version 2 for more details (a copy is included in the LICENSE file that
 * accompanied this code).
 *
 * You should have received a copy of the GNU General Public License version
 * 2 along with this work; if not, write to the Free Software Foundation,
 * Inc., 51 Franklin St, Fifth Floor, Boston, MA 02110-1301 USA.
 *
 * Please contact Oracle, 500 Oracle Parkway, Redwood Shores, CA 94065 USA
 * or visit www.oracle.com if you need additional information or have any
 * questions.
 *
 */

#include "precompiled.hpp"
#include "asm/macroAssembler.inline.hpp"
#include "code/codeCache.hpp"
#include "code/compiledIC.hpp"
#include "code/nmethod.hpp"
#include "logging/log.hpp"
#include "memory/resourceArea.hpp"
#include "runtime/mutexLocker.hpp"
#include "runtime/safepoint.hpp"

// ----------------------------------------------------------------------------

<<<<<<< HEAD
#define __ masm->
address CompiledStaticCall::emit_to_interp_stub(MacroAssembler *masm, address mark) {
=======
#define __ _masm.
address CompiledDirectCall::emit_to_interp_stub(CodeBuffer &cbuf, address mark) {
>>>>>>> 7231fd78
  // Stub is fixed up when the corresponding call is converted from
  // calling compiled code to calling interpreted code.
  // movq rbx, 0
  // jmp -5 # to self

  if (mark == nullptr) {
    mark = __ inst_mark();  // Get mark within main instrs section.
  }

  address base = __ start_a_stub(to_interp_stub_size());
  if (base == nullptr) {
    return nullptr;  // CodeBuffer::expand failed.
  }
  // Static stub relocation stores the instruction address of the call.
  __ relocate(static_stub_Relocation::spec(mark), Assembler::imm_operand);
  __ emit_static_call_stub();

  assert(__ pc() - base <= to_interp_stub_size(), "wrong stub size");

  // Update current stubs pointer and restore insts_end.
  __ end_a_stub();
  return base;
}
#undef __

int CompiledDirectCall::to_interp_stub_size() {
  return NOT_LP64(10)    // movl; jmp
         LP64_ONLY(15);  // movq (1+1+8); jmp (1+4)
}

int CompiledDirectCall::to_trampoline_stub_size() {
  // x86 doesn't use trampolines.
  return 0;
}

// Relocation entries for call stub, compiled java to interpreter.
int CompiledDirectCall::reloc_to_interp_stub() {
  return 4; // 3 in emit_to_interp_stub + 1 in emit_call
}

void CompiledDirectCall::set_to_interpreted(const methodHandle& callee, address entry) {
  address stub = find_stub();
  guarantee(stub != nullptr, "stub not found");

  // Creation also verifies the object.
  NativeMovConstReg* method_holder = nativeMovConstReg_at(stub);
  NativeJump*        jump          = nativeJump_at(method_holder->next_instruction_address());
  verify_mt_safe(callee, entry, method_holder, jump);

  // Update stub.
  method_holder->set_data((intptr_t)callee());
  jump->set_jump_destination(entry);

  // Update jump to call.
  set_destination_mt_safe(stub);
}

void CompiledDirectCall::set_stub_to_clean(static_stub_Relocation* static_stub) {
  assert(CompiledICLocker::is_safe(static_stub->addr()), "mt unsafe call");
  // Reset stub.
  address stub = static_stub->addr();
  assert(stub != nullptr, "stub not found");
  // Creation also verifies the object.
  NativeMovConstReg* method_holder = nativeMovConstReg_at(stub);
  method_holder->set_data(0);
  NativeJump* jump = nativeJump_at(method_holder->next_instruction_address());
  jump->set_jump_destination((address)-1);
}


//-----------------------------------------------------------------------------
// Non-product mode code
#ifndef PRODUCT

void CompiledDirectCall::verify() {
  // Verify call.
  _call->verify();
  _call->verify_alignment();

#ifdef ASSERT
  CodeBlob *cb = CodeCache::find_blob((address) _call);
  assert(cb != nullptr, "sanity");
#endif

  // Verify stub.
  address stub = find_stub();
  assert(stub != nullptr, "no stub found for static call");
  // Creation also verifies the object.
  NativeMovConstReg* method_holder = nativeMovConstReg_at(stub);
  NativeJump*        jump          = nativeJump_at(method_holder->next_instruction_address());

  // Verify state.
  assert(is_clean() || is_call_to_compiled() || is_call_to_interpreted(), "sanity check");
}
#endif // !PRODUCT<|MERGE_RESOLUTION|>--- conflicted
+++ resolved
@@ -34,13 +34,8 @@
 
 // ----------------------------------------------------------------------------
 
-<<<<<<< HEAD
 #define __ masm->
-address CompiledStaticCall::emit_to_interp_stub(MacroAssembler *masm, address mark) {
-=======
-#define __ _masm.
-address CompiledDirectCall::emit_to_interp_stub(CodeBuffer &cbuf, address mark) {
->>>>>>> 7231fd78
+address CompiledDirectCall::emit_to_interp_stub(MacroAssembler *masm, address mark) {
   // Stub is fixed up when the corresponding call is converted from
   // calling compiled code to calling interpreted code.
   // movq rbx, 0
