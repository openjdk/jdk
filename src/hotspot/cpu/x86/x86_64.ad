//
// Copyright (c) 2003, 2023, Oracle and/or its affiliates. All rights reserved.
// DO NOT ALTER OR REMOVE COPYRIGHT NOTICES OR THIS FILE HEADER.
//
// This code is free software; you can redistribute it and/or modify it
// under the terms of the GNU General Public License version 2 only, as
// published by the Free Software Foundation.
//
// This code is distributed in the hope that it will be useful, but WITHOUT
// ANY WARRANTY; without even the implied warranty of MERCHANTABILITY or
// FITNESS FOR A PARTICULAR PURPOSE.  See the GNU General Public License
// version 2 for more details (a copy is included in the LICENSE file that
// accompanied this code).
//
// You should have received a copy of the GNU General Public License version
// 2 along with this work; if not, write to the Free Software Foundation,
// Inc., 51 Franklin St, Fifth Floor, Boston, MA 02110-1301 USA.
//
// Please contact Oracle, 500 Oracle Parkway, Redwood Shores, CA 94065 USA
// or visit www.oracle.com if you need additional information or have any
// questions.
//
//

// AMD64 Architecture Description File

//----------REGISTER DEFINITION BLOCK------------------------------------------
// This information is used by the matcher and the register allocator to
// describe individual registers and classes of registers within the target
// architecture.

register %{
//----------Architecture Description Register Definitions----------------------
// General Registers
// "reg_def"  name ( register save type, C convention save type,
//                   ideal register type, encoding );
// Register Save Types:
//
// NS  = No-Save:       The register allocator assumes that these registers
//                      can be used without saving upon entry to the method, &
//                      that they do not need to be saved at call sites.
//
// SOC = Save-On-Call:  The register allocator assumes that these registers
//                      can be used without saving upon entry to the method,
//                      but that they must be saved at call sites.
//
// SOE = Save-On-Entry: The register allocator assumes that these registers
//                      must be saved before using them upon entry to the
//                      method, but they do not need to be saved at call
//                      sites.
//
// AS  = Always-Save:   The register allocator assumes that these registers
//                      must be saved before using them upon entry to the
//                      method, & that they must be saved at call sites.
//
// Ideal Register Type is used to determine how to save & restore a
// register.  Op_RegI will get spilled with LoadI/StoreI, Op_RegP will get
// spilled with LoadP/StoreP.  If the register supports both, use Op_RegI.
//
// The encoding number is the actual bit-pattern placed into the opcodes.

// General Registers
// R8-R15 must be encoded with REX.  (RSP, RBP, RSI, RDI need REX when
// used as byte registers)

// Previously set RBX, RSI, and RDI as save-on-entry for java code
// Turn off SOE in java-code due to frequent use of uncommon-traps.
// Now that allocator is better, turn on RSI and RDI as SOE registers.

reg_def RAX  (SOC, SOC, Op_RegI,  0, rax->as_VMReg());
reg_def RAX_H(SOC, SOC, Op_RegI,  0, rax->as_VMReg()->next());

reg_def RCX  (SOC, SOC, Op_RegI,  1, rcx->as_VMReg());
reg_def RCX_H(SOC, SOC, Op_RegI,  1, rcx->as_VMReg()->next());

reg_def RDX  (SOC, SOC, Op_RegI,  2, rdx->as_VMReg());
reg_def RDX_H(SOC, SOC, Op_RegI,  2, rdx->as_VMReg()->next());

reg_def RBX  (SOC, SOE, Op_RegI,  3, rbx->as_VMReg());
reg_def RBX_H(SOC, SOE, Op_RegI,  3, rbx->as_VMReg()->next());

reg_def RSP  (NS,  NS,  Op_RegI,  4, rsp->as_VMReg());
reg_def RSP_H(NS,  NS,  Op_RegI,  4, rsp->as_VMReg()->next());

// now that adapter frames are gone RBP is always saved and restored by the prolog/epilog code
reg_def RBP  (NS, SOE, Op_RegI,  5, rbp->as_VMReg());
reg_def RBP_H(NS, SOE, Op_RegI,  5, rbp->as_VMReg()->next());

#ifdef _WIN64

reg_def RSI  (SOC, SOE, Op_RegI,  6, rsi->as_VMReg());
reg_def RSI_H(SOC, SOE, Op_RegI,  6, rsi->as_VMReg()->next());

reg_def RDI  (SOC, SOE, Op_RegI,  7, rdi->as_VMReg());
reg_def RDI_H(SOC, SOE, Op_RegI,  7, rdi->as_VMReg()->next());

#else

reg_def RSI  (SOC, SOC, Op_RegI,  6, rsi->as_VMReg());
reg_def RSI_H(SOC, SOC, Op_RegI,  6, rsi->as_VMReg()->next());

reg_def RDI  (SOC, SOC, Op_RegI,  7, rdi->as_VMReg());
reg_def RDI_H(SOC, SOC, Op_RegI,  7, rdi->as_VMReg()->next());

#endif

reg_def R8   (SOC, SOC, Op_RegI,  8, r8->as_VMReg());
reg_def R8_H (SOC, SOC, Op_RegI,  8, r8->as_VMReg()->next());

reg_def R9   (SOC, SOC, Op_RegI,  9, r9->as_VMReg());
reg_def R9_H (SOC, SOC, Op_RegI,  9, r9->as_VMReg()->next());

reg_def R10  (SOC, SOC, Op_RegI, 10, r10->as_VMReg());
reg_def R10_H(SOC, SOC, Op_RegI, 10, r10->as_VMReg()->next());

reg_def R11  (SOC, SOC, Op_RegI, 11, r11->as_VMReg());
reg_def R11_H(SOC, SOC, Op_RegI, 11, r11->as_VMReg()->next());

reg_def R12  (SOC, SOE, Op_RegI, 12, r12->as_VMReg());
reg_def R12_H(SOC, SOE, Op_RegI, 12, r12->as_VMReg()->next());

reg_def R13  (SOC, SOE, Op_RegI, 13, r13->as_VMReg());
reg_def R13_H(SOC, SOE, Op_RegI, 13, r13->as_VMReg()->next());

reg_def R14  (SOC, SOE, Op_RegI, 14, r14->as_VMReg());
reg_def R14_H(SOC, SOE, Op_RegI, 14, r14->as_VMReg()->next());

reg_def R15  (SOC, SOE, Op_RegI, 15, r15->as_VMReg());
reg_def R15_H(SOC, SOE, Op_RegI, 15, r15->as_VMReg()->next());


// Floating Point Registers

// Specify priority of register selection within phases of register
// allocation.  Highest priority is first.  A useful heuristic is to
// give registers a low priority when they are required by machine
// instructions, like EAX and EDX on I486, and choose no-save registers
// before save-on-call, & save-on-call before save-on-entry.  Registers
// which participate in fixed calling sequences should come last.
// Registers which are used as pairs must fall on an even boundary.

alloc_class chunk0(R10,         R10_H,
                   R11,         R11_H,
                   R8,          R8_H,
                   R9,          R9_H,
                   R12,         R12_H,
                   RCX,         RCX_H,
                   RBX,         RBX_H,
                   RDI,         RDI_H,
                   RDX,         RDX_H,
                   RSI,         RSI_H,
                   RAX,         RAX_H,
                   RBP,         RBP_H,
                   R13,         R13_H,
                   R14,         R14_H,
                   R15,         R15_H,
                   RSP,         RSP_H);


//----------Architecture Description Register Classes--------------------------
// Several register classes are automatically defined based upon information in
// this architecture description.
// 1) reg_class inline_cache_reg           ( /* as def'd in frame section */ )
// 2) reg_class stack_slots( /* one chunk of stack-based "registers" */ )
//

// Empty register class.
reg_class no_reg();

// Class for all pointer/long registers
reg_class all_reg(RAX, RAX_H,
                  RDX, RDX_H,
                  RBP, RBP_H,
                  RDI, RDI_H,
                  RSI, RSI_H,
                  RCX, RCX_H,
                  RBX, RBX_H,
                  RSP, RSP_H,
                  R8,  R8_H,
                  R9,  R9_H,
                  R10, R10_H,
                  R11, R11_H,
                  R12, R12_H,
                  R13, R13_H,
                  R14, R14_H,
                  R15, R15_H);

// Class for all int registers
reg_class all_int_reg(RAX
                      RDX,
                      RBP,
                      RDI,
                      RSI,
                      RCX,
                      RBX,
                      R8,
                      R9,
                      R10,
                      R11,
                      R12,
                      R13,
                      R14);

// Class for all pointer registers
reg_class any_reg %{
  return _ANY_REG_mask;
%}

// Class for all pointer registers (excluding RSP)
reg_class ptr_reg %{
  return _PTR_REG_mask;
%}

// Class for all pointer registers (excluding RSP and RBP)
reg_class ptr_reg_no_rbp %{
  return _PTR_REG_NO_RBP_mask;
%}

// Class for all pointer registers (excluding RAX and RSP)
reg_class ptr_no_rax_reg %{
  return _PTR_NO_RAX_REG_mask;
%}

// Class for all pointer registers (excluding RAX, RBX, and RSP)
reg_class ptr_no_rax_rbx_reg %{
  return _PTR_NO_RAX_RBX_REG_mask;
%}

// Class for all long registers (excluding RSP)
reg_class long_reg %{
  return _LONG_REG_mask;
%}

// Class for all long registers (excluding RAX, RDX and RSP)
reg_class long_no_rax_rdx_reg %{
  return _LONG_NO_RAX_RDX_REG_mask;
%}

// Class for all long registers (excluding RCX and RSP)
reg_class long_no_rcx_reg %{
  return _LONG_NO_RCX_REG_mask;
%}

// Class for all long registers (excluding RBP and R13)
reg_class long_no_rbp_r13_reg %{
  return _LONG_NO_RBP_R13_REG_mask;
%}

// Class for all int registers (excluding RSP)
reg_class int_reg %{
  return _INT_REG_mask;
%}

// Class for all int registers (excluding RAX, RDX, and RSP)
reg_class int_no_rax_rdx_reg %{
  return _INT_NO_RAX_RDX_REG_mask;
%}

// Class for all int registers (excluding RCX and RSP)
reg_class int_no_rcx_reg %{
  return _INT_NO_RCX_REG_mask;
%}

// Class for all int registers (excluding RBP and R13)
reg_class int_no_rbp_r13_reg %{
  return _INT_NO_RBP_R13_REG_mask;
%}

// Singleton class for RAX pointer register
reg_class ptr_rax_reg(RAX, RAX_H);

// Singleton class for RBX pointer register
reg_class ptr_rbx_reg(RBX, RBX_H);

// Singleton class for RSI pointer register
reg_class ptr_rsi_reg(RSI, RSI_H);

// Singleton class for RBP pointer register
reg_class ptr_rbp_reg(RBP, RBP_H);

// Singleton class for RDI pointer register
reg_class ptr_rdi_reg(RDI, RDI_H);

// Singleton class for stack pointer
reg_class ptr_rsp_reg(RSP, RSP_H);

// Singleton class for TLS pointer
reg_class ptr_r15_reg(R15, R15_H);

// Singleton class for RAX long register
reg_class long_rax_reg(RAX, RAX_H);

// Singleton class for RCX long register
reg_class long_rcx_reg(RCX, RCX_H);

// Singleton class for RDX long register
reg_class long_rdx_reg(RDX, RDX_H);

// Singleton class for RAX int register
reg_class int_rax_reg(RAX);

// Singleton class for RBX int register
reg_class int_rbx_reg(RBX);

// Singleton class for RCX int register
reg_class int_rcx_reg(RCX);

// Singleton class for RDX int register
reg_class int_rdx_reg(RDX);

// Singleton class for RDI int register
reg_class int_rdi_reg(RDI);

// Singleton class for instruction pointer
// reg_class ip_reg(RIP);

%}

//----------SOURCE BLOCK-------------------------------------------------------
// This is a block of C++ code which provides values, functions, and
// definitions necessary in the rest of the architecture description

source_hpp %{

#include "peephole_x86_64.hpp"

%}

// Register masks
source_hpp %{

extern RegMask _ANY_REG_mask;
extern RegMask _PTR_REG_mask;
extern RegMask _PTR_REG_NO_RBP_mask;
extern RegMask _PTR_NO_RAX_REG_mask;
extern RegMask _PTR_NO_RAX_RBX_REG_mask;
extern RegMask _LONG_REG_mask;
extern RegMask _LONG_NO_RAX_RDX_REG_mask;
extern RegMask _LONG_NO_RCX_REG_mask;
extern RegMask _LONG_NO_RBP_R13_REG_mask;
extern RegMask _INT_REG_mask;
extern RegMask _INT_NO_RAX_RDX_REG_mask;
extern RegMask _INT_NO_RCX_REG_mask;
extern RegMask _INT_NO_RBP_R13_REG_mask;
extern RegMask _FLOAT_REG_mask;

extern RegMask _STACK_OR_PTR_REG_mask;
extern RegMask _STACK_OR_LONG_REG_mask;
extern RegMask _STACK_OR_INT_REG_mask;

inline const RegMask& STACK_OR_PTR_REG_mask()  { return _STACK_OR_PTR_REG_mask;  }
inline const RegMask& STACK_OR_LONG_REG_mask() { return _STACK_OR_LONG_REG_mask; }
inline const RegMask& STACK_OR_INT_REG_mask()  { return _STACK_OR_INT_REG_mask;  }

%}

source %{
#define   RELOC_IMM64    Assembler::imm_operand
#define   RELOC_DISP32   Assembler::disp32_operand

#define __ _masm.

RegMask _ANY_REG_mask;
RegMask _PTR_REG_mask;
RegMask _PTR_REG_NO_RBP_mask;
RegMask _PTR_NO_RAX_REG_mask;
RegMask _PTR_NO_RAX_RBX_REG_mask;
RegMask _LONG_REG_mask;
RegMask _LONG_NO_RAX_RDX_REG_mask;
RegMask _LONG_NO_RCX_REG_mask;
RegMask _LONG_NO_RBP_R13_REG_mask;
RegMask _INT_REG_mask;
RegMask _INT_NO_RAX_RDX_REG_mask;
RegMask _INT_NO_RCX_REG_mask;
RegMask _INT_NO_RBP_R13_REG_mask;
RegMask _FLOAT_REG_mask;
RegMask _STACK_OR_PTR_REG_mask;
RegMask _STACK_OR_LONG_REG_mask;
RegMask _STACK_OR_INT_REG_mask;

static bool need_r12_heapbase() {
  return UseCompressedOops;
}

void reg_mask_init() {
  // _ALL_REG_mask is generated by adlc from the all_reg register class below.
  // We derive a number of subsets from it.
  _ANY_REG_mask = _ALL_REG_mask;

  if (PreserveFramePointer) {
    _ANY_REG_mask.Remove(OptoReg::as_OptoReg(rbp->as_VMReg()));
    _ANY_REG_mask.Remove(OptoReg::as_OptoReg(rbp->as_VMReg()->next()));
  }
  if (need_r12_heapbase()) {
    _ANY_REG_mask.Remove(OptoReg::as_OptoReg(r12->as_VMReg()));
    _ANY_REG_mask.Remove(OptoReg::as_OptoReg(r12->as_VMReg()->next()));
  }

  _PTR_REG_mask = _ANY_REG_mask;
  _PTR_REG_mask.Remove(OptoReg::as_OptoReg(rsp->as_VMReg()));
  _PTR_REG_mask.Remove(OptoReg::as_OptoReg(rsp->as_VMReg()->next()));
  _PTR_REG_mask.Remove(OptoReg::as_OptoReg(r15->as_VMReg()));
  _PTR_REG_mask.Remove(OptoReg::as_OptoReg(r15->as_VMReg()->next()));

  _STACK_OR_PTR_REG_mask = _PTR_REG_mask;
  _STACK_OR_PTR_REG_mask.OR(STACK_OR_STACK_SLOTS_mask());

  _PTR_REG_NO_RBP_mask = _PTR_REG_mask;
  _PTR_REG_NO_RBP_mask.Remove(OptoReg::as_OptoReg(rbp->as_VMReg()));
  _PTR_REG_NO_RBP_mask.Remove(OptoReg::as_OptoReg(rbp->as_VMReg()->next()));

  _PTR_NO_RAX_REG_mask = _PTR_REG_mask;
  _PTR_NO_RAX_REG_mask.Remove(OptoReg::as_OptoReg(rax->as_VMReg()));
  _PTR_NO_RAX_REG_mask.Remove(OptoReg::as_OptoReg(rax->as_VMReg()->next()));

  _PTR_NO_RAX_RBX_REG_mask = _PTR_NO_RAX_REG_mask;
  _PTR_NO_RAX_RBX_REG_mask.Remove(OptoReg::as_OptoReg(rbx->as_VMReg()));
  _PTR_NO_RAX_RBX_REG_mask.Remove(OptoReg::as_OptoReg(rbx->as_VMReg()->next()));

  _LONG_REG_mask = _PTR_REG_mask;
  _STACK_OR_LONG_REG_mask = _LONG_REG_mask;
  _STACK_OR_LONG_REG_mask.OR(STACK_OR_STACK_SLOTS_mask());

  _LONG_NO_RAX_RDX_REG_mask = _LONG_REG_mask;
  _LONG_NO_RAX_RDX_REG_mask.Remove(OptoReg::as_OptoReg(rax->as_VMReg()));
  _LONG_NO_RAX_RDX_REG_mask.Remove(OptoReg::as_OptoReg(rax->as_VMReg()->next()));
  _LONG_NO_RAX_RDX_REG_mask.Remove(OptoReg::as_OptoReg(rdx->as_VMReg()));
  _LONG_NO_RAX_RDX_REG_mask.Remove(OptoReg::as_OptoReg(rdx->as_VMReg()->next()));

  _LONG_NO_RCX_REG_mask = _LONG_REG_mask;
  _LONG_NO_RCX_REG_mask.Remove(OptoReg::as_OptoReg(rcx->as_VMReg()));
  _LONG_NO_RCX_REG_mask.Remove(OptoReg::as_OptoReg(rcx->as_VMReg()->next()));

  _LONG_NO_RBP_R13_REG_mask = _LONG_REG_mask;
  _LONG_NO_RBP_R13_REG_mask.Remove(OptoReg::as_OptoReg(rbp->as_VMReg()));
  _LONG_NO_RBP_R13_REG_mask.Remove(OptoReg::as_OptoReg(rbp->as_VMReg()->next()));
  _LONG_NO_RBP_R13_REG_mask.Remove(OptoReg::as_OptoReg(r13->as_VMReg()));
  _LONG_NO_RBP_R13_REG_mask.Remove(OptoReg::as_OptoReg(r13->as_VMReg()->next()));

  _INT_REG_mask = _ALL_INT_REG_mask;
  if (PreserveFramePointer) {
    _INT_REG_mask.Remove(OptoReg::as_OptoReg(rbp->as_VMReg()));
  }
  if (need_r12_heapbase()) {
    _INT_REG_mask.Remove(OptoReg::as_OptoReg(r12->as_VMReg()));
  }

  _STACK_OR_INT_REG_mask = _INT_REG_mask;
  _STACK_OR_INT_REG_mask.OR(STACK_OR_STACK_SLOTS_mask());

  _INT_NO_RAX_RDX_REG_mask = _INT_REG_mask;
  _INT_NO_RAX_RDX_REG_mask.Remove(OptoReg::as_OptoReg(rax->as_VMReg()));
  _INT_NO_RAX_RDX_REG_mask.Remove(OptoReg::as_OptoReg(rdx->as_VMReg()));

  _INT_NO_RCX_REG_mask = _INT_REG_mask;
  _INT_NO_RCX_REG_mask.Remove(OptoReg::as_OptoReg(rcx->as_VMReg()));

  _INT_NO_RBP_R13_REG_mask = _INT_REG_mask;
  _INT_NO_RBP_R13_REG_mask.Remove(OptoReg::as_OptoReg(rbp->as_VMReg()));
  _INT_NO_RBP_R13_REG_mask.Remove(OptoReg::as_OptoReg(r13->as_VMReg()));

  // _FLOAT_REG_LEGACY_mask/_FLOAT_REG_EVEX_mask is generated by adlc
  // from the float_reg_legacy/float_reg_evex register class.
  _FLOAT_REG_mask = VM_Version::supports_evex() ? _FLOAT_REG_EVEX_mask : _FLOAT_REG_LEGACY_mask;
}

static bool generate_vzeroupper(Compile* C) {
  return (VM_Version::supports_vzeroupper() && (C->max_vector_size() > 16 || C->clear_upper_avx() == true)) ? true: false;  // Generate vzeroupper
}

static int clear_avx_size() {
  return generate_vzeroupper(Compile::current()) ? 3: 0;  // vzeroupper
}

// !!!!! Special hack to get all types of calls to specify the byte offset
//       from the start of the call to the point where the return address
//       will point.
int MachCallStaticJavaNode::ret_addr_offset()
{
  int offset = 5; // 5 bytes from start of call to where return address points
  offset += clear_avx_size();
  return offset;
}

int MachCallDynamicJavaNode::ret_addr_offset()
{
  int offset = 15; // 15 bytes from start of call to where return address points
  offset += clear_avx_size();
  return offset;
}

int MachCallRuntimeNode::ret_addr_offset() {
  int offset = 13; // movq r10,#addr; callq (r10)
  if (this->ideal_Opcode() != Op_CallLeafVector) {
    offset += clear_avx_size();
  }
  return offset;
}
//
// Compute padding required for nodes which need alignment
//

// The address of the call instruction needs to be 4-byte aligned to
// ensure that it does not span a cache line so that it can be patched.
int CallStaticJavaDirectNode::compute_padding(int current_offset) const
{
  current_offset += clear_avx_size(); // skip vzeroupper
  current_offset += 1; // skip call opcode byte
  return align_up(current_offset, alignment_required()) - current_offset;
}

// The address of the call instruction needs to be 4-byte aligned to
// ensure that it does not span a cache line so that it can be patched.
int CallDynamicJavaDirectNode::compute_padding(int current_offset) const
{
  current_offset += clear_avx_size(); // skip vzeroupper
  current_offset += 11; // skip movq instruction + call opcode byte
  return align_up(current_offset, alignment_required()) - current_offset;
}

// EMIT_RM()
void emit_rm(CodeBuffer &cbuf, int f1, int f2, int f3) {
  unsigned char c = (unsigned char) ((f1 << 6) | (f2 << 3) | f3);
  cbuf.insts()->emit_int8(c);
}

// EMIT_CC()
void emit_cc(CodeBuffer &cbuf, int f1, int f2) {
  unsigned char c = (unsigned char) (f1 | f2);
  cbuf.insts()->emit_int8(c);
}

// EMIT_OPCODE()
void emit_opcode(CodeBuffer &cbuf, int code) {
  cbuf.insts()->emit_int8((unsigned char) code);
}

// EMIT_OPCODE() w/ relocation information
void emit_opcode(CodeBuffer &cbuf,
                 int code, relocInfo::relocType reloc, int offset, int format)
{
  cbuf.relocate(cbuf.insts_mark() + offset, reloc, format);
  emit_opcode(cbuf, code);
}

// EMIT_D8()
void emit_d8(CodeBuffer &cbuf, int d8) {
  cbuf.insts()->emit_int8((unsigned char) d8);
}

// EMIT_D16()
void emit_d16(CodeBuffer &cbuf, int d16) {
  cbuf.insts()->emit_int16(d16);
}

// EMIT_D32()
void emit_d32(CodeBuffer &cbuf, int d32) {
  cbuf.insts()->emit_int32(d32);
}

// EMIT_D64()
void emit_d64(CodeBuffer &cbuf, int64_t d64) {
  cbuf.insts()->emit_int64(d64);
}

// emit 32 bit value and construct relocation entry from relocInfo::relocType
void emit_d32_reloc(CodeBuffer& cbuf,
                    int d32,
                    relocInfo::relocType reloc,
                    int format)
{
  assert(reloc != relocInfo::external_word_type, "use 2-arg emit_d32_reloc");
  cbuf.relocate(cbuf.insts_mark(), reloc, format);
  cbuf.insts()->emit_int32(d32);
}

// emit 32 bit value and construct relocation entry from RelocationHolder
void emit_d32_reloc(CodeBuffer& cbuf, int d32, RelocationHolder const& rspec, int format) {
#ifdef ASSERT
  if (rspec.reloc()->type() == relocInfo::oop_type &&
      d32 != 0 && d32 != (intptr_t) Universe::non_oop_word()) {
    assert(Universe::heap()->is_in((address)(intptr_t)d32), "should be real oop");
    assert(oopDesc::is_oop(cast_to_oop((intptr_t)d32)), "cannot embed broken oops in code");
  }
#endif
  cbuf.relocate(cbuf.insts_mark(), rspec, format);
  cbuf.insts()->emit_int32(d32);
}

void emit_d32_reloc(CodeBuffer& cbuf, address addr) {
  address next_ip = cbuf.insts_end() + 4;
  emit_d32_reloc(cbuf, (int) (addr - next_ip),
                 external_word_Relocation::spec(addr),
                 RELOC_DISP32);
}


// emit 64 bit value and construct relocation entry from relocInfo::relocType
void emit_d64_reloc(CodeBuffer& cbuf, int64_t d64, relocInfo::relocType reloc, int format) {
  cbuf.relocate(cbuf.insts_mark(), reloc, format);
  cbuf.insts()->emit_int64(d64);
}

// emit 64 bit value and construct relocation entry from RelocationHolder
void emit_d64_reloc(CodeBuffer& cbuf, int64_t d64, RelocationHolder const& rspec, int format) {
#ifdef ASSERT
  if (rspec.reloc()->type() == relocInfo::oop_type &&
      d64 != 0 && d64 != (int64_t) Universe::non_oop_word()) {
    assert(Universe::heap()->is_in((address)d64), "should be real oop");
    assert(oopDesc::is_oop(cast_to_oop(d64)), "cannot embed broken oops in code");
  }
#endif
  cbuf.relocate(cbuf.insts_mark(), rspec, format);
  cbuf.insts()->emit_int64(d64);
}

// Access stack slot for load or store
void store_to_stackslot(CodeBuffer &cbuf, int opcode, int rm_field, int disp)
{
  emit_opcode(cbuf, opcode);                  // (e.g., FILD   [RSP+src])
  if (-0x80 <= disp && disp < 0x80) {
    emit_rm(cbuf, 0x01, rm_field, RSP_enc);   // R/M byte
    emit_rm(cbuf, 0x00, RSP_enc, RSP_enc);    // SIB byte
    emit_d8(cbuf, disp);     // Displacement  // R/M byte
  } else {
    emit_rm(cbuf, 0x02, rm_field, RSP_enc);   // R/M byte
    emit_rm(cbuf, 0x00, RSP_enc, RSP_enc);    // SIB byte
    emit_d32(cbuf, disp);     // Displacement // R/M byte
  }
}

   // rRegI ereg, memory mem) %{    // emit_reg_mem
void encode_RegMem(CodeBuffer &cbuf,
                   int reg,
                   int base, int index, int scale, int disp, relocInfo::relocType disp_reloc)
{
  assert(disp_reloc == relocInfo::none, "cannot have disp");
  int regenc = reg & 7;
  int baseenc = base & 7;
  int indexenc = index & 7;

  // There is no index & no scale, use form without SIB byte
  if (index == 0x4 && scale == 0 && base != RSP_enc && base != R12_enc) {
    // If no displacement, mode is 0x0; unless base is [RBP] or [R13]
    if (disp == 0 && base != RBP_enc && base != R13_enc) {
      emit_rm(cbuf, 0x0, regenc, baseenc); // *
    } else if (-0x80 <= disp && disp < 0x80 && disp_reloc == relocInfo::none) {
      // If 8-bit displacement, mode 0x1
      emit_rm(cbuf, 0x1, regenc, baseenc); // *
      emit_d8(cbuf, disp);
    } else {
      // If 32-bit displacement
      if (base == -1) { // Special flag for absolute address
        emit_rm(cbuf, 0x0, regenc, 0x5); // *
        if (disp_reloc != relocInfo::none) {
          emit_d32_reloc(cbuf, disp, relocInfo::oop_type, RELOC_DISP32);
        } else {
          emit_d32(cbuf, disp);
        }
      } else {
        // Normal base + offset
        emit_rm(cbuf, 0x2, regenc, baseenc); // *
        if (disp_reloc != relocInfo::none) {
          emit_d32_reloc(cbuf, disp, relocInfo::oop_type, RELOC_DISP32);
        } else {
          emit_d32(cbuf, disp);
        }
      }
    }
  } else {
    // Else, encode with the SIB byte
    // If no displacement, mode is 0x0; unless base is [RBP] or [R13]
    if (disp == 0 && base != RBP_enc && base != R13_enc) {
      // If no displacement
      emit_rm(cbuf, 0x0, regenc, 0x4); // *
      emit_rm(cbuf, scale, indexenc, baseenc);
    } else {
      if (-0x80 <= disp && disp < 0x80 && disp_reloc == relocInfo::none) {
        // If 8-bit displacement, mode 0x1
        emit_rm(cbuf, 0x1, regenc, 0x4); // *
        emit_rm(cbuf, scale, indexenc, baseenc);
        emit_d8(cbuf, disp);
      } else {
        // If 32-bit displacement
        if (base == 0x04 ) {
          emit_rm(cbuf, 0x2, regenc, 0x4);
          emit_rm(cbuf, scale, indexenc, 0x04); // XXX is this valid???
        } else {
          emit_rm(cbuf, 0x2, regenc, 0x4);
          emit_rm(cbuf, scale, indexenc, baseenc); // *
        }
        if (disp_reloc != relocInfo::none) {
          emit_d32_reloc(cbuf, disp, relocInfo::oop_type, RELOC_DISP32);
        } else {
          emit_d32(cbuf, disp);
        }
      }
    }
  }
}

// This could be in MacroAssembler but it's fairly C2 specific
void emit_cmpfp_fixup(MacroAssembler& _masm) {
  Label exit;
  __ jccb(Assembler::noParity, exit);
  __ pushf();
  //
  // comiss/ucomiss instructions set ZF,PF,CF flags and
  // zero OF,AF,SF for NaN values.
  // Fixup flags by zeroing ZF,PF so that compare of NaN
  // values returns 'less than' result (CF is set).
  // Leave the rest of flags unchanged.
  //
  //    7 6 5 4 3 2 1 0
  //   |S|Z|r|A|r|P|r|C|  (r - reserved bit)
  //    0 0 1 0 1 0 1 1   (0x2B)
  //
  __ andq(Address(rsp, 0), 0xffffff2b);
  __ popf();
  __ bind(exit);
}

void emit_cmpfp3(MacroAssembler& _masm, Register dst) {
  Label done;
  __ movl(dst, -1);
  __ jcc(Assembler::parity, done);
  __ jcc(Assembler::below, done);
  __ setb(Assembler::notEqual, dst);
  __ movzbl(dst, dst);
  __ bind(done);
}

// Math.min()    # Math.max()
// --------------------------
// ucomis[s/d]   #
// ja   -> b     # a
// jp   -> NaN   # NaN
// jb   -> a     # b
// je            #
// |-jz -> a | b # a & b
// |    -> a     #
void emit_fp_min_max(MacroAssembler& _masm, XMMRegister dst,
                     XMMRegister a, XMMRegister b,
                     XMMRegister xmmt, Register rt,
                     bool min, bool single) {

  Label nan, zero, below, above, done;

  if (single)
    __ ucomiss(a, b);
  else
    __ ucomisd(a, b);

  if (dst->encoding() != (min ? b : a)->encoding())
    __ jccb(Assembler::above, above); // CF=0 & ZF=0
  else
    __ jccb(Assembler::above, done);

  __ jccb(Assembler::parity, nan);  // PF=1
  __ jccb(Assembler::below, below); // CF=1

  // equal
  __ vpxor(xmmt, xmmt, xmmt, Assembler::AVX_128bit);
  if (single) {
    __ ucomiss(a, xmmt);
    __ jccb(Assembler::equal, zero);

    __ movflt(dst, a);
    __ jmp(done);
  }
  else {
    __ ucomisd(a, xmmt);
    __ jccb(Assembler::equal, zero);

    __ movdbl(dst, a);
    __ jmp(done);
  }

  __ bind(zero);
  if (min)
    __ vpor(dst, a, b, Assembler::AVX_128bit);
  else
    __ vpand(dst, a, b, Assembler::AVX_128bit);

  __ jmp(done);

  __ bind(above);
  if (single)
    __ movflt(dst, min ? b : a);
  else
    __ movdbl(dst, min ? b : a);

  __ jmp(done);

  __ bind(nan);
  if (single) {
    __ movl(rt, 0x7fc00000); // Float.NaN
    __ movdl(dst, rt);
  }
  else {
    __ mov64(rt, 0x7ff8000000000000L); // Double.NaN
    __ movdq(dst, rt);
  }
  __ jmp(done);

  __ bind(below);
  if (single)
    __ movflt(dst, min ? a : b);
  else
    __ movdbl(dst, min ? a : b);

  __ bind(done);
}

//=============================================================================
const RegMask& MachConstantBaseNode::_out_RegMask = RegMask::Empty;

int ConstantTable::calculate_table_base_offset() const {
  return 0;  // absolute addressing, no offset
}

bool MachConstantBaseNode::requires_postalloc_expand() const { return false; }
void MachConstantBaseNode::postalloc_expand(GrowableArray <Node *> *nodes, PhaseRegAlloc *ra_) {
  ShouldNotReachHere();
}

void MachConstantBaseNode::emit(CodeBuffer& cbuf, PhaseRegAlloc* ra_) const {
  // Empty encoding
}

uint MachConstantBaseNode::size(PhaseRegAlloc* ra_) const {
  return 0;
}

#ifndef PRODUCT
void MachConstantBaseNode::format(PhaseRegAlloc* ra_, outputStream* st) const {
  st->print("# MachConstantBaseNode (empty encoding)");
}
#endif


//=============================================================================
#ifndef PRODUCT
void MachPrologNode::format(PhaseRegAlloc* ra_, outputStream* st) const {
  Compile* C = ra_->C;

  int framesize = C->output()->frame_size_in_bytes();
  int bangsize = C->output()->bang_size_in_bytes();
  assert((framesize & (StackAlignmentInBytes-1)) == 0, "frame size not aligned");
  // Remove wordSize for return addr which is already pushed.
  framesize -= wordSize;

  if (C->output()->need_stack_bang(bangsize)) {
    framesize -= wordSize;
    st->print("# stack bang (%d bytes)", bangsize);
    st->print("\n\t");
    st->print("pushq   rbp\t# Save rbp");
    if (PreserveFramePointer) {
        st->print("\n\t");
        st->print("movq    rbp, rsp\t# Save the caller's SP into rbp");
    }
    if (framesize) {
      st->print("\n\t");
      st->print("subq    rsp, #%d\t# Create frame",framesize);
    }
  } else {
    st->print("subq    rsp, #%d\t# Create frame",framesize);
    st->print("\n\t");
    framesize -= wordSize;
    st->print("movq    [rsp + #%d], rbp\t# Save rbp",framesize);
    if (PreserveFramePointer) {
      st->print("\n\t");
      st->print("movq    rbp, rsp\t# Save the caller's SP into rbp");
      if (framesize > 0) {
        st->print("\n\t");
        st->print("addq    rbp, #%d", framesize);
      }
    }
  }

  if (VerifyStackAtCalls) {
    st->print("\n\t");
    framesize -= wordSize;
    st->print("movq    [rsp + #%d], 0xbadb100d\t# Majik cookie for stack depth check",framesize);
#ifdef ASSERT
    st->print("\n\t");
    st->print("# stack alignment check");
#endif
  }
  if (C->stub_function() != NULL && BarrierSet::barrier_set()->barrier_set_nmethod() != NULL) {
    st->print("\n\t");
    st->print("cmpl    [r15_thread + #disarmed_guard_value_offset], #disarmed_guard_value\t");
    st->print("\n\t");
    st->print("je      fast_entry\t");
    st->print("\n\t");
    st->print("call    #nmethod_entry_barrier_stub\t");
    st->print("\n\tfast_entry:");
  }
  st->cr();
}
#endif

void MachPrologNode::emit(CodeBuffer &cbuf, PhaseRegAlloc *ra_) const {
  Compile* C = ra_->C;
  C2_MacroAssembler _masm(&cbuf);

  int framesize = C->output()->frame_size_in_bytes();
  int bangsize = C->output()->bang_size_in_bytes();

  if (C->clinit_barrier_on_entry()) {
    assert(VM_Version::supports_fast_class_init_checks(), "sanity");
    assert(!C->method()->holder()->is_not_initialized(), "initialization should have been started");

    Label L_skip_barrier;
    Register klass = rscratch1;

    __ mov_metadata(klass, C->method()->holder()->constant_encoding());
    __ clinit_barrier(klass, r15_thread, &L_skip_barrier /*L_fast_path*/);

    __ jump(RuntimeAddress(SharedRuntime::get_handle_wrong_method_stub())); // slow path

    __ bind(L_skip_barrier);
  }

  __ verified_entry(framesize, C->output()->need_stack_bang(bangsize)?bangsize:0, false, C->stub_function() != NULL);

  C->output()->set_frame_complete(cbuf.insts_size());

  if (C->has_mach_constant_base_node()) {
    // NOTE: We set the table base offset here because users might be
    // emitted before MachConstantBaseNode.
    ConstantTable& constant_table = C->output()->constant_table();
    constant_table.set_table_base_offset(constant_table.calculate_table_base_offset());
  }
}

uint MachPrologNode::size(PhaseRegAlloc* ra_) const
{
  return MachNode::size(ra_); // too many variables; just compute it
                              // the hard way
}

int MachPrologNode::reloc() const
{
  return 0; // a large enough number
}

//=============================================================================
#ifndef PRODUCT
void MachEpilogNode::format(PhaseRegAlloc* ra_, outputStream* st) const
{
  Compile* C = ra_->C;
  if (generate_vzeroupper(C)) {
    st->print("vzeroupper");
    st->cr(); st->print("\t");
  }

  int framesize = C->output()->frame_size_in_bytes();
  assert((framesize & (StackAlignmentInBytes-1)) == 0, "frame size not aligned");
  // Remove word for return adr already pushed
  // and RBP
  framesize -= 2*wordSize;

  if (framesize) {
    st->print_cr("addq    rsp, %d\t# Destroy frame", framesize);
    st->print("\t");
  }

  st->print_cr("popq    rbp");
  if (do_polling() && C->is_method_compilation()) {
    st->print("\t");
    st->print_cr("cmpq    rsp, poll_offset[r15_thread] \n\t"
                 "ja      #safepoint_stub\t"
                 "# Safepoint: poll for GC");
  }
}
#endif

void MachEpilogNode::emit(CodeBuffer& cbuf, PhaseRegAlloc* ra_) const
{
  Compile* C = ra_->C;
  MacroAssembler _masm(&cbuf);

  if (generate_vzeroupper(C)) {
    // Clear upper bits of YMM registers when current compiled code uses
    // wide vectors to avoid AVX <-> SSE transition penalty during call.
    __ vzeroupper();
  }

  int framesize = C->output()->frame_size_in_bytes();
  assert((framesize & (StackAlignmentInBytes-1)) == 0, "frame size not aligned");
  // Remove word for return adr already pushed
  // and RBP
  framesize -= 2*wordSize;

  // Note that VerifyStackAtCalls' Majik cookie does not change the frame size popped here

  if (framesize) {
    emit_opcode(cbuf, Assembler::REX_W);
    if (framesize < 0x80) {
      emit_opcode(cbuf, 0x83); // addq rsp, #framesize
      emit_rm(cbuf, 0x3, 0x00, RSP_enc);
      emit_d8(cbuf, framesize);
    } else {
      emit_opcode(cbuf, 0x81); // addq rsp, #framesize
      emit_rm(cbuf, 0x3, 0x00, RSP_enc);
      emit_d32(cbuf, framesize);
    }
  }

  // popq rbp
  emit_opcode(cbuf, 0x58 | RBP_enc);

  if (StackReservedPages > 0 && C->has_reserved_stack_access()) {
    __ reserved_stack_check();
  }

  if (do_polling() && C->is_method_compilation()) {
    MacroAssembler _masm(&cbuf);
    Label dummy_label;
    Label* code_stub = &dummy_label;
    if (!C->output()->in_scratch_emit_size()) {
      C2SafepointPollStub* stub = new (C->comp_arena()) C2SafepointPollStub(__ offset());
      C->output()->add_stub(stub);
      code_stub = &stub->entry();
    }
    __ relocate(relocInfo::poll_return_type);
    __ safepoint_poll(*code_stub, r15_thread, true /* at_return */, true /* in_nmethod */);
  }
}

uint MachEpilogNode::size(PhaseRegAlloc* ra_) const
{
  return MachNode::size(ra_); // too many variables; just compute it
                              // the hard way
}

int MachEpilogNode::reloc() const
{
  return 2; // a large enough number
}

const Pipeline* MachEpilogNode::pipeline() const
{
  return MachNode::pipeline_class();
}

//=============================================================================

enum RC {
  rc_bad,
  rc_int,
  rc_kreg,
  rc_float,
  rc_stack
};

static enum RC rc_class(OptoReg::Name reg)
{
  if( !OptoReg::is_valid(reg)  ) return rc_bad;

  if (OptoReg::is_stack(reg)) return rc_stack;

  VMReg r = OptoReg::as_VMReg(reg);

  if (r->is_Register()) return rc_int;

  if (r->is_KRegister()) return rc_kreg;

  assert(r->is_XMMRegister(), "must be");
  return rc_float;
}

// Next two methods are shared by 32- and 64-bit VM. They are defined in x86.ad.
static void vec_mov_helper(CodeBuffer *cbuf, int src_lo, int dst_lo,
                          int src_hi, int dst_hi, uint ireg, outputStream* st);

void vec_spill_helper(CodeBuffer *cbuf, bool is_load,
                     int stack_offset, int reg, uint ireg, outputStream* st);

static void vec_stack_to_stack_helper(CodeBuffer *cbuf, int src_offset,
                                      int dst_offset, uint ireg, outputStream* st) {
  if (cbuf) {
    MacroAssembler _masm(cbuf);
    switch (ireg) {
    case Op_VecS:
      __ movq(Address(rsp, -8), rax);
      __ movl(rax, Address(rsp, src_offset));
      __ movl(Address(rsp, dst_offset), rax);
      __ movq(rax, Address(rsp, -8));
      break;
    case Op_VecD:
      __ pushq(Address(rsp, src_offset));
      __ popq (Address(rsp, dst_offset));
      break;
    case Op_VecX:
      __ pushq(Address(rsp, src_offset));
      __ popq (Address(rsp, dst_offset));
      __ pushq(Address(rsp, src_offset+8));
      __ popq (Address(rsp, dst_offset+8));
      break;
    case Op_VecY:
      __ vmovdqu(Address(rsp, -32), xmm0);
      __ vmovdqu(xmm0, Address(rsp, src_offset));
      __ vmovdqu(Address(rsp, dst_offset), xmm0);
      __ vmovdqu(xmm0, Address(rsp, -32));
      break;
    case Op_VecZ:
      __ evmovdquq(Address(rsp, -64), xmm0, 2);
      __ evmovdquq(xmm0, Address(rsp, src_offset), 2);
      __ evmovdquq(Address(rsp, dst_offset), xmm0, 2);
      __ evmovdquq(xmm0, Address(rsp, -64), 2);
      break;
    default:
      ShouldNotReachHere();
    }
#ifndef PRODUCT
  } else {
    switch (ireg) {
    case Op_VecS:
      st->print("movq    [rsp - #8], rax\t# 32-bit mem-mem spill\n\t"
                "movl    rax, [rsp + #%d]\n\t"
                "movl    [rsp + #%d], rax\n\t"
                "movq    rax, [rsp - #8]",
                src_offset, dst_offset);
      break;
    case Op_VecD:
      st->print("pushq   [rsp + #%d]\t# 64-bit mem-mem spill\n\t"
                "popq    [rsp + #%d]",
                src_offset, dst_offset);
      break;
     case Op_VecX:
      st->print("pushq   [rsp + #%d]\t# 128-bit mem-mem spill\n\t"
                "popq    [rsp + #%d]\n\t"
                "pushq   [rsp + #%d]\n\t"
                "popq    [rsp + #%d]",
                src_offset, dst_offset, src_offset+8, dst_offset+8);
      break;
    case Op_VecY:
      st->print("vmovdqu [rsp - #32], xmm0\t# 256-bit mem-mem spill\n\t"
                "vmovdqu xmm0, [rsp + #%d]\n\t"
                "vmovdqu [rsp + #%d], xmm0\n\t"
                "vmovdqu xmm0, [rsp - #32]",
                src_offset, dst_offset);
      break;
    case Op_VecZ:
      st->print("vmovdqu [rsp - #64], xmm0\t# 512-bit mem-mem spill\n\t"
                "vmovdqu xmm0, [rsp + #%d]\n\t"
                "vmovdqu [rsp + #%d], xmm0\n\t"
                "vmovdqu xmm0, [rsp - #64]",
                src_offset, dst_offset);
      break;
    default:
      ShouldNotReachHere();
    }
#endif
  }
}

uint MachSpillCopyNode::implementation(CodeBuffer* cbuf,
                                       PhaseRegAlloc* ra_,
                                       bool do_size,
                                       outputStream* st) const {
  assert(cbuf != NULL || st  != NULL, "sanity");
  // Get registers to move
  OptoReg::Name src_second = ra_->get_reg_second(in(1));
  OptoReg::Name src_first = ra_->get_reg_first(in(1));
  OptoReg::Name dst_second = ra_->get_reg_second(this);
  OptoReg::Name dst_first = ra_->get_reg_first(this);

  enum RC src_second_rc = rc_class(src_second);
  enum RC src_first_rc = rc_class(src_first);
  enum RC dst_second_rc = rc_class(dst_second);
  enum RC dst_first_rc = rc_class(dst_first);

  assert(OptoReg::is_valid(src_first) && OptoReg::is_valid(dst_first),
         "must move at least 1 register" );

  if (src_first == dst_first && src_second == dst_second) {
    // Self copy, no move
    return 0;
  }
  if (bottom_type()->isa_vect() != NULL && bottom_type()->isa_vectmask() == NULL) {
    uint ireg = ideal_reg();
    assert((src_first_rc != rc_int && dst_first_rc != rc_int), "sanity");
    assert((ireg == Op_VecS || ireg == Op_VecD || ireg == Op_VecX || ireg == Op_VecY || ireg == Op_VecZ ), "sanity");
    if( src_first_rc == rc_stack && dst_first_rc == rc_stack ) {
      // mem -> mem
      int src_offset = ra_->reg2offset(src_first);
      int dst_offset = ra_->reg2offset(dst_first);
      vec_stack_to_stack_helper(cbuf, src_offset, dst_offset, ireg, st);
    } else if (src_first_rc == rc_float && dst_first_rc == rc_float ) {
      vec_mov_helper(cbuf, src_first, dst_first, src_second, dst_second, ireg, st);
    } else if (src_first_rc == rc_float && dst_first_rc == rc_stack ) {
      int stack_offset = ra_->reg2offset(dst_first);
      vec_spill_helper(cbuf, false, stack_offset, src_first, ireg, st);
    } else if (src_first_rc == rc_stack && dst_first_rc == rc_float ) {
      int stack_offset = ra_->reg2offset(src_first);
      vec_spill_helper(cbuf, true,  stack_offset, dst_first, ireg, st);
    } else {
      ShouldNotReachHere();
    }
    return 0;
  }
  if (src_first_rc == rc_stack) {
    // mem ->
    if (dst_first_rc == rc_stack) {
      // mem -> mem
      assert(src_second != dst_first, "overlap");
      if ((src_first & 1) == 0 && src_first + 1 == src_second &&
          (dst_first & 1) == 0 && dst_first + 1 == dst_second) {
        // 64-bit
        int src_offset = ra_->reg2offset(src_first);
        int dst_offset = ra_->reg2offset(dst_first);
        if (cbuf) {
          MacroAssembler _masm(cbuf);
          __ pushq(Address(rsp, src_offset));
          __ popq (Address(rsp, dst_offset));
#ifndef PRODUCT
        } else {
          st->print("pushq   [rsp + #%d]\t# 64-bit mem-mem spill\n\t"
                    "popq    [rsp + #%d]",
                     src_offset, dst_offset);
#endif
        }
      } else {
        // 32-bit
        assert(!((src_first & 1) == 0 && src_first + 1 == src_second), "no transform");
        assert(!((dst_first & 1) == 0 && dst_first + 1 == dst_second), "no transform");
        // No pushl/popl, so:
        int src_offset = ra_->reg2offset(src_first);
        int dst_offset = ra_->reg2offset(dst_first);
        if (cbuf) {
          MacroAssembler _masm(cbuf);
          __ movq(Address(rsp, -8), rax);
          __ movl(rax, Address(rsp, src_offset));
          __ movl(Address(rsp, dst_offset), rax);
          __ movq(rax, Address(rsp, -8));
#ifndef PRODUCT
        } else {
          st->print("movq    [rsp - #8], rax\t# 32-bit mem-mem spill\n\t"
                    "movl    rax, [rsp + #%d]\n\t"
                    "movl    [rsp + #%d], rax\n\t"
                    "movq    rax, [rsp - #8]",
                     src_offset, dst_offset);
#endif
        }
      }
      return 0;
    } else if (dst_first_rc == rc_int) {
      // mem -> gpr
      if ((src_first & 1) == 0 && src_first + 1 == src_second &&
          (dst_first & 1) == 0 && dst_first + 1 == dst_second) {
        // 64-bit
        int offset = ra_->reg2offset(src_first);
        if (cbuf) {
          MacroAssembler _masm(cbuf);
          __ movq(as_Register(Matcher::_regEncode[dst_first]), Address(rsp, offset));
#ifndef PRODUCT
        } else {
          st->print("movq    %s, [rsp + #%d]\t# spill",
                     Matcher::regName[dst_first],
                     offset);
#endif
        }
      } else {
        // 32-bit
        assert(!((src_first & 1) == 0 && src_first + 1 == src_second), "no transform");
        assert(!((dst_first & 1) == 0 && dst_first + 1 == dst_second), "no transform");
        int offset = ra_->reg2offset(src_first);
        if (cbuf) {
          MacroAssembler _masm(cbuf);
          __ movl(as_Register(Matcher::_regEncode[dst_first]), Address(rsp, offset));
#ifndef PRODUCT
        } else {
          st->print("movl    %s, [rsp + #%d]\t# spill",
                     Matcher::regName[dst_first],
                     offset);
#endif
        }
      }
      return 0;
    } else if (dst_first_rc == rc_float) {
      // mem-> xmm
      if ((src_first & 1) == 0 && src_first + 1 == src_second &&
          (dst_first & 1) == 0 && dst_first + 1 == dst_second) {
        // 64-bit
        int offset = ra_->reg2offset(src_first);
        if (cbuf) {
          MacroAssembler _masm(cbuf);
          __ movdbl( as_XMMRegister(Matcher::_regEncode[dst_first]), Address(rsp, offset));
#ifndef PRODUCT
        } else {
          st->print("%s  %s, [rsp + #%d]\t# spill",
                     UseXmmLoadAndClearUpper ? "movsd " : "movlpd",
                     Matcher::regName[dst_first],
                     offset);
#endif
        }
      } else {
        // 32-bit
        assert(!((src_first & 1) == 0 && src_first + 1 == src_second), "no transform");
        assert(!((dst_first & 1) == 0 && dst_first + 1 == dst_second), "no transform");
        int offset = ra_->reg2offset(src_first);
        if (cbuf) {
          MacroAssembler _masm(cbuf);
          __ movflt( as_XMMRegister(Matcher::_regEncode[dst_first]), Address(rsp, offset));
#ifndef PRODUCT
        } else {
          st->print("movss   %s, [rsp + #%d]\t# spill",
                     Matcher::regName[dst_first],
                     offset);
#endif
        }
      }
      return 0;
    } else if (dst_first_rc == rc_kreg) {
      // mem -> kreg
      if ((src_first & 1) == 0 && src_first + 1 == src_second &&
          (dst_first & 1) == 0 && dst_first + 1 == dst_second) {
        // 64-bit
        int offset = ra_->reg2offset(src_first);
        if (cbuf) {
          MacroAssembler _masm(cbuf);
          __ kmov(as_KRegister(Matcher::_regEncode[dst_first]), Address(rsp, offset));
#ifndef PRODUCT
        } else {
          st->print("kmovq   %s, [rsp + #%d]\t# spill",
                     Matcher::regName[dst_first],
                     offset);
#endif
        }
      }
      return 0;
    }
  } else if (src_first_rc == rc_int) {
    // gpr ->
    if (dst_first_rc == rc_stack) {
      // gpr -> mem
      if ((src_first & 1) == 0 && src_first + 1 == src_second &&
          (dst_first & 1) == 0 && dst_first + 1 == dst_second) {
        // 64-bit
        int offset = ra_->reg2offset(dst_first);
        if (cbuf) {
          MacroAssembler _masm(cbuf);
          __ movq(Address(rsp, offset), as_Register(Matcher::_regEncode[src_first]));
#ifndef PRODUCT
        } else {
          st->print("movq    [rsp + #%d], %s\t# spill",
                     offset,
                     Matcher::regName[src_first]);
#endif
        }
      } else {
        // 32-bit
        assert(!((src_first & 1) == 0 && src_first + 1 == src_second), "no transform");
        assert(!((dst_first & 1) == 0 && dst_first + 1 == dst_second), "no transform");
        int offset = ra_->reg2offset(dst_first);
        if (cbuf) {
          MacroAssembler _masm(cbuf);
          __ movl(Address(rsp, offset), as_Register(Matcher::_regEncode[src_first]));
#ifndef PRODUCT
        } else {
          st->print("movl    [rsp + #%d], %s\t# spill",
                     offset,
                     Matcher::regName[src_first]);
#endif
        }
      }
      return 0;
    } else if (dst_first_rc == rc_int) {
      // gpr -> gpr
      if ((src_first & 1) == 0 && src_first + 1 == src_second &&
          (dst_first & 1) == 0 && dst_first + 1 == dst_second) {
        // 64-bit
        if (cbuf) {
          MacroAssembler _masm(cbuf);
          __ movq(as_Register(Matcher::_regEncode[dst_first]),
                  as_Register(Matcher::_regEncode[src_first]));
#ifndef PRODUCT
        } else {
          st->print("movq    %s, %s\t# spill",
                     Matcher::regName[dst_first],
                     Matcher::regName[src_first]);
#endif
        }
        return 0;
      } else {
        // 32-bit
        assert(!((src_first & 1) == 0 && src_first + 1 == src_second), "no transform");
        assert(!((dst_first & 1) == 0 && dst_first + 1 == dst_second), "no transform");
        if (cbuf) {
          MacroAssembler _masm(cbuf);
          __ movl(as_Register(Matcher::_regEncode[dst_first]),
                  as_Register(Matcher::_regEncode[src_first]));
#ifndef PRODUCT
        } else {
          st->print("movl    %s, %s\t# spill",
                     Matcher::regName[dst_first],
                     Matcher::regName[src_first]);
#endif
        }
        return 0;
      }
    } else if (dst_first_rc == rc_float) {
      // gpr -> xmm
      if ((src_first & 1) == 0 && src_first + 1 == src_second &&
          (dst_first & 1) == 0 && dst_first + 1 == dst_second) {
        // 64-bit
        if (cbuf) {
          MacroAssembler _masm(cbuf);
          __ movdq( as_XMMRegister(Matcher::_regEncode[dst_first]), as_Register(Matcher::_regEncode[src_first]));
#ifndef PRODUCT
        } else {
          st->print("movdq   %s, %s\t# spill",
                     Matcher::regName[dst_first],
                     Matcher::regName[src_first]);
#endif
        }
      } else {
        // 32-bit
        assert(!((src_first & 1) == 0 && src_first + 1 == src_second), "no transform");
        assert(!((dst_first & 1) == 0 && dst_first + 1 == dst_second), "no transform");
        if (cbuf) {
          MacroAssembler _masm(cbuf);
          __ movdl( as_XMMRegister(Matcher::_regEncode[dst_first]), as_Register(Matcher::_regEncode[src_first]));
#ifndef PRODUCT
        } else {
          st->print("movdl   %s, %s\t# spill",
                     Matcher::regName[dst_first],
                     Matcher::regName[src_first]);
#endif
        }
      }
      return 0;
    } else if (dst_first_rc == rc_kreg) {
      if ((src_first & 1) == 0 && src_first + 1 == src_second &&
          (dst_first & 1) == 0 && dst_first + 1 == dst_second) {
        // 64-bit
        if (cbuf) {
          MacroAssembler _masm(cbuf);
          __ kmov(as_KRegister(Matcher::_regEncode[dst_first]), as_Register(Matcher::_regEncode[src_first]));
  #ifndef PRODUCT
        } else {
           st->print("kmovq   %s, %s\t# spill",
                       Matcher::regName[dst_first],
                       Matcher::regName[src_first]);
  #endif
        }
      }
      Unimplemented();
      return 0;
    }
  } else if (src_first_rc == rc_float) {
    // xmm ->
    if (dst_first_rc == rc_stack) {
      // xmm -> mem
      if ((src_first & 1) == 0 && src_first + 1 == src_second &&
          (dst_first & 1) == 0 && dst_first + 1 == dst_second) {
        // 64-bit
        int offset = ra_->reg2offset(dst_first);
        if (cbuf) {
          MacroAssembler _masm(cbuf);
          __ movdbl( Address(rsp, offset), as_XMMRegister(Matcher::_regEncode[src_first]));
#ifndef PRODUCT
        } else {
          st->print("movsd   [rsp + #%d], %s\t# spill",
                     offset,
                     Matcher::regName[src_first]);
#endif
        }
      } else {
        // 32-bit
        assert(!((src_first & 1) == 0 && src_first + 1 == src_second), "no transform");
        assert(!((dst_first & 1) == 0 && dst_first + 1 == dst_second), "no transform");
        int offset = ra_->reg2offset(dst_first);
        if (cbuf) {
          MacroAssembler _masm(cbuf);
          __ movflt(Address(rsp, offset), as_XMMRegister(Matcher::_regEncode[src_first]));
#ifndef PRODUCT
        } else {
          st->print("movss   [rsp + #%d], %s\t# spill",
                     offset,
                     Matcher::regName[src_first]);
#endif
        }
      }
      return 0;
    } else if (dst_first_rc == rc_int) {
      // xmm -> gpr
      if ((src_first & 1) == 0 && src_first + 1 == src_second &&
          (dst_first & 1) == 0 && dst_first + 1 == dst_second) {
        // 64-bit
        if (cbuf) {
          MacroAssembler _masm(cbuf);
          __ movdq( as_Register(Matcher::_regEncode[dst_first]), as_XMMRegister(Matcher::_regEncode[src_first]));
#ifndef PRODUCT
        } else {
          st->print("movdq   %s, %s\t# spill",
                     Matcher::regName[dst_first],
                     Matcher::regName[src_first]);
#endif
        }
      } else {
        // 32-bit
        assert(!((src_first & 1) == 0 && src_first + 1 == src_second), "no transform");
        assert(!((dst_first & 1) == 0 && dst_first + 1 == dst_second), "no transform");
        if (cbuf) {
          MacroAssembler _masm(cbuf);
          __ movdl( as_Register(Matcher::_regEncode[dst_first]), as_XMMRegister(Matcher::_regEncode[src_first]));
#ifndef PRODUCT
        } else {
          st->print("movdl   %s, %s\t# spill",
                     Matcher::regName[dst_first],
                     Matcher::regName[src_first]);
#endif
        }
      }
      return 0;
    } else if (dst_first_rc == rc_float) {
      // xmm -> xmm
      if ((src_first & 1) == 0 && src_first + 1 == src_second &&
          (dst_first & 1) == 0 && dst_first + 1 == dst_second) {
        // 64-bit
        if (cbuf) {
          MacroAssembler _masm(cbuf);
          __ movdbl( as_XMMRegister(Matcher::_regEncode[dst_first]), as_XMMRegister(Matcher::_regEncode[src_first]));
#ifndef PRODUCT
        } else {
          st->print("%s  %s, %s\t# spill",
                     UseXmmRegToRegMoveAll ? "movapd" : "movsd ",
                     Matcher::regName[dst_first],
                     Matcher::regName[src_first]);
#endif
        }
      } else {
        // 32-bit
        assert(!((src_first & 1) == 0 && src_first + 1 == src_second), "no transform");
        assert(!((dst_first & 1) == 0 && dst_first + 1 == dst_second), "no transform");
        if (cbuf) {
          MacroAssembler _masm(cbuf);
          __ movflt( as_XMMRegister(Matcher::_regEncode[dst_first]), as_XMMRegister(Matcher::_regEncode[src_first]));
#ifndef PRODUCT
        } else {
          st->print("%s  %s, %s\t# spill",
                     UseXmmRegToRegMoveAll ? "movaps" : "movss ",
                     Matcher::regName[dst_first],
                     Matcher::regName[src_first]);
#endif
        }
      }
      return 0;
    } else if (dst_first_rc == rc_kreg) {
      assert(false, "Illegal spilling");
      return 0;
    }
  } else if (src_first_rc == rc_kreg) {
    if (dst_first_rc == rc_stack) {
      // mem -> kreg
      if ((src_first & 1) == 0 && src_first + 1 == src_second &&
          (dst_first & 1) == 0 && dst_first + 1 == dst_second) {
        // 64-bit
        int offset = ra_->reg2offset(dst_first);
        if (cbuf) {
          MacroAssembler _masm(cbuf);
          __ kmov(Address(rsp, offset), as_KRegister(Matcher::_regEncode[src_first]));
#ifndef PRODUCT
        } else {
          st->print("kmovq   [rsp + #%d] , %s\t# spill",
                     offset,
                     Matcher::regName[src_first]);
#endif
        }
      }
      return 0;
    } else if (dst_first_rc == rc_int) {
      if ((src_first & 1) == 0 && src_first + 1 == src_second &&
          (dst_first & 1) == 0 && dst_first + 1 == dst_second) {
        // 64-bit
        if (cbuf) {
          MacroAssembler _masm(cbuf);
          __ kmov(as_Register(Matcher::_regEncode[dst_first]), as_KRegister(Matcher::_regEncode[src_first]));
#ifndef PRODUCT
        } else {
         st->print("kmovq   %s, %s\t# spill",
                     Matcher::regName[dst_first],
                     Matcher::regName[src_first]);
#endif
        }
      }
      Unimplemented();
      return 0;
    } else if (dst_first_rc == rc_kreg) {
      if ((src_first & 1) == 0 && src_first + 1 == src_second &&
          (dst_first & 1) == 0 && dst_first + 1 == dst_second) {
        // 64-bit
        if (cbuf) {
          MacroAssembler _masm(cbuf);
          __ kmov(as_KRegister(Matcher::_regEncode[dst_first]), as_KRegister(Matcher::_regEncode[src_first]));
#ifndef PRODUCT
        } else {
         st->print("kmovq   %s, %s\t# spill",
                     Matcher::regName[dst_first],
                     Matcher::regName[src_first]);
#endif
        }
      }
      return 0;
    } else if (dst_first_rc == rc_float) {
      assert(false, "Illegal spill");
      return 0;
    }
  }

  assert(0," foo ");
  Unimplemented();
  return 0;
}

#ifndef PRODUCT
void MachSpillCopyNode::format(PhaseRegAlloc *ra_, outputStream* st) const {
  implementation(NULL, ra_, false, st);
}
#endif

void MachSpillCopyNode::emit(CodeBuffer &cbuf, PhaseRegAlloc *ra_) const {
  implementation(&cbuf, ra_, false, NULL);
}

uint MachSpillCopyNode::size(PhaseRegAlloc *ra_) const {
  return MachNode::size(ra_);
}

//=============================================================================
#ifndef PRODUCT
void BoxLockNode::format(PhaseRegAlloc* ra_, outputStream* st) const
{
  int offset = ra_->reg2offset(in_RegMask(0).find_first_elem());
  int reg = ra_->get_reg_first(this);
  st->print("leaq    %s, [rsp + #%d]\t# box lock",
            Matcher::regName[reg], offset);
}
#endif

void BoxLockNode::emit(CodeBuffer& cbuf, PhaseRegAlloc* ra_) const
{
  int offset = ra_->reg2offset(in_RegMask(0).find_first_elem());
  int reg = ra_->get_encode(this);
  if (offset >= 0x80) {
    emit_opcode(cbuf, reg < 8 ? Assembler::REX_W : Assembler::REX_WR);
    emit_opcode(cbuf, 0x8D); // LEA  reg,[SP+offset]
    emit_rm(cbuf, 0x2, reg & 7, 0x04);
    emit_rm(cbuf, 0x0, 0x04, RSP_enc);
    emit_d32(cbuf, offset);
  } else {
    emit_opcode(cbuf, reg < 8 ? Assembler::REX_W : Assembler::REX_WR);
    emit_opcode(cbuf, 0x8D); // LEA  reg,[SP+offset]
    emit_rm(cbuf, 0x1, reg & 7, 0x04);
    emit_rm(cbuf, 0x0, 0x04, RSP_enc);
    emit_d8(cbuf, offset);
  }
}

uint BoxLockNode::size(PhaseRegAlloc *ra_) const
{
  int offset = ra_->reg2offset(in_RegMask(0).find_first_elem());
  return (offset < 0x80) ? 5 : 8; // REX
}

//=============================================================================
#ifndef PRODUCT
void MachUEPNode::format(PhaseRegAlloc* ra_, outputStream* st) const
{
  if (UseCompressedClassPointers) {
    st->print_cr("movl    rscratch1, [j_rarg0 + oopDesc::klass_offset_in_bytes()]\t# compressed klass");
    st->print_cr("\tdecode_klass_not_null rscratch1, rscratch1");
    st->print_cr("\tcmpq    rax, rscratch1\t # Inline cache check");
  } else {
    st->print_cr("\tcmpq    rax, [j_rarg0 + oopDesc::klass_offset_in_bytes()]\t"
                 "# Inline cache check");
  }
  st->print_cr("\tjne     SharedRuntime::_ic_miss_stub");
  st->print_cr("\tnop\t# nops to align entry point");
}
#endif

void MachUEPNode::emit(CodeBuffer& cbuf, PhaseRegAlloc* ra_) const
{
  MacroAssembler masm(&cbuf);
  uint insts_size = cbuf.insts_size();
  if (UseCompressedClassPointers) {
    masm.load_klass(rscratch1, j_rarg0, rscratch2);
    masm.cmpptr(rax, rscratch1);
  } else {
    masm.cmpptr(rax, Address(j_rarg0, oopDesc::klass_offset_in_bytes()));
  }

  masm.jump_cc(Assembler::notEqual, RuntimeAddress(SharedRuntime::get_ic_miss_stub()));

  /* WARNING these NOPs are critical so that verified entry point is properly
     4 bytes aligned for patching by NativeJump::patch_verified_entry() */
  int nops_cnt = 4 - ((cbuf.insts_size() - insts_size) & 0x3);
  if (OptoBreakpoint) {
    // Leave space for int3
    nops_cnt -= 1;
  }
  nops_cnt &= 0x3; // Do not add nops if code is aligned.
  if (nops_cnt > 0)
    masm.nop(nops_cnt);
}

uint MachUEPNode::size(PhaseRegAlloc* ra_) const
{
  return MachNode::size(ra_); // too many variables; just compute it
                              // the hard way
}


//=============================================================================

const bool Matcher::supports_vector_calling_convention(void) {
  if (EnableVectorSupport && UseVectorStubs) {
    return true;
  }
  return false;
}

OptoRegPair Matcher::vector_return_value(uint ideal_reg) {
  assert(EnableVectorSupport && UseVectorStubs, "sanity");
  int lo = XMM0_num;
  int hi = XMM0b_num;
  if (ideal_reg == Op_VecX) hi = XMM0d_num;
  else if (ideal_reg == Op_VecY) hi = XMM0h_num;
  else if (ideal_reg == Op_VecZ) hi = XMM0p_num;
  return OptoRegPair(hi, lo);
}

// Is this branch offset short enough that a short branch can be used?
//
// NOTE: If the platform does not provide any short branch variants, then
//       this method should return false for offset 0.
bool Matcher::is_short_branch_offset(int rule, int br_size, int offset) {
  // The passed offset is relative to address of the branch.
  // On 86 a branch displacement is calculated relative to address
  // of a next instruction.
  offset -= br_size;

  // the short version of jmpConUCF2 contains multiple branches,
  // making the reach slightly less
  if (rule == jmpConUCF2_rule)
    return (-126 <= offset && offset <= 125);
  return (-128 <= offset && offset <= 127);
}

// Return whether or not this register is ever used as an argument.
// This function is used on startup to build the trampoline stubs in
// generateOptoStub.  Registers not mentioned will be killed by the VM
// call in the trampoline, and arguments in those registers not be
// available to the callee.
bool Matcher::can_be_java_arg(int reg)
{
  return
    reg ==  RDI_num || reg == RDI_H_num ||
    reg ==  RSI_num || reg == RSI_H_num ||
    reg ==  RDX_num || reg == RDX_H_num ||
    reg ==  RCX_num || reg == RCX_H_num ||
    reg ==   R8_num || reg ==  R8_H_num ||
    reg ==   R9_num || reg ==  R9_H_num ||
    reg ==  R12_num || reg == R12_H_num ||
    reg == XMM0_num || reg == XMM0b_num ||
    reg == XMM1_num || reg == XMM1b_num ||
    reg == XMM2_num || reg == XMM2b_num ||
    reg == XMM3_num || reg == XMM3b_num ||
    reg == XMM4_num || reg == XMM4b_num ||
    reg == XMM5_num || reg == XMM5b_num ||
    reg == XMM6_num || reg == XMM6b_num ||
    reg == XMM7_num || reg == XMM7b_num;
}

bool Matcher::is_spillable_arg(int reg)
{
  return can_be_java_arg(reg);
}

uint Matcher::int_pressure_limit()
{
  return (INTPRESSURE == -1) ? _INT_REG_mask.Size() : INTPRESSURE;
}

uint Matcher::float_pressure_limit()
{
  // After experiment around with different values, the following default threshold
  // works best for LCM's register pressure scheduling on x64.
  uint dec_count  = VM_Version::supports_evex() ? 4 : 2;
  uint default_float_pressure_threshold = _FLOAT_REG_mask.Size() - dec_count;
  return (FLOATPRESSURE == -1) ? default_float_pressure_threshold : FLOATPRESSURE;
}

bool Matcher::use_asm_for_ldiv_by_con( jlong divisor ) {
  // In 64 bit mode a code which use multiply when
  // devisor is constant is faster than hardware
  // DIV instruction (it uses MulHiL).
  return false;
}

// Register for DIVI projection of divmodI
RegMask Matcher::divI_proj_mask() {
  return INT_RAX_REG_mask();
}

// Register for MODI projection of divmodI
RegMask Matcher::modI_proj_mask() {
  return INT_RDX_REG_mask();
}

// Register for DIVL projection of divmodL
RegMask Matcher::divL_proj_mask() {
  return LONG_RAX_REG_mask();
}

// Register for MODL projection of divmodL
RegMask Matcher::modL_proj_mask() {
  return LONG_RDX_REG_mask();
}

// Register for saving SP into on method handle invokes. Not used on x86_64.
const RegMask Matcher::method_handle_invoke_SP_save_mask() {
    return NO_REG_mask();
}

%}

//----------ENCODING BLOCK-----------------------------------------------------
// This block specifies the encoding classes used by the compiler to
// output byte streams.  Encoding classes are parameterized macros
// used by Machine Instruction Nodes in order to generate the bit
// encoding of the instruction.  Operands specify their base encoding
// interface with the interface keyword.  There are currently
// supported four interfaces, REG_INTER, CONST_INTER, MEMORY_INTER, &
// COND_INTER.  REG_INTER causes an operand to generate a function
// which returns its register number when queried.  CONST_INTER causes
// an operand to generate a function which returns the value of the
// constant when queried.  MEMORY_INTER causes an operand to generate
// four functions which return the Base Register, the Index Register,
// the Scale Value, and the Offset Value of the operand when queried.
// COND_INTER causes an operand to generate six functions which return
// the encoding code (ie - encoding bits for the instruction)
// associated with each basic boolean condition for a conditional
// instruction.
//
// Instructions specify two basic values for encoding.  Again, a
// function is available to check if the constant displacement is an
// oop. They use the ins_encode keyword to specify their encoding
// classes (which must be a sequence of enc_class names, and their
// parameters, specified in the encoding block), and they use the
// opcode keyword to specify, in order, their primary, secondary, and
// tertiary opcode.  Only the opcode sections which a particular
// instruction needs for encoding need to be specified.
encode %{
  // Build emit functions for each basic byte or larger field in the
  // intel encoding scheme (opcode, rm, sib, immediate), and call them
  // from C++ code in the enc_class source block.  Emit functions will
  // live in the main source block for now.  In future, we can
  // generalize this by adding a syntax that specifies the sizes of
  // fields in an order, so that the adlc can build the emit functions
  // automagically

  // Emit primary opcode
  enc_class OpcP
  %{
    emit_opcode(cbuf, $primary);
  %}

  // Emit secondary opcode
  enc_class OpcS
  %{
    emit_opcode(cbuf, $secondary);
  %}

  // Emit tertiary opcode
  enc_class OpcT
  %{
    emit_opcode(cbuf, $tertiary);
  %}

  // Emit opcode directly
  enc_class Opcode(immI d8)
  %{
    emit_opcode(cbuf, $d8$$constant);
  %}

  // Emit size prefix
  enc_class SizePrefix
  %{
    emit_opcode(cbuf, 0x66);
  %}

  enc_class reg(rRegI reg)
  %{
    emit_rm(cbuf, 0x3, 0, $reg$$reg & 7);
  %}

  enc_class reg_reg(rRegI dst, rRegI src)
  %{
    emit_rm(cbuf, 0x3, $dst$$reg & 7, $src$$reg & 7);
  %}

  enc_class opc_reg_reg(immI opcode, rRegI dst, rRegI src)
  %{
    emit_opcode(cbuf, $opcode$$constant);
    emit_rm(cbuf, 0x3, $dst$$reg & 7, $src$$reg & 7);
  %}

  enc_class cdql_enc(no_rax_rdx_RegI div)
  %{
    // Full implementation of Java idiv and irem; checks for
    // special case as described in JVM spec., p.243 & p.271.
    //
    //         normal case                           special case
    //
    // input : rax: dividend                         min_int
    //         reg: divisor                          -1
    //
    // output: rax: quotient  (= rax idiv reg)       min_int
    //         rdx: remainder (= rax irem reg)       0
    //
    //  Code sequnce:
    //
    //    0:   3d 00 00 00 80          cmp    $0x80000000,%eax
    //    5:   75 07/08                jne    e <normal>
    //    7:   33 d2                   xor    %edx,%edx
    //  [div >= 8 -> offset + 1]
    //  [REX_B]
    //    9:   83 f9 ff                cmp    $0xffffffffffffffff,$div
    //    c:   74 03/04                je     11 <done>
    // 000000000000000e <normal>:
    //    e:   99                      cltd
    //  [div >= 8 -> offset + 1]
    //  [REX_B]
    //    f:   f7 f9                   idiv   $div
    // 0000000000000011 <done>:
    MacroAssembler _masm(&cbuf);
    Label normal;
    Label done;

    // cmp    $0x80000000,%eax
    __ cmpl(as_Register(RAX_enc), 0x80000000);

    // jne    e <normal>
    __ jccb(Assembler::notEqual, normal);

    // xor    %edx,%edx
    __ xorl(as_Register(RDX_enc), as_Register(RDX_enc));

    // cmp    $0xffffffffffffffff,%ecx
    __ cmpl($div$$Register, -1);

    // je     11 <done>
    __ jccb(Assembler::equal, done);

    // <normal>
    // cltd
    __ bind(normal);
    __ cdql();

    // idivl
    // <done>
    __ idivl($div$$Register);
    __ bind(done);
  %}

  enc_class cdqq_enc(no_rax_rdx_RegL div)
  %{
    // Full implementation of Java ldiv and lrem; checks for
    // special case as described in JVM spec., p.243 & p.271.
    //
    //         normal case                           special case
    //
    // input : rax: dividend                         min_long
    //         reg: divisor                          -1
    //
    // output: rax: quotient  (= rax idiv reg)       min_long
    //         rdx: remainder (= rax irem reg)       0
    //
    //  Code sequnce:
    //
    //    0:   48 ba 00 00 00 00 00    mov    $0x8000000000000000,%rdx
    //    7:   00 00 80
    //    a:   48 39 d0                cmp    %rdx,%rax
    //    d:   75 08                   jne    17 <normal>
    //    f:   33 d2                   xor    %edx,%edx
    //   11:   48 83 f9 ff             cmp    $0xffffffffffffffff,$div
    //   15:   74 05                   je     1c <done>
    // 0000000000000017 <normal>:
    //   17:   48 99                   cqto
    //   19:   48 f7 f9                idiv   $div
    // 000000000000001c <done>:
    MacroAssembler _masm(&cbuf);
    Label normal;
    Label done;

    // mov    $0x8000000000000000,%rdx
    __ mov64(as_Register(RDX_enc), 0x8000000000000000);

    // cmp    %rdx,%rax
    __ cmpq(as_Register(RAX_enc), as_Register(RDX_enc));

    // jne    17 <normal>
    __ jccb(Assembler::notEqual, normal);

    // xor    %edx,%edx
    __ xorl(as_Register(RDX_enc), as_Register(RDX_enc));

    // cmp    $0xffffffffffffffff,$div
    __ cmpq($div$$Register, -1);

    // je     1e <done>
    __ jccb(Assembler::equal, done);

    // <normal>
    // cqto
    __ bind(normal);
    __ cdqq();

    // idivq (note: must be emitted by the user of this rule)
    // <done>
    __ idivq($div$$Register);
    __ bind(done);
  %}

  // Opcde enc_class for 8/32 bit immediate instructions with sign-extension
  enc_class OpcSE(immI imm)
  %{
    // Emit primary opcode and set sign-extend bit
    // Check for 8-bit immediate, and set sign extend bit in opcode
    if (-0x80 <= $imm$$constant && $imm$$constant < 0x80) {
      emit_opcode(cbuf, $primary | 0x02);
    } else {
      // 32-bit immediate
      emit_opcode(cbuf, $primary);
    }
  %}

  enc_class OpcSErm(rRegI dst, immI imm)
  %{
    // OpcSEr/m
    int dstenc = $dst$$reg;
    if (dstenc >= 8) {
      emit_opcode(cbuf, Assembler::REX_B);
      dstenc -= 8;
    }
    // Emit primary opcode and set sign-extend bit
    // Check for 8-bit immediate, and set sign extend bit in opcode
    if (-0x80 <= $imm$$constant && $imm$$constant < 0x80) {
      emit_opcode(cbuf, $primary | 0x02);
    } else {
      // 32-bit immediate
      emit_opcode(cbuf, $primary);
    }
    // Emit r/m byte with secondary opcode, after primary opcode.
    emit_rm(cbuf, 0x3, $secondary, dstenc);
  %}

  enc_class OpcSErm_wide(rRegL dst, immI imm)
  %{
    // OpcSEr/m
    int dstenc = $dst$$reg;
    if (dstenc < 8) {
      emit_opcode(cbuf, Assembler::REX_W);
    } else {
      emit_opcode(cbuf, Assembler::REX_WB);
      dstenc -= 8;
    }
    // Emit primary opcode and set sign-extend bit
    // Check for 8-bit immediate, and set sign extend bit in opcode
    if (-0x80 <= $imm$$constant && $imm$$constant < 0x80) {
      emit_opcode(cbuf, $primary | 0x02);
    } else {
      // 32-bit immediate
      emit_opcode(cbuf, $primary);
    }
    // Emit r/m byte with secondary opcode, after primary opcode.
    emit_rm(cbuf, 0x3, $secondary, dstenc);
  %}

  enc_class Con8or32(immI imm)
  %{
    // Check for 8-bit immediate, and set sign extend bit in opcode
    if (-0x80 <= $imm$$constant && $imm$$constant < 0x80) {
      $$$emit8$imm$$constant;
    } else {
      // 32-bit immediate
      $$$emit32$imm$$constant;
    }
  %}

  enc_class opc2_reg(rRegI dst)
  %{
    // BSWAP
    emit_cc(cbuf, $secondary, $dst$$reg);
  %}

  enc_class opc3_reg(rRegI dst)
  %{
    // BSWAP
    emit_cc(cbuf, $tertiary, $dst$$reg);
  %}

  enc_class reg_opc(rRegI div)
  %{
    // INC, DEC, IDIV, IMOD, JMP indirect, ...
    emit_rm(cbuf, 0x3, $secondary, $div$$reg & 7);
  %}

  enc_class enc_cmov(cmpOp cop)
  %{
    // CMOV
    $$$emit8$primary;
    emit_cc(cbuf, $secondary, $cop$$cmpcode);
  %}

  enc_class enc_PartialSubtypeCheck()
  %{
    Register Rrdi = as_Register(RDI_enc); // result register
    Register Rrax = as_Register(RAX_enc); // super class
    Register Rrcx = as_Register(RCX_enc); // killed
    Register Rrsi = as_Register(RSI_enc); // sub class
    Label miss;
    const bool set_cond_codes = true;

    MacroAssembler _masm(&cbuf);
    __ check_klass_subtype_slow_path(Rrsi, Rrax, Rrcx, Rrdi,
                                     NULL, &miss,
                                     /*set_cond_codes:*/ true);
    if ($primary) {
      __ xorptr(Rrdi, Rrdi);
    }
    __ bind(miss);
  %}

  enc_class clear_avx %{
    debug_only(int off0 = cbuf.insts_size());
    if (generate_vzeroupper(Compile::current())) {
      // Clear upper bits of YMM registers to avoid AVX <-> SSE transition penalty
      // Clear upper bits of YMM registers when current compiled code uses
      // wide vectors to avoid AVX <-> SSE transition penalty during call.
      MacroAssembler _masm(&cbuf);
      __ vzeroupper();
    }
    debug_only(int off1 = cbuf.insts_size());
    assert(off1 - off0 == clear_avx_size(), "correct size prediction");
  %}

  enc_class Java_To_Runtime(method meth) %{
    // No relocation needed
    MacroAssembler _masm(&cbuf);
    __ mov64(r10, (int64_t) $meth$$method);
    __ call(r10);
    __ post_call_nop();
  %}

  enc_class Java_Static_Call(method meth)
  %{
    // JAVA STATIC CALL
    // CALL to fixup routine.  Fixup routine uses ScopeDesc info to
    // determine who we intended to call.
    MacroAssembler _masm(&cbuf);
    cbuf.set_insts_mark();

    if (!_method) {
      $$$emit8$primary;
      emit_d32_reloc(cbuf, (int) ($meth$$method - ((intptr_t) cbuf.insts_end()) - 4),
                     runtime_call_Relocation::spec(),
                     RELOC_DISP32);
    } else if (_method->intrinsic_id() == vmIntrinsicID::_ensureMaterializedForStackWalk) {
      // The NOP here is purely to ensure that eliding a call to
      // JVM_EnsureMaterializedForStackWalk doesn't change the code size.
      __ addr_nop_5();
      __ block_comment("call JVM_EnsureMaterializedForStackWalk (elided)");
    } else {
      $$$emit8$primary;
      int method_index = resolved_method_index(cbuf);
      RelocationHolder rspec = _optimized_virtual ? opt_virtual_call_Relocation::spec(method_index)
                                                  : static_call_Relocation::spec(method_index);
      emit_d32_reloc(cbuf, (int) ($meth$$method - ((intptr_t) cbuf.insts_end()) - 4),
                     rspec, RELOC_DISP32);
      address mark = cbuf.insts_mark();
      if (CodeBuffer::supports_shared_stubs() && _method->can_be_statically_bound()) {
        // Calls of the same statically bound method can share
        // a stub to the interpreter.
        cbuf.shared_stub_to_interp_for(_method, cbuf.insts()->mark_off());
      } else {
        // Emit stubs for static call.
        address stub = CompiledStaticCall::emit_to_interp_stub(cbuf, mark);
        if (stub == NULL) {
          ciEnv::current()->record_failure("CodeCache is full");
          return;
        }
      }
    }
    _masm.clear_inst_mark();
    __ post_call_nop();
  %}

  enc_class Java_Dynamic_Call(method meth) %{
    MacroAssembler _masm(&cbuf);
    __ ic_call((address)$meth$$method, resolved_method_index(cbuf));
    __ post_call_nop();
  %}

  enc_class reg_opc_imm(rRegI dst, immI8 shift)
  %{
    // SAL, SAR, SHR
    int dstenc = $dst$$reg;
    if (dstenc >= 8) {
      emit_opcode(cbuf, Assembler::REX_B);
      dstenc -= 8;
    }
    $$$emit8$primary;
    emit_rm(cbuf, 0x3, $secondary, dstenc);
    $$$emit8$shift$$constant;
  %}

  enc_class reg_opc_imm_wide(rRegL dst, immI8 shift)
  %{
    // SAL, SAR, SHR
    int dstenc = $dst$$reg;
    if (dstenc < 8) {
      emit_opcode(cbuf, Assembler::REX_W);
    } else {
      emit_opcode(cbuf, Assembler::REX_WB);
      dstenc -= 8;
    }
    $$$emit8$primary;
    emit_rm(cbuf, 0x3, $secondary, dstenc);
    $$$emit8$shift$$constant;
  %}

  enc_class load_immI(rRegI dst, immI src)
  %{
    int dstenc = $dst$$reg;
    if (dstenc >= 8) {
      emit_opcode(cbuf, Assembler::REX_B);
      dstenc -= 8;
    }
    emit_opcode(cbuf, 0xB8 | dstenc);
    $$$emit32$src$$constant;
  %}

  enc_class load_immL(rRegL dst, immL src)
  %{
    int dstenc = $dst$$reg;
    if (dstenc < 8) {
      emit_opcode(cbuf, Assembler::REX_W);
    } else {
      emit_opcode(cbuf, Assembler::REX_WB);
      dstenc -= 8;
    }
    emit_opcode(cbuf, 0xB8 | dstenc);
    emit_d64(cbuf, $src$$constant);
  %}

  enc_class load_immUL32(rRegL dst, immUL32 src)
  %{
    // same as load_immI, but this time we care about zeroes in the high word
    int dstenc = $dst$$reg;
    if (dstenc >= 8) {
      emit_opcode(cbuf, Assembler::REX_B);
      dstenc -= 8;
    }
    emit_opcode(cbuf, 0xB8 | dstenc);
    $$$emit32$src$$constant;
  %}

  enc_class load_immL32(rRegL dst, immL32 src)
  %{
    int dstenc = $dst$$reg;
    if (dstenc < 8) {
      emit_opcode(cbuf, Assembler::REX_W);
    } else {
      emit_opcode(cbuf, Assembler::REX_WB);
      dstenc -= 8;
    }
    emit_opcode(cbuf, 0xC7);
    emit_rm(cbuf, 0x03, 0x00, dstenc);
    $$$emit32$src$$constant;
  %}

  enc_class load_immP31(rRegP dst, immP32 src)
  %{
    // same as load_immI, but this time we care about zeroes in the high word
    int dstenc = $dst$$reg;
    if (dstenc >= 8) {
      emit_opcode(cbuf, Assembler::REX_B);
      dstenc -= 8;
    }
    emit_opcode(cbuf, 0xB8 | dstenc);
    $$$emit32$src$$constant;
  %}

  enc_class load_immP(rRegP dst, immP src)
  %{
    int dstenc = $dst$$reg;
    if (dstenc < 8) {
      emit_opcode(cbuf, Assembler::REX_W);
    } else {
      emit_opcode(cbuf, Assembler::REX_WB);
      dstenc -= 8;
    }
    emit_opcode(cbuf, 0xB8 | dstenc);
    // This next line should be generated from ADLC
    if ($src->constant_reloc() != relocInfo::none) {
      emit_d64_reloc(cbuf, $src$$constant, $src->constant_reloc(), RELOC_IMM64);
    } else {
      emit_d64(cbuf, $src$$constant);
    }
  %}

  enc_class Con32(immI src)
  %{
    // Output immediate
    $$$emit32$src$$constant;
  %}

  enc_class Con32F_as_bits(immF src)
  %{
    // Output Float immediate bits
    jfloat jf = $src$$constant;
    jint jf_as_bits = jint_cast(jf);
    emit_d32(cbuf, jf_as_bits);
  %}

  enc_class Con16(immI src)
  %{
    // Output immediate
    $$$emit16$src$$constant;
  %}

  // How is this different from Con32??? XXX
  enc_class Con_d32(immI src)
  %{
    emit_d32(cbuf,$src$$constant);
  %}

  enc_class conmemref (rRegP t1) %{    // Con32(storeImmI)
    // Output immediate memory reference
    emit_rm(cbuf, 0x00, $t1$$reg, 0x05 );
    emit_d32(cbuf, 0x00);
  %}

  enc_class lock_prefix()
  %{
    emit_opcode(cbuf, 0xF0); // lock
  %}

  enc_class REX_mem(memory mem)
  %{
    if ($mem$$base >= 8) {
      if ($mem$$index < 8) {
        emit_opcode(cbuf, Assembler::REX_B);
      } else {
        emit_opcode(cbuf, Assembler::REX_XB);
      }
    } else {
      if ($mem$$index >= 8) {
        emit_opcode(cbuf, Assembler::REX_X);
      }
    }
  %}

  enc_class REX_mem_wide(memory mem)
  %{
    if ($mem$$base >= 8) {
      if ($mem$$index < 8) {
        emit_opcode(cbuf, Assembler::REX_WB);
      } else {
        emit_opcode(cbuf, Assembler::REX_WXB);
      }
    } else {
      if ($mem$$index < 8) {
        emit_opcode(cbuf, Assembler::REX_W);
      } else {
        emit_opcode(cbuf, Assembler::REX_WX);
      }
    }
  %}

  // for byte regs
  enc_class REX_breg(rRegI reg)
  %{
    if ($reg$$reg >= 4) {
      emit_opcode(cbuf, $reg$$reg < 8 ? Assembler::REX : Assembler::REX_B);
    }
  %}

  // for byte regs
  enc_class REX_reg_breg(rRegI dst, rRegI src)
  %{
    if ($dst$$reg < 8) {
      if ($src$$reg >= 4) {
        emit_opcode(cbuf, $src$$reg < 8 ? Assembler::REX : Assembler::REX_B);
      }
    } else {
      if ($src$$reg < 8) {
        emit_opcode(cbuf, Assembler::REX_R);
      } else {
        emit_opcode(cbuf, Assembler::REX_RB);
      }
    }
  %}

  // for byte regs
  enc_class REX_breg_mem(rRegI reg, memory mem)
  %{
    if ($reg$$reg < 8) {
      if ($mem$$base < 8) {
        if ($mem$$index >= 8) {
          emit_opcode(cbuf, Assembler::REX_X);
        } else if ($reg$$reg >= 4) {
          emit_opcode(cbuf, Assembler::REX);
        }
      } else {
        if ($mem$$index < 8) {
          emit_opcode(cbuf, Assembler::REX_B);
        } else {
          emit_opcode(cbuf, Assembler::REX_XB);
        }
      }
    } else {
      if ($mem$$base < 8) {
        if ($mem$$index < 8) {
          emit_opcode(cbuf, Assembler::REX_R);
        } else {
          emit_opcode(cbuf, Assembler::REX_RX);
        }
      } else {
        if ($mem$$index < 8) {
          emit_opcode(cbuf, Assembler::REX_RB);
        } else {
          emit_opcode(cbuf, Assembler::REX_RXB);
        }
      }
    }
  %}

  enc_class REX_reg(rRegI reg)
  %{
    if ($reg$$reg >= 8) {
      emit_opcode(cbuf, Assembler::REX_B);
    }
  %}

  enc_class REX_reg_wide(rRegI reg)
  %{
    if ($reg$$reg < 8) {
      emit_opcode(cbuf, Assembler::REX_W);
    } else {
      emit_opcode(cbuf, Assembler::REX_WB);
    }
  %}

  enc_class REX_reg_reg(rRegI dst, rRegI src)
  %{
    if ($dst$$reg < 8) {
      if ($src$$reg >= 8) {
        emit_opcode(cbuf, Assembler::REX_B);
      }
    } else {
      if ($src$$reg < 8) {
        emit_opcode(cbuf, Assembler::REX_R);
      } else {
        emit_opcode(cbuf, Assembler::REX_RB);
      }
    }
  %}

  enc_class REX_reg_reg_wide(rRegI dst, rRegI src)
  %{
    if ($dst$$reg < 8) {
      if ($src$$reg < 8) {
        emit_opcode(cbuf, Assembler::REX_W);
      } else {
        emit_opcode(cbuf, Assembler::REX_WB);
      }
    } else {
      if ($src$$reg < 8) {
        emit_opcode(cbuf, Assembler::REX_WR);
      } else {
        emit_opcode(cbuf, Assembler::REX_WRB);
      }
    }
  %}

  enc_class REX_reg_mem(rRegI reg, memory mem)
  %{
    if ($reg$$reg < 8) {
      if ($mem$$base < 8) {
        if ($mem$$index >= 8) {
          emit_opcode(cbuf, Assembler::REX_X);
        }
      } else {
        if ($mem$$index < 8) {
          emit_opcode(cbuf, Assembler::REX_B);
        } else {
          emit_opcode(cbuf, Assembler::REX_XB);
        }
      }
    } else {
      if ($mem$$base < 8) {
        if ($mem$$index < 8) {
          emit_opcode(cbuf, Assembler::REX_R);
        } else {
          emit_opcode(cbuf, Assembler::REX_RX);
        }
      } else {
        if ($mem$$index < 8) {
          emit_opcode(cbuf, Assembler::REX_RB);
        } else {
          emit_opcode(cbuf, Assembler::REX_RXB);
        }
      }
    }
  %}

  enc_class REX_reg_mem_wide(rRegL reg, memory mem)
  %{
    if ($reg$$reg < 8) {
      if ($mem$$base < 8) {
        if ($mem$$index < 8) {
          emit_opcode(cbuf, Assembler::REX_W);
        } else {
          emit_opcode(cbuf, Assembler::REX_WX);
        }
      } else {
        if ($mem$$index < 8) {
          emit_opcode(cbuf, Assembler::REX_WB);
        } else {
          emit_opcode(cbuf, Assembler::REX_WXB);
        }
      }
    } else {
      if ($mem$$base < 8) {
        if ($mem$$index < 8) {
          emit_opcode(cbuf, Assembler::REX_WR);
        } else {
          emit_opcode(cbuf, Assembler::REX_WRX);
        }
      } else {
        if ($mem$$index < 8) {
          emit_opcode(cbuf, Assembler::REX_WRB);
        } else {
          emit_opcode(cbuf, Assembler::REX_WRXB);
        }
      }
    }
  %}

  enc_class reg_mem(rRegI ereg, memory mem)
  %{
    // High registers handle in encode_RegMem
    int reg = $ereg$$reg;
    int base = $mem$$base;
    int index = $mem$$index;
    int scale = $mem$$scale;
    int disp = $mem$$disp;
    relocInfo::relocType disp_reloc = $mem->disp_reloc();

    encode_RegMem(cbuf, reg, base, index, scale, disp, disp_reloc);
  %}

  enc_class RM_opc_mem(immI rm_opcode, memory mem)
  %{
    int rm_byte_opcode = $rm_opcode$$constant;

    // High registers handle in encode_RegMem
    int base = $mem$$base;
    int index = $mem$$index;
    int scale = $mem$$scale;
    int displace = $mem$$disp;

    relocInfo::relocType disp_reloc = $mem->disp_reloc();       // disp-as-oop when
                                            // working with static
                                            // globals
    encode_RegMem(cbuf, rm_byte_opcode, base, index, scale, displace,
                  disp_reloc);
  %}

  enc_class reg_lea(rRegI dst, rRegI src0, immI src1)
  %{
    int reg_encoding = $dst$$reg;
    int base         = $src0$$reg;      // 0xFFFFFFFF indicates no base
    int index        = 0x04;            // 0x04 indicates no index
    int scale        = 0x00;            // 0x00 indicates no scale
    int displace     = $src1$$constant; // 0x00 indicates no displacement
    relocInfo::relocType disp_reloc = relocInfo::none;
    encode_RegMem(cbuf, reg_encoding, base, index, scale, displace,
                  disp_reloc);
  %}

  enc_class neg_reg(rRegI dst)
  %{
    int dstenc = $dst$$reg;
    if (dstenc >= 8) {
      emit_opcode(cbuf, Assembler::REX_B);
      dstenc -= 8;
    }
    // NEG $dst
    emit_opcode(cbuf, 0xF7);
    emit_rm(cbuf, 0x3, 0x03, dstenc);
  %}

  enc_class neg_reg_wide(rRegI dst)
  %{
    int dstenc = $dst$$reg;
    if (dstenc < 8) {
      emit_opcode(cbuf, Assembler::REX_W);
    } else {
      emit_opcode(cbuf, Assembler::REX_WB);
      dstenc -= 8;
    }
    // NEG $dst
    emit_opcode(cbuf, 0xF7);
    emit_rm(cbuf, 0x3, 0x03, dstenc);
  %}

  enc_class setLT_reg(rRegI dst)
  %{
    int dstenc = $dst$$reg;
    if (dstenc >= 8) {
      emit_opcode(cbuf, Assembler::REX_B);
      dstenc -= 8;
    } else if (dstenc >= 4) {
      emit_opcode(cbuf, Assembler::REX);
    }
    // SETLT $dst
    emit_opcode(cbuf, 0x0F);
    emit_opcode(cbuf, 0x9C);
    emit_rm(cbuf, 0x3, 0x0, dstenc);
  %}

  enc_class setNZ_reg(rRegI dst)
  %{
    int dstenc = $dst$$reg;
    if (dstenc >= 8) {
      emit_opcode(cbuf, Assembler::REX_B);
      dstenc -= 8;
    } else if (dstenc >= 4) {
      emit_opcode(cbuf, Assembler::REX);
    }
    // SETNZ $dst
    emit_opcode(cbuf, 0x0F);
    emit_opcode(cbuf, 0x95);
    emit_rm(cbuf, 0x3, 0x0, dstenc);
  %}


  // Compare the lonogs and set -1, 0, or 1 into dst
  enc_class cmpl3_flag(rRegL src1, rRegL src2, rRegI dst)
  %{
    int src1enc = $src1$$reg;
    int src2enc = $src2$$reg;
    int dstenc = $dst$$reg;

    // cmpq $src1, $src2
    if (src1enc < 8) {
      if (src2enc < 8) {
        emit_opcode(cbuf, Assembler::REX_W);
      } else {
        emit_opcode(cbuf, Assembler::REX_WB);
      }
    } else {
      if (src2enc < 8) {
        emit_opcode(cbuf, Assembler::REX_WR);
      } else {
        emit_opcode(cbuf, Assembler::REX_WRB);
      }
    }
    emit_opcode(cbuf, 0x3B);
    emit_rm(cbuf, 0x3, src1enc & 7, src2enc & 7);

    // movl $dst, -1
    if (dstenc >= 8) {
      emit_opcode(cbuf, Assembler::REX_B);
    }
    emit_opcode(cbuf, 0xB8 | (dstenc & 7));
    emit_d32(cbuf, -1);

    // jl,s done
    emit_opcode(cbuf, 0x7C);
    emit_d8(cbuf, dstenc < 4 ? 0x06 : 0x08);

    // setne $dst
    if (dstenc >= 4) {
      emit_opcode(cbuf, dstenc < 8 ? Assembler::REX : Assembler::REX_B);
    }
    emit_opcode(cbuf, 0x0F);
    emit_opcode(cbuf, 0x95);
    emit_opcode(cbuf, 0xC0 | (dstenc & 7));

    // movzbl $dst, $dst
    if (dstenc >= 4) {
      emit_opcode(cbuf, dstenc < 8 ? Assembler::REX : Assembler::REX_RB);
    }
    emit_opcode(cbuf, 0x0F);
    emit_opcode(cbuf, 0xB6);
    emit_rm(cbuf, 0x3, dstenc & 7, dstenc & 7);
  %}

  enc_class Push_ResultXD(regD dst) %{
    MacroAssembler _masm(&cbuf);
    __ fstp_d(Address(rsp, 0));
    __ movdbl($dst$$XMMRegister, Address(rsp, 0));
    __ addptr(rsp, 8);
  %}

  enc_class Push_SrcXD(regD src) %{
    MacroAssembler _masm(&cbuf);
    __ subptr(rsp, 8);
    __ movdbl(Address(rsp, 0), $src$$XMMRegister);
    __ fld_d(Address(rsp, 0));
  %}


  enc_class enc_rethrow()
  %{
    cbuf.set_insts_mark();
    emit_opcode(cbuf, 0xE9); // jmp entry
    emit_d32_reloc(cbuf,
                   (int) (OptoRuntime::rethrow_stub() - cbuf.insts_end() - 4),
                   runtime_call_Relocation::spec(),
                   RELOC_DISP32);
  %}

%}



//----------FRAME--------------------------------------------------------------
// Definition of frame structure and management information.
//
//  S T A C K   L A Y O U T    Allocators stack-slot number
//                             |   (to get allocators register number
//  G  Owned by    |        |  v    add OptoReg::stack0())
//  r   CALLER     |        |
//  o     |        +--------+      pad to even-align allocators stack-slot
//  w     V        |  pad0  |        numbers; owned by CALLER
//  t   -----------+--------+----> Matcher::_in_arg_limit, unaligned
//  h     ^        |   in   |  5
//        |        |  args  |  4   Holes in incoming args owned by SELF
//  |     |        |        |  3
//  |     |        +--------+
//  V     |        | old out|      Empty on Intel, window on Sparc
//        |    old |preserve|      Must be even aligned.
//        |     SP-+--------+----> Matcher::_old_SP, even aligned
//        |        |   in   |  3   area for Intel ret address
//     Owned by    |preserve|      Empty on Sparc.
//       SELF      +--------+
//        |        |  pad2  |  2   pad to align old SP
//        |        +--------+  1
//        |        | locks  |  0
//        |        +--------+----> OptoReg::stack0(), even aligned
//        |        |  pad1  | 11   pad to align new SP
//        |        +--------+
//        |        |        | 10
//        |        | spills |  9   spills
//        V        |        |  8   (pad0 slot for callee)
//      -----------+--------+----> Matcher::_out_arg_limit, unaligned
//        ^        |  out   |  7
//        |        |  args  |  6   Holes in outgoing args owned by CALLEE
//     Owned by    +--------+
//      CALLEE     | new out|  6   Empty on Intel, window on Sparc
//        |    new |preserve|      Must be even-aligned.
//        |     SP-+--------+----> Matcher::_new_SP, even aligned
//        |        |        |
//
// Note 1: Only region 8-11 is determined by the allocator.  Region 0-5 is
//         known from SELF's arguments and the Java calling convention.
//         Region 6-7 is determined per call site.
// Note 2: If the calling convention leaves holes in the incoming argument
//         area, those holes are owned by SELF.  Holes in the outgoing area
//         are owned by the CALLEE.  Holes should not be necessary in the
//         incoming area, as the Java calling convention is completely under
//         the control of the AD file.  Doubles can be sorted and packed to
//         avoid holes.  Holes in the outgoing arguments may be necessary for
//         varargs C calling conventions.
// Note 3: Region 0-3 is even aligned, with pad2 as needed.  Region 3-5 is
//         even aligned with pad0 as needed.
//         Region 6 is even aligned.  Region 6-7 is NOT even aligned;
//         region 6-11 is even aligned; it may be padded out more so that
//         the region from SP to FP meets the minimum stack alignment.
// Note 4: For I2C adapters, the incoming FP may not meet the minimum stack
//         alignment.  Region 11, pad1, may be dynamically extended so that
//         SP meets the minimum alignment.

frame
%{
  // These three registers define part of the calling convention
  // between compiled code and the interpreter.
  inline_cache_reg(RAX);                // Inline Cache Register

  // Optional: name the operand used by cisc-spilling to access
  // [stack_pointer + offset]
  cisc_spilling_operand_name(indOffset32);

  // Number of stack slots consumed by locking an object
  sync_stack_slots(2);

  // Compiled code's Frame Pointer
  frame_pointer(RSP);

  // Interpreter stores its frame pointer in a register which is
  // stored to the stack by I2CAdaptors.
  // I2CAdaptors convert from interpreted java to compiled java.
  interpreter_frame_pointer(RBP);

  // Stack alignment requirement
  stack_alignment(StackAlignmentInBytes); // Alignment size in bytes (128-bit -> 16 bytes)

  // Number of outgoing stack slots killed above the out_preserve_stack_slots
  // for calls to C.  Supports the var-args backing area for register parms.
  varargs_C_out_slots_killed(frame::arg_reg_save_area_bytes/BytesPerInt);

  // The after-PROLOG location of the return address.  Location of
  // return address specifies a type (REG or STACK) and a number
  // representing the register number (i.e. - use a register name) or
  // stack slot.
  // Ret Addr is on stack in slot 0 if no locks or verification or alignment.
  // Otherwise, it is above the locks and verification slot and alignment word
  return_addr(STACK - 2 +
              align_up((Compile::current()->in_preserve_stack_slots() +
                        Compile::current()->fixed_slots()),
                       stack_alignment_in_slots()));

  // Location of compiled Java return values.  Same as C for now.
  return_value
  %{
    assert(ideal_reg >= Op_RegI && ideal_reg <= Op_RegL,
           "only return normal values");

    static const int lo[Op_RegL + 1] = {
      0,
      0,
      RAX_num,  // Op_RegN
      RAX_num,  // Op_RegI
      RAX_num,  // Op_RegP
      XMM0_num, // Op_RegF
      XMM0_num, // Op_RegD
      RAX_num   // Op_RegL
    };
    static const int hi[Op_RegL + 1] = {
      0,
      0,
      OptoReg::Bad, // Op_RegN
      OptoReg::Bad, // Op_RegI
      RAX_H_num,    // Op_RegP
      OptoReg::Bad, // Op_RegF
      XMM0b_num,    // Op_RegD
      RAX_H_num     // Op_RegL
    };
    // Excluded flags and vector registers.
    assert(ARRAY_SIZE(hi) == _last_machine_leaf - 8, "missing type");
    return OptoRegPair(hi[ideal_reg], lo[ideal_reg]);
  %}
%}

//----------ATTRIBUTES---------------------------------------------------------
//----------Operand Attributes-------------------------------------------------
op_attrib op_cost(0);        // Required cost attribute

//----------Instruction Attributes---------------------------------------------
ins_attrib ins_cost(100);       // Required cost attribute
ins_attrib ins_size(8);         // Required size attribute (in bits)
ins_attrib ins_short_branch(0); // Required flag: is this instruction
                                // a non-matching short branch variant
                                // of some long branch?
ins_attrib ins_alignment(1);    // Required alignment attribute (must
                                // be a power of 2) specifies the
                                // alignment that some part of the
                                // instruction (not necessarily the
                                // start) requires.  If > 1, a
                                // compute_padding() function must be
                                // provided for the instruction

//----------OPERANDS-----------------------------------------------------------
// Operand definitions must precede instruction definitions for correct parsing
// in the ADLC because operands constitute user defined types which are used in
// instruction definitions.

//----------Simple Operands----------------------------------------------------
// Immediate Operands
// Integer Immediate
operand immI()
%{
  match(ConI);

  op_cost(10);
  format %{ %}
  interface(CONST_INTER);
%}

// Constant for test vs zero
operand immI_0()
%{
  predicate(n->get_int() == 0);
  match(ConI);

  op_cost(0);
  format %{ %}
  interface(CONST_INTER);
%}

// Constant for increment
operand immI_1()
%{
  predicate(n->get_int() == 1);
  match(ConI);

  op_cost(0);
  format %{ %}
  interface(CONST_INTER);
%}

// Constant for decrement
operand immI_M1()
%{
  predicate(n->get_int() == -1);
  match(ConI);

  op_cost(0);
  format %{ %}
  interface(CONST_INTER);
%}

operand immI_2()
%{
  predicate(n->get_int() == 2);
  match(ConI);

  op_cost(0);
  format %{ %}
  interface(CONST_INTER);
%}

operand immI_4()
%{
  predicate(n->get_int() == 4);
  match(ConI);

  op_cost(0);
  format %{ %}
  interface(CONST_INTER);
%}

operand immI_8()
%{
  predicate(n->get_int() == 8);
  match(ConI);

  op_cost(0);
  format %{ %}
  interface(CONST_INTER);
%}

// Valid scale values for addressing modes
operand immI2()
%{
  predicate(0 <= n->get_int() && (n->get_int() <= 3));
  match(ConI);

  format %{ %}
  interface(CONST_INTER);
%}

operand immU7()
%{
  predicate((0 <= n->get_int()) && (n->get_int() <= 0x7F));
  match(ConI);

  op_cost(5);
  format %{ %}
  interface(CONST_INTER);
%}

operand immI8()
%{
  predicate((-0x80 <= n->get_int()) && (n->get_int() < 0x80));
  match(ConI);

  op_cost(5);
  format %{ %}
  interface(CONST_INTER);
%}

operand immU8()
%{
  predicate((0 <= n->get_int()) && (n->get_int() <= 255));
  match(ConI);

  op_cost(5);
  format %{ %}
  interface(CONST_INTER);
%}

operand immI16()
%{
  predicate((-32768 <= n->get_int()) && (n->get_int() <= 32767));
  match(ConI);

  op_cost(10);
  format %{ %}
  interface(CONST_INTER);
%}

// Int Immediate non-negative
operand immU31()
%{
  predicate(n->get_int() >= 0);
  match(ConI);

  op_cost(0);
  format %{ %}
  interface(CONST_INTER);
%}

// Constant for long shifts
operand immI_32()
%{
  predicate( n->get_int() == 32 );
  match(ConI);

  op_cost(0);
  format %{ %}
  interface(CONST_INTER);
%}

// Constant for long shifts
operand immI_64()
%{
  predicate( n->get_int() == 64 );
  match(ConI);

  op_cost(0);
  format %{ %}
  interface(CONST_INTER);
%}

// Pointer Immediate
operand immP()
%{
  match(ConP);

  op_cost(10);
  format %{ %}
  interface(CONST_INTER);
%}

// NULL Pointer Immediate
operand immP0()
%{
  predicate(n->get_ptr() == 0);
  match(ConP);

  op_cost(5);
  format %{ %}
  interface(CONST_INTER);
%}

// Pointer Immediate
operand immN() %{
  match(ConN);

  op_cost(10);
  format %{ %}
  interface(CONST_INTER);
%}

operand immNKlass() %{
  match(ConNKlass);

  op_cost(10);
  format %{ %}
  interface(CONST_INTER);
%}

// NULL Pointer Immediate
operand immN0() %{
  predicate(n->get_narrowcon() == 0);
  match(ConN);

  op_cost(5);
  format %{ %}
  interface(CONST_INTER);
%}

operand immP31()
%{
  predicate(n->as_Type()->type()->reloc() == relocInfo::none
            && (n->get_ptr() >> 31) == 0);
  match(ConP);

  op_cost(5);
  format %{ %}
  interface(CONST_INTER);
%}


// Long Immediate
operand immL()
%{
  match(ConL);

  op_cost(20);
  format %{ %}
  interface(CONST_INTER);
%}

// Long Immediate 8-bit
operand immL8()
%{
  predicate(-0x80L <= n->get_long() && n->get_long() < 0x80L);
  match(ConL);

  op_cost(5);
  format %{ %}
  interface(CONST_INTER);
%}

// Long Immediate 32-bit unsigned
operand immUL32()
%{
  predicate(n->get_long() == (unsigned int) (n->get_long()));
  match(ConL);

  op_cost(10);
  format %{ %}
  interface(CONST_INTER);
%}

// Long Immediate 32-bit signed
operand immL32()
%{
  predicate(n->get_long() == (int) (n->get_long()));
  match(ConL);

  op_cost(15);
  format %{ %}
  interface(CONST_INTER);
%}

operand immL_Pow2()
%{
  predicate(is_power_of_2((julong)n->get_long()));
  match(ConL);

  op_cost(15);
  format %{ %}
  interface(CONST_INTER);
%}

operand immL_NotPow2()
%{
  predicate(is_power_of_2((julong)~n->get_long()));
  match(ConL);

  op_cost(15);
  format %{ %}
  interface(CONST_INTER);
%}

// Long Immediate zero
operand immL0()
%{
  predicate(n->get_long() == 0L);
  match(ConL);

  op_cost(10);
  format %{ %}
  interface(CONST_INTER);
%}

// Constant for increment
operand immL1()
%{
  predicate(n->get_long() == 1);
  match(ConL);

  format %{ %}
  interface(CONST_INTER);
%}

// Constant for decrement
operand immL_M1()
%{
  predicate(n->get_long() == -1);
  match(ConL);

  format %{ %}
  interface(CONST_INTER);
%}

// Long Immediate: the value 10
operand immL10()
%{
  predicate(n->get_long() == 10);
  match(ConL);

  format %{ %}
  interface(CONST_INTER);
%}

// Long immediate from 0 to 127.
// Used for a shorter form of long mul by 10.
operand immL_127()
%{
  predicate(0 <= n->get_long() && n->get_long() < 0x80);
  match(ConL);

  op_cost(10);
  format %{ %}
  interface(CONST_INTER);
%}

// Long Immediate: low 32-bit mask
operand immL_32bits()
%{
  predicate(n->get_long() == 0xFFFFFFFFL);
  match(ConL);
  op_cost(20);

  format %{ %}
  interface(CONST_INTER);
%}

// Int Immediate: 2^n-1, positive
operand immI_Pow2M1()
%{
  predicate((n->get_int() > 0)
            && is_power_of_2(n->get_int() + 1));
  match(ConI);

  op_cost(20);
  format %{ %}
  interface(CONST_INTER);
%}

// Float Immediate zero
operand immF0()
%{
  predicate(jint_cast(n->getf()) == 0);
  match(ConF);

  op_cost(5);
  format %{ %}
  interface(CONST_INTER);
%}

// Float Immediate
operand immF()
%{
  match(ConF);

  op_cost(15);
  format %{ %}
  interface(CONST_INTER);
%}

// Double Immediate zero
operand immD0()
%{
  predicate(jlong_cast(n->getd()) == 0);
  match(ConD);

  op_cost(5);
  format %{ %}
  interface(CONST_INTER);
%}

// Double Immediate
operand immD()
%{
  match(ConD);

  op_cost(15);
  format %{ %}
  interface(CONST_INTER);
%}

// Immediates for special shifts (sign extend)

// Constants for increment
operand immI_16()
%{
  predicate(n->get_int() == 16);
  match(ConI);

  format %{ %}
  interface(CONST_INTER);
%}

operand immI_24()
%{
  predicate(n->get_int() == 24);
  match(ConI);

  format %{ %}
  interface(CONST_INTER);
%}

// Constant for byte-wide masking
operand immI_255()
%{
  predicate(n->get_int() == 255);
  match(ConI);

  format %{ %}
  interface(CONST_INTER);
%}

// Constant for short-wide masking
operand immI_65535()
%{
  predicate(n->get_int() == 65535);
  match(ConI);

  format %{ %}
  interface(CONST_INTER);
%}

// Constant for byte-wide masking
operand immL_255()
%{
  predicate(n->get_long() == 255);
  match(ConL);

  format %{ %}
  interface(CONST_INTER);
%}

// Constant for short-wide masking
operand immL_65535()
%{
  predicate(n->get_long() == 65535);
  match(ConL);

  format %{ %}
  interface(CONST_INTER);
%}

operand kReg()
%{
  constraint(ALLOC_IN_RC(vectmask_reg));
  match(RegVectMask);
  format %{%}
  interface(REG_INTER);
%}

operand kReg_K1()
%{
  constraint(ALLOC_IN_RC(vectmask_reg_K1));
  match(RegVectMask);
  format %{%}
  interface(REG_INTER);
%}

operand kReg_K2()
%{
  constraint(ALLOC_IN_RC(vectmask_reg_K2));
  match(RegVectMask);
  format %{%}
  interface(REG_INTER);
%}

// Special Registers
operand kReg_K3()
%{
  constraint(ALLOC_IN_RC(vectmask_reg_K3));
  match(RegVectMask);
  format %{%}
  interface(REG_INTER);
%}

operand kReg_K4()
%{
  constraint(ALLOC_IN_RC(vectmask_reg_K4));
  match(RegVectMask);
  format %{%}
  interface(REG_INTER);
%}

operand kReg_K5()
%{
  constraint(ALLOC_IN_RC(vectmask_reg_K5));
  match(RegVectMask);
  format %{%}
  interface(REG_INTER);
%}

operand kReg_K6()
%{
  constraint(ALLOC_IN_RC(vectmask_reg_K6));
  match(RegVectMask);
  format %{%}
  interface(REG_INTER);
%}

// Special Registers
operand kReg_K7()
%{
  constraint(ALLOC_IN_RC(vectmask_reg_K7));
  match(RegVectMask);
  format %{%}
  interface(REG_INTER);
%}

// Register Operands
// Integer Register
operand rRegI()
%{
  constraint(ALLOC_IN_RC(int_reg));
  match(RegI);

  match(rax_RegI);
  match(rbx_RegI);
  match(rcx_RegI);
  match(rdx_RegI);
  match(rdi_RegI);

  format %{ %}
  interface(REG_INTER);
%}

// Special Registers
operand rax_RegI()
%{
  constraint(ALLOC_IN_RC(int_rax_reg));
  match(RegI);
  match(rRegI);

  format %{ "RAX" %}
  interface(REG_INTER);
%}

// Special Registers
operand rbx_RegI()
%{
  constraint(ALLOC_IN_RC(int_rbx_reg));
  match(RegI);
  match(rRegI);

  format %{ "RBX" %}
  interface(REG_INTER);
%}

operand rcx_RegI()
%{
  constraint(ALLOC_IN_RC(int_rcx_reg));
  match(RegI);
  match(rRegI);

  format %{ "RCX" %}
  interface(REG_INTER);
%}

operand rdx_RegI()
%{
  constraint(ALLOC_IN_RC(int_rdx_reg));
  match(RegI);
  match(rRegI);

  format %{ "RDX" %}
  interface(REG_INTER);
%}

operand rdi_RegI()
%{
  constraint(ALLOC_IN_RC(int_rdi_reg));
  match(RegI);
  match(rRegI);

  format %{ "RDI" %}
  interface(REG_INTER);
%}

operand no_rax_rdx_RegI()
%{
  constraint(ALLOC_IN_RC(int_no_rax_rdx_reg));
  match(RegI);
  match(rbx_RegI);
  match(rcx_RegI);
  match(rdi_RegI);

  format %{ %}
  interface(REG_INTER);
%}

operand no_rbp_r13_RegI()
%{
  constraint(ALLOC_IN_RC(int_no_rbp_r13_reg));
  match(RegI);
  match(rRegI);
  match(rax_RegI);
  match(rbx_RegI);
  match(rcx_RegI);
  match(rdx_RegI);
  match(rdi_RegI);

  format %{ %}
  interface(REG_INTER);
%}

// Pointer Register
operand any_RegP()
%{
  constraint(ALLOC_IN_RC(any_reg));
  match(RegP);
  match(rax_RegP);
  match(rbx_RegP);
  match(rdi_RegP);
  match(rsi_RegP);
  match(rbp_RegP);
  match(r15_RegP);
  match(rRegP);

  format %{ %}
  interface(REG_INTER);
%}

operand rRegP()
%{
  constraint(ALLOC_IN_RC(ptr_reg));
  match(RegP);
  match(rax_RegP);
  match(rbx_RegP);
  match(rdi_RegP);
  match(rsi_RegP);
  match(rbp_RegP);  // See Q&A below about
  match(r15_RegP);  // r15_RegP and rbp_RegP.

  format %{ %}
  interface(REG_INTER);
%}

operand rRegN() %{
  constraint(ALLOC_IN_RC(int_reg));
  match(RegN);

  format %{ %}
  interface(REG_INTER);
%}

// Question: Why is r15_RegP (the read-only TLS register) a match for rRegP?
// Answer: Operand match rules govern the DFA as it processes instruction inputs.
// It's fine for an instruction input that expects rRegP to match a r15_RegP.
// The output of an instruction is controlled by the allocator, which respects
// register class masks, not match rules.  Unless an instruction mentions
// r15_RegP or any_RegP explicitly as its output, r15 will not be considered
// by the allocator as an input.
// The same logic applies to rbp_RegP being a match for rRegP: If PreserveFramePointer==true,
// the RBP is used as a proper frame pointer and is not included in ptr_reg. As a
// result, RBP is not included in the output of the instruction either.

operand no_rax_RegP()
%{
  constraint(ALLOC_IN_RC(ptr_no_rax_reg));
  match(RegP);
  match(rbx_RegP);
  match(rsi_RegP);
  match(rdi_RegP);

  format %{ %}
  interface(REG_INTER);
%}

// This operand is not allowed to use RBP even if
// RBP is not used to hold the frame pointer.
operand no_rbp_RegP()
%{
  constraint(ALLOC_IN_RC(ptr_reg_no_rbp));
  match(RegP);
  match(rbx_RegP);
  match(rsi_RegP);
  match(rdi_RegP);

  format %{ %}
  interface(REG_INTER);
%}

operand no_rax_rbx_RegP()
%{
  constraint(ALLOC_IN_RC(ptr_no_rax_rbx_reg));
  match(RegP);
  match(rsi_RegP);
  match(rdi_RegP);

  format %{ %}
  interface(REG_INTER);
%}

// Special Registers
// Return a pointer value
operand rax_RegP()
%{
  constraint(ALLOC_IN_RC(ptr_rax_reg));
  match(RegP);
  match(rRegP);

  format %{ %}
  interface(REG_INTER);
%}

// Special Registers
// Return a compressed pointer value
operand rax_RegN()
%{
  constraint(ALLOC_IN_RC(int_rax_reg));
  match(RegN);
  match(rRegN);

  format %{ %}
  interface(REG_INTER);
%}

// Used in AtomicAdd
operand rbx_RegP()
%{
  constraint(ALLOC_IN_RC(ptr_rbx_reg));
  match(RegP);
  match(rRegP);

  format %{ %}
  interface(REG_INTER);
%}

operand rsi_RegP()
%{
  constraint(ALLOC_IN_RC(ptr_rsi_reg));
  match(RegP);
  match(rRegP);

  format %{ %}
  interface(REG_INTER);
%}

operand rbp_RegP()
%{
  constraint(ALLOC_IN_RC(ptr_rbp_reg));
  match(RegP);
  match(rRegP);

  format %{ %}
  interface(REG_INTER);
%}

// Used in rep stosq
operand rdi_RegP()
%{
  constraint(ALLOC_IN_RC(ptr_rdi_reg));
  match(RegP);
  match(rRegP);

  format %{ %}
  interface(REG_INTER);
%}

operand r15_RegP()
%{
  constraint(ALLOC_IN_RC(ptr_r15_reg));
  match(RegP);
  match(rRegP);

  format %{ %}
  interface(REG_INTER);
%}

operand rRegL()
%{
  constraint(ALLOC_IN_RC(long_reg));
  match(RegL);
  match(rax_RegL);
  match(rdx_RegL);

  format %{ %}
  interface(REG_INTER);
%}

// Special Registers
operand no_rax_rdx_RegL()
%{
  constraint(ALLOC_IN_RC(long_no_rax_rdx_reg));
  match(RegL);
  match(rRegL);

  format %{ %}
  interface(REG_INTER);
%}

operand rax_RegL()
%{
  constraint(ALLOC_IN_RC(long_rax_reg));
  match(RegL);
  match(rRegL);

  format %{ "RAX" %}
  interface(REG_INTER);
%}

operand rcx_RegL()
%{
  constraint(ALLOC_IN_RC(long_rcx_reg));
  match(RegL);
  match(rRegL);

  format %{ %}
  interface(REG_INTER);
%}

operand rdx_RegL()
%{
  constraint(ALLOC_IN_RC(long_rdx_reg));
  match(RegL);
  match(rRegL);

  format %{ %}
  interface(REG_INTER);
%}

operand no_rbp_r13_RegL()
%{
  constraint(ALLOC_IN_RC(long_no_rbp_r13_reg));
  match(RegL);
  match(rRegL);
  match(rax_RegL);
  match(rcx_RegL);
  match(rdx_RegL);

  format %{ %}
  interface(REG_INTER);
%}

// Flags register, used as output of compare instructions
operand rFlagsReg()
%{
  constraint(ALLOC_IN_RC(int_flags));
  match(RegFlags);

  format %{ "RFLAGS" %}
  interface(REG_INTER);
%}

// Flags register, used as output of FLOATING POINT compare instructions
operand rFlagsRegU()
%{
  constraint(ALLOC_IN_RC(int_flags));
  match(RegFlags);

  format %{ "RFLAGS_U" %}
  interface(REG_INTER);
%}

operand rFlagsRegUCF() %{
  constraint(ALLOC_IN_RC(int_flags));
  match(RegFlags);
  predicate(false);

  format %{ "RFLAGS_U_CF" %}
  interface(REG_INTER);
%}

// Float register operands
operand regF() %{
   constraint(ALLOC_IN_RC(float_reg));
   match(RegF);

   format %{ %}
   interface(REG_INTER);
%}

// Float register operands
operand legRegF() %{
   constraint(ALLOC_IN_RC(float_reg_legacy));
   match(RegF);

   format %{ %}
   interface(REG_INTER);
%}

// Float register operands
operand vlRegF() %{
   constraint(ALLOC_IN_RC(float_reg_vl));
   match(RegF);

   format %{ %}
   interface(REG_INTER);
%}

// Double register operands
operand regD() %{
   constraint(ALLOC_IN_RC(double_reg));
   match(RegD);

   format %{ %}
   interface(REG_INTER);
%}

// Double register operands
operand legRegD() %{
   constraint(ALLOC_IN_RC(double_reg_legacy));
   match(RegD);

   format %{ %}
   interface(REG_INTER);
%}

// Double register operands
operand vlRegD() %{
   constraint(ALLOC_IN_RC(double_reg_vl));
   match(RegD);

   format %{ %}
   interface(REG_INTER);
%}

//----------Memory Operands----------------------------------------------------
// Direct Memory Operand
// operand direct(immP addr)
// %{
//   match(addr);

//   format %{ "[$addr]" %}
//   interface(MEMORY_INTER) %{
//     base(0xFFFFFFFF);
//     index(0x4);
//     scale(0x0);
//     disp($addr);
//   %}
// %}

// Indirect Memory Operand
operand indirect(any_RegP reg)
%{
  constraint(ALLOC_IN_RC(ptr_reg));
  match(reg);

  format %{ "[$reg]" %}
  interface(MEMORY_INTER) %{
    base($reg);
    index(0x4);
    scale(0x0);
    disp(0x0);
  %}
%}

// Indirect Memory Plus Short Offset Operand
operand indOffset8(any_RegP reg, immL8 off)
%{
  constraint(ALLOC_IN_RC(ptr_reg));
  match(AddP reg off);

  format %{ "[$reg + $off (8-bit)]" %}
  interface(MEMORY_INTER) %{
    base($reg);
    index(0x4);
    scale(0x0);
    disp($off);
  %}
%}

// Indirect Memory Plus Long Offset Operand
operand indOffset32(any_RegP reg, immL32 off)
%{
  constraint(ALLOC_IN_RC(ptr_reg));
  match(AddP reg off);

  format %{ "[$reg + $off (32-bit)]" %}
  interface(MEMORY_INTER) %{
    base($reg);
    index(0x4);
    scale(0x0);
    disp($off);
  %}
%}

// Indirect Memory Plus Index Register Plus Offset Operand
operand indIndexOffset(any_RegP reg, rRegL lreg, immL32 off)
%{
  constraint(ALLOC_IN_RC(ptr_reg));
  match(AddP (AddP reg lreg) off);

  op_cost(10);
  format %{"[$reg + $off + $lreg]" %}
  interface(MEMORY_INTER) %{
    base($reg);
    index($lreg);
    scale(0x0);
    disp($off);
  %}
%}

// Indirect Memory Plus Index Register Plus Offset Operand
operand indIndex(any_RegP reg, rRegL lreg)
%{
  constraint(ALLOC_IN_RC(ptr_reg));
  match(AddP reg lreg);

  op_cost(10);
  format %{"[$reg + $lreg]" %}
  interface(MEMORY_INTER) %{
    base($reg);
    index($lreg);
    scale(0x0);
    disp(0x0);
  %}
%}

// Indirect Memory Times Scale Plus Index Register
operand indIndexScale(any_RegP reg, rRegL lreg, immI2 scale)
%{
  constraint(ALLOC_IN_RC(ptr_reg));
  match(AddP reg (LShiftL lreg scale));

  op_cost(10);
  format %{"[$reg + $lreg << $scale]" %}
  interface(MEMORY_INTER) %{
    base($reg);
    index($lreg);
    scale($scale);
    disp(0x0);
  %}
%}

operand indPosIndexScale(any_RegP reg, rRegI idx, immI2 scale)
%{
  constraint(ALLOC_IN_RC(ptr_reg));
  predicate(n->in(3)->in(1)->as_Type()->type()->is_long()->_lo >= 0);
  match(AddP reg (LShiftL (ConvI2L idx) scale));

  op_cost(10);
  format %{"[$reg + pos $idx << $scale]" %}
  interface(MEMORY_INTER) %{
    base($reg);
    index($idx);
    scale($scale);
    disp(0x0);
  %}
%}

// Indirect Memory Times Scale Plus Index Register Plus Offset Operand
operand indIndexScaleOffset(any_RegP reg, immL32 off, rRegL lreg, immI2 scale)
%{
  constraint(ALLOC_IN_RC(ptr_reg));
  match(AddP (AddP reg (LShiftL lreg scale)) off);

  op_cost(10);
  format %{"[$reg + $off + $lreg << $scale]" %}
  interface(MEMORY_INTER) %{
    base($reg);
    index($lreg);
    scale($scale);
    disp($off);
  %}
%}

// Indirect Memory Plus Positive Index Register Plus Offset Operand
operand indPosIndexOffset(any_RegP reg, immL32 off, rRegI idx)
%{
  constraint(ALLOC_IN_RC(ptr_reg));
  predicate(n->in(2)->in(3)->as_Type()->type()->is_long()->_lo >= 0);
  match(AddP (AddP reg (ConvI2L idx)) off);

  op_cost(10);
  format %{"[$reg + $off + $idx]" %}
  interface(MEMORY_INTER) %{
    base($reg);
    index($idx);
    scale(0x0);
    disp($off);
  %}
%}

// Indirect Memory Times Scale Plus Positive Index Register Plus Offset Operand
operand indPosIndexScaleOffset(any_RegP reg, immL32 off, rRegI idx, immI2 scale)
%{
  constraint(ALLOC_IN_RC(ptr_reg));
  predicate(n->in(2)->in(3)->in(1)->as_Type()->type()->is_long()->_lo >= 0);
  match(AddP (AddP reg (LShiftL (ConvI2L idx) scale)) off);

  op_cost(10);
  format %{"[$reg + $off + $idx << $scale]" %}
  interface(MEMORY_INTER) %{
    base($reg);
    index($idx);
    scale($scale);
    disp($off);
  %}
%}

// Indirect Narrow Oop Plus Offset Operand
// Note: x86 architecture doesn't support "scale * index + offset" without a base
// we can't free r12 even with CompressedOops::base() == NULL.
operand indCompressedOopOffset(rRegN reg, immL32 off) %{
  predicate(UseCompressedOops && (CompressedOops::shift() == Address::times_8));
  constraint(ALLOC_IN_RC(ptr_reg));
  match(AddP (DecodeN reg) off);

  op_cost(10);
  format %{"[R12 + $reg << 3 + $off] (compressed oop addressing)" %}
  interface(MEMORY_INTER) %{
    base(0xc); // R12
    index($reg);
    scale(0x3);
    disp($off);
  %}
%}

// Indirect Memory Operand
operand indirectNarrow(rRegN reg)
%{
  predicate(CompressedOops::shift() == 0);
  constraint(ALLOC_IN_RC(ptr_reg));
  match(DecodeN reg);

  format %{ "[$reg]" %}
  interface(MEMORY_INTER) %{
    base($reg);
    index(0x4);
    scale(0x0);
    disp(0x0);
  %}
%}

// Indirect Memory Plus Short Offset Operand
operand indOffset8Narrow(rRegN reg, immL8 off)
%{
  predicate(CompressedOops::shift() == 0);
  constraint(ALLOC_IN_RC(ptr_reg));
  match(AddP (DecodeN reg) off);

  format %{ "[$reg + $off (8-bit)]" %}
  interface(MEMORY_INTER) %{
    base($reg);
    index(0x4);
    scale(0x0);
    disp($off);
  %}
%}

// Indirect Memory Plus Long Offset Operand
operand indOffset32Narrow(rRegN reg, immL32 off)
%{
  predicate(CompressedOops::shift() == 0);
  constraint(ALLOC_IN_RC(ptr_reg));
  match(AddP (DecodeN reg) off);

  format %{ "[$reg + $off (32-bit)]" %}
  interface(MEMORY_INTER) %{
    base($reg);
    index(0x4);
    scale(0x0);
    disp($off);
  %}
%}

// Indirect Memory Plus Index Register Plus Offset Operand
operand indIndexOffsetNarrow(rRegN reg, rRegL lreg, immL32 off)
%{
  predicate(CompressedOops::shift() == 0);
  constraint(ALLOC_IN_RC(ptr_reg));
  match(AddP (AddP (DecodeN reg) lreg) off);

  op_cost(10);
  format %{"[$reg + $off + $lreg]" %}
  interface(MEMORY_INTER) %{
    base($reg);
    index($lreg);
    scale(0x0);
    disp($off);
  %}
%}

// Indirect Memory Plus Index Register Plus Offset Operand
operand indIndexNarrow(rRegN reg, rRegL lreg)
%{
  predicate(CompressedOops::shift() == 0);
  constraint(ALLOC_IN_RC(ptr_reg));
  match(AddP (DecodeN reg) lreg);

  op_cost(10);
  format %{"[$reg + $lreg]" %}
  interface(MEMORY_INTER) %{
    base($reg);
    index($lreg);
    scale(0x0);
    disp(0x0);
  %}
%}

// Indirect Memory Times Scale Plus Index Register
operand indIndexScaleNarrow(rRegN reg, rRegL lreg, immI2 scale)
%{
  predicate(CompressedOops::shift() == 0);
  constraint(ALLOC_IN_RC(ptr_reg));
  match(AddP (DecodeN reg) (LShiftL lreg scale));

  op_cost(10);
  format %{"[$reg + $lreg << $scale]" %}
  interface(MEMORY_INTER) %{
    base($reg);
    index($lreg);
    scale($scale);
    disp(0x0);
  %}
%}

// Indirect Memory Times Scale Plus Index Register Plus Offset Operand
operand indIndexScaleOffsetNarrow(rRegN reg, immL32 off, rRegL lreg, immI2 scale)
%{
  predicate(CompressedOops::shift() == 0);
  constraint(ALLOC_IN_RC(ptr_reg));
  match(AddP (AddP (DecodeN reg) (LShiftL lreg scale)) off);

  op_cost(10);
  format %{"[$reg + $off + $lreg << $scale]" %}
  interface(MEMORY_INTER) %{
    base($reg);
    index($lreg);
    scale($scale);
    disp($off);
  %}
%}

// Indirect Memory Times Plus Positive Index Register Plus Offset Operand
operand indPosIndexOffsetNarrow(rRegN reg, immL32 off, rRegI idx)
%{
  constraint(ALLOC_IN_RC(ptr_reg));
  predicate(CompressedOops::shift() == 0 && n->in(2)->in(3)->as_Type()->type()->is_long()->_lo >= 0);
  match(AddP (AddP (DecodeN reg) (ConvI2L idx)) off);

  op_cost(10);
  format %{"[$reg + $off + $idx]" %}
  interface(MEMORY_INTER) %{
    base($reg);
    index($idx);
    scale(0x0);
    disp($off);
  %}
%}

// Indirect Memory Times Scale Plus Positive Index Register Plus Offset Operand
operand indPosIndexScaleOffsetNarrow(rRegN reg, immL32 off, rRegI idx, immI2 scale)
%{
  constraint(ALLOC_IN_RC(ptr_reg));
  predicate(CompressedOops::shift() == 0 && n->in(2)->in(3)->in(1)->as_Type()->type()->is_long()->_lo >= 0);
  match(AddP (AddP (DecodeN reg) (LShiftL (ConvI2L idx) scale)) off);

  op_cost(10);
  format %{"[$reg + $off + $idx << $scale]" %}
  interface(MEMORY_INTER) %{
    base($reg);
    index($idx);
    scale($scale);
    disp($off);
  %}
%}

//----------Special Memory Operands--------------------------------------------
// Stack Slot Operand - This operand is used for loading and storing temporary
//                      values on the stack where a match requires a value to
//                      flow through memory.
operand stackSlotP(sRegP reg)
%{
  constraint(ALLOC_IN_RC(stack_slots));
  // No match rule because this operand is only generated in matching

  format %{ "[$reg]" %}
  interface(MEMORY_INTER) %{
    base(0x4);   // RSP
    index(0x4);  // No Index
    scale(0x0);  // No Scale
    disp($reg);  // Stack Offset
  %}
%}

operand stackSlotI(sRegI reg)
%{
  constraint(ALLOC_IN_RC(stack_slots));
  // No match rule because this operand is only generated in matching

  format %{ "[$reg]" %}
  interface(MEMORY_INTER) %{
    base(0x4);   // RSP
    index(0x4);  // No Index
    scale(0x0);  // No Scale
    disp($reg);  // Stack Offset
  %}
%}

operand stackSlotF(sRegF reg)
%{
  constraint(ALLOC_IN_RC(stack_slots));
  // No match rule because this operand is only generated in matching

  format %{ "[$reg]" %}
  interface(MEMORY_INTER) %{
    base(0x4);   // RSP
    index(0x4);  // No Index
    scale(0x0);  // No Scale
    disp($reg);  // Stack Offset
  %}
%}

operand stackSlotD(sRegD reg)
%{
  constraint(ALLOC_IN_RC(stack_slots));
  // No match rule because this operand is only generated in matching

  format %{ "[$reg]" %}
  interface(MEMORY_INTER) %{
    base(0x4);   // RSP
    index(0x4);  // No Index
    scale(0x0);  // No Scale
    disp($reg);  // Stack Offset
  %}
%}
operand stackSlotL(sRegL reg)
%{
  constraint(ALLOC_IN_RC(stack_slots));
  // No match rule because this operand is only generated in matching

  format %{ "[$reg]" %}
  interface(MEMORY_INTER) %{
    base(0x4);   // RSP
    index(0x4);  // No Index
    scale(0x0);  // No Scale
    disp($reg);  // Stack Offset
  %}
%}

//----------Conditional Branch Operands----------------------------------------
// Comparison Op  - This is the operation of the comparison, and is limited to
//                  the following set of codes:
//                  L (<), LE (<=), G (>), GE (>=), E (==), NE (!=)
//
// Other attributes of the comparison, such as unsignedness, are specified
// by the comparison instruction that sets a condition code flags register.
// That result is represented by a flags operand whose subtype is appropriate
// to the unsignedness (etc.) of the comparison.
//
// Later, the instruction which matches both the Comparison Op (a Bool) and
// the flags (produced by the Cmp) specifies the coding of the comparison op
// by matching a specific subtype of Bool operand below, such as cmpOpU.

// Comparison Code
operand cmpOp()
%{
  match(Bool);

  format %{ "" %}
  interface(COND_INTER) %{
    equal(0x4, "e");
    not_equal(0x5, "ne");
    less(0xC, "l");
    greater_equal(0xD, "ge");
    less_equal(0xE, "le");
    greater(0xF, "g");
    overflow(0x0, "o");
    no_overflow(0x1, "no");
  %}
%}

// Comparison Code, unsigned compare.  Used by FP also, with
// C2 (unordered) turned into GT or LT already.  The other bits
// C0 and C3 are turned into Carry & Zero flags.
operand cmpOpU()
%{
  match(Bool);

  format %{ "" %}
  interface(COND_INTER) %{
    equal(0x4, "e");
    not_equal(0x5, "ne");
    less(0x2, "b");
    greater_equal(0x3, "ae");
    less_equal(0x6, "be");
    greater(0x7, "a");
    overflow(0x0, "o");
    no_overflow(0x1, "no");
  %}
%}


// Floating comparisons that don't require any fixup for the unordered case,
// If both inputs of the comparison are the same, ZF is always set so we
// don't need to use cmpOpUCF2 for eq/ne
operand cmpOpUCF() %{
  match(Bool);
  predicate(n->as_Bool()->_test._test == BoolTest::lt ||
            n->as_Bool()->_test._test == BoolTest::ge ||
            n->as_Bool()->_test._test == BoolTest::le ||
            n->as_Bool()->_test._test == BoolTest::gt ||
            n->in(1)->in(1) == n->in(1)->in(2));
  format %{ "" %}
  interface(COND_INTER) %{
    equal(0xb, "np");
    not_equal(0xa, "p");
    less(0x2, "b");
    greater_equal(0x3, "ae");
    less_equal(0x6, "be");
    greater(0x7, "a");
    overflow(0x0, "o");
    no_overflow(0x1, "no");
  %}
%}


// Floating comparisons that can be fixed up with extra conditional jumps
operand cmpOpUCF2() %{
  match(Bool);
  predicate((n->as_Bool()->_test._test == BoolTest::ne ||
             n->as_Bool()->_test._test == BoolTest::eq) &&
            n->in(1)->in(1) != n->in(1)->in(2));
  format %{ "" %}
  interface(COND_INTER) %{
    equal(0x4, "e");
    not_equal(0x5, "ne");
    less(0x2, "b");
    greater_equal(0x3, "ae");
    less_equal(0x6, "be");
    greater(0x7, "a");
    overflow(0x0, "o");
    no_overflow(0x1, "no");
  %}
%}

//----------OPERAND CLASSES----------------------------------------------------
// Operand Classes are groups of operands that are used as to simplify
// instruction definitions by not requiring the AD writer to specify separate
// instructions for every form of operand when the instruction accepts
// multiple operand types with the same basic encoding and format.  The classic
// case of this is memory operands.

opclass memory(indirect, indOffset8, indOffset32, indIndexOffset, indIndex,
               indIndexScale, indPosIndexScale, indIndexScaleOffset, indPosIndexOffset, indPosIndexScaleOffset,
               indCompressedOopOffset,
               indirectNarrow, indOffset8Narrow, indOffset32Narrow,
               indIndexOffsetNarrow, indIndexNarrow, indIndexScaleNarrow,
               indIndexScaleOffsetNarrow, indPosIndexOffsetNarrow, indPosIndexScaleOffsetNarrow);

//----------PIPELINE-----------------------------------------------------------
// Rules which define the behavior of the target architectures pipeline.
pipeline %{

//----------ATTRIBUTES---------------------------------------------------------
attributes %{
  variable_size_instructions;        // Fixed size instructions
  max_instructions_per_bundle = 3;   // Up to 3 instructions per bundle
  instruction_unit_size = 1;         // An instruction is 1 bytes long
  instruction_fetch_unit_size = 16;  // The processor fetches one line
  instruction_fetch_units = 1;       // of 16 bytes

  // List of nop instructions
  nops( MachNop );
%}

//----------RESOURCES----------------------------------------------------------
// Resources are the functional units available to the machine

// Generic P2/P3 pipeline
// 3 decoders, only D0 handles big operands; a "bundle" is the limit of
// 3 instructions decoded per cycle.
// 2 load/store ops per cycle, 1 branch, 1 FPU,
// 3 ALU op, only ALU0 handles mul instructions.
resources( D0, D1, D2, DECODE = D0 | D1 | D2,
           MS0, MS1, MS2, MEM = MS0 | MS1 | MS2,
           BR, FPU,
           ALU0, ALU1, ALU2, ALU = ALU0 | ALU1 | ALU2);

//----------PIPELINE DESCRIPTION-----------------------------------------------
// Pipeline Description specifies the stages in the machine's pipeline

// Generic P2/P3 pipeline
pipe_desc(S0, S1, S2, S3, S4, S5);

//----------PIPELINE CLASSES---------------------------------------------------
// Pipeline Classes describe the stages in which input and output are
// referenced by the hardware pipeline.

// Naming convention: ialu or fpu
// Then: _reg
// Then: _reg if there is a 2nd register
// Then: _long if it's a pair of instructions implementing a long
// Then: _fat if it requires the big decoder
//   Or: _mem if it requires the big decoder and a memory unit.

// Integer ALU reg operation
pipe_class ialu_reg(rRegI dst)
%{
    single_instruction;
    dst    : S4(write);
    dst    : S3(read);
    DECODE : S0;        // any decoder
    ALU    : S3;        // any alu
%}

// Long ALU reg operation
pipe_class ialu_reg_long(rRegL dst)
%{
    instruction_count(2);
    dst    : S4(write);
    dst    : S3(read);
    DECODE : S0(2);     // any 2 decoders
    ALU    : S3(2);     // both alus
%}

// Integer ALU reg operation using big decoder
pipe_class ialu_reg_fat(rRegI dst)
%{
    single_instruction;
    dst    : S4(write);
    dst    : S3(read);
    D0     : S0;        // big decoder only
    ALU    : S3;        // any alu
%}

// Integer ALU reg-reg operation
pipe_class ialu_reg_reg(rRegI dst, rRegI src)
%{
    single_instruction;
    dst    : S4(write);
    src    : S3(read);
    DECODE : S0;        // any decoder
    ALU    : S3;        // any alu
%}

// Integer ALU reg-reg operation
pipe_class ialu_reg_reg_fat(rRegI dst, memory src)
%{
    single_instruction;
    dst    : S4(write);
    src    : S3(read);
    D0     : S0;        // big decoder only
    ALU    : S3;        // any alu
%}

// Integer ALU reg-mem operation
pipe_class ialu_reg_mem(rRegI dst, memory mem)
%{
    single_instruction;
    dst    : S5(write);
    mem    : S3(read);
    D0     : S0;        // big decoder only
    ALU    : S4;        // any alu
    MEM    : S3;        // any mem
%}

// Integer mem operation (prefetch)
pipe_class ialu_mem(memory mem)
%{
    single_instruction;
    mem    : S3(read);
    D0     : S0;        // big decoder only
    MEM    : S3;        // any mem
%}

// Integer Store to Memory
pipe_class ialu_mem_reg(memory mem, rRegI src)
%{
    single_instruction;
    mem    : S3(read);
    src    : S5(read);
    D0     : S0;        // big decoder only
    ALU    : S4;        // any alu
    MEM    : S3;
%}

// // Long Store to Memory
// pipe_class ialu_mem_long_reg(memory mem, rRegL src)
// %{
//     instruction_count(2);
//     mem    : S3(read);
//     src    : S5(read);
//     D0     : S0(2);          // big decoder only; twice
//     ALU    : S4(2);     // any 2 alus
//     MEM    : S3(2);  // Both mems
// %}

// Integer Store to Memory
pipe_class ialu_mem_imm(memory mem)
%{
    single_instruction;
    mem    : S3(read);
    D0     : S0;        // big decoder only
    ALU    : S4;        // any alu
    MEM    : S3;
%}

// Integer ALU0 reg-reg operation
pipe_class ialu_reg_reg_alu0(rRegI dst, rRegI src)
%{
    single_instruction;
    dst    : S4(write);
    src    : S3(read);
    D0     : S0;        // Big decoder only
    ALU0   : S3;        // only alu0
%}

// Integer ALU0 reg-mem operation
pipe_class ialu_reg_mem_alu0(rRegI dst, memory mem)
%{
    single_instruction;
    dst    : S5(write);
    mem    : S3(read);
    D0     : S0;        // big decoder only
    ALU0   : S4;        // ALU0 only
    MEM    : S3;        // any mem
%}

// Integer ALU reg-reg operation
pipe_class ialu_cr_reg_reg(rFlagsReg cr, rRegI src1, rRegI src2)
%{
    single_instruction;
    cr     : S4(write);
    src1   : S3(read);
    src2   : S3(read);
    DECODE : S0;        // any decoder
    ALU    : S3;        // any alu
%}

// Integer ALU reg-imm operation
pipe_class ialu_cr_reg_imm(rFlagsReg cr, rRegI src1)
%{
    single_instruction;
    cr     : S4(write);
    src1   : S3(read);
    DECODE : S0;        // any decoder
    ALU    : S3;        // any alu
%}

// Integer ALU reg-mem operation
pipe_class ialu_cr_reg_mem(rFlagsReg cr, rRegI src1, memory src2)
%{
    single_instruction;
    cr     : S4(write);
    src1   : S3(read);
    src2   : S3(read);
    D0     : S0;        // big decoder only
    ALU    : S4;        // any alu
    MEM    : S3;
%}

// Conditional move reg-reg
pipe_class pipe_cmplt( rRegI p, rRegI q, rRegI y)
%{
    instruction_count(4);
    y      : S4(read);
    q      : S3(read);
    p      : S3(read);
    DECODE : S0(4);     // any decoder
%}

// Conditional move reg-reg
pipe_class pipe_cmov_reg( rRegI dst, rRegI src, rFlagsReg cr)
%{
    single_instruction;
    dst    : S4(write);
    src    : S3(read);
    cr     : S3(read);
    DECODE : S0;        // any decoder
%}

// Conditional move reg-mem
pipe_class pipe_cmov_mem( rFlagsReg cr, rRegI dst, memory src)
%{
    single_instruction;
    dst    : S4(write);
    src    : S3(read);
    cr     : S3(read);
    DECODE : S0;        // any decoder
    MEM    : S3;
%}

// Conditional move reg-reg long
pipe_class pipe_cmov_reg_long( rFlagsReg cr, rRegL dst, rRegL src)
%{
    single_instruction;
    dst    : S4(write);
    src    : S3(read);
    cr     : S3(read);
    DECODE : S0(2);     // any 2 decoders
%}

// XXX
// // Conditional move double reg-reg
// pipe_class pipe_cmovD_reg( rFlagsReg cr, regDPR1 dst, regD src)
// %{
//     single_instruction;
//     dst    : S4(write);
//     src    : S3(read);
//     cr     : S3(read);
//     DECODE : S0;     // any decoder
// %}

// Float reg-reg operation
pipe_class fpu_reg(regD dst)
%{
    instruction_count(2);
    dst    : S3(read);
    DECODE : S0(2);     // any 2 decoders
    FPU    : S3;
%}

// Float reg-reg operation
pipe_class fpu_reg_reg(regD dst, regD src)
%{
    instruction_count(2);
    dst    : S4(write);
    src    : S3(read);
    DECODE : S0(2);     // any 2 decoders
    FPU    : S3;
%}

// Float reg-reg operation
pipe_class fpu_reg_reg_reg(regD dst, regD src1, regD src2)
%{
    instruction_count(3);
    dst    : S4(write);
    src1   : S3(read);
    src2   : S3(read);
    DECODE : S0(3);     // any 3 decoders
    FPU    : S3(2);
%}

// Float reg-reg operation
pipe_class fpu_reg_reg_reg_reg(regD dst, regD src1, regD src2, regD src3)
%{
    instruction_count(4);
    dst    : S4(write);
    src1   : S3(read);
    src2   : S3(read);
    src3   : S3(read);
    DECODE : S0(4);     // any 3 decoders
    FPU    : S3(2);
%}

// Float reg-reg operation
pipe_class fpu_reg_mem_reg_reg(regD dst, memory src1, regD src2, regD src3)
%{
    instruction_count(4);
    dst    : S4(write);
    src1   : S3(read);
    src2   : S3(read);
    src3   : S3(read);
    DECODE : S1(3);     // any 3 decoders
    D0     : S0;        // Big decoder only
    FPU    : S3(2);
    MEM    : S3;
%}

// Float reg-mem operation
pipe_class fpu_reg_mem(regD dst, memory mem)
%{
    instruction_count(2);
    dst    : S5(write);
    mem    : S3(read);
    D0     : S0;        // big decoder only
    DECODE : S1;        // any decoder for FPU POP
    FPU    : S4;
    MEM    : S3;        // any mem
%}

// Float reg-mem operation
pipe_class fpu_reg_reg_mem(regD dst, regD src1, memory mem)
%{
    instruction_count(3);
    dst    : S5(write);
    src1   : S3(read);
    mem    : S3(read);
    D0     : S0;        // big decoder only
    DECODE : S1(2);     // any decoder for FPU POP
    FPU    : S4;
    MEM    : S3;        // any mem
%}

// Float mem-reg operation
pipe_class fpu_mem_reg(memory mem, regD src)
%{
    instruction_count(2);
    src    : S5(read);
    mem    : S3(read);
    DECODE : S0;        // any decoder for FPU PUSH
    D0     : S1;        // big decoder only
    FPU    : S4;
    MEM    : S3;        // any mem
%}

pipe_class fpu_mem_reg_reg(memory mem, regD src1, regD src2)
%{
    instruction_count(3);
    src1   : S3(read);
    src2   : S3(read);
    mem    : S3(read);
    DECODE : S0(2);     // any decoder for FPU PUSH
    D0     : S1;        // big decoder only
    FPU    : S4;
    MEM    : S3;        // any mem
%}

pipe_class fpu_mem_reg_mem(memory mem, regD src1, memory src2)
%{
    instruction_count(3);
    src1   : S3(read);
    src2   : S3(read);
    mem    : S4(read);
    DECODE : S0;        // any decoder for FPU PUSH
    D0     : S0(2);     // big decoder only
    FPU    : S4;
    MEM    : S3(2);     // any mem
%}

pipe_class fpu_mem_mem(memory dst, memory src1)
%{
    instruction_count(2);
    src1   : S3(read);
    dst    : S4(read);
    D0     : S0(2);     // big decoder only
    MEM    : S3(2);     // any mem
%}

pipe_class fpu_mem_mem_mem(memory dst, memory src1, memory src2)
%{
    instruction_count(3);
    src1   : S3(read);
    src2   : S3(read);
    dst    : S4(read);
    D0     : S0(3);     // big decoder only
    FPU    : S4;
    MEM    : S3(3);     // any mem
%}

pipe_class fpu_mem_reg_con(memory mem, regD src1)
%{
    instruction_count(3);
    src1   : S4(read);
    mem    : S4(read);
    DECODE : S0;        // any decoder for FPU PUSH
    D0     : S0(2);     // big decoder only
    FPU    : S4;
    MEM    : S3(2);     // any mem
%}

// Float load constant
pipe_class fpu_reg_con(regD dst)
%{
    instruction_count(2);
    dst    : S5(write);
    D0     : S0;        // big decoder only for the load
    DECODE : S1;        // any decoder for FPU POP
    FPU    : S4;
    MEM    : S3;        // any mem
%}

// Float load constant
pipe_class fpu_reg_reg_con(regD dst, regD src)
%{
    instruction_count(3);
    dst    : S5(write);
    src    : S3(read);
    D0     : S0;        // big decoder only for the load
    DECODE : S1(2);     // any decoder for FPU POP
    FPU    : S4;
    MEM    : S3;        // any mem
%}

// UnConditional branch
pipe_class pipe_jmp(label labl)
%{
    single_instruction;
    BR   : S3;
%}

// Conditional branch
pipe_class pipe_jcc(cmpOp cmp, rFlagsReg cr, label labl)
%{
    single_instruction;
    cr    : S1(read);
    BR    : S3;
%}

// Allocation idiom
pipe_class pipe_cmpxchg(rRegP dst, rRegP heap_ptr)
%{
    instruction_count(1); force_serialization;
    fixed_latency(6);
    heap_ptr : S3(read);
    DECODE   : S0(3);
    D0       : S2;
    MEM      : S3;
    ALU      : S3(2);
    dst      : S5(write);
    BR       : S5;
%}

// Generic big/slow expanded idiom
pipe_class pipe_slow()
%{
    instruction_count(10); multiple_bundles; force_serialization;
    fixed_latency(100);
    D0  : S0(2);
    MEM : S3(2);
%}

// The real do-nothing guy
pipe_class empty()
%{
    instruction_count(0);
%}

// Define the class for the Nop node
define
%{
   MachNop = empty;
%}

%}

//----------INSTRUCTIONS-------------------------------------------------------
//
// match      -- States which machine-independent subtree may be replaced
//               by this instruction.
// ins_cost   -- The estimated cost of this instruction is used by instruction
//               selection to identify a minimum cost tree of machine
//               instructions that matches a tree of machine-independent
//               instructions.
// format     -- A string providing the disassembly for this instruction.
//               The value of an instruction's operand may be inserted
//               by referring to it with a '$' prefix.
// opcode     -- Three instruction opcodes may be provided.  These are referred
//               to within an encode class as $primary, $secondary, and $tertiary
//               rrspectively.  The primary opcode is commonly used to
//               indicate the type of machine instruction, while secondary
//               and tertiary are often used for prefix options or addressing
//               modes.
// ins_encode -- A list of encode classes with parameters. The encode class
//               name must have been defined in an 'enc_class' specification
//               in the encode section of the architecture description.

// Dummy reg-to-reg vector moves. Removed during post-selection cleanup.
// Load Float
instruct MoveF2VL(vlRegF dst, regF src) %{
  match(Set dst src);
  format %{ "movss $dst,$src\t! load float (4 bytes)" %}
  ins_encode %{
    ShouldNotReachHere();
  %}
  ins_pipe( fpu_reg_reg );
%}

// Load Float
instruct MoveF2LEG(legRegF dst, regF src) %{
  match(Set dst src);
  format %{ "movss $dst,$src\t# if src != dst load float (4 bytes)" %}
  ins_encode %{
    ShouldNotReachHere();
  %}
  ins_pipe( fpu_reg_reg );
%}

// Load Float
instruct MoveVL2F(regF dst, vlRegF src) %{
  match(Set dst src);
  format %{ "movss $dst,$src\t! load float (4 bytes)" %}
  ins_encode %{
    ShouldNotReachHere();
  %}
  ins_pipe( fpu_reg_reg );
%}

// Load Float
instruct MoveLEG2F(regF dst, legRegF src) %{
  match(Set dst src);
  format %{ "movss $dst,$src\t# if src != dst load float (4 bytes)" %}
  ins_encode %{
    ShouldNotReachHere();
  %}
  ins_pipe( fpu_reg_reg );
%}

// Load Double
instruct MoveD2VL(vlRegD dst, regD src) %{
  match(Set dst src);
  format %{ "movsd $dst,$src\t! load double (8 bytes)" %}
  ins_encode %{
    ShouldNotReachHere();
  %}
  ins_pipe( fpu_reg_reg );
%}

// Load Double
instruct MoveD2LEG(legRegD dst, regD src) %{
  match(Set dst src);
  format %{ "movsd $dst,$src\t# if src != dst load double (8 bytes)" %}
  ins_encode %{
    ShouldNotReachHere();
  %}
  ins_pipe( fpu_reg_reg );
%}

// Load Double
instruct MoveVL2D(regD dst, vlRegD src) %{
  match(Set dst src);
  format %{ "movsd $dst,$src\t! load double (8 bytes)" %}
  ins_encode %{
    ShouldNotReachHere();
  %}
  ins_pipe( fpu_reg_reg );
%}

// Load Double
instruct MoveLEG2D(regD dst, legRegD src) %{
  match(Set dst src);
  format %{ "movsd $dst,$src\t# if src != dst load double (8 bytes)" %}
  ins_encode %{
    ShouldNotReachHere();
  %}
  ins_pipe( fpu_reg_reg );
%}

//----------Load/Store/Move Instructions---------------------------------------
//----------Load Instructions--------------------------------------------------

// Load Byte (8 bit signed)
instruct loadB(rRegI dst, memory mem)
%{
  match(Set dst (LoadB mem));

  ins_cost(125);
  format %{ "movsbl  $dst, $mem\t# byte" %}

  ins_encode %{
    __ movsbl($dst$$Register, $mem$$Address);
  %}

  ins_pipe(ialu_reg_mem);
%}

// Load Byte (8 bit signed) into Long Register
instruct loadB2L(rRegL dst, memory mem)
%{
  match(Set dst (ConvI2L (LoadB mem)));

  ins_cost(125);
  format %{ "movsbq  $dst, $mem\t# byte -> long" %}

  ins_encode %{
    __ movsbq($dst$$Register, $mem$$Address);
  %}

  ins_pipe(ialu_reg_mem);
%}

// Load Unsigned Byte (8 bit UNsigned)
instruct loadUB(rRegI dst, memory mem)
%{
  match(Set dst (LoadUB mem));

  ins_cost(125);
  format %{ "movzbl  $dst, $mem\t# ubyte" %}

  ins_encode %{
    __ movzbl($dst$$Register, $mem$$Address);
  %}

  ins_pipe(ialu_reg_mem);
%}

// Load Unsigned Byte (8 bit UNsigned) into Long Register
instruct loadUB2L(rRegL dst, memory mem)
%{
  match(Set dst (ConvI2L (LoadUB mem)));

  ins_cost(125);
  format %{ "movzbq  $dst, $mem\t# ubyte -> long" %}

  ins_encode %{
    __ movzbq($dst$$Register, $mem$$Address);
  %}

  ins_pipe(ialu_reg_mem);
%}

// Load Unsigned Byte (8 bit UNsigned) with 32-bit mask into Long Register
instruct loadUB2L_immI(rRegL dst, memory mem, immI mask, rFlagsReg cr) %{
  match(Set dst (ConvI2L (AndI (LoadUB mem) mask)));
  effect(KILL cr);

  format %{ "movzbq  $dst, $mem\t# ubyte & 32-bit mask -> long\n\t"
            "andl    $dst, right_n_bits($mask, 8)" %}
  ins_encode %{
    Register Rdst = $dst$$Register;
    __ movzbq(Rdst, $mem$$Address);
    __ andl(Rdst, $mask$$constant & right_n_bits(8));
  %}
  ins_pipe(ialu_reg_mem);
%}

// Load Short (16 bit signed)
instruct loadS(rRegI dst, memory mem)
%{
  match(Set dst (LoadS mem));

  ins_cost(125);
  format %{ "movswl $dst, $mem\t# short" %}

  ins_encode %{
    __ movswl($dst$$Register, $mem$$Address);
  %}

  ins_pipe(ialu_reg_mem);
%}

// Load Short (16 bit signed) to Byte (8 bit signed)
instruct loadS2B(rRegI dst, memory mem, immI_24 twentyfour) %{
  match(Set dst (RShiftI (LShiftI (LoadS mem) twentyfour) twentyfour));

  ins_cost(125);
  format %{ "movsbl $dst, $mem\t# short -> byte" %}
  ins_encode %{
    __ movsbl($dst$$Register, $mem$$Address);
  %}
  ins_pipe(ialu_reg_mem);
%}

// Load Short (16 bit signed) into Long Register
instruct loadS2L(rRegL dst, memory mem)
%{
  match(Set dst (ConvI2L (LoadS mem)));

  ins_cost(125);
  format %{ "movswq $dst, $mem\t# short -> long" %}

  ins_encode %{
    __ movswq($dst$$Register, $mem$$Address);
  %}

  ins_pipe(ialu_reg_mem);
%}

// Load Unsigned Short/Char (16 bit UNsigned)
instruct loadUS(rRegI dst, memory mem)
%{
  match(Set dst (LoadUS mem));

  ins_cost(125);
  format %{ "movzwl  $dst, $mem\t# ushort/char" %}

  ins_encode %{
    __ movzwl($dst$$Register, $mem$$Address);
  %}

  ins_pipe(ialu_reg_mem);
%}

// Load Unsigned Short/Char (16 bit UNsigned) to Byte (8 bit signed)
instruct loadUS2B(rRegI dst, memory mem, immI_24 twentyfour) %{
  match(Set dst (RShiftI (LShiftI (LoadUS mem) twentyfour) twentyfour));

  ins_cost(125);
  format %{ "movsbl $dst, $mem\t# ushort -> byte" %}
  ins_encode %{
    __ movsbl($dst$$Register, $mem$$Address);
  %}
  ins_pipe(ialu_reg_mem);
%}

// Load Unsigned Short/Char (16 bit UNsigned) into Long Register
instruct loadUS2L(rRegL dst, memory mem)
%{
  match(Set dst (ConvI2L (LoadUS mem)));

  ins_cost(125);
  format %{ "movzwq  $dst, $mem\t# ushort/char -> long" %}

  ins_encode %{
    __ movzwq($dst$$Register, $mem$$Address);
  %}

  ins_pipe(ialu_reg_mem);
%}

// Load Unsigned Short/Char (16 bit UNsigned) with mask 0xFF into Long Register
instruct loadUS2L_immI_255(rRegL dst, memory mem, immI_255 mask) %{
  match(Set dst (ConvI2L (AndI (LoadUS mem) mask)));

  format %{ "movzbq  $dst, $mem\t# ushort/char & 0xFF -> long" %}
  ins_encode %{
    __ movzbq($dst$$Register, $mem$$Address);
  %}
  ins_pipe(ialu_reg_mem);
%}

// Load Unsigned Short/Char (16 bit UNsigned) with 32-bit mask into Long Register
instruct loadUS2L_immI(rRegL dst, memory mem, immI mask, rFlagsReg cr) %{
  match(Set dst (ConvI2L (AndI (LoadUS mem) mask)));
  effect(KILL cr);

  format %{ "movzwq  $dst, $mem\t# ushort/char & 32-bit mask -> long\n\t"
            "andl    $dst, right_n_bits($mask, 16)" %}
  ins_encode %{
    Register Rdst = $dst$$Register;
    __ movzwq(Rdst, $mem$$Address);
    __ andl(Rdst, $mask$$constant & right_n_bits(16));
  %}
  ins_pipe(ialu_reg_mem);
%}

// Load Integer
instruct loadI(rRegI dst, memory mem)
%{
  match(Set dst (LoadI mem));

  ins_cost(125);
  format %{ "movl    $dst, $mem\t# int" %}

  ins_encode %{
    __ movl($dst$$Register, $mem$$Address);
  %}

  ins_pipe(ialu_reg_mem);
%}

// Load Integer (32 bit signed) to Byte (8 bit signed)
instruct loadI2B(rRegI dst, memory mem, immI_24 twentyfour) %{
  match(Set dst (RShiftI (LShiftI (LoadI mem) twentyfour) twentyfour));

  ins_cost(125);
  format %{ "movsbl  $dst, $mem\t# int -> byte" %}
  ins_encode %{
    __ movsbl($dst$$Register, $mem$$Address);
  %}
  ins_pipe(ialu_reg_mem);
%}

// Load Integer (32 bit signed) to Unsigned Byte (8 bit UNsigned)
instruct loadI2UB(rRegI dst, memory mem, immI_255 mask) %{
  match(Set dst (AndI (LoadI mem) mask));

  ins_cost(125);
  format %{ "movzbl  $dst, $mem\t# int -> ubyte" %}
  ins_encode %{
    __ movzbl($dst$$Register, $mem$$Address);
  %}
  ins_pipe(ialu_reg_mem);
%}

// Load Integer (32 bit signed) to Short (16 bit signed)
instruct loadI2S(rRegI dst, memory mem, immI_16 sixteen) %{
  match(Set dst (RShiftI (LShiftI (LoadI mem) sixteen) sixteen));

  ins_cost(125);
  format %{ "movswl  $dst, $mem\t# int -> short" %}
  ins_encode %{
    __ movswl($dst$$Register, $mem$$Address);
  %}
  ins_pipe(ialu_reg_mem);
%}

// Load Integer (32 bit signed) to Unsigned Short/Char (16 bit UNsigned)
instruct loadI2US(rRegI dst, memory mem, immI_65535 mask) %{
  match(Set dst (AndI (LoadI mem) mask));

  ins_cost(125);
  format %{ "movzwl  $dst, $mem\t# int -> ushort/char" %}
  ins_encode %{
    __ movzwl($dst$$Register, $mem$$Address);
  %}
  ins_pipe(ialu_reg_mem);
%}

// Load Integer into Long Register
instruct loadI2L(rRegL dst, memory mem)
%{
  match(Set dst (ConvI2L (LoadI mem)));

  ins_cost(125);
  format %{ "movslq  $dst, $mem\t# int -> long" %}

  ins_encode %{
    __ movslq($dst$$Register, $mem$$Address);
  %}

  ins_pipe(ialu_reg_mem);
%}

// Load Integer with mask 0xFF into Long Register
instruct loadI2L_immI_255(rRegL dst, memory mem, immI_255 mask) %{
  match(Set dst (ConvI2L (AndI (LoadI mem) mask)));

  format %{ "movzbq  $dst, $mem\t# int & 0xFF -> long" %}
  ins_encode %{
    __ movzbq($dst$$Register, $mem$$Address);
  %}
  ins_pipe(ialu_reg_mem);
%}

// Load Integer with mask 0xFFFF into Long Register
instruct loadI2L_immI_65535(rRegL dst, memory mem, immI_65535 mask) %{
  match(Set dst (ConvI2L (AndI (LoadI mem) mask)));

  format %{ "movzwq  $dst, $mem\t# int & 0xFFFF -> long" %}
  ins_encode %{
    __ movzwq($dst$$Register, $mem$$Address);
  %}
  ins_pipe(ialu_reg_mem);
%}

// Load Integer with a 31-bit mask into Long Register
instruct loadI2L_immU31(rRegL dst, memory mem, immU31 mask, rFlagsReg cr) %{
  match(Set dst (ConvI2L (AndI (LoadI mem) mask)));
  effect(KILL cr);

  format %{ "movl    $dst, $mem\t# int & 31-bit mask -> long\n\t"
            "andl    $dst, $mask" %}
  ins_encode %{
    Register Rdst = $dst$$Register;
    __ movl(Rdst, $mem$$Address);
    __ andl(Rdst, $mask$$constant);
  %}
  ins_pipe(ialu_reg_mem);
%}

// Load Unsigned Integer into Long Register
instruct loadUI2L(rRegL dst, memory mem, immL_32bits mask)
%{
  match(Set dst (AndL (ConvI2L (LoadI mem)) mask));

  ins_cost(125);
  format %{ "movl    $dst, $mem\t# uint -> long" %}

  ins_encode %{
    __ movl($dst$$Register, $mem$$Address);
  %}

  ins_pipe(ialu_reg_mem);
%}

// Load Long
instruct loadL(rRegL dst, memory mem)
%{
  match(Set dst (LoadL mem));

  ins_cost(125);
  format %{ "movq    $dst, $mem\t# long" %}

  ins_encode %{
    __ movq($dst$$Register, $mem$$Address);
  %}

  ins_pipe(ialu_reg_mem); // XXX
%}

// Load Range
instruct loadRange(rRegI dst, memory mem)
%{
  match(Set dst (LoadRange mem));

  ins_cost(125); // XXX
  format %{ "movl    $dst, $mem\t# range" %}
  ins_encode %{
    __ movl($dst$$Register, $mem$$Address);
  %}
  ins_pipe(ialu_reg_mem);
%}

// Load Pointer
instruct loadP(rRegP dst, memory mem)
%{
  match(Set dst (LoadP mem));
  predicate(n->as_Load()->barrier_data() == 0);

  ins_cost(125); // XXX
  format %{ "movq    $dst, $mem\t# ptr" %}
  ins_encode %{
    __ movq($dst$$Register, $mem$$Address);
  %}
  ins_pipe(ialu_reg_mem); // XXX
%}

// Load Compressed Pointer
instruct loadN(rRegN dst, memory mem)
%{
   match(Set dst (LoadN mem));

   ins_cost(125); // XXX
   format %{ "movl    $dst, $mem\t# compressed ptr" %}
   ins_encode %{
     __ movl($dst$$Register, $mem$$Address);
   %}
   ins_pipe(ialu_reg_mem); // XXX
%}


// Load Klass Pointer
instruct loadKlass(rRegP dst, memory mem)
%{
  match(Set dst (LoadKlass mem));

  ins_cost(125); // XXX
  format %{ "movq    $dst, $mem\t# class" %}
  ins_encode %{
    __ movq($dst$$Register, $mem$$Address);
  %}
  ins_pipe(ialu_reg_mem); // XXX
%}

// Load narrow Klass Pointer
instruct loadNKlass(rRegN dst, memory mem)
%{
  match(Set dst (LoadNKlass mem));

  ins_cost(125); // XXX
  format %{ "movl    $dst, $mem\t# compressed klass ptr" %}
  ins_encode %{
    __ movl($dst$$Register, $mem$$Address);
  %}
  ins_pipe(ialu_reg_mem); // XXX
%}

// Load Float
instruct loadF(regF dst, memory mem)
%{
  match(Set dst (LoadF mem));

  ins_cost(145); // XXX
  format %{ "movss   $dst, $mem\t# float" %}
  ins_encode %{
    __ movflt($dst$$XMMRegister, $mem$$Address);
  %}
  ins_pipe(pipe_slow); // XXX
%}

// Load Double
instruct loadD_partial(regD dst, memory mem)
%{
  predicate(!UseXmmLoadAndClearUpper);
  match(Set dst (LoadD mem));

  ins_cost(145); // XXX
  format %{ "movlpd  $dst, $mem\t# double" %}
  ins_encode %{
    __ movdbl($dst$$XMMRegister, $mem$$Address);
  %}
  ins_pipe(pipe_slow); // XXX
%}

instruct loadD(regD dst, memory mem)
%{
  predicate(UseXmmLoadAndClearUpper);
  match(Set dst (LoadD mem));

  ins_cost(145); // XXX
  format %{ "movsd   $dst, $mem\t# double" %}
  ins_encode %{
    __ movdbl($dst$$XMMRegister, $mem$$Address);
  %}
  ins_pipe(pipe_slow); // XXX
%}


// Following pseudo code describes the algorithm for max[FD]:
// Min algorithm is on similar lines
//  btmp = (b < +0.0) ? a : b
//  atmp = (b < +0.0) ? b : a
//  Tmp  = Max_Float(atmp , btmp)
//  Res  = (atmp == NaN) ? atmp : Tmp

// max = java.lang.Math.max(float a, float b)
instruct maxF_reg(legRegF dst, legRegF a, legRegF b, legRegF tmp, legRegF atmp, legRegF btmp) %{
  predicate(UseAVX > 0 && !SuperWord::is_reduction(n));
  match(Set dst (MaxF a b));
  effect(USE a, USE b, TEMP tmp, TEMP atmp, TEMP btmp);
  format %{
     "vblendvps        $btmp,$b,$a,$b           \n\t"
     "vblendvps        $atmp,$a,$b,$b           \n\t"
     "vmaxss           $tmp,$atmp,$btmp         \n\t"
     "vcmpps.unordered $btmp,$atmp,$atmp        \n\t"
     "vblendvps        $dst,$tmp,$atmp,$btmp    \n\t"
  %}
  ins_encode %{
    int vector_len = Assembler::AVX_128bit;
    __ vblendvps($btmp$$XMMRegister, $b$$XMMRegister, $a$$XMMRegister, $b$$XMMRegister, vector_len);
    __ vblendvps($atmp$$XMMRegister, $a$$XMMRegister, $b$$XMMRegister, $b$$XMMRegister, vector_len);
    __ vmaxss($tmp$$XMMRegister, $atmp$$XMMRegister, $btmp$$XMMRegister);
    __ vcmpps($btmp$$XMMRegister, $atmp$$XMMRegister, $atmp$$XMMRegister, Assembler::_false, vector_len);
    __ vblendvps($dst$$XMMRegister, $tmp$$XMMRegister, $atmp$$XMMRegister, $btmp$$XMMRegister, vector_len);
 %}
  ins_pipe( pipe_slow );
%}

instruct maxF_reduction_reg(legRegF dst, legRegF a, legRegF b, legRegF xmmt, rRegI tmp, rFlagsReg cr) %{
  predicate(UseAVX > 0 && SuperWord::is_reduction(n));
  match(Set dst (MaxF a b));
  effect(USE a, USE b, TEMP xmmt, TEMP tmp, KILL cr);

  format %{ "$dst = max($a, $b)\t# intrinsic (float)" %}
  ins_encode %{
    emit_fp_min_max(_masm, $dst$$XMMRegister, $a$$XMMRegister, $b$$XMMRegister, $xmmt$$XMMRegister, $tmp$$Register,
                    false /*min*/, true /*single*/);
  %}
  ins_pipe( pipe_slow );
%}

// max = java.lang.Math.max(double a, double b)
instruct maxD_reg(legRegD dst, legRegD a, legRegD b, legRegD tmp, legRegD atmp, legRegD btmp) %{
  predicate(UseAVX > 0 && !SuperWord::is_reduction(n));
  match(Set dst (MaxD a b));
  effect(USE a, USE b, TEMP atmp, TEMP btmp, TEMP tmp);
  format %{
     "vblendvpd        $btmp,$b,$a,$b            \n\t"
     "vblendvpd        $atmp,$a,$b,$b            \n\t"
     "vmaxsd           $tmp,$atmp,$btmp          \n\t"
     "vcmppd.unordered $btmp,$atmp,$atmp         \n\t"
     "vblendvpd        $dst,$tmp,$atmp,$btmp     \n\t"
  %}
  ins_encode %{
    int vector_len = Assembler::AVX_128bit;
    __ vblendvpd($btmp$$XMMRegister, $b$$XMMRegister, $a$$XMMRegister, $b$$XMMRegister, vector_len);
    __ vblendvpd($atmp$$XMMRegister, $a$$XMMRegister, $b$$XMMRegister, $b$$XMMRegister, vector_len);
    __ vmaxsd($tmp$$XMMRegister, $atmp$$XMMRegister, $btmp$$XMMRegister);
    __ vcmppd($btmp$$XMMRegister, $atmp$$XMMRegister, $atmp$$XMMRegister, Assembler::_false, vector_len);
    __ vblendvpd($dst$$XMMRegister, $tmp$$XMMRegister, $atmp$$XMMRegister, $btmp$$XMMRegister, vector_len);
  %}
  ins_pipe( pipe_slow );
%}

instruct maxD_reduction_reg(legRegD dst, legRegD a, legRegD b, legRegD xmmt, rRegL tmp, rFlagsReg cr) %{
  predicate(UseAVX > 0 && SuperWord::is_reduction(n));
  match(Set dst (MaxD a b));
  effect(USE a, USE b, TEMP xmmt, TEMP tmp, KILL cr);

  format %{ "$dst = max($a, $b)\t# intrinsic (double)" %}
  ins_encode %{
    emit_fp_min_max(_masm, $dst$$XMMRegister, $a$$XMMRegister, $b$$XMMRegister, $xmmt$$XMMRegister, $tmp$$Register,
                    false /*min*/, false /*single*/);
  %}
  ins_pipe( pipe_slow );
%}

// min = java.lang.Math.min(float a, float b)
instruct minF_reg(legRegF dst, legRegF a, legRegF b, legRegF tmp, legRegF atmp, legRegF btmp) %{
  predicate(UseAVX > 0 && !SuperWord::is_reduction(n));
  match(Set dst (MinF a b));
  effect(USE a, USE b, TEMP tmp, TEMP atmp, TEMP btmp);
  format %{
     "vblendvps        $atmp,$a,$b,$a             \n\t"
     "vblendvps        $btmp,$b,$a,$a             \n\t"
     "vminss           $tmp,$atmp,$btmp           \n\t"
     "vcmpps.unordered $btmp,$atmp,$atmp          \n\t"
     "vblendvps        $dst,$tmp,$atmp,$btmp      \n\t"
  %}
  ins_encode %{
    int vector_len = Assembler::AVX_128bit;
    __ vblendvps($atmp$$XMMRegister, $a$$XMMRegister, $b$$XMMRegister, $a$$XMMRegister, vector_len);
    __ vblendvps($btmp$$XMMRegister, $b$$XMMRegister, $a$$XMMRegister, $a$$XMMRegister, vector_len);
    __ vminss($tmp$$XMMRegister, $atmp$$XMMRegister, $btmp$$XMMRegister);
    __ vcmpps($btmp$$XMMRegister, $atmp$$XMMRegister, $atmp$$XMMRegister, Assembler::_false, vector_len);
    __ vblendvps($dst$$XMMRegister, $tmp$$XMMRegister, $atmp$$XMMRegister, $btmp$$XMMRegister, vector_len);
  %}
  ins_pipe( pipe_slow );
%}

instruct minF_reduction_reg(legRegF dst, legRegF a, legRegF b, legRegF xmmt, rRegI tmp, rFlagsReg cr) %{
  predicate(UseAVX > 0 && SuperWord::is_reduction(n));
  match(Set dst (MinF a b));
  effect(USE a, USE b, TEMP xmmt, TEMP tmp, KILL cr);

  format %{ "$dst = min($a, $b)\t# intrinsic (float)" %}
  ins_encode %{
    emit_fp_min_max(_masm, $dst$$XMMRegister, $a$$XMMRegister, $b$$XMMRegister, $xmmt$$XMMRegister, $tmp$$Register,
                    true /*min*/, true /*single*/);
  %}
  ins_pipe( pipe_slow );
%}

// min = java.lang.Math.min(double a, double b)
instruct minD_reg(legRegD dst, legRegD a, legRegD b, legRegD tmp, legRegD atmp, legRegD btmp) %{
  predicate(UseAVX > 0 && !SuperWord::is_reduction(n));
  match(Set dst (MinD a b));
  effect(USE a, USE b, TEMP tmp, TEMP atmp, TEMP btmp);
  format %{
     "vblendvpd        $atmp,$a,$b,$a           \n\t"
     "vblendvpd        $btmp,$b,$a,$a           \n\t"
     "vminsd           $tmp,$atmp,$btmp         \n\t"
     "vcmppd.unordered $btmp,$atmp,$atmp        \n\t"
     "vblendvpd        $dst,$tmp,$atmp,$btmp    \n\t"
  %}
  ins_encode %{
    int vector_len = Assembler::AVX_128bit;
    __ vblendvpd($atmp$$XMMRegister, $a$$XMMRegister, $b$$XMMRegister, $a$$XMMRegister, vector_len);
    __ vblendvpd($btmp$$XMMRegister, $b$$XMMRegister, $a$$XMMRegister, $a$$XMMRegister, vector_len);
    __ vminsd($tmp$$XMMRegister, $atmp$$XMMRegister, $btmp$$XMMRegister);
    __ vcmppd($btmp$$XMMRegister, $atmp$$XMMRegister, $atmp$$XMMRegister, Assembler::_false, vector_len);
    __ vblendvpd($dst$$XMMRegister, $tmp$$XMMRegister, $atmp$$XMMRegister, $btmp$$XMMRegister, vector_len);
  %}
  ins_pipe( pipe_slow );
%}

instruct minD_reduction_reg(legRegD dst, legRegD a, legRegD b, legRegD xmmt, rRegL tmp, rFlagsReg cr) %{
  predicate(UseAVX > 0 && SuperWord::is_reduction(n));
  match(Set dst (MinD a b));
  effect(USE a, USE b, TEMP xmmt, TEMP tmp, KILL cr);

  format %{ "$dst = min($a, $b)\t# intrinsic (double)" %}
  ins_encode %{
    emit_fp_min_max(_masm, $dst$$XMMRegister, $a$$XMMRegister, $b$$XMMRegister, $xmmt$$XMMRegister, $tmp$$Register,
                    true /*min*/, false /*single*/);
  %}
  ins_pipe( pipe_slow );
%}

// Load Effective Address
instruct leaP8(rRegP dst, indOffset8 mem)
%{
  match(Set dst mem);

  ins_cost(110); // XXX
  format %{ "leaq    $dst, $mem\t# ptr 8" %}
  ins_encode %{
    __ leaq($dst$$Register, $mem$$Address);
  %}
  ins_pipe(ialu_reg_reg_fat);
%}

instruct leaP32(rRegP dst, indOffset32 mem)
%{
  match(Set dst mem);

  ins_cost(110);
  format %{ "leaq    $dst, $mem\t# ptr 32" %}
  ins_encode %{
    __ leaq($dst$$Register, $mem$$Address);
  %}
  ins_pipe(ialu_reg_reg_fat);
%}

instruct leaPIdxOff(rRegP dst, indIndexOffset mem)
%{
  match(Set dst mem);

  ins_cost(110);
  format %{ "leaq    $dst, $mem\t# ptr idxoff" %}
  ins_encode %{
    __ leaq($dst$$Register, $mem$$Address);
  %}
  ins_pipe(ialu_reg_reg_fat);
%}

instruct leaPIdxScale(rRegP dst, indIndexScale mem)
%{
  match(Set dst mem);

  ins_cost(110);
  format %{ "leaq    $dst, $mem\t# ptr idxscale" %}
  ins_encode %{
    __ leaq($dst$$Register, $mem$$Address);
  %}
  ins_pipe(ialu_reg_reg_fat);
%}

instruct leaPPosIdxScale(rRegP dst, indPosIndexScale mem)
%{
  match(Set dst mem);

  ins_cost(110);
  format %{ "leaq    $dst, $mem\t# ptr idxscale" %}
  ins_encode %{
    __ leaq($dst$$Register, $mem$$Address);
  %}
  ins_pipe(ialu_reg_reg_fat);
%}

instruct leaPIdxScaleOff(rRegP dst, indIndexScaleOffset mem)
%{
  match(Set dst mem);

  ins_cost(110);
  format %{ "leaq    $dst, $mem\t# ptr idxscaleoff" %}
  ins_encode %{
    __ leaq($dst$$Register, $mem$$Address);
  %}
  ins_pipe(ialu_reg_reg_fat);
%}

instruct leaPPosIdxOff(rRegP dst, indPosIndexOffset mem)
%{
  match(Set dst mem);

  ins_cost(110);
  format %{ "leaq    $dst, $mem\t# ptr posidxoff" %}
  ins_encode %{
    __ leaq($dst$$Register, $mem$$Address);
  %}
  ins_pipe(ialu_reg_reg_fat);
%}

instruct leaPPosIdxScaleOff(rRegP dst, indPosIndexScaleOffset mem)
%{
  match(Set dst mem);

  ins_cost(110);
  format %{ "leaq    $dst, $mem\t# ptr posidxscaleoff" %}
  ins_encode %{
    __ leaq($dst$$Register, $mem$$Address);
  %}
  ins_pipe(ialu_reg_reg_fat);
%}

// Load Effective Address which uses Narrow (32-bits) oop
instruct leaPCompressedOopOffset(rRegP dst, indCompressedOopOffset mem)
%{
  predicate(UseCompressedOops && (CompressedOops::shift() != 0));
  match(Set dst mem);

  ins_cost(110);
  format %{ "leaq    $dst, $mem\t# ptr compressedoopoff32" %}
  ins_encode %{
    __ leaq($dst$$Register, $mem$$Address);
  %}
  ins_pipe(ialu_reg_reg_fat);
%}

instruct leaP8Narrow(rRegP dst, indOffset8Narrow mem)
%{
  predicate(CompressedOops::shift() == 0);
  match(Set dst mem);

  ins_cost(110); // XXX
  format %{ "leaq    $dst, $mem\t# ptr off8narrow" %}
  ins_encode %{
    __ leaq($dst$$Register, $mem$$Address);
  %}
  ins_pipe(ialu_reg_reg_fat);
%}

instruct leaP32Narrow(rRegP dst, indOffset32Narrow mem)
%{
  predicate(CompressedOops::shift() == 0);
  match(Set dst mem);

  ins_cost(110);
  format %{ "leaq    $dst, $mem\t# ptr off32narrow" %}
  ins_encode %{
    __ leaq($dst$$Register, $mem$$Address);
  %}
  ins_pipe(ialu_reg_reg_fat);
%}

instruct leaPIdxOffNarrow(rRegP dst, indIndexOffsetNarrow mem)
%{
  predicate(CompressedOops::shift() == 0);
  match(Set dst mem);

  ins_cost(110);
  format %{ "leaq    $dst, $mem\t# ptr idxoffnarrow" %}
  ins_encode %{
    __ leaq($dst$$Register, $mem$$Address);
  %}
  ins_pipe(ialu_reg_reg_fat);
%}

instruct leaPIdxScaleNarrow(rRegP dst, indIndexScaleNarrow mem)
%{
  predicate(CompressedOops::shift() == 0);
  match(Set dst mem);

  ins_cost(110);
  format %{ "leaq    $dst, $mem\t# ptr idxscalenarrow" %}
  ins_encode %{
    __ leaq($dst$$Register, $mem$$Address);
  %}
  ins_pipe(ialu_reg_reg_fat);
%}

instruct leaPIdxScaleOffNarrow(rRegP dst, indIndexScaleOffsetNarrow mem)
%{
  predicate(CompressedOops::shift() == 0);
  match(Set dst mem);

  ins_cost(110);
  format %{ "leaq    $dst, $mem\t# ptr idxscaleoffnarrow" %}
  ins_encode %{
    __ leaq($dst$$Register, $mem$$Address);
  %}
  ins_pipe(ialu_reg_reg_fat);
%}

instruct leaPPosIdxOffNarrow(rRegP dst, indPosIndexOffsetNarrow mem)
%{
  predicate(CompressedOops::shift() == 0);
  match(Set dst mem);

  ins_cost(110);
  format %{ "leaq    $dst, $mem\t# ptr posidxoffnarrow" %}
  ins_encode %{
    __ leaq($dst$$Register, $mem$$Address);
  %}
  ins_pipe(ialu_reg_reg_fat);
%}

instruct leaPPosIdxScaleOffNarrow(rRegP dst, indPosIndexScaleOffsetNarrow mem)
%{
  predicate(CompressedOops::shift() == 0);
  match(Set dst mem);

  ins_cost(110);
  format %{ "leaq    $dst, $mem\t# ptr posidxscaleoffnarrow" %}
  ins_encode %{
    __ leaq($dst$$Register, $mem$$Address);
  %}
  ins_pipe(ialu_reg_reg_fat);
%}

instruct loadConI(rRegI dst, immI src)
%{
  match(Set dst src);

  format %{ "movl    $dst, $src\t# int" %}
  ins_encode %{
    __ movl($dst$$Register, $src$$constant);
  %}
  ins_pipe(ialu_reg_fat); // XXX
%}

instruct loadConI0(rRegI dst, immI_0 src, rFlagsReg cr)
%{
  match(Set dst src);
  effect(KILL cr);

  ins_cost(50);
  format %{ "xorl    $dst, $dst\t# int" %}
  ins_encode %{
    __ xorl($dst$$Register, $dst$$Register);
  %}
  ins_pipe(ialu_reg);
%}

instruct loadConL(rRegL dst, immL src)
%{
  match(Set dst src);

  ins_cost(150);
  format %{ "movq    $dst, $src\t# long" %}
  ins_encode %{
    __ mov64($dst$$Register, $src$$constant);
  %}
  ins_pipe(ialu_reg);
%}

instruct loadConL0(rRegL dst, immL0 src, rFlagsReg cr)
%{
  match(Set dst src);
  effect(KILL cr);

  ins_cost(50);
  format %{ "xorl    $dst, $dst\t# long" %}
  ins_encode %{
    __ xorl($dst$$Register, $dst$$Register);
  %}
  ins_pipe(ialu_reg); // XXX
%}

instruct loadConUL32(rRegL dst, immUL32 src)
%{
  match(Set dst src);

  ins_cost(60);
  format %{ "movl    $dst, $src\t# long (unsigned 32-bit)" %}
  ins_encode %{
    __ movl($dst$$Register, $src$$constant);
  %}
  ins_pipe(ialu_reg);
%}

instruct loadConL32(rRegL dst, immL32 src)
%{
  match(Set dst src);

  ins_cost(70);
  format %{ "movq    $dst, $src\t# long (32-bit)" %}
  ins_encode %{
    __ movq($dst$$Register, $src$$constant);
  %}
  ins_pipe(ialu_reg);
%}

instruct loadConP(rRegP dst, immP con) %{
  match(Set dst con);

  format %{ "movq    $dst, $con\t# ptr" %}
  ins_encode %{
    __ mov64($dst$$Register, $con$$constant, $con->constant_reloc(), RELOC_IMM64);
  %}
  ins_pipe(ialu_reg_fat); // XXX
%}

instruct loadConP0(rRegP dst, immP0 src, rFlagsReg cr)
%{
  match(Set dst src);
  effect(KILL cr);

  ins_cost(50);
  format %{ "xorl    $dst, $dst\t# ptr" %}
  ins_encode %{
    __ xorl($dst$$Register, $dst$$Register);
  %}
  ins_pipe(ialu_reg);
%}

instruct loadConP31(rRegP dst, immP31 src, rFlagsReg cr)
%{
  match(Set dst src);
  effect(KILL cr);

  ins_cost(60);
  format %{ "movl    $dst, $src\t# ptr (positive 32-bit)" %}
  ins_encode %{
    __ movl($dst$$Register, $src$$constant);
  %}
  ins_pipe(ialu_reg);
%}

instruct loadConF(regF dst, immF con) %{
  match(Set dst con);
  ins_cost(125);
  format %{ "movss   $dst, [$constantaddress]\t# load from constant table: float=$con" %}
  ins_encode %{
    __ movflt($dst$$XMMRegister, $constantaddress($con));
  %}
  ins_pipe(pipe_slow);
%}

instruct loadConN0(rRegN dst, immN0 src, rFlagsReg cr) %{
  match(Set dst src);
  effect(KILL cr);
  format %{ "xorq    $dst, $src\t# compressed NULL ptr" %}
  ins_encode %{
    __ xorq($dst$$Register, $dst$$Register);
  %}
  ins_pipe(ialu_reg);
%}

instruct loadConN(rRegN dst, immN src) %{
  match(Set dst src);

  ins_cost(125);
  format %{ "movl    $dst, $src\t# compressed ptr" %}
  ins_encode %{
    address con = (address)$src$$constant;
    if (con == NULL) {
      ShouldNotReachHere();
    } else {
      __ set_narrow_oop($dst$$Register, (jobject)$src$$constant);
    }
  %}
  ins_pipe(ialu_reg_fat); // XXX
%}

instruct loadConNKlass(rRegN dst, immNKlass src) %{
  match(Set dst src);

  ins_cost(125);
  format %{ "movl    $dst, $src\t# compressed klass ptr" %}
  ins_encode %{
    address con = (address)$src$$constant;
    if (con == NULL) {
      ShouldNotReachHere();
    } else {
      __ set_narrow_klass($dst$$Register, (Klass*)$src$$constant);
    }
  %}
  ins_pipe(ialu_reg_fat); // XXX
%}

instruct loadConF0(regF dst, immF0 src)
%{
  match(Set dst src);
  ins_cost(100);

  format %{ "xorps   $dst, $dst\t# float 0.0" %}
  ins_encode %{
    __ xorps($dst$$XMMRegister, $dst$$XMMRegister);
  %}
  ins_pipe(pipe_slow);
%}

// Use the same format since predicate() can not be used here.
instruct loadConD(regD dst, immD con) %{
  match(Set dst con);
  ins_cost(125);
  format %{ "movsd   $dst, [$constantaddress]\t# load from constant table: double=$con" %}
  ins_encode %{
    __ movdbl($dst$$XMMRegister, $constantaddress($con));
  %}
  ins_pipe(pipe_slow);
%}

instruct loadConD0(regD dst, immD0 src)
%{
  match(Set dst src);
  ins_cost(100);

  format %{ "xorpd   $dst, $dst\t# double 0.0" %}
  ins_encode %{
    __ xorpd ($dst$$XMMRegister, $dst$$XMMRegister);
  %}
  ins_pipe(pipe_slow);
%}

instruct loadSSI(rRegI dst, stackSlotI src)
%{
  match(Set dst src);

  ins_cost(125);
  format %{ "movl    $dst, $src\t# int stk" %}
  opcode(0x8B);
  ins_encode(REX_reg_mem(dst, src), OpcP, reg_mem(dst, src));
  ins_pipe(ialu_reg_mem);
%}

instruct loadSSL(rRegL dst, stackSlotL src)
%{
  match(Set dst src);

  ins_cost(125);
  format %{ "movq    $dst, $src\t# long stk" %}
  opcode(0x8B);
  ins_encode(REX_reg_mem_wide(dst, src), OpcP, reg_mem(dst, src));
  ins_pipe(ialu_reg_mem);
%}

instruct loadSSP(rRegP dst, stackSlotP src)
%{
  match(Set dst src);

  ins_cost(125);
  format %{ "movq    $dst, $src\t# ptr stk" %}
  opcode(0x8B);
  ins_encode(REX_reg_mem_wide(dst, src), OpcP, reg_mem(dst, src));
  ins_pipe(ialu_reg_mem);
%}

instruct loadSSF(regF dst, stackSlotF src)
%{
  match(Set dst src);

  ins_cost(125);
  format %{ "movss   $dst, $src\t# float stk" %}
  ins_encode %{
    __ movflt($dst$$XMMRegister, Address(rsp, $src$$disp));
  %}
  ins_pipe(pipe_slow); // XXX
%}

// Use the same format since predicate() can not be used here.
instruct loadSSD(regD dst, stackSlotD src)
%{
  match(Set dst src);

  ins_cost(125);
  format %{ "movsd   $dst, $src\t# double stk" %}
  ins_encode  %{
    __ movdbl($dst$$XMMRegister, Address(rsp, $src$$disp));
  %}
  ins_pipe(pipe_slow); // XXX
%}

// Prefetch instructions for allocation.
// Must be safe to execute with invalid address (cannot fault).

instruct prefetchAlloc( memory mem ) %{
  predicate(AllocatePrefetchInstr==3);
  match(PrefetchAllocation mem);
  ins_cost(125);

  format %{ "PREFETCHW $mem\t# Prefetch allocation into level 1 cache and mark modified" %}
  ins_encode %{
    __ prefetchw($mem$$Address);
  %}
  ins_pipe(ialu_mem);
%}

instruct prefetchAllocNTA( memory mem ) %{
  predicate(AllocatePrefetchInstr==0);
  match(PrefetchAllocation mem);
  ins_cost(125);

  format %{ "PREFETCHNTA $mem\t# Prefetch allocation to non-temporal cache for write" %}
  ins_encode %{
    __ prefetchnta($mem$$Address);
  %}
  ins_pipe(ialu_mem);
%}

instruct prefetchAllocT0( memory mem ) %{
  predicate(AllocatePrefetchInstr==1);
  match(PrefetchAllocation mem);
  ins_cost(125);

  format %{ "PREFETCHT0 $mem\t# Prefetch allocation to level 1 and 2 caches for write" %}
  ins_encode %{
    __ prefetcht0($mem$$Address);
  %}
  ins_pipe(ialu_mem);
%}

instruct prefetchAllocT2( memory mem ) %{
  predicate(AllocatePrefetchInstr==2);
  match(PrefetchAllocation mem);
  ins_cost(125);

  format %{ "PREFETCHT2 $mem\t# Prefetch allocation to level 2 cache for write" %}
  ins_encode %{
    __ prefetcht2($mem$$Address);
  %}
  ins_pipe(ialu_mem);
%}

//----------Store Instructions-------------------------------------------------

// Store Byte
instruct storeB(memory mem, rRegI src)
%{
  match(Set mem (StoreB mem src));

  ins_cost(125); // XXX
  format %{ "movb    $mem, $src\t# byte" %}
  ins_encode %{
    __ movb($mem$$Address, $src$$Register);
  %}
  ins_pipe(ialu_mem_reg);
%}

// Store Char/Short
instruct storeC(memory mem, rRegI src)
%{
  match(Set mem (StoreC mem src));

  ins_cost(125); // XXX
  format %{ "movw    $mem, $src\t# char/short" %}
  ins_encode %{
    __ movw($mem$$Address, $src$$Register);
  %}
  ins_pipe(ialu_mem_reg);
%}

// Store Integer
instruct storeI(memory mem, rRegI src)
%{
  match(Set mem (StoreI mem src));

  ins_cost(125); // XXX
  format %{ "movl    $mem, $src\t# int" %}
  ins_encode %{
    __ movl($mem$$Address, $src$$Register);
  %}
  ins_pipe(ialu_mem_reg);
%}

// Store Long
instruct storeL(memory mem, rRegL src)
%{
  match(Set mem (StoreL mem src));

  ins_cost(125); // XXX
  format %{ "movq    $mem, $src\t# long" %}
  ins_encode %{
    __ movq($mem$$Address, $src$$Register);
  %}
  ins_pipe(ialu_mem_reg); // XXX
%}

// Store Pointer
instruct storeP(memory mem, any_RegP src)
%{
  predicate(n->as_Store()->barrier_data() == 0);
  match(Set mem (StoreP mem src));

  ins_cost(125); // XXX
  format %{ "movq    $mem, $src\t# ptr" %}
  ins_encode %{
    __ movq($mem$$Address, $src$$Register);
  %}
  ins_pipe(ialu_mem_reg);
%}

instruct storeImmP0(memory mem, immP0 zero)
%{
  predicate(UseCompressedOops && (CompressedOops::base() == NULL) && n->as_Store()->barrier_data() == 0);
  match(Set mem (StoreP mem zero));

  ins_cost(125); // XXX
  format %{ "movq    $mem, R12\t# ptr (R12_heapbase==0)" %}
  ins_encode %{
    __ movq($mem$$Address, r12);
  %}
  ins_pipe(ialu_mem_reg);
%}

// Store NULL Pointer, mark word, or other simple pointer constant.
instruct storeImmP(memory mem, immP31 src)
%{
  predicate(n->as_Store()->barrier_data() == 0);
  match(Set mem (StoreP mem src));

  ins_cost(150); // XXX
  format %{ "movq    $mem, $src\t# ptr" %}
  ins_encode %{
    __ movq($mem$$Address, $src$$constant);
  %}
  ins_pipe(ialu_mem_imm);
%}

// Store Compressed Pointer
instruct storeN(memory mem, rRegN src)
%{
  match(Set mem (StoreN mem src));

  ins_cost(125); // XXX
  format %{ "movl    $mem, $src\t# compressed ptr" %}
  ins_encode %{
    __ movl($mem$$Address, $src$$Register);
  %}
  ins_pipe(ialu_mem_reg);
%}

instruct storeNKlass(memory mem, rRegN src)
%{
  match(Set mem (StoreNKlass mem src));

  ins_cost(125); // XXX
  format %{ "movl    $mem, $src\t# compressed klass ptr" %}
  ins_encode %{
    __ movl($mem$$Address, $src$$Register);
  %}
  ins_pipe(ialu_mem_reg);
%}

instruct storeImmN0(memory mem, immN0 zero)
%{
  predicate(CompressedOops::base() == NULL);
  match(Set mem (StoreN mem zero));

  ins_cost(125); // XXX
  format %{ "movl    $mem, R12\t# compressed ptr (R12_heapbase==0)" %}
  ins_encode %{
    __ movl($mem$$Address, r12);
  %}
  ins_pipe(ialu_mem_reg);
%}

instruct storeImmN(memory mem, immN src)
%{
  match(Set mem (StoreN mem src));

  ins_cost(150); // XXX
  format %{ "movl    $mem, $src\t# compressed ptr" %}
  ins_encode %{
    address con = (address)$src$$constant;
    if (con == NULL) {
      __ movl($mem$$Address, 0);
    } else {
      __ set_narrow_oop($mem$$Address, (jobject)$src$$constant);
    }
  %}
  ins_pipe(ialu_mem_imm);
%}

instruct storeImmNKlass(memory mem, immNKlass src)
%{
  match(Set mem (StoreNKlass mem src));

  ins_cost(150); // XXX
  format %{ "movl    $mem, $src\t# compressed klass ptr" %}
  ins_encode %{
    __ set_narrow_klass($mem$$Address, (Klass*)$src$$constant);
  %}
  ins_pipe(ialu_mem_imm);
%}

// Store Integer Immediate
instruct storeImmI0(memory mem, immI_0 zero)
%{
  predicate(UseCompressedOops && (CompressedOops::base() == NULL));
  match(Set mem (StoreI mem zero));

  ins_cost(125); // XXX
  format %{ "movl    $mem, R12\t# int (R12_heapbase==0)" %}
  ins_encode %{
    __ movl($mem$$Address, r12);
  %}
  ins_pipe(ialu_mem_reg);
%}

instruct storeImmI(memory mem, immI src)
%{
  match(Set mem (StoreI mem src));

  ins_cost(150);
  format %{ "movl    $mem, $src\t# int" %}
  ins_encode %{
    __ movl($mem$$Address, $src$$constant);
  %}
  ins_pipe(ialu_mem_imm);
%}

// Store Long Immediate
instruct storeImmL0(memory mem, immL0 zero)
%{
  predicate(UseCompressedOops && (CompressedOops::base() == NULL));
  match(Set mem (StoreL mem zero));

  ins_cost(125); // XXX
  format %{ "movq    $mem, R12\t# long (R12_heapbase==0)" %}
  ins_encode %{
    __ movq($mem$$Address, r12);
  %}
  ins_pipe(ialu_mem_reg);
%}

instruct storeImmL(memory mem, immL32 src)
%{
  match(Set mem (StoreL mem src));

  ins_cost(150);
  format %{ "movq    $mem, $src\t# long" %}
  ins_encode %{
    __ movq($mem$$Address, $src$$constant);
  %}
  ins_pipe(ialu_mem_imm);
%}

// Store Short/Char Immediate
instruct storeImmC0(memory mem, immI_0 zero)
%{
  predicate(UseCompressedOops && (CompressedOops::base() == NULL));
  match(Set mem (StoreC mem zero));

  ins_cost(125); // XXX
  format %{ "movw    $mem, R12\t# short/char (R12_heapbase==0)" %}
  ins_encode %{
    __ movw($mem$$Address, r12);
  %}
  ins_pipe(ialu_mem_reg);
%}

instruct storeImmI16(memory mem, immI16 src)
%{
  predicate(UseStoreImmI16);
  match(Set mem (StoreC mem src));

  ins_cost(150);
  format %{ "movw    $mem, $src\t# short/char" %}
  ins_encode %{
    __ movw($mem$$Address, $src$$constant);
  %}
  ins_pipe(ialu_mem_imm);
%}

// Store Byte Immediate
instruct storeImmB0(memory mem, immI_0 zero)
%{
  predicate(UseCompressedOops && (CompressedOops::base() == NULL));
  match(Set mem (StoreB mem zero));

  ins_cost(125); // XXX
  format %{ "movb    $mem, R12\t# short/char (R12_heapbase==0)" %}
  ins_encode %{
    __ movb($mem$$Address, r12);
  %}
  ins_pipe(ialu_mem_reg);
%}

instruct storeImmB(memory mem, immI8 src)
%{
  match(Set mem (StoreB mem src));

  ins_cost(150); // XXX
  format %{ "movb    $mem, $src\t# byte" %}
  ins_encode %{
    __ movb($mem$$Address, $src$$constant);
  %}
  ins_pipe(ialu_mem_imm);
%}

// Store CMS card-mark Immediate
instruct storeImmCM0_reg(memory mem, immI_0 zero)
%{
  predicate(UseCompressedOops && (CompressedOops::base() == NULL));
  match(Set mem (StoreCM mem zero));

  ins_cost(125); // XXX
  format %{ "movb    $mem, R12\t# CMS card-mark byte 0 (R12_heapbase==0)" %}
  ins_encode %{
    __ movb($mem$$Address, r12);
  %}
  ins_pipe(ialu_mem_reg);
%}

instruct storeImmCM0(memory mem, immI_0 src)
%{
  match(Set mem (StoreCM mem src));

  ins_cost(150); // XXX
  format %{ "movb    $mem, $src\t# CMS card-mark byte 0" %}
  ins_encode %{
    __ movb($mem$$Address, $src$$constant);
  %}
  ins_pipe(ialu_mem_imm);
%}

// Store Float
instruct storeF(memory mem, regF src)
%{
  match(Set mem (StoreF mem src));

  ins_cost(95); // XXX
  format %{ "movss   $mem, $src\t# float" %}
  ins_encode %{
    __ movflt($mem$$Address, $src$$XMMRegister);
  %}
  ins_pipe(pipe_slow); // XXX
%}

// Store immediate Float value (it is faster than store from XMM register)
instruct storeF0(memory mem, immF0 zero)
%{
  predicate(UseCompressedOops && (CompressedOops::base() == NULL));
  match(Set mem (StoreF mem zero));

  ins_cost(25); // XXX
  format %{ "movl    $mem, R12\t# float 0. (R12_heapbase==0)" %}
  ins_encode %{
    __ movl($mem$$Address, r12);
  %}
  ins_pipe(ialu_mem_reg);
%}

instruct storeF_imm(memory mem, immF src)
%{
  match(Set mem (StoreF mem src));

  ins_cost(50);
  format %{ "movl    $mem, $src\t# float" %}
  ins_encode %{
    __ movl($mem$$Address, jint_cast($src$$constant));
  %}
  ins_pipe(ialu_mem_imm);
%}

// Store Double
instruct storeD(memory mem, regD src)
%{
  match(Set mem (StoreD mem src));

  ins_cost(95); // XXX
  format %{ "movsd   $mem, $src\t# double" %}
  ins_encode %{
    __ movdbl($mem$$Address, $src$$XMMRegister);
  %}
  ins_pipe(pipe_slow); // XXX
%}

// Store immediate double 0.0 (it is faster than store from XMM register)
instruct storeD0_imm(memory mem, immD0 src)
%{
  predicate(!UseCompressedOops || (CompressedOops::base() != NULL));
  match(Set mem (StoreD mem src));

  ins_cost(50);
  format %{ "movq    $mem, $src\t# double 0." %}
  ins_encode %{
    __ movq($mem$$Address, $src$$constant);
  %}
  ins_pipe(ialu_mem_imm);
%}

instruct storeD0(memory mem, immD0 zero)
%{
  predicate(UseCompressedOops && (CompressedOops::base() == NULL));
  match(Set mem (StoreD mem zero));

  ins_cost(25); // XXX
  format %{ "movq    $mem, R12\t# double 0. (R12_heapbase==0)" %}
  ins_encode %{
    __ movq($mem$$Address, r12);
  %}
  ins_pipe(ialu_mem_reg);
%}

instruct storeSSI(stackSlotI dst, rRegI src)
%{
  match(Set dst src);

  ins_cost(100);
  format %{ "movl    $dst, $src\t# int stk" %}
  opcode(0x89);
  ins_encode(REX_reg_mem(src, dst), OpcP, reg_mem(src, dst));
  ins_pipe( ialu_mem_reg );
%}

instruct storeSSL(stackSlotL dst, rRegL src)
%{
  match(Set dst src);

  ins_cost(100);
  format %{ "movq    $dst, $src\t# long stk" %}
  opcode(0x89);
  ins_encode(REX_reg_mem_wide(src, dst), OpcP, reg_mem(src, dst));
  ins_pipe(ialu_mem_reg);
%}

instruct storeSSP(stackSlotP dst, rRegP src)
%{
  match(Set dst src);

  ins_cost(100);
  format %{ "movq    $dst, $src\t# ptr stk" %}
  opcode(0x89);
  ins_encode(REX_reg_mem_wide(src, dst), OpcP, reg_mem(src, dst));
  ins_pipe(ialu_mem_reg);
%}

instruct storeSSF(stackSlotF dst, regF src)
%{
  match(Set dst src);

  ins_cost(95); // XXX
  format %{ "movss   $dst, $src\t# float stk" %}
  ins_encode %{
    __ movflt(Address(rsp, $dst$$disp), $src$$XMMRegister);
  %}
  ins_pipe(pipe_slow); // XXX
%}

instruct storeSSD(stackSlotD dst, regD src)
%{
  match(Set dst src);

  ins_cost(95); // XXX
  format %{ "movsd   $dst, $src\t# double stk" %}
  ins_encode %{
    __ movdbl(Address(rsp, $dst$$disp), $src$$XMMRegister);
  %}
  ins_pipe(pipe_slow); // XXX
%}

instruct cacheWB(indirect addr)
%{
  predicate(VM_Version::supports_data_cache_line_flush());
  match(CacheWB addr);

  ins_cost(100);
  format %{"cache wb $addr" %}
  ins_encode %{
    assert($addr->index_position() < 0, "should be");
    assert($addr$$disp == 0, "should be");
    __ cache_wb(Address($addr$$base$$Register, 0));
  %}
  ins_pipe(pipe_slow); // XXX
%}

instruct cacheWBPreSync()
%{
  predicate(VM_Version::supports_data_cache_line_flush());
  match(CacheWBPreSync);

  ins_cost(100);
  format %{"cache wb presync" %}
  ins_encode %{
    __ cache_wbsync(true);
  %}
  ins_pipe(pipe_slow); // XXX
%}

instruct cacheWBPostSync()
%{
  predicate(VM_Version::supports_data_cache_line_flush());
  match(CacheWBPostSync);

  ins_cost(100);
  format %{"cache wb postsync" %}
  ins_encode %{
    __ cache_wbsync(false);
  %}
  ins_pipe(pipe_slow); // XXX
%}

//----------BSWAP Instructions-------------------------------------------------
instruct bytes_reverse_int(rRegI dst) %{
  match(Set dst (ReverseBytesI dst));

  format %{ "bswapl  $dst" %}
  ins_encode %{
    __ bswapl($dst$$Register);
  %}
  ins_pipe( ialu_reg );
%}

instruct bytes_reverse_long(rRegL dst) %{
  match(Set dst (ReverseBytesL dst));

  format %{ "bswapq  $dst" %}
  ins_encode %{
    __ bswapq($dst$$Register);
  %}
  ins_pipe( ialu_reg);
%}

instruct bytes_reverse_unsigned_short(rRegI dst, rFlagsReg cr) %{
  match(Set dst (ReverseBytesUS dst));
  effect(KILL cr);

  format %{ "bswapl  $dst\n\t"
            "shrl    $dst,16\n\t" %}
  ins_encode %{
    __ bswapl($dst$$Register);
    __ shrl($dst$$Register, 16);
  %}
  ins_pipe( ialu_reg );
%}

instruct bytes_reverse_short(rRegI dst, rFlagsReg cr) %{
  match(Set dst (ReverseBytesS dst));
  effect(KILL cr);

  format %{ "bswapl  $dst\n\t"
            "sar     $dst,16\n\t" %}
  ins_encode %{
    __ bswapl($dst$$Register);
    __ sarl($dst$$Register, 16);
  %}
  ins_pipe( ialu_reg );
%}

//---------- Zeros Count Instructions ------------------------------------------

instruct countLeadingZerosI(rRegI dst, rRegI src, rFlagsReg cr) %{
  predicate(UseCountLeadingZerosInstruction);
  match(Set dst (CountLeadingZerosI src));
  effect(KILL cr);

  format %{ "lzcntl  $dst, $src\t# count leading zeros (int)" %}
  ins_encode %{
    __ lzcntl($dst$$Register, $src$$Register);
  %}
  ins_pipe(ialu_reg);
%}

instruct countLeadingZerosI_mem(rRegI dst, memory src, rFlagsReg cr) %{
  predicate(UseCountLeadingZerosInstruction);
  match(Set dst (CountLeadingZerosI (LoadI src)));
  effect(KILL cr);
  ins_cost(175);
  format %{ "lzcntl  $dst, $src\t# count leading zeros (int)" %}
  ins_encode %{
    __ lzcntl($dst$$Register, $src$$Address);
  %}
  ins_pipe(ialu_reg_mem);
%}

instruct countLeadingZerosI_bsr(rRegI dst, rRegI src, rFlagsReg cr) %{
  predicate(!UseCountLeadingZerosInstruction);
  match(Set dst (CountLeadingZerosI src));
  effect(KILL cr);

  format %{ "bsrl    $dst, $src\t# count leading zeros (int)\n\t"
            "jnz     skip\n\t"
            "movl    $dst, -1\n"
      "skip:\n\t"
            "negl    $dst\n\t"
            "addl    $dst, 31" %}
  ins_encode %{
    Register Rdst = $dst$$Register;
    Register Rsrc = $src$$Register;
    Label skip;
    __ bsrl(Rdst, Rsrc);
    __ jccb(Assembler::notZero, skip);
    __ movl(Rdst, -1);
    __ bind(skip);
    __ negl(Rdst);
    __ addl(Rdst, BitsPerInt - 1);
  %}
  ins_pipe(ialu_reg);
%}

instruct countLeadingZerosL(rRegI dst, rRegL src, rFlagsReg cr) %{
  predicate(UseCountLeadingZerosInstruction);
  match(Set dst (CountLeadingZerosL src));
  effect(KILL cr);

  format %{ "lzcntq  $dst, $src\t# count leading zeros (long)" %}
  ins_encode %{
    __ lzcntq($dst$$Register, $src$$Register);
  %}
  ins_pipe(ialu_reg);
%}

instruct countLeadingZerosL_mem(rRegI dst, memory src, rFlagsReg cr) %{
  predicate(UseCountLeadingZerosInstruction);
  match(Set dst (CountLeadingZerosL (LoadL src)));
  effect(KILL cr);
  ins_cost(175);
  format %{ "lzcntq  $dst, $src\t# count leading zeros (long)" %}
  ins_encode %{
    __ lzcntq($dst$$Register, $src$$Address);
  %}
  ins_pipe(ialu_reg_mem);
%}

instruct countLeadingZerosL_bsr(rRegI dst, rRegL src, rFlagsReg cr) %{
  predicate(!UseCountLeadingZerosInstruction);
  match(Set dst (CountLeadingZerosL src));
  effect(KILL cr);

  format %{ "bsrq    $dst, $src\t# count leading zeros (long)\n\t"
            "jnz     skip\n\t"
            "movl    $dst, -1\n"
      "skip:\n\t"
            "negl    $dst\n\t"
            "addl    $dst, 63" %}
  ins_encode %{
    Register Rdst = $dst$$Register;
    Register Rsrc = $src$$Register;
    Label skip;
    __ bsrq(Rdst, Rsrc);
    __ jccb(Assembler::notZero, skip);
    __ movl(Rdst, -1);
    __ bind(skip);
    __ negl(Rdst);
    __ addl(Rdst, BitsPerLong - 1);
  %}
  ins_pipe(ialu_reg);
%}

instruct countTrailingZerosI(rRegI dst, rRegI src, rFlagsReg cr) %{
  predicate(UseCountTrailingZerosInstruction);
  match(Set dst (CountTrailingZerosI src));
  effect(KILL cr);

  format %{ "tzcntl    $dst, $src\t# count trailing zeros (int)" %}
  ins_encode %{
    __ tzcntl($dst$$Register, $src$$Register);
  %}
  ins_pipe(ialu_reg);
%}

instruct countTrailingZerosI_mem(rRegI dst, memory src, rFlagsReg cr) %{
  predicate(UseCountTrailingZerosInstruction);
  match(Set dst (CountTrailingZerosI (LoadI src)));
  effect(KILL cr);
  ins_cost(175);
  format %{ "tzcntl    $dst, $src\t# count trailing zeros (int)" %}
  ins_encode %{
    __ tzcntl($dst$$Register, $src$$Address);
  %}
  ins_pipe(ialu_reg_mem);
%}

instruct countTrailingZerosI_bsf(rRegI dst, rRegI src, rFlagsReg cr) %{
  predicate(!UseCountTrailingZerosInstruction);
  match(Set dst (CountTrailingZerosI src));
  effect(KILL cr);

  format %{ "bsfl    $dst, $src\t# count trailing zeros (int)\n\t"
            "jnz     done\n\t"
            "movl    $dst, 32\n"
      "done:" %}
  ins_encode %{
    Register Rdst = $dst$$Register;
    Label done;
    __ bsfl(Rdst, $src$$Register);
    __ jccb(Assembler::notZero, done);
    __ movl(Rdst, BitsPerInt);
    __ bind(done);
  %}
  ins_pipe(ialu_reg);
%}

instruct countTrailingZerosL(rRegI dst, rRegL src, rFlagsReg cr) %{
  predicate(UseCountTrailingZerosInstruction);
  match(Set dst (CountTrailingZerosL src));
  effect(KILL cr);

  format %{ "tzcntq    $dst, $src\t# count trailing zeros (long)" %}
  ins_encode %{
    __ tzcntq($dst$$Register, $src$$Register);
  %}
  ins_pipe(ialu_reg);
%}

instruct countTrailingZerosL_mem(rRegI dst, memory src, rFlagsReg cr) %{
  predicate(UseCountTrailingZerosInstruction);
  match(Set dst (CountTrailingZerosL (LoadL src)));
  effect(KILL cr);
  ins_cost(175);
  format %{ "tzcntq    $dst, $src\t# count trailing zeros (long)" %}
  ins_encode %{
    __ tzcntq($dst$$Register, $src$$Address);
  %}
  ins_pipe(ialu_reg_mem);
%}

instruct countTrailingZerosL_bsf(rRegI dst, rRegL src, rFlagsReg cr) %{
  predicate(!UseCountTrailingZerosInstruction);
  match(Set dst (CountTrailingZerosL src));
  effect(KILL cr);

  format %{ "bsfq    $dst, $src\t# count trailing zeros (long)\n\t"
            "jnz     done\n\t"
            "movl    $dst, 64\n"
      "done:" %}
  ins_encode %{
    Register Rdst = $dst$$Register;
    Label done;
    __ bsfq(Rdst, $src$$Register);
    __ jccb(Assembler::notZero, done);
    __ movl(Rdst, BitsPerLong);
    __ bind(done);
  %}
  ins_pipe(ialu_reg);
%}

//--------------- Reverse Operation Instructions ----------------
instruct bytes_reversebit_int(rRegI dst, rRegI src, rRegI rtmp, rFlagsReg cr) %{
  predicate(!VM_Version::supports_gfni());
  match(Set dst (ReverseI src));
  effect(TEMP dst, TEMP rtmp, KILL cr);
  format %{ "reverse_int $dst $src\t! using $rtmp as TEMP" %}
  ins_encode %{
    __ reverseI($dst$$Register, $src$$Register, xnoreg, xnoreg, $rtmp$$Register);
  %}
  ins_pipe( ialu_reg );
%}

instruct bytes_reversebit_int_gfni(rRegI dst, rRegI src, regF xtmp1, regF xtmp2, rRegL rtmp, rFlagsReg cr) %{
  predicate(VM_Version::supports_gfni());
  match(Set dst (ReverseI src));
  effect(TEMP dst, TEMP xtmp1, TEMP xtmp2, TEMP rtmp, KILL cr);
  format %{ "reverse_int $dst $src\t! using $rtmp, $xtmp1 and $xtmp2 as TEMP" %}
  ins_encode %{
    __ reverseI($dst$$Register, $src$$Register, $xtmp1$$XMMRegister, $xtmp2$$XMMRegister, $rtmp$$Register);
  %}
  ins_pipe( ialu_reg );
%}

instruct bytes_reversebit_long(rRegL dst, rRegL src, rRegL rtmp1, rRegL rtmp2, rFlagsReg cr) %{
  predicate(!VM_Version::supports_gfni());
  match(Set dst (ReverseL src));
  effect(TEMP dst, TEMP rtmp1, TEMP rtmp2, KILL cr);
  format %{ "reverse_long $dst $src\t! using $rtmp1 and $rtmp2 as TEMP" %}
  ins_encode %{
    __ reverseL($dst$$Register, $src$$Register, xnoreg, xnoreg, $rtmp1$$Register, $rtmp2$$Register);
  %}
  ins_pipe( ialu_reg );
%}

instruct bytes_reversebit_long_gfni(rRegL dst, rRegL src, regD xtmp1, regD xtmp2, rRegL rtmp, rFlagsReg cr) %{
  predicate(VM_Version::supports_gfni());
  match(Set dst (ReverseL src));
  effect(TEMP dst, TEMP xtmp1, TEMP xtmp2, TEMP rtmp, KILL cr);
  format %{ "reverse_long $dst $src\t! using $rtmp, $xtmp1 and $xtmp2 as TEMP" %}
  ins_encode %{
    __ reverseL($dst$$Register, $src$$Register, $xtmp1$$XMMRegister, $xtmp2$$XMMRegister, $rtmp$$Register, noreg);
  %}
  ins_pipe( ialu_reg );
%}

//---------- Population Count Instructions -------------------------------------

instruct popCountI(rRegI dst, rRegI src, rFlagsReg cr) %{
  predicate(UsePopCountInstruction);
  match(Set dst (PopCountI src));
  effect(KILL cr);

  format %{ "popcnt  $dst, $src" %}
  ins_encode %{
    __ popcntl($dst$$Register, $src$$Register);
  %}
  ins_pipe(ialu_reg);
%}

instruct popCountI_mem(rRegI dst, memory mem, rFlagsReg cr) %{
  predicate(UsePopCountInstruction);
  match(Set dst (PopCountI (LoadI mem)));
  effect(KILL cr);

  format %{ "popcnt  $dst, $mem" %}
  ins_encode %{
    __ popcntl($dst$$Register, $mem$$Address);
  %}
  ins_pipe(ialu_reg);
%}

// Note: Long.bitCount(long) returns an int.
instruct popCountL(rRegI dst, rRegL src, rFlagsReg cr) %{
  predicate(UsePopCountInstruction);
  match(Set dst (PopCountL src));
  effect(KILL cr);

  format %{ "popcnt  $dst, $src" %}
  ins_encode %{
    __ popcntq($dst$$Register, $src$$Register);
  %}
  ins_pipe(ialu_reg);
%}

// Note: Long.bitCount(long) returns an int.
instruct popCountL_mem(rRegI dst, memory mem, rFlagsReg cr) %{
  predicate(UsePopCountInstruction);
  match(Set dst (PopCountL (LoadL mem)));
  effect(KILL cr);

  format %{ "popcnt  $dst, $mem" %}
  ins_encode %{
    __ popcntq($dst$$Register, $mem$$Address);
  %}
  ins_pipe(ialu_reg);
%}


//----------MemBar Instructions-----------------------------------------------
// Memory barrier flavors

instruct membar_acquire()
%{
  match(MemBarAcquire);
  match(LoadFence);
  ins_cost(0);

  size(0);
  format %{ "MEMBAR-acquire ! (empty encoding)" %}
  ins_encode();
  ins_pipe(empty);
%}

instruct membar_acquire_lock()
%{
  match(MemBarAcquireLock);
  ins_cost(0);

  size(0);
  format %{ "MEMBAR-acquire (prior CMPXCHG in FastLock so empty encoding)" %}
  ins_encode();
  ins_pipe(empty);
%}

instruct membar_release()
%{
  match(MemBarRelease);
  match(StoreFence);
  ins_cost(0);

  size(0);
  format %{ "MEMBAR-release ! (empty encoding)" %}
  ins_encode();
  ins_pipe(empty);
%}

instruct membar_release_lock()
%{
  match(MemBarReleaseLock);
  ins_cost(0);

  size(0);
  format %{ "MEMBAR-release (a FastUnlock follows so empty encoding)" %}
  ins_encode();
  ins_pipe(empty);
%}

instruct membar_volatile(rFlagsReg cr) %{
  match(MemBarVolatile);
  effect(KILL cr);
  ins_cost(400);

  format %{
    $$template
    $$emit$$"lock addl [rsp + #0], 0\t! membar_volatile"
  %}
  ins_encode %{
    __ membar(Assembler::StoreLoad);
  %}
  ins_pipe(pipe_slow);
%}

instruct unnecessary_membar_volatile()
%{
  match(MemBarVolatile);
  predicate(Matcher::post_store_load_barrier(n));
  ins_cost(0);

  size(0);
  format %{ "MEMBAR-volatile (unnecessary so empty encoding)" %}
  ins_encode();
  ins_pipe(empty);
%}

instruct membar_storestore() %{
  match(MemBarStoreStore);
  match(StoreStoreFence);
  ins_cost(0);

  size(0);
  format %{ "MEMBAR-storestore (empty encoding)" %}
  ins_encode( );
  ins_pipe(empty);
%}

//----------Move Instructions--------------------------------------------------

instruct castX2P(rRegP dst, rRegL src)
%{
  match(Set dst (CastX2P src));

  format %{ "movq    $dst, $src\t# long->ptr" %}
  ins_encode %{
    if ($dst$$reg != $src$$reg) {
      __ movptr($dst$$Register, $src$$Register);
    }
  %}
  ins_pipe(ialu_reg_reg); // XXX
%}

instruct castP2X(rRegL dst, rRegP src)
%{
  match(Set dst (CastP2X src));

  format %{ "movq    $dst, $src\t# ptr -> long" %}
  ins_encode %{
    if ($dst$$reg != $src$$reg) {
      __ movptr($dst$$Register, $src$$Register);
    }
  %}
  ins_pipe(ialu_reg_reg); // XXX
%}

// Convert oop into int for vectors alignment masking
instruct convP2I(rRegI dst, rRegP src)
%{
  match(Set dst (ConvL2I (CastP2X src)));

  format %{ "movl    $dst, $src\t# ptr -> int" %}
  ins_encode %{
    __ movl($dst$$Register, $src$$Register);
  %}
  ins_pipe(ialu_reg_reg); // XXX
%}

// Convert compressed oop into int for vectors alignment masking
// in case of 32bit oops (heap < 4Gb).
instruct convN2I(rRegI dst, rRegN src)
%{
  predicate(CompressedOops::shift() == 0);
  match(Set dst (ConvL2I (CastP2X (DecodeN src))));

  format %{ "movl    $dst, $src\t# compressed ptr -> int" %}
  ins_encode %{
    __ movl($dst$$Register, $src$$Register);
  %}
  ins_pipe(ialu_reg_reg); // XXX
%}

// Convert oop pointer into compressed form
instruct encodeHeapOop(rRegN dst, rRegP src, rFlagsReg cr) %{
  predicate(n->bottom_type()->make_ptr()->ptr() != TypePtr::NotNull);
  match(Set dst (EncodeP src));
  effect(KILL cr);
  format %{ "encode_heap_oop $dst,$src" %}
  ins_encode %{
    Register s = $src$$Register;
    Register d = $dst$$Register;
    if (s != d) {
      __ movq(d, s);
    }
    __ encode_heap_oop(d);
  %}
  ins_pipe(ialu_reg_long);
%}

instruct encodeHeapOop_not_null(rRegN dst, rRegP src, rFlagsReg cr) %{
  predicate(n->bottom_type()->make_ptr()->ptr() == TypePtr::NotNull);
  match(Set dst (EncodeP src));
  effect(KILL cr);
  format %{ "encode_heap_oop_not_null $dst,$src" %}
  ins_encode %{
    __ encode_heap_oop_not_null($dst$$Register, $src$$Register);
  %}
  ins_pipe(ialu_reg_long);
%}

instruct decodeHeapOop(rRegP dst, rRegN src, rFlagsReg cr) %{
  predicate(n->bottom_type()->is_ptr()->ptr() != TypePtr::NotNull &&
            n->bottom_type()->is_ptr()->ptr() != TypePtr::Constant);
  match(Set dst (DecodeN src));
  effect(KILL cr);
  format %{ "decode_heap_oop $dst,$src" %}
  ins_encode %{
    Register s = $src$$Register;
    Register d = $dst$$Register;
    if (s != d) {
      __ movq(d, s);
    }
    __ decode_heap_oop(d);
  %}
  ins_pipe(ialu_reg_long);
%}

instruct decodeHeapOop_not_null(rRegP dst, rRegN src, rFlagsReg cr) %{
  predicate(n->bottom_type()->is_ptr()->ptr() == TypePtr::NotNull ||
            n->bottom_type()->is_ptr()->ptr() == TypePtr::Constant);
  match(Set dst (DecodeN src));
  effect(KILL cr);
  format %{ "decode_heap_oop_not_null $dst,$src" %}
  ins_encode %{
    Register s = $src$$Register;
    Register d = $dst$$Register;
    if (s != d) {
      __ decode_heap_oop_not_null(d, s);
    } else {
      __ decode_heap_oop_not_null(d);
    }
  %}
  ins_pipe(ialu_reg_long);
%}

instruct encodeKlass_not_null(rRegN dst, rRegP src, rFlagsReg cr) %{
  match(Set dst (EncodePKlass src));
  effect(TEMP dst, KILL cr);
  format %{ "encode_and_move_klass_not_null $dst,$src" %}
  ins_encode %{
    __ encode_and_move_klass_not_null($dst$$Register, $src$$Register);
  %}
  ins_pipe(ialu_reg_long);
%}

instruct decodeKlass_not_null(rRegP dst, rRegN src, rFlagsReg cr) %{
  match(Set dst (DecodeNKlass src));
  effect(TEMP dst, KILL cr);
  format %{ "decode_and_move_klass_not_null $dst,$src" %}
  ins_encode %{
    __ decode_and_move_klass_not_null($dst$$Register, $src$$Register);
  %}
  ins_pipe(ialu_reg_long);
%}

//----------Conditional Move---------------------------------------------------
// Jump
// dummy instruction for generating temp registers
instruct jumpXtnd_offset(rRegL switch_val, immI2 shift, rRegI dest) %{
  match(Jump (LShiftL switch_val shift));
  ins_cost(350);
  predicate(false);
  effect(TEMP dest);

  format %{ "leaq    $dest, [$constantaddress]\n\t"
            "jmp     [$dest + $switch_val << $shift]\n\t" %}
  ins_encode %{
    // We could use jump(ArrayAddress) except that the macro assembler needs to use r10
    // to do that and the compiler is using that register as one it can allocate.
    // So we build it all by hand.
    // Address index(noreg, switch_reg, (Address::ScaleFactor)$shift$$constant);
    // ArrayAddress dispatch(table, index);
    Address dispatch($dest$$Register, $switch_val$$Register, (Address::ScaleFactor) $shift$$constant);
    __ lea($dest$$Register, $constantaddress);
    __ jmp(dispatch);
  %}
  ins_pipe(pipe_jmp);
%}

instruct jumpXtnd_addr(rRegL switch_val, immI2 shift, immL32 offset, rRegI dest) %{
  match(Jump (AddL (LShiftL switch_val shift) offset));
  ins_cost(350);
  effect(TEMP dest);

  format %{ "leaq    $dest, [$constantaddress]\n\t"
            "jmp     [$dest + $switch_val << $shift + $offset]\n\t" %}
  ins_encode %{
    // We could use jump(ArrayAddress) except that the macro assembler needs to use r10
    // to do that and the compiler is using that register as one it can allocate.
    // So we build it all by hand.
    // Address index(noreg, switch_reg, (Address::ScaleFactor) $shift$$constant, (int) $offset$$constant);
    // ArrayAddress dispatch(table, index);
    Address dispatch($dest$$Register, $switch_val$$Register, (Address::ScaleFactor) $shift$$constant, (int) $offset$$constant);
    __ lea($dest$$Register, $constantaddress);
    __ jmp(dispatch);
  %}
  ins_pipe(pipe_jmp);
%}

instruct jumpXtnd(rRegL switch_val, rRegI dest) %{
  match(Jump switch_val);
  ins_cost(350);
  effect(TEMP dest);

  format %{ "leaq    $dest, [$constantaddress]\n\t"
            "jmp     [$dest + $switch_val]\n\t" %}
  ins_encode %{
    // We could use jump(ArrayAddress) except that the macro assembler needs to use r10
    // to do that and the compiler is using that register as one it can allocate.
    // So we build it all by hand.
    // Address index(noreg, switch_reg, Address::times_1);
    // ArrayAddress dispatch(table, index);
    Address dispatch($dest$$Register, $switch_val$$Register, Address::times_1);
    __ lea($dest$$Register, $constantaddress);
    __ jmp(dispatch);
  %}
  ins_pipe(pipe_jmp);
%}

// Conditional move
instruct cmovI_imm_01(rRegI dst, immI_1 src, rFlagsReg cr, cmpOp cop)
%{
  predicate(n->in(2)->in(2)->is_Con() && n->in(2)->in(2)->get_int() == 0);
  match(Set dst (CMoveI (Binary cop cr) (Binary src dst)));

  ins_cost(100); // XXX
  format %{ "setbn$cop $dst\t# signed, int" %}
  ins_encode %{
    Assembler::Condition cond = (Assembler::Condition)($cop$$cmpcode);
    __ setb(MacroAssembler::negate_condition(cond), $dst$$Register);
  %}
  ins_pipe(ialu_reg);
%}

instruct cmovI_reg(rRegI dst, rRegI src, rFlagsReg cr, cmpOp cop)
%{
  match(Set dst (CMoveI (Binary cop cr) (Binary dst src)));

  ins_cost(200); // XXX
  format %{ "cmovl$cop $dst, $src\t# signed, int" %}
  ins_encode %{
    __ cmovl((Assembler::Condition)($cop$$cmpcode), $dst$$Register, $src$$Register);
  %}
  ins_pipe(pipe_cmov_reg);
%}

instruct cmovI_imm_01U(rRegI dst, immI_1 src, rFlagsRegU cr, cmpOpU cop)
%{
  predicate(n->in(2)->in(2)->is_Con() && n->in(2)->in(2)->get_int() == 0);
  match(Set dst (CMoveI (Binary cop cr) (Binary src dst)));

  ins_cost(100); // XXX
  format %{ "setbn$cop $dst\t# unsigned, int" %}
  ins_encode %{
    Assembler::Condition cond = (Assembler::Condition)($cop$$cmpcode);
    __ setb(MacroAssembler::negate_condition(cond), $dst$$Register);
  %}
  ins_pipe(ialu_reg);
%}

instruct cmovI_regU(cmpOpU cop, rFlagsRegU cr, rRegI dst, rRegI src) %{
  match(Set dst (CMoveI (Binary cop cr) (Binary dst src)));

  ins_cost(200); // XXX
  format %{ "cmovl$cop $dst, $src\t# unsigned, int" %}
  ins_encode %{
    __ cmovl((Assembler::Condition)($cop$$cmpcode), $dst$$Register, $src$$Register);
  %}
  ins_pipe(pipe_cmov_reg);
%}

instruct cmovI_imm_01UCF(rRegI dst, immI_1 src, rFlagsRegUCF cr, cmpOpUCF cop)
%{
  predicate(n->in(2)->in(2)->is_Con() && n->in(2)->in(2)->get_int() == 0);
  match(Set dst (CMoveI (Binary cop cr) (Binary src dst)));

  ins_cost(100); // XXX
  format %{ "setbn$cop $dst\t# unsigned, int" %}
  ins_encode %{
    Assembler::Condition cond = (Assembler::Condition)($cop$$cmpcode);
    __ setb(MacroAssembler::negate_condition(cond), $dst$$Register);
  %}
  ins_pipe(ialu_reg);
%}

instruct cmovI_regUCF(cmpOpUCF cop, rFlagsRegUCF cr, rRegI dst, rRegI src) %{
  match(Set dst (CMoveI (Binary cop cr) (Binary dst src)));
  ins_cost(200);
  expand %{
    cmovI_regU(cop, cr, dst, src);
  %}
%}

instruct cmovI_regUCF2_ne(cmpOpUCF2 cop, rFlagsRegUCF cr, rRegI dst, rRegI src) %{
  predicate(n->in(1)->in(1)->as_Bool()->_test._test == BoolTest::ne);
  match(Set dst (CMoveI (Binary cop cr) (Binary dst src)));

  ins_cost(200); // XXX
  format %{ "cmovpl  $dst, $src\n\t"
            "cmovnel $dst, $src" %}
  ins_encode %{
    __ cmovl(Assembler::parity, $dst$$Register, $src$$Register);
    __ cmovl(Assembler::notEqual, $dst$$Register, $src$$Register);
  %}
  ins_pipe(pipe_cmov_reg);
%}

// Since (x == y) == !(x != y), we can flip the sense of the test by flipping the
// inputs of the CMove
instruct cmovI_regUCF2_eq(cmpOpUCF2 cop, rFlagsRegUCF cr, rRegI dst, rRegI src) %{
  predicate(n->in(1)->in(1)->as_Bool()->_test._test == BoolTest::eq);
  match(Set dst (CMoveI (Binary cop cr) (Binary src dst)));

  ins_cost(200); // XXX
  format %{ "cmovpl  $dst, $src\n\t"
            "cmovnel $dst, $src" %}
  ins_encode %{
    __ cmovl(Assembler::parity, $dst$$Register, $src$$Register);
    __ cmovl(Assembler::notEqual, $dst$$Register, $src$$Register);
  %}
  ins_pipe(pipe_cmov_reg);
%}

// Conditional move
instruct cmovI_mem(cmpOp cop, rFlagsReg cr, rRegI dst, memory src) %{
  match(Set dst (CMoveI (Binary cop cr) (Binary dst (LoadI src))));

  ins_cost(250); // XXX
  format %{ "cmovl$cop $dst, $src\t# signed, int" %}
  ins_encode %{
    __ cmovl((Assembler::Condition)($cop$$cmpcode), $dst$$Register, $src$$Address);
  %}
  ins_pipe(pipe_cmov_mem);
%}

// Conditional move
instruct cmovI_memU(cmpOpU cop, rFlagsRegU cr, rRegI dst, memory src)
%{
  match(Set dst (CMoveI (Binary cop cr) (Binary dst (LoadI src))));

  ins_cost(250); // XXX
  format %{ "cmovl$cop $dst, $src\t# unsigned, int" %}
  ins_encode %{
    __ cmovl((Assembler::Condition)($cop$$cmpcode), $dst$$Register, $src$$Address);
  %}
  ins_pipe(pipe_cmov_mem);
%}

instruct cmovI_memUCF(cmpOpUCF cop, rFlagsRegUCF cr, rRegI dst, memory src) %{
  match(Set dst (CMoveI (Binary cop cr) (Binary dst (LoadI src))));
  ins_cost(250);
  expand %{
    cmovI_memU(cop, cr, dst, src);
  %}
%}

// Conditional move
instruct cmovN_reg(rRegN dst, rRegN src, rFlagsReg cr, cmpOp cop)
%{
  match(Set dst (CMoveN (Binary cop cr) (Binary dst src)));

  ins_cost(200); // XXX
  format %{ "cmovl$cop $dst, $src\t# signed, compressed ptr" %}
  ins_encode %{
    __ cmovl((Assembler::Condition)($cop$$cmpcode), $dst$$Register, $src$$Register);
  %}
  ins_pipe(pipe_cmov_reg);
%}

// Conditional move
instruct cmovN_regU(cmpOpU cop, rFlagsRegU cr, rRegN dst, rRegN src)
%{
  match(Set dst (CMoveN (Binary cop cr) (Binary dst src)));

  ins_cost(200); // XXX
  format %{ "cmovl$cop $dst, $src\t# unsigned, compressed ptr" %}
  ins_encode %{
    __ cmovl((Assembler::Condition)($cop$$cmpcode), $dst$$Register, $src$$Register);
  %}
  ins_pipe(pipe_cmov_reg);
%}

instruct cmovN_regUCF(cmpOpUCF cop, rFlagsRegUCF cr, rRegN dst, rRegN src) %{
  match(Set dst (CMoveN (Binary cop cr) (Binary dst src)));
  ins_cost(200);
  expand %{
    cmovN_regU(cop, cr, dst, src);
  %}
%}

instruct cmovN_regUCF2_ne(cmpOpUCF2 cop, rFlagsRegUCF cr, rRegN dst, rRegN src) %{
  predicate(n->in(1)->in(1)->as_Bool()->_test._test == BoolTest::ne);
  match(Set dst (CMoveN (Binary cop cr) (Binary dst src)));

  ins_cost(200); // XXX
  format %{ "cmovpl  $dst, $src\n\t"
            "cmovnel $dst, $src" %}
  ins_encode %{
    __ cmovl(Assembler::parity, $dst$$Register, $src$$Register);
    __ cmovl(Assembler::notEqual, $dst$$Register, $src$$Register);
  %}
  ins_pipe(pipe_cmov_reg);
%}

// Since (x == y) == !(x != y), we can flip the sense of the test by flipping the
// inputs of the CMove
instruct cmovN_regUCF2_eq(cmpOpUCF2 cop, rFlagsRegUCF cr, rRegN dst, rRegN src) %{
  predicate(n->in(1)->in(1)->as_Bool()->_test._test == BoolTest::eq);
  match(Set dst (CMoveN (Binary cop cr) (Binary src dst)));

  ins_cost(200); // XXX
  format %{ "cmovpl  $dst, $src\n\t"
            "cmovnel $dst, $src" %}
  ins_encode %{
    __ cmovl(Assembler::parity, $dst$$Register, $src$$Register);
    __ cmovl(Assembler::notEqual, $dst$$Register, $src$$Register);
  %}
  ins_pipe(pipe_cmov_reg);
%}

// Conditional move
instruct cmovP_reg(rRegP dst, rRegP src, rFlagsReg cr, cmpOp cop)
%{
  match(Set dst (CMoveP (Binary cop cr) (Binary dst src)));

  ins_cost(200); // XXX
  format %{ "cmovq$cop $dst, $src\t# signed, ptr" %}
  ins_encode %{
    __ cmovq((Assembler::Condition)($cop$$cmpcode), $dst$$Register, $src$$Register);
  %}
  ins_pipe(pipe_cmov_reg);  // XXX
%}

// Conditional move
instruct cmovP_regU(cmpOpU cop, rFlagsRegU cr, rRegP dst, rRegP src)
%{
  match(Set dst (CMoveP (Binary cop cr) (Binary dst src)));

  ins_cost(200); // XXX
  format %{ "cmovq$cop $dst, $src\t# unsigned, ptr" %}
  ins_encode %{
    __ cmovq((Assembler::Condition)($cop$$cmpcode), $dst$$Register, $src$$Register);
  %}
  ins_pipe(pipe_cmov_reg); // XXX
%}

instruct cmovP_regUCF(cmpOpUCF cop, rFlagsRegUCF cr, rRegP dst, rRegP src) %{
  match(Set dst (CMoveP (Binary cop cr) (Binary dst src)));
  ins_cost(200);
  expand %{
    cmovP_regU(cop, cr, dst, src);
  %}
%}

instruct cmovP_regUCF2_ne(cmpOpUCF2 cop, rFlagsRegUCF cr, rRegP dst, rRegP src) %{
  predicate(n->in(1)->in(1)->as_Bool()->_test._test == BoolTest::ne);
  match(Set dst (CMoveP (Binary cop cr) (Binary dst src)));

  ins_cost(200); // XXX
  format %{ "cmovpq  $dst, $src\n\t"
            "cmovneq $dst, $src" %}
  ins_encode %{
    __ cmovq(Assembler::parity, $dst$$Register, $src$$Register);
    __ cmovq(Assembler::notEqual, $dst$$Register, $src$$Register);
  %}
  ins_pipe(pipe_cmov_reg);
%}

// Since (x == y) == !(x != y), we can flip the sense of the test by flipping the
// inputs of the CMove
instruct cmovP_regUCF2_eq(cmpOpUCF2 cop, rFlagsRegUCF cr, rRegP dst, rRegP src) %{
  predicate(n->in(1)->in(1)->as_Bool()->_test._test == BoolTest::eq);
  match(Set dst (CMoveP (Binary cop cr) (Binary src dst)));

  ins_cost(200); // XXX
  format %{ "cmovpq  $dst, $src\n\t"
            "cmovneq $dst, $src" %}
  ins_encode %{
    __ cmovq(Assembler::parity, $dst$$Register, $src$$Register);
    __ cmovq(Assembler::notEqual, $dst$$Register, $src$$Register);
  %}
  ins_pipe(pipe_cmov_reg);
%}

// DISABLED: Requires the ADLC to emit a bottom_type call that
// correctly meets the two pointer arguments; one is an incoming
// register but the other is a memory operand.  ALSO appears to
// be buggy with implicit null checks.
//
//// Conditional move
//instruct cmovP_mem(cmpOp cop, rFlagsReg cr, rRegP dst, memory src)
//%{
//  match(Set dst (CMoveP (Binary cop cr) (Binary dst (LoadP src))));
//  ins_cost(250);
//  format %{ "CMOV$cop $dst,$src\t# ptr" %}
//  opcode(0x0F,0x40);
//  ins_encode( enc_cmov(cop), reg_mem( dst, src ) );
//  ins_pipe( pipe_cmov_mem );
//%}
//
//// Conditional move
//instruct cmovP_memU(cmpOpU cop, rFlagsRegU cr, rRegP dst, memory src)
//%{
//  match(Set dst (CMoveP (Binary cop cr) (Binary dst (LoadP src))));
//  ins_cost(250);
//  format %{ "CMOV$cop $dst,$src\t# ptr" %}
//  opcode(0x0F,0x40);
//  ins_encode( enc_cmov(cop), reg_mem( dst, src ) );
//  ins_pipe( pipe_cmov_mem );
//%}

instruct cmovL_imm_01(rRegL dst, immI_1 src, rFlagsReg cr, cmpOp cop)
%{
  predicate(n->in(2)->in(2)->is_Con() && n->in(2)->in(2)->get_long() == 0);
  match(Set dst (CMoveL (Binary cop cr) (Binary src dst)));

  ins_cost(100); // XXX
  format %{ "setbn$cop $dst\t# signed, long" %}
  ins_encode %{
    Assembler::Condition cond = (Assembler::Condition)($cop$$cmpcode);
    __ setb(MacroAssembler::negate_condition(cond), $dst$$Register);
  %}
  ins_pipe(ialu_reg);
%}

instruct cmovL_reg(cmpOp cop, rFlagsReg cr, rRegL dst, rRegL src)
%{
  match(Set dst (CMoveL (Binary cop cr) (Binary dst src)));

  ins_cost(200); // XXX
  format %{ "cmovq$cop $dst, $src\t# signed, long" %}
  ins_encode %{
    __ cmovq((Assembler::Condition)($cop$$cmpcode), $dst$$Register, $src$$Register);
  %}
  ins_pipe(pipe_cmov_reg);  // XXX
%}

instruct cmovL_mem(cmpOp cop, rFlagsReg cr, rRegL dst, memory src)
%{
  match(Set dst (CMoveL (Binary cop cr) (Binary dst (LoadL src))));

  ins_cost(200); // XXX
  format %{ "cmovq$cop $dst, $src\t# signed, long" %}
  ins_encode %{
    __ cmovq((Assembler::Condition)($cop$$cmpcode), $dst$$Register, $src$$Address);
  %}
  ins_pipe(pipe_cmov_mem);  // XXX
%}

instruct cmovL_imm_01U(rRegL dst, immI_1 src, rFlagsRegU cr, cmpOpU cop)
%{
  predicate(n->in(2)->in(2)->is_Con() && n->in(2)->in(2)->get_long() == 0);
  match(Set dst (CMoveL (Binary cop cr) (Binary src dst)));

  ins_cost(100); // XXX
  format %{ "setbn$cop $dst\t# unsigned, long" %}
  ins_encode %{
    Assembler::Condition cond = (Assembler::Condition)($cop$$cmpcode);
    __ setb(MacroAssembler::negate_condition(cond), $dst$$Register);
  %}
  ins_pipe(ialu_reg);
%}

instruct cmovL_regU(cmpOpU cop, rFlagsRegU cr, rRegL dst, rRegL src)
%{
  match(Set dst (CMoveL (Binary cop cr) (Binary dst src)));

  ins_cost(200); // XXX
  format %{ "cmovq$cop $dst, $src\t# unsigned, long" %}
  ins_encode %{
    __ cmovq((Assembler::Condition)($cop$$cmpcode), $dst$$Register, $src$$Register);
  %}
  ins_pipe(pipe_cmov_reg); // XXX
%}

instruct cmovL_imm_01UCF(rRegL dst, immI_1 src, rFlagsRegUCF cr, cmpOpUCF cop)
%{
  predicate(n->in(2)->in(2)->is_Con() && n->in(2)->in(2)->get_long() == 0);
  match(Set dst (CMoveL (Binary cop cr) (Binary src dst)));

  ins_cost(100); // XXX
  format %{ "setbn$cop $dst\t# unsigned, long" %}
  ins_encode %{
    Assembler::Condition cond = (Assembler::Condition)($cop$$cmpcode);
    __ setb(MacroAssembler::negate_condition(cond), $dst$$Register);
  %}
  ins_pipe(ialu_reg);
%}

instruct cmovL_regUCF(cmpOpUCF cop, rFlagsRegUCF cr, rRegL dst, rRegL src) %{
  match(Set dst (CMoveL (Binary cop cr) (Binary dst src)));
  ins_cost(200);
  expand %{
    cmovL_regU(cop, cr, dst, src);
  %}
%}

instruct cmovL_regUCF2_ne(cmpOpUCF2 cop, rFlagsRegUCF cr, rRegL dst, rRegL src) %{
  predicate(n->in(1)->in(1)->as_Bool()->_test._test == BoolTest::ne);
  match(Set dst (CMoveL (Binary cop cr) (Binary dst src)));

  ins_cost(200); // XXX
  format %{ "cmovpq  $dst, $src\n\t"
            "cmovneq $dst, $src" %}
  ins_encode %{
    __ cmovq(Assembler::parity, $dst$$Register, $src$$Register);
    __ cmovq(Assembler::notEqual, $dst$$Register, $src$$Register);
  %}
  ins_pipe(pipe_cmov_reg);
%}

// Since (x == y) == !(x != y), we can flip the sense of the test by flipping the
// inputs of the CMove
instruct cmovL_regUCF2_eq(cmpOpUCF2 cop, rFlagsRegUCF cr, rRegL dst, rRegL src) %{
  predicate(n->in(1)->in(1)->as_Bool()->_test._test == BoolTest::eq);
  match(Set dst (CMoveL (Binary cop cr) (Binary src dst)));

  ins_cost(200); // XXX
  format %{ "cmovpq  $dst, $src\n\t"
            "cmovneq $dst, $src" %}
  ins_encode %{
    __ cmovq(Assembler::parity, $dst$$Register, $src$$Register);
    __ cmovq(Assembler::notEqual, $dst$$Register, $src$$Register);
  %}
  ins_pipe(pipe_cmov_reg);
%}

instruct cmovL_memU(cmpOpU cop, rFlagsRegU cr, rRegL dst, memory src)
%{
  match(Set dst (CMoveL (Binary cop cr) (Binary dst (LoadL src))));

  ins_cost(200); // XXX
  format %{ "cmovq$cop $dst, $src\t# unsigned, long" %}
  ins_encode %{
    __ cmovq((Assembler::Condition)($cop$$cmpcode), $dst$$Register, $src$$Address);
  %}
  ins_pipe(pipe_cmov_mem); // XXX
%}

instruct cmovL_memUCF(cmpOpUCF cop, rFlagsRegUCF cr, rRegL dst, memory src) %{
  match(Set dst (CMoveL (Binary cop cr) (Binary dst (LoadL src))));
  ins_cost(200);
  expand %{
    cmovL_memU(cop, cr, dst, src);
  %}
%}

instruct cmovF_reg(cmpOp cop, rFlagsReg cr, regF dst, regF src)
%{
  match(Set dst (CMoveF (Binary cop cr) (Binary dst src)));

  ins_cost(200); // XXX
  format %{ "jn$cop    skip\t# signed cmove float\n\t"
            "movss     $dst, $src\n"
    "skip:" %}
  ins_encode %{
    Label Lskip;
    // Invert sense of branch from sense of CMOV
    __ jccb((Assembler::Condition)($cop$$cmpcode^1), Lskip);
    __ movflt($dst$$XMMRegister, $src$$XMMRegister);
    __ bind(Lskip);
  %}
  ins_pipe(pipe_slow);
%}

// instruct cmovF_mem(cmpOp cop, rFlagsReg cr, regF dst, memory src)
// %{
//   match(Set dst (CMoveF (Binary cop cr) (Binary dst (LoadL src))));

//   ins_cost(200); // XXX
//   format %{ "jn$cop    skip\t# signed cmove float\n\t"
//             "movss     $dst, $src\n"
//     "skip:" %}
//   ins_encode(enc_cmovf_mem_branch(cop, dst, src));
//   ins_pipe(pipe_slow);
// %}

instruct cmovF_regU(cmpOpU cop, rFlagsRegU cr, regF dst, regF src)
%{
  match(Set dst (CMoveF (Binary cop cr) (Binary dst src)));

  ins_cost(200); // XXX
  format %{ "jn$cop    skip\t# unsigned cmove float\n\t"
            "movss     $dst, $src\n"
    "skip:" %}
  ins_encode %{
    Label Lskip;
    // Invert sense of branch from sense of CMOV
    __ jccb((Assembler::Condition)($cop$$cmpcode^1), Lskip);
    __ movflt($dst$$XMMRegister, $src$$XMMRegister);
    __ bind(Lskip);
  %}
  ins_pipe(pipe_slow);
%}

instruct cmovF_regUCF(cmpOpUCF cop, rFlagsRegUCF cr, regF dst, regF src) %{
  match(Set dst (CMoveF (Binary cop cr) (Binary dst src)));
  ins_cost(200);
  expand %{
    cmovF_regU(cop, cr, dst, src);
  %}
%}

instruct cmovD_reg(cmpOp cop, rFlagsReg cr, regD dst, regD src)
%{
  match(Set dst (CMoveD (Binary cop cr) (Binary dst src)));

  ins_cost(200); // XXX
  format %{ "jn$cop    skip\t# signed cmove double\n\t"
            "movsd     $dst, $src\n"
    "skip:" %}
  ins_encode %{
    Label Lskip;
    // Invert sense of branch from sense of CMOV
    __ jccb((Assembler::Condition)($cop$$cmpcode^1), Lskip);
    __ movdbl($dst$$XMMRegister, $src$$XMMRegister);
    __ bind(Lskip);
  %}
  ins_pipe(pipe_slow);
%}

instruct cmovD_regU(cmpOpU cop, rFlagsRegU cr, regD dst, regD src)
%{
  match(Set dst (CMoveD (Binary cop cr) (Binary dst src)));

  ins_cost(200); // XXX
  format %{ "jn$cop    skip\t# unsigned cmove double\n\t"
            "movsd     $dst, $src\n"
    "skip:" %}
  ins_encode %{
    Label Lskip;
    // Invert sense of branch from sense of CMOV
    __ jccb((Assembler::Condition)($cop$$cmpcode^1), Lskip);
    __ movdbl($dst$$XMMRegister, $src$$XMMRegister);
    __ bind(Lskip);
  %}
  ins_pipe(pipe_slow);
%}

instruct cmovD_regUCF(cmpOpUCF cop, rFlagsRegUCF cr, regD dst, regD src) %{
  match(Set dst (CMoveD (Binary cop cr) (Binary dst src)));
  ins_cost(200);
  expand %{
    cmovD_regU(cop, cr, dst, src);
  %}
%}

//----------Arithmetic Instructions--------------------------------------------
//----------Addition Instructions----------------------------------------------

instruct addI_rReg(rRegI dst, rRegI src, rFlagsReg cr)
%{
  match(Set dst (AddI dst src));
  effect(KILL cr);

  format %{ "addl    $dst, $src\t# int" %}
  ins_encode %{
    __ addl($dst$$Register, $src$$Register);
  %}
  ins_pipe(ialu_reg_reg);
%}

instruct addI_rReg_imm(rRegI dst, immI src, rFlagsReg cr)
%{
  match(Set dst (AddI dst src));
  effect(KILL cr);

  format %{ "addl    $dst, $src\t# int" %}
  ins_encode %{
    __ addl($dst$$Register, $src$$constant);
  %}
  ins_pipe( ialu_reg );
%}

instruct addI_rReg_mem(rRegI dst, memory src, rFlagsReg cr)
%{
  match(Set dst (AddI dst (LoadI src)));
  effect(KILL cr);

  ins_cost(150); // XXX
  format %{ "addl    $dst, $src\t# int" %}
  ins_encode %{
    __ addl($dst$$Register, $src$$Address);
  %}
  ins_pipe(ialu_reg_mem);
%}

instruct addI_mem_rReg(memory dst, rRegI src, rFlagsReg cr)
%{
  match(Set dst (StoreI dst (AddI (LoadI dst) src)));
  effect(KILL cr);

  ins_cost(150); // XXX
  format %{ "addl    $dst, $src\t# int" %}
  ins_encode %{
    __ addl($dst$$Address, $src$$Register);
  %}
  ins_pipe(ialu_mem_reg);
%}

instruct addI_mem_imm(memory dst, immI src, rFlagsReg cr)
%{
  match(Set dst (StoreI dst (AddI (LoadI dst) src)));
  effect(KILL cr);

  ins_cost(125); // XXX
  format %{ "addl    $dst, $src\t# int" %}
  ins_encode %{
    __ addl($dst$$Address, $src$$constant);
  %}
  ins_pipe(ialu_mem_imm);
%}

instruct incI_rReg(rRegI dst, immI_1 src, rFlagsReg cr)
%{
  predicate(UseIncDec);
  match(Set dst (AddI dst src));
  effect(KILL cr);

  format %{ "incl    $dst\t# int" %}
  ins_encode %{
    __ incrementl($dst$$Register);
  %}
  ins_pipe(ialu_reg);
%}

instruct incI_mem(memory dst, immI_1 src, rFlagsReg cr)
%{
  predicate(UseIncDec);
  match(Set dst (StoreI dst (AddI (LoadI dst) src)));
  effect(KILL cr);

  ins_cost(125); // XXX
  format %{ "incl    $dst\t# int" %}
  ins_encode %{
    __ incrementl($dst$$Address);
  %}
  ins_pipe(ialu_mem_imm);
%}

// XXX why does that use AddI
instruct decI_rReg(rRegI dst, immI_M1 src, rFlagsReg cr)
%{
  predicate(UseIncDec);
  match(Set dst (AddI dst src));
  effect(KILL cr);

  format %{ "decl    $dst\t# int" %}
  ins_encode %{
    __ decrementl($dst$$Register);
  %}
  ins_pipe(ialu_reg);
%}

// XXX why does that use AddI
instruct decI_mem(memory dst, immI_M1 src, rFlagsReg cr)
%{
  predicate(UseIncDec);
  match(Set dst (StoreI dst (AddI (LoadI dst) src)));
  effect(KILL cr);

  ins_cost(125); // XXX
  format %{ "decl    $dst\t# int" %}
  ins_encode %{
    __ decrementl($dst$$Address);
  %}
  ins_pipe(ialu_mem_imm);
%}

instruct leaI_rReg_immI2_immI(rRegI dst, rRegI index, immI2 scale, immI disp)
%{
  predicate(VM_Version::supports_fast_2op_lea());
  match(Set dst (AddI (LShiftI index scale) disp));

  format %{ "leal $dst, [$index << $scale + $disp]\t# int" %}
  ins_encode %{
    Address::ScaleFactor scale = static_cast<Address::ScaleFactor>($scale$$constant);
    __ leal($dst$$Register, Address(noreg, $index$$Register, scale, $disp$$constant));
  %}
  ins_pipe(ialu_reg_reg);
%}

instruct leaI_rReg_rReg_immI(rRegI dst, rRegI base, rRegI index, immI disp)
%{
  predicate(VM_Version::supports_fast_3op_lea());
  match(Set dst (AddI (AddI base index) disp));

  format %{ "leal $dst, [$base + $index + $disp]\t# int" %}
  ins_encode %{
    __ leal($dst$$Register, Address($base$$Register, $index$$Register, Address::times_1, $disp$$constant));
  %}
  ins_pipe(ialu_reg_reg);
%}

instruct leaI_rReg_rReg_immI2(rRegI dst, no_rbp_r13_RegI base, rRegI index, immI2 scale)
%{
  predicate(VM_Version::supports_fast_2op_lea());
  match(Set dst (AddI base (LShiftI index scale)));

  format %{ "leal $dst, [$base + $index << $scale]\t# int" %}
  ins_encode %{
    Address::ScaleFactor scale = static_cast<Address::ScaleFactor>($scale$$constant);
    __ leal($dst$$Register, Address($base$$Register, $index$$Register, scale));
  %}
  ins_pipe(ialu_reg_reg);
%}

instruct leaI_rReg_rReg_immI2_immI(rRegI dst, rRegI base, rRegI index, immI2 scale, immI disp)
%{
  predicate(VM_Version::supports_fast_3op_lea());
  match(Set dst (AddI (AddI base (LShiftI index scale)) disp));

  format %{ "leal $dst, [$base + $index << $scale + $disp]\t# int" %}
  ins_encode %{
    Address::ScaleFactor scale = static_cast<Address::ScaleFactor>($scale$$constant);
    __ leal($dst$$Register, Address($base$$Register, $index$$Register, scale, $disp$$constant));
  %}
  ins_pipe(ialu_reg_reg);
%}

instruct addL_rReg(rRegL dst, rRegL src, rFlagsReg cr)
%{
  match(Set dst (AddL dst src));
  effect(KILL cr);

  format %{ "addq    $dst, $src\t# long" %}
  ins_encode %{
    __ addq($dst$$Register, $src$$Register);
  %}
  ins_pipe(ialu_reg_reg);
%}

instruct addL_rReg_imm(rRegL dst, immL32 src, rFlagsReg cr)
%{
  match(Set dst (AddL dst src));
  effect(KILL cr);

  format %{ "addq    $dst, $src\t# long" %}
  ins_encode %{
    __ addq($dst$$Register, $src$$constant);
  %}
  ins_pipe( ialu_reg );
%}

instruct addL_rReg_mem(rRegL dst, memory src, rFlagsReg cr)
%{
  match(Set dst (AddL dst (LoadL src)));
  effect(KILL cr);

  ins_cost(150); // XXX
  format %{ "addq    $dst, $src\t# long" %}
  ins_encode %{
    __ addq($dst$$Register, $src$$Address);
  %}
  ins_pipe(ialu_reg_mem);
%}

instruct addL_mem_rReg(memory dst, rRegL src, rFlagsReg cr)
%{
  match(Set dst (StoreL dst (AddL (LoadL dst) src)));
  effect(KILL cr);

  ins_cost(150); // XXX
  format %{ "addq    $dst, $src\t# long" %}
  ins_encode %{
    __ addq($dst$$Address, $src$$Register);
  %}
  ins_pipe(ialu_mem_reg);
%}

instruct addL_mem_imm(memory dst, immL32 src, rFlagsReg cr)
%{
  match(Set dst (StoreL dst (AddL (LoadL dst) src)));
  effect(KILL cr);

  ins_cost(125); // XXX
  format %{ "addq    $dst, $src\t# long" %}
  ins_encode %{
    __ addq($dst$$Address, $src$$constant);
  %}
  ins_pipe(ialu_mem_imm);
%}

instruct incL_rReg(rRegI dst, immL1 src, rFlagsReg cr)
%{
  predicate(UseIncDec);
  match(Set dst (AddL dst src));
  effect(KILL cr);

  format %{ "incq    $dst\t# long" %}
  ins_encode %{
    __ incrementq($dst$$Register);
  %}
  ins_pipe(ialu_reg);
%}

instruct incL_mem(memory dst, immL1 src, rFlagsReg cr)
%{
  predicate(UseIncDec);
  match(Set dst (StoreL dst (AddL (LoadL dst) src)));
  effect(KILL cr);

  ins_cost(125); // XXX
  format %{ "incq    $dst\t# long" %}
  ins_encode %{
    __ incrementq($dst$$Address);
  %}
  ins_pipe(ialu_mem_imm);
%}

// XXX why does that use AddL
instruct decL_rReg(rRegL dst, immL_M1 src, rFlagsReg cr)
%{
  predicate(UseIncDec);
  match(Set dst (AddL dst src));
  effect(KILL cr);

  format %{ "decq    $dst\t# long" %}
  ins_encode %{
    __ decrementq($dst$$Register);
  %}
  ins_pipe(ialu_reg);
%}

// XXX why does that use AddL
instruct decL_mem(memory dst, immL_M1 src, rFlagsReg cr)
%{
  predicate(UseIncDec);
  match(Set dst (StoreL dst (AddL (LoadL dst) src)));
  effect(KILL cr);

  ins_cost(125); // XXX
  format %{ "decq    $dst\t# long" %}
  ins_encode %{
    __ decrementq($dst$$Address);
  %}
  ins_pipe(ialu_mem_imm);
%}

instruct leaL_rReg_immI2_immL32(rRegL dst, rRegL index, immI2 scale, immL32 disp)
%{
  predicate(VM_Version::supports_fast_2op_lea());
  match(Set dst (AddL (LShiftL index scale) disp));

  format %{ "leaq $dst, [$index << $scale + $disp]\t# long" %}
  ins_encode %{
    Address::ScaleFactor scale = static_cast<Address::ScaleFactor>($scale$$constant);
    __ leaq($dst$$Register, Address(noreg, $index$$Register, scale, $disp$$constant));
  %}
  ins_pipe(ialu_reg_reg);
%}

instruct leaL_rReg_rReg_immL32(rRegL dst, rRegL base, rRegL index, immL32 disp)
%{
  predicate(VM_Version::supports_fast_3op_lea());
  match(Set dst (AddL (AddL base index) disp));

  format %{ "leaq $dst, [$base + $index + $disp]\t# long" %}
  ins_encode %{
    __ leaq($dst$$Register, Address($base$$Register, $index$$Register, Address::times_1, $disp$$constant));
  %}
  ins_pipe(ialu_reg_reg);
%}

instruct leaL_rReg_rReg_immI2(rRegL dst, no_rbp_r13_RegL base, rRegL index, immI2 scale)
%{
  predicate(VM_Version::supports_fast_2op_lea());
  match(Set dst (AddL base (LShiftL index scale)));

  format %{ "leaq $dst, [$base + $index << $scale]\t# long" %}
  ins_encode %{
    Address::ScaleFactor scale = static_cast<Address::ScaleFactor>($scale$$constant);
    __ leaq($dst$$Register, Address($base$$Register, $index$$Register, scale));
  %}
  ins_pipe(ialu_reg_reg);
%}

instruct leaL_rReg_rReg_immI2_immL32(rRegL dst, rRegL base, rRegL index, immI2 scale, immL32 disp)
%{
  predicate(VM_Version::supports_fast_3op_lea());
  match(Set dst (AddL (AddL base (LShiftL index scale)) disp));

  format %{ "leaq $dst, [$base + $index << $scale + $disp]\t# long" %}
  ins_encode %{
    Address::ScaleFactor scale = static_cast<Address::ScaleFactor>($scale$$constant);
    __ leaq($dst$$Register, Address($base$$Register, $index$$Register, scale, $disp$$constant));
  %}
  ins_pipe(ialu_reg_reg);
%}

instruct addP_rReg(rRegP dst, rRegL src, rFlagsReg cr)
%{
  match(Set dst (AddP dst src));
  effect(KILL cr);

  format %{ "addq    $dst, $src\t# ptr" %}
  ins_encode %{
    __ addq($dst$$Register, $src$$Register);
  %}
  ins_pipe(ialu_reg_reg);
%}

instruct addP_rReg_imm(rRegP dst, immL32 src, rFlagsReg cr)
%{
  match(Set dst (AddP dst src));
  effect(KILL cr);

  format %{ "addq    $dst, $src\t# ptr" %}
  ins_encode %{
    __ addq($dst$$Register, $src$$constant);
  %}
  ins_pipe( ialu_reg );
%}

// XXX addP mem ops ????

instruct checkCastPP(rRegP dst)
%{
  match(Set dst (CheckCastPP dst));

  size(0);
  format %{ "# checkcastPP of $dst" %}
  ins_encode(/* empty encoding */);
  ins_pipe(empty);
%}

instruct castPP(rRegP dst)
%{
  match(Set dst (CastPP dst));

  size(0);
  format %{ "# castPP of $dst" %}
  ins_encode(/* empty encoding */);
  ins_pipe(empty);
%}

instruct castII(rRegI dst)
%{
  match(Set dst (CastII dst));

  size(0);
  format %{ "# castII of $dst" %}
  ins_encode(/* empty encoding */);
  ins_cost(0);
  ins_pipe(empty);
%}

instruct castLL(rRegL dst)
%{
  match(Set dst (CastLL dst));

  size(0);
  format %{ "# castLL of $dst" %}
  ins_encode(/* empty encoding */);
  ins_cost(0);
  ins_pipe(empty);
%}

instruct castFF(regF dst)
%{
  match(Set dst (CastFF dst));

  size(0);
  format %{ "# castFF of $dst" %}
  ins_encode(/* empty encoding */);
  ins_cost(0);
  ins_pipe(empty);
%}

instruct castDD(regD dst)
%{
  match(Set dst (CastDD dst));

  size(0);
  format %{ "# castDD of $dst" %}
  ins_encode(/* empty encoding */);
  ins_cost(0);
  ins_pipe(empty);
%}

// XXX No flag versions for CompareAndSwap{P,I,L} because matcher can't match them
instruct compareAndSwapP(rRegI res,
                         memory mem_ptr,
                         rax_RegP oldval, rRegP newval,
                         rFlagsReg cr)
%{
  predicate(VM_Version::supports_cx8() && n->as_LoadStore()->barrier_data() == 0);
  match(Set res (CompareAndSwapP mem_ptr (Binary oldval newval)));
  match(Set res (WeakCompareAndSwapP mem_ptr (Binary oldval newval)));
  effect(KILL cr, KILL oldval);

  format %{ "cmpxchgq $mem_ptr,$newval\t# "
            "If rax == $mem_ptr then store $newval into $mem_ptr\n\t"
            "sete    $res\n\t"
            "movzbl  $res, $res" %}
  ins_encode %{
    __ lock();
    __ cmpxchgq($newval$$Register, $mem_ptr$$Address);
    __ sete($res$$Register);
    __ movzbl($res$$Register, $res$$Register);
  %}
  ins_pipe( pipe_cmpxchg );
%}

instruct compareAndSwapL(rRegI res,
                         memory mem_ptr,
                         rax_RegL oldval, rRegL newval,
                         rFlagsReg cr)
%{
  predicate(VM_Version::supports_cx8());
  match(Set res (CompareAndSwapL mem_ptr (Binary oldval newval)));
  match(Set res (WeakCompareAndSwapL mem_ptr (Binary oldval newval)));
  effect(KILL cr, KILL oldval);

  format %{ "cmpxchgq $mem_ptr,$newval\t# "
            "If rax == $mem_ptr then store $newval into $mem_ptr\n\t"
            "sete    $res\n\t"
            "movzbl  $res, $res" %}
  ins_encode %{
    __ lock();
    __ cmpxchgq($newval$$Register, $mem_ptr$$Address);
    __ sete($res$$Register);
    __ movzbl($res$$Register, $res$$Register);
  %}
  ins_pipe( pipe_cmpxchg );
%}

instruct compareAndSwapI(rRegI res,
                         memory mem_ptr,
                         rax_RegI oldval, rRegI newval,
                         rFlagsReg cr)
%{
  match(Set res (CompareAndSwapI mem_ptr (Binary oldval newval)));
  match(Set res (WeakCompareAndSwapI mem_ptr (Binary oldval newval)));
  effect(KILL cr, KILL oldval);

  format %{ "cmpxchgl $mem_ptr,$newval\t# "
            "If rax == $mem_ptr then store $newval into $mem_ptr\n\t"
            "sete    $res\n\t"
            "movzbl  $res, $res" %}
  ins_encode %{
    __ lock();
    __ cmpxchgl($newval$$Register, $mem_ptr$$Address);
    __ sete($res$$Register);
    __ movzbl($res$$Register, $res$$Register);
  %}
  ins_pipe( pipe_cmpxchg );
%}

instruct compareAndSwapB(rRegI res,
                         memory mem_ptr,
                         rax_RegI oldval, rRegI newval,
                         rFlagsReg cr)
%{
  match(Set res (CompareAndSwapB mem_ptr (Binary oldval newval)));
  match(Set res (WeakCompareAndSwapB mem_ptr (Binary oldval newval)));
  effect(KILL cr, KILL oldval);

  format %{ "cmpxchgb $mem_ptr,$newval\t# "
            "If rax == $mem_ptr then store $newval into $mem_ptr\n\t"
            "sete    $res\n\t"
            "movzbl  $res, $res" %}
  ins_encode %{
    __ lock();
    __ cmpxchgb($newval$$Register, $mem_ptr$$Address);
    __ sete($res$$Register);
    __ movzbl($res$$Register, $res$$Register);
  %}
  ins_pipe( pipe_cmpxchg );
%}

instruct compareAndSwapS(rRegI res,
                         memory mem_ptr,
                         rax_RegI oldval, rRegI newval,
                         rFlagsReg cr)
%{
  match(Set res (CompareAndSwapS mem_ptr (Binary oldval newval)));
  match(Set res (WeakCompareAndSwapS mem_ptr (Binary oldval newval)));
  effect(KILL cr, KILL oldval);

  format %{ "cmpxchgw $mem_ptr,$newval\t# "
            "If rax == $mem_ptr then store $newval into $mem_ptr\n\t"
            "sete    $res\n\t"
            "movzbl  $res, $res" %}
  ins_encode %{
    __ lock();
    __ cmpxchgw($newval$$Register, $mem_ptr$$Address);
    __ sete($res$$Register);
    __ movzbl($res$$Register, $res$$Register);
  %}
  ins_pipe( pipe_cmpxchg );
%}

instruct compareAndSwapN(rRegI res,
                          memory mem_ptr,
                          rax_RegN oldval, rRegN newval,
                          rFlagsReg cr) %{
  match(Set res (CompareAndSwapN mem_ptr (Binary oldval newval)));
  match(Set res (WeakCompareAndSwapN mem_ptr (Binary oldval newval)));
  effect(KILL cr, KILL oldval);

  format %{ "cmpxchgl $mem_ptr,$newval\t# "
            "If rax == $mem_ptr then store $newval into $mem_ptr\n\t"
            "sete    $res\n\t"
            "movzbl  $res, $res" %}
  ins_encode %{
    __ lock();
    __ cmpxchgl($newval$$Register, $mem_ptr$$Address);
    __ sete($res$$Register);
    __ movzbl($res$$Register, $res$$Register);
  %}
  ins_pipe( pipe_cmpxchg );
%}

instruct compareAndExchangeB(
                         memory mem_ptr,
                         rax_RegI oldval, rRegI newval,
                         rFlagsReg cr)
%{
  match(Set oldval (CompareAndExchangeB mem_ptr (Binary oldval newval)));
  effect(KILL cr);

  format %{ "cmpxchgb $mem_ptr,$newval\t# "
            "If rax == $mem_ptr then store $newval into $mem_ptr\n\t"  %}
  ins_encode %{
    __ lock();
    __ cmpxchgb($newval$$Register, $mem_ptr$$Address);
  %}
  ins_pipe( pipe_cmpxchg );
%}

instruct compareAndExchangeS(
                         memory mem_ptr,
                         rax_RegI oldval, rRegI newval,
                         rFlagsReg cr)
%{
  match(Set oldval (CompareAndExchangeS mem_ptr (Binary oldval newval)));
  effect(KILL cr);

  format %{ "cmpxchgw $mem_ptr,$newval\t# "
            "If rax == $mem_ptr then store $newval into $mem_ptr\n\t"  %}
  ins_encode %{
    __ lock();
    __ cmpxchgw($newval$$Register, $mem_ptr$$Address);
  %}
  ins_pipe( pipe_cmpxchg );
%}

instruct compareAndExchangeI(
                         memory mem_ptr,
                         rax_RegI oldval, rRegI newval,
                         rFlagsReg cr)
%{
  match(Set oldval (CompareAndExchangeI mem_ptr (Binary oldval newval)));
  effect(KILL cr);

  format %{ "cmpxchgl $mem_ptr,$newval\t# "
            "If rax == $mem_ptr then store $newval into $mem_ptr\n\t"  %}
  ins_encode %{
    __ lock();
    __ cmpxchgl($newval$$Register, $mem_ptr$$Address);
  %}
  ins_pipe( pipe_cmpxchg );
%}

instruct compareAndExchangeL(
                         memory mem_ptr,
                         rax_RegL oldval, rRegL newval,
                         rFlagsReg cr)
%{
  predicate(VM_Version::supports_cx8());
  match(Set oldval (CompareAndExchangeL mem_ptr (Binary oldval newval)));
  effect(KILL cr);

  format %{ "cmpxchgq $mem_ptr,$newval\t# "
            "If rax == $mem_ptr then store $newval into $mem_ptr\n\t"  %}
  ins_encode %{
    __ lock();
    __ cmpxchgq($newval$$Register, $mem_ptr$$Address);
  %}
  ins_pipe( pipe_cmpxchg );
%}

instruct compareAndExchangeN(
                          memory mem_ptr,
                          rax_RegN oldval, rRegN newval,
                          rFlagsReg cr) %{
  match(Set oldval (CompareAndExchangeN mem_ptr (Binary oldval newval)));
  effect(KILL cr);

  format %{ "cmpxchgl $mem_ptr,$newval\t# "
            "If rax == $mem_ptr then store $newval into $mem_ptr\n\t" %}
  ins_encode %{
    __ lock();
    __ cmpxchgl($newval$$Register, $mem_ptr$$Address);
  %}
  ins_pipe( pipe_cmpxchg );
%}

instruct compareAndExchangeP(
                         memory mem_ptr,
                         rax_RegP oldval, rRegP newval,
                         rFlagsReg cr)
%{
  predicate(VM_Version::supports_cx8() && n->as_LoadStore()->barrier_data() == 0);
  match(Set oldval (CompareAndExchangeP mem_ptr (Binary oldval newval)));
  effect(KILL cr);

  format %{ "cmpxchgq $mem_ptr,$newval\t# "
            "If rax == $mem_ptr then store $newval into $mem_ptr\n\t" %}
  ins_encode %{
    __ lock();
    __ cmpxchgq($newval$$Register, $mem_ptr$$Address);
  %}
  ins_pipe( pipe_cmpxchg );
%}

instruct xaddB_no_res( memory mem, Universe dummy, immI add, rFlagsReg cr) %{
  predicate(n->as_LoadStore()->result_not_used());
  match(Set dummy (GetAndAddB mem add));
  effect(KILL cr);
  format %{ "ADDB  [$mem],$add" %}
  ins_encode %{
    __ lock();
    __ addb($mem$$Address, $add$$constant);
  %}
  ins_pipe( pipe_cmpxchg );
%}

instruct xaddB( memory mem, rRegI newval, rFlagsReg cr) %{
  match(Set newval (GetAndAddB mem newval));
  effect(KILL cr);
  format %{ "XADDB  [$mem],$newval" %}
  ins_encode %{
    __ lock();
    __ xaddb($mem$$Address, $newval$$Register);
  %}
  ins_pipe( pipe_cmpxchg );
%}

instruct xaddS_no_res( memory mem, Universe dummy, immI add, rFlagsReg cr) %{
  predicate(n->as_LoadStore()->result_not_used());
  match(Set dummy (GetAndAddS mem add));
  effect(KILL cr);
  format %{ "ADDW  [$mem],$add" %}
  ins_encode %{
    __ lock();
    __ addw($mem$$Address, $add$$constant);
  %}
  ins_pipe( pipe_cmpxchg );
%}

instruct xaddS( memory mem, rRegI newval, rFlagsReg cr) %{
  match(Set newval (GetAndAddS mem newval));
  effect(KILL cr);
  format %{ "XADDW  [$mem],$newval" %}
  ins_encode %{
    __ lock();
    __ xaddw($mem$$Address, $newval$$Register);
  %}
  ins_pipe( pipe_cmpxchg );
%}

instruct xaddI_no_res( memory mem, Universe dummy, immI add, rFlagsReg cr) %{
  predicate(n->as_LoadStore()->result_not_used());
  match(Set dummy (GetAndAddI mem add));
  effect(KILL cr);
  format %{ "ADDL  [$mem],$add" %}
  ins_encode %{
    __ lock();
    __ addl($mem$$Address, $add$$constant);
  %}
  ins_pipe( pipe_cmpxchg );
%}

instruct xaddI( memory mem, rRegI newval, rFlagsReg cr) %{
  match(Set newval (GetAndAddI mem newval));
  effect(KILL cr);
  format %{ "XADDL  [$mem],$newval" %}
  ins_encode %{
    __ lock();
    __ xaddl($mem$$Address, $newval$$Register);
  %}
  ins_pipe( pipe_cmpxchg );
%}

instruct xaddL_no_res( memory mem, Universe dummy, immL32 add, rFlagsReg cr) %{
  predicate(n->as_LoadStore()->result_not_used());
  match(Set dummy (GetAndAddL mem add));
  effect(KILL cr);
  format %{ "ADDQ  [$mem],$add" %}
  ins_encode %{
    __ lock();
    __ addq($mem$$Address, $add$$constant);
  %}
  ins_pipe( pipe_cmpxchg );
%}

instruct xaddL( memory mem, rRegL newval, rFlagsReg cr) %{
  match(Set newval (GetAndAddL mem newval));
  effect(KILL cr);
  format %{ "XADDQ  [$mem],$newval" %}
  ins_encode %{
    __ lock();
    __ xaddq($mem$$Address, $newval$$Register);
  %}
  ins_pipe( pipe_cmpxchg );
%}

instruct xchgB( memory mem, rRegI newval) %{
  match(Set newval (GetAndSetB mem newval));
  format %{ "XCHGB  $newval,[$mem]" %}
  ins_encode %{
    __ xchgb($newval$$Register, $mem$$Address);
  %}
  ins_pipe( pipe_cmpxchg );
%}

instruct xchgS( memory mem, rRegI newval) %{
  match(Set newval (GetAndSetS mem newval));
  format %{ "XCHGW  $newval,[$mem]" %}
  ins_encode %{
    __ xchgw($newval$$Register, $mem$$Address);
  %}
  ins_pipe( pipe_cmpxchg );
%}

instruct xchgI( memory mem, rRegI newval) %{
  match(Set newval (GetAndSetI mem newval));
  format %{ "XCHGL  $newval,[$mem]" %}
  ins_encode %{
    __ xchgl($newval$$Register, $mem$$Address);
  %}
  ins_pipe( pipe_cmpxchg );
%}

instruct xchgL( memory mem, rRegL newval) %{
  match(Set newval (GetAndSetL mem newval));
  format %{ "XCHGL  $newval,[$mem]" %}
  ins_encode %{
    __ xchgq($newval$$Register, $mem$$Address);
  %}
  ins_pipe( pipe_cmpxchg );
%}

instruct xchgP( memory mem, rRegP newval) %{
  match(Set newval (GetAndSetP mem newval));
  predicate(n->as_LoadStore()->barrier_data() == 0);
  format %{ "XCHGQ  $newval,[$mem]" %}
  ins_encode %{
    __ xchgq($newval$$Register, $mem$$Address);
  %}
  ins_pipe( pipe_cmpxchg );
%}

instruct xchgN( memory mem, rRegN newval) %{
  match(Set newval (GetAndSetN mem newval));
  format %{ "XCHGL  $newval,$mem]" %}
  ins_encode %{
    __ xchgl($newval$$Register, $mem$$Address);
  %}
  ins_pipe( pipe_cmpxchg );
%}

//----------Abs Instructions-------------------------------------------

// Integer Absolute Instructions
instruct absI_rReg(rRegI dst, rRegI src, rFlagsReg cr)
%{
  match(Set dst (AbsI src));
  effect(TEMP dst, KILL cr);
  format %{ "xorl    $dst, $dst\t# abs int\n\t"
            "subl    $dst, $src\n\t"
            "cmovll  $dst, $src" %}
  ins_encode %{
    __ xorl($dst$$Register, $dst$$Register);
    __ subl($dst$$Register, $src$$Register);
    __ cmovl(Assembler::less, $dst$$Register, $src$$Register);
  %}

  ins_pipe(ialu_reg_reg);
%}

// Long Absolute Instructions
instruct absL_rReg(rRegL dst, rRegL src, rFlagsReg cr)
%{
  match(Set dst (AbsL src));
  effect(TEMP dst, KILL cr);
  format %{ "xorl    $dst, $dst\t# abs long\n\t"
            "subq    $dst, $src\n\t"
            "cmovlq  $dst, $src" %}
  ins_encode %{
    __ xorl($dst$$Register, $dst$$Register);
    __ subq($dst$$Register, $src$$Register);
    __ cmovq(Assembler::less, $dst$$Register, $src$$Register);
  %}

  ins_pipe(ialu_reg_reg);
%}

//----------Subtraction Instructions-------------------------------------------

// Integer Subtraction Instructions
instruct subI_rReg(rRegI dst, rRegI src, rFlagsReg cr)
%{
  match(Set dst (SubI dst src));
  effect(KILL cr);

  format %{ "subl    $dst, $src\t# int" %}
  ins_encode %{
    __ subl($dst$$Register, $src$$Register);
  %}
  ins_pipe(ialu_reg_reg);
%}

instruct subI_rReg_mem(rRegI dst, memory src, rFlagsReg cr)
%{
  match(Set dst (SubI dst (LoadI src)));
  effect(KILL cr);

  ins_cost(150);
  format %{ "subl    $dst, $src\t# int" %}
  ins_encode %{
    __ subl($dst$$Register, $src$$Address);
  %}
  ins_pipe(ialu_reg_mem);
%}

instruct subI_mem_rReg(memory dst, rRegI src, rFlagsReg cr)
%{
  match(Set dst (StoreI dst (SubI (LoadI dst) src)));
  effect(KILL cr);

  ins_cost(150);
  format %{ "subl    $dst, $src\t# int" %}
  ins_encode %{
    __ subl($dst$$Address, $src$$Register);
  %}
  ins_pipe(ialu_mem_reg);
%}

instruct subL_rReg(rRegL dst, rRegL src, rFlagsReg cr)
%{
  match(Set dst (SubL dst src));
  effect(KILL cr);

  format %{ "subq    $dst, $src\t# long" %}
  ins_encode %{
    __ subq($dst$$Register, $src$$Register);
  %}
  ins_pipe(ialu_reg_reg);
%}

instruct subL_rReg_mem(rRegL dst, memory src, rFlagsReg cr)
%{
  match(Set dst (SubL dst (LoadL src)));
  effect(KILL cr);

  ins_cost(150);
  format %{ "subq    $dst, $src\t# long" %}
  ins_encode %{
    __ subq($dst$$Register, $src$$Address);
  %}
  ins_pipe(ialu_reg_mem);
%}

instruct subL_mem_rReg(memory dst, rRegL src, rFlagsReg cr)
%{
  match(Set dst (StoreL dst (SubL (LoadL dst) src)));
  effect(KILL cr);

  ins_cost(150);
  format %{ "subq    $dst, $src\t# long" %}
  ins_encode %{
    __ subq($dst$$Address, $src$$Register);
  %}
  ins_pipe(ialu_mem_reg);
%}

// Subtract from a pointer
// XXX hmpf???
instruct subP_rReg(rRegP dst, rRegI src, immI_0 zero, rFlagsReg cr)
%{
  match(Set dst (AddP dst (SubI zero src)));
  effect(KILL cr);

  format %{ "subq    $dst, $src\t# ptr - int" %}
  opcode(0x2B);
  ins_encode(REX_reg_reg_wide(dst, src), OpcP, reg_reg(dst, src));
  ins_pipe(ialu_reg_reg);
%}

instruct negI_rReg(rRegI dst, immI_0 zero, rFlagsReg cr)
%{
  match(Set dst (SubI zero dst));
  effect(KILL cr);

  format %{ "negl    $dst\t# int" %}
  ins_encode %{
    __ negl($dst$$Register);
  %}
  ins_pipe(ialu_reg);
%}

instruct negI_rReg_2(rRegI dst, rFlagsReg cr)
%{
  match(Set dst (NegI dst));
  effect(KILL cr);

  format %{ "negl    $dst\t# int" %}
  ins_encode %{
    __ negl($dst$$Register);
  %}
  ins_pipe(ialu_reg);
%}

instruct negI_mem(memory dst, immI_0 zero, rFlagsReg cr)
%{
  match(Set dst (StoreI dst (SubI zero (LoadI dst))));
  effect(KILL cr);

  format %{ "negl    $dst\t# int" %}
  ins_encode %{
    __ negl($dst$$Address);
  %}
  ins_pipe(ialu_reg);
%}

instruct negL_rReg(rRegL dst, immL0 zero, rFlagsReg cr)
%{
  match(Set dst (SubL zero dst));
  effect(KILL cr);

  format %{ "negq    $dst\t# long" %}
  ins_encode %{
    __ negq($dst$$Register);
  %}
  ins_pipe(ialu_reg);
%}

instruct negL_rReg_2(rRegL dst, rFlagsReg cr)
%{
  match(Set dst (NegL dst));
  effect(KILL cr);

  format %{ "negq    $dst\t# int" %}
  ins_encode %{
    __ negq($dst$$Register);
  %}
  ins_pipe(ialu_reg);
%}

instruct negL_mem(memory dst, immL0 zero, rFlagsReg cr)
%{
  match(Set dst (StoreL dst (SubL zero (LoadL dst))));
  effect(KILL cr);

  format %{ "negq    $dst\t# long" %}
  ins_encode %{
    __ negq($dst$$Address);
  %}
  ins_pipe(ialu_reg);
%}

//----------Multiplication/Division Instructions-------------------------------
// Integer Multiplication Instructions
// Multiply Register

instruct mulI_rReg(rRegI dst, rRegI src, rFlagsReg cr)
%{
  match(Set dst (MulI dst src));
  effect(KILL cr);

  ins_cost(300);
  format %{ "imull   $dst, $src\t# int" %}
  ins_encode %{
    __ imull($dst$$Register, $src$$Register);
  %}
  ins_pipe(ialu_reg_reg_alu0);
%}

instruct mulI_rReg_imm(rRegI dst, rRegI src, immI imm, rFlagsReg cr)
%{
  match(Set dst (MulI src imm));
  effect(KILL cr);

  ins_cost(300);
  format %{ "imull   $dst, $src, $imm\t# int" %}
  ins_encode %{
    __ imull($dst$$Register, $src$$Register, $imm$$constant);
  %}
  ins_pipe(ialu_reg_reg_alu0);
%}

instruct mulI_mem(rRegI dst, memory src, rFlagsReg cr)
%{
  match(Set dst (MulI dst (LoadI src)));
  effect(KILL cr);

  ins_cost(350);
  format %{ "imull   $dst, $src\t# int" %}
  ins_encode %{
    __ imull($dst$$Register, $src$$Address);
  %}
  ins_pipe(ialu_reg_mem_alu0);
%}

instruct mulI_mem_imm(rRegI dst, memory src, immI imm, rFlagsReg cr)
%{
  match(Set dst (MulI (LoadI src) imm));
  effect(KILL cr);

  ins_cost(300);
  format %{ "imull   $dst, $src, $imm\t# int" %}
  ins_encode %{
    __ imull($dst$$Register, $src$$Address, $imm$$constant);
  %}
  ins_pipe(ialu_reg_mem_alu0);
%}

instruct mulAddS2I_rReg(rRegI dst, rRegI src1, rRegI src2, rRegI src3, rFlagsReg cr)
%{
  match(Set dst (MulAddS2I (Binary dst src1) (Binary src2 src3)));
  effect(KILL cr, KILL src2);

  expand %{ mulI_rReg(dst, src1, cr);
           mulI_rReg(src2, src3, cr);
           addI_rReg(dst, src2, cr); %}
%}

instruct mulL_rReg(rRegL dst, rRegL src, rFlagsReg cr)
%{
  match(Set dst (MulL dst src));
  effect(KILL cr);

  ins_cost(300);
  format %{ "imulq   $dst, $src\t# long" %}
  ins_encode %{
    __ imulq($dst$$Register, $src$$Register);
  %}
  ins_pipe(ialu_reg_reg_alu0);
%}

instruct mulL_rReg_imm(rRegL dst, rRegL src, immL32 imm, rFlagsReg cr)
%{
  match(Set dst (MulL src imm));
  effect(KILL cr);

  ins_cost(300);
  format %{ "imulq   $dst, $src, $imm\t# long" %}
  ins_encode %{
    __ imulq($dst$$Register, $src$$Register, $imm$$constant);
  %}
  ins_pipe(ialu_reg_reg_alu0);
%}

instruct mulL_mem(rRegL dst, memory src, rFlagsReg cr)
%{
  match(Set dst (MulL dst (LoadL src)));
  effect(KILL cr);

  ins_cost(350);
  format %{ "imulq   $dst, $src\t# long" %}
  ins_encode %{
    __ imulq($dst$$Register, $src$$Address);
  %}
  ins_pipe(ialu_reg_mem_alu0);
%}

instruct mulL_mem_imm(rRegL dst, memory src, immL32 imm, rFlagsReg cr)
%{
  match(Set dst (MulL (LoadL src) imm));
  effect(KILL cr);

  ins_cost(300);
  format %{ "imulq   $dst, $src, $imm\t# long" %}
  ins_encode %{
    __ imulq($dst$$Register, $src$$Address, $imm$$constant);
  %}
  ins_pipe(ialu_reg_mem_alu0);
%}

instruct mulHiL_rReg(rdx_RegL dst, rRegL src, rax_RegL rax, rFlagsReg cr)
%{
  match(Set dst (MulHiL src rax));
  effect(USE_KILL rax, KILL cr);

  ins_cost(300);
  format %{ "imulq   RDX:RAX, RAX, $src\t# mulhi" %}
  ins_encode %{
    __ imulq($src$$Register);
  %}
  ins_pipe(ialu_reg_reg_alu0);
%}

instruct umulHiL_rReg(rdx_RegL dst, rRegL src, rax_RegL rax, rFlagsReg cr)
%{
  match(Set dst (UMulHiL src rax));
  effect(USE_KILL rax, KILL cr);

  ins_cost(300);
  format %{ "mulq   RDX:RAX, RAX, $src\t# umulhi" %}
  ins_encode %{
    __ mulq($src$$Register);
  %}
  ins_pipe(ialu_reg_reg_alu0);
%}

instruct divI_rReg(rax_RegI rax, rdx_RegI rdx, no_rax_rdx_RegI div,
                   rFlagsReg cr)
%{
  match(Set rax (DivI rax div));
  effect(KILL rdx, KILL cr);

  ins_cost(30*100+10*100); // XXX
  format %{ "cmpl    rax, 0x80000000\t# idiv\n\t"
            "jne,s   normal\n\t"
            "xorl    rdx, rdx\n\t"
            "cmpl    $div, -1\n\t"
            "je,s    done\n"
    "normal: cdql\n\t"
            "idivl   $div\n"
    "done:"        %}
  ins_encode(cdql_enc(div));
  ins_pipe(ialu_reg_reg_alu0);
%}

instruct divL_rReg(rax_RegL rax, rdx_RegL rdx, no_rax_rdx_RegL div,
                   rFlagsReg cr)
%{
  match(Set rax (DivL rax div));
  effect(KILL rdx, KILL cr);

  ins_cost(30*100+10*100); // XXX
  format %{ "movq    rdx, 0x8000000000000000\t# ldiv\n\t"
            "cmpq    rax, rdx\n\t"
            "jne,s   normal\n\t"
            "xorl    rdx, rdx\n\t"
            "cmpq    $div, -1\n\t"
            "je,s    done\n"
    "normal: cdqq\n\t"
            "idivq   $div\n"
    "done:"        %}
  ins_encode(cdqq_enc(div));
  ins_pipe(ialu_reg_reg_alu0);
%}

instruct udivI_rReg(rax_RegI rax, rdx_RegI rdx, no_rax_rdx_RegI div, rFlagsReg cr)
%{
  match(Set rax (UDivI rax div));
  effect(KILL rdx, KILL cr);

  ins_cost(300);
  format %{ "udivl $rax,$rax,$div\t# UDivI\n" %}
  ins_encode %{
    __ udivI($rax$$Register, $div$$Register, $rdx$$Register);
  %}
  ins_pipe(ialu_reg_reg_alu0);
%}

instruct udivL_rReg(rax_RegL rax, rdx_RegL rdx, no_rax_rdx_RegL div, rFlagsReg cr)
%{
  match(Set rax (UDivL rax div));
  effect(KILL rdx, KILL cr);

  ins_cost(300);
  format %{ "udivq $rax,$rax,$div\t# UDivL\n" %}
  ins_encode %{
     __ udivL($rax$$Register, $div$$Register, $rdx$$Register);
  %}
  ins_pipe(ialu_reg_reg_alu0);
%}

// Integer DIVMOD with Register, both quotient and mod results
instruct divModI_rReg_divmod(rax_RegI rax, rdx_RegI rdx, no_rax_rdx_RegI div,
                             rFlagsReg cr)
%{
  match(DivModI rax div);
  effect(KILL cr);

  ins_cost(30*100+10*100); // XXX
  format %{ "cmpl    rax, 0x80000000\t# idiv\n\t"
            "jne,s   normal\n\t"
            "xorl    rdx, rdx\n\t"
            "cmpl    $div, -1\n\t"
            "je,s    done\n"
    "normal: cdql\n\t"
            "idivl   $div\n"
    "done:"        %}
  ins_encode(cdql_enc(div));
  ins_pipe(pipe_slow);
%}

// Long DIVMOD with Register, both quotient and mod results
instruct divModL_rReg_divmod(rax_RegL rax, rdx_RegL rdx, no_rax_rdx_RegL div,
                             rFlagsReg cr)
%{
  match(DivModL rax div);
  effect(KILL cr);

  ins_cost(30*100+10*100); // XXX
  format %{ "movq    rdx, 0x8000000000000000\t# ldiv\n\t"
            "cmpq    rax, rdx\n\t"
            "jne,s   normal\n\t"
            "xorl    rdx, rdx\n\t"
            "cmpq    $div, -1\n\t"
            "je,s    done\n"
    "normal: cdqq\n\t"
            "idivq   $div\n"
    "done:"        %}
  ins_encode(cdqq_enc(div));
  ins_pipe(pipe_slow);
%}

// Unsigned integer DIVMOD with Register, both quotient and mod results
instruct udivModI_rReg_divmod(rax_RegI rax, no_rax_rdx_RegI tmp, rdx_RegI rdx,
                              no_rax_rdx_RegI div, rFlagsReg cr)
%{
  match(UDivModI rax div);
  effect(TEMP tmp, KILL cr);

  ins_cost(300);
  format %{ "udivl $rax,$rax,$div\t# begin UDivModI\n\t"
            "umodl $rdx,$rax,$div\t! using $tmp as TEMP # end UDivModI\n"
          %}
  ins_encode %{
    __ udivmodI($rax$$Register, $div$$Register, $rdx$$Register, $tmp$$Register);
  %}
  ins_pipe(pipe_slow);
%}

// Unsigned long DIVMOD with Register, both quotient and mod results
instruct udivModL_rReg_divmod(rax_RegL rax, no_rax_rdx_RegL tmp, rdx_RegL rdx,
                              no_rax_rdx_RegL div, rFlagsReg cr)
%{
  match(UDivModL rax div);
  effect(TEMP tmp, KILL cr);

  ins_cost(300);
  format %{ "udivq $rax,$rax,$div\t# begin UDivModL\n\t"
            "umodq $rdx,$rax,$div\t! using $tmp as TEMP # end UDivModL\n"
          %}
  ins_encode %{
    __ udivmodL($rax$$Register, $div$$Register, $rdx$$Register, $tmp$$Register);
  %}
  ins_pipe(pipe_slow);
%}

instruct modI_rReg(rdx_RegI rdx, rax_RegI rax, no_rax_rdx_RegI div,
                   rFlagsReg cr)
%{
  match(Set rdx (ModI rax div));
  effect(KILL rax, KILL cr);

  ins_cost(300); // XXX
  format %{ "cmpl    rax, 0x80000000\t# irem\n\t"
            "jne,s   normal\n\t"
            "xorl    rdx, rdx\n\t"
            "cmpl    $div, -1\n\t"
            "je,s    done\n"
    "normal: cdql\n\t"
            "idivl   $div\n"
    "done:"        %}
  ins_encode(cdql_enc(div));
  ins_pipe(ialu_reg_reg_alu0);
%}

instruct modL_rReg(rdx_RegL rdx, rax_RegL rax, no_rax_rdx_RegL div,
                   rFlagsReg cr)
%{
  match(Set rdx (ModL rax div));
  effect(KILL rax, KILL cr);

  ins_cost(300); // XXX
  format %{ "movq    rdx, 0x8000000000000000\t# lrem\n\t"
            "cmpq    rax, rdx\n\t"
            "jne,s   normal\n\t"
            "xorl    rdx, rdx\n\t"
            "cmpq    $div, -1\n\t"
            "je,s    done\n"
    "normal: cdqq\n\t"
            "idivq   $div\n"
    "done:"        %}
  ins_encode(cdqq_enc(div));
  ins_pipe(ialu_reg_reg_alu0);
%}

instruct umodI_rReg(rdx_RegI rdx, rax_RegI rax, no_rax_rdx_RegI div, rFlagsReg cr)
%{
  match(Set rdx (UModI rax div));
  effect(KILL rax, KILL cr);

  ins_cost(300);
  format %{ "umodl $rdx,$rax,$div\t# UModI\n" %}
  ins_encode %{
    __ umodI($rax$$Register, $div$$Register, $rdx$$Register);
  %}
  ins_pipe(ialu_reg_reg_alu0);
%}

instruct umodL_rReg(rdx_RegL rdx, rax_RegL rax, no_rax_rdx_RegL div, rFlagsReg cr)
%{
  match(Set rdx (UModL rax div));
  effect(KILL rax, KILL cr);

  ins_cost(300);
  format %{ "umodq $rdx,$rax,$div\t# UModL\n" %}
  ins_encode %{
    __ umodL($rax$$Register, $div$$Register, $rdx$$Register);
  %}
  ins_pipe(ialu_reg_reg_alu0);
%}

// Integer Shift Instructions
// Shift Left by one, two, three
instruct salI_rReg_immI2(rRegI dst, immI2 shift, rFlagsReg cr)
%{
  match(Set dst (LShiftI dst shift));
  effect(KILL cr);

  format %{ "sall    $dst, $shift" %}
  ins_encode %{
    __ sall($dst$$Register, $shift$$constant);
  %}
  ins_pipe(ialu_reg);
%}

// Shift Left by 8-bit immediate
instruct salI_rReg_imm(rRegI dst, immI8 shift, rFlagsReg cr)
%{
  match(Set dst (LShiftI dst shift));
  effect(KILL cr);

  format %{ "sall    $dst, $shift" %}
  ins_encode %{
    __ sall($dst$$Register, $shift$$constant);
  %}
  ins_pipe(ialu_reg);
%}

// Shift Left by 8-bit immediate
instruct salI_mem_imm(memory dst, immI8 shift, rFlagsReg cr)
%{
  match(Set dst (StoreI dst (LShiftI (LoadI dst) shift)));
  effect(KILL cr);

  format %{ "sall    $dst, $shift" %}
  ins_encode %{
    __ sall($dst$$Address, $shift$$constant);
  %}
  ins_pipe(ialu_mem_imm);
%}

// Shift Left by variable
instruct salI_rReg_CL(rRegI dst, rcx_RegI shift, rFlagsReg cr)
%{
  predicate(!VM_Version::supports_bmi2());
  match(Set dst (LShiftI dst shift));
  effect(KILL cr);

  format %{ "sall    $dst, $shift" %}
  ins_encode %{
    __ sall($dst$$Register);
  %}
  ins_pipe(ialu_reg_reg);
%}

// Shift Left by variable
instruct salI_mem_CL(memory dst, rcx_RegI shift, rFlagsReg cr)
%{
  predicate(!VM_Version::supports_bmi2());
  match(Set dst (StoreI dst (LShiftI (LoadI dst) shift)));
  effect(KILL cr);

  format %{ "sall    $dst, $shift" %}
  ins_encode %{
    __ sall($dst$$Address);
  %}
  ins_pipe(ialu_mem_reg);
%}

instruct salI_rReg_rReg(rRegI dst, rRegI src, rRegI shift)
%{
  predicate(VM_Version::supports_bmi2());
  match(Set dst (LShiftI src shift));

  format %{ "shlxl   $dst, $src, $shift" %}
  ins_encode %{
    __ shlxl($dst$$Register, $src$$Register, $shift$$Register);
  %}
  ins_pipe(ialu_reg_reg);
%}

instruct salI_mem_rReg(rRegI dst, memory src, rRegI shift)
%{
  predicate(VM_Version::supports_bmi2());
  match(Set dst (LShiftI (LoadI src) shift));
  ins_cost(175);
  format %{ "shlxl   $dst, $src, $shift" %}
  ins_encode %{
    __ shlxl($dst$$Register, $src$$Address, $shift$$Register);
  %}
  ins_pipe(ialu_reg_mem);
%}

// Arithmetic Shift Right by 8-bit immediate
instruct sarI_rReg_imm(rRegI dst, immI8 shift, rFlagsReg cr)
%{
  match(Set dst (RShiftI dst shift));
  effect(KILL cr);

  format %{ "sarl    $dst, $shift" %}
  ins_encode %{
    __ sarl($dst$$Register, $shift$$constant);
  %}
  ins_pipe(ialu_mem_imm);
%}

// Arithmetic Shift Right by 8-bit immediate
instruct sarI_mem_imm(memory dst, immI8 shift, rFlagsReg cr)
%{
  match(Set dst (StoreI dst (RShiftI (LoadI dst) shift)));
  effect(KILL cr);

  format %{ "sarl    $dst, $shift" %}
  ins_encode %{
    __ sarl($dst$$Address, $shift$$constant);
  %}
  ins_pipe(ialu_mem_imm);
%}

// Arithmetic Shift Right by variable
instruct sarI_rReg_CL(rRegI dst, rcx_RegI shift, rFlagsReg cr)
%{
  predicate(!VM_Version::supports_bmi2());
  match(Set dst (RShiftI dst shift));
  effect(KILL cr);
  format %{ "sarl    $dst, $shift" %}
  ins_encode %{
    __ sarl($dst$$Register);
  %}
  ins_pipe(ialu_reg_reg);
%}

// Arithmetic Shift Right by variable
instruct sarI_mem_CL(memory dst, rcx_RegI shift, rFlagsReg cr)
%{
  predicate(!VM_Version::supports_bmi2());
  match(Set dst (StoreI dst (RShiftI (LoadI dst) shift)));
  effect(KILL cr);

  format %{ "sarl    $dst, $shift" %}
  ins_encode %{
    __ sarl($dst$$Address);
  %}
  ins_pipe(ialu_mem_reg);
%}

instruct sarI_rReg_rReg(rRegI dst, rRegI src, rRegI shift)
%{
  predicate(VM_Version::supports_bmi2());
  match(Set dst (RShiftI src shift));

  format %{ "sarxl   $dst, $src, $shift" %}
  ins_encode %{
    __ sarxl($dst$$Register, $src$$Register, $shift$$Register);
  %}
  ins_pipe(ialu_reg_reg);
%}

instruct sarI_mem_rReg(rRegI dst, memory src, rRegI shift)
%{
  predicate(VM_Version::supports_bmi2());
  match(Set dst (RShiftI (LoadI src) shift));
  ins_cost(175);
  format %{ "sarxl   $dst, $src, $shift" %}
  ins_encode %{
    __ sarxl($dst$$Register, $src$$Address, $shift$$Register);
  %}
  ins_pipe(ialu_reg_mem);
%}

// Logical Shift Right by 8-bit immediate
instruct shrI_rReg_imm(rRegI dst, immI8 shift, rFlagsReg cr)
%{
  match(Set dst (URShiftI dst shift));
  effect(KILL cr);

  format %{ "shrl    $dst, $shift" %}
  ins_encode %{
    __ shrl($dst$$Register, $shift$$constant);
  %}
  ins_pipe(ialu_reg);
%}

// Logical Shift Right by 8-bit immediate
instruct shrI_mem_imm(memory dst, immI8 shift, rFlagsReg cr)
%{
  match(Set dst (StoreI dst (URShiftI (LoadI dst) shift)));
  effect(KILL cr);

  format %{ "shrl    $dst, $shift" %}
  ins_encode %{
    __ shrl($dst$$Address, $shift$$constant);
  %}
  ins_pipe(ialu_mem_imm);
%}

// Logical Shift Right by variable
instruct shrI_rReg_CL(rRegI dst, rcx_RegI shift, rFlagsReg cr)
%{
  predicate(!VM_Version::supports_bmi2());
  match(Set dst (URShiftI dst shift));
  effect(KILL cr);

  format %{ "shrl    $dst, $shift" %}
  ins_encode %{
    __ shrl($dst$$Register);
  %}
  ins_pipe(ialu_reg_reg);
%}

// Logical Shift Right by variable
instruct shrI_mem_CL(memory dst, rcx_RegI shift, rFlagsReg cr)
%{
  predicate(!VM_Version::supports_bmi2());
  match(Set dst (StoreI dst (URShiftI (LoadI dst) shift)));
  effect(KILL cr);

  format %{ "shrl    $dst, $shift" %}
  ins_encode %{
    __ shrl($dst$$Address);
  %}
  ins_pipe(ialu_mem_reg);
%}

instruct shrI_rReg_rReg(rRegI dst, rRegI src, rRegI shift)
%{
  predicate(VM_Version::supports_bmi2());
  match(Set dst (URShiftI src shift));

  format %{ "shrxl   $dst, $src, $shift" %}
  ins_encode %{
    __ shrxl($dst$$Register, $src$$Register, $shift$$Register);
  %}
  ins_pipe(ialu_reg_reg);
%}

instruct shrI_mem_rReg(rRegI dst, memory src, rRegI shift)
%{
  predicate(VM_Version::supports_bmi2());
  match(Set dst (URShiftI (LoadI src) shift));
  ins_cost(175);
  format %{ "shrxl   $dst, $src, $shift" %}
  ins_encode %{
    __ shrxl($dst$$Register, $src$$Address, $shift$$Register);
  %}
  ins_pipe(ialu_reg_mem);
%}

// Long Shift Instructions
// Shift Left by one, two, three
instruct salL_rReg_immI2(rRegL dst, immI2 shift, rFlagsReg cr)
%{
  match(Set dst (LShiftL dst shift));
  effect(KILL cr);

  format %{ "salq    $dst, $shift" %}
  ins_encode %{
    __ salq($dst$$Register, $shift$$constant);
  %}
  ins_pipe(ialu_reg);
%}

// Shift Left by 8-bit immediate
instruct salL_rReg_imm(rRegL dst, immI8 shift, rFlagsReg cr)
%{
  match(Set dst (LShiftL dst shift));
  effect(KILL cr);

  format %{ "salq    $dst, $shift" %}
  ins_encode %{
    __ salq($dst$$Register, $shift$$constant);
  %}
  ins_pipe(ialu_reg);
%}

// Shift Left by 8-bit immediate
instruct salL_mem_imm(memory dst, immI8 shift, rFlagsReg cr)
%{
  match(Set dst (StoreL dst (LShiftL (LoadL dst) shift)));
  effect(KILL cr);

  format %{ "salq    $dst, $shift" %}
  ins_encode %{
    __ salq($dst$$Address, $shift$$constant);
  %}
  ins_pipe(ialu_mem_imm);
%}

// Shift Left by variable
instruct salL_rReg_CL(rRegL dst, rcx_RegI shift, rFlagsReg cr)
%{
  predicate(!VM_Version::supports_bmi2());
  match(Set dst (LShiftL dst shift));
  effect(KILL cr);

  format %{ "salq    $dst, $shift" %}
  ins_encode %{
    __ salq($dst$$Register);
  %}
  ins_pipe(ialu_reg_reg);
%}

// Shift Left by variable
instruct salL_mem_CL(memory dst, rcx_RegI shift, rFlagsReg cr)
%{
  predicate(!VM_Version::supports_bmi2());
  match(Set dst (StoreL dst (LShiftL (LoadL dst) shift)));
  effect(KILL cr);

  format %{ "salq    $dst, $shift" %}
  ins_encode %{
    __ salq($dst$$Address);
  %}
  ins_pipe(ialu_mem_reg);
%}

instruct salL_rReg_rReg(rRegL dst, rRegL src, rRegI shift)
%{
  predicate(VM_Version::supports_bmi2());
  match(Set dst (LShiftL src shift));

  format %{ "shlxq   $dst, $src, $shift" %}
  ins_encode %{
    __ shlxq($dst$$Register, $src$$Register, $shift$$Register);
  %}
  ins_pipe(ialu_reg_reg);
%}

instruct salL_mem_rReg(rRegL dst, memory src, rRegI shift)
%{
  predicate(VM_Version::supports_bmi2());
  match(Set dst (LShiftL (LoadL src) shift));
  ins_cost(175);
  format %{ "shlxq   $dst, $src, $shift" %}
  ins_encode %{
    __ shlxq($dst$$Register, $src$$Address, $shift$$Register);
  %}
  ins_pipe(ialu_reg_mem);
%}

// Arithmetic Shift Right by 8-bit immediate
instruct sarL_rReg_imm(rRegL dst, immI shift, rFlagsReg cr)
%{
  match(Set dst (RShiftL dst shift));
  effect(KILL cr);

  format %{ "sarq    $dst, $shift" %}
  ins_encode %{
    __ sarq($dst$$Register, (unsigned char)($shift$$constant & 0x3F));
  %}
  ins_pipe(ialu_mem_imm);
%}

// Arithmetic Shift Right by 8-bit immediate
instruct sarL_mem_imm(memory dst, immI shift, rFlagsReg cr)
%{
  match(Set dst (StoreL dst (RShiftL (LoadL dst) shift)));
  effect(KILL cr);

  format %{ "sarq    $dst, $shift" %}
  ins_encode %{
    __ sarq($dst$$Address, (unsigned char)($shift$$constant & 0x3F));
  %}
  ins_pipe(ialu_mem_imm);
%}

// Arithmetic Shift Right by variable
instruct sarL_rReg_CL(rRegL dst, rcx_RegI shift, rFlagsReg cr)
%{
  predicate(!VM_Version::supports_bmi2());
  match(Set dst (RShiftL dst shift));
  effect(KILL cr);

  format %{ "sarq    $dst, $shift" %}
  ins_encode %{
    __ sarq($dst$$Register);
  %}
  ins_pipe(ialu_reg_reg);
%}

// Arithmetic Shift Right by variable
instruct sarL_mem_CL(memory dst, rcx_RegI shift, rFlagsReg cr)
%{
  predicate(!VM_Version::supports_bmi2());
  match(Set dst (StoreL dst (RShiftL (LoadL dst) shift)));
  effect(KILL cr);

  format %{ "sarq    $dst, $shift" %}
  ins_encode %{
    __ sarq($dst$$Address);
  %}
  ins_pipe(ialu_mem_reg);
%}

instruct sarL_rReg_rReg(rRegL dst, rRegL src, rRegI shift)
%{
  predicate(VM_Version::supports_bmi2());
  match(Set dst (RShiftL src shift));

  format %{ "sarxq   $dst, $src, $shift" %}
  ins_encode %{
    __ sarxq($dst$$Register, $src$$Register, $shift$$Register);
  %}
  ins_pipe(ialu_reg_reg);
%}

instruct sarL_mem_rReg(rRegL dst, memory src, rRegI shift)
%{
  predicate(VM_Version::supports_bmi2());
  match(Set dst (RShiftL (LoadL src) shift));
  ins_cost(175);
  format %{ "sarxq   $dst, $src, $shift" %}
  ins_encode %{
    __ sarxq($dst$$Register, $src$$Address, $shift$$Register);
  %}
  ins_pipe(ialu_reg_mem);
%}

// Logical Shift Right by 8-bit immediate
instruct shrL_rReg_imm(rRegL dst, immI8 shift, rFlagsReg cr)
%{
  match(Set dst (URShiftL dst shift));
  effect(KILL cr);

  format %{ "shrq    $dst, $shift" %}
  ins_encode %{
    __ shrq($dst$$Register, $shift$$constant);
  %}
  ins_pipe(ialu_reg);
%}

// Logical Shift Right by 8-bit immediate
instruct shrL_mem_imm(memory dst, immI8 shift, rFlagsReg cr)
%{
  match(Set dst (StoreL dst (URShiftL (LoadL dst) shift)));
  effect(KILL cr);

  format %{ "shrq    $dst, $shift" %}
  ins_encode %{
    __ shrq($dst$$Address, $shift$$constant);
  %}
  ins_pipe(ialu_mem_imm);
%}

// Logical Shift Right by variable
instruct shrL_rReg_CL(rRegL dst, rcx_RegI shift, rFlagsReg cr)
%{
  predicate(!VM_Version::supports_bmi2());
  match(Set dst (URShiftL dst shift));
  effect(KILL cr);

  format %{ "shrq    $dst, $shift" %}
  ins_encode %{
    __ shrq($dst$$Register);
  %}
  ins_pipe(ialu_reg_reg);
%}

// Logical Shift Right by variable
instruct shrL_mem_CL(memory dst, rcx_RegI shift, rFlagsReg cr)
%{
  predicate(!VM_Version::supports_bmi2());
  match(Set dst (StoreL dst (URShiftL (LoadL dst) shift)));
  effect(KILL cr);

  format %{ "shrq    $dst, $shift" %}
  ins_encode %{
    __ shrq($dst$$Address);
  %}
  ins_pipe(ialu_mem_reg);
%}

instruct shrL_rReg_rReg(rRegL dst, rRegL src, rRegI shift)
%{
  predicate(VM_Version::supports_bmi2());
  match(Set dst (URShiftL src shift));

  format %{ "shrxq   $dst, $src, $shift" %}
  ins_encode %{
    __ shrxq($dst$$Register, $src$$Register, $shift$$Register);
  %}
  ins_pipe(ialu_reg_reg);
%}

instruct shrL_mem_rReg(rRegL dst, memory src, rRegI shift)
%{
  predicate(VM_Version::supports_bmi2());
  match(Set dst (URShiftL (LoadL src) shift));
  ins_cost(175);
  format %{ "shrxq   $dst, $src, $shift" %}
  ins_encode %{
    __ shrxq($dst$$Register, $src$$Address, $shift$$Register);
  %}
  ins_pipe(ialu_reg_mem);
%}

// Logical Shift Right by 24, followed by Arithmetic Shift Left by 24.
// This idiom is used by the compiler for the i2b bytecode.
instruct i2b(rRegI dst, rRegI src, immI_24 twentyfour)
%{
  match(Set dst (RShiftI (LShiftI src twentyfour) twentyfour));

  format %{ "movsbl  $dst, $src\t# i2b" %}
  ins_encode %{
    __ movsbl($dst$$Register, $src$$Register);
  %}
  ins_pipe(ialu_reg_reg);
%}

// Logical Shift Right by 16, followed by Arithmetic Shift Left by 16.
// This idiom is used by the compiler the i2s bytecode.
instruct i2s(rRegI dst, rRegI src, immI_16 sixteen)
%{
  match(Set dst (RShiftI (LShiftI src sixteen) sixteen));

  format %{ "movswl  $dst, $src\t# i2s" %}
  ins_encode %{
    __ movswl($dst$$Register, $src$$Register);
  %}
  ins_pipe(ialu_reg_reg);
%}

// ROL/ROR instructions

// Rotate left by constant.
instruct rolI_immI8_legacy(rRegI dst, immI8 shift, rFlagsReg cr)
%{
  predicate(!VM_Version::supports_bmi2() && n->bottom_type()->basic_type() == T_INT);
  match(Set dst (RotateLeft dst shift));
  effect(KILL cr);
  format %{ "roll    $dst, $shift" %}
  ins_encode %{
    __ roll($dst$$Register, $shift$$constant);
  %}
  ins_pipe(ialu_reg);
%}

instruct rolI_immI8(rRegI dst, rRegI src, immI8 shift)
%{
  predicate(VM_Version::supports_bmi2() && n->bottom_type()->basic_type() == T_INT);
  match(Set dst (RotateLeft src shift));
  format %{ "rolxl   $dst, $src, $shift" %}
  ins_encode %{
    int shift = 32 - ($shift$$constant & 31);
    __ rorxl($dst$$Register, $src$$Register, shift);
  %}
  ins_pipe(ialu_reg_reg);
%}

instruct rolI_mem_immI8(rRegI dst, memory src, immI8 shift)
%{
  predicate(VM_Version::supports_bmi2() && n->bottom_type()->basic_type() == T_INT);
  match(Set dst (RotateLeft (LoadI src) shift));
  ins_cost(175);
  format %{ "rolxl   $dst, $src, $shift" %}
  ins_encode %{
    int shift = 32 - ($shift$$constant & 31);
    __ rorxl($dst$$Register, $src$$Address, shift);
  %}
  ins_pipe(ialu_reg_mem);
%}

// Rotate Left by variable
instruct rolI_rReg_Var(rRegI dst, rcx_RegI shift, rFlagsReg cr)
%{
  predicate(n->bottom_type()->basic_type() == T_INT);
  match(Set dst (RotateLeft dst shift));
  effect(KILL cr);
  format %{ "roll    $dst, $shift" %}
  ins_encode %{
    __ roll($dst$$Register);
  %}
  ins_pipe(ialu_reg_reg);
%}

// Rotate Right by constant.
instruct rorI_immI8_legacy(rRegI dst, immI8 shift, rFlagsReg cr)
%{
  predicate(!VM_Version::supports_bmi2() && n->bottom_type()->basic_type() == T_INT);
  match(Set dst (RotateRight dst shift));
  effect(KILL cr);
  format %{ "rorl    $dst, $shift" %}
  ins_encode %{
    __ rorl($dst$$Register, $shift$$constant);
  %}
  ins_pipe(ialu_reg);
%}

// Rotate Right by constant.
instruct rorI_immI8(rRegI dst, rRegI src, immI8 shift)
%{
  predicate(VM_Version::supports_bmi2() && n->bottom_type()->basic_type() == T_INT);
  match(Set dst (RotateRight src shift));
  format %{ "rorxl   $dst, $src, $shift" %}
  ins_encode %{
    __ rorxl($dst$$Register, $src$$Register, $shift$$constant);
  %}
  ins_pipe(ialu_reg_reg);
%}

instruct rorI_mem_immI8(rRegI dst, memory src, immI8 shift)
%{
  predicate(VM_Version::supports_bmi2() && n->bottom_type()->basic_type() == T_INT);
  match(Set dst (RotateRight (LoadI src) shift));
  ins_cost(175);
  format %{ "rorxl   $dst, $src, $shift" %}
  ins_encode %{
    __ rorxl($dst$$Register, $src$$Address, $shift$$constant);
  %}
  ins_pipe(ialu_reg_mem);
%}

// Rotate Right by variable
instruct rorI_rReg_Var(rRegI dst, rcx_RegI shift, rFlagsReg cr)
%{
  predicate(n->bottom_type()->basic_type() == T_INT);
  match(Set dst (RotateRight dst shift));
  effect(KILL cr);
  format %{ "rorl    $dst, $shift" %}
  ins_encode %{
    __ rorl($dst$$Register);
  %}
  ins_pipe(ialu_reg_reg);
%}

// Rotate Left by constant.
instruct rolL_immI8_legacy(rRegL dst, immI8 shift, rFlagsReg cr)
%{
  predicate(!VM_Version::supports_bmi2() && n->bottom_type()->basic_type() == T_LONG);
  match(Set dst (RotateLeft dst shift));
  effect(KILL cr);
  format %{ "rolq    $dst, $shift" %}
  ins_encode %{
    __ rolq($dst$$Register, $shift$$constant);
  %}
  ins_pipe(ialu_reg);
%}

instruct rolL_immI8(rRegL dst, rRegL src, immI8 shift)
%{
  predicate(VM_Version::supports_bmi2() && n->bottom_type()->basic_type() == T_LONG);
  match(Set dst (RotateLeft src shift));
  format %{ "rolxq   $dst, $src, $shift" %}
  ins_encode %{
    int shift = 64 - ($shift$$constant & 63);
    __ rorxq($dst$$Register, $src$$Register, shift);
  %}
  ins_pipe(ialu_reg_reg);
%}

instruct rolL_mem_immI8(rRegL dst, memory src, immI8 shift)
%{
  predicate(VM_Version::supports_bmi2() && n->bottom_type()->basic_type() == T_LONG);
  match(Set dst (RotateLeft (LoadL src) shift));
  ins_cost(175);
  format %{ "rolxq   $dst, $src, $shift" %}
  ins_encode %{
    int shift = 64 - ($shift$$constant & 63);
    __ rorxq($dst$$Register, $src$$Address, shift);
  %}
  ins_pipe(ialu_reg_mem);
%}

// Rotate Left by variable
instruct rolL_rReg_Var(rRegL dst, rcx_RegI shift, rFlagsReg cr)
%{
  predicate(n->bottom_type()->basic_type() == T_LONG);
  match(Set dst (RotateLeft dst shift));
  effect(KILL cr);
  format %{ "rolq    $dst, $shift" %}
  ins_encode %{
    __ rolq($dst$$Register);
  %}
  ins_pipe(ialu_reg_reg);
%}

// Rotate Right by constant.
instruct rorL_immI8_legacy(rRegL dst, immI8 shift, rFlagsReg cr)
%{
  predicate(!VM_Version::supports_bmi2() && n->bottom_type()->basic_type() == T_LONG);
  match(Set dst (RotateRight dst shift));
  effect(KILL cr);
  format %{ "rorq    $dst, $shift" %}
  ins_encode %{
    __ rorq($dst$$Register, $shift$$constant);
  %}
  ins_pipe(ialu_reg);
%}

// Rotate Right by constant
instruct rorL_immI8(rRegL dst, rRegL src, immI8 shift)
%{
  predicate(VM_Version::supports_bmi2() && n->bottom_type()->basic_type() == T_LONG);
  match(Set dst (RotateRight src shift));
  format %{ "rorxq   $dst, $src, $shift" %}
  ins_encode %{
    __ rorxq($dst$$Register, $src$$Register, $shift$$constant);
  %}
  ins_pipe(ialu_reg_reg);
%}

instruct rorL_mem_immI8(rRegL dst, memory src, immI8 shift)
%{
  predicate(VM_Version::supports_bmi2() && n->bottom_type()->basic_type() == T_LONG);
  match(Set dst (RotateRight (LoadL src) shift));
  ins_cost(175);
  format %{ "rorxq   $dst, $src, $shift" %}
  ins_encode %{
    __ rorxq($dst$$Register, $src$$Address, $shift$$constant);
  %}
  ins_pipe(ialu_reg_mem);
%}

// Rotate Right by variable
instruct rorL_rReg_Var(rRegL dst, rcx_RegI shift, rFlagsReg cr)
%{
  predicate(n->bottom_type()->basic_type() == T_LONG);
  match(Set dst (RotateRight dst shift));
  effect(KILL cr);
  format %{ "rorq    $dst, $shift" %}
  ins_encode %{
    __ rorq($dst$$Register);
  %}
  ins_pipe(ialu_reg_reg);
%}

//----------------------------- CompressBits/ExpandBits ------------------------

instruct compressBitsL_reg(rRegL dst, rRegL src, rRegL mask) %{
  predicate(n->bottom_type()->isa_long());
  match(Set dst (CompressBits src mask));
  format %{ "pextq  $dst, $src, $mask\t! parallel bit extract" %}
  ins_encode %{
    __ pextq($dst$$Register, $src$$Register, $mask$$Register);
  %}
  ins_pipe( pipe_slow );
%}

instruct expandBitsL_reg(rRegL dst, rRegL src, rRegL mask) %{
  predicate(n->bottom_type()->isa_long());
  match(Set dst (ExpandBits src mask));
  format %{ "pdepq  $dst, $src, $mask\t! parallel bit deposit" %}
  ins_encode %{
    __ pdepq($dst$$Register, $src$$Register, $mask$$Register);
  %}
  ins_pipe( pipe_slow );
%}

instruct compressBitsL_mem(rRegL dst, rRegL src, memory mask) %{
  predicate(n->bottom_type()->isa_long());
  match(Set dst (CompressBits src (LoadL mask)));
  format %{ "pextq  $dst, $src, $mask\t! parallel bit extract" %}
  ins_encode %{
    __ pextq($dst$$Register, $src$$Register, $mask$$Address);
  %}
  ins_pipe( pipe_slow );
%}

instruct expandBitsL_mem(rRegL dst, rRegL src, memory mask) %{
  predicate(n->bottom_type()->isa_long());
  match(Set dst (ExpandBits src (LoadL mask)));
  format %{ "pdepq  $dst, $src, $mask\t! parallel bit deposit" %}
  ins_encode %{
    __ pdepq($dst$$Register, $src$$Register, $mask$$Address);
  %}
  ins_pipe( pipe_slow );
%}


// Logical Instructions

// Integer Logical Instructions

// And Instructions
// And Register with Register
instruct andI_rReg(rRegI dst, rRegI src, rFlagsReg cr)
%{
  match(Set dst (AndI dst src));
  effect(KILL cr);

  format %{ "andl    $dst, $src\t# int" %}
  ins_encode %{
    __ andl($dst$$Register, $src$$Register);
  %}
  ins_pipe(ialu_reg_reg);
%}

// And Register with Immediate 255
instruct andI_rReg_imm255(rRegI dst, rRegI src, immI_255 mask)
%{
  match(Set dst (AndI src mask));

  format %{ "movzbl  $dst, $src\t# int & 0xFF" %}
  ins_encode %{
    __ movzbl($dst$$Register, $src$$Register);
  %}
  ins_pipe(ialu_reg);
%}

// And Register with Immediate 255 and promote to long
instruct andI2L_rReg_imm255(rRegL dst, rRegI src, immI_255 mask)
%{
  match(Set dst (ConvI2L (AndI src mask)));

  format %{ "movzbl  $dst, $src\t# int & 0xFF -> long" %}
  ins_encode %{
    __ movzbl($dst$$Register, $src$$Register);
  %}
  ins_pipe(ialu_reg);
%}

// And Register with Immediate 65535
instruct andI_rReg_imm65535(rRegI dst, rRegI src, immI_65535 mask)
%{
  match(Set dst (AndI src mask));

  format %{ "movzwl  $dst, $src\t# int & 0xFFFF" %}
  ins_encode %{
    __ movzwl($dst$$Register, $src$$Register);
  %}
  ins_pipe(ialu_reg);
%}

// And Register with Immediate 65535 and promote to long
instruct andI2L_rReg_imm65535(rRegL dst, rRegI src, immI_65535 mask)
%{
  match(Set dst (ConvI2L (AndI src mask)));

  format %{ "movzwl  $dst, $src\t# int & 0xFFFF -> long" %}
  ins_encode %{
    __ movzwl($dst$$Register, $src$$Register);
  %}
  ins_pipe(ialu_reg);
%}

// Can skip int2long conversions after AND with small bitmask
instruct convI2LAndI_reg_immIbitmask(rRegL dst, rRegI src,  immI_Pow2M1 mask, rRegI tmp, rFlagsReg cr)
%{
  predicate(VM_Version::supports_bmi2());
  ins_cost(125);
  effect(TEMP tmp, KILL cr);
  match(Set dst (ConvI2L (AndI src mask)));
  format %{ "bzhiq $dst, $src, $mask \t# using $tmp as TEMP, int &  immI_Pow2M1 -> long" %}
  ins_encode %{
    __ movl($tmp$$Register, exact_log2($mask$$constant + 1));
    __ bzhiq($dst$$Register, $src$$Register, $tmp$$Register);
  %}
  ins_pipe(ialu_reg_reg);
%}

// And Register with Immediate
instruct andI_rReg_imm(rRegI dst, immI src, rFlagsReg cr)
%{
  match(Set dst (AndI dst src));
  effect(KILL cr);

  format %{ "andl    $dst, $src\t# int" %}
  ins_encode %{
    __ andl($dst$$Register, $src$$constant);
  %}
  ins_pipe(ialu_reg);
%}

// And Register with Memory
instruct andI_rReg_mem(rRegI dst, memory src, rFlagsReg cr)
%{
  match(Set dst (AndI dst (LoadI src)));
  effect(KILL cr);

  ins_cost(150);
  format %{ "andl    $dst, $src\t# int" %}
  ins_encode %{
    __ andl($dst$$Register, $src$$Address);
  %}
  ins_pipe(ialu_reg_mem);
%}

// And Memory with Register
instruct andB_mem_rReg(memory dst, rRegI src, rFlagsReg cr)
%{
  match(Set dst (StoreB dst (AndI (LoadB dst) src)));
  effect(KILL cr);

  ins_cost(150);
  format %{ "andb    $dst, $src\t# byte" %}
  ins_encode %{
    __ andb($dst$$Address, $src$$Register);
  %}
  ins_pipe(ialu_mem_reg);
%}

instruct andI_mem_rReg(memory dst, rRegI src, rFlagsReg cr)
%{
  match(Set dst (StoreI dst (AndI (LoadI dst) src)));
  effect(KILL cr);

  ins_cost(150);
  format %{ "andl    $dst, $src\t# int" %}
  ins_encode %{
    __ andl($dst$$Address, $src$$Register);
  %}
  ins_pipe(ialu_mem_reg);
%}

// And Memory with Immediate
instruct andI_mem_imm(memory dst, immI src, rFlagsReg cr)
%{
  match(Set dst (StoreI dst (AndI (LoadI dst) src)));
  effect(KILL cr);

  ins_cost(125);
  format %{ "andl    $dst, $src\t# int" %}
  ins_encode %{
    __ andl($dst$$Address, $src$$constant);
  %}
  ins_pipe(ialu_mem_imm);
%}

// BMI1 instructions
instruct andnI_rReg_rReg_mem(rRegI dst, rRegI src1, memory src2, immI_M1 minus_1, rFlagsReg cr) %{
  match(Set dst (AndI (XorI src1 minus_1) (LoadI src2)));
  predicate(UseBMI1Instructions);
  effect(KILL cr);

  ins_cost(125);
  format %{ "andnl  $dst, $src1, $src2" %}

  ins_encode %{
    __ andnl($dst$$Register, $src1$$Register, $src2$$Address);
  %}
  ins_pipe(ialu_reg_mem);
%}

instruct andnI_rReg_rReg_rReg(rRegI dst, rRegI src1, rRegI src2, immI_M1 minus_1, rFlagsReg cr) %{
  match(Set dst (AndI (XorI src1 minus_1) src2));
  predicate(UseBMI1Instructions);
  effect(KILL cr);

  format %{ "andnl  $dst, $src1, $src2" %}

  ins_encode %{
    __ andnl($dst$$Register, $src1$$Register, $src2$$Register);
  %}
  ins_pipe(ialu_reg);
%}

instruct blsiI_rReg_rReg(rRegI dst, rRegI src, immI_0 imm_zero, rFlagsReg cr) %{
  match(Set dst (AndI (SubI imm_zero src) src));
  predicate(UseBMI1Instructions);
  effect(KILL cr);

  format %{ "blsil  $dst, $src" %}

  ins_encode %{
    __ blsil($dst$$Register, $src$$Register);
  %}
  ins_pipe(ialu_reg);
%}

instruct blsiI_rReg_mem(rRegI dst, memory src, immI_0 imm_zero, rFlagsReg cr) %{
  match(Set dst (AndI (SubI imm_zero (LoadI src) ) (LoadI src) ));
  predicate(UseBMI1Instructions);
  effect(KILL cr);

  ins_cost(125);
  format %{ "blsil  $dst, $src" %}

  ins_encode %{
    __ blsil($dst$$Register, $src$$Address);
  %}
  ins_pipe(ialu_reg_mem);
%}

instruct blsmskI_rReg_mem(rRegI dst, memory src, immI_M1 minus_1, rFlagsReg cr)
%{
  match(Set dst (XorI (AddI (LoadI src) minus_1) (LoadI src) ) );
  predicate(UseBMI1Instructions);
  effect(KILL cr);

  ins_cost(125);
  format %{ "blsmskl $dst, $src" %}

  ins_encode %{
    __ blsmskl($dst$$Register, $src$$Address);
  %}
  ins_pipe(ialu_reg_mem);
%}

instruct blsmskI_rReg_rReg(rRegI dst, rRegI src, immI_M1 minus_1, rFlagsReg cr)
%{
  match(Set dst (XorI (AddI src minus_1) src));
  predicate(UseBMI1Instructions);
  effect(KILL cr);

  format %{ "blsmskl $dst, $src" %}

  ins_encode %{
    __ blsmskl($dst$$Register, $src$$Register);
  %}

  ins_pipe(ialu_reg);
%}

instruct blsrI_rReg_rReg(rRegI dst, rRegI src, immI_M1 minus_1, rFlagsReg cr)
%{
  match(Set dst (AndI (AddI src minus_1) src) );
  predicate(UseBMI1Instructions);
  effect(KILL cr);

  format %{ "blsrl  $dst, $src" %}

  ins_encode %{
    __ blsrl($dst$$Register, $src$$Register);
  %}

  ins_pipe(ialu_reg_mem);
%}

instruct blsrI_rReg_mem(rRegI dst, memory src, immI_M1 minus_1, rFlagsReg cr)
%{
  match(Set dst (AndI (AddI (LoadI src) minus_1) (LoadI src) ) );
  predicate(UseBMI1Instructions);
  effect(KILL cr);

  ins_cost(125);
  format %{ "blsrl  $dst, $src" %}

  ins_encode %{
    __ blsrl($dst$$Register, $src$$Address);
  %}

  ins_pipe(ialu_reg);
%}

// Or Instructions
// Or Register with Register
instruct orI_rReg(rRegI dst, rRegI src, rFlagsReg cr)
%{
  match(Set dst (OrI dst src));
  effect(KILL cr);

  format %{ "orl     $dst, $src\t# int" %}
  ins_encode %{
    __ orl($dst$$Register, $src$$Register);
  %}
  ins_pipe(ialu_reg_reg);
%}

// Or Register with Immediate
instruct orI_rReg_imm(rRegI dst, immI src, rFlagsReg cr)
%{
  match(Set dst (OrI dst src));
  effect(KILL cr);

  format %{ "orl     $dst, $src\t# int" %}
  ins_encode %{
    __ orl($dst$$Register, $src$$constant);
  %}
  ins_pipe(ialu_reg);
%}

// Or Register with Memory
instruct orI_rReg_mem(rRegI dst, memory src, rFlagsReg cr)
%{
  match(Set dst (OrI dst (LoadI src)));
  effect(KILL cr);

  ins_cost(150);
  format %{ "orl     $dst, $src\t# int" %}
  ins_encode %{
    __ orl($dst$$Register, $src$$Address);
  %}
  ins_pipe(ialu_reg_mem);
%}

// Or Memory with Register
instruct orB_mem_rReg(memory dst, rRegI src, rFlagsReg cr)
%{
  match(Set dst (StoreB dst (OrI (LoadB dst) src)));
  effect(KILL cr);

  ins_cost(150);
  format %{ "orb    $dst, $src\t# byte" %}
  ins_encode %{
    __ orb($dst$$Address, $src$$Register);
  %}
  ins_pipe(ialu_mem_reg);
%}

instruct orI_mem_rReg(memory dst, rRegI src, rFlagsReg cr)
%{
  match(Set dst (StoreI dst (OrI (LoadI dst) src)));
  effect(KILL cr);

  ins_cost(150);
  format %{ "orl     $dst, $src\t# int" %}
  ins_encode %{
    __ orl($dst$$Address, $src$$Register);
  %}
  ins_pipe(ialu_mem_reg);
%}

// Or Memory with Immediate
instruct orI_mem_imm(memory dst, immI src, rFlagsReg cr)
%{
  match(Set dst (StoreI dst (OrI (LoadI dst) src)));
  effect(KILL cr);

  ins_cost(125);
  format %{ "orl     $dst, $src\t# int" %}
  ins_encode %{
    __ orl($dst$$Address, $src$$constant);
  %}
  ins_pipe(ialu_mem_imm);
%}

// Xor Instructions
// Xor Register with Register
instruct xorI_rReg(rRegI dst, rRegI src, rFlagsReg cr)
%{
  match(Set dst (XorI dst src));
  effect(KILL cr);

  format %{ "xorl    $dst, $src\t# int" %}
  ins_encode %{
    __ xorl($dst$$Register, $src$$Register);
  %}
  ins_pipe(ialu_reg_reg);
%}

// Xor Register with Immediate -1
instruct xorI_rReg_im1(rRegI dst, immI_M1 imm) %{
  match(Set dst (XorI dst imm));

  format %{ "not    $dst" %}
  ins_encode %{
     __ notl($dst$$Register);
  %}
  ins_pipe(ialu_reg);
%}

// Xor Register with Immediate
instruct xorI_rReg_imm(rRegI dst, immI src, rFlagsReg cr)
%{
  match(Set dst (XorI dst src));
  effect(KILL cr);

  format %{ "xorl    $dst, $src\t# int" %}
  ins_encode %{
    __ xorl($dst$$Register, $src$$constant);
  %}
  ins_pipe(ialu_reg);
%}

// Xor Register with Memory
instruct xorI_rReg_mem(rRegI dst, memory src, rFlagsReg cr)
%{
  match(Set dst (XorI dst (LoadI src)));
  effect(KILL cr);

  ins_cost(150);
  format %{ "xorl    $dst, $src\t# int" %}
  ins_encode %{
    __ xorl($dst$$Register, $src$$Address);
  %}
  ins_pipe(ialu_reg_mem);
%}

// Xor Memory with Register
instruct xorB_mem_rReg(memory dst, rRegI src, rFlagsReg cr)
%{
  match(Set dst (StoreB dst (XorI (LoadB dst) src)));
  effect(KILL cr);

  ins_cost(150);
  format %{ "xorb    $dst, $src\t# byte" %}
  ins_encode %{
    __ xorb($dst$$Address, $src$$Register);
  %}
  ins_pipe(ialu_mem_reg);
%}

instruct xorI_mem_rReg(memory dst, rRegI src, rFlagsReg cr)
%{
  match(Set dst (StoreI dst (XorI (LoadI dst) src)));
  effect(KILL cr);

  ins_cost(150);
  format %{ "xorl    $dst, $src\t# int" %}
  ins_encode %{
    __ xorl($dst$$Address, $src$$Register);
  %}
  ins_pipe(ialu_mem_reg);
%}

// Xor Memory with Immediate
instruct xorI_mem_imm(memory dst, immI src, rFlagsReg cr)
%{
  match(Set dst (StoreI dst (XorI (LoadI dst) src)));
  effect(KILL cr);

  ins_cost(125);
  format %{ "xorl    $dst, $src\t# int" %}
  ins_encode %{
    __ xorl($dst$$Address, $src$$constant);
  %}
  ins_pipe(ialu_mem_imm);
%}


// Long Logical Instructions

// And Instructions
// And Register with Register
instruct andL_rReg(rRegL dst, rRegL src, rFlagsReg cr)
%{
  match(Set dst (AndL dst src));
  effect(KILL cr);

  format %{ "andq    $dst, $src\t# long" %}
  ins_encode %{
    __ andq($dst$$Register, $src$$Register);
  %}
  ins_pipe(ialu_reg_reg);
%}

// And Register with Immediate 255
instruct andL_rReg_imm255(rRegL dst, rRegL src, immL_255 mask)
%{
  match(Set dst (AndL src mask));

  format %{ "movzbl  $dst, $src\t# long & 0xFF" %}
  ins_encode %{
    // movzbl zeroes out the upper 32-bit and does not need REX.W
    __ movzbl($dst$$Register, $src$$Register);
  %}
  ins_pipe(ialu_reg);
%}

// And Register with Immediate 65535
instruct andL_rReg_imm65535(rRegL dst, rRegL src, immL_65535 mask)
%{
  match(Set dst (AndL src mask));

  format %{ "movzwl  $dst, $src\t# long & 0xFFFF" %}
  ins_encode %{
    // movzwl zeroes out the upper 32-bit and does not need REX.W
    __ movzwl($dst$$Register, $src$$Register);
  %}
  ins_pipe(ialu_reg);
%}

// And Register with Immediate
instruct andL_rReg_imm(rRegL dst, immL32 src, rFlagsReg cr)
%{
  match(Set dst (AndL dst src));
  effect(KILL cr);

  format %{ "andq    $dst, $src\t# long" %}
  ins_encode %{
    __ andq($dst$$Register, $src$$constant);
  %}
  ins_pipe(ialu_reg);
%}

// And Register with Memory
instruct andL_rReg_mem(rRegL dst, memory src, rFlagsReg cr)
%{
  match(Set dst (AndL dst (LoadL src)));
  effect(KILL cr);

  ins_cost(150);
  format %{ "andq    $dst, $src\t# long" %}
  ins_encode %{
    __ andq($dst$$Register, $src$$Address);
  %}
  ins_pipe(ialu_reg_mem);
%}

// And Memory with Register
instruct andL_mem_rReg(memory dst, rRegL src, rFlagsReg cr)
%{
  match(Set dst (StoreL dst (AndL (LoadL dst) src)));
  effect(KILL cr);

  ins_cost(150);
  format %{ "andq    $dst, $src\t# long" %}
  ins_encode %{
    __ andq($dst$$Address, $src$$Register);
  %}
  ins_pipe(ialu_mem_reg);
%}

// And Memory with Immediate
instruct andL_mem_imm(memory dst, immL32 src, rFlagsReg cr)
%{
  match(Set dst (StoreL dst (AndL (LoadL dst) src)));
  effect(KILL cr);

  ins_cost(125);
  format %{ "andq    $dst, $src\t# long" %}
  ins_encode %{
    __ andq($dst$$Address, $src$$constant);
  %}
  ins_pipe(ialu_mem_imm);
%}

instruct btrL_mem_imm(memory dst, immL_NotPow2 con, rFlagsReg cr)
%{
  // con should be a pure 64-bit immediate given that not(con) is a power of 2
  // because AND/OR works well enough for 8/32-bit values.
  predicate(log2i_graceful(~n->in(3)->in(2)->get_long()) > 30);

  match(Set dst (StoreL dst (AndL (LoadL dst) con)));
  effect(KILL cr);

  ins_cost(125);
  format %{ "btrq    $dst, log2(not($con))\t# long" %}
  ins_encode %{
    __ btrq($dst$$Address, log2i_exact((julong)~$con$$constant));
  %}
  ins_pipe(ialu_mem_imm);
%}

// BMI1 instructions
instruct andnL_rReg_rReg_mem(rRegL dst, rRegL src1, memory src2, immL_M1 minus_1, rFlagsReg cr) %{
  match(Set dst (AndL (XorL src1 minus_1) (LoadL src2)));
  predicate(UseBMI1Instructions);
  effect(KILL cr);

  ins_cost(125);
  format %{ "andnq  $dst, $src1, $src2" %}

  ins_encode %{
    __ andnq($dst$$Register, $src1$$Register, $src2$$Address);
  %}
  ins_pipe(ialu_reg_mem);
%}

instruct andnL_rReg_rReg_rReg(rRegL dst, rRegL src1, rRegL src2, immL_M1 minus_1, rFlagsReg cr) %{
  match(Set dst (AndL (XorL src1 minus_1) src2));
  predicate(UseBMI1Instructions);
  effect(KILL cr);

  format %{ "andnq  $dst, $src1, $src2" %}

  ins_encode %{
  __ andnq($dst$$Register, $src1$$Register, $src2$$Register);
  %}
  ins_pipe(ialu_reg_mem);
%}

instruct blsiL_rReg_rReg(rRegL dst, rRegL src, immL0 imm_zero, rFlagsReg cr) %{
  match(Set dst (AndL (SubL imm_zero src) src));
  predicate(UseBMI1Instructions);
  effect(KILL cr);

  format %{ "blsiq  $dst, $src" %}

  ins_encode %{
    __ blsiq($dst$$Register, $src$$Register);
  %}
  ins_pipe(ialu_reg);
%}

instruct blsiL_rReg_mem(rRegL dst, memory src, immL0 imm_zero, rFlagsReg cr) %{
  match(Set dst (AndL (SubL imm_zero (LoadL src) ) (LoadL src) ));
  predicate(UseBMI1Instructions);
  effect(KILL cr);

  ins_cost(125);
  format %{ "blsiq  $dst, $src" %}

  ins_encode %{
    __ blsiq($dst$$Register, $src$$Address);
  %}
  ins_pipe(ialu_reg_mem);
%}

instruct blsmskL_rReg_mem(rRegL dst, memory src, immL_M1 minus_1, rFlagsReg cr)
%{
  match(Set dst (XorL (AddL (LoadL src) minus_1) (LoadL src) ) );
  predicate(UseBMI1Instructions);
  effect(KILL cr);

  ins_cost(125);
  format %{ "blsmskq $dst, $src" %}

  ins_encode %{
    __ blsmskq($dst$$Register, $src$$Address);
  %}
  ins_pipe(ialu_reg_mem);
%}

instruct blsmskL_rReg_rReg(rRegL dst, rRegL src, immL_M1 minus_1, rFlagsReg cr)
%{
  match(Set dst (XorL (AddL src minus_1) src));
  predicate(UseBMI1Instructions);
  effect(KILL cr);

  format %{ "blsmskq $dst, $src" %}

  ins_encode %{
    __ blsmskq($dst$$Register, $src$$Register);
  %}

  ins_pipe(ialu_reg);
%}

instruct blsrL_rReg_rReg(rRegL dst, rRegL src, immL_M1 minus_1, rFlagsReg cr)
%{
  match(Set dst (AndL (AddL src minus_1) src) );
  predicate(UseBMI1Instructions);
  effect(KILL cr);

  format %{ "blsrq  $dst, $src" %}

  ins_encode %{
    __ blsrq($dst$$Register, $src$$Register);
  %}

  ins_pipe(ialu_reg);
%}

instruct blsrL_rReg_mem(rRegL dst, memory src, immL_M1 minus_1, rFlagsReg cr)
%{
  match(Set dst (AndL (AddL (LoadL src) minus_1) (LoadL src)) );
  predicate(UseBMI1Instructions);
  effect(KILL cr);

  ins_cost(125);
  format %{ "blsrq  $dst, $src" %}

  ins_encode %{
    __ blsrq($dst$$Register, $src$$Address);
  %}

  ins_pipe(ialu_reg);
%}

// Or Instructions
// Or Register with Register
instruct orL_rReg(rRegL dst, rRegL src, rFlagsReg cr)
%{
  match(Set dst (OrL dst src));
  effect(KILL cr);

  format %{ "orq     $dst, $src\t# long" %}
  ins_encode %{
    __ orq($dst$$Register, $src$$Register);
  %}
  ins_pipe(ialu_reg_reg);
%}

// Use any_RegP to match R15 (TLS register) without spilling.
instruct orL_rReg_castP2X(rRegL dst, any_RegP src, rFlagsReg cr) %{
  match(Set dst (OrL dst (CastP2X src)));
  effect(KILL cr);

  format %{ "orq     $dst, $src\t# long" %}
  ins_encode %{
    __ orq($dst$$Register, $src$$Register);
  %}
  ins_pipe(ialu_reg_reg);
%}


// Or Register with Immediate
instruct orL_rReg_imm(rRegL dst, immL32 src, rFlagsReg cr)
%{
  match(Set dst (OrL dst src));
  effect(KILL cr);

  format %{ "orq     $dst, $src\t# long" %}
  ins_encode %{
    __ orq($dst$$Register, $src$$constant);
  %}
  ins_pipe(ialu_reg);
%}

// Or Register with Memory
instruct orL_rReg_mem(rRegL dst, memory src, rFlagsReg cr)
%{
  match(Set dst (OrL dst (LoadL src)));
  effect(KILL cr);

  ins_cost(150);
  format %{ "orq     $dst, $src\t# long" %}
  ins_encode %{
    __ orq($dst$$Register, $src$$Address);
  %}
  ins_pipe(ialu_reg_mem);
%}

// Or Memory with Register
instruct orL_mem_rReg(memory dst, rRegL src, rFlagsReg cr)
%{
  match(Set dst (StoreL dst (OrL (LoadL dst) src)));
  effect(KILL cr);

  ins_cost(150);
  format %{ "orq     $dst, $src\t# long" %}
  ins_encode %{
    __ orq($dst$$Address, $src$$Register);
  %}
  ins_pipe(ialu_mem_reg);
%}

// Or Memory with Immediate
instruct orL_mem_imm(memory dst, immL32 src, rFlagsReg cr)
%{
  match(Set dst (StoreL dst (OrL (LoadL dst) src)));
  effect(KILL cr);

  ins_cost(125);
  format %{ "orq     $dst, $src\t# long" %}
  ins_encode %{
    __ orq($dst$$Address, $src$$constant);
  %}
  ins_pipe(ialu_mem_imm);
%}

instruct btsL_mem_imm(memory dst, immL_Pow2 con, rFlagsReg cr)
%{
  // con should be a pure 64-bit power of 2 immediate
  // because AND/OR works well enough for 8/32-bit values.
  predicate(log2i_graceful(n->in(3)->in(2)->get_long()) > 31);

  match(Set dst (StoreL dst (OrL (LoadL dst) con)));
  effect(KILL cr);

  ins_cost(125);
  format %{ "btsq    $dst, log2($con)\t# long" %}
  ins_encode %{
    __ btsq($dst$$Address, log2i_exact((julong)$con$$constant));
  %}
  ins_pipe(ialu_mem_imm);
%}

// Xor Instructions
// Xor Register with Register
instruct xorL_rReg(rRegL dst, rRegL src, rFlagsReg cr)
%{
  match(Set dst (XorL dst src));
  effect(KILL cr);

  format %{ "xorq    $dst, $src\t# long" %}
  ins_encode %{
    __ xorq($dst$$Register, $src$$Register);
  %}
  ins_pipe(ialu_reg_reg);
%}

// Xor Register with Immediate -1
instruct xorL_rReg_im1(rRegL dst, immL_M1 imm) %{
  match(Set dst (XorL dst imm));

  format %{ "notq   $dst" %}
  ins_encode %{
     __ notq($dst$$Register);
  %}
  ins_pipe(ialu_reg);
%}

// Xor Register with Immediate
instruct xorL_rReg_imm(rRegL dst, immL32 src, rFlagsReg cr)
%{
  match(Set dst (XorL dst src));
  effect(KILL cr);

  format %{ "xorq    $dst, $src\t# long" %}
  ins_encode %{
    __ xorq($dst$$Register, $src$$constant);
  %}
  ins_pipe(ialu_reg);
%}

// Xor Register with Memory
instruct xorL_rReg_mem(rRegL dst, memory src, rFlagsReg cr)
%{
  match(Set dst (XorL dst (LoadL src)));
  effect(KILL cr);

  ins_cost(150);
  format %{ "xorq    $dst, $src\t# long" %}
  ins_encode %{
    __ xorq($dst$$Register, $src$$Address);
  %}
  ins_pipe(ialu_reg_mem);
%}

// Xor Memory with Register
instruct xorL_mem_rReg(memory dst, rRegL src, rFlagsReg cr)
%{
  match(Set dst (StoreL dst (XorL (LoadL dst) src)));
  effect(KILL cr);

  ins_cost(150);
  format %{ "xorq    $dst, $src\t# long" %}
  ins_encode %{
    __ xorq($dst$$Address, $src$$Register);
  %}
  ins_pipe(ialu_mem_reg);
%}

// Xor Memory with Immediate
instruct xorL_mem_imm(memory dst, immL32 src, rFlagsReg cr)
%{
  match(Set dst (StoreL dst (XorL (LoadL dst) src)));
  effect(KILL cr);

  ins_cost(125);
  format %{ "xorq    $dst, $src\t# long" %}
  ins_encode %{
    __ xorq($dst$$Address, $src$$constant);
  %}
  ins_pipe(ialu_mem_imm);
%}

// Convert Int to Boolean
instruct convI2B(rRegI dst, rRegI src, rFlagsReg cr)
%{
  match(Set dst (Conv2B src));
  effect(KILL cr);

  format %{ "testl   $src, $src\t# ci2b\n\t"
            "setnz   $dst\n\t"
            "movzbl  $dst, $dst" %}
  ins_encode %{
    __ testl($src$$Register, $src$$Register);
    __ set_byte_if_not_zero($dst$$Register);
    __ movzbl($dst$$Register, $dst$$Register);
  %}
  ins_pipe(pipe_slow); // XXX
%}

// Convert Pointer to Boolean
instruct convP2B(rRegI dst, rRegP src, rFlagsReg cr)
%{
  match(Set dst (Conv2B src));
  effect(KILL cr);

  format %{ "testq   $src, $src\t# cp2b\n\t"
            "setnz   $dst\n\t"
            "movzbl  $dst, $dst" %}
  ins_encode %{
    __ testq($src$$Register, $src$$Register);
    __ set_byte_if_not_zero($dst$$Register);
    __ movzbl($dst$$Register, $dst$$Register);
  %}
  ins_pipe(pipe_slow); // XXX
%}

instruct cmpLTMask(rRegI dst, rRegI p, rRegI q, rFlagsReg cr)
%{
  match(Set dst (CmpLTMask p q));
  effect(KILL cr);

  ins_cost(400);
  format %{ "cmpl    $p, $q\t# cmpLTMask\n\t"
            "setlt   $dst\n\t"
            "movzbl  $dst, $dst\n\t"
            "negl    $dst" %}
  ins_encode %{
    __ cmpl($p$$Register, $q$$Register);
    __ setl($dst$$Register);
    __ movzbl($dst$$Register, $dst$$Register);
    __ negl($dst$$Register);
  %}
  ins_pipe(pipe_slow);
%}

instruct cmpLTMask0(rRegI dst, immI_0 zero, rFlagsReg cr)
%{
  match(Set dst (CmpLTMask dst zero));
  effect(KILL cr);

  ins_cost(100);
  format %{ "sarl    $dst, #31\t# cmpLTMask0" %}
  ins_encode %{
    __ sarl($dst$$Register, 31);
  %}
  ins_pipe(ialu_reg);
%}

/* Better to save a register than avoid a branch */
instruct cadd_cmpLTMask(rRegI p, rRegI q, rRegI y, rFlagsReg cr)
%{
  match(Set p (AddI (AndI (CmpLTMask p q) y) (SubI p q)));
  effect(KILL cr);
  ins_cost(300);
  format %{ "subl    $p,$q\t# cadd_cmpLTMask\n\t"
            "jge     done\n\t"
            "addl    $p,$y\n"
            "done:   " %}
  ins_encode %{
    Register Rp = $p$$Register;
    Register Rq = $q$$Register;
    Register Ry = $y$$Register;
    Label done;
    __ subl(Rp, Rq);
    __ jccb(Assembler::greaterEqual, done);
    __ addl(Rp, Ry);
    __ bind(done);
  %}
  ins_pipe(pipe_cmplt);
%}

/* Better to save a register than avoid a branch */
instruct and_cmpLTMask(rRegI p, rRegI q, rRegI y, rFlagsReg cr)
%{
  match(Set y (AndI (CmpLTMask p q) y));
  effect(KILL cr);

  ins_cost(300);

  format %{ "cmpl    $p, $q\t# and_cmpLTMask\n\t"
            "jlt     done\n\t"
            "xorl    $y, $y\n"
            "done:   " %}
  ins_encode %{
    Register Rp = $p$$Register;
    Register Rq = $q$$Register;
    Register Ry = $y$$Register;
    Label done;
    __ cmpl(Rp, Rq);
    __ jccb(Assembler::less, done);
    __ xorl(Ry, Ry);
    __ bind(done);
  %}
  ins_pipe(pipe_cmplt);
%}


//---------- FP Instructions------------------------------------------------

// Really expensive, avoid
instruct cmpF_cc_reg(rFlagsRegU cr, regF src1, regF src2)
%{
  match(Set cr (CmpF src1 src2));

  ins_cost(500);
  format %{ "ucomiss $src1, $src2\n\t"
            "jnp,s   exit\n\t"
            "pushfq\t# saw NaN, set CF\n\t"
            "andq    [rsp], #0xffffff2b\n\t"
            "popfq\n"
    "exit:" %}
  ins_encode %{
    __ ucomiss($src1$$XMMRegister, $src2$$XMMRegister);
    emit_cmpfp_fixup(_masm);
  %}
  ins_pipe(pipe_slow);
%}

instruct cmpF_cc_reg_CF(rFlagsRegUCF cr, regF src1, regF src2) %{
  match(Set cr (CmpF src1 src2));

  ins_cost(100);
  format %{ "ucomiss $src1, $src2" %}
  ins_encode %{
    __ ucomiss($src1$$XMMRegister, $src2$$XMMRegister);
  %}
  ins_pipe(pipe_slow);
%}

instruct cmpF_cc_memCF(rFlagsRegUCF cr, regF src1, memory src2) %{
  match(Set cr (CmpF src1 (LoadF src2)));

  ins_cost(100);
  format %{ "ucomiss $src1, $src2" %}
  ins_encode %{
    __ ucomiss($src1$$XMMRegister, $src2$$Address);
  %}
  ins_pipe(pipe_slow);
%}

instruct cmpF_cc_immCF(rFlagsRegUCF cr, regF src, immF con) %{
  match(Set cr (CmpF src con));
  ins_cost(100);
  format %{ "ucomiss $src, [$constantaddress]\t# load from constant table: float=$con" %}
  ins_encode %{
    __ ucomiss($src$$XMMRegister, $constantaddress($con));
  %}
  ins_pipe(pipe_slow);
%}

// Really expensive, avoid
instruct cmpD_cc_reg(rFlagsRegU cr, regD src1, regD src2)
%{
  match(Set cr (CmpD src1 src2));

  ins_cost(500);
  format %{ "ucomisd $src1, $src2\n\t"
            "jnp,s   exit\n\t"
            "pushfq\t# saw NaN, set CF\n\t"
            "andq    [rsp], #0xffffff2b\n\t"
            "popfq\n"
    "exit:" %}
  ins_encode %{
    __ ucomisd($src1$$XMMRegister, $src2$$XMMRegister);
    emit_cmpfp_fixup(_masm);
  %}
  ins_pipe(pipe_slow);
%}

instruct cmpD_cc_reg_CF(rFlagsRegUCF cr, regD src1, regD src2) %{
  match(Set cr (CmpD src1 src2));

  ins_cost(100);
  format %{ "ucomisd $src1, $src2 test" %}
  ins_encode %{
    __ ucomisd($src1$$XMMRegister, $src2$$XMMRegister);
  %}
  ins_pipe(pipe_slow);
%}

instruct cmpD_cc_memCF(rFlagsRegUCF cr, regD src1, memory src2) %{
  match(Set cr (CmpD src1 (LoadD src2)));

  ins_cost(100);
  format %{ "ucomisd $src1, $src2" %}
  ins_encode %{
    __ ucomisd($src1$$XMMRegister, $src2$$Address);
  %}
  ins_pipe(pipe_slow);
%}

instruct cmpD_cc_immCF(rFlagsRegUCF cr, regD src, immD con) %{
  match(Set cr (CmpD src con));
  ins_cost(100);
  format %{ "ucomisd $src, [$constantaddress]\t# load from constant table: double=$con" %}
  ins_encode %{
    __ ucomisd($src$$XMMRegister, $constantaddress($con));
  %}
  ins_pipe(pipe_slow);
%}

// Compare into -1,0,1
instruct cmpF_reg(rRegI dst, regF src1, regF src2, rFlagsReg cr)
%{
  match(Set dst (CmpF3 src1 src2));
  effect(KILL cr);

  ins_cost(275);
  format %{ "ucomiss $src1, $src2\n\t"
            "movl    $dst, #-1\n\t"
            "jp,s    done\n\t"
            "jb,s    done\n\t"
            "setne   $dst\n\t"
            "movzbl  $dst, $dst\n"
    "done:" %}
  ins_encode %{
    __ ucomiss($src1$$XMMRegister, $src2$$XMMRegister);
    emit_cmpfp3(_masm, $dst$$Register);
  %}
  ins_pipe(pipe_slow);
%}

// Compare into -1,0,1
instruct cmpF_mem(rRegI dst, regF src1, memory src2, rFlagsReg cr)
%{
  match(Set dst (CmpF3 src1 (LoadF src2)));
  effect(KILL cr);

  ins_cost(275);
  format %{ "ucomiss $src1, $src2\n\t"
            "movl    $dst, #-1\n\t"
            "jp,s    done\n\t"
            "jb,s    done\n\t"
            "setne   $dst\n\t"
            "movzbl  $dst, $dst\n"
    "done:" %}
  ins_encode %{
    __ ucomiss($src1$$XMMRegister, $src2$$Address);
    emit_cmpfp3(_masm, $dst$$Register);
  %}
  ins_pipe(pipe_slow);
%}

// Compare into -1,0,1
instruct cmpF_imm(rRegI dst, regF src, immF con, rFlagsReg cr) %{
  match(Set dst (CmpF3 src con));
  effect(KILL cr);

  ins_cost(275);
  format %{ "ucomiss $src, [$constantaddress]\t# load from constant table: float=$con\n\t"
            "movl    $dst, #-1\n\t"
            "jp,s    done\n\t"
            "jb,s    done\n\t"
            "setne   $dst\n\t"
            "movzbl  $dst, $dst\n"
    "done:" %}
  ins_encode %{
    __ ucomiss($src$$XMMRegister, $constantaddress($con));
    emit_cmpfp3(_masm, $dst$$Register);
  %}
  ins_pipe(pipe_slow);
%}

// Compare into -1,0,1
instruct cmpD_reg(rRegI dst, regD src1, regD src2, rFlagsReg cr)
%{
  match(Set dst (CmpD3 src1 src2));
  effect(KILL cr);

  ins_cost(275);
  format %{ "ucomisd $src1, $src2\n\t"
            "movl    $dst, #-1\n\t"
            "jp,s    done\n\t"
            "jb,s    done\n\t"
            "setne   $dst\n\t"
            "movzbl  $dst, $dst\n"
    "done:" %}
  ins_encode %{
    __ ucomisd($src1$$XMMRegister, $src2$$XMMRegister);
    emit_cmpfp3(_masm, $dst$$Register);
  %}
  ins_pipe(pipe_slow);
%}

// Compare into -1,0,1
instruct cmpD_mem(rRegI dst, regD src1, memory src2, rFlagsReg cr)
%{
  match(Set dst (CmpD3 src1 (LoadD src2)));
  effect(KILL cr);

  ins_cost(275);
  format %{ "ucomisd $src1, $src2\n\t"
            "movl    $dst, #-1\n\t"
            "jp,s    done\n\t"
            "jb,s    done\n\t"
            "setne   $dst\n\t"
            "movzbl  $dst, $dst\n"
    "done:" %}
  ins_encode %{
    __ ucomisd($src1$$XMMRegister, $src2$$Address);
    emit_cmpfp3(_masm, $dst$$Register);
  %}
  ins_pipe(pipe_slow);
%}

// Compare into -1,0,1
instruct cmpD_imm(rRegI dst, regD src, immD con, rFlagsReg cr) %{
  match(Set dst (CmpD3 src con));
  effect(KILL cr);

  ins_cost(275);
  format %{ "ucomisd $src, [$constantaddress]\t# load from constant table: double=$con\n\t"
            "movl    $dst, #-1\n\t"
            "jp,s    done\n\t"
            "jb,s    done\n\t"
            "setne   $dst\n\t"
            "movzbl  $dst, $dst\n"
    "done:" %}
  ins_encode %{
    __ ucomisd($src$$XMMRegister, $constantaddress($con));
    emit_cmpfp3(_masm, $dst$$Register);
  %}
  ins_pipe(pipe_slow);
%}

//----------Arithmetic Conversion Instructions---------------------------------

instruct convF2D_reg_reg(regD dst, regF src)
%{
  match(Set dst (ConvF2D src));

  format %{ "cvtss2sd $dst, $src" %}
  ins_encode %{
    __ cvtss2sd ($dst$$XMMRegister, $src$$XMMRegister);
  %}
  ins_pipe(pipe_slow); // XXX
%}

instruct convF2D_reg_mem(regD dst, memory src)
%{
  match(Set dst (ConvF2D (LoadF src)));

  format %{ "cvtss2sd $dst, $src" %}
  ins_encode %{
    __ cvtss2sd ($dst$$XMMRegister, $src$$Address);
  %}
  ins_pipe(pipe_slow); // XXX
%}

instruct convD2F_reg_reg(regF dst, regD src)
%{
  match(Set dst (ConvD2F src));

  format %{ "cvtsd2ss $dst, $src" %}
  ins_encode %{
    __ cvtsd2ss ($dst$$XMMRegister, $src$$XMMRegister);
  %}
  ins_pipe(pipe_slow); // XXX
%}

instruct convD2F_reg_mem(regF dst, memory src)
%{
  match(Set dst (ConvD2F (LoadD src)));

  format %{ "cvtsd2ss $dst, $src" %}
  ins_encode %{
    __ cvtsd2ss ($dst$$XMMRegister, $src$$Address);
  %}
  ins_pipe(pipe_slow); // XXX
%}

// XXX do mem variants
instruct convF2I_reg_reg(rRegI dst, regF src, rFlagsReg cr)
%{
  match(Set dst (ConvF2I src));
  effect(KILL cr);
  format %{ "convert_f2i $dst,$src" %}
  ins_encode %{
    __ convert_f2i($dst$$Register, $src$$XMMRegister);
  %}
  ins_pipe(pipe_slow);
%}

instruct convF2L_reg_reg(rRegL dst, regF src, rFlagsReg cr)
%{
  match(Set dst (ConvF2L src));
  effect(KILL cr);
  format %{ "convert_f2l $dst,$src"%}
  ins_encode %{
    __ convert_f2l($dst$$Register, $src$$XMMRegister);
  %}
  ins_pipe(pipe_slow);
%}

instruct convD2I_reg_reg(rRegI dst, regD src, rFlagsReg cr)
%{
  match(Set dst (ConvD2I src));
  effect(KILL cr);
  format %{ "convert_d2i $dst,$src"%}
  ins_encode %{
    __ convert_d2i($dst$$Register, $src$$XMMRegister);
  %}
  ins_pipe(pipe_slow);
%}

instruct convD2L_reg_reg(rRegL dst, regD src, rFlagsReg cr)
%{
  match(Set dst (ConvD2L src));
  effect(KILL cr);
  format %{ "convert_d2l $dst,$src"%}
  ins_encode %{
    __ convert_d2l($dst$$Register, $src$$XMMRegister);
  %}
  ins_pipe(pipe_slow);
%}

instruct round_double_reg(rRegL dst, regD src, rRegL rtmp, rcx_RegL rcx, rFlagsReg cr)
%{
  match(Set dst (RoundD src));
  effect(TEMP dst, TEMP rtmp, TEMP rcx, KILL cr);
  format %{ "round_double $dst,$src \t! using $rtmp and $rcx as TEMP"%}
  ins_encode %{
    __ round_double($dst$$Register, $src$$XMMRegister, $rtmp$$Register, $rcx$$Register);
  %}
  ins_pipe(pipe_slow);
%}

instruct round_float_reg(rRegI dst, regF src, rRegL rtmp, rcx_RegL rcx, rFlagsReg cr)
%{
  match(Set dst (RoundF src));
  effect(TEMP dst, TEMP rtmp, TEMP rcx, KILL cr);
  format %{ "round_float $dst,$src" %}
  ins_encode %{
    __ round_float($dst$$Register, $src$$XMMRegister, $rtmp$$Register, $rcx$$Register);
  %}
  ins_pipe(pipe_slow);
%}

instruct convI2F_reg_reg(regF dst, rRegI src)
%{
  predicate(!UseXmmI2F);
  match(Set dst (ConvI2F src));

  format %{ "cvtsi2ssl $dst, $src\t# i2f" %}
  ins_encode %{
    __ cvtsi2ssl ($dst$$XMMRegister, $src$$Register);
  %}
  ins_pipe(pipe_slow); // XXX
%}

instruct convI2F_reg_mem(regF dst, memory src)
%{
  match(Set dst (ConvI2F (LoadI src)));

  format %{ "cvtsi2ssl $dst, $src\t# i2f" %}
  ins_encode %{
    __ cvtsi2ssl ($dst$$XMMRegister, $src$$Address);
  %}
  ins_pipe(pipe_slow); // XXX
%}

instruct convI2D_reg_reg(regD dst, rRegI src)
%{
  predicate(!UseXmmI2D);
  match(Set dst (ConvI2D src));

  format %{ "cvtsi2sdl $dst, $src\t# i2d" %}
  ins_encode %{
    __ cvtsi2sdl ($dst$$XMMRegister, $src$$Register);
  %}
  ins_pipe(pipe_slow); // XXX
%}

instruct convI2D_reg_mem(regD dst, memory src)
%{
  match(Set dst (ConvI2D (LoadI src)));

  format %{ "cvtsi2sdl $dst, $src\t# i2d" %}
  ins_encode %{
    __ cvtsi2sdl ($dst$$XMMRegister, $src$$Address);
  %}
  ins_pipe(pipe_slow); // XXX
%}

instruct convXI2F_reg(regF dst, rRegI src)
%{
  predicate(UseXmmI2F);
  match(Set dst (ConvI2F src));

  format %{ "movdl $dst, $src\n\t"
            "cvtdq2psl $dst, $dst\t# i2f" %}
  ins_encode %{
    __ movdl($dst$$XMMRegister, $src$$Register);
    __ cvtdq2ps($dst$$XMMRegister, $dst$$XMMRegister);
  %}
  ins_pipe(pipe_slow); // XXX
%}

instruct convXI2D_reg(regD dst, rRegI src)
%{
  predicate(UseXmmI2D);
  match(Set dst (ConvI2D src));

  format %{ "movdl $dst, $src\n\t"
            "cvtdq2pdl $dst, $dst\t# i2d" %}
  ins_encode %{
    __ movdl($dst$$XMMRegister, $src$$Register);
    __ cvtdq2pd($dst$$XMMRegister, $dst$$XMMRegister);
  %}
  ins_pipe(pipe_slow); // XXX
%}

instruct convL2F_reg_reg(regF dst, rRegL src)
%{
  match(Set dst (ConvL2F src));

  format %{ "cvtsi2ssq $dst, $src\t# l2f" %}
  ins_encode %{
    __ cvtsi2ssq ($dst$$XMMRegister, $src$$Register);
  %}
  ins_pipe(pipe_slow); // XXX
%}

instruct convL2F_reg_mem(regF dst, memory src)
%{
  match(Set dst (ConvL2F (LoadL src)));

  format %{ "cvtsi2ssq $dst, $src\t# l2f" %}
  ins_encode %{
    __ cvtsi2ssq ($dst$$XMMRegister, $src$$Address);
  %}
  ins_pipe(pipe_slow); // XXX
%}

instruct convL2D_reg_reg(regD dst, rRegL src)
%{
  match(Set dst (ConvL2D src));

  format %{ "cvtsi2sdq $dst, $src\t# l2d" %}
  ins_encode %{
    __ cvtsi2sdq ($dst$$XMMRegister, $src$$Register);
  %}
  ins_pipe(pipe_slow); // XXX
%}

instruct convL2D_reg_mem(regD dst, memory src)
%{
  match(Set dst (ConvL2D (LoadL src)));

  format %{ "cvtsi2sdq $dst, $src\t# l2d" %}
  ins_encode %{
    __ cvtsi2sdq ($dst$$XMMRegister, $src$$Address);
  %}
  ins_pipe(pipe_slow); // XXX
%}

instruct convI2L_reg_reg(rRegL dst, rRegI src)
%{
  match(Set dst (ConvI2L src));

  ins_cost(125);
  format %{ "movslq  $dst, $src\t# i2l" %}
  ins_encode %{
    __ movslq($dst$$Register, $src$$Register);
  %}
  ins_pipe(ialu_reg_reg);
%}

// instruct convI2L_reg_reg_foo(rRegL dst, rRegI src)
// %{
//   match(Set dst (ConvI2L src));
// //   predicate(_kids[0]->_leaf->as_Type()->type()->is_int()->_lo >= 0 &&
// //             _kids[0]->_leaf->as_Type()->type()->is_int()->_hi >= 0);
//   predicate(((const TypeNode*) n)->type()->is_long()->_hi ==
//             (unsigned int) ((const TypeNode*) n)->type()->is_long()->_hi &&
//             ((const TypeNode*) n)->type()->is_long()->_lo ==
//             (unsigned int) ((const TypeNode*) n)->type()->is_long()->_lo);

//   format %{ "movl    $dst, $src\t# unsigned i2l" %}
//   ins_encode(enc_copy(dst, src));
// //   opcode(0x63); // needs REX.W
// //   ins_encode(REX_reg_reg_wide(dst, src), OpcP, reg_reg(dst,src));
//   ins_pipe(ialu_reg_reg);
// %}

// Zero-extend convert int to long
instruct convI2L_reg_reg_zex(rRegL dst, rRegI src, immL_32bits mask)
%{
  match(Set dst (AndL (ConvI2L src) mask));

  format %{ "movl    $dst, $src\t# i2l zero-extend\n\t" %}
  ins_encode %{
    if ($dst$$reg != $src$$reg) {
      __ movl($dst$$Register, $src$$Register);
    }
  %}
  ins_pipe(ialu_reg_reg);
%}

// Zero-extend convert int to long
instruct convI2L_reg_mem_zex(rRegL dst, memory src, immL_32bits mask)
%{
  match(Set dst (AndL (ConvI2L (LoadI src)) mask));

  format %{ "movl    $dst, $src\t# i2l zero-extend\n\t" %}
  ins_encode %{
    __ movl($dst$$Register, $src$$Address);
  %}
  ins_pipe(ialu_reg_mem);
%}

instruct zerox_long_reg_reg(rRegL dst, rRegL src, immL_32bits mask)
%{
  match(Set dst (AndL src mask));

  format %{ "movl    $dst, $src\t# zero-extend long" %}
  ins_encode %{
    __ movl($dst$$Register, $src$$Register);
  %}
  ins_pipe(ialu_reg_reg);
%}

instruct convL2I_reg_reg(rRegI dst, rRegL src)
%{
  match(Set dst (ConvL2I src));

  format %{ "movl    $dst, $src\t# l2i" %}
  ins_encode %{
    __ movl($dst$$Register, $src$$Register);
  %}
  ins_pipe(ialu_reg_reg);
%}


instruct MoveF2I_stack_reg(rRegI dst, stackSlotF src) %{
  match(Set dst (MoveF2I src));
  effect(DEF dst, USE src);

  ins_cost(125);
  format %{ "movl    $dst, $src\t# MoveF2I_stack_reg" %}
  ins_encode %{
    __ movl($dst$$Register, Address(rsp, $src$$disp));
  %}
  ins_pipe(ialu_reg_mem);
%}

instruct MoveI2F_stack_reg(regF dst, stackSlotI src) %{
  match(Set dst (MoveI2F src));
  effect(DEF dst, USE src);

  ins_cost(125);
  format %{ "movss   $dst, $src\t# MoveI2F_stack_reg" %}
  ins_encode %{
    __ movflt($dst$$XMMRegister, Address(rsp, $src$$disp));
  %}
  ins_pipe(pipe_slow);
%}

instruct MoveD2L_stack_reg(rRegL dst, stackSlotD src) %{
  match(Set dst (MoveD2L src));
  effect(DEF dst, USE src);

  ins_cost(125);
  format %{ "movq    $dst, $src\t# MoveD2L_stack_reg" %}
  ins_encode %{
    __ movq($dst$$Register, Address(rsp, $src$$disp));
  %}
  ins_pipe(ialu_reg_mem);
%}

instruct MoveL2D_stack_reg_partial(regD dst, stackSlotL src) %{
  predicate(!UseXmmLoadAndClearUpper);
  match(Set dst (MoveL2D src));
  effect(DEF dst, USE src);

  ins_cost(125);
  format %{ "movlpd  $dst, $src\t# MoveL2D_stack_reg" %}
  ins_encode %{
    __ movdbl($dst$$XMMRegister, Address(rsp, $src$$disp));
  %}
  ins_pipe(pipe_slow);
%}

instruct MoveL2D_stack_reg(regD dst, stackSlotL src) %{
  predicate(UseXmmLoadAndClearUpper);
  match(Set dst (MoveL2D src));
  effect(DEF dst, USE src);

  ins_cost(125);
  format %{ "movsd   $dst, $src\t# MoveL2D_stack_reg" %}
  ins_encode %{
    __ movdbl($dst$$XMMRegister, Address(rsp, $src$$disp));
  %}
  ins_pipe(pipe_slow);
%}


instruct MoveF2I_reg_stack(stackSlotI dst, regF src) %{
  match(Set dst (MoveF2I src));
  effect(DEF dst, USE src);

  ins_cost(95); // XXX
  format %{ "movss   $dst, $src\t# MoveF2I_reg_stack" %}
  ins_encode %{
    __ movflt(Address(rsp, $dst$$disp), $src$$XMMRegister);
  %}
  ins_pipe(pipe_slow);
%}

instruct MoveI2F_reg_stack(stackSlotF dst, rRegI src) %{
  match(Set dst (MoveI2F src));
  effect(DEF dst, USE src);

  ins_cost(100);
  format %{ "movl    $dst, $src\t# MoveI2F_reg_stack" %}
  ins_encode %{
    __ movl(Address(rsp, $dst$$disp), $src$$Register);
  %}
  ins_pipe( ialu_mem_reg );
%}

instruct MoveD2L_reg_stack(stackSlotL dst, regD src) %{
  match(Set dst (MoveD2L src));
  effect(DEF dst, USE src);

  ins_cost(95); // XXX
  format %{ "movsd   $dst, $src\t# MoveL2D_reg_stack" %}
  ins_encode %{
    __ movdbl(Address(rsp, $dst$$disp), $src$$XMMRegister);
  %}
  ins_pipe(pipe_slow);
%}

instruct MoveL2D_reg_stack(stackSlotD dst, rRegL src) %{
  match(Set dst (MoveL2D src));
  effect(DEF dst, USE src);

  ins_cost(100);
  format %{ "movq    $dst, $src\t# MoveL2D_reg_stack" %}
  ins_encode %{
    __ movq(Address(rsp, $dst$$disp), $src$$Register);
  %}
  ins_pipe(ialu_mem_reg);
%}

instruct MoveF2I_reg_reg(rRegI dst, regF src) %{
  match(Set dst (MoveF2I src));
  effect(DEF dst, USE src);
  ins_cost(85);
  format %{ "movd    $dst,$src\t# MoveF2I" %}
  ins_encode %{
    __ movdl($dst$$Register, $src$$XMMRegister);
  %}
  ins_pipe( pipe_slow );
%}

instruct MoveD2L_reg_reg(rRegL dst, regD src) %{
  match(Set dst (MoveD2L src));
  effect(DEF dst, USE src);
  ins_cost(85);
  format %{ "movd    $dst,$src\t# MoveD2L" %}
  ins_encode %{
    __ movdq($dst$$Register, $src$$XMMRegister);
  %}
  ins_pipe( pipe_slow );
%}

instruct MoveI2F_reg_reg(regF dst, rRegI src) %{
  match(Set dst (MoveI2F src));
  effect(DEF dst, USE src);
  ins_cost(100);
  format %{ "movd    $dst,$src\t# MoveI2F" %}
  ins_encode %{
    __ movdl($dst$$XMMRegister, $src$$Register);
  %}
  ins_pipe( pipe_slow );
%}

instruct MoveL2D_reg_reg(regD dst, rRegL src) %{
  match(Set dst (MoveL2D src));
  effect(DEF dst, USE src);
  ins_cost(100);
  format %{ "movd    $dst,$src\t# MoveL2D" %}
  ins_encode %{
     __ movdq($dst$$XMMRegister, $src$$Register);
  %}
  ins_pipe( pipe_slow );
%}

// Fast clearing of an array
// Small ClearArray non-AVX512.
instruct rep_stos(rcx_RegL cnt, rdi_RegP base, regD tmp, rax_RegI zero,
                  Universe dummy, rFlagsReg cr)
%{
  predicate(!((ClearArrayNode*)n)->is_large() && (UseAVX <= 2));
  match(Set dummy (ClearArray cnt base));
  effect(USE_KILL cnt, USE_KILL base, TEMP tmp, KILL zero, KILL cr);

  format %{ $$template
    $$emit$$"xorq    rax, rax\t# ClearArray:\n\t"
    $$emit$$"cmp     InitArrayShortSize,rcx\n\t"
    $$emit$$"jg      LARGE\n\t"
    $$emit$$"dec     rcx\n\t"
    $$emit$$"js      DONE\t# Zero length\n\t"
    $$emit$$"mov     rax,(rdi,rcx,8)\t# LOOP\n\t"
    $$emit$$"dec     rcx\n\t"
    $$emit$$"jge     LOOP\n\t"
    $$emit$$"jmp     DONE\n\t"
    $$emit$$"# LARGE:\n\t"
    if (UseFastStosb) {
       $$emit$$"shlq    rcx,3\t# Convert doublewords to bytes\n\t"
       $$emit$$"rep     stosb\t# Store rax to *rdi++ while rcx--\n\t"
    } else if (UseXMMForObjInit) {
       $$emit$$"mov     rdi,rax\n\t"
       $$emit$$"vpxor   ymm0,ymm0,ymm0\n\t"
       $$emit$$"jmpq    L_zero_64_bytes\n\t"
       $$emit$$"# L_loop:\t# 64-byte LOOP\n\t"
       $$emit$$"vmovdqu ymm0,(rax)\n\t"
       $$emit$$"vmovdqu ymm0,0x20(rax)\n\t"
       $$emit$$"add     0x40,rax\n\t"
       $$emit$$"# L_zero_64_bytes:\n\t"
       $$emit$$"sub     0x8,rcx\n\t"
       $$emit$$"jge     L_loop\n\t"
       $$emit$$"add     0x4,rcx\n\t"
       $$emit$$"jl      L_tail\n\t"
       $$emit$$"vmovdqu ymm0,(rax)\n\t"
       $$emit$$"add     0x20,rax\n\t"
       $$emit$$"sub     0x4,rcx\n\t"
       $$emit$$"# L_tail:\t# Clearing tail bytes\n\t"
       $$emit$$"add     0x4,rcx\n\t"
       $$emit$$"jle     L_end\n\t"
       $$emit$$"dec     rcx\n\t"
       $$emit$$"# L_sloop:\t# 8-byte short loop\n\t"
       $$emit$$"vmovq   xmm0,(rax)\n\t"
       $$emit$$"add     0x8,rax\n\t"
       $$emit$$"dec     rcx\n\t"
       $$emit$$"jge     L_sloop\n\t"
       $$emit$$"# L_end:\n\t"
    } else {
       $$emit$$"rep     stosq\t# Store rax to *rdi++ while rcx--\n\t"
    }
    $$emit$$"# DONE"
  %}
  ins_encode %{
    __ clear_mem($base$$Register, $cnt$$Register, $zero$$Register,
                 $tmp$$XMMRegister, false, knoreg);
  %}
  ins_pipe(pipe_slow);
%}

// Small ClearArray AVX512 non-constant length.
instruct rep_stos_evex(rcx_RegL cnt, rdi_RegP base, legRegD tmp, kReg ktmp, rax_RegI zero,
                       Universe dummy, rFlagsReg cr)
%{
  predicate(!((ClearArrayNode*)n)->is_large() && (UseAVX > 2));
  match(Set dummy (ClearArray cnt base));
  ins_cost(125);
  effect(USE_KILL cnt, USE_KILL base, TEMP tmp, TEMP ktmp, KILL zero, KILL cr);

  format %{ $$template
    $$emit$$"xorq    rax, rax\t# ClearArray:\n\t"
    $$emit$$"cmp     InitArrayShortSize,rcx\n\t"
    $$emit$$"jg      LARGE\n\t"
    $$emit$$"dec     rcx\n\t"
    $$emit$$"js      DONE\t# Zero length\n\t"
    $$emit$$"mov     rax,(rdi,rcx,8)\t# LOOP\n\t"
    $$emit$$"dec     rcx\n\t"
    $$emit$$"jge     LOOP\n\t"
    $$emit$$"jmp     DONE\n\t"
    $$emit$$"# LARGE:\n\t"
    if (UseFastStosb) {
       $$emit$$"shlq    rcx,3\t# Convert doublewords to bytes\n\t"
       $$emit$$"rep     stosb\t# Store rax to *rdi++ while rcx--\n\t"
    } else if (UseXMMForObjInit) {
       $$emit$$"mov     rdi,rax\n\t"
       $$emit$$"vpxor   ymm0,ymm0,ymm0\n\t"
       $$emit$$"jmpq    L_zero_64_bytes\n\t"
       $$emit$$"# L_loop:\t# 64-byte LOOP\n\t"
       $$emit$$"vmovdqu ymm0,(rax)\n\t"
       $$emit$$"vmovdqu ymm0,0x20(rax)\n\t"
       $$emit$$"add     0x40,rax\n\t"
       $$emit$$"# L_zero_64_bytes:\n\t"
       $$emit$$"sub     0x8,rcx\n\t"
       $$emit$$"jge     L_loop\n\t"
       $$emit$$"add     0x4,rcx\n\t"
       $$emit$$"jl      L_tail\n\t"
       $$emit$$"vmovdqu ymm0,(rax)\n\t"
       $$emit$$"add     0x20,rax\n\t"
       $$emit$$"sub     0x4,rcx\n\t"
       $$emit$$"# L_tail:\t# Clearing tail bytes\n\t"
       $$emit$$"add     0x4,rcx\n\t"
       $$emit$$"jle     L_end\n\t"
       $$emit$$"dec     rcx\n\t"
       $$emit$$"# L_sloop:\t# 8-byte short loop\n\t"
       $$emit$$"vmovq   xmm0,(rax)\n\t"
       $$emit$$"add     0x8,rax\n\t"
       $$emit$$"dec     rcx\n\t"
       $$emit$$"jge     L_sloop\n\t"
       $$emit$$"# L_end:\n\t"
    } else {
       $$emit$$"rep     stosq\t# Store rax to *rdi++ while rcx--\n\t"
    }
    $$emit$$"# DONE"
  %}
  ins_encode %{
    __ clear_mem($base$$Register, $cnt$$Register, $zero$$Register,
                 $tmp$$XMMRegister, false, $ktmp$$KRegister);
  %}
  ins_pipe(pipe_slow);
%}

// Large ClearArray non-AVX512.
instruct rep_stos_large(rcx_RegL cnt, rdi_RegP base, regD tmp, rax_RegI zero,
                        Universe dummy, rFlagsReg cr)
%{
  predicate((UseAVX <=2) && ((ClearArrayNode*)n)->is_large());
  match(Set dummy (ClearArray cnt base));
  effect(USE_KILL cnt, USE_KILL base, TEMP tmp, KILL zero, KILL cr);

  format %{ $$template
    if (UseFastStosb) {
       $$emit$$"xorq    rax, rax\t# ClearArray:\n\t"
       $$emit$$"shlq    rcx,3\t# Convert doublewords to bytes\n\t"
       $$emit$$"rep     stosb\t# Store rax to *rdi++ while rcx--"
    } else if (UseXMMForObjInit) {
       $$emit$$"mov     rdi,rax\t# ClearArray:\n\t"
       $$emit$$"vpxor   ymm0,ymm0,ymm0\n\t"
       $$emit$$"jmpq    L_zero_64_bytes\n\t"
       $$emit$$"# L_loop:\t# 64-byte LOOP\n\t"
       $$emit$$"vmovdqu ymm0,(rax)\n\t"
       $$emit$$"vmovdqu ymm0,0x20(rax)\n\t"
       $$emit$$"add     0x40,rax\n\t"
       $$emit$$"# L_zero_64_bytes:\n\t"
       $$emit$$"sub     0x8,rcx\n\t"
       $$emit$$"jge     L_loop\n\t"
       $$emit$$"add     0x4,rcx\n\t"
       $$emit$$"jl      L_tail\n\t"
       $$emit$$"vmovdqu ymm0,(rax)\n\t"
       $$emit$$"add     0x20,rax\n\t"
       $$emit$$"sub     0x4,rcx\n\t"
       $$emit$$"# L_tail:\t# Clearing tail bytes\n\t"
       $$emit$$"add     0x4,rcx\n\t"
       $$emit$$"jle     L_end\n\t"
       $$emit$$"dec     rcx\n\t"
       $$emit$$"# L_sloop:\t# 8-byte short loop\n\t"
       $$emit$$"vmovq   xmm0,(rax)\n\t"
       $$emit$$"add     0x8,rax\n\t"
       $$emit$$"dec     rcx\n\t"
       $$emit$$"jge     L_sloop\n\t"
       $$emit$$"# L_end:\n\t"
    } else {
       $$emit$$"xorq    rax, rax\t# ClearArray:\n\t"
       $$emit$$"rep     stosq\t# Store rax to *rdi++ while rcx--"
    }
  %}
  ins_encode %{
    __ clear_mem($base$$Register, $cnt$$Register, $zero$$Register,
                 $tmp$$XMMRegister, true, knoreg);
  %}
  ins_pipe(pipe_slow);
%}

// Large ClearArray AVX512.
instruct rep_stos_large_evex(rcx_RegL cnt, rdi_RegP base, legRegD tmp, kReg ktmp, rax_RegI zero,
                             Universe dummy, rFlagsReg cr)
%{
  predicate((UseAVX > 2) && ((ClearArrayNode*)n)->is_large());
  match(Set dummy (ClearArray cnt base));
  effect(USE_KILL cnt, USE_KILL base, TEMP tmp, TEMP ktmp, KILL zero, KILL cr);

  format %{ $$template
    if (UseFastStosb) {
       $$emit$$"xorq    rax, rax\t# ClearArray:\n\t"
       $$emit$$"shlq    rcx,3\t# Convert doublewords to bytes\n\t"
       $$emit$$"rep     stosb\t# Store rax to *rdi++ while rcx--"
    } else if (UseXMMForObjInit) {
       $$emit$$"mov     rdi,rax\t# ClearArray:\n\t"
       $$emit$$"vpxor   ymm0,ymm0,ymm0\n\t"
       $$emit$$"jmpq    L_zero_64_bytes\n\t"
       $$emit$$"# L_loop:\t# 64-byte LOOP\n\t"
       $$emit$$"vmovdqu ymm0,(rax)\n\t"
       $$emit$$"vmovdqu ymm0,0x20(rax)\n\t"
       $$emit$$"add     0x40,rax\n\t"
       $$emit$$"# L_zero_64_bytes:\n\t"
       $$emit$$"sub     0x8,rcx\n\t"
       $$emit$$"jge     L_loop\n\t"
       $$emit$$"add     0x4,rcx\n\t"
       $$emit$$"jl      L_tail\n\t"
       $$emit$$"vmovdqu ymm0,(rax)\n\t"
       $$emit$$"add     0x20,rax\n\t"
       $$emit$$"sub     0x4,rcx\n\t"
       $$emit$$"# L_tail:\t# Clearing tail bytes\n\t"
       $$emit$$"add     0x4,rcx\n\t"
       $$emit$$"jle     L_end\n\t"
       $$emit$$"dec     rcx\n\t"
       $$emit$$"# L_sloop:\t# 8-byte short loop\n\t"
       $$emit$$"vmovq   xmm0,(rax)\n\t"
       $$emit$$"add     0x8,rax\n\t"
       $$emit$$"dec     rcx\n\t"
       $$emit$$"jge     L_sloop\n\t"
       $$emit$$"# L_end:\n\t"
    } else {
       $$emit$$"xorq    rax, rax\t# ClearArray:\n\t"
       $$emit$$"rep     stosq\t# Store rax to *rdi++ while rcx--"
    }
  %}
  ins_encode %{
    __ clear_mem($base$$Register, $cnt$$Register, $zero$$Register,
                 $tmp$$XMMRegister, true, $ktmp$$KRegister);
  %}
  ins_pipe(pipe_slow);
%}

// Small ClearArray AVX512 constant length.
instruct rep_stos_im(immL cnt, rRegP base, regD tmp, rRegI zero, kReg ktmp, Universe dummy, rFlagsReg cr)
%{
  predicate(!((ClearArrayNode*)n)->is_large() &&
              ((UseAVX > 2) && VM_Version::supports_avx512vlbw()));
  match(Set dummy (ClearArray cnt base));
  ins_cost(100);
  effect(TEMP tmp, TEMP zero, TEMP ktmp, KILL cr);
  format %{ "clear_mem_imm $base , $cnt  \n\t" %}
  ins_encode %{
   __ clear_mem($base$$Register, $cnt$$constant, $zero$$Register, $tmp$$XMMRegister, $ktmp$$KRegister);
  %}
  ins_pipe(pipe_slow);
%}

instruct string_compareL(rdi_RegP str1, rcx_RegI cnt1, rsi_RegP str2, rdx_RegI cnt2,
                         rax_RegI result, legRegD tmp1, rFlagsReg cr)
%{
  predicate(!VM_Version::supports_avx512vlbw() && ((StrCompNode*)n)->encoding() == StrIntrinsicNode::LL);
  match(Set result (StrComp (Binary str1 cnt1) (Binary str2 cnt2)));
  effect(TEMP tmp1, USE_KILL str1, USE_KILL str2, USE_KILL cnt1, USE_KILL cnt2, KILL cr);

  format %{ "String Compare byte[] $str1,$cnt1,$str2,$cnt2 -> $result   // KILL $tmp1" %}
  ins_encode %{
    __ string_compare($str1$$Register, $str2$$Register,
                      $cnt1$$Register, $cnt2$$Register, $result$$Register,
                      $tmp1$$XMMRegister, StrIntrinsicNode::LL, knoreg);
  %}
  ins_pipe( pipe_slow );
%}

instruct string_compareL_evex(rdi_RegP str1, rcx_RegI cnt1, rsi_RegP str2, rdx_RegI cnt2,
                              rax_RegI result, legRegD tmp1, kReg ktmp, rFlagsReg cr)
%{
  predicate(VM_Version::supports_avx512vlbw() && ((StrCompNode*)n)->encoding() == StrIntrinsicNode::LL);
  match(Set result (StrComp (Binary str1 cnt1) (Binary str2 cnt2)));
  effect(TEMP tmp1, TEMP ktmp, USE_KILL str1, USE_KILL str2, USE_KILL cnt1, USE_KILL cnt2, KILL cr);

  format %{ "String Compare byte[] $str1,$cnt1,$str2,$cnt2 -> $result   // KILL $tmp1" %}
  ins_encode %{
    __ string_compare($str1$$Register, $str2$$Register,
                      $cnt1$$Register, $cnt2$$Register, $result$$Register,
                      $tmp1$$XMMRegister, StrIntrinsicNode::LL, $ktmp$$KRegister);
  %}
  ins_pipe( pipe_slow );
%}

instruct string_compareU(rdi_RegP str1, rcx_RegI cnt1, rsi_RegP str2, rdx_RegI cnt2,
                         rax_RegI result, legRegD tmp1, rFlagsReg cr)
%{
  predicate(!VM_Version::supports_avx512vlbw() && ((StrCompNode*)n)->encoding() == StrIntrinsicNode::UU);
  match(Set result (StrComp (Binary str1 cnt1) (Binary str2 cnt2)));
  effect(TEMP tmp1, USE_KILL str1, USE_KILL str2, USE_KILL cnt1, USE_KILL cnt2, KILL cr);

  format %{ "String Compare char[] $str1,$cnt1,$str2,$cnt2 -> $result   // KILL $tmp1" %}
  ins_encode %{
    __ string_compare($str1$$Register, $str2$$Register,
                      $cnt1$$Register, $cnt2$$Register, $result$$Register,
                      $tmp1$$XMMRegister, StrIntrinsicNode::UU, knoreg);
  %}
  ins_pipe( pipe_slow );
%}

instruct string_compareU_evex(rdi_RegP str1, rcx_RegI cnt1, rsi_RegP str2, rdx_RegI cnt2,
                              rax_RegI result, legRegD tmp1, kReg ktmp, rFlagsReg cr)
%{
  predicate(VM_Version::supports_avx512vlbw() && ((StrCompNode*)n)->encoding() == StrIntrinsicNode::UU);
  match(Set result (StrComp (Binary str1 cnt1) (Binary str2 cnt2)));
  effect(TEMP tmp1, TEMP ktmp, USE_KILL str1, USE_KILL str2, USE_KILL cnt1, USE_KILL cnt2, KILL cr);

  format %{ "String Compare char[] $str1,$cnt1,$str2,$cnt2 -> $result   // KILL $tmp1" %}
  ins_encode %{
    __ string_compare($str1$$Register, $str2$$Register,
                      $cnt1$$Register, $cnt2$$Register, $result$$Register,
                      $tmp1$$XMMRegister, StrIntrinsicNode::UU, $ktmp$$KRegister);
  %}
  ins_pipe( pipe_slow );
%}

instruct string_compareLU(rdi_RegP str1, rcx_RegI cnt1, rsi_RegP str2, rdx_RegI cnt2,
                          rax_RegI result, legRegD tmp1, rFlagsReg cr)
%{
  predicate(!VM_Version::supports_avx512vlbw() && ((StrCompNode*)n)->encoding() == StrIntrinsicNode::LU);
  match(Set result (StrComp (Binary str1 cnt1) (Binary str2 cnt2)));
  effect(TEMP tmp1, USE_KILL str1, USE_KILL str2, USE_KILL cnt1, USE_KILL cnt2, KILL cr);

  format %{ "String Compare byte[] $str1,$cnt1,$str2,$cnt2 -> $result   // KILL $tmp1" %}
  ins_encode %{
    __ string_compare($str1$$Register, $str2$$Register,
                      $cnt1$$Register, $cnt2$$Register, $result$$Register,
                      $tmp1$$XMMRegister, StrIntrinsicNode::LU, knoreg);
  %}
  ins_pipe( pipe_slow );
%}

instruct string_compareLU_evex(rdi_RegP str1, rcx_RegI cnt1, rsi_RegP str2, rdx_RegI cnt2,
                               rax_RegI result, legRegD tmp1, kReg ktmp, rFlagsReg cr)
%{
  predicate(VM_Version::supports_avx512vlbw() && ((StrCompNode*)n)->encoding() == StrIntrinsicNode::LU);
  match(Set result (StrComp (Binary str1 cnt1) (Binary str2 cnt2)));
  effect(TEMP tmp1, TEMP ktmp, USE_KILL str1, USE_KILL str2, USE_KILL cnt1, USE_KILL cnt2, KILL cr);

  format %{ "String Compare byte[] $str1,$cnt1,$str2,$cnt2 -> $result   // KILL $tmp1" %}
  ins_encode %{
    __ string_compare($str1$$Register, $str2$$Register,
                      $cnt1$$Register, $cnt2$$Register, $result$$Register,
                      $tmp1$$XMMRegister, StrIntrinsicNode::LU, $ktmp$$KRegister);
  %}
  ins_pipe( pipe_slow );
%}

instruct string_compareUL(rsi_RegP str1, rdx_RegI cnt1, rdi_RegP str2, rcx_RegI cnt2,
                          rax_RegI result, legRegD tmp1, rFlagsReg cr)
%{
  predicate(!VM_Version::supports_avx512vlbw() && ((StrCompNode*)n)->encoding() == StrIntrinsicNode::UL);
  match(Set result (StrComp (Binary str1 cnt1) (Binary str2 cnt2)));
  effect(TEMP tmp1, USE_KILL str1, USE_KILL str2, USE_KILL cnt1, USE_KILL cnt2, KILL cr);

  format %{ "String Compare byte[] $str1,$cnt1,$str2,$cnt2 -> $result   // KILL $tmp1" %}
  ins_encode %{
    __ string_compare($str2$$Register, $str1$$Register,
                      $cnt2$$Register, $cnt1$$Register, $result$$Register,
                      $tmp1$$XMMRegister, StrIntrinsicNode::UL, knoreg);
  %}
  ins_pipe( pipe_slow );
%}

instruct string_compareUL_evex(rsi_RegP str1, rdx_RegI cnt1, rdi_RegP str2, rcx_RegI cnt2,
                               rax_RegI result, legRegD tmp1, kReg ktmp, rFlagsReg cr)
%{
  predicate(VM_Version::supports_avx512vlbw() && ((StrCompNode*)n)->encoding() == StrIntrinsicNode::UL);
  match(Set result (StrComp (Binary str1 cnt1) (Binary str2 cnt2)));
  effect(TEMP tmp1, TEMP ktmp, USE_KILL str1, USE_KILL str2, USE_KILL cnt1, USE_KILL cnt2, KILL cr);

  format %{ "String Compare byte[] $str1,$cnt1,$str2,$cnt2 -> $result   // KILL $tmp1" %}
  ins_encode %{
    __ string_compare($str2$$Register, $str1$$Register,
                      $cnt2$$Register, $cnt1$$Register, $result$$Register,
                      $tmp1$$XMMRegister, StrIntrinsicNode::UL, $ktmp$$KRegister);
  %}
  ins_pipe( pipe_slow );
%}

// fast search of substring with known size.
instruct string_indexof_conL(rdi_RegP str1, rdx_RegI cnt1, rsi_RegP str2, immI int_cnt2,
                             rbx_RegI result, legRegD tmp_vec, rax_RegI cnt2, rcx_RegI tmp, rFlagsReg cr)
%{
  predicate(UseSSE42Intrinsics && (((StrIndexOfNode*)n)->encoding() == StrIntrinsicNode::LL));
  match(Set result (StrIndexOf (Binary str1 cnt1) (Binary str2 int_cnt2)));
  effect(TEMP tmp_vec, USE_KILL str1, USE_KILL str2, USE_KILL cnt1, KILL cnt2, KILL tmp, KILL cr);

  format %{ "String IndexOf byte[] $str1,$cnt1,$str2,$int_cnt2 -> $result   // KILL $tmp_vec, $cnt1, $cnt2, $tmp" %}
  ins_encode %{
    int icnt2 = (int)$int_cnt2$$constant;
    if (icnt2 >= 16) {
      // IndexOf for constant substrings with size >= 16 elements
      // which don't need to be loaded through stack.
      __ string_indexofC8($str1$$Register, $str2$$Register,
                          $cnt1$$Register, $cnt2$$Register,
                          icnt2, $result$$Register,
                          $tmp_vec$$XMMRegister, $tmp$$Register, StrIntrinsicNode::LL);
    } else {
      // Small strings are loaded through stack if they cross page boundary.
      __ string_indexof($str1$$Register, $str2$$Register,
                        $cnt1$$Register, $cnt2$$Register,
                        icnt2, $result$$Register,
                        $tmp_vec$$XMMRegister, $tmp$$Register, StrIntrinsicNode::LL);
    }
  %}
  ins_pipe( pipe_slow );
%}

// fast search of substring with known size.
instruct string_indexof_conU(rdi_RegP str1, rdx_RegI cnt1, rsi_RegP str2, immI int_cnt2,
                             rbx_RegI result, legRegD tmp_vec, rax_RegI cnt2, rcx_RegI tmp, rFlagsReg cr)
%{
  predicate(UseSSE42Intrinsics && (((StrIndexOfNode*)n)->encoding() == StrIntrinsicNode::UU));
  match(Set result (StrIndexOf (Binary str1 cnt1) (Binary str2 int_cnt2)));
  effect(TEMP tmp_vec, USE_KILL str1, USE_KILL str2, USE_KILL cnt1, KILL cnt2, KILL tmp, KILL cr);

  format %{ "String IndexOf char[] $str1,$cnt1,$str2,$int_cnt2 -> $result   // KILL $tmp_vec, $cnt1, $cnt2, $tmp" %}
  ins_encode %{
    int icnt2 = (int)$int_cnt2$$constant;
    if (icnt2 >= 8) {
      // IndexOf for constant substrings with size >= 8 elements
      // which don't need to be loaded through stack.
      __ string_indexofC8($str1$$Register, $str2$$Register,
                          $cnt1$$Register, $cnt2$$Register,
                          icnt2, $result$$Register,
                          $tmp_vec$$XMMRegister, $tmp$$Register, StrIntrinsicNode::UU);
    } else {
      // Small strings are loaded through stack if they cross page boundary.
      __ string_indexof($str1$$Register, $str2$$Register,
                        $cnt1$$Register, $cnt2$$Register,
                        icnt2, $result$$Register,
                        $tmp_vec$$XMMRegister, $tmp$$Register, StrIntrinsicNode::UU);
    }
  %}
  ins_pipe( pipe_slow );
%}

// fast search of substring with known size.
instruct string_indexof_conUL(rdi_RegP str1, rdx_RegI cnt1, rsi_RegP str2, immI int_cnt2,
                              rbx_RegI result, legRegD tmp_vec, rax_RegI cnt2, rcx_RegI tmp, rFlagsReg cr)
%{
  predicate(UseSSE42Intrinsics && (((StrIndexOfNode*)n)->encoding() == StrIntrinsicNode::UL));
  match(Set result (StrIndexOf (Binary str1 cnt1) (Binary str2 int_cnt2)));
  effect(TEMP tmp_vec, USE_KILL str1, USE_KILL str2, USE_KILL cnt1, KILL cnt2, KILL tmp, KILL cr);

  format %{ "String IndexOf char[] $str1,$cnt1,$str2,$int_cnt2 -> $result   // KILL $tmp_vec, $cnt1, $cnt2, $tmp" %}
  ins_encode %{
    int icnt2 = (int)$int_cnt2$$constant;
    if (icnt2 >= 8) {
      // IndexOf for constant substrings with size >= 8 elements
      // which don't need to be loaded through stack.
      __ string_indexofC8($str1$$Register, $str2$$Register,
                          $cnt1$$Register, $cnt2$$Register,
                          icnt2, $result$$Register,
                          $tmp_vec$$XMMRegister, $tmp$$Register, StrIntrinsicNode::UL);
    } else {
      // Small strings are loaded through stack if they cross page boundary.
      __ string_indexof($str1$$Register, $str2$$Register,
                        $cnt1$$Register, $cnt2$$Register,
                        icnt2, $result$$Register,
                        $tmp_vec$$XMMRegister, $tmp$$Register, StrIntrinsicNode::UL);
    }
  %}
  ins_pipe( pipe_slow );
%}

instruct string_indexofL(rdi_RegP str1, rdx_RegI cnt1, rsi_RegP str2, rax_RegI cnt2,
                         rbx_RegI result, legRegD tmp_vec, rcx_RegI tmp, rFlagsReg cr)
%{
  predicate(UseSSE42Intrinsics && (((StrIndexOfNode*)n)->encoding() == StrIntrinsicNode::LL));
  match(Set result (StrIndexOf (Binary str1 cnt1) (Binary str2 cnt2)));
  effect(TEMP tmp_vec, USE_KILL str1, USE_KILL str2, USE_KILL cnt1, USE_KILL cnt2, KILL tmp, KILL cr);

  format %{ "String IndexOf byte[] $str1,$cnt1,$str2,$cnt2 -> $result   // KILL all" %}
  ins_encode %{
    __ string_indexof($str1$$Register, $str2$$Register,
                      $cnt1$$Register, $cnt2$$Register,
                      (-1), $result$$Register,
                      $tmp_vec$$XMMRegister, $tmp$$Register, StrIntrinsicNode::LL);
  %}
  ins_pipe( pipe_slow );
%}

instruct string_indexofU(rdi_RegP str1, rdx_RegI cnt1, rsi_RegP str2, rax_RegI cnt2,
                         rbx_RegI result, legRegD tmp_vec, rcx_RegI tmp, rFlagsReg cr)
%{
  predicate(UseSSE42Intrinsics && (((StrIndexOfNode*)n)->encoding() == StrIntrinsicNode::UU));
  match(Set result (StrIndexOf (Binary str1 cnt1) (Binary str2 cnt2)));
  effect(TEMP tmp_vec, USE_KILL str1, USE_KILL str2, USE_KILL cnt1, USE_KILL cnt2, KILL tmp, KILL cr);

  format %{ "String IndexOf char[] $str1,$cnt1,$str2,$cnt2 -> $result   // KILL all" %}
  ins_encode %{
    __ string_indexof($str1$$Register, $str2$$Register,
                      $cnt1$$Register, $cnt2$$Register,
                      (-1), $result$$Register,
                      $tmp_vec$$XMMRegister, $tmp$$Register, StrIntrinsicNode::UU);
  %}
  ins_pipe( pipe_slow );
%}

instruct string_indexofUL(rdi_RegP str1, rdx_RegI cnt1, rsi_RegP str2, rax_RegI cnt2,
                          rbx_RegI result, legRegD tmp_vec, rcx_RegI tmp, rFlagsReg cr)
%{
  predicate(UseSSE42Intrinsics && (((StrIndexOfNode*)n)->encoding() == StrIntrinsicNode::UL));
  match(Set result (StrIndexOf (Binary str1 cnt1) (Binary str2 cnt2)));
  effect(TEMP tmp_vec, USE_KILL str1, USE_KILL str2, USE_KILL cnt1, USE_KILL cnt2, KILL tmp, KILL cr);

  format %{ "String IndexOf char[] $str1,$cnt1,$str2,$cnt2 -> $result   // KILL all" %}
  ins_encode %{
    __ string_indexof($str1$$Register, $str2$$Register,
                      $cnt1$$Register, $cnt2$$Register,
                      (-1), $result$$Register,
                      $tmp_vec$$XMMRegister, $tmp$$Register, StrIntrinsicNode::UL);
  %}
  ins_pipe( pipe_slow );
%}

instruct string_indexof_char(rdi_RegP str1, rdx_RegI cnt1, rax_RegI ch,
                              rbx_RegI result, legRegD tmp_vec1, legRegD tmp_vec2, legRegD tmp_vec3, rcx_RegI tmp, rFlagsReg cr)
%{
  predicate(UseSSE42Intrinsics && (((StrIndexOfCharNode*)n)->encoding() == StrIntrinsicNode::U));
  match(Set result (StrIndexOfChar (Binary str1 cnt1) ch));
  effect(TEMP tmp_vec1, TEMP tmp_vec2, TEMP tmp_vec3, USE_KILL str1, USE_KILL cnt1, USE_KILL ch, TEMP tmp, KILL cr);
  format %{ "StringUTF16 IndexOf char[] $str1,$cnt1,$ch -> $result   // KILL all" %}
  ins_encode %{
    __ string_indexof_char($str1$$Register, $cnt1$$Register, $ch$$Register, $result$$Register,
                           $tmp_vec1$$XMMRegister, $tmp_vec2$$XMMRegister, $tmp_vec3$$XMMRegister, $tmp$$Register);
  %}
  ins_pipe( pipe_slow );
%}

instruct stringL_indexof_char(rdi_RegP str1, rdx_RegI cnt1, rax_RegI ch,
                              rbx_RegI result, legRegD tmp_vec1, legRegD tmp_vec2, legRegD tmp_vec3, rcx_RegI tmp, rFlagsReg cr)
%{
  predicate(UseSSE42Intrinsics && (((StrIndexOfCharNode*)n)->encoding() == StrIntrinsicNode::L));
  match(Set result (StrIndexOfChar (Binary str1 cnt1) ch));
  effect(TEMP tmp_vec1, TEMP tmp_vec2, TEMP tmp_vec3, USE_KILL str1, USE_KILL cnt1, USE_KILL ch, TEMP tmp, KILL cr);
  format %{ "StringLatin1 IndexOf char[] $str1,$cnt1,$ch -> $result   // KILL all" %}
  ins_encode %{
    __ stringL_indexof_char($str1$$Register, $cnt1$$Register, $ch$$Register, $result$$Register,
                           $tmp_vec1$$XMMRegister, $tmp_vec2$$XMMRegister, $tmp_vec3$$XMMRegister, $tmp$$Register);
  %}
  ins_pipe( pipe_slow );
%}

// fast string equals
instruct string_equals(rdi_RegP str1, rsi_RegP str2, rcx_RegI cnt, rax_RegI result,
                       legRegD tmp1, legRegD tmp2, rbx_RegI tmp3, rFlagsReg cr)
%{
  predicate(!VM_Version::supports_avx512vlbw());
  match(Set result (StrEquals (Binary str1 str2) cnt));
  effect(TEMP tmp1, TEMP tmp2, USE_KILL str1, USE_KILL str2, USE_KILL cnt, KILL tmp3, KILL cr);

  format %{ "String Equals $str1,$str2,$cnt -> $result    // KILL $tmp1, $tmp2, $tmp3" %}
  ins_encode %{
    __ arrays_equals(false, $str1$$Register, $str2$$Register,
                     $cnt$$Register, $result$$Register, $tmp3$$Register,
                     $tmp1$$XMMRegister, $tmp2$$XMMRegister, false /* char */, knoreg);
  %}
  ins_pipe( pipe_slow );
%}

instruct string_equals_evex(rdi_RegP str1, rsi_RegP str2, rcx_RegI cnt, rax_RegI result,
                           legRegD tmp1, legRegD tmp2, kReg ktmp, rbx_RegI tmp3, rFlagsReg cr)
%{
  predicate(VM_Version::supports_avx512vlbw());
  match(Set result (StrEquals (Binary str1 str2) cnt));
  effect(TEMP tmp1, TEMP tmp2, TEMP ktmp, USE_KILL str1, USE_KILL str2, USE_KILL cnt, KILL tmp3, KILL cr);

  format %{ "String Equals $str1,$str2,$cnt -> $result    // KILL $tmp1, $tmp2, $tmp3" %}
  ins_encode %{
    __ arrays_equals(false, $str1$$Register, $str2$$Register,
                     $cnt$$Register, $result$$Register, $tmp3$$Register,
                     $tmp1$$XMMRegister, $tmp2$$XMMRegister, false /* char */, $ktmp$$KRegister);
  %}
  ins_pipe( pipe_slow );
%}

// fast array equals
instruct array_equalsB(rdi_RegP ary1, rsi_RegP ary2, rax_RegI result,
                       legRegD tmp1, legRegD tmp2, rcx_RegI tmp3, rbx_RegI tmp4, rFlagsReg cr)
%{
  predicate(!VM_Version::supports_avx512vlbw() && ((AryEqNode*)n)->encoding() == StrIntrinsicNode::LL);
  match(Set result (AryEq ary1 ary2));
  effect(TEMP tmp1, TEMP tmp2, USE_KILL ary1, USE_KILL ary2, KILL tmp3, KILL tmp4, KILL cr);

  format %{ "Array Equals byte[] $ary1,$ary2 -> $result   // KILL $tmp1, $tmp2, $tmp3, $tmp4" %}
  ins_encode %{
    __ arrays_equals(true, $ary1$$Register, $ary2$$Register,
                     $tmp3$$Register, $result$$Register, $tmp4$$Register,
                     $tmp1$$XMMRegister, $tmp2$$XMMRegister, false /* char */, knoreg);
  %}
  ins_pipe( pipe_slow );
%}

instruct array_equalsB_evex(rdi_RegP ary1, rsi_RegP ary2, rax_RegI result,
                            legRegD tmp1, legRegD tmp2, kReg ktmp, rcx_RegI tmp3, rbx_RegI tmp4, rFlagsReg cr)
%{
  predicate(VM_Version::supports_avx512vlbw() && ((AryEqNode*)n)->encoding() == StrIntrinsicNode::LL);
  match(Set result (AryEq ary1 ary2));
  effect(TEMP tmp1, TEMP tmp2, TEMP ktmp, USE_KILL ary1, USE_KILL ary2, KILL tmp3, KILL tmp4, KILL cr);

  format %{ "Array Equals byte[] $ary1,$ary2 -> $result   // KILL $tmp1, $tmp2, $tmp3, $tmp4" %}
  ins_encode %{
    __ arrays_equals(true, $ary1$$Register, $ary2$$Register,
                     $tmp3$$Register, $result$$Register, $tmp4$$Register,
                     $tmp1$$XMMRegister, $tmp2$$XMMRegister, false /* char */, $ktmp$$KRegister);
  %}
  ins_pipe( pipe_slow );
%}

instruct array_equalsC(rdi_RegP ary1, rsi_RegP ary2, rax_RegI result,
                       legRegD tmp1, legRegD tmp2, rcx_RegI tmp3, rbx_RegI tmp4, rFlagsReg cr)
%{
  predicate(!VM_Version::supports_avx512vlbw() && ((AryEqNode*)n)->encoding() == StrIntrinsicNode::UU);
  match(Set result (AryEq ary1 ary2));
  effect(TEMP tmp1, TEMP tmp2, USE_KILL ary1, USE_KILL ary2, KILL tmp3, KILL tmp4, KILL cr);

  format %{ "Array Equals char[] $ary1,$ary2 -> $result   // KILL $tmp1, $tmp2, $tmp3, $tmp4" %}
  ins_encode %{
    __ arrays_equals(true, $ary1$$Register, $ary2$$Register,
                     $tmp3$$Register, $result$$Register, $tmp4$$Register,
                     $tmp1$$XMMRegister, $tmp2$$XMMRegister, true /* char */, knoreg);
  %}
  ins_pipe( pipe_slow );
%}

instruct array_equalsC_evex(rdi_RegP ary1, rsi_RegP ary2, rax_RegI result,
                            legRegD tmp1, legRegD tmp2, kReg ktmp, rcx_RegI tmp3, rbx_RegI tmp4, rFlagsReg cr)
%{
  predicate(VM_Version::supports_avx512vlbw() && ((AryEqNode*)n)->encoding() == StrIntrinsicNode::UU);
  match(Set result (AryEq ary1 ary2));
  effect(TEMP tmp1, TEMP tmp2, TEMP ktmp, USE_KILL ary1, USE_KILL ary2, KILL tmp3, KILL tmp4, KILL cr);

  format %{ "Array Equals char[] $ary1,$ary2 -> $result   // KILL $tmp1, $tmp2, $tmp3, $tmp4" %}
  ins_encode %{
    __ arrays_equals(true, $ary1$$Register, $ary2$$Register,
                     $tmp3$$Register, $result$$Register, $tmp4$$Register,
                     $tmp1$$XMMRegister, $tmp2$$XMMRegister, true /* char */, $ktmp$$KRegister);
  %}
  ins_pipe( pipe_slow );
%}

instruct arrays_hashcode(rdi_RegP ary1, rdx_RegI cnt1, rbx_RegI result, immU8 basic_type,
                         legRegD tmp_vec1, legRegD tmp_vec2, legRegD tmp_vec3, legRegD tmp_vec4,
                         legRegD tmp_vec5, legRegD tmp_vec6, legRegD tmp_vec7, legRegD tmp_vec8,
                         legRegD tmp_vec9, legRegD tmp_vec10, legRegD tmp_vec11, legRegD tmp_vec12,
                         legRegD tmp_vec13, rRegI tmp1, rRegI tmp2, rRegI tmp3, rFlagsReg cr)
%{
  predicate(UseAVX >= 2);
  match(Set result (VectorizedHashCode (Binary ary1 cnt1) (Binary result basic_type)));
  effect(TEMP tmp_vec1, TEMP tmp_vec2, TEMP tmp_vec3, TEMP tmp_vec4, TEMP tmp_vec5, TEMP tmp_vec6,
         TEMP tmp_vec7, TEMP tmp_vec8, TEMP tmp_vec9, TEMP tmp_vec10, TEMP tmp_vec11, TEMP tmp_vec12,
         TEMP tmp_vec13, TEMP tmp1, TEMP tmp2, TEMP tmp3, USE_KILL ary1, USE_KILL cnt1,
         USE basic_type, KILL cr);

  format %{ "Array HashCode array[] $ary1,$cnt1,$result,$basic_type -> $result   // KILL all" %}
  ins_encode %{
    __ arrays_hashcode($ary1$$Register, $cnt1$$Register, $result$$Register,
                       $tmp1$$Register, $tmp2$$Register, $tmp3$$Register,
                       $tmp_vec1$$XMMRegister, $tmp_vec2$$XMMRegister, $tmp_vec3$$XMMRegister,
                       $tmp_vec4$$XMMRegister, $tmp_vec5$$XMMRegister, $tmp_vec6$$XMMRegister,
                       $tmp_vec7$$XMMRegister, $tmp_vec8$$XMMRegister, $tmp_vec9$$XMMRegister,
                       $tmp_vec10$$XMMRegister, $tmp_vec11$$XMMRegister, $tmp_vec12$$XMMRegister,
                       $tmp_vec13$$XMMRegister, (BasicType)$basic_type$$constant);
  %}
  ins_pipe( pipe_slow );
%}

instruct count_positives(rsi_RegP ary1, rcx_RegI len, rax_RegI result,
                         legRegD tmp1, legRegD tmp2, rbx_RegI tmp3, rFlagsReg cr,)
%{
  predicate(!VM_Version::supports_avx512vlbw() || !VM_Version::supports_bmi2());
  match(Set result (CountPositives ary1 len));
  effect(TEMP tmp1, TEMP tmp2, USE_KILL ary1, USE_KILL len, KILL tmp3, KILL cr);

  format %{ "countPositives byte[] $ary1,$len -> $result   // KILL $tmp1, $tmp2, $tmp3" %}
  ins_encode %{
    __ count_positives($ary1$$Register, $len$$Register,
                       $result$$Register, $tmp3$$Register,
                       $tmp1$$XMMRegister, $tmp2$$XMMRegister, knoreg, knoreg);
  %}
  ins_pipe( pipe_slow );
%}

instruct count_positives_evex(rsi_RegP ary1, rcx_RegI len, rax_RegI result,
                              legRegD tmp1, legRegD tmp2, kReg ktmp1, kReg ktmp2, rbx_RegI tmp3, rFlagsReg cr,)
%{
  predicate(VM_Version::supports_avx512vlbw() && VM_Version::supports_bmi2());
  match(Set result (CountPositives ary1 len));
  effect(TEMP tmp1, TEMP tmp2, TEMP ktmp1, TEMP ktmp2, USE_KILL ary1, USE_KILL len, KILL tmp3, KILL cr);

  format %{ "countPositives byte[] $ary1,$len -> $result   // KILL $tmp1, $tmp2, $tmp3" %}
  ins_encode %{
    __ count_positives($ary1$$Register, $len$$Register,
                       $result$$Register, $tmp3$$Register,
                       $tmp1$$XMMRegister, $tmp2$$XMMRegister, $ktmp1$$KRegister, $ktmp2$$KRegister);
  %}
  ins_pipe( pipe_slow );
%}

// fast char[] to byte[] compression
instruct string_compress(rsi_RegP src, rdi_RegP dst, rdx_RegI len, legRegD tmp1, legRegD tmp2, legRegD tmp3,
                         legRegD tmp4, rcx_RegI tmp5, rax_RegI result, rFlagsReg cr) %{
  predicate(!VM_Version::supports_avx512vlbw() || !VM_Version::supports_bmi2());
  match(Set result (StrCompressedCopy src (Binary dst len)));
  effect(TEMP tmp1, TEMP tmp2, TEMP tmp3, TEMP tmp4, USE_KILL src, USE_KILL dst,
         USE_KILL len, KILL tmp5, KILL cr);

  format %{ "String Compress $src,$dst -> $result    // KILL RAX, RCX, RDX" %}
  ins_encode %{
    __ char_array_compress($src$$Register, $dst$$Register, $len$$Register,
                           $tmp1$$XMMRegister, $tmp2$$XMMRegister, $tmp3$$XMMRegister,
                           $tmp4$$XMMRegister, $tmp5$$Register, $result$$Register,
                           knoreg, knoreg);
  %}
  ins_pipe( pipe_slow );
%}

instruct string_compress_evex(rsi_RegP src, rdi_RegP dst, rdx_RegI len, legRegD tmp1, legRegD tmp2, legRegD tmp3,
                              legRegD tmp4, kReg ktmp1, kReg ktmp2, rcx_RegI tmp5, rax_RegI result, rFlagsReg cr) %{
  predicate(VM_Version::supports_avx512vlbw() && VM_Version::supports_bmi2());
  match(Set result (StrCompressedCopy src (Binary dst len)));
  effect(TEMP tmp1, TEMP tmp2, TEMP tmp3, TEMP tmp4, TEMP ktmp1, TEMP ktmp2, USE_KILL src, USE_KILL dst,
         USE_KILL len, KILL tmp5, KILL cr);

  format %{ "String Compress $src,$dst -> $result    // KILL RAX, RCX, RDX" %}
  ins_encode %{
    __ char_array_compress($src$$Register, $dst$$Register, $len$$Register,
                           $tmp1$$XMMRegister, $tmp2$$XMMRegister, $tmp3$$XMMRegister,
                           $tmp4$$XMMRegister, $tmp5$$Register, $result$$Register,
                           $ktmp1$$KRegister, $ktmp2$$KRegister);
  %}
  ins_pipe( pipe_slow );
%}
// fast byte[] to char[] inflation
instruct string_inflate(Universe dummy, rsi_RegP src, rdi_RegP dst, rdx_RegI len,
                        legRegD tmp1, rcx_RegI tmp2, rFlagsReg cr) %{
  predicate(!VM_Version::supports_avx512vlbw() || !VM_Version::supports_bmi2());
  match(Set dummy (StrInflatedCopy src (Binary dst len)));
  effect(TEMP tmp1, TEMP tmp2, USE_KILL src, USE_KILL dst, USE_KILL len, KILL cr);

  format %{ "String Inflate $src,$dst    // KILL $tmp1, $tmp2" %}
  ins_encode %{
    __ byte_array_inflate($src$$Register, $dst$$Register, $len$$Register,
                          $tmp1$$XMMRegister, $tmp2$$Register, knoreg);
  %}
  ins_pipe( pipe_slow );
%}

instruct string_inflate_evex(Universe dummy, rsi_RegP src, rdi_RegP dst, rdx_RegI len,
                             legRegD tmp1, kReg ktmp, rcx_RegI tmp2, rFlagsReg cr) %{
  predicate(VM_Version::supports_avx512vlbw() && VM_Version::supports_bmi2());
  match(Set dummy (StrInflatedCopy src (Binary dst len)));
  effect(TEMP tmp1, TEMP tmp2, TEMP ktmp, USE_KILL src, USE_KILL dst, USE_KILL len, KILL cr);

  format %{ "String Inflate $src,$dst    // KILL $tmp1, $tmp2" %}
  ins_encode %{
    __ byte_array_inflate($src$$Register, $dst$$Register, $len$$Register,
                          $tmp1$$XMMRegister, $tmp2$$Register, $ktmp$$KRegister);
  %}
  ins_pipe( pipe_slow );
%}

// encode char[] to byte[] in ISO_8859_1
instruct encode_iso_array(rsi_RegP src, rdi_RegP dst, rdx_RegI len,
                          legRegD tmp1, legRegD tmp2, legRegD tmp3, legRegD tmp4,
                          rcx_RegI tmp5, rax_RegI result, rFlagsReg cr) %{
  predicate(!((EncodeISOArrayNode*)n)->is_ascii());
  match(Set result (EncodeISOArray src (Binary dst len)));
  effect(TEMP tmp1, TEMP tmp2, TEMP tmp3, TEMP tmp4, USE_KILL src, USE_KILL dst, USE_KILL len, KILL tmp5, KILL cr);

  format %{ "Encode iso array $src,$dst,$len -> $result    // KILL RCX, RDX, $tmp1, $tmp2, $tmp3, $tmp4, RSI, RDI " %}
  ins_encode %{
    __ encode_iso_array($src$$Register, $dst$$Register, $len$$Register,
                        $tmp1$$XMMRegister, $tmp2$$XMMRegister, $tmp3$$XMMRegister,
                        $tmp4$$XMMRegister, $tmp5$$Register, $result$$Register, false);
  %}
  ins_pipe( pipe_slow );
%}

// encode char[] to byte[] in ASCII
instruct encode_ascii_array(rsi_RegP src, rdi_RegP dst, rdx_RegI len,
                            legRegD tmp1, legRegD tmp2, legRegD tmp3, legRegD tmp4,
                            rcx_RegI tmp5, rax_RegI result, rFlagsReg cr) %{
  predicate(((EncodeISOArrayNode*)n)->is_ascii());
  match(Set result (EncodeISOArray src (Binary dst len)));
  effect(TEMP tmp1, TEMP tmp2, TEMP tmp3, TEMP tmp4, USE_KILL src, USE_KILL dst, USE_KILL len, KILL tmp5, KILL cr);

  format %{ "Encode ascii array $src,$dst,$len -> $result    // KILL RCX, RDX, $tmp1, $tmp2, $tmp3, $tmp4, RSI, RDI " %}
  ins_encode %{
    __ encode_iso_array($src$$Register, $dst$$Register, $len$$Register,
                        $tmp1$$XMMRegister, $tmp2$$XMMRegister, $tmp3$$XMMRegister,
                        $tmp4$$XMMRegister, $tmp5$$Register, $result$$Register, true);
  %}
  ins_pipe( pipe_slow );
%}

//----------Overflow Math Instructions-----------------------------------------

instruct overflowAddI_rReg(rFlagsReg cr, rax_RegI op1, rRegI op2)
%{
  match(Set cr (OverflowAddI op1 op2));
  effect(DEF cr, USE_KILL op1, USE op2);

  format %{ "addl    $op1, $op2\t# overflow check int" %}

  ins_encode %{
    __ addl($op1$$Register, $op2$$Register);
  %}
  ins_pipe(ialu_reg_reg);
%}

instruct overflowAddI_rReg_imm(rFlagsReg cr, rax_RegI op1, immI op2)
%{
  match(Set cr (OverflowAddI op1 op2));
  effect(DEF cr, USE_KILL op1, USE op2);

  format %{ "addl    $op1, $op2\t# overflow check int" %}

  ins_encode %{
    __ addl($op1$$Register, $op2$$constant);
  %}
  ins_pipe(ialu_reg_reg);
%}

instruct overflowAddL_rReg(rFlagsReg cr, rax_RegL op1, rRegL op2)
%{
  match(Set cr (OverflowAddL op1 op2));
  effect(DEF cr, USE_KILL op1, USE op2);

  format %{ "addq    $op1, $op2\t# overflow check long" %}
  ins_encode %{
    __ addq($op1$$Register, $op2$$Register);
  %}
  ins_pipe(ialu_reg_reg);
%}

instruct overflowAddL_rReg_imm(rFlagsReg cr, rax_RegL op1, immL32 op2)
%{
  match(Set cr (OverflowAddL op1 op2));
  effect(DEF cr, USE_KILL op1, USE op2);

  format %{ "addq    $op1, $op2\t# overflow check long" %}
  ins_encode %{
    __ addq($op1$$Register, $op2$$constant);
  %}
  ins_pipe(ialu_reg_reg);
%}

instruct overflowSubI_rReg(rFlagsReg cr, rRegI op1, rRegI op2)
%{
  match(Set cr (OverflowSubI op1 op2));

  format %{ "cmpl    $op1, $op2\t# overflow check int" %}
  ins_encode %{
    __ cmpl($op1$$Register, $op2$$Register);
  %}
  ins_pipe(ialu_reg_reg);
%}

instruct overflowSubI_rReg_imm(rFlagsReg cr, rRegI op1, immI op2)
%{
  match(Set cr (OverflowSubI op1 op2));

  format %{ "cmpl    $op1, $op2\t# overflow check int" %}
  ins_encode %{
    __ cmpl($op1$$Register, $op2$$constant);
  %}
  ins_pipe(ialu_reg_reg);
%}

instruct overflowSubL_rReg(rFlagsReg cr, rRegL op1, rRegL op2)
%{
  match(Set cr (OverflowSubL op1 op2));

  format %{ "cmpq    $op1, $op2\t# overflow check long" %}
  ins_encode %{
    __ cmpq($op1$$Register, $op2$$Register);
  %}
  ins_pipe(ialu_reg_reg);
%}

instruct overflowSubL_rReg_imm(rFlagsReg cr, rRegL op1, immL32 op2)
%{
  match(Set cr (OverflowSubL op1 op2));

  format %{ "cmpq    $op1, $op2\t# overflow check long" %}
  ins_encode %{
    __ cmpq($op1$$Register, $op2$$constant);
  %}
  ins_pipe(ialu_reg_reg);
%}

instruct overflowNegI_rReg(rFlagsReg cr, immI_0 zero, rax_RegI op2)
%{
  match(Set cr (OverflowSubI zero op2));
  effect(DEF cr, USE_KILL op2);

  format %{ "negl    $op2\t# overflow check int" %}
  ins_encode %{
    __ negl($op2$$Register);
  %}
  ins_pipe(ialu_reg_reg);
%}

instruct overflowNegL_rReg(rFlagsReg cr, immL0 zero, rax_RegL op2)
%{
  match(Set cr (OverflowSubL zero op2));
  effect(DEF cr, USE_KILL op2);

  format %{ "negq    $op2\t# overflow check long" %}
  ins_encode %{
    __ negq($op2$$Register);
  %}
  ins_pipe(ialu_reg_reg);
%}

instruct overflowMulI_rReg(rFlagsReg cr, rax_RegI op1, rRegI op2)
%{
  match(Set cr (OverflowMulI op1 op2));
  effect(DEF cr, USE_KILL op1, USE op2);

  format %{ "imull    $op1, $op2\t# overflow check int" %}
  ins_encode %{
    __ imull($op1$$Register, $op2$$Register);
  %}
  ins_pipe(ialu_reg_reg_alu0);
%}

instruct overflowMulI_rReg_imm(rFlagsReg cr, rRegI op1, immI op2, rRegI tmp)
%{
  match(Set cr (OverflowMulI op1 op2));
  effect(DEF cr, TEMP tmp, USE op1, USE op2);

  format %{ "imull    $tmp, $op1, $op2\t# overflow check int" %}
  ins_encode %{
    __ imull($tmp$$Register, $op1$$Register, $op2$$constant);
  %}
  ins_pipe(ialu_reg_reg_alu0);
%}

instruct overflowMulL_rReg(rFlagsReg cr, rax_RegL op1, rRegL op2)
%{
  match(Set cr (OverflowMulL op1 op2));
  effect(DEF cr, USE_KILL op1, USE op2);

  format %{ "imulq    $op1, $op2\t# overflow check long" %}
  ins_encode %{
    __ imulq($op1$$Register, $op2$$Register);
  %}
  ins_pipe(ialu_reg_reg_alu0);
%}

instruct overflowMulL_rReg_imm(rFlagsReg cr, rRegL op1, immL32 op2, rRegL tmp)
%{
  match(Set cr (OverflowMulL op1 op2));
  effect(DEF cr, TEMP tmp, USE op1, USE op2);

  format %{ "imulq    $tmp, $op1, $op2\t# overflow check long" %}
  ins_encode %{
    __ imulq($tmp$$Register, $op1$$Register, $op2$$constant);
  %}
  ins_pipe(ialu_reg_reg_alu0);
%}


//----------Control Flow Instructions------------------------------------------
// Signed compare Instructions

// XXX more variants!!
instruct compI_rReg(rFlagsReg cr, rRegI op1, rRegI op2)
%{
  match(Set cr (CmpI op1 op2));
  effect(DEF cr, USE op1, USE op2);

  format %{ "cmpl    $op1, $op2" %}
  ins_encode %{
    __ cmpl($op1$$Register, $op2$$Register);
  %}
  ins_pipe(ialu_cr_reg_reg);
%}

instruct compI_rReg_imm(rFlagsReg cr, rRegI op1, immI op2)
%{
  match(Set cr (CmpI op1 op2));

  format %{ "cmpl    $op1, $op2" %}
  ins_encode %{
    __ cmpl($op1$$Register, $op2$$constant);
  %}
  ins_pipe(ialu_cr_reg_imm);
%}

instruct compI_rReg_mem(rFlagsReg cr, rRegI op1, memory op2)
%{
  match(Set cr (CmpI op1 (LoadI op2)));

  ins_cost(500); // XXX
  format %{ "cmpl    $op1, $op2" %}
  ins_encode %{
    __ cmpl($op1$$Register, $op2$$Address);
  %}
  ins_pipe(ialu_cr_reg_mem);
%}

instruct testI_reg(rFlagsReg cr, rRegI src, immI_0 zero)
%{
  match(Set cr (CmpI src zero));

  format %{ "testl   $src, $src" %}
  ins_encode %{
    __ testl($src$$Register, $src$$Register);
  %}
  ins_pipe(ialu_cr_reg_imm);
%}

instruct testI_reg_imm(rFlagsReg cr, rRegI src, immI con, immI_0 zero)
%{
  match(Set cr (CmpI (AndI src con) zero));

  format %{ "testl   $src, $con" %}
  ins_encode %{
    __ testl($src$$Register, $con$$constant);
  %}
  ins_pipe(ialu_cr_reg_imm);
%}

instruct testI_reg_mem(rFlagsReg cr, rRegI src, memory mem, immI_0 zero)
%{
  match(Set cr (CmpI (AndI src (LoadI mem)) zero));

  format %{ "testl   $src, $mem" %}
  ins_encode %{
    __ testl($src$$Register, $mem$$Address);
  %}
  ins_pipe(ialu_cr_reg_mem);
%}

// Unsigned compare Instructions; really, same as signed except they
// produce an rFlagsRegU instead of rFlagsReg.
instruct compU_rReg(rFlagsRegU cr, rRegI op1, rRegI op2)
%{
  match(Set cr (CmpU op1 op2));

  format %{ "cmpl    $op1, $op2\t# unsigned" %}
  ins_encode %{
    __ cmpl($op1$$Register, $op2$$Register);
  %}
  ins_pipe(ialu_cr_reg_reg);
%}

instruct compU_rReg_imm(rFlagsRegU cr, rRegI op1, immI op2)
%{
  match(Set cr (CmpU op1 op2));

  format %{ "cmpl    $op1, $op2\t# unsigned" %}
  ins_encode %{
    __ cmpl($op1$$Register, $op2$$constant);
  %}
  ins_pipe(ialu_cr_reg_imm);
%}

instruct compU_rReg_mem(rFlagsRegU cr, rRegI op1, memory op2)
%{
  match(Set cr (CmpU op1 (LoadI op2)));

  ins_cost(500); // XXX
  format %{ "cmpl    $op1, $op2\t# unsigned" %}
  ins_encode %{
    __ cmpl($op1$$Register, $op2$$Address);
  %}
  ins_pipe(ialu_cr_reg_mem);
%}

// // // Cisc-spilled version of cmpU_rReg
// //instruct compU_mem_rReg(rFlagsRegU cr, memory op1, rRegI op2)
// //%{
// //  match(Set cr (CmpU (LoadI op1) op2));
// //
// //  format %{ "CMPu   $op1,$op2" %}
// //  ins_cost(500);
// //  opcode(0x39);  /* Opcode 39 /r */
// //  ins_encode( OpcP, reg_mem( op1, op2) );
// //%}

instruct testU_reg(rFlagsRegU cr, rRegI src, immI_0 zero)
%{
  match(Set cr (CmpU src zero));

  format %{ "testl   $src, $src\t# unsigned" %}
  ins_encode %{
    __ testl($src$$Register, $src$$Register);
  %}
  ins_pipe(ialu_cr_reg_imm);
%}

instruct compP_rReg(rFlagsRegU cr, rRegP op1, rRegP op2)
%{
  match(Set cr (CmpP op1 op2));

  format %{ "cmpq    $op1, $op2\t# ptr" %}
  ins_encode %{
    __ cmpq($op1$$Register, $op2$$Register);
  %}
  ins_pipe(ialu_cr_reg_reg);
%}

instruct compP_rReg_mem(rFlagsRegU cr, rRegP op1, memory op2)
%{
  match(Set cr (CmpP op1 (LoadP op2)));
  predicate(n->in(2)->as_Load()->barrier_data() == 0);

  ins_cost(500); // XXX
  format %{ "cmpq    $op1, $op2\t# ptr" %}
  ins_encode %{
    __ cmpq($op1$$Register, $op2$$Address);
  %}
  ins_pipe(ialu_cr_reg_mem);
%}

// // // Cisc-spilled version of cmpP_rReg
// //instruct compP_mem_rReg(rFlagsRegU cr, memory op1, rRegP op2)
// //%{
// //  match(Set cr (CmpP (LoadP op1) op2));
// //
// //  format %{ "CMPu   $op1,$op2" %}
// //  ins_cost(500);
// //  opcode(0x39);  /* Opcode 39 /r */
// //  ins_encode( OpcP, reg_mem( op1, op2) );
// //%}

// XXX this is generalized by compP_rReg_mem???
// Compare raw pointer (used in out-of-heap check).
// Only works because non-oop pointers must be raw pointers
// and raw pointers have no anti-dependencies.
instruct compP_mem_rReg(rFlagsRegU cr, rRegP op1, memory op2)
%{
  predicate(n->in(2)->in(2)->bottom_type()->reloc() == relocInfo::none &&
            n->in(2)->as_Load()->barrier_data() == 0);
  match(Set cr (CmpP op1 (LoadP op2)));

  format %{ "cmpq    $op1, $op2\t# raw ptr" %}
  ins_encode %{
    __ cmpq($op1$$Register, $op2$$Address);
  %}
  ins_pipe(ialu_cr_reg_mem);
%}

// This will generate a signed flags result. This should be OK since
// any compare to a zero should be eq/neq.
instruct testP_reg(rFlagsReg cr, rRegP src, immP0 zero)
%{
  match(Set cr (CmpP src zero));

  format %{ "testq   $src, $src\t# ptr" %}
  ins_encode %{
    __ testq($src$$Register, $src$$Register);
  %}
  ins_pipe(ialu_cr_reg_imm);
%}

// This will generate a signed flags result. This should be OK since
// any compare to a zero should be eq/neq.
instruct testP_mem(rFlagsReg cr, memory op, immP0 zero)
%{
  predicate((!UseCompressedOops || (CompressedOops::base() != NULL)) &&
            n->in(1)->as_Load()->barrier_data() == 0);
  match(Set cr (CmpP (LoadP op) zero));

  ins_cost(500); // XXX
  format %{ "testq   $op, 0xffffffffffffffff\t# ptr" %}
  ins_encode %{
    __ testq($op$$Address, 0xFFFFFFFF);
  %}
  ins_pipe(ialu_cr_reg_imm);
%}

instruct testP_mem_reg0(rFlagsReg cr, memory mem, immP0 zero)
%{
  predicate(UseCompressedOops && (CompressedOops::base() == NULL) &&
            n->in(1)->as_Load()->barrier_data() == 0);
  match(Set cr (CmpP (LoadP mem) zero));

  format %{ "cmpq    R12, $mem\t# ptr (R12_heapbase==0)" %}
  ins_encode %{
    __ cmpq(r12, $mem$$Address);
  %}
  ins_pipe(ialu_cr_reg_mem);
%}

instruct compN_rReg(rFlagsRegU cr, rRegN op1, rRegN op2)
%{
  match(Set cr (CmpN op1 op2));

  format %{ "cmpl    $op1, $op2\t# compressed ptr" %}
  ins_encode %{ __ cmpl($op1$$Register, $op2$$Register); %}
  ins_pipe(ialu_cr_reg_reg);
%}

instruct compN_rReg_mem(rFlagsRegU cr, rRegN src, memory mem)
%{
  match(Set cr (CmpN src (LoadN mem)));

  format %{ "cmpl    $src, $mem\t# compressed ptr" %}
  ins_encode %{
    __ cmpl($src$$Register, $mem$$Address);
  %}
  ins_pipe(ialu_cr_reg_mem);
%}

instruct compN_rReg_imm(rFlagsRegU cr, rRegN op1, immN op2) %{
  match(Set cr (CmpN op1 op2));

  format %{ "cmpl    $op1, $op2\t# compressed ptr" %}
  ins_encode %{
    __ cmp_narrow_oop($op1$$Register, (jobject)$op2$$constant);
  %}
  ins_pipe(ialu_cr_reg_imm);
%}

instruct compN_mem_imm(rFlagsRegU cr, memory mem, immN src)
%{
  match(Set cr (CmpN src (LoadN mem)));

  format %{ "cmpl    $mem, $src\t# compressed ptr" %}
  ins_encode %{
    __ cmp_narrow_oop($mem$$Address, (jobject)$src$$constant);
  %}
  ins_pipe(ialu_cr_reg_mem);
%}

instruct compN_rReg_imm_klass(rFlagsRegU cr, rRegN op1, immNKlass op2) %{
  match(Set cr (CmpN op1 op2));

  format %{ "cmpl    $op1, $op2\t# compressed klass ptr" %}
  ins_encode %{
    __ cmp_narrow_klass($op1$$Register, (Klass*)$op2$$constant);
  %}
  ins_pipe(ialu_cr_reg_imm);
%}

instruct compN_mem_imm_klass(rFlagsRegU cr, memory mem, immNKlass src)
%{
  match(Set cr (CmpN src (LoadNKlass mem)));

  format %{ "cmpl    $mem, $src\t# compressed klass ptr" %}
  ins_encode %{
    __ cmp_narrow_klass($mem$$Address, (Klass*)$src$$constant);
  %}
  ins_pipe(ialu_cr_reg_mem);
%}

instruct testN_reg(rFlagsReg cr, rRegN src, immN0 zero) %{
  match(Set cr (CmpN src zero));

  format %{ "testl   $src, $src\t# compressed ptr" %}
  ins_encode %{ __ testl($src$$Register, $src$$Register); %}
  ins_pipe(ialu_cr_reg_imm);
%}

instruct testN_mem(rFlagsReg cr, memory mem, immN0 zero)
%{
  predicate(CompressedOops::base() != NULL);
  match(Set cr (CmpN (LoadN mem) zero));

  ins_cost(500); // XXX
  format %{ "testl   $mem, 0xffffffff\t# compressed ptr" %}
  ins_encode %{
    __ cmpl($mem$$Address, (int)0xFFFFFFFF);
  %}
  ins_pipe(ialu_cr_reg_mem);
%}

instruct testN_mem_reg0(rFlagsReg cr, memory mem, immN0 zero)
%{
  predicate(CompressedOops::base() == NULL);
  match(Set cr (CmpN (LoadN mem) zero));

  format %{ "cmpl    R12, $mem\t# compressed ptr (R12_heapbase==0)" %}
  ins_encode %{
    __ cmpl(r12, $mem$$Address);
  %}
  ins_pipe(ialu_cr_reg_mem);
%}

// Yanked all unsigned pointer compare operations.
// Pointer compares are done with CmpP which is already unsigned.

instruct compL_rReg(rFlagsReg cr, rRegL op1, rRegL op2)
%{
  match(Set cr (CmpL op1 op2));

  format %{ "cmpq    $op1, $op2" %}
  ins_encode %{
    __ cmpq($op1$$Register, $op2$$Register);
  %}
  ins_pipe(ialu_cr_reg_reg);
%}

instruct compL_rReg_imm(rFlagsReg cr, rRegL op1, immL32 op2)
%{
  match(Set cr (CmpL op1 op2));

  format %{ "cmpq    $op1, $op2" %}
  ins_encode %{
    __ cmpq($op1$$Register, $op2$$constant);
  %}
  ins_pipe(ialu_cr_reg_imm);
%}

instruct compL_rReg_mem(rFlagsReg cr, rRegL op1, memory op2)
%{
  match(Set cr (CmpL op1 (LoadL op2)));

  format %{ "cmpq    $op1, $op2" %}
  ins_encode %{
    __ cmpq($op1$$Register, $op2$$Address);
  %}
  ins_pipe(ialu_cr_reg_mem);
%}

instruct testL_reg(rFlagsReg cr, rRegL src, immL0 zero)
%{
  match(Set cr (CmpL src zero));

  format %{ "testq   $src, $src" %}
  ins_encode %{
    __ testq($src$$Register, $src$$Register);
  %}
  ins_pipe(ialu_cr_reg_imm);
%}

instruct testL_reg_imm(rFlagsReg cr, rRegL src, immL32 con, immL0 zero)
%{
  match(Set cr (CmpL (AndL src con) zero));

  format %{ "testq   $src, $con\t# long" %}
  ins_encode %{
    __ testq($src$$Register, $con$$constant);
  %}
  ins_pipe(ialu_cr_reg_imm);
%}

instruct testL_reg_mem(rFlagsReg cr, rRegL src, memory mem, immL0 zero)
%{
  match(Set cr (CmpL (AndL src (LoadL mem)) zero));

  format %{ "testq   $src, $mem" %}
  ins_encode %{
    __ testq($src$$Register, $mem$$Address);
  %}
  ins_pipe(ialu_cr_reg_mem);
%}

instruct testL_reg_mem2(rFlagsReg cr, rRegP src, memory mem, immL0 zero)
%{
  match(Set cr (CmpL (AndL (CastP2X src) (LoadL mem)) zero));

  format %{ "testq   $src, $mem" %}
  ins_encode %{
    __ testq($src$$Register, $mem$$Address);
  %}
  ins_pipe(ialu_cr_reg_mem);
%}

// Manifest a CmpU result in an integer register.  Very painful.
// This is the test to avoid.
instruct cmpU3_reg_reg(rRegI dst, rRegI src1, rRegI src2, rFlagsReg flags)
%{
  match(Set dst (CmpU3 src1 src2));
  effect(KILL flags);

  ins_cost(275); // XXX
  format %{ "cmpl    $src1, $src2\t# CmpL3\n\t"
            "movl    $dst, -1\n\t"
            "jb,u    done\n\t"
            "setne   $dst\n\t"
            "movzbl  $dst, $dst\n\t"
    "done:" %}
  ins_encode %{
    Label done;
    __ cmpl($src1$$Register, $src2$$Register);
    __ movl($dst$$Register, -1);
    __ jccb(Assembler::below, done);
    __ setne($dst$$Register);
    __ movzbl($dst$$Register, $dst$$Register);
    __ bind(done);
  %}
  ins_pipe(pipe_slow);
%}

// Manifest a CmpL result in an integer register.  Very painful.
// This is the test to avoid.
instruct cmpL3_reg_reg(rRegI dst, rRegL src1, rRegL src2, rFlagsReg flags)
%{
  match(Set dst (CmpL3 src1 src2));
  effect(KILL flags);

  ins_cost(275); // XXX
  format %{ "cmpq    $src1, $src2\t# CmpL3\n\t"
            "movl    $dst, -1\n\t"
            "jl,s    done\n\t"
            "setne   $dst\n\t"
            "movzbl  $dst, $dst\n\t"
    "done:" %}
  ins_encode %{
    Label done;
    __ cmpq($src1$$Register, $src2$$Register);
    __ movl($dst$$Register, -1);
    __ jccb(Assembler::less, done);
    __ setne($dst$$Register);
    __ movzbl($dst$$Register, $dst$$Register);
    __ bind(done);
  %}
  ins_pipe(pipe_slow);
%}

// Manifest a CmpUL result in an integer register.  Very painful.
// This is the test to avoid.
instruct cmpUL3_reg_reg(rRegI dst, rRegL src1, rRegL src2, rFlagsReg flags)
%{
  match(Set dst (CmpUL3 src1 src2));
  effect(KILL flags);

  ins_cost(275); // XXX
  format %{ "cmpq    $src1, $src2\t# CmpL3\n\t"
            "movl    $dst, -1\n\t"
            "jb,u    done\n\t"
            "setne   $dst\n\t"
            "movzbl  $dst, $dst\n\t"
    "done:" %}
  ins_encode %{
    Label done;
    __ cmpq($src1$$Register, $src2$$Register);
    __ movl($dst$$Register, -1);
    __ jccb(Assembler::below, done);
    __ setne($dst$$Register);
    __ movzbl($dst$$Register, $dst$$Register);
    __ bind(done);
  %}
  ins_pipe(pipe_slow);
%}

// Unsigned long compare Instructions; really, same as signed long except they
// produce an rFlagsRegU instead of rFlagsReg.
instruct compUL_rReg(rFlagsRegU cr, rRegL op1, rRegL op2)
%{
  match(Set cr (CmpUL op1 op2));

  format %{ "cmpq    $op1, $op2\t# unsigned" %}
  ins_encode %{
    __ cmpq($op1$$Register, $op2$$Register);
  %}
  ins_pipe(ialu_cr_reg_reg);
%}

instruct compUL_rReg_imm(rFlagsRegU cr, rRegL op1, immL32 op2)
%{
  match(Set cr (CmpUL op1 op2));

  format %{ "cmpq    $op1, $op2\t# unsigned" %}
  ins_encode %{
    __ cmpq($op1$$Register, $op2$$constant);
  %}
  ins_pipe(ialu_cr_reg_imm);
%}

instruct compUL_rReg_mem(rFlagsRegU cr, rRegL op1, memory op2)
%{
  match(Set cr (CmpUL op1 (LoadL op2)));

  format %{ "cmpq    $op1, $op2\t# unsigned" %}
  ins_encode %{
    __ cmpq($op1$$Register, $op2$$Address);
  %}
  ins_pipe(ialu_cr_reg_mem);
%}

instruct testUL_reg(rFlagsRegU cr, rRegL src, immL0 zero)
%{
  match(Set cr (CmpUL src zero));

  format %{ "testq   $src, $src\t# unsigned" %}
  ins_encode %{
    __ testq($src$$Register, $src$$Register);
  %}
  ins_pipe(ialu_cr_reg_imm);
%}

instruct compB_mem_imm(rFlagsReg cr, memory mem, immI8 imm)
%{
  match(Set cr (CmpI (LoadB mem) imm));

  ins_cost(125);
  format %{ "cmpb    $mem, $imm" %}
  ins_encode %{ __ cmpb($mem$$Address, $imm$$constant); %}
  ins_pipe(ialu_cr_reg_mem);
%}

instruct testUB_mem_imm(rFlagsReg cr, memory mem, immU7 imm, immI_0 zero)
%{
  match(Set cr (CmpI (AndI (LoadUB mem) imm) zero));

  ins_cost(125);
  format %{ "testb   $mem, $imm\t# ubyte" %}
  ins_encode %{ __ testb($mem$$Address, $imm$$constant); %}
  ins_pipe(ialu_cr_reg_mem);
%}

instruct testB_mem_imm(rFlagsReg cr, memory mem, immI8 imm, immI_0 zero)
%{
  match(Set cr (CmpI (AndI (LoadB mem) imm) zero));

  ins_cost(125);
  format %{ "testb   $mem, $imm\t# byte" %}
  ins_encode %{ __ testb($mem$$Address, $imm$$constant); %}
  ins_pipe(ialu_cr_reg_mem);
%}

//----------Max and Min--------------------------------------------------------
// Min Instructions

instruct cmovI_reg_g(rRegI dst, rRegI src, rFlagsReg cr)
%{
  effect(USE_DEF dst, USE src, USE cr);

  format %{ "cmovlgt $dst, $src\t# min" %}
  ins_encode %{
    __ cmovl(Assembler::greater, $dst$$Register, $src$$Register);
  %}
  ins_pipe(pipe_cmov_reg);
%}


instruct minI_rReg(rRegI dst, rRegI src)
%{
  match(Set dst (MinI dst src));

  ins_cost(200);
  expand %{
    rFlagsReg cr;
    compI_rReg(cr, dst, src);
    cmovI_reg_g(dst, src, cr);
  %}
%}

instruct cmovI_reg_l(rRegI dst, rRegI src, rFlagsReg cr)
%{
  effect(USE_DEF dst, USE src, USE cr);

  format %{ "cmovllt $dst, $src\t# max" %}
  ins_encode %{
    __ cmovl(Assembler::less, $dst$$Register, $src$$Register);
  %}
  ins_pipe(pipe_cmov_reg);
%}


instruct maxI_rReg(rRegI dst, rRegI src)
%{
  match(Set dst (MaxI dst src));

  ins_cost(200);
  expand %{
    rFlagsReg cr;
    compI_rReg(cr, dst, src);
    cmovI_reg_l(dst, src, cr);
  %}
%}

// ============================================================================
// Branch Instructions

// Jump Direct - Label defines a relative address from JMP+1
instruct jmpDir(label labl)
%{
  match(Goto);
  effect(USE labl);

  ins_cost(300);
  format %{ "jmp     $labl" %}
  size(5);
  ins_encode %{
    Label* L = $labl$$label;
    __ jmp(*L, false); // Always long jump
  %}
  ins_pipe(pipe_jmp);
%}

// Jump Direct Conditional - Label defines a relative address from Jcc+1
instruct jmpCon(cmpOp cop, rFlagsReg cr, label labl)
%{
  match(If cop cr);
  effect(USE labl);

  ins_cost(300);
  format %{ "j$cop     $labl" %}
  ins_encode %{
    Label* L = $labl$$label;
    int known = (_prob >= (((float)BHTakenThreshold) / 100.0f)) ? 1 :
                (_prob <= (((float)BHNotTakenThreshold) / 100.0f)) ? 0 : -1;
    __ jcc((Assembler::Condition)($cop$$cmpcode), *L, known, false); // Always long jump
  %}
  ins_pipe(pipe_jcc);
%}

// Jump Direct Conditional - Label defines a relative address from Jcc+1
instruct jmpLoopEnd(cmpOp cop, rFlagsReg cr, label labl)
%{
  match(CountedLoopEnd cop cr);
  effect(USE labl);

  ins_cost(300);
  format %{ "j$cop     $labl\t# loop end" %}
  ins_encode %{
    Label* L = $labl$$label;
    int known = (_prob >= (((float)BHTakenThreshold) / 100.0f)) ? 1 :
                (_prob <= (((float)BHNotTakenThreshold) / 100.0f)) ? 0 : -1;
    __ jcc((Assembler::Condition)($cop$$cmpcode), *L, known, false); // Always long jump
  %}
  ins_pipe(pipe_jcc);
%}

<<<<<<< HEAD
// Jump Direct Conditional - Label defines a relative address from Jcc+1
instruct jmpLoopEndU(cmpOpU cop, rFlagsRegU cmp, label labl) %{
  match(CountedLoopEnd cop cmp);
  effect(USE labl);

  ins_cost(300);
  format %{ "j$cop,u   $labl\t# loop end" %}
  ins_encode %{
    Label* L = $labl$$label;
    int known = (_prob >= (((float)BHTakenThreshold) / 100.0f)) ? 1 :
                (_prob <= (((float)BHNotTakenThreshold) / 100.0f)) ? 0 : -1;
    __ jcc((Assembler::Condition)($cop$$cmpcode), *L, known, false); // Always long jump
  %}
  ins_pipe(pipe_jcc);
%}

instruct jmpLoopEndUCF(cmpOpUCF cop, rFlagsRegUCF cmp, label labl) %{
  match(CountedLoopEnd cop cmp);
  effect(USE labl);

  ins_cost(200);
  format %{ "j$cop,u   $labl\t# loop end" %}
  ins_encode %{
    Label* L = $labl$$label;
    int known = (_prob >= (((float)BHTakenThreshold) / 100.0f)) ? 1 :
                (_prob <= (((float)BHNotTakenThreshold) / 100.0f)) ? 0 : -1;
    __ jcc((Assembler::Condition)($cop$$cmpcode), *L, known, false); // Always long jump
  %}
  ins_pipe(pipe_jcc);
%}

=======
>>>>>>> 4116b109
// Jump Direct Conditional - using unsigned comparison
instruct jmpConU(cmpOpU cop, rFlagsRegU cmp, label labl) %{
  match(If cop cmp);
  effect(USE labl);

  ins_cost(300);
  format %{ "j$cop,u   $labl" %}
  ins_encode %{
    Label* L = $labl$$label;
    int known = (_prob >= (((float)BHTakenThreshold) / 100.0f)) ? 1 :
                (_prob <= (((float)BHNotTakenThreshold) / 100.0f)) ? 0 : -1;
    __ jcc((Assembler::Condition)($cop$$cmpcode), *L, known, false); // Always long jump
  %}
  ins_pipe(pipe_jcc);
%}

instruct jmpConUCF(cmpOpUCF cop, rFlagsRegUCF cmp, label labl) %{
  match(If cop cmp);
  effect(USE labl);

  ins_cost(200);
  format %{ "j$cop,u   $labl" %}
  ins_encode %{
    Label* L = $labl$$label;
    int known = (_prob >= (((float)BHTakenThreshold) / 100.0f)) ? 1 :
                (_prob <= (((float)BHNotTakenThreshold) / 100.0f)) ? 0 : -1;
    __ jcc((Assembler::Condition)($cop$$cmpcode), *L, known, false); // Always long jump
  %}
  ins_pipe(pipe_jcc);
%}

instruct jmpConUCF2(cmpOpUCF2 cop, rFlagsRegUCF cmp, label labl) %{
  match(If cop cmp);
  effect(USE labl);

  ins_cost(200);
  format %{ $$template
    if ($cop$$cmpcode == Assembler::notEqual) {
      $$emit$$"jp,u    $labl\n\t"
      $$emit$$"j$cop,u   $labl"
    } else {
      $$emit$$"jp,u    done\n\t"
      $$emit$$"j$cop,u   $labl\n\t"
      $$emit$$"done:"
    }
  %}
  ins_encode %{
    Label* l = $labl$$label;
    int known = (_prob >= (((float)BHTakenThreshold) / 100.0f)) ? 1 :
                (_prob <= (((float)BHNotTakenThreshold) / 100.0f)) ? 0 : -1;
    if ($cop$$cmpcode == Assembler::notEqual) {
      __ jcc(Assembler::parity, *l, known, false);
      __ jcc(Assembler::notEqual, *l, known, false);
    } else if ($cop$$cmpcode == Assembler::equal) {
      Label done;
      __ jccb(Assembler::parity, done, known);
      __ jcc(Assembler::equal, *l, known, false);
      __ bind(done);
    } else {
       ShouldNotReachHere();
    }
  %}
  ins_pipe(pipe_jcc);
%}

// ============================================================================
// The 2nd slow-half of a subtype check.  Scan the subklass's 2ndary
// superklass array for an instance of the superklass.  Set a hidden
// internal cache on a hit (cache is checked with exposed code in
// gen_subtype_check()).  Return NZ for a miss or zero for a hit.  The
// encoding ALSO sets flags.

instruct partialSubtypeCheck(rdi_RegP result,
                             rsi_RegP sub, rax_RegP super, rcx_RegI rcx,
                             rFlagsReg cr)
%{
  match(Set result (PartialSubtypeCheck sub super));
  effect(KILL rcx, KILL cr);

  ins_cost(1100);  // slightly larger than the next version
  format %{ "movq    rdi, [$sub + in_bytes(Klass::secondary_supers_offset())]\n\t"
            "movl    rcx, [rdi + Array<Klass*>::length_offset_in_bytes()]\t# length to scan\n\t"
            "addq    rdi, Array<Klass*>::base_offset_in_bytes()\t# Skip to start of data; set NZ in case count is zero\n\t"
            "repne   scasq\t# Scan *rdi++ for a match with rax while rcx--\n\t"
            "jne,s   miss\t\t# Missed: rdi not-zero\n\t"
            "movq    [$sub + in_bytes(Klass::secondary_super_cache_offset())], $super\t# Hit: update cache\n\t"
            "xorq    $result, $result\t\t Hit: rdi zero\n\t"
    "miss:\t" %}

  opcode(0x1); // Force a XOR of RDI
  ins_encode(enc_PartialSubtypeCheck());
  ins_pipe(pipe_slow);
%}

instruct partialSubtypeCheck_vs_Zero(rFlagsReg cr,
                                     rsi_RegP sub, rax_RegP super, rcx_RegI rcx,
                                     immP0 zero,
                                     rdi_RegP result)
%{
  match(Set cr (CmpP (PartialSubtypeCheck sub super) zero));
  effect(KILL rcx, KILL result);

  ins_cost(1000);
  format %{ "movq    rdi, [$sub + in_bytes(Klass::secondary_supers_offset())]\n\t"
            "movl    rcx, [rdi + Array<Klass*>::length_offset_in_bytes()]\t# length to scan\n\t"
            "addq    rdi, Array<Klass*>::base_offset_in_bytes()\t# Skip to start of data; set NZ in case count is zero\n\t"
            "repne   scasq\t# Scan *rdi++ for a match with rax while cx-- != 0\n\t"
            "jne,s   miss\t\t# Missed: flags nz\n\t"
            "movq    [$sub + in_bytes(Klass::secondary_super_cache_offset())], $super\t# Hit: update cache\n\t"
    "miss:\t" %}

  opcode(0x0); // No need to XOR RDI
  ins_encode(enc_PartialSubtypeCheck());
  ins_pipe(pipe_slow);
%}

// ============================================================================
// Branch Instructions -- short offset versions
//
// These instructions are used to replace jumps of a long offset (the default
// match) with jumps of a shorter offset.  These instructions are all tagged
// with the ins_short_branch attribute, which causes the ADLC to suppress the
// match rules in general matching.  Instead, the ADLC generates a conversion
// method in the MachNode which can be used to do in-place replacement of the
// long variant with the shorter variant.  The compiler will determine if a
// branch can be taken by the is_short_branch_offset() predicate in the machine
// specific code section of the file.

// Jump Direct - Label defines a relative address from JMP+1
instruct jmpDir_short(label labl) %{
  match(Goto);
  effect(USE labl);

  ins_cost(300);
  format %{ "jmp,s   $labl" %}
  size(2);
  ins_encode %{
    Label* L = $labl$$label;
    __ jmpb(*L);
  %}
  ins_pipe(pipe_jmp);
  ins_short_branch(1);
%}

// Jump Direct Conditional - Label defines a relative address from Jcc+1
instruct jmpCon_short(cmpOp cop, rFlagsReg cr, label labl) %{
  match(If cop cr);
  effect(USE labl);

  ins_cost(300);
  format %{ "j$cop,s   $labl" %}
  ins_encode %{
    Label* L = $labl$$label;
    int known = (_prob >= (((float)BHTakenThreshold) / 100.0f)) ? 1 :
                (_prob <= (((float)BHNotTakenThreshold) / 100.0f)) ? 0 : -1;
    __ jccb((Assembler::Condition)($cop$$cmpcode), *L, known);
  %}
  ins_pipe(pipe_jcc);
  ins_short_branch(1);
%}

// Jump Direct Conditional - Label defines a relative address from Jcc+1
instruct jmpLoopEnd_short(cmpOp cop, rFlagsReg cr, label labl) %{
  match(CountedLoopEnd cop cr);
  effect(USE labl);

  ins_cost(300);
  format %{ "j$cop,s   $labl\t# loop end" %}
  ins_encode %{
    Label* L = $labl$$label;
    int known = (_prob >= (((float)BHTakenThreshold) / 100.0f)) ? 1 :
                (_prob <= (((float)BHNotTakenThreshold) / 100.0f)) ? 0 : -1;
    __ jccb((Assembler::Condition)($cop$$cmpcode), *L, known);
  %}
  ins_pipe(pipe_jcc);
  ins_short_branch(1);
%}

<<<<<<< HEAD
// Jump Direct Conditional - Label defines a relative address from Jcc+1
instruct jmpLoopEndU_short(cmpOpU cop, rFlagsRegU cmp, label labl) %{
  match(CountedLoopEnd cop cmp);
  effect(USE labl);

  ins_cost(300);
  format %{ "j$cop,us  $labl\t# loop end" %}
  ins_encode %{
    Label* L = $labl$$label;
    int known = (_prob >= (((float)BHTakenThreshold) / 100.0f)) ? 1 :
                (_prob <= (((float)BHNotTakenThreshold) / 100.0f)) ? 0 : -1;
    __ jccb((Assembler::Condition)($cop$$cmpcode), *L, known);
  %}
  ins_pipe(pipe_jcc);
  ins_short_branch(1);
%}

instruct jmpLoopEndUCF_short(cmpOpUCF cop, rFlagsRegUCF cmp, label labl) %{
  match(CountedLoopEnd cop cmp);
  effect(USE labl);

  ins_cost(300);
  format %{ "j$cop,us  $labl\t# loop end" %}
  ins_encode %{
    Label* L = $labl$$label;
    int known = (_prob >= (((float)BHTakenThreshold) / 100.0f)) ? 1 :
                (_prob <= (((float)BHNotTakenThreshold) / 100.0f)) ? 0 : -1;
    __ jccb((Assembler::Condition)($cop$$cmpcode), *L, known);
  %}
  ins_pipe(pipe_jcc);
  ins_short_branch(1);
%}

=======
>>>>>>> 4116b109
// Jump Direct Conditional - using unsigned comparison
instruct jmpConU_short(cmpOpU cop, rFlagsRegU cmp, label labl) %{
  match(If cop cmp);
  effect(USE labl);

  ins_cost(300);
  format %{ "j$cop,us  $labl" %}
  ins_encode %{
    Label* L = $labl$$label;
    int known = (_prob >= (((float)BHTakenThreshold) / 100.0f)) ? 1 :
                (_prob <= (((float)BHNotTakenThreshold) / 100.0f)) ? 0 : -1;
    __ jccb((Assembler::Condition)($cop$$cmpcode), *L, known);
  %}
  ins_pipe(pipe_jcc);
  ins_short_branch(1);
%}

instruct jmpConUCF_short(cmpOpUCF cop, rFlagsRegUCF cmp, label labl) %{
  match(If cop cmp);
  effect(USE labl);

  ins_cost(300);
  format %{ "j$cop,us  $labl" %}
  ins_encode %{
    Label* L = $labl$$label;
    int known = (_prob >= (((float)BHTakenThreshold) / 100.0f)) ? 1 :
                (_prob <= (((float)BHNotTakenThreshold) / 100.0f)) ? 0 : -1;
    __ jccb((Assembler::Condition)($cop$$cmpcode), *L, known);
  %}
  ins_pipe(pipe_jcc);
  ins_short_branch(1);
%}

instruct jmpConUCF2_short(cmpOpUCF2 cop, rFlagsRegUCF cmp, label labl) %{
  match(If cop cmp);
  effect(USE labl);

  ins_cost(300);
  format %{ $$template
    if ($cop$$cmpcode == Assembler::notEqual) {
      $$emit$$"jp,u,s  $labl\n\t"
      $$emit$$"j$cop,u,s  $labl"
    } else {
      $$emit$$"jp,u,s  done\n\t"
      $$emit$$"j$cop,u,s  $labl\n\t"
      $$emit$$"done:"
    }
  %}
  ins_encode %{
    Label* l = $labl$$label;
    int known = (_prob >= (((float)BHTakenThreshold) / 100.0f)) ? 1 :
                (_prob <= (((float)BHNotTakenThreshold) / 100.0f)) ? 0 : -1;
    if ($cop$$cmpcode == Assembler::notEqual) {
      __ jccb(Assembler::parity, *l, known);
      __ jccb(Assembler::notEqual, *l, known);
    } else if ($cop$$cmpcode == Assembler::equal) {
      Label done;
      __ jccb(Assembler::parity, done, known);
      __ jccb(Assembler::equal, *l, known);
      __ bind(done);
    } else {
       ShouldNotReachHere();
    }
  %}
  ins_pipe(pipe_jcc);
  ins_short_branch(1);
%}

// ============================================================================
// inlined locking and unlocking

instruct cmpFastLockRTM(rFlagsReg cr, rRegP object, rbx_RegP box, rax_RegI tmp, rdx_RegI scr, rRegI cx1, rRegI cx2) %{
  predicate(Compile::current()->use_rtm());
  match(Set cr (FastLock object box));
  effect(TEMP tmp, TEMP scr, TEMP cx1, TEMP cx2, USE_KILL box);
  ins_cost(300);
  format %{ "fastlock $object,$box\t! kills $box,$tmp,$scr,$cx1,$cx2" %}
  ins_encode %{
    __ fast_lock($object$$Register, $box$$Register, $tmp$$Register,
                 $scr$$Register, $cx1$$Register, $cx2$$Register,
                 _rtm_counters, _stack_rtm_counters,
                 ((Method*)(ra_->C->method()->constant_encoding()))->method_data(),
                 true, ra_->C->profile_rtm());
  %}
  ins_pipe(pipe_slow);
%}

instruct cmpFastLock(rFlagsReg cr, rRegP object, rbx_RegP box, rax_RegI tmp, rRegP scr) %{
  predicate(!Compile::current()->use_rtm());
  match(Set cr (FastLock object box));
  effect(TEMP tmp, TEMP scr, USE_KILL box);
  ins_cost(300);
  format %{ "fastlock $object,$box\t! kills $box,$tmp,$scr" %}
  ins_encode %{
    __ fast_lock($object$$Register, $box$$Register, $tmp$$Register,
                 $scr$$Register, noreg, noreg, NULL, NULL, NULL, false, false);
  %}
  ins_pipe(pipe_slow);
%}

instruct cmpFastUnlock(rFlagsReg cr, rRegP object, rax_RegP box, rRegP tmp) %{
  match(Set cr (FastUnlock object box));
  effect(TEMP tmp, USE_KILL box);
  ins_cost(300);
  format %{ "fastunlock $object,$box\t! kills $box,$tmp" %}
  ins_encode %{
    __ fast_unlock($object$$Register, $box$$Register, $tmp$$Register, ra_->C->use_rtm());
  %}
  ins_pipe(pipe_slow);
%}


// ============================================================================
// Safepoint Instructions
instruct safePoint_poll_tls(rFlagsReg cr, rRegP poll)
%{
  match(SafePoint poll);
  effect(KILL cr, USE poll);

  format %{ "testl   rax, [$poll]\t"
            "# Safepoint: poll for GC" %}
  ins_cost(125);
  size(4); /* setting an explicit size will cause debug builds to assert if size is incorrect */
  ins_encode %{
    __ relocate(relocInfo::poll_type);
    address pre_pc = __ pc();
    __ testl(rax, Address($poll$$Register, 0));
    assert(nativeInstruction_at(pre_pc)->is_safepoint_poll(), "must emit test %%eax [reg]");
  %}
  ins_pipe(ialu_reg_mem);
%}

instruct mask_all_evexL(kReg dst, rRegL src) %{
  match(Set dst (MaskAll src));
  format %{ "mask_all_evexL $dst, $src \t! mask all operation" %}
  ins_encode %{
    int mask_len = Matcher::vector_length(this);
    __ vector_maskall_operation($dst$$KRegister, $src$$Register, mask_len);
  %}
  ins_pipe( pipe_slow );
%}

instruct mask_all_evexI_GT32(kReg dst, rRegI src, rRegL tmp) %{
  predicate(Matcher::vector_length(n) > 32);
  match(Set dst (MaskAll src));
  effect(TEMP tmp);
  format %{ "mask_all_evexI_GT32 $dst, $src \t! using $tmp as TEMP" %}
  ins_encode %{
    int mask_len = Matcher::vector_length(this);
    __ movslq($tmp$$Register, $src$$Register);
    __ vector_maskall_operation($dst$$KRegister, $tmp$$Register, mask_len);
  %}
  ins_pipe( pipe_slow );
%}

// ============================================================================
// Procedure Call/Return Instructions
// Call Java Static Instruction
// Note: If this code changes, the corresponding ret_addr_offset() and
//       compute_padding() functions will have to be adjusted.
instruct CallStaticJavaDirect(method meth) %{
  match(CallStaticJava);
  effect(USE meth);

  ins_cost(300);
  format %{ "call,static " %}
  opcode(0xE8); /* E8 cd */
  ins_encode(clear_avx, Java_Static_Call(meth), call_epilog);
  ins_pipe(pipe_slow);
  ins_alignment(4);
%}

// Call Java Dynamic Instruction
// Note: If this code changes, the corresponding ret_addr_offset() and
//       compute_padding() functions will have to be adjusted.
instruct CallDynamicJavaDirect(method meth)
%{
  match(CallDynamicJava);
  effect(USE meth);

  ins_cost(300);
  format %{ "movq    rax, #Universe::non_oop_word()\n\t"
            "call,dynamic " %}
  ins_encode(clear_avx, Java_Dynamic_Call(meth), call_epilog);
  ins_pipe(pipe_slow);
  ins_alignment(4);
%}

// Call Runtime Instruction
instruct CallRuntimeDirect(method meth)
%{
  match(CallRuntime);
  effect(USE meth);

  ins_cost(300);
  format %{ "call,runtime " %}
  ins_encode(clear_avx, Java_To_Runtime(meth));
  ins_pipe(pipe_slow);
%}

// Call runtime without safepoint
instruct CallLeafDirect(method meth)
%{
  match(CallLeaf);
  effect(USE meth);

  ins_cost(300);
  format %{ "call_leaf,runtime " %}
  ins_encode(clear_avx, Java_To_Runtime(meth));
  ins_pipe(pipe_slow);
%}

// Call runtime without safepoint and with vector arguments
instruct CallLeafDirectVector(method meth)
%{
  match(CallLeafVector);
  effect(USE meth);

  ins_cost(300);
  format %{ "call_leaf,vector " %}
  ins_encode(Java_To_Runtime(meth));
  ins_pipe(pipe_slow);
%}

// Call runtime without safepoint
instruct CallLeafNoFPDirect(method meth)
%{
  match(CallLeafNoFP);
  effect(USE meth);

  ins_cost(300);
  format %{ "call_leaf_nofp,runtime " %}
  ins_encode(clear_avx, Java_To_Runtime(meth));
  ins_pipe(pipe_slow);
%}

// Return Instruction
// Remove the return address & jump to it.
// Notice: We always emit a nop after a ret to make sure there is room
// for safepoint patching
instruct Ret()
%{
  match(Return);

  format %{ "ret" %}
  ins_encode %{
    __ ret(0);
  %}
  ins_pipe(pipe_jmp);
%}

// Tail Call; Jump from runtime stub to Java code.
// Also known as an 'interprocedural jump'.
// Target of jump will eventually return to caller.
// TailJump below removes the return address.
instruct TailCalljmpInd(no_rbp_RegP jump_target, rbx_RegP method_ptr)
%{
  match(TailCall jump_target method_ptr);

  ins_cost(300);
  format %{ "jmp     $jump_target\t# rbx holds method" %}
  ins_encode %{
    __ jmp($jump_target$$Register);
  %}
  ins_pipe(pipe_jmp);
%}

// Tail Jump; remove the return address; jump to target.
// TailCall above leaves the return address around.
instruct tailjmpInd(no_rbp_RegP jump_target, rax_RegP ex_oop)
%{
  match(TailJump jump_target ex_oop);

  ins_cost(300);
  format %{ "popq    rdx\t# pop return address\n\t"
            "jmp     $jump_target" %}
  ins_encode %{
    __ popq(as_Register(RDX_enc));
    __ jmp($jump_target$$Register);
  %}
  ins_pipe(pipe_jmp);
%}

// Create exception oop: created by stack-crawling runtime code.
// Created exception is now available to this handler, and is setup
// just prior to jumping to this handler.  No code emitted.
instruct CreateException(rax_RegP ex_oop)
%{
  match(Set ex_oop (CreateEx));

  size(0);
  // use the following format syntax
  format %{ "# exception oop is in rax; no code emitted" %}
  ins_encode();
  ins_pipe(empty);
%}

// Rethrow exception:
// The exception oop will come in the first argument position.
// Then JUMP (not call) to the rethrow stub code.
instruct RethrowException()
%{
  match(Rethrow);

  // use the following format syntax
  format %{ "jmp     rethrow_stub" %}
  ins_encode(enc_rethrow);
  ins_pipe(pipe_jmp);
%}

// ============================================================================
// This name is KNOWN by the ADLC and cannot be changed.
// The ADLC forces a 'TypeRawPtr::BOTTOM' output type
// for this guy.
instruct tlsLoadP(r15_RegP dst) %{
  match(Set dst (ThreadLocal));
  effect(DEF dst);

  size(0);
  format %{ "# TLS is in R15" %}
  ins_encode( /*empty encoding*/ );
  ins_pipe(ialu_reg_reg);
%}


//----------PEEPHOLE RULES-----------------------------------------------------
// These must follow all instruction definitions as they use the names
// defined in the instructions definitions.
//
// peeppredicate ( rule_predicate );
// // the predicate unless which the peephole rule will be ignored
//
// peepmatch ( root_instr_name [preceding_instruction]* );
//
// peepprocedure ( procedure_name );
// // provide a procedure name to perform the optimization, the procedure should
// // reside in the architecture dependent peephole file, the method has the
// // signature of MachNode* (Block*, int, PhaseRegAlloc*, (MachNode*)(*)(), int...)
// // with the arguments being the basic block, the current node index inside the
// // block, the register allocator, the functions upon invoked return a new node
// // defined in peepreplace, and the rules of the nodes appearing in the
// // corresponding peepmatch, the function return true if successful, else
// // return false
//
// peepconstraint %{
// (instruction_number.operand_name relational_op instruction_number.operand_name
//  [, ...] );
// // instruction numbers are zero-based using left to right order in peepmatch
//
// peepreplace ( instr_name  ( [instruction_number.operand_name]* ) );
// // provide an instruction_number.operand_name for each operand that appears
// // in the replacement instruction's match rule
//
// ---------VM FLAGS---------------------------------------------------------
//
// All peephole optimizations can be turned off using -XX:-OptoPeephole
//
// Each peephole rule is given an identifying number starting with zero and
// increasing by one in the order seen by the parser.  An individual peephole
// can be enabled, and all others disabled, by using -XX:OptoPeepholeAt=#
// on the command-line.
//
// ---------CURRENT LIMITATIONS----------------------------------------------
//
// Only transformations inside a basic block (do we need more for peephole)
//
// ---------EXAMPLE----------------------------------------------------------
//
// // pertinent parts of existing instructions in architecture description
// instruct movI(rRegI dst, rRegI src)
// %{
//   match(Set dst (CopyI src));
// %}
//
// instruct incI_rReg(rRegI dst, immI_1 src, rFlagsReg cr)
// %{
//   match(Set dst (AddI dst src));
//   effect(KILL cr);
// %}
//
// instruct leaI_rReg_immI(rRegI dst, immI_1 src)
// %{
//   match(Set dst (AddI dst src));
// %}
//
// 1. Simple replacement
// - Only match adjacent instructions in same basic block
// - Only equality constraints
// - Only constraints between operands, not (0.dest_reg == RAX_enc)
// - Only one replacement instruction
//
// // Change (inc mov) to lea
// peephole %{
//   // lea should only be emitted when beneficial
//   peeppredicate( VM_Version::supports_fast_2op_lea() );
//   // increment preceded by register-register move
//   peepmatch ( incI_rReg movI );
//   // require that the destination register of the increment
//   // match the destination register of the move
//   peepconstraint ( 0.dst == 1.dst );
//   // construct a replacement instruction that sets
//   // the destination to ( move's source register + one )
//   peepreplace ( leaI_rReg_immI( 0.dst 1.src 0.src ) );
// %}
//
// 2. Procedural replacement
// - More flexible finding relevent nodes
// - More flexible constraints
// - More flexible transformations
// - May utilise architecture-dependent API more effectively
// - Currently only one replacement instruction due to adlc parsing capabilities
//
// // Change (inc mov) to lea
// peephole %{
//   // lea should only be emitted when beneficial
//   peeppredicate( VM_Version::supports_fast_2op_lea() );
//   // the rule numbers of these nodes inside are passed into the function below
//   peepmatch ( incI_rReg movI );
//   // the method that takes the responsibility of transformation
//   peepprocedure ( inc_mov_to_lea );
//   // the replacement is a leaI_rReg_immI, a lambda upon invoked creating this
//   // node is passed into the function above
//   peepreplace ( leaI_rReg_immI() );
// %}

// These instructions is not matched by the matcher but used by the peephole
instruct leaI_rReg_rReg_peep(rRegI dst, rRegI src1, rRegI src2)
%{
  predicate(false);
  match(Set dst (AddI src1 src2));
  format %{ "leal    $dst, [$src1 + $src2]" %}
  ins_encode %{
    Register dst = $dst$$Register;
    Register src1 = $src1$$Register;
    Register src2 = $src2$$Register;
    if (src1 != rbp && src1 != r13) {
      __ leal(dst, Address(src1, src2, Address::times_1));
    } else {
      assert(src2 != rbp && src2 != r13, "");
      __ leal(dst, Address(src2, src1, Address::times_1));
    }
  %}
  ins_pipe(ialu_reg_reg);
%}

instruct leaI_rReg_immI_peep(rRegI dst, rRegI src1, immI src2)
%{
  predicate(false);
  match(Set dst (AddI src1 src2));
  format %{ "leal    $dst, [$src1 + $src2]" %}
  ins_encode %{
    __ leal($dst$$Register, Address($src1$$Register, $src2$$constant));
  %}
  ins_pipe(ialu_reg_reg);
%}

instruct leaI_rReg_immI2_peep(rRegI dst, rRegI src, immI2 shift)
%{
  predicate(false);
  match(Set dst (LShiftI src shift));
  format %{ "leal    $dst, [$src << $shift]" %}
  ins_encode %{
    Address::ScaleFactor scale = static_cast<Address::ScaleFactor>($shift$$constant);
    Register src = $src$$Register;
    if (scale == Address::times_2 && src != rbp && src != r13) {
      __ leal($dst$$Register, Address(src, src, Address::times_1));
    } else {
      __ leal($dst$$Register, Address(noreg, src, scale));
    }
  %}
  ins_pipe(ialu_reg_reg);
%}

instruct leaL_rReg_rReg_peep(rRegL dst, rRegL src1, rRegL src2)
%{
  predicate(false);
  match(Set dst (AddL src1 src2));
  format %{ "leaq    $dst, [$src1 + $src2]" %}
  ins_encode %{
    Register dst = $dst$$Register;
    Register src1 = $src1$$Register;
    Register src2 = $src2$$Register;
    if (src1 != rbp && src1 != r13) {
      __ leaq(dst, Address(src1, src2, Address::times_1));
    } else {
      assert(src2 != rbp && src2 != r13, "");
      __ leaq(dst, Address(src2, src1, Address::times_1));
    }
  %}
  ins_pipe(ialu_reg_reg);
%}

instruct leaL_rReg_immL32_peep(rRegL dst, rRegL src1, immL32 src2)
%{
  predicate(false);
  match(Set dst (AddL src1 src2));
  format %{ "leaq    $dst, [$src1 + $src2]" %}
  ins_encode %{
    __ leaq($dst$$Register, Address($src1$$Register, $src2$$constant));
  %}
  ins_pipe(ialu_reg_reg);
%}

instruct leaL_rReg_immI2_peep(rRegL dst, rRegL src, immI2 shift)
%{
  predicate(false);
  match(Set dst (LShiftL src shift));
  format %{ "leaq    $dst, [$src << $shift]" %}
  ins_encode %{
    Address::ScaleFactor scale = static_cast<Address::ScaleFactor>($shift$$constant);
    Register src = $src$$Register;
    if (scale == Address::times_2 && src != rbp && src != r13) {
      __ leaq($dst$$Register, Address(src, src, Address::times_1));
    } else {
      __ leaq($dst$$Register, Address(noreg, src, scale));
    }
  %}
  ins_pipe(ialu_reg_reg);
%}

// These peephole rules replace mov + I pairs (where I is one of {add, inc, dec,
// sal}) with lea instructions. The {add, sal} rules are beneficial in
// processors with at least partial ALU support for lea
// (supports_fast_2op_lea()), whereas the {inc, dec} rules are only generally
// beneficial for processors with full ALU support
// (VM_Version::supports_fast_3op_lea()) and Intel Cascade Lake.

peephole
%{
  peeppredicate(VM_Version::supports_fast_2op_lea());
  peepmatch (addI_rReg);
  peepprocedure (lea_coalesce_reg);
  peepreplace (leaI_rReg_rReg_peep());
%}

peephole
%{
  peeppredicate(VM_Version::supports_fast_2op_lea());
  peepmatch (addI_rReg_imm);
  peepprocedure (lea_coalesce_imm);
  peepreplace (leaI_rReg_immI_peep());
%}

peephole
%{
  peeppredicate(VM_Version::supports_fast_3op_lea() ||
                VM_Version::is_intel_cascade_lake());
  peepmatch (incI_rReg);
  peepprocedure (lea_coalesce_imm);
  peepreplace (leaI_rReg_immI_peep());
%}

peephole
%{
  peeppredicate(VM_Version::supports_fast_3op_lea() ||
                VM_Version::is_intel_cascade_lake());
  peepmatch (decI_rReg);
  peepprocedure (lea_coalesce_imm);
  peepreplace (leaI_rReg_immI_peep());
%}

peephole
%{
  peeppredicate(VM_Version::supports_fast_2op_lea());
  peepmatch (salI_rReg_immI2);
  peepprocedure (lea_coalesce_imm);
  peepreplace (leaI_rReg_immI2_peep());
%}

peephole
%{
  peeppredicate(VM_Version::supports_fast_2op_lea());
  peepmatch (addL_rReg);
  peepprocedure (lea_coalesce_reg);
  peepreplace (leaL_rReg_rReg_peep());
%}

peephole
%{
  peeppredicate(VM_Version::supports_fast_2op_lea());
  peepmatch (addL_rReg_imm);
  peepprocedure (lea_coalesce_imm);
  peepreplace (leaL_rReg_immL32_peep());
%}

peephole
%{
  peeppredicate(VM_Version::supports_fast_3op_lea() ||
                VM_Version::is_intel_cascade_lake());
  peepmatch (incL_rReg);
  peepprocedure (lea_coalesce_imm);
  peepreplace (leaL_rReg_immL32_peep());
%}

peephole
%{
  peeppredicate(VM_Version::supports_fast_3op_lea() ||
                VM_Version::is_intel_cascade_lake());
  peepmatch (decL_rReg);
  peepprocedure (lea_coalesce_imm);
  peepreplace (leaL_rReg_immL32_peep());
%}

peephole
%{
  peeppredicate(VM_Version::supports_fast_2op_lea());
  peepmatch (salL_rReg_immI2);
  peepprocedure (lea_coalesce_imm);
  peepreplace (leaL_rReg_immI2_peep());
%}

//----------SMARTSPILL RULES---------------------------------------------------
// These must follow all instruction definitions as they use the names
// defined in the instructions definitions.<|MERGE_RESOLUTION|>--- conflicted
+++ resolved
@@ -13045,7 +13045,6 @@
   ins_pipe(pipe_jcc);
 %}
 
-<<<<<<< HEAD
 // Jump Direct Conditional - Label defines a relative address from Jcc+1
 instruct jmpLoopEndU(cmpOpU cop, rFlagsRegU cmp, label labl) %{
   match(CountedLoopEnd cop cmp);
@@ -13077,8 +13076,6 @@
   ins_pipe(pipe_jcc);
 %}
 
-=======
->>>>>>> 4116b109
 // Jump Direct Conditional - using unsigned comparison
 instruct jmpConU(cmpOpU cop, rFlagsRegU cmp, label labl) %{
   match(If cop cmp);
@@ -13257,7 +13254,6 @@
   ins_short_branch(1);
 %}
 
-<<<<<<< HEAD
 // Jump Direct Conditional - Label defines a relative address from Jcc+1
 instruct jmpLoopEndU_short(cmpOpU cop, rFlagsRegU cmp, label labl) %{
   match(CountedLoopEnd cop cmp);
@@ -13291,8 +13287,6 @@
   ins_short_branch(1);
 %}
 
-=======
->>>>>>> 4116b109
 // Jump Direct Conditional - using unsigned comparison
 instruct jmpConU_short(cmpOpU cop, rFlagsRegU cmp, label labl) %{
   match(If cop cmp);
