--- conflicted
+++ resolved
@@ -39,24 +39,12 @@
 
 class Rdtsc : AllStatic {
  private:
-<<<<<<< HEAD
-  DEBUG_ONLY(static volatile int _initalized;)
-=======
   DEBUG_ONLY(static volatile int _initialized;)
->>>>>>> d47e6b71
   static jlong _epoch;
   static jlong _tsc_frequency;
 
   static jlong set_epoch();
 
-<<<<<<< HEAD
-=======
-  static void do_time_measurements(volatile jlong& time_base,
-                                   volatile jlong& time_fast,
-                                   volatile jlong& time_base_elapsed,
-                                   volatile jlong& time_fast_elapsed);
-
->>>>>>> d47e6b71
   static jlong initialize_frequency();
   static bool  initialize_elapsed_counter();
   static bool  initialize();
