/*
 * Copyright (c) 1997, 2025, Oracle and/or its affiliates. All rights reserved.
 * DO NOT ALTER OR REMOVE COPYRIGHT NOTICES OR THIS FILE HEADER.
 *
 * This code is free software; you can redistribute it and/or modify it
 * under the terms of the GNU General Public License version 2 only, as
 * published by the Free Software Foundation.
 *
 * This code is distributed in the hope that it will be useful, but WITHOUT
 * ANY WARRANTY; without even the implied warranty of MERCHANTABILITY or
 * FITNESS FOR A PARTICULAR PURPOSE.  See the GNU General Public License
 * version 2 for more details (a copy is included in the LICENSE file that
 * accompanied this code).
 *
 * You should have received a copy of the GNU General Public License version
 * 2 along with this work; if not, write to the Free Software Foundation,
 * Inc., 51 Franklin St, Fifth Floor, Boston, MA 02110-1301 USA.
 *
 * Please contact Oracle, 500 Oracle Parkway, Redwood Shores, CA 94065 USA
 * or visit www.oracle.com if you need additional information or have any
 * questions.
 *
 */

#include "asm/assembler.hpp"
#include "asm/assembler.inline.hpp"
#include "code/compiledIC.hpp"
#include "compiler/compiler_globals.hpp"
#include "compiler/disassembler.hpp"
#include "crc32c.h"
#include "gc/shared/barrierSet.hpp"
#include "gc/shared/barrierSetAssembler.hpp"
#include "gc/shared/collectedHeap.inline.hpp"
#include "gc/shared/tlab_globals.hpp"
#include "interpreter/bytecodeHistogram.hpp"
#include "interpreter/interpreter.hpp"
#include "interpreter/interpreterRuntime.hpp"
#include "jvm.h"
#include "memory/resourceArea.hpp"
#include "memory/universe.hpp"
#include "oops/accessDecorators.hpp"
#include "oops/compressedKlass.inline.hpp"
#include "oops/compressedOops.inline.hpp"
#include "oops/klass.inline.hpp"
#include "prims/methodHandles.hpp"
#include "runtime/continuation.hpp"
#include "runtime/interfaceSupport.inline.hpp"
#include "runtime/javaThread.hpp"
#include "runtime/jniHandles.hpp"
#include "runtime/objectMonitor.hpp"
#include "runtime/os.hpp"
#include "runtime/safepoint.hpp"
#include "runtime/safepointMechanism.hpp"
#include "runtime/sharedRuntime.hpp"
#include "runtime/stubRoutines.hpp"
#include "utilities/checkedCast.hpp"
#include "utilities/macros.hpp"

#ifdef PRODUCT
#define BLOCK_COMMENT(str) /* nothing */
#define STOP(error) stop(error)
#else
#define BLOCK_COMMENT(str) block_comment(str)
#define STOP(error) block_comment(error); stop(error)
#endif

#define BIND(label) bind(label); BLOCK_COMMENT(#label ":")

#ifdef ASSERT
bool AbstractAssembler::pd_check_instruction_mark() { return true; }
#endif

static const Assembler::Condition reverse[] = {
    Assembler::noOverflow     /* overflow      = 0x0 */ ,
    Assembler::overflow       /* noOverflow    = 0x1 */ ,
    Assembler::aboveEqual     /* carrySet      = 0x2, below         = 0x2 */ ,
    Assembler::below          /* aboveEqual    = 0x3, carryClear    = 0x3 */ ,
    Assembler::notZero        /* zero          = 0x4, equal         = 0x4 */ ,
    Assembler::zero           /* notZero       = 0x5, notEqual      = 0x5 */ ,
    Assembler::above          /* belowEqual    = 0x6 */ ,
    Assembler::belowEqual     /* above         = 0x7 */ ,
    Assembler::positive       /* negative      = 0x8 */ ,
    Assembler::negative       /* positive      = 0x9 */ ,
    Assembler::noParity       /* parity        = 0xa */ ,
    Assembler::parity         /* noParity      = 0xb */ ,
    Assembler::greaterEqual   /* less          = 0xc */ ,
    Assembler::less           /* greaterEqual  = 0xd */ ,
    Assembler::greater        /* lessEqual     = 0xe */ ,
    Assembler::lessEqual      /* greater       = 0xf, */

};


// Implementation of MacroAssembler

Address MacroAssembler::as_Address(AddressLiteral adr) {
  // amd64 always does this as a pc-rel
  // we can be absolute or disp based on the instruction type
  // jmp/call are displacements others are absolute
  assert(!adr.is_lval(), "must be rval");
  assert(reachable(adr), "must be");
  return Address(checked_cast<int32_t>(adr.target() - pc()), adr.target(), adr.reloc());

}

Address MacroAssembler::as_Address(ArrayAddress adr, Register rscratch) {
  AddressLiteral base = adr.base();
  lea(rscratch, base);
  Address index = adr.index();
  assert(index._disp == 0, "must not have disp"); // maybe it can?
  Address array(rscratch, index._index, index._scale, index._disp);
  return array;
}

void MacroAssembler::call_VM_leaf_base(address entry_point, int num_args) {
  Label L, E;

#ifdef _WIN64
  // Windows always allocates space for it's register args
  assert(num_args <= 4, "only register arguments supported");
  subq(rsp,  frame::arg_reg_save_area_bytes);
#endif

  // Align stack if necessary
  testl(rsp, 15);
  jcc(Assembler::zero, L);

  subq(rsp, 8);
  call(RuntimeAddress(entry_point));
  addq(rsp, 8);
  jmp(E);

  bind(L);
  call(RuntimeAddress(entry_point));

  bind(E);

#ifdef _WIN64
  // restore stack pointer
  addq(rsp, frame::arg_reg_save_area_bytes);
#endif
}

void MacroAssembler::cmp64(Register src1, AddressLiteral src2, Register rscratch) {
  assert(!src2.is_lval(), "should use cmpptr");
  assert(rscratch != noreg || always_reachable(src2), "missing");

  if (reachable(src2)) {
    cmpq(src1, as_Address(src2));
  } else {
    lea(rscratch, src2);
    Assembler::cmpq(src1, Address(rscratch, 0));
  }
}

int MacroAssembler::corrected_idivq(Register reg) {
  // Full implementation of Java ldiv and lrem; checks for special
  // case as described in JVM spec., p.243 & p.271.  The function
  // returns the (pc) offset of the idivl instruction - may be needed
  // for implicit exceptions.
  //
  //         normal case                           special case
  //
  // input : rax: dividend                         min_long
  //         reg: divisor   (may not be eax/edx)   -1
  //
  // output: rax: quotient  (= rax idiv reg)       min_long
  //         rdx: remainder (= rax irem reg)       0
  assert(reg != rax && reg != rdx, "reg cannot be rax or rdx register");
  static const int64_t min_long = 0x8000000000000000;
  Label normal_case, special_case;

  // check for special case
  cmp64(rax, ExternalAddress((address) &min_long), rdx /*rscratch*/);
  jcc(Assembler::notEqual, normal_case);
  xorl(rdx, rdx); // prepare rdx for possible special case (where
                  // remainder = 0)
  cmpq(reg, -1);
  jcc(Assembler::equal, special_case);

  // handle normal case
  bind(normal_case);
  cdqq();
  int idivq_offset = offset();
  idivq(reg);

  // normal and special case exit
  bind(special_case);

  return idivq_offset;
}

void MacroAssembler::decrementq(Register reg, int value) {
  if (value == min_jint) { subq(reg, value); return; }
  if (value <  0) { incrementq(reg, -value); return; }
  if (value == 0) {                        ; return; }
  if (value == 1 && UseIncDec) { decq(reg) ; return; }
  /* else */      { subq(reg, value)       ; return; }
}

void MacroAssembler::decrementq(Address dst, int value) {
  if (value == min_jint) { subq(dst, value); return; }
  if (value <  0) { incrementq(dst, -value); return; }
  if (value == 0) {                        ; return; }
  if (value == 1 && UseIncDec) { decq(dst) ; return; }
  /* else */      { subq(dst, value)       ; return; }
}

void MacroAssembler::incrementq(AddressLiteral dst, Register rscratch) {
  assert(rscratch != noreg || always_reachable(dst), "missing");

  if (reachable(dst)) {
    incrementq(as_Address(dst));
  } else {
    lea(rscratch, dst);
    incrementq(Address(rscratch, 0));
  }
}

void MacroAssembler::incrementq(Register reg, int value) {
  if (value == min_jint) { addq(reg, value); return; }
  if (value <  0) { decrementq(reg, -value); return; }
  if (value == 0) {                        ; return; }
  if (value == 1 && UseIncDec) { incq(reg) ; return; }
  /* else */      { addq(reg, value)       ; return; }
}

void MacroAssembler::incrementq(Address dst, int value) {
  if (value == min_jint) { addq(dst, value); return; }
  if (value <  0) { decrementq(dst, -value); return; }
  if (value == 0) {                        ; return; }
  if (value == 1 && UseIncDec) { incq(dst) ; return; }
  /* else */      { addq(dst, value)       ; return; }
}

// 32bit can do a case table jump in one instruction but we no longer allow the base
// to be installed in the Address class
void MacroAssembler::jump(ArrayAddress entry, Register rscratch) {
  lea(rscratch, entry.base());
  Address dispatch = entry.index();
  assert(dispatch._base == noreg, "must be");
  dispatch._base = rscratch;
  jmp(dispatch);
}

void MacroAssembler::lcmp2int(Register x_hi, Register x_lo, Register y_hi, Register y_lo) {
  ShouldNotReachHere(); // 64bit doesn't use two regs
  cmpq(x_lo, y_lo);
}

void MacroAssembler::lea(Register dst, AddressLiteral src) {
  mov_literal64(dst, (intptr_t)src.target(), src.rspec());
}

void MacroAssembler::lea(Address dst, AddressLiteral adr, Register rscratch) {
  lea(rscratch, adr);
  movptr(dst, rscratch);
}

void MacroAssembler::leave() {
  // %%% is this really better? Why not on 32bit too?
  emit_int8((unsigned char)0xC9); // LEAVE
}

void MacroAssembler::lneg(Register hi, Register lo) {
  ShouldNotReachHere(); // 64bit doesn't use two regs
  negq(lo);
}

void MacroAssembler::movoop(Register dst, jobject obj) {
  mov_literal64(dst, (intptr_t)obj, oop_Relocation::spec_for_immediate());
}

void MacroAssembler::movoop(Address dst, jobject obj, Register rscratch) {
  mov_literal64(rscratch, (intptr_t)obj, oop_Relocation::spec_for_immediate());
  movq(dst, rscratch);
}

void MacroAssembler::mov_metadata(Register dst, Metadata* obj) {
  mov_literal64(dst, (intptr_t)obj, metadata_Relocation::spec_for_immediate());
}

void MacroAssembler::mov_metadata(Address dst, Metadata* obj, Register rscratch) {
  mov_literal64(rscratch, (intptr_t)obj, metadata_Relocation::spec_for_immediate());
  movq(dst, rscratch);
}

void MacroAssembler::movptr(Register dst, AddressLiteral src) {
  if (src.is_lval()) {
    mov_literal64(dst, (intptr_t)src.target(), src.rspec());
  } else {
    if (reachable(src)) {
      movq(dst, as_Address(src));
    } else {
      lea(dst, src);
      movq(dst, Address(dst, 0));
    }
  }
}

void MacroAssembler::movptr(ArrayAddress dst, Register src, Register rscratch) {
  movq(as_Address(dst, rscratch), src);
}

void MacroAssembler::movptr(Register dst, ArrayAddress src) {
  movq(dst, as_Address(src, dst /*rscratch*/));
}

// src should NEVER be a real pointer. Use AddressLiteral for true pointers
void MacroAssembler::movptr(Address dst, intptr_t src, Register rscratch) {
  if (is_simm32(src)) {
    movptr(dst, checked_cast<int32_t>(src));
  } else {
    mov64(rscratch, src);
    movq(dst, rscratch);
  }
}

void MacroAssembler::pushoop(jobject obj, Register rscratch) {
  movoop(rscratch, obj);
  push(rscratch);
}

void MacroAssembler::pushklass(Metadata* obj, Register rscratch) {
  mov_metadata(rscratch, obj);
  push(rscratch);
}

void MacroAssembler::pushptr(AddressLiteral src, Register rscratch) {
  lea(rscratch, src);
  if (src.is_lval()) {
    push(rscratch);
  } else {
    pushq(Address(rscratch, 0));
  }
}

static void pass_arg0(MacroAssembler* masm, Register arg) {
  if (c_rarg0 != arg ) {
    masm->mov(c_rarg0, arg);
  }
}

static void pass_arg1(MacroAssembler* masm, Register arg) {
  if (c_rarg1 != arg ) {
    masm->mov(c_rarg1, arg);
  }
}

static void pass_arg2(MacroAssembler* masm, Register arg) {
  if (c_rarg2 != arg ) {
    masm->mov(c_rarg2, arg);
  }
}

static void pass_arg3(MacroAssembler* masm, Register arg) {
  if (c_rarg3 != arg ) {
    masm->mov(c_rarg3, arg);
  }
}

void MacroAssembler::stop(const char* msg) {
  if (ShowMessageBoxOnError) {
    address rip = pc();
    pusha(); // get regs on stack
    lea(c_rarg1, InternalAddress(rip));
    movq(c_rarg2, rsp); // pass pointer to regs array
  }
  lea(c_rarg0, ExternalAddress((address) msg));
  andq(rsp, -16); // align stack as required by ABI
  call(RuntimeAddress(CAST_FROM_FN_PTR(address, MacroAssembler::debug64)));
  hlt();
}

void MacroAssembler::warn(const char* msg) {
  push(rbp);
  movq(rbp, rsp);
  andq(rsp, -16);     // align stack as required by push_CPU_state and call
  push_CPU_state();   // keeps alignment at 16 bytes

#ifdef _WIN64
  // Windows always allocates space for its register args
  subq(rsp,  frame::arg_reg_save_area_bytes);
#endif
  lea(c_rarg0, ExternalAddress((address) msg));
  call(RuntimeAddress(CAST_FROM_FN_PTR(address, warning)));

#ifdef _WIN64
  // restore stack pointer
  addq(rsp, frame::arg_reg_save_area_bytes);
#endif
  pop_CPU_state();
  mov(rsp, rbp);
  pop(rbp);
}

void MacroAssembler::print_state() {
  address rip = pc();
  pusha();            // get regs on stack
  push(rbp);
  movq(rbp, rsp);
  andq(rsp, -16);     // align stack as required by push_CPU_state and call
  push_CPU_state();   // keeps alignment at 16 bytes

  lea(c_rarg0, InternalAddress(rip));
  lea(c_rarg1, Address(rbp, wordSize)); // pass pointer to regs array
  call_VM_leaf(CAST_FROM_FN_PTR(address, MacroAssembler::print_state64), c_rarg0, c_rarg1);

  pop_CPU_state();
  mov(rsp, rbp);
  pop(rbp);
  popa();
}

#ifndef PRODUCT
extern "C" void findpc(intptr_t x);
#endif

void MacroAssembler::debug64(char* msg, int64_t pc, int64_t regs[]) {
  // In order to get locks to work, we need to fake a in_VM state
  if (ShowMessageBoxOnError) {
    JavaThread* thread = JavaThread::current();
    JavaThreadState saved_state = thread->thread_state();
    thread->set_thread_state(_thread_in_vm);
#ifndef PRODUCT
    if (CountBytecodes || TraceBytecodes || StopInterpreterAt) {
      ttyLocker ttyl;
      BytecodeCounter::print();
    }
#endif
    // To see where a verify_oop failed, get $ebx+40/X for this frame.
    // XXX correct this offset for amd64
    // This is the value of eip which points to where verify_oop will return.
    if (os::message_box(msg, "Execution stopped, print registers?")) {
      print_state64(pc, regs);
      BREAKPOINT;
    }
  }
  fatal("DEBUG MESSAGE: %s", msg);
}

void MacroAssembler::print_state64(int64_t pc, int64_t regs[]) {
  ttyLocker ttyl;
  DebuggingContext debugging{};
  tty->print_cr("rip = 0x%016lx", (intptr_t)pc);
#ifndef PRODUCT
  tty->cr();
  findpc(pc);
  tty->cr();
#endif
#define PRINT_REG(rax, value) \
  { tty->print("%s = ", #rax); os::print_location(tty, value); }
  PRINT_REG(rax, regs[15]);
  PRINT_REG(rbx, regs[12]);
  PRINT_REG(rcx, regs[14]);
  PRINT_REG(rdx, regs[13]);
  PRINT_REG(rdi, regs[8]);
  PRINT_REG(rsi, regs[9]);
  PRINT_REG(rbp, regs[10]);
  // rsp is actually not stored by pusha(), compute the old rsp from regs (rsp after pusha): regs + 16 = old rsp
  PRINT_REG(rsp, (intptr_t)(&regs[16]));
  PRINT_REG(r8 , regs[7]);
  PRINT_REG(r9 , regs[6]);
  PRINT_REG(r10, regs[5]);
  PRINT_REG(r11, regs[4]);
  PRINT_REG(r12, regs[3]);
  PRINT_REG(r13, regs[2]);
  PRINT_REG(r14, regs[1]);
  PRINT_REG(r15, regs[0]);
#undef PRINT_REG
  // Print some words near the top of the stack.
  int64_t* rsp = &regs[16];
  int64_t* dump_sp = rsp;
  for (int col1 = 0; col1 < 8; col1++) {
    tty->print("(rsp+0x%03x) 0x%016lx: ", (int)((intptr_t)dump_sp - (intptr_t)rsp), (intptr_t)dump_sp);
    os::print_location(tty, *dump_sp++);
  }
  for (int row = 0; row < 25; row++) {
    tty->print("(rsp+0x%03x) 0x%016lx: ", (int)((intptr_t)dump_sp - (intptr_t)rsp), (intptr_t)dump_sp);
    for (int col = 0; col < 4; col++) {
      tty->print(" 0x%016lx", (intptr_t)*dump_sp++);
    }
    tty->cr();
  }
  // Print some instructions around pc:
  Disassembler::decode((address)pc-64, (address)pc);
  tty->print_cr("--------");
  Disassembler::decode((address)pc, (address)pc+32);
}

// The java_calling_convention describes stack locations as ideal slots on
// a frame with no abi restrictions. Since we must observe abi restrictions
// (like the placement of the register window) the slots must be biased by
// the following value.
static int reg2offset_in(VMReg r) {
  // Account for saved rbp and return address
  // This should really be in_preserve_stack_slots
  return (r->reg2stack() + 4) * VMRegImpl::stack_slot_size;
}

static int reg2offset_out(VMReg r) {
  return (r->reg2stack() + SharedRuntime::out_preserve_stack_slots()) * VMRegImpl::stack_slot_size;
}

// A long move
void MacroAssembler::long_move(VMRegPair src, VMRegPair dst, Register tmp, int in_stk_bias, int out_stk_bias) {

  // The calling conventions assures us that each VMregpair is either
  // all really one physical register or adjacent stack slots.

  if (src.is_single_phys_reg() ) {
    if (dst.is_single_phys_reg()) {
      if (dst.first() != src.first()) {
        mov(dst.first()->as_Register(), src.first()->as_Register());
      }
    } else {
      assert(dst.is_single_reg(), "not a stack pair: (%s, %s), (%s, %s)",
             src.first()->name(), src.second()->name(), dst.first()->name(), dst.second()->name());
      movq(Address(rsp, reg2offset_out(dst.first()) + out_stk_bias), src.first()->as_Register());
    }
  } else if (dst.is_single_phys_reg()) {
    assert(src.is_single_reg(),  "not a stack pair");
    movq(dst.first()->as_Register(), Address(rbp, reg2offset_in(src.first()) + in_stk_bias));
  } else {
    assert(src.is_single_reg() && dst.is_single_reg(), "not stack pairs");
    movq(tmp, Address(rbp, reg2offset_in(src.first()) + in_stk_bias));
    movq(Address(rsp, reg2offset_out(dst.first()) + out_stk_bias), tmp);
  }
}

// A double move
void MacroAssembler::double_move(VMRegPair src, VMRegPair dst, Register tmp, int in_stk_bias, int out_stk_bias) {

  // The calling conventions assures us that each VMregpair is either
  // all really one physical register or adjacent stack slots.

  if (src.is_single_phys_reg() ) {
    if (dst.is_single_phys_reg()) {
      // In theory these overlap but the ordering is such that this is likely a nop
      if ( src.first() != dst.first()) {
        movdbl(dst.first()->as_XMMRegister(), src.first()->as_XMMRegister());
      }
    } else {
      assert(dst.is_single_reg(), "not a stack pair");
      movdbl(Address(rsp, reg2offset_out(dst.first()) + out_stk_bias), src.first()->as_XMMRegister());
    }
  } else if (dst.is_single_phys_reg()) {
    assert(src.is_single_reg(),  "not a stack pair");
    movdbl(dst.first()->as_XMMRegister(), Address(rbp, reg2offset_in(src.first()) + in_stk_bias));
  } else {
    assert(src.is_single_reg() && dst.is_single_reg(), "not stack pairs");
    movq(tmp, Address(rbp, reg2offset_in(src.first()) + in_stk_bias));
    movq(Address(rsp, reg2offset_out(dst.first()) + out_stk_bias), tmp);
  }
}


// A float arg may have to do float reg int reg conversion
void MacroAssembler::float_move(VMRegPair src, VMRegPair dst, Register tmp, int in_stk_bias, int out_stk_bias) {
  assert(!src.second()->is_valid() && !dst.second()->is_valid(), "bad float_move");

  // The calling conventions assures us that each VMregpair is either
  // all really one physical register or adjacent stack slots.

  if (src.first()->is_stack()) {
    if (dst.first()->is_stack()) {
      movl(tmp, Address(rbp, reg2offset_in(src.first()) + in_stk_bias));
      movptr(Address(rsp, reg2offset_out(dst.first()) + out_stk_bias), tmp);
    } else {
      // stack to reg
      assert(dst.first()->is_XMMRegister(), "only expect xmm registers as parameters");
      movflt(dst.first()->as_XMMRegister(), Address(rbp, reg2offset_in(src.first()) + in_stk_bias));
    }
  } else if (dst.first()->is_stack()) {
    // reg to stack
    assert(src.first()->is_XMMRegister(), "only expect xmm registers as parameters");
    movflt(Address(rsp, reg2offset_out(dst.first()) + out_stk_bias), src.first()->as_XMMRegister());
  } else {
    // reg to reg
    // In theory these overlap but the ordering is such that this is likely a nop
    if ( src.first() != dst.first()) {
      movdbl(dst.first()->as_XMMRegister(),  src.first()->as_XMMRegister());
    }
  }
}

// On 64 bit we will store integer like items to the stack as
// 64 bits items (x86_32/64 abi) even though java would only store
// 32bits for a parameter. On 32bit it will simply be 32 bits
// So this routine will do 32->32 on 32bit and 32->64 on 64bit
void MacroAssembler::move32_64(VMRegPair src, VMRegPair dst, Register tmp, int in_stk_bias, int out_stk_bias) {
  if (src.first()->is_stack()) {
    if (dst.first()->is_stack()) {
      // stack to stack
      movslq(tmp, Address(rbp, reg2offset_in(src.first()) + in_stk_bias));
      movq(Address(rsp, reg2offset_out(dst.first()) + out_stk_bias), tmp);
    } else {
      // stack to reg
      movslq(dst.first()->as_Register(), Address(rbp, reg2offset_in(src.first()) + in_stk_bias));
    }
  } else if (dst.first()->is_stack()) {
    // reg to stack
    // Do we really have to sign extend???
    // __ movslq(src.first()->as_Register(), src.first()->as_Register());
    movq(Address(rsp, reg2offset_out(dst.first()) + out_stk_bias), src.first()->as_Register());
  } else {
    // Do we really have to sign extend???
    // __ movslq(dst.first()->as_Register(), src.first()->as_Register());
    if (dst.first() != src.first()) {
      movq(dst.first()->as_Register(), src.first()->as_Register());
    }
  }
}

void MacroAssembler::move_ptr(VMRegPair src, VMRegPair dst) {
  if (src.first()->is_stack()) {
    if (dst.first()->is_stack()) {
      // stack to stack
      movq(rax, Address(rbp, reg2offset_in(src.first())));
      movq(Address(rsp, reg2offset_out(dst.first())), rax);
    } else {
      // stack to reg
      movq(dst.first()->as_Register(), Address(rbp, reg2offset_in(src.first())));
    }
  } else if (dst.first()->is_stack()) {
    // reg to stack
    movq(Address(rsp, reg2offset_out(dst.first())), src.first()->as_Register());
  } else {
    if (dst.first() != src.first()) {
      movq(dst.first()->as_Register(), src.first()->as_Register());
    }
  }
}

// An oop arg. Must pass a handle not the oop itself
void MacroAssembler::object_move(OopMap* map,
                        int oop_handle_offset,
                        int framesize_in_slots,
                        VMRegPair src,
                        VMRegPair dst,
                        bool is_receiver,
                        int* receiver_offset) {

  // must pass a handle. First figure out the location we use as a handle

  Register rHandle = dst.first()->is_stack() ? rax : dst.first()->as_Register();

  // See if oop is null if it is we need no handle

  if (src.first()->is_stack()) {

    // Oop is already on the stack as an argument
    int offset_in_older_frame = src.first()->reg2stack() + SharedRuntime::out_preserve_stack_slots();
    map->set_oop(VMRegImpl::stack2reg(offset_in_older_frame + framesize_in_slots));
    if (is_receiver) {
      *receiver_offset = (offset_in_older_frame + framesize_in_slots) * VMRegImpl::stack_slot_size;
    }

    cmpptr(Address(rbp, reg2offset_in(src.first())), NULL_WORD);
    lea(rHandle, Address(rbp, reg2offset_in(src.first())));
    // conditionally move a null
    cmovptr(Assembler::equal, rHandle, Address(rbp, reg2offset_in(src.first())));
  } else {

    // Oop is in a register we must store it to the space we reserve
    // on the stack for oop_handles and pass a handle if oop is non-null

    const Register rOop = src.first()->as_Register();
    int oop_slot;
    if (rOop == j_rarg0)
      oop_slot = 0;
    else if (rOop == j_rarg1)
      oop_slot = 1;
    else if (rOop == j_rarg2)
      oop_slot = 2;
    else if (rOop == j_rarg3)
      oop_slot = 3;
    else if (rOop == j_rarg4)
      oop_slot = 4;
    else {
      assert(rOop == j_rarg5, "wrong register");
      oop_slot = 5;
    }

    oop_slot = oop_slot * VMRegImpl::slots_per_word + oop_handle_offset;
    int offset = oop_slot*VMRegImpl::stack_slot_size;

    map->set_oop(VMRegImpl::stack2reg(oop_slot));
    // Store oop in handle area, may be null
    movptr(Address(rsp, offset), rOop);
    if (is_receiver) {
      *receiver_offset = offset;
    }

    cmpptr(rOop, NULL_WORD);
    lea(rHandle, Address(rsp, offset));
    // conditionally move a null from the handle area where it was just stored
    cmovptr(Assembler::equal, rHandle, Address(rsp, offset));
  }

  // If arg is on the stack then place it otherwise it is already in correct reg.
  if (dst.first()->is_stack()) {
    movptr(Address(rsp, reg2offset_out(dst.first())), rHandle);
  }
}

void MacroAssembler::addptr(Register dst, int32_t imm32) {
  addq(dst, imm32);
}

void MacroAssembler::addptr(Register dst, Register src) {
  addq(dst, src);
}

void MacroAssembler::addptr(Address dst, Register src) {
  addq(dst, src);
}

void MacroAssembler::addsd(XMMRegister dst, AddressLiteral src, Register rscratch) {
  assert(rscratch != noreg || always_reachable(src), "missing");

  if (reachable(src)) {
    Assembler::addsd(dst, as_Address(src));
  } else {
    lea(rscratch, src);
    Assembler::addsd(dst, Address(rscratch, 0));
  }
}

void MacroAssembler::addss(XMMRegister dst, AddressLiteral src, Register rscratch) {
  assert(rscratch != noreg || always_reachable(src), "missing");

  if (reachable(src)) {
    addss(dst, as_Address(src));
  } else {
    lea(rscratch, src);
    addss(dst, Address(rscratch, 0));
  }
}

void MacroAssembler::addpd(XMMRegister dst, AddressLiteral src, Register rscratch) {
  assert(rscratch != noreg || always_reachable(src), "missing");

  if (reachable(src)) {
    Assembler::addpd(dst, as_Address(src));
  } else {
    lea(rscratch, src);
    Assembler::addpd(dst, Address(rscratch, 0));
  }
}

// See 8273459.  Function for ensuring 64-byte alignment, intended for stubs only.
// Stub code is generated once and never copied.
// NMethods can't use this because they get copied and we can't force alignment > 32 bytes.
void MacroAssembler::align64() {
  align(64, (uint)(uintptr_t)pc());
}

void MacroAssembler::align32() {
  align(32, (uint)(uintptr_t)pc());
}

void MacroAssembler::align(uint modulus) {
  // 8273459: Ensure alignment is possible with current segment alignment
  assert(modulus <= (uintx)CodeEntryAlignment, "Alignment must be <= CodeEntryAlignment");
  align(modulus, offset());
}

void MacroAssembler::align(uint modulus, uint target) {
  if (target % modulus != 0) {
    nop(modulus - (target % modulus));
  }
}

void MacroAssembler::push_f(XMMRegister r) {
  subptr(rsp, wordSize);
  movflt(Address(rsp, 0), r);
}

void MacroAssembler::pop_f(XMMRegister r) {
  movflt(r, Address(rsp, 0));
  addptr(rsp, wordSize);
}

void MacroAssembler::push_d(XMMRegister r) {
  subptr(rsp, 2 * wordSize);
  movdbl(Address(rsp, 0), r);
}

void MacroAssembler::pop_d(XMMRegister r) {
  movdbl(r, Address(rsp, 0));
  addptr(rsp, 2 * Interpreter::stackElementSize);
}

void MacroAssembler::andpd(XMMRegister dst, AddressLiteral src, Register rscratch) {
  // Used in sign-masking with aligned address.
  assert((UseAVX > 0) || (((intptr_t)src.target() & 15) == 0), "SSE mode requires address alignment 16 bytes");
  assert(rscratch != noreg || always_reachable(src), "missing");

  if (UseAVX > 2 &&
      (!VM_Version::supports_avx512dq() || !VM_Version::supports_avx512vl()) &&
      (dst->encoding() >= 16)) {
    vpand(dst, dst, src, AVX_512bit, rscratch);
  } else if (reachable(src)) {
    Assembler::andpd(dst, as_Address(src));
  } else {
    lea(rscratch, src);
    Assembler::andpd(dst, Address(rscratch, 0));
  }
}

void MacroAssembler::andps(XMMRegister dst, AddressLiteral src, Register rscratch) {
  // Used in sign-masking with aligned address.
  assert((UseAVX > 0) || (((intptr_t)src.target() & 15) == 0), "SSE mode requires address alignment 16 bytes");
  assert(rscratch != noreg || always_reachable(src), "missing");

  if (reachable(src)) {
    Assembler::andps(dst, as_Address(src));
  } else {
    lea(rscratch, src);
    Assembler::andps(dst, Address(rscratch, 0));
  }
}

void MacroAssembler::andptr(Register dst, int32_t imm32) {
  andq(dst, imm32);
}

void MacroAssembler::andq(Register dst, AddressLiteral src, Register rscratch) {
  assert(rscratch != noreg || always_reachable(src), "missing");

  if (reachable(src)) {
    andq(dst, as_Address(src));
  } else {
    lea(rscratch, src);
    andq(dst, Address(rscratch, 0));
  }
}

void MacroAssembler::atomic_incl(Address counter_addr) {
  lock();
  incrementl(counter_addr);
}

void MacroAssembler::atomic_incl(AddressLiteral counter_addr, Register rscratch) {
  assert(rscratch != noreg || always_reachable(counter_addr), "missing");

  if (reachable(counter_addr)) {
    atomic_incl(as_Address(counter_addr));
  } else {
    lea(rscratch, counter_addr);
    atomic_incl(Address(rscratch, 0));
  }
}

void MacroAssembler::atomic_incq(Address counter_addr) {
  lock();
  incrementq(counter_addr);
}

void MacroAssembler::atomic_incq(AddressLiteral counter_addr, Register rscratch) {
  assert(rscratch != noreg || always_reachable(counter_addr), "missing");

  if (reachable(counter_addr)) {
    atomic_incq(as_Address(counter_addr));
  } else {
    lea(rscratch, counter_addr);
    atomic_incq(Address(rscratch, 0));
  }
}

// Writes to stack successive pages until offset reached to check for
// stack overflow + shadow pages.  This clobbers tmp.
void MacroAssembler::bang_stack_size(Register size, Register tmp) {
  movptr(tmp, rsp);
  // Bang stack for total size given plus shadow page size.
  // Bang one page at a time because large size can bang beyond yellow and
  // red zones.
  Label loop;
  bind(loop);
  movl(Address(tmp, (-(int)os::vm_page_size())), size );
  subptr(tmp, (int)os::vm_page_size());
  subl(size, (int)os::vm_page_size());
  jcc(Assembler::greater, loop);

  // Bang down shadow pages too.
  // At this point, (tmp-0) is the last address touched, so don't
  // touch it again.  (It was touched as (tmp-pagesize) but then tmp
  // was post-decremented.)  Skip this address by starting at i=1, and
  // touch a few more pages below.  N.B.  It is important to touch all
  // the way down including all pages in the shadow zone.
  for (int i = 1; i < ((int)StackOverflow::stack_shadow_zone_size() / (int)os::vm_page_size()); i++) {
    // this could be any sized move but this is can be a debugging crumb
    // so the bigger the better.
    movptr(Address(tmp, (-i*(int)os::vm_page_size())), size );
  }
}

void MacroAssembler::reserved_stack_check() {
  // testing if reserved zone needs to be enabled
  Label no_reserved_zone_enabling;

  cmpptr(rsp, Address(r15_thread, JavaThread::reserved_stack_activation_offset()));
  jcc(Assembler::below, no_reserved_zone_enabling);

  call_VM_leaf(CAST_FROM_FN_PTR(address, SharedRuntime::enable_stack_reserved_zone), r15_thread);
  jump(RuntimeAddress(SharedRuntime::throw_delayed_StackOverflowError_entry()));
  should_not_reach_here();

  bind(no_reserved_zone_enabling);
}

void MacroAssembler::c2bool(Register x) {
  // implements x == 0 ? 0 : 1
  // note: must only look at least-significant byte of x
  //       since C-style booleans are stored in one byte
  //       only! (was bug)
  andl(x, 0xFF);
  setb(Assembler::notZero, x);
}

// Wouldn't need if AddressLiteral version had new name
void MacroAssembler::call(Label& L, relocInfo::relocType rtype) {
  Assembler::call(L, rtype);
}

void MacroAssembler::call(Register entry) {
  Assembler::call(entry);
}

void MacroAssembler::call(AddressLiteral entry, Register rscratch) {
  assert(rscratch != noreg || always_reachable(entry), "missing");

  if (reachable(entry)) {
    Assembler::call_literal(entry.target(), entry.rspec());
  } else {
    lea(rscratch, entry);
    Assembler::call(rscratch);
  }
}

void MacroAssembler::ic_call(address entry, jint method_index) {
  RelocationHolder rh = virtual_call_Relocation::spec(pc(), method_index);
  // Needs full 64-bit immediate for later patching.
  mov64(rax, (int64_t)Universe::non_oop_word());
  call(AddressLiteral(entry, rh));
}

int MacroAssembler::ic_check_size() {
  return UseCompactObjectHeaders ? 17 : 14;
}

int MacroAssembler::ic_check(int end_alignment) {
  Register receiver = j_rarg0;
  Register data = rax;
  Register temp = rscratch1;

  // The UEP of a code blob ensures that the VEP is padded. However, the padding of the UEP is placed
  // before the inline cache check, so we don't have to execute any nop instructions when dispatching
  // through the UEP, yet we can ensure that the VEP is aligned appropriately. That's why we align
  // before the inline cache check here, and not after
  align(end_alignment, offset() + ic_check_size());

  int uep_offset = offset();

  if (UseCompactObjectHeaders) {
    load_narrow_klass_compact(temp, receiver);
    cmpl(temp, Address(data, CompiledICData::speculated_klass_offset()));
  } else if (UseCompressedClassPointers) {
    movl(temp, Address(receiver, oopDesc::klass_offset_in_bytes()));
    cmpl(temp, Address(data, CompiledICData::speculated_klass_offset()));
  } else {
    movptr(temp, Address(receiver, oopDesc::klass_offset_in_bytes()));
    cmpptr(temp, Address(data, CompiledICData::speculated_klass_offset()));
  }

  // if inline cache check fails, then jump to runtime routine
  jump_cc(Assembler::notEqual, RuntimeAddress(SharedRuntime::get_ic_miss_stub()));
  assert((offset() % end_alignment) == 0, "Misaligned verified entry point (%d, %d, %d)", uep_offset, offset(), end_alignment);

  return uep_offset;
}

void MacroAssembler::emit_static_call_stub() {
  // Static stub relocation also tags the Method* in the code-stream.
  mov_metadata(rbx, (Metadata*) nullptr);  // Method is zapped till fixup time.
  // This is recognized as unresolved by relocs/nativeinst/ic code.
  jump(RuntimeAddress(pc()));
}

// Implementation of call_VM versions

void MacroAssembler::call_VM(Register oop_result,
                             address entry_point,
                             bool check_exceptions) {
  Label C, E;
  call(C, relocInfo::none);
  jmp(E);

  bind(C);
  call_VM_helper(oop_result, entry_point, 0, check_exceptions);
  ret(0);

  bind(E);
}

void MacroAssembler::call_VM(Register oop_result,
                             address entry_point,
                             Register arg_1,
                             bool check_exceptions) {
  Label C, E;
  call(C, relocInfo::none);
  jmp(E);

  bind(C);
  pass_arg1(this, arg_1);
  call_VM_helper(oop_result, entry_point, 1, check_exceptions);
  ret(0);

  bind(E);
}

void MacroAssembler::call_VM(Register oop_result,
                             address entry_point,
                             Register arg_1,
                             Register arg_2,
                             bool check_exceptions) {
  Label C, E;
  call(C, relocInfo::none);
  jmp(E);

  bind(C);

  assert_different_registers(arg_1, c_rarg2);

  pass_arg2(this, arg_2);
  pass_arg1(this, arg_1);
  call_VM_helper(oop_result, entry_point, 2, check_exceptions);
  ret(0);

  bind(E);
}

void MacroAssembler::call_VM(Register oop_result,
                             address entry_point,
                             Register arg_1,
                             Register arg_2,
                             Register arg_3,
                             bool check_exceptions) {
  Label C, E;
  call(C, relocInfo::none);
  jmp(E);

  bind(C);

  assert_different_registers(arg_1, c_rarg2, c_rarg3);
  assert_different_registers(arg_2, c_rarg3);
  pass_arg3(this, arg_3);
  pass_arg2(this, arg_2);
  pass_arg1(this, arg_1);
  call_VM_helper(oop_result, entry_point, 3, check_exceptions);
  ret(0);

  bind(E);
}

void MacroAssembler::call_VM(Register oop_result,
                             Register last_java_sp,
                             address entry_point,
                             int number_of_arguments,
                             bool check_exceptions) {
  call_VM_base(oop_result, last_java_sp, entry_point, number_of_arguments, check_exceptions);
}

void MacroAssembler::call_VM(Register oop_result,
                             Register last_java_sp,
                             address entry_point,
                             Register arg_1,
                             bool check_exceptions) {
  pass_arg1(this, arg_1);
  call_VM(oop_result, last_java_sp, entry_point, 1, check_exceptions);
}

void MacroAssembler::call_VM(Register oop_result,
                             Register last_java_sp,
                             address entry_point,
                             Register arg_1,
                             Register arg_2,
                             bool check_exceptions) {

  assert_different_registers(arg_1, c_rarg2);
  pass_arg2(this, arg_2);
  pass_arg1(this, arg_1);
  call_VM(oop_result, last_java_sp, entry_point, 2, check_exceptions);
}

void MacroAssembler::call_VM(Register oop_result,
                             Register last_java_sp,
                             address entry_point,
                             Register arg_1,
                             Register arg_2,
                             Register arg_3,
                             bool check_exceptions) {
  assert_different_registers(arg_1, c_rarg2, c_rarg3);
  assert_different_registers(arg_2, c_rarg3);
  pass_arg3(this, arg_3);
  pass_arg2(this, arg_2);
  pass_arg1(this, arg_1);
  call_VM(oop_result, last_java_sp, entry_point, 3, check_exceptions);
}

void MacroAssembler::super_call_VM(Register oop_result,
                                   Register last_java_sp,
                                   address entry_point,
                                   int number_of_arguments,
                                   bool check_exceptions) {
  MacroAssembler::call_VM_base(oop_result, last_java_sp, entry_point, number_of_arguments, check_exceptions);
}

void MacroAssembler::super_call_VM(Register oop_result,
                                   Register last_java_sp,
                                   address entry_point,
                                   Register arg_1,
                                   bool check_exceptions) {
  pass_arg1(this, arg_1);
  super_call_VM(oop_result, last_java_sp, entry_point, 1, check_exceptions);
}

void MacroAssembler::super_call_VM(Register oop_result,
                                   Register last_java_sp,
                                   address entry_point,
                                   Register arg_1,
                                   Register arg_2,
                                   bool check_exceptions) {

  assert_different_registers(arg_1, c_rarg2);
  pass_arg2(this, arg_2);
  pass_arg1(this, arg_1);
  super_call_VM(oop_result, last_java_sp, entry_point, 2, check_exceptions);
}

void MacroAssembler::super_call_VM(Register oop_result,
                                   Register last_java_sp,
                                   address entry_point,
                                   Register arg_1,
                                   Register arg_2,
                                   Register arg_3,
                                   bool check_exceptions) {
  assert_different_registers(arg_1, c_rarg2, c_rarg3);
  assert_different_registers(arg_2, c_rarg3);
  pass_arg3(this, arg_3);
  pass_arg2(this, arg_2);
  pass_arg1(this, arg_1);
  super_call_VM(oop_result, last_java_sp, entry_point, 3, check_exceptions);
}

void MacroAssembler::call_VM_base(Register oop_result,
                                  Register last_java_sp,
                                  address  entry_point,
                                  int      number_of_arguments,
                                  bool     check_exceptions) {
  Register java_thread = r15_thread;

  // determine last_java_sp register
  if (!last_java_sp->is_valid()) {
    last_java_sp = rsp;
  }
  // debugging support
  assert(number_of_arguments >= 0   , "cannot have negative number of arguments");
#ifdef ASSERT
  // TraceBytecodes does not use r12 but saves it over the call, so don't verify
  // r12 is the heapbase.
  if (UseCompressedOops && !TraceBytecodes) verify_heapbase("call_VM_base: heap base corrupted?");
#endif // ASSERT

  assert(java_thread != oop_result  , "cannot use the same register for java_thread & oop_result");
  assert(java_thread != last_java_sp, "cannot use the same register for java_thread & last_java_sp");

  // push java thread (becomes first argument of C function)

  mov(c_rarg0, r15_thread);

  // set last Java frame before call
  assert(last_java_sp != rbp, "can't use ebp/rbp");

  // Only interpreter should have to set fp
  set_last_Java_frame(last_java_sp, rbp, nullptr, rscratch1);

  // do the call, remove parameters
  MacroAssembler::call_VM_leaf_base(entry_point, number_of_arguments);

#ifdef ASSERT
  // Check that thread register is not clobbered.
  guarantee(java_thread != rax, "change this code");
  push(rax);
  { Label L;
    get_thread_slow(rax);
    cmpptr(java_thread, rax);
    jcc(Assembler::equal, L);
    STOP("MacroAssembler::call_VM_base: java_thread not callee saved?");
    bind(L);
  }
  pop(rax);
#endif

  // reset last Java frame
  // Only interpreter should have to clear fp
  reset_last_Java_frame(true);

   // C++ interp handles this in the interpreter
  check_and_handle_popframe();
  check_and_handle_earlyret();

  if (check_exceptions) {
    // check for pending exceptions (java_thread is set upon return)
    cmpptr(Address(r15_thread, Thread::pending_exception_offset()), NULL_WORD);
    // This used to conditionally jump to forward_exception however it is
    // possible if we relocate that the branch will not reach. So we must jump
    // around so we can always reach

    Label ok;
    jcc(Assembler::equal, ok);
    jump(RuntimeAddress(StubRoutines::forward_exception_entry()));
    bind(ok);
  }

  // get oop result if there is one and reset the value in the thread
  if (oop_result->is_valid()) {
    get_vm_result_oop(oop_result);
  }
}

void MacroAssembler::call_VM_helper(Register oop_result, address entry_point, int number_of_arguments, bool check_exceptions) {
  // Calculate the value for last_Java_sp somewhat subtle.
  // call_VM does an intermediate call which places a return address on
  // the stack just under the stack pointer as the user finished with it.
  // This allows use to retrieve last_Java_pc from last_Java_sp[-1].

  // We've pushed one address, correct last_Java_sp
  lea(rax, Address(rsp, wordSize));

  call_VM_base(oop_result, rax, entry_point, number_of_arguments, check_exceptions);
}

// Use this method when MacroAssembler version of call_VM_leaf_base() should be called from Interpreter.
void MacroAssembler::call_VM_leaf0(address entry_point) {
  MacroAssembler::call_VM_leaf_base(entry_point, 0);
}

void MacroAssembler::call_VM_leaf(address entry_point, int number_of_arguments) {
  call_VM_leaf_base(entry_point, number_of_arguments);
}

void MacroAssembler::call_VM_leaf(address entry_point, Register arg_0) {
  pass_arg0(this, arg_0);
  call_VM_leaf(entry_point, 1);
}

void MacroAssembler::call_VM_leaf(address entry_point, Register arg_0, Register arg_1) {

  assert_different_registers(arg_0, c_rarg1);
  pass_arg1(this, arg_1);
  pass_arg0(this, arg_0);
  call_VM_leaf(entry_point, 2);
}

void MacroAssembler::call_VM_leaf(address entry_point, Register arg_0, Register arg_1, Register arg_2) {
  assert_different_registers(arg_0, c_rarg1, c_rarg2);
  assert_different_registers(arg_1, c_rarg2);
  pass_arg2(this, arg_2);
  pass_arg1(this, arg_1);
  pass_arg0(this, arg_0);
  call_VM_leaf(entry_point, 3);
}

void MacroAssembler::call_VM_leaf(address entry_point, Register arg_0, Register arg_1, Register arg_2, Register arg_3) {
  assert_different_registers(arg_0, c_rarg1, c_rarg2, c_rarg3);
  assert_different_registers(arg_1, c_rarg2, c_rarg3);
  assert_different_registers(arg_2, c_rarg3);
  pass_arg3(this, arg_3);
  pass_arg2(this, arg_2);
  pass_arg1(this, arg_1);
  pass_arg0(this, arg_0);
  call_VM_leaf(entry_point, 3);
}

void MacroAssembler::super_call_VM_leaf(address entry_point, Register arg_0) {
  pass_arg0(this, arg_0);
  MacroAssembler::call_VM_leaf_base(entry_point, 1);
}

void MacroAssembler::super_call_VM_leaf(address entry_point, Register arg_0, Register arg_1) {
  assert_different_registers(arg_0, c_rarg1);
  pass_arg1(this, arg_1);
  pass_arg0(this, arg_0);
  MacroAssembler::call_VM_leaf_base(entry_point, 2);
}

void MacroAssembler::super_call_VM_leaf(address entry_point, Register arg_0, Register arg_1, Register arg_2) {
  assert_different_registers(arg_0, c_rarg1, c_rarg2);
  assert_different_registers(arg_1, c_rarg2);
  pass_arg2(this, arg_2);
  pass_arg1(this, arg_1);
  pass_arg0(this, arg_0);
  MacroAssembler::call_VM_leaf_base(entry_point, 3);
}

void MacroAssembler::super_call_VM_leaf(address entry_point, Register arg_0, Register arg_1, Register arg_2, Register arg_3) {
  assert_different_registers(arg_0, c_rarg1, c_rarg2, c_rarg3);
  assert_different_registers(arg_1, c_rarg2, c_rarg3);
  assert_different_registers(arg_2, c_rarg3);
  pass_arg3(this, arg_3);
  pass_arg2(this, arg_2);
  pass_arg1(this, arg_1);
  pass_arg0(this, arg_0);
  MacroAssembler::call_VM_leaf_base(entry_point, 4);
}

void MacroAssembler::get_vm_result_oop(Register oop_result) {
  movptr(oop_result, Address(r15_thread, JavaThread::vm_result_oop_offset()));
  movptr(Address(r15_thread, JavaThread::vm_result_oop_offset()), NULL_WORD);
  verify_oop_msg(oop_result, "broken oop in call_VM_base");
}

void MacroAssembler::get_vm_result_metadata(Register metadata_result) {
  movptr(metadata_result, Address(r15_thread, JavaThread::vm_result_metadata_offset()));
  movptr(Address(r15_thread, JavaThread::vm_result_metadata_offset()), NULL_WORD);
}

void MacroAssembler::check_and_handle_earlyret() {
}

void MacroAssembler::check_and_handle_popframe() {
}

void MacroAssembler::cmp32(AddressLiteral src1, int32_t imm, Register rscratch) {
  assert(rscratch != noreg || always_reachable(src1), "missing");

  if (reachable(src1)) {
    cmpl(as_Address(src1), imm);
  } else {
    lea(rscratch, src1);
    cmpl(Address(rscratch, 0), imm);
  }
}

void MacroAssembler::cmp32(Register src1, AddressLiteral src2, Register rscratch) {
  assert(!src2.is_lval(), "use cmpptr");
  assert(rscratch != noreg || always_reachable(src2), "missing");

  if (reachable(src2)) {
    cmpl(src1, as_Address(src2));
  } else {
    lea(rscratch, src2);
    cmpl(src1, Address(rscratch, 0));
  }
}

void MacroAssembler::cmp32(Register src1, int32_t imm) {
  Assembler::cmpl(src1, imm);
}

void MacroAssembler::cmp32(Register src1, Address src2) {
  Assembler::cmpl(src1, src2);
}

void MacroAssembler::cmpsd2int(XMMRegister opr1, XMMRegister opr2, Register dst, bool unordered_is_less) {
  ucomisd(opr1, opr2);

  Label L;
  if (unordered_is_less) {
    movl(dst, -1);
    jcc(Assembler::parity, L);
    jcc(Assembler::below , L);
    movl(dst, 0);
    jcc(Assembler::equal , L);
    increment(dst);
  } else { // unordered is greater
    movl(dst, 1);
    jcc(Assembler::parity, L);
    jcc(Assembler::above , L);
    movl(dst, 0);
    jcc(Assembler::equal , L);
    decrementl(dst);
  }
  bind(L);
}

void MacroAssembler::cmpss2int(XMMRegister opr1, XMMRegister opr2, Register dst, bool unordered_is_less) {
  ucomiss(opr1, opr2);

  Label L;
  if (unordered_is_less) {
    movl(dst, -1);
    jcc(Assembler::parity, L);
    jcc(Assembler::below , L);
    movl(dst, 0);
    jcc(Assembler::equal , L);
    increment(dst);
  } else { // unordered is greater
    movl(dst, 1);
    jcc(Assembler::parity, L);
    jcc(Assembler::above , L);
    movl(dst, 0);
    jcc(Assembler::equal , L);
    decrementl(dst);
  }
  bind(L);
}


void MacroAssembler::cmp8(AddressLiteral src1, int imm, Register rscratch) {
  assert(rscratch != noreg || always_reachable(src1), "missing");

  if (reachable(src1)) {
    cmpb(as_Address(src1), imm);
  } else {
    lea(rscratch, src1);
    cmpb(Address(rscratch, 0), imm);
  }
}

void MacroAssembler::cmpptr(Register src1, AddressLiteral src2, Register rscratch) {
  assert(rscratch != noreg || always_reachable(src2), "missing");

  if (src2.is_lval()) {
    movptr(rscratch, src2);
    Assembler::cmpq(src1, rscratch);
  } else if (reachable(src2)) {
    cmpq(src1, as_Address(src2));
  } else {
    lea(rscratch, src2);
    Assembler::cmpq(src1, Address(rscratch, 0));
  }
}

void MacroAssembler::cmpptr(Address src1, AddressLiteral src2, Register rscratch) {
  assert(src2.is_lval(), "not a mem-mem compare");
  // moves src2's literal address
  movptr(rscratch, src2);
  Assembler::cmpq(src1, rscratch);
}

void MacroAssembler::cmpoop(Register src1, Register src2) {
  cmpptr(src1, src2);
}

void MacroAssembler::cmpoop(Register src1, Address src2) {
  cmpptr(src1, src2);
}

void MacroAssembler::cmpoop(Register src1, jobject src2, Register rscratch) {
  movoop(rscratch, src2);
  cmpptr(src1, rscratch);
}

void MacroAssembler::locked_cmpxchgptr(Register reg, AddressLiteral adr, Register rscratch) {
  assert(rscratch != noreg || always_reachable(adr), "missing");

  if (reachable(adr)) {
    lock();
    cmpxchgptr(reg, as_Address(adr));
  } else {
    lea(rscratch, adr);
    lock();
    cmpxchgptr(reg, Address(rscratch, 0));
  }
}

void MacroAssembler::cmpxchgptr(Register reg, Address adr) {
  cmpxchgq(reg, adr);
}

void MacroAssembler::comisd(XMMRegister dst, AddressLiteral src, Register rscratch) {
  assert(rscratch != noreg || always_reachable(src), "missing");

  if (reachable(src)) {
    Assembler::comisd(dst, as_Address(src));
  } else {
    lea(rscratch, src);
    Assembler::comisd(dst, Address(rscratch, 0));
  }
}

void MacroAssembler::comiss(XMMRegister dst, AddressLiteral src, Register rscratch) {
  assert(rscratch != noreg || always_reachable(src), "missing");

  if (reachable(src)) {
    Assembler::comiss(dst, as_Address(src));
  } else {
    lea(rscratch, src);
    Assembler::comiss(dst, Address(rscratch, 0));
  }
}


void MacroAssembler::cond_inc32(Condition cond, AddressLiteral counter_addr, Register rscratch) {
  assert(rscratch != noreg || always_reachable(counter_addr), "missing");

  Condition negated_cond = negate_condition(cond);
  Label L;
  jcc(negated_cond, L);
  pushf(); // Preserve flags
  atomic_incl(counter_addr, rscratch);
  popf();
  bind(L);
}

int MacroAssembler::corrected_idivl(Register reg) {
  // Full implementation of Java idiv and irem; checks for
  // special case as described in JVM spec., p.243 & p.271.
  // The function returns the (pc) offset of the idivl
  // instruction - may be needed for implicit exceptions.
  //
  //         normal case                           special case
  //
  // input : rax,: dividend                         min_int
  //         reg: divisor   (may not be rax,/rdx)   -1
  //
  // output: rax,: quotient  (= rax, idiv reg)       min_int
  //         rdx: remainder (= rax, irem reg)       0
  assert(reg != rax && reg != rdx, "reg cannot be rax, or rdx register");
  const int min_int = 0x80000000;
  Label normal_case, special_case;

  // check for special case
  cmpl(rax, min_int);
  jcc(Assembler::notEqual, normal_case);
  xorl(rdx, rdx); // prepare rdx for possible special case (where remainder = 0)
  cmpl(reg, -1);
  jcc(Assembler::equal, special_case);

  // handle normal case
  bind(normal_case);
  cdql();
  int idivl_offset = offset();
  idivl(reg);

  // normal and special case exit
  bind(special_case);

  return idivl_offset;
}



void MacroAssembler::decrementl(Register reg, int value) {
  if (value == min_jint) {subl(reg, value) ; return; }
  if (value <  0) { incrementl(reg, -value); return; }
  if (value == 0) {                        ; return; }
  if (value == 1 && UseIncDec) { decl(reg) ; return; }
  /* else */      { subl(reg, value)       ; return; }
}

void MacroAssembler::decrementl(Address dst, int value) {
  if (value == min_jint) {subl(dst, value) ; return; }
  if (value <  0) { incrementl(dst, -value); return; }
  if (value == 0) {                        ; return; }
  if (value == 1 && UseIncDec) { decl(dst) ; return; }
  /* else */      { subl(dst, value)       ; return; }
}

void MacroAssembler::division_with_shift (Register reg, int shift_value) {
  assert(shift_value > 0, "illegal shift value");
  Label _is_positive;
  testl (reg, reg);
  jcc (Assembler::positive, _is_positive);
  int offset = (1 << shift_value) - 1 ;

  if (offset == 1) {
    incrementl(reg);
  } else {
    addl(reg, offset);
  }

  bind (_is_positive);
  sarl(reg, shift_value);
}

void MacroAssembler::divsd(XMMRegister dst, AddressLiteral src, Register rscratch) {
  assert(rscratch != noreg || always_reachable(src), "missing");

  if (reachable(src)) {
    Assembler::divsd(dst, as_Address(src));
  } else {
    lea(rscratch, src);
    Assembler::divsd(dst, Address(rscratch, 0));
  }
}

void MacroAssembler::divss(XMMRegister dst, AddressLiteral src, Register rscratch) {
  assert(rscratch != noreg || always_reachable(src), "missing");

  if (reachable(src)) {
    Assembler::divss(dst, as_Address(src));
  } else {
    lea(rscratch, src);
    Assembler::divss(dst, Address(rscratch, 0));
  }
}

void MacroAssembler::enter() {
  push(rbp);
  mov(rbp, rsp);
}

void MacroAssembler::post_call_nop() {
  if (!Continuations::enabled()) {
    return;
  }
  InstructionMark im(this);
  relocate(post_call_nop_Relocation::spec());
  InlineSkippedInstructionsCounter skipCounter(this);
  emit_int8((uint8_t)0x0f);
  emit_int8((uint8_t)0x1f);
  emit_int8((uint8_t)0x84);
  emit_int8((uint8_t)0x00);
  emit_int32(0x00);
}

// A 5 byte nop that is safe for patching (see patch_verified_entry)
void MacroAssembler::fat_nop() {
  if (UseAddressNop) {
    addr_nop_5();
  } else {
    emit_int8((uint8_t)0x26); // es:
    emit_int8((uint8_t)0x2e); // cs:
    emit_int8((uint8_t)0x64); // fs:
    emit_int8((uint8_t)0x65); // gs:
    emit_int8((uint8_t)0x90);
  }
}

void MacroAssembler::mulpd(XMMRegister dst, AddressLiteral src, Register rscratch) {
  assert(rscratch != noreg || always_reachable(src), "missing");
  if (reachable(src)) {
    Assembler::mulpd(dst, as_Address(src));
  } else {
    lea(rscratch, src);
    Assembler::mulpd(dst, Address(rscratch, 0));
  }
}

// dst = c = a * b + c
void MacroAssembler::fmad(XMMRegister dst, XMMRegister a, XMMRegister b, XMMRegister c) {
  Assembler::vfmadd231sd(c, a, b);
  if (dst != c) {
    movdbl(dst, c);
  }
}

// dst = c = a * b + c
void MacroAssembler::fmaf(XMMRegister dst, XMMRegister a, XMMRegister b, XMMRegister c) {
  Assembler::vfmadd231ss(c, a, b);
  if (dst != c) {
    movflt(dst, c);
  }
}

// dst = c = a * b + c
void MacroAssembler::vfmad(XMMRegister dst, XMMRegister a, XMMRegister b, XMMRegister c, int vector_len) {
  Assembler::vfmadd231pd(c, a, b, vector_len);
  if (dst != c) {
    vmovdqu(dst, c);
  }
}

// dst = c = a * b + c
void MacroAssembler::vfmaf(XMMRegister dst, XMMRegister a, XMMRegister b, XMMRegister c, int vector_len) {
  Assembler::vfmadd231ps(c, a, b, vector_len);
  if (dst != c) {
    vmovdqu(dst, c);
  }
}

// dst = c = a * b + c
void MacroAssembler::vfmad(XMMRegister dst, XMMRegister a, Address b, XMMRegister c, int vector_len) {
  Assembler::vfmadd231pd(c, a, b, vector_len);
  if (dst != c) {
    vmovdqu(dst, c);
  }
}

// dst = c = a * b + c
void MacroAssembler::vfmaf(XMMRegister dst, XMMRegister a, Address b, XMMRegister c, int vector_len) {
  Assembler::vfmadd231ps(c, a, b, vector_len);
  if (dst != c) {
    vmovdqu(dst, c);
  }
}

void MacroAssembler::incrementl(AddressLiteral dst, Register rscratch) {
  assert(rscratch != noreg || always_reachable(dst), "missing");

  if (reachable(dst)) {
    incrementl(as_Address(dst));
  } else {
    lea(rscratch, dst);
    incrementl(Address(rscratch, 0));
  }
}

void MacroAssembler::incrementl(ArrayAddress dst, Register rscratch) {
  incrementl(as_Address(dst, rscratch));
}

void MacroAssembler::incrementl(Register reg, int value) {
  if (value == min_jint) {addl(reg, value) ; return; }
  if (value <  0) { decrementl(reg, -value); return; }
  if (value == 0) {                        ; return; }
  if (value == 1 && UseIncDec) { incl(reg) ; return; }
  /* else */      { addl(reg, value)       ; return; }
}

void MacroAssembler::incrementl(Address dst, int value) {
  if (value == min_jint) {addl(dst, value) ; return; }
  if (value <  0) { decrementl(dst, -value); return; }
  if (value == 0) {                        ; return; }
  if (value == 1 && UseIncDec) { incl(dst) ; return; }
  /* else */      { addl(dst, value)       ; return; }
}

void MacroAssembler::jump(AddressLiteral dst, Register rscratch) {
  assert(rscratch != noreg || always_reachable(dst), "missing");
  assert(!dst.rspec().reloc()->is_data(), "should not use ExternalAddress for jump");
  if (reachable(dst)) {
    jmp_literal(dst.target(), dst.rspec());
  } else {
    lea(rscratch, dst);
    jmp(rscratch);
  }
}

void MacroAssembler::jump_cc(Condition cc, AddressLiteral dst, Register rscratch) {
  assert(rscratch != noreg || always_reachable(dst), "missing");
  assert(!dst.rspec().reloc()->is_data(), "should not use ExternalAddress for jump_cc");
  if (reachable(dst)) {
    InstructionMark im(this);
    relocate(dst.reloc());
    const int short_size = 2;
    const int long_size = 6;
    int offs = (intptr_t)dst.target() - ((intptr_t)pc());
    if (dst.reloc() == relocInfo::none && is8bit(offs - short_size)) {
      // 0111 tttn #8-bit disp
      emit_int8(0x70 | cc);
      emit_int8((offs - short_size) & 0xFF);
    } else {
      // 0000 1111 1000 tttn #32-bit disp
      emit_int8(0x0F);
      emit_int8((unsigned char)(0x80 | cc));
      emit_int32(offs - long_size);
    }
  } else {
#ifdef ASSERT
    warning("reversing conditional branch");
#endif /* ASSERT */
    Label skip;
    jccb(reverse[cc], skip);
    lea(rscratch, dst);
    Assembler::jmp(rscratch);
    bind(skip);
  }
}

void MacroAssembler::cmp32_mxcsr_std(Address mxcsr_save, Register tmp, Register rscratch) {
  ExternalAddress mxcsr_std(StubRoutines::x86::addr_mxcsr_std());
  assert(rscratch != noreg || always_reachable(mxcsr_std), "missing");

  stmxcsr(mxcsr_save);
  movl(tmp, mxcsr_save);
  if (EnableX86ECoreOpts) {
    // The mxcsr_std has status bits set for performance on ECore
    orl(tmp, 0x003f);
  } else {
    // Mask out status bits (only check control and mask bits)
    andl(tmp, 0xFFC0);
  }
  cmp32(tmp, mxcsr_std, rscratch);
}

void MacroAssembler::ldmxcsr(AddressLiteral src, Register rscratch) {
  assert(rscratch != noreg || always_reachable(src), "missing");

  if (reachable(src)) {
    Assembler::ldmxcsr(as_Address(src));
  } else {
    lea(rscratch, src);
    Assembler::ldmxcsr(Address(rscratch, 0));
  }
}

int MacroAssembler::load_signed_byte(Register dst, Address src) {
  int off = offset();
  movsbl(dst, src); // movsxb
  return off;
}

// Note: load_signed_short used to be called load_signed_word.
// Although the 'w' in x86 opcodes refers to the term "word" in the assembler
// manual, which means 16 bits, that usage is found nowhere in HotSpot code.
// The term "word" in HotSpot means a 32- or 64-bit machine word.
int MacroAssembler::load_signed_short(Register dst, Address src) {
  // This is dubious to me since it seems safe to do a signed 16 => 64 bit
  // version but this is what 64bit has always done. This seems to imply
  // that users are only using 32bits worth.
  int off = offset();
  movswl(dst, src); // movsxw
  return off;
}

int MacroAssembler::load_unsigned_byte(Register dst, Address src) {
  // According to Intel Doc. AP-526, "Zero-Extension of Short", p.16,
  // and "3.9 Partial Register Penalties", p. 22).
  int off = offset();
  movzbl(dst, src); // movzxb
  return off;
}

// Note: load_unsigned_short used to be called load_unsigned_word.
int MacroAssembler::load_unsigned_short(Register dst, Address src) {
  // According to Intel Doc. AP-526, "Zero-Extension of Short", p.16,
  // and "3.9 Partial Register Penalties", p. 22).
  int off = offset();
  movzwl(dst, src); // movzxw
  return off;
}

void MacroAssembler::load_sized_value(Register dst, Address src, size_t size_in_bytes, bool is_signed, Register dst2) {
  switch (size_in_bytes) {
  case  8:  movq(dst, src); break;
  case  4:  movl(dst, src); break;
  case  2:  is_signed ? load_signed_short(dst, src) : load_unsigned_short(dst, src); break;
  case  1:  is_signed ? load_signed_byte( dst, src) : load_unsigned_byte( dst, src); break;
  default:  ShouldNotReachHere();
  }
}

void MacroAssembler::store_sized_value(Address dst, Register src, size_t size_in_bytes, Register src2) {
  switch (size_in_bytes) {
  case  8:  movq(dst, src); break;
  case  4:  movl(dst, src); break;
  case  2:  movw(dst, src); break;
  case  1:  movb(dst, src); break;
  default:  ShouldNotReachHere();
  }
}

void MacroAssembler::mov32(AddressLiteral dst, Register src, Register rscratch) {
  assert(rscratch != noreg || always_reachable(dst), "missing");

  if (reachable(dst)) {
    movl(as_Address(dst), src);
  } else {
    lea(rscratch, dst);
    movl(Address(rscratch, 0), src);
  }
}

void MacroAssembler::mov32(Register dst, AddressLiteral src) {
  if (reachable(src)) {
    movl(dst, as_Address(src));
  } else {
    lea(dst, src);
    movl(dst, Address(dst, 0));
  }
}

// C++ bool manipulation

void MacroAssembler::movbool(Register dst, Address src) {
  if(sizeof(bool) == 1)
    movb(dst, src);
  else if(sizeof(bool) == 2)
    movw(dst, src);
  else if(sizeof(bool) == 4)
    movl(dst, src);
  else
    // unsupported
    ShouldNotReachHere();
}

void MacroAssembler::movbool(Address dst, bool boolconst) {
  if(sizeof(bool) == 1)
    movb(dst, (int) boolconst);
  else if(sizeof(bool) == 2)
    movw(dst, (int) boolconst);
  else if(sizeof(bool) == 4)
    movl(dst, (int) boolconst);
  else
    // unsupported
    ShouldNotReachHere();
}

void MacroAssembler::movbool(Address dst, Register src) {
  if(sizeof(bool) == 1)
    movb(dst, src);
  else if(sizeof(bool) == 2)
    movw(dst, src);
  else if(sizeof(bool) == 4)
    movl(dst, src);
  else
    // unsupported
    ShouldNotReachHere();
}

void MacroAssembler::movdl(XMMRegister dst, AddressLiteral src, Register rscratch) {
  assert(rscratch != noreg || always_reachable(src), "missing");

  if (reachable(src)) {
    movdl(dst, as_Address(src));
  } else {
    lea(rscratch, src);
    movdl(dst, Address(rscratch, 0));
  }
}

void MacroAssembler::movq(XMMRegister dst, AddressLiteral src, Register rscratch) {
  assert(rscratch != noreg || always_reachable(src), "missing");

  if (reachable(src)) {
    movq(dst, as_Address(src));
  } else {
    lea(rscratch, src);
    movq(dst, Address(rscratch, 0));
  }
}

void MacroAssembler::movdbl(XMMRegister dst, AddressLiteral src, Register rscratch) {
  assert(rscratch != noreg || always_reachable(src), "missing");

  if (reachable(src)) {
    if (UseXmmLoadAndClearUpper) {
      movsd (dst, as_Address(src));
    } else {
      movlpd(dst, as_Address(src));
    }
  } else {
    lea(rscratch, src);
    if (UseXmmLoadAndClearUpper) {
      movsd (dst, Address(rscratch, 0));
    } else {
      movlpd(dst, Address(rscratch, 0));
    }
  }
}

void MacroAssembler::movflt(XMMRegister dst, AddressLiteral src, Register rscratch) {
  assert(rscratch != noreg || always_reachable(src), "missing");

  if (reachable(src)) {
    movss(dst, as_Address(src));
  } else {
    lea(rscratch, src);
    movss(dst, Address(rscratch, 0));
  }
}

void MacroAssembler::movptr(Register dst, Register src) {
  movq(dst, src);
}

void MacroAssembler::movptr(Register dst, Address src) {
  movq(dst, src);
}

// src should NEVER be a real pointer. Use AddressLiteral for true pointers
void MacroAssembler::movptr(Register dst, intptr_t src) {
  if (is_uimm32(src)) {
    movl(dst, checked_cast<uint32_t>(src));
  } else if (is_simm32(src)) {
    movq(dst, checked_cast<int32_t>(src));
  } else {
    mov64(dst, src);
  }
}

void MacroAssembler::movptr(Address dst, Register src) {
  movq(dst, src);
}

void MacroAssembler::movptr(Address dst, int32_t src) {
  movslq(dst, src);
}

void MacroAssembler::movdqu(Address dst, XMMRegister src) {
  assert(((src->encoding() < 16) || VM_Version::supports_avx512vl()),"XMM register should be 0-15");
  Assembler::movdqu(dst, src);
}

void MacroAssembler::movdqu(XMMRegister dst, Address src) {
  assert(((dst->encoding() < 16) || VM_Version::supports_avx512vl()),"XMM register should be 0-15");
  Assembler::movdqu(dst, src);
}

void MacroAssembler::movdqu(XMMRegister dst, XMMRegister src) {
  assert(((dst->encoding() < 16  && src->encoding() < 16) || VM_Version::supports_avx512vl()),"XMM register should be 0-15");
  Assembler::movdqu(dst, src);
}

void MacroAssembler::movdqu(XMMRegister dst, AddressLiteral src, Register rscratch) {
  assert(rscratch != noreg || always_reachable(src), "missing");

  if (reachable(src)) {
    movdqu(dst, as_Address(src));
  } else {
    lea(rscratch, src);
    movdqu(dst, Address(rscratch, 0));
  }
}

void MacroAssembler::vmovdqu(Address dst, XMMRegister src) {
  assert(((src->encoding() < 16) || VM_Version::supports_avx512vl()),"XMM register should be 0-15");
  Assembler::vmovdqu(dst, src);
}

void MacroAssembler::vmovdqu(XMMRegister dst, Address src) {
  assert(((dst->encoding() < 16) || VM_Version::supports_avx512vl()),"XMM register should be 0-15");
  Assembler::vmovdqu(dst, src);
}

void MacroAssembler::vmovdqu(XMMRegister dst, XMMRegister src) {
  assert(((dst->encoding() < 16  && src->encoding() < 16) || VM_Version::supports_avx512vl()),"XMM register should be 0-15");
  Assembler::vmovdqu(dst, src);
}

void MacroAssembler::vmovdqu(XMMRegister dst, AddressLiteral src, Register rscratch) {
  assert(rscratch != noreg || always_reachable(src), "missing");

  if (reachable(src)) {
    vmovdqu(dst, as_Address(src));
  }
  else {
    lea(rscratch, src);
    vmovdqu(dst, Address(rscratch, 0));
  }
}

void MacroAssembler::vmovdqu(XMMRegister dst, AddressLiteral src, int vector_len, Register rscratch) {
  assert(rscratch != noreg || always_reachable(src), "missing");

  if (vector_len == AVX_512bit) {
    evmovdquq(dst, src, AVX_512bit, rscratch);
  } else if (vector_len == AVX_256bit) {
    vmovdqu(dst, src, rscratch);
  } else {
    movdqu(dst, src, rscratch);
  }
}

void MacroAssembler::vmovdqu(XMMRegister dst, XMMRegister src, int vector_len) {
  if (vector_len == AVX_512bit) {
    evmovdquq(dst, src, AVX_512bit);
  } else if (vector_len == AVX_256bit) {
    vmovdqu(dst, src);
  } else {
    movdqu(dst, src);
  }
}

void MacroAssembler::vmovdqu(Address dst, XMMRegister src, int vector_len) {
  if (vector_len == AVX_512bit) {
    evmovdquq(dst, src, AVX_512bit);
  } else if (vector_len == AVX_256bit) {
    vmovdqu(dst, src);
  } else {
    movdqu(dst, src);
  }
}

void MacroAssembler::vmovdqu(XMMRegister dst, Address src, int vector_len) {
  if (vector_len == AVX_512bit) {
    evmovdquq(dst, src, AVX_512bit);
  } else if (vector_len == AVX_256bit) {
    vmovdqu(dst, src);
  } else {
    movdqu(dst, src);
  }
}

void MacroAssembler::vmovdqa(XMMRegister dst, AddressLiteral src, Register rscratch) {
  assert(rscratch != noreg || always_reachable(src), "missing");

  if (reachable(src)) {
    vmovdqa(dst, as_Address(src));
  }
  else {
    lea(rscratch, src);
    vmovdqa(dst, Address(rscratch, 0));
  }
}

void MacroAssembler::vmovdqa(XMMRegister dst, AddressLiteral src, int vector_len, Register rscratch) {
  assert(rscratch != noreg || always_reachable(src), "missing");

  if (vector_len == AVX_512bit) {
    evmovdqaq(dst, src, AVX_512bit, rscratch);
  } else if (vector_len == AVX_256bit) {
    vmovdqa(dst, src, rscratch);
  } else {
    movdqa(dst, src, rscratch);
  }
}

void MacroAssembler::kmov(KRegister dst, Address src) {
  if (VM_Version::supports_avx512bw()) {
    kmovql(dst, src);
  } else {
    assert(VM_Version::supports_evex(), "");
    kmovwl(dst, src);
  }
}

void MacroAssembler::kmov(Address dst, KRegister src) {
  if (VM_Version::supports_avx512bw()) {
    kmovql(dst, src);
  } else {
    assert(VM_Version::supports_evex(), "");
    kmovwl(dst, src);
  }
}

void MacroAssembler::kmov(KRegister dst, KRegister src) {
  if (VM_Version::supports_avx512bw()) {
    kmovql(dst, src);
  } else {
    assert(VM_Version::supports_evex(), "");
    kmovwl(dst, src);
  }
}

void MacroAssembler::kmov(Register dst, KRegister src) {
  if (VM_Version::supports_avx512bw()) {
    kmovql(dst, src);
  } else {
    assert(VM_Version::supports_evex(), "");
    kmovwl(dst, src);
  }
}

void MacroAssembler::kmov(KRegister dst, Register src) {
  if (VM_Version::supports_avx512bw()) {
    kmovql(dst, src);
  } else {
    assert(VM_Version::supports_evex(), "");
    kmovwl(dst, src);
  }
}

void MacroAssembler::kmovql(KRegister dst, AddressLiteral src, Register rscratch) {
  assert(rscratch != noreg || always_reachable(src), "missing");

  if (reachable(src)) {
    kmovql(dst, as_Address(src));
  } else {
    lea(rscratch, src);
    kmovql(dst, Address(rscratch, 0));
  }
}

void MacroAssembler::kmovwl(KRegister dst, AddressLiteral src, Register rscratch) {
  assert(rscratch != noreg || always_reachable(src), "missing");

  if (reachable(src)) {
    kmovwl(dst, as_Address(src));
  } else {
    lea(rscratch, src);
    kmovwl(dst, Address(rscratch, 0));
  }
}

void MacroAssembler::evmovdqub(XMMRegister dst, KRegister mask, AddressLiteral src, bool merge,
                               int vector_len, Register rscratch) {
  assert(rscratch != noreg || always_reachable(src), "missing");

  if (reachable(src)) {
    Assembler::evmovdqub(dst, mask, as_Address(src), merge, vector_len);
  } else {
    lea(rscratch, src);
    Assembler::evmovdqub(dst, mask, Address(rscratch, 0), merge, vector_len);
  }
}

void MacroAssembler::evmovdquw(XMMRegister dst, KRegister mask, AddressLiteral src, bool merge,
                               int vector_len, Register rscratch) {
  assert(rscratch != noreg || always_reachable(src), "missing");

  if (reachable(src)) {
    Assembler::evmovdquw(dst, mask, as_Address(src), merge, vector_len);
  } else {
    lea(rscratch, src);
    Assembler::evmovdquw(dst, mask, Address(rscratch, 0), merge, vector_len);
  }
}

void MacroAssembler::evmovdqul(XMMRegister dst, KRegister mask, AddressLiteral src, bool merge, int vector_len, Register rscratch) {
  assert(rscratch != noreg || always_reachable(src), "missing");

  if (reachable(src)) {
    Assembler::evmovdqul(dst, mask, as_Address(src), merge, vector_len);
  } else {
    lea(rscratch, src);
    Assembler::evmovdqul(dst, mask, Address(rscratch, 0), merge, vector_len);
  }
}

void MacroAssembler::evmovdquq(XMMRegister dst, KRegister mask, AddressLiteral src, bool merge, int vector_len, Register rscratch) {
  assert(rscratch != noreg || always_reachable(src), "missing");

  if (reachable(src)) {
    Assembler::evmovdquq(dst, mask, as_Address(src), merge, vector_len);
  } else {
    lea(rscratch, src);
    Assembler::evmovdquq(dst, mask, Address(rscratch, 0), merge, vector_len);
  }
}

void MacroAssembler::evmovdquq(XMMRegister dst, AddressLiteral src, int vector_len, Register rscratch) {
  assert(rscratch != noreg || always_reachable(src), "missing");

  if (reachable(src)) {
    Assembler::evmovdquq(dst, as_Address(src), vector_len);
  } else {
    lea(rscratch, src);
    Assembler::evmovdquq(dst, Address(rscratch, 0), vector_len);
  }
}

void MacroAssembler::evmovdqaq(XMMRegister dst, KRegister mask, AddressLiteral src, bool merge, int vector_len, Register rscratch) {
  assert(rscratch != noreg || always_reachable(src), "missing");

  if (reachable(src)) {
    Assembler::evmovdqaq(dst, mask, as_Address(src), merge, vector_len);
  } else {
    lea(rscratch, src);
    Assembler::evmovdqaq(dst, mask, Address(rscratch, 0), merge, vector_len);
  }
}

void MacroAssembler::evmovdqaq(XMMRegister dst, AddressLiteral src, int vector_len, Register rscratch) {
  assert(rscratch != noreg || always_reachable(src), "missing");

  if (reachable(src)) {
    Assembler::evmovdqaq(dst, as_Address(src), vector_len);
  } else {
    lea(rscratch, src);
    Assembler::evmovdqaq(dst, Address(rscratch, 0), vector_len);
  }
}


void MacroAssembler::movdqa(XMMRegister dst, AddressLiteral src, Register rscratch) {
  assert(rscratch != noreg || always_reachable(src), "missing");

  if (reachable(src)) {
    Assembler::movdqa(dst, as_Address(src));
  } else {
    lea(rscratch, src);
    Assembler::movdqa(dst, Address(rscratch, 0));
  }
}

void MacroAssembler::movsd(XMMRegister dst, AddressLiteral src, Register rscratch) {
  assert(rscratch != noreg || always_reachable(src), "missing");

  if (reachable(src)) {
    Assembler::movsd(dst, as_Address(src));
  } else {
    lea(rscratch, src);
    Assembler::movsd(dst, Address(rscratch, 0));
  }
}

void MacroAssembler::movss(XMMRegister dst, AddressLiteral src, Register rscratch) {
  assert(rscratch != noreg || always_reachable(src), "missing");

  if (reachable(src)) {
    Assembler::movss(dst, as_Address(src));
  } else {
    lea(rscratch, src);
    Assembler::movss(dst, Address(rscratch, 0));
  }
}

void MacroAssembler::movddup(XMMRegister dst, AddressLiteral src, Register rscratch) {
  assert(rscratch != noreg || always_reachable(src), "missing");

  if (reachable(src)) {
    Assembler::movddup(dst, as_Address(src));
  } else {
    lea(rscratch, src);
    Assembler::movddup(dst, Address(rscratch, 0));
  }
}

void MacroAssembler::vmovddup(XMMRegister dst, AddressLiteral src, int vector_len, Register rscratch) {
  assert(rscratch != noreg || always_reachable(src), "missing");

  if (reachable(src)) {
    Assembler::vmovddup(dst, as_Address(src), vector_len);
  } else {
    lea(rscratch, src);
    Assembler::vmovddup(dst, Address(rscratch, 0), vector_len);
  }
}

void MacroAssembler::mulsd(XMMRegister dst, AddressLiteral src, Register rscratch) {
  assert(rscratch != noreg || always_reachable(src), "missing");

  if (reachable(src)) {
    Assembler::mulsd(dst, as_Address(src));
  } else {
    lea(rscratch, src);
    Assembler::mulsd(dst, Address(rscratch, 0));
  }
}

void MacroAssembler::mulss(XMMRegister dst, AddressLiteral src, Register rscratch) {
  assert(rscratch != noreg || always_reachable(src), "missing");

  if (reachable(src)) {
    Assembler::mulss(dst, as_Address(src));
  } else {
    lea(rscratch, src);
    Assembler::mulss(dst, Address(rscratch, 0));
  }
}

void MacroAssembler::null_check(Register reg, int offset) {
  if (needs_explicit_null_check(offset)) {
    // provoke OS null exception if reg is null by
    // accessing M[reg] w/o changing any (non-CC) registers
    // NOTE: cmpl is plenty here to provoke a segv
    cmpptr(rax, Address(reg, 0));
    // Note: should probably use testl(rax, Address(reg, 0));
    //       may be shorter code (however, this version of
    //       testl needs to be implemented first)
  } else {
    // nothing to do, (later) access of M[reg + offset]
    // will provoke OS null exception if reg is null
  }
}

void MacroAssembler::os_breakpoint() {
  // instead of directly emitting a breakpoint, call os:breakpoint for better debugability
  // (e.g., MSVC can't call ps() otherwise)
  call(RuntimeAddress(CAST_FROM_FN_PTR(address, os::breakpoint)));
}

void MacroAssembler::unimplemented(const char* what) {
  const char* buf = nullptr;
  {
    ResourceMark rm;
    stringStream ss;
    ss.print("unimplemented: %s", what);
    buf = code_string(ss.as_string());
  }
  stop(buf);
}

#define XSTATE_BV 0x200

void MacroAssembler::pop_CPU_state() {
  pop_FPU_state();
  pop_IU_state();
}

void MacroAssembler::pop_FPU_state() {
  fxrstor(Address(rsp, 0));
  addptr(rsp, FPUStateSizeInWords * wordSize);
}

void MacroAssembler::pop_IU_state() {
  popa();
  addq(rsp, 8);
  popf();
}

// Save Integer and Float state
// Warning: Stack must be 16 byte aligned (64bit)
void MacroAssembler::push_CPU_state() {
  push_IU_state();
  push_FPU_state();
}

void MacroAssembler::push_FPU_state() {
  subptr(rsp, FPUStateSizeInWords * wordSize);
  fxsave(Address(rsp, 0));
}

void MacroAssembler::push_IU_state() {
  // Push flags first because pusha kills them
  pushf();
  // Make sure rsp stays 16-byte aligned
  subq(rsp, 8);
  pusha();
}

void MacroAssembler::push_cont_fastpath() {
  if (!Continuations::enabled()) return;

  Label L_done;
  cmpptr(rsp, Address(r15_thread, JavaThread::cont_fastpath_offset()));
  jccb(Assembler::belowEqual, L_done);
  movptr(Address(r15_thread, JavaThread::cont_fastpath_offset()), rsp);
  bind(L_done);
}

void MacroAssembler::pop_cont_fastpath() {
  if (!Continuations::enabled()) return;

  Label L_done;
  cmpptr(rsp, Address(r15_thread, JavaThread::cont_fastpath_offset()));
  jccb(Assembler::below, L_done);
  movptr(Address(r15_thread, JavaThread::cont_fastpath_offset()), 0);
  bind(L_done);
}

void MacroAssembler::inc_held_monitor_count() {
  incrementq(Address(r15_thread, JavaThread::held_monitor_count_offset()));
}

void MacroAssembler::dec_held_monitor_count() {
  decrementq(Address(r15_thread, JavaThread::held_monitor_count_offset()));
}

#ifdef ASSERT
void MacroAssembler::stop_if_in_cont(Register cont, const char* name) {
  Label no_cont;
  movptr(cont, Address(r15_thread, JavaThread::cont_entry_offset()));
  testl(cont, cont);
  jcc(Assembler::zero, no_cont);
  stop(name);
  bind(no_cont);
}
#endif

void MacroAssembler::reset_last_Java_frame(bool clear_fp) { // determine java_thread register
  // we must set sp to zero to clear frame
  movptr(Address(r15_thread, JavaThread::last_Java_sp_offset()), NULL_WORD);
  // must clear fp, so that compiled frames are not confused; it is
  // possible that we need it only for debugging
  if (clear_fp) {
    movptr(Address(r15_thread, JavaThread::last_Java_fp_offset()), NULL_WORD);
  }
  // Always clear the pc because it could have been set by make_walkable()
  movptr(Address(r15_thread, JavaThread::last_Java_pc_offset()), NULL_WORD);
  vzeroupper();
}

void MacroAssembler::round_to(Register reg, int modulus) {
  addptr(reg, modulus - 1);
  andptr(reg, -modulus);
}

<<<<<<< HEAD
void MacroAssembler::save_rax(Register tmp) {
  if (tmp == noreg) push(rax);
  else if (tmp != rax) mov(tmp, rax);
}

void MacroAssembler::safepoint_poll(Label& slow_path, Register thread_reg, bool at_return, bool in_nmethod) {
  return safepoint_poll(slow_path, thread_reg, rbp, at_return, in_nmethod);
}

void MacroAssembler::safepoint_poll(Label& slow_path, Register thread_reg, Register fp_reg, bool at_return, bool in_nmethod) {
  if (at_return) {
    // Note that when in_nmethod is set, the stack pointer is incremented before the poll. Therefore,
    // we may safely use rsp instead to perform the stack watermark check.
    cmpptr(in_nmethod ? rsp : fp_reg, Address(thread_reg, JavaThread::polling_word_offset()));
=======
void MacroAssembler::safepoint_poll(Label& slow_path, bool at_return, bool in_nmethod) {
  if (at_return) {
    // Note that when in_nmethod is set, the stack pointer is incremented before the poll. Therefore,
    // we may safely use rsp instead to perform the stack watermark check.
    cmpptr(in_nmethod ? rsp : rbp, Address(r15_thread, JavaThread::polling_word_offset()));
>>>>>>> abbf1a02
    jcc(Assembler::above, slow_path);
    return;
  }
  testb(Address(r15_thread, JavaThread::polling_word_offset()), SafepointMechanism::poll_bit());
  jcc(Assembler::notZero, slow_path); // handshake bit set implies poll
}

// Calls to C land
//
// When entering C land, the rbp, & rsp of the last Java frame have to be recorded
// in the (thread-local) JavaThread object. When leaving C land, the last Java fp
// has to be reset to 0. This is required to allow proper stack traversal.
void MacroAssembler::set_last_Java_frame(Register last_java_sp,
                                         Register last_java_fp,
                                         address  last_java_pc,
                                         Register rscratch) {
  vzeroupper();
  // determine last_java_sp register
  if (!last_java_sp->is_valid()) {
    last_java_sp = rsp;
  }
  // last_java_fp is optional
  if (last_java_fp->is_valid()) {
    movptr(Address(r15_thread, JavaThread::last_Java_fp_offset()), last_java_fp);
  }
  // last_java_pc is optional
  if (last_java_pc != nullptr) {
    Address java_pc(r15_thread,
                    JavaThread::frame_anchor_offset() + JavaFrameAnchor::last_Java_pc_offset());
    lea(java_pc, InternalAddress(last_java_pc), rscratch);
  }
  movptr(Address(r15_thread, JavaThread::last_Java_sp_offset()), last_java_sp);
}

void MacroAssembler::set_last_Java_frame(Register last_java_sp,
                                         Register last_java_fp,
                                         Label &L,
                                         Register scratch) {
  lea(scratch, L);
  movptr(Address(r15_thread, JavaThread::last_Java_pc_offset()), scratch);
  set_last_Java_frame(last_java_sp, last_java_fp, nullptr, scratch);
}

void MacroAssembler::shlptr(Register dst, int imm8) {
  shlq(dst, imm8);
}

void MacroAssembler::shrptr(Register dst, int imm8) {
  shrq(dst, imm8);
}

void MacroAssembler::sign_extend_byte(Register reg) {
  movsbl(reg, reg); // movsxb
}

void MacroAssembler::sign_extend_short(Register reg) {
  movswl(reg, reg); // movsxw
}

void MacroAssembler::testl(Address dst, int32_t imm32) {
  if (imm32 >= 0 && is8bit(imm32)) {
    testb(dst, imm32);
  } else {
    Assembler::testl(dst, imm32);
  }
}

void MacroAssembler::testl(Register dst, int32_t imm32) {
  if (imm32 >= 0 && is8bit(imm32) && dst->has_byte_register()) {
    testb(dst, imm32);
  } else {
    Assembler::testl(dst, imm32);
  }
}

void MacroAssembler::testl(Register dst, AddressLiteral src) {
  assert(always_reachable(src), "Address should be reachable");
  testl(dst, as_Address(src));
}

void MacroAssembler::testq(Address dst, int32_t imm32) {
  if (imm32 >= 0) {
    testl(dst, imm32);
  } else {
    Assembler::testq(dst, imm32);
  }
}

void MacroAssembler::testq(Register dst, int32_t imm32) {
  if (imm32 >= 0) {
    testl(dst, imm32);
  } else {
    Assembler::testq(dst, imm32);
  }
}

void MacroAssembler::pcmpeqb(XMMRegister dst, XMMRegister src) {
  assert(((dst->encoding() < 16 && src->encoding() < 16) || VM_Version::supports_avx512vlbw()),"XMM register should be 0-15");
  Assembler::pcmpeqb(dst, src);
}

void MacroAssembler::pcmpeqw(XMMRegister dst, XMMRegister src) {
  assert(((dst->encoding() < 16 && src->encoding() < 16) || VM_Version::supports_avx512vlbw()),"XMM register should be 0-15");
  Assembler::pcmpeqw(dst, src);
}

void MacroAssembler::pcmpestri(XMMRegister dst, Address src, int imm8) {
  assert((dst->encoding() < 16),"XMM register should be 0-15");
  Assembler::pcmpestri(dst, src, imm8);
}

void MacroAssembler::pcmpestri(XMMRegister dst, XMMRegister src, int imm8) {
  assert((dst->encoding() < 16 && src->encoding() < 16),"XMM register should be 0-15");
  Assembler::pcmpestri(dst, src, imm8);
}

void MacroAssembler::pmovzxbw(XMMRegister dst, XMMRegister src) {
  assert(((dst->encoding() < 16 && src->encoding() < 16) || VM_Version::supports_avx512vlbw()),"XMM register should be 0-15");
  Assembler::pmovzxbw(dst, src);
}

void MacroAssembler::pmovzxbw(XMMRegister dst, Address src) {
  assert(((dst->encoding() < 16) || VM_Version::supports_avx512vlbw()),"XMM register should be 0-15");
  Assembler::pmovzxbw(dst, src);
}

void MacroAssembler::pmovmskb(Register dst, XMMRegister src) {
  assert((src->encoding() < 16),"XMM register should be 0-15");
  Assembler::pmovmskb(dst, src);
}

void MacroAssembler::ptest(XMMRegister dst, XMMRegister src) {
  assert((dst->encoding() < 16 && src->encoding() < 16),"XMM register should be 0-15");
  Assembler::ptest(dst, src);
}

void MacroAssembler::sqrtss(XMMRegister dst, AddressLiteral src, Register rscratch) {
  assert(rscratch != noreg || always_reachable(src), "missing");

  if (reachable(src)) {
    Assembler::sqrtss(dst, as_Address(src));
  } else {
    lea(rscratch, src);
    Assembler::sqrtss(dst, Address(rscratch, 0));
  }
}

void MacroAssembler::subsd(XMMRegister dst, AddressLiteral src, Register rscratch) {
  assert(rscratch != noreg || always_reachable(src), "missing");

  if (reachable(src)) {
    Assembler::subsd(dst, as_Address(src));
  } else {
    lea(rscratch, src);
    Assembler::subsd(dst, Address(rscratch, 0));
  }
}

void MacroAssembler::roundsd(XMMRegister dst, AddressLiteral src, int32_t rmode, Register rscratch) {
  assert(rscratch != noreg || always_reachable(src), "missing");

  if (reachable(src)) {
    Assembler::roundsd(dst, as_Address(src), rmode);
  } else {
    lea(rscratch, src);
    Assembler::roundsd(dst, Address(rscratch, 0), rmode);
  }
}

void MacroAssembler::subss(XMMRegister dst, AddressLiteral src, Register rscratch) {
  assert(rscratch != noreg || always_reachable(src), "missing");

  if (reachable(src)) {
    Assembler::subss(dst, as_Address(src));
  } else {
    lea(rscratch, src);
    Assembler::subss(dst, Address(rscratch, 0));
  }
}

void MacroAssembler::ucomisd(XMMRegister dst, AddressLiteral src, Register rscratch) {
  assert(rscratch != noreg || always_reachable(src), "missing");

  if (reachable(src)) {
    Assembler::ucomisd(dst, as_Address(src));
  } else {
    lea(rscratch, src);
    Assembler::ucomisd(dst, Address(rscratch, 0));
  }
}

void MacroAssembler::ucomiss(XMMRegister dst, AddressLiteral src, Register rscratch) {
  assert(rscratch != noreg || always_reachable(src), "missing");

  if (reachable(src)) {
    Assembler::ucomiss(dst, as_Address(src));
  } else {
    lea(rscratch, src);
    Assembler::ucomiss(dst, Address(rscratch, 0));
  }
}

void MacroAssembler::xorpd(XMMRegister dst, AddressLiteral src, Register rscratch) {
  assert(rscratch != noreg || always_reachable(src), "missing");

  // Used in sign-bit flipping with aligned address.
  assert((UseAVX > 0) || (((intptr_t)src.target() & 15) == 0), "SSE mode requires address alignment 16 bytes");

  if (UseAVX > 2 &&
      (!VM_Version::supports_avx512dq() || !VM_Version::supports_avx512vl()) &&
      (dst->encoding() >= 16)) {
    vpxor(dst, dst, src, Assembler::AVX_512bit, rscratch);
  } else if (reachable(src)) {
    Assembler::xorpd(dst, as_Address(src));
  } else {
    lea(rscratch, src);
    Assembler::xorpd(dst, Address(rscratch, 0));
  }
}

void MacroAssembler::xorpd(XMMRegister dst, XMMRegister src) {
  if (UseAVX > 2 &&
      (!VM_Version::supports_avx512dq() || !VM_Version::supports_avx512vl()) &&
      ((dst->encoding() >= 16) || (src->encoding() >= 16))) {
    Assembler::vpxor(dst, dst, src, Assembler::AVX_512bit);
  } else {
    Assembler::xorpd(dst, src);
  }
}

void MacroAssembler::xorps(XMMRegister dst, XMMRegister src) {
  if (UseAVX > 2 &&
      (!VM_Version::supports_avx512dq() || !VM_Version::supports_avx512vl()) &&
      ((dst->encoding() >= 16) || (src->encoding() >= 16))) {
    Assembler::vpxor(dst, dst, src, Assembler::AVX_512bit);
  } else {
    Assembler::xorps(dst, src);
  }
}

void MacroAssembler::xorps(XMMRegister dst, AddressLiteral src, Register rscratch) {
  assert(rscratch != noreg || always_reachable(src), "missing");

  // Used in sign-bit flipping with aligned address.
  assert((UseAVX > 0) || (((intptr_t)src.target() & 15) == 0), "SSE mode requires address alignment 16 bytes");

  if (UseAVX > 2 &&
      (!VM_Version::supports_avx512dq() || !VM_Version::supports_avx512vl()) &&
      (dst->encoding() >= 16)) {
    vpxor(dst, dst, src, Assembler::AVX_512bit, rscratch);
  } else if (reachable(src)) {
    Assembler::xorps(dst, as_Address(src));
  } else {
    lea(rscratch, src);
    Assembler::xorps(dst, Address(rscratch, 0));
  }
}

void MacroAssembler::pshufb(XMMRegister dst, AddressLiteral src, Register rscratch) {
  assert(rscratch != noreg || always_reachable(src), "missing");

  // Used in sign-bit flipping with aligned address.
  bool aligned_adr = (((intptr_t)src.target() & 15) == 0);
  assert((UseAVX > 0) || aligned_adr, "SSE mode requires address alignment 16 bytes");
  if (reachable(src)) {
    Assembler::pshufb(dst, as_Address(src));
  } else {
    lea(rscratch, src);
    Assembler::pshufb(dst, Address(rscratch, 0));
  }
}

// AVX 3-operands instructions

void MacroAssembler::vaddsd(XMMRegister dst, XMMRegister nds, AddressLiteral src, Register rscratch) {
  assert(rscratch != noreg || always_reachable(src), "missing");

  if (reachable(src)) {
    vaddsd(dst, nds, as_Address(src));
  } else {
    lea(rscratch, src);
    vaddsd(dst, nds, Address(rscratch, 0));
  }
}

void MacroAssembler::vaddss(XMMRegister dst, XMMRegister nds, AddressLiteral src, Register rscratch) {
  assert(rscratch != noreg || always_reachable(src), "missing");

  if (reachable(src)) {
    vaddss(dst, nds, as_Address(src));
  } else {
    lea(rscratch, src);
    vaddss(dst, nds, Address(rscratch, 0));
  }
}

void MacroAssembler::vpaddb(XMMRegister dst, XMMRegister nds, AddressLiteral src, int vector_len, Register rscratch) {
  assert(UseAVX > 0, "requires some form of AVX");
  assert(rscratch != noreg || always_reachable(src), "missing");

  if (reachable(src)) {
    Assembler::vpaddb(dst, nds, as_Address(src), vector_len);
  } else {
    lea(rscratch, src);
    Assembler::vpaddb(dst, nds, Address(rscratch, 0), vector_len);
  }
}

void MacroAssembler::vpaddd(XMMRegister dst, XMMRegister nds, AddressLiteral src, int vector_len, Register rscratch) {
  assert(UseAVX > 0, "requires some form of AVX");
  assert(rscratch != noreg || always_reachable(src), "missing");

  if (reachable(src)) {
    Assembler::vpaddd(dst, nds, as_Address(src), vector_len);
  } else {
    lea(rscratch, src);
    Assembler::vpaddd(dst, nds, Address(rscratch, 0), vector_len);
  }
}

void MacroAssembler::vabsss(XMMRegister dst, XMMRegister nds, XMMRegister src, AddressLiteral negate_field, int vector_len, Register rscratch) {
  assert(((dst->encoding() < 16 && src->encoding() < 16 && nds->encoding() < 16) || VM_Version::supports_avx512vldq()),"XMM register should be 0-15");
  assert(rscratch != noreg || always_reachable(negate_field), "missing");

  vandps(dst, nds, negate_field, vector_len, rscratch);
}

void MacroAssembler::vabssd(XMMRegister dst, XMMRegister nds, XMMRegister src, AddressLiteral negate_field, int vector_len, Register rscratch) {
  assert(((dst->encoding() < 16 && src->encoding() < 16 && nds->encoding() < 16) || VM_Version::supports_avx512vldq()),"XMM register should be 0-15");
  assert(rscratch != noreg || always_reachable(negate_field), "missing");

  vandpd(dst, nds, negate_field, vector_len, rscratch);
}

void MacroAssembler::vpaddb(XMMRegister dst, XMMRegister nds, XMMRegister src, int vector_len) {
  assert(((dst->encoding() < 16 && src->encoding() < 16 && nds->encoding() < 16) || VM_Version::supports_avx512vlbw()),"XMM register should be 0-15");
  Assembler::vpaddb(dst, nds, src, vector_len);
}

void MacroAssembler::vpaddb(XMMRegister dst, XMMRegister nds, Address src, int vector_len) {
  assert(((dst->encoding() < 16 && nds->encoding() < 16) || VM_Version::supports_avx512vlbw()),"XMM register should be 0-15");
  Assembler::vpaddb(dst, nds, src, vector_len);
}

void MacroAssembler::vpaddw(XMMRegister dst, XMMRegister nds, XMMRegister src, int vector_len) {
  assert(((dst->encoding() < 16 && src->encoding() < 16 && nds->encoding() < 16) || VM_Version::supports_avx512vlbw()),"XMM register should be 0-15");
  Assembler::vpaddw(dst, nds, src, vector_len);
}

void MacroAssembler::vpaddw(XMMRegister dst, XMMRegister nds, Address src, int vector_len) {
  assert(((dst->encoding() < 16 && nds->encoding() < 16) || VM_Version::supports_avx512vlbw()),"XMM register should be 0-15");
  Assembler::vpaddw(dst, nds, src, vector_len);
}

void MacroAssembler::vpand(XMMRegister dst, XMMRegister nds, AddressLiteral src, int vector_len, Register rscratch) {
  assert(rscratch != noreg || always_reachable(src), "missing");

  if (reachable(src)) {
    Assembler::vpand(dst, nds, as_Address(src), vector_len);
  } else {
    lea(rscratch, src);
    Assembler::vpand(dst, nds, Address(rscratch, 0), vector_len);
  }
}

void MacroAssembler::vpbroadcastd(XMMRegister dst, AddressLiteral src, int vector_len, Register rscratch) {
  assert(rscratch != noreg || always_reachable(src), "missing");

  if (reachable(src)) {
    Assembler::vpbroadcastd(dst, as_Address(src), vector_len);
  } else {
    lea(rscratch, src);
    Assembler::vpbroadcastd(dst, Address(rscratch, 0), vector_len);
  }
}

void MacroAssembler::vbroadcasti128(XMMRegister dst, AddressLiteral src, int vector_len, Register rscratch) {
  assert(rscratch != noreg || always_reachable(src), "missing");

  if (reachable(src)) {
    Assembler::vbroadcasti128(dst, as_Address(src), vector_len);
  } else {
    lea(rscratch, src);
    Assembler::vbroadcasti128(dst, Address(rscratch, 0), vector_len);
  }
}

void MacroAssembler::vpbroadcastq(XMMRegister dst, AddressLiteral src, int vector_len, Register rscratch) {
  assert(rscratch != noreg || always_reachable(src), "missing");

  if (reachable(src)) {
    Assembler::vpbroadcastq(dst, as_Address(src), vector_len);
  } else {
    lea(rscratch, src);
    Assembler::vpbroadcastq(dst, Address(rscratch, 0), vector_len);
  }
}

void MacroAssembler::vbroadcastsd(XMMRegister dst, AddressLiteral src, int vector_len, Register rscratch) {
  assert(rscratch != noreg || always_reachable(src), "missing");

  if (reachable(src)) {
    Assembler::vbroadcastsd(dst, as_Address(src), vector_len);
  } else {
    lea(rscratch, src);
    Assembler::vbroadcastsd(dst, Address(rscratch, 0), vector_len);
  }
}

void MacroAssembler::vbroadcastss(XMMRegister dst, AddressLiteral src, int vector_len, Register rscratch) {
  assert(rscratch != noreg || always_reachable(src), "missing");

  if (reachable(src)) {
    Assembler::vbroadcastss(dst, as_Address(src), vector_len);
  } else {
    lea(rscratch, src);
    Assembler::vbroadcastss(dst, Address(rscratch, 0), vector_len);
  }
}

// Vector float blend
// vblendvps(XMMRegister dst, XMMRegister nds, XMMRegister src, XMMRegister mask, int vector_len, bool compute_mask = true, XMMRegister scratch = xnoreg)
void MacroAssembler::vblendvps(XMMRegister dst, XMMRegister src1, XMMRegister src2, XMMRegister mask, int vector_len, bool compute_mask, XMMRegister scratch) {
  // WARN: Allow dst == (src1|src2), mask == scratch
  bool blend_emulation = EnableX86ECoreOpts && UseAVX > 1;
  bool scratch_available = scratch != xnoreg && scratch != src1 && scratch != src2 && scratch != dst;
  bool dst_available = dst != mask && (dst != src1 || dst != src2);
  if (blend_emulation && scratch_available && dst_available) {
    if (compute_mask) {
      vpsrad(scratch, mask, 32, vector_len);
      mask = scratch;
    }
    if (dst == src1) {
      vpandn(dst,     mask, src1, vector_len); // if mask == 0, src1
      vpand (scratch, mask, src2, vector_len); // if mask == 1, src2
    } else {
      vpand (dst,     mask, src2, vector_len); // if mask == 1, src2
      vpandn(scratch, mask, src1, vector_len); // if mask == 0, src1
    }
    vpor(dst, dst, scratch, vector_len);
  } else {
    Assembler::vblendvps(dst, src1, src2, mask, vector_len);
  }
}

// vblendvpd(XMMRegister dst, XMMRegister nds, XMMRegister src, XMMRegister mask, int vector_len, bool compute_mask = true, XMMRegister scratch = xnoreg)
void MacroAssembler::vblendvpd(XMMRegister dst, XMMRegister src1, XMMRegister src2, XMMRegister mask, int vector_len, bool compute_mask, XMMRegister scratch) {
  // WARN: Allow dst == (src1|src2), mask == scratch
  bool blend_emulation = EnableX86ECoreOpts && UseAVX > 1;
  bool scratch_available = scratch != xnoreg && scratch != src1 && scratch != src2 && scratch != dst && (!compute_mask || scratch != mask);
  bool dst_available = dst != mask && (dst != src1 || dst != src2);
  if (blend_emulation && scratch_available && dst_available) {
    if (compute_mask) {
      vpxor(scratch, scratch, scratch, vector_len);
      vpcmpgtq(scratch, scratch, mask, vector_len);
      mask = scratch;
    }
    if (dst == src1) {
      vpandn(dst,     mask, src1, vector_len); // if mask == 0, src
      vpand (scratch, mask, src2, vector_len); // if mask == 1, src2
    } else {
      vpand (dst,     mask, src2, vector_len); // if mask == 1, src2
      vpandn(scratch, mask, src1, vector_len); // if mask == 0, src
    }
    vpor(dst, dst, scratch, vector_len);
  } else {
    Assembler::vblendvpd(dst, src1, src2, mask, vector_len);
  }
}

void MacroAssembler::vpcmpeqb(XMMRegister dst, XMMRegister nds, XMMRegister src, int vector_len) {
  assert(((dst->encoding() < 16 && src->encoding() < 16 && nds->encoding() < 16) || VM_Version::supports_avx512vlbw()),"XMM register should be 0-15");
  Assembler::vpcmpeqb(dst, nds, src, vector_len);
}

void MacroAssembler::vpcmpeqb(XMMRegister dst, XMMRegister src1, Address src2, int vector_len) {
  assert(((dst->encoding() < 16 && src1->encoding() < 16) || VM_Version::supports_avx512vlbw()),"XMM register should be 0-15");
  Assembler::vpcmpeqb(dst, src1, src2, vector_len);
}

void MacroAssembler::vpcmpeqw(XMMRegister dst, XMMRegister nds, XMMRegister src, int vector_len) {
  assert(((dst->encoding() < 16 && src->encoding() < 16 && nds->encoding() < 16) || VM_Version::supports_avx512vlbw()),"XMM register should be 0-15");
  Assembler::vpcmpeqw(dst, nds, src, vector_len);
}

void MacroAssembler::vpcmpeqw(XMMRegister dst, XMMRegister nds, Address src, int vector_len) {
  assert(((dst->encoding() < 16 && nds->encoding() < 16) || VM_Version::supports_avx512vlbw()),"XMM register should be 0-15");
  Assembler::vpcmpeqw(dst, nds, src, vector_len);
}

void MacroAssembler::evpcmpeqd(KRegister kdst, KRegister mask, XMMRegister nds, AddressLiteral src, int vector_len, Register rscratch) {
  assert(rscratch != noreg || always_reachable(src), "missing");

  if (reachable(src)) {
    Assembler::evpcmpeqd(kdst, mask, nds, as_Address(src), vector_len);
  } else {
    lea(rscratch, src);
    Assembler::evpcmpeqd(kdst, mask, nds, Address(rscratch, 0), vector_len);
  }
}

void MacroAssembler::evpcmpd(KRegister kdst, KRegister mask, XMMRegister nds, AddressLiteral src,
                             int comparison, bool is_signed, int vector_len, Register rscratch) {
  assert(rscratch != noreg || always_reachable(src), "missing");

  if (reachable(src)) {
    Assembler::evpcmpd(kdst, mask, nds, as_Address(src), comparison, is_signed, vector_len);
  } else {
    lea(rscratch, src);
    Assembler::evpcmpd(kdst, mask, nds, Address(rscratch, 0), comparison, is_signed, vector_len);
  }
}

void MacroAssembler::evpcmpq(KRegister kdst, KRegister mask, XMMRegister nds, AddressLiteral src,
                             int comparison, bool is_signed, int vector_len, Register rscratch) {
  assert(rscratch != noreg || always_reachable(src), "missing");

  if (reachable(src)) {
    Assembler::evpcmpq(kdst, mask, nds, as_Address(src), comparison, is_signed, vector_len);
  } else {
    lea(rscratch, src);
    Assembler::evpcmpq(kdst, mask, nds, Address(rscratch, 0), comparison, is_signed, vector_len);
  }
}

void MacroAssembler::evpcmpb(KRegister kdst, KRegister mask, XMMRegister nds, AddressLiteral src,
                             int comparison, bool is_signed, int vector_len, Register rscratch) {
  assert(rscratch != noreg || always_reachable(src), "missing");

  if (reachable(src)) {
    Assembler::evpcmpb(kdst, mask, nds, as_Address(src), comparison, is_signed, vector_len);
  } else {
    lea(rscratch, src);
    Assembler::evpcmpb(kdst, mask, nds, Address(rscratch, 0), comparison, is_signed, vector_len);
  }
}

void MacroAssembler::evpcmpw(KRegister kdst, KRegister mask, XMMRegister nds, AddressLiteral src,
                             int comparison, bool is_signed, int vector_len, Register rscratch) {
  assert(rscratch != noreg || always_reachable(src), "missing");

  if (reachable(src)) {
    Assembler::evpcmpw(kdst, mask, nds, as_Address(src), comparison, is_signed, vector_len);
  } else {
    lea(rscratch, src);
    Assembler::evpcmpw(kdst, mask, nds, Address(rscratch, 0), comparison, is_signed, vector_len);
  }
}

void MacroAssembler::vpcmpCC(XMMRegister dst, XMMRegister nds, XMMRegister src, int cond_encoding, Width width, int vector_len) {
  if (width == Assembler::Q) {
    Assembler::vpcmpCCq(dst, nds, src, cond_encoding, vector_len);
  } else {
    Assembler::vpcmpCCbwd(dst, nds, src, cond_encoding, vector_len);
  }
}

void MacroAssembler::vpcmpCCW(XMMRegister dst, XMMRegister nds, XMMRegister src, XMMRegister xtmp, ComparisonPredicate cond, Width width, int vector_len) {
  int eq_cond_enc = 0x29;
  int gt_cond_enc = 0x37;
  if (width != Assembler::Q) {
    eq_cond_enc = 0x74 + width;
    gt_cond_enc = 0x64 + width;
  }
  switch (cond) {
  case eq:
    vpcmpCC(dst, nds, src, eq_cond_enc, width, vector_len);
    break;
  case neq:
    vpcmpCC(dst, nds, src, eq_cond_enc, width, vector_len);
    vallones(xtmp, vector_len);
    vpxor(dst, xtmp, dst, vector_len);
    break;
  case le:
    vpcmpCC(dst, nds, src, gt_cond_enc, width, vector_len);
    vallones(xtmp, vector_len);
    vpxor(dst, xtmp, dst, vector_len);
    break;
  case nlt:
    vpcmpCC(dst, src, nds, gt_cond_enc, width, vector_len);
    vallones(xtmp, vector_len);
    vpxor(dst, xtmp, dst, vector_len);
    break;
  case lt:
    vpcmpCC(dst, src, nds, gt_cond_enc, width, vector_len);
    break;
  case nle:
    vpcmpCC(dst, nds, src, gt_cond_enc, width, vector_len);
    break;
  default:
    assert(false, "Should not reach here");
  }
}

void MacroAssembler::vpmovzxbw(XMMRegister dst, Address src, int vector_len) {
  assert(((dst->encoding() < 16) || VM_Version::supports_avx512vlbw()),"XMM register should be 0-15");
  Assembler::vpmovzxbw(dst, src, vector_len);
}

void MacroAssembler::vpmovmskb(Register dst, XMMRegister src, int vector_len) {
  assert((src->encoding() < 16),"XMM register should be 0-15");
  Assembler::vpmovmskb(dst, src, vector_len);
}

void MacroAssembler::vpmullw(XMMRegister dst, XMMRegister nds, XMMRegister src, int vector_len) {
  assert(((dst->encoding() < 16 && src->encoding() < 16 && nds->encoding() < 16) || VM_Version::supports_avx512vlbw()),"XMM register should be 0-15");
  Assembler::vpmullw(dst, nds, src, vector_len);
}

void MacroAssembler::vpmullw(XMMRegister dst, XMMRegister nds, Address src, int vector_len) {
  assert(((dst->encoding() < 16 && nds->encoding() < 16) || VM_Version::supports_avx512vlbw()),"XMM register should be 0-15");
  Assembler::vpmullw(dst, nds, src, vector_len);
}

void MacroAssembler::vpmulld(XMMRegister dst, XMMRegister nds, AddressLiteral src, int vector_len, Register rscratch) {
  assert((UseAVX > 0), "AVX support is needed");
  assert(rscratch != noreg || always_reachable(src), "missing");

  if (reachable(src)) {
    Assembler::vpmulld(dst, nds, as_Address(src), vector_len);
  } else {
    lea(rscratch, src);
    Assembler::vpmulld(dst, nds, Address(rscratch, 0), vector_len);
  }
}

void MacroAssembler::vpsubb(XMMRegister dst, XMMRegister nds, XMMRegister src, int vector_len) {
  assert(((dst->encoding() < 16 && src->encoding() < 16 && nds->encoding() < 16) || VM_Version::supports_avx512vlbw()),"XMM register should be 0-15");
  Assembler::vpsubb(dst, nds, src, vector_len);
}

void MacroAssembler::vpsubb(XMMRegister dst, XMMRegister nds, Address src, int vector_len) {
  assert(((dst->encoding() < 16 && nds->encoding() < 16) || VM_Version::supports_avx512vlbw()),"XMM register should be 0-15");
  Assembler::vpsubb(dst, nds, src, vector_len);
}

void MacroAssembler::vpsubw(XMMRegister dst, XMMRegister nds, XMMRegister src, int vector_len) {
  assert(((dst->encoding() < 16 && src->encoding() < 16 && nds->encoding() < 16) || VM_Version::supports_avx512vlbw()),"XMM register should be 0-15");
  Assembler::vpsubw(dst, nds, src, vector_len);
}

void MacroAssembler::vpsubw(XMMRegister dst, XMMRegister nds, Address src, int vector_len) {
  assert(((dst->encoding() < 16 && nds->encoding() < 16) || VM_Version::supports_avx512vlbw()),"XMM register should be 0-15");
  Assembler::vpsubw(dst, nds, src, vector_len);
}

void MacroAssembler::vpsraw(XMMRegister dst, XMMRegister nds, XMMRegister shift, int vector_len) {
  assert(((dst->encoding() < 16 && shift->encoding() < 16 && nds->encoding() < 16) || VM_Version::supports_avx512vlbw()),"XMM register should be 0-15");
  Assembler::vpsraw(dst, nds, shift, vector_len);
}

void MacroAssembler::vpsraw(XMMRegister dst, XMMRegister nds, int shift, int vector_len) {
  assert(((dst->encoding() < 16 && nds->encoding() < 16) || VM_Version::supports_avx512vlbw()),"XMM register should be 0-15");
  Assembler::vpsraw(dst, nds, shift, vector_len);
}

void MacroAssembler::evpsraq(XMMRegister dst, XMMRegister nds, XMMRegister shift, int vector_len) {
  assert(UseAVX > 2,"");
  if (!VM_Version::supports_avx512vl() && vector_len < 2) {
     vector_len = 2;
  }
  Assembler::evpsraq(dst, nds, shift, vector_len);
}

void MacroAssembler::evpsraq(XMMRegister dst, XMMRegister nds, int shift, int vector_len) {
  assert(UseAVX > 2,"");
  if (!VM_Version::supports_avx512vl() && vector_len < 2) {
     vector_len = 2;
  }
  Assembler::evpsraq(dst, nds, shift, vector_len);
}

void MacroAssembler::vpsrlw(XMMRegister dst, XMMRegister nds, XMMRegister shift, int vector_len) {
  assert(((dst->encoding() < 16 && shift->encoding() < 16 && nds->encoding() < 16) || VM_Version::supports_avx512vlbw()),"XMM register should be 0-15");
  Assembler::vpsrlw(dst, nds, shift, vector_len);
}

void MacroAssembler::vpsrlw(XMMRegister dst, XMMRegister nds, int shift, int vector_len) {
  assert(((dst->encoding() < 16 && nds->encoding() < 16) || VM_Version::supports_avx512vlbw()),"XMM register should be 0-15");
  Assembler::vpsrlw(dst, nds, shift, vector_len);
}

void MacroAssembler::vpsllw(XMMRegister dst, XMMRegister nds, XMMRegister shift, int vector_len) {
  assert(((dst->encoding() < 16 && shift->encoding() < 16 && nds->encoding() < 16) || VM_Version::supports_avx512vlbw()),"XMM register should be 0-15");
  Assembler::vpsllw(dst, nds, shift, vector_len);
}

void MacroAssembler::vpsllw(XMMRegister dst, XMMRegister nds, int shift, int vector_len) {
  assert(((dst->encoding() < 16 && nds->encoding() < 16) || VM_Version::supports_avx512vlbw()),"XMM register should be 0-15");
  Assembler::vpsllw(dst, nds, shift, vector_len);
}

void MacroAssembler::vptest(XMMRegister dst, XMMRegister src) {
  assert((dst->encoding() < 16 && src->encoding() < 16),"XMM register should be 0-15");
  Assembler::vptest(dst, src);
}

void MacroAssembler::punpcklbw(XMMRegister dst, XMMRegister src) {
  assert(((dst->encoding() < 16 && src->encoding() < 16) || VM_Version::supports_avx512vlbw()),"XMM register should be 0-15");
  Assembler::punpcklbw(dst, src);
}

void MacroAssembler::pshufd(XMMRegister dst, Address src, int mode) {
  assert(((dst->encoding() < 16) || VM_Version::supports_avx512vl()),"XMM register should be 0-15");
  Assembler::pshufd(dst, src, mode);
}

void MacroAssembler::pshuflw(XMMRegister dst, XMMRegister src, int mode) {
  assert(((dst->encoding() < 16 && src->encoding() < 16) || VM_Version::supports_avx512vlbw()),"XMM register should be 0-15");
  Assembler::pshuflw(dst, src, mode);
}

void MacroAssembler::vandpd(XMMRegister dst, XMMRegister nds, AddressLiteral src, int vector_len, Register rscratch) {
  assert(rscratch != noreg || always_reachable(src), "missing");

  if (reachable(src)) {
    vandpd(dst, nds, as_Address(src), vector_len);
  } else {
    lea(rscratch, src);
    vandpd(dst, nds, Address(rscratch, 0), vector_len);
  }
}

void MacroAssembler::vandps(XMMRegister dst, XMMRegister nds, AddressLiteral src, int vector_len, Register rscratch) {
  assert(rscratch != noreg || always_reachable(src), "missing");

  if (reachable(src)) {
    vandps(dst, nds, as_Address(src), vector_len);
  } else {
    lea(rscratch, src);
    vandps(dst, nds, Address(rscratch, 0), vector_len);
  }
}

void MacroAssembler::evpord(XMMRegister dst, KRegister mask, XMMRegister nds, AddressLiteral src,
                            bool merge, int vector_len, Register rscratch) {
  assert(rscratch != noreg || always_reachable(src), "missing");

  if (reachable(src)) {
    Assembler::evpord(dst, mask, nds, as_Address(src), merge, vector_len);
  } else {
    lea(rscratch, src);
    Assembler::evpord(dst, mask, nds, Address(rscratch, 0), merge, vector_len);
  }
}

void MacroAssembler::vdivsd(XMMRegister dst, XMMRegister nds, AddressLiteral src, Register rscratch) {
  assert(rscratch != noreg || always_reachable(src), "missing");

  if (reachable(src)) {
    vdivsd(dst, nds, as_Address(src));
  } else {
    lea(rscratch, src);
    vdivsd(dst, nds, Address(rscratch, 0));
  }
}

void MacroAssembler::vdivss(XMMRegister dst, XMMRegister nds, AddressLiteral src, Register rscratch) {
  assert(rscratch != noreg || always_reachable(src), "missing");

  if (reachable(src)) {
    vdivss(dst, nds, as_Address(src));
  } else {
    lea(rscratch, src);
    vdivss(dst, nds, Address(rscratch, 0));
  }
}

void MacroAssembler::vmulsd(XMMRegister dst, XMMRegister nds, AddressLiteral src, Register rscratch) {
  assert(rscratch != noreg || always_reachable(src), "missing");

  if (reachable(src)) {
    vmulsd(dst, nds, as_Address(src));
  } else {
    lea(rscratch, src);
    vmulsd(dst, nds, Address(rscratch, 0));
  }
}

void MacroAssembler::vmulss(XMMRegister dst, XMMRegister nds, AddressLiteral src, Register rscratch) {
  assert(rscratch != noreg || always_reachable(src), "missing");

  if (reachable(src)) {
    vmulss(dst, nds, as_Address(src));
  } else {
    lea(rscratch, src);
    vmulss(dst, nds, Address(rscratch, 0));
  }
}

void MacroAssembler::vsubsd(XMMRegister dst, XMMRegister nds, AddressLiteral src, Register rscratch) {
  assert(rscratch != noreg || always_reachable(src), "missing");

  if (reachable(src)) {
    vsubsd(dst, nds, as_Address(src));
  } else {
    lea(rscratch, src);
    vsubsd(dst, nds, Address(rscratch, 0));
  }
}

void MacroAssembler::vsubss(XMMRegister dst, XMMRegister nds, AddressLiteral src, Register rscratch) {
  assert(rscratch != noreg || always_reachable(src), "missing");

  if (reachable(src)) {
    vsubss(dst, nds, as_Address(src));
  } else {
    lea(rscratch, src);
    vsubss(dst, nds, Address(rscratch, 0));
  }
}

void MacroAssembler::vnegatess(XMMRegister dst, XMMRegister nds, AddressLiteral src, Register rscratch) {
  assert(((dst->encoding() < 16 && nds->encoding() < 16) || VM_Version::supports_avx512vldq()),"XMM register should be 0-15");
  assert(rscratch != noreg || always_reachable(src), "missing");

  vxorps(dst, nds, src, Assembler::AVX_128bit, rscratch);
}

void MacroAssembler::vnegatesd(XMMRegister dst, XMMRegister nds, AddressLiteral src, Register rscratch) {
  assert(((dst->encoding() < 16 && nds->encoding() < 16) || VM_Version::supports_avx512vldq()),"XMM register should be 0-15");
  assert(rscratch != noreg || always_reachable(src), "missing");

  vxorpd(dst, nds, src, Assembler::AVX_128bit, rscratch);
}

void MacroAssembler::vxorpd(XMMRegister dst, XMMRegister nds, AddressLiteral src, int vector_len, Register rscratch) {
  assert(rscratch != noreg || always_reachable(src), "missing");

  if (reachable(src)) {
    vxorpd(dst, nds, as_Address(src), vector_len);
  } else {
    lea(rscratch, src);
    vxorpd(dst, nds, Address(rscratch, 0), vector_len);
  }
}

void MacroAssembler::vxorps(XMMRegister dst, XMMRegister nds, AddressLiteral src, int vector_len, Register rscratch) {
  assert(rscratch != noreg || always_reachable(src), "missing");

  if (reachable(src)) {
    vxorps(dst, nds, as_Address(src), vector_len);
  } else {
    lea(rscratch, src);
    vxorps(dst, nds, Address(rscratch, 0), vector_len);
  }
}

void MacroAssembler::vpxor(XMMRegister dst, XMMRegister nds, AddressLiteral src, int vector_len, Register rscratch) {
  assert(rscratch != noreg || always_reachable(src), "missing");

  if (UseAVX > 1 || (vector_len < 1)) {
    if (reachable(src)) {
      Assembler::vpxor(dst, nds, as_Address(src), vector_len);
    } else {
      lea(rscratch, src);
      Assembler::vpxor(dst, nds, Address(rscratch, 0), vector_len);
    }
  } else {
    MacroAssembler::vxorpd(dst, nds, src, vector_len, rscratch);
  }
}

void MacroAssembler::vpermd(XMMRegister dst,  XMMRegister nds, AddressLiteral src, int vector_len, Register rscratch) {
  assert(rscratch != noreg || always_reachable(src), "missing");

  if (reachable(src)) {
    Assembler::vpermd(dst, nds, as_Address(src), vector_len);
  } else {
    lea(rscratch, src);
    Assembler::vpermd(dst, nds, Address(rscratch, 0), vector_len);
  }
}

void MacroAssembler::clear_jobject_tag(Register possibly_non_local) {
  const int32_t inverted_mask = ~static_cast<int32_t>(JNIHandles::tag_mask);
  STATIC_ASSERT(inverted_mask == -4); // otherwise check this code
  // The inverted mask is sign-extended
  andptr(possibly_non_local, inverted_mask);
}

void MacroAssembler::resolve_jobject(Register value,
                                     Register tmp) {
  Register thread = r15_thread;
  assert_different_registers(value, thread, tmp);
  Label done, tagged, weak_tagged;
  testptr(value, value);
  jcc(Assembler::zero, done);           // Use null as-is.
  testptr(value, JNIHandles::tag_mask); // Test for tag.
  jcc(Assembler::notZero, tagged);

  // Resolve local handle
  access_load_at(T_OBJECT, IN_NATIVE | AS_RAW, value, Address(value, 0), tmp);
  verify_oop(value);
  jmp(done);

  bind(tagged);
  testptr(value, JNIHandles::TypeTag::weak_global); // Test for weak tag.
  jcc(Assembler::notZero, weak_tagged);

  // Resolve global handle
  access_load_at(T_OBJECT, IN_NATIVE, value, Address(value, -JNIHandles::TypeTag::global), tmp);
  verify_oop(value);
  jmp(done);

  bind(weak_tagged);
  // Resolve jweak.
  access_load_at(T_OBJECT, IN_NATIVE | ON_PHANTOM_OOP_REF,
                 value, Address(value, -JNIHandles::TypeTag::weak_global), tmp);
  verify_oop(value);

  bind(done);
}

void MacroAssembler::resolve_global_jobject(Register value,
                                            Register tmp) {
  Register thread = r15_thread;
  assert_different_registers(value, thread, tmp);
  Label done;

  testptr(value, value);
  jcc(Assembler::zero, done);           // Use null as-is.

#ifdef ASSERT
  {
    Label valid_global_tag;
    testptr(value, JNIHandles::TypeTag::global); // Test for global tag.
    jcc(Assembler::notZero, valid_global_tag);
    stop("non global jobject using resolve_global_jobject");
    bind(valid_global_tag);
  }
#endif

  // Resolve global handle
  access_load_at(T_OBJECT, IN_NATIVE, value, Address(value, -JNIHandles::TypeTag::global), tmp);
  verify_oop(value);

  bind(done);
}

void MacroAssembler::subptr(Register dst, int32_t imm32) {
  subq(dst, imm32);
}

// Force generation of a 4 byte immediate value even if it fits into 8bit
void MacroAssembler::subptr_imm32(Register dst, int32_t imm32) {
  subq_imm32(dst, imm32);
}

void MacroAssembler::subptr(Register dst, Register src) {
  subq(dst, src);
}

// C++ bool manipulation
void MacroAssembler::testbool(Register dst) {
  if(sizeof(bool) == 1)
    testb(dst, 0xff);
  else if(sizeof(bool) == 2) {
    // testw implementation needed for two byte bools
    ShouldNotReachHere();
  } else if(sizeof(bool) == 4)
    testl(dst, dst);
  else
    // unsupported
    ShouldNotReachHere();
}

void MacroAssembler::testptr(Register dst, Register src) {
  testq(dst, src);
}

// Defines obj, preserves var_size_in_bytes, okay for t2 == var_size_in_bytes.
void MacroAssembler::tlab_allocate(Register obj,
                                   Register var_size_in_bytes,
                                   int con_size_in_bytes,
                                   Register t1,
                                   Register t2,
                                   Label& slow_case) {
  BarrierSetAssembler* bs = BarrierSet::barrier_set()->barrier_set_assembler();
  bs->tlab_allocate(this, obj, var_size_in_bytes, con_size_in_bytes, t1, t2, slow_case);
}

RegSet MacroAssembler::call_clobbered_gp_registers() {
  RegSet regs;
  regs += RegSet::of(rax, rcx, rdx);
#ifndef _WINDOWS
  regs += RegSet::of(rsi, rdi);
#endif
  regs += RegSet::range(r8, r11);
  if (UseAPX) {
    regs += RegSet::range(r16, as_Register(Register::number_of_registers - 1));
  }
  return regs;
}

XMMRegSet MacroAssembler::call_clobbered_xmm_registers() {
  int num_xmm_registers = XMMRegister::available_xmm_registers();
#if defined(_WINDOWS)
  XMMRegSet result = XMMRegSet::range(xmm0, xmm5);
  if (num_xmm_registers > 16) {
     result += XMMRegSet::range(xmm16, as_XMMRegister(num_xmm_registers - 1));
  }
  return result;
#else
  return XMMRegSet::range(xmm0, as_XMMRegister(num_xmm_registers - 1));
#endif
}

// C1 only ever uses the first double/float of the XMM register.
static int xmm_save_size() { return sizeof(double); }

static void save_xmm_register(MacroAssembler* masm, int offset, XMMRegister reg) {
  masm->movdbl(Address(rsp, offset), reg);
}

static void restore_xmm_register(MacroAssembler* masm, int offset, XMMRegister reg) {
  masm->movdbl(reg, Address(rsp, offset));
}

static int register_section_sizes(RegSet gp_registers, XMMRegSet xmm_registers,
                                  bool save_fpu, int& gp_area_size, int& xmm_area_size) {

  gp_area_size = align_up(gp_registers.size() * Register::max_slots_per_register * VMRegImpl::stack_slot_size,
                         StackAlignmentInBytes);
  xmm_area_size = save_fpu ? xmm_registers.size() * xmm_save_size() : 0;

  return gp_area_size + xmm_area_size;
}

void MacroAssembler::push_call_clobbered_registers_except(RegSet exclude, bool save_fpu) {
  block_comment("push_call_clobbered_registers start");
  // Regular registers
  RegSet gp_registers_to_push = call_clobbered_gp_registers() - exclude;

  int gp_area_size;
  int xmm_area_size;
  int total_save_size = register_section_sizes(gp_registers_to_push, call_clobbered_xmm_registers(), save_fpu,
                                               gp_area_size, xmm_area_size);
  subptr(rsp, total_save_size);

  push_set(gp_registers_to_push, 0);

  if (save_fpu) {
    push_set(call_clobbered_xmm_registers(), gp_area_size);
  }

  block_comment("push_call_clobbered_registers end");
}

void MacroAssembler::pop_call_clobbered_registers_except(RegSet exclude, bool restore_fpu) {
  block_comment("pop_call_clobbered_registers start");

  RegSet gp_registers_to_pop = call_clobbered_gp_registers() - exclude;

  int gp_area_size;
  int xmm_area_size;
  int total_save_size = register_section_sizes(gp_registers_to_pop, call_clobbered_xmm_registers(), restore_fpu,
                                               gp_area_size, xmm_area_size);

  if (restore_fpu) {
    pop_set(call_clobbered_xmm_registers(), gp_area_size);
  }

  pop_set(gp_registers_to_pop, 0);

  addptr(rsp, total_save_size);

  vzeroupper();

  block_comment("pop_call_clobbered_registers end");
}

void MacroAssembler::push_set(XMMRegSet set, int offset) {
  assert(is_aligned(set.size() * xmm_save_size(), StackAlignmentInBytes), "must be");
  int spill_offset = offset;

  for (RegSetIterator<XMMRegister> it = set.begin(); *it != xnoreg; ++it) {
    save_xmm_register(this, spill_offset, *it);
    spill_offset += xmm_save_size();
  }
}

void MacroAssembler::pop_set(XMMRegSet set, int offset) {
  int restore_size = set.size() * xmm_save_size();
  assert(is_aligned(restore_size, StackAlignmentInBytes), "must be");

  int restore_offset = offset + restore_size - xmm_save_size();

  for (ReverseRegSetIterator<XMMRegister> it = set.rbegin(); *it != xnoreg; ++it) {
    restore_xmm_register(this, restore_offset, *it);
    restore_offset -= xmm_save_size();
  }
}

void MacroAssembler::push_set(RegSet set, int offset) {
  int spill_offset;
  if (offset == -1) {
    int register_push_size = set.size() * Register::max_slots_per_register * VMRegImpl::stack_slot_size;
    int aligned_size = align_up(register_push_size, StackAlignmentInBytes);
    subptr(rsp, aligned_size);
    spill_offset = 0;
  } else {
    spill_offset = offset;
  }

  for (RegSetIterator<Register> it = set.begin(); *it != noreg; ++it) {
    movptr(Address(rsp, spill_offset), *it);
    spill_offset += Register::max_slots_per_register * VMRegImpl::stack_slot_size;
  }
}

void MacroAssembler::pop_set(RegSet set, int offset) {

  int gp_reg_size = Register::max_slots_per_register * VMRegImpl::stack_slot_size;
  int restore_size = set.size() * gp_reg_size;
  int aligned_size = align_up(restore_size, StackAlignmentInBytes);

  int restore_offset;
  if (offset == -1) {
    restore_offset = restore_size - gp_reg_size;
  } else {
    restore_offset = offset + restore_size - gp_reg_size;
  }
  for (ReverseRegSetIterator<Register> it = set.rbegin(); *it != noreg; ++it) {
    movptr(*it, Address(rsp, restore_offset));
    restore_offset -= gp_reg_size;
  }

  if (offset == -1) {
    addptr(rsp, aligned_size);
  }
}

// Preserves the contents of address, destroys the contents length_in_bytes and temp.
void MacroAssembler::zero_memory(Register address, Register length_in_bytes, int offset_in_bytes, Register temp) {
  assert(address != length_in_bytes && address != temp && temp != length_in_bytes, "registers must be different");
  assert((offset_in_bytes & (BytesPerWord - 1)) == 0, "offset must be a multiple of BytesPerWord");
  Label done;

  testptr(length_in_bytes, length_in_bytes);
  jcc(Assembler::zero, done);

  // initialize topmost word, divide index by 2, check if odd and test if zero
  // note: for the remaining code to work, index must be a multiple of BytesPerWord
#ifdef ASSERT
  {
    Label L;
    testptr(length_in_bytes, BytesPerWord - 1);
    jcc(Assembler::zero, L);
    stop("length must be a multiple of BytesPerWord");
    bind(L);
  }
#endif
  Register index = length_in_bytes;
  xorptr(temp, temp);    // use _zero reg to clear memory (shorter code)
  if (UseIncDec) {
    shrptr(index, 3);  // divide by 8/16 and set carry flag if bit 2 was set
  } else {
    shrptr(index, 2);  // use 2 instructions to avoid partial flag stall
    shrptr(index, 1);
  }

  // initialize remaining object fields: index is a multiple of 2 now
  {
    Label loop;
    bind(loop);
    movptr(Address(address, index, Address::times_8, offset_in_bytes - 1*BytesPerWord), temp);
    decrement(index);
    jcc(Assembler::notZero, loop);
  }

  bind(done);
}

// Look up the method for a megamorphic invokeinterface call.
// The target method is determined by <intf_klass, itable_index>.
// The receiver klass is in recv_klass.
// On success, the result will be in method_result, and execution falls through.
// On failure, execution transfers to the given label.
void MacroAssembler::lookup_interface_method(Register recv_klass,
                                             Register intf_klass,
                                             RegisterOrConstant itable_index,
                                             Register method_result,
                                             Register scan_temp,
                                             Label& L_no_such_interface,
                                             bool return_method) {
  assert_different_registers(recv_klass, intf_klass, scan_temp);
  assert_different_registers(method_result, intf_klass, scan_temp);
  assert(recv_klass != method_result || !return_method,
         "recv_klass can be destroyed when method isn't needed");

  assert(itable_index.is_constant() || itable_index.as_register() == method_result,
         "caller must use same register for non-constant itable index as for method");

  // Compute start of first itableOffsetEntry (which is at the end of the vtable)
  int vtable_base = in_bytes(Klass::vtable_start_offset());
  int itentry_off = in_bytes(itableMethodEntry::method_offset());
  int scan_step   = itableOffsetEntry::size() * wordSize;
  int vte_size    = vtableEntry::size_in_bytes();
  Address::ScaleFactor times_vte_scale = Address::times_ptr;
  assert(vte_size == wordSize, "else adjust times_vte_scale");

  movl(scan_temp, Address(recv_klass, Klass::vtable_length_offset()));

  // Could store the aligned, prescaled offset in the klass.
  lea(scan_temp, Address(recv_klass, scan_temp, times_vte_scale, vtable_base));

  if (return_method) {
    // Adjust recv_klass by scaled itable_index, so we can free itable_index.
    assert(itableMethodEntry::size() * wordSize == wordSize, "adjust the scaling in the code below");
    lea(recv_klass, Address(recv_klass, itable_index, Address::times_ptr, itentry_off));
  }

  // for (scan = klass->itable(); scan->interface() != nullptr; scan += scan_step) {
  //   if (scan->interface() == intf) {
  //     result = (klass + scan->offset() + itable_index);
  //   }
  // }
  Label search, found_method;

  for (int peel = 1; peel >= 0; peel--) {
    movptr(method_result, Address(scan_temp, itableOffsetEntry::interface_offset()));
    cmpptr(intf_klass, method_result);

    if (peel) {
      jccb(Assembler::equal, found_method);
    } else {
      jccb(Assembler::notEqual, search);
      // (invert the test to fall through to found_method...)
    }

    if (!peel)  break;

    bind(search);

    // Check that the previous entry is non-null.  A null entry means that
    // the receiver class doesn't implement the interface, and wasn't the
    // same as when the caller was compiled.
    testptr(method_result, method_result);
    jcc(Assembler::zero, L_no_such_interface);
    addptr(scan_temp, scan_step);
  }

  bind(found_method);

  if (return_method) {
    // Got a hit.
    movl(scan_temp, Address(scan_temp, itableOffsetEntry::offset_offset()));
    movptr(method_result, Address(recv_klass, scan_temp, Address::times_1));
  }
}

// Look up the method for a megamorphic invokeinterface call in a single pass over itable:
// - check recv_klass (actual object class) is a subtype of resolved_klass from CompiledICData
// - find a holder_klass (class that implements the method) vtable offset and get the method from vtable by index
// The target method is determined by <holder_klass, itable_index>.
// The receiver klass is in recv_klass.
// On success, the result will be in method_result, and execution falls through.
// On failure, execution transfers to the given label.
void MacroAssembler::lookup_interface_method_stub(Register recv_klass,
                                                  Register holder_klass,
                                                  Register resolved_klass,
                                                  Register method_result,
                                                  Register scan_temp,
                                                  Register temp_reg2,
                                                  Register receiver,
                                                  int itable_index,
                                                  Label& L_no_such_interface) {
  assert_different_registers(recv_klass, method_result, holder_klass, resolved_klass, scan_temp, temp_reg2, receiver);
  Register temp_itbl_klass = method_result;
  Register temp_reg = (temp_reg2 == noreg ? recv_klass : temp_reg2); // reuse recv_klass register on 32-bit x86 impl

  int vtable_base = in_bytes(Klass::vtable_start_offset());
  int itentry_off = in_bytes(itableMethodEntry::method_offset());
  int scan_step = itableOffsetEntry::size() * wordSize;
  int vte_size = vtableEntry::size_in_bytes();
  int ioffset = in_bytes(itableOffsetEntry::interface_offset());
  int ooffset = in_bytes(itableOffsetEntry::offset_offset());
  Address::ScaleFactor times_vte_scale = Address::times_ptr;
  assert(vte_size == wordSize, "adjust times_vte_scale");

  Label L_loop_scan_resolved_entry, L_resolved_found, L_holder_found;

  // temp_itbl_klass = recv_klass.itable[0]
  // scan_temp = &recv_klass.itable[0] + step
  movl(scan_temp, Address(recv_klass, Klass::vtable_length_offset()));
  movptr(temp_itbl_klass, Address(recv_klass, scan_temp, times_vte_scale, vtable_base + ioffset));
  lea(scan_temp, Address(recv_klass, scan_temp, times_vte_scale, vtable_base + ioffset + scan_step));
  xorptr(temp_reg, temp_reg);

  // Initial checks:
  //   - if (holder_klass != resolved_klass), go to "scan for resolved"
  //   - if (itable[0] == 0), no such interface
  //   - if (itable[0] == holder_klass), shortcut to "holder found"
  cmpptr(holder_klass, resolved_klass);
  jccb(Assembler::notEqual, L_loop_scan_resolved_entry);
  testptr(temp_itbl_klass, temp_itbl_klass);
  jccb(Assembler::zero, L_no_such_interface);
  cmpptr(holder_klass, temp_itbl_klass);
  jccb(Assembler::equal, L_holder_found);

  // Loop: Look for holder_klass record in itable
  //   do {
  //     tmp = itable[index];
  //     index += step;
  //     if (tmp == holder_klass) {
  //       goto L_holder_found; // Found!
  //     }
  //   } while (tmp != 0);
  //   goto L_no_such_interface // Not found.
  Label L_scan_holder;
  bind(L_scan_holder);
    movptr(temp_itbl_klass, Address(scan_temp, 0));
    addptr(scan_temp, scan_step);
    cmpptr(holder_klass, temp_itbl_klass);
    jccb(Assembler::equal, L_holder_found);
    testptr(temp_itbl_klass, temp_itbl_klass);
    jccb(Assembler::notZero, L_scan_holder);

  jmpb(L_no_such_interface);

  // Loop: Look for resolved_class record in itable
  //   do {
  //     tmp = itable[index];
  //     index += step;
  //     if (tmp == holder_klass) {
  //        // Also check if we have met a holder klass
  //        holder_tmp = itable[index-step-ioffset];
  //     }
  //     if (tmp == resolved_klass) {
  //        goto L_resolved_found;  // Found!
  //     }
  //   } while (tmp != 0);
  //   goto L_no_such_interface // Not found.
  //
  Label L_loop_scan_resolved;
  bind(L_loop_scan_resolved);
    movptr(temp_itbl_klass, Address(scan_temp, 0));
    addptr(scan_temp, scan_step);
    bind(L_loop_scan_resolved_entry);
    cmpptr(holder_klass, temp_itbl_klass);
    cmovl(Assembler::equal, temp_reg, Address(scan_temp, ooffset - ioffset - scan_step));
    cmpptr(resolved_klass, temp_itbl_klass);
    jccb(Assembler::equal, L_resolved_found);
    testptr(temp_itbl_klass, temp_itbl_klass);
    jccb(Assembler::notZero, L_loop_scan_resolved);

  jmpb(L_no_such_interface);

  Label L_ready;

  // See if we already have a holder klass. If not, go and scan for it.
  bind(L_resolved_found);
  testptr(temp_reg, temp_reg);
  jccb(Assembler::zero, L_scan_holder);
  jmpb(L_ready);

  bind(L_holder_found);
  movl(temp_reg, Address(scan_temp, ooffset - ioffset - scan_step));

  // Finally, temp_reg contains holder_klass vtable offset
  bind(L_ready);
  assert(itableMethodEntry::size() * wordSize == wordSize, "adjust the scaling in the code below");
  if (temp_reg2 == noreg) { // recv_klass register is clobbered for 32-bit x86 impl
    load_klass(scan_temp, receiver, noreg);
    movptr(method_result, Address(scan_temp, temp_reg, Address::times_1, itable_index * wordSize + itentry_off));
  } else {
    movptr(method_result, Address(recv_klass, temp_reg, Address::times_1, itable_index * wordSize + itentry_off));
  }
}


// virtual method calling
void MacroAssembler::lookup_virtual_method(Register recv_klass,
                                           RegisterOrConstant vtable_index,
                                           Register method_result) {
  const ByteSize base = Klass::vtable_start_offset();
  assert(vtableEntry::size() * wordSize == wordSize, "else adjust the scaling in the code below");
  Address vtable_entry_addr(recv_klass,
                            vtable_index, Address::times_ptr,
                            base + vtableEntry::method_offset());
  movptr(method_result, vtable_entry_addr);
}


void MacroAssembler::check_klass_subtype(Register sub_klass,
                           Register super_klass,
                           Register temp_reg,
                           Label& L_success) {
  Label L_failure;
  check_klass_subtype_fast_path(sub_klass, super_klass, temp_reg,        &L_success, &L_failure, nullptr);
  check_klass_subtype_slow_path(sub_klass, super_klass, temp_reg, noreg, &L_success, nullptr);
  bind(L_failure);
}


void MacroAssembler::check_klass_subtype_fast_path(Register sub_klass,
                                                   Register super_klass,
                                                   Register temp_reg,
                                                   Label* L_success,
                                                   Label* L_failure,
                                                   Label* L_slow_path,
                                        RegisterOrConstant super_check_offset) {
  assert_different_registers(sub_klass, super_klass, temp_reg);
  bool must_load_sco = (super_check_offset.constant_or_zero() == -1);
  if (super_check_offset.is_register()) {
    assert_different_registers(sub_klass, super_klass,
                               super_check_offset.as_register());
  } else if (must_load_sco) {
    assert(temp_reg != noreg, "supply either a temp or a register offset");
  }

  Label L_fallthrough;
  int label_nulls = 0;
  if (L_success == nullptr)   { L_success   = &L_fallthrough; label_nulls++; }
  if (L_failure == nullptr)   { L_failure   = &L_fallthrough; label_nulls++; }
  if (L_slow_path == nullptr) { L_slow_path = &L_fallthrough; label_nulls++; }
  assert(label_nulls <= 1, "at most one null in the batch");

  int sc_offset = in_bytes(Klass::secondary_super_cache_offset());
  int sco_offset = in_bytes(Klass::super_check_offset_offset());
  Address super_check_offset_addr(super_klass, sco_offset);

  // Hacked jcc, which "knows" that L_fallthrough, at least, is in
  // range of a jccb.  If this routine grows larger, reconsider at
  // least some of these.
#define local_jcc(assembler_cond, label)                                \
  if (&(label) == &L_fallthrough)  jccb(assembler_cond, label);         \
  else                             jcc( assembler_cond, label) /*omit semi*/

  // Hacked jmp, which may only be used just before L_fallthrough.
#define final_jmp(label)                                                \
  if (&(label) == &L_fallthrough) { /*do nothing*/ }                    \
  else                            jmp(label)                /*omit semi*/

  // If the pointers are equal, we are done (e.g., String[] elements).
  // This self-check enables sharing of secondary supertype arrays among
  // non-primary types such as array-of-interface.  Otherwise, each such
  // type would need its own customized SSA.
  // We move this check to the front of the fast path because many
  // type checks are in fact trivially successful in this manner,
  // so we get a nicely predicted branch right at the start of the check.
  cmpptr(sub_klass, super_klass);
  local_jcc(Assembler::equal, *L_success);

  // Check the supertype display:
  if (must_load_sco) {
    // Positive movl does right thing on LP64.
    movl(temp_reg, super_check_offset_addr);
    super_check_offset = RegisterOrConstant(temp_reg);
  }
  Address super_check_addr(sub_klass, super_check_offset, Address::times_1, 0);
  cmpptr(super_klass, super_check_addr); // load displayed supertype

  // This check has worked decisively for primary supers.
  // Secondary supers are sought in the super_cache ('super_cache_addr').
  // (Secondary supers are interfaces and very deeply nested subtypes.)
  // This works in the same check above because of a tricky aliasing
  // between the super_cache and the primary super display elements.
  // (The 'super_check_addr' can address either, as the case requires.)
  // Note that the cache is updated below if it does not help us find
  // what we need immediately.
  // So if it was a primary super, we can just fail immediately.
  // Otherwise, it's the slow path for us (no success at this point).

  if (super_check_offset.is_register()) {
    local_jcc(Assembler::equal, *L_success);
    cmpl(super_check_offset.as_register(), sc_offset);
    if (L_failure == &L_fallthrough) {
      local_jcc(Assembler::equal, *L_slow_path);
    } else {
      local_jcc(Assembler::notEqual, *L_failure);
      final_jmp(*L_slow_path);
    }
  } else if (super_check_offset.as_constant() == sc_offset) {
    // Need a slow path; fast failure is impossible.
    if (L_slow_path == &L_fallthrough) {
      local_jcc(Assembler::equal, *L_success);
    } else {
      local_jcc(Assembler::notEqual, *L_slow_path);
      final_jmp(*L_success);
    }
  } else {
    // No slow path; it's a fast decision.
    if (L_failure == &L_fallthrough) {
      local_jcc(Assembler::equal, *L_success);
    } else {
      local_jcc(Assembler::notEqual, *L_failure);
      final_jmp(*L_success);
    }
  }

  bind(L_fallthrough);

#undef local_jcc
#undef final_jmp
}


void MacroAssembler::check_klass_subtype_slow_path_linear(Register sub_klass,
                                                          Register super_klass,
                                                          Register temp_reg,
                                                          Register temp2_reg,
                                                          Label* L_success,
                                                          Label* L_failure,
                                                          bool set_cond_codes) {
  assert_different_registers(sub_klass, super_klass, temp_reg);
  if (temp2_reg != noreg)
    assert_different_registers(sub_klass, super_klass, temp_reg, temp2_reg);
#define IS_A_TEMP(reg) ((reg) == temp_reg || (reg) == temp2_reg)

  Label L_fallthrough;
  int label_nulls = 0;
  if (L_success == nullptr)   { L_success   = &L_fallthrough; label_nulls++; }
  if (L_failure == nullptr)   { L_failure   = &L_fallthrough; label_nulls++; }
  assert(label_nulls <= 1, "at most one null in the batch");

  // a couple of useful fields in sub_klass:
  int ss_offset = in_bytes(Klass::secondary_supers_offset());
  int sc_offset = in_bytes(Klass::secondary_super_cache_offset());
  Address secondary_supers_addr(sub_klass, ss_offset);
  Address super_cache_addr(     sub_klass, sc_offset);

  // Do a linear scan of the secondary super-klass chain.
  // This code is rarely used, so simplicity is a virtue here.
  // The repne_scan instruction uses fixed registers, which we must spill.
  // Don't worry too much about pre-existing connections with the input regs.

  assert(sub_klass != rax, "killed reg"); // killed by mov(rax, super)
  assert(sub_klass != rcx, "killed reg"); // killed by lea(rcx, &pst_counter)

  // Get super_klass value into rax (even if it was in rdi or rcx).
  bool pushed_rax = false, pushed_rcx = false, pushed_rdi = false;
  if (super_klass != rax) {
    if (!IS_A_TEMP(rax)) { push(rax); pushed_rax = true; }
    mov(rax, super_klass);
  }
  if (!IS_A_TEMP(rcx)) { push(rcx); pushed_rcx = true; }
  if (!IS_A_TEMP(rdi)) { push(rdi); pushed_rdi = true; }

#ifndef PRODUCT
  uint* pst_counter = &SharedRuntime::_partial_subtype_ctr;
  ExternalAddress pst_counter_addr((address) pst_counter);
  lea(rcx, pst_counter_addr);
  incrementl(Address(rcx, 0));
#endif //PRODUCT

  // We will consult the secondary-super array.
  movptr(rdi, secondary_supers_addr);
  // Load the array length.  (Positive movl does right thing on LP64.)
  movl(rcx, Address(rdi, Array<Klass*>::length_offset_in_bytes()));
  // Skip to start of data.
  addptr(rdi, Array<Klass*>::base_offset_in_bytes());

  // Scan RCX words at [RDI] for an occurrence of RAX.
  // Set NZ/Z based on last compare.
  // Z flag value will not be set by 'repne' if RCX == 0 since 'repne' does
  // not change flags (only scas instruction which is repeated sets flags).
  // Set Z = 0 (not equal) before 'repne' to indicate that class was not found.

    testptr(rax,rax); // Set Z = 0
    repne_scan();

  // Unspill the temp. registers:
  if (pushed_rdi)  pop(rdi);
  if (pushed_rcx)  pop(rcx);
  if (pushed_rax)  pop(rax);

  if (set_cond_codes) {
    // Special hack for the AD files:  rdi is guaranteed non-zero.
    assert(!pushed_rdi, "rdi must be left non-null");
    // Also, the condition codes are properly set Z/NZ on succeed/failure.
  }

  if (L_failure == &L_fallthrough)
        jccb(Assembler::notEqual, *L_failure);
  else  jcc(Assembler::notEqual, *L_failure);

  // Success.  Cache the super we found and proceed in triumph.
  movptr(super_cache_addr, super_klass);

  if (L_success != &L_fallthrough) {
    jmp(*L_success);
  }

#undef IS_A_TEMP

  bind(L_fallthrough);
}

void MacroAssembler::check_klass_subtype_slow_path(Register sub_klass,
                                                   Register super_klass,
                                                   Register temp_reg,
                                                   Register temp2_reg,
                                                   Label* L_success,
                                                   Label* L_failure,
                                                   bool set_cond_codes) {
  assert(set_cond_codes == false, "must be false on 64-bit x86");
  check_klass_subtype_slow_path
    (sub_klass, super_klass, temp_reg, temp2_reg, noreg, noreg,
     L_success, L_failure);
}

void MacroAssembler::check_klass_subtype_slow_path(Register sub_klass,
                                                   Register super_klass,
                                                   Register temp_reg,
                                                   Register temp2_reg,
                                                   Register temp3_reg,
                                                   Register temp4_reg,
                                                   Label* L_success,
                                                   Label* L_failure) {
  if (UseSecondarySupersTable) {
    check_klass_subtype_slow_path_table
      (sub_klass, super_klass, temp_reg, temp2_reg, temp3_reg, temp4_reg,
       L_success, L_failure);
  } else {
    check_klass_subtype_slow_path_linear
      (sub_klass, super_klass, temp_reg, temp2_reg, L_success, L_failure, /*set_cond_codes*/false);
  }
}

Register MacroAssembler::allocate_if_noreg(Register r,
                                  RegSetIterator<Register> &available_regs,
                                  RegSet &regs_to_push) {
  if (!r->is_valid()) {
    r = *available_regs++;
    regs_to_push += r;
  }
  return r;
}

void MacroAssembler::check_klass_subtype_slow_path_table(Register sub_klass,
                                                         Register super_klass,
                                                         Register temp_reg,
                                                         Register temp2_reg,
                                                         Register temp3_reg,
                                                         Register result_reg,
                                                         Label* L_success,
                                                         Label* L_failure) {
  // NB! Callers may assume that, when temp2_reg is a valid register,
  // this code sets it to a nonzero value.
  bool temp2_reg_was_valid = temp2_reg->is_valid();

  RegSet temps = RegSet::of(temp_reg, temp2_reg, temp3_reg);

  Label L_fallthrough;
  int label_nulls = 0;
  if (L_success == nullptr)   { L_success   = &L_fallthrough; label_nulls++; }
  if (L_failure == nullptr)   { L_failure   = &L_fallthrough; label_nulls++; }
  assert(label_nulls <= 1, "at most one null in the batch");

  BLOCK_COMMENT("check_klass_subtype_slow_path_table");

  RegSetIterator<Register> available_regs
    = (RegSet::of(rax, rcx, rdx, r8) + r9 + r10 + r11 + r12 - temps - sub_klass - super_klass).begin();

  RegSet pushed_regs;

  temp_reg = allocate_if_noreg(temp_reg, available_regs, pushed_regs);
  temp2_reg = allocate_if_noreg(temp2_reg, available_regs, pushed_regs);
  temp3_reg = allocate_if_noreg(temp3_reg, available_regs, pushed_regs);
  result_reg = allocate_if_noreg(result_reg, available_regs, pushed_regs);
  Register temp4_reg = allocate_if_noreg(noreg, available_regs, pushed_regs);

  assert_different_registers(sub_klass, super_klass, temp_reg, temp2_reg, temp3_reg, result_reg);

  {

    int register_push_size = pushed_regs.size() * Register::max_slots_per_register * VMRegImpl::stack_slot_size;
    int aligned_size = align_up(register_push_size, StackAlignmentInBytes);
    subptr(rsp, aligned_size);
    push_set(pushed_regs, 0);

    lookup_secondary_supers_table_var(sub_klass,
                                      super_klass,
                                      temp_reg, temp2_reg, temp3_reg, temp4_reg, result_reg);
    cmpq(result_reg, 0);

    // Unspill the temp. registers:
    pop_set(pushed_regs, 0);
    // Increment SP but do not clobber flags.
    lea(rsp, Address(rsp, aligned_size));
  }

  if (temp2_reg_was_valid) {
    movq(temp2_reg, 1);
  }

  jcc(Assembler::notEqual, *L_failure);

  if (L_success != &L_fallthrough) {
    jmp(*L_success);
  }

  bind(L_fallthrough);
}

// population_count variant for running without the POPCNT
// instruction, which was introduced with SSE4.2 in 2008.
void MacroAssembler::population_count(Register dst, Register src,
                                      Register scratch1, Register scratch2) {
  assert_different_registers(src, scratch1, scratch2);
  if (UsePopCountInstruction) {
    Assembler::popcntq(dst, src);
  } else {
    assert_different_registers(src, scratch1, scratch2);
    assert_different_registers(dst, scratch1, scratch2);
    Label loop, done;

    mov(scratch1, src);
    // dst = 0;
    // while(scratch1 != 0) {
    //   dst++;
    //   scratch1 &= (scratch1 - 1);
    // }
    xorl(dst, dst);
    testq(scratch1, scratch1);
    jccb(Assembler::equal, done);
    {
      bind(loop);
      incq(dst);
      movq(scratch2, scratch1);
      decq(scratch2);
      andq(scratch1, scratch2);
      jccb(Assembler::notEqual, loop);
    }
    bind(done);
  }
#ifdef ASSERT
  mov64(scratch1, 0xCafeBabeDeadBeef);
  movq(scratch2, scratch1);
#endif
}

// Ensure that the inline code and the stub are using the same registers.
#define LOOKUP_SECONDARY_SUPERS_TABLE_REGISTERS                      \
do {                                                                 \
  assert(r_super_klass  == rax, "mismatch");                         \
  assert(r_array_base   == rbx, "mismatch");                         \
  assert(r_array_length == rcx, "mismatch");                         \
  assert(r_array_index  == rdx, "mismatch");                         \
  assert(r_sub_klass    == rsi || r_sub_klass == noreg, "mismatch"); \
  assert(r_bitmap       == r11 || r_bitmap    == noreg, "mismatch"); \
  assert(result         == rdi || result      == noreg, "mismatch"); \
} while(0)

// Versions of salq and rorq that don't need count to be in rcx

void MacroAssembler::salq(Register dest, Register count) {
  if (count == rcx) {
    Assembler::salq(dest);
  } else {
    assert_different_registers(rcx, dest);
    xchgq(rcx, count);
    Assembler::salq(dest);
    xchgq(rcx, count);
  }
}

void MacroAssembler::rorq(Register dest, Register count) {
  if (count == rcx) {
    Assembler::rorq(dest);
  } else {
    assert_different_registers(rcx, dest);
    xchgq(rcx, count);
    Assembler::rorq(dest);
    xchgq(rcx, count);
  }
}

// Return true: we succeeded in generating this code
//
// At runtime, return 0 in result if r_super_klass is a superclass of
// r_sub_klass, otherwise return nonzero. Use this if you know the
// super_klass_slot of the class you're looking for. This is always
// the case for instanceof and checkcast.
void MacroAssembler::lookup_secondary_supers_table_const(Register r_sub_klass,
                                                         Register r_super_klass,
                                                         Register temp1,
                                                         Register temp2,
                                                         Register temp3,
                                                         Register temp4,
                                                         Register result,
                                                         u1 super_klass_slot) {
  assert_different_registers(r_sub_klass, r_super_klass, temp1, temp2, temp3, temp4, result);

  Label L_fallthrough, L_success, L_failure;

  BLOCK_COMMENT("lookup_secondary_supers_table {");

  const Register
    r_array_index  = temp1,
    r_array_length = temp2,
    r_array_base   = temp3,
    r_bitmap       = temp4;

  LOOKUP_SECONDARY_SUPERS_TABLE_REGISTERS;

  xorq(result, result); // = 0

  movq(r_bitmap, Address(r_sub_klass, Klass::secondary_supers_bitmap_offset()));
  movq(r_array_index, r_bitmap);

  // First check the bitmap to see if super_klass might be present. If
  // the bit is zero, we are certain that super_klass is not one of
  // the secondary supers.
  u1 bit = super_klass_slot;
  {
    // NB: If the count in a x86 shift instruction is 0, the flags are
    // not affected, so we do a testq instead.
    int shift_count = Klass::SECONDARY_SUPERS_TABLE_MASK - bit;
    if (shift_count != 0) {
      salq(r_array_index, shift_count);
    } else {
      testq(r_array_index, r_array_index);
    }
  }
  // We test the MSB of r_array_index, i.e. its sign bit
  jcc(Assembler::positive, L_failure);

  // Get the first array index that can contain super_klass into r_array_index.
  if (bit != 0) {
    population_count(r_array_index, r_array_index, temp2, temp3);
  } else {
    movl(r_array_index, 1);
  }
  // NB! r_array_index is off by 1. It is compensated by keeping r_array_base off by 1 word.

  // We will consult the secondary-super array.
  movptr(r_array_base, Address(r_sub_klass, in_bytes(Klass::secondary_supers_offset())));

  // We're asserting that the first word in an Array<Klass*> is the
  // length, and the second word is the first word of the data. If
  // that ever changes, r_array_base will have to be adjusted here.
  assert(Array<Klass*>::base_offset_in_bytes() == wordSize, "Adjust this code");
  assert(Array<Klass*>::length_offset_in_bytes() == 0, "Adjust this code");

  cmpq(r_super_klass, Address(r_array_base, r_array_index, Address::times_8));
  jccb(Assembler::equal, L_success);

  // Is there another entry to check? Consult the bitmap.
  btq(r_bitmap, (bit + 1) & Klass::SECONDARY_SUPERS_TABLE_MASK);
  jccb(Assembler::carryClear, L_failure);

  // Linear probe. Rotate the bitmap so that the next bit to test is
  // in Bit 1.
  if (bit != 0) {
    rorq(r_bitmap, bit);
  }

  // Calls into the stub generated by lookup_secondary_supers_table_slow_path.
  // Arguments: r_super_klass, r_array_base, r_array_index, r_bitmap.
  // Kills: r_array_length.
  // Returns: result.
  call(RuntimeAddress(StubRoutines::lookup_secondary_supers_table_slow_path_stub()));
  // Result (0/1) is in rdi
  jmpb(L_fallthrough);

  bind(L_failure);
  incq(result); // 0 => 1

  bind(L_success);
  // result = 0;

  bind(L_fallthrough);
  BLOCK_COMMENT("} lookup_secondary_supers_table");

  if (VerifySecondarySupers) {
    verify_secondary_supers_table(r_sub_klass, r_super_klass, result,
                                  temp1, temp2, temp3);
  }
}

// At runtime, return 0 in result if r_super_klass is a superclass of
// r_sub_klass, otherwise return nonzero. Use this version of
// lookup_secondary_supers_table() if you don't know ahead of time
// which superclass will be searched for. Used by interpreter and
// runtime stubs. It is larger and has somewhat greater latency than
// the version above, which takes a constant super_klass_slot.
void MacroAssembler::lookup_secondary_supers_table_var(Register r_sub_klass,
                                                       Register r_super_klass,
                                                       Register temp1,
                                                       Register temp2,
                                                       Register temp3,
                                                       Register temp4,
                                                       Register result) {
  assert_different_registers(r_sub_klass, r_super_klass, temp1, temp2, temp3, temp4, result);
  assert_different_registers(r_sub_klass, r_super_klass, rcx);
  RegSet temps = RegSet::of(temp1, temp2, temp3, temp4);

  Label L_fallthrough, L_success, L_failure;

  BLOCK_COMMENT("lookup_secondary_supers_table {");

  RegSetIterator<Register> available_regs = (temps - rcx).begin();

  // FIXME. Once we are sure that all paths reaching this point really
  // do pass rcx as one of our temps we can get rid of the following
  // workaround.
  assert(temps.contains(rcx), "fix this code");

  // We prefer to have our shift count in rcx. If rcx is one of our
  // temps, use it for slot. If not, pick any of our temps.
  Register slot;
  if (!temps.contains(rcx)) {
    slot = *available_regs++;
  } else {
    slot = rcx;
  }

  const Register r_array_index = *available_regs++;
  const Register r_bitmap      = *available_regs++;

  // The logic above guarantees this property, but we state it here.
  assert_different_registers(r_array_index, r_bitmap, rcx);

  movq(r_bitmap, Address(r_sub_klass, Klass::secondary_supers_bitmap_offset()));
  movq(r_array_index, r_bitmap);

  // First check the bitmap to see if super_klass might be present. If
  // the bit is zero, we are certain that super_klass is not one of
  // the secondary supers.
  movb(slot, Address(r_super_klass, Klass::hash_slot_offset()));
  xorl(slot, (u1)(Klass::SECONDARY_SUPERS_TABLE_SIZE - 1)); // slot ^ 63 === 63 - slot (mod 64)
  salq(r_array_index, slot);

  testq(r_array_index, r_array_index);
  // We test the MSB of r_array_index, i.e. its sign bit
  jcc(Assembler::positive, L_failure);

  const Register r_array_base = *available_regs++;

  // Get the first array index that can contain super_klass into r_array_index.
  // Note: Clobbers r_array_base and slot.
  population_count(r_array_index, r_array_index, /*temp2*/r_array_base, /*temp3*/slot);

  // NB! r_array_index is off by 1. It is compensated by keeping r_array_base off by 1 word.

  // We will consult the secondary-super array.
  movptr(r_array_base, Address(r_sub_klass, in_bytes(Klass::secondary_supers_offset())));

  // We're asserting that the first word in an Array<Klass*> is the
  // length, and the second word is the first word of the data. If
  // that ever changes, r_array_base will have to be adjusted here.
  assert(Array<Klass*>::base_offset_in_bytes() == wordSize, "Adjust this code");
  assert(Array<Klass*>::length_offset_in_bytes() == 0, "Adjust this code");

  cmpq(r_super_klass, Address(r_array_base, r_array_index, Address::times_8));
  jccb(Assembler::equal, L_success);

  // Restore slot to its true value
  movb(slot, Address(r_super_klass, Klass::hash_slot_offset()));

  // Linear probe. Rotate the bitmap so that the next bit to test is
  // in Bit 1.
  rorq(r_bitmap, slot);

  // Is there another entry to check? Consult the bitmap.
  btq(r_bitmap, 1);
  jccb(Assembler::carryClear, L_failure);

  // Calls into the stub generated by lookup_secondary_supers_table_slow_path.
  // Arguments: r_super_klass, r_array_base, r_array_index, r_bitmap.
  // Kills: r_array_length.
  // Returns: result.
  lookup_secondary_supers_table_slow_path(r_super_klass,
                                          r_array_base,
                                          r_array_index,
                                          r_bitmap,
                                          /*temp1*/result,
                                          /*temp2*/slot,
                                          &L_success,
                                          nullptr);

  bind(L_failure);
  movq(result, 1);
  jmpb(L_fallthrough);

  bind(L_success);
  xorq(result, result); // = 0

  bind(L_fallthrough);
  BLOCK_COMMENT("} lookup_secondary_supers_table");

  if (VerifySecondarySupers) {
    verify_secondary_supers_table(r_sub_klass, r_super_klass, result,
                                  temp1, temp2, temp3);
  }
}

void MacroAssembler::repne_scanq(Register addr, Register value, Register count, Register limit,
                                 Label* L_success, Label* L_failure) {
  Label L_loop, L_fallthrough;
  {
    int label_nulls = 0;
    if (L_success == nullptr) { L_success = &L_fallthrough; label_nulls++; }
    if (L_failure == nullptr) { L_failure = &L_fallthrough; label_nulls++; }
    assert(label_nulls <= 1, "at most one null in the batch");
  }
  bind(L_loop);
  cmpq(value, Address(addr, count, Address::times_8));
  jcc(Assembler::equal, *L_success);
  addl(count, 1);
  cmpl(count, limit);
  jcc(Assembler::less, L_loop);

  if (&L_fallthrough != L_failure) {
    jmp(*L_failure);
  }
  bind(L_fallthrough);
}

// Called by code generated by check_klass_subtype_slow_path
// above. This is called when there is a collision in the hashed
// lookup in the secondary supers array.
void MacroAssembler::lookup_secondary_supers_table_slow_path(Register r_super_klass,
                                                             Register r_array_base,
                                                             Register r_array_index,
                                                             Register r_bitmap,
                                                             Register temp1,
                                                             Register temp2,
                                                             Label* L_success,
                                                             Label* L_failure) {
  assert_different_registers(r_super_klass, r_array_base, r_array_index, r_bitmap, temp1, temp2);

  const Register
    r_array_length = temp1,
    r_sub_klass    = noreg,
    result         = noreg;

  Label L_fallthrough;
  int label_nulls = 0;
  if (L_success == nullptr)   { L_success   = &L_fallthrough; label_nulls++; }
  if (L_failure == nullptr)   { L_failure   = &L_fallthrough; label_nulls++; }
  assert(label_nulls <= 1, "at most one null in the batch");

  // Load the array length.
  movl(r_array_length, Address(r_array_base, Array<Klass*>::length_offset_in_bytes()));
  // And adjust the array base to point to the data.
  // NB! Effectively increments current slot index by 1.
  assert(Array<Klass*>::base_offset_in_bytes() == wordSize, "");
  addptr(r_array_base, Array<Klass*>::base_offset_in_bytes());

  // Linear probe
  Label L_huge;

  // The bitmap is full to bursting.
  // Implicit invariant: BITMAP_FULL implies (length > 0)
  cmpl(r_array_length, (int32_t)Klass::SECONDARY_SUPERS_TABLE_SIZE - 2);
  jcc(Assembler::greater, L_huge);

  // NB! Our caller has checked bits 0 and 1 in the bitmap. The
  // current slot (at secondary_supers[r_array_index]) has not yet
  // been inspected, and r_array_index may be out of bounds if we
  // wrapped around the end of the array.

  { // This is conventional linear probing, but instead of terminating
    // when a null entry is found in the table, we maintain a bitmap
    // in which a 0 indicates missing entries.
    // The check above guarantees there are 0s in the bitmap, so the loop
    // eventually terminates.

    xorl(temp2, temp2); // = 0;

    Label L_again;
    bind(L_again);

    // Check for array wraparound.
    cmpl(r_array_index, r_array_length);
    cmovl(Assembler::greaterEqual, r_array_index, temp2);

    cmpq(r_super_klass, Address(r_array_base, r_array_index, Address::times_8));
    jcc(Assembler::equal, *L_success);

    // If the next bit in bitmap is zero, we're done.
    btq(r_bitmap, 2); // look-ahead check (Bit 2); Bits 0 and 1 are tested by now
    jcc(Assembler::carryClear, *L_failure);

    rorq(r_bitmap, 1); // Bits 1/2 => 0/1
    addl(r_array_index, 1);

    jmp(L_again);
  }

  { // Degenerate case: more than 64 secondary supers.
    // FIXME: We could do something smarter here, maybe a vectorized
    // comparison or a binary search, but is that worth any added
    // complexity?
    bind(L_huge);
    xorl(r_array_index, r_array_index); // = 0
    repne_scanq(r_array_base, r_super_klass, r_array_index, r_array_length,
                L_success,
                (&L_fallthrough != L_failure ? L_failure : nullptr));

    bind(L_fallthrough);
  }
}

struct VerifyHelperArguments {
  Klass* _super;
  Klass* _sub;
  intptr_t _linear_result;
  intptr_t _table_result;
};

static void verify_secondary_supers_table_helper(const char* msg, VerifyHelperArguments* args) {
  Klass::on_secondary_supers_verification_failure(args->_super,
                                                  args->_sub,
                                                  args->_linear_result,
                                                  args->_table_result,
                                                  msg);
}

// Make sure that the hashed lookup and a linear scan agree.
void MacroAssembler::verify_secondary_supers_table(Register r_sub_klass,
                                                   Register r_super_klass,
                                                   Register result,
                                                   Register temp1,
                                                   Register temp2,
                                                   Register temp3) {
  const Register
      r_array_index  = temp1,
      r_array_length = temp2,
      r_array_base   = temp3,
      r_bitmap       = noreg;

  BLOCK_COMMENT("verify_secondary_supers_table {");

  Label L_success, L_failure, L_check, L_done;

  movptr(r_array_base, Address(r_sub_klass, in_bytes(Klass::secondary_supers_offset())));
  movl(r_array_length, Address(r_array_base, Array<Klass*>::length_offset_in_bytes()));
  // And adjust the array base to point to the data.
  addptr(r_array_base, Array<Klass*>::base_offset_in_bytes());

  testl(r_array_length, r_array_length); // array_length == 0?
  jcc(Assembler::zero, L_failure);

  movl(r_array_index, 0);
  repne_scanq(r_array_base, r_super_klass, r_array_index, r_array_length, &L_success);
  // fall through to L_failure

  const Register linear_result = r_array_index; // reuse temp1

  bind(L_failure); // not present
  movl(linear_result, 1);
  jmp(L_check);

  bind(L_success); // present
  movl(linear_result, 0);

  bind(L_check);
  cmpl(linear_result, result);
  jcc(Assembler::equal, L_done);

  { // To avoid calling convention issues, build a record on the stack
    // and pass the pointer to that instead.
    push(result);
    push(linear_result);
    push(r_sub_klass);
    push(r_super_klass);
    movptr(c_rarg1, rsp);
    movptr(c_rarg0, (uintptr_t) "mismatch");
    call(RuntimeAddress(CAST_FROM_FN_PTR(address, verify_secondary_supers_table_helper)));
    should_not_reach_here();
  }
  bind(L_done);

  BLOCK_COMMENT("} verify_secondary_supers_table");
}

#undef LOOKUP_SECONDARY_SUPERS_TABLE_REGISTERS

void MacroAssembler::clinit_barrier(Register klass, Label* L_fast_path, Label* L_slow_path) {
  assert(L_fast_path != nullptr || L_slow_path != nullptr, "at least one is required");

  Label L_fallthrough;
  if (L_fast_path == nullptr) {
    L_fast_path = &L_fallthrough;
  } else if (L_slow_path == nullptr) {
    L_slow_path = &L_fallthrough;
  }

  // Fast path check: class is fully initialized.
  // init_state needs acquire, but x86 is TSO, and so we are already good.
  cmpb(Address(klass, InstanceKlass::init_state_offset()), InstanceKlass::fully_initialized);
  jcc(Assembler::equal, *L_fast_path);

  // Fast path check: current thread is initializer thread
  cmpptr(r15_thread, Address(klass, InstanceKlass::init_thread_offset()));
  if (L_slow_path == &L_fallthrough) {
    jcc(Assembler::equal, *L_fast_path);
    bind(*L_slow_path);
  } else if (L_fast_path == &L_fallthrough) {
    jcc(Assembler::notEqual, *L_slow_path);
    bind(*L_fast_path);
  } else {
    Unimplemented();
  }
}

void MacroAssembler::cmov32(Condition cc, Register dst, Address src) {
  if (VM_Version::supports_cmov()) {
    cmovl(cc, dst, src);
  } else {
    Label L;
    jccb(negate_condition(cc), L);
    movl(dst, src);
    bind(L);
  }
}

void MacroAssembler::cmov32(Condition cc, Register dst, Register src) {
  if (VM_Version::supports_cmov()) {
    cmovl(cc, dst, src);
  } else {
    Label L;
    jccb(negate_condition(cc), L);
    movl(dst, src);
    bind(L);
  }
}

void MacroAssembler::_verify_oop(Register reg, const char* s, const char* file, int line) {
  if (!VerifyOops) return;

  BLOCK_COMMENT("verify_oop {");
  push(rscratch1);
  push(rax);                          // save rax
  push(reg);                          // pass register argument

  // Pass register number to verify_oop_subroutine
  const char* b = nullptr;
  {
    ResourceMark rm;
    stringStream ss;
    ss.print("verify_oop: %s: %s (%s:%d)", reg->name(), s, file, line);
    b = code_string(ss.as_string());
  }
  AddressLiteral buffer((address) b, external_word_Relocation::spec_for_immediate());
  pushptr(buffer.addr(), rscratch1);

  // call indirectly to solve generation ordering problem
  movptr(rax, ExternalAddress(StubRoutines::verify_oop_subroutine_entry_address()));
  call(rax);
  // Caller pops the arguments (oop, message) and restores rax, r10
  BLOCK_COMMENT("} verify_oop");
}

void MacroAssembler::vallones(XMMRegister dst, int vector_len) {
  if (UseAVX > 2 && (vector_len == Assembler::AVX_512bit || VM_Version::supports_avx512vl())) {
    // Only pcmpeq has dependency breaking treatment (i.e the execution can begin without
    // waiting for the previous result on dst), not vpcmpeqd, so just use vpternlog
    vpternlogd(dst, 0xFF, dst, dst, vector_len);
  } else if (VM_Version::supports_avx()) {
    vpcmpeqd(dst, dst, dst, vector_len);
  } else {
    pcmpeqd(dst, dst);
  }
}

Address MacroAssembler::argument_address(RegisterOrConstant arg_slot,
                                         int extra_slot_offset) {
  // cf. TemplateTable::prepare_invoke(), if (load_receiver).
  int stackElementSize = Interpreter::stackElementSize;
  int offset = Interpreter::expr_offset_in_bytes(extra_slot_offset+0);
#ifdef ASSERT
  int offset1 = Interpreter::expr_offset_in_bytes(extra_slot_offset+1);
  assert(offset1 - offset == stackElementSize, "correct arithmetic");
#endif
  Register             scale_reg    = noreg;
  Address::ScaleFactor scale_factor = Address::no_scale;
  if (arg_slot.is_constant()) {
    offset += arg_slot.as_constant() * stackElementSize;
  } else {
    scale_reg    = arg_slot.as_register();
    scale_factor = Address::times(stackElementSize);
  }
  offset += wordSize;           // return PC is on stack
  return Address(rsp, scale_reg, scale_factor, offset);
}

void MacroAssembler::_verify_oop_addr(Address addr, const char* s, const char* file, int line) {
  if (!VerifyOops) return;

  push(rscratch1);
  push(rax); // save rax,
  // addr may contain rsp so we will have to adjust it based on the push
  // we just did (and on 64 bit we do two pushes)
  // NOTE: 64bit seemed to have had a bug in that it did movq(addr, rax); which
  // stores rax into addr which is backwards of what was intended.
  if (addr.uses(rsp)) {
    lea(rax, addr);
    pushptr(Address(rax, 2 * BytesPerWord));
  } else {
    pushptr(addr);
  }

  // Pass register number to verify_oop_subroutine
  const char* b = nullptr;
  {
    ResourceMark rm;
    stringStream ss;
    ss.print("verify_oop_addr: %s (%s:%d)", s, file, line);
    b = code_string(ss.as_string());
  }
  AddressLiteral buffer((address) b, external_word_Relocation::spec_for_immediate());
  pushptr(buffer.addr(), rscratch1);

  // call indirectly to solve generation ordering problem
  movptr(rax, ExternalAddress(StubRoutines::verify_oop_subroutine_entry_address()));
  call(rax);
  // Caller pops the arguments (addr, message) and restores rax, r10.
}

void MacroAssembler::verify_tlab() {
#ifdef ASSERT
  if (UseTLAB && VerifyOops) {
    Label next, ok;
    Register t1 = rsi;

    push(t1);

    movptr(t1, Address(r15_thread, in_bytes(JavaThread::tlab_top_offset())));
    cmpptr(t1, Address(r15_thread, in_bytes(JavaThread::tlab_start_offset())));
    jcc(Assembler::aboveEqual, next);
    STOP("assert(top >= start)");
    should_not_reach_here();

    bind(next);
    movptr(t1, Address(r15_thread, in_bytes(JavaThread::tlab_end_offset())));
    cmpptr(t1, Address(r15_thread, in_bytes(JavaThread::tlab_top_offset())));
    jcc(Assembler::aboveEqual, ok);
    STOP("assert(top <= end)");
    should_not_reach_here();

    bind(ok);
    pop(t1);
  }
#endif
}

class ControlWord {
 public:
  int32_t _value;

  int  rounding_control() const        { return  (_value >> 10) & 3      ; }
  int  precision_control() const       { return  (_value >>  8) & 3      ; }
  bool precision() const               { return ((_value >>  5) & 1) != 0; }
  bool underflow() const               { return ((_value >>  4) & 1) != 0; }
  bool overflow() const                { return ((_value >>  3) & 1) != 0; }
  bool zero_divide() const             { return ((_value >>  2) & 1) != 0; }
  bool denormalized() const            { return ((_value >>  1) & 1) != 0; }
  bool invalid() const                 { return ((_value >>  0) & 1) != 0; }

  void print() const {
    // rounding control
    const char* rc;
    switch (rounding_control()) {
      case 0: rc = "round near"; break;
      case 1: rc = "round down"; break;
      case 2: rc = "round up  "; break;
      case 3: rc = "chop      "; break;
      default:
        rc = nullptr; // silence compiler warnings
        fatal("Unknown rounding control: %d", rounding_control());
    };
    // precision control
    const char* pc;
    switch (precision_control()) {
      case 0: pc = "24 bits "; break;
      case 1: pc = "reserved"; break;
      case 2: pc = "53 bits "; break;
      case 3: pc = "64 bits "; break;
      default:
        pc = nullptr; // silence compiler warnings
        fatal("Unknown precision control: %d", precision_control());
    };
    // flags
    char f[9];
    f[0] = ' ';
    f[1] = ' ';
    f[2] = (precision   ()) ? 'P' : 'p';
    f[3] = (underflow   ()) ? 'U' : 'u';
    f[4] = (overflow    ()) ? 'O' : 'o';
    f[5] = (zero_divide ()) ? 'Z' : 'z';
    f[6] = (denormalized()) ? 'D' : 'd';
    f[7] = (invalid     ()) ? 'I' : 'i';
    f[8] = '\x0';
    // output
    printf("%04x  masks = %s, %s, %s", _value & 0xFFFF, f, rc, pc);
  }

};

class StatusWord {
 public:
  int32_t _value;

  bool busy() const                    { return ((_value >> 15) & 1) != 0; }
  bool C3() const                      { return ((_value >> 14) & 1) != 0; }
  bool C2() const                      { return ((_value >> 10) & 1) != 0; }
  bool C1() const                      { return ((_value >>  9) & 1) != 0; }
  bool C0() const                      { return ((_value >>  8) & 1) != 0; }
  int  top() const                     { return  (_value >> 11) & 7      ; }
  bool error_status() const            { return ((_value >>  7) & 1) != 0; }
  bool stack_fault() const             { return ((_value >>  6) & 1) != 0; }
  bool precision() const               { return ((_value >>  5) & 1) != 0; }
  bool underflow() const               { return ((_value >>  4) & 1) != 0; }
  bool overflow() const                { return ((_value >>  3) & 1) != 0; }
  bool zero_divide() const             { return ((_value >>  2) & 1) != 0; }
  bool denormalized() const            { return ((_value >>  1) & 1) != 0; }
  bool invalid() const                 { return ((_value >>  0) & 1) != 0; }

  void print() const {
    // condition codes
    char c[5];
    c[0] = (C3()) ? '3' : '-';
    c[1] = (C2()) ? '2' : '-';
    c[2] = (C1()) ? '1' : '-';
    c[3] = (C0()) ? '0' : '-';
    c[4] = '\x0';
    // flags
    char f[9];
    f[0] = (error_status()) ? 'E' : '-';
    f[1] = (stack_fault ()) ? 'S' : '-';
    f[2] = (precision   ()) ? 'P' : '-';
    f[3] = (underflow   ()) ? 'U' : '-';
    f[4] = (overflow    ()) ? 'O' : '-';
    f[5] = (zero_divide ()) ? 'Z' : '-';
    f[6] = (denormalized()) ? 'D' : '-';
    f[7] = (invalid     ()) ? 'I' : '-';
    f[8] = '\x0';
    // output
    printf("%04x  flags = %s, cc =  %s, top = %d", _value & 0xFFFF, f, c, top());
  }

};

class TagWord {
 public:
  int32_t _value;

  int tag_at(int i) const              { return (_value >> (i*2)) & 3; }

  void print() const {
    printf("%04x", _value & 0xFFFF);
  }

};

class FPU_Register {
 public:
  int32_t _m0;
  int32_t _m1;
  int16_t _ex;

  bool is_indefinite() const           {
    return _ex == -1 && _m1 == (int32_t)0xC0000000 && _m0 == 0;
  }

  void print() const {
    char  sign = (_ex < 0) ? '-' : '+';
    const char* kind = (_ex == 0x7FFF || _ex == (int16_t)-1) ? "NaN" : "   ";
    printf("%c%04hx.%08x%08x  %s", sign, _ex, _m1, _m0, kind);
  };

};

class FPU_State {
 public:
  enum {
    register_size       = 10,
    number_of_registers =  8,
    register_mask       =  7
  };

  ControlWord  _control_word;
  StatusWord   _status_word;
  TagWord      _tag_word;
  int32_t      _error_offset;
  int32_t      _error_selector;
  int32_t      _data_offset;
  int32_t      _data_selector;
  int8_t       _register[register_size * number_of_registers];

  int tag_for_st(int i) const          { return _tag_word.tag_at((_status_word.top() + i) & register_mask); }
  FPU_Register* st(int i) const        { return (FPU_Register*)&_register[register_size * i]; }

  const char* tag_as_string(int tag) const {
    switch (tag) {
      case 0: return "valid";
      case 1: return "zero";
      case 2: return "special";
      case 3: return "empty";
    }
    ShouldNotReachHere();
    return nullptr;
  }

  void print() const {
    // print computation registers
    { int t = _status_word.top();
      for (int i = 0; i < number_of_registers; i++) {
        int j = (i - t) & register_mask;
        printf("%c r%d = ST%d = ", (j == 0 ? '*' : ' '), i, j);
        st(j)->print();
        printf(" %s\n", tag_as_string(_tag_word.tag_at(i)));
      }
    }
    printf("\n");
    // print control registers
    printf("ctrl = "); _control_word.print(); printf("\n");
    printf("stat = "); _status_word .print(); printf("\n");
    printf("tags = "); _tag_word    .print(); printf("\n");
  }

};

class Flag_Register {
 public:
  int32_t _value;

  bool overflow() const                { return ((_value >> 11) & 1) != 0; }
  bool direction() const               { return ((_value >> 10) & 1) != 0; }
  bool sign() const                    { return ((_value >>  7) & 1) != 0; }
  bool zero() const                    { return ((_value >>  6) & 1) != 0; }
  bool auxiliary_carry() const         { return ((_value >>  4) & 1) != 0; }
  bool parity() const                  { return ((_value >>  2) & 1) != 0; }
  bool carry() const                   { return ((_value >>  0) & 1) != 0; }

  void print() const {
    // flags
    char f[8];
    f[0] = (overflow       ()) ? 'O' : '-';
    f[1] = (direction      ()) ? 'D' : '-';
    f[2] = (sign           ()) ? 'S' : '-';
    f[3] = (zero           ()) ? 'Z' : '-';
    f[4] = (auxiliary_carry()) ? 'A' : '-';
    f[5] = (parity         ()) ? 'P' : '-';
    f[6] = (carry          ()) ? 'C' : '-';
    f[7] = '\x0';
    // output
    printf("%08x  flags = %s", _value, f);
  }

};

class IU_Register {
 public:
  int32_t _value;

  void print() const {
    printf("%08x  %11d", _value, _value);
  }

};

class IU_State {
 public:
  Flag_Register _eflags;
  IU_Register   _rdi;
  IU_Register   _rsi;
  IU_Register   _rbp;
  IU_Register   _rsp;
  IU_Register   _rbx;
  IU_Register   _rdx;
  IU_Register   _rcx;
  IU_Register   _rax;

  void print() const {
    // computation registers
    printf("rax,  = "); _rax.print(); printf("\n");
    printf("rbx,  = "); _rbx.print(); printf("\n");
    printf("rcx  = "); _rcx.print(); printf("\n");
    printf("rdx  = "); _rdx.print(); printf("\n");
    printf("rdi  = "); _rdi.print(); printf("\n");
    printf("rsi  = "); _rsi.print(); printf("\n");
    printf("rbp,  = "); _rbp.print(); printf("\n");
    printf("rsp  = "); _rsp.print(); printf("\n");
    printf("\n");
    // control registers
    printf("flgs = "); _eflags.print(); printf("\n");
  }
};


class CPU_State {
 public:
  FPU_State _fpu_state;
  IU_State  _iu_state;

  void print() const {
    printf("--------------------------------------------------\n");
    _iu_state .print();
    printf("\n");
    _fpu_state.print();
    printf("--------------------------------------------------\n");
  }

};


static void _print_CPU_state(CPU_State* state) {
  state->print();
};


void MacroAssembler::print_CPU_state() {
  push_CPU_state();
  push(rsp);                // pass CPU state
  call(RuntimeAddress(CAST_FROM_FN_PTR(address, _print_CPU_state)));
  addptr(rsp, wordSize);       // discard argument
  pop_CPU_state();
}

void MacroAssembler::restore_cpu_control_state_after_jni(Register rscratch) {
  // Either restore the MXCSR register after returning from the JNI Call
  // or verify that it wasn't changed (with -Xcheck:jni flag).
  if (VM_Version::supports_sse()) {
    if (RestoreMXCSROnJNICalls) {
      ldmxcsr(ExternalAddress(StubRoutines::x86::addr_mxcsr_std()), rscratch);
    } else if (CheckJNICalls) {
      call(RuntimeAddress(StubRoutines::x86::verify_mxcsr_entry()));
    }
  }
  // Clear upper bits of YMM registers to avoid SSE <-> AVX transition penalty.
  vzeroupper();
}

// ((OopHandle)result).resolve();
void MacroAssembler::resolve_oop_handle(Register result, Register tmp) {
  assert_different_registers(result, tmp);

  // Only 64 bit platforms support GCs that require a tmp register
  // Only IN_HEAP loads require a thread_tmp register
  // OopHandle::resolve is an indirection like jobject.
  access_load_at(T_OBJECT, IN_NATIVE,
                 result, Address(result, 0), tmp);
}

// ((WeakHandle)result).resolve();
void MacroAssembler::resolve_weak_handle(Register rresult, Register rtmp) {
  assert_different_registers(rresult, rtmp);
  Label resolved;

  // A null weak handle resolves to null.
  cmpptr(rresult, 0);
  jcc(Assembler::equal, resolved);

  // Only 64 bit platforms support GCs that require a tmp register
  // Only IN_HEAP loads require a thread_tmp register
  // WeakHandle::resolve is an indirection like jweak.
  access_load_at(T_OBJECT, IN_NATIVE | ON_PHANTOM_OOP_REF,
                 rresult, Address(rresult, 0), rtmp);
  bind(resolved);
}

void MacroAssembler::load_mirror(Register mirror, Register method, Register tmp) {
  // get mirror
  const int mirror_offset = in_bytes(Klass::java_mirror_offset());
  load_method_holder(mirror, method);
  movptr(mirror, Address(mirror, mirror_offset));
  resolve_oop_handle(mirror, tmp);
}

void MacroAssembler::load_method_holder_cld(Register rresult, Register rmethod) {
  load_method_holder(rresult, rmethod);
  movptr(rresult, Address(rresult, InstanceKlass::class_loader_data_offset()));
}

void MacroAssembler::load_method_holder(Register holder, Register method) {
  movptr(holder, Address(method, Method::const_offset()));                      // ConstMethod*
  movptr(holder, Address(holder, ConstMethod::constants_offset()));             // ConstantPool*
  movptr(holder, Address(holder, ConstantPool::pool_holder_offset()));          // InstanceKlass*
}

void MacroAssembler::load_narrow_klass_compact(Register dst, Register src) {
  assert(UseCompactObjectHeaders, "expect compact object headers");
  movq(dst, Address(src, oopDesc::mark_offset_in_bytes()));
  shrq(dst, markWord::klass_shift);
}

void MacroAssembler::load_klass(Register dst, Register src, Register tmp) {
  assert_different_registers(src, tmp);
  assert_different_registers(dst, tmp);

  if (UseCompactObjectHeaders) {
    load_narrow_klass_compact(dst, src);
    decode_klass_not_null(dst, tmp);
  } else if (UseCompressedClassPointers) {
    movl(dst, Address(src, oopDesc::klass_offset_in_bytes()));
    decode_klass_not_null(dst, tmp);
  } else {
    movptr(dst, Address(src, oopDesc::klass_offset_in_bytes()));
  }
}

void MacroAssembler::store_klass(Register dst, Register src, Register tmp) {
  assert(!UseCompactObjectHeaders, "not with compact headers");
  assert_different_registers(src, tmp);
  assert_different_registers(dst, tmp);
  if (UseCompressedClassPointers) {
    encode_klass_not_null(src, tmp);
    movl(Address(dst, oopDesc::klass_offset_in_bytes()), src);
  } else {
    movptr(Address(dst, oopDesc::klass_offset_in_bytes()), src);
  }
}

void MacroAssembler::cmp_klass(Register klass, Register obj, Register tmp) {
  if (UseCompactObjectHeaders) {
    assert(tmp != noreg, "need tmp");
    assert_different_registers(klass, obj, tmp);
    load_narrow_klass_compact(tmp, obj);
    cmpl(klass, tmp);
  } else if (UseCompressedClassPointers) {
    cmpl(klass, Address(obj, oopDesc::klass_offset_in_bytes()));
  } else {
    cmpptr(klass, Address(obj, oopDesc::klass_offset_in_bytes()));
  }
}

void MacroAssembler::cmp_klasses_from_objects(Register obj1, Register obj2, Register tmp1, Register tmp2) {
  if (UseCompactObjectHeaders) {
    assert(tmp2 != noreg, "need tmp2");
    assert_different_registers(obj1, obj2, tmp1, tmp2);
    load_narrow_klass_compact(tmp1, obj1);
    load_narrow_klass_compact(tmp2, obj2);
    cmpl(tmp1, tmp2);
  } else if (UseCompressedClassPointers) {
    movl(tmp1, Address(obj1, oopDesc::klass_offset_in_bytes()));
    cmpl(tmp1, Address(obj2, oopDesc::klass_offset_in_bytes()));
  } else {
    movptr(tmp1, Address(obj1, oopDesc::klass_offset_in_bytes()));
    cmpptr(tmp1, Address(obj2, oopDesc::klass_offset_in_bytes()));
  }
}

void MacroAssembler::access_load_at(BasicType type, DecoratorSet decorators, Register dst, Address src,
                                    Register tmp1) {
  BarrierSetAssembler* bs = BarrierSet::barrier_set()->barrier_set_assembler();
  decorators = AccessInternal::decorator_fixup(decorators, type);
  bool as_raw = (decorators & AS_RAW) != 0;
  if (as_raw) {
    bs->BarrierSetAssembler::load_at(this, decorators, type, dst, src, tmp1);
  } else {
    bs->load_at(this, decorators, type, dst, src, tmp1);
  }
}

void MacroAssembler::access_store_at(BasicType type, DecoratorSet decorators, Address dst, Register val,
                                     Register tmp1, Register tmp2, Register tmp3) {
  BarrierSetAssembler* bs = BarrierSet::barrier_set()->barrier_set_assembler();
  decorators = AccessInternal::decorator_fixup(decorators, type);
  bool as_raw = (decorators & AS_RAW) != 0;
  if (as_raw) {
    bs->BarrierSetAssembler::store_at(this, decorators, type, dst, val, tmp1, tmp2, tmp3);
  } else {
    bs->store_at(this, decorators, type, dst, val, tmp1, tmp2, tmp3);
  }
}

void MacroAssembler::load_heap_oop(Register dst, Address src, Register tmp1, DecoratorSet decorators) {
  access_load_at(T_OBJECT, IN_HEAP | decorators, dst, src, tmp1);
}

// Doesn't do verification, generates fixed size code
void MacroAssembler::load_heap_oop_not_null(Register dst, Address src, Register tmp1, DecoratorSet decorators) {
  access_load_at(T_OBJECT, IN_HEAP | IS_NOT_NULL | decorators, dst, src, tmp1);
}

void MacroAssembler::store_heap_oop(Address dst, Register val, Register tmp1,
                                    Register tmp2, Register tmp3, DecoratorSet decorators) {
  access_store_at(T_OBJECT, IN_HEAP | decorators, dst, val, tmp1, tmp2, tmp3);
}

// Used for storing nulls.
void MacroAssembler::store_heap_oop_null(Address dst) {
  access_store_at(T_OBJECT, IN_HEAP, dst, noreg, noreg, noreg, noreg);
}

void MacroAssembler::store_klass_gap(Register dst, Register src) {
  assert(!UseCompactObjectHeaders, "Don't use with compact headers");
  if (UseCompressedClassPointers) {
    // Store to klass gap in destination
    movl(Address(dst, oopDesc::klass_gap_offset_in_bytes()), src);
  }
}

#ifdef ASSERT
void MacroAssembler::verify_heapbase(const char* msg) {
  assert (UseCompressedOops, "should be compressed");
  assert (Universe::heap() != nullptr, "java heap should be initialized");
  if (CheckCompressedOops) {
    Label ok;
    ExternalAddress src2(CompressedOops::base_addr());
    const bool is_src2_reachable = reachable(src2);
    if (!is_src2_reachable) {
      push(rscratch1);  // cmpptr trashes rscratch1
    }
    cmpptr(r12_heapbase, src2, rscratch1);
    jcc(Assembler::equal, ok);
    STOP(msg);
    bind(ok);
    if (!is_src2_reachable) {
      pop(rscratch1);
    }
  }
}
#endif

// Algorithm must match oop.inline.hpp encode_heap_oop.
void MacroAssembler::encode_heap_oop(Register r) {
#ifdef ASSERT
  verify_heapbase("MacroAssembler::encode_heap_oop: heap base corrupted?");
#endif
  verify_oop_msg(r, "broken oop in encode_heap_oop");
  if (CompressedOops::base() == nullptr) {
    if (CompressedOops::shift() != 0) {
      assert (LogMinObjAlignmentInBytes == CompressedOops::shift(), "decode alg wrong");
      shrq(r, LogMinObjAlignmentInBytes);
    }
    return;
  }
  testq(r, r);
  cmovq(Assembler::equal, r, r12_heapbase);
  subq(r, r12_heapbase);
  shrq(r, LogMinObjAlignmentInBytes);
}

void MacroAssembler::encode_heap_oop_not_null(Register r) {
#ifdef ASSERT
  verify_heapbase("MacroAssembler::encode_heap_oop_not_null: heap base corrupted?");
  if (CheckCompressedOops) {
    Label ok;
    testq(r, r);
    jcc(Assembler::notEqual, ok);
    STOP("null oop passed to encode_heap_oop_not_null");
    bind(ok);
  }
#endif
  verify_oop_msg(r, "broken oop in encode_heap_oop_not_null");
  if (CompressedOops::base() != nullptr) {
    subq(r, r12_heapbase);
  }
  if (CompressedOops::shift() != 0) {
    assert (LogMinObjAlignmentInBytes == CompressedOops::shift(), "decode alg wrong");
    shrq(r, LogMinObjAlignmentInBytes);
  }
}

void MacroAssembler::encode_heap_oop_not_null(Register dst, Register src) {
#ifdef ASSERT
  verify_heapbase("MacroAssembler::encode_heap_oop_not_null2: heap base corrupted?");
  if (CheckCompressedOops) {
    Label ok;
    testq(src, src);
    jcc(Assembler::notEqual, ok);
    STOP("null oop passed to encode_heap_oop_not_null2");
    bind(ok);
  }
#endif
  verify_oop_msg(src, "broken oop in encode_heap_oop_not_null2");
  if (dst != src) {
    movq(dst, src);
  }
  if (CompressedOops::base() != nullptr) {
    subq(dst, r12_heapbase);
  }
  if (CompressedOops::shift() != 0) {
    assert (LogMinObjAlignmentInBytes == CompressedOops::shift(), "decode alg wrong");
    shrq(dst, LogMinObjAlignmentInBytes);
  }
}

void  MacroAssembler::decode_heap_oop(Register r) {
#ifdef ASSERT
  verify_heapbase("MacroAssembler::decode_heap_oop: heap base corrupted?");
#endif
  if (CompressedOops::base() == nullptr) {
    if (CompressedOops::shift() != 0) {
      assert (LogMinObjAlignmentInBytes == CompressedOops::shift(), "decode alg wrong");
      shlq(r, LogMinObjAlignmentInBytes);
    }
  } else {
    Label done;
    shlq(r, LogMinObjAlignmentInBytes);
    jccb(Assembler::equal, done);
    addq(r, r12_heapbase);
    bind(done);
  }
  verify_oop_msg(r, "broken oop in decode_heap_oop");
}

void  MacroAssembler::decode_heap_oop_not_null(Register r) {
  // Note: it will change flags
  assert (UseCompressedOops, "should only be used for compressed headers");
  assert (Universe::heap() != nullptr, "java heap should be initialized");
  // Cannot assert, unverified entry point counts instructions (see .ad file)
  // vtableStubs also counts instructions in pd_code_size_limit.
  // Also do not verify_oop as this is called by verify_oop.
  if (CompressedOops::shift() != 0) {
    assert(LogMinObjAlignmentInBytes == CompressedOops::shift(), "decode alg wrong");
    shlq(r, LogMinObjAlignmentInBytes);
    if (CompressedOops::base() != nullptr) {
      addq(r, r12_heapbase);
    }
  } else {
    assert (CompressedOops::base() == nullptr, "sanity");
  }
}

void  MacroAssembler::decode_heap_oop_not_null(Register dst, Register src) {
  // Note: it will change flags
  assert (UseCompressedOops, "should only be used for compressed headers");
  assert (Universe::heap() != nullptr, "java heap should be initialized");
  // Cannot assert, unverified entry point counts instructions (see .ad file)
  // vtableStubs also counts instructions in pd_code_size_limit.
  // Also do not verify_oop as this is called by verify_oop.
  if (CompressedOops::shift() != 0) {
    assert(LogMinObjAlignmentInBytes == CompressedOops::shift(), "decode alg wrong");
    if (LogMinObjAlignmentInBytes == Address::times_8) {
      leaq(dst, Address(r12_heapbase, src, Address::times_8, 0));
    } else {
      if (dst != src) {
        movq(dst, src);
      }
      shlq(dst, LogMinObjAlignmentInBytes);
      if (CompressedOops::base() != nullptr) {
        addq(dst, r12_heapbase);
      }
    }
  } else {
    assert (CompressedOops::base() == nullptr, "sanity");
    if (dst != src) {
      movq(dst, src);
    }
  }
}

void MacroAssembler::encode_klass_not_null(Register r, Register tmp) {
  assert_different_registers(r, tmp);
  if (CompressedKlassPointers::base() != nullptr) {
    mov64(tmp, (int64_t)CompressedKlassPointers::base());
    subq(r, tmp);
  }
  if (CompressedKlassPointers::shift() != 0) {
    shrq(r, CompressedKlassPointers::shift());
  }
}

void MacroAssembler::encode_and_move_klass_not_null(Register dst, Register src) {
  assert_different_registers(src, dst);
  if (CompressedKlassPointers::base() != nullptr) {
    mov64(dst, -(int64_t)CompressedKlassPointers::base());
    addq(dst, src);
  } else {
    movptr(dst, src);
  }
  if (CompressedKlassPointers::shift() != 0) {
    shrq(dst, CompressedKlassPointers::shift());
  }
}

void  MacroAssembler::decode_klass_not_null(Register r, Register tmp) {
  assert_different_registers(r, tmp);
  // Note: it will change flags
  assert(UseCompressedClassPointers, "should only be used for compressed headers");
  // Cannot assert, unverified entry point counts instructions (see .ad file)
  // vtableStubs also counts instructions in pd_code_size_limit.
  // Also do not verify_oop as this is called by verify_oop.
  if (CompressedKlassPointers::shift() != 0) {
    shlq(r, CompressedKlassPointers::shift());
  }
  if (CompressedKlassPointers::base() != nullptr) {
    mov64(tmp, (int64_t)CompressedKlassPointers::base());
    addq(r, tmp);
  }
}

void  MacroAssembler::decode_and_move_klass_not_null(Register dst, Register src) {
  assert_different_registers(src, dst);
  // Note: it will change flags
  assert (UseCompressedClassPointers, "should only be used for compressed headers");
  // Cannot assert, unverified entry point counts instructions (see .ad file)
  // vtableStubs also counts instructions in pd_code_size_limit.
  // Also do not verify_oop as this is called by verify_oop.

  if (CompressedKlassPointers::base() == nullptr &&
      CompressedKlassPointers::shift() == 0) {
    // The best case scenario is that there is no base or shift. Then it is already
    // a pointer that needs nothing but a register rename.
    movl(dst, src);
  } else {
    if (CompressedKlassPointers::shift() <= Address::times_8) {
      if (CompressedKlassPointers::base() != nullptr) {
        mov64(dst, (int64_t)CompressedKlassPointers::base());
      } else {
        xorq(dst, dst);
      }
      if (CompressedKlassPointers::shift() != 0) {
        assert(CompressedKlassPointers::shift() == Address::times_8, "klass not aligned on 64bits?");
        leaq(dst, Address(dst, src, Address::times_8, 0));
      } else {
        addq(dst, src);
      }
    } else {
      if (CompressedKlassPointers::base() != nullptr) {
        const uint64_t base_right_shifted =
            (uint64_t)CompressedKlassPointers::base() >> CompressedKlassPointers::shift();
        mov64(dst, base_right_shifted);
      } else {
        xorq(dst, dst);
      }
      addq(dst, src);
      shlq(dst, CompressedKlassPointers::shift());
    }
  }
}

void  MacroAssembler::set_narrow_oop(Register dst, jobject obj) {
  assert (UseCompressedOops, "should only be used for compressed headers");
  assert (Universe::heap() != nullptr, "java heap should be initialized");
  assert (oop_recorder() != nullptr, "this assembler needs an OopRecorder");
  int oop_index = oop_recorder()->find_index(obj);
  RelocationHolder rspec = oop_Relocation::spec(oop_index);
  mov_narrow_oop(dst, oop_index, rspec);
}

void  MacroAssembler::set_narrow_oop(Address dst, jobject obj) {
  assert (UseCompressedOops, "should only be used for compressed headers");
  assert (Universe::heap() != nullptr, "java heap should be initialized");
  assert (oop_recorder() != nullptr, "this assembler needs an OopRecorder");
  int oop_index = oop_recorder()->find_index(obj);
  RelocationHolder rspec = oop_Relocation::spec(oop_index);
  mov_narrow_oop(dst, oop_index, rspec);
}

void  MacroAssembler::set_narrow_klass(Register dst, Klass* k) {
  assert (UseCompressedClassPointers, "should only be used for compressed headers");
  assert (oop_recorder() != nullptr, "this assembler needs an OopRecorder");
  int klass_index = oop_recorder()->find_index(k);
  RelocationHolder rspec = metadata_Relocation::spec(klass_index);
  mov_narrow_oop(dst, CompressedKlassPointers::encode(k), rspec);
}

void  MacroAssembler::set_narrow_klass(Address dst, Klass* k) {
  assert (UseCompressedClassPointers, "should only be used for compressed headers");
  assert (oop_recorder() != nullptr, "this assembler needs an OopRecorder");
  int klass_index = oop_recorder()->find_index(k);
  RelocationHolder rspec = metadata_Relocation::spec(klass_index);
  mov_narrow_oop(dst, CompressedKlassPointers::encode(k), rspec);
}

void  MacroAssembler::cmp_narrow_oop(Register dst, jobject obj) {
  assert (UseCompressedOops, "should only be used for compressed headers");
  assert (Universe::heap() != nullptr, "java heap should be initialized");
  assert (oop_recorder() != nullptr, "this assembler needs an OopRecorder");
  int oop_index = oop_recorder()->find_index(obj);
  RelocationHolder rspec = oop_Relocation::spec(oop_index);
  Assembler::cmp_narrow_oop(dst, oop_index, rspec);
}

void  MacroAssembler::cmp_narrow_oop(Address dst, jobject obj) {
  assert (UseCompressedOops, "should only be used for compressed headers");
  assert (Universe::heap() != nullptr, "java heap should be initialized");
  assert (oop_recorder() != nullptr, "this assembler needs an OopRecorder");
  int oop_index = oop_recorder()->find_index(obj);
  RelocationHolder rspec = oop_Relocation::spec(oop_index);
  Assembler::cmp_narrow_oop(dst, oop_index, rspec);
}

void  MacroAssembler::cmp_narrow_klass(Register dst, Klass* k) {
  assert (UseCompressedClassPointers, "should only be used for compressed headers");
  assert (oop_recorder() != nullptr, "this assembler needs an OopRecorder");
  int klass_index = oop_recorder()->find_index(k);
  RelocationHolder rspec = metadata_Relocation::spec(klass_index);
  Assembler::cmp_narrow_oop(dst, CompressedKlassPointers::encode(k), rspec);
}

void  MacroAssembler::cmp_narrow_klass(Address dst, Klass* k) {
  assert (UseCompressedClassPointers, "should only be used for compressed headers");
  assert (oop_recorder() != nullptr, "this assembler needs an OopRecorder");
  int klass_index = oop_recorder()->find_index(k);
  RelocationHolder rspec = metadata_Relocation::spec(klass_index);
  Assembler::cmp_narrow_oop(dst, CompressedKlassPointers::encode(k), rspec);
}

void MacroAssembler::reinit_heapbase() {
  if (UseCompressedOops) {
    if (Universe::heap() != nullptr) {
      if (CompressedOops::base() == nullptr) {
        MacroAssembler::xorptr(r12_heapbase, r12_heapbase);
      } else {
        mov64(r12_heapbase, (int64_t)CompressedOops::base());
      }
    } else {
      movptr(r12_heapbase, ExternalAddress(CompressedOops::base_addr()));
    }
  }
}

#if COMPILER2_OR_JVMCI

// clear memory of size 'cnt' qwords, starting at 'base' using XMM/YMM/ZMM registers
void MacroAssembler::xmm_clear_mem(Register base, Register cnt, Register rtmp, XMMRegister xtmp, KRegister mask) {
  // cnt - number of qwords (8-byte words).
  // base - start address, qword aligned.
  Label L_zero_64_bytes, L_loop, L_sloop, L_tail, L_end;
  bool use64byteVector = (MaxVectorSize == 64) && (VM_Version::avx3_threshold() == 0);
  if (use64byteVector) {
    vpxor(xtmp, xtmp, xtmp, AVX_512bit);
  } else if (MaxVectorSize >= 32) {
    vpxor(xtmp, xtmp, xtmp, AVX_256bit);
  } else {
    pxor(xtmp, xtmp);
  }
  jmp(L_zero_64_bytes);

  BIND(L_loop);
  if (MaxVectorSize >= 32) {
    fill64(base, 0, xtmp, use64byteVector);
  } else {
    movdqu(Address(base,  0), xtmp);
    movdqu(Address(base, 16), xtmp);
    movdqu(Address(base, 32), xtmp);
    movdqu(Address(base, 48), xtmp);
  }
  addptr(base, 64);

  BIND(L_zero_64_bytes);
  subptr(cnt, 8);
  jccb(Assembler::greaterEqual, L_loop);

  // Copy trailing 64 bytes
  if (use64byteVector) {
    addptr(cnt, 8);
    jccb(Assembler::equal, L_end);
    fill64_masked(3, base, 0, xtmp, mask, cnt, rtmp, true);
    jmp(L_end);
  } else {
    addptr(cnt, 4);
    jccb(Assembler::less, L_tail);
    if (MaxVectorSize >= 32) {
      vmovdqu(Address(base, 0), xtmp);
    } else {
      movdqu(Address(base,  0), xtmp);
      movdqu(Address(base, 16), xtmp);
    }
  }
  addptr(base, 32);
  subptr(cnt, 4);

  BIND(L_tail);
  addptr(cnt, 4);
  jccb(Assembler::lessEqual, L_end);
  if (UseAVX > 2 && MaxVectorSize >= 32 && VM_Version::supports_avx512vl()) {
    fill32_masked(3, base, 0, xtmp, mask, cnt, rtmp);
  } else {
    decrement(cnt);

    BIND(L_sloop);
    movq(Address(base, 0), xtmp);
    addptr(base, 8);
    decrement(cnt);
    jccb(Assembler::greaterEqual, L_sloop);
  }
  BIND(L_end);
}

// Clearing constant sized memory using YMM/ZMM registers.
void MacroAssembler::clear_mem(Register base, int cnt, Register rtmp, XMMRegister xtmp, KRegister mask) {
  assert(UseAVX > 2 && VM_Version::supports_avx512vl(), "");
  bool use64byteVector = (MaxVectorSize > 32) && (VM_Version::avx3_threshold() == 0);

  int vector64_count = (cnt & (~0x7)) >> 3;
  cnt = cnt & 0x7;
  const int fill64_per_loop = 4;
  const int max_unrolled_fill64 = 8;

  // 64 byte initialization loop.
  vpxor(xtmp, xtmp, xtmp, use64byteVector ? AVX_512bit : AVX_256bit);
  int start64 = 0;
  if (vector64_count > max_unrolled_fill64) {
    Label LOOP;
    Register index = rtmp;

    start64 = vector64_count - (vector64_count % fill64_per_loop);

    movl(index, 0);
    BIND(LOOP);
    for (int i = 0; i < fill64_per_loop; i++) {
      fill64(Address(base, index, Address::times_1, i * 64), xtmp, use64byteVector);
    }
    addl(index, fill64_per_loop * 64);
    cmpl(index, start64 * 64);
    jccb(Assembler::less, LOOP);
  }
  for (int i = start64; i < vector64_count; i++) {
    fill64(base, i * 64, xtmp, use64byteVector);
  }

  // Clear remaining 64 byte tail.
  int disp = vector64_count * 64;
  if (cnt) {
    switch (cnt) {
      case 1:
        movq(Address(base, disp), xtmp);
        break;
      case 2:
        evmovdqu(T_LONG, k0, Address(base, disp), xtmp, false, Assembler::AVX_128bit);
        break;
      case 3:
        movl(rtmp, 0x7);
        kmovwl(mask, rtmp);
        evmovdqu(T_LONG, mask, Address(base, disp), xtmp, true, Assembler::AVX_256bit);
        break;
      case 4:
        evmovdqu(T_LONG, k0, Address(base, disp), xtmp, false, Assembler::AVX_256bit);
        break;
      case 5:
        if (use64byteVector) {
          movl(rtmp, 0x1F);
          kmovwl(mask, rtmp);
          evmovdqu(T_LONG, mask, Address(base, disp), xtmp, true, Assembler::AVX_512bit);
        } else {
          evmovdqu(T_LONG, k0, Address(base, disp), xtmp, false, Assembler::AVX_256bit);
          movq(Address(base, disp + 32), xtmp);
        }
        break;
      case 6:
        if (use64byteVector) {
          movl(rtmp, 0x3F);
          kmovwl(mask, rtmp);
          evmovdqu(T_LONG, mask, Address(base, disp), xtmp, true, Assembler::AVX_512bit);
        } else {
          evmovdqu(T_LONG, k0, Address(base, disp), xtmp, false, Assembler::AVX_256bit);
          evmovdqu(T_LONG, k0, Address(base, disp + 32), xtmp, false, Assembler::AVX_128bit);
        }
        break;
      case 7:
        if (use64byteVector) {
          movl(rtmp, 0x7F);
          kmovwl(mask, rtmp);
          evmovdqu(T_LONG, mask, Address(base, disp), xtmp, true, Assembler::AVX_512bit);
        } else {
          evmovdqu(T_LONG, k0, Address(base, disp), xtmp, false, Assembler::AVX_256bit);
          movl(rtmp, 0x7);
          kmovwl(mask, rtmp);
          evmovdqu(T_LONG, mask, Address(base, disp + 32), xtmp, true, Assembler::AVX_256bit);
        }
        break;
      default:
        fatal("Unexpected length : %d\n",cnt);
        break;
    }
  }
}

void MacroAssembler::clear_mem(Register base, Register cnt, Register tmp, XMMRegister xtmp,
                               bool is_large, KRegister mask) {
  // cnt      - number of qwords (8-byte words).
  // base     - start address, qword aligned.
  // is_large - if optimizers know cnt is larger than InitArrayShortSize
  assert(base==rdi, "base register must be edi for rep stos");
  assert(tmp==rax,   "tmp register must be eax for rep stos");
  assert(cnt==rcx,   "cnt register must be ecx for rep stos");
  assert(InitArrayShortSize % BytesPerLong == 0,
    "InitArrayShortSize should be the multiple of BytesPerLong");

  Label DONE;
  if (!is_large || !UseXMMForObjInit) {
    xorptr(tmp, tmp);
  }

  if (!is_large) {
    Label LOOP, LONG;
    cmpptr(cnt, InitArrayShortSize/BytesPerLong);
    jccb(Assembler::greater, LONG);

    decrement(cnt);
    jccb(Assembler::negative, DONE); // Zero length

    // Use individual pointer-sized stores for small counts:
    BIND(LOOP);
    movptr(Address(base, cnt, Address::times_ptr), tmp);
    decrement(cnt);
    jccb(Assembler::greaterEqual, LOOP);
    jmpb(DONE);

    BIND(LONG);
  }

  // Use longer rep-prefixed ops for non-small counts:
  if (UseFastStosb) {
    shlptr(cnt, 3); // convert to number of bytes
    rep_stosb();
  } else if (UseXMMForObjInit) {
    xmm_clear_mem(base, cnt, tmp, xtmp, mask);
  } else {
    rep_stos();
  }

  BIND(DONE);
}

#endif //COMPILER2_OR_JVMCI


void MacroAssembler::generate_fill(BasicType t, bool aligned,
                                   Register to, Register value, Register count,
                                   Register rtmp, XMMRegister xtmp) {
  ShortBranchVerifier sbv(this);
  assert_different_registers(to, value, count, rtmp);
  Label L_exit;
  Label L_fill_2_bytes, L_fill_4_bytes;

#if defined(COMPILER2)
  if(MaxVectorSize >=32 &&
     VM_Version::supports_avx512vlbw() &&
     VM_Version::supports_bmi2()) {
    generate_fill_avx3(t, to, value, count, rtmp, xtmp);
    return;
  }
#endif

  int shift = -1;
  switch (t) {
    case T_BYTE:
      shift = 2;
      break;
    case T_SHORT:
      shift = 1;
      break;
    case T_INT:
      shift = 0;
      break;
    default: ShouldNotReachHere();
  }

  if (t == T_BYTE) {
    andl(value, 0xff);
    movl(rtmp, value);
    shll(rtmp, 8);
    orl(value, rtmp);
  }
  if (t == T_SHORT) {
    andl(value, 0xffff);
  }
  if (t == T_BYTE || t == T_SHORT) {
    movl(rtmp, value);
    shll(rtmp, 16);
    orl(value, rtmp);
  }

  cmpptr(count, 2<<shift); // Short arrays (< 8 bytes) fill by element
  jcc(Assembler::below, L_fill_4_bytes); // use unsigned cmp
  if (!UseUnalignedLoadStores && !aligned && (t == T_BYTE || t == T_SHORT)) {
    Label L_skip_align2;
    // align source address at 4 bytes address boundary
    if (t == T_BYTE) {
      Label L_skip_align1;
      // One byte misalignment happens only for byte arrays
      testptr(to, 1);
      jccb(Assembler::zero, L_skip_align1);
      movb(Address(to, 0), value);
      increment(to);
      decrement(count);
      BIND(L_skip_align1);
    }
    // Two bytes misalignment happens only for byte and short (char) arrays
    testptr(to, 2);
    jccb(Assembler::zero, L_skip_align2);
    movw(Address(to, 0), value);
    addptr(to, 2);
    subptr(count, 1<<(shift-1));
    BIND(L_skip_align2);
  }
  {
    Label L_fill_32_bytes;
    if (!UseUnalignedLoadStores) {
      // align to 8 bytes, we know we are 4 byte aligned to start
      testptr(to, 4);
      jccb(Assembler::zero, L_fill_32_bytes);
      movl(Address(to, 0), value);
      addptr(to, 4);
      subptr(count, 1<<shift);
    }
    BIND(L_fill_32_bytes);
    {
      Label L_fill_32_bytes_loop, L_check_fill_8_bytes, L_fill_8_bytes_loop, L_fill_8_bytes;
      movdl(xtmp, value);
      if (UseAVX >= 2 && UseUnalignedLoadStores) {
        Label L_check_fill_32_bytes;
        if (UseAVX > 2) {
          // Fill 64-byte chunks
          Label L_fill_64_bytes_loop_avx3, L_check_fill_64_bytes_avx2;

          // If number of bytes to fill < VM_Version::avx3_threshold(), perform fill using AVX2
          cmpptr(count, VM_Version::avx3_threshold());
          jccb(Assembler::below, L_check_fill_64_bytes_avx2);

          vpbroadcastd(xtmp, xtmp, Assembler::AVX_512bit);

          subptr(count, 16 << shift);
          jccb(Assembler::less, L_check_fill_32_bytes);
          align(16);

          BIND(L_fill_64_bytes_loop_avx3);
          evmovdqul(Address(to, 0), xtmp, Assembler::AVX_512bit);
          addptr(to, 64);
          subptr(count, 16 << shift);
          jcc(Assembler::greaterEqual, L_fill_64_bytes_loop_avx3);
          jmpb(L_check_fill_32_bytes);

          BIND(L_check_fill_64_bytes_avx2);
        }
        // Fill 64-byte chunks
        Label L_fill_64_bytes_loop;
        vpbroadcastd(xtmp, xtmp, Assembler::AVX_256bit);

        subptr(count, 16 << shift);
        jcc(Assembler::less, L_check_fill_32_bytes);
        align(16);

        BIND(L_fill_64_bytes_loop);
        vmovdqu(Address(to, 0), xtmp);
        vmovdqu(Address(to, 32), xtmp);
        addptr(to, 64);
        subptr(count, 16 << shift);
        jcc(Assembler::greaterEqual, L_fill_64_bytes_loop);

        BIND(L_check_fill_32_bytes);
        addptr(count, 8 << shift);
        jccb(Assembler::less, L_check_fill_8_bytes);
        vmovdqu(Address(to, 0), xtmp);
        addptr(to, 32);
        subptr(count, 8 << shift);

        BIND(L_check_fill_8_bytes);
        // clean upper bits of YMM registers
        movdl(xtmp, value);
        pshufd(xtmp, xtmp, 0);
      } else {
        // Fill 32-byte chunks
        pshufd(xtmp, xtmp, 0);

        subptr(count, 8 << shift);
        jcc(Assembler::less, L_check_fill_8_bytes);
        align(16);

        BIND(L_fill_32_bytes_loop);

        if (UseUnalignedLoadStores) {
          movdqu(Address(to, 0), xtmp);
          movdqu(Address(to, 16), xtmp);
        } else {
          movq(Address(to, 0), xtmp);
          movq(Address(to, 8), xtmp);
          movq(Address(to, 16), xtmp);
          movq(Address(to, 24), xtmp);
        }

        addptr(to, 32);
        subptr(count, 8 << shift);
        jcc(Assembler::greaterEqual, L_fill_32_bytes_loop);

        BIND(L_check_fill_8_bytes);
      }
      addptr(count, 8 << shift);
      jccb(Assembler::zero, L_exit);
      jmpb(L_fill_8_bytes);

      //
      // length is too short, just fill qwords
      //
      BIND(L_fill_8_bytes_loop);
      movq(Address(to, 0), xtmp);
      addptr(to, 8);
      BIND(L_fill_8_bytes);
      subptr(count, 1 << (shift + 1));
      jcc(Assembler::greaterEqual, L_fill_8_bytes_loop);
    }
  }
  // fill trailing 4 bytes
  BIND(L_fill_4_bytes);
  testl(count, 1<<shift);
  jccb(Assembler::zero, L_fill_2_bytes);
  movl(Address(to, 0), value);
  if (t == T_BYTE || t == T_SHORT) {
    Label L_fill_byte;
    addptr(to, 4);
    BIND(L_fill_2_bytes);
    // fill trailing 2 bytes
    testl(count, 1<<(shift-1));
    jccb(Assembler::zero, L_fill_byte);
    movw(Address(to, 0), value);
    if (t == T_BYTE) {
      addptr(to, 2);
      BIND(L_fill_byte);
      // fill trailing byte
      testl(count, 1);
      jccb(Assembler::zero, L_exit);
      movb(Address(to, 0), value);
    } else {
      BIND(L_fill_byte);
    }
  } else {
    BIND(L_fill_2_bytes);
  }
  BIND(L_exit);
}

void MacroAssembler::evpbroadcast(BasicType type, XMMRegister dst, Register src, int vector_len) {
  switch(type) {
    case T_BYTE:
    case T_BOOLEAN:
      evpbroadcastb(dst, src, vector_len);
      break;
    case T_SHORT:
    case T_CHAR:
      evpbroadcastw(dst, src, vector_len);
      break;
    case T_INT:
    case T_FLOAT:
      evpbroadcastd(dst, src, vector_len);
      break;
    case T_LONG:
    case T_DOUBLE:
      evpbroadcastq(dst, src, vector_len);
      break;
    default:
      fatal("Unhandled type : %s", type2name(type));
      break;
  }
}

// encode char[] to byte[] in ISO_8859_1 or ASCII
   //@IntrinsicCandidate
   //private static int implEncodeISOArray(byte[] sa, int sp,
   //byte[] da, int dp, int len) {
   //  int i = 0;
   //  for (; i < len; i++) {
   //    char c = StringUTF16.getChar(sa, sp++);
   //    if (c > '\u00FF')
   //      break;
   //    da[dp++] = (byte)c;
   //  }
   //  return i;
   //}
   //
   //@IntrinsicCandidate
   //private static int implEncodeAsciiArray(char[] sa, int sp,
   //    byte[] da, int dp, int len) {
   //  int i = 0;
   //  for (; i < len; i++) {
   //    char c = sa[sp++];
   //    if (c >= '\u0080')
   //      break;
   //    da[dp++] = (byte)c;
   //  }
   //  return i;
   //}
void MacroAssembler::encode_iso_array(Register src, Register dst, Register len,
  XMMRegister tmp1Reg, XMMRegister tmp2Reg,
  XMMRegister tmp3Reg, XMMRegister tmp4Reg,
  Register tmp5, Register result, bool ascii) {

  // rsi: src
  // rdi: dst
  // rdx: len
  // rcx: tmp5
  // rax: result
  ShortBranchVerifier sbv(this);
  assert_different_registers(src, dst, len, tmp5, result);
  Label L_done, L_copy_1_char, L_copy_1_char_exit;

  int mask = ascii ? 0xff80ff80 : 0xff00ff00;
  int short_mask = ascii ? 0xff80 : 0xff00;

  // set result
  xorl(result, result);
  // check for zero length
  testl(len, len);
  jcc(Assembler::zero, L_done);

  movl(result, len);

  // Setup pointers
  lea(src, Address(src, len, Address::times_2)); // char[]
  lea(dst, Address(dst, len, Address::times_1)); // byte[]
  negptr(len);

  if (UseSSE42Intrinsics || UseAVX >= 2) {
    Label L_copy_8_chars, L_copy_8_chars_exit;
    Label L_chars_16_check, L_copy_16_chars, L_copy_16_chars_exit;

    if (UseAVX >= 2) {
      Label L_chars_32_check, L_copy_32_chars, L_copy_32_chars_exit;
      movl(tmp5, mask);   // create mask to test for Unicode or non-ASCII chars in vector
      movdl(tmp1Reg, tmp5);
      vpbroadcastd(tmp1Reg, tmp1Reg, Assembler::AVX_256bit);
      jmp(L_chars_32_check);

      bind(L_copy_32_chars);
      vmovdqu(tmp3Reg, Address(src, len, Address::times_2, -64));
      vmovdqu(tmp4Reg, Address(src, len, Address::times_2, -32));
      vpor(tmp2Reg, tmp3Reg, tmp4Reg, /* vector_len */ 1);
      vptest(tmp2Reg, tmp1Reg);       // check for Unicode or non-ASCII chars in vector
      jccb(Assembler::notZero, L_copy_32_chars_exit);
      vpackuswb(tmp3Reg, tmp3Reg, tmp4Reg, /* vector_len */ 1);
      vpermq(tmp4Reg, tmp3Reg, 0xD8, /* vector_len */ 1);
      vmovdqu(Address(dst, len, Address::times_1, -32), tmp4Reg);

      bind(L_chars_32_check);
      addptr(len, 32);
      jcc(Assembler::lessEqual, L_copy_32_chars);

      bind(L_copy_32_chars_exit);
      subptr(len, 16);
      jccb(Assembler::greater, L_copy_16_chars_exit);

    } else if (UseSSE42Intrinsics) {
      movl(tmp5, mask);   // create mask to test for Unicode or non-ASCII chars in vector
      movdl(tmp1Reg, tmp5);
      pshufd(tmp1Reg, tmp1Reg, 0);
      jmpb(L_chars_16_check);
    }

    bind(L_copy_16_chars);
    if (UseAVX >= 2) {
      vmovdqu(tmp2Reg, Address(src, len, Address::times_2, -32));
      vptest(tmp2Reg, tmp1Reg);
      jcc(Assembler::notZero, L_copy_16_chars_exit);
      vpackuswb(tmp2Reg, tmp2Reg, tmp1Reg, /* vector_len */ 1);
      vpermq(tmp3Reg, tmp2Reg, 0xD8, /* vector_len */ 1);
    } else {
      if (UseAVX > 0) {
        movdqu(tmp3Reg, Address(src, len, Address::times_2, -32));
        movdqu(tmp4Reg, Address(src, len, Address::times_2, -16));
        vpor(tmp2Reg, tmp3Reg, tmp4Reg, /* vector_len */ 0);
      } else {
        movdqu(tmp3Reg, Address(src, len, Address::times_2, -32));
        por(tmp2Reg, tmp3Reg);
        movdqu(tmp4Reg, Address(src, len, Address::times_2, -16));
        por(tmp2Reg, tmp4Reg);
      }
      ptest(tmp2Reg, tmp1Reg);       // check for Unicode or non-ASCII chars in vector
      jccb(Assembler::notZero, L_copy_16_chars_exit);
      packuswb(tmp3Reg, tmp4Reg);
    }
    movdqu(Address(dst, len, Address::times_1, -16), tmp3Reg);

    bind(L_chars_16_check);
    addptr(len, 16);
    jcc(Assembler::lessEqual, L_copy_16_chars);

    bind(L_copy_16_chars_exit);
    if (UseAVX >= 2) {
      // clean upper bits of YMM registers
      vpxor(tmp2Reg, tmp2Reg);
      vpxor(tmp3Reg, tmp3Reg);
      vpxor(tmp4Reg, tmp4Reg);
      movdl(tmp1Reg, tmp5);
      pshufd(tmp1Reg, tmp1Reg, 0);
    }
    subptr(len, 8);
    jccb(Assembler::greater, L_copy_8_chars_exit);

    bind(L_copy_8_chars);
    movdqu(tmp3Reg, Address(src, len, Address::times_2, -16));
    ptest(tmp3Reg, tmp1Reg);
    jccb(Assembler::notZero, L_copy_8_chars_exit);
    packuswb(tmp3Reg, tmp1Reg);
    movq(Address(dst, len, Address::times_1, -8), tmp3Reg);
    addptr(len, 8);
    jccb(Assembler::lessEqual, L_copy_8_chars);

    bind(L_copy_8_chars_exit);
    subptr(len, 8);
    jccb(Assembler::zero, L_done);
  }

  bind(L_copy_1_char);
  load_unsigned_short(tmp5, Address(src, len, Address::times_2, 0));
  testl(tmp5, short_mask);      // check if Unicode or non-ASCII char
  jccb(Assembler::notZero, L_copy_1_char_exit);
  movb(Address(dst, len, Address::times_1, 0), tmp5);
  addptr(len, 1);
  jccb(Assembler::less, L_copy_1_char);

  bind(L_copy_1_char_exit);
  addptr(result, len); // len is negative count of not processed elements

  bind(L_done);
}

/**
 * Helper for multiply_to_len().
 */
void MacroAssembler::add2_with_carry(Register dest_hi, Register dest_lo, Register src1, Register src2) {
  addq(dest_lo, src1);
  adcq(dest_hi, 0);
  addq(dest_lo, src2);
  adcq(dest_hi, 0);
}

/**
 * Multiply 64 bit by 64 bit first loop.
 */
void MacroAssembler::multiply_64_x_64_loop(Register x, Register xstart, Register x_xstart,
                                           Register y, Register y_idx, Register z,
                                           Register carry, Register product,
                                           Register idx, Register kdx) {
  //
  //  jlong carry, x[], y[], z[];
  //  for (int idx=ystart, kdx=ystart+1+xstart; idx >= 0; idx-, kdx--) {
  //    huge_128 product = y[idx] * x[xstart] + carry;
  //    z[kdx] = (jlong)product;
  //    carry  = (jlong)(product >>> 64);
  //  }
  //  z[xstart] = carry;
  //

  Label L_first_loop, L_first_loop_exit;
  Label L_one_x, L_one_y, L_multiply;

  decrementl(xstart);
  jcc(Assembler::negative, L_one_x);

  movq(x_xstart, Address(x, xstart, Address::times_4,  0));
  rorq(x_xstart, 32); // convert big-endian to little-endian

  bind(L_first_loop);
  decrementl(idx);
  jcc(Assembler::negative, L_first_loop_exit);
  decrementl(idx);
  jcc(Assembler::negative, L_one_y);
  movq(y_idx, Address(y, idx, Address::times_4,  0));
  rorq(y_idx, 32); // convert big-endian to little-endian
  bind(L_multiply);
  movq(product, x_xstart);
  mulq(y_idx); // product(rax) * y_idx -> rdx:rax
  addq(product, carry);
  adcq(rdx, 0);
  subl(kdx, 2);
  movl(Address(z, kdx, Address::times_4,  4), product);
  shrq(product, 32);
  movl(Address(z, kdx, Address::times_4,  0), product);
  movq(carry, rdx);
  jmp(L_first_loop);

  bind(L_one_y);
  movl(y_idx, Address(y,  0));
  jmp(L_multiply);

  bind(L_one_x);
  movl(x_xstart, Address(x,  0));
  jmp(L_first_loop);

  bind(L_first_loop_exit);
}

/**
 * Multiply 64 bit by 64 bit and add 128 bit.
 */
void MacroAssembler::multiply_add_128_x_128(Register x_xstart, Register y, Register z,
                                            Register yz_idx, Register idx,
                                            Register carry, Register product, int offset) {
  //     huge_128 product = (y[idx] * x_xstart) + z[kdx] + carry;
  //     z[kdx] = (jlong)product;

  movq(yz_idx, Address(y, idx, Address::times_4,  offset));
  rorq(yz_idx, 32); // convert big-endian to little-endian
  movq(product, x_xstart);
  mulq(yz_idx);     // product(rax) * yz_idx -> rdx:product(rax)
  movq(yz_idx, Address(z, idx, Address::times_4,  offset));
  rorq(yz_idx, 32); // convert big-endian to little-endian

  add2_with_carry(rdx, product, carry, yz_idx);

  movl(Address(z, idx, Address::times_4,  offset+4), product);
  shrq(product, 32);
  movl(Address(z, idx, Address::times_4,  offset), product);

}

/**
 * Multiply 128 bit by 128 bit. Unrolled inner loop.
 */
void MacroAssembler::multiply_128_x_128_loop(Register x_xstart, Register y, Register z,
                                             Register yz_idx, Register idx, Register jdx,
                                             Register carry, Register product,
                                             Register carry2) {
  //   jlong carry, x[], y[], z[];
  //   int kdx = ystart+1;
  //   for (int idx=ystart-2; idx >= 0; idx -= 2) { // Third loop
  //     huge_128 product = (y[idx+1] * x_xstart) + z[kdx+idx+1] + carry;
  //     z[kdx+idx+1] = (jlong)product;
  //     jlong carry2  = (jlong)(product >>> 64);
  //     product = (y[idx] * x_xstart) + z[kdx+idx] + carry2;
  //     z[kdx+idx] = (jlong)product;
  //     carry  = (jlong)(product >>> 64);
  //   }
  //   idx += 2;
  //   if (idx > 0) {
  //     product = (y[idx] * x_xstart) + z[kdx+idx] + carry;
  //     z[kdx+idx] = (jlong)product;
  //     carry  = (jlong)(product >>> 64);
  //   }
  //

  Label L_third_loop, L_third_loop_exit, L_post_third_loop_done;

  movl(jdx, idx);
  andl(jdx, 0xFFFFFFFC);
  shrl(jdx, 2);

  bind(L_third_loop);
  subl(jdx, 1);
  jcc(Assembler::negative, L_third_loop_exit);
  subl(idx, 4);

  multiply_add_128_x_128(x_xstart, y, z, yz_idx, idx, carry, product, 8);
  movq(carry2, rdx);

  multiply_add_128_x_128(x_xstart, y, z, yz_idx, idx, carry2, product, 0);
  movq(carry, rdx);
  jmp(L_third_loop);

  bind (L_third_loop_exit);

  andl (idx, 0x3);
  jcc(Assembler::zero, L_post_third_loop_done);

  Label L_check_1;
  subl(idx, 2);
  jcc(Assembler::negative, L_check_1);

  multiply_add_128_x_128(x_xstart, y, z, yz_idx, idx, carry, product, 0);
  movq(carry, rdx);

  bind (L_check_1);
  addl (idx, 0x2);
  andl (idx, 0x1);
  subl(idx, 1);
  jcc(Assembler::negative, L_post_third_loop_done);

  movl(yz_idx, Address(y, idx, Address::times_4,  0));
  movq(product, x_xstart);
  mulq(yz_idx); // product(rax) * yz_idx -> rdx:product(rax)
  movl(yz_idx, Address(z, idx, Address::times_4,  0));

  add2_with_carry(rdx, product, yz_idx, carry);

  movl(Address(z, idx, Address::times_4,  0), product);
  shrq(product, 32);

  shlq(rdx, 32);
  orq(product, rdx);
  movq(carry, product);

  bind(L_post_third_loop_done);
}

/**
 * Multiply 128 bit by 128 bit using BMI2. Unrolled inner loop.
 *
 */
void MacroAssembler::multiply_128_x_128_bmi2_loop(Register y, Register z,
                                                  Register carry, Register carry2,
                                                  Register idx, Register jdx,
                                                  Register yz_idx1, Register yz_idx2,
                                                  Register tmp, Register tmp3, Register tmp4) {
  assert(UseBMI2Instructions, "should be used only when BMI2 is available");

  //   jlong carry, x[], y[], z[];
  //   int kdx = ystart+1;
  //   for (int idx=ystart-2; idx >= 0; idx -= 2) { // Third loop
  //     huge_128 tmp3 = (y[idx+1] * rdx) + z[kdx+idx+1] + carry;
  //     jlong carry2  = (jlong)(tmp3 >>> 64);
  //     huge_128 tmp4 = (y[idx]   * rdx) + z[kdx+idx] + carry2;
  //     carry  = (jlong)(tmp4 >>> 64);
  //     z[kdx+idx+1] = (jlong)tmp3;
  //     z[kdx+idx] = (jlong)tmp4;
  //   }
  //   idx += 2;
  //   if (idx > 0) {
  //     yz_idx1 = (y[idx] * rdx) + z[kdx+idx] + carry;
  //     z[kdx+idx] = (jlong)yz_idx1;
  //     carry  = (jlong)(yz_idx1 >>> 64);
  //   }
  //

  Label L_third_loop, L_third_loop_exit, L_post_third_loop_done;

  movl(jdx, idx);
  andl(jdx, 0xFFFFFFFC);
  shrl(jdx, 2);

  bind(L_third_loop);
  subl(jdx, 1);
  jcc(Assembler::negative, L_third_loop_exit);
  subl(idx, 4);

  movq(yz_idx1,  Address(y, idx, Address::times_4,  8));
  rorxq(yz_idx1, yz_idx1, 32); // convert big-endian to little-endian
  movq(yz_idx2, Address(y, idx, Address::times_4,  0));
  rorxq(yz_idx2, yz_idx2, 32);

  mulxq(tmp4, tmp3, yz_idx1);  //  yz_idx1 * rdx -> tmp4:tmp3
  mulxq(carry2, tmp, yz_idx2); //  yz_idx2 * rdx -> carry2:tmp

  movq(yz_idx1,  Address(z, idx, Address::times_4,  8));
  rorxq(yz_idx1, yz_idx1, 32);
  movq(yz_idx2, Address(z, idx, Address::times_4,  0));
  rorxq(yz_idx2, yz_idx2, 32);

  if (VM_Version::supports_adx()) {
    adcxq(tmp3, carry);
    adoxq(tmp3, yz_idx1);

    adcxq(tmp4, tmp);
    adoxq(tmp4, yz_idx2);

    movl(carry, 0); // does not affect flags
    adcxq(carry2, carry);
    adoxq(carry2, carry);
  } else {
    add2_with_carry(tmp4, tmp3, carry, yz_idx1);
    add2_with_carry(carry2, tmp4, tmp, yz_idx2);
  }
  movq(carry, carry2);

  movl(Address(z, idx, Address::times_4, 12), tmp3);
  shrq(tmp3, 32);
  movl(Address(z, idx, Address::times_4,  8), tmp3);

  movl(Address(z, idx, Address::times_4,  4), tmp4);
  shrq(tmp4, 32);
  movl(Address(z, idx, Address::times_4,  0), tmp4);

  jmp(L_third_loop);

  bind (L_third_loop_exit);

  andl (idx, 0x3);
  jcc(Assembler::zero, L_post_third_loop_done);

  Label L_check_1;
  subl(idx, 2);
  jcc(Assembler::negative, L_check_1);

  movq(yz_idx1, Address(y, idx, Address::times_4,  0));
  rorxq(yz_idx1, yz_idx1, 32);
  mulxq(tmp4, tmp3, yz_idx1); //  yz_idx1 * rdx -> tmp4:tmp3
  movq(yz_idx2, Address(z, idx, Address::times_4,  0));
  rorxq(yz_idx2, yz_idx2, 32);

  add2_with_carry(tmp4, tmp3, carry, yz_idx2);

  movl(Address(z, idx, Address::times_4,  4), tmp3);
  shrq(tmp3, 32);
  movl(Address(z, idx, Address::times_4,  0), tmp3);
  movq(carry, tmp4);

  bind (L_check_1);
  addl (idx, 0x2);
  andl (idx, 0x1);
  subl(idx, 1);
  jcc(Assembler::negative, L_post_third_loop_done);
  movl(tmp4, Address(y, idx, Address::times_4,  0));
  mulxq(carry2, tmp3, tmp4);  //  tmp4 * rdx -> carry2:tmp3
  movl(tmp4, Address(z, idx, Address::times_4,  0));

  add2_with_carry(carry2, tmp3, tmp4, carry);

  movl(Address(z, idx, Address::times_4,  0), tmp3);
  shrq(tmp3, 32);

  shlq(carry2, 32);
  orq(tmp3, carry2);
  movq(carry, tmp3);

  bind(L_post_third_loop_done);
}

/**
 * Code for BigInteger::multiplyToLen() intrinsic.
 *
 * rdi: x
 * rax: xlen
 * rsi: y
 * rcx: ylen
 * r8:  z
 * r11: tmp0
 * r12: tmp1
 * r13: tmp2
 * r14: tmp3
 * r15: tmp4
 * rbx: tmp5
 *
 */
void MacroAssembler::multiply_to_len(Register x, Register xlen, Register y, Register ylen, Register z, Register tmp0,
                                     Register tmp1, Register tmp2, Register tmp3, Register tmp4, Register tmp5) {
  ShortBranchVerifier sbv(this);
  assert_different_registers(x, xlen, y, ylen, z, tmp0, tmp1, tmp2, tmp3, tmp4, tmp5, rdx);

  push(tmp0);
  push(tmp1);
  push(tmp2);
  push(tmp3);
  push(tmp4);
  push(tmp5);

  push(xlen);

  const Register idx = tmp1;
  const Register kdx = tmp2;
  const Register xstart = tmp3;

  const Register y_idx = tmp4;
  const Register carry = tmp5;
  const Register product  = xlen;
  const Register x_xstart = tmp0;

  // First Loop.
  //
  //  final static long LONG_MASK = 0xffffffffL;
  //  int xstart = xlen - 1;
  //  int ystart = ylen - 1;
  //  long carry = 0;
  //  for (int idx=ystart, kdx=ystart+1+xstart; idx >= 0; idx-, kdx--) {
  //    long product = (y[idx] & LONG_MASK) * (x[xstart] & LONG_MASK) + carry;
  //    z[kdx] = (int)product;
  //    carry = product >>> 32;
  //  }
  //  z[xstart] = (int)carry;
  //

  movl(idx, ylen);               // idx = ylen;
  lea(kdx, Address(xlen, ylen)); // kdx = xlen+ylen;
  xorq(carry, carry);            // carry = 0;

  Label L_done;

  movl(xstart, xlen);
  decrementl(xstart);
  jcc(Assembler::negative, L_done);

  multiply_64_x_64_loop(x, xstart, x_xstart, y, y_idx, z, carry, product, idx, kdx);

  Label L_second_loop;
  testl(kdx, kdx);
  jcc(Assembler::zero, L_second_loop);

  Label L_carry;
  subl(kdx, 1);
  jcc(Assembler::zero, L_carry);

  movl(Address(z, kdx, Address::times_4,  0), carry);
  shrq(carry, 32);
  subl(kdx, 1);

  bind(L_carry);
  movl(Address(z, kdx, Address::times_4,  0), carry);

  // Second and third (nested) loops.
  //
  // for (int i = xstart-1; i >= 0; i--) { // Second loop
  //   carry = 0;
  //   for (int jdx=ystart, k=ystart+1+i; jdx >= 0; jdx--, k--) { // Third loop
  //     long product = (y[jdx] & LONG_MASK) * (x[i] & LONG_MASK) +
  //                    (z[k] & LONG_MASK) + carry;
  //     z[k] = (int)product;
  //     carry = product >>> 32;
  //   }
  //   z[i] = (int)carry;
  // }
  //
  // i = xlen, j = tmp1, k = tmp2, carry = tmp5, x[i] = rdx

  const Register jdx = tmp1;

  bind(L_second_loop);
  xorl(carry, carry);    // carry = 0;
  movl(jdx, ylen);       // j = ystart+1

  subl(xstart, 1);       // i = xstart-1;
  jcc(Assembler::negative, L_done);

  push (z);

  Label L_last_x;
  lea(z, Address(z, xstart, Address::times_4, 4)); // z = z + k - j
  subl(xstart, 1);       // i = xstart-1;
  jcc(Assembler::negative, L_last_x);

  if (UseBMI2Instructions) {
    movq(rdx,  Address(x, xstart, Address::times_4,  0));
    rorxq(rdx, rdx, 32); // convert big-endian to little-endian
  } else {
    movq(x_xstart, Address(x, xstart, Address::times_4,  0));
    rorq(x_xstart, 32);  // convert big-endian to little-endian
  }

  Label L_third_loop_prologue;
  bind(L_third_loop_prologue);

  push (x);
  push (xstart);
  push (ylen);


  if (UseBMI2Instructions) {
    multiply_128_x_128_bmi2_loop(y, z, carry, x, jdx, ylen, product, tmp2, x_xstart, tmp3, tmp4);
  } else { // !UseBMI2Instructions
    multiply_128_x_128_loop(x_xstart, y, z, y_idx, jdx, ylen, carry, product, x);
  }

  pop(ylen);
  pop(xlen);
  pop(x);
  pop(z);

  movl(tmp3, xlen);
  addl(tmp3, 1);
  movl(Address(z, tmp3, Address::times_4,  0), carry);
  subl(tmp3, 1);
  jccb(Assembler::negative, L_done);

  shrq(carry, 32);
  movl(Address(z, tmp3, Address::times_4,  0), carry);
  jmp(L_second_loop);

  // Next infrequent code is moved outside loops.
  bind(L_last_x);
  if (UseBMI2Instructions) {
    movl(rdx, Address(x,  0));
  } else {
    movl(x_xstart, Address(x,  0));
  }
  jmp(L_third_loop_prologue);

  bind(L_done);

  pop(xlen);

  pop(tmp5);
  pop(tmp4);
  pop(tmp3);
  pop(tmp2);
  pop(tmp1);
  pop(tmp0);
}

void MacroAssembler::vectorized_mismatch(Register obja, Register objb, Register length, Register log2_array_indxscale,
  Register result, Register tmp1, Register tmp2, XMMRegister rymm0, XMMRegister rymm1, XMMRegister rymm2){
  assert(UseSSE42Intrinsics, "SSE4.2 must be enabled.");
  Label VECTOR16_LOOP, VECTOR8_LOOP, VECTOR4_LOOP;
  Label VECTOR8_TAIL, VECTOR4_TAIL;
  Label VECTOR32_NOT_EQUAL, VECTOR16_NOT_EQUAL, VECTOR8_NOT_EQUAL, VECTOR4_NOT_EQUAL;
  Label SAME_TILL_END, DONE;
  Label BYTES_LOOP, BYTES_TAIL, BYTES_NOT_EQUAL;

  //scale is in rcx in both Win64 and Unix
  ShortBranchVerifier sbv(this);

  shlq(length);
  xorq(result, result);

  if ((AVX3Threshold == 0) && (UseAVX > 2) &&
      VM_Version::supports_avx512vlbw()) {
    Label VECTOR64_LOOP, VECTOR64_NOT_EQUAL, VECTOR32_TAIL;

    cmpq(length, 64);
    jcc(Assembler::less, VECTOR32_TAIL);

    movq(tmp1, length);
    andq(tmp1, 0x3F);      // tail count
    andq(length, ~(0x3F)); //vector count

    bind(VECTOR64_LOOP);
    // AVX512 code to compare 64 byte vectors.
    evmovdqub(rymm0, Address(obja, result), Assembler::AVX_512bit);
    evpcmpeqb(k7, rymm0, Address(objb, result), Assembler::AVX_512bit);
    kortestql(k7, k7);
    jcc(Assembler::aboveEqual, VECTOR64_NOT_EQUAL);     // mismatch
    addq(result, 64);
    subq(length, 64);
    jccb(Assembler::notZero, VECTOR64_LOOP);

    //bind(VECTOR64_TAIL);
    testq(tmp1, tmp1);
    jcc(Assembler::zero, SAME_TILL_END);

    //bind(VECTOR64_TAIL);
    // AVX512 code to compare up to 63 byte vectors.
    mov64(tmp2, 0xFFFFFFFFFFFFFFFF);
    shlxq(tmp2, tmp2, tmp1);
    notq(tmp2);
    kmovql(k3, tmp2);

    evmovdqub(rymm0, k3, Address(obja, result), false, Assembler::AVX_512bit);
    evpcmpeqb(k7, k3, rymm0, Address(objb, result), Assembler::AVX_512bit);

    ktestql(k7, k3);
    jcc(Assembler::below, SAME_TILL_END);     // not mismatch

    bind(VECTOR64_NOT_EQUAL);
    kmovql(tmp1, k7);
    notq(tmp1);
    tzcntq(tmp1, tmp1);
    addq(result, tmp1);
    shrq(result);
    jmp(DONE);
    bind(VECTOR32_TAIL);
  }

  cmpq(length, 8);
  jcc(Assembler::equal, VECTOR8_LOOP);
  jcc(Assembler::less, VECTOR4_TAIL);

  if (UseAVX >= 2) {
    Label VECTOR16_TAIL, VECTOR32_LOOP;

    cmpq(length, 16);
    jcc(Assembler::equal, VECTOR16_LOOP);
    jcc(Assembler::less, VECTOR8_LOOP);

    cmpq(length, 32);
    jccb(Assembler::less, VECTOR16_TAIL);

    subq(length, 32);
    bind(VECTOR32_LOOP);
    vmovdqu(rymm0, Address(obja, result));
    vmovdqu(rymm1, Address(objb, result));
    vpxor(rymm2, rymm0, rymm1, Assembler::AVX_256bit);
    vptest(rymm2, rymm2);
    jcc(Assembler::notZero, VECTOR32_NOT_EQUAL);//mismatch found
    addq(result, 32);
    subq(length, 32);
    jcc(Assembler::greaterEqual, VECTOR32_LOOP);
    addq(length, 32);
    jcc(Assembler::equal, SAME_TILL_END);
    //falling through if less than 32 bytes left //close the branch here.

    bind(VECTOR16_TAIL);
    cmpq(length, 16);
    jccb(Assembler::less, VECTOR8_TAIL);
    bind(VECTOR16_LOOP);
    movdqu(rymm0, Address(obja, result));
    movdqu(rymm1, Address(objb, result));
    vpxor(rymm2, rymm0, rymm1, Assembler::AVX_128bit);
    ptest(rymm2, rymm2);
    jcc(Assembler::notZero, VECTOR16_NOT_EQUAL);//mismatch found
    addq(result, 16);
    subq(length, 16);
    jcc(Assembler::equal, SAME_TILL_END);
    //falling through if less than 16 bytes left
  } else {//regular intrinsics

    cmpq(length, 16);
    jccb(Assembler::less, VECTOR8_TAIL);

    subq(length, 16);
    bind(VECTOR16_LOOP);
    movdqu(rymm0, Address(obja, result));
    movdqu(rymm1, Address(objb, result));
    pxor(rymm0, rymm1);
    ptest(rymm0, rymm0);
    jcc(Assembler::notZero, VECTOR16_NOT_EQUAL);//mismatch found
    addq(result, 16);
    subq(length, 16);
    jccb(Assembler::greaterEqual, VECTOR16_LOOP);
    addq(length, 16);
    jcc(Assembler::equal, SAME_TILL_END);
    //falling through if less than 16 bytes left
  }

  bind(VECTOR8_TAIL);
  cmpq(length, 8);
  jccb(Assembler::less, VECTOR4_TAIL);
  bind(VECTOR8_LOOP);
  movq(tmp1, Address(obja, result));
  movq(tmp2, Address(objb, result));
  xorq(tmp1, tmp2);
  testq(tmp1, tmp1);
  jcc(Assembler::notZero, VECTOR8_NOT_EQUAL);//mismatch found
  addq(result, 8);
  subq(length, 8);
  jcc(Assembler::equal, SAME_TILL_END);
  //falling through if less than 8 bytes left

  bind(VECTOR4_TAIL);
  cmpq(length, 4);
  jccb(Assembler::less, BYTES_TAIL);
  bind(VECTOR4_LOOP);
  movl(tmp1, Address(obja, result));
  xorl(tmp1, Address(objb, result));
  testl(tmp1, tmp1);
  jcc(Assembler::notZero, VECTOR4_NOT_EQUAL);//mismatch found
  addq(result, 4);
  subq(length, 4);
  jcc(Assembler::equal, SAME_TILL_END);
  //falling through if less than 4 bytes left

  bind(BYTES_TAIL);
  bind(BYTES_LOOP);
  load_unsigned_byte(tmp1, Address(obja, result));
  load_unsigned_byte(tmp2, Address(objb, result));
  xorl(tmp1, tmp2);
  testl(tmp1, tmp1);
  jcc(Assembler::notZero, BYTES_NOT_EQUAL);//mismatch found
  decq(length);
  jcc(Assembler::zero, SAME_TILL_END);
  incq(result);
  load_unsigned_byte(tmp1, Address(obja, result));
  load_unsigned_byte(tmp2, Address(objb, result));
  xorl(tmp1, tmp2);
  testl(tmp1, tmp1);
  jcc(Assembler::notZero, BYTES_NOT_EQUAL);//mismatch found
  decq(length);
  jcc(Assembler::zero, SAME_TILL_END);
  incq(result);
  load_unsigned_byte(tmp1, Address(obja, result));
  load_unsigned_byte(tmp2, Address(objb, result));
  xorl(tmp1, tmp2);
  testl(tmp1, tmp1);
  jcc(Assembler::notZero, BYTES_NOT_EQUAL);//mismatch found
  jmp(SAME_TILL_END);

  if (UseAVX >= 2) {
    bind(VECTOR32_NOT_EQUAL);
    vpcmpeqb(rymm2, rymm2, rymm2, Assembler::AVX_256bit);
    vpcmpeqb(rymm0, rymm0, rymm1, Assembler::AVX_256bit);
    vpxor(rymm0, rymm0, rymm2, Assembler::AVX_256bit);
    vpmovmskb(tmp1, rymm0);
    bsfq(tmp1, tmp1);
    addq(result, tmp1);
    shrq(result);
    jmp(DONE);
  }

  bind(VECTOR16_NOT_EQUAL);
  if (UseAVX >= 2) {
    vpcmpeqb(rymm2, rymm2, rymm2, Assembler::AVX_128bit);
    vpcmpeqb(rymm0, rymm0, rymm1, Assembler::AVX_128bit);
    pxor(rymm0, rymm2);
  } else {
    pcmpeqb(rymm2, rymm2);
    pxor(rymm0, rymm1);
    pcmpeqb(rymm0, rymm1);
    pxor(rymm0, rymm2);
  }
  pmovmskb(tmp1, rymm0);
  bsfq(tmp1, tmp1);
  addq(result, tmp1);
  shrq(result);
  jmpb(DONE);

  bind(VECTOR8_NOT_EQUAL);
  bind(VECTOR4_NOT_EQUAL);
  bsfq(tmp1, tmp1);
  shrq(tmp1, 3);
  addq(result, tmp1);
  bind(BYTES_NOT_EQUAL);
  shrq(result);
  jmpb(DONE);

  bind(SAME_TILL_END);
  mov64(result, -1);

  bind(DONE);
}

//Helper functions for square_to_len()

/**
 * Store the squares of x[], right shifted one bit (divided by 2) into z[]
 * Preserves x and z and modifies rest of the registers.
 */
void MacroAssembler::square_rshift(Register x, Register xlen, Register z, Register tmp1, Register tmp3, Register tmp4, Register tmp5, Register rdxReg, Register raxReg) {
  // Perform square and right shift by 1
  // Handle odd xlen case first, then for even xlen do the following
  // jlong carry = 0;
  // for (int j=0, i=0; j < xlen; j+=2, i+=4) {
  //     huge_128 product = x[j:j+1] * x[j:j+1];
  //     z[i:i+1] = (carry << 63) | (jlong)(product >>> 65);
  //     z[i+2:i+3] = (jlong)(product >>> 1);
  //     carry = (jlong)product;
  // }

  xorq(tmp5, tmp5);     // carry
  xorq(rdxReg, rdxReg);
  xorl(tmp1, tmp1);     // index for x
  xorl(tmp4, tmp4);     // index for z

  Label L_first_loop, L_first_loop_exit;

  testl(xlen, 1);
  jccb(Assembler::zero, L_first_loop); //jump if xlen is even

  // Square and right shift by 1 the odd element using 32 bit multiply
  movl(raxReg, Address(x, tmp1, Address::times_4, 0));
  imulq(raxReg, raxReg);
  shrq(raxReg, 1);
  adcq(tmp5, 0);
  movq(Address(z, tmp4, Address::times_4, 0), raxReg);
  incrementl(tmp1);
  addl(tmp4, 2);

  // Square and  right shift by 1 the rest using 64 bit multiply
  bind(L_first_loop);
  cmpptr(tmp1, xlen);
  jccb(Assembler::equal, L_first_loop_exit);

  // Square
  movq(raxReg, Address(x, tmp1, Address::times_4,  0));
  rorq(raxReg, 32);    // convert big-endian to little-endian
  mulq(raxReg);        // 64-bit multiply rax * rax -> rdx:rax

  // Right shift by 1 and save carry
  shrq(tmp5, 1);       // rdx:rax:tmp5 = (tmp5:rdx:rax) >>> 1
  rcrq(rdxReg, 1);
  rcrq(raxReg, 1);
  adcq(tmp5, 0);

  // Store result in z
  movq(Address(z, tmp4, Address::times_4, 0), rdxReg);
  movq(Address(z, tmp4, Address::times_4, 8), raxReg);

  // Update indices for x and z
  addl(tmp1, 2);
  addl(tmp4, 4);
  jmp(L_first_loop);

  bind(L_first_loop_exit);
}


/**
 * Perform the following multiply add operation using BMI2 instructions
 * carry:sum = sum + op1*op2 + carry
 * op2 should be in rdx
 * op2 is preserved, all other registers are modified
 */
void MacroAssembler::multiply_add_64_bmi2(Register sum, Register op1, Register op2, Register carry, Register tmp2) {
  // assert op2 is rdx
  mulxq(tmp2, op1, op1);  //  op1 * op2 -> tmp2:op1
  addq(sum, carry);
  adcq(tmp2, 0);
  addq(sum, op1);
  adcq(tmp2, 0);
  movq(carry, tmp2);
}

/**
 * Perform the following multiply add operation:
 * carry:sum = sum + op1*op2 + carry
 * Preserves op1, op2 and modifies rest of registers
 */
void MacroAssembler::multiply_add_64(Register sum, Register op1, Register op2, Register carry, Register rdxReg, Register raxReg) {
  // rdx:rax = op1 * op2
  movq(raxReg, op2);
  mulq(op1);

  //  rdx:rax = sum + carry + rdx:rax
  addq(sum, carry);
  adcq(rdxReg, 0);
  addq(sum, raxReg);
  adcq(rdxReg, 0);

  // carry:sum = rdx:sum
  movq(carry, rdxReg);
}

/**
 * Add 64 bit long carry into z[] with carry propagation.
 * Preserves z and carry register values and modifies rest of registers.
 *
 */
void MacroAssembler::add_one_64(Register z, Register zlen, Register carry, Register tmp1) {
  Label L_fourth_loop, L_fourth_loop_exit;

  movl(tmp1, 1);
  subl(zlen, 2);
  addq(Address(z, zlen, Address::times_4, 0), carry);

  bind(L_fourth_loop);
  jccb(Assembler::carryClear, L_fourth_loop_exit);
  subl(zlen, 2);
  jccb(Assembler::negative, L_fourth_loop_exit);
  addq(Address(z, zlen, Address::times_4, 0), tmp1);
  jmp(L_fourth_loop);
  bind(L_fourth_loop_exit);
}

/**
 * Shift z[] left by 1 bit.
 * Preserves x, len, z and zlen registers and modifies rest of the registers.
 *
 */
void MacroAssembler::lshift_by_1(Register x, Register len, Register z, Register zlen, Register tmp1, Register tmp2, Register tmp3, Register tmp4) {

  Label L_fifth_loop, L_fifth_loop_exit;

  // Fifth loop
  // Perform primitiveLeftShift(z, zlen, 1)

  const Register prev_carry = tmp1;
  const Register new_carry = tmp4;
  const Register value = tmp2;
  const Register zidx = tmp3;

  // int zidx, carry;
  // long value;
  // carry = 0;
  // for (zidx = zlen-2; zidx >=0; zidx -= 2) {
  //    (carry:value)  = (z[i] << 1) | carry ;
  //    z[i] = value;
  // }

  movl(zidx, zlen);
  xorl(prev_carry, prev_carry); // clear carry flag and prev_carry register

  bind(L_fifth_loop);
  decl(zidx);  // Use decl to preserve carry flag
  decl(zidx);
  jccb(Assembler::negative, L_fifth_loop_exit);

  if (UseBMI2Instructions) {
     movq(value, Address(z, zidx, Address::times_4, 0));
     rclq(value, 1);
     rorxq(value, value, 32);
     movq(Address(z, zidx, Address::times_4,  0), value);  // Store back in big endian form
  }
  else {
    // clear new_carry
    xorl(new_carry, new_carry);

    // Shift z[i] by 1, or in previous carry and save new carry
    movq(value, Address(z, zidx, Address::times_4, 0));
    shlq(value, 1);
    adcl(new_carry, 0);

    orq(value, prev_carry);
    rorq(value, 0x20);
    movq(Address(z, zidx, Address::times_4,  0), value);  // Store back in big endian form

    // Set previous carry = new carry
    movl(prev_carry, new_carry);
  }
  jmp(L_fifth_loop);

  bind(L_fifth_loop_exit);
}


/**
 * Code for BigInteger::squareToLen() intrinsic
 *
 * rdi: x
 * rsi: len
 * r8:  z
 * rcx: zlen
 * r12: tmp1
 * r13: tmp2
 * r14: tmp3
 * r15: tmp4
 * rbx: tmp5
 *
 */
void MacroAssembler::square_to_len(Register x, Register len, Register z, Register zlen, Register tmp1, Register tmp2, Register tmp3, Register tmp4, Register tmp5, Register rdxReg, Register raxReg) {

  Label L_second_loop, L_second_loop_exit, L_third_loop, L_third_loop_exit, L_last_x, L_multiply;
  push(tmp1);
  push(tmp2);
  push(tmp3);
  push(tmp4);
  push(tmp5);

  // First loop
  // Store the squares, right shifted one bit (i.e., divided by 2).
  square_rshift(x, len, z, tmp1, tmp3, tmp4, tmp5, rdxReg, raxReg);

  // Add in off-diagonal sums.
  //
  // Second, third (nested) and fourth loops.
  // zlen +=2;
  // for (int xidx=len-2,zidx=zlen-4; xidx > 0; xidx-=2,zidx-=4) {
  //    carry = 0;
  //    long op2 = x[xidx:xidx+1];
  //    for (int j=xidx-2,k=zidx; j >= 0; j-=2) {
  //       k -= 2;
  //       long op1 = x[j:j+1];
  //       long sum = z[k:k+1];
  //       carry:sum = multiply_add_64(sum, op1, op2, carry, tmp_regs);
  //       z[k:k+1] = sum;
  //    }
  //    add_one_64(z, k, carry, tmp_regs);
  // }

  const Register carry = tmp5;
  const Register sum = tmp3;
  const Register op1 = tmp4;
  Register op2 = tmp2;

  push(zlen);
  push(len);
  addl(zlen,2);
  bind(L_second_loop);
  xorq(carry, carry);
  subl(zlen, 4);
  subl(len, 2);
  push(zlen);
  push(len);
  cmpl(len, 0);
  jccb(Assembler::lessEqual, L_second_loop_exit);

  // Multiply an array by one 64 bit long.
  if (UseBMI2Instructions) {
    op2 = rdxReg;
    movq(op2, Address(x, len, Address::times_4,  0));
    rorxq(op2, op2, 32);
  }
  else {
    movq(op2, Address(x, len, Address::times_4,  0));
    rorq(op2, 32);
  }

  bind(L_third_loop);
  decrementl(len);
  jccb(Assembler::negative, L_third_loop_exit);
  decrementl(len);
  jccb(Assembler::negative, L_last_x);

  movq(op1, Address(x, len, Address::times_4,  0));
  rorq(op1, 32);

  bind(L_multiply);
  subl(zlen, 2);
  movq(sum, Address(z, zlen, Address::times_4,  0));

  // Multiply 64 bit by 64 bit and add 64 bits lower half and upper 64 bits as carry.
  if (UseBMI2Instructions) {
    multiply_add_64_bmi2(sum, op1, op2, carry, tmp2);
  }
  else {
    multiply_add_64(sum, op1, op2, carry, rdxReg, raxReg);
  }

  movq(Address(z, zlen, Address::times_4, 0), sum);

  jmp(L_third_loop);
  bind(L_third_loop_exit);

  // Fourth loop
  // Add 64 bit long carry into z with carry propagation.
  // Uses offsetted zlen.
  add_one_64(z, zlen, carry, tmp1);

  pop(len);
  pop(zlen);
  jmp(L_second_loop);

  // Next infrequent code is moved outside loops.
  bind(L_last_x);
  movl(op1, Address(x, 0));
  jmp(L_multiply);

  bind(L_second_loop_exit);
  pop(len);
  pop(zlen);
  pop(len);
  pop(zlen);

  // Fifth loop
  // Shift z left 1 bit.
  lshift_by_1(x, len, z, zlen, tmp1, tmp2, tmp3, tmp4);

  // z[zlen-1] |= x[len-1] & 1;
  movl(tmp3, Address(x, len, Address::times_4, -4));
  andl(tmp3, 1);
  orl(Address(z, zlen, Address::times_4,  -4), tmp3);

  pop(tmp5);
  pop(tmp4);
  pop(tmp3);
  pop(tmp2);
  pop(tmp1);
}

/**
 * Helper function for mul_add()
 * Multiply the in[] by int k and add to out[] starting at offset offs using
 * 128 bit by 32 bit multiply and return the carry in tmp5.
 * Only quad int aligned length of in[] is operated on in this function.
 * k is in rdxReg for BMI2Instructions, for others it is in tmp2.
 * This function preserves out, in and k registers.
 * len and offset point to the appropriate index in "in" & "out" correspondingly
 * tmp5 has the carry.
 * other registers are temporary and are modified.
 *
 */
void MacroAssembler::mul_add_128_x_32_loop(Register out, Register in,
  Register offset, Register len, Register tmp1, Register tmp2, Register tmp3,
  Register tmp4, Register tmp5, Register rdxReg, Register raxReg) {

  Label L_first_loop, L_first_loop_exit;

  movl(tmp1, len);
  shrl(tmp1, 2);

  bind(L_first_loop);
  subl(tmp1, 1);
  jccb(Assembler::negative, L_first_loop_exit);

  subl(len, 4);
  subl(offset, 4);

  Register op2 = tmp2;
  const Register sum = tmp3;
  const Register op1 = tmp4;
  const Register carry = tmp5;

  if (UseBMI2Instructions) {
    op2 = rdxReg;
  }

  movq(op1, Address(in, len, Address::times_4,  8));
  rorq(op1, 32);
  movq(sum, Address(out, offset, Address::times_4,  8));
  rorq(sum, 32);
  if (UseBMI2Instructions) {
    multiply_add_64_bmi2(sum, op1, op2, carry, raxReg);
  }
  else {
    multiply_add_64(sum, op1, op2, carry, rdxReg, raxReg);
  }
  // Store back in big endian from little endian
  rorq(sum, 0x20);
  movq(Address(out, offset, Address::times_4,  8), sum);

  movq(op1, Address(in, len, Address::times_4,  0));
  rorq(op1, 32);
  movq(sum, Address(out, offset, Address::times_4,  0));
  rorq(sum, 32);
  if (UseBMI2Instructions) {
    multiply_add_64_bmi2(sum, op1, op2, carry, raxReg);
  }
  else {
    multiply_add_64(sum, op1, op2, carry, rdxReg, raxReg);
  }
  // Store back in big endian from little endian
  rorq(sum, 0x20);
  movq(Address(out, offset, Address::times_4,  0), sum);

  jmp(L_first_loop);
  bind(L_first_loop_exit);
}

/**
 * Code for BigInteger::mulAdd() intrinsic
 *
 * rdi: out
 * rsi: in
 * r11: offs (out.length - offset)
 * rcx: len
 * r8:  k
 * r12: tmp1
 * r13: tmp2
 * r14: tmp3
 * r15: tmp4
 * rbx: tmp5
 * Multiply the in[] by word k and add to out[], return the carry in rax
 */
void MacroAssembler::mul_add(Register out, Register in, Register offs,
   Register len, Register k, Register tmp1, Register tmp2, Register tmp3,
   Register tmp4, Register tmp5, Register rdxReg, Register raxReg) {

  Label L_carry, L_last_in, L_done;

// carry = 0;
// for (int j=len-1; j >= 0; j--) {
//    long product = (in[j] & LONG_MASK) * kLong +
//                   (out[offs] & LONG_MASK) + carry;
//    out[offs--] = (int)product;
//    carry = product >>> 32;
// }
//
  push(tmp1);
  push(tmp2);
  push(tmp3);
  push(tmp4);
  push(tmp5);

  Register op2 = tmp2;
  const Register sum = tmp3;
  const Register op1 = tmp4;
  const Register carry =  tmp5;

  if (UseBMI2Instructions) {
    op2 = rdxReg;
    movl(op2, k);
  }
  else {
    movl(op2, k);
  }

  xorq(carry, carry);

  //First loop

  //Multiply in[] by k in a 4 way unrolled loop using 128 bit by 32 bit multiply
  //The carry is in tmp5
  mul_add_128_x_32_loop(out, in, offs, len, tmp1, tmp2, tmp3, tmp4, tmp5, rdxReg, raxReg);

  //Multiply the trailing in[] entry using 64 bit by 32 bit, if any
  decrementl(len);
  jccb(Assembler::negative, L_carry);
  decrementl(len);
  jccb(Assembler::negative, L_last_in);

  movq(op1, Address(in, len, Address::times_4,  0));
  rorq(op1, 32);

  subl(offs, 2);
  movq(sum, Address(out, offs, Address::times_4,  0));
  rorq(sum, 32);

  if (UseBMI2Instructions) {
    multiply_add_64_bmi2(sum, op1, op2, carry, raxReg);
  }
  else {
    multiply_add_64(sum, op1, op2, carry, rdxReg, raxReg);
  }

  // Store back in big endian from little endian
  rorq(sum, 0x20);
  movq(Address(out, offs, Address::times_4,  0), sum);

  testl(len, len);
  jccb(Assembler::zero, L_carry);

  //Multiply the last in[] entry, if any
  bind(L_last_in);
  movl(op1, Address(in, 0));
  movl(sum, Address(out, offs, Address::times_4,  -4));

  movl(raxReg, k);
  mull(op1); //tmp4 * eax -> edx:eax
  addl(sum, carry);
  adcl(rdxReg, 0);
  addl(sum, raxReg);
  adcl(rdxReg, 0);
  movl(carry, rdxReg);

  movl(Address(out, offs, Address::times_4,  -4), sum);

  bind(L_carry);
  //return tmp5/carry as carry in rax
  movl(rax, carry);

  bind(L_done);
  pop(tmp5);
  pop(tmp4);
  pop(tmp3);
  pop(tmp2);
  pop(tmp1);
}

/**
 * Emits code to update CRC-32 with a byte value according to constants in table
 *
 * @param [in,out]crc   Register containing the crc.
 * @param [in]val       Register containing the byte to fold into the CRC.
 * @param [in]table     Register containing the table of crc constants.
 *
 * uint32_t crc;
 * val = crc_table[(val ^ crc) & 0xFF];
 * crc = val ^ (crc >> 8);
 *
 */
void MacroAssembler::update_byte_crc32(Register crc, Register val, Register table) {
  xorl(val, crc);
  andl(val, 0xFF);
  shrl(crc, 8); // unsigned shift
  xorl(crc, Address(table, val, Address::times_4, 0));
}

/**
 * Fold 128-bit data chunk
 */
void MacroAssembler::fold_128bit_crc32(XMMRegister xcrc, XMMRegister xK, XMMRegister xtmp, Register buf, int offset) {
  if (UseAVX > 0) {
    vpclmulhdq(xtmp, xK, xcrc); // [123:64]
    vpclmulldq(xcrc, xK, xcrc); // [63:0]
    vpxor(xcrc, xcrc, Address(buf, offset), 0 /* vector_len */);
    pxor(xcrc, xtmp);
  } else {
    movdqa(xtmp, xcrc);
    pclmulhdq(xtmp, xK);   // [123:64]
    pclmulldq(xcrc, xK);   // [63:0]
    pxor(xcrc, xtmp);
    movdqu(xtmp, Address(buf, offset));
    pxor(xcrc, xtmp);
  }
}

void MacroAssembler::fold_128bit_crc32(XMMRegister xcrc, XMMRegister xK, XMMRegister xtmp, XMMRegister xbuf) {
  if (UseAVX > 0) {
    vpclmulhdq(xtmp, xK, xcrc);
    vpclmulldq(xcrc, xK, xcrc);
    pxor(xcrc, xbuf);
    pxor(xcrc, xtmp);
  } else {
    movdqa(xtmp, xcrc);
    pclmulhdq(xtmp, xK);
    pclmulldq(xcrc, xK);
    pxor(xcrc, xbuf);
    pxor(xcrc, xtmp);
  }
}

/**
 * 8-bit folds to compute 32-bit CRC
 *
 * uint64_t xcrc;
 * timesXtoThe32[xcrc & 0xFF] ^ (xcrc >> 8);
 */
void MacroAssembler::fold_8bit_crc32(XMMRegister xcrc, Register table, XMMRegister xtmp, Register tmp) {
  movdl(tmp, xcrc);
  andl(tmp, 0xFF);
  movdl(xtmp, Address(table, tmp, Address::times_4, 0));
  psrldq(xcrc, 1); // unsigned shift one byte
  pxor(xcrc, xtmp);
}

/**
 * uint32_t crc;
 * timesXtoThe32[crc & 0xFF] ^ (crc >> 8);
 */
void MacroAssembler::fold_8bit_crc32(Register crc, Register table, Register tmp) {
  movl(tmp, crc);
  andl(tmp, 0xFF);
  shrl(crc, 8);
  xorl(crc, Address(table, tmp, Address::times_4, 0));
}

/**
 * @param crc   register containing existing CRC (32-bit)
 * @param buf   register pointing to input byte buffer (byte*)
 * @param len   register containing number of bytes
 * @param table register that will contain address of CRC table
 * @param tmp   scratch register
 */
void MacroAssembler::kernel_crc32(Register crc, Register buf, Register len, Register table, Register tmp) {
  assert_different_registers(crc, buf, len, table, tmp, rax);

  Label L_tail, L_tail_restore, L_tail_loop, L_exit, L_align_loop, L_aligned;
  Label L_fold_tail, L_fold_128b, L_fold_512b, L_fold_512b_loop, L_fold_tail_loop;

  // For EVEX with VL and BW, provide a standard mask, VL = 128 will guide the merge
  // context for the registers used, where all instructions below are using 128-bit mode
  // On EVEX without VL and BW, these instructions will all be AVX.
  lea(table, ExternalAddress(StubRoutines::crc_table_addr()));
  notl(crc); // ~crc
  cmpl(len, 16);
  jcc(Assembler::less, L_tail);

  // Align buffer to 16 bytes
  movl(tmp, buf);
  andl(tmp, 0xF);
  jccb(Assembler::zero, L_aligned);
  subl(tmp,  16);
  addl(len, tmp);

  align(4);
  BIND(L_align_loop);
  movsbl(rax, Address(buf, 0)); // load byte with sign extension
  update_byte_crc32(crc, rax, table);
  increment(buf);
  incrementl(tmp);
  jccb(Assembler::less, L_align_loop);

  BIND(L_aligned);
  movl(tmp, len); // save
  shrl(len, 4);
  jcc(Assembler::zero, L_tail_restore);

  // Fold crc into first bytes of vector
  movdqa(xmm1, Address(buf, 0));
  movdl(rax, xmm1);
  xorl(crc, rax);
  if (VM_Version::supports_sse4_1()) {
    pinsrd(xmm1, crc, 0);
  } else {
    pinsrw(xmm1, crc, 0);
    shrl(crc, 16);
    pinsrw(xmm1, crc, 1);
  }
  addptr(buf, 16);
  subl(len, 4); // len > 0
  jcc(Assembler::less, L_fold_tail);

  movdqa(xmm2, Address(buf,  0));
  movdqa(xmm3, Address(buf, 16));
  movdqa(xmm4, Address(buf, 32));
  addptr(buf, 48);
  subl(len, 3);
  jcc(Assembler::lessEqual, L_fold_512b);

  // Fold total 512 bits of polynomial on each iteration,
  // 128 bits per each of 4 parallel streams.
  movdqu(xmm0, ExternalAddress(StubRoutines::x86::crc_by128_masks_addr() + 32), rscratch1);

  align32();
  BIND(L_fold_512b_loop);
  fold_128bit_crc32(xmm1, xmm0, xmm5, buf,  0);
  fold_128bit_crc32(xmm2, xmm0, xmm5, buf, 16);
  fold_128bit_crc32(xmm3, xmm0, xmm5, buf, 32);
  fold_128bit_crc32(xmm4, xmm0, xmm5, buf, 48);
  addptr(buf, 64);
  subl(len, 4);
  jcc(Assembler::greater, L_fold_512b_loop);

  // Fold 512 bits to 128 bits.
  BIND(L_fold_512b);
  movdqu(xmm0, ExternalAddress(StubRoutines::x86::crc_by128_masks_addr() + 16), rscratch1);
  fold_128bit_crc32(xmm1, xmm0, xmm5, xmm2);
  fold_128bit_crc32(xmm1, xmm0, xmm5, xmm3);
  fold_128bit_crc32(xmm1, xmm0, xmm5, xmm4);

  // Fold the rest of 128 bits data chunks
  BIND(L_fold_tail);
  addl(len, 3);
  jccb(Assembler::lessEqual, L_fold_128b);
  movdqu(xmm0, ExternalAddress(StubRoutines::x86::crc_by128_masks_addr() + 16), rscratch1);

  BIND(L_fold_tail_loop);
  fold_128bit_crc32(xmm1, xmm0, xmm5, buf,  0);
  addptr(buf, 16);
  decrementl(len);
  jccb(Assembler::greater, L_fold_tail_loop);

  // Fold 128 bits in xmm1 down into 32 bits in crc register.
  BIND(L_fold_128b);
  movdqu(xmm0, ExternalAddress(StubRoutines::x86::crc_by128_masks_addr()), rscratch1);
  if (UseAVX > 0) {
    vpclmulqdq(xmm2, xmm0, xmm1, 0x1);
    vpand(xmm3, xmm0, xmm2, 0 /* vector_len */);
    vpclmulqdq(xmm0, xmm0, xmm3, 0x1);
  } else {
    movdqa(xmm2, xmm0);
    pclmulqdq(xmm2, xmm1, 0x1);
    movdqa(xmm3, xmm0);
    pand(xmm3, xmm2);
    pclmulqdq(xmm0, xmm3, 0x1);
  }
  psrldq(xmm1, 8);
  psrldq(xmm2, 4);
  pxor(xmm0, xmm1);
  pxor(xmm0, xmm2);

  // 8 8-bit folds to compute 32-bit CRC.
  for (int j = 0; j < 4; j++) {
    fold_8bit_crc32(xmm0, table, xmm1, rax);
  }
  movdl(crc, xmm0); // mov 32 bits to general register
  for (int j = 0; j < 4; j++) {
    fold_8bit_crc32(crc, table, rax);
  }

  BIND(L_tail_restore);
  movl(len, tmp); // restore
  BIND(L_tail);
  andl(len, 0xf);
  jccb(Assembler::zero, L_exit);

  // Fold the rest of bytes
  align(4);
  BIND(L_tail_loop);
  movsbl(rax, Address(buf, 0)); // load byte with sign extension
  update_byte_crc32(crc, rax, table);
  increment(buf);
  decrementl(len);
  jccb(Assembler::greater, L_tail_loop);

  BIND(L_exit);
  notl(crc); // ~c
}

// Helper function for AVX 512 CRC32
// Fold 512-bit data chunks
void MacroAssembler::fold512bit_crc32_avx512(XMMRegister xcrc, XMMRegister xK, XMMRegister xtmp, Register buf,
                                             Register pos, int offset) {
  evmovdquq(xmm3, Address(buf, pos, Address::times_1, offset), Assembler::AVX_512bit);
  evpclmulqdq(xtmp, xcrc, xK, 0x10, Assembler::AVX_512bit); // [123:64]
  evpclmulqdq(xmm2, xcrc, xK, 0x01, Assembler::AVX_512bit); // [63:0]
  evpxorq(xcrc, xtmp, xmm2, Assembler::AVX_512bit /* vector_len */);
  evpxorq(xcrc, xcrc, xmm3, Assembler::AVX_512bit /* vector_len */);
}

// Helper function for AVX 512 CRC32
// Compute CRC32 for < 256B buffers
void MacroAssembler::kernel_crc32_avx512_256B(Register crc, Register buf, Register len, Register table, Register pos,
                                              Register tmp1, Register tmp2, Label& L_barrett, Label& L_16B_reduction_loop,
                                              Label& L_get_last_two_xmms, Label& L_128_done, Label& L_cleanup) {

  Label L_less_than_32, L_exact_16_left, L_less_than_16_left;
  Label L_less_than_8_left, L_less_than_4_left, L_less_than_2_left, L_zero_left;
  Label L_only_less_than_4, L_only_less_than_3, L_only_less_than_2;

  // check if there is enough buffer to be able to fold 16B at a time
  cmpl(len, 32);
  jcc(Assembler::less, L_less_than_32);

  // if there is, load the constants
  movdqu(xmm10, Address(table, 1 * 16));    //rk1 and rk2 in xmm10
  movdl(xmm0, crc);                        // get the initial crc value
  movdqu(xmm7, Address(buf, pos, Address::times_1, 0 * 16)); //load the plaintext
  pxor(xmm7, xmm0);

  // update the buffer pointer
  addl(pos, 16);
  //update the counter.subtract 32 instead of 16 to save one instruction from the loop
  subl(len, 32);
  jmp(L_16B_reduction_loop);

  bind(L_less_than_32);
  //mov initial crc to the return value. this is necessary for zero - length buffers.
  movl(rax, crc);
  testl(len, len);
  jcc(Assembler::equal, L_cleanup);

  movdl(xmm0, crc);                        //get the initial crc value

  cmpl(len, 16);
  jcc(Assembler::equal, L_exact_16_left);
  jcc(Assembler::less, L_less_than_16_left);

  movdqu(xmm7, Address(buf, pos, Address::times_1, 0 * 16)); //load the plaintext
  pxor(xmm7, xmm0);                       //xor the initial crc value
  addl(pos, 16);
  subl(len, 16);
  movdqu(xmm10, Address(table, 1 * 16));    // rk1 and rk2 in xmm10
  jmp(L_get_last_two_xmms);

  bind(L_less_than_16_left);
  //use stack space to load data less than 16 bytes, zero - out the 16B in memory first.
  pxor(xmm1, xmm1);
  movptr(tmp1, rsp);
  movdqu(Address(tmp1, 0 * 16), xmm1);

  cmpl(len, 4);
  jcc(Assembler::less, L_only_less_than_4);

  //backup the counter value
  movl(tmp2, len);
  cmpl(len, 8);
  jcc(Assembler::less, L_less_than_8_left);

  //load 8 Bytes
  movq(rax, Address(buf, pos, Address::times_1, 0 * 16));
  movq(Address(tmp1, 0 * 16), rax);
  addptr(tmp1, 8);
  subl(len, 8);
  addl(pos, 8);

  bind(L_less_than_8_left);
  cmpl(len, 4);
  jcc(Assembler::less, L_less_than_4_left);

  //load 4 Bytes
  movl(rax, Address(buf, pos, Address::times_1, 0));
  movl(Address(tmp1, 0 * 16), rax);
  addptr(tmp1, 4);
  subl(len, 4);
  addl(pos, 4);

  bind(L_less_than_4_left);
  cmpl(len, 2);
  jcc(Assembler::less, L_less_than_2_left);

  // load 2 Bytes
  movw(rax, Address(buf, pos, Address::times_1, 0));
  movl(Address(tmp1, 0 * 16), rax);
  addptr(tmp1, 2);
  subl(len, 2);
  addl(pos, 2);

  bind(L_less_than_2_left);
  cmpl(len, 1);
  jcc(Assembler::less, L_zero_left);

  // load 1 Byte
  movb(rax, Address(buf, pos, Address::times_1, 0));
  movb(Address(tmp1, 0 * 16), rax);

  bind(L_zero_left);
  movdqu(xmm7, Address(rsp, 0));
  pxor(xmm7, xmm0);                       //xor the initial crc value

  lea(rax, ExternalAddress(StubRoutines::x86::shuf_table_crc32_avx512_addr()));
  movdqu(xmm0, Address(rax, tmp2));
  pshufb(xmm7, xmm0);
  jmp(L_128_done);

  bind(L_exact_16_left);
  movdqu(xmm7, Address(buf, pos, Address::times_1, 0));
  pxor(xmm7, xmm0);                       //xor the initial crc value
  jmp(L_128_done);

  bind(L_only_less_than_4);
  cmpl(len, 3);
  jcc(Assembler::less, L_only_less_than_3);

  // load 3 Bytes
  movb(rax, Address(buf, pos, Address::times_1, 0));
  movb(Address(tmp1, 0), rax);

  movb(rax, Address(buf, pos, Address::times_1, 1));
  movb(Address(tmp1, 1), rax);

  movb(rax, Address(buf, pos, Address::times_1, 2));
  movb(Address(tmp1, 2), rax);

  movdqu(xmm7, Address(rsp, 0));
  pxor(xmm7, xmm0);                     //xor the initial crc value

  pslldq(xmm7, 0x5);
  jmp(L_barrett);
  bind(L_only_less_than_3);
  cmpl(len, 2);
  jcc(Assembler::less, L_only_less_than_2);

  // load 2 Bytes
  movb(rax, Address(buf, pos, Address::times_1, 0));
  movb(Address(tmp1, 0), rax);

  movb(rax, Address(buf, pos, Address::times_1, 1));
  movb(Address(tmp1, 1), rax);

  movdqu(xmm7, Address(rsp, 0));
  pxor(xmm7, xmm0);                     //xor the initial crc value

  pslldq(xmm7, 0x6);
  jmp(L_barrett);

  bind(L_only_less_than_2);
  //load 1 Byte
  movb(rax, Address(buf, pos, Address::times_1, 0));
  movb(Address(tmp1, 0), rax);

  movdqu(xmm7, Address(rsp, 0));
  pxor(xmm7, xmm0);                     //xor the initial crc value

  pslldq(xmm7, 0x7);
}

/**
* Compute CRC32 using AVX512 instructions
* param crc   register containing existing CRC (32-bit)
* param buf   register pointing to input byte buffer (byte*)
* param len   register containing number of bytes
* param table address of crc or crc32c table
* param tmp1  scratch register
* param tmp2  scratch register
* return rax  result register
*
* This routine is identical for crc32c with the exception of the precomputed constant
* table which will be passed as the table argument.  The calculation steps are
* the same for both variants.
*/
void MacroAssembler::kernel_crc32_avx512(Register crc, Register buf, Register len, Register table, Register tmp1, Register tmp2) {
  assert_different_registers(crc, buf, len, table, tmp1, tmp2, rax, r12);

  Label L_tail, L_tail_restore, L_tail_loop, L_exit, L_align_loop, L_aligned;
  Label L_fold_tail, L_fold_128b, L_fold_512b, L_fold_512b_loop, L_fold_tail_loop;
  Label L_less_than_256, L_fold_128_B_loop, L_fold_256_B_loop;
  Label L_fold_128_B_register, L_final_reduction_for_128, L_16B_reduction_loop;
  Label L_128_done, L_get_last_two_xmms, L_barrett, L_cleanup;

  const Register pos = r12;
  push(r12);
  subptr(rsp, 16 * 2 + 8);

  // For EVEX with VL and BW, provide a standard mask, VL = 128 will guide the merge
  // context for the registers used, where all instructions below are using 128-bit mode
  // On EVEX without VL and BW, these instructions will all be AVX.
  movl(pos, 0);

  // check if smaller than 256B
  cmpl(len, 256);
  jcc(Assembler::less, L_less_than_256);

  // load the initial crc value
  movdl(xmm10, crc);

  // receive the initial 64B data, xor the initial crc value
  evmovdquq(xmm0, Address(buf, pos, Address::times_1, 0 * 64), Assembler::AVX_512bit);
  evmovdquq(xmm4, Address(buf, pos, Address::times_1, 1 * 64), Assembler::AVX_512bit);
  evpxorq(xmm0, xmm0, xmm10, Assembler::AVX_512bit);
  evbroadcasti32x4(xmm10, Address(table, 2 * 16), Assembler::AVX_512bit); //zmm10 has rk3 and rk4

  subl(len, 256);
  cmpl(len, 256);
  jcc(Assembler::less, L_fold_128_B_loop);

  evmovdquq(xmm7, Address(buf, pos, Address::times_1, 2 * 64), Assembler::AVX_512bit);
  evmovdquq(xmm8, Address(buf, pos, Address::times_1, 3 * 64), Assembler::AVX_512bit);
  evbroadcasti32x4(xmm16, Address(table, 0 * 16), Assembler::AVX_512bit); //zmm16 has rk-1 and rk-2
  subl(len, 256);

  bind(L_fold_256_B_loop);
  addl(pos, 256);
  fold512bit_crc32_avx512(xmm0, xmm16, xmm1, buf, pos, 0 * 64);
  fold512bit_crc32_avx512(xmm4, xmm16, xmm1, buf, pos, 1 * 64);
  fold512bit_crc32_avx512(xmm7, xmm16, xmm1, buf, pos, 2 * 64);
  fold512bit_crc32_avx512(xmm8, xmm16, xmm1, buf, pos, 3 * 64);

  subl(len, 256);
  jcc(Assembler::greaterEqual, L_fold_256_B_loop);

  // Fold 256 into 128
  addl(pos, 256);
  evpclmulqdq(xmm1, xmm0, xmm10, 0x01, Assembler::AVX_512bit);
  evpclmulqdq(xmm2, xmm0, xmm10, 0x10, Assembler::AVX_512bit);
  vpternlogq(xmm7, 0x96, xmm1, xmm2, Assembler::AVX_512bit); // xor ABC

  evpclmulqdq(xmm5, xmm4, xmm10, 0x01, Assembler::AVX_512bit);
  evpclmulqdq(xmm6, xmm4, xmm10, 0x10, Assembler::AVX_512bit);
  vpternlogq(xmm8, 0x96, xmm5, xmm6, Assembler::AVX_512bit); // xor ABC

  evmovdquq(xmm0, xmm7, Assembler::AVX_512bit);
  evmovdquq(xmm4, xmm8, Assembler::AVX_512bit);

  addl(len, 128);
  jmp(L_fold_128_B_register);

  // at this section of the code, there is 128 * x + y(0 <= y<128) bytes of buffer.The fold_128_B_loop
  // loop will fold 128B at a time until we have 128 + y Bytes of buffer

  // fold 128B at a time.This section of the code folds 8 xmm registers in parallel
  bind(L_fold_128_B_loop);
  addl(pos, 128);
  fold512bit_crc32_avx512(xmm0, xmm10, xmm1, buf, pos, 0 * 64);
  fold512bit_crc32_avx512(xmm4, xmm10, xmm1, buf, pos, 1 * 64);

  subl(len, 128);
  jcc(Assembler::greaterEqual, L_fold_128_B_loop);

  addl(pos, 128);

  // at this point, the buffer pointer is pointing at the last y Bytes of the buffer, where 0 <= y < 128
  // the 128B of folded data is in 8 of the xmm registers : xmm0, xmm1, xmm2, xmm3, xmm4, xmm5, xmm6, xmm7
  bind(L_fold_128_B_register);
  evmovdquq(xmm16, Address(table, 5 * 16), Assembler::AVX_512bit); // multiply by rk9-rk16
  evmovdquq(xmm11, Address(table, 9 * 16), Assembler::AVX_512bit); // multiply by rk17-rk20, rk1,rk2, 0,0
  evpclmulqdq(xmm1, xmm0, xmm16, 0x01, Assembler::AVX_512bit);
  evpclmulqdq(xmm2, xmm0, xmm16, 0x10, Assembler::AVX_512bit);
  // save last that has no multiplicand
  vextracti64x2(xmm7, xmm4, 3);

  evpclmulqdq(xmm5, xmm4, xmm11, 0x01, Assembler::AVX_512bit);
  evpclmulqdq(xmm6, xmm4, xmm11, 0x10, Assembler::AVX_512bit);
  // Needed later in reduction loop
  movdqu(xmm10, Address(table, 1 * 16));
  vpternlogq(xmm1, 0x96, xmm2, xmm5, Assembler::AVX_512bit); // xor ABC
  vpternlogq(xmm1, 0x96, xmm6, xmm7, Assembler::AVX_512bit); // xor ABC

  // Swap 1,0,3,2 - 01 00 11 10
  evshufi64x2(xmm8, xmm1, xmm1, 0x4e, Assembler::AVX_512bit);
  evpxorq(xmm8, xmm8, xmm1, Assembler::AVX_256bit);
  vextracti128(xmm5, xmm8, 1);
  evpxorq(xmm7, xmm5, xmm8, Assembler::AVX_128bit);

  // instead of 128, we add 128 - 16 to the loop counter to save 1 instruction from the loop
  // instead of a cmp instruction, we use the negative flag with the jl instruction
  addl(len, 128 - 16);
  jcc(Assembler::less, L_final_reduction_for_128);

  bind(L_16B_reduction_loop);
  vpclmulqdq(xmm8, xmm7, xmm10, 0x01);
  vpclmulqdq(xmm7, xmm7, xmm10, 0x10);
  vpxor(xmm7, xmm7, xmm8, Assembler::AVX_128bit);
  movdqu(xmm0, Address(buf, pos, Address::times_1, 0 * 16));
  vpxor(xmm7, xmm7, xmm0, Assembler::AVX_128bit);
  addl(pos, 16);
  subl(len, 16);
  jcc(Assembler::greaterEqual, L_16B_reduction_loop);

  bind(L_final_reduction_for_128);
  addl(len, 16);
  jcc(Assembler::equal, L_128_done);

  bind(L_get_last_two_xmms);
  movdqu(xmm2, xmm7);
  addl(pos, len);
  movdqu(xmm1, Address(buf, pos, Address::times_1, -16));
  subl(pos, len);

  // get rid of the extra data that was loaded before
  // load the shift constant
  lea(rax, ExternalAddress(StubRoutines::x86::shuf_table_crc32_avx512_addr()));
  movdqu(xmm0, Address(rax, len));
  addl(rax, len);

  vpshufb(xmm7, xmm7, xmm0, Assembler::AVX_128bit);
  //Change mask to 512
  vpxor(xmm0, xmm0, ExternalAddress(StubRoutines::x86::crc_by128_masks_avx512_addr() + 2 * 16), Assembler::AVX_128bit, tmp2);
  vpshufb(xmm2, xmm2, xmm0, Assembler::AVX_128bit);

  blendvpb(xmm2, xmm2, xmm1, xmm0, Assembler::AVX_128bit);
  vpclmulqdq(xmm8, xmm7, xmm10, 0x01);
  vpclmulqdq(xmm7, xmm7, xmm10, 0x10);
  vpxor(xmm7, xmm7, xmm8, Assembler::AVX_128bit);
  vpxor(xmm7, xmm7, xmm2, Assembler::AVX_128bit);

  bind(L_128_done);
  // compute crc of a 128-bit value
  movdqu(xmm10, Address(table, 3 * 16));
  movdqu(xmm0, xmm7);

  // 64b fold
  vpclmulqdq(xmm7, xmm7, xmm10, 0x0);
  vpsrldq(xmm0, xmm0, 0x8, Assembler::AVX_128bit);
  vpxor(xmm7, xmm7, xmm0, Assembler::AVX_128bit);

  // 32b fold
  movdqu(xmm0, xmm7);
  vpslldq(xmm7, xmm7, 0x4, Assembler::AVX_128bit);
  vpclmulqdq(xmm7, xmm7, xmm10, 0x10);
  vpxor(xmm7, xmm7, xmm0, Assembler::AVX_128bit);
  jmp(L_barrett);

  bind(L_less_than_256);
  kernel_crc32_avx512_256B(crc, buf, len, table, pos, tmp1, tmp2, L_barrett, L_16B_reduction_loop, L_get_last_two_xmms, L_128_done, L_cleanup);

  //barrett reduction
  bind(L_barrett);
  vpand(xmm7, xmm7, ExternalAddress(StubRoutines::x86::crc_by128_masks_avx512_addr() + 1 * 16), Assembler::AVX_128bit, tmp2);
  movdqu(xmm1, xmm7);
  movdqu(xmm2, xmm7);
  movdqu(xmm10, Address(table, 4 * 16));

  pclmulqdq(xmm7, xmm10, 0x0);
  pxor(xmm7, xmm2);
  vpand(xmm7, xmm7, ExternalAddress(StubRoutines::x86::crc_by128_masks_avx512_addr()), Assembler::AVX_128bit, tmp2);
  movdqu(xmm2, xmm7);
  pclmulqdq(xmm7, xmm10, 0x10);
  pxor(xmm7, xmm2);
  pxor(xmm7, xmm1);
  pextrd(crc, xmm7, 2);

  bind(L_cleanup);
  addptr(rsp, 16 * 2 + 8);
  pop(r12);
}

// S. Gueron / Information Processing Letters 112 (2012) 184
// Algorithm 4: Computing carry-less multiplication using a precomputed lookup table.
// Input: A 32 bit value B = [byte3, byte2, byte1, byte0].
// Output: the 64-bit carry-less product of B * CONST
void MacroAssembler::crc32c_ipl_alg4(Register in, uint32_t n,
                                     Register tmp1, Register tmp2, Register tmp3) {
  lea(tmp3, ExternalAddress(StubRoutines::crc32c_table_addr()));
  if (n > 0) {
    addq(tmp3, n * 256 * 8);
  }
  //    Q1 = TABLEExt[n][B & 0xFF];
  movl(tmp1, in);
  andl(tmp1, 0x000000FF);
  shll(tmp1, 3);
  addq(tmp1, tmp3);
  movq(tmp1, Address(tmp1, 0));

  //    Q2 = TABLEExt[n][B >> 8 & 0xFF];
  movl(tmp2, in);
  shrl(tmp2, 8);
  andl(tmp2, 0x000000FF);
  shll(tmp2, 3);
  addq(tmp2, tmp3);
  movq(tmp2, Address(tmp2, 0));

  shlq(tmp2, 8);
  xorq(tmp1, tmp2);

  //    Q3 = TABLEExt[n][B >> 16 & 0xFF];
  movl(tmp2, in);
  shrl(tmp2, 16);
  andl(tmp2, 0x000000FF);
  shll(tmp2, 3);
  addq(tmp2, tmp3);
  movq(tmp2, Address(tmp2, 0));

  shlq(tmp2, 16);
  xorq(tmp1, tmp2);

  //    Q4 = TABLEExt[n][B >> 24 & 0xFF];
  shrl(in, 24);
  andl(in, 0x000000FF);
  shll(in, 3);
  addq(in, tmp3);
  movq(in, Address(in, 0));

  shlq(in, 24);
  xorq(in, tmp1);
  //    return Q1 ^ Q2 << 8 ^ Q3 << 16 ^ Q4 << 24;
}

void MacroAssembler::crc32c_pclmulqdq(XMMRegister w_xtmp1,
                                      Register in_out,
                                      uint32_t const_or_pre_comp_const_index, bool is_pclmulqdq_supported,
                                      XMMRegister w_xtmp2,
                                      Register tmp1,
                                      Register n_tmp2, Register n_tmp3) {
  if (is_pclmulqdq_supported) {
    movdl(w_xtmp1, in_out); // modified blindly

    movl(tmp1, const_or_pre_comp_const_index);
    movdl(w_xtmp2, tmp1);
    pclmulqdq(w_xtmp1, w_xtmp2, 0);

    movdq(in_out, w_xtmp1);
  } else {
    crc32c_ipl_alg4(in_out, const_or_pre_comp_const_index, tmp1, n_tmp2, n_tmp3);
  }
}

// Recombination Alternative 2: No bit-reflections
// T1 = (CRC_A * U1) << 1
// T2 = (CRC_B * U2) << 1
// C1 = T1 >> 32
// C2 = T2 >> 32
// T1 = T1 & 0xFFFFFFFF
// T2 = T2 & 0xFFFFFFFF
// T1 = CRC32(0, T1)
// T2 = CRC32(0, T2)
// C1 = C1 ^ T1
// C2 = C2 ^ T2
// CRC = C1 ^ C2 ^ CRC_C
void MacroAssembler::crc32c_rec_alt2(uint32_t const_or_pre_comp_const_index_u1, uint32_t const_or_pre_comp_const_index_u2, bool is_pclmulqdq_supported, Register in_out, Register in1, Register in2,
                                     XMMRegister w_xtmp1, XMMRegister w_xtmp2, XMMRegister w_xtmp3,
                                     Register tmp1, Register tmp2,
                                     Register n_tmp3) {
  crc32c_pclmulqdq(w_xtmp1, in_out, const_or_pre_comp_const_index_u1, is_pclmulqdq_supported, w_xtmp3, tmp1, tmp2, n_tmp3);
  crc32c_pclmulqdq(w_xtmp2, in1, const_or_pre_comp_const_index_u2, is_pclmulqdq_supported, w_xtmp3, tmp1, tmp2, n_tmp3);
  shlq(in_out, 1);
  movl(tmp1, in_out);
  shrq(in_out, 32);
  xorl(tmp2, tmp2);
  crc32(tmp2, tmp1, 4);
  xorl(in_out, tmp2); // we don't care about upper 32 bit contents here
  shlq(in1, 1);
  movl(tmp1, in1);
  shrq(in1, 32);
  xorl(tmp2, tmp2);
  crc32(tmp2, tmp1, 4);
  xorl(in1, tmp2);
  xorl(in_out, in1);
  xorl(in_out, in2);
}

// Set N to predefined value
// Subtract from a length of a buffer
// execute in a loop:
// CRC_A = 0xFFFFFFFF, CRC_B = 0, CRC_C = 0
// for i = 1 to N do
//  CRC_A = CRC32(CRC_A, A[i])
//  CRC_B = CRC32(CRC_B, B[i])
//  CRC_C = CRC32(CRC_C, C[i])
// end for
// Recombine
void MacroAssembler::crc32c_proc_chunk(uint32_t size, uint32_t const_or_pre_comp_const_index_u1, uint32_t const_or_pre_comp_const_index_u2, bool is_pclmulqdq_supported,
                                       Register in_out1, Register in_out2, Register in_out3,
                                       Register tmp1, Register tmp2, Register tmp3,
                                       XMMRegister w_xtmp1, XMMRegister w_xtmp2, XMMRegister w_xtmp3,
                                       Register tmp4, Register tmp5,
                                       Register n_tmp6) {
  Label L_processPartitions;
  Label L_processPartition;
  Label L_exit;

  bind(L_processPartitions);
  cmpl(in_out1, 3 * size);
  jcc(Assembler::less, L_exit);
    xorl(tmp1, tmp1);
    xorl(tmp2, tmp2);
    movq(tmp3, in_out2);
    addq(tmp3, size);

    bind(L_processPartition);
      crc32(in_out3, Address(in_out2, 0), 8);
      crc32(tmp1, Address(in_out2, size), 8);
      crc32(tmp2, Address(in_out2, size * 2), 8);
      addq(in_out2, 8);
      cmpq(in_out2, tmp3);
      jcc(Assembler::less, L_processPartition);
    crc32c_rec_alt2(const_or_pre_comp_const_index_u1, const_or_pre_comp_const_index_u2, is_pclmulqdq_supported, in_out3, tmp1, tmp2,
            w_xtmp1, w_xtmp2, w_xtmp3,
            tmp4, tmp5,
            n_tmp6);
    addq(in_out2, 2 * size);
    subl(in_out1, 3 * size);
    jmp(L_processPartitions);

  bind(L_exit);
}

// Algorithm 2: Pipelined usage of the CRC32 instruction.
// Input: A buffer I of L bytes.
// Output: the CRC32C value of the buffer.
// Notations:
// Write L = 24N + r, with N = floor (L/24).
// r = L mod 24 (0 <= r < 24).
// Consider I as the concatenation of A|B|C|R, where A, B, C, each,
// N quadwords, and R consists of r bytes.
// A[j] = I [8j+7:8j], j= 0, 1, ..., N-1
// B[j] = I [N + 8j+7:N + 8j], j= 0, 1, ..., N-1
// C[j] = I [2N + 8j+7:2N + 8j], j= 0, 1, ..., N-1
// if r > 0 R[j] = I [3N +j], j= 0, 1, ...,r-1
void MacroAssembler::crc32c_ipl_alg2_alt2(Register in_out, Register in1, Register in2,
                                          Register tmp1, Register tmp2, Register tmp3,
                                          Register tmp4, Register tmp5, Register tmp6,
                                          XMMRegister w_xtmp1, XMMRegister w_xtmp2, XMMRegister w_xtmp3,
                                          bool is_pclmulqdq_supported) {
  uint32_t const_or_pre_comp_const_index[CRC32C_NUM_PRECOMPUTED_CONSTANTS];
  Label L_wordByWord;
  Label L_byteByByteProlog;
  Label L_byteByByte;
  Label L_exit;

  if (is_pclmulqdq_supported ) {
    const_or_pre_comp_const_index[1] = *(uint32_t *)StubRoutines::crc32c_table_addr();
    const_or_pre_comp_const_index[0] = *((uint32_t *)StubRoutines::crc32c_table_addr() + 1);

    const_or_pre_comp_const_index[3] = *((uint32_t *)StubRoutines::crc32c_table_addr() + 2);
    const_or_pre_comp_const_index[2] = *((uint32_t *)StubRoutines::crc32c_table_addr() + 3);

    const_or_pre_comp_const_index[5] = *((uint32_t *)StubRoutines::crc32c_table_addr() + 4);
    const_or_pre_comp_const_index[4] = *((uint32_t *)StubRoutines::crc32c_table_addr() + 5);
    assert((CRC32C_NUM_PRECOMPUTED_CONSTANTS - 1 ) == 5, "Checking whether you declared all of the constants based on the number of \"chunks\"");
  } else {
    const_or_pre_comp_const_index[0] = 1;
    const_or_pre_comp_const_index[1] = 0;

    const_or_pre_comp_const_index[2] = 3;
    const_or_pre_comp_const_index[3] = 2;

    const_or_pre_comp_const_index[4] = 5;
    const_or_pre_comp_const_index[5] = 4;
   }
  crc32c_proc_chunk(CRC32C_HIGH, const_or_pre_comp_const_index[0], const_or_pre_comp_const_index[1], is_pclmulqdq_supported,
                    in2, in1, in_out,
                    tmp1, tmp2, tmp3,
                    w_xtmp1, w_xtmp2, w_xtmp3,
                    tmp4, tmp5,
                    tmp6);
  crc32c_proc_chunk(CRC32C_MIDDLE, const_or_pre_comp_const_index[2], const_or_pre_comp_const_index[3], is_pclmulqdq_supported,
                    in2, in1, in_out,
                    tmp1, tmp2, tmp3,
                    w_xtmp1, w_xtmp2, w_xtmp3,
                    tmp4, tmp5,
                    tmp6);
  crc32c_proc_chunk(CRC32C_LOW, const_or_pre_comp_const_index[4], const_or_pre_comp_const_index[5], is_pclmulqdq_supported,
                    in2, in1, in_out,
                    tmp1, tmp2, tmp3,
                    w_xtmp1, w_xtmp2, w_xtmp3,
                    tmp4, tmp5,
                    tmp6);
  movl(tmp1, in2);
  andl(tmp1, 0x00000007);
  negl(tmp1);
  addl(tmp1, in2);
  addq(tmp1, in1);

  cmpq(in1, tmp1);
  jccb(Assembler::greaterEqual, L_byteByByteProlog);
  align(16);
  BIND(L_wordByWord);
    crc32(in_out, Address(in1, 0), 8);
    addq(in1, 8);
    cmpq(in1, tmp1);
    jcc(Assembler::less, L_wordByWord);

  BIND(L_byteByByteProlog);
  andl(in2, 0x00000007);
  movl(tmp2, 1);

  cmpl(tmp2, in2);
  jccb(Assembler::greater, L_exit);
  BIND(L_byteByByte);
    crc32(in_out, Address(in1, 0), 1);
    incq(in1);
    incl(tmp2);
    cmpl(tmp2, in2);
    jcc(Assembler::lessEqual, L_byteByByte);

  BIND(L_exit);
}
#undef BIND
#undef BLOCK_COMMENT

// Compress char[] array to byte[].
// Intrinsic for java.lang.StringUTF16.compress(char[] src, int srcOff, byte[] dst, int dstOff, int len)
// Return the array length if every element in array can be encoded,
// otherwise, the index of first non-latin1 (> 0xff) character.
//   @IntrinsicCandidate
//   public static int compress(char[] src, int srcOff, byte[] dst, int dstOff, int len) {
//     for (int i = 0; i < len; i++) {
//       char c = src[srcOff];
//       if (c > 0xff) {
//           return i;  // return index of non-latin1 char
//       }
//       dst[dstOff] = (byte)c;
//       srcOff++;
//       dstOff++;
//     }
//     return len;
//   }
void MacroAssembler::char_array_compress(Register src, Register dst, Register len,
  XMMRegister tmp1Reg, XMMRegister tmp2Reg,
  XMMRegister tmp3Reg, XMMRegister tmp4Reg,
  Register tmp5, Register result, KRegister mask1, KRegister mask2) {
  Label copy_chars_loop, done, reset_sp, copy_tail;

  // rsi: src
  // rdi: dst
  // rdx: len
  // rcx: tmp5
  // rax: result

  // rsi holds start addr of source char[] to be compressed
  // rdi holds start addr of destination byte[]
  // rdx holds length

  assert(len != result, "");

  // save length for return
  movl(result, len);

  if ((AVX3Threshold == 0) && (UseAVX > 2) && // AVX512
    VM_Version::supports_avx512vlbw() &&
    VM_Version::supports_bmi2()) {

    Label copy_32_loop, copy_loop_tail, below_threshold, reset_for_copy_tail;

    // alignment
    Label post_alignment;

    // if length of the string is less than 32, handle it the old fashioned way
    testl(len, -32);
    jcc(Assembler::zero, below_threshold);

    // First check whether a character is compressible ( <= 0xFF).
    // Create mask to test for Unicode chars inside zmm vector
    movl(tmp5, 0x00FF);
    evpbroadcastw(tmp2Reg, tmp5, Assembler::AVX_512bit);

    testl(len, -64);
    jccb(Assembler::zero, post_alignment);

    movl(tmp5, dst);
    andl(tmp5, (32 - 1));
    negl(tmp5);
    andl(tmp5, (32 - 1));

    // bail out when there is nothing to be done
    testl(tmp5, 0xFFFFFFFF);
    jccb(Assembler::zero, post_alignment);

    // ~(~0 << len), where len is the # of remaining elements to process
    movl(len, 0xFFFFFFFF);
    shlxl(len, len, tmp5);
    notl(len);
    kmovdl(mask2, len);
    movl(len, result);

    evmovdquw(tmp1Reg, mask2, Address(src, 0), /*merge*/ false, Assembler::AVX_512bit);
    evpcmpw(mask1, mask2, tmp1Reg, tmp2Reg, Assembler::le, /*signed*/ false, Assembler::AVX_512bit);
    ktestd(mask1, mask2);
    jcc(Assembler::carryClear, copy_tail);

    evpmovwb(Address(dst, 0), mask2, tmp1Reg, Assembler::AVX_512bit);

    addptr(src, tmp5);
    addptr(src, tmp5);
    addptr(dst, tmp5);
    subl(len, tmp5);

    bind(post_alignment);
    // end of alignment

    movl(tmp5, len);
    andl(tmp5, (32 - 1));    // tail count (in chars)
    andl(len, ~(32 - 1));    // vector count (in chars)
    jccb(Assembler::zero, copy_loop_tail);

    lea(src, Address(src, len, Address::times_2));
    lea(dst, Address(dst, len, Address::times_1));
    negptr(len);

    bind(copy_32_loop);
    evmovdquw(tmp1Reg, Address(src, len, Address::times_2), Assembler::AVX_512bit);
    evpcmpuw(mask1, tmp1Reg, tmp2Reg, Assembler::le, Assembler::AVX_512bit);
    kortestdl(mask1, mask1);
    jccb(Assembler::carryClear, reset_for_copy_tail);

    // All elements in current processed chunk are valid candidates for
    // compression. Write a truncated byte elements to the memory.
    evpmovwb(Address(dst, len, Address::times_1), tmp1Reg, Assembler::AVX_512bit);
    addptr(len, 32);
    jccb(Assembler::notZero, copy_32_loop);

    bind(copy_loop_tail);
    // bail out when there is nothing to be done
    testl(tmp5, 0xFFFFFFFF);
    jcc(Assembler::zero, done);

    movl(len, tmp5);

    // ~(~0 << len), where len is the # of remaining elements to process
    movl(tmp5, 0xFFFFFFFF);
    shlxl(tmp5, tmp5, len);
    notl(tmp5);

    kmovdl(mask2, tmp5);

    evmovdquw(tmp1Reg, mask2, Address(src, 0), /*merge*/ false, Assembler::AVX_512bit);
    evpcmpw(mask1, mask2, tmp1Reg, tmp2Reg, Assembler::le, /*signed*/ false, Assembler::AVX_512bit);
    ktestd(mask1, mask2);
    jcc(Assembler::carryClear, copy_tail);

    evpmovwb(Address(dst, 0), mask2, tmp1Reg, Assembler::AVX_512bit);
    jmp(done);

    bind(reset_for_copy_tail);
    lea(src, Address(src, tmp5, Address::times_2));
    lea(dst, Address(dst, tmp5, Address::times_1));
    subptr(len, tmp5);
    jmp(copy_chars_loop);

    bind(below_threshold);
  }

  if (UseSSE42Intrinsics) {
    Label copy_32_loop, copy_16, copy_tail_sse, reset_for_copy_tail;

    // vectored compression
    testl(len, 0xfffffff8);
    jcc(Assembler::zero, copy_tail);

    movl(tmp5, 0xff00ff00);   // create mask to test for Unicode chars in vectors
    movdl(tmp1Reg, tmp5);
    pshufd(tmp1Reg, tmp1Reg, 0);   // store Unicode mask in tmp1Reg

    andl(len, 0xfffffff0);
    jccb(Assembler::zero, copy_16);

    // compress 16 chars per iter
    pxor(tmp4Reg, tmp4Reg);

    lea(src, Address(src, len, Address::times_2));
    lea(dst, Address(dst, len, Address::times_1));
    negptr(len);

    bind(copy_32_loop);
    movdqu(tmp2Reg, Address(src, len, Address::times_2));     // load 1st 8 characters
    por(tmp4Reg, tmp2Reg);
    movdqu(tmp3Reg, Address(src, len, Address::times_2, 16)); // load next 8 characters
    por(tmp4Reg, tmp3Reg);
    ptest(tmp4Reg, tmp1Reg);       // check for Unicode chars in next vector
    jccb(Assembler::notZero, reset_for_copy_tail);
    packuswb(tmp2Reg, tmp3Reg);    // only ASCII chars; compress each to 1 byte
    movdqu(Address(dst, len, Address::times_1), tmp2Reg);
    addptr(len, 16);
    jccb(Assembler::notZero, copy_32_loop);

    // compress next vector of 8 chars (if any)
    bind(copy_16);
    // len = 0
    testl(result, 0x00000008);     // check if there's a block of 8 chars to compress
    jccb(Assembler::zero, copy_tail_sse);

    pxor(tmp3Reg, tmp3Reg);

    movdqu(tmp2Reg, Address(src, 0));
    ptest(tmp2Reg, tmp1Reg);       // check for Unicode chars in vector
    jccb(Assembler::notZero, reset_for_copy_tail);
    packuswb(tmp2Reg, tmp3Reg);    // only LATIN1 chars; compress each to 1 byte
    movq(Address(dst, 0), tmp2Reg);
    addptr(src, 16);
    addptr(dst, 8);
    jmpb(copy_tail_sse);

    bind(reset_for_copy_tail);
    movl(tmp5, result);
    andl(tmp5, 0x0000000f);
    lea(src, Address(src, tmp5, Address::times_2));
    lea(dst, Address(dst, tmp5, Address::times_1));
    subptr(len, tmp5);
    jmpb(copy_chars_loop);

    bind(copy_tail_sse);
    movl(len, result);
    andl(len, 0x00000007);    // tail count (in chars)
  }
  // compress 1 char per iter
  bind(copy_tail);
  testl(len, len);
  jccb(Assembler::zero, done);
  lea(src, Address(src, len, Address::times_2));
  lea(dst, Address(dst, len, Address::times_1));
  negptr(len);

  bind(copy_chars_loop);
  load_unsigned_short(tmp5, Address(src, len, Address::times_2));
  testl(tmp5, 0xff00);      // check if Unicode char
  jccb(Assembler::notZero, reset_sp);
  movb(Address(dst, len, Address::times_1), tmp5);  // ASCII char; compress to 1 byte
  increment(len);
  jccb(Assembler::notZero, copy_chars_loop);

  // add len then return (len will be zero if compress succeeded, otherwise negative)
  bind(reset_sp);
  addl(result, len);

  bind(done);
}

// Inflate byte[] array to char[].
//   ..\jdk\src\java.base\share\classes\java\lang\StringLatin1.java
//   @IntrinsicCandidate
//   private static void inflate(byte[] src, int srcOff, char[] dst, int dstOff, int len) {
//     for (int i = 0; i < len; i++) {
//       dst[dstOff++] = (char)(src[srcOff++] & 0xff);
//     }
//   }
void MacroAssembler::byte_array_inflate(Register src, Register dst, Register len,
  XMMRegister tmp1, Register tmp2, KRegister mask) {
  Label copy_chars_loop, done, below_threshold, avx3_threshold;
  // rsi: src
  // rdi: dst
  // rdx: len
  // rcx: tmp2

  // rsi holds start addr of source byte[] to be inflated
  // rdi holds start addr of destination char[]
  // rdx holds length
  assert_different_registers(src, dst, len, tmp2);
  movl(tmp2, len);
  if ((UseAVX > 2) && // AVX512
    VM_Version::supports_avx512vlbw() &&
    VM_Version::supports_bmi2()) {

    Label copy_32_loop, copy_tail;
    Register tmp3_aliased = len;

    // if length of the string is less than 16, handle it in an old fashioned way
    testl(len, -16);
    jcc(Assembler::zero, below_threshold);

    testl(len, -1 * AVX3Threshold);
    jcc(Assembler::zero, avx3_threshold);

    // In order to use only one arithmetic operation for the main loop we use
    // this pre-calculation
    andl(tmp2, (32 - 1)); // tail count (in chars), 32 element wide loop
    andl(len, -32);     // vector count
    jccb(Assembler::zero, copy_tail);

    lea(src, Address(src, len, Address::times_1));
    lea(dst, Address(dst, len, Address::times_2));
    negptr(len);


    // inflate 32 chars per iter
    bind(copy_32_loop);
    vpmovzxbw(tmp1, Address(src, len, Address::times_1), Assembler::AVX_512bit);
    evmovdquw(Address(dst, len, Address::times_2), tmp1, Assembler::AVX_512bit);
    addptr(len, 32);
    jcc(Assembler::notZero, copy_32_loop);

    bind(copy_tail);
    // bail out when there is nothing to be done
    testl(tmp2, -1); // we don't destroy the contents of tmp2 here
    jcc(Assembler::zero, done);

    // ~(~0 << length), where length is the # of remaining elements to process
    movl(tmp3_aliased, -1);
    shlxl(tmp3_aliased, tmp3_aliased, tmp2);
    notl(tmp3_aliased);
    kmovdl(mask, tmp3_aliased);
    evpmovzxbw(tmp1, mask, Address(src, 0), Assembler::AVX_512bit);
    evmovdquw(Address(dst, 0), mask, tmp1, /*merge*/ true, Assembler::AVX_512bit);

    jmp(done);
    bind(avx3_threshold);
  }
  if (UseSSE42Intrinsics) {
    Label copy_16_loop, copy_8_loop, copy_bytes, copy_new_tail, copy_tail;

    if (UseAVX > 1) {
      andl(tmp2, (16 - 1));
      andl(len, -16);
      jccb(Assembler::zero, copy_new_tail);
    } else {
      andl(tmp2, 0x00000007);   // tail count (in chars)
      andl(len, 0xfffffff8);    // vector count (in chars)
      jccb(Assembler::zero, copy_tail);
    }

    // vectored inflation
    lea(src, Address(src, len, Address::times_1));
    lea(dst, Address(dst, len, Address::times_2));
    negptr(len);

    if (UseAVX > 1) {
      bind(copy_16_loop);
      vpmovzxbw(tmp1, Address(src, len, Address::times_1), Assembler::AVX_256bit);
      vmovdqu(Address(dst, len, Address::times_2), tmp1);
      addptr(len, 16);
      jcc(Assembler::notZero, copy_16_loop);

      bind(below_threshold);
      bind(copy_new_tail);
      movl(len, tmp2);
      andl(tmp2, 0x00000007);
      andl(len, 0xFFFFFFF8);
      jccb(Assembler::zero, copy_tail);

      pmovzxbw(tmp1, Address(src, 0));
      movdqu(Address(dst, 0), tmp1);
      addptr(src, 8);
      addptr(dst, 2 * 8);

      jmp(copy_tail, true);
    }

    // inflate 8 chars per iter
    bind(copy_8_loop);
    pmovzxbw(tmp1, Address(src, len, Address::times_1));  // unpack to 8 words
    movdqu(Address(dst, len, Address::times_2), tmp1);
    addptr(len, 8);
    jcc(Assembler::notZero, copy_8_loop);

    bind(copy_tail);
    movl(len, tmp2);

    cmpl(len, 4);
    jccb(Assembler::less, copy_bytes);

    movdl(tmp1, Address(src, 0));  // load 4 byte chars
    pmovzxbw(tmp1, tmp1);
    movq(Address(dst, 0), tmp1);
    subptr(len, 4);
    addptr(src, 4);
    addptr(dst, 8);

    bind(copy_bytes);
  } else {
    bind(below_threshold);
  }

  testl(len, len);
  jccb(Assembler::zero, done);
  lea(src, Address(src, len, Address::times_1));
  lea(dst, Address(dst, len, Address::times_2));
  negptr(len);

  // inflate 1 char per iter
  bind(copy_chars_loop);
  load_unsigned_byte(tmp2, Address(src, len, Address::times_1));  // load byte char
  movw(Address(dst, len, Address::times_2), tmp2);  // inflate byte char to word
  increment(len);
  jcc(Assembler::notZero, copy_chars_loop);

  bind(done);
}

void MacroAssembler::evmovdqu(BasicType type, KRegister kmask, XMMRegister dst, XMMRegister src, bool merge, int vector_len) {
  switch(type) {
    case T_BYTE:
    case T_BOOLEAN:
      evmovdqub(dst, kmask, src, merge, vector_len);
      break;
    case T_CHAR:
    case T_SHORT:
      evmovdquw(dst, kmask, src, merge, vector_len);
      break;
    case T_INT:
    case T_FLOAT:
      evmovdqul(dst, kmask, src, merge, vector_len);
      break;
    case T_LONG:
    case T_DOUBLE:
      evmovdquq(dst, kmask, src, merge, vector_len);
      break;
    default:
      fatal("Unexpected type argument %s", type2name(type));
      break;
  }
}


void MacroAssembler::evmovdqu(BasicType type, KRegister kmask, XMMRegister dst, Address src, bool merge, int vector_len) {
  switch(type) {
    case T_BYTE:
    case T_BOOLEAN:
      evmovdqub(dst, kmask, src, merge, vector_len);
      break;
    case T_CHAR:
    case T_SHORT:
      evmovdquw(dst, kmask, src, merge, vector_len);
      break;
    case T_INT:
    case T_FLOAT:
      evmovdqul(dst, kmask, src, merge, vector_len);
      break;
    case T_LONG:
    case T_DOUBLE:
      evmovdquq(dst, kmask, src, merge, vector_len);
      break;
    default:
      fatal("Unexpected type argument %s", type2name(type));
      break;
  }
}

void MacroAssembler::evmovdqu(BasicType type, KRegister kmask, Address dst, XMMRegister src, bool merge, int vector_len) {
  switch(type) {
    case T_BYTE:
    case T_BOOLEAN:
      evmovdqub(dst, kmask, src, merge, vector_len);
      break;
    case T_CHAR:
    case T_SHORT:
      evmovdquw(dst, kmask, src, merge, vector_len);
      break;
    case T_INT:
    case T_FLOAT:
      evmovdqul(dst, kmask, src, merge, vector_len);
      break;
    case T_LONG:
    case T_DOUBLE:
      evmovdquq(dst, kmask, src, merge, vector_len);
      break;
    default:
      fatal("Unexpected type argument %s", type2name(type));
      break;
  }
}

void MacroAssembler::knot(uint masklen, KRegister dst, KRegister src, KRegister ktmp, Register rtmp) {
  switch(masklen) {
    case 2:
       knotbl(dst, src);
       movl(rtmp, 3);
       kmovbl(ktmp, rtmp);
       kandbl(dst, ktmp, dst);
       break;
    case 4:
       knotbl(dst, src);
       movl(rtmp, 15);
       kmovbl(ktmp, rtmp);
       kandbl(dst, ktmp, dst);
       break;
    case 8:
       knotbl(dst, src);
       break;
    case 16:
       knotwl(dst, src);
       break;
    case 32:
       knotdl(dst, src);
       break;
    case 64:
       knotql(dst, src);
       break;
    default:
      fatal("Unexpected vector length %d", masklen);
      break;
  }
}

void MacroAssembler::kand(BasicType type, KRegister dst, KRegister src1, KRegister src2) {
  switch(type) {
    case T_BOOLEAN:
    case T_BYTE:
       kandbl(dst, src1, src2);
       break;
    case T_CHAR:
    case T_SHORT:
       kandwl(dst, src1, src2);
       break;
    case T_INT:
    case T_FLOAT:
       kanddl(dst, src1, src2);
       break;
    case T_LONG:
    case T_DOUBLE:
       kandql(dst, src1, src2);
       break;
    default:
      fatal("Unexpected type argument %s", type2name(type));
      break;
  }
}

void MacroAssembler::kor(BasicType type, KRegister dst, KRegister src1, KRegister src2) {
  switch(type) {
    case T_BOOLEAN:
    case T_BYTE:
       korbl(dst, src1, src2);
       break;
    case T_CHAR:
    case T_SHORT:
       korwl(dst, src1, src2);
       break;
    case T_INT:
    case T_FLOAT:
       kordl(dst, src1, src2);
       break;
    case T_LONG:
    case T_DOUBLE:
       korql(dst, src1, src2);
       break;
    default:
      fatal("Unexpected type argument %s", type2name(type));
      break;
  }
}

void MacroAssembler::kxor(BasicType type, KRegister dst, KRegister src1, KRegister src2) {
  switch(type) {
    case T_BOOLEAN:
    case T_BYTE:
       kxorbl(dst, src1, src2);
       break;
    case T_CHAR:
    case T_SHORT:
       kxorwl(dst, src1, src2);
       break;
    case T_INT:
    case T_FLOAT:
       kxordl(dst, src1, src2);
       break;
    case T_LONG:
    case T_DOUBLE:
       kxorql(dst, src1, src2);
       break;
    default:
      fatal("Unexpected type argument %s", type2name(type));
      break;
  }
}

void MacroAssembler::evperm(BasicType type, XMMRegister dst, KRegister mask, XMMRegister nds, XMMRegister src, bool merge, int vector_len) {
  switch(type) {
    case T_BOOLEAN:
    case T_BYTE:
      evpermb(dst, mask, nds, src, merge, vector_len); break;
    case T_CHAR:
    case T_SHORT:
      evpermw(dst, mask, nds, src, merge, vector_len); break;
    case T_INT:
    case T_FLOAT:
      evpermd(dst, mask, nds, src, merge, vector_len); break;
    case T_LONG:
    case T_DOUBLE:
      evpermq(dst, mask, nds, src, merge, vector_len); break;
    default:
      fatal("Unexpected type argument %s", type2name(type)); break;
  }
}

void MacroAssembler::evperm(BasicType type, XMMRegister dst, KRegister mask, XMMRegister nds, Address src, bool merge, int vector_len) {
  switch(type) {
    case T_BOOLEAN:
    case T_BYTE:
      evpermb(dst, mask, nds, src, merge, vector_len); break;
    case T_CHAR:
    case T_SHORT:
      evpermw(dst, mask, nds, src, merge, vector_len); break;
    case T_INT:
    case T_FLOAT:
      evpermd(dst, mask, nds, src, merge, vector_len); break;
    case T_LONG:
    case T_DOUBLE:
      evpermq(dst, mask, nds, src, merge, vector_len); break;
    default:
      fatal("Unexpected type argument %s", type2name(type)); break;
  }
}

void MacroAssembler::evpminu(BasicType type, XMMRegister dst, KRegister mask, XMMRegister nds, Address src, bool merge, int vector_len) {
  switch(type) {
    case T_BYTE:
      evpminub(dst, mask, nds, src, merge, vector_len); break;
    case T_SHORT:
      evpminuw(dst, mask, nds, src, merge, vector_len); break;
    case T_INT:
      evpminud(dst, mask, nds, src, merge, vector_len); break;
    case T_LONG:
      evpminuq(dst, mask, nds, src, merge, vector_len); break;
    default:
      fatal("Unexpected type argument %s", type2name(type)); break;
  }
}

void MacroAssembler::evpmaxu(BasicType type, XMMRegister dst, KRegister mask, XMMRegister nds, Address src, bool merge, int vector_len) {
  switch(type) {
    case T_BYTE:
      evpmaxub(dst, mask, nds, src, merge, vector_len); break;
    case T_SHORT:
      evpmaxuw(dst, mask, nds, src, merge, vector_len); break;
    case T_INT:
      evpmaxud(dst, mask, nds, src, merge, vector_len); break;
    case T_LONG:
      evpmaxuq(dst, mask, nds, src, merge, vector_len); break;
    default:
      fatal("Unexpected type argument %s", type2name(type)); break;
  }
}

void MacroAssembler::evpminu(BasicType type, XMMRegister dst, KRegister mask, XMMRegister nds, XMMRegister src, bool merge, int vector_len) {
  switch(type) {
    case T_BYTE:
      evpminub(dst, mask, nds, src, merge, vector_len); break;
    case T_SHORT:
      evpminuw(dst, mask, nds, src, merge, vector_len); break;
    case T_INT:
      evpminud(dst, mask, nds, src, merge, vector_len); break;
    case T_LONG:
      evpminuq(dst, mask, nds, src, merge, vector_len); break;
    default:
      fatal("Unexpected type argument %s", type2name(type)); break;
  }
}

void MacroAssembler::evpmaxu(BasicType type, XMMRegister dst, KRegister mask, XMMRegister nds, XMMRegister src, bool merge, int vector_len) {
  switch(type) {
    case T_BYTE:
      evpmaxub(dst, mask, nds, src, merge, vector_len); break;
    case T_SHORT:
      evpmaxuw(dst, mask, nds, src, merge, vector_len); break;
    case T_INT:
      evpmaxud(dst, mask, nds, src, merge, vector_len); break;
    case T_LONG:
      evpmaxuq(dst, mask, nds, src, merge, vector_len); break;
    default:
      fatal("Unexpected type argument %s", type2name(type)); break;
  }
}

void MacroAssembler::evpmins(BasicType type, XMMRegister dst, KRegister mask, XMMRegister nds, Address src, bool merge, int vector_len) {
  switch(type) {
    case T_BYTE:
      evpminsb(dst, mask, nds, src, merge, vector_len); break;
    case T_SHORT:
      evpminsw(dst, mask, nds, src, merge, vector_len); break;
    case T_INT:
      evpminsd(dst, mask, nds, src, merge, vector_len); break;
    case T_LONG:
      evpminsq(dst, mask, nds, src, merge, vector_len); break;
    default:
      fatal("Unexpected type argument %s", type2name(type)); break;
  }
}

void MacroAssembler::evpmaxs(BasicType type, XMMRegister dst, KRegister mask, XMMRegister nds, Address src, bool merge, int vector_len) {
  switch(type) {
    case T_BYTE:
      evpmaxsb(dst, mask, nds, src, merge, vector_len); break;
    case T_SHORT:
      evpmaxsw(dst, mask, nds, src, merge, vector_len); break;
    case T_INT:
      evpmaxsd(dst, mask, nds, src, merge, vector_len); break;
    case T_LONG:
      evpmaxsq(dst, mask, nds, src, merge, vector_len); break;
    default:
      fatal("Unexpected type argument %s", type2name(type)); break;
  }
}

void MacroAssembler::evpmins(BasicType type, XMMRegister dst, KRegister mask, XMMRegister nds, XMMRegister src, bool merge, int vector_len) {
  switch(type) {
    case T_BYTE:
      evpminsb(dst, mask, nds, src, merge, vector_len); break;
    case T_SHORT:
      evpminsw(dst, mask, nds, src, merge, vector_len); break;
    case T_INT:
      evpminsd(dst, mask, nds, src, merge, vector_len); break;
    case T_LONG:
      evpminsq(dst, mask, nds, src, merge, vector_len); break;
    default:
      fatal("Unexpected type argument %s", type2name(type)); break;
  }
}

void MacroAssembler::evpmaxs(BasicType type, XMMRegister dst, KRegister mask, XMMRegister nds, XMMRegister src, bool merge, int vector_len) {
  switch(type) {
    case T_BYTE:
      evpmaxsb(dst, mask, nds, src, merge, vector_len); break;
    case T_SHORT:
      evpmaxsw(dst, mask, nds, src, merge, vector_len); break;
    case T_INT:
      evpmaxsd(dst, mask, nds, src, merge, vector_len); break;
    case T_LONG:
      evpmaxsq(dst, mask, nds, src, merge, vector_len); break;
    default:
      fatal("Unexpected type argument %s", type2name(type)); break;
  }
}

void MacroAssembler::evxor(BasicType type, XMMRegister dst, KRegister mask, XMMRegister nds, XMMRegister src, bool merge, int vector_len) {
  switch(type) {
    case T_INT:
      evpxord(dst, mask, nds, src, merge, vector_len); break;
    case T_LONG:
      evpxorq(dst, mask, nds, src, merge, vector_len); break;
    default:
      fatal("Unexpected type argument %s", type2name(type)); break;
  }
}

void MacroAssembler::evxor(BasicType type, XMMRegister dst, KRegister mask, XMMRegister nds, Address src, bool merge, int vector_len) {
  switch(type) {
    case T_INT:
      evpxord(dst, mask, nds, src, merge, vector_len); break;
    case T_LONG:
      evpxorq(dst, mask, nds, src, merge, vector_len); break;
    default:
      fatal("Unexpected type argument %s", type2name(type)); break;
  }
}

void MacroAssembler::evor(BasicType type, XMMRegister dst, KRegister mask, XMMRegister nds, XMMRegister src, bool merge, int vector_len) {
  switch(type) {
    case T_INT:
      Assembler::evpord(dst, mask, nds, src, merge, vector_len); break;
    case T_LONG:
      evporq(dst, mask, nds, src, merge, vector_len); break;
    default:
      fatal("Unexpected type argument %s", type2name(type)); break;
  }
}

void MacroAssembler::evor(BasicType type, XMMRegister dst, KRegister mask, XMMRegister nds, Address src, bool merge, int vector_len) {
  switch(type) {
    case T_INT:
      Assembler::evpord(dst, mask, nds, src, merge, vector_len); break;
    case T_LONG:
      evporq(dst, mask, nds, src, merge, vector_len); break;
    default:
      fatal("Unexpected type argument %s", type2name(type)); break;
  }
}

void MacroAssembler::evand(BasicType type, XMMRegister dst, KRegister mask, XMMRegister nds, XMMRegister src, bool merge, int vector_len) {
  switch(type) {
    case T_INT:
      evpandd(dst, mask, nds, src, merge, vector_len); break;
    case T_LONG:
      evpandq(dst, mask, nds, src, merge, vector_len); break;
    default:
      fatal("Unexpected type argument %s", type2name(type)); break;
  }
}

void MacroAssembler::evand(BasicType type, XMMRegister dst, KRegister mask, XMMRegister nds, Address src, bool merge, int vector_len) {
  switch(type) {
    case T_INT:
      evpandd(dst, mask, nds, src, merge, vector_len); break;
    case T_LONG:
      evpandq(dst, mask, nds, src, merge, vector_len); break;
    default:
      fatal("Unexpected type argument %s", type2name(type)); break;
  }
}

void MacroAssembler::kortest(uint masklen, KRegister src1, KRegister src2) {
  switch(masklen) {
    case 8:
       kortestbl(src1, src2);
       break;
    case 16:
       kortestwl(src1, src2);
       break;
    case 32:
       kortestdl(src1, src2);
       break;
    case 64:
       kortestql(src1, src2);
       break;
    default:
      fatal("Unexpected mask length %d", masklen);
      break;
  }
}


void MacroAssembler::ktest(uint masklen, KRegister src1, KRegister src2) {
  switch(masklen)  {
    case 8:
       ktestbl(src1, src2);
       break;
    case 16:
       ktestwl(src1, src2);
       break;
    case 32:
       ktestdl(src1, src2);
       break;
    case 64:
       ktestql(src1, src2);
       break;
    default:
      fatal("Unexpected mask length %d", masklen);
      break;
  }
}

void MacroAssembler::evrold(BasicType type, XMMRegister dst, KRegister mask, XMMRegister src, int shift, bool merge, int vlen_enc) {
  switch(type) {
    case T_INT:
      evprold(dst, mask, src, shift, merge, vlen_enc); break;
    case T_LONG:
      evprolq(dst, mask, src, shift, merge, vlen_enc); break;
    default:
      fatal("Unexpected type argument %s", type2name(type)); break;
      break;
  }
}

void MacroAssembler::evrord(BasicType type, XMMRegister dst, KRegister mask, XMMRegister src, int shift, bool merge, int vlen_enc) {
  switch(type) {
    case T_INT:
      evprord(dst, mask, src, shift, merge, vlen_enc); break;
    case T_LONG:
      evprorq(dst, mask, src, shift, merge, vlen_enc); break;
    default:
      fatal("Unexpected type argument %s", type2name(type)); break;
  }
}

void MacroAssembler::evrold(BasicType type, XMMRegister dst, KRegister mask, XMMRegister src1, XMMRegister src2, bool merge, int vlen_enc) {
  switch(type) {
    case T_INT:
      evprolvd(dst, mask, src1, src2, merge, vlen_enc); break;
    case T_LONG:
      evprolvq(dst, mask, src1, src2, merge, vlen_enc); break;
    default:
      fatal("Unexpected type argument %s", type2name(type)); break;
  }
}

void MacroAssembler::evrord(BasicType type, XMMRegister dst, KRegister mask, XMMRegister src1, XMMRegister src2, bool merge, int vlen_enc) {
  switch(type) {
    case T_INT:
      evprorvd(dst, mask, src1, src2, merge, vlen_enc); break;
    case T_LONG:
      evprorvq(dst, mask, src1, src2, merge, vlen_enc); break;
    default:
      fatal("Unexpected type argument %s", type2name(type)); break;
  }
}

void MacroAssembler::evpandq(XMMRegister dst, XMMRegister nds, AddressLiteral src, int vector_len, Register rscratch) {
  assert(rscratch != noreg || always_reachable(src), "missing");

  if (reachable(src)) {
    evpandq(dst, nds, as_Address(src), vector_len);
  } else {
    lea(rscratch, src);
    evpandq(dst, nds, Address(rscratch, 0), vector_len);
  }
}

void MacroAssembler::evpaddq(XMMRegister dst, KRegister mask, XMMRegister nds, AddressLiteral src, bool merge, int vector_len, Register rscratch) {
  assert(rscratch != noreg || always_reachable(src), "missing");

  if (reachable(src)) {
    Assembler::evpaddq(dst, mask, nds, as_Address(src), merge, vector_len);
  } else {
    lea(rscratch, src);
    Assembler::evpaddq(dst, mask, nds, Address(rscratch, 0), merge, vector_len);
  }
}

void MacroAssembler::evporq(XMMRegister dst, XMMRegister nds, AddressLiteral src, int vector_len, Register rscratch) {
  assert(rscratch != noreg || always_reachable(src), "missing");

  if (reachable(src)) {
    evporq(dst, nds, as_Address(src), vector_len);
  } else {
    lea(rscratch, src);
    evporq(dst, nds, Address(rscratch, 0), vector_len);
  }
}

void MacroAssembler::vpshufb(XMMRegister dst, XMMRegister nds, AddressLiteral src, int vector_len, Register rscratch) {
  assert(rscratch != noreg || always_reachable(src), "missing");

  if (reachable(src)) {
    vpshufb(dst, nds, as_Address(src), vector_len);
  } else {
    lea(rscratch, src);
    vpshufb(dst, nds, Address(rscratch, 0), vector_len);
  }
}

void MacroAssembler::vpor(XMMRegister dst, XMMRegister nds, AddressLiteral src, int vector_len, Register rscratch) {
  assert(rscratch != noreg || always_reachable(src), "missing");

  if (reachable(src)) {
    Assembler::vpor(dst, nds, as_Address(src), vector_len);
  } else {
    lea(rscratch, src);
    Assembler::vpor(dst, nds, Address(rscratch, 0), vector_len);
  }
}

void MacroAssembler::vpternlogq(XMMRegister dst, int imm8, XMMRegister src2, AddressLiteral src3, int vector_len, Register rscratch) {
  assert(rscratch != noreg || always_reachable(src3), "missing");

  if (reachable(src3)) {
    vpternlogq(dst, imm8, src2, as_Address(src3), vector_len);
  } else {
    lea(rscratch, src3);
    vpternlogq(dst, imm8, src2, Address(rscratch, 0), vector_len);
  }
}

#if COMPILER2_OR_JVMCI

void MacroAssembler::fill_masked(BasicType bt, Address dst, XMMRegister xmm, KRegister mask,
                                 Register length, Register temp, int vec_enc) {
  // Computing mask for predicated vector store.
  movptr(temp, -1);
  bzhiq(temp, temp, length);
  kmov(mask, temp);
  evmovdqu(bt, mask, dst, xmm, true, vec_enc);
}

// Set memory operation for length "less than" 64 bytes.
void MacroAssembler::fill64_masked(uint shift, Register dst, int disp,
                                       XMMRegister xmm, KRegister mask, Register length,
                                       Register temp, bool use64byteVector) {
  assert(MaxVectorSize >= 32, "vector length should be >= 32");
  const BasicType type[] = { T_BYTE, T_SHORT, T_INT, T_LONG};
  if (!use64byteVector) {
    fill32(dst, disp, xmm);
    subptr(length, 32 >> shift);
    fill32_masked(shift, dst, disp + 32, xmm, mask, length, temp);
  } else {
    assert(MaxVectorSize == 64, "vector length != 64");
    fill_masked(type[shift], Address(dst, disp), xmm, mask, length, temp, Assembler::AVX_512bit);
  }
}


void MacroAssembler::fill32_masked(uint shift, Register dst, int disp,
                                       XMMRegister xmm, KRegister mask, Register length,
                                       Register temp) {
  assert(MaxVectorSize >= 32, "vector length should be >= 32");
  const BasicType type[] = { T_BYTE, T_SHORT, T_INT, T_LONG};
  fill_masked(type[shift], Address(dst, disp), xmm, mask, length, temp, Assembler::AVX_256bit);
}


void MacroAssembler::fill32(Address dst, XMMRegister xmm) {
  assert(MaxVectorSize >= 32, "vector length should be >= 32");
  vmovdqu(dst, xmm);
}

void MacroAssembler::fill32(Register dst, int disp, XMMRegister xmm) {
  fill32(Address(dst, disp), xmm);
}

void MacroAssembler::fill64(Address dst, XMMRegister xmm, bool use64byteVector) {
  assert(MaxVectorSize >= 32, "vector length should be >= 32");
  if (!use64byteVector) {
    fill32(dst, xmm);
    fill32(dst.plus_disp(32), xmm);
  } else {
    evmovdquq(dst, xmm, Assembler::AVX_512bit);
  }
}

void MacroAssembler::fill64(Register dst, int disp, XMMRegister xmm, bool use64byteVector) {
  fill64(Address(dst, disp), xmm, use64byteVector);
}

void MacroAssembler::generate_fill_avx3(BasicType type, Register to, Register value,
                                        Register count, Register rtmp, XMMRegister xtmp) {
  Label L_exit;
  Label L_fill_start;
  Label L_fill_64_bytes;
  Label L_fill_96_bytes;
  Label L_fill_128_bytes;
  Label L_fill_128_bytes_loop;
  Label L_fill_128_loop_header;
  Label L_fill_128_bytes_loop_header;
  Label L_fill_128_bytes_loop_pre_header;
  Label L_fill_zmm_sequence;

  int shift = -1;
  int avx3threshold = VM_Version::avx3_threshold();
  switch(type) {
    case T_BYTE:  shift = 0;
      break;
    case T_SHORT: shift = 1;
      break;
    case T_INT:   shift = 2;
      break;
    /* Uncomment when LONG fill stubs are supported.
    case T_LONG:  shift = 3;
      break;
    */
    default:
      fatal("Unhandled type: %s\n", type2name(type));
  }

  if ((avx3threshold != 0)  || (MaxVectorSize == 32)) {

    if (MaxVectorSize == 64) {
      cmpq(count, avx3threshold >> shift);
      jcc(Assembler::greater, L_fill_zmm_sequence);
    }

    evpbroadcast(type, xtmp, value, Assembler::AVX_256bit);

    bind(L_fill_start);

    cmpq(count, 32 >> shift);
    jccb(Assembler::greater, L_fill_64_bytes);
    fill32_masked(shift, to, 0, xtmp, k2, count, rtmp);
    jmp(L_exit);

    bind(L_fill_64_bytes);
    cmpq(count, 64 >> shift);
    jccb(Assembler::greater, L_fill_96_bytes);
    fill64_masked(shift, to, 0, xtmp, k2, count, rtmp);
    jmp(L_exit);

    bind(L_fill_96_bytes);
    cmpq(count, 96 >> shift);
    jccb(Assembler::greater, L_fill_128_bytes);
    fill64(to, 0, xtmp);
    subq(count, 64 >> shift);
    fill32_masked(shift, to, 64, xtmp, k2, count, rtmp);
    jmp(L_exit);

    bind(L_fill_128_bytes);
    cmpq(count, 128 >> shift);
    jccb(Assembler::greater, L_fill_128_bytes_loop_pre_header);
    fill64(to, 0, xtmp);
    fill32(to, 64, xtmp);
    subq(count, 96 >> shift);
    fill32_masked(shift, to, 96, xtmp, k2, count, rtmp);
    jmp(L_exit);

    bind(L_fill_128_bytes_loop_pre_header);
    {
      mov(rtmp, to);
      andq(rtmp, 31);
      jccb(Assembler::zero, L_fill_128_bytes_loop_header);
      negq(rtmp);
      addq(rtmp, 32);
      mov64(r8, -1L);
      bzhiq(r8, r8, rtmp);
      kmovql(k2, r8);
      evmovdqu(T_BYTE, k2, Address(to, 0), xtmp, true, Assembler::AVX_256bit);
      addq(to, rtmp);
      shrq(rtmp, shift);
      subq(count, rtmp);
    }

    cmpq(count, 128 >> shift);
    jcc(Assembler::less, L_fill_start);

    bind(L_fill_128_bytes_loop_header);
    subq(count, 128 >> shift);

    align32();
    bind(L_fill_128_bytes_loop);
      fill64(to, 0, xtmp);
      fill64(to, 64, xtmp);
      addq(to, 128);
      subq(count, 128 >> shift);
      jccb(Assembler::greaterEqual, L_fill_128_bytes_loop);

    addq(count, 128 >> shift);
    jcc(Assembler::zero, L_exit);
    jmp(L_fill_start);
  }

  if (MaxVectorSize == 64) {
    // Sequence using 64 byte ZMM register.
    Label L_fill_128_bytes_zmm;
    Label L_fill_192_bytes_zmm;
    Label L_fill_192_bytes_loop_zmm;
    Label L_fill_192_bytes_loop_header_zmm;
    Label L_fill_192_bytes_loop_pre_header_zmm;
    Label L_fill_start_zmm_sequence;

    bind(L_fill_zmm_sequence);
    evpbroadcast(type, xtmp, value, Assembler::AVX_512bit);

    bind(L_fill_start_zmm_sequence);
    cmpq(count, 64 >> shift);
    jccb(Assembler::greater, L_fill_128_bytes_zmm);
    fill64_masked(shift, to, 0, xtmp, k2, count, rtmp, true);
    jmp(L_exit);

    bind(L_fill_128_bytes_zmm);
    cmpq(count, 128 >> shift);
    jccb(Assembler::greater, L_fill_192_bytes_zmm);
    fill64(to, 0, xtmp, true);
    subq(count, 64 >> shift);
    fill64_masked(shift, to, 64, xtmp, k2, count, rtmp, true);
    jmp(L_exit);

    bind(L_fill_192_bytes_zmm);
    cmpq(count, 192 >> shift);
    jccb(Assembler::greater, L_fill_192_bytes_loop_pre_header_zmm);
    fill64(to, 0, xtmp, true);
    fill64(to, 64, xtmp, true);
    subq(count, 128 >> shift);
    fill64_masked(shift, to, 128, xtmp, k2, count, rtmp, true);
    jmp(L_exit);

    bind(L_fill_192_bytes_loop_pre_header_zmm);
    {
      movq(rtmp, to);
      andq(rtmp, 63);
      jccb(Assembler::zero, L_fill_192_bytes_loop_header_zmm);
      negq(rtmp);
      addq(rtmp, 64);
      mov64(r8, -1L);
      bzhiq(r8, r8, rtmp);
      kmovql(k2, r8);
      evmovdqu(T_BYTE, k2, Address(to, 0), xtmp, true, Assembler::AVX_512bit);
      addq(to, rtmp);
      shrq(rtmp, shift);
      subq(count, rtmp);
    }

    cmpq(count, 192 >> shift);
    jcc(Assembler::less, L_fill_start_zmm_sequence);

    bind(L_fill_192_bytes_loop_header_zmm);
    subq(count, 192 >> shift);

    align32();
    bind(L_fill_192_bytes_loop_zmm);
      fill64(to, 0, xtmp, true);
      fill64(to, 64, xtmp, true);
      fill64(to, 128, xtmp, true);
      addq(to, 192);
      subq(count, 192 >> shift);
      jccb(Assembler::greaterEqual, L_fill_192_bytes_loop_zmm);

    addq(count, 192 >> shift);
    jcc(Assembler::zero, L_exit);
    jmp(L_fill_start_zmm_sequence);
  }
  bind(L_exit);
}
#endif //COMPILER2_OR_JVMCI


void MacroAssembler::convert_f2i(Register dst, XMMRegister src) {
  Label done;
  cvttss2sil(dst, src);
  // Conversion instructions do not match JLS for overflow, underflow and NaN -> fixup in stub
  cmpl(dst, 0x80000000); // float_sign_flip
  jccb(Assembler::notEqual, done);
  subptr(rsp, 8);
  movflt(Address(rsp, 0), src);
  call(RuntimeAddress(CAST_FROM_FN_PTR(address, StubRoutines::x86::f2i_fixup())));
  pop(dst);
  bind(done);
}

void MacroAssembler::convert_d2i(Register dst, XMMRegister src) {
  Label done;
  cvttsd2sil(dst, src);
  // Conversion instructions do not match JLS for overflow, underflow and NaN -> fixup in stub
  cmpl(dst, 0x80000000); // float_sign_flip
  jccb(Assembler::notEqual, done);
  subptr(rsp, 8);
  movdbl(Address(rsp, 0), src);
  call(RuntimeAddress(CAST_FROM_FN_PTR(address, StubRoutines::x86::d2i_fixup())));
  pop(dst);
  bind(done);
}

void MacroAssembler::convert_f2l(Register dst, XMMRegister src) {
  Label done;
  cvttss2siq(dst, src);
  cmp64(dst, ExternalAddress((address) StubRoutines::x86::double_sign_flip()));
  jccb(Assembler::notEqual, done);
  subptr(rsp, 8);
  movflt(Address(rsp, 0), src);
  call(RuntimeAddress(CAST_FROM_FN_PTR(address, StubRoutines::x86::f2l_fixup())));
  pop(dst);
  bind(done);
}

void MacroAssembler::round_float(Register dst, XMMRegister src, Register rtmp, Register rcx) {
  // Following code is line by line assembly translation rounding algorithm.
  // Please refer to java.lang.Math.round(float) algorithm for details.
  const int32_t FloatConsts_EXP_BIT_MASK = 0x7F800000;
  const int32_t FloatConsts_SIGNIFICAND_WIDTH = 24;
  const int32_t FloatConsts_EXP_BIAS = 127;
  const int32_t FloatConsts_SIGNIF_BIT_MASK = 0x007FFFFF;
  const int32_t MINUS_32 = 0xFFFFFFE0;
  Label L_special_case, L_block1, L_exit;
  movl(rtmp, FloatConsts_EXP_BIT_MASK);
  movdl(dst, src);
  andl(dst, rtmp);
  sarl(dst, FloatConsts_SIGNIFICAND_WIDTH - 1);
  movl(rtmp, FloatConsts_SIGNIFICAND_WIDTH - 2 + FloatConsts_EXP_BIAS);
  subl(rtmp, dst);
  movl(rcx, rtmp);
  movl(dst, MINUS_32);
  testl(rtmp, dst);
  jccb(Assembler::notEqual, L_special_case);
  movdl(dst, src);
  andl(dst, FloatConsts_SIGNIF_BIT_MASK);
  orl(dst, FloatConsts_SIGNIF_BIT_MASK + 1);
  movdl(rtmp, src);
  testl(rtmp, rtmp);
  jccb(Assembler::greaterEqual, L_block1);
  negl(dst);
  bind(L_block1);
  sarl(dst);
  addl(dst, 0x1);
  sarl(dst, 0x1);
  jmp(L_exit);
  bind(L_special_case);
  convert_f2i(dst, src);
  bind(L_exit);
}

void MacroAssembler::round_double(Register dst, XMMRegister src, Register rtmp, Register rcx) {
  // Following code is line by line assembly translation rounding algorithm.
  // Please refer to java.lang.Math.round(double) algorithm for details.
  const int64_t DoubleConsts_EXP_BIT_MASK = 0x7FF0000000000000L;
  const int64_t DoubleConsts_SIGNIFICAND_WIDTH = 53;
  const int64_t DoubleConsts_EXP_BIAS = 1023;
  const int64_t DoubleConsts_SIGNIF_BIT_MASK = 0x000FFFFFFFFFFFFFL;
  const int64_t MINUS_64 = 0xFFFFFFFFFFFFFFC0L;
  Label L_special_case, L_block1, L_exit;
  mov64(rtmp, DoubleConsts_EXP_BIT_MASK);
  movq(dst, src);
  andq(dst, rtmp);
  sarq(dst, DoubleConsts_SIGNIFICAND_WIDTH - 1);
  mov64(rtmp, DoubleConsts_SIGNIFICAND_WIDTH - 2 + DoubleConsts_EXP_BIAS);
  subq(rtmp, dst);
  movq(rcx, rtmp);
  mov64(dst, MINUS_64);
  testq(rtmp, dst);
  jccb(Assembler::notEqual, L_special_case);
  movq(dst, src);
  mov64(rtmp, DoubleConsts_SIGNIF_BIT_MASK);
  andq(dst, rtmp);
  mov64(rtmp, DoubleConsts_SIGNIF_BIT_MASK + 1);
  orq(dst, rtmp);
  movq(rtmp, src);
  testq(rtmp, rtmp);
  jccb(Assembler::greaterEqual, L_block1);
  negq(dst);
  bind(L_block1);
  sarq(dst);
  addq(dst, 0x1);
  sarq(dst, 0x1);
  jmp(L_exit);
  bind(L_special_case);
  convert_d2l(dst, src);
  bind(L_exit);
}

void MacroAssembler::convert_d2l(Register dst, XMMRegister src) {
  Label done;
  cvttsd2siq(dst, src);
  cmp64(dst, ExternalAddress((address) StubRoutines::x86::double_sign_flip()));
  jccb(Assembler::notEqual, done);
  subptr(rsp, 8);
  movdbl(Address(rsp, 0), src);
  call(RuntimeAddress(CAST_FROM_FN_PTR(address, StubRoutines::x86::d2l_fixup())));
  pop(dst);
  bind(done);
}

void MacroAssembler::cache_wb(Address line)
{
  // 64 bit cpus always support clflush
  assert(VM_Version::supports_clflush(), "clflush should be available");
  bool optimized = VM_Version::supports_clflushopt();
  bool no_evict = VM_Version::supports_clwb();

  // prefer clwb (writeback without evict) otherwise
  // prefer clflushopt (potentially parallel writeback with evict)
  // otherwise fallback on clflush (serial writeback with evict)

  if (optimized) {
    if (no_evict) {
      clwb(line);
    } else {
      clflushopt(line);
    }
  } else {
    // no need for fence when using CLFLUSH
    clflush(line);
  }
}

void MacroAssembler::cache_wbsync(bool is_pre)
{
  assert(VM_Version::supports_clflush(), "clflush should be available");
  bool optimized = VM_Version::supports_clflushopt();
  bool no_evict = VM_Version::supports_clwb();

  // pick the correct implementation

  if (!is_pre && (optimized || no_evict)) {
    // need an sfence for post flush when using clflushopt or clwb
    // otherwise no no need for any synchroniaztion

    sfence();
  }
}

Assembler::Condition MacroAssembler::negate_condition(Assembler::Condition cond) {
  switch (cond) {
    // Note some conditions are synonyms for others
    case Assembler::zero:         return Assembler::notZero;
    case Assembler::notZero:      return Assembler::zero;
    case Assembler::less:         return Assembler::greaterEqual;
    case Assembler::lessEqual:    return Assembler::greater;
    case Assembler::greater:      return Assembler::lessEqual;
    case Assembler::greaterEqual: return Assembler::less;
    case Assembler::below:        return Assembler::aboveEqual;
    case Assembler::belowEqual:   return Assembler::above;
    case Assembler::above:        return Assembler::belowEqual;
    case Assembler::aboveEqual:   return Assembler::below;
    case Assembler::overflow:     return Assembler::noOverflow;
    case Assembler::noOverflow:   return Assembler::overflow;
    case Assembler::negative:     return Assembler::positive;
    case Assembler::positive:     return Assembler::negative;
    case Assembler::parity:       return Assembler::noParity;
    case Assembler::noParity:     return Assembler::parity;
  }
  ShouldNotReachHere(); return Assembler::overflow;
}

// This is simply a call to Thread::current()
void MacroAssembler::get_thread_slow(Register thread) {
  if (thread != rax) {
    push(rax);
  }
  push(rdi);
  push(rsi);
  push(rdx);
  push(rcx);
  push(r8);
  push(r9);
  push(r10);
  push(r11);

  MacroAssembler::call_VM_leaf_base(CAST_FROM_FN_PTR(address, Thread::current), 0);

  pop(r11);
  pop(r10);
  pop(r9);
  pop(r8);
  pop(rcx);
  pop(rdx);
  pop(rsi);
  pop(rdi);
  if (thread != rax) {
    mov(thread, rax);
    pop(rax);
  }
}

void MacroAssembler::check_stack_alignment(Register sp, const char* msg, unsigned bias, Register tmp) {
  Label L_stack_ok;
  if (bias == 0) {
    testptr(sp, 2 * wordSize - 1);
  } else {
    // lea(tmp, Address(rsp, bias);
    mov(tmp, sp);
    addptr(tmp, bias);
    testptr(tmp, 2 * wordSize - 1);
  }
  jcc(Assembler::equal, L_stack_ok);
  block_comment(msg);
  stop(msg);
  bind(L_stack_ok);
}

// Implements lightweight-locking.
//
// obj: the object to be locked
// reg_rax: rax
// thread: the thread which attempts to lock obj
// tmp: a temporary register
void MacroAssembler::lightweight_lock(Register basic_lock, Register obj, Register reg_rax, Register tmp, Label& slow) {
  Register thread = r15_thread;

  assert(reg_rax == rax, "");
  assert_different_registers(basic_lock, obj, reg_rax, thread, tmp);

  Label push;
  const Register top = tmp;

  // Preload the markWord. It is important that this is the first
  // instruction emitted as it is part of C1's null check semantics.
  movptr(reg_rax, Address(obj, oopDesc::mark_offset_in_bytes()));

  if (UseObjectMonitorTable) {
    // Clear cache in case fast locking succeeds.
    movptr(Address(basic_lock, BasicObjectLock::lock_offset() + in_ByteSize((BasicLock::object_monitor_cache_offset_in_bytes()))), 0);
  }

  // Load top.
  movl(top, Address(thread, JavaThread::lock_stack_top_offset()));

  // Check if the lock-stack is full.
  cmpl(top, LockStack::end_offset());
  jcc(Assembler::greaterEqual, slow);

  // Check for recursion.
  cmpptr(obj, Address(thread, top, Address::times_1, -oopSize));
  jcc(Assembler::equal, push);

  // Check header for monitor (0b10).
  testptr(reg_rax, markWord::monitor_value);
  jcc(Assembler::notZero, slow);

  // Try to lock. Transition lock bits 0b01 => 0b00
  movptr(tmp, reg_rax);
  andptr(tmp, ~(int32_t)markWord::unlocked_value);
  orptr(reg_rax, markWord::unlocked_value);
  lock(); cmpxchgptr(tmp, Address(obj, oopDesc::mark_offset_in_bytes()));
  jcc(Assembler::notEqual, slow);

  // Restore top, CAS clobbers register.
  movl(top, Address(thread, JavaThread::lock_stack_top_offset()));

  bind(push);
  // After successful lock, push object on lock-stack.
  movptr(Address(thread, top), obj);
  incrementl(top, oopSize);
  movl(Address(thread, JavaThread::lock_stack_top_offset()), top);
}

// Implements lightweight-unlocking.
//
// obj: the object to be unlocked
// reg_rax: rax
// thread: the thread
// tmp: a temporary register
void MacroAssembler::lightweight_unlock(Register obj, Register reg_rax, Register tmp, Label& slow) {
  Register thread = r15_thread;

  assert(reg_rax == rax, "");
  assert_different_registers(obj, reg_rax, thread, tmp);

  Label unlocked, push_and_slow;
  const Register top = tmp;

  // Check if obj is top of lock-stack.
  movl(top, Address(thread, JavaThread::lock_stack_top_offset()));
  cmpptr(obj, Address(thread, top, Address::times_1, -oopSize));
  jcc(Assembler::notEqual, slow);

  // Pop lock-stack.
  DEBUG_ONLY(movptr(Address(thread, top, Address::times_1, -oopSize), 0);)
  subl(Address(thread, JavaThread::lock_stack_top_offset()), oopSize);

  // Check if recursive.
  cmpptr(obj, Address(thread, top, Address::times_1, -2 * oopSize));
  jcc(Assembler::equal, unlocked);

  // Not recursive. Check header for monitor (0b10).
  movptr(reg_rax, Address(obj, oopDesc::mark_offset_in_bytes()));
  testptr(reg_rax, markWord::monitor_value);
  jcc(Assembler::notZero, push_and_slow);

#ifdef ASSERT
  // Check header not unlocked (0b01).
  Label not_unlocked;
  testptr(reg_rax, markWord::unlocked_value);
  jcc(Assembler::zero, not_unlocked);
  stop("lightweight_unlock already unlocked");
  bind(not_unlocked);
#endif

  // Try to unlock. Transition lock bits 0b00 => 0b01
  movptr(tmp, reg_rax);
  orptr(tmp, markWord::unlocked_value);
  lock(); cmpxchgptr(tmp, Address(obj, oopDesc::mark_offset_in_bytes()));
  jcc(Assembler::equal, unlocked);

  bind(push_and_slow);
  // Restore lock-stack and handle the unlock in runtime.
#ifdef ASSERT
  movl(top, Address(thread, JavaThread::lock_stack_top_offset()));
  movptr(Address(thread, top), obj);
#endif
  addl(Address(thread, JavaThread::lock_stack_top_offset()), oopSize);
  jmp(slow);

  bind(unlocked);
}

// Saves legacy GPRs state on stack.
void MacroAssembler::save_legacy_gprs() {
  subq(rsp, 16 * wordSize);
  movq(Address(rsp, 15 * wordSize), rax);
  movq(Address(rsp, 14 * wordSize), rcx);
  movq(Address(rsp, 13 * wordSize), rdx);
  movq(Address(rsp, 12 * wordSize), rbx);
  movq(Address(rsp, 10 * wordSize), rbp);
  movq(Address(rsp, 9 * wordSize), rsi);
  movq(Address(rsp, 8 * wordSize), rdi);
  movq(Address(rsp, 7 * wordSize), r8);
  movq(Address(rsp, 6 * wordSize), r9);
  movq(Address(rsp, 5 * wordSize), r10);
  movq(Address(rsp, 4 * wordSize), r11);
  movq(Address(rsp, 3 * wordSize), r12);
  movq(Address(rsp, 2 * wordSize), r13);
  movq(Address(rsp, wordSize), r14);
  movq(Address(rsp, 0), r15);
}

// Resotres back legacy GPRs state from stack.
void MacroAssembler::restore_legacy_gprs() {
  movq(r15, Address(rsp, 0));
  movq(r14, Address(rsp, wordSize));
  movq(r13, Address(rsp, 2 * wordSize));
  movq(r12, Address(rsp, 3 * wordSize));
  movq(r11, Address(rsp, 4 * wordSize));
  movq(r10, Address(rsp, 5 * wordSize));
  movq(r9,  Address(rsp, 6 * wordSize));
  movq(r8,  Address(rsp, 7 * wordSize));
  movq(rdi, Address(rsp, 8 * wordSize));
  movq(rsi, Address(rsp, 9 * wordSize));
  movq(rbp, Address(rsp, 10 * wordSize));
  movq(rbx, Address(rsp, 12 * wordSize));
  movq(rdx, Address(rsp, 13 * wordSize));
  movq(rcx, Address(rsp, 14 * wordSize));
  movq(rax, Address(rsp, 15 * wordSize));
  addq(rsp, 16 * wordSize);
}

void MacroAssembler::setcc(Assembler::Condition comparison, Register dst) {
  if (VM_Version::supports_apx_f()) {
    esetzucc(comparison, dst);
  } else {
    setb(comparison, dst);
    movzbl(dst, dst);
  }
}<|MERGE_RESOLUTION|>--- conflicted
+++ resolved
@@ -2452,28 +2452,15 @@
   andptr(reg, -modulus);
 }
 
-<<<<<<< HEAD
-void MacroAssembler::save_rax(Register tmp) {
-  if (tmp == noreg) push(rax);
-  else if (tmp != rax) mov(tmp, rax);
-}
-
-void MacroAssembler::safepoint_poll(Label& slow_path, Register thread_reg, bool at_return, bool in_nmethod) {
-  return safepoint_poll(slow_path, thread_reg, rbp, at_return, in_nmethod);
-}
-
-void MacroAssembler::safepoint_poll(Label& slow_path, Register thread_reg, Register fp_reg, bool at_return, bool in_nmethod) {
+void MacroAssembler::safepoint_poll(Label& slow_path, bool at_return, bool in_nmethod) {
+  return safepoint_poll(slow_path, rbp, at_return, in_nmethod);
+}
+
+void MacroAssembler::safepoint_poll(Label& slow_path, Register fp_reg, bool at_return, bool in_nmethod) {
   if (at_return) {
     // Note that when in_nmethod is set, the stack pointer is incremented before the poll. Therefore,
     // we may safely use rsp instead to perform the stack watermark check.
-    cmpptr(in_nmethod ? rsp : fp_reg, Address(thread_reg, JavaThread::polling_word_offset()));
-=======
-void MacroAssembler::safepoint_poll(Label& slow_path, bool at_return, bool in_nmethod) {
-  if (at_return) {
-    // Note that when in_nmethod is set, the stack pointer is incremented before the poll. Therefore,
-    // we may safely use rsp instead to perform the stack watermark check.
-    cmpptr(in_nmethod ? rsp : rbp, Address(r15_thread, JavaThread::polling_word_offset()));
->>>>>>> abbf1a02
+    cmpptr(in_nmethod ? rsp : fp_reg, Address(r15_thread, JavaThread::polling_word_offset()));
     jcc(Assembler::above, slow_path);
     return;
   }
