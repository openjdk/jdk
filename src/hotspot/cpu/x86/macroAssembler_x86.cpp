--- conflicted
+++ resolved
@@ -9822,10 +9822,9 @@
     setb(comparison, dst);
     movzbl(dst, dst);
   }
-<<<<<<< HEAD
-}
-
-#endif
-=======
-}
->>>>>>> 9a88d7f4
+}
+// <<<<<<< HEAD
+
+// #endif
+// =======
+// >>>>>>> master