--- conflicted
+++ resolved
@@ -1463,15 +1463,9 @@
       break;
     case Op_MaxHF:
     case Op_MinHF:
-<<<<<<< HEAD
-      if (!VM_Version::supports_avx512bw()) {
-        return false;
-      }
-=======
       if (!VM_Version::supports_avx512vlbw()) {
         return false;
       }  // fallthrough
->>>>>>> d894b781
     case Op_AddHF:
     case Op_DivHF:
     case Op_FmaHF:
@@ -10977,13 +10971,8 @@
   format %{ "scalar_min_max_fp16 $dst, $src1, $src2\t using $ktmp, $xtmp1 and $xtmp2 as TEMP" %}
   ins_encode %{
     int opcode = this->ideal_Opcode();
-<<<<<<< HEAD
     __ scalar_max_min_fp16(opcode, $dst$$XMMRegister, $src2$$XMMRegister, $src1$$XMMRegister, $ktmp$$KRegister,
                            $xtmp1$$XMMRegister, $xtmp2$$XMMRegister);
-=======
-    __ scalar_max_min_fp16(opcode, $dst$$XMMRegister, $src1$$XMMRegister, $src2$$XMMRegister, $ktmp$$KRegister,
-                           $xtmp1$$XMMRegister, $xtmp2$$XMMRegister, Assembler::AVX_128bit);
->>>>>>> d894b781
   %}
   ins_pipe( pipe_slow );
 %}
