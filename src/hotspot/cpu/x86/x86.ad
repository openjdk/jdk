--- conflicted
+++ resolved
@@ -10614,14 +10614,6 @@
   ins_pipe(pipe_slow);
 %}
 
-<<<<<<< HEAD
-instruct reinterpretS2H(regF dst, rRegI src)
-%{
-  match(Set dst (ReinterpretS2HF src));
-  format %{ "vmovw $dst, $src" %}
-  ins_encode %{
-    __ vmovw($dst$$XMMRegister, $src$$Register);
-=======
 instruct vector_addsub_saturating_subword_reg(vec dst, vec src1, vec src2)
 %{
   predicate(is_subword_type(Matcher::vector_element_basic_type(n)) &&
@@ -10634,19 +10626,10 @@
     BasicType elem_bt = Matcher::vector_element_basic_type(this);
     __ vector_saturating_op(this->ideal_Opcode(), elem_bt, $dst$$XMMRegister,
                             $src1$$XMMRegister, $src2$$XMMRegister, false, vlen_enc);
->>>>>>> 83f3d42d
   %}
   ins_pipe(pipe_slow);
 %}
 
-<<<<<<< HEAD
-instruct convF2HFAndS2HF(regF dst, regF src)
-%{
-  match(Set dst (ReinterpretS2HF (ConvF2HF src)));
-  format %{ "convF2HFAndS2HF $dst, $src" %}
-  ins_encode %{
-    __ vcvtps2ph($dst$$XMMRegister, $src$$XMMRegister, 0x04, Assembler::AVX_128bit);
-=======
 instruct vector_addsub_saturating_unsigned_subword_reg(vec dst, vec src1, vec src2)
 %{
   predicate(is_subword_type(Matcher::vector_element_basic_type(n)) &&
@@ -10659,19 +10642,10 @@
     BasicType elem_bt = Matcher::vector_element_basic_type(this);
     __ vector_saturating_op(this->ideal_Opcode(), elem_bt, $dst$$XMMRegister,
                             $src1$$XMMRegister, $src2$$XMMRegister, true, vlen_enc);
->>>>>>> 83f3d42d
   %}
   ins_pipe(pipe_slow);
 %}
 
-<<<<<<< HEAD
-instruct reinterpretH2S(rRegI dst, regF src)
-%{
-  match(Set dst (ReinterpretHF2S src));
-  format %{ "vmovw $dst, $src" %}
-  ins_encode %{
-    __ vmovw($dst$$Register, $src$$XMMRegister);
-=======
 instruct vector_addsub_saturating_reg_evex(vec dst, vec src1, vec src2, vec xtmp1, vec xtmp2, kReg ktmp1, kReg ktmp2)
 %{
   predicate(!is_subword_type(Matcher::vector_element_basic_type(n)) &&
@@ -10688,20 +10662,10 @@
                                         $src1$$XMMRegister, $src2$$XMMRegister,
                                         $xtmp1$$XMMRegister, $xtmp2$$XMMRegister,
                                         $ktmp1$$KRegister, $ktmp2$$KRegister, vlen_enc);
->>>>>>> 83f3d42d
   %}
   ins_pipe(pipe_slow);
 %}
 
-<<<<<<< HEAD
-instruct scalar_sqrt_fp16(regF dst, regF src)
-%{
-  match(Set dst (SqrtHF src));
-  format %{ "esqrtsh $dst, $src" %}
-  ins_encode %{
-    int opcode = this->ideal_Opcode();
-    __ esqrtsh($dst$$XMMRegister, $src$$XMMRegister);
-=======
 instruct vector_addsub_saturating_reg_avx(vec dst, vec src1, vec src2, vec xtmp1, vec xtmp2, vec xtmp3, vec xtmp4)
 %{
   predicate(!is_subword_type(Matcher::vector_element_basic_type(n)) &&
@@ -10717,12 +10681,223 @@
     __ vector_addsub_dq_saturating_avx(this->ideal_Opcode(), elem_bt, $dst$$XMMRegister, $src1$$XMMRegister,
                                        $src2$$XMMRegister, $xtmp1$$XMMRegister, $xtmp2$$XMMRegister,
                                        $xtmp3$$XMMRegister, $xtmp4$$XMMRegister, vlen_enc);
->>>>>>> 83f3d42d
   %}
   ins_pipe(pipe_slow);
 %}
 
-<<<<<<< HEAD
+instruct vector_add_saturating_unsigned_reg_evex(vec dst, vec src1, vec src2, vec xtmp1, vec xtmp2, kReg ktmp)
+%{
+  predicate(!is_subword_type(Matcher::vector_element_basic_type(n)) &&
+            n->is_SaturatingVector() && n->as_SaturatingVector()->is_unsigned() &&
+            (Matcher::vector_length_in_bytes(n) == 64 || VM_Version::supports_avx512vl()));
+  match(Set dst (SaturatingAddV src1 src2));
+  effect(TEMP dst, TEMP xtmp1, TEMP xtmp2, TEMP ktmp);
+  format %{ "vector_add_saturating_unsigned_evex $dst, $src1, $src2 \t! using $xtmp1, $xtmp2 and $ktmp as TEMP" %}
+  ins_encode %{
+    int vlen_enc = vector_length_encoding(this);
+    BasicType elem_bt = Matcher::vector_element_basic_type(this);
+    __ vector_add_dq_saturating_unsigned_evex(elem_bt, $dst$$XMMRegister, $src1$$XMMRegister, $src2$$XMMRegister,
+                                              $xtmp1$$XMMRegister, $xtmp2$$XMMRegister, $ktmp$$KRegister, vlen_enc);
+  %}
+  ins_pipe(pipe_slow);
+%}
+
+instruct vector_add_saturating_unsigned_reg_avx(vec dst, vec src1, vec src2, vec xtmp1, vec xtmp2, vec xtmp3)
+%{
+  predicate(!is_subword_type(Matcher::vector_element_basic_type(n)) &&
+            n->is_SaturatingVector() && n->as_SaturatingVector()->is_unsigned() &&
+            Matcher::vector_length_in_bytes(n) <= 32 && !VM_Version::supports_avx512vl());
+  match(Set dst (SaturatingAddV src1 src2));
+  effect(TEMP dst, TEMP xtmp1, TEMP xtmp2, TEMP xtmp3);
+  format %{ "vector_add_saturating_unsigned_avx $dst, $src1, $src2 \t! using $xtmp1, $xtmp2 and $xtmp3 as TEMP" %}
+  ins_encode %{
+    int vlen_enc = vector_length_encoding(this);
+    BasicType elem_bt = Matcher::vector_element_basic_type(this);
+    __ vector_add_dq_saturating_unsigned_avx(elem_bt, $dst$$XMMRegister, $src1$$XMMRegister, $src2$$XMMRegister,
+                                             $xtmp1$$XMMRegister, $xtmp2$$XMMRegister, $xtmp3$$XMMRegister, vlen_enc);
+  %}
+  ins_pipe(pipe_slow);
+%}
+
+instruct vector_sub_saturating_unsigned_reg_evex(vec dst, vec src1, vec src2, kReg ktmp)
+%{
+  predicate(!is_subword_type(Matcher::vector_element_basic_type(n)) &&
+            n->is_SaturatingVector() && n->as_SaturatingVector()->is_unsigned() &&
+            (Matcher::vector_length_in_bytes(n) == 64 || VM_Version::supports_avx512vl()));
+  match(Set dst (SaturatingSubV src1 src2));
+  effect(TEMP ktmp);
+  format %{ "vector_sub_saturating_unsigned_evex $dst, $src1, $src2 \t! using $ktmp as TEMP" %}
+  ins_encode %{
+    int vlen_enc = vector_length_encoding(this);
+    BasicType elem_bt = Matcher::vector_element_basic_type(this);
+    __ vector_sub_dq_saturating_unsigned_evex(elem_bt, $dst$$XMMRegister, $src1$$XMMRegister,
+                                              $src2$$XMMRegister, $ktmp$$KRegister, vlen_enc);
+  %}
+  ins_pipe(pipe_slow);
+%}
+
+instruct vector_sub_saturating_unsigned_reg_avx(vec dst, vec src1, vec src2, vec xtmp1, vec xtmp2)
+%{
+  predicate(!is_subword_type(Matcher::vector_element_basic_type(n)) &&
+            n->is_SaturatingVector() && n->as_SaturatingVector()->is_unsigned() &&
+            Matcher::vector_length_in_bytes(n) <= 32 && !VM_Version::supports_avx512vl());
+  match(Set dst (SaturatingSubV src1 src2));
+  effect(TEMP dst, TEMP xtmp1, TEMP xtmp2);
+  format %{ "vector_sub_saturating_unsigned_avx $dst, $src1, $src2 \t! using $xtmp1 and $xtmp2 as TEMP" %}
+  ins_encode %{
+    int vlen_enc = vector_length_encoding(this);
+    BasicType elem_bt = Matcher::vector_element_basic_type(this);
+    __ vector_sub_dq_saturating_unsigned_avx(elem_bt, $dst$$XMMRegister, $src1$$XMMRegister, $src2$$XMMRegister,
+                                             $xtmp1$$XMMRegister, $xtmp2$$XMMRegister, vlen_enc);
+  %}
+  ins_pipe(pipe_slow);
+%}
+
+instruct vector_addsub_saturating_subword_mem(vec dst, vec src1, memory src2)
+%{
+  predicate(is_subword_type(Matcher::vector_element_basic_type(n)) &&
+            n->is_SaturatingVector() && !n->as_SaturatingVector()->is_unsigned());
+  match(Set dst (SaturatingAddV src1 (LoadVector src2)));
+  match(Set dst (SaturatingSubV src1 (LoadVector src2)));
+  format %{ "vector_addsub_saturating_subword $dst, $src1, $src2" %}
+  ins_encode %{
+    int vlen_enc = vector_length_encoding(this);
+    BasicType elem_bt = Matcher::vector_element_basic_type(this);
+    __ vector_saturating_op(this->ideal_Opcode(), elem_bt, $dst$$XMMRegister,
+                            $src1$$XMMRegister, $src2$$Address, false, vlen_enc);
+  %}
+  ins_pipe(pipe_slow);
+%}
+
+instruct vector_addsub_saturating_unsigned_subword_mem(vec dst, vec src1, memory src2)
+%{
+  predicate(is_subword_type(Matcher::vector_element_basic_type(n)) &&
+            n->is_SaturatingVector() && n->as_SaturatingVector()->is_unsigned());
+  match(Set dst (SaturatingAddV src1 (LoadVector src2)));
+  match(Set dst (SaturatingSubV src1 (LoadVector src2)));
+  format %{ "vector_addsub_saturating_unsigned_subword $dst, $src1, $src2" %}
+  ins_encode %{
+    int vlen_enc = vector_length_encoding(this);
+    BasicType elem_bt = Matcher::vector_element_basic_type(this);
+    __ vector_saturating_op(this->ideal_Opcode(), elem_bt, $dst$$XMMRegister,
+                            $src1$$XMMRegister, $src2$$Address, true, vlen_enc);
+  %}
+  ins_pipe(pipe_slow);
+%}
+
+instruct vector_addsub_saturating_subword_masked_reg(vec dst, vec src, kReg mask) %{
+  predicate(is_subword_type(Matcher::vector_element_basic_type(n)) &&
+            n->is_SaturatingVector() && !n->as_SaturatingVector()->is_unsigned());
+  match(Set dst (SaturatingAddV (Binary dst src) mask));
+  match(Set dst (SaturatingSubV (Binary dst src) mask));
+  format %{ "vector_addsub_saturating_subword_masked $dst, $mask, $src" %}
+  ins_encode %{
+    int vlen_enc = vector_length_encoding(this);
+    BasicType elem_bt = Matcher::vector_element_basic_type(this);
+    __ evmasked_saturating_op(this->ideal_Opcode(), elem_bt, $mask$$KRegister, $dst$$XMMRegister,
+                              $dst$$XMMRegister, $src$$XMMRegister, false, true, vlen_enc);
+  %}
+  ins_pipe( pipe_slow );
+%}
+
+instruct vector_addsub_saturating_unsigned_subword_masked_reg(vec dst, vec src, kReg mask) %{
+  predicate(is_subword_type(Matcher::vector_element_basic_type(n)) &&
+            n->is_SaturatingVector() && n->as_SaturatingVector()->is_unsigned());
+  match(Set dst (SaturatingAddV (Binary dst src) mask));
+  match(Set dst (SaturatingSubV (Binary dst src) mask));
+  format %{ "vector_addsub_saturating_unsigned_subword_masked $dst, $mask, $src" %}
+  ins_encode %{
+    int vlen_enc = vector_length_encoding(this);
+    BasicType elem_bt = Matcher::vector_element_basic_type(this);
+    __ evmasked_saturating_op(this->ideal_Opcode(), elem_bt, $mask$$KRegister, $dst$$XMMRegister,
+                              $dst$$XMMRegister, $src$$XMMRegister, true, true, vlen_enc);
+  %}
+  ins_pipe( pipe_slow );
+%}
+
+instruct vector_addsub_saturating_subword_masked_mem(vec dst, memory src, kReg mask) %{
+  predicate(is_subword_type(Matcher::vector_element_basic_type(n)) &&
+            n->is_SaturatingVector() && !n->as_SaturatingVector()->is_unsigned());
+  match(Set dst (SaturatingAddV (Binary dst (LoadVector src)) mask));
+  match(Set dst (SaturatingSubV (Binary dst (LoadVector src)) mask));
+  format %{ "vector_addsub_saturating_subword_masked $dst, $mask, $src" %}
+  ins_encode %{
+    int vlen_enc = vector_length_encoding(this);
+    BasicType elem_bt = Matcher::vector_element_basic_type(this);
+    __ evmasked_saturating_op(this->ideal_Opcode(), elem_bt, $mask$$KRegister, $dst$$XMMRegister,
+                              $dst$$XMMRegister, $src$$Address, false, true, vlen_enc);
+  %}
+  ins_pipe( pipe_slow );
+%}
+
+instruct vector_addsub_saturating_unsigned_subword_masked_mem(vec dst, memory src, kReg mask) %{
+  predicate(is_subword_type(Matcher::vector_element_basic_type(n)) &&
+            n->is_SaturatingVector() && n->as_SaturatingVector()->is_unsigned());
+  match(Set dst (SaturatingAddV (Binary dst (LoadVector src)) mask));
+  match(Set dst (SaturatingSubV (Binary dst (LoadVector src)) mask));
+  format %{ "vector_addsub_saturating_unsigned_subword_masked $dst, $mask, $src" %}
+  ins_encode %{
+    int vlen_enc = vector_length_encoding(this);
+    BasicType elem_bt = Matcher::vector_element_basic_type(this);
+    __ evmasked_saturating_op(this->ideal_Opcode(), elem_bt, $mask$$KRegister, $dst$$XMMRegister,
+                              $dst$$XMMRegister, $src$$Address, true, true, vlen_enc);
+  %}
+  ins_pipe( pipe_slow );
+%}
+
+instruct vector_selectfrom_twovectors_reg_evex(vec index, vec src1, vec src2)
+%{
+  match(Set index (SelectFromTwoVector (Binary index src1) src2));
+  format %{ "select_from_two_vector $index, $src1, $src2 \t!" %}
+  ins_encode %{
+    int vlen_enc = vector_length_encoding(this);
+    BasicType bt = Matcher::vector_element_basic_type(this);
+    __ select_from_two_vectors_evex(bt, $index$$XMMRegister, $src1$$XMMRegister, $src2$$XMMRegister, vlen_enc);
+  %}
+  ins_pipe(pipe_slow);
+%}
+
+instruct reinterpretS2H(regF dst, rRegI src)
+%{
+  match(Set dst (ReinterpretS2HF src));
+  format %{ "vmovw $dst, $src" %}
+  ins_encode %{
+    __ vmovw($dst$$XMMRegister, $src$$Register);
+  %}
+  ins_pipe(pipe_slow);
+%}
+
+instruct convF2HFAndS2HF(regF dst, regF src)
+%{
+  match(Set dst (ReinterpretS2HF (ConvF2HF src)));
+  format %{ "convF2HFAndS2HF $dst, $src" %}
+  ins_encode %{
+    __ vcvtps2ph($dst$$XMMRegister, $src$$XMMRegister, 0x04, Assembler::AVX_128bit);
+  %}
+  ins_pipe(pipe_slow);
+%}
+
+instruct reinterpretH2S(rRegI dst, regF src)
+%{
+  match(Set dst (ReinterpretHF2S src));
+  format %{ "vmovw $dst, $src" %}
+  ins_encode %{
+    __ vmovw($dst$$Register, $src$$XMMRegister);
+  %}
+  ins_pipe(pipe_slow);
+%}
+
+instruct scalar_sqrt_fp16(regF dst, regF src)
+%{
+  match(Set dst (SqrtHF src));
+  format %{ "esqrtsh $dst, $src" %}
+  ins_encode %{
+    int opcode = this->ideal_Opcode();
+    __ esqrtsh($dst$$XMMRegister, $src$$XMMRegister);
+  %}
+  ins_pipe(pipe_slow);
+%}
+
 instruct scalar_binOps_fp16(regF dst, regF src1, regF src2)
 %{
   match(Set dst (AddHF src1 src2));
@@ -10735,26 +10910,10 @@
   ins_encode %{
     int opcode = this->ideal_Opcode();
     __ efp16sh(opcode, $dst$$XMMRegister, $src1$$XMMRegister, $src2$$XMMRegister);
-=======
-instruct vector_add_saturating_unsigned_reg_evex(vec dst, vec src1, vec src2, vec xtmp1, vec xtmp2, kReg ktmp)
-%{
-  predicate(!is_subword_type(Matcher::vector_element_basic_type(n)) &&
-            n->is_SaturatingVector() && n->as_SaturatingVector()->is_unsigned() &&
-            (Matcher::vector_length_in_bytes(n) == 64 || VM_Version::supports_avx512vl()));
-  match(Set dst (SaturatingAddV src1 src2));
-  effect(TEMP dst, TEMP xtmp1, TEMP xtmp2, TEMP ktmp);
-  format %{ "vector_add_saturating_unsigned_evex $dst, $src1, $src2 \t! using $xtmp1, $xtmp2 and $ktmp as TEMP" %}
-  ins_encode %{
-    int vlen_enc = vector_length_encoding(this);
-    BasicType elem_bt = Matcher::vector_element_basic_type(this);
-    __ vector_add_dq_saturating_unsigned_evex(elem_bt, $dst$$XMMRegister, $src1$$XMMRegister, $src2$$XMMRegister,
-                                              $xtmp1$$XMMRegister, $xtmp2$$XMMRegister, $ktmp$$KRegister, vlen_enc);
->>>>>>> 83f3d42d
   %}
   ins_pipe(pipe_slow);
 %}
 
-<<<<<<< HEAD
 instruct scalar_fma_fp16(regF dst, regF src1, regF src2)
 %{
   match(Set dst (FmaHF  src2 (Binary dst src1)));
@@ -10776,43 +10935,10 @@
     int vlen_enc = vector_length_encoding(this);
     int opcode = this->ideal_Opcode();
     __ evsqrtph($dst$$XMMRegister, $src$$XMMRegister, vlen_enc);
-=======
-instruct vector_add_saturating_unsigned_reg_avx(vec dst, vec src1, vec src2, vec xtmp1, vec xtmp2, vec xtmp3)
-%{
-  predicate(!is_subword_type(Matcher::vector_element_basic_type(n)) &&
-            n->is_SaturatingVector() && n->as_SaturatingVector()->is_unsigned() &&
-            Matcher::vector_length_in_bytes(n) <= 32 && !VM_Version::supports_avx512vl());
-  match(Set dst (SaturatingAddV src1 src2));
-  effect(TEMP dst, TEMP xtmp1, TEMP xtmp2, TEMP xtmp3);
-  format %{ "vector_add_saturating_unsigned_avx $dst, $src1, $src2 \t! using $xtmp1, $xtmp2 and $xtmp3 as TEMP" %}
-  ins_encode %{
-    int vlen_enc = vector_length_encoding(this);
-    BasicType elem_bt = Matcher::vector_element_basic_type(this);
-    __ vector_add_dq_saturating_unsigned_avx(elem_bt, $dst$$XMMRegister, $src1$$XMMRegister, $src2$$XMMRegister,
-                                             $xtmp1$$XMMRegister, $xtmp2$$XMMRegister, $xtmp3$$XMMRegister, vlen_enc);
   %}
   ins_pipe(pipe_slow);
 %}
 
-instruct vector_sub_saturating_unsigned_reg_evex(vec dst, vec src1, vec src2, kReg ktmp)
-%{
-  predicate(!is_subword_type(Matcher::vector_element_basic_type(n)) &&
-            n->is_SaturatingVector() && n->as_SaturatingVector()->is_unsigned() &&
-            (Matcher::vector_length_in_bytes(n) == 64 || VM_Version::supports_avx512vl()));
-  match(Set dst (SaturatingSubV src1 src2));
-  effect(TEMP ktmp);
-  format %{ "vector_sub_saturating_unsigned_evex $dst, $src1, $src2 \t! using $ktmp as TEMP" %}
-  ins_encode %{
-    int vlen_enc = vector_length_encoding(this);
-    BasicType elem_bt = Matcher::vector_element_basic_type(this);
-    __ vector_sub_dq_saturating_unsigned_evex(elem_bt, $dst$$XMMRegister, $src1$$XMMRegister,
-                                              $src2$$XMMRegister, $ktmp$$KRegister, vlen_enc);
->>>>>>> 83f3d42d
-  %}
-  ins_pipe(pipe_slow);
-%}
-
-<<<<<<< HEAD
 instruct vector_sqrt_fp16_mem(vec dst, memory src)
 %{
   match(Set dst (SqrtVHF (VectorReinterpret (LoadVector src))));
@@ -10822,26 +10948,10 @@
     int vlen_enc = vector_length_encoding(this);
     int opcode = this->ideal_Opcode();
     __ evsqrtph($dst$$XMMRegister, $src$$Address, vlen_enc);
-=======
-instruct vector_sub_saturating_unsigned_reg_avx(vec dst, vec src1, vec src2, vec xtmp1, vec xtmp2)
-%{
-  predicate(!is_subword_type(Matcher::vector_element_basic_type(n)) &&
-            n->is_SaturatingVector() && n->as_SaturatingVector()->is_unsigned() &&
-            Matcher::vector_length_in_bytes(n) <= 32 && !VM_Version::supports_avx512vl());
-  match(Set dst (SaturatingSubV src1 src2));
-  effect(TEMP dst, TEMP xtmp1, TEMP xtmp2);
-  format %{ "vector_sub_saturating_unsigned_avx $dst, $src1, $src2 \t! using $xtmp1 and $xtmp2 as TEMP" %}
-  ins_encode %{
-    int vlen_enc = vector_length_encoding(this);
-    BasicType elem_bt = Matcher::vector_element_basic_type(this);
-    __ vector_sub_dq_saturating_unsigned_avx(elem_bt, $dst$$XMMRegister, $src1$$XMMRegister, $src2$$XMMRegister,
-                                             $xtmp1$$XMMRegister, $xtmp2$$XMMRegister, vlen_enc);
->>>>>>> 83f3d42d
   %}
   ins_pipe(pipe_slow);
 %}
 
-<<<<<<< HEAD
 instruct vector_binOps_fp16_reg(vec dst, vec src1, vec src2)
 %{
   match(Set dst (AddVHF src1 src2));
@@ -10856,25 +10966,10 @@
     int vlen_enc = vector_length_encoding(this);
     int opcode = this->ideal_Opcode();
     __ evfp16ph(opcode, $dst$$XMMRegister, $src1$$XMMRegister, $src2$$XMMRegister, vlen_enc);
-=======
-instruct vector_addsub_saturating_subword_mem(vec dst, vec src1, memory src2)
-%{
-  predicate(is_subword_type(Matcher::vector_element_basic_type(n)) &&
-            n->is_SaturatingVector() && !n->as_SaturatingVector()->is_unsigned());
-  match(Set dst (SaturatingAddV src1 (LoadVector src2)));
-  match(Set dst (SaturatingSubV src1 (LoadVector src2)));
-  format %{ "vector_addsub_saturating_subword $dst, $src1, $src2" %}
-  ins_encode %{
-    int vlen_enc = vector_length_encoding(this);
-    BasicType elem_bt = Matcher::vector_element_basic_type(this);
-    __ vector_saturating_op(this->ideal_Opcode(), elem_bt, $dst$$XMMRegister,
-                            $src1$$XMMRegister, $src2$$Address, false, vlen_enc);
->>>>>>> 83f3d42d
   %}
   ins_pipe(pipe_slow);
 %}
 
-<<<<<<< HEAD
 instruct vector_binOps_fp16_mem(vec dst, vec src1, memory src2)
 %{
   match(Set dst (AddVHF src1 (VectorReinterpret (LoadVector src2))));
@@ -10889,25 +10984,10 @@
     int vlen_enc = vector_length_encoding(this);
     int opcode = this->ideal_Opcode();
     __ evfp16ph(opcode, $dst$$XMMRegister, $src1$$XMMRegister, $src2$$Address, vlen_enc);
-=======
-instruct vector_addsub_saturating_unsigned_subword_mem(vec dst, vec src1, memory src2)
-%{
-  predicate(is_subword_type(Matcher::vector_element_basic_type(n)) &&
-            n->is_SaturatingVector() && n->as_SaturatingVector()->is_unsigned());
-  match(Set dst (SaturatingAddV src1 (LoadVector src2)));
-  match(Set dst (SaturatingSubV src1 (LoadVector src2)));
-  format %{ "vector_addsub_saturating_unsigned_subword $dst, $src1, $src2" %}
-  ins_encode %{
-    int vlen_enc = vector_length_encoding(this);
-    BasicType elem_bt = Matcher::vector_element_basic_type(this);
-    __ vector_saturating_op(this->ideal_Opcode(), elem_bt, $dst$$XMMRegister,
-                            $src1$$XMMRegister, $src2$$Address, true, vlen_enc);
->>>>>>> 83f3d42d
   %}
   ins_pipe(pipe_slow);
 %}
 
-<<<<<<< HEAD
 
 instruct vector_fma_fp16_reg(vec dst, vec src1, vec src2)
 %{
@@ -10918,39 +10998,10 @@
   ins_encode %{
     int vlen_enc = vector_length_encoding(this);
     __ evfmadd132ph($dst$$XMMRegister, $src2$$XMMRegister, $src1$$XMMRegister, vlen_enc);
-=======
-instruct vector_addsub_saturating_subword_masked_reg(vec dst, vec src, kReg mask) %{
-  predicate(is_subword_type(Matcher::vector_element_basic_type(n)) &&
-            n->is_SaturatingVector() && !n->as_SaturatingVector()->is_unsigned());
-  match(Set dst (SaturatingAddV (Binary dst src) mask));
-  match(Set dst (SaturatingSubV (Binary dst src) mask));
-  format %{ "vector_addsub_saturating_subword_masked $dst, $mask, $src" %}
-  ins_encode %{
-    int vlen_enc = vector_length_encoding(this);
-    BasicType elem_bt = Matcher::vector_element_basic_type(this);
-    __ evmasked_saturating_op(this->ideal_Opcode(), elem_bt, $mask$$KRegister, $dst$$XMMRegister,
-                              $dst$$XMMRegister, $src$$XMMRegister, false, true, vlen_enc);
-  %}
-  ins_pipe( pipe_slow );
-%}
-
-instruct vector_addsub_saturating_unsigned_subword_masked_reg(vec dst, vec src, kReg mask) %{
-  predicate(is_subword_type(Matcher::vector_element_basic_type(n)) &&
-            n->is_SaturatingVector() && n->as_SaturatingVector()->is_unsigned());
-  match(Set dst (SaturatingAddV (Binary dst src) mask));
-  match(Set dst (SaturatingSubV (Binary dst src) mask));
-  format %{ "vector_addsub_saturating_unsigned_subword_masked $dst, $mask, $src" %}
-  ins_encode %{
-    int vlen_enc = vector_length_encoding(this);
-    BasicType elem_bt = Matcher::vector_element_basic_type(this);
-    __ evmasked_saturating_op(this->ideal_Opcode(), elem_bt, $mask$$KRegister, $dst$$XMMRegister,
-                              $dst$$XMMRegister, $src$$XMMRegister, true, true, vlen_enc);
->>>>>>> 83f3d42d
-  %}
-  ins_pipe( pipe_slow );
-%}
-
-<<<<<<< HEAD
+  %}
+  ins_pipe( pipe_slow );
+%}
+
 instruct vector_fmah_fp16_mem(vec dst, memory src1, vec src2)
 %{
   match(Set dst (FmaVHF src2 (Binary dst (VectorReinterpret (LoadVector src1)))));
@@ -10960,46 +11011,6 @@
   ins_encode %{
     int vlen_enc = vector_length_encoding(this);
     __ evfmadd132ph($dst$$XMMRegister, $src2$$XMMRegister, $src1$$Address, vlen_enc);
-=======
-instruct vector_addsub_saturating_subword_masked_mem(vec dst, memory src, kReg mask) %{
-  predicate(is_subword_type(Matcher::vector_element_basic_type(n)) &&
-            n->is_SaturatingVector() && !n->as_SaturatingVector()->is_unsigned());
-  match(Set dst (SaturatingAddV (Binary dst (LoadVector src)) mask));
-  match(Set dst (SaturatingSubV (Binary dst (LoadVector src)) mask));
-  format %{ "vector_addsub_saturating_subword_masked $dst, $mask, $src" %}
-  ins_encode %{
-    int vlen_enc = vector_length_encoding(this);
-    BasicType elem_bt = Matcher::vector_element_basic_type(this);
-    __ evmasked_saturating_op(this->ideal_Opcode(), elem_bt, $mask$$KRegister, $dst$$XMMRegister,
-                              $dst$$XMMRegister, $src$$Address, false, true, vlen_enc);
-  %}
-  ins_pipe( pipe_slow );
-%}
-
-instruct vector_addsub_saturating_unsigned_subword_masked_mem(vec dst, memory src, kReg mask) %{
-  predicate(is_subword_type(Matcher::vector_element_basic_type(n)) &&
-            n->is_SaturatingVector() && n->as_SaturatingVector()->is_unsigned());
-  match(Set dst (SaturatingAddV (Binary dst (LoadVector src)) mask));
-  match(Set dst (SaturatingSubV (Binary dst (LoadVector src)) mask));
-  format %{ "vector_addsub_saturating_unsigned_subword_masked $dst, $mask, $src" %}
-  ins_encode %{
-    int vlen_enc = vector_length_encoding(this);
-    BasicType elem_bt = Matcher::vector_element_basic_type(this);
-    __ evmasked_saturating_op(this->ideal_Opcode(), elem_bt, $mask$$KRegister, $dst$$XMMRegister,
-                              $dst$$XMMRegister, $src$$Address, true, true, vlen_enc);
->>>>>>> 83f3d42d
-  %}
-  ins_pipe( pipe_slow );
-%}
-
-instruct vector_selectfrom_twovectors_reg_evex(vec index, vec src1, vec src2)
-%{
-  match(Set index (SelectFromTwoVector (Binary index src1) src2));
-  format %{ "select_from_two_vector $index, $src1, $src2 \t!" %}
-  ins_encode %{
-    int vlen_enc = vector_length_encoding(this);
-    BasicType bt = Matcher::vector_element_basic_type(this);
-    __ select_from_two_vectors_evex(bt, $index$$XMMRegister, $src1$$XMMRegister, $src2$$XMMRegister, vlen_enc);
-  %}
-  ins_pipe(pipe_slow);
+  %}
+  ins_pipe( pipe_slow );
 %}