//
// Copyright (c) 2011, 2024, Oracle and/or its affiliates. All rights reserved.
// DO NOT ALTER OR REMOVE COPYRIGHT NOTICES OR THIS FILE HEADER.
//
// This code is free software; you can redistribute it and/or modify it
// under the terms of the GNU General Public License version 2 only, as
// published by the Free Software Foundation.
//
// This code is distributed in the hope that it will be useful, but WITHOUT
// ANY WARRANTY; without even the implied warranty of MERCHANTABILITY or
// FITNESS FOR A PARTICULAR PURPOSE.  See the GNU General Public License
// version 2 for more details (a copy is included in the LICENSE file that
// accompanied this code).
//
// You should have received a copy of the GNU General Public License version
// 2 along with this work; if not, write to the Free Software Foundation,
// Inc., 51 Franklin St, Fifth Floor, Boston, MA 02110-1301 USA.
//
// Please contact Oracle, 500 Oracle Parkway, Redwood Shores, CA 94065 USA
// or visit www.oracle.com if you need additional information or have any
// questions.
//
//

// X86 Common Architecture Description File

//----------REGISTER DEFINITION BLOCK------------------------------------------
// This information is used by the matcher and the register allocator to
// describe individual registers and classes of registers within the target
// architecture.

register %{
//----------Architecture Description Register Definitions----------------------
// General Registers
// "reg_def"  name ( register save type, C convention save type,
//                   ideal register type, encoding );
// Register Save Types:
//
// NS  = No-Save:       The register allocator assumes that these registers
//                      can be used without saving upon entry to the method, &
//                      that they do not need to be saved at call sites.
//
// SOC = Save-On-Call:  The register allocator assumes that these registers
//                      can be used without saving upon entry to the method,
//                      but that they must be saved at call sites.
//
// SOE = Save-On-Entry: The register allocator assumes that these registers
//                      must be saved before using them upon entry to the
//                      method, but they do not need to be saved at call
//                      sites.
//
// AS  = Always-Save:   The register allocator assumes that these registers
//                      must be saved before using them upon entry to the
//                      method, & that they must be saved at call sites.
//
// Ideal Register Type is used to determine how to save & restore a
// register.  Op_RegI will get spilled with LoadI/StoreI, Op_RegP will get
// spilled with LoadP/StoreP.  If the register supports both, use Op_RegI.
//
// The encoding number is the actual bit-pattern placed into the opcodes.

// XMM registers.  512-bit registers or 8 words each, labeled (a)-p.
// Word a in each register holds a Float, words ab hold a Double.
// The whole registers are used in SSE4.2 version intrinsics,
// array copy stubs and superword operations (see UseSSE42Intrinsics,
// UseXMMForArrayCopy and UseSuperword flags).
// For pre EVEX enabled architectures:
//      XMM8-XMM15 must be encoded with REX (VEX for UseAVX)
// For EVEX enabled architectures:
//      XMM8-XMM31 must be encoded with REX (EVEX for UseAVX).
//
// Linux ABI:   No register preserved across function calls
//              XMM0-XMM7 might hold parameters
// Windows ABI: XMM6-XMM15 preserved across function calls
//              XMM0-XMM3 might hold parameters

reg_def XMM0 ( SOC, SOC, Op_RegF, 0, xmm0->as_VMReg());
reg_def XMM0b( SOC, SOC, Op_RegF, 0, xmm0->as_VMReg()->next(1));
reg_def XMM0c( SOC, SOC, Op_RegF, 0, xmm0->as_VMReg()->next(2));
reg_def XMM0d( SOC, SOC, Op_RegF, 0, xmm0->as_VMReg()->next(3));
reg_def XMM0e( SOC, SOC, Op_RegF, 0, xmm0->as_VMReg()->next(4));
reg_def XMM0f( SOC, SOC, Op_RegF, 0, xmm0->as_VMReg()->next(5));
reg_def XMM0g( SOC, SOC, Op_RegF, 0, xmm0->as_VMReg()->next(6));
reg_def XMM0h( SOC, SOC, Op_RegF, 0, xmm0->as_VMReg()->next(7));
reg_def XMM0i( SOC, SOC, Op_RegF, 0, xmm0->as_VMReg()->next(8));
reg_def XMM0j( SOC, SOC, Op_RegF, 0, xmm0->as_VMReg()->next(9));
reg_def XMM0k( SOC, SOC, Op_RegF, 0, xmm0->as_VMReg()->next(10));
reg_def XMM0l( SOC, SOC, Op_RegF, 0, xmm0->as_VMReg()->next(11));
reg_def XMM0m( SOC, SOC, Op_RegF, 0, xmm0->as_VMReg()->next(12));
reg_def XMM0n( SOC, SOC, Op_RegF, 0, xmm0->as_VMReg()->next(13));
reg_def XMM0o( SOC, SOC, Op_RegF, 0, xmm0->as_VMReg()->next(14));
reg_def XMM0p( SOC, SOC, Op_RegF, 0, xmm0->as_VMReg()->next(15));

reg_def XMM1 ( SOC, SOC, Op_RegF, 1, xmm1->as_VMReg());
reg_def XMM1b( SOC, SOC, Op_RegF, 1, xmm1->as_VMReg()->next(1));
reg_def XMM1c( SOC, SOC, Op_RegF, 1, xmm1->as_VMReg()->next(2));
reg_def XMM1d( SOC, SOC, Op_RegF, 1, xmm1->as_VMReg()->next(3));
reg_def XMM1e( SOC, SOC, Op_RegF, 1, xmm1->as_VMReg()->next(4));
reg_def XMM1f( SOC, SOC, Op_RegF, 1, xmm1->as_VMReg()->next(5));
reg_def XMM1g( SOC, SOC, Op_RegF, 1, xmm1->as_VMReg()->next(6));
reg_def XMM1h( SOC, SOC, Op_RegF, 1, xmm1->as_VMReg()->next(7));
reg_def XMM1i( SOC, SOC, Op_RegF, 1, xmm1->as_VMReg()->next(8));
reg_def XMM1j( SOC, SOC, Op_RegF, 1, xmm1->as_VMReg()->next(9));
reg_def XMM1k( SOC, SOC, Op_RegF, 1, xmm1->as_VMReg()->next(10));
reg_def XMM1l( SOC, SOC, Op_RegF, 1, xmm1->as_VMReg()->next(11));
reg_def XMM1m( SOC, SOC, Op_RegF, 1, xmm1->as_VMReg()->next(12));
reg_def XMM1n( SOC, SOC, Op_RegF, 1, xmm1->as_VMReg()->next(13));
reg_def XMM1o( SOC, SOC, Op_RegF, 1, xmm1->as_VMReg()->next(14));
reg_def XMM1p( SOC, SOC, Op_RegF, 1, xmm1->as_VMReg()->next(15));

reg_def XMM2 ( SOC, SOC, Op_RegF, 2, xmm2->as_VMReg());
reg_def XMM2b( SOC, SOC, Op_RegF, 2, xmm2->as_VMReg()->next(1));
reg_def XMM2c( SOC, SOC, Op_RegF, 2, xmm2->as_VMReg()->next(2));
reg_def XMM2d( SOC, SOC, Op_RegF, 2, xmm2->as_VMReg()->next(3));
reg_def XMM2e( SOC, SOC, Op_RegF, 2, xmm2->as_VMReg()->next(4));
reg_def XMM2f( SOC, SOC, Op_RegF, 2, xmm2->as_VMReg()->next(5));
reg_def XMM2g( SOC, SOC, Op_RegF, 2, xmm2->as_VMReg()->next(6));
reg_def XMM2h( SOC, SOC, Op_RegF, 2, xmm2->as_VMReg()->next(7));
reg_def XMM2i( SOC, SOC, Op_RegF, 2, xmm2->as_VMReg()->next(8));
reg_def XMM2j( SOC, SOC, Op_RegF, 2, xmm2->as_VMReg()->next(9));
reg_def XMM2k( SOC, SOC, Op_RegF, 2, xmm2->as_VMReg()->next(10));
reg_def XMM2l( SOC, SOC, Op_RegF, 2, xmm2->as_VMReg()->next(11));
reg_def XMM2m( SOC, SOC, Op_RegF, 2, xmm2->as_VMReg()->next(12));
reg_def XMM2n( SOC, SOC, Op_RegF, 2, xmm2->as_VMReg()->next(13));
reg_def XMM2o( SOC, SOC, Op_RegF, 2, xmm2->as_VMReg()->next(14));
reg_def XMM2p( SOC, SOC, Op_RegF, 2, xmm2->as_VMReg()->next(15));

reg_def XMM3 ( SOC, SOC, Op_RegF, 3, xmm3->as_VMReg());
reg_def XMM3b( SOC, SOC, Op_RegF, 3, xmm3->as_VMReg()->next(1));
reg_def XMM3c( SOC, SOC, Op_RegF, 3, xmm3->as_VMReg()->next(2));
reg_def XMM3d( SOC, SOC, Op_RegF, 3, xmm3->as_VMReg()->next(3));
reg_def XMM3e( SOC, SOC, Op_RegF, 3, xmm3->as_VMReg()->next(4));
reg_def XMM3f( SOC, SOC, Op_RegF, 3, xmm3->as_VMReg()->next(5));
reg_def XMM3g( SOC, SOC, Op_RegF, 3, xmm3->as_VMReg()->next(6));
reg_def XMM3h( SOC, SOC, Op_RegF, 3, xmm3->as_VMReg()->next(7));
reg_def XMM3i( SOC, SOC, Op_RegF, 3, xmm3->as_VMReg()->next(8));
reg_def XMM3j( SOC, SOC, Op_RegF, 3, xmm3->as_VMReg()->next(9));
reg_def XMM3k( SOC, SOC, Op_RegF, 3, xmm3->as_VMReg()->next(10));
reg_def XMM3l( SOC, SOC, Op_RegF, 3, xmm3->as_VMReg()->next(11));
reg_def XMM3m( SOC, SOC, Op_RegF, 3, xmm3->as_VMReg()->next(12));
reg_def XMM3n( SOC, SOC, Op_RegF, 3, xmm3->as_VMReg()->next(13));
reg_def XMM3o( SOC, SOC, Op_RegF, 3, xmm3->as_VMReg()->next(14));
reg_def XMM3p( SOC, SOC, Op_RegF, 3, xmm3->as_VMReg()->next(15));

reg_def XMM4 ( SOC, SOC, Op_RegF, 4, xmm4->as_VMReg());
reg_def XMM4b( SOC, SOC, Op_RegF, 4, xmm4->as_VMReg()->next(1));
reg_def XMM4c( SOC, SOC, Op_RegF, 4, xmm4->as_VMReg()->next(2));
reg_def XMM4d( SOC, SOC, Op_RegF, 4, xmm4->as_VMReg()->next(3));
reg_def XMM4e( SOC, SOC, Op_RegF, 4, xmm4->as_VMReg()->next(4));
reg_def XMM4f( SOC, SOC, Op_RegF, 4, xmm4->as_VMReg()->next(5));
reg_def XMM4g( SOC, SOC, Op_RegF, 4, xmm4->as_VMReg()->next(6));
reg_def XMM4h( SOC, SOC, Op_RegF, 4, xmm4->as_VMReg()->next(7));
reg_def XMM4i( SOC, SOC, Op_RegF, 4, xmm4->as_VMReg()->next(8));
reg_def XMM4j( SOC, SOC, Op_RegF, 4, xmm4->as_VMReg()->next(9));
reg_def XMM4k( SOC, SOC, Op_RegF, 4, xmm4->as_VMReg()->next(10));
reg_def XMM4l( SOC, SOC, Op_RegF, 4, xmm4->as_VMReg()->next(11));
reg_def XMM4m( SOC, SOC, Op_RegF, 4, xmm4->as_VMReg()->next(12));
reg_def XMM4n( SOC, SOC, Op_RegF, 4, xmm4->as_VMReg()->next(13));
reg_def XMM4o( SOC, SOC, Op_RegF, 4, xmm4->as_VMReg()->next(14));
reg_def XMM4p( SOC, SOC, Op_RegF, 4, xmm4->as_VMReg()->next(15));

reg_def XMM5 ( SOC, SOC, Op_RegF, 5, xmm5->as_VMReg());
reg_def XMM5b( SOC, SOC, Op_RegF, 5, xmm5->as_VMReg()->next(1));
reg_def XMM5c( SOC, SOC, Op_RegF, 5, xmm5->as_VMReg()->next(2));
reg_def XMM5d( SOC, SOC, Op_RegF, 5, xmm5->as_VMReg()->next(3));
reg_def XMM5e( SOC, SOC, Op_RegF, 5, xmm5->as_VMReg()->next(4));
reg_def XMM5f( SOC, SOC, Op_RegF, 5, xmm5->as_VMReg()->next(5));
reg_def XMM5g( SOC, SOC, Op_RegF, 5, xmm5->as_VMReg()->next(6));
reg_def XMM5h( SOC, SOC, Op_RegF, 5, xmm5->as_VMReg()->next(7));
reg_def XMM5i( SOC, SOC, Op_RegF, 5, xmm5->as_VMReg()->next(8));
reg_def XMM5j( SOC, SOC, Op_RegF, 5, xmm5->as_VMReg()->next(9));
reg_def XMM5k( SOC, SOC, Op_RegF, 5, xmm5->as_VMReg()->next(10));
reg_def XMM5l( SOC, SOC, Op_RegF, 5, xmm5->as_VMReg()->next(11));
reg_def XMM5m( SOC, SOC, Op_RegF, 5, xmm5->as_VMReg()->next(12));
reg_def XMM5n( SOC, SOC, Op_RegF, 5, xmm5->as_VMReg()->next(13));
reg_def XMM5o( SOC, SOC, Op_RegF, 5, xmm5->as_VMReg()->next(14));
reg_def XMM5p( SOC, SOC, Op_RegF, 5, xmm5->as_VMReg()->next(15));

reg_def XMM6 ( SOC, SOC, Op_RegF, 6, xmm6->as_VMReg());
reg_def XMM6b( SOC, SOC, Op_RegF, 6, xmm6->as_VMReg()->next(1));
reg_def XMM6c( SOC, SOC, Op_RegF, 6, xmm6->as_VMReg()->next(2));
reg_def XMM6d( SOC, SOC, Op_RegF, 6, xmm6->as_VMReg()->next(3));
reg_def XMM6e( SOC, SOC, Op_RegF, 6, xmm6->as_VMReg()->next(4));
reg_def XMM6f( SOC, SOC, Op_RegF, 6, xmm6->as_VMReg()->next(5));
reg_def XMM6g( SOC, SOC, Op_RegF, 6, xmm6->as_VMReg()->next(6));
reg_def XMM6h( SOC, SOC, Op_RegF, 6, xmm6->as_VMReg()->next(7));
reg_def XMM6i( SOC, SOC, Op_RegF, 6, xmm6->as_VMReg()->next(8));
reg_def XMM6j( SOC, SOC, Op_RegF, 6, xmm6->as_VMReg()->next(9));
reg_def XMM6k( SOC, SOC, Op_RegF, 6, xmm6->as_VMReg()->next(10));
reg_def XMM6l( SOC, SOC, Op_RegF, 6, xmm6->as_VMReg()->next(11));
reg_def XMM6m( SOC, SOC, Op_RegF, 6, xmm6->as_VMReg()->next(12));
reg_def XMM6n( SOC, SOC, Op_RegF, 6, xmm6->as_VMReg()->next(13));
reg_def XMM6o( SOC, SOC, Op_RegF, 6, xmm6->as_VMReg()->next(14));
reg_def XMM6p( SOC, SOC, Op_RegF, 6, xmm6->as_VMReg()->next(15));

reg_def XMM7 ( SOC, SOC, Op_RegF, 7, xmm7->as_VMReg());
reg_def XMM7b( SOC, SOC, Op_RegF, 7, xmm7->as_VMReg()->next(1));
reg_def XMM7c( SOC, SOC, Op_RegF, 7, xmm7->as_VMReg()->next(2));
reg_def XMM7d( SOC, SOC, Op_RegF, 7, xmm7->as_VMReg()->next(3));
reg_def XMM7e( SOC, SOC, Op_RegF, 7, xmm7->as_VMReg()->next(4));
reg_def XMM7f( SOC, SOC, Op_RegF, 7, xmm7->as_VMReg()->next(5));
reg_def XMM7g( SOC, SOC, Op_RegF, 7, xmm7->as_VMReg()->next(6));
reg_def XMM7h( SOC, SOC, Op_RegF, 7, xmm7->as_VMReg()->next(7));
reg_def XMM7i( SOC, SOC, Op_RegF, 7, xmm7->as_VMReg()->next(8));
reg_def XMM7j( SOC, SOC, Op_RegF, 7, xmm7->as_VMReg()->next(9));
reg_def XMM7k( SOC, SOC, Op_RegF, 7, xmm7->as_VMReg()->next(10));
reg_def XMM7l( SOC, SOC, Op_RegF, 7, xmm7->as_VMReg()->next(11));
reg_def XMM7m( SOC, SOC, Op_RegF, 7, xmm7->as_VMReg()->next(12));
reg_def XMM7n( SOC, SOC, Op_RegF, 7, xmm7->as_VMReg()->next(13));
reg_def XMM7o( SOC, SOC, Op_RegF, 7, xmm7->as_VMReg()->next(14));
reg_def XMM7p( SOC, SOC, Op_RegF, 7, xmm7->as_VMReg()->next(15));

#ifdef _LP64

reg_def XMM8 ( SOC, SOC, Op_RegF, 8, xmm8->as_VMReg());
reg_def XMM8b( SOC, SOC, Op_RegF, 8, xmm8->as_VMReg()->next(1));
reg_def XMM8c( SOC, SOC, Op_RegF, 8, xmm8->as_VMReg()->next(2));
reg_def XMM8d( SOC, SOC, Op_RegF, 8, xmm8->as_VMReg()->next(3));
reg_def XMM8e( SOC, SOC, Op_RegF, 8, xmm8->as_VMReg()->next(4));
reg_def XMM8f( SOC, SOC, Op_RegF, 8, xmm8->as_VMReg()->next(5));
reg_def XMM8g( SOC, SOC, Op_RegF, 8, xmm8->as_VMReg()->next(6));
reg_def XMM8h( SOC, SOC, Op_RegF, 8, xmm8->as_VMReg()->next(7));
reg_def XMM8i( SOC, SOC, Op_RegF, 8, xmm8->as_VMReg()->next(8));
reg_def XMM8j( SOC, SOC, Op_RegF, 8, xmm8->as_VMReg()->next(9));
reg_def XMM8k( SOC, SOC, Op_RegF, 8, xmm8->as_VMReg()->next(10));
reg_def XMM8l( SOC, SOC, Op_RegF, 8, xmm8->as_VMReg()->next(11));
reg_def XMM8m( SOC, SOC, Op_RegF, 8, xmm8->as_VMReg()->next(12));
reg_def XMM8n( SOC, SOC, Op_RegF, 8, xmm8->as_VMReg()->next(13));
reg_def XMM8o( SOC, SOC, Op_RegF, 8, xmm8->as_VMReg()->next(14));
reg_def XMM8p( SOC, SOC, Op_RegF, 8, xmm8->as_VMReg()->next(15));

reg_def XMM9 ( SOC, SOC, Op_RegF, 9, xmm9->as_VMReg());
reg_def XMM9b( SOC, SOC, Op_RegF, 9, xmm9->as_VMReg()->next(1));
reg_def XMM9c( SOC, SOC, Op_RegF, 9, xmm9->as_VMReg()->next(2));
reg_def XMM9d( SOC, SOC, Op_RegF, 9, xmm9->as_VMReg()->next(3));
reg_def XMM9e( SOC, SOC, Op_RegF, 9, xmm9->as_VMReg()->next(4));
reg_def XMM9f( SOC, SOC, Op_RegF, 9, xmm9->as_VMReg()->next(5));
reg_def XMM9g( SOC, SOC, Op_RegF, 9, xmm9->as_VMReg()->next(6));
reg_def XMM9h( SOC, SOC, Op_RegF, 9, xmm9->as_VMReg()->next(7));
reg_def XMM9i( SOC, SOC, Op_RegF, 9, xmm9->as_VMReg()->next(8));
reg_def XMM9j( SOC, SOC, Op_RegF, 9, xmm9->as_VMReg()->next(9));
reg_def XMM9k( SOC, SOC, Op_RegF, 9, xmm9->as_VMReg()->next(10));
reg_def XMM9l( SOC, SOC, Op_RegF, 9, xmm9->as_VMReg()->next(11));
reg_def XMM9m( SOC, SOC, Op_RegF, 9, xmm9->as_VMReg()->next(12));
reg_def XMM9n( SOC, SOC, Op_RegF, 9, xmm9->as_VMReg()->next(13));
reg_def XMM9o( SOC, SOC, Op_RegF, 9, xmm9->as_VMReg()->next(14));
reg_def XMM9p( SOC, SOC, Op_RegF, 9, xmm9->as_VMReg()->next(15));

reg_def XMM10 ( SOC, SOC, Op_RegF, 10, xmm10->as_VMReg());
reg_def XMM10b( SOC, SOC, Op_RegF, 10, xmm10->as_VMReg()->next(1));
reg_def XMM10c( SOC, SOC, Op_RegF, 10, xmm10->as_VMReg()->next(2));
reg_def XMM10d( SOC, SOC, Op_RegF, 10, xmm10->as_VMReg()->next(3));
reg_def XMM10e( SOC, SOC, Op_RegF, 10, xmm10->as_VMReg()->next(4));
reg_def XMM10f( SOC, SOC, Op_RegF, 10, xmm10->as_VMReg()->next(5));
reg_def XMM10g( SOC, SOC, Op_RegF, 10, xmm10->as_VMReg()->next(6));
reg_def XMM10h( SOC, SOC, Op_RegF, 10, xmm10->as_VMReg()->next(7));
reg_def XMM10i( SOC, SOC, Op_RegF, 10, xmm10->as_VMReg()->next(8));
reg_def XMM10j( SOC, SOC, Op_RegF, 10, xmm10->as_VMReg()->next(9));
reg_def XMM10k( SOC, SOC, Op_RegF, 10, xmm10->as_VMReg()->next(10));
reg_def XMM10l( SOC, SOC, Op_RegF, 10, xmm10->as_VMReg()->next(11));
reg_def XMM10m( SOC, SOC, Op_RegF, 10, xmm10->as_VMReg()->next(12));
reg_def XMM10n( SOC, SOC, Op_RegF, 10, xmm10->as_VMReg()->next(13));
reg_def XMM10o( SOC, SOC, Op_RegF, 10, xmm10->as_VMReg()->next(14));
reg_def XMM10p( SOC, SOC, Op_RegF, 10, xmm10->as_VMReg()->next(15));

reg_def XMM11 ( SOC, SOC, Op_RegF, 11, xmm11->as_VMReg());
reg_def XMM11b( SOC, SOC, Op_RegF, 11, xmm11->as_VMReg()->next(1));
reg_def XMM11c( SOC, SOC, Op_RegF, 11, xmm11->as_VMReg()->next(2));
reg_def XMM11d( SOC, SOC, Op_RegF, 11, xmm11->as_VMReg()->next(3));
reg_def XMM11e( SOC, SOC, Op_RegF, 11, xmm11->as_VMReg()->next(4));
reg_def XMM11f( SOC, SOC, Op_RegF, 11, xmm11->as_VMReg()->next(5));
reg_def XMM11g( SOC, SOC, Op_RegF, 11, xmm11->as_VMReg()->next(6));
reg_def XMM11h( SOC, SOC, Op_RegF, 11, xmm11->as_VMReg()->next(7));
reg_def XMM11i( SOC, SOC, Op_RegF, 11, xmm11->as_VMReg()->next(8));
reg_def XMM11j( SOC, SOC, Op_RegF, 11, xmm11->as_VMReg()->next(9));
reg_def XMM11k( SOC, SOC, Op_RegF, 11, xmm11->as_VMReg()->next(10));
reg_def XMM11l( SOC, SOC, Op_RegF, 11, xmm11->as_VMReg()->next(11));
reg_def XMM11m( SOC, SOC, Op_RegF, 11, xmm11->as_VMReg()->next(12));
reg_def XMM11n( SOC, SOC, Op_RegF, 11, xmm11->as_VMReg()->next(13));
reg_def XMM11o( SOC, SOC, Op_RegF, 11, xmm11->as_VMReg()->next(14));
reg_def XMM11p( SOC, SOC, Op_RegF, 11, xmm11->as_VMReg()->next(15));

reg_def XMM12 ( SOC, SOC, Op_RegF, 12, xmm12->as_VMReg());
reg_def XMM12b( SOC, SOC, Op_RegF, 12, xmm12->as_VMReg()->next(1));
reg_def XMM12c( SOC, SOC, Op_RegF, 12, xmm12->as_VMReg()->next(2));
reg_def XMM12d( SOC, SOC, Op_RegF, 12, xmm12->as_VMReg()->next(3));
reg_def XMM12e( SOC, SOC, Op_RegF, 12, xmm12->as_VMReg()->next(4));
reg_def XMM12f( SOC, SOC, Op_RegF, 12, xmm12->as_VMReg()->next(5));
reg_def XMM12g( SOC, SOC, Op_RegF, 12, xmm12->as_VMReg()->next(6));
reg_def XMM12h( SOC, SOC, Op_RegF, 12, xmm12->as_VMReg()->next(7));
reg_def XMM12i( SOC, SOC, Op_RegF, 12, xmm12->as_VMReg()->next(8));
reg_def XMM12j( SOC, SOC, Op_RegF, 12, xmm12->as_VMReg()->next(9));
reg_def XMM12k( SOC, SOC, Op_RegF, 12, xmm12->as_VMReg()->next(10));
reg_def XMM12l( SOC, SOC, Op_RegF, 12, xmm12->as_VMReg()->next(11));
reg_def XMM12m( SOC, SOC, Op_RegF, 12, xmm12->as_VMReg()->next(12));
reg_def XMM12n( SOC, SOC, Op_RegF, 12, xmm12->as_VMReg()->next(13));
reg_def XMM12o( SOC, SOC, Op_RegF, 12, xmm12->as_VMReg()->next(14));
reg_def XMM12p( SOC, SOC, Op_RegF, 12, xmm12->as_VMReg()->next(15));

reg_def XMM13 ( SOC, SOC, Op_RegF, 13, xmm13->as_VMReg());
reg_def XMM13b( SOC, SOC, Op_RegF, 13, xmm13->as_VMReg()->next(1));
reg_def XMM13c( SOC, SOC, Op_RegF, 13, xmm13->as_VMReg()->next(2));
reg_def XMM13d( SOC, SOC, Op_RegF, 13, xmm13->as_VMReg()->next(3));
reg_def XMM13e( SOC, SOC, Op_RegF, 13, xmm13->as_VMReg()->next(4));
reg_def XMM13f( SOC, SOC, Op_RegF, 13, xmm13->as_VMReg()->next(5));
reg_def XMM13g( SOC, SOC, Op_RegF, 13, xmm13->as_VMReg()->next(6));
reg_def XMM13h( SOC, SOC, Op_RegF, 13, xmm13->as_VMReg()->next(7));
reg_def XMM13i( SOC, SOC, Op_RegF, 13, xmm13->as_VMReg()->next(8));
reg_def XMM13j( SOC, SOC, Op_RegF, 13, xmm13->as_VMReg()->next(9));
reg_def XMM13k( SOC, SOC, Op_RegF, 13, xmm13->as_VMReg()->next(10));
reg_def XMM13l( SOC, SOC, Op_RegF, 13, xmm13->as_VMReg()->next(11));
reg_def XMM13m( SOC, SOC, Op_RegF, 13, xmm13->as_VMReg()->next(12));
reg_def XMM13n( SOC, SOC, Op_RegF, 13, xmm13->as_VMReg()->next(13));
reg_def XMM13o( SOC, SOC, Op_RegF, 13, xmm13->as_VMReg()->next(14));
reg_def XMM13p( SOC, SOC, Op_RegF, 13, xmm13->as_VMReg()->next(15));

reg_def XMM14 ( SOC, SOC, Op_RegF, 14, xmm14->as_VMReg());
reg_def XMM14b( SOC, SOC, Op_RegF, 14, xmm14->as_VMReg()->next(1));
reg_def XMM14c( SOC, SOC, Op_RegF, 14, xmm14->as_VMReg()->next(2));
reg_def XMM14d( SOC, SOC, Op_RegF, 14, xmm14->as_VMReg()->next(3));
reg_def XMM14e( SOC, SOC, Op_RegF, 14, xmm14->as_VMReg()->next(4));
reg_def XMM14f( SOC, SOC, Op_RegF, 14, xmm14->as_VMReg()->next(5));
reg_def XMM14g( SOC, SOC, Op_RegF, 14, xmm14->as_VMReg()->next(6));
reg_def XMM14h( SOC, SOC, Op_RegF, 14, xmm14->as_VMReg()->next(7));
reg_def XMM14i( SOC, SOC, Op_RegF, 14, xmm14->as_VMReg()->next(8));
reg_def XMM14j( SOC, SOC, Op_RegF, 14, xmm14->as_VMReg()->next(9));
reg_def XMM14k( SOC, SOC, Op_RegF, 14, xmm14->as_VMReg()->next(10));
reg_def XMM14l( SOC, SOC, Op_RegF, 14, xmm14->as_VMReg()->next(11));
reg_def XMM14m( SOC, SOC, Op_RegF, 14, xmm14->as_VMReg()->next(12));
reg_def XMM14n( SOC, SOC, Op_RegF, 14, xmm14->as_VMReg()->next(13));
reg_def XMM14o( SOC, SOC, Op_RegF, 14, xmm14->as_VMReg()->next(14));
reg_def XMM14p( SOC, SOC, Op_RegF, 14, xmm14->as_VMReg()->next(15));

reg_def XMM15 ( SOC, SOC, Op_RegF, 15, xmm15->as_VMReg());
reg_def XMM15b( SOC, SOC, Op_RegF, 15, xmm15->as_VMReg()->next(1));
reg_def XMM15c( SOC, SOC, Op_RegF, 15, xmm15->as_VMReg()->next(2));
reg_def XMM15d( SOC, SOC, Op_RegF, 15, xmm15->as_VMReg()->next(3));
reg_def XMM15e( SOC, SOC, Op_RegF, 15, xmm15->as_VMReg()->next(4));
reg_def XMM15f( SOC, SOC, Op_RegF, 15, xmm15->as_VMReg()->next(5));
reg_def XMM15g( SOC, SOC, Op_RegF, 15, xmm15->as_VMReg()->next(6));
reg_def XMM15h( SOC, SOC, Op_RegF, 15, xmm15->as_VMReg()->next(7));
reg_def XMM15i( SOC, SOC, Op_RegF, 15, xmm15->as_VMReg()->next(8));
reg_def XMM15j( SOC, SOC, Op_RegF, 15, xmm15->as_VMReg()->next(9));
reg_def XMM15k( SOC, SOC, Op_RegF, 15, xmm15->as_VMReg()->next(10));
reg_def XMM15l( SOC, SOC, Op_RegF, 15, xmm15->as_VMReg()->next(11));
reg_def XMM15m( SOC, SOC, Op_RegF, 15, xmm15->as_VMReg()->next(12));
reg_def XMM15n( SOC, SOC, Op_RegF, 15, xmm15->as_VMReg()->next(13));
reg_def XMM15o( SOC, SOC, Op_RegF, 15, xmm15->as_VMReg()->next(14));
reg_def XMM15p( SOC, SOC, Op_RegF, 15, xmm15->as_VMReg()->next(15));

reg_def XMM16 ( SOC, SOC, Op_RegF, 16, xmm16->as_VMReg());
reg_def XMM16b( SOC, SOC, Op_RegF, 16, xmm16->as_VMReg()->next(1));
reg_def XMM16c( SOC, SOC, Op_RegF, 16, xmm16->as_VMReg()->next(2));
reg_def XMM16d( SOC, SOC, Op_RegF, 16, xmm16->as_VMReg()->next(3));
reg_def XMM16e( SOC, SOC, Op_RegF, 16, xmm16->as_VMReg()->next(4));
reg_def XMM16f( SOC, SOC, Op_RegF, 16, xmm16->as_VMReg()->next(5));
reg_def XMM16g( SOC, SOC, Op_RegF, 16, xmm16->as_VMReg()->next(6));
reg_def XMM16h( SOC, SOC, Op_RegF, 16, xmm16->as_VMReg()->next(7));
reg_def XMM16i( SOC, SOC, Op_RegF, 16, xmm16->as_VMReg()->next(8));
reg_def XMM16j( SOC, SOC, Op_RegF, 16, xmm16->as_VMReg()->next(9));
reg_def XMM16k( SOC, SOC, Op_RegF, 16, xmm16->as_VMReg()->next(10));
reg_def XMM16l( SOC, SOC, Op_RegF, 16, xmm16->as_VMReg()->next(11));
reg_def XMM16m( SOC, SOC, Op_RegF, 16, xmm16->as_VMReg()->next(12));
reg_def XMM16n( SOC, SOC, Op_RegF, 16, xmm16->as_VMReg()->next(13));
reg_def XMM16o( SOC, SOC, Op_RegF, 16, xmm16->as_VMReg()->next(14));
reg_def XMM16p( SOC, SOC, Op_RegF, 16, xmm16->as_VMReg()->next(15));

reg_def XMM17 ( SOC, SOC, Op_RegF, 17, xmm17->as_VMReg());
reg_def XMM17b( SOC, SOC, Op_RegF, 17, xmm17->as_VMReg()->next(1));
reg_def XMM17c( SOC, SOC, Op_RegF, 17, xmm17->as_VMReg()->next(2));
reg_def XMM17d( SOC, SOC, Op_RegF, 17, xmm17->as_VMReg()->next(3));
reg_def XMM17e( SOC, SOC, Op_RegF, 17, xmm17->as_VMReg()->next(4));
reg_def XMM17f( SOC, SOC, Op_RegF, 17, xmm17->as_VMReg()->next(5));
reg_def XMM17g( SOC, SOC, Op_RegF, 17, xmm17->as_VMReg()->next(6));
reg_def XMM17h( SOC, SOC, Op_RegF, 17, xmm17->as_VMReg()->next(7));
reg_def XMM17i( SOC, SOC, Op_RegF, 17, xmm17->as_VMReg()->next(8));
reg_def XMM17j( SOC, SOC, Op_RegF, 17, xmm17->as_VMReg()->next(9));
reg_def XMM17k( SOC, SOC, Op_RegF, 17, xmm17->as_VMReg()->next(10));
reg_def XMM17l( SOC, SOC, Op_RegF, 17, xmm17->as_VMReg()->next(11));
reg_def XMM17m( SOC, SOC, Op_RegF, 17, xmm17->as_VMReg()->next(12));
reg_def XMM17n( SOC, SOC, Op_RegF, 17, xmm17->as_VMReg()->next(13));
reg_def XMM17o( SOC, SOC, Op_RegF, 17, xmm17->as_VMReg()->next(14));
reg_def XMM17p( SOC, SOC, Op_RegF, 17, xmm17->as_VMReg()->next(15));

reg_def XMM18 ( SOC, SOC, Op_RegF, 18, xmm18->as_VMReg());
reg_def XMM18b( SOC, SOC, Op_RegF, 18, xmm18->as_VMReg()->next(1));
reg_def XMM18c( SOC, SOC, Op_RegF, 18, xmm18->as_VMReg()->next(2));
reg_def XMM18d( SOC, SOC, Op_RegF, 18, xmm18->as_VMReg()->next(3));
reg_def XMM18e( SOC, SOC, Op_RegF, 18, xmm18->as_VMReg()->next(4));
reg_def XMM18f( SOC, SOC, Op_RegF, 18, xmm18->as_VMReg()->next(5));
reg_def XMM18g( SOC, SOC, Op_RegF, 18, xmm18->as_VMReg()->next(6));
reg_def XMM18h( SOC, SOC, Op_RegF, 18, xmm18->as_VMReg()->next(7));
reg_def XMM18i( SOC, SOC, Op_RegF, 18, xmm18->as_VMReg()->next(8));
reg_def XMM18j( SOC, SOC, Op_RegF, 18, xmm18->as_VMReg()->next(9));
reg_def XMM18k( SOC, SOC, Op_RegF, 18, xmm18->as_VMReg()->next(10));
reg_def XMM18l( SOC, SOC, Op_RegF, 18, xmm18->as_VMReg()->next(11));
reg_def XMM18m( SOC, SOC, Op_RegF, 18, xmm18->as_VMReg()->next(12));
reg_def XMM18n( SOC, SOC, Op_RegF, 18, xmm18->as_VMReg()->next(13));
reg_def XMM18o( SOC, SOC, Op_RegF, 18, xmm18->as_VMReg()->next(14));
reg_def XMM18p( SOC, SOC, Op_RegF, 18, xmm18->as_VMReg()->next(15));

reg_def XMM19 ( SOC, SOC, Op_RegF, 19, xmm19->as_VMReg());
reg_def XMM19b( SOC, SOC, Op_RegF, 19, xmm19->as_VMReg()->next(1));
reg_def XMM19c( SOC, SOC, Op_RegF, 19, xmm19->as_VMReg()->next(2));
reg_def XMM19d( SOC, SOC, Op_RegF, 19, xmm19->as_VMReg()->next(3));
reg_def XMM19e( SOC, SOC, Op_RegF, 19, xmm19->as_VMReg()->next(4));
reg_def XMM19f( SOC, SOC, Op_RegF, 19, xmm19->as_VMReg()->next(5));
reg_def XMM19g( SOC, SOC, Op_RegF, 19, xmm19->as_VMReg()->next(6));
reg_def XMM19h( SOC, SOC, Op_RegF, 19, xmm19->as_VMReg()->next(7));
reg_def XMM19i( SOC, SOC, Op_RegF, 19, xmm19->as_VMReg()->next(8));
reg_def XMM19j( SOC, SOC, Op_RegF, 19, xmm19->as_VMReg()->next(9));
reg_def XMM19k( SOC, SOC, Op_RegF, 19, xmm19->as_VMReg()->next(10));
reg_def XMM19l( SOC, SOC, Op_RegF, 19, xmm19->as_VMReg()->next(11));
reg_def XMM19m( SOC, SOC, Op_RegF, 19, xmm19->as_VMReg()->next(12));
reg_def XMM19n( SOC, SOC, Op_RegF, 19, xmm19->as_VMReg()->next(13));
reg_def XMM19o( SOC, SOC, Op_RegF, 19, xmm19->as_VMReg()->next(14));
reg_def XMM19p( SOC, SOC, Op_RegF, 19, xmm19->as_VMReg()->next(15));

reg_def XMM20 ( SOC, SOC, Op_RegF, 20, xmm20->as_VMReg());
reg_def XMM20b( SOC, SOC, Op_RegF, 20, xmm20->as_VMReg()->next(1));
reg_def XMM20c( SOC, SOC, Op_RegF, 20, xmm20->as_VMReg()->next(2));
reg_def XMM20d( SOC, SOC, Op_RegF, 20, xmm20->as_VMReg()->next(3));
reg_def XMM20e( SOC, SOC, Op_RegF, 20, xmm20->as_VMReg()->next(4));
reg_def XMM20f( SOC, SOC, Op_RegF, 20, xmm20->as_VMReg()->next(5));
reg_def XMM20g( SOC, SOC, Op_RegF, 20, xmm20->as_VMReg()->next(6));
reg_def XMM20h( SOC, SOC, Op_RegF, 20, xmm20->as_VMReg()->next(7));
reg_def XMM20i( SOC, SOC, Op_RegF, 20, xmm20->as_VMReg()->next(8));
reg_def XMM20j( SOC, SOC, Op_RegF, 20, xmm20->as_VMReg()->next(9));
reg_def XMM20k( SOC, SOC, Op_RegF, 20, xmm20->as_VMReg()->next(10));
reg_def XMM20l( SOC, SOC, Op_RegF, 20, xmm20->as_VMReg()->next(11));
reg_def XMM20m( SOC, SOC, Op_RegF, 20, xmm20->as_VMReg()->next(12));
reg_def XMM20n( SOC, SOC, Op_RegF, 20, xmm20->as_VMReg()->next(13));
reg_def XMM20o( SOC, SOC, Op_RegF, 20, xmm20->as_VMReg()->next(14));
reg_def XMM20p( SOC, SOC, Op_RegF, 20, xmm20->as_VMReg()->next(15));

reg_def XMM21 ( SOC, SOC, Op_RegF, 21, xmm21->as_VMReg());
reg_def XMM21b( SOC, SOC, Op_RegF, 21, xmm21->as_VMReg()->next(1));
reg_def XMM21c( SOC, SOC, Op_RegF, 21, xmm21->as_VMReg()->next(2));
reg_def XMM21d( SOC, SOC, Op_RegF, 21, xmm21->as_VMReg()->next(3));
reg_def XMM21e( SOC, SOC, Op_RegF, 21, xmm21->as_VMReg()->next(4));
reg_def XMM21f( SOC, SOC, Op_RegF, 21, xmm21->as_VMReg()->next(5));
reg_def XMM21g( SOC, SOC, Op_RegF, 21, xmm21->as_VMReg()->next(6));
reg_def XMM21h( SOC, SOC, Op_RegF, 21, xmm21->as_VMReg()->next(7));
reg_def XMM21i( SOC, SOC, Op_RegF, 21, xmm21->as_VMReg()->next(8));
reg_def XMM21j( SOC, SOC, Op_RegF, 21, xmm21->as_VMReg()->next(9));
reg_def XMM21k( SOC, SOC, Op_RegF, 21, xmm21->as_VMReg()->next(10));
reg_def XMM21l( SOC, SOC, Op_RegF, 21, xmm21->as_VMReg()->next(11));
reg_def XMM21m( SOC, SOC, Op_RegF, 21, xmm21->as_VMReg()->next(12));
reg_def XMM21n( SOC, SOC, Op_RegF, 21, xmm21->as_VMReg()->next(13));
reg_def XMM21o( SOC, SOC, Op_RegF, 21, xmm21->as_VMReg()->next(14));
reg_def XMM21p( SOC, SOC, Op_RegF, 21, xmm21->as_VMReg()->next(15));

reg_def XMM22 ( SOC, SOC, Op_RegF, 22, xmm22->as_VMReg());
reg_def XMM22b( SOC, SOC, Op_RegF, 22, xmm22->as_VMReg()->next(1));
reg_def XMM22c( SOC, SOC, Op_RegF, 22, xmm22->as_VMReg()->next(2));
reg_def XMM22d( SOC, SOC, Op_RegF, 22, xmm22->as_VMReg()->next(3));
reg_def XMM22e( SOC, SOC, Op_RegF, 22, xmm22->as_VMReg()->next(4));
reg_def XMM22f( SOC, SOC, Op_RegF, 22, xmm22->as_VMReg()->next(5));
reg_def XMM22g( SOC, SOC, Op_RegF, 22, xmm22->as_VMReg()->next(6));
reg_def XMM22h( SOC, SOC, Op_RegF, 22, xmm22->as_VMReg()->next(7));
reg_def XMM22i( SOC, SOC, Op_RegF, 22, xmm22->as_VMReg()->next(8));
reg_def XMM22j( SOC, SOC, Op_RegF, 22, xmm22->as_VMReg()->next(9));
reg_def XMM22k( SOC, SOC, Op_RegF, 22, xmm22->as_VMReg()->next(10));
reg_def XMM22l( SOC, SOC, Op_RegF, 22, xmm22->as_VMReg()->next(11));
reg_def XMM22m( SOC, SOC, Op_RegF, 22, xmm22->as_VMReg()->next(12));
reg_def XMM22n( SOC, SOC, Op_RegF, 22, xmm22->as_VMReg()->next(13));
reg_def XMM22o( SOC, SOC, Op_RegF, 22, xmm22->as_VMReg()->next(14));
reg_def XMM22p( SOC, SOC, Op_RegF, 22, xmm22->as_VMReg()->next(15));

reg_def XMM23 ( SOC, SOC, Op_RegF, 23, xmm23->as_VMReg());
reg_def XMM23b( SOC, SOC, Op_RegF, 23, xmm23->as_VMReg()->next(1));
reg_def XMM23c( SOC, SOC, Op_RegF, 23, xmm23->as_VMReg()->next(2));
reg_def XMM23d( SOC, SOC, Op_RegF, 23, xmm23->as_VMReg()->next(3));
reg_def XMM23e( SOC, SOC, Op_RegF, 23, xmm23->as_VMReg()->next(4));
reg_def XMM23f( SOC, SOC, Op_RegF, 23, xmm23->as_VMReg()->next(5));
reg_def XMM23g( SOC, SOC, Op_RegF, 23, xmm23->as_VMReg()->next(6));
reg_def XMM23h( SOC, SOC, Op_RegF, 23, xmm23->as_VMReg()->next(7));
reg_def XMM23i( SOC, SOC, Op_RegF, 23, xmm23->as_VMReg()->next(8));
reg_def XMM23j( SOC, SOC, Op_RegF, 23, xmm23->as_VMReg()->next(9));
reg_def XMM23k( SOC, SOC, Op_RegF, 23, xmm23->as_VMReg()->next(10));
reg_def XMM23l( SOC, SOC, Op_RegF, 23, xmm23->as_VMReg()->next(11));
reg_def XMM23m( SOC, SOC, Op_RegF, 23, xmm23->as_VMReg()->next(12));
reg_def XMM23n( SOC, SOC, Op_RegF, 23, xmm23->as_VMReg()->next(13));
reg_def XMM23o( SOC, SOC, Op_RegF, 23, xmm23->as_VMReg()->next(14));
reg_def XMM23p( SOC, SOC, Op_RegF, 23, xmm23->as_VMReg()->next(15));

reg_def XMM24 ( SOC, SOC, Op_RegF, 24, xmm24->as_VMReg());
reg_def XMM24b( SOC, SOC, Op_RegF, 24, xmm24->as_VMReg()->next(1));
reg_def XMM24c( SOC, SOC, Op_RegF, 24, xmm24->as_VMReg()->next(2));
reg_def XMM24d( SOC, SOC, Op_RegF, 24, xmm24->as_VMReg()->next(3));
reg_def XMM24e( SOC, SOC, Op_RegF, 24, xmm24->as_VMReg()->next(4));
reg_def XMM24f( SOC, SOC, Op_RegF, 24, xmm24->as_VMReg()->next(5));
reg_def XMM24g( SOC, SOC, Op_RegF, 24, xmm24->as_VMReg()->next(6));
reg_def XMM24h( SOC, SOC, Op_RegF, 24, xmm24->as_VMReg()->next(7));
reg_def XMM24i( SOC, SOC, Op_RegF, 24, xmm24->as_VMReg()->next(8));
reg_def XMM24j( SOC, SOC, Op_RegF, 24, xmm24->as_VMReg()->next(9));
reg_def XMM24k( SOC, SOC, Op_RegF, 24, xmm24->as_VMReg()->next(10));
reg_def XMM24l( SOC, SOC, Op_RegF, 24, xmm24->as_VMReg()->next(11));
reg_def XMM24m( SOC, SOC, Op_RegF, 24, xmm24->as_VMReg()->next(12));
reg_def XMM24n( SOC, SOC, Op_RegF, 24, xmm24->as_VMReg()->next(13));
reg_def XMM24o( SOC, SOC, Op_RegF, 24, xmm24->as_VMReg()->next(14));
reg_def XMM24p( SOC, SOC, Op_RegF, 24, xmm24->as_VMReg()->next(15));

reg_def XMM25 ( SOC, SOC, Op_RegF, 25, xmm25->as_VMReg());
reg_def XMM25b( SOC, SOC, Op_RegF, 25, xmm25->as_VMReg()->next(1));
reg_def XMM25c( SOC, SOC, Op_RegF, 25, xmm25->as_VMReg()->next(2));
reg_def XMM25d( SOC, SOC, Op_RegF, 25, xmm25->as_VMReg()->next(3));
reg_def XMM25e( SOC, SOC, Op_RegF, 25, xmm25->as_VMReg()->next(4));
reg_def XMM25f( SOC, SOC, Op_RegF, 25, xmm25->as_VMReg()->next(5));
reg_def XMM25g( SOC, SOC, Op_RegF, 25, xmm25->as_VMReg()->next(6));
reg_def XMM25h( SOC, SOC, Op_RegF, 25, xmm25->as_VMReg()->next(7));
reg_def XMM25i( SOC, SOC, Op_RegF, 25, xmm25->as_VMReg()->next(8));
reg_def XMM25j( SOC, SOC, Op_RegF, 25, xmm25->as_VMReg()->next(9));
reg_def XMM25k( SOC, SOC, Op_RegF, 25, xmm25->as_VMReg()->next(10));
reg_def XMM25l( SOC, SOC, Op_RegF, 25, xmm25->as_VMReg()->next(11));
reg_def XMM25m( SOC, SOC, Op_RegF, 25, xmm25->as_VMReg()->next(12));
reg_def XMM25n( SOC, SOC, Op_RegF, 25, xmm25->as_VMReg()->next(13));
reg_def XMM25o( SOC, SOC, Op_RegF, 25, xmm25->as_VMReg()->next(14));
reg_def XMM25p( SOC, SOC, Op_RegF, 25, xmm25->as_VMReg()->next(15));

reg_def XMM26 ( SOC, SOC, Op_RegF, 26, xmm26->as_VMReg());
reg_def XMM26b( SOC, SOC, Op_RegF, 26, xmm26->as_VMReg()->next(1));
reg_def XMM26c( SOC, SOC, Op_RegF, 26, xmm26->as_VMReg()->next(2));
reg_def XMM26d( SOC, SOC, Op_RegF, 26, xmm26->as_VMReg()->next(3));
reg_def XMM26e( SOC, SOC, Op_RegF, 26, xmm26->as_VMReg()->next(4));
reg_def XMM26f( SOC, SOC, Op_RegF, 26, xmm26->as_VMReg()->next(5));
reg_def XMM26g( SOC, SOC, Op_RegF, 26, xmm26->as_VMReg()->next(6));
reg_def XMM26h( SOC, SOC, Op_RegF, 26, xmm26->as_VMReg()->next(7));
reg_def XMM26i( SOC, SOC, Op_RegF, 26, xmm26->as_VMReg()->next(8));
reg_def XMM26j( SOC, SOC, Op_RegF, 26, xmm26->as_VMReg()->next(9));
reg_def XMM26k( SOC, SOC, Op_RegF, 26, xmm26->as_VMReg()->next(10));
reg_def XMM26l( SOC, SOC, Op_RegF, 26, xmm26->as_VMReg()->next(11));
reg_def XMM26m( SOC, SOC, Op_RegF, 26, xmm26->as_VMReg()->next(12));
reg_def XMM26n( SOC, SOC, Op_RegF, 26, xmm26->as_VMReg()->next(13));
reg_def XMM26o( SOC, SOC, Op_RegF, 26, xmm26->as_VMReg()->next(14));
reg_def XMM26p( SOC, SOC, Op_RegF, 26, xmm26->as_VMReg()->next(15));

reg_def XMM27 ( SOC, SOC, Op_RegF, 27, xmm27->as_VMReg());
reg_def XMM27b( SOC, SOC, Op_RegF, 27, xmm27->as_VMReg()->next(1));
reg_def XMM27c( SOC, SOC, Op_RegF, 27, xmm27->as_VMReg()->next(2));
reg_def XMM27d( SOC, SOC, Op_RegF, 27, xmm27->as_VMReg()->next(3));
reg_def XMM27e( SOC, SOC, Op_RegF, 27, xmm27->as_VMReg()->next(4));
reg_def XMM27f( SOC, SOC, Op_RegF, 27, xmm27->as_VMReg()->next(5));
reg_def XMM27g( SOC, SOC, Op_RegF, 27, xmm27->as_VMReg()->next(6));
reg_def XMM27h( SOC, SOC, Op_RegF, 27, xmm27->as_VMReg()->next(7));
reg_def XMM27i( SOC, SOC, Op_RegF, 27, xmm27->as_VMReg()->next(8));
reg_def XMM27j( SOC, SOC, Op_RegF, 27, xmm27->as_VMReg()->next(9));
reg_def XMM27k( SOC, SOC, Op_RegF, 27, xmm27->as_VMReg()->next(10));
reg_def XMM27l( SOC, SOC, Op_RegF, 27, xmm27->as_VMReg()->next(11));
reg_def XMM27m( SOC, SOC, Op_RegF, 27, xmm27->as_VMReg()->next(12));
reg_def XMM27n( SOC, SOC, Op_RegF, 27, xmm27->as_VMReg()->next(13));
reg_def XMM27o( SOC, SOC, Op_RegF, 27, xmm27->as_VMReg()->next(14));
reg_def XMM27p( SOC, SOC, Op_RegF, 27, xmm27->as_VMReg()->next(15));

reg_def XMM28 ( SOC, SOC, Op_RegF, 28, xmm28->as_VMReg());
reg_def XMM28b( SOC, SOC, Op_RegF, 28, xmm28->as_VMReg()->next(1));
reg_def XMM28c( SOC, SOC, Op_RegF, 28, xmm28->as_VMReg()->next(2));
reg_def XMM28d( SOC, SOC, Op_RegF, 28, xmm28->as_VMReg()->next(3));
reg_def XMM28e( SOC, SOC, Op_RegF, 28, xmm28->as_VMReg()->next(4));
reg_def XMM28f( SOC, SOC, Op_RegF, 28, xmm28->as_VMReg()->next(5));
reg_def XMM28g( SOC, SOC, Op_RegF, 28, xmm28->as_VMReg()->next(6));
reg_def XMM28h( SOC, SOC, Op_RegF, 28, xmm28->as_VMReg()->next(7));
reg_def XMM28i( SOC, SOC, Op_RegF, 28, xmm28->as_VMReg()->next(8));
reg_def XMM28j( SOC, SOC, Op_RegF, 28, xmm28->as_VMReg()->next(9));
reg_def XMM28k( SOC, SOC, Op_RegF, 28, xmm28->as_VMReg()->next(10));
reg_def XMM28l( SOC, SOC, Op_RegF, 28, xmm28->as_VMReg()->next(11));
reg_def XMM28m( SOC, SOC, Op_RegF, 28, xmm28->as_VMReg()->next(12));
reg_def XMM28n( SOC, SOC, Op_RegF, 28, xmm28->as_VMReg()->next(13));
reg_def XMM28o( SOC, SOC, Op_RegF, 28, xmm28->as_VMReg()->next(14));
reg_def XMM28p( SOC, SOC, Op_RegF, 28, xmm28->as_VMReg()->next(15));

reg_def XMM29 ( SOC, SOC, Op_RegF, 29, xmm29->as_VMReg());
reg_def XMM29b( SOC, SOC, Op_RegF, 29, xmm29->as_VMReg()->next(1));
reg_def XMM29c( SOC, SOC, Op_RegF, 29, xmm29->as_VMReg()->next(2));
reg_def XMM29d( SOC, SOC, Op_RegF, 29, xmm29->as_VMReg()->next(3));
reg_def XMM29e( SOC, SOC, Op_RegF, 29, xmm29->as_VMReg()->next(4));
reg_def XMM29f( SOC, SOC, Op_RegF, 29, xmm29->as_VMReg()->next(5));
reg_def XMM29g( SOC, SOC, Op_RegF, 29, xmm29->as_VMReg()->next(6));
reg_def XMM29h( SOC, SOC, Op_RegF, 29, xmm29->as_VMReg()->next(7));
reg_def XMM29i( SOC, SOC, Op_RegF, 29, xmm29->as_VMReg()->next(8));
reg_def XMM29j( SOC, SOC, Op_RegF, 29, xmm29->as_VMReg()->next(9));
reg_def XMM29k( SOC, SOC, Op_RegF, 29, xmm29->as_VMReg()->next(10));
reg_def XMM29l( SOC, SOC, Op_RegF, 29, xmm29->as_VMReg()->next(11));
reg_def XMM29m( SOC, SOC, Op_RegF, 29, xmm29->as_VMReg()->next(12));
reg_def XMM29n( SOC, SOC, Op_RegF, 29, xmm29->as_VMReg()->next(13));
reg_def XMM29o( SOC, SOC, Op_RegF, 29, xmm29->as_VMReg()->next(14));
reg_def XMM29p( SOC, SOC, Op_RegF, 29, xmm29->as_VMReg()->next(15));

reg_def XMM30 ( SOC, SOC, Op_RegF, 30, xmm30->as_VMReg());
reg_def XMM30b( SOC, SOC, Op_RegF, 30, xmm30->as_VMReg()->next(1));
reg_def XMM30c( SOC, SOC, Op_RegF, 30, xmm30->as_VMReg()->next(2));
reg_def XMM30d( SOC, SOC, Op_RegF, 30, xmm30->as_VMReg()->next(3));
reg_def XMM30e( SOC, SOC, Op_RegF, 30, xmm30->as_VMReg()->next(4));
reg_def XMM30f( SOC, SOC, Op_RegF, 30, xmm30->as_VMReg()->next(5));
reg_def XMM30g( SOC, SOC, Op_RegF, 30, xmm30->as_VMReg()->next(6));
reg_def XMM30h( SOC, SOC, Op_RegF, 30, xmm30->as_VMReg()->next(7));
reg_def XMM30i( SOC, SOC, Op_RegF, 30, xmm30->as_VMReg()->next(8));
reg_def XMM30j( SOC, SOC, Op_RegF, 30, xmm30->as_VMReg()->next(9));
reg_def XMM30k( SOC, SOC, Op_RegF, 30, xmm30->as_VMReg()->next(10));
reg_def XMM30l( SOC, SOC, Op_RegF, 30, xmm30->as_VMReg()->next(11));
reg_def XMM30m( SOC, SOC, Op_RegF, 30, xmm30->as_VMReg()->next(12));
reg_def XMM30n( SOC, SOC, Op_RegF, 30, xmm30->as_VMReg()->next(13));
reg_def XMM30o( SOC, SOC, Op_RegF, 30, xmm30->as_VMReg()->next(14));
reg_def XMM30p( SOC, SOC, Op_RegF, 30, xmm30->as_VMReg()->next(15));

reg_def XMM31 ( SOC, SOC, Op_RegF, 31, xmm31->as_VMReg());
reg_def XMM31b( SOC, SOC, Op_RegF, 31, xmm31->as_VMReg()->next(1));
reg_def XMM31c( SOC, SOC, Op_RegF, 31, xmm31->as_VMReg()->next(2));
reg_def XMM31d( SOC, SOC, Op_RegF, 31, xmm31->as_VMReg()->next(3));
reg_def XMM31e( SOC, SOC, Op_RegF, 31, xmm31->as_VMReg()->next(4));
reg_def XMM31f( SOC, SOC, Op_RegF, 31, xmm31->as_VMReg()->next(5));
reg_def XMM31g( SOC, SOC, Op_RegF, 31, xmm31->as_VMReg()->next(6));
reg_def XMM31h( SOC, SOC, Op_RegF, 31, xmm31->as_VMReg()->next(7));
reg_def XMM31i( SOC, SOC, Op_RegF, 31, xmm31->as_VMReg()->next(8));
reg_def XMM31j( SOC, SOC, Op_RegF, 31, xmm31->as_VMReg()->next(9));
reg_def XMM31k( SOC, SOC, Op_RegF, 31, xmm31->as_VMReg()->next(10));
reg_def XMM31l( SOC, SOC, Op_RegF, 31, xmm31->as_VMReg()->next(11));
reg_def XMM31m( SOC, SOC, Op_RegF, 31, xmm31->as_VMReg()->next(12));
reg_def XMM31n( SOC, SOC, Op_RegF, 31, xmm31->as_VMReg()->next(13));
reg_def XMM31o( SOC, SOC, Op_RegF, 31, xmm31->as_VMReg()->next(14));
reg_def XMM31p( SOC, SOC, Op_RegF, 31, xmm31->as_VMReg()->next(15));

#endif // _LP64

#ifdef _LP64
reg_def RFLAGS(SOC, SOC, 0, 16, VMRegImpl::Bad());
#else
reg_def RFLAGS(SOC, SOC, 0, 8, VMRegImpl::Bad());
#endif // _LP64

// AVX3 Mask Registers.
reg_def K1   (SOC, SOC, Op_RegI,  1, k1->as_VMReg());
reg_def K1_H (SOC, SOC, Op_RegI,  1, k1->as_VMReg()->next());

reg_def K2   (SOC, SOC, Op_RegI,  2, k2->as_VMReg());
reg_def K2_H (SOC, SOC, Op_RegI,  2, k2->as_VMReg()->next());

reg_def K3   (SOC, SOC, Op_RegI,  3, k3->as_VMReg());
reg_def K3_H (SOC, SOC, Op_RegI,  3, k3->as_VMReg()->next());

reg_def K4   (SOC, SOC, Op_RegI,  4, k4->as_VMReg());
reg_def K4_H (SOC, SOC, Op_RegI,  4, k4->as_VMReg()->next());

reg_def K5   (SOC, SOC, Op_RegI,  5, k5->as_VMReg());
reg_def K5_H (SOC, SOC, Op_RegI,  5, k5->as_VMReg()->next());

reg_def K6   (SOC, SOC, Op_RegI,  6, k6->as_VMReg());
reg_def K6_H (SOC, SOC, Op_RegI,  6, k6->as_VMReg()->next());

reg_def K7   (SOC, SOC, Op_RegI,  7, k7->as_VMReg());
reg_def K7_H (SOC, SOC, Op_RegI,  7, k7->as_VMReg()->next());


alloc_class chunk1(XMM0,  XMM0b,  XMM0c,  XMM0d,  XMM0e,  XMM0f,  XMM0g,  XMM0h,  XMM0i,  XMM0j,  XMM0k,  XMM0l,  XMM0m,  XMM0n,  XMM0o,  XMM0p,
                   XMM1,  XMM1b,  XMM1c,  XMM1d,  XMM1e,  XMM1f,  XMM1g,  XMM1h,  XMM1i,  XMM1j,  XMM1k,  XMM1l,  XMM1m,  XMM1n,  XMM1o,  XMM1p,
                   XMM2,  XMM2b,  XMM2c,  XMM2d,  XMM2e,  XMM2f,  XMM2g,  XMM2h,  XMM2i,  XMM2j,  XMM2k,  XMM2l,  XMM2m,  XMM2n,  XMM2o,  XMM2p,
                   XMM3,  XMM3b,  XMM3c,  XMM3d,  XMM3e,  XMM3f,  XMM3g,  XMM3h,  XMM3i,  XMM3j,  XMM3k,  XMM3l,  XMM3m,  XMM3n,  XMM3o,  XMM3p,
                   XMM4,  XMM4b,  XMM4c,  XMM4d,  XMM4e,  XMM4f,  XMM4g,  XMM4h,  XMM4i,  XMM4j,  XMM4k,  XMM4l,  XMM4m,  XMM4n,  XMM4o,  XMM4p,
                   XMM5,  XMM5b,  XMM5c,  XMM5d,  XMM5e,  XMM5f,  XMM5g,  XMM5h,  XMM5i,  XMM5j,  XMM5k,  XMM5l,  XMM5m,  XMM5n,  XMM5o,  XMM5p,
                   XMM6,  XMM6b,  XMM6c,  XMM6d,  XMM6e,  XMM6f,  XMM6g,  XMM6h,  XMM6i,  XMM6j,  XMM6k,  XMM6l,  XMM6m,  XMM6n,  XMM6o,  XMM6p,
                   XMM7,  XMM7b,  XMM7c,  XMM7d,  XMM7e,  XMM7f,  XMM7g,  XMM7h,  XMM7i,  XMM7j,  XMM7k,  XMM7l,  XMM7m,  XMM7n,  XMM7o,  XMM7p
#ifdef _LP64
                  ,XMM8,  XMM8b,  XMM8c,  XMM8d,  XMM8e,  XMM8f,  XMM8g,  XMM8h,  XMM8i,  XMM8j,  XMM8k,  XMM8l,  XMM8m,  XMM8n,  XMM8o,  XMM8p,
                   XMM9,  XMM9b,  XMM9c,  XMM9d,  XMM9e,  XMM9f,  XMM9g,  XMM9h,  XMM9i,  XMM9j,  XMM9k,  XMM9l,  XMM9m,  XMM9n,  XMM9o,  XMM9p,
                   XMM10, XMM10b, XMM10c, XMM10d, XMM10e, XMM10f, XMM10g, XMM10h, XMM10i, XMM10j, XMM10k, XMM10l, XMM10m, XMM10n, XMM10o, XMM10p,
                   XMM11, XMM11b, XMM11c, XMM11d, XMM11e, XMM11f, XMM11g, XMM11h, XMM11i, XMM11j, XMM11k, XMM11l, XMM11m, XMM11n, XMM11o, XMM11p,
                   XMM12, XMM12b, XMM12c, XMM12d, XMM12e, XMM12f, XMM12g, XMM12h, XMM12i, XMM12j, XMM12k, XMM12l, XMM12m, XMM12n, XMM12o, XMM12p,
                   XMM13, XMM13b, XMM13c, XMM13d, XMM13e, XMM13f, XMM13g, XMM13h, XMM13i, XMM13j, XMM13k, XMM13l, XMM13m, XMM13n, XMM13o, XMM13p,
                   XMM14, XMM14b, XMM14c, XMM14d, XMM14e, XMM14f, XMM14g, XMM14h, XMM14i, XMM14j, XMM14k, XMM14l, XMM14m, XMM14n, XMM14o, XMM14p,
                   XMM15, XMM15b, XMM15c, XMM15d, XMM15e, XMM15f, XMM15g, XMM15h, XMM15i, XMM15j, XMM15k, XMM15l, XMM15m, XMM15n, XMM15o, XMM15p
                  ,XMM16, XMM16b, XMM16c, XMM16d, XMM16e, XMM16f, XMM16g, XMM16h, XMM16i, XMM16j, XMM16k, XMM16l, XMM16m, XMM16n, XMM16o, XMM16p,
                   XMM17, XMM17b, XMM17c, XMM17d, XMM17e, XMM17f, XMM17g, XMM17h, XMM17i, XMM17j, XMM17k, XMM17l, XMM17m, XMM17n, XMM17o, XMM17p,
                   XMM18, XMM18b, XMM18c, XMM18d, XMM18e, XMM18f, XMM18g, XMM18h, XMM18i, XMM18j, XMM18k, XMM18l, XMM18m, XMM18n, XMM18o, XMM18p,
                   XMM19, XMM19b, XMM19c, XMM19d, XMM19e, XMM19f, XMM19g, XMM19h, XMM19i, XMM19j, XMM19k, XMM19l, XMM19m, XMM19n, XMM19o, XMM19p,
                   XMM20, XMM20b, XMM20c, XMM20d, XMM20e, XMM20f, XMM20g, XMM20h, XMM20i, XMM20j, XMM20k, XMM20l, XMM20m, XMM20n, XMM20o, XMM20p,
                   XMM21, XMM21b, XMM21c, XMM21d, XMM21e, XMM21f, XMM21g, XMM21h, XMM21i, XMM21j, XMM21k, XMM21l, XMM21m, XMM21n, XMM21o, XMM21p,
                   XMM22, XMM22b, XMM22c, XMM22d, XMM22e, XMM22f, XMM22g, XMM22h, XMM22i, XMM22j, XMM22k, XMM22l, XMM22m, XMM22n, XMM22o, XMM22p,
                   XMM23, XMM23b, XMM23c, XMM23d, XMM23e, XMM23f, XMM23g, XMM23h, XMM23i, XMM23j, XMM23k, XMM23l, XMM23m, XMM23n, XMM23o, XMM23p,
                   XMM24, XMM24b, XMM24c, XMM24d, XMM24e, XMM24f, XMM24g, XMM24h, XMM24i, XMM24j, XMM24k, XMM24l, XMM24m, XMM24n, XMM24o, XMM24p,
                   XMM25, XMM25b, XMM25c, XMM25d, XMM25e, XMM25f, XMM25g, XMM25h, XMM25i, XMM25j, XMM25k, XMM25l, XMM25m, XMM25n, XMM25o, XMM25p,
                   XMM26, XMM26b, XMM26c, XMM26d, XMM26e, XMM26f, XMM26g, XMM26h, XMM26i, XMM26j, XMM26k, XMM26l, XMM26m, XMM26n, XMM26o, XMM26p,
                   XMM27, XMM27b, XMM27c, XMM27d, XMM27e, XMM27f, XMM27g, XMM27h, XMM27i, XMM27j, XMM27k, XMM27l, XMM27m, XMM27n, XMM27o, XMM27p,
                   XMM28, XMM28b, XMM28c, XMM28d, XMM28e, XMM28f, XMM28g, XMM28h, XMM28i, XMM28j, XMM28k, XMM28l, XMM28m, XMM28n, XMM28o, XMM28p,
                   XMM29, XMM29b, XMM29c, XMM29d, XMM29e, XMM29f, XMM29g, XMM29h, XMM29i, XMM29j, XMM29k, XMM29l, XMM29m, XMM29n, XMM29o, XMM29p,
                   XMM30, XMM30b, XMM30c, XMM30d, XMM30e, XMM30f, XMM30g, XMM30h, XMM30i, XMM30j, XMM30k, XMM30l, XMM30m, XMM30n, XMM30o, XMM30p,
                   XMM31, XMM31b, XMM31c, XMM31d, XMM31e, XMM31f, XMM31g, XMM31h, XMM31i, XMM31j, XMM31k, XMM31l, XMM31m, XMM31n, XMM31o, XMM31p
#endif
                      );

alloc_class chunk2(K7, K7_H,
                   K6, K6_H,
                   K5, K5_H,
                   K4, K4_H,
                   K3, K3_H,
                   K2, K2_H,
                   K1, K1_H);

reg_class  vectmask_reg(K1, K1_H,
                        K2, K2_H,
                        K3, K3_H,
                        K4, K4_H,
                        K5, K5_H,
                        K6, K6_H,
                        K7, K7_H);

reg_class vectmask_reg_K1(K1, K1_H);
reg_class vectmask_reg_K2(K2, K2_H);
reg_class vectmask_reg_K3(K3, K3_H);
reg_class vectmask_reg_K4(K4, K4_H);
reg_class vectmask_reg_K5(K5, K5_H);
reg_class vectmask_reg_K6(K6, K6_H);
reg_class vectmask_reg_K7(K7, K7_H);

// flags allocation class should be last.
alloc_class chunk3(RFLAGS);


// Singleton class for condition codes
reg_class int_flags(RFLAGS);

// Class for pre evex float registers
reg_class float_reg_legacy(XMM0,
                    XMM1,
                    XMM2,
                    XMM3,
                    XMM4,
                    XMM5,
                    XMM6,
                    XMM7
#ifdef _LP64
                   ,XMM8,
                    XMM9,
                    XMM10,
                    XMM11,
                    XMM12,
                    XMM13,
                    XMM14,
                    XMM15
#endif
                    );

// Class for evex float registers
reg_class float_reg_evex(XMM0,
                    XMM1,
                    XMM2,
                    XMM3,
                    XMM4,
                    XMM5,
                    XMM6,
                    XMM7
#ifdef _LP64
                   ,XMM8,
                    XMM9,
                    XMM10,
                    XMM11,
                    XMM12,
                    XMM13,
                    XMM14,
                    XMM15,
                    XMM16,
                    XMM17,
                    XMM18,
                    XMM19,
                    XMM20,
                    XMM21,
                    XMM22,
                    XMM23,
                    XMM24,
                    XMM25,
                    XMM26,
                    XMM27,
                    XMM28,
                    XMM29,
                    XMM30,
                    XMM31
#endif
                    );

reg_class_dynamic float_reg(float_reg_evex, float_reg_legacy, %{ VM_Version::supports_evex() %} );
reg_class_dynamic float_reg_vl(float_reg_evex, float_reg_legacy, %{ VM_Version::supports_evex() && VM_Version::supports_avx512vl() %} );

// Class for pre evex double registers
reg_class double_reg_legacy(XMM0,  XMM0b,
                     XMM1,  XMM1b,
                     XMM2,  XMM2b,
                     XMM3,  XMM3b,
                     XMM4,  XMM4b,
                     XMM5,  XMM5b,
                     XMM6,  XMM6b,
                     XMM7,  XMM7b
#ifdef _LP64
                    ,XMM8,  XMM8b,
                     XMM9,  XMM9b,
                     XMM10, XMM10b,
                     XMM11, XMM11b,
                     XMM12, XMM12b,
                     XMM13, XMM13b,
                     XMM14, XMM14b,
                     XMM15, XMM15b
#endif
                     );

// Class for evex double registers
reg_class double_reg_evex(XMM0,  XMM0b,
                     XMM1,  XMM1b,
                     XMM2,  XMM2b,
                     XMM3,  XMM3b,
                     XMM4,  XMM4b,
                     XMM5,  XMM5b,
                     XMM6,  XMM6b,
                     XMM7,  XMM7b
#ifdef _LP64
                    ,XMM8,  XMM8b,
                     XMM9,  XMM9b,
                     XMM10, XMM10b,
                     XMM11, XMM11b,
                     XMM12, XMM12b,
                     XMM13, XMM13b,
                     XMM14, XMM14b,
                     XMM15, XMM15b,
                     XMM16, XMM16b,
                     XMM17, XMM17b,
                     XMM18, XMM18b,
                     XMM19, XMM19b,
                     XMM20, XMM20b,
                     XMM21, XMM21b,
                     XMM22, XMM22b,
                     XMM23, XMM23b,
                     XMM24, XMM24b,
                     XMM25, XMM25b,
                     XMM26, XMM26b,
                     XMM27, XMM27b,
                     XMM28, XMM28b,
                     XMM29, XMM29b,
                     XMM30, XMM30b,
                     XMM31, XMM31b
#endif
                     );

reg_class_dynamic double_reg(double_reg_evex, double_reg_legacy, %{ VM_Version::supports_evex() %} );
reg_class_dynamic double_reg_vl(double_reg_evex, double_reg_legacy, %{ VM_Version::supports_evex() && VM_Version::supports_avx512vl() %} );

// Class for pre evex 32bit vector registers
reg_class vectors_reg_legacy(XMM0,
                      XMM1,
                      XMM2,
                      XMM3,
                      XMM4,
                      XMM5,
                      XMM6,
                      XMM7
#ifdef _LP64
                     ,XMM8,
                      XMM9,
                      XMM10,
                      XMM11,
                      XMM12,
                      XMM13,
                      XMM14,
                      XMM15
#endif
                      );

// Class for evex 32bit vector registers
reg_class vectors_reg_evex(XMM0,
                      XMM1,
                      XMM2,
                      XMM3,
                      XMM4,
                      XMM5,
                      XMM6,
                      XMM7
#ifdef _LP64
                     ,XMM8,
                      XMM9,
                      XMM10,
                      XMM11,
                      XMM12,
                      XMM13,
                      XMM14,
                      XMM15,
                      XMM16,
                      XMM17,
                      XMM18,
                      XMM19,
                      XMM20,
                      XMM21,
                      XMM22,
                      XMM23,
                      XMM24,
                      XMM25,
                      XMM26,
                      XMM27,
                      XMM28,
                      XMM29,
                      XMM30,
                      XMM31
#endif
                      );

reg_class_dynamic vectors_reg(vectors_reg_evex, vectors_reg_legacy, %{ VM_Version::supports_evex() %} );
reg_class_dynamic vectors_reg_vlbwdq(vectors_reg_evex, vectors_reg_legacy, %{ VM_Version::supports_avx512vlbwdq() %} );

// Class for all 64bit vector registers
reg_class vectord_reg_legacy(XMM0,  XMM0b,
                      XMM1,  XMM1b,
                      XMM2,  XMM2b,
                      XMM3,  XMM3b,
                      XMM4,  XMM4b,
                      XMM5,  XMM5b,
                      XMM6,  XMM6b,
                      XMM7,  XMM7b
#ifdef _LP64
                     ,XMM8,  XMM8b,
                      XMM9,  XMM9b,
                      XMM10, XMM10b,
                      XMM11, XMM11b,
                      XMM12, XMM12b,
                      XMM13, XMM13b,
                      XMM14, XMM14b,
                      XMM15, XMM15b
#endif
                      );

// Class for all 64bit vector registers
reg_class vectord_reg_evex(XMM0,  XMM0b,
                      XMM1,  XMM1b,
                      XMM2,  XMM2b,
                      XMM3,  XMM3b,
                      XMM4,  XMM4b,
                      XMM5,  XMM5b,
                      XMM6,  XMM6b,
                      XMM7,  XMM7b
#ifdef _LP64
                     ,XMM8,  XMM8b,
                      XMM9,  XMM9b,
                      XMM10, XMM10b,
                      XMM11, XMM11b,
                      XMM12, XMM12b,
                      XMM13, XMM13b,
                      XMM14, XMM14b,
                      XMM15, XMM15b,
                      XMM16, XMM16b,
                      XMM17, XMM17b,
                      XMM18, XMM18b,
                      XMM19, XMM19b,
                      XMM20, XMM20b,
                      XMM21, XMM21b,
                      XMM22, XMM22b,
                      XMM23, XMM23b,
                      XMM24, XMM24b,
                      XMM25, XMM25b,
                      XMM26, XMM26b,
                      XMM27, XMM27b,
                      XMM28, XMM28b,
                      XMM29, XMM29b,
                      XMM30, XMM30b,
                      XMM31, XMM31b
#endif
                      );

reg_class_dynamic vectord_reg(vectord_reg_evex, vectord_reg_legacy, %{ VM_Version::supports_evex() %} );
reg_class_dynamic vectord_reg_vlbwdq(vectord_reg_evex, vectord_reg_legacy, %{ VM_Version::supports_avx512vlbwdq() %} );

// Class for all 128bit vector registers
reg_class vectorx_reg_legacy(XMM0,  XMM0b,  XMM0c,  XMM0d,
                      XMM1,  XMM1b,  XMM1c,  XMM1d,
                      XMM2,  XMM2b,  XMM2c,  XMM2d,
                      XMM3,  XMM3b,  XMM3c,  XMM3d,
                      XMM4,  XMM4b,  XMM4c,  XMM4d,
                      XMM5,  XMM5b,  XMM5c,  XMM5d,
                      XMM6,  XMM6b,  XMM6c,  XMM6d,
                      XMM7,  XMM7b,  XMM7c,  XMM7d
#ifdef _LP64
                     ,XMM8,  XMM8b,  XMM8c,  XMM8d,
                      XMM9,  XMM9b,  XMM9c,  XMM9d,
                      XMM10, XMM10b, XMM10c, XMM10d,
                      XMM11, XMM11b, XMM11c, XMM11d,
                      XMM12, XMM12b, XMM12c, XMM12d,
                      XMM13, XMM13b, XMM13c, XMM13d,
                      XMM14, XMM14b, XMM14c, XMM14d,
                      XMM15, XMM15b, XMM15c, XMM15d
#endif
                      );

// Class for all 128bit vector registers
reg_class vectorx_reg_evex(XMM0,  XMM0b,  XMM0c,  XMM0d,
                      XMM1,  XMM1b,  XMM1c,  XMM1d,
                      XMM2,  XMM2b,  XMM2c,  XMM2d,
                      XMM3,  XMM3b,  XMM3c,  XMM3d,
                      XMM4,  XMM4b,  XMM4c,  XMM4d,
                      XMM5,  XMM5b,  XMM5c,  XMM5d,
                      XMM6,  XMM6b,  XMM6c,  XMM6d,
                      XMM7,  XMM7b,  XMM7c,  XMM7d
#ifdef _LP64
                     ,XMM8,  XMM8b,  XMM8c,  XMM8d,
                      XMM9,  XMM9b,  XMM9c,  XMM9d,
                      XMM10, XMM10b, XMM10c, XMM10d,
                      XMM11, XMM11b, XMM11c, XMM11d,
                      XMM12, XMM12b, XMM12c, XMM12d,
                      XMM13, XMM13b, XMM13c, XMM13d,
                      XMM14, XMM14b, XMM14c, XMM14d,
                      XMM15, XMM15b, XMM15c, XMM15d,
                      XMM16, XMM16b, XMM16c, XMM16d,
                      XMM17, XMM17b, XMM17c, XMM17d,
                      XMM18, XMM18b, XMM18c, XMM18d,
                      XMM19, XMM19b, XMM19c, XMM19d,
                      XMM20, XMM20b, XMM20c, XMM20d,
                      XMM21, XMM21b, XMM21c, XMM21d,
                      XMM22, XMM22b, XMM22c, XMM22d,
                      XMM23, XMM23b, XMM23c, XMM23d,
                      XMM24, XMM24b, XMM24c, XMM24d,
                      XMM25, XMM25b, XMM25c, XMM25d,
                      XMM26, XMM26b, XMM26c, XMM26d,
                      XMM27, XMM27b, XMM27c, XMM27d,
                      XMM28, XMM28b, XMM28c, XMM28d,
                      XMM29, XMM29b, XMM29c, XMM29d,
                      XMM30, XMM30b, XMM30c, XMM30d,
                      XMM31, XMM31b, XMM31c, XMM31d
#endif
                      );

reg_class_dynamic vectorx_reg(vectorx_reg_evex, vectorx_reg_legacy, %{ VM_Version::supports_evex() %} );
reg_class_dynamic vectorx_reg_vlbwdq(vectorx_reg_evex, vectorx_reg_legacy, %{ VM_Version::supports_avx512vlbwdq() %} );

// Class for all 256bit vector registers
reg_class vectory_reg_legacy(XMM0,  XMM0b,  XMM0c,  XMM0d,  XMM0e,  XMM0f,  XMM0g,  XMM0h,
                      XMM1,  XMM1b,  XMM1c,  XMM1d,  XMM1e,  XMM1f,  XMM1g,  XMM1h,
                      XMM2,  XMM2b,  XMM2c,  XMM2d,  XMM2e,  XMM2f,  XMM2g,  XMM2h,
                      XMM3,  XMM3b,  XMM3c,  XMM3d,  XMM3e,  XMM3f,  XMM3g,  XMM3h,
                      XMM4,  XMM4b,  XMM4c,  XMM4d,  XMM4e,  XMM4f,  XMM4g,  XMM4h,
                      XMM5,  XMM5b,  XMM5c,  XMM5d,  XMM5e,  XMM5f,  XMM5g,  XMM5h,
                      XMM6,  XMM6b,  XMM6c,  XMM6d,  XMM6e,  XMM6f,  XMM6g,  XMM6h,
                      XMM7,  XMM7b,  XMM7c,  XMM7d,  XMM7e,  XMM7f,  XMM7g,  XMM7h
#ifdef _LP64
                     ,XMM8,  XMM8b,  XMM8c,  XMM8d,  XMM8e,  XMM8f,  XMM8g,  XMM8h,
                      XMM9,  XMM9b,  XMM9c,  XMM9d,  XMM9e,  XMM9f,  XMM9g,  XMM9h,
                      XMM10, XMM10b, XMM10c, XMM10d, XMM10e, XMM10f, XMM10g, XMM10h,
                      XMM11, XMM11b, XMM11c, XMM11d, XMM11e, XMM11f, XMM11g, XMM11h,
                      XMM12, XMM12b, XMM12c, XMM12d, XMM12e, XMM12f, XMM12g, XMM12h,
                      XMM13, XMM13b, XMM13c, XMM13d, XMM13e, XMM13f, XMM13g, XMM13h,
                      XMM14, XMM14b, XMM14c, XMM14d, XMM14e, XMM14f, XMM14g, XMM14h,
                      XMM15, XMM15b, XMM15c, XMM15d, XMM15e, XMM15f, XMM15g, XMM15h
#endif
                      );

// Class for all 256bit vector registers
reg_class vectory_reg_evex(XMM0,  XMM0b,  XMM0c,  XMM0d,  XMM0e,  XMM0f,  XMM0g,  XMM0h,
                      XMM1,  XMM1b,  XMM1c,  XMM1d,  XMM1e,  XMM1f,  XMM1g,  XMM1h,
                      XMM2,  XMM2b,  XMM2c,  XMM2d,  XMM2e,  XMM2f,  XMM2g,  XMM2h,
                      XMM3,  XMM3b,  XMM3c,  XMM3d,  XMM3e,  XMM3f,  XMM3g,  XMM3h,
                      XMM4,  XMM4b,  XMM4c,  XMM4d,  XMM4e,  XMM4f,  XMM4g,  XMM4h,
                      XMM5,  XMM5b,  XMM5c,  XMM5d,  XMM5e,  XMM5f,  XMM5g,  XMM5h,
                      XMM6,  XMM6b,  XMM6c,  XMM6d,  XMM6e,  XMM6f,  XMM6g,  XMM6h,
                      XMM7,  XMM7b,  XMM7c,  XMM7d,  XMM7e,  XMM7f,  XMM7g,  XMM7h
#ifdef _LP64
                     ,XMM8,  XMM8b,  XMM8c,  XMM8d,  XMM8e,  XMM8f,  XMM8g,  XMM8h,
                      XMM9,  XMM9b,  XMM9c,  XMM9d,  XMM9e,  XMM9f,  XMM9g,  XMM9h,
                      XMM10, XMM10b, XMM10c, XMM10d, XMM10e, XMM10f, XMM10g, XMM10h,
                      XMM11, XMM11b, XMM11c, XMM11d, XMM11e, XMM11f, XMM11g, XMM11h,
                      XMM12, XMM12b, XMM12c, XMM12d, XMM12e, XMM12f, XMM12g, XMM12h,
                      XMM13, XMM13b, XMM13c, XMM13d, XMM13e, XMM13f, XMM13g, XMM13h,
                      XMM14, XMM14b, XMM14c, XMM14d, XMM14e, XMM14f, XMM14g, XMM14h,
                      XMM15, XMM15b, XMM15c, XMM15d, XMM15e, XMM15f, XMM15g, XMM15h,
                      XMM16, XMM16b, XMM16c, XMM16d, XMM16e, XMM16f, XMM16g, XMM16h,
                      XMM17, XMM17b, XMM17c, XMM17d, XMM17e, XMM17f, XMM17g, XMM17h,
                      XMM18, XMM18b, XMM18c, XMM18d, XMM18e, XMM18f, XMM18g, XMM18h,
                      XMM19, XMM19b, XMM19c, XMM19d, XMM19e, XMM19f, XMM19g, XMM19h,
                      XMM20, XMM20b, XMM20c, XMM20d, XMM20e, XMM20f, XMM20g, XMM20h,
                      XMM21, XMM21b, XMM21c, XMM21d, XMM21e, XMM21f, XMM21g, XMM21h,
                      XMM22, XMM22b, XMM22c, XMM22d, XMM22e, XMM22f, XMM22g, XMM22h,
                      XMM23, XMM23b, XMM23c, XMM23d, XMM23e, XMM23f, XMM23g, XMM23h,
                      XMM24, XMM24b, XMM24c, XMM24d, XMM24e, XMM24f, XMM24g, XMM24h,
                      XMM25, XMM25b, XMM25c, XMM25d, XMM25e, XMM25f, XMM25g, XMM25h,
                      XMM26, XMM26b, XMM26c, XMM26d, XMM26e, XMM26f, XMM26g, XMM26h,
                      XMM27, XMM27b, XMM27c, XMM27d, XMM27e, XMM27f, XMM27g, XMM27h,
                      XMM28, XMM28b, XMM28c, XMM28d, XMM28e, XMM28f, XMM28g, XMM28h,
                      XMM29, XMM29b, XMM29c, XMM29d, XMM29e, XMM29f, XMM29g, XMM29h,
                      XMM30, XMM30b, XMM30c, XMM30d, XMM30e, XMM30f, XMM30g, XMM30h,
                      XMM31, XMM31b, XMM31c, XMM31d, XMM31e, XMM31f, XMM31g, XMM31h
#endif
                      );

reg_class_dynamic vectory_reg(vectory_reg_evex, vectory_reg_legacy, %{ VM_Version::supports_evex() %} );
reg_class_dynamic vectory_reg_vlbwdq(vectory_reg_evex, vectory_reg_legacy, %{ VM_Version::supports_avx512vlbwdq() %} );

// Class for all 512bit vector registers
reg_class vectorz_reg_evex(XMM0,  XMM0b,  XMM0c,  XMM0d,  XMM0e,  XMM0f,  XMM0g,  XMM0h,  XMM0i,  XMM0j,  XMM0k,  XMM0l,  XMM0m,  XMM0n,  XMM0o,  XMM0p,
                      XMM1,  XMM1b,  XMM1c,  XMM1d,  XMM1e,  XMM1f,  XMM1g,  XMM1h,  XMM1i,  XMM1j,  XMM1k,  XMM1l,  XMM1m,  XMM1n,  XMM1o,  XMM1p,
                      XMM2,  XMM2b,  XMM2c,  XMM2d,  XMM2e,  XMM2f,  XMM2g,  XMM2h,  XMM2i,  XMM2j,  XMM2k,  XMM2l,  XMM2m,  XMM2n,  XMM2o,  XMM2p,
                      XMM3,  XMM3b,  XMM3c,  XMM3d,  XMM3e,  XMM3f,  XMM3g,  XMM3h,  XMM3i,  XMM3j,  XMM3k,  XMM3l,  XMM3m,  XMM3n,  XMM3o,  XMM3p,
                      XMM4,  XMM4b,  XMM4c,  XMM4d,  XMM4e,  XMM4f,  XMM4g,  XMM4h,  XMM4i,  XMM4j,  XMM4k,  XMM4l,  XMM4m,  XMM4n,  XMM4o,  XMM4p,
                      XMM5,  XMM5b,  XMM5c,  XMM5d,  XMM5e,  XMM5f,  XMM5g,  XMM5h,  XMM5i,  XMM5j,  XMM5k,  XMM5l,  XMM5m,  XMM5n,  XMM5o,  XMM5p,
                      XMM6,  XMM6b,  XMM6c,  XMM6d,  XMM6e,  XMM6f,  XMM6g,  XMM6h,  XMM6i,  XMM6j,  XMM6k,  XMM6l,  XMM6m,  XMM6n,  XMM6o,  XMM6p,
                      XMM7,  XMM7b,  XMM7c,  XMM7d,  XMM7e,  XMM7f,  XMM7g,  XMM7h,  XMM7i,  XMM7j,  XMM7k,  XMM7l,  XMM7m,  XMM7n,  XMM7o,  XMM7p
#ifdef _LP64
                     ,XMM8,  XMM8b,  XMM8c,  XMM8d,  XMM8e,  XMM8f,  XMM8g,  XMM8h,  XMM8i,  XMM8j,  XMM8k,  XMM8l,  XMM8m,  XMM8n,  XMM8o,  XMM8p,
                      XMM9,  XMM9b,  XMM9c,  XMM9d,  XMM9e,  XMM9f,  XMM9g,  XMM9h,  XMM9i,  XMM9j,  XMM9k,  XMM9l,  XMM9m,  XMM9n,  XMM9o,  XMM9p,
                      XMM10, XMM10b, XMM10c, XMM10d, XMM10e, XMM10f, XMM10g, XMM10h, XMM10i, XMM10j, XMM10k, XMM10l, XMM10m, XMM10n, XMM10o, XMM10p,
                      XMM11, XMM11b, XMM11c, XMM11d, XMM11e, XMM11f, XMM11g, XMM11h, XMM11i, XMM11j, XMM11k, XMM11l, XMM11m, XMM11n, XMM11o, XMM11p,
                      XMM12, XMM12b, XMM12c, XMM12d, XMM12e, XMM12f, XMM12g, XMM12h, XMM12i, XMM12j, XMM12k, XMM12l, XMM12m, XMM12n, XMM12o, XMM12p,
                      XMM13, XMM13b, XMM13c, XMM13d, XMM13e, XMM13f, XMM13g, XMM13h, XMM13i, XMM13j, XMM13k, XMM13l, XMM13m, XMM13n, XMM13o, XMM13p,
                      XMM14, XMM14b, XMM14c, XMM14d, XMM14e, XMM14f, XMM14g, XMM14h, XMM14i, XMM14j, XMM14k, XMM14l, XMM14m, XMM14n, XMM14o, XMM14p,
                      XMM15, XMM15b, XMM15c, XMM15d, XMM15e, XMM15f, XMM15g, XMM15h, XMM15i, XMM15j, XMM15k, XMM15l, XMM15m, XMM15n, XMM15o, XMM15p
                     ,XMM16, XMM16b, XMM16c, XMM16d, XMM16e, XMM16f, XMM16g, XMM16h, XMM16i, XMM16j, XMM16k, XMM16l, XMM16m, XMM16n, XMM16o, XMM16p,
                      XMM17, XMM17b, XMM17c, XMM17d, XMM17e, XMM17f, XMM17g, XMM17h, XMM17i, XMM17j, XMM17k, XMM17l, XMM17m, XMM17n, XMM17o, XMM17p,
                      XMM18, XMM18b, XMM18c, XMM18d, XMM18e, XMM18f, XMM18g, XMM18h, XMM18i, XMM18j, XMM18k, XMM18l, XMM18m, XMM18n, XMM18o, XMM18p,
                      XMM19, XMM19b, XMM19c, XMM19d, XMM19e, XMM19f, XMM19g, XMM19h, XMM19i, XMM19j, XMM19k, XMM19l, XMM19m, XMM19n, XMM19o, XMM19p,
                      XMM20, XMM20b, XMM20c, XMM20d, XMM20e, XMM20f, XMM20g, XMM20h, XMM20i, XMM20j, XMM20k, XMM20l, XMM20m, XMM20n, XMM20o, XMM20p,
                      XMM21, XMM21b, XMM21c, XMM21d, XMM21e, XMM21f, XMM21g, XMM21h, XMM21i, XMM21j, XMM21k, XMM21l, XMM21m, XMM21n, XMM21o, XMM21p,
                      XMM22, XMM22b, XMM22c, XMM22d, XMM22e, XMM22f, XMM22g, XMM22h, XMM22i, XMM22j, XMM22k, XMM22l, XMM22m, XMM22n, XMM22o, XMM22p,
                      XMM23, XMM23b, XMM23c, XMM23d, XMM23e, XMM23f, XMM23g, XMM23h, XMM23i, XMM23j, XMM23k, XMM23l, XMM23m, XMM23n, XMM23o, XMM23p,
                      XMM24, XMM24b, XMM24c, XMM24d, XMM24e, XMM24f, XMM24g, XMM24h, XMM24i, XMM24j, XMM24k, XMM24l, XMM24m, XMM24n, XMM24o, XMM24p,
                      XMM25, XMM25b, XMM25c, XMM25d, XMM25e, XMM25f, XMM25g, XMM25h, XMM25i, XMM25j, XMM25k, XMM25l, XMM25m, XMM25n, XMM25o, XMM25p,
                      XMM26, XMM26b, XMM26c, XMM26d, XMM26e, XMM26f, XMM26g, XMM26h, XMM26i, XMM26j, XMM26k, XMM26l, XMM26m, XMM26n, XMM26o, XMM26p,
                      XMM27, XMM27b, XMM27c, XMM27d, XMM27e, XMM27f, XMM27g, XMM27h, XMM27i, XMM27j, XMM27k, XMM27l, XMM27m, XMM27n, XMM27o, XMM27p,
                      XMM28, XMM28b, XMM28c, XMM28d, XMM28e, XMM28f, XMM28g, XMM28h, XMM28i, XMM28j, XMM28k, XMM28l, XMM28m, XMM28n, XMM28o, XMM28p,
                      XMM29, XMM29b, XMM29c, XMM29d, XMM29e, XMM29f, XMM29g, XMM29h, XMM29i, XMM29j, XMM29k, XMM29l, XMM29m, XMM29n, XMM29o, XMM29p,
                      XMM30, XMM30b, XMM30c, XMM30d, XMM30e, XMM30f, XMM30g, XMM30h, XMM30i, XMM30j, XMM30k, XMM30l, XMM30m, XMM30n, XMM30o, XMM30p,
                      XMM31, XMM31b, XMM31c, XMM31d, XMM31e, XMM31f, XMM31g, XMM31h, XMM31i, XMM31j, XMM31k, XMM31l, XMM31m, XMM31n, XMM31o, XMM31p
#endif
                      );

// Class for restricted 512bit vector registers
reg_class vectorz_reg_legacy(XMM0,  XMM0b,  XMM0c,  XMM0d,  XMM0e,  XMM0f,  XMM0g,  XMM0h,  XMM0i,  XMM0j,  XMM0k,  XMM0l,  XMM0m,  XMM0n,  XMM0o,  XMM0p,
                      XMM1,  XMM1b,  XMM1c,  XMM1d,  XMM1e,  XMM1f,  XMM1g,  XMM1h,  XMM1i,  XMM1j,  XMM1k,  XMM1l,  XMM1m,  XMM1n,  XMM1o,  XMM1p,
                      XMM2,  XMM2b,  XMM2c,  XMM2d,  XMM2e,  XMM2f,  XMM2g,  XMM2h,  XMM2i,  XMM2j,  XMM2k,  XMM2l,  XMM2m,  XMM2n,  XMM2o,  XMM2p,
                      XMM3,  XMM3b,  XMM3c,  XMM3d,  XMM3e,  XMM3f,  XMM3g,  XMM3h,  XMM3i,  XMM3j,  XMM3k,  XMM3l,  XMM3m,  XMM3n,  XMM3o,  XMM3p,
                      XMM4,  XMM4b,  XMM4c,  XMM4d,  XMM4e,  XMM4f,  XMM4g,  XMM4h,  XMM4i,  XMM4j,  XMM4k,  XMM4l,  XMM4m,  XMM4n,  XMM4o,  XMM4p,
                      XMM5,  XMM5b,  XMM5c,  XMM5d,  XMM5e,  XMM5f,  XMM5g,  XMM5h,  XMM5i,  XMM5j,  XMM5k,  XMM5l,  XMM5m,  XMM5n,  XMM5o,  XMM5p,
                      XMM6,  XMM6b,  XMM6c,  XMM6d,  XMM6e,  XMM6f,  XMM6g,  XMM6h,  XMM6i,  XMM6j,  XMM6k,  XMM6l,  XMM6m,  XMM6n,  XMM6o,  XMM6p,
                      XMM7,  XMM7b,  XMM7c,  XMM7d,  XMM7e,  XMM7f,  XMM7g,  XMM7h,  XMM7i,  XMM7j,  XMM7k,  XMM7l,  XMM7m,  XMM7n,  XMM7o,  XMM7p
#ifdef _LP64
                     ,XMM8,  XMM8b,  XMM8c,  XMM8d,  XMM8e,  XMM8f,  XMM8g,  XMM8h,  XMM8i,  XMM8j,  XMM8k,  XMM8l,  XMM8m,  XMM8n,  XMM8o,  XMM8p,
                      XMM9,  XMM9b,  XMM9c,  XMM9d,  XMM9e,  XMM9f,  XMM9g,  XMM9h,  XMM9i,  XMM9j,  XMM9k,  XMM9l,  XMM9m,  XMM9n,  XMM9o,  XMM9p,
                      XMM10, XMM10b, XMM10c, XMM10d, XMM10e, XMM10f, XMM10g, XMM10h, XMM10i, XMM10j, XMM10k, XMM10l, XMM10m, XMM10n, XMM10o, XMM10p,
                      XMM11, XMM11b, XMM11c, XMM11d, XMM11e, XMM11f, XMM11g, XMM11h, XMM11i, XMM11j, XMM11k, XMM11l, XMM11m, XMM11n, XMM11o, XMM11p,
                      XMM12, XMM12b, XMM12c, XMM12d, XMM12e, XMM12f, XMM12g, XMM12h, XMM12i, XMM12j, XMM12k, XMM12l, XMM12m, XMM12n, XMM12o, XMM12p,
                      XMM13, XMM13b, XMM13c, XMM13d, XMM13e, XMM13f, XMM13g, XMM13h, XMM13i, XMM13j, XMM13k, XMM13l, XMM13m, XMM13n, XMM13o, XMM13p,
                      XMM14, XMM14b, XMM14c, XMM14d, XMM14e, XMM14f, XMM14g, XMM14h, XMM14i, XMM14j, XMM14k, XMM14l, XMM14m, XMM14n, XMM14o, XMM14p,
                      XMM15, XMM15b, XMM15c, XMM15d, XMM15e, XMM15f, XMM15g, XMM15h, XMM15i, XMM15j, XMM15k, XMM15l, XMM15m, XMM15n, XMM15o, XMM15p
#endif
                      );

reg_class_dynamic vectorz_reg   (vectorz_reg_evex, vectorz_reg_legacy, %{ VM_Version::supports_evex() %} );
reg_class_dynamic vectorz_reg_vl(vectorz_reg_evex, vectorz_reg_legacy, %{ VM_Version::supports_evex() && VM_Version::supports_avx512vl() %} );

reg_class xmm0_reg(XMM0, XMM0b, XMM0c, XMM0d);
%}


//----------SOURCE BLOCK-------------------------------------------------------
// This is a block of C++ code which provides values, functions, and
// definitions necessary in the rest of the architecture description

source_hpp %{
// Header information of the source block.
// Method declarations/definitions which are used outside
// the ad-scope can conveniently be defined here.
//
// To keep related declarations/definitions/uses close together,
// we switch between source %{ }% and source_hpp %{ }% freely as needed.

#include "runtime/vm_version.hpp"

class NativeJump;

class CallStubImpl {

  //--------------------------------------------------------------
  //---<  Used for optimization in Compile::shorten_branches  >---
  //--------------------------------------------------------------

 public:
  // Size of call trampoline stub.
  static uint size_call_trampoline() {
    return 0; // no call trampolines on this platform
  }

  // number of relocations needed by a call trampoline stub
  static uint reloc_call_trampoline() {
    return 0; // no call trampolines on this platform
  }
};

class HandlerImpl {

 public:

  static int emit_exception_handler(C2_MacroAssembler *masm);
  static int emit_deopt_handler(C2_MacroAssembler* masm);

  static uint size_exception_handler() {
    // NativeCall instruction size is the same as NativeJump.
    // exception handler starts out as jump and can be patched to
    // a call be deoptimization.  (4932387)
    // Note that this value is also credited (in output.cpp) to
    // the size of the code section.
    return NativeJump::instruction_size;
  }

#ifdef _LP64
  static uint size_deopt_handler() {
    // three 5 byte instructions plus one move for unreachable address.
    return 15+3;
  }
#else
  static uint size_deopt_handler() {
    // NativeCall instruction size is the same as NativeJump.
    // exception handler starts out as jump and can be patched to
    // a call be deoptimization.  (4932387)
    // Note that this value is also credited (in output.cpp) to
    // the size of the code section.
    return 5 + NativeJump::instruction_size; // pushl(); jmp;
  }
#endif
};

inline Assembler::AvxVectorLen vector_length_encoding(int bytes) {
  switch(bytes) {
    case  4: // fall-through
    case  8: // fall-through
    case 16: return Assembler::AVX_128bit;
    case 32: return Assembler::AVX_256bit;
    case 64: return Assembler::AVX_512bit;

    default: {
      ShouldNotReachHere();
      return Assembler::AVX_NoVec;
    }
  }
}

static inline Assembler::AvxVectorLen vector_length_encoding(const Node* n) {
  return vector_length_encoding(Matcher::vector_length_in_bytes(n));
}

static inline Assembler::AvxVectorLen vector_length_encoding(const MachNode* use, MachOper* opnd) {
  uint def_idx = use->operand_index(opnd);
  Node* def = use->in(def_idx);
  return vector_length_encoding(def);
}

static inline bool is_vector_popcount_predicate(BasicType bt) {
  return (is_subword_type(bt) && VM_Version::supports_avx512_bitalg()) ||
         (is_non_subword_integral_type(bt) && VM_Version::supports_avx512_vpopcntdq());
}

static inline bool is_clz_non_subword_predicate_evex(BasicType bt, int vlen_bytes) {
  return is_non_subword_integral_type(bt) && VM_Version::supports_avx512cd() &&
           (VM_Version::supports_avx512vl() || vlen_bytes == 64);
}

class Node::PD {
public:
  enum NodeFlags {
    Flag_intel_jcc_erratum    = Node::_last_flag << 1,
    Flag_sets_carry_flag      = Node::_last_flag << 2,
    Flag_sets_parity_flag     = Node::_last_flag << 3,
    Flag_sets_zero_flag       = Node::_last_flag << 4,
    Flag_sets_overflow_flag   = Node::_last_flag << 5,
    Flag_sets_sign_flag       = Node::_last_flag << 6,
    Flag_clears_carry_flag    = Node::_last_flag << 7,
    Flag_clears_parity_flag   = Node::_last_flag << 8,
    Flag_clears_zero_flag     = Node::_last_flag << 9,
    Flag_clears_overflow_flag = Node::_last_flag << 10,
    Flag_clears_sign_flag     = Node::_last_flag << 11,
    _last_flag                = Flag_clears_sign_flag
  };
};

%} // end source_hpp

source %{

#include "opto/addnode.hpp"
#include "c2_intelJccErratum_x86.hpp"

void PhaseOutput::pd_perform_mach_node_analysis() {
  if (VM_Version::has_intel_jcc_erratum()) {
    int extra_padding = IntelJccErratum::tag_affected_machnodes(C, C->cfg(), C->regalloc());
    _buf_sizes._code += extra_padding;
  }
}

int MachNode::pd_alignment_required() const {
  if (VM_Version::has_intel_jcc_erratum() && IntelJccErratum::is_jcc_erratum_branch(this)) {
    // Conservatively add worst case padding. We assume that relocInfo::addr_unit() is 1 on x86.
    return IntelJccErratum::largest_jcc_size() + 1;
  } else {
    return 1;
  }
}

int MachNode::compute_padding(int current_offset) const {
  if (flags() & Node::PD::Flag_intel_jcc_erratum) {
    Compile* C = Compile::current();
    PhaseOutput* output = C->output();
    Block* block = output->block();
    int index = output->index();
    return IntelJccErratum::compute_padding(current_offset, this, block, index, C->regalloc());
  } else {
    return 0;
  }
}

// Emit exception handler code.
// Stuff framesize into a register and call a VM stub routine.
int HandlerImpl::emit_exception_handler(C2_MacroAssembler* masm) {

  // Note that the code buffer's insts_mark is always relative to insts.
  // That's why we must use the macroassembler to generate a handler.
  address base = __ start_a_stub(size_exception_handler());
  if (base == nullptr) {
    ciEnv::current()->record_failure("CodeCache is full");
    return 0;  // CodeBuffer::expand failed
  }
  int offset = __ offset();
  __ jump(RuntimeAddress(OptoRuntime::exception_blob()->entry_point()));
  assert(__ offset() - offset <= (int) size_exception_handler(), "overflow");
  __ end_a_stub();
  return offset;
}

// Emit deopt handler code.
int HandlerImpl::emit_deopt_handler(C2_MacroAssembler* masm) {

  // Note that the code buffer's insts_mark is always relative to insts.
  // That's why we must use the macroassembler to generate a handler.
  address base = __ start_a_stub(size_deopt_handler());
  if (base == nullptr) {
    ciEnv::current()->record_failure("CodeCache is full");
    return 0;  // CodeBuffer::expand failed
  }
  int offset = __ offset();

#ifdef _LP64
  address the_pc = (address) __ pc();
  Label next;
  // push a "the_pc" on the stack without destroying any registers
  // as they all may be live.

  // push address of "next"
  __ call(next, relocInfo::none); // reloc none is fine since it is a disp32
  __ bind(next);
  // adjust it so it matches "the_pc"
  __ subptr(Address(rsp, 0), __ offset() - offset);
#else
  InternalAddress here(__ pc());
  __ pushptr(here.addr(), noreg);
#endif

  __ jump(RuntimeAddress(SharedRuntime::deopt_blob()->unpack()));
  assert(__ offset() - offset <= (int) size_deopt_handler(), "overflow %d", (__ offset() - offset));
  __ end_a_stub();
  return offset;
}

static Assembler::Width widthForType(BasicType bt) {
  if (bt == T_BYTE) {
    return Assembler::B;
  } else if (bt == T_SHORT) {
    return Assembler::W;
  } else if (bt == T_INT) {
    return Assembler::D;
  } else {
    assert(bt == T_LONG, "not a long: %s", type2name(bt));
    return Assembler::Q;
  }
}

//=============================================================================

  // Float masks come from different places depending on platform.
#ifdef _LP64
  static address float_signmask()  { return StubRoutines::x86::float_sign_mask(); }
  static address float_signflip()  { return StubRoutines::x86::float_sign_flip(); }
  static address double_signmask() { return StubRoutines::x86::double_sign_mask(); }
  static address double_signflip() { return StubRoutines::x86::double_sign_flip(); }
#else
  static address float_signmask()  { return (address)float_signmask_pool; }
  static address float_signflip()  { return (address)float_signflip_pool; }
  static address double_signmask() { return (address)double_signmask_pool; }
  static address double_signflip() { return (address)double_signflip_pool; }
#endif
  static address vector_short_to_byte_mask() { return StubRoutines::x86::vector_short_to_byte_mask(); }
  static address vector_int_to_byte_mask() { return StubRoutines::x86::vector_int_to_byte_mask(); }
  static address vector_byte_perm_mask() { return StubRoutines::x86::vector_byte_perm_mask(); }
  static address vector_long_sign_mask() { return StubRoutines::x86::vector_long_sign_mask(); }
  static address vector_all_bits_set() { return StubRoutines::x86::vector_all_bits_set(); }
  static address vector_int_mask_cmp_bits() { return StubRoutines::x86::vector_int_mask_cmp_bits(); }
  static address vector_int_to_short_mask() { return StubRoutines::x86::vector_int_to_short_mask(); }
  static address vector_byte_shufflemask() { return StubRoutines::x86::vector_byte_shuffle_mask(); }
  static address vector_short_shufflemask() { return StubRoutines::x86::vector_short_shuffle_mask(); }
  static address vector_int_shufflemask() { return StubRoutines::x86::vector_int_shuffle_mask(); }
  static address vector_long_shufflemask() { return StubRoutines::x86::vector_long_shuffle_mask(); }
  static address vector_32_bit_mask() { return StubRoutines::x86::vector_32_bit_mask(); }
  static address vector_64_bit_mask() { return StubRoutines::x86::vector_64_bit_mask(); }
  static address vector_float_signflip() { return StubRoutines::x86::vector_float_sign_flip();}
  static address vector_double_signflip() { return StubRoutines::x86::vector_double_sign_flip();}

//=============================================================================
bool Matcher::match_rule_supported(int opcode) {
  if (!has_match_rule(opcode)) {
    return false; // no match rule present
  }
  const bool is_LP64 = LP64_ONLY(true) NOT_LP64(false);
  switch (opcode) {
    case Op_AbsVL:
    case Op_StoreVectorScatter:
      if (UseAVX < 3) {
        return false;
      }
      break;
    case Op_PopCountI:
    case Op_PopCountL:
      if (!UsePopCountInstruction) {
        return false;
      }
      break;
    case Op_PopCountVI:
      if (UseAVX < 2) {
        return false;
      }
      break;
    case Op_CompressV:
    case Op_ExpandV:
    case Op_PopCountVL:
      if (UseAVX < 2) {
        return false;
      }
      break;
    case Op_MulVI:
      if ((UseSSE < 4) && (UseAVX < 1)) { // only with SSE4_1 or AVX
        return false;
      }
      break;
    case Op_MulVL:
      if (UseSSE < 4) { // only with SSE4_1 or AVX
        return false;
      }
      break;
    case Op_MulReductionVL:
      if (VM_Version::supports_avx512dq() == false) {
        return false;
      }
      break;
    case Op_AddReductionVL:
      if (UseSSE < 2) { // requires at least SSE2
        return false;
      }
      break;
    case Op_AbsVB:
    case Op_AbsVS:
    case Op_AbsVI:
    case Op_AddReductionVI:
    case Op_AndReductionV:
    case Op_OrReductionV:
    case Op_XorReductionV:
      if (UseSSE < 3) { // requires at least SSSE3
        return false;
      }
      break;
    case Op_AddHF:
    case Op_DivHF:
    case Op_FmaHF:
    case Op_MaxHF:
    case Op_MinHF:
    case Op_MulHF:
    case Op_ReinterpretS2HF:
    case Op_ReinterpretHF2S:
    case Op_SubHF:
    case Op_SqrtHF:
      if (!VM_Version::supports_avx512_fp16()) {
        return false;
      }
      break;
    case Op_VectorLoadShuffle:
    case Op_VectorRearrange:
    case Op_MulReductionVI:
      if (UseSSE < 4) { // requires at least SSE4
        return false;
      }
      break;
    case Op_IsInfiniteF:
    case Op_IsInfiniteD:
      if (!VM_Version::supports_avx512dq()) {
        return false;
      }
      break;
    case Op_SqrtVD:
    case Op_SqrtVF:
    case Op_VectorMaskCmp:
    case Op_VectorCastB2X:
    case Op_VectorCastS2X:
    case Op_VectorCastI2X:
    case Op_VectorCastL2X:
    case Op_VectorCastF2X:
    case Op_VectorCastD2X:
    case Op_VectorUCastB2X:
    case Op_VectorUCastS2X:
    case Op_VectorUCastI2X:
    case Op_VectorMaskCast:
      if (UseAVX < 1) { // enabled for AVX only
        return false;
      }
      break;
    case Op_PopulateIndex:
      if (!is_LP64 || (UseAVX < 2)) {
        return false;
      }
      break;
    case Op_RoundVF:
      if (UseAVX < 2) { // enabled for AVX2 only
        return false;
      }
      break;
    case Op_RoundVD:
      if (UseAVX < 3) {
        return false;  // enabled for AVX3 only
      }
      break;
    case Op_CompareAndSwapL:
#ifdef _LP64
    case Op_CompareAndSwapP:
#endif
      break;
    case Op_StrIndexOf:
      if (!UseSSE42Intrinsics) {
        return false;
      }
      break;
    case Op_StrIndexOfChar:
      if (!UseSSE42Intrinsics) {
        return false;
      }
      break;
    case Op_OnSpinWait:
      if (VM_Version::supports_on_spin_wait() == false) {
        return false;
      }
      break;
    case Op_MulVB:
    case Op_LShiftVB:
    case Op_RShiftVB:
    case Op_URShiftVB:
    case Op_VectorInsert:
    case Op_VectorLoadMask:
    case Op_VectorStoreMask:
    case Op_VectorBlend:
      if (UseSSE < 4) {
        return false;
      }
      break;
#ifdef _LP64
    case Op_MaxD:
    case Op_MaxF:
    case Op_MinD:
    case Op_MinF:
      if (UseAVX < 1) { // enabled for AVX only
        return false;
      }
      break;
#endif
    case Op_CacheWB:
    case Op_CacheWBPreSync:
    case Op_CacheWBPostSync:
      if (!VM_Version::supports_data_cache_line_flush()) {
        return false;
      }
      break;
    case Op_ExtractB:
    case Op_ExtractL:
    case Op_ExtractI:
    case Op_RoundDoubleMode:
      if (UseSSE < 4) {
        return false;
      }
      break;
    case Op_RoundDoubleModeV:
      if (VM_Version::supports_avx() == false) {
        return false; // 128bit vroundpd is not available
      }
      break;
    case Op_LoadVectorGather:
    case Op_LoadVectorGatherMasked:
      if (UseAVX < 2) {
        return false;
      }
      break;
    case Op_FmaF:
    case Op_FmaD:
    case Op_FmaVD:
    case Op_FmaVF:
      if (!UseFMA) {
        return false;
      }
      break;
    case Op_MacroLogicV:
      if (UseAVX < 3 || !UseVectorMacroLogic) {
        return false;
      }
      break;

    case Op_VectorCmpMasked:
    case Op_VectorMaskGen:
      if (!is_LP64  || UseAVX < 3 || !VM_Version::supports_bmi2()) {
        return false;
      }
      break;
    case Op_VectorMaskFirstTrue:
    case Op_VectorMaskLastTrue:
    case Op_VectorMaskTrueCount:
    case Op_VectorMaskToLong:
      if (!is_LP64 || UseAVX < 1) {
         return false;
      }
      break;
    case Op_RoundF:
    case Op_RoundD:
      if (!is_LP64) {
        return false;
      }
      break;
    case Op_CopySignD:
    case Op_CopySignF:
      if (UseAVX < 3 || !is_LP64)  {
        return false;
      }
      if (!VM_Version::supports_avx512vl()) {
        return false;
      }
      break;
#ifndef _LP64
    case Op_AddReductionVF:
    case Op_AddReductionVD:
    case Op_MulReductionVF:
    case Op_MulReductionVD:
      if (UseSSE < 1) { // requires at least SSE
        return false;
      }
      break;
    case Op_MulAddVS2VI:
    case Op_RShiftVL:
    case Op_AbsVD:
    case Op_NegVD:
      if (UseSSE < 2) {
        return false;
      }
      break;
#endif // !LP64
    case Op_CompressBits:
      if (!VM_Version::supports_bmi2() || (!is_LP64 && UseSSE < 2)) {
        return false;
      }
      break;
    case Op_ExpandBits:
      if (!VM_Version::supports_bmi2() || (!is_LP64 && (UseSSE < 2 || !VM_Version::supports_bmi1()))) {
        return false;
      }
      break;
    case Op_SignumF:
      if (UseSSE < 1) {
        return false;
      }
      break;
    case Op_SignumD:
      if (UseSSE < 2) {
        return false;
      }
      break;
    case Op_CompressM:
      if (!VM_Version::supports_avx512vl() || !VM_Version::supports_bmi2()) {
        return false;
      }
      break;
    case Op_SqrtF:
      if (UseSSE < 1) {
        return false;
      }
      break;
    case Op_SqrtD:
#ifdef _LP64
      if (UseSSE < 2) {
        return false;
      }
#else
      // x86_32.ad has a special match rule for SqrtD.
      // Together with common x86 rules, this handles all UseSSE cases.
#endif
      break;
    case Op_ConvF2HF:
    case Op_ConvHF2F:
      if (!VM_Version::supports_float16()) {
        return false;
      }
      break;
    case Op_VectorCastF2HF:
    case Op_VectorCastHF2F:
      if (!VM_Version::supports_f16c() && !VM_Version::supports_evex()) {
        return false;
      }
      break;
  }
  return true;  // Match rules are supported by default.
}

//------------------------------------------------------------------------

static inline bool is_pop_count_instr_target(BasicType bt) {
  return (is_subword_type(bt) && VM_Version::supports_avx512_bitalg()) ||
         (is_non_subword_integral_type(bt) && VM_Version::supports_avx512_vpopcntdq());
}

bool Matcher::match_rule_supported_auto_vectorization(int opcode, int vlen, BasicType bt) {
  return match_rule_supported_vector(opcode, vlen, bt);
}

// Identify extra cases that we might want to provide match rules for vector nodes and
// other intrinsics guarded with vector length (vlen) and element type (bt).
bool Matcher::match_rule_supported_vector(int opcode, int vlen, BasicType bt) {
  const bool is_LP64 = LP64_ONLY(true) NOT_LP64(false);
  if (!match_rule_supported(opcode)) {
    return false;
  }
  // Matcher::vector_size_supported() restricts vector sizes in the following way (see Matcher::vector_width_in_bytes):
  //   * SSE2 supports 128bit vectors for all types;
  //   * AVX1 supports 256bit vectors only for FLOAT and DOUBLE types;
  //   * AVX2 supports 256bit vectors for all types;
  //   * AVX512F supports 512bit vectors only for INT, FLOAT, and DOUBLE types;
  //   * AVX512BW supports 512bit vectors for BYTE, SHORT, and CHAR types.
  // There's also a limit on minimum vector size supported: 2 elements (or 4 bytes for BYTE).
  // And MaxVectorSize is taken into account as well.
  if (!vector_size_supported(bt, vlen)) {
    return false;
  }
  // Special cases which require vector length follow:
  //   * implementation limitations
  //   * some 512bit vector operations on FLOAT and DOUBLE types require AVX512DQ
  //   * 128bit vroundpd instruction is present only in AVX1
  int size_in_bits = vlen * type2aelembytes(bt) * BitsPerByte;
  switch (opcode) {
    case Op_AddVHF:
    case Op_DivVHF:
    case Op_FmaVHF:
    case Op_MaxVHF:
    case Op_MinVHF:
    case Op_MulVHF:
    case Op_SubVHF:
    case Op_SqrtVHF:
      if (!VM_Version::supports_avx512_fp16()) {
        return false;
      }
      break;
    case Op_AbsVF:
    case Op_NegVF:
      if ((vlen == 16) && (VM_Version::supports_avx512dq() == false)) {
        return false; // 512bit vandps and vxorps are not available
      }
      break;
    case Op_AbsVD:
    case Op_NegVD:
      if ((vlen == 8) && (VM_Version::supports_avx512dq() == false)) {
        return false; // 512bit vpmullq, vandpd and vxorpd are not available
      }
      break;
    case Op_RotateRightV:
    case Op_RotateLeftV:
      if (bt != T_INT && bt != T_LONG) {
        return false;
      } // fallthrough
    case Op_MacroLogicV:
      if (!VM_Version::supports_evex() ||
          ((size_in_bits != 512) && !VM_Version::supports_avx512vl())) {
        return false;
      }
      break;
    case Op_ClearArray:
    case Op_VectorMaskGen:
    case Op_VectorCmpMasked:
      if (!is_LP64 || !VM_Version::supports_avx512bw()) {
        return false;
      }
      if ((size_in_bits != 512) && !VM_Version::supports_avx512vl()) {
        return false;
      }
      break;
    case Op_LoadVectorMasked:
    case Op_StoreVectorMasked:
      if (!VM_Version::supports_avx512bw() && (is_subword_type(bt) || UseAVX < 1)) {
        return false;
      }
      break;
    case Op_MaxV:
    case Op_MinV:
      if (UseSSE < 4 && is_integral_type(bt)) {
        return false;
      }
      if ((bt == T_FLOAT || bt == T_DOUBLE)) {
          // Float/Double intrinsics are enabled for AVX family currently.
          if (UseAVX == 0) {
            return false;
          }
          if (UseAVX > 2 && (!VM_Version::supports_avx512dq() && size_in_bits == 512)) { // 512 bit Float/Double intrinsics need AVX512DQ
            return false;
          }
      }
      break;
    case Op_CallLeafVector:
      if (size_in_bits == 512 && !VM_Version::supports_avx512vlbwdq()) {
        return false;
      }
      break;
    case Op_AddReductionVI:
      if (bt == T_INT && (UseSSE < 3 || !VM_Version::supports_ssse3())) {
        return false;
      }
      // fallthrough
    case Op_AndReductionV:
    case Op_OrReductionV:
    case Op_XorReductionV:
      if (is_subword_type(bt) && (UseSSE < 4)) {
        return false;
      }
#ifndef _LP64
      if (bt == T_BYTE || bt == T_LONG) {
        return false;
      }
#endif
      break;
#ifndef _LP64
    case Op_VectorInsert:
      if (bt == T_LONG || bt == T_DOUBLE) {
        return false;
      }
      break;
#endif
    case Op_MinReductionV:
    case Op_MaxReductionV:
      if ((bt == T_INT || is_subword_type(bt)) && UseSSE < 4) {
        return false;
      } else if (bt == T_LONG && (UseAVX < 3 || !VM_Version::supports_avx512vlbwdq())) {
        return false;
      }
      // Float/Double intrinsics enabled for AVX family.
      if (UseAVX == 0 && (bt == T_FLOAT || bt == T_DOUBLE)) {
        return false;
      }
      if (UseAVX > 2 && (!VM_Version::supports_avx512dq() && size_in_bits == 512)) {
        return false;
      }
#ifndef _LP64
      if (bt == T_BYTE || bt == T_LONG) {
        return false;
      }
#endif
      break;
    case Op_VectorTest:
      if (UseSSE < 4) {
        return false; // Implementation limitation
      } else if (size_in_bits < 32) {
        return false; // Implementation limitation
      }
      break;
    case Op_VectorLoadShuffle:
    case Op_VectorRearrange:
      if(vlen == 2) {
        return false; // Implementation limitation due to how shuffle is loaded
      } else if (size_in_bits == 256 && UseAVX < 2) {
        return false; // Implementation limitation
      }
      break;
    case Op_VectorLoadMask:
    case Op_VectorMaskCast:
      if (size_in_bits == 256 && UseAVX < 2) {
        return false; // Implementation limitation
      }
      // fallthrough
    case Op_VectorStoreMask:
      if (vlen == 2) {
        return false; // Implementation limitation
      }
      break;
    case Op_PopulateIndex:
      if (size_in_bits > 256 && !VM_Version::supports_avx512bw()) {
        return false;
      }
      break;
    case Op_VectorCastB2X:
    case Op_VectorCastS2X:
    case Op_VectorCastI2X:
      if (bt != T_DOUBLE && size_in_bits == 256 && UseAVX < 2) {
        return false;
      }
      break;
    case Op_VectorCastL2X:
      if (is_integral_type(bt) && size_in_bits == 256 && UseAVX < 2) {
        return false;
      } else if (!is_integral_type(bt) && !VM_Version::supports_avx512dq()) {
        return false;
      }
      break;
    case Op_VectorCastF2X: {
        // As per JLS section 5.1.3 narrowing conversion to sub-word types
        // happen after intermediate conversion to integer and special handling
        // code needs AVX2 vpcmpeqd instruction for 256 bit vectors.
        int src_size_in_bits = type2aelembytes(T_FLOAT) * vlen * BitsPerByte;
        if (is_integral_type(bt) && src_size_in_bits == 256 && UseAVX < 2) {
          return false;
        }
      }
      // fallthrough
    case Op_VectorCastD2X:
      if (bt == T_LONG && !VM_Version::supports_avx512dq()) {
        return false;
      }
      break;
    case Op_VectorCastF2HF:
    case Op_VectorCastHF2F:
      if (!VM_Version::supports_f16c() &&
         ((!VM_Version::supports_evex() ||
         ((size_in_bits != 512) && !VM_Version::supports_avx512vl())))) {
        return false;
      }
      break;
    case Op_RoundVD:
      if (!VM_Version::supports_avx512dq()) {
        return false;
      }
      break;
    case Op_MulReductionVI:
      if (bt == T_BYTE && size_in_bits == 512 && !VM_Version::supports_avx512bw()) {
        return false;
      }
      break;
    case Op_LoadVectorGatherMasked:
      if (!is_subword_type(bt) && size_in_bits < 512 && !VM_Version::supports_avx512vl()) {
        return false;
      }
      if (is_subword_type(bt) &&
         (!is_LP64                                                ||
         (size_in_bits > 256 && !VM_Version::supports_avx512bw()) ||
         (size_in_bits < 64)                                      ||
         (bt == T_SHORT && !VM_Version::supports_bmi2()))) {
        return false;
      }
      break;
    case Op_StoreVectorScatterMasked:
    case Op_StoreVectorScatter:
      if (is_subword_type(bt)) {
        return false;
      } else if (size_in_bits < 512 && !VM_Version::supports_avx512vl()) {
        return false;
      }
      // fallthrough
    case Op_LoadVectorGather:
      if (!is_subword_type(bt) && size_in_bits == 64) {
        return false;
      }
      if (is_subword_type(bt) && size_in_bits < 64) {
        return false;
      }
      break;
    case Op_SelectFromTwoVector:
       if (size_in_bits < 128 || (size_in_bits < 512 && !VM_Version::supports_avx512vl())) {
         return false;
       }
       if (bt == T_SHORT && !VM_Version::supports_avx512bw()) {
         return false;
       }
       if (bt == T_BYTE && !VM_Version::supports_avx512_vbmi()) {
         return false;
       }
       if ((bt == T_INT || bt == T_FLOAT || bt == T_DOUBLE) && !VM_Version::supports_evex()) {
         return false;
       }
       break;
    case Op_MaskAll:
      if (!VM_Version::supports_evex()) {
        return false;
      }
      if ((vlen > 16 || is_subword_type(bt)) && !VM_Version::supports_avx512bw()) {
        return false;
      }
      if (size_in_bits < 512 && !VM_Version::supports_avx512vl()) {
        return false;
      }
      break;
    case Op_VectorMaskCmp:
      if (vlen < 2 || size_in_bits < 32) {
        return false;
      }
      break;
    case Op_CompressM:
      if (UseAVX < 3 || !VM_Version::supports_bmi2()) {
        return false;
      }
      break;
    case Op_CompressV:
    case Op_ExpandV:
      if (is_subword_type(bt) && !VM_Version::supports_avx512_vbmi2()) {
        return false;
      }
      if (!is_LP64 && !VM_Version::supports_avx512vl() && size_in_bits < 512) {
        return false;
      }
      if (size_in_bits < 128 ) {
        return false;
      }
    case Op_VectorLongToMask:
      if (UseAVX < 1 || !is_LP64) {
        return false;
      }
      if (UseAVX < 3 && !VM_Version::supports_bmi2()) {
        return false;
      }
      break;
    case Op_SignumVD:
    case Op_SignumVF:
      if (UseAVX < 1) {
        return false;
      }
      break;
    case Op_PopCountVI:
    case Op_PopCountVL: {
        if (!is_pop_count_instr_target(bt) &&
            (size_in_bits == 512) && !VM_Version::supports_avx512bw()) {
          return false;
        }
      }
      break;
    case Op_ReverseV:
    case Op_ReverseBytesV:
      if (UseAVX < 2) {
        return false;
      }
      break;
    case Op_CountTrailingZerosV:
    case Op_CountLeadingZerosV:
      if (UseAVX < 2) {
        return false;
      }
      break;
  }
  return true;  // Per default match rules are supported.
}

bool Matcher::match_rule_supported_vector_masked(int opcode, int vlen, BasicType bt) {
  // ADLC based match_rule_supported routine checks for the existence of pattern based
  // on IR opcode. Most of the unary/binary/ternary masked operation share the IR nodes
  // of their non-masked counterpart with mask edge being the differentiator.
  // This routine does a strict check on the existence of masked operation patterns
  // by returning a default false value for all the other opcodes apart from the
  // ones whose masked instruction patterns are defined in this file.
  if (!match_rule_supported_vector(opcode, vlen, bt)) {
    return false;
  }

  const bool is_LP64 = LP64_ONLY(true) NOT_LP64(false);
  int size_in_bits = vlen * type2aelembytes(bt) * BitsPerByte;
  if (size_in_bits != 512 && !VM_Version::supports_avx512vl()) {
    return false;
  }
  switch(opcode) {
    // Unary masked operations
    case Op_AbsVB:
    case Op_AbsVS:
      if(!VM_Version::supports_avx512bw()) {
        return false;  // Implementation limitation
      }
    case Op_AbsVI:
    case Op_AbsVL:
      return true;

    // Ternary masked operations
    case Op_FmaVF:
    case Op_FmaVD:
      return true;

    case Op_MacroLogicV:
      if(bt != T_INT && bt != T_LONG) {
        return false;
      }
      return true;

    // Binary masked operations
    case Op_AddVB:
    case Op_AddVS:
    case Op_SubVB:
    case Op_SubVS:
    case Op_MulVS:
    case Op_LShiftVS:
    case Op_RShiftVS:
    case Op_URShiftVS:
      assert(size_in_bits == 512 || VM_Version::supports_avx512vl(), "");
      if (!VM_Version::supports_avx512bw()) {
        return false;  // Implementation limitation
      }
      return true;

    case Op_MulVL:
      assert(size_in_bits == 512 || VM_Version::supports_avx512vl(), "");
      if (!VM_Version::supports_avx512dq()) {
        return false;  // Implementation limitation
      }
      return true;

    case Op_AndV:
    case Op_OrV:
    case Op_XorV:
    case Op_RotateRightV:
    case Op_RotateLeftV:
      if (bt != T_INT && bt != T_LONG) {
        return false; // Implementation limitation
      }
      return true;

    case Op_VectorLoadMask:
      assert(size_in_bits == 512 || VM_Version::supports_avx512vl(), "");
      if (is_subword_type(bt) && !VM_Version::supports_avx512bw()) {
        return false;
      }
      return true;

    case Op_AddVI:
    case Op_AddVL:
    case Op_AddVF:
    case Op_AddVD:
    case Op_SubVI:
    case Op_SubVL:
    case Op_SubVF:
    case Op_SubVD:
    case Op_MulVI:
    case Op_MulVF:
    case Op_MulVD:
    case Op_DivVF:
    case Op_DivVD:
    case Op_SqrtVF:
    case Op_SqrtVD:
    case Op_LShiftVI:
    case Op_LShiftVL:
    case Op_RShiftVI:
    case Op_RShiftVL:
    case Op_URShiftVI:
    case Op_URShiftVL:
    case Op_LoadVectorMasked:
    case Op_StoreVectorMasked:
    case Op_LoadVectorGatherMasked:
    case Op_StoreVectorScatterMasked:
      return true;

    case Op_MaxV:
    case Op_MinV:
      if (is_subword_type(bt) && !VM_Version::supports_avx512bw()) {
        return false; // Implementation limitation
      }
      if (is_floating_point_type(bt)) {
        return false; // Implementation limitation
      }
      return true;

    case Op_VectorMaskCmp:
      if (is_subword_type(bt) && !VM_Version::supports_avx512bw()) {
        return false; // Implementation limitation
      }
      return true;

    case Op_VectorRearrange:
      if (bt == T_SHORT && !VM_Version::supports_avx512bw()) {
        return false; // Implementation limitation
      }
      if (bt == T_BYTE && !VM_Version::supports_avx512_vbmi()) {
        return false; // Implementation limitation
      } else if ((bt == T_INT || bt == T_FLOAT) && size_in_bits < 256) {
        return false; // Implementation limitation
      }
      return true;

    // Binary Logical operations
    case Op_AndVMask:
    case Op_OrVMask:
    case Op_XorVMask:
      if (vlen > 16 && !VM_Version::supports_avx512bw()) {
        return false; // Implementation limitation
      }
      return true;

    case Op_PopCountVI:
    case Op_PopCountVL:
      if (!is_pop_count_instr_target(bt)) {
        return false;
      }
      return true;

    case Op_MaskAll:
      return true;

    case Op_CountLeadingZerosV:
      if (is_non_subword_integral_type(bt) && VM_Version::supports_avx512cd()) {
        return true;
      }
    default:
      return false;
  }
}

bool Matcher::vector_needs_partial_operations(Node* node, const TypeVect* vt) {
  return false;
}

MachOper* Matcher::pd_specialize_generic_vector_operand(MachOper* generic_opnd, uint ideal_reg, bool is_temp) {
  assert(Matcher::is_generic_vector(generic_opnd), "not generic");
  bool legacy = (generic_opnd->opcode() == LEGVEC);
  if (!VM_Version::supports_avx512vlbwdq() && // KNL
      is_temp && !legacy && (ideal_reg == Op_VecZ)) {
    // Conservatively specialize 512bit vec TEMP operands to legVecZ (zmm0-15) on KNL.
    return new legVecZOper();
  }
  if (legacy) {
    switch (ideal_reg) {
      case Op_VecS: return new legVecSOper();
      case Op_VecD: return new legVecDOper();
      case Op_VecX: return new legVecXOper();
      case Op_VecY: return new legVecYOper();
      case Op_VecZ: return new legVecZOper();
    }
  } else {
    switch (ideal_reg) {
      case Op_VecS: return new vecSOper();
      case Op_VecD: return new vecDOper();
      case Op_VecX: return new vecXOper();
      case Op_VecY: return new vecYOper();
      case Op_VecZ: return new vecZOper();
    }
  }
  ShouldNotReachHere();
  return nullptr;
}

bool Matcher::is_reg2reg_move(MachNode* m) {
  switch (m->rule()) {
    case MoveVec2Leg_rule:
    case MoveLeg2Vec_rule:
    case MoveF2VL_rule:
    case MoveF2LEG_rule:
    case MoveVL2F_rule:
    case MoveLEG2F_rule:
    case MoveD2VL_rule:
    case MoveD2LEG_rule:
    case MoveVL2D_rule:
    case MoveLEG2D_rule:
      return true;
    default:
      return false;
  }
}

bool Matcher::is_generic_vector(MachOper* opnd) {
  switch (opnd->opcode()) {
    case VEC:
    case LEGVEC:
      return true;
    default:
      return false;
  }
}

//------------------------------------------------------------------------

const RegMask* Matcher::predicate_reg_mask(void) {
  return &_VECTMASK_REG_mask;
}

// Max vector size in bytes. 0 if not supported.
int Matcher::vector_width_in_bytes(BasicType bt) {
  assert(is_java_primitive(bt), "only primitive type vectors");
  if (UseSSE < 2) return 0;
  // SSE2 supports 128bit vectors for all types.
  // AVX2 supports 256bit vectors for all types.
  // AVX2/EVEX supports 512bit vectors for all types.
  int size = (UseAVX > 1) ? (1 << UseAVX) * 8 : 16;
  // AVX1 supports 256bit vectors only for FLOAT and DOUBLE.
  if (UseAVX > 0 && (bt == T_FLOAT || bt == T_DOUBLE))
    size = (UseAVX > 2) ? 64 : 32;
  if (UseAVX > 2 && (bt == T_BYTE || bt == T_SHORT || bt == T_CHAR))
    size = (VM_Version::supports_avx512bw()) ? 64 : 32;
  // Use flag to limit vector size.
  size = MIN2(size,(int)MaxVectorSize);
  // Minimum 2 values in vector (or 4 for bytes).
  switch (bt) {
  case T_DOUBLE:
  case T_LONG:
    if (size < 16) return 0;
    break;
  case T_FLOAT:
  case T_INT:
    if (size < 8) return 0;
    break;
  case T_BOOLEAN:
    if (size < 4) return 0;
    break;
  case T_CHAR:
    if (size < 4) return 0;
    break;
  case T_BYTE:
    if (size < 4) return 0;
    break;
  case T_SHORT:
    if (size < 4) return 0;
    break;
  default:
    ShouldNotReachHere();
  }
  return size;
}

// Limits on vector size (number of elements) loaded into vector.
int Matcher::max_vector_size(const BasicType bt) {
  return vector_width_in_bytes(bt)/type2aelembytes(bt);
}
int Matcher::min_vector_size(const BasicType bt) {
  int max_size = max_vector_size(bt);
  // Min size which can be loaded into vector is 4 bytes.
  int size = (type2aelembytes(bt) == 1) ? 4 : 2;
  // Support for calling svml double64 vectors
  if (bt == T_DOUBLE) {
    size = 1;
  }
  return MIN2(size,max_size);
}

int Matcher::max_vector_size_auto_vectorization(const BasicType bt) {
  // Limit the max vector size for auto vectorization to 256 bits (32 bytes)
  // by default on Cascade Lake
  if (VM_Version::is_default_intel_cascade_lake()) {
    return MIN2(Matcher::max_vector_size(bt), 32 / type2aelembytes(bt));
  }
  return Matcher::max_vector_size(bt);
}

int Matcher::scalable_vector_reg_size(const BasicType bt) {
  return -1;
}

// Vector ideal reg corresponding to specified size in bytes
uint Matcher::vector_ideal_reg(int size) {
  assert(MaxVectorSize >= size, "");
  switch(size) {
    case  4: return Op_VecS;
    case  8: return Op_VecD;
    case 16: return Op_VecX;
    case 32: return Op_VecY;
    case 64: return Op_VecZ;
  }
  ShouldNotReachHere();
  return 0;
}

// Check for shift by small constant as well
static bool clone_shift(Node* shift, Matcher* matcher, Matcher::MStack& mstack, VectorSet& address_visited) {
  if (shift->Opcode() == Op_LShiftX && shift->in(2)->is_Con() &&
      shift->in(2)->get_int() <= 3 &&
      // Are there other uses besides address expressions?
      !matcher->is_visited(shift)) {
    address_visited.set(shift->_idx); // Flag as address_visited
    mstack.push(shift->in(2), Matcher::Visit);
    Node *conv = shift->in(1);
#ifdef _LP64
    // Allow Matcher to match the rule which bypass
    // ConvI2L operation for an array index on LP64
    // if the index value is positive.
    if (conv->Opcode() == Op_ConvI2L &&
        conv->as_Type()->type()->is_long()->_lo >= 0 &&
        // Are there other uses besides address expressions?
        !matcher->is_visited(conv)) {
      address_visited.set(conv->_idx); // Flag as address_visited
      mstack.push(conv->in(1), Matcher::Pre_Visit);
    } else
#endif
      mstack.push(conv, Matcher::Pre_Visit);
    return true;
  }
  return false;
}

// This function identifies sub-graphs in which a 'load' node is
// input to two different nodes, and such that it can be matched
// with BMI instructions like blsi, blsr, etc.
// Example : for b = -a[i] & a[i] can be matched to blsi r32, m32.
// The graph is (AndL (SubL Con0 LoadL*) LoadL*), where LoadL*
// refers to the same node.
//
// Match the generic fused operations pattern (op1 (op2 Con{ConType} mop) mop)
// This is a temporary solution until we make DAGs expressible in ADL.
template<typename ConType>
class FusedPatternMatcher {
  Node* _op1_node;
  Node* _mop_node;
  int _con_op;

  static int match_next(Node* n, int next_op, int next_op_idx) {
    if (n->in(1) == nullptr || n->in(2) == nullptr) {
      return -1;
    }

    if (next_op_idx == -1) { // n is commutative, try rotations
      if (n->in(1)->Opcode() == next_op) {
        return 1;
      } else if (n->in(2)->Opcode() == next_op) {
        return 2;
      }
    } else {
      assert(next_op_idx > 0 && next_op_idx <= 2, "Bad argument index");
      if (n->in(next_op_idx)->Opcode() == next_op) {
        return next_op_idx;
      }
    }
    return -1;
  }

 public:
  FusedPatternMatcher(Node* op1_node, Node* mop_node, int con_op) :
    _op1_node(op1_node), _mop_node(mop_node), _con_op(con_op) { }

  bool match(int op1, int op1_op2_idx,  // op1 and the index of the op1->op2 edge, -1 if op1 is commutative
             int op2, int op2_con_idx,  // op2 and the index of the op2->con edge, -1 if op2 is commutative
             typename ConType::NativeType con_value) {
    if (_op1_node->Opcode() != op1) {
      return false;
    }
    if (_mop_node->outcnt() > 2) {
      return false;
    }
    op1_op2_idx = match_next(_op1_node, op2, op1_op2_idx);
    if (op1_op2_idx == -1) {
      return false;
    }
    // Memory operation must be the other edge
    int op1_mop_idx = (op1_op2_idx & 1) + 1;

    // Check that the mop node is really what we want
    if (_op1_node->in(op1_mop_idx) == _mop_node) {
      Node* op2_node = _op1_node->in(op1_op2_idx);
      if (op2_node->outcnt() > 1) {
        return false;
      }
      assert(op2_node->Opcode() == op2, "Should be");
      op2_con_idx = match_next(op2_node, _con_op, op2_con_idx);
      if (op2_con_idx == -1) {
        return false;
      }
      // Memory operation must be the other edge
      int op2_mop_idx = (op2_con_idx & 1) + 1;
      // Check that the memory operation is the same node
      if (op2_node->in(op2_mop_idx) == _mop_node) {
        // Now check the constant
        const Type* con_type = op2_node->in(op2_con_idx)->bottom_type();
        if (con_type != Type::TOP && ConType::as_self(con_type)->get_con() == con_value) {
          return true;
        }
      }
    }
    return false;
  }
};

static bool is_bmi_pattern(Node* n, Node* m) {
  assert(UseBMI1Instructions, "sanity");
  if (n != nullptr && m != nullptr) {
    if (m->Opcode() == Op_LoadI) {
      FusedPatternMatcher<TypeInt> bmii(n, m, Op_ConI);
      return bmii.match(Op_AndI, -1, Op_SubI,  1,  0)  ||
             bmii.match(Op_AndI, -1, Op_AddI, -1, -1)  ||
             bmii.match(Op_XorI, -1, Op_AddI, -1, -1);
    } else if (m->Opcode() == Op_LoadL) {
      FusedPatternMatcher<TypeLong> bmil(n, m, Op_ConL);
      return bmil.match(Op_AndL, -1, Op_SubL,  1,  0) ||
             bmil.match(Op_AndL, -1, Op_AddL, -1, -1) ||
             bmil.match(Op_XorL, -1, Op_AddL, -1, -1);
    }
  }
  return false;
}

// Should the matcher clone input 'm' of node 'n'?
bool Matcher::pd_clone_node(Node* n, Node* m, Matcher::MStack& mstack) {
  // If 'n' and 'm' are part of a graph for BMI instruction, clone the input 'm'.
  if (UseBMI1Instructions && is_bmi_pattern(n, m)) {
    mstack.push(m, Visit);
    return true;
  }
  if (is_vshift_con_pattern(n, m)) { // ShiftV src (ShiftCntV con)
    mstack.push(m, Visit);           // m = ShiftCntV
    return true;
  }
  if (is_encode_and_store_pattern(n, m)) {
    mstack.push(m, Visit);
    return true;
  }
  return false;
}

// Should the Matcher clone shifts on addressing modes, expecting them
// to be subsumed into complex addressing expressions or compute them
// into registers?
bool Matcher::pd_clone_address_expressions(AddPNode* m, Matcher::MStack& mstack, VectorSet& address_visited) {
  Node *off = m->in(AddPNode::Offset);
  if (off->is_Con()) {
    address_visited.test_set(m->_idx); // Flag as address_visited
    Node *adr = m->in(AddPNode::Address);

    // Intel can handle 2 adds in addressing mode
    // AtomicAdd is not an addressing expression.
    // Cheap to find it by looking for screwy base.
    if (adr->is_AddP() &&
        !adr->in(AddPNode::Base)->is_top() &&
        LP64_ONLY( off->get_long() == (int) (off->get_long()) && ) // immL32
        // Are there other uses besides address expressions?
        !is_visited(adr)) {
      address_visited.set(adr->_idx); // Flag as address_visited
      Node *shift = adr->in(AddPNode::Offset);
      if (!clone_shift(shift, this, mstack, address_visited)) {
        mstack.push(shift, Pre_Visit);
      }
      mstack.push(adr->in(AddPNode::Address), Pre_Visit);
      mstack.push(adr->in(AddPNode::Base), Pre_Visit);
    } else {
      mstack.push(adr, Pre_Visit);
    }

    // Clone X+offset as it also folds into most addressing expressions
    mstack.push(off, Visit);
    mstack.push(m->in(AddPNode::Base), Pre_Visit);
    return true;
  } else if (clone_shift(off, this, mstack, address_visited)) {
    address_visited.test_set(m->_idx); // Flag as address_visited
    mstack.push(m->in(AddPNode::Address), Pre_Visit);
    mstack.push(m->in(AddPNode::Base), Pre_Visit);
    return true;
  }
  return false;
}

static inline Assembler::ComparisonPredicate booltest_pred_to_comparison_pred(int bt) {
  switch (bt) {
    case BoolTest::eq:
      return Assembler::eq;
    case BoolTest::ne:
      return Assembler::neq;
    case BoolTest::le:
    case BoolTest::ule:
      return Assembler::le;
    case BoolTest::ge:
    case BoolTest::uge:
      return Assembler::nlt;
    case BoolTest::lt:
    case BoolTest::ult:
      return Assembler::lt;
    case BoolTest::gt:
    case BoolTest::ugt:
      return Assembler::nle;
    default : ShouldNotReachHere(); return Assembler::_false;
  }
}

static inline Assembler::ComparisonPredicateFP booltest_pred_to_comparison_pred_fp(int bt) {
  switch (bt) {
  case BoolTest::eq: return Assembler::EQ_OQ;  // ordered non-signaling
  // As per JLS 15.21.1, != of NaNs is true. Thus use unordered compare.
  case BoolTest::ne: return Assembler::NEQ_UQ; // unordered non-signaling
  case BoolTest::le: return Assembler::LE_OQ;  // ordered non-signaling
  case BoolTest::ge: return Assembler::GE_OQ;  // ordered non-signaling
  case BoolTest::lt: return Assembler::LT_OQ;  // ordered non-signaling
  case BoolTest::gt: return Assembler::GT_OQ;  // ordered non-signaling
  default: ShouldNotReachHere(); return Assembler::FALSE_OS;
  }
}

// Helper methods for MachSpillCopyNode::implementation().
static void vec_mov_helper(C2_MacroAssembler *masm, int src_lo, int dst_lo,
                          int src_hi, int dst_hi, uint ireg, outputStream* st) {
  assert(ireg == Op_VecS || // 32bit vector
         ((src_lo & 1) == 0 && (src_lo + 1) == src_hi &&
          (dst_lo & 1) == 0 && (dst_lo + 1) == dst_hi),
         "no non-adjacent vector moves" );
  if (masm) {
    switch (ireg) {
    case Op_VecS: // copy whole register
    case Op_VecD:
    case Op_VecX:
#ifndef _LP64
      __ movdqu(as_XMMRegister(Matcher::_regEncode[dst_lo]), as_XMMRegister(Matcher::_regEncode[src_lo]));
#else
      if ((UseAVX < 3) || VM_Version::supports_avx512vl()) {
        __ movdqu(as_XMMRegister(Matcher::_regEncode[dst_lo]), as_XMMRegister(Matcher::_regEncode[src_lo]));
      } else {
        __ vextractf32x4(as_XMMRegister(Matcher::_regEncode[dst_lo]), as_XMMRegister(Matcher::_regEncode[src_lo]), 0x0);
     }
#endif
      break;
    case Op_VecY:
#ifndef _LP64
      __ vmovdqu(as_XMMRegister(Matcher::_regEncode[dst_lo]), as_XMMRegister(Matcher::_regEncode[src_lo]));
#else
      if ((UseAVX < 3) || VM_Version::supports_avx512vl()) {
        __ vmovdqu(as_XMMRegister(Matcher::_regEncode[dst_lo]), as_XMMRegister(Matcher::_regEncode[src_lo]));
      } else {
        __ vextractf64x4(as_XMMRegister(Matcher::_regEncode[dst_lo]), as_XMMRegister(Matcher::_regEncode[src_lo]), 0x0);
     }
#endif
      break;
    case Op_VecZ:
      __ evmovdquq(as_XMMRegister(Matcher::_regEncode[dst_lo]), as_XMMRegister(Matcher::_regEncode[src_lo]), 2);
      break;
    default:
      ShouldNotReachHere();
    }
#ifndef PRODUCT
  } else {
    switch (ireg) {
    case Op_VecS:
    case Op_VecD:
    case Op_VecX:
      st->print("movdqu  %s,%s\t# spill",Matcher::regName[dst_lo],Matcher::regName[src_lo]);
      break;
    case Op_VecY:
    case Op_VecZ:
      st->print("vmovdqu %s,%s\t# spill",Matcher::regName[dst_lo],Matcher::regName[src_lo]);
      break;
    default:
      ShouldNotReachHere();
    }
#endif
  }
}

void vec_spill_helper(C2_MacroAssembler *masm, bool is_load,
                     int stack_offset, int reg, uint ireg, outputStream* st) {
  if (masm) {
    if (is_load) {
      switch (ireg) {
      case Op_VecS:
        __ movdl(as_XMMRegister(Matcher::_regEncode[reg]), Address(rsp, stack_offset));
        break;
      case Op_VecD:
        __ movq(as_XMMRegister(Matcher::_regEncode[reg]), Address(rsp, stack_offset));
        break;
      case Op_VecX:
#ifndef _LP64
        __ movdqu(as_XMMRegister(Matcher::_regEncode[reg]), Address(rsp, stack_offset));
#else
        if ((UseAVX < 3) || VM_Version::supports_avx512vl()) {
          __ movdqu(as_XMMRegister(Matcher::_regEncode[reg]), Address(rsp, stack_offset));
        } else {
          __ vpxor(as_XMMRegister(Matcher::_regEncode[reg]), as_XMMRegister(Matcher::_regEncode[reg]), as_XMMRegister(Matcher::_regEncode[reg]), 2);
          __ vinsertf32x4(as_XMMRegister(Matcher::_regEncode[reg]), as_XMMRegister(Matcher::_regEncode[reg]), Address(rsp, stack_offset),0x0);
        }
#endif
        break;
      case Op_VecY:
#ifndef _LP64
        __ vmovdqu(as_XMMRegister(Matcher::_regEncode[reg]), Address(rsp, stack_offset));
#else
        if ((UseAVX < 3) || VM_Version::supports_avx512vl()) {
          __ vmovdqu(as_XMMRegister(Matcher::_regEncode[reg]), Address(rsp, stack_offset));
        } else {
          __ vpxor(as_XMMRegister(Matcher::_regEncode[reg]), as_XMMRegister(Matcher::_regEncode[reg]), as_XMMRegister(Matcher::_regEncode[reg]), 2);
          __ vinsertf64x4(as_XMMRegister(Matcher::_regEncode[reg]), as_XMMRegister(Matcher::_regEncode[reg]), Address(rsp, stack_offset),0x0);
        }
#endif
        break;
      case Op_VecZ:
        __ evmovdquq(as_XMMRegister(Matcher::_regEncode[reg]), Address(rsp, stack_offset), 2);
        break;
      default:
        ShouldNotReachHere();
      }
    } else { // store
      switch (ireg) {
      case Op_VecS:
        __ movdl(Address(rsp, stack_offset), as_XMMRegister(Matcher::_regEncode[reg]));
        break;
      case Op_VecD:
        __ movq(Address(rsp, stack_offset), as_XMMRegister(Matcher::_regEncode[reg]));
        break;
      case Op_VecX:
#ifndef _LP64
        __ movdqu(Address(rsp, stack_offset), as_XMMRegister(Matcher::_regEncode[reg]));
#else
        if ((UseAVX < 3) || VM_Version::supports_avx512vl()) {
          __ movdqu(Address(rsp, stack_offset), as_XMMRegister(Matcher::_regEncode[reg]));
        }
        else {
          __ vextractf32x4(Address(rsp, stack_offset), as_XMMRegister(Matcher::_regEncode[reg]), 0x0);
        }
#endif
        break;
      case Op_VecY:
#ifndef _LP64
        __ vmovdqu(Address(rsp, stack_offset), as_XMMRegister(Matcher::_regEncode[reg]));
#else
        if ((UseAVX < 3) || VM_Version::supports_avx512vl()) {
          __ vmovdqu(Address(rsp, stack_offset), as_XMMRegister(Matcher::_regEncode[reg]));
        }
        else {
          __ vextractf64x4(Address(rsp, stack_offset), as_XMMRegister(Matcher::_regEncode[reg]), 0x0);
        }
#endif
        break;
      case Op_VecZ:
        __ evmovdquq(Address(rsp, stack_offset), as_XMMRegister(Matcher::_regEncode[reg]), 2);
        break;
      default:
        ShouldNotReachHere();
      }
    }
#ifndef PRODUCT
  } else {
    if (is_load) {
      switch (ireg) {
      case Op_VecS:
        st->print("movd    %s,[rsp + %d]\t# spill", Matcher::regName[reg], stack_offset);
        break;
      case Op_VecD:
        st->print("movq    %s,[rsp + %d]\t# spill", Matcher::regName[reg], stack_offset);
        break;
       case Op_VecX:
        st->print("movdqu  %s,[rsp + %d]\t# spill", Matcher::regName[reg], stack_offset);
        break;
      case Op_VecY:
      case Op_VecZ:
        st->print("vmovdqu %s,[rsp + %d]\t# spill", Matcher::regName[reg], stack_offset);
        break;
      default:
        ShouldNotReachHere();
      }
    } else { // store
      switch (ireg) {
      case Op_VecS:
        st->print("movd    [rsp + %d],%s\t# spill", stack_offset, Matcher::regName[reg]);
        break;
      case Op_VecD:
        st->print("movq    [rsp + %d],%s\t# spill", stack_offset, Matcher::regName[reg]);
        break;
       case Op_VecX:
        st->print("movdqu  [rsp + %d],%s\t# spill", stack_offset, Matcher::regName[reg]);
        break;
      case Op_VecY:
      case Op_VecZ:
        st->print("vmovdqu [rsp + %d],%s\t# spill", stack_offset, Matcher::regName[reg]);
        break;
      default:
        ShouldNotReachHere();
      }
    }
#endif
  }
}

template <class T>
static inline GrowableArray<jvalue>* vreplicate_imm(BasicType bt, T con, int len) {
  GrowableArray<jvalue>* val = new GrowableArray<jvalue>(len);
  jvalue ele;
  switch (bt) {
    case T_BYTE:   ele.b = con; break;
    case T_SHORT:  ele.s = con; break;
    case T_INT:    ele.i = con; break;
    case T_LONG:   ele.j = con; break;
    case T_FLOAT:  ele.f = con; break;
    case T_DOUBLE: ele.d = con; break;
    default: ShouldNotReachHere();
  }
  for (int i = 0; i < len; i++) {
    val->append(ele);
  }
  return val;
}

static inline jlong high_bit_set(BasicType bt) {
  switch (bt) {
    case T_BYTE:  return 0x8080808080808080;
    case T_SHORT: return 0x8000800080008000;
    case T_INT:   return 0x8000000080000000;
    case T_LONG:  return 0x8000000000000000;
    default:
      ShouldNotReachHere();
      return 0;
  }
}

#ifndef PRODUCT
  void MachNopNode::format(PhaseRegAlloc*, outputStream* st) const {
    st->print("nop \t# %d bytes pad for loops and calls", _count);
  }
#endif

  void MachNopNode::emit(C2_MacroAssembler *masm, PhaseRegAlloc*) const {
    __ nop(_count);
  }

  uint MachNopNode::size(PhaseRegAlloc*) const {
    return _count;
  }

#ifndef PRODUCT
  void MachBreakpointNode::format(PhaseRegAlloc*, outputStream* st) const {
    st->print("# breakpoint");
  }
#endif

  void MachBreakpointNode::emit(C2_MacroAssembler *masm, PhaseRegAlloc* ra_) const {
    __ int3();
  }

  uint MachBreakpointNode::size(PhaseRegAlloc* ra_) const {
    return MachNode::size(ra_);
  }

%}

encode %{

  enc_class call_epilog %{
    if (VerifyStackAtCalls) {
      // Check that stack depth is unchanged: find majik cookie on stack
      int framesize = ra_->reg2offset_unchecked(OptoReg::add(ra_->_matcher._old_SP, -3*VMRegImpl::slots_per_word));
      Label L;
      __ cmpptr(Address(rsp, framesize), (int32_t)0xbadb100d);
      __ jccb(Assembler::equal, L);
      // Die if stack mismatch
      __ int3();
      __ bind(L);
    }
  %}

%}

// Operands for bound floating pointer register arguments
operand rxmm0() %{
  constraint(ALLOC_IN_RC(xmm0_reg));
  match(VecX);
  format%{%}
  interface(REG_INTER);
%}

//----------OPERANDS-----------------------------------------------------------
// Operand definitions must precede instruction definitions for correct parsing
// in the ADLC because operands constitute user defined types which are used in
// instruction definitions.

// Vectors

// Dummy generic vector class. Should be used for all vector operands.
// Replaced with vec[SDXYZ] during post-selection pass.
operand vec() %{
  constraint(ALLOC_IN_RC(dynamic));
  match(VecX);
  match(VecY);
  match(VecZ);
  match(VecS);
  match(VecD);

  format %{ %}
  interface(REG_INTER);
%}

// Dummy generic legacy vector class. Should be used for all legacy vector operands.
// Replaced with legVec[SDXYZ] during post-selection cleanup.
// Note: legacy register class is used to avoid extra (unneeded in 32-bit VM)
// runtime code generation via reg_class_dynamic.
operand legVec() %{
  constraint(ALLOC_IN_RC(dynamic));
  match(VecX);
  match(VecY);
  match(VecZ);
  match(VecS);
  match(VecD);

  format %{ %}
  interface(REG_INTER);
%}

// Replaces vec during post-selection cleanup. See above.
operand vecS() %{
  constraint(ALLOC_IN_RC(vectors_reg_vlbwdq));
  match(VecS);

  format %{ %}
  interface(REG_INTER);
%}

// Replaces legVec during post-selection cleanup. See above.
operand legVecS() %{
  constraint(ALLOC_IN_RC(vectors_reg_legacy));
  match(VecS);

  format %{ %}
  interface(REG_INTER);
%}

// Replaces vec during post-selection cleanup. See above.
operand vecD() %{
  constraint(ALLOC_IN_RC(vectord_reg_vlbwdq));
  match(VecD);

  format %{ %}
  interface(REG_INTER);
%}

// Replaces legVec during post-selection cleanup. See above.
operand legVecD() %{
  constraint(ALLOC_IN_RC(vectord_reg_legacy));
  match(VecD);

  format %{ %}
  interface(REG_INTER);
%}

// Replaces vec during post-selection cleanup. See above.
operand vecX() %{
  constraint(ALLOC_IN_RC(vectorx_reg_vlbwdq));
  match(VecX);

  format %{ %}
  interface(REG_INTER);
%}

// Replaces legVec during post-selection cleanup. See above.
operand legVecX() %{
  constraint(ALLOC_IN_RC(vectorx_reg_legacy));
  match(VecX);

  format %{ %}
  interface(REG_INTER);
%}

// Replaces vec during post-selection cleanup. See above.
operand vecY() %{
  constraint(ALLOC_IN_RC(vectory_reg_vlbwdq));
  match(VecY);

  format %{ %}
  interface(REG_INTER);
%}

// Replaces legVec during post-selection cleanup. See above.
operand legVecY() %{
  constraint(ALLOC_IN_RC(vectory_reg_legacy));
  match(VecY);

  format %{ %}
  interface(REG_INTER);
%}

// Replaces vec during post-selection cleanup. See above.
operand vecZ() %{
  constraint(ALLOC_IN_RC(vectorz_reg));
  match(VecZ);

  format %{ %}
  interface(REG_INTER);
%}

// Replaces legVec during post-selection cleanup. See above.
operand legVecZ() %{
  constraint(ALLOC_IN_RC(vectorz_reg_legacy));
  match(VecZ);

  format %{ %}
  interface(REG_INTER);
%}

// INSTRUCTIONS -- Platform independent definitions (same for 32- and 64-bit)

// ============================================================================

instruct ShouldNotReachHere() %{
  match(Halt);
  format %{ "stop\t# ShouldNotReachHere" %}
  ins_encode %{
    if (is_reachable()) {
      __ stop(_halt_reason);
    }
  %}
  ins_pipe(pipe_slow);
%}

// ============================================================================

instruct addF_reg(regF dst, regF src) %{
  predicate((UseSSE>=1) && (UseAVX == 0));
  match(Set dst (AddF dst src));

  format %{ "addss   $dst, $src" %}
  ins_cost(150);
  ins_encode %{
    __ addss($dst$$XMMRegister, $src$$XMMRegister);
  %}
  ins_pipe(pipe_slow);
%}

instruct addF_mem(regF dst, memory src) %{
  predicate((UseSSE>=1) && (UseAVX == 0));
  match(Set dst (AddF dst (LoadF src)));

  format %{ "addss   $dst, $src" %}
  ins_cost(150);
  ins_encode %{
    __ addss($dst$$XMMRegister, $src$$Address);
  %}
  ins_pipe(pipe_slow);
%}

instruct addF_imm(regF dst, immF con) %{
  predicate((UseSSE>=1) && (UseAVX == 0));
  match(Set dst (AddF dst con));
  format %{ "addss   $dst, [$constantaddress]\t# load from constant table: float=$con" %}
  ins_cost(150);
  ins_encode %{
    __ addss($dst$$XMMRegister, $constantaddress($con));
  %}
  ins_pipe(pipe_slow);
%}

instruct addF_reg_reg(regF dst, regF src1, regF src2) %{
  predicate(UseAVX > 0);
  match(Set dst (AddF src1 src2));

  format %{ "vaddss  $dst, $src1, $src2" %}
  ins_cost(150);
  ins_encode %{
    __ vaddss($dst$$XMMRegister, $src1$$XMMRegister, $src2$$XMMRegister);
  %}
  ins_pipe(pipe_slow);
%}

instruct addF_reg_mem(regF dst, regF src1, memory src2) %{
  predicate(UseAVX > 0);
  match(Set dst (AddF src1 (LoadF src2)));

  format %{ "vaddss  $dst, $src1, $src2" %}
  ins_cost(150);
  ins_encode %{
    __ vaddss($dst$$XMMRegister, $src1$$XMMRegister, $src2$$Address);
  %}
  ins_pipe(pipe_slow);
%}

instruct addF_reg_imm(regF dst, regF src, immF con) %{
  predicate(UseAVX > 0);
  match(Set dst (AddF src con));

  format %{ "vaddss  $dst, $src, [$constantaddress]\t# load from constant table: float=$con" %}
  ins_cost(150);
  ins_encode %{
    __ vaddss($dst$$XMMRegister, $src$$XMMRegister, $constantaddress($con));
  %}
  ins_pipe(pipe_slow);
%}

instruct addD_reg(regD dst, regD src) %{
  predicate((UseSSE>=2) && (UseAVX == 0));
  match(Set dst (AddD dst src));

  format %{ "addsd   $dst, $src" %}
  ins_cost(150);
  ins_encode %{
    __ addsd($dst$$XMMRegister, $src$$XMMRegister);
  %}
  ins_pipe(pipe_slow);
%}

instruct addD_mem(regD dst, memory src) %{
  predicate((UseSSE>=2) && (UseAVX == 0));
  match(Set dst (AddD dst (LoadD src)));

  format %{ "addsd   $dst, $src" %}
  ins_cost(150);
  ins_encode %{
    __ addsd($dst$$XMMRegister, $src$$Address);
  %}
  ins_pipe(pipe_slow);
%}

instruct addD_imm(regD dst, immD con) %{
  predicate((UseSSE>=2) && (UseAVX == 0));
  match(Set dst (AddD dst con));
  format %{ "addsd   $dst, [$constantaddress]\t# load from constant table: double=$con" %}
  ins_cost(150);
  ins_encode %{
    __ addsd($dst$$XMMRegister, $constantaddress($con));
  %}
  ins_pipe(pipe_slow);
%}

instruct addD_reg_reg(regD dst, regD src1, regD src2) %{
  predicate(UseAVX > 0);
  match(Set dst (AddD src1 src2));

  format %{ "vaddsd  $dst, $src1, $src2" %}
  ins_cost(150);
  ins_encode %{
    __ vaddsd($dst$$XMMRegister, $src1$$XMMRegister, $src2$$XMMRegister);
  %}
  ins_pipe(pipe_slow);
%}

instruct addD_reg_mem(regD dst, regD src1, memory src2) %{
  predicate(UseAVX > 0);
  match(Set dst (AddD src1 (LoadD src2)));

  format %{ "vaddsd  $dst, $src1, $src2" %}
  ins_cost(150);
  ins_encode %{
    __ vaddsd($dst$$XMMRegister, $src1$$XMMRegister, $src2$$Address);
  %}
  ins_pipe(pipe_slow);
%}

instruct addD_reg_imm(regD dst, regD src, immD con) %{
  predicate(UseAVX > 0);
  match(Set dst (AddD src con));

  format %{ "vaddsd  $dst, $src, [$constantaddress]\t# load from constant table: double=$con" %}
  ins_cost(150);
  ins_encode %{
    __ vaddsd($dst$$XMMRegister, $src$$XMMRegister, $constantaddress($con));
  %}
  ins_pipe(pipe_slow);
%}

instruct subF_reg(regF dst, regF src) %{
  predicate((UseSSE>=1) && (UseAVX == 0));
  match(Set dst (SubF dst src));

  format %{ "subss   $dst, $src" %}
  ins_cost(150);
  ins_encode %{
    __ subss($dst$$XMMRegister, $src$$XMMRegister);
  %}
  ins_pipe(pipe_slow);
%}

instruct subF_mem(regF dst, memory src) %{
  predicate((UseSSE>=1) && (UseAVX == 0));
  match(Set dst (SubF dst (LoadF src)));

  format %{ "subss   $dst, $src" %}
  ins_cost(150);
  ins_encode %{
    __ subss($dst$$XMMRegister, $src$$Address);
  %}
  ins_pipe(pipe_slow);
%}

instruct subF_imm(regF dst, immF con) %{
  predicate((UseSSE>=1) && (UseAVX == 0));
  match(Set dst (SubF dst con));
  format %{ "subss   $dst, [$constantaddress]\t# load from constant table: float=$con" %}
  ins_cost(150);
  ins_encode %{
    __ subss($dst$$XMMRegister, $constantaddress($con));
  %}
  ins_pipe(pipe_slow);
%}

instruct subF_reg_reg(regF dst, regF src1, regF src2) %{
  predicate(UseAVX > 0);
  match(Set dst (SubF src1 src2));

  format %{ "vsubss  $dst, $src1, $src2" %}
  ins_cost(150);
  ins_encode %{
    __ vsubss($dst$$XMMRegister, $src1$$XMMRegister, $src2$$XMMRegister);
  %}
  ins_pipe(pipe_slow);
%}

instruct subF_reg_mem(regF dst, regF src1, memory src2) %{
  predicate(UseAVX > 0);
  match(Set dst (SubF src1 (LoadF src2)));

  format %{ "vsubss  $dst, $src1, $src2" %}
  ins_cost(150);
  ins_encode %{
    __ vsubss($dst$$XMMRegister, $src1$$XMMRegister, $src2$$Address);
  %}
  ins_pipe(pipe_slow);
%}

instruct subF_reg_imm(regF dst, regF src, immF con) %{
  predicate(UseAVX > 0);
  match(Set dst (SubF src con));

  format %{ "vsubss  $dst, $src, [$constantaddress]\t# load from constant table: float=$con" %}
  ins_cost(150);
  ins_encode %{
    __ vsubss($dst$$XMMRegister, $src$$XMMRegister, $constantaddress($con));
  %}
  ins_pipe(pipe_slow);
%}

instruct subD_reg(regD dst, regD src) %{
  predicate((UseSSE>=2) && (UseAVX == 0));
  match(Set dst (SubD dst src));

  format %{ "subsd   $dst, $src" %}
  ins_cost(150);
  ins_encode %{
    __ subsd($dst$$XMMRegister, $src$$XMMRegister);
  %}
  ins_pipe(pipe_slow);
%}

instruct subD_mem(regD dst, memory src) %{
  predicate((UseSSE>=2) && (UseAVX == 0));
  match(Set dst (SubD dst (LoadD src)));

  format %{ "subsd   $dst, $src" %}
  ins_cost(150);
  ins_encode %{
    __ subsd($dst$$XMMRegister, $src$$Address);
  %}
  ins_pipe(pipe_slow);
%}

instruct subD_imm(regD dst, immD con) %{
  predicate((UseSSE>=2) && (UseAVX == 0));
  match(Set dst (SubD dst con));
  format %{ "subsd   $dst, [$constantaddress]\t# load from constant table: double=$con" %}
  ins_cost(150);
  ins_encode %{
    __ subsd($dst$$XMMRegister, $constantaddress($con));
  %}
  ins_pipe(pipe_slow);
%}

instruct subD_reg_reg(regD dst, regD src1, regD src2) %{
  predicate(UseAVX > 0);
  match(Set dst (SubD src1 src2));

  format %{ "vsubsd  $dst, $src1, $src2" %}
  ins_cost(150);
  ins_encode %{
    __ vsubsd($dst$$XMMRegister, $src1$$XMMRegister, $src2$$XMMRegister);
  %}
  ins_pipe(pipe_slow);
%}

instruct subD_reg_mem(regD dst, regD src1, memory src2) %{
  predicate(UseAVX > 0);
  match(Set dst (SubD src1 (LoadD src2)));

  format %{ "vsubsd  $dst, $src1, $src2" %}
  ins_cost(150);
  ins_encode %{
    __ vsubsd($dst$$XMMRegister, $src1$$XMMRegister, $src2$$Address);
  %}
  ins_pipe(pipe_slow);
%}

instruct subD_reg_imm(regD dst, regD src, immD con) %{
  predicate(UseAVX > 0);
  match(Set dst (SubD src con));

  format %{ "vsubsd  $dst, $src, [$constantaddress]\t# load from constant table: double=$con" %}
  ins_cost(150);
  ins_encode %{
    __ vsubsd($dst$$XMMRegister, $src$$XMMRegister, $constantaddress($con));
  %}
  ins_pipe(pipe_slow);
%}

instruct mulF_reg(regF dst, regF src) %{
  predicate((UseSSE>=1) && (UseAVX == 0));
  match(Set dst (MulF dst src));

  format %{ "mulss   $dst, $src" %}
  ins_cost(150);
  ins_encode %{
    __ mulss($dst$$XMMRegister, $src$$XMMRegister);
  %}
  ins_pipe(pipe_slow);
%}

instruct mulF_mem(regF dst, memory src) %{
  predicate((UseSSE>=1) && (UseAVX == 0));
  match(Set dst (MulF dst (LoadF src)));

  format %{ "mulss   $dst, $src" %}
  ins_cost(150);
  ins_encode %{
    __ mulss($dst$$XMMRegister, $src$$Address);
  %}
  ins_pipe(pipe_slow);
%}

instruct mulF_imm(regF dst, immF con) %{
  predicate((UseSSE>=1) && (UseAVX == 0));
  match(Set dst (MulF dst con));
  format %{ "mulss   $dst, [$constantaddress]\t# load from constant table: float=$con" %}
  ins_cost(150);
  ins_encode %{
    __ mulss($dst$$XMMRegister, $constantaddress($con));
  %}
  ins_pipe(pipe_slow);
%}

instruct mulF_reg_reg(regF dst, regF src1, regF src2) %{
  predicate(UseAVX > 0);
  match(Set dst (MulF src1 src2));

  format %{ "vmulss  $dst, $src1, $src2" %}
  ins_cost(150);
  ins_encode %{
    __ vmulss($dst$$XMMRegister, $src1$$XMMRegister, $src2$$XMMRegister);
  %}
  ins_pipe(pipe_slow);
%}

instruct mulF_reg_mem(regF dst, regF src1, memory src2) %{
  predicate(UseAVX > 0);
  match(Set dst (MulF src1 (LoadF src2)));

  format %{ "vmulss  $dst, $src1, $src2" %}
  ins_cost(150);
  ins_encode %{
    __ vmulss($dst$$XMMRegister, $src1$$XMMRegister, $src2$$Address);
  %}
  ins_pipe(pipe_slow);
%}

instruct mulF_reg_imm(regF dst, regF src, immF con) %{
  predicate(UseAVX > 0);
  match(Set dst (MulF src con));

  format %{ "vmulss  $dst, $src, [$constantaddress]\t# load from constant table: float=$con" %}
  ins_cost(150);
  ins_encode %{
    __ vmulss($dst$$XMMRegister, $src$$XMMRegister, $constantaddress($con));
  %}
  ins_pipe(pipe_slow);
%}

instruct mulD_reg(regD dst, regD src) %{
  predicate((UseSSE>=2) && (UseAVX == 0));
  match(Set dst (MulD dst src));

  format %{ "mulsd   $dst, $src" %}
  ins_cost(150);
  ins_encode %{
    __ mulsd($dst$$XMMRegister, $src$$XMMRegister);
  %}
  ins_pipe(pipe_slow);
%}

instruct mulD_mem(regD dst, memory src) %{
  predicate((UseSSE>=2) && (UseAVX == 0));
  match(Set dst (MulD dst (LoadD src)));

  format %{ "mulsd   $dst, $src" %}
  ins_cost(150);
  ins_encode %{
    __ mulsd($dst$$XMMRegister, $src$$Address);
  %}
  ins_pipe(pipe_slow);
%}

instruct mulD_imm(regD dst, immD con) %{
  predicate((UseSSE>=2) && (UseAVX == 0));
  match(Set dst (MulD dst con));
  format %{ "mulsd   $dst, [$constantaddress]\t# load from constant table: double=$con" %}
  ins_cost(150);
  ins_encode %{
    __ mulsd($dst$$XMMRegister, $constantaddress($con));
  %}
  ins_pipe(pipe_slow);
%}

instruct mulD_reg_reg(regD dst, regD src1, regD src2) %{
  predicate(UseAVX > 0);
  match(Set dst (MulD src1 src2));

  format %{ "vmulsd  $dst, $src1, $src2" %}
  ins_cost(150);
  ins_encode %{
    __ vmulsd($dst$$XMMRegister, $src1$$XMMRegister, $src2$$XMMRegister);
  %}
  ins_pipe(pipe_slow);
%}

instruct mulD_reg_mem(regD dst, regD src1, memory src2) %{
  predicate(UseAVX > 0);
  match(Set dst (MulD src1 (LoadD src2)));

  format %{ "vmulsd  $dst, $src1, $src2" %}
  ins_cost(150);
  ins_encode %{
    __ vmulsd($dst$$XMMRegister, $src1$$XMMRegister, $src2$$Address);
  %}
  ins_pipe(pipe_slow);
%}

instruct mulD_reg_imm(regD dst, regD src, immD con) %{
  predicate(UseAVX > 0);
  match(Set dst (MulD src con));

  format %{ "vmulsd  $dst, $src, [$constantaddress]\t# load from constant table: double=$con" %}
  ins_cost(150);
  ins_encode %{
    __ vmulsd($dst$$XMMRegister, $src$$XMMRegister, $constantaddress($con));
  %}
  ins_pipe(pipe_slow);
%}

instruct divF_reg(regF dst, regF src) %{
  predicate((UseSSE>=1) && (UseAVX == 0));
  match(Set dst (DivF dst src));

  format %{ "divss   $dst, $src" %}
  ins_cost(150);
  ins_encode %{
    __ divss($dst$$XMMRegister, $src$$XMMRegister);
  %}
  ins_pipe(pipe_slow);
%}

instruct divF_mem(regF dst, memory src) %{
  predicate((UseSSE>=1) && (UseAVX == 0));
  match(Set dst (DivF dst (LoadF src)));

  format %{ "divss   $dst, $src" %}
  ins_cost(150);
  ins_encode %{
    __ divss($dst$$XMMRegister, $src$$Address);
  %}
  ins_pipe(pipe_slow);
%}

instruct divF_imm(regF dst, immF con) %{
  predicate((UseSSE>=1) && (UseAVX == 0));
  match(Set dst (DivF dst con));
  format %{ "divss   $dst, [$constantaddress]\t# load from constant table: float=$con" %}
  ins_cost(150);
  ins_encode %{
    __ divss($dst$$XMMRegister, $constantaddress($con));
  %}
  ins_pipe(pipe_slow);
%}

instruct divF_reg_reg(regF dst, regF src1, regF src2) %{
  predicate(UseAVX > 0);
  match(Set dst (DivF src1 src2));

  format %{ "vdivss  $dst, $src1, $src2" %}
  ins_cost(150);
  ins_encode %{
    __ vdivss($dst$$XMMRegister, $src1$$XMMRegister, $src2$$XMMRegister);
  %}
  ins_pipe(pipe_slow);
%}

instruct divF_reg_mem(regF dst, regF src1, memory src2) %{
  predicate(UseAVX > 0);
  match(Set dst (DivF src1 (LoadF src2)));

  format %{ "vdivss  $dst, $src1, $src2" %}
  ins_cost(150);
  ins_encode %{
    __ vdivss($dst$$XMMRegister, $src1$$XMMRegister, $src2$$Address);
  %}
  ins_pipe(pipe_slow);
%}

instruct divF_reg_imm(regF dst, regF src, immF con) %{
  predicate(UseAVX > 0);
  match(Set dst (DivF src con));

  format %{ "vdivss  $dst, $src, [$constantaddress]\t# load from constant table: float=$con" %}
  ins_cost(150);
  ins_encode %{
    __ vdivss($dst$$XMMRegister, $src$$XMMRegister, $constantaddress($con));
  %}
  ins_pipe(pipe_slow);
%}

instruct divD_reg(regD dst, regD src) %{
  predicate((UseSSE>=2) && (UseAVX == 0));
  match(Set dst (DivD dst src));

  format %{ "divsd   $dst, $src" %}
  ins_cost(150);
  ins_encode %{
    __ divsd($dst$$XMMRegister, $src$$XMMRegister);
  %}
  ins_pipe(pipe_slow);
%}

instruct divD_mem(regD dst, memory src) %{
  predicate((UseSSE>=2) && (UseAVX == 0));
  match(Set dst (DivD dst (LoadD src)));

  format %{ "divsd   $dst, $src" %}
  ins_cost(150);
  ins_encode %{
    __ divsd($dst$$XMMRegister, $src$$Address);
  %}
  ins_pipe(pipe_slow);
%}

instruct divD_imm(regD dst, immD con) %{
  predicate((UseSSE>=2) && (UseAVX == 0));
  match(Set dst (DivD dst con));
  format %{ "divsd   $dst, [$constantaddress]\t# load from constant table: double=$con" %}
  ins_cost(150);
  ins_encode %{
    __ divsd($dst$$XMMRegister, $constantaddress($con));
  %}
  ins_pipe(pipe_slow);
%}

instruct divD_reg_reg(regD dst, regD src1, regD src2) %{
  predicate(UseAVX > 0);
  match(Set dst (DivD src1 src2));

  format %{ "vdivsd  $dst, $src1, $src2" %}
  ins_cost(150);
  ins_encode %{
    __ vdivsd($dst$$XMMRegister, $src1$$XMMRegister, $src2$$XMMRegister);
  %}
  ins_pipe(pipe_slow);
%}

instruct divD_reg_mem(regD dst, regD src1, memory src2) %{
  predicate(UseAVX > 0);
  match(Set dst (DivD src1 (LoadD src2)));

  format %{ "vdivsd  $dst, $src1, $src2" %}
  ins_cost(150);
  ins_encode %{
    __ vdivsd($dst$$XMMRegister, $src1$$XMMRegister, $src2$$Address);
  %}
  ins_pipe(pipe_slow);
%}

instruct divD_reg_imm(regD dst, regD src, immD con) %{
  predicate(UseAVX > 0);
  match(Set dst (DivD src con));

  format %{ "vdivsd  $dst, $src, [$constantaddress]\t# load from constant table: double=$con" %}
  ins_cost(150);
  ins_encode %{
    __ vdivsd($dst$$XMMRegister, $src$$XMMRegister, $constantaddress($con));
  %}
  ins_pipe(pipe_slow);
%}

instruct absF_reg(regF dst) %{
  predicate((UseSSE>=1) && (UseAVX == 0));
  match(Set dst (AbsF dst));
  ins_cost(150);
  format %{ "andps   $dst, [0x7fffffff]\t# abs float by sign masking" %}
  ins_encode %{
    __ andps($dst$$XMMRegister, ExternalAddress(float_signmask()));
  %}
  ins_pipe(pipe_slow);
%}

instruct absF_reg_reg(vlRegF dst, vlRegF src) %{
  predicate(UseAVX > 0);
  match(Set dst (AbsF src));
  ins_cost(150);
  format %{ "vandps  $dst, $src, [0x7fffffff]\t# abs float by sign masking" %}
  ins_encode %{
    int vlen_enc = Assembler::AVX_128bit;
    __ vandps($dst$$XMMRegister, $src$$XMMRegister,
              ExternalAddress(float_signmask()), vlen_enc);
  %}
  ins_pipe(pipe_slow);
%}

instruct absD_reg(regD dst) %{
  predicate((UseSSE>=2) && (UseAVX == 0));
  match(Set dst (AbsD dst));
  ins_cost(150);
  format %{ "andpd   $dst, [0x7fffffffffffffff]\t"
            "# abs double by sign masking" %}
  ins_encode %{
    __ andpd($dst$$XMMRegister, ExternalAddress(double_signmask()));
  %}
  ins_pipe(pipe_slow);
%}

instruct absD_reg_reg(vlRegD dst, vlRegD src) %{
  predicate(UseAVX > 0);
  match(Set dst (AbsD src));
  ins_cost(150);
  format %{ "vandpd  $dst, $src, [0x7fffffffffffffff]\t"
            "# abs double by sign masking" %}
  ins_encode %{
    int vlen_enc = Assembler::AVX_128bit;
    __ vandpd($dst$$XMMRegister, $src$$XMMRegister,
              ExternalAddress(double_signmask()), vlen_enc);
  %}
  ins_pipe(pipe_slow);
%}

instruct negF_reg(regF dst) %{
  predicate((UseSSE>=1) && (UseAVX == 0));
  match(Set dst (NegF dst));
  ins_cost(150);
  format %{ "xorps   $dst, [0x80000000]\t# neg float by sign flipping" %}
  ins_encode %{
    __ xorps($dst$$XMMRegister, ExternalAddress(float_signflip()));
  %}
  ins_pipe(pipe_slow);
%}

instruct negF_reg_reg(vlRegF dst, vlRegF src) %{
  predicate(UseAVX > 0);
  match(Set dst (NegF src));
  ins_cost(150);
  format %{ "vnegatess  $dst, $src, [0x80000000]\t# neg float by sign flipping" %}
  ins_encode %{
    __ vnegatess($dst$$XMMRegister, $src$$XMMRegister,
                 ExternalAddress(float_signflip()));
  %}
  ins_pipe(pipe_slow);
%}

instruct negD_reg(regD dst) %{
  predicate((UseSSE>=2) && (UseAVX == 0));
  match(Set dst (NegD dst));
  ins_cost(150);
  format %{ "xorpd   $dst, [0x8000000000000000]\t"
            "# neg double by sign flipping" %}
  ins_encode %{
    __ xorpd($dst$$XMMRegister, ExternalAddress(double_signflip()));
  %}
  ins_pipe(pipe_slow);
%}

instruct negD_reg_reg(vlRegD dst, vlRegD src) %{
  predicate(UseAVX > 0);
  match(Set dst (NegD src));
  ins_cost(150);
  format %{ "vnegatesd  $dst, $src, [0x8000000000000000]\t"
            "# neg double by sign flipping" %}
  ins_encode %{
    __ vnegatesd($dst$$XMMRegister, $src$$XMMRegister,
                 ExternalAddress(double_signflip()));
  %}
  ins_pipe(pipe_slow);
%}

// sqrtss instruction needs destination register to be pre initialized for best performance
// Therefore only the instruct rule where the input is pre-loaded into dst register is defined below
instruct sqrtF_reg(regF dst) %{
  predicate(UseSSE>=1);
  match(Set dst (SqrtF dst));
  format %{ "sqrtss  $dst, $dst" %}
  ins_encode %{
    __ sqrtss($dst$$XMMRegister, $dst$$XMMRegister);
  %}
  ins_pipe(pipe_slow);
%}

// sqrtsd instruction needs destination register to be pre initialized for best performance
// Therefore only the instruct rule where the input is pre-loaded into dst register is defined below
instruct sqrtD_reg(regD dst) %{
  predicate(UseSSE>=2);
  match(Set dst (SqrtD dst));
  format %{ "sqrtsd  $dst, $dst" %}
  ins_encode %{
    __ sqrtsd($dst$$XMMRegister, $dst$$XMMRegister);
  %}
  ins_pipe(pipe_slow);
%}

instruct convF2HF_reg_reg(rRegI dst, vlRegF src, vlRegF tmp) %{
  effect(TEMP tmp);
  match(Set dst (ConvF2HF src));
  ins_cost(125);
  format %{ "vcvtps2ph $dst,$src \t using $tmp as TEMP"%}
  ins_encode %{
    __ flt_to_flt16($dst$$Register, $src$$XMMRegister, $tmp$$XMMRegister);
  %}
  ins_pipe( pipe_slow );
%}

instruct convF2HF_mem_reg(memory mem, regF src, kReg ktmp, rRegI rtmp) %{
  predicate((UseAVX > 2) && VM_Version::supports_avx512vl());
  effect(TEMP ktmp, TEMP rtmp);
  match(Set mem (StoreC mem (ConvF2HF src)));
  format %{ "evcvtps2ph $mem,$src \t using $ktmp and $rtmp as TEMP" %}
  ins_encode %{
    __ movl($rtmp$$Register, 0x1);
    __ kmovwl($ktmp$$KRegister, $rtmp$$Register);
    __ evcvtps2ph($mem$$Address, $ktmp$$KRegister, $src$$XMMRegister, 0x04, Assembler::AVX_128bit);
  %}
  ins_pipe( pipe_slow );
%}

instruct vconvF2HF(vec dst, vec src) %{
  match(Set dst (VectorCastF2HF src));
  format %{ "vector_conv_F2HF $dst $src" %}
  ins_encode %{
    int vlen_enc = vector_length_encoding(this, $src);
    __ vcvtps2ph($dst$$XMMRegister, $src$$XMMRegister, 0x04, vlen_enc);
  %}
  ins_pipe( pipe_slow );
%}

instruct vconvF2HF_mem_reg(memory mem, vec src) %{
  predicate(n->as_StoreVector()->memory_size() >= 16);
  match(Set mem (StoreVector mem (VectorCastF2HF src)));
  format %{ "vcvtps2ph $mem,$src" %}
  ins_encode %{
    int vlen_enc = vector_length_encoding(this, $src);
    __ vcvtps2ph($mem$$Address, $src$$XMMRegister, 0x04, vlen_enc);
  %}
  ins_pipe( pipe_slow );
%}

instruct convHF2F_reg_reg(vlRegF dst, rRegI src) %{
  match(Set dst (ConvHF2F src));
  format %{ "vcvtph2ps $dst,$src" %}
  ins_encode %{
    __ flt16_to_flt($dst$$XMMRegister, $src$$Register);
  %}
  ins_pipe( pipe_slow );
%}

instruct vconvHF2F_reg_mem(vec dst, memory mem) %{
  match(Set dst (VectorCastHF2F (LoadVector mem)));
  format %{ "vcvtph2ps $dst,$mem" %}
  ins_encode %{
    int vlen_enc = vector_length_encoding(this);
    __ vcvtph2ps($dst$$XMMRegister, $mem$$Address, vlen_enc);
  %}
  ins_pipe( pipe_slow );
%}

instruct vconvHF2F(vec dst, vec src) %{
  match(Set dst (VectorCastHF2F src));
  ins_cost(125);
  format %{ "vector_conv_HF2F $dst,$src" %}
  ins_encode %{
    int vlen_enc = vector_length_encoding(this);
    __ vcvtph2ps($dst$$XMMRegister, $src$$XMMRegister, vlen_enc);
  %}
  ins_pipe( pipe_slow );
%}

// ---------------------------------------- VectorReinterpret ------------------------------------
instruct reinterpret_mask(kReg dst) %{
  predicate(n->bottom_type()->isa_vectmask() &&
            Matcher::vector_length(n) == Matcher::vector_length(n->in(1))); // dst == src
  match(Set dst (VectorReinterpret dst));
  ins_cost(125);
  format %{ "vector_reinterpret $dst\t!" %}
  ins_encode %{
    // empty
  %}
  ins_pipe( pipe_slow );
%}

instruct reinterpret_mask_W2B(kReg dst, kReg src, vec xtmp) %{
  predicate(UseAVX > 2 && Matcher::vector_length(n) != Matcher::vector_length(n->in(1)) &&
            n->bottom_type()->isa_vectmask() &&
            n->in(1)->bottom_type()->isa_vectmask() &&
            n->in(1)->bottom_type()->is_vectmask()->element_basic_type() == T_SHORT &&
            n->bottom_type()->is_vectmask()->element_basic_type() == T_BYTE); // dst == src
  match(Set dst (VectorReinterpret src));
  effect(TEMP xtmp);
  format %{ "vector_mask_reinterpret_W2B $dst $src\t!" %}
  ins_encode %{
     int src_sz = Matcher::vector_length(this, $src)*type2aelembytes(T_SHORT);
     int dst_sz = Matcher::vector_length(this)*type2aelembytes(T_BYTE);
     assert(src_sz == dst_sz , "src and dst size mismatch");
     int vlen_enc = vector_length_encoding(src_sz);
     __  evpmovm2w($xtmp$$XMMRegister, $src$$KRegister, vlen_enc);
     __  evpmovb2m($dst$$KRegister, $xtmp$$XMMRegister, vlen_enc);
  %}
  ins_pipe( pipe_slow );
%}

instruct reinterpret_mask_D2B(kReg dst, kReg src, vec xtmp) %{
  predicate(UseAVX > 2 && Matcher::vector_length(n) != Matcher::vector_length(n->in(1)) &&
            n->bottom_type()->isa_vectmask() &&
            n->in(1)->bottom_type()->isa_vectmask() &&
            (n->in(1)->bottom_type()->is_vectmask()->element_basic_type() == T_INT ||
             n->in(1)->bottom_type()->is_vectmask()->element_basic_type() == T_FLOAT) &&
            n->bottom_type()->is_vectmask()->element_basic_type() == T_BYTE); // dst == src
  match(Set dst (VectorReinterpret src));
  effect(TEMP xtmp);
  format %{ "vector_mask_reinterpret_D2B $dst $src\t!" %}
  ins_encode %{
     int src_sz = Matcher::vector_length(this, $src)*type2aelembytes(T_INT);
     int dst_sz = Matcher::vector_length(this)*type2aelembytes(T_BYTE);
     assert(src_sz == dst_sz , "src and dst size mismatch");
     int vlen_enc = vector_length_encoding(src_sz);
     __  evpmovm2d($xtmp$$XMMRegister, $src$$KRegister, vlen_enc);
     __  evpmovb2m($dst$$KRegister, $xtmp$$XMMRegister, vlen_enc);
  %}
  ins_pipe( pipe_slow );
%}

instruct reinterpret_mask_Q2B(kReg dst, kReg src, vec xtmp) %{
  predicate(UseAVX > 2 && Matcher::vector_length(n) != Matcher::vector_length(n->in(1)) &&
            n->bottom_type()->isa_vectmask() &&
            n->in(1)->bottom_type()->isa_vectmask() &&
            (n->in(1)->bottom_type()->is_vectmask()->element_basic_type() == T_LONG ||
             n->in(1)->bottom_type()->is_vectmask()->element_basic_type() == T_DOUBLE) &&
            n->bottom_type()->is_vectmask()->element_basic_type() == T_BYTE); // dst == src
  match(Set dst (VectorReinterpret src));
  effect(TEMP xtmp);
  format %{ "vector_mask_reinterpret_Q2B $dst $src\t!" %}
  ins_encode %{
     int src_sz = Matcher::vector_length(this, $src)*type2aelembytes(T_LONG);
     int dst_sz = Matcher::vector_length(this)*type2aelembytes(T_BYTE);
     assert(src_sz == dst_sz , "src and dst size mismatch");
     int vlen_enc = vector_length_encoding(src_sz);
     __  evpmovm2q($xtmp$$XMMRegister, $src$$KRegister, vlen_enc);
     __  evpmovb2m($dst$$KRegister, $xtmp$$XMMRegister, vlen_enc);
  %}
  ins_pipe( pipe_slow );
%}

instruct reinterpret(vec dst) %{
  predicate(!n->bottom_type()->isa_vectmask() &&
            Matcher::vector_length_in_bytes(n) == Matcher::vector_length_in_bytes(n->in(1))); // dst == src
  match(Set dst (VectorReinterpret dst));
  ins_cost(125);
  format %{ "vector_reinterpret $dst\t!" %}
  ins_encode %{
    // empty
  %}
  ins_pipe( pipe_slow );
%}

instruct reinterpret_expand(vec dst, vec src) %{
  predicate(UseAVX == 0 &&
            (Matcher::vector_length_in_bytes(n->in(1)) < Matcher::vector_length_in_bytes(n))); // src < dst
  match(Set dst (VectorReinterpret src));
  ins_cost(125);
  effect(TEMP dst);
  format %{ "vector_reinterpret_expand $dst,$src" %}
  ins_encode %{
    assert(Matcher::vector_length_in_bytes(this)       <= 16, "required");
    assert(Matcher::vector_length_in_bytes(this, $src) <=  8, "required");

    int src_vlen_in_bytes = Matcher::vector_length_in_bytes(this, $src);
    if (src_vlen_in_bytes == 4) {
      __ movdqu($dst$$XMMRegister, ExternalAddress(vector_32_bit_mask()), noreg);
    } else {
      assert(src_vlen_in_bytes == 8, "");
      __ movdqu($dst$$XMMRegister, ExternalAddress(vector_64_bit_mask()), noreg);
    }
    __ pand($dst$$XMMRegister, $src$$XMMRegister);
  %}
  ins_pipe( pipe_slow );
%}

instruct vreinterpret_expand4(legVec dst, vec src) %{
  predicate(UseAVX > 0 &&
            !n->bottom_type()->isa_vectmask() &&
            (Matcher::vector_length_in_bytes(n->in(1)) == 4) && // src
            (Matcher::vector_length_in_bytes(n->in(1)) < Matcher::vector_length_in_bytes(n))); // src < dst
  match(Set dst (VectorReinterpret src));
  ins_cost(125);
  format %{ "vector_reinterpret_expand $dst,$src" %}
  ins_encode %{
    __ vpand($dst$$XMMRegister, $src$$XMMRegister, ExternalAddress(vector_32_bit_mask()), 0, noreg);
  %}
  ins_pipe( pipe_slow );
%}


instruct vreinterpret_expand(legVec dst, vec src) %{
  predicate(UseAVX > 0 &&
            !n->bottom_type()->isa_vectmask() &&
            (Matcher::vector_length_in_bytes(n->in(1)) > 4) && // src
            (Matcher::vector_length_in_bytes(n->in(1)) < Matcher::vector_length_in_bytes(n))); // src < dst
  match(Set dst (VectorReinterpret src));
  ins_cost(125);
  format %{ "vector_reinterpret_expand $dst,$src\t!" %}
  ins_encode %{
    switch (Matcher::vector_length_in_bytes(this, $src)) {
      case  8: __ movq   ($dst$$XMMRegister, $src$$XMMRegister); break;
      case 16: __ movdqu ($dst$$XMMRegister, $src$$XMMRegister); break;
      case 32: __ vmovdqu($dst$$XMMRegister, $src$$XMMRegister); break;
      default: ShouldNotReachHere();
    }
  %}
  ins_pipe( pipe_slow );
%}

instruct reinterpret_shrink(vec dst, legVec src) %{
  predicate(!n->bottom_type()->isa_vectmask() &&
            Matcher::vector_length_in_bytes(n->in(1)) > Matcher::vector_length_in_bytes(n)); // src > dst
  match(Set dst (VectorReinterpret src));
  ins_cost(125);
  format %{ "vector_reinterpret_shrink $dst,$src\t!" %}
  ins_encode %{
    switch (Matcher::vector_length_in_bytes(this)) {
      case  4: __ movfltz($dst$$XMMRegister, $src$$XMMRegister); break;
      case  8: __ movq   ($dst$$XMMRegister, $src$$XMMRegister); break;
      case 16: __ movdqu ($dst$$XMMRegister, $src$$XMMRegister); break;
      case 32: __ vmovdqu($dst$$XMMRegister, $src$$XMMRegister); break;
      default: ShouldNotReachHere();
    }
  %}
  ins_pipe( pipe_slow );
%}

// ----------------------------------------------------------------------------------------------------

#ifdef _LP64
instruct roundD_reg(legRegD dst, legRegD src, immU8 rmode) %{
  match(Set dst (RoundDoubleMode src rmode));
  format %{ "roundsd $dst,$src" %}
  ins_cost(150);
  ins_encode %{
    assert(UseSSE >= 4, "required");
    if ((UseAVX == 0) && ($dst$$XMMRegister != $src$$XMMRegister)) {
      __ pxor($dst$$XMMRegister, $dst$$XMMRegister);
    }
    __ roundsd($dst$$XMMRegister, $src$$XMMRegister, $rmode$$constant);
  %}
  ins_pipe(pipe_slow);
%}

instruct roundD_imm(legRegD dst, immD con, immU8 rmode) %{
  match(Set dst (RoundDoubleMode con rmode));
  format %{ "roundsd $dst,[$constantaddress]\t# load from constant table: double=$con" %}
  ins_cost(150);
  ins_encode %{
    assert(UseSSE >= 4, "required");
    __ roundsd($dst$$XMMRegister, $constantaddress($con), $rmode$$constant, noreg);
  %}
  ins_pipe(pipe_slow);
%}

instruct vroundD_reg(legVec dst, legVec src, immU8 rmode) %{
  predicate(Matcher::vector_length(n) < 8);
  match(Set dst (RoundDoubleModeV src rmode));
  format %{ "vroundpd $dst,$src,$rmode\t! round packedD" %}
  ins_encode %{
    assert(UseAVX > 0, "required");
    int vlen_enc = vector_length_encoding(this);
    __ vroundpd($dst$$XMMRegister, $src$$XMMRegister, $rmode$$constant, vlen_enc);
  %}
  ins_pipe( pipe_slow );
%}

instruct vround8D_reg(vec dst, vec src, immU8 rmode) %{
  predicate(Matcher::vector_length(n) == 8);
  match(Set dst (RoundDoubleModeV src rmode));
  format %{ "vrndscalepd $dst,$src,$rmode\t! round packed8D" %}
  ins_encode %{
    assert(UseAVX > 2, "required");
    __ vrndscalepd($dst$$XMMRegister, $src$$XMMRegister, $rmode$$constant, Assembler::AVX_512bit);
  %}
  ins_pipe( pipe_slow );
%}

instruct vroundD_mem(legVec dst, memory mem, immU8 rmode) %{
  predicate(Matcher::vector_length(n) < 8);
  match(Set dst (RoundDoubleModeV (LoadVector mem) rmode));
  format %{ "vroundpd $dst, $mem, $rmode\t! round packedD" %}
  ins_encode %{
    assert(UseAVX > 0, "required");
    int vlen_enc = vector_length_encoding(this);
    __ vroundpd($dst$$XMMRegister, $mem$$Address, $rmode$$constant, vlen_enc);
  %}
  ins_pipe( pipe_slow );
%}

instruct vround8D_mem(vec dst, memory mem, immU8 rmode) %{
  predicate(Matcher::vector_length(n) == 8);
  match(Set dst (RoundDoubleModeV (LoadVector mem) rmode));
  format %{ "vrndscalepd $dst,$mem,$rmode\t! round packed8D" %}
  ins_encode %{
    assert(UseAVX > 2, "required");
    __ vrndscalepd($dst$$XMMRegister, $mem$$Address, $rmode$$constant, Assembler::AVX_512bit);
  %}
  ins_pipe( pipe_slow );
%}
#endif // _LP64

instruct onspinwait() %{
  match(OnSpinWait);
  ins_cost(200);

  format %{
    $$template
    $$emit$$"pause\t! membar_onspinwait"
  %}
  ins_encode %{
    __ pause();
  %}
  ins_pipe(pipe_slow);
%}

// a * b + c
instruct fmaD_reg(regD a, regD b, regD c) %{
  match(Set c (FmaD  c (Binary a b)));
  format %{ "fmasd $a,$b,$c\t# $c = $a * $b + $c" %}
  ins_cost(150);
  ins_encode %{
    assert(UseFMA, "Needs FMA instructions support.");
    __ fmad($c$$XMMRegister, $a$$XMMRegister, $b$$XMMRegister, $c$$XMMRegister);
  %}
  ins_pipe( pipe_slow );
%}

// a * b + c
instruct fmaF_reg(regF a, regF b, regF c) %{
  match(Set c (FmaF  c (Binary a b)));
  format %{ "fmass $a,$b,$c\t# $c = $a * $b + $c" %}
  ins_cost(150);
  ins_encode %{
    assert(UseFMA, "Needs FMA instructions support.");
    __ fmaf($c$$XMMRegister, $a$$XMMRegister, $b$$XMMRegister, $c$$XMMRegister);
  %}
  ins_pipe( pipe_slow );
%}

// ====================VECTOR INSTRUCTIONS=====================================

// Dummy reg-to-reg vector moves. Removed during post-selection cleanup.
instruct MoveVec2Leg(legVec dst, vec src) %{
  match(Set dst src);
  format %{ "" %}
  ins_encode %{
    ShouldNotReachHere();
  %}
  ins_pipe( fpu_reg_reg );
%}

instruct MoveLeg2Vec(vec dst, legVec src) %{
  match(Set dst src);
  format %{ "" %}
  ins_encode %{
    ShouldNotReachHere();
  %}
  ins_pipe( fpu_reg_reg );
%}

// ============================================================================

// Load vectors generic operand pattern
instruct loadV(vec dst, memory mem) %{
  match(Set dst (LoadVector mem));
  ins_cost(125);
  format %{ "load_vector $dst,$mem" %}
  ins_encode %{
    __ load_vector($dst$$XMMRegister, $mem$$Address, Matcher::vector_length_in_bytes(this));
  %}
  ins_pipe( pipe_slow );
%}

// Store vectors generic operand pattern.
instruct storeV(memory mem, vec src) %{
  match(Set mem (StoreVector mem src));
  ins_cost(145);
  format %{ "store_vector $mem,$src\n\t" %}
  ins_encode %{
    switch (Matcher::vector_length_in_bytes(this, $src)) {
      case  4: __ movdl    ($mem$$Address, $src$$XMMRegister); break;
      case  8: __ movq     ($mem$$Address, $src$$XMMRegister); break;
      case 16: __ movdqu   ($mem$$Address, $src$$XMMRegister); break;
      case 32: __ vmovdqu  ($mem$$Address, $src$$XMMRegister); break;
      case 64: __ evmovdqul($mem$$Address, $src$$XMMRegister, Assembler::AVX_512bit); break;
      default: ShouldNotReachHere();
    }
  %}
  ins_pipe( pipe_slow );
%}

// ---------------------------------------- Gather ------------------------------------

// Gather BYTE, SHORT, INT, LONG, FLOAT, DOUBLE

instruct gather(legVec dst, memory mem, legVec idx, rRegP tmp, legVec mask) %{
  predicate(!VM_Version::supports_avx512vl() && !is_subword_type(Matcher::vector_element_basic_type(n)) &&
            Matcher::vector_length_in_bytes(n) <= 32);
  match(Set dst (LoadVectorGather mem idx));
  effect(TEMP dst, TEMP tmp, TEMP mask);
  format %{ "load_vector_gather $dst, $mem, $idx\t! using $tmp and $mask as TEMP" %}
  ins_encode %{
    int vlen_enc = vector_length_encoding(this);
    BasicType elem_bt = Matcher::vector_element_basic_type(this);
    assert(!is_subword_type(elem_bt), "sanity"); // T_INT, T_LONG, T_FLOAT, T_DOUBLE
    __ vpcmpeqd($mask$$XMMRegister, $mask$$XMMRegister, $mask$$XMMRegister, vlen_enc);
    __ lea($tmp$$Register, $mem$$Address);
    __ vgather(elem_bt, $dst$$XMMRegister, $tmp$$Register, $idx$$XMMRegister, $mask$$XMMRegister, vlen_enc);
  %}
  ins_pipe( pipe_slow );
%}


instruct evgather(vec dst, memory mem, vec idx, rRegP tmp, kReg ktmp) %{
  predicate((VM_Version::supports_avx512vl() || Matcher::vector_length_in_bytes(n) == 64) &&
            !is_subword_type(Matcher::vector_element_basic_type(n)));
  match(Set dst (LoadVectorGather mem idx));
  effect(TEMP dst, TEMP tmp, TEMP ktmp);
  format %{ "load_vector_gather $dst, $mem, $idx\t! using $tmp and ktmp as TEMP" %}
  ins_encode %{
    int vlen_enc = vector_length_encoding(this);
    BasicType elem_bt = Matcher::vector_element_basic_type(this);
    __ kxnorwl($ktmp$$KRegister, $ktmp$$KRegister, $ktmp$$KRegister);
    __ lea($tmp$$Register, $mem$$Address);
    __ evgather(elem_bt, $dst$$XMMRegister, $ktmp$$KRegister, $tmp$$Register, $idx$$XMMRegister, vlen_enc);
  %}
  ins_pipe( pipe_slow );
%}

instruct evgather_masked(vec dst, memory mem, vec idx, kReg mask, kReg ktmp, rRegP tmp) %{
  predicate((VM_Version::supports_avx512vl() || Matcher::vector_length_in_bytes(n) == 64) &&
            !is_subword_type(Matcher::vector_element_basic_type(n)));
  match(Set dst (LoadVectorGatherMasked mem (Binary idx mask)));
  effect(TEMP_DEF dst, TEMP tmp, TEMP ktmp);
  format %{ "load_vector_gather_masked $dst, $mem, $idx, $mask\t! using $tmp and ktmp as TEMP" %}
  ins_encode %{
    assert(UseAVX > 2, "sanity");
    int vlen_enc = vector_length_encoding(this);
    BasicType elem_bt = Matcher::vector_element_basic_type(this);
    assert(!is_subword_type(elem_bt), "sanity"); // T_INT, T_LONG, T_FLOAT, T_DOUBLE
    // Note: Since gather instruction partially updates the opmask register used
    // for predication hense moving mask operand to a temporary.
    __ kmovwl($ktmp$$KRegister, $mask$$KRegister);
    __ vpxor($dst$$XMMRegister, $dst$$XMMRegister, $dst$$XMMRegister, vlen_enc);
    __ lea($tmp$$Register, $mem$$Address);
    __ evgather(elem_bt, $dst$$XMMRegister, $ktmp$$KRegister, $tmp$$Register, $idx$$XMMRegister, vlen_enc);
  %}
  ins_pipe( pipe_slow );
%}

instruct vgather_subwordLE8B(vec dst, memory mem, rRegP idx_base, immI_0 offset, rRegP tmp, rRegI rtmp) %{
  predicate(is_subword_type(Matcher::vector_element_basic_type(n)) && Matcher::vector_length_in_bytes(n) <= 8);
  match(Set dst (LoadVectorGather mem (Binary idx_base offset)));
  effect(TEMP tmp, TEMP rtmp);
  format %{ "vector_gatherLE8 $dst, $mem, $idx_base\t! using $tmp and $rtmp as TEMP" %}
  ins_encode %{
    int vlen_enc = vector_length_encoding(this);
    BasicType elem_bt = Matcher::vector_element_basic_type(this);
    __ lea($tmp$$Register, $mem$$Address);
    __ vgather8b_offset(elem_bt, $dst$$XMMRegister, $tmp$$Register, $idx_base$$Register, noreg, $rtmp$$Register, vlen_enc);
  %}
  ins_pipe( pipe_slow );
%}

instruct vgather_subwordGT8B(vec dst, memory mem, rRegP idx_base, immI_0 offset, rRegP tmp, rRegP idx_base_temp,
                             vec xtmp1, vec xtmp2, vec xtmp3, rRegI rtmp, rRegI length, rFlagsReg cr) %{
  predicate(is_subword_type(Matcher::vector_element_basic_type(n)) && Matcher::vector_length_in_bytes(n) > 8);
  match(Set dst (LoadVectorGather mem (Binary idx_base offset)));
  effect(TEMP_DEF dst, TEMP tmp, TEMP idx_base_temp, TEMP xtmp1, TEMP xtmp2, TEMP xtmp3, TEMP rtmp, TEMP length, KILL cr);
  format %{ "vector_gatherGT8 $dst, $mem, $idx_base\t! using $tmp, $idx_base_temp, $xtmp1, $xtmp2, $xtmp3, $rtmp and $length as TEMP" %}
  ins_encode %{
    int vlen_enc = vector_length_encoding(this);
    int vector_len = Matcher::vector_length(this);
    BasicType elem_bt = Matcher::vector_element_basic_type(this);
    __ lea($tmp$$Register, $mem$$Address);
    __ movptr($idx_base_temp$$Register, $idx_base$$Register);
    __ vgather_subword(elem_bt, $dst$$XMMRegister, $tmp$$Register, $idx_base_temp$$Register, noreg, noreg, $xtmp1$$XMMRegister,
                       $xtmp2$$XMMRegister, $xtmp3$$XMMRegister, $rtmp$$Register, noreg, $length$$Register, vector_len, vlen_enc);
  %}
  ins_pipe( pipe_slow );
%}

instruct vgather_subwordLE8B_off(vec dst, memory mem, rRegP idx_base, rRegI offset, rRegP tmp, rRegI rtmp, rFlagsReg cr) %{
  predicate(is_subword_type(Matcher::vector_element_basic_type(n)) && Matcher::vector_length_in_bytes(n) <= 8);
  match(Set dst (LoadVectorGather mem (Binary idx_base offset)));
  effect(TEMP tmp, TEMP rtmp, KILL cr);
  format %{ "vector_gatherLE8_off $dst, $mem, $idx_base, $offset\t! using $tmp and $rtmp as TEMP" %}
  ins_encode %{
    int vlen_enc = vector_length_encoding(this);
    BasicType elem_bt = Matcher::vector_element_basic_type(this);
    __ lea($tmp$$Register, $mem$$Address);
    __ vgather8b_offset(elem_bt, $dst$$XMMRegister, $tmp$$Register, $idx_base$$Register, $offset$$Register, $rtmp$$Register, vlen_enc);
  %}
  ins_pipe( pipe_slow );
%}


instruct vgather_subwordGT8B_off(vec dst, memory mem, rRegP idx_base, rRegI offset, rRegP tmp, rRegP idx_base_temp,
                                 vec xtmp1, vec xtmp2, vec xtmp3, rRegI rtmp, rRegI length, rFlagsReg cr) %{
  predicate(is_subword_type(Matcher::vector_element_basic_type(n)) && Matcher::vector_length_in_bytes(n) > 8);
  match(Set dst (LoadVectorGather mem (Binary idx_base offset)));
  effect(TEMP_DEF dst, TEMP tmp, TEMP idx_base_temp, TEMP xtmp1, TEMP xtmp2, TEMP xtmp3, TEMP rtmp, TEMP length, KILL cr);
  format %{ "vector_gatherGT8_off $dst, $mem, $idx_base, $offset\t! using $tmp, $idx_base_temp, $xtmp1, $xtmp2, $xtmp3, $rtmp and $length as TEMP" %}
  ins_encode %{
    int vlen_enc = vector_length_encoding(this);
    int vector_len = Matcher::vector_length(this);
    BasicType elem_bt = Matcher::vector_element_basic_type(this);
    __ lea($tmp$$Register, $mem$$Address);
    __ movptr($idx_base_temp$$Register, $idx_base$$Register);
    __ vgather_subword(elem_bt, $dst$$XMMRegister, $tmp$$Register, $idx_base_temp$$Register, $offset$$Register, noreg, $xtmp1$$XMMRegister,
                       $xtmp2$$XMMRegister, $xtmp3$$XMMRegister, $rtmp$$Register, noreg, $length$$Register, vector_len, vlen_enc);
  %}
  ins_pipe( pipe_slow );
%}


#ifdef _LP64
instruct vgather_masked_subwordLE8B_avx3(vec dst, memory mem, rRegP idx_base, immI_0 offset, kReg mask, rRegL mask_idx, rRegP tmp, rRegI rtmp, rRegL rtmp2, rFlagsReg cr) %{
  predicate(VM_Version::supports_avx512bw() && is_subword_type(Matcher::vector_element_basic_type(n)) && Matcher::vector_length_in_bytes(n) <= 8);
  match(Set dst (LoadVectorGatherMasked mem (Binary idx_base (Binary mask offset))));
  effect(TEMP mask_idx, TEMP tmp, TEMP rtmp, TEMP rtmp2, KILL cr);
  format %{ "vector_masked_gatherLE8 $dst, $mem, $idx_base, $mask\t! using $mask_idx, $tmp, $rtmp and $rtmp2 as TEMP" %}
  ins_encode %{
    int vlen_enc = vector_length_encoding(this);
    BasicType elem_bt = Matcher::vector_element_basic_type(this);
    __ xorq($mask_idx$$Register, $mask_idx$$Register);
    __ lea($tmp$$Register, $mem$$Address);
    __ kmovql($rtmp2$$Register, $mask$$KRegister);
    __ vgather8b_masked_offset(elem_bt, $dst$$XMMRegister, $tmp$$Register, $idx_base$$Register, noreg, $rtmp2$$Register, $mask_idx$$Register, $rtmp$$Register, vlen_enc);
  %}
  ins_pipe( pipe_slow );
%}

instruct vgather_masked_subwordGT8B_avx3(vec dst, memory mem, rRegP idx_base, immI_0 offset, kReg mask, rRegP tmp, rRegP idx_base_temp,
                                         vec xtmp1, vec xtmp2, vec xtmp3, rRegI rtmp, rRegL rtmp2, rRegL mask_idx, rRegI length, rFlagsReg cr) %{
  predicate(VM_Version::supports_avx512bw() && is_subword_type(Matcher::vector_element_basic_type(n)) && Matcher::vector_length_in_bytes(n) > 8);
  match(Set dst (LoadVectorGatherMasked mem (Binary idx_base (Binary mask offset))));
  effect(TEMP_DEF dst, TEMP tmp, TEMP idx_base_temp, TEMP xtmp1, TEMP xtmp2, TEMP xtmp3, TEMP rtmp, TEMP rtmp2, TEMP mask_idx, TEMP length, KILL cr);
  format %{ "vector_gatherGT8_masked $dst, $mem, $idx_base, $mask\t! using $tmp, $idx_base_temp, $xtmp1, $xtmp2, $xtmp3, $rtmp, $rtmp2, $mask_idx and $length as TEMP" %}
  ins_encode %{
    int vlen_enc = vector_length_encoding(this);
    int vector_len = Matcher::vector_length(this);
    BasicType elem_bt = Matcher::vector_element_basic_type(this);
    __ xorq($mask_idx$$Register, $mask_idx$$Register);
    __ lea($tmp$$Register, $mem$$Address);
    __ movptr($idx_base_temp$$Register, $idx_base$$Register);
    __ kmovql($rtmp2$$Register, $mask$$KRegister);
    __ vgather_subword(elem_bt, $dst$$XMMRegister, $tmp$$Register, $idx_base_temp$$Register, noreg, $rtmp2$$Register, $xtmp1$$XMMRegister,
                       $xtmp2$$XMMRegister, $xtmp3$$XMMRegister, $rtmp$$Register, $mask_idx$$Register, $length$$Register, vector_len, vlen_enc);
  %}
  ins_pipe( pipe_slow );
%}

instruct vgather_masked_subwordLE8B_off_avx3(vec dst, memory mem, rRegP idx_base, rRegI offset, kReg mask, rRegL mask_idx, rRegP tmp, rRegI rtmp, rRegL rtmp2, rFlagsReg cr) %{
  predicate(VM_Version::supports_avx512bw() && is_subword_type(Matcher::vector_element_basic_type(n)) && Matcher::vector_length_in_bytes(n) <= 8);
  match(Set dst (LoadVectorGatherMasked mem (Binary idx_base (Binary mask offset))));
  effect(TEMP mask_idx, TEMP tmp, TEMP rtmp, TEMP rtmp2, KILL cr);
  format %{ "vector_masked_gatherLE8_off $dst, $mem, $idx_base, $offset, $mask\t! using $mask_idx, $tmp, $rtmp and $rtmp2 as TEMP" %}
  ins_encode %{
    int vlen_enc = vector_length_encoding(this);
    BasicType elem_bt = Matcher::vector_element_basic_type(this);
    __ xorq($mask_idx$$Register, $mask_idx$$Register);
    __ lea($tmp$$Register, $mem$$Address);
    __ kmovql($rtmp2$$Register, $mask$$KRegister);
    __ vgather8b_masked_offset(elem_bt, $dst$$XMMRegister, $tmp$$Register, $idx_base$$Register, $offset$$Register,
                                $rtmp2$$Register, $mask_idx$$Register, $rtmp$$Register, vlen_enc);
  %}
  ins_pipe( pipe_slow );
%}

instruct vgather_masked_subwordGT8B_off_avx3(vec dst, memory mem, rRegP idx_base, rRegI offset, kReg mask, rRegP tmp, rRegP idx_base_temp,
                                             vec xtmp1, vec xtmp2, vec xtmp3, rRegI rtmp, rRegL rtmp2, rRegL mask_idx, rRegI length, rFlagsReg cr) %{
  predicate(VM_Version::supports_avx512bw() && is_subword_type(Matcher::vector_element_basic_type(n)) && Matcher::vector_length_in_bytes(n) > 8);
  match(Set dst (LoadVectorGatherMasked mem (Binary idx_base (Binary mask offset))));
  effect(TEMP_DEF dst, TEMP tmp, TEMP idx_base_temp, TEMP xtmp1, TEMP xtmp2, TEMP xtmp3, TEMP rtmp, TEMP rtmp2, TEMP mask_idx, TEMP length, KILL cr);
  format %{ "vector_gatherGT8_masked_off $dst, $mem, $idx_base, $offset, $mask\t! using $tmp, $idx_base_temp, $xtmp1, $xtmp2, $xtmp3, $rtmp, $rtmp2, $mask_idx and $length as TEMP" %}
  ins_encode %{
    int vlen_enc = vector_length_encoding(this);
    int vector_len = Matcher::vector_length(this);
    BasicType elem_bt = Matcher::vector_element_basic_type(this);
    __ xorq($mask_idx$$Register, $mask_idx$$Register);
    __ lea($tmp$$Register, $mem$$Address);
    __ movptr($idx_base_temp$$Register, $idx_base$$Register);
    __ kmovql($rtmp2$$Register, $mask$$KRegister);
    __ vgather_subword(elem_bt, $dst$$XMMRegister, $tmp$$Register, $idx_base_temp$$Register, $offset$$Register, $rtmp2$$Register, $xtmp1$$XMMRegister,
                       $xtmp2$$XMMRegister, $xtmp3$$XMMRegister, $rtmp$$Register, $mask_idx$$Register, $length$$Register, vector_len, vlen_enc);
  %}
  ins_pipe( pipe_slow );
%}

instruct vgather_masked_subwordLE8B_avx2(vec dst, memory mem, rRegP idx_base, immI_0 offset, vec mask, rRegI mask_idx, rRegP tmp, rRegI rtmp, rRegI rtmp2, rFlagsReg cr) %{
  predicate(!VM_Version::supports_avx512vlbw() && is_subword_type(Matcher::vector_element_basic_type(n)) && Matcher::vector_length_in_bytes(n) <= 8);
  match(Set dst (LoadVectorGatherMasked mem (Binary idx_base (Binary mask offset))));
  effect(TEMP mask_idx, TEMP tmp, TEMP rtmp, TEMP rtmp2, KILL cr);
  format %{ "vector_masked_gatherLE8 $dst, $mem, $idx_base, $mask\t! using $mask_idx, $tmp, $rtmp and $rtmp2 as TEMP" %}
  ins_encode %{
    int vlen_enc = vector_length_encoding(this);
    BasicType elem_bt = Matcher::vector_element_basic_type(this);
    __ lea($tmp$$Register, $mem$$Address);
    __ vpmovmskb($rtmp2$$Register, $mask$$XMMRegister, vlen_enc);
    if (elem_bt == T_SHORT) {
      __ movl($mask_idx$$Register, 0x55555555);
      __ pextl($rtmp2$$Register, $rtmp2$$Register, $mask_idx$$Register);
    }
    __ xorl($mask_idx$$Register, $mask_idx$$Register);
    __ vgather8b_masked_offset(elem_bt, $dst$$XMMRegister, $tmp$$Register, $idx_base$$Register, noreg, $rtmp2$$Register, $mask_idx$$Register, $rtmp$$Register, vlen_enc);
  %}
  ins_pipe( pipe_slow );
%}

instruct vgather_masked_subwordGT8B_avx2(vec dst, memory mem, rRegP idx_base, immI_0 offset, vec mask, rRegP tmp, rRegP idx_base_temp,
                                         vec xtmp1, vec xtmp2, vec xtmp3, rRegI rtmp, rRegI rtmp2, rRegI mask_idx, rRegI length, rFlagsReg cr) %{
  predicate(!VM_Version::supports_avx512vlbw() && is_subword_type(Matcher::vector_element_basic_type(n)) && Matcher::vector_length_in_bytes(n) > 8);
  match(Set dst (LoadVectorGatherMasked mem (Binary idx_base (Binary mask offset))));
  effect(TEMP_DEF dst, TEMP tmp, TEMP idx_base_temp, TEMP xtmp1, TEMP xtmp2, TEMP xtmp3, TEMP rtmp, TEMP rtmp2, TEMP mask_idx, TEMP length, KILL cr);
  format %{ "vector_gatherGT8_masked $dst, $mem, $idx_base, $mask\t! using $tmp, $idx_base_temp, $xtmp1, $xtmp2, $xtmp3, $rtmp, $rtmp2, $mask_idx and $length as TEMP" %}
  ins_encode %{
    int vlen_enc = vector_length_encoding(this);
    int vector_len = Matcher::vector_length(this);
    BasicType elem_bt = Matcher::vector_element_basic_type(this);
    __ lea($tmp$$Register, $mem$$Address);
    __ movptr($idx_base_temp$$Register, $idx_base$$Register);
    __ vpmovmskb($rtmp2$$Register, $mask$$XMMRegister, vlen_enc);
    if (elem_bt == T_SHORT) {
      __ movl($mask_idx$$Register, 0x55555555);
      __ pextl($rtmp2$$Register, $rtmp2$$Register, $mask_idx$$Register);
    }
    __ xorl($mask_idx$$Register, $mask_idx$$Register);
    __ vgather_subword(elem_bt, $dst$$XMMRegister, $tmp$$Register, $idx_base_temp$$Register, noreg, $rtmp2$$Register, $xtmp1$$XMMRegister,
                       $xtmp2$$XMMRegister, $xtmp3$$XMMRegister, $rtmp$$Register, $mask_idx$$Register, $length$$Register, vector_len, vlen_enc);
  %}
  ins_pipe( pipe_slow );
%}

instruct vgather_masked_subwordLE8B_off_avx2(vec dst, memory mem, rRegP idx_base, rRegI offset, vec mask, rRegI mask_idx, rRegP tmp, rRegI rtmp, rRegI rtmp2, rFlagsReg cr) %{
  predicate(!VM_Version::supports_avx512vlbw() && is_subword_type(Matcher::vector_element_basic_type(n)) && Matcher::vector_length_in_bytes(n) <= 8);
  match(Set dst (LoadVectorGatherMasked mem (Binary idx_base (Binary mask offset))));
  effect(TEMP mask_idx, TEMP tmp, TEMP rtmp, TEMP rtmp2, KILL cr);
  format %{ "vector_masked_gatherLE8_off $dst, $mem, $idx_base, $offset, $mask\t! using $mask_idx, $tmp, $rtmp and $rtmp2 as TEMP" %}
  ins_encode %{
    int vlen_enc = vector_length_encoding(this);
    BasicType elem_bt = Matcher::vector_element_basic_type(this);
    __ lea($tmp$$Register, $mem$$Address);
    __ vpmovmskb($rtmp2$$Register, $mask$$XMMRegister, vlen_enc);
    if (elem_bt == T_SHORT) {
      __ movl($mask_idx$$Register, 0x55555555);
      __ pextl($rtmp2$$Register, $rtmp2$$Register, $mask_idx$$Register);
    }
    __ xorl($mask_idx$$Register, $mask_idx$$Register);
    __ vgather8b_masked_offset(elem_bt, $dst$$XMMRegister, $tmp$$Register, $idx_base$$Register, $offset$$Register,
                                $rtmp2$$Register, $mask_idx$$Register, $rtmp$$Register, vlen_enc);
  %}
  ins_pipe( pipe_slow );
%}

instruct vgather_masked_subwordGT8B_off_avx2(vec dst, memory mem, rRegP idx_base, rRegI offset, vec mask, rRegP tmp, rRegP idx_base_temp,
                                             vec xtmp1, vec xtmp2, vec xtmp3, rRegI rtmp, rRegI rtmp2, rRegI mask_idx, rRegI length, rFlagsReg cr) %{
  predicate(!VM_Version::supports_avx512vlbw() && is_subword_type(Matcher::vector_element_basic_type(n)) && Matcher::vector_length_in_bytes(n) > 8);
  match(Set dst (LoadVectorGatherMasked mem (Binary idx_base (Binary mask offset))));
  effect(TEMP_DEF dst, TEMP tmp, TEMP idx_base_temp, TEMP xtmp1, TEMP xtmp2, TEMP xtmp3, TEMP rtmp, TEMP rtmp2, TEMP mask_idx, TEMP length, KILL cr);
  format %{ "vector_gatherGT8_masked_off $dst, $mem, $idx_base, $offset, $mask\t! using $tmp, $idx_base_temp, $xtmp1, $xtmp2, $xtmp3, $rtmp, $rtmp2, $mask_idx and $length as TEMP" %}
  ins_encode %{
    int vlen_enc = vector_length_encoding(this);
    int vector_len = Matcher::vector_length(this);
    BasicType elem_bt = Matcher::vector_element_basic_type(this);
    __ xorl($mask_idx$$Register, $mask_idx$$Register);
    __ lea($tmp$$Register, $mem$$Address);
    __ movptr($idx_base_temp$$Register, $idx_base$$Register);
    __ vpmovmskb($rtmp2$$Register, $mask$$XMMRegister, vlen_enc);
    if (elem_bt == T_SHORT) {
      __ movl($mask_idx$$Register, 0x55555555);
      __ pextl($rtmp2$$Register, $rtmp2$$Register, $mask_idx$$Register);
    }
    __ xorl($mask_idx$$Register, $mask_idx$$Register);
    __ vgather_subword(elem_bt, $dst$$XMMRegister, $tmp$$Register, $idx_base_temp$$Register, $offset$$Register, $rtmp2$$Register, $xtmp1$$XMMRegister,
                       $xtmp2$$XMMRegister, $xtmp3$$XMMRegister, $rtmp$$Register, $mask_idx$$Register, $length$$Register, vector_len, vlen_enc);
  %}
  ins_pipe( pipe_slow );
%}
#endif

// ====================Scatter=======================================

// Scatter INT, LONG, FLOAT, DOUBLE

instruct scatter(memory mem, vec src, vec idx, rRegP tmp, kReg ktmp) %{
  predicate(UseAVX > 2);
  match(Set mem (StoreVectorScatter mem (Binary src idx)));
  effect(TEMP tmp, TEMP ktmp);
  format %{ "store_vector_scatter $mem, $idx, $src\t! using k2 and $tmp as TEMP" %}
  ins_encode %{
    int vlen_enc = vector_length_encoding(this, $src);
    BasicType elem_bt = Matcher::vector_element_basic_type(this, $src);

    assert(Matcher::vector_length_in_bytes(this, $src) >= 16, "sanity");
    assert(!is_subword_type(elem_bt), "sanity"); // T_INT, T_LONG, T_FLOAT, T_DOUBLE

    __ kmovwl($ktmp$$KRegister, ExternalAddress(vector_all_bits_set()), noreg);
    __ lea($tmp$$Register, $mem$$Address);
    __ evscatter(elem_bt, $tmp$$Register, $idx$$XMMRegister, $ktmp$$KRegister, $src$$XMMRegister, vlen_enc);
  %}
  ins_pipe( pipe_slow );
%}

instruct scatter_masked(memory mem, vec src, vec idx, kReg mask, kReg ktmp, rRegP tmp) %{
  match(Set mem (StoreVectorScatterMasked mem (Binary src (Binary idx mask))));
  effect(TEMP tmp, TEMP ktmp);
  format %{ "store_vector_scatter_masked $mem, $idx, $src, $mask\t!" %}
  ins_encode %{
    int vlen_enc = vector_length_encoding(this, $src);
    BasicType elem_bt = Matcher::vector_element_basic_type(this, $src);
    assert(Matcher::vector_length_in_bytes(this, $src) >= 16, "sanity");
    assert(!is_subword_type(elem_bt), "sanity"); // T_INT, T_LONG, T_FLOAT, T_DOUBLE
    // Note: Since scatter instruction partially updates the opmask register used
    // for predication hense moving mask operand to a temporary.
    __ kmovwl($ktmp$$KRegister, $mask$$KRegister);
    __ lea($tmp$$Register, $mem$$Address);
    __ evscatter(elem_bt, $tmp$$Register, $idx$$XMMRegister, $ktmp$$KRegister, $src$$XMMRegister, vlen_enc);
  %}
  ins_pipe( pipe_slow );
%}

// ====================REPLICATE=======================================

// Replicate byte scalar to be vector
instruct vReplB_reg(vec dst, rRegI src) %{
  predicate(Matcher::vector_element_basic_type(n) == T_BYTE);
  match(Set dst (Replicate src));
  format %{ "replicateB $dst,$src" %}
  ins_encode %{
    uint vlen = Matcher::vector_length(this);
    if (UseAVX >= 2) {
      int vlen_enc = vector_length_encoding(this);
      if (vlen == 64 || VM_Version::supports_avx512vlbw()) { // AVX512VL for <512bit operands
        assert(VM_Version::supports_avx512bw(), "required"); // 512-bit byte vectors assume AVX512BW
        __ evpbroadcastb($dst$$XMMRegister, $src$$Register, vlen_enc);
      } else {
        __ movdl($dst$$XMMRegister, $src$$Register);
        __ vpbroadcastb($dst$$XMMRegister, $dst$$XMMRegister, vlen_enc);
      }
    } else {
       assert(UseAVX < 2, "");
      __ movdl($dst$$XMMRegister, $src$$Register);
      __ punpcklbw($dst$$XMMRegister, $dst$$XMMRegister);
      __ pshuflw($dst$$XMMRegister, $dst$$XMMRegister, 0x00);
      if (vlen >= 16) {
        assert(vlen == 16, "");
        __ punpcklqdq($dst$$XMMRegister, $dst$$XMMRegister);
      }
    }
  %}
  ins_pipe( pipe_slow );
%}

instruct ReplB_mem(vec dst, memory mem) %{
  predicate(UseAVX >= 2 && Matcher::vector_element_basic_type(n) == T_BYTE);
  match(Set dst (Replicate (LoadB mem)));
  format %{ "replicateB $dst,$mem" %}
  ins_encode %{
    int vlen_enc = vector_length_encoding(this);
    __ vpbroadcastb($dst$$XMMRegister, $mem$$Address, vlen_enc);
  %}
  ins_pipe( pipe_slow );
%}

// ====================ReplicateS=======================================

instruct vReplS_reg(vec dst, rRegI src) %{
  predicate(Matcher::vector_element_basic_type(n) == T_SHORT);
  match(Set dst (Replicate src));
  format %{ "replicateS $dst,$src" %}
  ins_encode %{
    uint vlen = Matcher::vector_length(this);
    int vlen_enc = vector_length_encoding(this);
    if (UseAVX >= 2) {
      if (vlen == 32 || VM_Version::supports_avx512vlbw()) { // AVX512VL for <512bit operands
        assert(VM_Version::supports_avx512bw(), "required"); // 512-bit short vectors assume AVX512BW
        __ evpbroadcastw($dst$$XMMRegister, $src$$Register, vlen_enc);
      } else {
        __ movdl($dst$$XMMRegister, $src$$Register);
        __ vpbroadcastw($dst$$XMMRegister, $dst$$XMMRegister, vlen_enc);
      }
    } else {
      assert(UseAVX < 2, "");
      __ movdl($dst$$XMMRegister, $src$$Register);
      __ pshuflw($dst$$XMMRegister, $dst$$XMMRegister, 0x00);
      if (vlen >= 8) {
        assert(vlen == 8, "");
        __ punpcklqdq($dst$$XMMRegister, $dst$$XMMRegister);
      }
    }
  %}
  ins_pipe( pipe_slow );
%}

instruct ReplS_mem(vec dst, memory mem) %{
  predicate(UseAVX >= 2 && Matcher::vector_element_basic_type(n) == T_SHORT);
  match(Set dst (Replicate (LoadS mem)));
  format %{ "replicateS $dst,$mem" %}
  ins_encode %{
    int vlen_enc = vector_length_encoding(this);
    __ vpbroadcastw($dst$$XMMRegister, $mem$$Address, vlen_enc);
  %}
  ins_pipe( pipe_slow );
%}

// ====================ReplicateI=======================================

instruct ReplI_reg(vec dst, rRegI src) %{
  predicate(Matcher::vector_element_basic_type(n) == T_INT);
  match(Set dst (Replicate src));
  format %{ "replicateI $dst,$src" %}
  ins_encode %{
    uint vlen = Matcher::vector_length(this);
    int vlen_enc = vector_length_encoding(this);
    if (vlen == 16 || VM_Version::supports_avx512vl()) { // AVX512VL for <512bit operands
      __ evpbroadcastd($dst$$XMMRegister, $src$$Register, vlen_enc);
    } else if (VM_Version::supports_avx2()) {
      __ movdl($dst$$XMMRegister, $src$$Register);
      __ vpbroadcastd($dst$$XMMRegister, $dst$$XMMRegister, vlen_enc);
    } else {
      __ movdl($dst$$XMMRegister, $src$$Register);
      __ pshufd($dst$$XMMRegister, $dst$$XMMRegister, 0x00);
    }
  %}
  ins_pipe( pipe_slow );
%}

instruct ReplI_mem(vec dst, memory mem) %{
  predicate(Matcher::vector_element_basic_type(n) == T_INT);
  match(Set dst (Replicate (LoadI mem)));
  format %{ "replicateI $dst,$mem" %}
  ins_encode %{
    int vlen_enc = vector_length_encoding(this);
    if (VM_Version::supports_avx2()) {
      __ vpbroadcastd($dst$$XMMRegister, $mem$$Address, vlen_enc);
    } else if (VM_Version::supports_avx()) {
      __ vbroadcastss($dst$$XMMRegister, $mem$$Address, vlen_enc);
    } else {
      __ movdl($dst$$XMMRegister, $mem$$Address);
      __ pshufd($dst$$XMMRegister, $dst$$XMMRegister, 0x00);
    }
  %}
  ins_pipe( pipe_slow );
%}

instruct ReplI_imm(vec dst, immI con) %{
  predicate(Matcher::is_non_long_integral_vector(n));
  match(Set dst (Replicate con));
  format %{ "replicateI $dst,$con" %}
  ins_encode %{
    InternalAddress addr = $constantaddress(Matcher::vector_element_basic_type(this),
        vreplicate_imm(Matcher::vector_element_basic_type(this), $con$$constant,
            (VM_Version::supports_sse3() ? (VM_Version::supports_avx() ? 4 : 8) : 8) /
                type2aelembytes(Matcher::vector_element_basic_type(this))));
    BasicType bt = Matcher::vector_element_basic_type(this);
    int vlen = Matcher::vector_length_in_bytes(this);
    __ load_constant_vector(bt, $dst$$XMMRegister, addr, vlen);
  %}
  ins_pipe( pipe_slow );
%}

// Replicate scalar zero to be vector
instruct ReplI_zero(vec dst, immI_0 zero) %{
  predicate(Matcher::is_non_long_integral_vector(n));
  match(Set dst (Replicate zero));
  format %{ "replicateI $dst,$zero" %}
  ins_encode %{
    int vlen_enc = vector_length_encoding(this);
    if (VM_Version::supports_evex() && !VM_Version::supports_avx512vl()) {
      __ vpxor($dst$$XMMRegister, $dst$$XMMRegister, $dst$$XMMRegister, vlen_enc);
    } else {
      __ pxor($dst$$XMMRegister, $dst$$XMMRegister);
    }
  %}
  ins_pipe( fpu_reg_reg );
%}

instruct ReplI_M1(vec dst, immI_M1 con) %{
  predicate(UseSSE >= 2 && Matcher::is_non_long_integral_vector(n));
  match(Set dst (Replicate con));
  format %{ "vallones $dst" %}
  ins_encode %{
    int vector_len = vector_length_encoding(this);
    __ vallones($dst$$XMMRegister, vector_len);
  %}
  ins_pipe( pipe_slow );
%}

// ====================ReplicateL=======================================

#ifdef _LP64
// Replicate long (8 byte) scalar to be vector
instruct ReplL_reg(vec dst, rRegL src) %{
  predicate(Matcher::vector_element_basic_type(n) == T_LONG);
  match(Set dst (Replicate src));
  format %{ "replicateL $dst,$src" %}
  ins_encode %{
    int vlen = Matcher::vector_length(this);
    int vlen_enc = vector_length_encoding(this);
    if (vlen == 8 || VM_Version::supports_avx512vl()) { // AVX512VL for <512bit operands
      __ evpbroadcastq($dst$$XMMRegister, $src$$Register, vlen_enc);
    } else if (VM_Version::supports_avx2()) {
      __ movdq($dst$$XMMRegister, $src$$Register);
      __ vpbroadcastq($dst$$XMMRegister, $dst$$XMMRegister, vlen_enc);
    } else {
      __ movdq($dst$$XMMRegister, $src$$Register);
      __ punpcklqdq($dst$$XMMRegister, $dst$$XMMRegister);
    }
  %}
  ins_pipe( pipe_slow );
%}
#else // _LP64
// Replicate long (8 byte) scalar to be vector
instruct ReplL_reg(vec dst, eRegL src, vec tmp) %{
  predicate(Matcher::vector_length(n) <= 4 && Matcher::vector_element_basic_type(n) == T_LONG);
  match(Set dst (Replicate src));
  effect(TEMP dst, USE src, TEMP tmp);
  format %{ "replicateL $dst,$src" %}
  ins_encode %{
    uint vlen = Matcher::vector_length(this);
    if (vlen == 2) {
      __ movdl($dst$$XMMRegister, $src$$Register);
      __ movdl($tmp$$XMMRegister, HIGH_FROM_LOW($src$$Register));
      __ punpckldq($dst$$XMMRegister, $tmp$$XMMRegister);
      __ punpcklqdq($dst$$XMMRegister, $dst$$XMMRegister);
    } else if (VM_Version::supports_avx512vl()) { // AVX512VL for <512bit operands
      int vlen_enc = Assembler::AVX_256bit;
      __ movdl($dst$$XMMRegister, $src$$Register);
      __ movdl($tmp$$XMMRegister, HIGH_FROM_LOW($src$$Register));
      __ punpckldq($dst$$XMMRegister, $tmp$$XMMRegister);
      __ vpbroadcastq($dst$$XMMRegister, $dst$$XMMRegister, vlen_enc);
    } else {
      __ movdl($dst$$XMMRegister, $src$$Register);
      __ movdl($tmp$$XMMRegister, HIGH_FROM_LOW($src$$Register));
      __ punpckldq($dst$$XMMRegister, $tmp$$XMMRegister);
      __ punpcklqdq($dst$$XMMRegister, $dst$$XMMRegister);
      __ vinserti128_high($dst$$XMMRegister, $dst$$XMMRegister);
    }
  %}
  ins_pipe( pipe_slow );
%}

instruct ReplL_reg_leg(legVec dst, eRegL src, legVec tmp) %{
  predicate(Matcher::vector_length(n) == 8 && Matcher::vector_element_basic_type(n) == T_LONG);
  match(Set dst (Replicate src));
  effect(TEMP dst, USE src, TEMP tmp);
  format %{ "replicateL $dst,$src" %}
  ins_encode %{
    if (VM_Version::supports_avx512vl()) {
      __ movdl($dst$$XMMRegister, $src$$Register);
      __ movdl($tmp$$XMMRegister, HIGH_FROM_LOW($src$$Register));
      __ punpckldq($dst$$XMMRegister, $tmp$$XMMRegister);
      __ punpcklqdq($dst$$XMMRegister, $dst$$XMMRegister);
      __ vinserti128_high($dst$$XMMRegister, $dst$$XMMRegister);
      __ vinserti64x4($dst$$XMMRegister, $dst$$XMMRegister, $dst$$XMMRegister, 0x1);
    } else {
      int vlen_enc = Assembler::AVX_512bit;
      __ movdl($dst$$XMMRegister, $src$$Register);
      __ movdl($tmp$$XMMRegister, HIGH_FROM_LOW($src$$Register));
      __ punpckldq($dst$$XMMRegister, $tmp$$XMMRegister);
      __ vpbroadcastq($dst$$XMMRegister, $dst$$XMMRegister, vlen_enc);
    }
  %}
  ins_pipe( pipe_slow );
%}
#endif // _LP64

instruct ReplL_mem(vec dst, memory mem) %{
  predicate(Matcher::vector_element_basic_type(n) == T_LONG);
  match(Set dst (Replicate (LoadL mem)));
  format %{ "replicateL $dst,$mem" %}
  ins_encode %{
    int vlen_enc = vector_length_encoding(this);
    if (VM_Version::supports_avx2()) {
      __ vpbroadcastq($dst$$XMMRegister, $mem$$Address, vlen_enc);
    } else if (VM_Version::supports_sse3()) {
      __ movddup($dst$$XMMRegister, $mem$$Address);
    } else {
      __ movq($dst$$XMMRegister, $mem$$Address);
      __ punpcklqdq($dst$$XMMRegister, $dst$$XMMRegister);
    }
  %}
  ins_pipe( pipe_slow );
%}

// Replicate long (8 byte) scalar immediate to be vector by loading from const table.
instruct ReplL_imm(vec dst, immL con) %{
  predicate(Matcher::vector_element_basic_type(n) == T_LONG);
  match(Set dst (Replicate con));
  format %{ "replicateL $dst,$con" %}
  ins_encode %{
    InternalAddress addr = $constantaddress(T_LONG, vreplicate_imm(T_LONG, $con$$constant, 1));
    int vlen = Matcher::vector_length_in_bytes(this);
    __ load_constant_vector(T_LONG, $dst$$XMMRegister, addr, vlen);
  %}
  ins_pipe( pipe_slow );
%}

instruct ReplL_zero(vec dst, immL0 zero) %{
  predicate(Matcher::vector_element_basic_type(n) == T_LONG);
  match(Set dst (Replicate zero));
  format %{ "replicateL $dst,$zero" %}
  ins_encode %{
    int vlen_enc = vector_length_encoding(this);
    if (VM_Version::supports_evex() && !VM_Version::supports_avx512vl()) {
      __ vpxor($dst$$XMMRegister, $dst$$XMMRegister, $dst$$XMMRegister, vlen_enc);
    } else {
      __ pxor($dst$$XMMRegister, $dst$$XMMRegister);
    }
  %}
  ins_pipe( fpu_reg_reg );
%}

instruct ReplL_M1(vec dst, immL_M1 con) %{
  predicate(UseSSE >= 2 && Matcher::vector_element_basic_type(n) == T_LONG);
  match(Set dst (Replicate con));
  format %{ "vallones $dst" %}
  ins_encode %{
    int vector_len = vector_length_encoding(this);
    __ vallones($dst$$XMMRegister, vector_len);
  %}
  ins_pipe( pipe_slow );
%}

// ====================ReplicateF=======================================

instruct vReplF_reg(vec dst, vlRegF src) %{
  predicate(UseAVX > 0 && Matcher::vector_element_basic_type(n) == T_FLOAT);
  match(Set dst (Replicate src));
  format %{ "replicateF $dst,$src" %}
  ins_encode %{
    uint vlen = Matcher::vector_length(this);
    int vlen_enc = vector_length_encoding(this);
    if (vlen <= 4) {
      __ vpermilps($dst$$XMMRegister, $src$$XMMRegister, 0x00, Assembler::AVX_128bit);
    } else if (VM_Version::supports_avx2()) {
      __ vbroadcastss($dst$$XMMRegister, $src$$XMMRegister, vlen_enc); // reg-to-reg variant requires AVX2
    } else {
      assert(vlen == 8, "sanity");
      __ vpermilps($dst$$XMMRegister, $src$$XMMRegister, 0x00, Assembler::AVX_128bit);
      __ vinsertf128_high($dst$$XMMRegister, $dst$$XMMRegister);
    }
  %}
  ins_pipe( pipe_slow );
%}

instruct ReplF_reg(vec dst, vlRegF src) %{
  predicate(UseAVX == 0 && Matcher::vector_element_basic_type(n) == T_FLOAT);
  match(Set dst (Replicate src));
  format %{ "replicateF $dst,$src" %}
  ins_encode %{
    __ pshufd($dst$$XMMRegister, $src$$XMMRegister, 0x00);
  %}
  ins_pipe( pipe_slow );
%}

instruct ReplF_mem(vec dst, memory mem) %{
  predicate(UseAVX > 0 && Matcher::vector_element_basic_type(n) == T_FLOAT);
  match(Set dst (Replicate (LoadF mem)));
  format %{ "replicateF $dst,$mem" %}
  ins_encode %{
    int vlen_enc = vector_length_encoding(this);
    __ vbroadcastss($dst$$XMMRegister, $mem$$Address, vlen_enc);
  %}
  ins_pipe( pipe_slow );
%}

// Replicate float scalar immediate to be vector by loading from const table.
instruct ReplF_imm(vec dst, immF con) %{
  predicate(Matcher::vector_element_basic_type(n) == T_FLOAT);
  match(Set dst (Replicate con));
  format %{ "replicateF $dst,$con" %}
  ins_encode %{
    InternalAddress addr = $constantaddress(T_FLOAT, vreplicate_imm(T_FLOAT, $con$$constant,
        VM_Version::supports_sse3() ? (VM_Version::supports_avx() ? 1 : 2) : 2));
    int vlen = Matcher::vector_length_in_bytes(this);
    __ load_constant_vector(T_FLOAT, $dst$$XMMRegister, addr, vlen);
  %}
  ins_pipe( pipe_slow );
%}

instruct ReplF_zero(vec dst, immF0 zero) %{
  predicate(Matcher::vector_element_basic_type(n) == T_FLOAT);
  match(Set dst (Replicate zero));
  format %{ "replicateF $dst,$zero" %}
  ins_encode %{
    int vlen_enc = vector_length_encoding(this);
    if (VM_Version::supports_evex() && !VM_Version::supports_avx512vldq()) {
      __ vpxor($dst$$XMMRegister, $dst$$XMMRegister, $dst$$XMMRegister, vlen_enc);
    } else {
      __ xorps($dst$$XMMRegister, $dst$$XMMRegister);
    }
  %}
  ins_pipe( fpu_reg_reg );
%}

// ====================ReplicateD=======================================

// Replicate double (8 bytes) scalar to be vector
instruct vReplD_reg(vec dst, vlRegD src) %{
  predicate(UseSSE >= 3 && Matcher::vector_element_basic_type(n) == T_DOUBLE);
  match(Set dst (Replicate src));
  format %{ "replicateD $dst,$src" %}
  ins_encode %{
    uint vlen = Matcher::vector_length(this);
    int vlen_enc = vector_length_encoding(this);
    if (vlen <= 2) {
      __ movddup($dst$$XMMRegister, $src$$XMMRegister);
    } else if (VM_Version::supports_avx2()) {
      __ vbroadcastsd($dst$$XMMRegister, $src$$XMMRegister, vlen_enc); // reg-to-reg variant requires AVX2
    } else {
      assert(vlen == 4, "sanity");
      __ movddup($dst$$XMMRegister, $src$$XMMRegister);
      __ vinsertf128_high($dst$$XMMRegister, $dst$$XMMRegister);
    }
  %}
  ins_pipe( pipe_slow );
%}

instruct ReplD_reg(vec dst, vlRegD src) %{
  predicate(UseSSE < 3 && Matcher::vector_element_basic_type(n) == T_DOUBLE);
  match(Set dst (Replicate src));
  format %{ "replicateD $dst,$src" %}
  ins_encode %{
    __ pshufd($dst$$XMMRegister, $src$$XMMRegister, 0x44);
  %}
  ins_pipe( pipe_slow );
%}

instruct ReplD_mem(vec dst, memory mem) %{
  predicate(UseSSE >= 3 && Matcher::vector_element_basic_type(n) == T_DOUBLE);
  match(Set dst (Replicate (LoadD mem)));
  format %{ "replicateD $dst,$mem" %}
  ins_encode %{
    if (Matcher::vector_length(this) >= 4) {
      int vlen_enc = vector_length_encoding(this);
      __ vbroadcastsd($dst$$XMMRegister, $mem$$Address, vlen_enc);
    } else {
      __ movddup($dst$$XMMRegister, $mem$$Address);
    }
  %}
  ins_pipe( pipe_slow );
%}

// Replicate double (8 byte) scalar immediate to be vector by loading from const table.
instruct ReplD_imm(vec dst, immD con) %{
  predicate(Matcher::vector_element_basic_type(n) == T_DOUBLE);
  match(Set dst (Replicate con));
  format %{ "replicateD $dst,$con" %}
  ins_encode %{
    InternalAddress addr = $constantaddress(T_DOUBLE, vreplicate_imm(T_DOUBLE, $con$$constant, 1));
    int vlen = Matcher::vector_length_in_bytes(this);
    __ load_constant_vector(T_DOUBLE, $dst$$XMMRegister, addr, vlen);
  %}
  ins_pipe( pipe_slow );
%}

instruct ReplD_zero(vec dst, immD0 zero) %{
  predicate(Matcher::vector_element_basic_type(n) == T_DOUBLE);
  match(Set dst (Replicate zero));
  format %{ "replicateD $dst,$zero" %}
  ins_encode %{
    int vlen_enc = vector_length_encoding(this);
    if (VM_Version::supports_evex() && !VM_Version::supports_avx512vldq()) {
      __ vpxor($dst$$XMMRegister, $dst$$XMMRegister, $dst$$XMMRegister, vlen_enc);
    } else {
      __ xorps($dst$$XMMRegister, $dst$$XMMRegister);
    }
  %}
  ins_pipe( fpu_reg_reg );
%}

// ====================VECTOR INSERT=======================================

instruct insert(vec dst, rRegI val, immU8 idx) %{
  predicate(Matcher::vector_length_in_bytes(n) < 32);
  match(Set dst (VectorInsert (Binary dst val) idx));
  format %{ "vector_insert $dst,$val,$idx" %}
  ins_encode %{
    assert(UseSSE >= 4, "required");
    assert(Matcher::vector_length_in_bytes(this) >= 8, "required");

    BasicType elem_bt = Matcher::vector_element_basic_type(this);

    assert(is_integral_type(elem_bt), "");
    assert($idx$$constant < (int)Matcher::vector_length(this), "out of bounds");

    __ insert(elem_bt, $dst$$XMMRegister, $val$$Register, $idx$$constant);
  %}
  ins_pipe( pipe_slow );
%}

instruct insert32(vec dst, vec src, rRegI val, immU8 idx, vec vtmp) %{
  predicate(Matcher::vector_length_in_bytes(n) == 32);
  match(Set dst (VectorInsert (Binary src val) idx));
  effect(TEMP vtmp);
  format %{ "vector_insert $dst,$src,$val,$idx\t!using $vtmp as TEMP" %}
  ins_encode %{
    int vlen_enc = Assembler::AVX_256bit;
    BasicType elem_bt = Matcher::vector_element_basic_type(this);
    int elem_per_lane = 16/type2aelembytes(elem_bt);
    int log2epr = log2(elem_per_lane);

    assert(is_integral_type(elem_bt), "sanity");
    assert($idx$$constant < (int)Matcher::vector_length(this), "out of bounds");

    uint x_idx = $idx$$constant & right_n_bits(log2epr);
    uint y_idx = ($idx$$constant >> log2epr) & 1;
    __ vextracti128($vtmp$$XMMRegister, $src$$XMMRegister, y_idx);
    __ vinsert(elem_bt, $vtmp$$XMMRegister, $vtmp$$XMMRegister, $val$$Register, x_idx);
    __ vinserti128($dst$$XMMRegister, $src$$XMMRegister, $vtmp$$XMMRegister, y_idx);
  %}
  ins_pipe( pipe_slow );
%}

instruct insert64(vec dst, vec src, rRegI val, immU8 idx, legVec vtmp) %{
  predicate(Matcher::vector_length_in_bytes(n) == 64);
  match(Set dst (VectorInsert (Binary src val) idx));
  effect(TEMP vtmp);
  format %{ "vector_insert $dst,$src,$val,$idx\t!using $vtmp as TEMP" %}
  ins_encode %{
    assert(UseAVX > 2, "sanity");

    BasicType elem_bt = Matcher::vector_element_basic_type(this);
    int elem_per_lane = 16/type2aelembytes(elem_bt);
    int log2epr = log2(elem_per_lane);

    assert(is_integral_type(elem_bt), "");
    assert($idx$$constant < (int)Matcher::vector_length(this), "out of bounds");

    uint x_idx = $idx$$constant & right_n_bits(log2epr);
    uint y_idx = ($idx$$constant >> log2epr) & 3;
    __ vextracti32x4($vtmp$$XMMRegister, $src$$XMMRegister, y_idx);
    __ vinsert(elem_bt, $vtmp$$XMMRegister, $vtmp$$XMMRegister, $val$$Register, x_idx);
    __ vinserti32x4($dst$$XMMRegister, $src$$XMMRegister, $vtmp$$XMMRegister, y_idx);
  %}
  ins_pipe( pipe_slow );
%}

#ifdef _LP64
instruct insert2L(vec dst, rRegL val, immU8 idx) %{
  predicate(Matcher::vector_length(n) == 2);
  match(Set dst (VectorInsert (Binary dst val) idx));
  format %{ "vector_insert $dst,$val,$idx" %}
  ins_encode %{
    assert(UseSSE >= 4, "required");
    assert(Matcher::vector_element_basic_type(this) == T_LONG, "");
    assert($idx$$constant < (int)Matcher::vector_length(this), "out of bounds");

    __ pinsrq($dst$$XMMRegister, $val$$Register, $idx$$constant);
  %}
  ins_pipe( pipe_slow );
%}

instruct insert4L(vec dst, vec src, rRegL val, immU8 idx, vec vtmp) %{
  predicate(Matcher::vector_length(n) == 4);
  match(Set dst (VectorInsert (Binary src val) idx));
  effect(TEMP vtmp);
  format %{ "vector_insert $dst,$src,$val,$idx\t!using $vtmp as TEMP" %}
  ins_encode %{
    assert(Matcher::vector_element_basic_type(this) == T_LONG, "");
    assert($idx$$constant < (int)Matcher::vector_length(this), "out of bounds");

    uint x_idx = $idx$$constant & right_n_bits(1);
    uint y_idx = ($idx$$constant >> 1) & 1;
    int vlen_enc = Assembler::AVX_256bit;
    __ vextracti128($vtmp$$XMMRegister, $src$$XMMRegister, y_idx);
    __ vpinsrq($vtmp$$XMMRegister, $vtmp$$XMMRegister, $val$$Register, x_idx);
    __ vinserti128($dst$$XMMRegister, $src$$XMMRegister, $vtmp$$XMMRegister, y_idx);
  %}
  ins_pipe( pipe_slow );
%}

instruct insert8L(vec dst, vec src, rRegL val, immU8 idx, legVec vtmp) %{
  predicate(Matcher::vector_length(n) == 8);
  match(Set dst (VectorInsert (Binary src val) idx));
  effect(TEMP vtmp);
  format %{ "vector_insert $dst,$src,$val,$idx\t!using $vtmp as TEMP" %}
  ins_encode %{
    assert(Matcher::vector_element_basic_type(this) == T_LONG, "sanity");
    assert($idx$$constant < (int)Matcher::vector_length(this), "out of bounds");

    uint x_idx = $idx$$constant & right_n_bits(1);
    uint y_idx = ($idx$$constant >> 1) & 3;
    __ vextracti32x4($vtmp$$XMMRegister, $src$$XMMRegister, y_idx);
    __ vpinsrq($vtmp$$XMMRegister, $vtmp$$XMMRegister, $val$$Register, x_idx);
    __ vinserti32x4($dst$$XMMRegister, $src$$XMMRegister, $vtmp$$XMMRegister, y_idx);
  %}
  ins_pipe( pipe_slow );
%}
#endif

instruct insertF(vec dst, regF val, immU8 idx) %{
  predicate(Matcher::vector_length(n) < 8);
  match(Set dst (VectorInsert (Binary dst val) idx));
  format %{ "vector_insert $dst,$val,$idx" %}
  ins_encode %{
    assert(UseSSE >= 4, "sanity");

    assert(Matcher::vector_element_basic_type(this) == T_FLOAT, "sanity");
    assert($idx$$constant < (int)Matcher::vector_length(this), "out of bounds");

    uint x_idx = $idx$$constant & right_n_bits(2);
    __ insertps($dst$$XMMRegister, $val$$XMMRegister, x_idx << 4);
  %}
  ins_pipe( pipe_slow );
%}

instruct vinsertF(vec dst, vec src, regF val, immU8 idx, vec vtmp) %{
  predicate(Matcher::vector_length(n) >= 8);
  match(Set dst (VectorInsert (Binary src val) idx));
  effect(TEMP vtmp);
  format %{ "vector_insert $dst,$src,$val,$idx\t!using $vtmp as TEMP" %}
  ins_encode %{
    assert(Matcher::vector_element_basic_type(this) == T_FLOAT, "sanity");
    assert($idx$$constant < (int)Matcher::vector_length(this), "out of bounds");

    int vlen = Matcher::vector_length(this);
    uint x_idx = $idx$$constant & right_n_bits(2);
    if (vlen == 8) {
      uint y_idx = ($idx$$constant >> 2) & 1;
      int vlen_enc = Assembler::AVX_256bit;
      __ vextracti128($vtmp$$XMMRegister, $src$$XMMRegister, y_idx);
      __ vinsertps($vtmp$$XMMRegister, $vtmp$$XMMRegister, $val$$XMMRegister, x_idx << 4);
      __ vinserti128($dst$$XMMRegister, $src$$XMMRegister, $vtmp$$XMMRegister, y_idx);
    } else {
      assert(vlen == 16, "sanity");
      uint y_idx = ($idx$$constant >> 2) & 3;
      __ vextracti32x4($vtmp$$XMMRegister, $src$$XMMRegister, y_idx);
      __ vinsertps($vtmp$$XMMRegister, $vtmp$$XMMRegister, $val$$XMMRegister, x_idx << 4);
      __ vinserti32x4($dst$$XMMRegister, $src$$XMMRegister, $vtmp$$XMMRegister, y_idx);
    }
  %}
  ins_pipe( pipe_slow );
%}

#ifdef _LP64
instruct insert2D(vec dst, regD val, immU8 idx, rRegL tmp) %{
  predicate(Matcher::vector_length(n) == 2);
  match(Set dst (VectorInsert (Binary dst val) idx));
  effect(TEMP tmp);
  format %{ "vector_insert $dst,$val,$idx\t!using $tmp as TEMP" %}
  ins_encode %{
    assert(UseSSE >= 4, "sanity");
    assert(Matcher::vector_element_basic_type(this) == T_DOUBLE, "sanity");
    assert($idx$$constant < (int)Matcher::vector_length(this), "out of bounds");

    __ movq($tmp$$Register, $val$$XMMRegister);
    __ pinsrq($dst$$XMMRegister, $tmp$$Register, $idx$$constant);
  %}
  ins_pipe( pipe_slow );
%}

instruct insert4D(vec dst, vec src, regD val, immU8 idx, rRegL tmp, vec vtmp) %{
  predicate(Matcher::vector_length(n) == 4);
  match(Set dst (VectorInsert (Binary src val) idx));
  effect(TEMP vtmp, TEMP tmp);
  format %{ "vector_insert $dst,$src,$val,$idx\t!using $tmp, $vtmp as TEMP" %}
  ins_encode %{
    assert(Matcher::vector_element_basic_type(this) == T_DOUBLE, "sanity");
    assert($idx$$constant < (int)Matcher::vector_length(this), "out of bounds");

    uint x_idx = $idx$$constant & right_n_bits(1);
    uint y_idx = ($idx$$constant >> 1) & 1;
    int vlen_enc = Assembler::AVX_256bit;
    __ movq($tmp$$Register, $val$$XMMRegister);
    __ vextracti128($vtmp$$XMMRegister, $src$$XMMRegister, y_idx);
    __ vpinsrq($vtmp$$XMMRegister, $vtmp$$XMMRegister, $tmp$$Register, x_idx);
    __ vinserti128($dst$$XMMRegister, $src$$XMMRegister, $vtmp$$XMMRegister, y_idx);
  %}
  ins_pipe( pipe_slow );
%}

instruct insert8D(vec dst, vec src, regD val, immI idx, rRegL tmp, legVec vtmp) %{
  predicate(Matcher::vector_length(n) == 8);
  match(Set dst (VectorInsert (Binary src val) idx));
  effect(TEMP tmp, TEMP vtmp);
  format %{ "vector_insert $dst,$src,$val,$idx\t!using $vtmp as TEMP" %}
  ins_encode %{
    assert(Matcher::vector_element_basic_type(this) == T_DOUBLE, "sanity");
    assert($idx$$constant < (int)Matcher::vector_length(this), "out of bounds");

    uint x_idx = $idx$$constant & right_n_bits(1);
    uint y_idx = ($idx$$constant >> 1) & 3;
    __ movq($tmp$$Register, $val$$XMMRegister);
    __ vextracti32x4($vtmp$$XMMRegister, $src$$XMMRegister, y_idx);
    __ vpinsrq($vtmp$$XMMRegister, $vtmp$$XMMRegister, $tmp$$Register, x_idx);
    __ vinserti32x4($dst$$XMMRegister, $src$$XMMRegister, $vtmp$$XMMRegister, y_idx);
  %}
  ins_pipe( pipe_slow );
%}
#endif

// ====================REDUCTION ARITHMETIC=======================================

// =======================Int Reduction==========================================

instruct reductionI(rRegI dst, rRegI src1, legVec src2, legVec vtmp1, legVec vtmp2) %{
  predicate(Matcher::vector_element_basic_type(n->in(2)) == T_INT); // src2
  match(Set dst (AddReductionVI src1 src2));
  match(Set dst (MulReductionVI src1 src2));
  match(Set dst (AndReductionV  src1 src2));
  match(Set dst ( OrReductionV  src1 src2));
  match(Set dst (XorReductionV  src1 src2));
  match(Set dst (MinReductionV  src1 src2));
  match(Set dst (MaxReductionV  src1 src2));
  effect(TEMP vtmp1, TEMP vtmp2);
  format %{ "vector_reduction_int $dst,$src1,$src2 ; using $vtmp1, $vtmp2 as TEMP" %}
  ins_encode %{
    int opcode = this->ideal_Opcode();
    int vlen = Matcher::vector_length(this, $src2);
    __ reduceI(opcode, vlen, $dst$$Register, $src1$$Register, $src2$$XMMRegister, $vtmp1$$XMMRegister, $vtmp2$$XMMRegister);
  %}
  ins_pipe( pipe_slow );
%}

// =======================Long Reduction==========================================

#ifdef _LP64
instruct reductionL(rRegL dst, rRegL src1, legVec src2, legVec vtmp1, legVec vtmp2) %{
  predicate(Matcher::vector_element_basic_type(n->in(2)) == T_LONG && !VM_Version::supports_avx512dq());
  match(Set dst (AddReductionVL src1 src2));
  match(Set dst (MulReductionVL src1 src2));
  match(Set dst (AndReductionV  src1 src2));
  match(Set dst ( OrReductionV  src1 src2));
  match(Set dst (XorReductionV  src1 src2));
  match(Set dst (MinReductionV  src1 src2));
  match(Set dst (MaxReductionV  src1 src2));
  effect(TEMP vtmp1, TEMP vtmp2);
  format %{ "vector_reduction_long $dst,$src1,$src2 ; using $vtmp1, $vtmp2 as TEMP" %}
  ins_encode %{
    int opcode = this->ideal_Opcode();
    int vlen = Matcher::vector_length(this, $src2);
    __ reduceL(opcode, vlen, $dst$$Register, $src1$$Register, $src2$$XMMRegister, $vtmp1$$XMMRegister, $vtmp2$$XMMRegister);
  %}
  ins_pipe( pipe_slow );
%}

instruct reductionL_avx512dq(rRegL dst, rRegL src1, vec src2, vec vtmp1, vec vtmp2) %{
  predicate(Matcher::vector_element_basic_type(n->in(2)) == T_LONG && VM_Version::supports_avx512dq());
  match(Set dst (AddReductionVL src1 src2));
  match(Set dst (MulReductionVL src1 src2));
  match(Set dst (AndReductionV  src1 src2));
  match(Set dst ( OrReductionV  src1 src2));
  match(Set dst (XorReductionV  src1 src2));
  match(Set dst (MinReductionV  src1 src2));
  match(Set dst (MaxReductionV  src1 src2));
  effect(TEMP vtmp1, TEMP vtmp2);
  format %{ "vector_reduction_long $dst,$src1,$src2 ; using $vtmp1, $vtmp2 as TEMP" %}
  ins_encode %{
    int opcode = this->ideal_Opcode();
    int vlen = Matcher::vector_length(this, $src2);
    __ reduceL(opcode, vlen, $dst$$Register, $src1$$Register, $src2$$XMMRegister, $vtmp1$$XMMRegister, $vtmp2$$XMMRegister);
  %}
  ins_pipe( pipe_slow );
%}
#endif // _LP64

// =======================Float Reduction==========================================

instruct reductionF128(regF dst, vec src, vec vtmp) %{
  predicate(n->as_Reduction()->requires_strict_order() && Matcher::vector_length(n->in(2)) <= 4); // src
  match(Set dst (AddReductionVF dst src));
  match(Set dst (MulReductionVF dst src));
  effect(TEMP dst, TEMP vtmp);
  format %{ "vector_reduction_float  $dst,$src ; using $vtmp as TEMP" %}
  ins_encode %{
    int opcode = this->ideal_Opcode();
    int vlen = Matcher::vector_length(this, $src);
    __ reduce_fp(opcode, vlen, $dst$$XMMRegister, $src$$XMMRegister, $vtmp$$XMMRegister);
  %}
  ins_pipe( pipe_slow );
%}

instruct reduction8F(regF dst, vec src, vec vtmp1, vec vtmp2) %{
  predicate(n->as_Reduction()->requires_strict_order() && Matcher::vector_length(n->in(2)) == 8); // src
  match(Set dst (AddReductionVF dst src));
  match(Set dst (MulReductionVF dst src));
  effect(TEMP dst, TEMP vtmp1, TEMP vtmp2);
  format %{ "vector_reduction_float $dst,$src ; using $vtmp1, $vtmp2 as TEMP" %}
  ins_encode %{
    int opcode = this->ideal_Opcode();
    int vlen = Matcher::vector_length(this, $src);
    __ reduce_fp(opcode, vlen, $dst$$XMMRegister, $src$$XMMRegister, $vtmp1$$XMMRegister, $vtmp2$$XMMRegister);
  %}
  ins_pipe( pipe_slow );
%}

instruct reduction16F(regF dst, legVec src, legVec vtmp1, legVec vtmp2) %{
  predicate(n->as_Reduction()->requires_strict_order() && Matcher::vector_length(n->in(2)) == 16); // src
  match(Set dst (AddReductionVF dst src));
  match(Set dst (MulReductionVF dst src));
  effect(TEMP dst, TEMP vtmp1, TEMP vtmp2);
  format %{ "vector_reduction_float $dst,$src ; using $vtmp1, $vtmp2 as TEMP" %}
  ins_encode %{
    int opcode = this->ideal_Opcode();
    int vlen = Matcher::vector_length(this, $src);
    __ reduce_fp(opcode, vlen, $dst$$XMMRegister, $src$$XMMRegister, $vtmp1$$XMMRegister, $vtmp2$$XMMRegister);
  %}
  ins_pipe( pipe_slow );
%}


instruct unordered_reduction2F(regF dst, regF src1, vec src2) %{
  // Non-strictly ordered floating-point add/mul reduction for floats. This rule is
  // intended for the VectorAPI (which allows for non-strictly ordered add/mul reduction).
  // src1 contains reduction identity
  predicate(!n->as_Reduction()->requires_strict_order() && Matcher::vector_length(n->in(2)) == 2); // src2
  match(Set dst (AddReductionVF src1 src2));
  match(Set dst (MulReductionVF src1 src2));
  effect(TEMP dst);
  format %{ "vector_reduction_float  $dst,$src1,$src2 ;" %}
  ins_encode %{
    int opcode = this->ideal_Opcode();
    int vlen = Matcher::vector_length(this, $src2);
    __ unordered_reduce_fp(opcode, vlen, $dst$$XMMRegister, $src2$$XMMRegister);
  %}
  ins_pipe( pipe_slow );
%}

instruct unordered_reduction4F(regF dst, regF src1, vec src2, vec vtmp) %{
  // Non-strictly ordered floating-point add/mul reduction for floats. This rule is
  // intended for the VectorAPI (which allows for non-strictly ordered add/mul reduction).
  // src1 contains reduction identity
  predicate(!n->as_Reduction()->requires_strict_order() && Matcher::vector_length(n->in(2)) == 4); // src2
  match(Set dst (AddReductionVF src1 src2));
  match(Set dst (MulReductionVF src1 src2));
  effect(TEMP dst, TEMP vtmp);
  format %{ "vector_reduction_float  $dst,$src1,$src2 ; using $vtmp as TEMP" %}
  ins_encode %{
    int opcode = this->ideal_Opcode();
    int vlen = Matcher::vector_length(this, $src2);
    __ unordered_reduce_fp(opcode, vlen, $dst$$XMMRegister, $src2$$XMMRegister, $vtmp$$XMMRegister);
  %}
  ins_pipe( pipe_slow );
%}

instruct unordered_reduction8F(regF dst, regF src1, vec src2, vec vtmp1, vec vtmp2) %{
  // Non-strictly ordered floating-point add/mul reduction for floats. This rule is
  // intended for the VectorAPI (which allows for non-strictly ordered add/mul reduction).
  // src1 contains reduction identity
  predicate(!n->as_Reduction()->requires_strict_order() && Matcher::vector_length(n->in(2)) == 8); // src2
  match(Set dst (AddReductionVF src1 src2));
  match(Set dst (MulReductionVF src1 src2));
  effect(TEMP dst, TEMP vtmp1, TEMP vtmp2);
  format %{ "vector_reduction_float $dst,$src1,$src2 ; using $vtmp1, $vtmp2 as TEMP" %}
  ins_encode %{
    int opcode = this->ideal_Opcode();
    int vlen = Matcher::vector_length(this, $src2);
    __ unordered_reduce_fp(opcode, vlen, $dst$$XMMRegister, $src2$$XMMRegister, $vtmp1$$XMMRegister, $vtmp2$$XMMRegister);
  %}
  ins_pipe( pipe_slow );
%}

instruct unordered_reduction16F(regF dst, regF src1, legVec src2, legVec vtmp1, legVec vtmp2) %{
  // Non-strictly ordered floating-point add/mul reduction for floats. This rule is
  // intended for the VectorAPI (which allows for non-strictly ordered add/mul reduction).
  // src1 contains reduction identity
  predicate(!n->as_Reduction()->requires_strict_order() && Matcher::vector_length(n->in(2)) == 16); // src2
  match(Set dst (AddReductionVF src1 src2));
  match(Set dst (MulReductionVF src1 src2));
  effect(TEMP dst, TEMP vtmp1, TEMP vtmp2);
  format %{ "vector_reduction_float $dst,$src1,$src2 ; using $vtmp1, $vtmp2 as TEMP" %}
  ins_encode %{
    int opcode = this->ideal_Opcode();
    int vlen = Matcher::vector_length(this, $src2);
    __ unordered_reduce_fp(opcode, vlen, $dst$$XMMRegister, $src2$$XMMRegister, $vtmp1$$XMMRegister, $vtmp2$$XMMRegister);
  %}
  ins_pipe( pipe_slow );
%}

// =======================Double Reduction==========================================

instruct reduction2D(regD dst, vec src, vec vtmp) %{
  predicate(n->as_Reduction()->requires_strict_order() && Matcher::vector_length(n->in(2)) == 2); // src
  match(Set dst (AddReductionVD dst src));
  match(Set dst (MulReductionVD dst src));
  effect(TEMP dst, TEMP vtmp);
  format %{ "vector_reduction_double $dst,$src ; using $vtmp as TEMP" %}
  ins_encode %{
    int opcode = this->ideal_Opcode();
    int vlen = Matcher::vector_length(this, $src);
    __ reduce_fp(opcode, vlen, $dst$$XMMRegister, $src$$XMMRegister, $vtmp$$XMMRegister);
%}
  ins_pipe( pipe_slow );
%}

instruct reduction4D(regD dst, vec src, vec vtmp1, vec vtmp2) %{
  predicate(n->as_Reduction()->requires_strict_order() && Matcher::vector_length(n->in(2)) == 4); // src
  match(Set dst (AddReductionVD dst src));
  match(Set dst (MulReductionVD dst src));
  effect(TEMP dst, TEMP vtmp1, TEMP vtmp2);
  format %{ "vector_reduction_double $dst,$src ; using $vtmp1, $vtmp2 as TEMP" %}
  ins_encode %{
    int opcode = this->ideal_Opcode();
    int vlen = Matcher::vector_length(this, $src);
    __ reduce_fp(opcode, vlen, $dst$$XMMRegister, $src$$XMMRegister, $vtmp1$$XMMRegister, $vtmp2$$XMMRegister);
  %}
  ins_pipe( pipe_slow );
%}

instruct reduction8D(regD dst, legVec src, legVec vtmp1, legVec vtmp2) %{
  predicate(n->as_Reduction()->requires_strict_order() && Matcher::vector_length(n->in(2)) == 8); // src
  match(Set dst (AddReductionVD dst src));
  match(Set dst (MulReductionVD dst src));
  effect(TEMP dst, TEMP vtmp1, TEMP vtmp2);
  format %{ "vector_reduction_double $dst,$src ; using $vtmp1, $vtmp2 as TEMP" %}
  ins_encode %{
    int opcode = this->ideal_Opcode();
    int vlen = Matcher::vector_length(this, $src);
    __ reduce_fp(opcode, vlen, $dst$$XMMRegister, $src$$XMMRegister, $vtmp1$$XMMRegister, $vtmp2$$XMMRegister);
  %}
  ins_pipe( pipe_slow );
%}

instruct unordered_reduction2D(regD dst, regD src1, vec src2) %{
  // Non-strictly ordered floating-point add/mul reduction for doubles. This rule is
  // intended for the VectorAPI (which allows for non-strictly ordered add/mul reduction).
  // src1 contains reduction identity
  predicate(!n->as_Reduction()->requires_strict_order() && Matcher::vector_length(n->in(2)) == 2); // src2
  match(Set dst (AddReductionVD src1 src2));
  match(Set dst (MulReductionVD src1 src2));
  effect(TEMP dst);
  format %{ "vector_reduction_double $dst,$src1,$src2 ;" %}
  ins_encode %{
    int opcode = this->ideal_Opcode();
    int vlen = Matcher::vector_length(this, $src2);
    __ unordered_reduce_fp(opcode, vlen, $dst$$XMMRegister, $src2$$XMMRegister);
%}
  ins_pipe( pipe_slow );
%}

instruct unordered_reduction4D(regD dst, regD src1, vec src2, vec vtmp) %{
  // Non-strictly ordered floating-point add/mul reduction for doubles. This rule is
  // intended for the VectorAPI (which allows for non-strictly ordered add/mul reduction).
  // src1 contains reduction identity
  predicate(!n->as_Reduction()->requires_strict_order() && Matcher::vector_length(n->in(2)) == 4); // src2
  match(Set dst (AddReductionVD src1 src2));
  match(Set dst (MulReductionVD src1 src2));
  effect(TEMP dst, TEMP vtmp);
  format %{ "vector_reduction_double $dst,$src1,$src2 ; using $vtmp as TEMP" %}
  ins_encode %{
    int opcode = this->ideal_Opcode();
    int vlen = Matcher::vector_length(this, $src2);
    __ unordered_reduce_fp(opcode, vlen, $dst$$XMMRegister, $src2$$XMMRegister, $vtmp$$XMMRegister);
  %}
  ins_pipe( pipe_slow );
%}

instruct unordered_reduction8D(regD dst, regD src1, legVec src2, legVec vtmp1, legVec vtmp2) %{
  // Non-strictly ordered floating-point add/mul reduction for doubles. This rule is
  // intended for the VectorAPI (which allows for non-strictly ordered add/mul reduction).
  // src1 contains reduction identity
  predicate(!n->as_Reduction()->requires_strict_order() && Matcher::vector_length(n->in(2)) == 8); // src2
  match(Set dst (AddReductionVD src1 src2));
  match(Set dst (MulReductionVD src1 src2));
  effect(TEMP dst, TEMP vtmp1, TEMP vtmp2);
  format %{ "vector_reduction_double $dst,$src1,$src2 ; using $vtmp1, $vtmp2 as TEMP" %}
  ins_encode %{
    int opcode = this->ideal_Opcode();
    int vlen = Matcher::vector_length(this, $src2);
    __ unordered_reduce_fp(opcode, vlen, $dst$$XMMRegister, $src2$$XMMRegister, $vtmp1$$XMMRegister, $vtmp2$$XMMRegister);
  %}
  ins_pipe( pipe_slow );
%}

// =======================Byte Reduction==========================================

#ifdef _LP64
instruct reductionB(rRegI dst, rRegI src1, legVec src2, legVec vtmp1, legVec vtmp2) %{
  predicate(Matcher::vector_element_basic_type(n->in(2)) == T_BYTE && !VM_Version::supports_avx512bw());
  match(Set dst (AddReductionVI src1 src2));
  match(Set dst (AndReductionV  src1 src2));
  match(Set dst ( OrReductionV  src1 src2));
  match(Set dst (XorReductionV  src1 src2));
  match(Set dst (MinReductionV  src1 src2));
  match(Set dst (MaxReductionV  src1 src2));
  effect(TEMP vtmp1, TEMP vtmp2);
  format %{ "vector_reduction_byte $dst,$src1,$src2 ; using $vtmp1, $vtmp2 as TEMP" %}
  ins_encode %{
    int opcode = this->ideal_Opcode();
    int vlen = Matcher::vector_length(this, $src2);
    __ reduceB(opcode, vlen, $dst$$Register, $src1$$Register, $src2$$XMMRegister, $vtmp1$$XMMRegister, $vtmp2$$XMMRegister);
  %}
  ins_pipe( pipe_slow );
%}

instruct reductionB_avx512bw(rRegI dst, rRegI src1, vec src2, vec vtmp1, vec vtmp2) %{
  predicate(Matcher::vector_element_basic_type(n->in(2)) == T_BYTE && VM_Version::supports_avx512bw());
  match(Set dst (AddReductionVI src1 src2));
  match(Set dst (AndReductionV  src1 src2));
  match(Set dst ( OrReductionV  src1 src2));
  match(Set dst (XorReductionV  src1 src2));
  match(Set dst (MinReductionV  src1 src2));
  match(Set dst (MaxReductionV  src1 src2));
  effect(TEMP vtmp1, TEMP vtmp2);
  format %{ "vector_reduction_byte $dst,$src1,$src2 ; using $vtmp1, $vtmp2 as TEMP" %}
  ins_encode %{
    int opcode = this->ideal_Opcode();
    int vlen = Matcher::vector_length(this, $src2);
    __ reduceB(opcode, vlen, $dst$$Register, $src1$$Register, $src2$$XMMRegister, $vtmp1$$XMMRegister, $vtmp2$$XMMRegister);
  %}
  ins_pipe( pipe_slow );
%}
#endif

// =======================Short Reduction==========================================

instruct reductionS(rRegI dst, rRegI src1, legVec src2, legVec vtmp1, legVec vtmp2) %{
  predicate(Matcher::vector_element_basic_type(n->in(2)) == T_SHORT); // src2
  match(Set dst (AddReductionVI src1 src2));
  match(Set dst (MulReductionVI src1 src2));
  match(Set dst (AndReductionV  src1 src2));
  match(Set dst ( OrReductionV  src1 src2));
  match(Set dst (XorReductionV  src1 src2));
  match(Set dst (MinReductionV  src1 src2));
  match(Set dst (MaxReductionV  src1 src2));
  effect(TEMP vtmp1, TEMP vtmp2);
  format %{ "vector_reduction_short $dst,$src1,$src2 ; using $vtmp1, $vtmp2 as TEMP" %}
  ins_encode %{
    int opcode = this->ideal_Opcode();
    int vlen = Matcher::vector_length(this, $src2);
    __ reduceS(opcode, vlen, $dst$$Register, $src1$$Register, $src2$$XMMRegister, $vtmp1$$XMMRegister, $vtmp2$$XMMRegister);
  %}
  ins_pipe( pipe_slow );
%}

// =======================Mul Reduction==========================================

instruct mul_reductionB(rRegI dst, rRegI src1, vec src2, vec vtmp1, vec vtmp2) %{
  predicate(Matcher::vector_element_basic_type(n->in(2)) == T_BYTE &&
            Matcher::vector_length(n->in(2)) <= 32); // src2
  match(Set dst (MulReductionVI src1 src2));
  effect(TEMP dst, TEMP vtmp1, TEMP vtmp2);
  format %{ "vector_mul_reduction_byte $dst,$src1,$src2; using $vtmp1, $vtmp2 as TEMP" %}
  ins_encode %{
    int opcode = this->ideal_Opcode();
    int vlen = Matcher::vector_length(this, $src2);
    __ mulreduceB(opcode, vlen, $dst$$Register, $src1$$Register, $src2$$XMMRegister, $vtmp1$$XMMRegister, $vtmp2$$XMMRegister);
  %}
  ins_pipe( pipe_slow );
%}

instruct mul_reduction64B(rRegI dst, rRegI src1, legVec src2, legVec vtmp1, legVec vtmp2) %{
  predicate(Matcher::vector_element_basic_type(n->in(2)) == T_BYTE &&
            Matcher::vector_length(n->in(2)) == 64); // src2
  match(Set dst (MulReductionVI src1 src2));
  effect(TEMP dst, TEMP vtmp1, TEMP vtmp2);
  format %{ "vector_mul_reduction_byte $dst,$src1,$src2; using $vtmp1, $vtmp2 as TEMP" %}
  ins_encode %{
    int opcode = this->ideal_Opcode();
    int vlen = Matcher::vector_length(this, $src2);
    __ mulreduceB(opcode, vlen, $dst$$Register, $src1$$Register, $src2$$XMMRegister, $vtmp1$$XMMRegister, $vtmp2$$XMMRegister);
  %}
  ins_pipe( pipe_slow );
%}

//--------------------Min/Max Float Reduction --------------------
// Float Min Reduction
instruct minmax_reduction2F(legRegF dst, immF src1, legVec src2, legVec tmp,
                            legVec atmp, legVec btmp, legVec xmm_1, rFlagsReg cr) %{
  predicate(Matcher::vector_element_basic_type(n->in(2)) == T_FLOAT &&
            ((n->Opcode() == Op_MinReductionV && n->in(1)->bottom_type() == TypeF::POS_INF) ||
             (n->Opcode() == Op_MaxReductionV && n->in(1)->bottom_type() == TypeF::NEG_INF)) &&
            Matcher::vector_length(n->in(2)) == 2);
  match(Set dst (MinReductionV src1 src2));
  match(Set dst (MaxReductionV src1 src2));
  effect(TEMP dst, TEMP tmp, TEMP atmp, TEMP btmp, TEMP xmm_1, KILL cr);
  format %{ "vector_minmax2F_reduction $dst,$src1,$src2  ; using $tmp, $atmp, $btmp, $xmm_1 as TEMP" %}
  ins_encode %{
    assert(UseAVX > 0, "sanity");

    int opcode = this->ideal_Opcode();
    int vlen = Matcher::vector_length(this, $src2);
    __ reduceFloatMinMax(opcode, vlen, false, $dst$$XMMRegister, $src2$$XMMRegister, $tmp$$XMMRegister,
                         $atmp$$XMMRegister, $btmp$$XMMRegister, $xmm_1$$XMMRegister);
  %}
  ins_pipe( pipe_slow );
%}

instruct minmax_reductionF(legRegF dst, immF src1, legVec src2, legVec tmp, legVec atmp,
                           legVec btmp, legVec xmm_0, legVec xmm_1, rFlagsReg cr) %{
  predicate(Matcher::vector_element_basic_type(n->in(2)) == T_FLOAT &&
            ((n->Opcode() == Op_MinReductionV && n->in(1)->bottom_type() == TypeF::POS_INF) ||
             (n->Opcode() == Op_MaxReductionV && n->in(1)->bottom_type() == TypeF::NEG_INF)) &&
            Matcher::vector_length(n->in(2)) >= 4);
  match(Set dst (MinReductionV src1 src2));
  match(Set dst (MaxReductionV src1 src2));
  effect(TEMP dst, TEMP tmp, TEMP atmp, TEMP btmp, TEMP xmm_0, TEMP xmm_1, KILL cr);
  format %{ "vector_minmaxF_reduction $dst,$src1,$src2  ; using $tmp, $atmp, $btmp, $xmm_0, $xmm_1 as TEMP" %}
  ins_encode %{
    assert(UseAVX > 0, "sanity");

    int opcode = this->ideal_Opcode();
    int vlen = Matcher::vector_length(this, $src2);
    __ reduceFloatMinMax(opcode, vlen, false, $dst$$XMMRegister, $src2$$XMMRegister, $tmp$$XMMRegister,
                         $atmp$$XMMRegister, $btmp$$XMMRegister, $xmm_0$$XMMRegister, $xmm_1$$XMMRegister);
  %}
  ins_pipe( pipe_slow );
%}

instruct minmax_reduction2F_av(legRegF dst, legVec src, legVec tmp,
                               legVec atmp, legVec btmp, legVec xmm_1, rFlagsReg cr) %{
  predicate(Matcher::vector_element_basic_type(n->in(2)) == T_FLOAT &&
            Matcher::vector_length(n->in(2)) == 2);
  match(Set dst (MinReductionV dst src));
  match(Set dst (MaxReductionV dst src));
  effect(TEMP dst, TEMP tmp, TEMP atmp, TEMP btmp, TEMP xmm_1, KILL cr);
  format %{ "vector_minmax2F_reduction $dst,$src ; using $tmp, $atmp, $btmp, $xmm_1 as TEMP" %}
  ins_encode %{
    assert(UseAVX > 0, "sanity");

    int opcode = this->ideal_Opcode();
    int vlen = Matcher::vector_length(this, $src);
    __ reduceFloatMinMax(opcode, vlen, true, $dst$$XMMRegister, $src$$XMMRegister, $tmp$$XMMRegister,
                         $atmp$$XMMRegister, $btmp$$XMMRegister, $xmm_1$$XMMRegister);
  %}
  ins_pipe( pipe_slow );
%}


instruct minmax_reductionF_av(legRegF dst, legVec src, legVec tmp,
                              legVec atmp, legVec btmp, legVec xmm_0, legVec xmm_1, rFlagsReg cr) %{
  predicate(Matcher::vector_element_basic_type(n->in(2)) == T_FLOAT &&
            Matcher::vector_length(n->in(2)) >= 4);
  match(Set dst (MinReductionV dst src));
  match(Set dst (MaxReductionV dst src));
  effect(TEMP dst, TEMP tmp, TEMP atmp, TEMP btmp, TEMP xmm_0, TEMP xmm_1, KILL cr);
  format %{ "vector_minmaxF_reduction $dst,$src ; using $tmp, $atmp, $btmp, $xmm_0, $xmm_1 as TEMP" %}
  ins_encode %{
    assert(UseAVX > 0, "sanity");

    int opcode = this->ideal_Opcode();
    int vlen = Matcher::vector_length(this, $src);
    __ reduceFloatMinMax(opcode, vlen, true, $dst$$XMMRegister, $src$$XMMRegister, $tmp$$XMMRegister,
                         $atmp$$XMMRegister, $btmp$$XMMRegister, $xmm_0$$XMMRegister, $xmm_1$$XMMRegister);
  %}
  ins_pipe( pipe_slow );
%}


//--------------------Min Double Reduction --------------------
instruct minmax_reduction2D(legRegD dst, immD src1, legVec src2,
                            legVec tmp1, legVec tmp2, legVec tmp3, legVec tmp4, // TEMPs
                            rFlagsReg cr) %{
  predicate(Matcher::vector_element_basic_type(n->in(2)) == T_DOUBLE &&
            ((n->Opcode() == Op_MinReductionV && n->in(1)->bottom_type() == TypeD::POS_INF) ||
             (n->Opcode() == Op_MaxReductionV && n->in(1)->bottom_type() == TypeD::NEG_INF)) &&
            Matcher::vector_length(n->in(2)) == 2);
  match(Set dst (MinReductionV src1 src2));
  match(Set dst (MaxReductionV src1 src2));
  effect(TEMP dst, TEMP tmp1, TEMP tmp2, TEMP tmp3, TEMP tmp4, KILL cr);
  format %{ "vector_minmax2D_reduction $dst,$src1,$src2 ; using $tmp1, $tmp2, $tmp3, $tmp4 as TEMP" %}
  ins_encode %{
    assert(UseAVX > 0, "sanity");

    int opcode = this->ideal_Opcode();
    int vlen = Matcher::vector_length(this, $src2);
    __ reduceDoubleMinMax(opcode, vlen, false, $dst$$XMMRegister, $src2$$XMMRegister,
                          $tmp1$$XMMRegister, $tmp2$$XMMRegister, $tmp3$$XMMRegister, $tmp4$$XMMRegister);
  %}
  ins_pipe( pipe_slow );
%}

instruct minmax_reductionD(legRegD dst, immD src1, legVec src2,
                           legVec tmp1, legVec tmp2, legVec tmp3, legVec tmp4, legVec tmp5, // TEMPs
                           rFlagsReg cr) %{
  predicate(Matcher::vector_element_basic_type(n->in(2)) == T_DOUBLE &&
            ((n->Opcode() == Op_MinReductionV && n->in(1)->bottom_type() == TypeD::POS_INF) ||
             (n->Opcode() == Op_MaxReductionV && n->in(1)->bottom_type() == TypeD::NEG_INF)) &&
            Matcher::vector_length(n->in(2)) >= 4);
  match(Set dst (MinReductionV src1 src2));
  match(Set dst (MaxReductionV src1 src2));
  effect(TEMP dst, TEMP tmp1, TEMP tmp2, TEMP tmp3, TEMP tmp4, TEMP tmp5, KILL cr);
  format %{ "vector_minmaxD_reduction $dst,$src1,$src2 ; using $tmp1, $tmp2, $tmp3, $tmp4, $tmp5 as TEMP" %}
  ins_encode %{
    assert(UseAVX > 0, "sanity");

    int opcode = this->ideal_Opcode();
    int vlen = Matcher::vector_length(this, $src2);
    __ reduceDoubleMinMax(opcode, vlen, false, $dst$$XMMRegister, $src2$$XMMRegister,
                          $tmp1$$XMMRegister, $tmp2$$XMMRegister, $tmp3$$XMMRegister, $tmp4$$XMMRegister, $tmp5$$XMMRegister);
  %}
  ins_pipe( pipe_slow );
%}


instruct minmax_reduction2D_av(legRegD dst, legVec src,
                               legVec tmp1, legVec tmp2, legVec tmp3, legVec tmp4, // TEMPs
                               rFlagsReg cr) %{
  predicate(Matcher::vector_element_basic_type(n->in(2)) == T_DOUBLE &&
            Matcher::vector_length(n->in(2)) == 2);
  match(Set dst (MinReductionV dst src));
  match(Set dst (MaxReductionV dst src));
  effect(TEMP dst, TEMP tmp1, TEMP tmp2, TEMP tmp3, TEMP tmp4, KILL cr);
  format %{ "vector_minmax2D_reduction $dst,$src ; using $tmp1, $tmp2, $tmp3, $tmp4 as TEMP" %}
  ins_encode %{
    assert(UseAVX > 0, "sanity");

    int opcode = this->ideal_Opcode();
    int vlen = Matcher::vector_length(this, $src);
    __ reduceDoubleMinMax(opcode, vlen, true, $dst$$XMMRegister, $src$$XMMRegister,
                          $tmp1$$XMMRegister, $tmp2$$XMMRegister, $tmp3$$XMMRegister, $tmp4$$XMMRegister);
  %}
  ins_pipe( pipe_slow );
%}

instruct minmax_reductionD_av(legRegD dst, legVec src,
                              legVec tmp1, legVec tmp2, legVec tmp3, legVec tmp4, legVec tmp5, // TEMPs
                              rFlagsReg cr) %{
  predicate(Matcher::vector_element_basic_type(n->in(2)) == T_DOUBLE &&
            Matcher::vector_length(n->in(2)) >= 4);
  match(Set dst (MinReductionV dst src));
  match(Set dst (MaxReductionV dst src));
  effect(TEMP dst, TEMP tmp1, TEMP tmp2, TEMP tmp3, TEMP tmp4, TEMP tmp5, KILL cr);
  format %{ "vector_minmaxD_reduction $dst,$src ; using $tmp1, $tmp2, $tmp3, $tmp4, $tmp5 as TEMP" %}
  ins_encode %{
    assert(UseAVX > 0, "sanity");

    int opcode = this->ideal_Opcode();
    int vlen = Matcher::vector_length(this, $src);
    __ reduceDoubleMinMax(opcode, vlen, true, $dst$$XMMRegister, $src$$XMMRegister,
                          $tmp1$$XMMRegister, $tmp2$$XMMRegister, $tmp3$$XMMRegister, $tmp4$$XMMRegister, $tmp5$$XMMRegister);
  %}
  ins_pipe( pipe_slow );
%}

// ====================VECTOR ARITHMETIC=======================================

// --------------------------------- ADD --------------------------------------

// Bytes vector add
instruct vaddB(vec dst, vec src) %{
  predicate(UseAVX == 0);
  match(Set dst (AddVB dst src));
  format %{ "paddb   $dst,$src\t! add packedB" %}
  ins_encode %{
    __ paddb($dst$$XMMRegister, $src$$XMMRegister);
  %}
  ins_pipe( pipe_slow );
%}

instruct vaddB_reg(vec dst, vec src1, vec src2) %{
  predicate(UseAVX > 0);
  match(Set dst (AddVB src1 src2));
  format %{ "vpaddb  $dst,$src1,$src2\t! add packedB" %}
  ins_encode %{
    int vlen_enc = vector_length_encoding(this);
    __ vpaddb($dst$$XMMRegister, $src1$$XMMRegister, $src2$$XMMRegister, vlen_enc);
  %}
  ins_pipe( pipe_slow );
%}

instruct vaddB_mem(vec dst, vec src, memory mem) %{
  predicate((UseAVX > 0) &&
            (Matcher::vector_length_in_bytes(n->in(1)) > 8));
  match(Set dst (AddVB src (LoadVector mem)));
  format %{ "vpaddb  $dst,$src,$mem\t! add packedB" %}
  ins_encode %{
    int vlen_enc = vector_length_encoding(this);
    __ vpaddb($dst$$XMMRegister, $src$$XMMRegister, $mem$$Address, vlen_enc);
  %}
  ins_pipe( pipe_slow );
%}

// Shorts/Chars vector add
instruct vaddS(vec dst, vec src) %{
  predicate(UseAVX == 0);
  match(Set dst (AddVS dst src));
  format %{ "paddw   $dst,$src\t! add packedS" %}
  ins_encode %{
    __ paddw($dst$$XMMRegister, $src$$XMMRegister);
  %}
  ins_pipe( pipe_slow );
%}

instruct vaddS_reg(vec dst, vec src1, vec src2) %{
  predicate(UseAVX > 0);
  match(Set dst (AddVS src1 src2));
  format %{ "vpaddw  $dst,$src1,$src2\t! add packedS" %}
  ins_encode %{
    int vlen_enc = vector_length_encoding(this);
    __ vpaddw($dst$$XMMRegister, $src1$$XMMRegister, $src2$$XMMRegister, vlen_enc);
  %}
  ins_pipe( pipe_slow );
%}

instruct vaddS_mem(vec dst, vec src, memory mem) %{
  predicate((UseAVX > 0) &&
            (Matcher::vector_length_in_bytes(n->in(1)) > 8));
  match(Set dst (AddVS src (LoadVector mem)));
  format %{ "vpaddw  $dst,$src,$mem\t! add packedS" %}
  ins_encode %{
    int vlen_enc = vector_length_encoding(this);
    __ vpaddw($dst$$XMMRegister, $src$$XMMRegister, $mem$$Address, vlen_enc);
  %}
  ins_pipe( pipe_slow );
%}

// Integers vector add
instruct vaddI(vec dst, vec src) %{
  predicate(UseAVX == 0);
  match(Set dst (AddVI dst src));
  format %{ "paddd   $dst,$src\t! add packedI" %}
  ins_encode %{
    __ paddd($dst$$XMMRegister, $src$$XMMRegister);
  %}
  ins_pipe( pipe_slow );
%}

instruct vaddI_reg(vec dst, vec src1, vec src2) %{
  predicate(UseAVX > 0);
  match(Set dst (AddVI src1 src2));
  format %{ "vpaddd  $dst,$src1,$src2\t! add packedI" %}
  ins_encode %{
    int vlen_enc = vector_length_encoding(this);
    __ vpaddd($dst$$XMMRegister, $src1$$XMMRegister, $src2$$XMMRegister, vlen_enc);
  %}
  ins_pipe( pipe_slow );
%}


instruct vaddI_mem(vec dst, vec src, memory mem) %{
  predicate((UseAVX > 0) &&
            (Matcher::vector_length_in_bytes(n->in(1)) > 8));
  match(Set dst (AddVI src (LoadVector mem)));
  format %{ "vpaddd  $dst,$src,$mem\t! add packedI" %}
  ins_encode %{
    int vlen_enc = vector_length_encoding(this);
    __ vpaddd($dst$$XMMRegister, $src$$XMMRegister, $mem$$Address, vlen_enc);
  %}
  ins_pipe( pipe_slow );
%}

// Longs vector add
instruct vaddL(vec dst, vec src) %{
  predicate(UseAVX == 0);
  match(Set dst (AddVL dst src));
  format %{ "paddq   $dst,$src\t! add packedL" %}
  ins_encode %{
    __ paddq($dst$$XMMRegister, $src$$XMMRegister);
  %}
  ins_pipe( pipe_slow );
%}

instruct vaddL_reg(vec dst, vec src1, vec src2) %{
  predicate(UseAVX > 0);
  match(Set dst (AddVL src1 src2));
  format %{ "vpaddq  $dst,$src1,$src2\t! add packedL" %}
  ins_encode %{
    int vlen_enc = vector_length_encoding(this);
    __ vpaddq($dst$$XMMRegister, $src1$$XMMRegister, $src2$$XMMRegister, vlen_enc);
  %}
  ins_pipe( pipe_slow );
%}

instruct vaddL_mem(vec dst, vec src, memory mem) %{
  predicate((UseAVX > 0) &&
            (Matcher::vector_length_in_bytes(n->in(1)) > 8));
  match(Set dst (AddVL src (LoadVector mem)));
  format %{ "vpaddq  $dst,$src,$mem\t! add packedL" %}
  ins_encode %{
    int vlen_enc = vector_length_encoding(this);
    __ vpaddq($dst$$XMMRegister, $src$$XMMRegister, $mem$$Address, vlen_enc);
  %}
  ins_pipe( pipe_slow );
%}

// Floats vector add
instruct vaddF(vec dst, vec src) %{
  predicate(UseAVX == 0);
  match(Set dst (AddVF dst src));
  format %{ "addps   $dst,$src\t! add packedF" %}
  ins_encode %{
    __ addps($dst$$XMMRegister, $src$$XMMRegister);
  %}
  ins_pipe( pipe_slow );
%}

instruct vaddF_reg(vec dst, vec src1, vec src2) %{
  predicate(UseAVX > 0);
  match(Set dst (AddVF src1 src2));
  format %{ "vaddps  $dst,$src1,$src2\t! add packedF" %}
  ins_encode %{
    int vlen_enc = vector_length_encoding(this);
    __ vaddps($dst$$XMMRegister, $src1$$XMMRegister, $src2$$XMMRegister, vlen_enc);
  %}
  ins_pipe( pipe_slow );
%}

instruct vaddF_mem(vec dst, vec src, memory mem) %{
  predicate((UseAVX > 0) &&
            (Matcher::vector_length_in_bytes(n->in(1)) > 8));
  match(Set dst (AddVF src (LoadVector mem)));
  format %{ "vaddps  $dst,$src,$mem\t! add packedF" %}
  ins_encode %{
    int vlen_enc = vector_length_encoding(this);
    __ vaddps($dst$$XMMRegister, $src$$XMMRegister, $mem$$Address, vlen_enc);
  %}
  ins_pipe( pipe_slow );
%}

// Doubles vector add
instruct vaddD(vec dst, vec src) %{
  predicate(UseAVX == 0);
  match(Set dst (AddVD dst src));
  format %{ "addpd   $dst,$src\t! add packedD" %}
  ins_encode %{
    __ addpd($dst$$XMMRegister, $src$$XMMRegister);
  %}
  ins_pipe( pipe_slow );
%}

instruct vaddD_reg(vec dst, vec src1, vec src2) %{
  predicate(UseAVX > 0);
  match(Set dst (AddVD src1 src2));
  format %{ "vaddpd  $dst,$src1,$src2\t! add packedD" %}
  ins_encode %{
    int vlen_enc = vector_length_encoding(this);
    __ vaddpd($dst$$XMMRegister, $src1$$XMMRegister, $src2$$XMMRegister, vlen_enc);
  %}
  ins_pipe( pipe_slow );
%}

instruct vaddD_mem(vec dst, vec src, memory mem) %{
  predicate((UseAVX > 0) &&
            (Matcher::vector_length_in_bytes(n->in(1)) > 8));
  match(Set dst (AddVD src (LoadVector mem)));
  format %{ "vaddpd  $dst,$src,$mem\t! add packedD" %}
  ins_encode %{
    int vlen_enc = vector_length_encoding(this);
    __ vaddpd($dst$$XMMRegister, $src$$XMMRegister, $mem$$Address, vlen_enc);
  %}
  ins_pipe( pipe_slow );
%}

// --------------------------------- SUB --------------------------------------

// Bytes vector sub
instruct vsubB(vec dst, vec src) %{
  predicate(UseAVX == 0);
  match(Set dst (SubVB dst src));
  format %{ "psubb   $dst,$src\t! sub packedB" %}
  ins_encode %{
    __ psubb($dst$$XMMRegister, $src$$XMMRegister);
  %}
  ins_pipe( pipe_slow );
%}

instruct vsubB_reg(vec dst, vec src1, vec src2) %{
  predicate(UseAVX > 0);
  match(Set dst (SubVB src1 src2));
  format %{ "vpsubb  $dst,$src1,$src2\t! sub packedB" %}
  ins_encode %{
    int vlen_enc = vector_length_encoding(this);
    __ vpsubb($dst$$XMMRegister, $src1$$XMMRegister, $src2$$XMMRegister, vlen_enc);
  %}
  ins_pipe( pipe_slow );
%}

instruct vsubB_mem(vec dst, vec src, memory mem) %{
  predicate((UseAVX > 0) &&
            (Matcher::vector_length_in_bytes(n->in(1)) > 8));
  match(Set dst (SubVB src (LoadVector mem)));
  format %{ "vpsubb  $dst,$src,$mem\t! sub packedB" %}
  ins_encode %{
    int vlen_enc = vector_length_encoding(this);
    __ vpsubb($dst$$XMMRegister, $src$$XMMRegister, $mem$$Address, vlen_enc);
  %}
  ins_pipe( pipe_slow );
%}

// Shorts/Chars vector sub
instruct vsubS(vec dst, vec src) %{
  predicate(UseAVX == 0);
  match(Set dst (SubVS dst src));
  format %{ "psubw   $dst,$src\t! sub packedS" %}
  ins_encode %{
    __ psubw($dst$$XMMRegister, $src$$XMMRegister);
  %}
  ins_pipe( pipe_slow );
%}


instruct vsubS_reg(vec dst, vec src1, vec src2) %{
  predicate(UseAVX > 0);
  match(Set dst (SubVS src1 src2));
  format %{ "vpsubw  $dst,$src1,$src2\t! sub packedS" %}
  ins_encode %{
    int vlen_enc = vector_length_encoding(this);
    __ vpsubw($dst$$XMMRegister, $src1$$XMMRegister, $src2$$XMMRegister, vlen_enc);
  %}
  ins_pipe( pipe_slow );
%}

instruct vsubS_mem(vec dst, vec src, memory mem) %{
  predicate((UseAVX > 0) &&
            (Matcher::vector_length_in_bytes(n->in(1)) > 8));
  match(Set dst (SubVS src (LoadVector mem)));
  format %{ "vpsubw  $dst,$src,$mem\t! sub packedS" %}
  ins_encode %{
    int vlen_enc = vector_length_encoding(this);
    __ vpsubw($dst$$XMMRegister, $src$$XMMRegister, $mem$$Address, vlen_enc);
  %}
  ins_pipe( pipe_slow );
%}

// Integers vector sub
instruct vsubI(vec dst, vec src) %{
  predicate(UseAVX == 0);
  match(Set dst (SubVI dst src));
  format %{ "psubd   $dst,$src\t! sub packedI" %}
  ins_encode %{
    __ psubd($dst$$XMMRegister, $src$$XMMRegister);
  %}
  ins_pipe( pipe_slow );
%}

instruct vsubI_reg(vec dst, vec src1, vec src2) %{
  predicate(UseAVX > 0);
  match(Set dst (SubVI src1 src2));
  format %{ "vpsubd  $dst,$src1,$src2\t! sub packedI" %}
  ins_encode %{
    int vlen_enc = vector_length_encoding(this);
    __ vpsubd($dst$$XMMRegister, $src1$$XMMRegister, $src2$$XMMRegister, vlen_enc);
  %}
  ins_pipe( pipe_slow );
%}

instruct vsubI_mem(vec dst, vec src, memory mem) %{
  predicate((UseAVX > 0) &&
            (Matcher::vector_length_in_bytes(n->in(1)) > 8));
  match(Set dst (SubVI src (LoadVector mem)));
  format %{ "vpsubd  $dst,$src,$mem\t! sub packedI" %}
  ins_encode %{
    int vlen_enc = vector_length_encoding(this);
    __ vpsubd($dst$$XMMRegister, $src$$XMMRegister, $mem$$Address, vlen_enc);
  %}
  ins_pipe( pipe_slow );
%}

// Longs vector sub
instruct vsubL(vec dst, vec src) %{
  predicate(UseAVX == 0);
  match(Set dst (SubVL dst src));
  format %{ "psubq   $dst,$src\t! sub packedL" %}
  ins_encode %{
    __ psubq($dst$$XMMRegister, $src$$XMMRegister);
  %}
  ins_pipe( pipe_slow );
%}

instruct vsubL_reg(vec dst, vec src1, vec src2) %{
  predicate(UseAVX > 0);
  match(Set dst (SubVL src1 src2));
  format %{ "vpsubq  $dst,$src1,$src2\t! sub packedL" %}
  ins_encode %{
    int vlen_enc = vector_length_encoding(this);
    __ vpsubq($dst$$XMMRegister, $src1$$XMMRegister, $src2$$XMMRegister, vlen_enc);
  %}
  ins_pipe( pipe_slow );
%}


instruct vsubL_mem(vec dst, vec src, memory mem) %{
  predicate((UseAVX > 0) &&
            (Matcher::vector_length_in_bytes(n->in(1)) > 8));
  match(Set dst (SubVL src (LoadVector mem)));
  format %{ "vpsubq  $dst,$src,$mem\t! sub packedL" %}
  ins_encode %{
    int vlen_enc = vector_length_encoding(this);
    __ vpsubq($dst$$XMMRegister, $src$$XMMRegister, $mem$$Address, vlen_enc);
  %}
  ins_pipe( pipe_slow );
%}

// Floats vector sub
instruct vsubF(vec dst, vec src) %{
  predicate(UseAVX == 0);
  match(Set dst (SubVF dst src));
  format %{ "subps   $dst,$src\t! sub packedF" %}
  ins_encode %{
    __ subps($dst$$XMMRegister, $src$$XMMRegister);
  %}
  ins_pipe( pipe_slow );
%}

instruct vsubF_reg(vec dst, vec src1, vec src2) %{
  predicate(UseAVX > 0);
  match(Set dst (SubVF src1 src2));
  format %{ "vsubps  $dst,$src1,$src2\t! sub packedF" %}
  ins_encode %{
    int vlen_enc = vector_length_encoding(this);
    __ vsubps($dst$$XMMRegister, $src1$$XMMRegister, $src2$$XMMRegister, vlen_enc);
  %}
  ins_pipe( pipe_slow );
%}

instruct vsubF_mem(vec dst, vec src, memory mem) %{
  predicate((UseAVX > 0) &&
            (Matcher::vector_length_in_bytes(n->in(1)) > 8));
  match(Set dst (SubVF src (LoadVector mem)));
  format %{ "vsubps  $dst,$src,$mem\t! sub packedF" %}
  ins_encode %{
    int vlen_enc = vector_length_encoding(this);
    __ vsubps($dst$$XMMRegister, $src$$XMMRegister, $mem$$Address, vlen_enc);
  %}
  ins_pipe( pipe_slow );
%}

// Doubles vector sub
instruct vsubD(vec dst, vec src) %{
  predicate(UseAVX == 0);
  match(Set dst (SubVD dst src));
  format %{ "subpd   $dst,$src\t! sub packedD" %}
  ins_encode %{
    __ subpd($dst$$XMMRegister, $src$$XMMRegister);
  %}
  ins_pipe( pipe_slow );
%}

instruct vsubD_reg(vec dst, vec src1, vec src2) %{
  predicate(UseAVX > 0);
  match(Set dst (SubVD src1 src2));
  format %{ "vsubpd  $dst,$src1,$src2\t! sub packedD" %}
  ins_encode %{
    int vlen_enc = vector_length_encoding(this);
    __ vsubpd($dst$$XMMRegister, $src1$$XMMRegister, $src2$$XMMRegister, vlen_enc);
  %}
  ins_pipe( pipe_slow );
%}

instruct vsubD_mem(vec dst, vec src, memory mem) %{
  predicate((UseAVX > 0) &&
            (Matcher::vector_length_in_bytes(n->in(1)) > 8));
  match(Set dst (SubVD src (LoadVector mem)));
  format %{ "vsubpd  $dst,$src,$mem\t! sub packedD" %}
  ins_encode %{
    int vlen_enc = vector_length_encoding(this);
    __ vsubpd($dst$$XMMRegister, $src$$XMMRegister, $mem$$Address, vlen_enc);
  %}
  ins_pipe( pipe_slow );
%}

// --------------------------------- MUL --------------------------------------

// Byte vector mul
instruct vmul8B(vec dst, vec src1, vec src2, vec xtmp) %{
  predicate(Matcher::vector_length_in_bytes(n) <= 8);
  match(Set dst (MulVB src1 src2));
  effect(TEMP dst, TEMP xtmp);
  format %{ "mulVB   $dst, $src1, $src2\t! using $xtmp as TEMP" %}
  ins_encode %{
    assert(UseSSE > 3, "required");
    __ pmovsxbw($dst$$XMMRegister, $src1$$XMMRegister);
    __ pmovsxbw($xtmp$$XMMRegister, $src2$$XMMRegister);
    __ pmullw($dst$$XMMRegister, $xtmp$$XMMRegister);
    __ psllw($dst$$XMMRegister, 8);
    __ psrlw($dst$$XMMRegister, 8);
    __ packuswb($dst$$XMMRegister, $dst$$XMMRegister);
  %}
  ins_pipe( pipe_slow );
%}

instruct vmulB(vec dst, vec src1, vec src2, vec xtmp) %{
  predicate(UseAVX == 0 && Matcher::vector_length_in_bytes(n) > 8);
  match(Set dst (MulVB src1 src2));
  effect(TEMP dst, TEMP xtmp);
  format %{ "mulVB   $dst, $src1, $src2\t! using $xtmp as TEMP" %}
  ins_encode %{
    assert(UseSSE > 3, "required");
    // Odd-index elements
    __ movdqu($dst$$XMMRegister, $src1$$XMMRegister);
    __ psrlw($dst$$XMMRegister, 8);
    __ movdqu($xtmp$$XMMRegister, $src2$$XMMRegister);
    __ psrlw($xtmp$$XMMRegister, 8);
    __ pmullw($dst$$XMMRegister, $xtmp$$XMMRegister);
    __ psllw($dst$$XMMRegister, 8);
    // Even-index elements
    __ movdqu($xtmp$$XMMRegister, $src1$$XMMRegister);
    __ pmullw($xtmp$$XMMRegister, $src2$$XMMRegister);
    __ psllw($xtmp$$XMMRegister, 8);
    __ psrlw($xtmp$$XMMRegister, 8);
    // Combine
    __ por($dst$$XMMRegister, $xtmp$$XMMRegister);
  %}
  ins_pipe( pipe_slow );
%}

instruct vmulB_reg(vec dst, vec src1, vec src2, vec xtmp1, vec xtmp2) %{
  predicate(UseAVX > 0 && Matcher::vector_length_in_bytes(n) > 8);
  match(Set dst (MulVB src1 src2));
  effect(TEMP xtmp1, TEMP xtmp2);
  format %{ "vmulVB  $dst, $src1, $src2\t! using $xtmp1, $xtmp2 as TEMP" %}
  ins_encode %{
    int vlen_enc = vector_length_encoding(this);
    // Odd-index elements
    __ vpsrlw($xtmp2$$XMMRegister, $src1$$XMMRegister, 8, vlen_enc);
    __ vpsrlw($xtmp1$$XMMRegister, $src2$$XMMRegister, 8, vlen_enc);
    __ vpmullw($xtmp2$$XMMRegister, $xtmp1$$XMMRegister, $xtmp2$$XMMRegister, vlen_enc);
    __ vpsllw($xtmp2$$XMMRegister, $xtmp2$$XMMRegister, 8, vlen_enc);
    // Even-index elements
    __ vpmullw($xtmp1$$XMMRegister, $src1$$XMMRegister, $src2$$XMMRegister, vlen_enc);
    __ vpsllw($xtmp1$$XMMRegister, $xtmp1$$XMMRegister, 8, vlen_enc);
    __ vpsrlw($xtmp1$$XMMRegister, $xtmp1$$XMMRegister, 8, vlen_enc);
    // Combine
    __ vpor($dst$$XMMRegister, $xtmp1$$XMMRegister, $xtmp2$$XMMRegister, vlen_enc);
  %}
  ins_pipe( pipe_slow );
%}

// Shorts/Chars vector mul
instruct vmulS(vec dst, vec src) %{
  predicate(UseAVX == 0);
  match(Set dst (MulVS dst src));
  format %{ "pmullw  $dst,$src\t! mul packedS" %}
  ins_encode %{
    __ pmullw($dst$$XMMRegister, $src$$XMMRegister);
  %}
  ins_pipe( pipe_slow );
%}

instruct vmulS_reg(vec dst, vec src1, vec src2) %{
  predicate(UseAVX > 0);
  match(Set dst (MulVS src1 src2));
  format %{ "vpmullw $dst,$src1,$src2\t! mul packedS" %}
  ins_encode %{
    int vlen_enc = vector_length_encoding(this);
    __ vpmullw($dst$$XMMRegister, $src1$$XMMRegister, $src2$$XMMRegister, vlen_enc);
  %}
  ins_pipe( pipe_slow );
%}

instruct vmulS_mem(vec dst, vec src, memory mem) %{
  predicate((UseAVX > 0) &&
            (Matcher::vector_length_in_bytes(n->in(1)) > 8));
  match(Set dst (MulVS src (LoadVector mem)));
  format %{ "vpmullw $dst,$src,$mem\t! mul packedS" %}
  ins_encode %{
    int vlen_enc = vector_length_encoding(this);
    __ vpmullw($dst$$XMMRegister, $src$$XMMRegister, $mem$$Address, vlen_enc);
  %}
  ins_pipe( pipe_slow );
%}

// Integers vector mul
instruct vmulI(vec dst, vec src) %{
  predicate(UseAVX == 0);
  match(Set dst (MulVI dst src));
  format %{ "pmulld  $dst,$src\t! mul packedI" %}
  ins_encode %{
    assert(UseSSE > 3, "required");
    __ pmulld($dst$$XMMRegister, $src$$XMMRegister);
  %}
  ins_pipe( pipe_slow );
%}

instruct vmulI_reg(vec dst, vec src1, vec src2) %{
  predicate(UseAVX > 0);
  match(Set dst (MulVI src1 src2));
  format %{ "vpmulld $dst,$src1,$src2\t! mul packedI" %}
  ins_encode %{
    int vlen_enc = vector_length_encoding(this);
    __ vpmulld($dst$$XMMRegister, $src1$$XMMRegister, $src2$$XMMRegister, vlen_enc);
  %}
  ins_pipe( pipe_slow );
%}

instruct vmulI_mem(vec dst, vec src, memory mem) %{
  predicate((UseAVX > 0) &&
            (Matcher::vector_length_in_bytes(n->in(1)) > 8));
  match(Set dst (MulVI src (LoadVector mem)));
  format %{ "vpmulld $dst,$src,$mem\t! mul packedI" %}
  ins_encode %{
    int vlen_enc = vector_length_encoding(this);
    __ vpmulld($dst$$XMMRegister, $src$$XMMRegister, $mem$$Address, vlen_enc);
  %}
  ins_pipe( pipe_slow );
%}

// Longs vector mul
instruct evmulL_reg(vec dst, vec src1, vec src2) %{
  predicate((Matcher::vector_length_in_bytes(n) == 64 &&
             VM_Version::supports_avx512dq()) ||
            VM_Version::supports_avx512vldq());
  match(Set dst (MulVL src1 src2));
  format %{ "evpmullq $dst,$src1,$src2\t! mul packedL" %}
  ins_encode %{
    assert(UseAVX > 2, "required");
    int vlen_enc = vector_length_encoding(this);
    __ evpmullq($dst$$XMMRegister, $src1$$XMMRegister, $src2$$XMMRegister, vlen_enc);
  %}
  ins_pipe( pipe_slow );
%}

instruct evmulL_mem(vec dst, vec src, memory mem) %{
  predicate((Matcher::vector_length_in_bytes(n) == 64 &&
             VM_Version::supports_avx512dq()) ||
            (Matcher::vector_length_in_bytes(n) > 8 &&
             VM_Version::supports_avx512vldq()));
  match(Set dst (MulVL src (LoadVector mem)));
  format %{ "evpmullq $dst,$src,$mem\t! mul packedL" %}
  ins_encode %{
    assert(UseAVX > 2, "required");
    int vlen_enc = vector_length_encoding(this);
    __ evpmullq($dst$$XMMRegister, $src$$XMMRegister, $mem$$Address, vlen_enc);
  %}
  ins_pipe( pipe_slow );
%}

instruct vmulL(vec dst, vec src1, vec src2, vec xtmp) %{
  predicate(UseAVX == 0);
  match(Set dst (MulVL src1 src2));
  effect(TEMP dst, TEMP xtmp);
  format %{ "mulVL   $dst, $src1, $src2\t! using $xtmp as TEMP" %}
  ins_encode %{
    assert(VM_Version::supports_sse4_1(), "required");
    // Get the lo-hi products, only the lower 32 bits is in concerns
    __ pshufd($xtmp$$XMMRegister, $src2$$XMMRegister, 0xB1);
    __ pmulld($xtmp$$XMMRegister, $src1$$XMMRegister);
    __ pshufd($dst$$XMMRegister, $xtmp$$XMMRegister, 0xB1);
    __ paddd($dst$$XMMRegister, $xtmp$$XMMRegister);
    __ psllq($dst$$XMMRegister, 32);
    // Get the lo-lo products
    __ movdqu($xtmp$$XMMRegister, $src1$$XMMRegister);
    __ pmuludq($xtmp$$XMMRegister, $src2$$XMMRegister);
    __ paddq($dst$$XMMRegister, $xtmp$$XMMRegister);
  %}
  ins_pipe( pipe_slow );
%}

instruct vmulL_reg(vec dst, vec src1, vec src2, vec xtmp1, vec xtmp2) %{
  predicate(UseAVX > 0 &&
            ((Matcher::vector_length_in_bytes(n) == 64 &&
              !VM_Version::supports_avx512dq()) ||
             (Matcher::vector_length_in_bytes(n) < 64 &&
              !VM_Version::supports_avx512vldq())));
  match(Set dst (MulVL src1 src2));
  effect(TEMP xtmp1, TEMP xtmp2);
  format %{ "vmulVL  $dst, $src1, $src2\t! using $xtmp1, $xtmp2 as TEMP" %}
  ins_encode %{
    int vlen_enc = vector_length_encoding(this);
    // Get the lo-hi products, only the lower 32 bits is in concerns
    __ vpshufd($xtmp1$$XMMRegister, $src2$$XMMRegister, 0xB1, vlen_enc);
    __ vpmulld($xtmp1$$XMMRegister, $src1$$XMMRegister, $xtmp1$$XMMRegister, vlen_enc);
    __ vpshufd($xtmp2$$XMMRegister, $xtmp1$$XMMRegister, 0xB1, vlen_enc);
    __ vpaddd($xtmp2$$XMMRegister, $xtmp2$$XMMRegister, $xtmp1$$XMMRegister, vlen_enc);
    __ vpsllq($xtmp2$$XMMRegister, $xtmp2$$XMMRegister, 32, vlen_enc);
    // Get the lo-lo products
    __ vpmuludq($xtmp1$$XMMRegister, $src1$$XMMRegister, $src2$$XMMRegister, vlen_enc);
    __ vpaddq($dst$$XMMRegister, $xtmp1$$XMMRegister, $xtmp2$$XMMRegister, vlen_enc);
  %}
  ins_pipe( pipe_slow );
%}

// Floats vector mul
instruct vmulF(vec dst, vec src) %{
  predicate(UseAVX == 0);
  match(Set dst (MulVF dst src));
  format %{ "mulps   $dst,$src\t! mul packedF" %}
  ins_encode %{
    __ mulps($dst$$XMMRegister, $src$$XMMRegister);
  %}
  ins_pipe( pipe_slow );
%}

instruct vmulF_reg(vec dst, vec src1, vec src2) %{
  predicate(UseAVX > 0);
  match(Set dst (MulVF src1 src2));
  format %{ "vmulps  $dst,$src1,$src2\t! mul packedF" %}
  ins_encode %{
    int vlen_enc = vector_length_encoding(this);
    __ vmulps($dst$$XMMRegister, $src1$$XMMRegister, $src2$$XMMRegister, vlen_enc);
  %}
  ins_pipe( pipe_slow );
%}

instruct vmulF_mem(vec dst, vec src, memory mem) %{
  predicate((UseAVX > 0) &&
            (Matcher::vector_length_in_bytes(n->in(1)) > 8));
  match(Set dst (MulVF src (LoadVector mem)));
  format %{ "vmulps  $dst,$src,$mem\t! mul packedF" %}
  ins_encode %{
    int vlen_enc = vector_length_encoding(this);
    __ vmulps($dst$$XMMRegister, $src$$XMMRegister, $mem$$Address, vlen_enc);
  %}
  ins_pipe( pipe_slow );
%}

// Doubles vector mul
instruct vmulD(vec dst, vec src) %{
  predicate(UseAVX == 0);
  match(Set dst (MulVD dst src));
  format %{ "mulpd   $dst,$src\t! mul packedD" %}
  ins_encode %{
    __ mulpd($dst$$XMMRegister, $src$$XMMRegister);
  %}
  ins_pipe( pipe_slow );
%}

instruct vmulD_reg(vec dst, vec src1, vec src2) %{
  predicate(UseAVX > 0);
  match(Set dst (MulVD src1 src2));
  format %{ "vmulpd  $dst,$src1,$src2\t! mul packedD" %}
  ins_encode %{
    int vlen_enc = vector_length_encoding(this);
    __ vmulpd($dst$$XMMRegister, $src1$$XMMRegister, $src2$$XMMRegister, vlen_enc);
  %}
  ins_pipe( pipe_slow );
%}

instruct vmulD_mem(vec dst, vec src, memory mem) %{
  predicate((UseAVX > 0) &&
            (Matcher::vector_length_in_bytes(n->in(1)) > 8));
  match(Set dst (MulVD src (LoadVector mem)));
  format %{ "vmulpd  $dst,$src,$mem\t! mul packedD" %}
  ins_encode %{
    int vlen_enc = vector_length_encoding(this);
    __ vmulpd($dst$$XMMRegister, $src$$XMMRegister, $mem$$Address, vlen_enc);
  %}
  ins_pipe( pipe_slow );
%}

// --------------------------------- DIV --------------------------------------

// Floats vector div
instruct vdivF(vec dst, vec src) %{
  predicate(UseAVX == 0);
  match(Set dst (DivVF dst src));
  format %{ "divps   $dst,$src\t! div packedF" %}
  ins_encode %{
    __ divps($dst$$XMMRegister, $src$$XMMRegister);
  %}
  ins_pipe( pipe_slow );
%}

instruct vdivF_reg(vec dst, vec src1, vec src2) %{
  predicate(UseAVX > 0);
  match(Set dst (DivVF src1 src2));
  format %{ "vdivps  $dst,$src1,$src2\t! div packedF" %}
  ins_encode %{
    int vlen_enc = vector_length_encoding(this);
    __ vdivps($dst$$XMMRegister, $src1$$XMMRegister, $src2$$XMMRegister, vlen_enc);
  %}
  ins_pipe( pipe_slow );
%}

instruct vdivF_mem(vec dst, vec src, memory mem) %{
  predicate((UseAVX > 0) &&
            (Matcher::vector_length_in_bytes(n->in(1)) > 8));
  match(Set dst (DivVF src (LoadVector mem)));
  format %{ "vdivps  $dst,$src,$mem\t! div packedF" %}
  ins_encode %{
    int vlen_enc = vector_length_encoding(this);
    __ vdivps($dst$$XMMRegister, $src$$XMMRegister, $mem$$Address, vlen_enc);
  %}
  ins_pipe( pipe_slow );
%}

// Doubles vector div
instruct vdivD(vec dst, vec src) %{
  predicate(UseAVX == 0);
  match(Set dst (DivVD dst src));
  format %{ "divpd   $dst,$src\t! div packedD" %}
  ins_encode %{
    __ divpd($dst$$XMMRegister, $src$$XMMRegister);
  %}
  ins_pipe( pipe_slow );
%}

instruct vdivD_reg(vec dst, vec src1, vec src2) %{
  predicate(UseAVX > 0);
  match(Set dst (DivVD src1 src2));
  format %{ "vdivpd  $dst,$src1,$src2\t! div packedD" %}
  ins_encode %{
    int vlen_enc = vector_length_encoding(this);
    __ vdivpd($dst$$XMMRegister, $src1$$XMMRegister, $src2$$XMMRegister, vlen_enc);
  %}
  ins_pipe( pipe_slow );
%}

instruct vdivD_mem(vec dst, vec src, memory mem) %{
  predicate((UseAVX > 0) &&
            (Matcher::vector_length_in_bytes(n->in(1)) > 8));
  match(Set dst (DivVD src (LoadVector mem)));
  format %{ "vdivpd  $dst,$src,$mem\t! div packedD" %}
  ins_encode %{
    int vlen_enc = vector_length_encoding(this);
    __ vdivpd($dst$$XMMRegister, $src$$XMMRegister, $mem$$Address, vlen_enc);
  %}
  ins_pipe( pipe_slow );
%}

// ------------------------------ MinMax ---------------------------------------

// Byte, Short, Int vector Min/Max
instruct minmax_reg_sse(vec dst, vec src) %{
  predicate(is_integral_type(Matcher::vector_element_basic_type(n)) && Matcher::vector_element_basic_type(n) != T_LONG && // T_BYTE, T_SHORT, T_INT
            UseAVX == 0);
  match(Set dst (MinV dst src));
  match(Set dst (MaxV dst src));
  format %{ "vector_minmax  $dst,$src\t!  " %}
  ins_encode %{
    assert(UseSSE >= 4, "required");

    int opcode = this->ideal_Opcode();
    BasicType elem_bt = Matcher::vector_element_basic_type(this);
    __ pminmax(opcode, elem_bt, $dst$$XMMRegister, $src$$XMMRegister);
  %}
  ins_pipe( pipe_slow );
%}

instruct vminmax_reg(vec dst, vec src1, vec src2) %{
  predicate(is_integral_type(Matcher::vector_element_basic_type(n)) && Matcher::vector_element_basic_type(n) != T_LONG && // T_BYTE, T_SHORT, T_INT
            UseAVX > 0);
  match(Set dst (MinV src1 src2));
  match(Set dst (MaxV src1 src2));
  format %{ "vector_minmax  $dst,$src1,$src2\t!  " %}
  ins_encode %{
    int opcode = this->ideal_Opcode();
    int vlen_enc = vector_length_encoding(this);
    BasicType elem_bt = Matcher::vector_element_basic_type(this);

    __ vpminmax(opcode, elem_bt, $dst$$XMMRegister, $src1$$XMMRegister, $src2$$XMMRegister, vlen_enc);
  %}
  ins_pipe( pipe_slow );
%}

// Long vector Min/Max
instruct minmaxL_reg_sse(vec dst, vec src, rxmm0 tmp) %{
  predicate(Matcher::vector_length_in_bytes(n) == 16 && Matcher::vector_element_basic_type(n) == T_LONG &&
            UseAVX == 0);
  match(Set dst (MinV dst src));
  match(Set dst (MaxV src dst));
  effect(TEMP dst, TEMP tmp);
  format %{ "vector_minmaxL  $dst,$src\t!using $tmp as TEMP" %}
  ins_encode %{
    assert(UseSSE >= 4, "required");

    int opcode = this->ideal_Opcode();
    BasicType elem_bt = Matcher::vector_element_basic_type(this);
    assert(elem_bt == T_LONG, "sanity");

    __ pminmax(opcode, elem_bt, $dst$$XMMRegister, $src$$XMMRegister, $tmp$$XMMRegister);
  %}
  ins_pipe( pipe_slow );
%}

instruct vminmaxL_reg_avx(legVec dst, legVec src1, legVec src2) %{
  predicate(Matcher::vector_length_in_bytes(n) <= 32 && Matcher::vector_element_basic_type(n) == T_LONG &&
            UseAVX > 0 && !VM_Version::supports_avx512vl());
  match(Set dst (MinV src1 src2));
  match(Set dst (MaxV src1 src2));
  effect(TEMP dst);
  format %{ "vector_minmaxL  $dst,$src1,$src2\t! " %}
  ins_encode %{
    int vlen_enc = vector_length_encoding(this);
    int opcode = this->ideal_Opcode();
    BasicType elem_bt = Matcher::vector_element_basic_type(this);
    assert(elem_bt == T_LONG, "sanity");

    __ vpminmax(opcode, elem_bt, $dst$$XMMRegister, $src1$$XMMRegister, $src2$$XMMRegister, vlen_enc);
  %}
  ins_pipe( pipe_slow );
%}

instruct vminmaxL_reg_evex(vec dst, vec src1, vec src2) %{
  predicate((Matcher::vector_length_in_bytes(n) == 64 || VM_Version::supports_avx512vl()) &&
            Matcher::vector_element_basic_type(n) == T_LONG);
  match(Set dst (MinV src1 src2));
  match(Set dst (MaxV src1 src2));
  format %{ "vector_minmaxL  $dst,$src1,src2\t! " %}
  ins_encode %{
    assert(UseAVX > 2, "required");

    int vlen_enc = vector_length_encoding(this);
    int opcode = this->ideal_Opcode();
    BasicType elem_bt = Matcher::vector_element_basic_type(this);
    assert(elem_bt == T_LONG, "sanity");

    __ vpminmax(opcode, elem_bt, $dst$$XMMRegister, $src1$$XMMRegister, $src2$$XMMRegister, vlen_enc);
  %}
  ins_pipe( pipe_slow );
%}

// Float/Double vector Min/Max
instruct minmaxFP_reg(legVec dst, legVec a, legVec b, legVec tmp, legVec atmp, legVec btmp) %{
  predicate(Matcher::vector_length_in_bytes(n) <= 32 &&
            is_floating_point_type(Matcher::vector_element_basic_type(n)) && // T_FLOAT, T_DOUBLE
            UseAVX > 0);
  match(Set dst (MinV a b));
  match(Set dst (MaxV a b));
  effect(USE a, USE b, TEMP tmp, TEMP atmp, TEMP btmp);
  format %{ "vector_minmaxFP  $dst,$a,$b\t!using $tmp, $atmp, $btmp as TEMP" %}
  ins_encode %{
    assert(UseAVX > 0, "required");

    int opcode = this->ideal_Opcode();
    int vlen_enc = vector_length_encoding(this);
    BasicType elem_bt = Matcher::vector_element_basic_type(this);

    __ vminmax_fp(opcode, elem_bt,
                  $dst$$XMMRegister, $a$$XMMRegister, $b$$XMMRegister,
                  $tmp$$XMMRegister, $atmp$$XMMRegister , $btmp$$XMMRegister, vlen_enc);
  %}
  ins_pipe( pipe_slow );
%}

instruct evminmaxFP_reg_eavx(vec dst, vec a, vec b, vec atmp, vec btmp, kReg ktmp) %{
  predicate(Matcher::vector_length_in_bytes(n) == 64 &&
            is_floating_point_type(Matcher::vector_element_basic_type(n))); // T_FLOAT, T_DOUBLE
  match(Set dst (MinV a b));
  match(Set dst (MaxV a b));
  effect(TEMP dst, USE a, USE b, TEMP atmp, TEMP btmp, TEMP ktmp);
  format %{ "vector_minmaxFP  $dst,$a,$b\t!using $atmp, $btmp as TEMP" %}
  ins_encode %{
    assert(UseAVX > 2, "required");

    int opcode = this->ideal_Opcode();
    int vlen_enc = vector_length_encoding(this);
    BasicType elem_bt = Matcher::vector_element_basic_type(this);

    __ evminmax_fp(opcode, elem_bt,
                   $dst$$XMMRegister, $a$$XMMRegister, $b$$XMMRegister,
                   $ktmp$$KRegister, $atmp$$XMMRegister , $btmp$$XMMRegister, vlen_enc);
  %}
  ins_pipe( pipe_slow );
%}

// --------------------------------- Signum/CopySign ---------------------------

instruct signumF_reg(regF dst, regF zero, regF one, rFlagsReg cr) %{
  match(Set dst (SignumF dst (Binary zero one)));
  effect(KILL cr);
  format %{ "signumF $dst, $dst" %}
  ins_encode %{
    int opcode = this->ideal_Opcode();
    __ signum_fp(opcode, $dst$$XMMRegister, $zero$$XMMRegister, $one$$XMMRegister);
  %}
  ins_pipe( pipe_slow );
%}

instruct signumD_reg(regD dst, regD zero, regD one, rFlagsReg cr) %{
  match(Set dst (SignumD dst (Binary zero one)));
  effect(KILL cr);
  format %{ "signumD $dst, $dst" %}
  ins_encode %{
    int opcode = this->ideal_Opcode();
    __ signum_fp(opcode, $dst$$XMMRegister, $zero$$XMMRegister, $one$$XMMRegister);
  %}
  ins_pipe( pipe_slow );
%}

instruct signumV_reg_avx(vec dst, vec src, vec zero, vec one, vec xtmp1) %{
  predicate(!VM_Version::supports_avx512vl() && Matcher::vector_length_in_bytes(n) <= 32);
  match(Set dst (SignumVF src (Binary zero one)));
  match(Set dst (SignumVD src (Binary zero one)));
  effect(TEMP dst, TEMP xtmp1);
  format %{ "vector_signum_avx $dst, $src\t! using $xtmp1 as TEMP" %}
  ins_encode %{
    int opcode = this->ideal_Opcode();
    int vec_enc = vector_length_encoding(this);
    __ vector_signum_avx(opcode, $dst$$XMMRegister, $src$$XMMRegister, $zero$$XMMRegister, $one$$XMMRegister,
                         $xtmp1$$XMMRegister, vec_enc);
  %}
  ins_pipe( pipe_slow );
%}

instruct signumV_reg_evex(vec dst, vec src, vec zero, vec one, kReg ktmp1) %{
  predicate(VM_Version::supports_avx512vl() || Matcher::vector_length_in_bytes(n) == 64);
  match(Set dst (SignumVF src (Binary zero one)));
  match(Set dst (SignumVD src (Binary zero one)));
  effect(TEMP dst, TEMP ktmp1);
  format %{ "vector_signum_evex $dst, $src\t! using $ktmp1 as TEMP" %}
  ins_encode %{
    int opcode = this->ideal_Opcode();
    int vec_enc = vector_length_encoding(this);
    __ vector_signum_evex(opcode, $dst$$XMMRegister, $src$$XMMRegister, $zero$$XMMRegister, $one$$XMMRegister,
                          $ktmp1$$KRegister, vec_enc);
  %}
  ins_pipe( pipe_slow );
%}

// ---------------------------------------
// For copySign use 0xE4 as writemask for vpternlog
// Desired Truth Table: A -> xmm0 bit, B -> xmm1 bit, C -> xmm2 bit
// C (xmm2) is set to 0x7FFFFFFF
// Wherever xmm2 is 0, we want to pick from B (sign)
// Wherever xmm2 is 1, we want to pick from A (src)
//
// A B C Result
// 0 0 0 0
// 0 0 1 0
// 0 1 0 1
// 0 1 1 0
// 1 0 0 0
// 1 0 1 1
// 1 1 0 1
// 1 1 1 1
//
// Result going from high bit to low bit is 0x11100100 = 0xe4
// ---------------------------------------

#ifdef _LP64
instruct copySignF_reg(regF dst, regF src, regF tmp1, rRegI tmp2) %{
  match(Set dst (CopySignF dst src));
  effect(TEMP tmp1, TEMP tmp2);
  format %{ "CopySignF $dst, $src\t! using $tmp1 and $tmp2 as TEMP" %}
  ins_encode %{
    __ movl($tmp2$$Register, 0x7FFFFFFF);
    __ movdl($tmp1$$XMMRegister, $tmp2$$Register);
    __ vpternlogd($dst$$XMMRegister, 0xE4, $src$$XMMRegister, $tmp1$$XMMRegister, Assembler::AVX_128bit);
  %}
  ins_pipe( pipe_slow );
%}

instruct copySignD_imm(regD dst, regD src, regD tmp1, rRegL tmp2, immD zero) %{
  match(Set dst (CopySignD dst (Binary src zero)));
  ins_cost(100);
  effect(TEMP tmp1, TEMP tmp2);
  format %{ "CopySignD  $dst, $src\t! using $tmp1 and $tmp2 as TEMP" %}
  ins_encode %{
    __ mov64($tmp2$$Register, 0x7FFFFFFFFFFFFFFF);
    __ movq($tmp1$$XMMRegister, $tmp2$$Register);
    __ vpternlogq($dst$$XMMRegister, 0xE4, $src$$XMMRegister, $tmp1$$XMMRegister, Assembler::AVX_128bit);
  %}
  ins_pipe( pipe_slow );
%}

#endif // _LP64

//----------------------------- CompressBits/ExpandBits ------------------------

instruct compressBitsI_reg(rRegI dst, rRegI src, rRegI mask) %{
  predicate(n->bottom_type()->isa_int());
  match(Set dst (CompressBits src mask));
  format %{ "pextl  $dst, $src, $mask\t! parallel bit extract" %}
  ins_encode %{
    __ pextl($dst$$Register, $src$$Register, $mask$$Register);
  %}
  ins_pipe( pipe_slow );
%}

instruct expandBitsI_reg(rRegI dst, rRegI src, rRegI mask) %{
  predicate(n->bottom_type()->isa_int());
  match(Set dst (ExpandBits src mask));
  format %{ "pdepl  $dst, $src, $mask\t! parallel bit deposit" %}
  ins_encode %{
    __ pdepl($dst$$Register, $src$$Register, $mask$$Register);
  %}
  ins_pipe( pipe_slow );
%}

instruct compressBitsI_mem(rRegI dst, rRegI src, memory mask) %{
  predicate(n->bottom_type()->isa_int());
  match(Set dst (CompressBits src (LoadI mask)));
  format %{ "pextl  $dst, $src, $mask\t! parallel bit extract" %}
  ins_encode %{
    __ pextl($dst$$Register, $src$$Register, $mask$$Address);
  %}
  ins_pipe( pipe_slow );
%}

instruct expandBitsI_mem(rRegI dst, rRegI src, memory mask) %{
  predicate(n->bottom_type()->isa_int());
  match(Set dst (ExpandBits src (LoadI mask)));
  format %{ "pdepl  $dst, $src, $mask\t! parallel bit deposit" %}
  ins_encode %{
    __ pdepl($dst$$Register, $src$$Register, $mask$$Address);
  %}
  ins_pipe( pipe_slow );
%}

// --------------------------------- Sqrt --------------------------------------

instruct vsqrtF_reg(vec dst, vec src) %{
  match(Set dst (SqrtVF src));
  format %{ "vsqrtps  $dst,$src\t! sqrt packedF" %}
  ins_encode %{
    assert(UseAVX > 0, "required");
    int vlen_enc = vector_length_encoding(this);
    __ vsqrtps($dst$$XMMRegister, $src$$XMMRegister, vlen_enc);
  %}
  ins_pipe( pipe_slow );
%}

instruct vsqrtF_mem(vec dst, memory mem) %{
  predicate(Matcher::vector_length_in_bytes(n->in(1)) > 8);
  match(Set dst (SqrtVF (LoadVector mem)));
  format %{ "vsqrtps  $dst,$mem\t! sqrt packedF" %}
  ins_encode %{
    assert(UseAVX > 0, "required");
    int vlen_enc = vector_length_encoding(this);
    __ vsqrtps($dst$$XMMRegister, $mem$$Address, vlen_enc);
  %}
  ins_pipe( pipe_slow );
%}

// Floating point vector sqrt
instruct vsqrtD_reg(vec dst, vec src) %{
  match(Set dst (SqrtVD src));
  format %{ "vsqrtpd  $dst,$src\t! sqrt packedD" %}
  ins_encode %{
    assert(UseAVX > 0, "required");
    int vlen_enc = vector_length_encoding(this);
    __ vsqrtpd($dst$$XMMRegister, $src$$XMMRegister, vlen_enc);
  %}
  ins_pipe( pipe_slow );
%}

instruct vsqrtD_mem(vec dst, memory mem) %{
  predicate(Matcher::vector_length_in_bytes(n->in(1)) > 8);
  match(Set dst (SqrtVD (LoadVector mem)));
  format %{ "vsqrtpd  $dst,$mem\t! sqrt packedD" %}
  ins_encode %{
    assert(UseAVX > 0, "required");
    int vlen_enc = vector_length_encoding(this);
    __ vsqrtpd($dst$$XMMRegister, $mem$$Address, vlen_enc);
  %}
  ins_pipe( pipe_slow );
%}

// ------------------------------ Shift ---------------------------------------

// Left and right shift count vectors are the same on x86
// (only lowest bits of xmm reg are used for count).
instruct vshiftcnt(vec dst, rRegI cnt) %{
  match(Set dst (LShiftCntV cnt));
  match(Set dst (RShiftCntV cnt));
  format %{ "movdl    $dst,$cnt\t! load shift count" %}
  ins_encode %{
    __ movdl($dst$$XMMRegister, $cnt$$Register);
  %}
  ins_pipe( pipe_slow );
%}

// Byte vector shift
instruct vshiftB(vec dst, vec src, vec shift, vec tmp) %{
  predicate(Matcher::vector_length(n) <= 8 && !n->as_ShiftV()->is_var_shift());
  match(Set dst ( LShiftVB src shift));
  match(Set dst ( RShiftVB src shift));
  match(Set dst (URShiftVB src shift));
  effect(TEMP dst, USE src, USE shift, TEMP tmp);
  format %{"vector_byte_shift $dst,$src,$shift" %}
  ins_encode %{
    assert(UseSSE > 3, "required");
    int opcode = this->ideal_Opcode();
    bool sign = (opcode != Op_URShiftVB);
    __ vextendbw(sign, $tmp$$XMMRegister, $src$$XMMRegister);
    __ vshiftw(opcode, $tmp$$XMMRegister, $shift$$XMMRegister);
    __ movdqu($dst$$XMMRegister, ExternalAddress(vector_short_to_byte_mask()), noreg);
    __ pand($dst$$XMMRegister, $tmp$$XMMRegister);
    __ packuswb($dst$$XMMRegister, $dst$$XMMRegister);
  %}
  ins_pipe( pipe_slow );
%}

instruct vshift16B(vec dst, vec src, vec shift, vec tmp1, vec tmp2) %{
  predicate(Matcher::vector_length(n) == 16 && !n->as_ShiftV()->is_var_shift() &&
            UseAVX <= 1);
  match(Set dst ( LShiftVB src shift));
  match(Set dst ( RShiftVB src shift));
  match(Set dst (URShiftVB src shift));
  effect(TEMP dst, USE src, USE shift, TEMP tmp1, TEMP tmp2);
  format %{"vector_byte_shift $dst,$src,$shift" %}
  ins_encode %{
    assert(UseSSE > 3, "required");
    int opcode = this->ideal_Opcode();
    bool sign = (opcode != Op_URShiftVB);
    __ vextendbw(sign, $tmp1$$XMMRegister, $src$$XMMRegister);
    __ vshiftw(opcode, $tmp1$$XMMRegister, $shift$$XMMRegister);
    __ pshufd($tmp2$$XMMRegister, $src$$XMMRegister, 0xE);
    __ vextendbw(sign, $tmp2$$XMMRegister, $tmp2$$XMMRegister);
    __ vshiftw(opcode, $tmp2$$XMMRegister, $shift$$XMMRegister);
    __ movdqu($dst$$XMMRegister, ExternalAddress(vector_short_to_byte_mask()), noreg);
    __ pand($tmp2$$XMMRegister, $dst$$XMMRegister);
    __ pand($dst$$XMMRegister, $tmp1$$XMMRegister);
    __ packuswb($dst$$XMMRegister, $tmp2$$XMMRegister);
  %}
  ins_pipe( pipe_slow );
%}

instruct vshift16B_avx(vec dst, vec src, vec shift, vec tmp) %{
  predicate(Matcher::vector_length(n) == 16 && !n->as_ShiftV()->is_var_shift() &&
            UseAVX > 1);
  match(Set dst ( LShiftVB src shift));
  match(Set dst ( RShiftVB src shift));
  match(Set dst (URShiftVB src shift));
  effect(TEMP dst, TEMP tmp);
  format %{"vector_byte_shift $dst,$src,$shift" %}
  ins_encode %{
    int opcode = this->ideal_Opcode();
    bool sign = (opcode != Op_URShiftVB);
    int vlen_enc = Assembler::AVX_256bit;
    __ vextendbw(sign, $tmp$$XMMRegister, $src$$XMMRegister, vlen_enc);
    __ vshiftw(opcode, $tmp$$XMMRegister, $tmp$$XMMRegister, $shift$$XMMRegister, vlen_enc);
    __ vpand($tmp$$XMMRegister, $tmp$$XMMRegister, ExternalAddress(vector_short_to_byte_mask()), vlen_enc, noreg);
    __ vextracti128_high($dst$$XMMRegister, $tmp$$XMMRegister);
    __ vpackuswb($dst$$XMMRegister, $tmp$$XMMRegister, $dst$$XMMRegister, 0);
  %}
  ins_pipe( pipe_slow );
%}

instruct vshift32B_avx(vec dst, vec src, vec shift, vec tmp) %{
  predicate(Matcher::vector_length(n) == 32 && !n->as_ShiftV()->is_var_shift());
  match(Set dst ( LShiftVB src shift));
  match(Set dst ( RShiftVB src shift));
  match(Set dst (URShiftVB src shift));
  effect(TEMP dst, TEMP tmp);
  format %{"vector_byte_shift $dst,$src,$shift" %}
  ins_encode %{
    assert(UseAVX > 1, "required");
    int opcode = this->ideal_Opcode();
    bool sign = (opcode != Op_URShiftVB);
    int vlen_enc = Assembler::AVX_256bit;
    __ vextracti128_high($tmp$$XMMRegister, $src$$XMMRegister);
    __ vextendbw(sign, $tmp$$XMMRegister, $tmp$$XMMRegister, vlen_enc);
    __ vextendbw(sign, $dst$$XMMRegister, $src$$XMMRegister, vlen_enc);
    __ vshiftw(opcode, $tmp$$XMMRegister, $tmp$$XMMRegister, $shift$$XMMRegister, vlen_enc);
    __ vshiftw(opcode, $dst$$XMMRegister, $dst$$XMMRegister, $shift$$XMMRegister, vlen_enc);
    __ vpand($tmp$$XMMRegister, $tmp$$XMMRegister, ExternalAddress(vector_short_to_byte_mask()), vlen_enc, noreg);
    __ vpand($dst$$XMMRegister, $dst$$XMMRegister, ExternalAddress(vector_short_to_byte_mask()), vlen_enc, noreg);
    __ vpackuswb($dst$$XMMRegister, $dst$$XMMRegister, $tmp$$XMMRegister, vlen_enc);
    __ vpermq($dst$$XMMRegister, $dst$$XMMRegister, 0xD8, vlen_enc);
  %}
  ins_pipe( pipe_slow );
%}

instruct vshift64B_avx(vec dst, vec src, vec shift, vec tmp1, vec tmp2) %{
  predicate(Matcher::vector_length(n) == 64 && !n->as_ShiftV()->is_var_shift());
  match(Set dst ( LShiftVB src shift));
  match(Set dst  (RShiftVB src shift));
  match(Set dst (URShiftVB src shift));
  effect(TEMP dst, TEMP tmp1, TEMP tmp2);
  format %{"vector_byte_shift $dst,$src,$shift" %}
  ins_encode %{
    assert(UseAVX > 2, "required");
    int opcode = this->ideal_Opcode();
    bool sign = (opcode != Op_URShiftVB);
    int vlen_enc = Assembler::AVX_512bit;
    __ vextracti64x4($tmp1$$XMMRegister, $src$$XMMRegister, 1);
    __ vextendbw(sign, $tmp1$$XMMRegister, $tmp1$$XMMRegister, vlen_enc);
    __ vextendbw(sign, $tmp2$$XMMRegister, $src$$XMMRegister, vlen_enc);
    __ vshiftw(opcode, $tmp1$$XMMRegister, $tmp1$$XMMRegister, $shift$$XMMRegister, vlen_enc);
    __ vshiftw(opcode, $tmp2$$XMMRegister, $tmp2$$XMMRegister, $shift$$XMMRegister, vlen_enc);
    __ vmovdqu($dst$$XMMRegister, ExternalAddress(vector_short_to_byte_mask()), noreg);
    __ vpbroadcastd($dst$$XMMRegister, $dst$$XMMRegister, vlen_enc);
    __ vpand($tmp1$$XMMRegister, $tmp1$$XMMRegister, $dst$$XMMRegister, vlen_enc);
    __ vpand($tmp2$$XMMRegister, $tmp2$$XMMRegister, $dst$$XMMRegister, vlen_enc);
    __ vpackuswb($dst$$XMMRegister, $tmp1$$XMMRegister, $tmp2$$XMMRegister, vlen_enc);
    __ evmovdquq($tmp2$$XMMRegister, ExternalAddress(vector_byte_perm_mask()), vlen_enc, noreg);
    __ vpermq($dst$$XMMRegister, $tmp2$$XMMRegister, $dst$$XMMRegister, vlen_enc);
  %}
  ins_pipe( pipe_slow );
%}

// Shorts vector logical right shift produces incorrect Java result
// for negative data because java code convert short value into int with
// sign extension before a shift. But char vectors are fine since chars are
// unsigned values.
// Shorts/Chars vector left shift
instruct vshiftS(vec dst, vec src, vec shift) %{
  predicate(!n->as_ShiftV()->is_var_shift());
  match(Set dst ( LShiftVS src shift));
  match(Set dst ( RShiftVS src shift));
  match(Set dst (URShiftVS src shift));
  effect(TEMP dst, USE src, USE shift);
  format %{ "vshiftw  $dst,$src,$shift\t! shift packedS" %}
  ins_encode %{
    int opcode = this->ideal_Opcode();
    if (UseAVX > 0) {
      int vlen_enc = vector_length_encoding(this);
      __ vshiftw(opcode, $dst$$XMMRegister, $src$$XMMRegister, $shift$$XMMRegister, vlen_enc);
    } else {
      int vlen = Matcher::vector_length(this);
      if (vlen == 2) {
        __ movflt($dst$$XMMRegister, $src$$XMMRegister);
        __ vshiftw(opcode, $dst$$XMMRegister, $shift$$XMMRegister);
      } else if (vlen == 4) {
        __ movdbl($dst$$XMMRegister, $src$$XMMRegister);
        __ vshiftw(opcode, $dst$$XMMRegister, $shift$$XMMRegister);
      } else {
        assert (vlen == 8, "sanity");
        __ movdqu($dst$$XMMRegister, $src$$XMMRegister);
        __ vshiftw(opcode, $dst$$XMMRegister, $shift$$XMMRegister);
      }
    }
  %}
  ins_pipe( pipe_slow );
%}

// Integers vector left shift
instruct vshiftI(vec dst, vec src, vec shift) %{
  predicate(!n->as_ShiftV()->is_var_shift());
  match(Set dst ( LShiftVI src shift));
  match(Set dst ( RShiftVI src shift));
  match(Set dst (URShiftVI src shift));
  effect(TEMP dst, USE src, USE shift);
  format %{ "vshiftd  $dst,$src,$shift\t! shift packedI" %}
  ins_encode %{
    int opcode = this->ideal_Opcode();
    if (UseAVX > 0) {
      int vlen_enc = vector_length_encoding(this);
      __ vshiftd(opcode, $dst$$XMMRegister, $src$$XMMRegister, $shift$$XMMRegister, vlen_enc);
    } else {
      int vlen = Matcher::vector_length(this);
      if (vlen == 2) {
        __ movdbl($dst$$XMMRegister, $src$$XMMRegister);
        __ vshiftd(opcode, $dst$$XMMRegister, $shift$$XMMRegister);
      } else {
        assert(vlen == 4, "sanity");
        __ movdqu($dst$$XMMRegister, $src$$XMMRegister);
        __ vshiftd(opcode, $dst$$XMMRegister, $shift$$XMMRegister);
      }
    }
  %}
  ins_pipe( pipe_slow );
%}

// Integers vector left constant shift
instruct vshiftI_imm(vec dst, vec src, immI8 shift) %{
  match(Set dst (LShiftVI src (LShiftCntV shift)));
  match(Set dst (RShiftVI src (RShiftCntV shift)));
  match(Set dst (URShiftVI src (RShiftCntV shift)));
  format %{ "vshiftd_imm  $dst,$src,$shift\t! shift packedI" %}
  ins_encode %{
    int opcode = this->ideal_Opcode();
    if (UseAVX > 0) {
      int vector_len = vector_length_encoding(this);
      __ vshiftd_imm(opcode, $dst$$XMMRegister, $src$$XMMRegister, $shift$$constant, vector_len);
    } else {
      int vlen = Matcher::vector_length(this);
      if (vlen == 2) {
        __ movdbl($dst$$XMMRegister, $src$$XMMRegister);
        __ vshiftd_imm(opcode, $dst$$XMMRegister, $shift$$constant);
      } else {
        assert(vlen == 4, "sanity");
        __ movdqu($dst$$XMMRegister, $src$$XMMRegister);
        __ vshiftd_imm(opcode, $dst$$XMMRegister, $shift$$constant);
      }
    }
  %}
  ins_pipe( pipe_slow );
%}

// Longs vector shift
instruct vshiftL(vec dst, vec src, vec shift) %{
  predicate(!n->as_ShiftV()->is_var_shift());
  match(Set dst ( LShiftVL src shift));
  match(Set dst (URShiftVL src shift));
  effect(TEMP dst, USE src, USE shift);
  format %{ "vshiftq  $dst,$src,$shift\t! shift packedL" %}
  ins_encode %{
    int opcode = this->ideal_Opcode();
    if (UseAVX > 0) {
      int vlen_enc = vector_length_encoding(this);
      __ vshiftq(opcode, $dst$$XMMRegister, $src$$XMMRegister, $shift$$XMMRegister, vlen_enc);
    } else {
      assert(Matcher::vector_length(this) == 2, "");
      __ movdqu($dst$$XMMRegister, $src$$XMMRegister);
      __ vshiftq(opcode, $dst$$XMMRegister, $shift$$XMMRegister);
    }
  %}
  ins_pipe( pipe_slow );
%}

// Longs vector constant shift
instruct vshiftL_imm(vec dst, vec src, immI8 shift) %{
  match(Set dst (LShiftVL src (LShiftCntV shift)));
  match(Set dst (URShiftVL src (RShiftCntV shift)));
  format %{ "vshiftq_imm  $dst,$src,$shift\t! shift packedL" %}
  ins_encode %{
    int opcode = this->ideal_Opcode();
    if (UseAVX > 0) {
      int vector_len = vector_length_encoding(this);
      __ vshiftq_imm(opcode, $dst$$XMMRegister, $src$$XMMRegister, $shift$$constant, vector_len);
    } else {
      assert(Matcher::vector_length(this) == 2, "");
      __ movdqu($dst$$XMMRegister, $src$$XMMRegister);
      __ vshiftq_imm(opcode, $dst$$XMMRegister, $shift$$constant);
    }
  %}
  ins_pipe( pipe_slow );
%}

// -------------------ArithmeticRightShift -----------------------------------
// Long vector arithmetic right shift
instruct vshiftL_arith_reg(vec dst, vec src, vec shift, vec tmp) %{
  predicate(!n->as_ShiftV()->is_var_shift() && UseAVX <= 2);
  match(Set dst (RShiftVL src shift));
  effect(TEMP dst, TEMP tmp);
  format %{ "vshiftq $dst,$src,$shift" %}
  ins_encode %{
    uint vlen = Matcher::vector_length(this);
    if (vlen == 2) {
      assert(UseSSE >= 2, "required");
      __ movdqu($dst$$XMMRegister, $src$$XMMRegister);
      __ psrlq($dst$$XMMRegister, $shift$$XMMRegister);
      __ movdqu($tmp$$XMMRegister, ExternalAddress(vector_long_sign_mask()), noreg);
      __ psrlq($tmp$$XMMRegister, $shift$$XMMRegister);
      __ pxor($dst$$XMMRegister, $tmp$$XMMRegister);
      __ psubq($dst$$XMMRegister, $tmp$$XMMRegister);
    } else {
      assert(vlen == 4, "sanity");
      assert(UseAVX > 1, "required");
      int vlen_enc = Assembler::AVX_256bit;
      __ vpsrlq($dst$$XMMRegister, $src$$XMMRegister, $shift$$XMMRegister, vlen_enc);
      __ vmovdqu($tmp$$XMMRegister, ExternalAddress(vector_long_sign_mask()), noreg);
      __ vpsrlq($tmp$$XMMRegister, $tmp$$XMMRegister, $shift$$XMMRegister, vlen_enc);
      __ vpxor($dst$$XMMRegister, $dst$$XMMRegister, $tmp$$XMMRegister, vlen_enc);
      __ vpsubq($dst$$XMMRegister, $dst$$XMMRegister, $tmp$$XMMRegister, vlen_enc);
    }
  %}
  ins_pipe( pipe_slow );
%}

instruct vshiftL_arith_reg_evex(vec dst, vec src, vec shift) %{
  predicate(!n->as_ShiftV()->is_var_shift() && UseAVX > 2);
  match(Set dst (RShiftVL src shift));
  format %{ "vshiftq $dst,$src,$shift" %}
  ins_encode %{
    int vlen_enc = vector_length_encoding(this);
    __ evpsraq($dst$$XMMRegister, $src$$XMMRegister, $shift$$XMMRegister, vlen_enc);
  %}
  ins_pipe( pipe_slow );
%}

// ------------------- Variable Shift -----------------------------
// Byte variable shift
instruct vshift8B_var_nobw(vec dst, vec src, vec shift, vec vtmp) %{
  predicate(Matcher::vector_length(n) <= 8 &&
            n->as_ShiftV()->is_var_shift() &&
            !VM_Version::supports_avx512bw());
  match(Set dst ( LShiftVB src shift));
  match(Set dst ( RShiftVB src shift));
  match(Set dst (URShiftVB src shift));
  effect(TEMP dst, TEMP vtmp);
  format %{ "vector_varshift_byte $dst, $src, $shift\n\t! using $vtmp as TEMP" %}
  ins_encode %{
    assert(UseAVX >= 2, "required");

    int opcode = this->ideal_Opcode();
    int vlen_enc = Assembler::AVX_128bit;
    __ varshiftbw(opcode, $dst$$XMMRegister, $src$$XMMRegister, $shift$$XMMRegister, vlen_enc, $vtmp$$XMMRegister);
    __ vpackuswb($dst$$XMMRegister, $dst$$XMMRegister, $dst$$XMMRegister, 0);
  %}
  ins_pipe( pipe_slow );
%}

instruct vshift16B_var_nobw(vec dst, vec src, vec shift, vec vtmp1, vec vtmp2) %{
  predicate(Matcher::vector_length(n) == 16 &&
            n->as_ShiftV()->is_var_shift() &&
            !VM_Version::supports_avx512bw());
  match(Set dst ( LShiftVB src shift));
  match(Set dst ( RShiftVB src shift));
  match(Set dst (URShiftVB src shift));
  effect(TEMP dst, TEMP vtmp1, TEMP vtmp2);
  format %{ "vector_varshift_byte $dst, $src, $shift\n\t! using $vtmp1, $vtmp2 as TEMP" %}
  ins_encode %{
    assert(UseAVX >= 2, "required");

    int opcode = this->ideal_Opcode();
    int vlen_enc = Assembler::AVX_128bit;
    // Shift lower half and get word result in dst
    __ varshiftbw(opcode, $dst$$XMMRegister, $src$$XMMRegister, $shift$$XMMRegister, vlen_enc, $vtmp1$$XMMRegister);

    // Shift upper half and get word result in vtmp1
    __ vpshufd($vtmp1$$XMMRegister, $src$$XMMRegister, 0xE, 0);
    __ vpshufd($vtmp2$$XMMRegister, $shift$$XMMRegister, 0xE, 0);
    __ varshiftbw(opcode, $vtmp1$$XMMRegister, $vtmp1$$XMMRegister, $vtmp2$$XMMRegister, vlen_enc, $vtmp2$$XMMRegister);

    // Merge and down convert the two word results to byte in dst
    __ vpackuswb($dst$$XMMRegister, $dst$$XMMRegister, $vtmp1$$XMMRegister, 0);
  %}
  ins_pipe( pipe_slow );
%}

instruct vshift32B_var_nobw(vec dst, vec src, vec shift, vec vtmp1, vec vtmp2, vec vtmp3, vec vtmp4) %{
  predicate(Matcher::vector_length(n) == 32 &&
            n->as_ShiftV()->is_var_shift() &&
            !VM_Version::supports_avx512bw());
  match(Set dst ( LShiftVB src shift));
  match(Set dst ( RShiftVB src shift));
  match(Set dst (URShiftVB src shift));
  effect(TEMP dst, TEMP vtmp1, TEMP vtmp2, TEMP vtmp3, TEMP vtmp4);
  format %{ "vector_varshift_byte $dst, $src, $shift\n\t using $vtmp1, $vtmp2, $vtmp3, $vtmp4 as TEMP" %}
  ins_encode %{
    assert(UseAVX >= 2, "required");

    int opcode = this->ideal_Opcode();
    int vlen_enc = Assembler::AVX_128bit;
    // Process lower 128 bits and get result in dst
    __ varshiftbw(opcode, $dst$$XMMRegister, $src$$XMMRegister, $shift$$XMMRegister, vlen_enc, $vtmp1$$XMMRegister);
    __ vpshufd($vtmp1$$XMMRegister, $src$$XMMRegister, 0xE, 0);
    __ vpshufd($vtmp2$$XMMRegister, $shift$$XMMRegister, 0xE, 0);
    __ varshiftbw(opcode, $vtmp1$$XMMRegister, $vtmp1$$XMMRegister, $vtmp2$$XMMRegister, vlen_enc, $vtmp2$$XMMRegister);
    __ vpackuswb($dst$$XMMRegister, $dst$$XMMRegister, $vtmp1$$XMMRegister, 0);

    // Process higher 128 bits and get result in vtmp3
    __ vextracti128_high($vtmp1$$XMMRegister, $src$$XMMRegister);
    __ vextracti128_high($vtmp2$$XMMRegister, $shift$$XMMRegister);
    __ varshiftbw(opcode, $vtmp3$$XMMRegister, $vtmp1$$XMMRegister, $vtmp2$$XMMRegister, vlen_enc, $vtmp4$$XMMRegister);
    __ vpshufd($vtmp1$$XMMRegister, $vtmp1$$XMMRegister, 0xE, 0);
    __ vpshufd($vtmp2$$XMMRegister, $vtmp2$$XMMRegister, 0xE, 0);
    __ varshiftbw(opcode, $vtmp1$$XMMRegister, $vtmp1$$XMMRegister, $vtmp2$$XMMRegister, vlen_enc, $vtmp2$$XMMRegister);
    __ vpackuswb($vtmp1$$XMMRegister, $vtmp3$$XMMRegister, $vtmp1$$XMMRegister, 0);

    // Merge the two results in dst
    __ vinserti128($dst$$XMMRegister, $dst$$XMMRegister, $vtmp1$$XMMRegister, 0x1);
  %}
  ins_pipe( pipe_slow );
%}

instruct vshiftB_var_evex_bw(vec dst, vec src, vec shift, vec vtmp) %{
  predicate(Matcher::vector_length(n) <= 32 &&
            n->as_ShiftV()->is_var_shift() &&
            VM_Version::supports_avx512bw());
  match(Set dst ( LShiftVB src shift));
  match(Set dst ( RShiftVB src shift));
  match(Set dst (URShiftVB src shift));
  effect(TEMP dst, TEMP vtmp);
  format %{ "vector_varshift_byte $dst, $src, $shift\n\t! using $vtmp as TEMP" %}
  ins_encode %{
    assert(UseAVX > 2, "required");

    int opcode = this->ideal_Opcode();
    int vlen_enc = vector_length_encoding(this);
    __ evarshiftb(opcode, $dst$$XMMRegister, $src$$XMMRegister, $shift$$XMMRegister, vlen_enc, $vtmp$$XMMRegister);
  %}
  ins_pipe( pipe_slow );
%}

instruct vshift64B_var_evex_bw(vec dst, vec src, vec shift, vec vtmp1, vec vtmp2) %{
  predicate(Matcher::vector_length(n) == 64 &&
            n->as_ShiftV()->is_var_shift() &&
            VM_Version::supports_avx512bw());
  match(Set dst ( LShiftVB src shift));
  match(Set dst ( RShiftVB src shift));
  match(Set dst (URShiftVB src shift));
  effect(TEMP dst, TEMP vtmp1, TEMP vtmp2);
  format %{ "vector_varshift_byte $dst, $src, $shift\n\t! using $vtmp1, $vtmp2 as TEMP" %}
  ins_encode %{
    assert(UseAVX > 2, "required");

    int opcode = this->ideal_Opcode();
    int vlen_enc = Assembler::AVX_256bit;
    __ evarshiftb(opcode, $dst$$XMMRegister, $src$$XMMRegister, $shift$$XMMRegister, vlen_enc, $vtmp1$$XMMRegister);
    __ vextracti64x4_high($vtmp1$$XMMRegister, $src$$XMMRegister);
    __ vextracti64x4_high($vtmp2$$XMMRegister, $shift$$XMMRegister);
    __ evarshiftb(opcode, $vtmp1$$XMMRegister, $vtmp1$$XMMRegister, $vtmp2$$XMMRegister, vlen_enc, $vtmp2$$XMMRegister);
    __ vinserti64x4($dst$$XMMRegister, $dst$$XMMRegister, $vtmp1$$XMMRegister, 0x1);
  %}
  ins_pipe( pipe_slow );
%}

// Short variable shift
instruct vshift8S_var_nobw(vec dst, vec src, vec shift, vec vtmp) %{
  predicate(Matcher::vector_length(n) <= 8 &&
            n->as_ShiftV()->is_var_shift() &&
            !VM_Version::supports_avx512bw());
  match(Set dst ( LShiftVS src shift));
  match(Set dst ( RShiftVS src shift));
  match(Set dst (URShiftVS src shift));
  effect(TEMP dst, TEMP vtmp);
  format %{ "vector_var_shift_left_short $dst, $src, $shift\n\t" %}
  ins_encode %{
    assert(UseAVX >= 2, "required");

    int opcode = this->ideal_Opcode();
    bool sign = (opcode != Op_URShiftVS);
    int vlen_enc = Assembler::AVX_256bit;
    __ vextendwd(sign, $dst$$XMMRegister, $src$$XMMRegister, 1);
    __ vpmovzxwd($vtmp$$XMMRegister, $shift$$XMMRegister, 1);
    __ varshiftd(opcode, $dst$$XMMRegister, $dst$$XMMRegister, $vtmp$$XMMRegister, vlen_enc);
    __ vpand($dst$$XMMRegister, $dst$$XMMRegister, ExternalAddress(vector_int_to_short_mask()), vlen_enc, noreg);
    __ vextracti128_high($vtmp$$XMMRegister, $dst$$XMMRegister);
    __ vpackusdw($dst$$XMMRegister, $dst$$XMMRegister, $vtmp$$XMMRegister, 0);
  %}
  ins_pipe( pipe_slow );
%}

instruct vshift16S_var_nobw(vec dst, vec src, vec shift, vec vtmp1, vec vtmp2) %{
  predicate(Matcher::vector_length(n) == 16 &&
            n->as_ShiftV()->is_var_shift() &&
            !VM_Version::supports_avx512bw());
  match(Set dst ( LShiftVS src shift));
  match(Set dst ( RShiftVS src shift));
  match(Set dst (URShiftVS src shift));
  effect(TEMP dst, TEMP vtmp1, TEMP vtmp2);
  format %{ "vector_var_shift_left_short $dst, $src, $shift\n\t" %}
  ins_encode %{
    assert(UseAVX >= 2, "required");

    int opcode = this->ideal_Opcode();
    bool sign = (opcode != Op_URShiftVS);
    int vlen_enc = Assembler::AVX_256bit;
    // Shift lower half, with result in vtmp2 using vtmp1 as TEMP
    __ vextendwd(sign, $vtmp2$$XMMRegister, $src$$XMMRegister, vlen_enc);
    __ vpmovzxwd($vtmp1$$XMMRegister, $shift$$XMMRegister, vlen_enc);
    __ varshiftd(opcode, $vtmp2$$XMMRegister, $vtmp2$$XMMRegister, $vtmp1$$XMMRegister, vlen_enc);
    __ vpand($vtmp2$$XMMRegister, $vtmp2$$XMMRegister, ExternalAddress(vector_int_to_short_mask()), vlen_enc, noreg);

    // Shift upper half, with result in dst using vtmp1 as TEMP
    __ vextracti128_high($dst$$XMMRegister, $src$$XMMRegister);
    __ vextracti128_high($vtmp1$$XMMRegister, $shift$$XMMRegister);
    __ vextendwd(sign, $dst$$XMMRegister, $dst$$XMMRegister, vlen_enc);
    __ vpmovzxwd($vtmp1$$XMMRegister, $vtmp1$$XMMRegister, vlen_enc);
    __ varshiftd(opcode, $dst$$XMMRegister, $dst$$XMMRegister, $vtmp1$$XMMRegister, vlen_enc);
    __ vpand($dst$$XMMRegister, $dst$$XMMRegister, ExternalAddress(vector_int_to_short_mask()), vlen_enc, noreg);

    // Merge lower and upper half result into dst
    __ vpackusdw($dst$$XMMRegister, $vtmp2$$XMMRegister, $dst$$XMMRegister, vlen_enc);
    __ vpermq($dst$$XMMRegister, $dst$$XMMRegister, 0xD8, vlen_enc);
  %}
  ins_pipe( pipe_slow );
%}

instruct vshift16S_var_evex_bw(vec dst, vec src, vec shift) %{
  predicate(n->as_ShiftV()->is_var_shift() &&
            VM_Version::supports_avx512bw());
  match(Set dst ( LShiftVS src shift));
  match(Set dst ( RShiftVS src shift));
  match(Set dst (URShiftVS src shift));
  format %{ "vector_varshift_short $dst,$src,$shift\t!" %}
  ins_encode %{
    assert(UseAVX > 2, "required");

    int opcode = this->ideal_Opcode();
    int vlen_enc = vector_length_encoding(this);
    if (!VM_Version::supports_avx512vl()) {
      vlen_enc = Assembler::AVX_512bit;
    }
    __ varshiftw(opcode, $dst$$XMMRegister, $src$$XMMRegister, $shift$$XMMRegister, vlen_enc);
  %}
  ins_pipe( pipe_slow );
%}

//Integer variable shift
instruct vshiftI_var(vec dst, vec src, vec shift) %{
  predicate(n->as_ShiftV()->is_var_shift());
  match(Set dst ( LShiftVI src shift));
  match(Set dst ( RShiftVI src shift));
  match(Set dst (URShiftVI src shift));
  format %{ "vector_varshift_int $dst,$src,$shift\t!" %}
  ins_encode %{
    assert(UseAVX >= 2, "required");

    int opcode = this->ideal_Opcode();
    int vlen_enc = vector_length_encoding(this);
    __ varshiftd(opcode, $dst$$XMMRegister, $src$$XMMRegister, $shift$$XMMRegister, vlen_enc);
  %}
  ins_pipe( pipe_slow );
%}

//Long variable shift
instruct vshiftL_var(vec dst, vec src, vec shift) %{
  predicate(n->as_ShiftV()->is_var_shift());
  match(Set dst ( LShiftVL src shift));
  match(Set dst (URShiftVL src shift));
  format %{ "vector_varshift_long $dst,$src,$shift\t!" %}
  ins_encode %{
    assert(UseAVX >= 2, "required");

    int opcode = this->ideal_Opcode();
    int vlen_enc = vector_length_encoding(this);
    __ varshiftq(opcode, $dst$$XMMRegister, $src$$XMMRegister, $shift$$XMMRegister, vlen_enc);
  %}
  ins_pipe( pipe_slow );
%}

//Long variable right shift arithmetic
instruct vshiftL_arith_var(vec dst, vec src, vec shift, vec vtmp) %{
  predicate(Matcher::vector_length(n) <= 4 &&
            n->as_ShiftV()->is_var_shift() &&
            UseAVX == 2);
  match(Set dst (RShiftVL src shift));
  effect(TEMP dst, TEMP vtmp);
  format %{ "vector_varshift_long  $dst,$src,$shift\n\t! using $vtmp as TEMP" %}
  ins_encode %{
    int opcode = this->ideal_Opcode();
    int vlen_enc = vector_length_encoding(this);
    __ varshiftq(opcode, $dst$$XMMRegister, $src$$XMMRegister, $shift$$XMMRegister, vlen_enc,
                 $vtmp$$XMMRegister);
  %}
  ins_pipe( pipe_slow );
%}

instruct vshiftL_arith_var_evex(vec dst, vec src, vec shift) %{
  predicate(n->as_ShiftV()->is_var_shift() &&
            UseAVX > 2);
  match(Set dst (RShiftVL src shift));
  format %{ "vector_varfshift_long $dst,$src,$shift\t!" %}
  ins_encode %{
    int opcode = this->ideal_Opcode();
    int vlen_enc = vector_length_encoding(this);
    __ varshiftq(opcode, $dst$$XMMRegister, $src$$XMMRegister, $shift$$XMMRegister, vlen_enc);
  %}
  ins_pipe( pipe_slow );
%}

// --------------------------------- AND --------------------------------------

instruct vand(vec dst, vec src) %{
  predicate(UseAVX == 0);
  match(Set dst (AndV dst src));
  format %{ "pand    $dst,$src\t! and vectors" %}
  ins_encode %{
    __ pand($dst$$XMMRegister, $src$$XMMRegister);
  %}
  ins_pipe( pipe_slow );
%}

instruct vand_reg(vec dst, vec src1, vec src2) %{
  predicate(UseAVX > 0);
  match(Set dst (AndV src1 src2));
  format %{ "vpand   $dst,$src1,$src2\t! and vectors" %}
  ins_encode %{
    int vlen_enc = vector_length_encoding(this);
    __ vpand($dst$$XMMRegister, $src1$$XMMRegister, $src2$$XMMRegister, vlen_enc);
  %}
  ins_pipe( pipe_slow );
%}

instruct vand_mem(vec dst, vec src, memory mem) %{
  predicate((UseAVX > 0) &&
            (Matcher::vector_length_in_bytes(n->in(1)) > 8));
  match(Set dst (AndV src (LoadVector mem)));
  format %{ "vpand   $dst,$src,$mem\t! and vectors" %}
  ins_encode %{
    int vlen_enc = vector_length_encoding(this);
    __ vpand($dst$$XMMRegister, $src$$XMMRegister, $mem$$Address, vlen_enc);
  %}
  ins_pipe( pipe_slow );
%}

// --------------------------------- OR ---------------------------------------

instruct vor(vec dst, vec src) %{
  predicate(UseAVX == 0);
  match(Set dst (OrV dst src));
  format %{ "por     $dst,$src\t! or vectors" %}
  ins_encode %{
    __ por($dst$$XMMRegister, $src$$XMMRegister);
  %}
  ins_pipe( pipe_slow );
%}

instruct vor_reg(vec dst, vec src1, vec src2) %{
  predicate(UseAVX > 0);
  match(Set dst (OrV src1 src2));
  format %{ "vpor    $dst,$src1,$src2\t! or vectors" %}
  ins_encode %{
    int vlen_enc = vector_length_encoding(this);
    __ vpor($dst$$XMMRegister, $src1$$XMMRegister, $src2$$XMMRegister, vlen_enc);
  %}
  ins_pipe( pipe_slow );
%}

instruct vor_mem(vec dst, vec src, memory mem) %{
  predicate((UseAVX > 0) &&
            (Matcher::vector_length_in_bytes(n->in(1)) > 8));
  match(Set dst (OrV src (LoadVector mem)));
  format %{ "vpor    $dst,$src,$mem\t! or vectors" %}
  ins_encode %{
    int vlen_enc = vector_length_encoding(this);
    __ vpor($dst$$XMMRegister, $src$$XMMRegister, $mem$$Address, vlen_enc);
  %}
  ins_pipe( pipe_slow );
%}

// --------------------------------- XOR --------------------------------------

instruct vxor(vec dst, vec src) %{
  predicate(UseAVX == 0);
  match(Set dst (XorV dst src));
  format %{ "pxor    $dst,$src\t! xor vectors" %}
  ins_encode %{
    __ pxor($dst$$XMMRegister, $src$$XMMRegister);
  %}
  ins_pipe( pipe_slow );
%}

instruct vxor_reg(vec dst, vec src1, vec src2) %{
  predicate(UseAVX > 0);
  match(Set dst (XorV src1 src2));
  format %{ "vpxor   $dst,$src1,$src2\t! xor vectors" %}
  ins_encode %{
    int vlen_enc = vector_length_encoding(this);
    __ vpxor($dst$$XMMRegister, $src1$$XMMRegister, $src2$$XMMRegister, vlen_enc);
  %}
  ins_pipe( pipe_slow );
%}

instruct vxor_mem(vec dst, vec src, memory mem) %{
  predicate((UseAVX > 0) &&
            (Matcher::vector_length_in_bytes(n->in(1)) > 8));
  match(Set dst (XorV src (LoadVector mem)));
  format %{ "vpxor   $dst,$src,$mem\t! xor vectors" %}
  ins_encode %{
    int vlen_enc = vector_length_encoding(this);
    __ vpxor($dst$$XMMRegister, $src$$XMMRegister, $mem$$Address, vlen_enc);
  %}
  ins_pipe( pipe_slow );
%}

// --------------------------------- VectorCast --------------------------------------

instruct vcastBtoX(vec dst, vec src) %{
  predicate(VM_Version::supports_avx512vl() || Matcher::vector_element_basic_type(n) != T_DOUBLE);
  match(Set dst (VectorCastB2X src));
  format %{ "vector_cast_b2x $dst,$src\t!" %}
  ins_encode %{
    BasicType to_elem_bt = Matcher::vector_element_basic_type(this);
    int vlen_enc = vector_length_encoding(this);
    __ vconvert_b2x(to_elem_bt, $dst$$XMMRegister, $src$$XMMRegister, vlen_enc);
  %}
  ins_pipe( pipe_slow );
%}

instruct vcastBtoD(legVec dst, legVec src) %{
  predicate(!VM_Version::supports_avx512vl() && Matcher::vector_element_basic_type(n) == T_DOUBLE);
  match(Set dst (VectorCastB2X src));
  format %{ "vector_cast_b2x $dst,$src\t!" %}
  ins_encode %{
    int vlen_enc = vector_length_encoding(this);
    __ vconvert_b2x(T_DOUBLE, $dst$$XMMRegister, $src$$XMMRegister, vlen_enc);
  %}
  ins_pipe( pipe_slow );
%}

instruct castStoX(vec dst, vec src) %{
  predicate((UseAVX <= 2 || !VM_Version::supports_avx512vlbw()) &&
            Matcher::vector_length(n->in(1)) <= 8 && // src
            Matcher::vector_element_basic_type(n) == T_BYTE);
  match(Set dst (VectorCastS2X src));
  format %{ "vector_cast_s2x $dst,$src" %}
  ins_encode %{
    assert(UseAVX > 0, "required");

    __ vpand($dst$$XMMRegister, $src$$XMMRegister, ExternalAddress(vector_short_to_byte_mask()), 0, noreg);
    __ vpackuswb($dst$$XMMRegister, $dst$$XMMRegister, $dst$$XMMRegister, 0);
  %}
  ins_pipe( pipe_slow );
%}

instruct vcastStoX(vec dst, vec src, vec vtmp) %{
  predicate((UseAVX <= 2 || !VM_Version::supports_avx512vlbw()) &&
            Matcher::vector_length(n->in(1)) == 16 && // src
            Matcher::vector_element_basic_type(n) == T_BYTE);
  effect(TEMP dst, TEMP vtmp);
  match(Set dst (VectorCastS2X src));
  format %{ "vector_cast_s2x $dst,$src\t! using $vtmp as TEMP" %}
  ins_encode %{
    assert(UseAVX > 0, "required");

    int vlen_enc = vector_length_encoding(Matcher::vector_length_in_bytes(this, $src));
    __ vpand($dst$$XMMRegister, $src$$XMMRegister, ExternalAddress(vector_short_to_byte_mask()), vlen_enc, noreg);
    __ vextracti128($vtmp$$XMMRegister, $dst$$XMMRegister, 0x1);
    __ vpackuswb($dst$$XMMRegister, $dst$$XMMRegister, $vtmp$$XMMRegister, 0);
  %}
  ins_pipe( pipe_slow );
%}

instruct vcastStoX_evex(vec dst, vec src) %{
  predicate((UseAVX > 2 && VM_Version::supports_avx512vlbw()) ||
            (Matcher::vector_length_in_bytes(n) >= Matcher::vector_length_in_bytes(n->in(1)))); // dst >= src
  match(Set dst (VectorCastS2X src));
  format %{ "vector_cast_s2x $dst,$src\t!" %}
  ins_encode %{
    BasicType to_elem_bt = Matcher::vector_element_basic_type(this);
    int src_vlen_enc = vector_length_encoding(this, $src);
    int vlen_enc = vector_length_encoding(this);
    switch (to_elem_bt) {
      case T_BYTE:
        if (!VM_Version::supports_avx512vl()) {
          vlen_enc = Assembler::AVX_512bit;
        }
        __ evpmovwb($dst$$XMMRegister, $src$$XMMRegister, src_vlen_enc);
        break;
      case T_INT:
        __ vpmovsxwd($dst$$XMMRegister, $src$$XMMRegister, vlen_enc);
        break;
      case T_FLOAT:
        __ vpmovsxwd($dst$$XMMRegister, $src$$XMMRegister, vlen_enc);
        __ vcvtdq2ps($dst$$XMMRegister, $dst$$XMMRegister, vlen_enc);
        break;
      case T_LONG:
        __ vpmovsxwq($dst$$XMMRegister, $src$$XMMRegister, vlen_enc);
        break;
      case T_DOUBLE: {
        int mid_vlen_enc = (vlen_enc == Assembler::AVX_512bit) ? Assembler::AVX_256bit : Assembler::AVX_128bit;
        __ vpmovsxwd($dst$$XMMRegister, $src$$XMMRegister, mid_vlen_enc);
        __ vcvtdq2pd($dst$$XMMRegister, $dst$$XMMRegister, vlen_enc);
        break;
      }
      default:
        ShouldNotReachHere();
    }
  %}
  ins_pipe( pipe_slow );
%}

instruct castItoX(vec dst, vec src) %{
  predicate(UseAVX <= 2 &&
            (Matcher::vector_length_in_bytes(n->in(1)) <= 16) &&
            (Matcher::vector_length_in_bytes(n) < Matcher::vector_length_in_bytes(n->in(1)))); // dst < src
  match(Set dst (VectorCastI2X src));
  format %{ "vector_cast_i2x $dst,$src" %}
  ins_encode %{
    assert(UseAVX > 0, "required");

    BasicType to_elem_bt = Matcher::vector_element_basic_type(this);
    int vlen_enc = vector_length_encoding(this, $src);

    if (to_elem_bt == T_BYTE) {
      __ vpand($dst$$XMMRegister, $src$$XMMRegister, ExternalAddress(vector_int_to_byte_mask()), vlen_enc, noreg);
      __ vpackusdw($dst$$XMMRegister, $dst$$XMMRegister, $dst$$XMMRegister, vlen_enc);
      __ vpackuswb($dst$$XMMRegister, $dst$$XMMRegister, $dst$$XMMRegister, vlen_enc);
    } else {
      assert(to_elem_bt == T_SHORT, "%s", type2name(to_elem_bt));
      __ vpand($dst$$XMMRegister, $src$$XMMRegister, ExternalAddress(vector_int_to_short_mask()), vlen_enc, noreg);
      __ vpackusdw($dst$$XMMRegister, $dst$$XMMRegister, $dst$$XMMRegister, vlen_enc);
    }
  %}
  ins_pipe( pipe_slow );
%}

instruct vcastItoX(vec dst, vec src, vec vtmp) %{
  predicate(UseAVX <= 2 &&
            (Matcher::vector_length_in_bytes(n->in(1)) == 32) &&
            (Matcher::vector_length_in_bytes(n) < Matcher::vector_length_in_bytes(n->in(1)))); // dst < src
  match(Set dst (VectorCastI2X src));
  format %{ "vector_cast_i2x $dst,$src\t! using $vtmp as TEMP" %}
  effect(TEMP dst, TEMP vtmp);
  ins_encode %{
    assert(UseAVX > 0, "required");

    BasicType to_elem_bt = Matcher::vector_element_basic_type(this);
    int vlen_enc = vector_length_encoding(this, $src);

    if (to_elem_bt == T_BYTE) {
      __ vpand($vtmp$$XMMRegister, $src$$XMMRegister, ExternalAddress(vector_int_to_byte_mask()), vlen_enc, noreg);
      __ vextracti128($dst$$XMMRegister, $vtmp$$XMMRegister, 0x1);
      __ vpackusdw($dst$$XMMRegister, $vtmp$$XMMRegister, $dst$$XMMRegister, vlen_enc);
      __ vpackuswb($dst$$XMMRegister, $dst$$XMMRegister, $dst$$XMMRegister, Assembler::AVX_128bit);
    } else {
      assert(to_elem_bt == T_SHORT, "%s", type2name(to_elem_bt));
      __ vpand($vtmp$$XMMRegister, $src$$XMMRegister, ExternalAddress(vector_int_to_short_mask()), vlen_enc, noreg);
      __ vextracti128($dst$$XMMRegister, $vtmp$$XMMRegister, 0x1);
      __ vpackusdw($dst$$XMMRegister, $vtmp$$XMMRegister, $dst$$XMMRegister, vlen_enc);
    }
  %}
  ins_pipe( pipe_slow );
%}

instruct vcastItoX_evex(vec dst, vec src) %{
  predicate(UseAVX > 2 ||
            (Matcher::vector_length_in_bytes(n) >= Matcher::vector_length_in_bytes(n->in(1)))); // dst >= src
  match(Set dst (VectorCastI2X src));
  format %{ "vector_cast_i2x $dst,$src\t!" %}
  ins_encode %{
    assert(UseAVX > 0, "required");

    BasicType dst_elem_bt = Matcher::vector_element_basic_type(this);
    int src_vlen_enc = vector_length_encoding(this, $src);
    int dst_vlen_enc = vector_length_encoding(this);
    switch (dst_elem_bt) {
      case T_BYTE:
        if (!VM_Version::supports_avx512vl()) {
          src_vlen_enc = Assembler::AVX_512bit;
        }
        __ evpmovdb($dst$$XMMRegister, $src$$XMMRegister, src_vlen_enc);
        break;
      case T_SHORT:
        if (!VM_Version::supports_avx512vl()) {
          src_vlen_enc = Assembler::AVX_512bit;
        }
        __ evpmovdw($dst$$XMMRegister, $src$$XMMRegister, src_vlen_enc);
        break;
      case T_FLOAT:
        __ vcvtdq2ps($dst$$XMMRegister, $src$$XMMRegister, dst_vlen_enc);
        break;
      case T_LONG:
        __ vpmovsxdq($dst$$XMMRegister, $src$$XMMRegister, dst_vlen_enc);
        break;
      case T_DOUBLE:
        __ vcvtdq2pd($dst$$XMMRegister, $src$$XMMRegister, dst_vlen_enc);
        break;
      default:
        ShouldNotReachHere();
    }
  %}
  ins_pipe( pipe_slow );
%}

instruct vcastLtoBS(vec dst, vec src) %{
  predicate((Matcher::vector_element_basic_type(n) == T_BYTE || Matcher::vector_element_basic_type(n) == T_SHORT) &&
            UseAVX <= 2);
  match(Set dst (VectorCastL2X src));
  format %{ "vector_cast_l2x  $dst,$src" %}
  ins_encode %{
    assert(UseAVX > 0, "required");

    int vlen = Matcher::vector_length_in_bytes(this, $src);
    BasicType to_elem_bt  = Matcher::vector_element_basic_type(this);
    AddressLiteral mask_addr = (to_elem_bt == T_BYTE) ? ExternalAddress(vector_int_to_byte_mask())
                                                      : ExternalAddress(vector_int_to_short_mask());
    if (vlen <= 16) {
      __ vpshufd($dst$$XMMRegister, $src$$XMMRegister, 8, Assembler::AVX_128bit);
      __ vpand($dst$$XMMRegister, $dst$$XMMRegister, mask_addr, Assembler::AVX_128bit, noreg);
      __ vpackusdw($dst$$XMMRegister, $dst$$XMMRegister, $dst$$XMMRegister, Assembler::AVX_128bit);
    } else {
      assert(vlen <= 32, "required");
      __ vpermilps($dst$$XMMRegister, $src$$XMMRegister, 8, Assembler::AVX_256bit);
      __ vpermpd($dst$$XMMRegister, $dst$$XMMRegister, 8, Assembler::AVX_256bit);
      __ vpand($dst$$XMMRegister, $dst$$XMMRegister, mask_addr, Assembler::AVX_128bit, noreg);
      __ vpackusdw($dst$$XMMRegister, $dst$$XMMRegister, $dst$$XMMRegister, Assembler::AVX_128bit);
    }
    if (to_elem_bt == T_BYTE) {
      __ vpackuswb($dst$$XMMRegister, $dst$$XMMRegister, $dst$$XMMRegister, Assembler::AVX_128bit);
    }
  %}
  ins_pipe( pipe_slow );
%}

instruct vcastLtoX_evex(vec dst, vec src) %{
  predicate(UseAVX > 2 ||
            (Matcher::vector_element_basic_type(n) == T_INT ||
             Matcher::vector_element_basic_type(n) == T_FLOAT ||
             Matcher::vector_element_basic_type(n) == T_DOUBLE));
  match(Set dst (VectorCastL2X src));
  format %{ "vector_cast_l2x  $dst,$src\t!" %}
  ins_encode %{
    BasicType to_elem_bt = Matcher::vector_element_basic_type(this);
    int vlen = Matcher::vector_length_in_bytes(this, $src);
    int vlen_enc = vector_length_encoding(this, $src);
    switch (to_elem_bt) {
      case T_BYTE:
        if (UseAVX > 2 && !VM_Version::supports_avx512vl()) {
          vlen_enc = Assembler::AVX_512bit;
        }
        __ evpmovqb($dst$$XMMRegister, $src$$XMMRegister, vlen_enc);
        break;
      case T_SHORT:
        if (UseAVX > 2 && !VM_Version::supports_avx512vl()) {
          vlen_enc = Assembler::AVX_512bit;
        }
        __ evpmovqw($dst$$XMMRegister, $src$$XMMRegister, vlen_enc);
        break;
      case T_INT:
        if (vlen == 8) {
          if ($dst$$XMMRegister != $src$$XMMRegister) {
            __ movflt($dst$$XMMRegister, $src$$XMMRegister);
          }
        } else if (vlen == 16) {
          __ pshufd($dst$$XMMRegister, $src$$XMMRegister, 8);
        } else if (vlen == 32) {
          if (UseAVX > 2) {
            if (!VM_Version::supports_avx512vl()) {
              vlen_enc = Assembler::AVX_512bit;
            }
            __ evpmovqd($dst$$XMMRegister, $src$$XMMRegister, vlen_enc);
          } else {
            __ vpermilps($dst$$XMMRegister, $src$$XMMRegister, 8, vlen_enc);
            __ vpermpd($dst$$XMMRegister, $dst$$XMMRegister, 8, vlen_enc);
          }
        } else { // vlen == 64
          __ evpmovqd($dst$$XMMRegister, $src$$XMMRegister, vlen_enc);
        }
        break;
      case T_FLOAT:
        assert(UseAVX > 2 && VM_Version::supports_avx512dq(), "required");
        __ evcvtqq2ps($dst$$XMMRegister, $src$$XMMRegister, vlen_enc);
        break;
      case T_DOUBLE:
        assert(UseAVX > 2 && VM_Version::supports_avx512dq(), "required");
        __ evcvtqq2pd($dst$$XMMRegister, $src$$XMMRegister, vlen_enc);
        break;

      default: assert(false, "%s", type2name(to_elem_bt));
    }
  %}
  ins_pipe( pipe_slow );
%}

instruct vcastFtoD_reg(vec dst, vec src) %{
  predicate(Matcher::vector_element_basic_type(n) == T_DOUBLE);
  match(Set dst (VectorCastF2X src));
  format %{ "vector_cast_f2d  $dst,$src\t!" %}
  ins_encode %{
    int vlen_enc = vector_length_encoding(this);
    __ vcvtps2pd($dst$$XMMRegister, $src$$XMMRegister, vlen_enc);
  %}
  ins_pipe( pipe_slow );
%}


instruct castFtoX_reg_avx(vec dst, vec src, vec xtmp1, vec xtmp2, vec xtmp3, vec xtmp4, rFlagsReg cr) %{
  predicate(!VM_Version::supports_avx512vl() && Matcher::vector_length_in_bytes(n->in(1)) < 64 &&
            type2aelembytes(Matcher::vector_element_basic_type(n)) <= 4);
  match(Set dst (VectorCastF2X src));
  effect(TEMP dst, TEMP xtmp1, TEMP xtmp2, TEMP xtmp3, TEMP xtmp4, KILL cr);
  format %{ "vector_cast_f2x $dst,$src\t! using $xtmp1, $xtmp2, $xtmp3 and $xtmp4 as TEMP" %}
  ins_encode %{
    int vlen_enc = vector_length_encoding(this, $src);
    BasicType to_elem_bt = Matcher::vector_element_basic_type(this);
    // JDK-8292878 removed the need for an explicit scratch register needed to load greater than
    // 32 bit addresses for register indirect addressing mode since stub constants
    // are part of code cache and there is a cap of 2G on ReservedCodeCacheSize currently.
    // However, targets are free to increase this limit, but having a large code cache size
    // greater than 2G looks unreasonable in practical scenario, on the hind side with given
    // cap we save a temporary register allocation which in limiting case can prevent
    // spilling in high register pressure blocks.
    __ vector_castF2X_avx(to_elem_bt, $dst$$XMMRegister, $src$$XMMRegister, $xtmp1$$XMMRegister,
                          $xtmp2$$XMMRegister, $xtmp3$$XMMRegister, $xtmp4$$XMMRegister,
                          ExternalAddress(vector_float_signflip()), noreg, vlen_enc);
  %}
  ins_pipe( pipe_slow );
%}

instruct castFtoX_reg_evex(vec dst, vec src, vec xtmp1, vec xtmp2, kReg ktmp1, kReg ktmp2, rFlagsReg cr) %{
  predicate((VM_Version::supports_avx512vl() || Matcher::vector_length_in_bytes(n->in(1)) == 64) &&
            is_integral_type(Matcher::vector_element_basic_type(n)));
  match(Set dst (VectorCastF2X src));
  effect(TEMP dst, TEMP xtmp1, TEMP xtmp2, TEMP ktmp1, TEMP ktmp2, KILL cr);
  format %{ "vector_cast_f2x $dst,$src\t! using $xtmp1, $xtmp2, $ktmp1 and $ktmp2 as TEMP" %}
  ins_encode %{
    BasicType to_elem_bt = Matcher::vector_element_basic_type(this);
    if (to_elem_bt == T_LONG) {
      int vlen_enc = vector_length_encoding(this);
      __ vector_castF2L_evex($dst$$XMMRegister, $src$$XMMRegister, $xtmp1$$XMMRegister,
                             $xtmp2$$XMMRegister, $ktmp1$$KRegister, $ktmp2$$KRegister,
                             ExternalAddress(vector_double_signflip()), noreg, vlen_enc);
    } else {
      int vlen_enc = vector_length_encoding(this, $src);
      __ vector_castF2X_evex(to_elem_bt, $dst$$XMMRegister, $src$$XMMRegister, $xtmp1$$XMMRegister,
                             $xtmp2$$XMMRegister, $ktmp1$$KRegister, $ktmp2$$KRegister,
                             ExternalAddress(vector_float_signflip()), noreg, vlen_enc);
    }
  %}
  ins_pipe( pipe_slow );
%}

instruct vcastDtoF_reg(vec dst, vec src) %{
  predicate(Matcher::vector_element_basic_type(n) == T_FLOAT);
  match(Set dst (VectorCastD2X src));
  format %{ "vector_cast_d2x  $dst,$src\t!" %}
  ins_encode %{
    int vlen_enc = vector_length_encoding(this, $src);
    __ vcvtpd2ps($dst$$XMMRegister, $src$$XMMRegister, vlen_enc);
  %}
  ins_pipe( pipe_slow );
%}

instruct castDtoX_reg_avx(vec dst, vec src, vec xtmp1, vec xtmp2, vec xtmp3, vec xtmp4, vec xtmp5, rFlagsReg cr) %{
  predicate(!VM_Version::supports_avx512vl() && Matcher::vector_length_in_bytes(n->in(1)) < 64 &&
            is_integral_type(Matcher::vector_element_basic_type(n)));
  match(Set dst (VectorCastD2X src));
  effect(TEMP dst, TEMP xtmp1, TEMP xtmp2, TEMP xtmp3, TEMP xtmp4, TEMP xtmp5, KILL cr);
  format %{ "vector_cast_d2x $dst,$src\t! using $xtmp1, $xtmp2, $xtmp3, $xtmp4 and $xtmp5 as TEMP" %}
  ins_encode %{
    int vlen_enc = vector_length_encoding(this, $src);
    BasicType to_elem_bt = Matcher::vector_element_basic_type(this);
    __ vector_castD2X_avx(to_elem_bt, $dst$$XMMRegister, $src$$XMMRegister, $xtmp1$$XMMRegister,
                          $xtmp2$$XMMRegister, $xtmp3$$XMMRegister, $xtmp4$$XMMRegister, $xtmp5$$XMMRegister,
                          ExternalAddress(vector_float_signflip()), noreg, vlen_enc);
  %}
  ins_pipe( pipe_slow );
%}

instruct castDtoX_reg_evex(vec dst, vec src, vec xtmp1, vec xtmp2, kReg ktmp1, kReg ktmp2, rFlagsReg cr) %{
  predicate((VM_Version::supports_avx512vl() || Matcher::vector_length_in_bytes(n->in(1)) == 64) &&
            is_integral_type(Matcher::vector_element_basic_type(n)));
  match(Set dst (VectorCastD2X src));
  effect(TEMP dst, TEMP xtmp1, TEMP xtmp2, TEMP ktmp1, TEMP ktmp2, KILL cr);
  format %{ "vector_cast_d2x $dst,$src\t! using $xtmp1, $xtmp2, $ktmp1 and $ktmp2 as TEMP" %}
  ins_encode %{
    int vlen_enc = vector_length_encoding(this, $src);
    BasicType to_elem_bt = Matcher::vector_element_basic_type(this);
    AddressLiteral signflip = VM_Version::supports_avx512dq() ? ExternalAddress(vector_double_signflip()) :
                              ExternalAddress(vector_float_signflip());
    __ vector_castD2X_evex(to_elem_bt, $dst$$XMMRegister, $src$$XMMRegister, $xtmp1$$XMMRegister,
                           $xtmp2$$XMMRegister, $ktmp1$$KRegister, $ktmp2$$KRegister, signflip, noreg, vlen_enc);
  %}
  ins_pipe( pipe_slow );
%}

instruct vucast(vec dst, vec src) %{
  match(Set dst (VectorUCastB2X src));
  match(Set dst (VectorUCastS2X src));
  match(Set dst (VectorUCastI2X src));
  format %{ "vector_ucast $dst,$src\t!" %}
  ins_encode %{
    assert(UseAVX > 0, "required");

    BasicType from_elem_bt = Matcher::vector_element_basic_type(this, $src);
    BasicType to_elem_bt = Matcher::vector_element_basic_type(this);
    int vlen_enc = vector_length_encoding(this);
    __ vector_unsigned_cast($dst$$XMMRegister, $src$$XMMRegister, vlen_enc, from_elem_bt, to_elem_bt);
  %}
  ins_pipe( pipe_slow );
%}

#ifdef _LP64
instruct vround_float_avx(vec dst, vec src, rRegP tmp, vec xtmp1, vec xtmp2, vec xtmp3, vec xtmp4, rFlagsReg cr) %{
  predicate(!VM_Version::supports_avx512vl() &&
            Matcher::vector_length_in_bytes(n) < 64 &&
            Matcher::vector_element_basic_type(n) == T_INT);
  match(Set dst (RoundVF src));
  effect(TEMP dst, TEMP tmp, TEMP xtmp1, TEMP xtmp2, TEMP xtmp3, TEMP xtmp4, KILL cr);
  format %{ "vector_round_float $dst,$src\t! using $tmp, $xtmp1, $xtmp2, $xtmp3, $xtmp4 as TEMP" %}
  ins_encode %{
    int vlen_enc = vector_length_encoding(this);
    InternalAddress new_mxcsr = $constantaddress((jint)(EnableX86ECoreOpts ? 0x3FBF : 0x3F80));
    __ vector_round_float_avx($dst$$XMMRegister, $src$$XMMRegister,
                              ExternalAddress(StubRoutines::x86::vector_float_sign_flip()), new_mxcsr, vlen_enc,
                              $tmp$$Register, $xtmp1$$XMMRegister, $xtmp2$$XMMRegister, $xtmp3$$XMMRegister, $xtmp4$$XMMRegister);
  %}
  ins_pipe( pipe_slow );
%}

instruct vround_float_evex(vec dst, vec src, rRegP tmp, vec xtmp1, vec xtmp2, kReg ktmp1, kReg ktmp2, rFlagsReg cr) %{
  predicate((VM_Version::supports_avx512vl() ||
             Matcher::vector_length_in_bytes(n) == 64) &&
             Matcher::vector_element_basic_type(n) == T_INT);
  match(Set dst (RoundVF src));
  effect(TEMP dst, TEMP tmp, TEMP xtmp1, TEMP xtmp2, TEMP ktmp1, TEMP ktmp2, KILL cr);
  format %{ "vector_round_float $dst,$src\t! using $tmp, $xtmp1, $xtmp2, $ktmp1, $ktmp2 as TEMP" %}
  ins_encode %{
    int vlen_enc = vector_length_encoding(this);
    InternalAddress new_mxcsr = $constantaddress((jint)(EnableX86ECoreOpts ? 0x3FBF : 0x3F80));
    __ vector_round_float_evex($dst$$XMMRegister, $src$$XMMRegister,
                               ExternalAddress(StubRoutines::x86::vector_float_sign_flip()), new_mxcsr, vlen_enc,
                               $tmp$$Register, $xtmp1$$XMMRegister, $xtmp2$$XMMRegister, $ktmp1$$KRegister, $ktmp2$$KRegister);
  %}
  ins_pipe( pipe_slow );
%}

instruct vround_reg_evex(vec dst, vec src, rRegP tmp, vec xtmp1, vec xtmp2, kReg ktmp1, kReg ktmp2, rFlagsReg cr) %{
  predicate(Matcher::vector_element_basic_type(n) == T_LONG);
  match(Set dst (RoundVD src));
  effect(TEMP dst, TEMP tmp, TEMP xtmp1, TEMP xtmp2, TEMP ktmp1, TEMP ktmp2,  KILL cr);
  format %{ "vector_round_long $dst,$src\t! using $tmp, $xtmp1, $xtmp2, $ktmp1, $ktmp2 as TEMP" %}
  ins_encode %{
    int vlen_enc = vector_length_encoding(this);
    InternalAddress new_mxcsr = $constantaddress((jint)(EnableX86ECoreOpts ? 0x3FBF : 0x3F80));
    __ vector_round_double_evex($dst$$XMMRegister, $src$$XMMRegister,
                                ExternalAddress(StubRoutines::x86::vector_double_sign_flip()), new_mxcsr, vlen_enc,
                                $tmp$$Register, $xtmp1$$XMMRegister, $xtmp2$$XMMRegister, $ktmp1$$KRegister, $ktmp2$$KRegister);
  %}
  ins_pipe( pipe_slow );
%}

#endif // _LP64

// --------------------------------- VectorMaskCmp --------------------------------------

instruct vcmpFD(legVec dst, legVec src1, legVec src2, immI8 cond) %{
  predicate(n->bottom_type()->isa_vectmask() == nullptr &&
            Matcher::vector_length_in_bytes(n->in(1)->in(1)) >=  8 && // src1
            Matcher::vector_length_in_bytes(n->in(1)->in(1)) <= 32 && // src1
            is_floating_point_type(Matcher::vector_element_basic_type(n->in(1)->in(1)))); // src1 T_FLOAT, T_DOUBLE
  match(Set dst (VectorMaskCmp (Binary src1 src2) cond));
  format %{ "vector_compare $dst,$src1,$src2,$cond\t!" %}
  ins_encode %{
    int vlen_enc = vector_length_encoding(this, $src1);
    Assembler::ComparisonPredicateFP cmp = booltest_pred_to_comparison_pred_fp($cond$$constant);
    if (Matcher::vector_element_basic_type(this, $src1) == T_FLOAT) {
      __ vcmpps($dst$$XMMRegister, $src1$$XMMRegister, $src2$$XMMRegister, cmp, vlen_enc);
    } else {
      __ vcmppd($dst$$XMMRegister, $src1$$XMMRegister, $src2$$XMMRegister, cmp, vlen_enc);
    }
  %}
  ins_pipe( pipe_slow );
%}

instruct evcmpFD64(vec dst, vec src1, vec src2, immI8 cond, kReg ktmp) %{
  predicate(Matcher::vector_length_in_bytes(n->in(1)->in(1)) == 64 && // src1
            n->bottom_type()->isa_vectmask() == nullptr &&
            is_floating_point_type(Matcher::vector_element_basic_type(n->in(1)->in(1)))); // src1 T_FLOAT, T_DOUBLE
  match(Set dst (VectorMaskCmp (Binary src1 src2) cond));
  effect(TEMP ktmp);
  format %{ "vector_compare $dst,$src1,$src2,$cond" %}
  ins_encode %{
    int vlen_enc = Assembler::AVX_512bit;
    Assembler::ComparisonPredicateFP cmp = booltest_pred_to_comparison_pred_fp($cond$$constant);
    KRegister mask = k0; // The comparison itself is not being masked.
    if (Matcher::vector_element_basic_type(this, $src1) == T_FLOAT) {
      __ evcmpps($ktmp$$KRegister, mask, $src1$$XMMRegister, $src2$$XMMRegister, cmp, vlen_enc);
      __ evmovdqul($dst$$XMMRegister, $ktmp$$KRegister, ExternalAddress(vector_all_bits_set()), false, vlen_enc, noreg);
    } else {
      __ evcmppd($ktmp$$KRegister, mask, $src1$$XMMRegister, $src2$$XMMRegister, cmp, vlen_enc);
      __ evmovdquq($dst$$XMMRegister, $ktmp$$KRegister, ExternalAddress(vector_all_bits_set()), false, vlen_enc, noreg);
    }
  %}
  ins_pipe( pipe_slow );
%}

instruct evcmpFD(kReg dst, vec src1, vec src2, immI8 cond) %{
  predicate(n->bottom_type()->isa_vectmask() &&
            is_floating_point_type(Matcher::vector_element_basic_type(n->in(1)->in(1)))); // src1 T_FLOAT, T_DOUBLE
  match(Set dst (VectorMaskCmp (Binary src1 src2) cond));
  format %{ "vector_compare_evex $dst,$src1,$src2,$cond\t!" %}
  ins_encode %{
    assert(bottom_type()->isa_vectmask(), "TypeVectMask expected");
    int vlen_enc = vector_length_encoding(this, $src1);
    Assembler::ComparisonPredicateFP cmp = booltest_pred_to_comparison_pred_fp($cond$$constant);
    KRegister mask = k0; // The comparison itself is not being masked.
    if (Matcher::vector_element_basic_type(this, $src1) == T_FLOAT) {
      __ evcmpps($dst$$KRegister, mask, $src1$$XMMRegister, $src2$$XMMRegister, cmp, vlen_enc);
    } else {
      __ evcmppd($dst$$KRegister, mask, $src1$$XMMRegister, $src2$$XMMRegister, cmp, vlen_enc);
    }
  %}
  ins_pipe( pipe_slow );
%}

instruct vcmp_direct(legVec dst, legVec src1, legVec src2, immI8 cond) %{
  predicate(n->bottom_type()->isa_vectmask() == nullptr &&
            !Matcher::is_unsigned_booltest_pred(n->in(2)->get_int()) &&
            Matcher::vector_length_in_bytes(n->in(1)->in(1)) >=  4 && // src1
            Matcher::vector_length_in_bytes(n->in(1)->in(1)) <= 32 && // src1
            is_integral_type(Matcher::vector_element_basic_type(n->in(1)->in(1))) &&
            (n->in(2)->get_int() == BoolTest::eq ||
             n->in(2)->get_int() == BoolTest::lt ||
             n->in(2)->get_int() == BoolTest::gt)); // cond
  match(Set dst (VectorMaskCmp (Binary src1 src2) cond));
  format %{ "vector_compare $dst,$src1,$src2,$cond\t!" %}
  ins_encode %{
    int vlen_enc = vector_length_encoding(this, $src1);
    Assembler::ComparisonPredicate cmp = booltest_pred_to_comparison_pred($cond$$constant);
    Assembler::Width ww = widthForType(Matcher::vector_element_basic_type(this, $src1));
    __ vpcmpCCW($dst$$XMMRegister, $src1$$XMMRegister, $src2$$XMMRegister, xnoreg, cmp, ww, vlen_enc);
  %}
  ins_pipe( pipe_slow );
%}

instruct vcmp_negate(legVec dst, legVec src1, legVec src2, immI8 cond, legVec xtmp) %{
  predicate(n->bottom_type()->isa_vectmask() == nullptr &&
            !Matcher::is_unsigned_booltest_pred(n->in(2)->get_int()) &&
            Matcher::vector_length_in_bytes(n->in(1)->in(1)) >=  4 && // src1
            Matcher::vector_length_in_bytes(n->in(1)->in(1)) <= 32 && // src1
            is_integral_type(Matcher::vector_element_basic_type(n->in(1)->in(1))) &&
            (n->in(2)->get_int() == BoolTest::ne ||
             n->in(2)->get_int() == BoolTest::le ||
             n->in(2)->get_int() == BoolTest::ge)); // cond
  match(Set dst (VectorMaskCmp (Binary src1 src2) cond));
  effect(TEMP dst, TEMP xtmp);
  format %{ "vector_compare $dst,$src1,$src2,$cond\t! using $xtmp as TEMP" %}
  ins_encode %{
    int vlen_enc = vector_length_encoding(this, $src1);
    Assembler::ComparisonPredicate cmp = booltest_pred_to_comparison_pred($cond$$constant);
    Assembler::Width ww = widthForType(Matcher::vector_element_basic_type(this, $src1));
    __ vpcmpCCW($dst$$XMMRegister, $src1$$XMMRegister, $src2$$XMMRegister, $xtmp$$XMMRegister, cmp, ww, vlen_enc);
  %}
  ins_pipe( pipe_slow );
%}

instruct vcmpu(legVec dst, legVec src1, legVec src2, immI8 cond, legVec xtmp) %{
  predicate(n->bottom_type()->isa_vectmask() == nullptr &&
            Matcher::is_unsigned_booltest_pred(n->in(2)->get_int()) &&
            Matcher::vector_length_in_bytes(n->in(1)->in(1)) >=  4 && // src1
            Matcher::vector_length_in_bytes(n->in(1)->in(1)) <= 32 && // src1
            is_integral_type(Matcher::vector_element_basic_type(n->in(1)->in(1)))); // src1
  match(Set dst (VectorMaskCmp (Binary src1 src2) cond));
  effect(TEMP dst, TEMP xtmp);
  format %{ "vector_compareu $dst,$src1,$src2,$cond\t! using $xtmp as TEMP" %}
  ins_encode %{
    InternalAddress flip_bit = $constantaddress(high_bit_set(Matcher::vector_element_basic_type(this, $src1)));
    int vlen_enc = vector_length_encoding(this, $src1);
    Assembler::ComparisonPredicate cmp = booltest_pred_to_comparison_pred($cond$$constant);
    Assembler::Width ww = widthForType(Matcher::vector_element_basic_type(this, $src1));

    if (vlen_enc == Assembler::AVX_128bit) {
      __ vmovddup($xtmp$$XMMRegister, flip_bit, vlen_enc, noreg);
    } else {
      __ vbroadcastsd($xtmp$$XMMRegister, flip_bit, vlen_enc, noreg);
    }
    __ vpxor($dst$$XMMRegister, $xtmp$$XMMRegister, $src1$$XMMRegister, vlen_enc);
    __ vpxor($xtmp$$XMMRegister, $xtmp$$XMMRegister, $src2$$XMMRegister, vlen_enc);
    __ vpcmpCCW($dst$$XMMRegister, $dst$$XMMRegister, $xtmp$$XMMRegister, $xtmp$$XMMRegister, cmp, ww, vlen_enc);
  %}
  ins_pipe( pipe_slow );
%}

instruct vcmp64(vec dst, vec src1, vec src2, immI8 cond, kReg ktmp) %{
  predicate((n->bottom_type()->isa_vectmask() == nullptr &&
             Matcher::vector_length_in_bytes(n->in(1)->in(1)) == 64) && // src1
             is_integral_type(Matcher::vector_element_basic_type(n->in(1)->in(1)))); // src1
  match(Set dst (VectorMaskCmp (Binary src1 src2) cond));
  effect(TEMP ktmp);
  format %{ "vector_compare $dst,$src1,$src2,$cond" %}
  ins_encode %{
    assert(UseAVX > 2, "required");

    int vlen_enc = vector_length_encoding(this, $src1);
    Assembler::ComparisonPredicate cmp = booltest_pred_to_comparison_pred($cond$$constant);
    bool is_unsigned = Matcher::is_unsigned_booltest_pred($cond$$constant);
    KRegister mask = k0; // The comparison itself is not being masked.
    bool merge = false;
    BasicType src1_elem_bt = Matcher::vector_element_basic_type(this, $src1);

    switch (src1_elem_bt) {
      case T_INT: {
        __ evpcmpd($ktmp$$KRegister, mask, $src1$$XMMRegister, $src2$$XMMRegister, cmp, !is_unsigned, vlen_enc);
        __ evmovdqul($dst$$XMMRegister, $ktmp$$KRegister, ExternalAddress(vector_all_bits_set()), merge, vlen_enc, noreg);
        break;
      }
      case T_LONG: {
        __ evpcmpq($ktmp$$KRegister, mask, $src1$$XMMRegister, $src2$$XMMRegister, cmp, !is_unsigned, vlen_enc);
        __ evmovdquq($dst$$XMMRegister, $ktmp$$KRegister, ExternalAddress(vector_all_bits_set()), merge, vlen_enc, noreg);
        break;
      }
      default: assert(false, "%s", type2name(src1_elem_bt));
    }
  %}
  ins_pipe( pipe_slow );
%}


instruct evcmp(kReg dst, vec src1, vec src2, immI8 cond) %{
  predicate(n->bottom_type()->isa_vectmask() &&
            is_integral_type(Matcher::vector_element_basic_type(n->in(1)->in(1)))); // src1
  match(Set dst (VectorMaskCmp (Binary src1 src2) cond));
  format %{ "vector_compared_evex $dst,$src1,$src2,$cond\t!" %}
  ins_encode %{
    assert(UseAVX > 2, "required");
    assert(bottom_type()->isa_vectmask(), "TypeVectMask expected");

    int vlen_enc = vector_length_encoding(this, $src1);
    Assembler::ComparisonPredicate cmp = booltest_pred_to_comparison_pred($cond$$constant);
    bool is_unsigned = Matcher::is_unsigned_booltest_pred($cond$$constant);
    BasicType src1_elem_bt = Matcher::vector_element_basic_type(this, $src1);

    // Comparison i
    switch (src1_elem_bt) {
      case T_BYTE: {
        __ evpcmpb($dst$$KRegister, k0, $src1$$XMMRegister, $src2$$XMMRegister, cmp, !is_unsigned, vlen_enc);
        break;
      }
      case T_SHORT: {
        __ evpcmpw($dst$$KRegister, k0, $src1$$XMMRegister, $src2$$XMMRegister, cmp, !is_unsigned, vlen_enc);
        break;
      }
      case T_INT: {
        __ evpcmpd($dst$$KRegister, k0, $src1$$XMMRegister, $src2$$XMMRegister, cmp, !is_unsigned, vlen_enc);
        break;
      }
      case T_LONG: {
        __ evpcmpq($dst$$KRegister, k0, $src1$$XMMRegister, $src2$$XMMRegister, cmp, !is_unsigned, vlen_enc);
        break;
      }
      default: assert(false, "%s", type2name(src1_elem_bt));
    }
  %}
  ins_pipe( pipe_slow );
%}

// Extract

instruct extractI(rRegI dst, legVec src, immU8 idx) %{
  predicate(Matcher::vector_length_in_bytes(n->in(1)) <= 16); // src
  match(Set dst (ExtractI src idx));
  match(Set dst (ExtractS src idx));
#ifdef _LP64
  match(Set dst (ExtractB src idx));
#endif
  format %{ "extractI $dst,$src,$idx\t!" %}
  ins_encode %{
    assert($idx$$constant < (int)Matcher::vector_length(this, $src), "out of bounds");

    BasicType elem_bt = Matcher::vector_element_basic_type(this, $src);
    __ get_elem(elem_bt, $dst$$Register, $src$$XMMRegister, $idx$$constant);
  %}
  ins_pipe( pipe_slow );
%}

instruct vextractI(rRegI dst, legVec src, immI idx, legVec vtmp) %{
  predicate(Matcher::vector_length_in_bytes(n->in(1)) == 32 || // src
            Matcher::vector_length_in_bytes(n->in(1)) == 64);  // src
  match(Set dst (ExtractI src idx));
  match(Set dst (ExtractS src idx));
#ifdef _LP64
  match(Set dst (ExtractB src idx));
#endif
  effect(TEMP vtmp);
  format %{ "vextractI $dst,$src,$idx\t! using $vtmp as TEMP" %}
  ins_encode %{
    assert($idx$$constant < (int)Matcher::vector_length(this, $src), "out of bounds");

    BasicType elem_bt = Matcher::vector_element_basic_type(this, $src);
    XMMRegister lane_xmm = __ get_lane(elem_bt, $vtmp$$XMMRegister, $src$$XMMRegister, $idx$$constant);
    __ get_elem(elem_bt, $dst$$Register, lane_xmm, $idx$$constant);
  %}
  ins_pipe( pipe_slow );
%}

#ifdef _LP64
instruct extractL(rRegL dst, legVec src, immU8 idx) %{
  predicate(Matcher::vector_length(n->in(1)) <= 2); // src
  match(Set dst (ExtractL src idx));
  format %{ "extractL $dst,$src,$idx\t!" %}
  ins_encode %{
    assert(UseSSE >= 4, "required");
    assert($idx$$constant < (int)Matcher::vector_length(this, $src), "out of bounds");

    __ get_elem(T_LONG, $dst$$Register, $src$$XMMRegister, $idx$$constant);
  %}
  ins_pipe( pipe_slow );
%}

instruct vextractL(rRegL dst, legVec src, immU8 idx, legVec vtmp) %{
  predicate(Matcher::vector_length(n->in(1)) == 4 || // src
            Matcher::vector_length(n->in(1)) == 8);  // src
  match(Set dst (ExtractL src idx));
  effect(TEMP vtmp);
  format %{ "vextractL $dst,$src,$idx\t! using $vtmp as TEMP" %}
  ins_encode %{
    assert($idx$$constant < (int)Matcher::vector_length(this, $src), "out of bounds");

    XMMRegister lane_reg = __ get_lane(T_LONG, $vtmp$$XMMRegister, $src$$XMMRegister, $idx$$constant);
    __ get_elem(T_LONG, $dst$$Register, lane_reg, $idx$$constant);
  %}
  ins_pipe( pipe_slow );
%}
#endif

instruct extractF(legRegF dst, legVec src, immU8 idx, legVec vtmp) %{
  predicate(Matcher::vector_length(n->in(1)) <= 4);
  match(Set dst (ExtractF src idx));
  effect(TEMP dst, TEMP vtmp);
  format %{ "extractF $dst,$src,$idx\t! using $vtmp as TEMP" %}
  ins_encode %{
    assert($idx$$constant < (int)Matcher::vector_length(this, $src), "out of bounds");

    __ get_elem(T_FLOAT, $dst$$XMMRegister, $src$$XMMRegister, $idx$$constant, $vtmp$$XMMRegister);
  %}
  ins_pipe( pipe_slow );
%}

instruct vextractF(legRegF dst, legVec src, immU8 idx, legVec vtmp) %{
  predicate(Matcher::vector_length(n->in(1)/*src*/) == 8 ||
            Matcher::vector_length(n->in(1)/*src*/) == 16);
  match(Set dst (ExtractF src idx));
  effect(TEMP vtmp);
  format %{ "vextractF $dst,$src,$idx\t! using $vtmp as TEMP" %}
  ins_encode %{
    assert($idx$$constant < (int)Matcher::vector_length(this, $src), "out of bounds");

    XMMRegister lane_reg = __ get_lane(T_FLOAT, $vtmp$$XMMRegister, $src$$XMMRegister, $idx$$constant);
    __ get_elem(T_FLOAT, $dst$$XMMRegister, lane_reg, $idx$$constant);
  %}
  ins_pipe( pipe_slow );
%}

instruct extractD(legRegD dst, legVec src, immU8 idx) %{
  predicate(Matcher::vector_length(n->in(1)) == 2); // src
  match(Set dst (ExtractD src idx));
  format %{ "extractD $dst,$src,$idx\t!" %}
  ins_encode %{
    assert($idx$$constant < (int)Matcher::vector_length(this, $src), "out of bounds");

    __ get_elem(T_DOUBLE, $dst$$XMMRegister, $src$$XMMRegister, $idx$$constant);
  %}
  ins_pipe( pipe_slow );
%}

instruct vextractD(legRegD dst, legVec src, immU8 idx, legVec vtmp) %{
  predicate(Matcher::vector_length(n->in(1)) == 4 || // src
            Matcher::vector_length(n->in(1)) == 8);  // src
  match(Set dst (ExtractD src idx));
  effect(TEMP vtmp);
  format %{ "vextractD $dst,$src,$idx\t! using $vtmp as TEMP" %}
  ins_encode %{
    assert($idx$$constant < (int)Matcher::vector_length(this, $src), "out of bounds");

    XMMRegister lane_reg = __ get_lane(T_DOUBLE, $vtmp$$XMMRegister, $src$$XMMRegister, $idx$$constant);
    __ get_elem(T_DOUBLE, $dst$$XMMRegister, lane_reg, $idx$$constant);
  %}
  ins_pipe( pipe_slow );
%}

// --------------------------------- Vector Blend --------------------------------------

instruct blendvp(vec dst, vec src, vec mask, rxmm0 tmp) %{
  predicate(UseAVX == 0);
  match(Set dst (VectorBlend (Binary dst src) mask));
  format %{ "vector_blend  $dst,$src,$mask\t! using $tmp as TEMP" %}
  effect(TEMP tmp);
  ins_encode %{
    assert(UseSSE >= 4, "required");

    if ($mask$$XMMRegister != $tmp$$XMMRegister) {
      __ movdqu($tmp$$XMMRegister, $mask$$XMMRegister);
    }
    __ pblendvb($dst$$XMMRegister, $src$$XMMRegister); // uses xmm0 as mask
  %}
  ins_pipe( pipe_slow );
%}

instruct vblendvpI(legVec dst, legVec src1, legVec src2, legVec mask) %{
  predicate(UseAVX > 0 && !EnableX86ECoreOpts &&
            n->in(2)->bottom_type()->isa_vectmask() == nullptr &&
            Matcher::vector_length_in_bytes(n) <= 32 &&
            is_integral_type(Matcher::vector_element_basic_type(n)));
  match(Set dst (VectorBlend (Binary src1 src2) mask));
  format %{ "vector_blend  $dst,$src1,$src2,$mask\t!" %}
  ins_encode %{
    int vlen_enc = vector_length_encoding(this);
    __ vpblendvb($dst$$XMMRegister, $src1$$XMMRegister, $src2$$XMMRegister, $mask$$XMMRegister, vlen_enc);
  %}
  ins_pipe( pipe_slow );
%}

instruct vblendvpFD(legVec dst, legVec src1, legVec src2, legVec mask) %{
  predicate(UseAVX > 0 && !EnableX86ECoreOpts &&
            n->in(2)->bottom_type()->isa_vectmask() == nullptr &&
            Matcher::vector_length_in_bytes(n) <= 32 &&
            !is_integral_type(Matcher::vector_element_basic_type(n)));
  match(Set dst (VectorBlend (Binary src1 src2) mask));
  format %{ "vector_blend  $dst,$src1,$src2,$mask\t!" %}
  ins_encode %{
    int vlen_enc = vector_length_encoding(this);
    __ vblendvps($dst$$XMMRegister, $src1$$XMMRegister, $src2$$XMMRegister, $mask$$XMMRegister, vlen_enc);
  %}
  ins_pipe( pipe_slow );
%}

instruct vblendvp(legVec dst, legVec src1, legVec src2, legVec mask, legVec vtmp) %{
  predicate(UseAVX > 0 && EnableX86ECoreOpts &&
            n->in(2)->bottom_type()->isa_vectmask() == nullptr &&
            Matcher::vector_length_in_bytes(n) <= 32);
  match(Set dst (VectorBlend (Binary src1 src2) mask));
  format %{ "vector_blend  $dst,$src1,$src2,$mask\t! using $vtmp as TEMP" %}
  effect(TEMP vtmp, TEMP dst);
  ins_encode %{
    int vlen_enc = vector_length_encoding(this);
    __ vpandn($vtmp$$XMMRegister, $mask$$XMMRegister, $src1$$XMMRegister, vlen_enc);
    __ vpand ($dst$$XMMRegister,  $mask$$XMMRegister, $src2$$XMMRegister, vlen_enc);
    __ vpor  ($dst$$XMMRegister,  $dst$$XMMRegister,  $vtmp$$XMMRegister, vlen_enc);
  %}
  ins_pipe( pipe_slow );
%}

instruct evblendvp64(vec dst, vec src1, vec src2, vec mask, kReg ktmp) %{
  predicate(Matcher::vector_length_in_bytes(n) == 64 &&
            n->in(2)->bottom_type()->isa_vectmask() == nullptr);
  match(Set dst (VectorBlend (Binary src1 src2) mask));
  format %{ "vector_blend  $dst,$src1,$src2,$mask\t! using k2 as TEMP" %}
  effect(TEMP ktmp);
  ins_encode %{
     int vlen_enc = Assembler::AVX_512bit;
     BasicType elem_bt = Matcher::vector_element_basic_type(this);
    __ evpcmp(elem_bt, $ktmp$$KRegister, k0, $mask$$XMMRegister, ExternalAddress(vector_all_bits_set()), Assembler::eq, vlen_enc, noreg);
    __ evpblend(elem_bt, $dst$$XMMRegister, $ktmp$$KRegister, $src1$$XMMRegister, $src2$$XMMRegister, true, vlen_enc);
  %}
  ins_pipe( pipe_slow );
%}


instruct evblendvp64_masked(vec dst, vec src1, vec src2, kReg mask) %{
  predicate(n->in(2)->bottom_type()->isa_vectmask() &&
            (!is_subword_type(Matcher::vector_element_basic_type(n)) ||
             VM_Version::supports_avx512bw()));
  match(Set dst (VectorBlend (Binary src1 src2) mask));
  format %{ "vector_blend  $dst,$src1,$src2,$mask\t! using k2 as TEMP" %}
  ins_encode %{
    int vlen_enc = vector_length_encoding(this);
    BasicType elem_bt = Matcher::vector_element_basic_type(this);
    __ evpblend(elem_bt, $dst$$XMMRegister, $mask$$KRegister, $src1$$XMMRegister, $src2$$XMMRegister, true, vlen_enc);
  %}
  ins_pipe( pipe_slow );
%}

// --------------------------------- ABS --------------------------------------
// a = |a|
instruct vabsB_reg(vec dst, vec src) %{
  match(Set dst (AbsVB  src));
  format %{ "vabsb $dst,$src\t# $dst = |$src| abs packedB" %}
  ins_encode %{
    uint vlen = Matcher::vector_length(this);
    if (vlen <= 16) {
      __ pabsb($dst$$XMMRegister, $src$$XMMRegister);
    } else {
      int vlen_enc = vector_length_encoding(this);
      __ vpabsb($dst$$XMMRegister, $src$$XMMRegister, vlen_enc);
    }
  %}
  ins_pipe( pipe_slow );
%}

instruct vabsS_reg(vec dst, vec src) %{
  match(Set dst (AbsVS  src));
  format %{ "vabsw $dst,$src\t# $dst = |$src| abs packedS" %}
  ins_encode %{
    uint vlen = Matcher::vector_length(this);
    if (vlen <= 8) {
      __ pabsw($dst$$XMMRegister, $src$$XMMRegister);
    } else {
      int vlen_enc = vector_length_encoding(this);
      __ vpabsw($dst$$XMMRegister, $src$$XMMRegister, vlen_enc);
    }
  %}
  ins_pipe( pipe_slow );
%}

instruct vabsI_reg(vec dst, vec src) %{
  match(Set dst (AbsVI  src));
  format %{ "pabsd $dst,$src\t# $dst = |$src| abs packedI" %}
  ins_encode %{
    uint vlen = Matcher::vector_length(this);
    if (vlen <= 4) {
      __ pabsd($dst$$XMMRegister, $src$$XMMRegister);
    } else {
      int vlen_enc = vector_length_encoding(this);
      __ vpabsd($dst$$XMMRegister, $src$$XMMRegister, vlen_enc);
    }
  %}
  ins_pipe( pipe_slow );
%}

instruct vabsL_reg(vec dst, vec src) %{
  match(Set dst (AbsVL  src));
  format %{ "evpabsq $dst,$src\t# $dst = |$src| abs packedL" %}
  ins_encode %{
    assert(UseAVX > 2, "required");
    int vlen_enc = vector_length_encoding(this);
    if (!VM_Version::supports_avx512vl()) {
      vlen_enc = Assembler::AVX_512bit;
    }
    __ evpabsq($dst$$XMMRegister, $src$$XMMRegister, vlen_enc);
  %}
  ins_pipe( pipe_slow );
%}

// --------------------------------- ABSNEG --------------------------------------

instruct vabsnegF(vec dst, vec src) %{
  predicate(Matcher::vector_length(n) != 4); // handled by 1-operand instruction vabsneg4F
  match(Set dst (AbsVF src));
  match(Set dst (NegVF src));
  format %{ "vabsnegf $dst,$src,[mask]\t# absneg packedF" %}
  ins_cost(150);
  ins_encode %{
    int opcode = this->ideal_Opcode();
    int vlen = Matcher::vector_length(this);
    if (vlen == 2) {
      __ vabsnegf(opcode, $dst$$XMMRegister, $src$$XMMRegister);
    } else {
      assert(vlen == 8 || vlen == 16, "required");
      int vlen_enc = vector_length_encoding(this);
      __ vabsnegf(opcode, $dst$$XMMRegister, $src$$XMMRegister, vlen_enc);
    }
  %}
  ins_pipe( pipe_slow );
%}

instruct vabsneg4F(vec dst) %{
  predicate(Matcher::vector_length(n) == 4);
  match(Set dst (AbsVF dst));
  match(Set dst (NegVF dst));
  format %{ "vabsnegf $dst,[mask]\t# absneg packed4F" %}
  ins_cost(150);
  ins_encode %{
    int opcode = this->ideal_Opcode();
    __ vabsnegf(opcode, $dst$$XMMRegister, $dst$$XMMRegister);
  %}
  ins_pipe( pipe_slow );
%}

instruct vabsnegD(vec dst, vec src) %{
  match(Set dst (AbsVD  src));
  match(Set dst (NegVD  src));
  format %{ "vabsnegd $dst,$src,[mask]\t# absneg packedD" %}
  ins_encode %{
    int opcode = this->ideal_Opcode();
    uint vlen = Matcher::vector_length(this);
    if (vlen == 2) {
      assert(UseSSE >= 2, "required");
      __ vabsnegd(opcode, $dst$$XMMRegister, $src$$XMMRegister);
    } else {
      int vlen_enc = vector_length_encoding(this);
      __ vabsnegd(opcode, $dst$$XMMRegister, $src$$XMMRegister, vlen_enc);
    }
  %}
  ins_pipe( pipe_slow );
%}

//------------------------------------- VectorTest --------------------------------------------

#ifdef _LP64
instruct vptest_lt16(rFlagsRegU cr, legVec src1, legVec src2, legVec vtmp) %{
  predicate(Matcher::vector_length_in_bytes(n->in(1)) < 16);
  match(Set cr (VectorTest src1 src2));
  effect(TEMP vtmp);
  format %{ "vptest_lt16  $src1, $src2\t! using $vtmp as TEMP" %}
  ins_encode %{
    BasicType bt = Matcher::vector_element_basic_type(this, $src1);
    int vlen = Matcher::vector_length_in_bytes(this, $src1);
    __ vectortest(bt, $src1$$XMMRegister, $src2$$XMMRegister, $vtmp$$XMMRegister, vlen);
  %}
  ins_pipe( pipe_slow );
%}

instruct vptest_ge16(rFlagsRegU cr, legVec src1, legVec src2) %{
  predicate(Matcher::vector_length_in_bytes(n->in(1)) >= 16);
  match(Set cr (VectorTest src1 src2));
  format %{ "vptest_ge16  $src1, $src2\n\t" %}
  ins_encode %{
    BasicType bt = Matcher::vector_element_basic_type(this, $src1);
    int vlen = Matcher::vector_length_in_bytes(this, $src1);
    __ vectortest(bt, $src1$$XMMRegister, $src2$$XMMRegister, xnoreg, vlen);
  %}
  ins_pipe( pipe_slow );
%}

instruct ktest_alltrue_le8(rFlagsRegU cr, kReg src1, kReg src2, rRegI tmp) %{
  predicate((Matcher::vector_length(n->in(1)) < 8 ||
             (Matcher::vector_length(n->in(1)) == 8 && !VM_Version::supports_avx512dq())) &&
            static_cast<const VectorTestNode*>(n)->get_predicate() == BoolTest::overflow);
  match(Set cr (VectorTest src1 src2));
  effect(TEMP tmp);
  format %{ "ktest_alltrue_le8  $src1, $src2\t! using $tmp as TEMP" %}
  ins_encode %{
    uint masklen = Matcher::vector_length(this, $src1);
    __ kmovwl($tmp$$Register, $src1$$KRegister);
    __ andl($tmp$$Register, (1 << masklen) - 1);
    __ cmpl($tmp$$Register, (1 << masklen) - 1);
  %}
  ins_pipe( pipe_slow );
%}

instruct ktest_anytrue_le8(rFlagsRegU cr, kReg src1, kReg src2, rRegI tmp) %{
  predicate((Matcher::vector_length(n->in(1)) < 8 ||
             (Matcher::vector_length(n->in(1)) == 8 && !VM_Version::supports_avx512dq())) &&
            static_cast<const VectorTestNode*>(n)->get_predicate() == BoolTest::ne);
  match(Set cr (VectorTest src1 src2));
  effect(TEMP tmp);
  format %{ "ktest_anytrue_le8  $src1, $src2\t! using $tmp as TEMP" %}
  ins_encode %{
    uint masklen = Matcher::vector_length(this, $src1);
    __ kmovwl($tmp$$Register, $src1$$KRegister);
    __ andl($tmp$$Register, (1 << masklen) - 1);
  %}
  ins_pipe( pipe_slow );
%}

instruct ktest_ge8(rFlagsRegU cr, kReg src1, kReg src2) %{
  predicate(Matcher::vector_length(n->in(1)) >= 16 ||
            (Matcher::vector_length(n->in(1)) == 8 && VM_Version::supports_avx512dq()));
  match(Set cr (VectorTest src1 src2));
  format %{ "ktest_ge8  $src1, $src2\n\t" %}
  ins_encode %{
    uint masklen = Matcher::vector_length(this, $src1);
    __ kortest(masklen, $src1$$KRegister, $src1$$KRegister);
  %}
  ins_pipe( pipe_slow );
%}
#endif

//------------------------------------- LoadMask --------------------------------------------

instruct loadMask(legVec dst, legVec src) %{
  predicate(n->bottom_type()->isa_vectmask() == nullptr && !VM_Version::supports_avx512vlbw());
  match(Set dst (VectorLoadMask src));
  effect(TEMP dst);
  format %{ "vector_loadmask_byte $dst, $src\n\t" %}
  ins_encode %{
    int vlen_in_bytes = Matcher::vector_length_in_bytes(this);
    BasicType elem_bt = Matcher::vector_element_basic_type(this);
    __ load_vector_mask($dst$$XMMRegister, $src$$XMMRegister, vlen_in_bytes, elem_bt, true);
  %}
  ins_pipe( pipe_slow );
%}

instruct loadMask64(kReg dst, vec src, vec xtmp) %{
  predicate(n->bottom_type()->isa_vectmask() && !VM_Version::supports_avx512vlbw());
  match(Set dst (VectorLoadMask src));
  effect(TEMP xtmp);
  format %{ "vector_loadmask_64byte $dst, $src\t! using $xtmp as TEMP" %}
  ins_encode %{
    __ load_vector_mask($dst$$KRegister, $src$$XMMRegister, $xtmp$$XMMRegister,
                        true, Assembler::AVX_512bit);
  %}
  ins_pipe( pipe_slow );
%}

instruct loadMask_evex(kReg dst, vec src,  vec xtmp) %{
  predicate(n->bottom_type()->isa_vectmask() && VM_Version::supports_avx512vlbw());
  match(Set dst (VectorLoadMask src));
  effect(TEMP xtmp);
  format %{ "vector_loadmask_byte $dst, $src\t! using $xtmp as TEMP" %}
  ins_encode %{
    int vlen_enc = vector_length_encoding(in(1));
    __ load_vector_mask($dst$$KRegister, $src$$XMMRegister, $xtmp$$XMMRegister,
                        false, vlen_enc);
  %}
  ins_pipe( pipe_slow );
%}

//------------------------------------- StoreMask --------------------------------------------

instruct vstoreMask1B(vec dst, vec src, immI_1 size) %{
  predicate(Matcher::vector_length(n) < 64 && n->in(1)->bottom_type()->isa_vectmask() == nullptr);
  match(Set dst (VectorStoreMask src size));
  format %{ "vector_store_mask $dst, $src \t! elem size is $size byte[s]" %}
  ins_encode %{
    int vlen = Matcher::vector_length(this);
    if (vlen <= 16 && UseAVX <= 2) {
      assert(UseSSE >= 3, "required");
      __ pabsb($dst$$XMMRegister, $src$$XMMRegister);
    } else {
      assert(UseAVX > 0, "required");
      int src_vlen_enc = vector_length_encoding(this, $src);
      __ vpabsb($dst$$XMMRegister, $src$$XMMRegister, src_vlen_enc);
    }
  %}
  ins_pipe( pipe_slow );
%}

instruct vstoreMask2B(vec dst, vec src, vec xtmp, immI_2 size) %{
  predicate(Matcher::vector_length(n) <= 16 && n->in(1)->bottom_type()->isa_vectmask() == nullptr);
  match(Set dst (VectorStoreMask src size));
  effect(TEMP_DEF dst, TEMP xtmp);
  format %{ "vector_store_mask $dst, $src \t! elem size is $size byte[s]" %}
  ins_encode %{
    int vlen_enc = Assembler::AVX_128bit;
    int vlen = Matcher::vector_length(this);
    if (vlen <= 8) {
      assert(UseSSE >= 3, "required");
      __ pxor($xtmp$$XMMRegister, $xtmp$$XMMRegister);
      __ pabsw($dst$$XMMRegister, $src$$XMMRegister);
      __ packuswb($dst$$XMMRegister, $xtmp$$XMMRegister);
    } else {
      assert(UseAVX > 0, "required");
      __ vextracti128($dst$$XMMRegister, $src$$XMMRegister, 0x1);
      __ vpacksswb($dst$$XMMRegister, $src$$XMMRegister, $dst$$XMMRegister, vlen_enc);
      __ vpabsb($dst$$XMMRegister, $dst$$XMMRegister, vlen_enc);
    }
  %}
  ins_pipe( pipe_slow );
%}

instruct vstoreMask4B(vec dst, vec src, vec xtmp, immI_4 size) %{
  predicate(UseAVX <= 2 && Matcher::vector_length(n) <= 8 && n->in(1)->bottom_type()->isa_vectmask() == nullptr);
  match(Set dst (VectorStoreMask src size));
  format %{ "vector_store_mask $dst, $src \t! elem size is $size byte[s]" %}
  effect(TEMP_DEF dst, TEMP xtmp);
  ins_encode %{
    int vlen_enc = Assembler::AVX_128bit;
    int vlen = Matcher::vector_length(this);
    if (vlen <= 4) {
      assert(UseSSE >= 3, "required");
      __ pxor($xtmp$$XMMRegister, $xtmp$$XMMRegister);
      __ pabsd($dst$$XMMRegister, $src$$XMMRegister);
      __ packusdw($dst$$XMMRegister, $xtmp$$XMMRegister);
      __ packuswb($dst$$XMMRegister, $xtmp$$XMMRegister);
    } else {
      assert(UseAVX > 0, "required");
      __ vpxor($xtmp$$XMMRegister, $xtmp$$XMMRegister, $xtmp$$XMMRegister, vlen_enc);
      __ vextracti128($dst$$XMMRegister, $src$$XMMRegister, 0x1);
      __ vpackssdw($dst$$XMMRegister, $src$$XMMRegister, $dst$$XMMRegister, vlen_enc);
      __ vpacksswb($dst$$XMMRegister, $dst$$XMMRegister, $xtmp$$XMMRegister, vlen_enc);
      __ vpabsb($dst$$XMMRegister, $dst$$XMMRegister, vlen_enc);
    }
  %}
  ins_pipe( pipe_slow );
%}

instruct storeMask8B(vec dst, vec src, vec xtmp, immI_8 size) %{
  predicate(UseAVX <= 2 && Matcher::vector_length(n) == 2);
  match(Set dst (VectorStoreMask src size));
  effect(TEMP_DEF dst, TEMP xtmp);
  format %{ "vector_store_mask $dst, $src \t! elem size is $size byte[s]" %}
  ins_encode %{
    assert(UseSSE >= 3, "required");
    __ pxor($xtmp$$XMMRegister, $xtmp$$XMMRegister);
    __ pshufd($dst$$XMMRegister, $src$$XMMRegister, 0x8);
    __ pabsd($dst$$XMMRegister, $dst$$XMMRegister);
    __ packusdw($dst$$XMMRegister, $xtmp$$XMMRegister);
    __ packuswb($dst$$XMMRegister, $xtmp$$XMMRegister);
  %}
  ins_pipe( pipe_slow );
%}

instruct storeMask8B_avx(vec dst, vec src, immI_8 size, vec vtmp) %{
  predicate(UseAVX <= 2 && Matcher::vector_length(n) == 4);
  match(Set dst (VectorStoreMask src size));
  format %{ "vector_store_mask $dst, $src \t! elem size is $size byte[s], using $vtmp as TEMP" %}
  effect(TEMP_DEF dst, TEMP vtmp);
  ins_encode %{
    int vlen_enc = Assembler::AVX_128bit;
    __ vshufps($dst$$XMMRegister, $src$$XMMRegister, $src$$XMMRegister, 0x88, Assembler::AVX_256bit);
    __ vextracti128($vtmp$$XMMRegister, $dst$$XMMRegister, 0x1);
    __ vblendps($dst$$XMMRegister, $dst$$XMMRegister, $vtmp$$XMMRegister, 0xC, vlen_enc);
    __ vpxor($vtmp$$XMMRegister, $vtmp$$XMMRegister, $vtmp$$XMMRegister, vlen_enc);
    __ vpackssdw($dst$$XMMRegister, $dst$$XMMRegister, $vtmp$$XMMRegister, vlen_enc);
    __ vpacksswb($dst$$XMMRegister, $dst$$XMMRegister, $vtmp$$XMMRegister, vlen_enc);
    __ vpabsb($dst$$XMMRegister, $dst$$XMMRegister, vlen_enc);
  %}
  ins_pipe( pipe_slow );
%}

instruct vstoreMask4B_evex_novectmask(vec dst, vec src, immI_4 size) %{
  predicate(UseAVX > 2 && n->in(1)->bottom_type()->isa_vectmask() == nullptr);
  match(Set dst (VectorStoreMask src size));
  format %{ "vector_store_mask $dst, $src \t! elem size is $size byte[s]" %}
  ins_encode %{
    int src_vlen_enc = vector_length_encoding(this, $src);
    int dst_vlen_enc = vector_length_encoding(this);
    if (!VM_Version::supports_avx512vl()) {
      src_vlen_enc = Assembler::AVX_512bit;
    }
    __ evpmovdb($dst$$XMMRegister, $src$$XMMRegister, src_vlen_enc);
    __ vpabsb($dst$$XMMRegister, $dst$$XMMRegister, dst_vlen_enc);
  %}
  ins_pipe( pipe_slow );
%}

instruct vstoreMask8B_evex_novectmask(vec dst, vec src, immI_8 size) %{
  predicate(UseAVX > 2 && n->in(1)->bottom_type()->isa_vectmask() == nullptr);
  match(Set dst (VectorStoreMask src size));
  format %{ "vector_store_mask $dst, $src \t! elem size is $size byte[s]" %}
  ins_encode %{
    int src_vlen_enc = vector_length_encoding(this, $src);
    int dst_vlen_enc = vector_length_encoding(this);
    if (!VM_Version::supports_avx512vl()) {
      src_vlen_enc = Assembler::AVX_512bit;
    }
    __ evpmovqb($dst$$XMMRegister, $src$$XMMRegister, src_vlen_enc);
    __ vpabsb($dst$$XMMRegister, $dst$$XMMRegister, dst_vlen_enc);
  %}
  ins_pipe( pipe_slow );
%}

instruct vstoreMask_evex_vectmask(vec dst, kReg mask, immI size) %{
  predicate(n->in(1)->bottom_type()->isa_vectmask() && !VM_Version::supports_avx512vlbw());
  match(Set dst (VectorStoreMask mask size));
  effect(TEMP_DEF dst);
  format %{ "vector_store_mask $dst, $mask \t! elem size is $size byte[s]" %}
  ins_encode %{
    assert(Matcher::vector_length_in_bytes(this, $mask) == 64, "");
    __ evmovdqul($dst$$XMMRegister, $mask$$KRegister, ExternalAddress(vector_int_mask_cmp_bits()),
                 false, Assembler::AVX_512bit, noreg);
    __ evpmovdb($dst$$XMMRegister, $dst$$XMMRegister, Assembler::AVX_512bit);
  %}
  ins_pipe( pipe_slow );
%}

instruct vstoreMask_evex(vec dst, kReg mask, immI size) %{
  predicate(n->in(1)->bottom_type()->isa_vectmask() && VM_Version::supports_avx512vlbw());
  match(Set dst (VectorStoreMask mask size));
  effect(TEMP_DEF dst);
  format %{ "vector_store_mask $dst, $mask \t! elem size is $size byte[s]" %}
  ins_encode %{
    int dst_vlen_enc = vector_length_encoding(this);
    __ evpmovm2b($dst$$XMMRegister, $mask$$KRegister, dst_vlen_enc);
    __ vpabsb($dst$$XMMRegister, $dst$$XMMRegister, dst_vlen_enc);
  %}
  ins_pipe( pipe_slow );
%}

instruct vmaskcast_evex(kReg dst) %{
  match(Set dst (VectorMaskCast dst));
  ins_cost(0);
  format %{ "vector_mask_cast $dst" %}
  ins_encode %{
    // empty
  %}
  ins_pipe(empty);
%}

instruct vmaskcast(vec dst) %{
  predicate(Matcher::vector_length_in_bytes(n) == Matcher::vector_length_in_bytes(n->in(1)));
  match(Set dst (VectorMaskCast dst));
  ins_cost(0);
  format %{ "vector_mask_cast $dst" %}
  ins_encode %{
    // empty
  %}
  ins_pipe(empty);
%}

instruct vmaskcast_avx(vec dst, vec src) %{
  predicate(Matcher::vector_length_in_bytes(n) != Matcher::vector_length_in_bytes(n->in(1)));
  match(Set dst (VectorMaskCast src));
  format %{ "vector_mask_cast $dst, $src" %}
  ins_encode %{
    int vlen = Matcher::vector_length(this);
    BasicType src_bt = Matcher::vector_element_basic_type(this, $src);
    BasicType dst_bt = Matcher::vector_element_basic_type(this);
    __ vector_mask_cast($dst$$XMMRegister, $src$$XMMRegister, dst_bt, src_bt, vlen);
  %}
  ins_pipe(pipe_slow);
%}

//-------------------------------- Load Iota Indices ----------------------------------

instruct loadIotaIndices(vec dst, immI_0 src) %{
  match(Set dst (VectorLoadConst src));
  format %{ "vector_load_iota $dst CONSTANT_MEMORY\t! load iota indices" %}
  ins_encode %{
     int vlen_in_bytes = Matcher::vector_length_in_bytes(this);
     BasicType bt = Matcher::vector_element_basic_type(this);
     __ load_iota_indices($dst$$XMMRegister, vlen_in_bytes, bt);
  %}
  ins_pipe( pipe_slow );
%}

#ifdef _LP64
instruct VectorPopulateIndex(vec dst, rRegI src1, immI_1 src2, vec vtmp) %{
  match(Set dst (PopulateIndex src1 src2));
  effect(TEMP dst, TEMP vtmp);
  format %{ "vector_populate_index $dst $src1 $src2\t! using $vtmp as TEMP" %}
  ins_encode %{
     assert($src2$$constant == 1, "required");
     int vlen_in_bytes = Matcher::vector_length_in_bytes(this);
     int vlen_enc = vector_length_encoding(this);
     BasicType elem_bt = Matcher::vector_element_basic_type(this);
     __ vpbroadcast(elem_bt, $vtmp$$XMMRegister, $src1$$Register, vlen_enc);
     __ load_iota_indices($dst$$XMMRegister, vlen_in_bytes, elem_bt);
     __ vpadd(elem_bt, $dst$$XMMRegister, $dst$$XMMRegister, $vtmp$$XMMRegister, vlen_enc);
  %}
  ins_pipe( pipe_slow );
%}

instruct VectorPopulateLIndex(vec dst, rRegL src1, immI_1 src2, vec vtmp) %{
  match(Set dst (PopulateIndex src1 src2));
  effect(TEMP dst, TEMP vtmp);
  format %{ "vector_populate_index $dst $src1 $src2\t! using $vtmp as TEMP" %}
  ins_encode %{
     assert($src2$$constant == 1, "required");
     int vlen_in_bytes = Matcher::vector_length_in_bytes(this);
     int vlen_enc = vector_length_encoding(this);
     BasicType elem_bt = Matcher::vector_element_basic_type(this);
     __ vpbroadcast(elem_bt, $vtmp$$XMMRegister, $src1$$Register, vlen_enc);
     __ load_iota_indices($dst$$XMMRegister, vlen_in_bytes, elem_bt);
     __ vpadd(elem_bt, $dst$$XMMRegister, $dst$$XMMRegister, $vtmp$$XMMRegister, vlen_enc);
  %}
  ins_pipe( pipe_slow );
%}
#endif
//-------------------------------- Rearrange ----------------------------------

// LoadShuffle/Rearrange for Byte

instruct loadShuffleB(vec dst) %{
  predicate(Matcher::vector_element_basic_type(n) == T_BYTE);
  match(Set dst (VectorLoadShuffle dst));
  format %{ "vector_load_shuffle $dst, $dst" %}
  ins_encode %{
    // empty
  %}
  ins_pipe( pipe_slow );
%}

instruct rearrangeB(vec dst, vec shuffle) %{
  predicate(Matcher::vector_element_basic_type(n) == T_BYTE &&
            Matcher::vector_length(n) < 32);
  match(Set dst (VectorRearrange dst shuffle));
  format %{ "vector_rearrange $dst, $shuffle, $dst" %}
  ins_encode %{
    assert(UseSSE >= 4, "required");
    __ pshufb($dst$$XMMRegister, $shuffle$$XMMRegister);
  %}
  ins_pipe( pipe_slow );
%}

instruct rearrangeB_avx(legVec dst, legVec src, vec shuffle, legVec vtmp1, legVec vtmp2) %{
  predicate(Matcher::vector_element_basic_type(n) == T_BYTE &&
            Matcher::vector_length(n) == 32 && !VM_Version::supports_avx512_vbmi());
  match(Set dst (VectorRearrange src shuffle));
  effect(TEMP dst, TEMP vtmp1, TEMP vtmp2);
  format %{ "vector_rearrange $dst, $shuffle, $src\t! using $vtmp1, $vtmp2 as TEMP" %}
  ins_encode %{
    assert(UseAVX >= 2, "required");
    // Swap src into vtmp1
    __ vperm2i128($vtmp1$$XMMRegister, $src$$XMMRegister, $src$$XMMRegister, 1);
    // Shuffle swapped src to get entries from other 128 bit lane
    __ vpshufb($vtmp1$$XMMRegister, $vtmp1$$XMMRegister, $shuffle$$XMMRegister, Assembler::AVX_256bit);
    // Shuffle original src to get entries from self 128 bit lane
    __ vpshufb($dst$$XMMRegister, $src$$XMMRegister, $shuffle$$XMMRegister, Assembler::AVX_256bit);
    // Create a blend mask by setting high bits for entries coming from other lane in shuffle
    __ vpaddb($vtmp2$$XMMRegister, $shuffle$$XMMRegister, ExternalAddress(vector_byte_shufflemask()), Assembler::AVX_256bit, noreg);
    // Perform the blend
    __ vpblendvb($dst$$XMMRegister, $dst$$XMMRegister, $vtmp1$$XMMRegister, $vtmp2$$XMMRegister, Assembler::AVX_256bit);
  %}
  ins_pipe( pipe_slow );
%}


instruct rearrangeB_evex(vec dst, vec src, vec shuffle, vec xtmp1, vec xtmp2, vec xtmp3, kReg ktmp, rRegI rtmp) %{
  predicate(Matcher::vector_element_basic_type(n) == T_BYTE &&
            Matcher::vector_length(n) > 32 && !VM_Version::supports_avx512_vbmi());
  match(Set dst (VectorRearrange src shuffle));
  effect(TEMP dst, TEMP xtmp1, TEMP xtmp2, TEMP xtmp3, TEMP ktmp, TEMP rtmp);
  format %{ "vector_rearrange $dst, $shuffle, $src!\t using $xtmp1, $xtmp2, $xtmp3, $rtmp and $ktmp as TEMP" %}
  ins_encode %{
    int vlen_enc = vector_length_encoding(this);
    __ rearrange_bytes($dst$$XMMRegister, $shuffle$$XMMRegister, $src$$XMMRegister,
                       $xtmp1$$XMMRegister, $xtmp2$$XMMRegister, $xtmp3$$XMMRegister,
                       $rtmp$$Register, $ktmp$$KRegister, vlen_enc);
  %}
  ins_pipe( pipe_slow );
%}

instruct rearrangeB_evex_vbmi(vec dst, vec src, vec shuffle) %{
  predicate(Matcher::vector_element_basic_type(n) == T_BYTE &&
            Matcher::vector_length(n) >= 32 && VM_Version::supports_avx512_vbmi());
  match(Set dst (VectorRearrange src shuffle));
  format %{ "vector_rearrange $dst, $shuffle, $src" %}
  ins_encode %{
    int vlen_enc = vector_length_encoding(this);
    __ vpermb($dst$$XMMRegister, $shuffle$$XMMRegister, $src$$XMMRegister, vlen_enc);
  %}
  ins_pipe( pipe_slow );
%}

// LoadShuffle/Rearrange for Short

instruct loadShuffleS(vec dst, vec src, vec vtmp) %{
  predicate(Matcher::vector_element_basic_type(n) == T_SHORT &&
            Matcher::vector_length(n) <= 16 && !VM_Version::supports_avx512bw()); // NB! aligned with rearrangeS
  match(Set dst (VectorLoadShuffle src));
  effect(TEMP dst, TEMP vtmp);
  format %{ "vector_load_shuffle $dst, $src\t! using $vtmp as TEMP" %}
  ins_encode %{
    // Create a byte shuffle mask from short shuffle mask
    // only byte shuffle instruction available on these platforms
    int vlen_in_bytes = Matcher::vector_length_in_bytes(this);
    if (UseAVX == 0) {
      assert(vlen_in_bytes <= 16, "required");
      // Multiply each shuffle by two to get byte index
      __ pmovzxbw($vtmp$$XMMRegister, $src$$XMMRegister);
      __ psllw($vtmp$$XMMRegister, 1);

      // Duplicate to create 2 copies of byte index
      __ movdqu($dst$$XMMRegister, $vtmp$$XMMRegister);
      __ psllw($dst$$XMMRegister, 8);
      __ por($dst$$XMMRegister, $vtmp$$XMMRegister);

      // Add one to get alternate byte index
      __ movdqu($vtmp$$XMMRegister, ExternalAddress(vector_short_shufflemask()), noreg);
      __ paddb($dst$$XMMRegister, $vtmp$$XMMRegister);
    } else {
      assert(UseAVX > 1 || vlen_in_bytes <= 16, "required");
      int vlen_enc = vector_length_encoding(this);
      // Multiply each shuffle by two to get byte index
      __ vpmovzxbw($vtmp$$XMMRegister, $src$$XMMRegister, vlen_enc);
      __ vpsllw($vtmp$$XMMRegister, $vtmp$$XMMRegister, 1, vlen_enc);

      // Duplicate to create 2 copies of byte index
      __ vpsllw($dst$$XMMRegister, $vtmp$$XMMRegister,  8, vlen_enc);
      __ vpor($dst$$XMMRegister, $dst$$XMMRegister, $vtmp$$XMMRegister, vlen_enc);

      // Add one to get alternate byte index
      __ vpaddb($dst$$XMMRegister, $dst$$XMMRegister, ExternalAddress(vector_short_shufflemask()), vlen_enc, noreg);
    }
  %}
  ins_pipe( pipe_slow );
%}

instruct rearrangeS(vec dst, vec shuffle) %{
  predicate(Matcher::vector_element_basic_type(n) == T_SHORT &&
            Matcher::vector_length(n) <= 8 && !VM_Version::supports_avx512bw());
  match(Set dst (VectorRearrange dst shuffle));
  format %{ "vector_rearrange $dst, $shuffle, $dst" %}
  ins_encode %{
    assert(UseSSE >= 4, "required");
    __ pshufb($dst$$XMMRegister, $shuffle$$XMMRegister);
  %}
  ins_pipe( pipe_slow );
%}

instruct rearrangeS_avx(legVec dst, legVec src, vec shuffle, legVec vtmp1, legVec vtmp2) %{
  predicate(Matcher::vector_element_basic_type(n) == T_SHORT &&
            Matcher::vector_length(n) == 16 && !VM_Version::supports_avx512bw());
  match(Set dst (VectorRearrange src shuffle));
  effect(TEMP dst, TEMP vtmp1, TEMP vtmp2);
  format %{ "vector_rearrange $dst, $shuffle, $src\t! using $vtmp1, $vtmp2 as TEMP" %}
  ins_encode %{
    assert(UseAVX >= 2, "required");
    // Swap src into vtmp1
    __ vperm2i128($vtmp1$$XMMRegister, $src$$XMMRegister, $src$$XMMRegister, 1);
    // Shuffle swapped src to get entries from other 128 bit lane
    __ vpshufb($vtmp1$$XMMRegister, $vtmp1$$XMMRegister, $shuffle$$XMMRegister, Assembler::AVX_256bit);
    // Shuffle original src to get entries from self 128 bit lane
    __ vpshufb($dst$$XMMRegister, $src$$XMMRegister, $shuffle$$XMMRegister, Assembler::AVX_256bit);
    // Create a blend mask by setting high bits for entries coming from other lane in shuffle
    __ vpaddb($vtmp2$$XMMRegister, $shuffle$$XMMRegister, ExternalAddress(vector_byte_shufflemask()), Assembler::AVX_256bit, noreg);
    // Perform the blend
    __ vpblendvb($dst$$XMMRegister, $dst$$XMMRegister, $vtmp1$$XMMRegister, $vtmp2$$XMMRegister, Assembler::AVX_256bit);
  %}
  ins_pipe( pipe_slow );
%}

instruct loadShuffleS_evex(vec dst, vec src) %{
  predicate(Matcher::vector_element_basic_type(n) == T_SHORT &&
            VM_Version::supports_avx512bw());
  match(Set dst (VectorLoadShuffle src));
  format %{ "vector_load_shuffle $dst, $src" %}
  ins_encode %{
    int vlen_enc = vector_length_encoding(this);
    if (!VM_Version::supports_avx512vl()) {
      vlen_enc = Assembler::AVX_512bit;
    }
    __ vpmovzxbw($dst$$XMMRegister, $src$$XMMRegister, vlen_enc);
  %}
  ins_pipe( pipe_slow );
%}

instruct rearrangeS_evex(vec dst, vec src, vec shuffle) %{
  predicate(Matcher::vector_element_basic_type(n) == T_SHORT &&
            VM_Version::supports_avx512bw());
  match(Set dst (VectorRearrange src shuffle));
  format %{ "vector_rearrange $dst, $shuffle, $src" %}
  ins_encode %{
    int vlen_enc = vector_length_encoding(this);
    if (!VM_Version::supports_avx512vl()) {
      vlen_enc = Assembler::AVX_512bit;
    }
    __ vpermw($dst$$XMMRegister, $shuffle$$XMMRegister, $src$$XMMRegister, vlen_enc);
  %}
  ins_pipe( pipe_slow );
%}

// LoadShuffle/Rearrange for Integer and Float

instruct loadShuffleI(vec dst, vec src, vec vtmp) %{
  predicate((Matcher::vector_element_basic_type(n) == T_INT || Matcher::vector_element_basic_type(n) == T_FLOAT) &&
            Matcher::vector_length(n) == 4 && UseAVX == 0);
  match(Set dst (VectorLoadShuffle src));
  effect(TEMP dst, TEMP vtmp);
  format %{ "vector_load_shuffle $dst, $src\t! using $vtmp as TEMP" %}
  ins_encode %{
    assert(UseSSE >= 4, "required");

    // Create a byte shuffle mask from int shuffle mask
    // only byte shuffle instruction available on these platforms

    // Duplicate and multiply each shuffle by 4
    __ pmovzxbd($vtmp$$XMMRegister, $src$$XMMRegister);
    __ pshuflw($vtmp$$XMMRegister, $vtmp$$XMMRegister, 0xA0);
    __ pshufhw($vtmp$$XMMRegister, $vtmp$$XMMRegister, 0xA0);
    __ psllw($vtmp$$XMMRegister, 2);

    // Duplicate again to create 4 copies of byte index
    __ movdqu($dst$$XMMRegister, $vtmp$$XMMRegister);
    __ psllw($dst$$XMMRegister, 8);
    __ por($vtmp$$XMMRegister, $dst$$XMMRegister);

    // Add 3,2,1,0 to get alternate byte index
    __ movdqu($dst$$XMMRegister, ExternalAddress(vector_int_shufflemask()), noreg);
    __ paddb($dst$$XMMRegister, $vtmp$$XMMRegister);
  %}
  ins_pipe( pipe_slow );
%}

instruct rearrangeI(vec dst, vec shuffle) %{
  predicate((Matcher::vector_element_basic_type(n) == T_INT || Matcher::vector_element_basic_type(n) == T_FLOAT) &&
            UseAVX == 0);
  match(Set dst (VectorRearrange dst shuffle));
  format %{ "vector_rearrange $dst, $shuffle, $dst" %}
  ins_encode %{
    assert(UseSSE >= 4, "required");
    __ pshufb($dst$$XMMRegister, $shuffle$$XMMRegister);
  %}
  ins_pipe( pipe_slow );
%}

instruct loadShuffleI_avx(vec dst, vec src) %{
  predicate((Matcher::vector_element_basic_type(n) == T_INT || Matcher::vector_element_basic_type(n) == T_FLOAT) &&
            UseAVX > 0);
  match(Set dst (VectorLoadShuffle src));
  format %{ "vector_load_shuffle $dst, $src" %}
  ins_encode %{
    int vlen_enc = vector_length_encoding(this);
    __ vpmovzxbd($dst$$XMMRegister, $src$$XMMRegister, vlen_enc);
  %}
  ins_pipe( pipe_slow );
%}

instruct rearrangeI_avx(vec dst, vec src, vec shuffle) %{
  predicate((Matcher::vector_element_basic_type(n) == T_INT || Matcher::vector_element_basic_type(n) == T_FLOAT) &&
            UseAVX > 0);
  match(Set dst (VectorRearrange src shuffle));
  format %{ "vector_rearrange $dst, $shuffle, $src" %}
  ins_encode %{
    int vlen_enc = vector_length_encoding(this);
    BasicType bt = Matcher::vector_element_basic_type(this);
    __ vector_rearrange_int_float(bt, $dst$$XMMRegister, $shuffle$$XMMRegister, $src$$XMMRegister, vlen_enc);
  %}
  ins_pipe( pipe_slow );
%}

// LoadShuffle/Rearrange for Long and Double

instruct loadShuffleL(vec dst, vec src, vec vtmp) %{
  predicate(is_double_word_type(Matcher::vector_element_basic_type(n)) && // T_LONG, T_DOUBLE
            Matcher::vector_length(n) < 8 && !VM_Version::supports_avx512vl());
  match(Set dst (VectorLoadShuffle src));
  effect(TEMP dst, TEMP vtmp);
  format %{ "vector_load_shuffle $dst, $src\t! using $vtmp as TEMP" %}
  ins_encode %{
    assert(UseAVX >= 2, "required");

    int vlen_enc = vector_length_encoding(this);
    // Create a double word shuffle mask from long shuffle mask
    // only double word shuffle instruction available on these platforms

    // Multiply each shuffle by two to get double word index
    __ vpmovzxbq($vtmp$$XMMRegister, $src$$XMMRegister, vlen_enc);
    __ vpsllq($vtmp$$XMMRegister, $vtmp$$XMMRegister, 1, vlen_enc);

    // Duplicate each double word shuffle
    __ vpsllq($dst$$XMMRegister, $vtmp$$XMMRegister, 32, vlen_enc);
    __ vpor($dst$$XMMRegister, $dst$$XMMRegister, $vtmp$$XMMRegister, vlen_enc);

    // Add one to get alternate double word index
    __ vpaddd($dst$$XMMRegister, $dst$$XMMRegister, ExternalAddress(vector_long_shufflemask()), vlen_enc, noreg);
  %}
  ins_pipe( pipe_slow );
%}

instruct rearrangeL(vec dst, vec src, vec shuffle) %{
  predicate(is_double_word_type(Matcher::vector_element_basic_type(n)) && // T_LONG, T_DOUBLE
            Matcher::vector_length(n) < 8 && !VM_Version::supports_avx512vl());
  match(Set dst (VectorRearrange src shuffle));
  format %{ "vector_rearrange $dst, $shuffle, $src" %}
  ins_encode %{
    assert(UseAVX >= 2, "required");

    int vlen_enc = vector_length_encoding(this);
    __ vpermd($dst$$XMMRegister, $shuffle$$XMMRegister, $src$$XMMRegister, vlen_enc);
  %}
  ins_pipe( pipe_slow );
%}

instruct loadShuffleL_evex(vec dst, vec src) %{
  predicate(is_double_word_type(Matcher::vector_element_basic_type(n)) && // T_LONG, T_DOUBLE
            (Matcher::vector_length(n) == 8 || VM_Version::supports_avx512vl()));
  match(Set dst (VectorLoadShuffle src));
  format %{ "vector_load_shuffle $dst, $src" %}
  ins_encode %{
    assert(UseAVX > 2, "required");

    int vlen_enc = vector_length_encoding(this);
    __ vpmovzxbq($dst$$XMMRegister, $src$$XMMRegister, vlen_enc);
  %}
  ins_pipe( pipe_slow );
%}

instruct rearrangeL_evex(vec dst, vec src, vec shuffle) %{
  predicate(is_double_word_type(Matcher::vector_element_basic_type(n)) && // T_LONG, T_DOUBLE
            (Matcher::vector_length(n) == 8 || VM_Version::supports_avx512vl()));
  match(Set dst (VectorRearrange src shuffle));
  format %{ "vector_rearrange $dst, $shuffle, $src" %}
  ins_encode %{
    assert(UseAVX > 2, "required");

    int vlen_enc = vector_length_encoding(this);
    if (vlen_enc == Assembler::AVX_128bit) {
      vlen_enc = Assembler::AVX_256bit;
    }
    __ vpermq($dst$$XMMRegister, $shuffle$$XMMRegister, $src$$XMMRegister, vlen_enc);
  %}
  ins_pipe( pipe_slow );
%}

// --------------------------------- FMA --------------------------------------
// a * b + c

instruct vfmaF_reg(vec a, vec b, vec c) %{
  match(Set c (FmaVF  c (Binary a b)));
  format %{ "fmaps $a,$b,$c\t# $c = $a * $b + $c fma packedF" %}
  ins_cost(150);
  ins_encode %{
    assert(UseFMA, "not enabled");
    int vlen_enc = vector_length_encoding(this);
    __ vfmaf($c$$XMMRegister, $a$$XMMRegister, $b$$XMMRegister, $c$$XMMRegister, vlen_enc);
  %}
  ins_pipe( pipe_slow );
%}

instruct vfmaF_mem(vec a, memory b, vec c) %{
  predicate(Matcher::vector_length_in_bytes(n->in(1)) > 8);
  match(Set c (FmaVF  c (Binary a (LoadVector b))));
  format %{ "fmaps $a,$b,$c\t# $c = $a * $b + $c fma packedF" %}
  ins_cost(150);
  ins_encode %{
    assert(UseFMA, "not enabled");
    int vlen_enc = vector_length_encoding(this);
    __ vfmaf($c$$XMMRegister, $a$$XMMRegister, $b$$Address, $c$$XMMRegister, vlen_enc);
  %}
  ins_pipe( pipe_slow );
%}

instruct vfmaD_reg(vec a, vec b, vec c) %{
  match(Set c (FmaVD  c (Binary a b)));
  format %{ "fmapd $a,$b,$c\t# $c = $a * $b + $c fma packedD" %}
  ins_cost(150);
  ins_encode %{
    assert(UseFMA, "not enabled");
    int vlen_enc = vector_length_encoding(this);
    __ vfmad($c$$XMMRegister, $a$$XMMRegister, $b$$XMMRegister, $c$$XMMRegister, vlen_enc);
  %}
  ins_pipe( pipe_slow );
%}

instruct vfmaD_mem(vec a, memory b, vec c) %{
  predicate(Matcher::vector_length_in_bytes(n->in(1)) > 8);
  match(Set c (FmaVD  c (Binary a (LoadVector b))));
  format %{ "fmapd $a,$b,$c\t# $c = $a * $b + $c fma packedD" %}
  ins_cost(150);
  ins_encode %{
    assert(UseFMA, "not enabled");
    int vlen_enc = vector_length_encoding(this);
    __ vfmad($c$$XMMRegister, $a$$XMMRegister, $b$$Address, $c$$XMMRegister, vlen_enc);
  %}
  ins_pipe( pipe_slow );
%}

// --------------------------------- Vector Multiply Add --------------------------------------

instruct vmuladdS2I_reg_sse(vec dst, vec src1) %{
  predicate(UseAVX == 0);
  match(Set dst (MulAddVS2VI dst src1));
  format %{ "pmaddwd $dst,$src1\t! muladd packedStoI" %}
  ins_encode %{
    __ pmaddwd($dst$$XMMRegister, $src1$$XMMRegister);
  %}
  ins_pipe( pipe_slow );
%}

instruct vmuladdS2I_reg_avx(vec dst, vec src1, vec src2) %{
  predicate(UseAVX > 0);
  match(Set dst (MulAddVS2VI src1 src2));
  format %{ "vpmaddwd $dst,$src1,$src2\t! muladd packedStoI" %}
  ins_encode %{
    int vlen_enc = vector_length_encoding(this);
    __ vpmaddwd($dst$$XMMRegister, $src1$$XMMRegister, $src2$$XMMRegister, vlen_enc);
  %}
  ins_pipe( pipe_slow );
%}

// --------------------------------- Vector Multiply Add Add ----------------------------------

instruct vmuladdaddS2I_reg(vec dst, vec src1, vec src2) %{
  predicate(VM_Version::supports_avx512_vnni());
  match(Set dst (AddVI (MulAddVS2VI src1 src2) dst));
  format %{ "evpdpwssd $dst,$src1,$src2\t! muladdadd packedStoI" %}
  ins_encode %{
    assert(UseAVX > 2, "required");
    int vlen_enc = vector_length_encoding(this);
    __ evpdpwssd($dst$$XMMRegister, $src1$$XMMRegister, $src2$$XMMRegister, vlen_enc);
  %}
  ins_pipe( pipe_slow );
  ins_cost(10);
%}

// --------------------------------- PopCount --------------------------------------

instruct vpopcount_integral_reg_evex(vec dst, vec src) %{
  predicate(is_vector_popcount_predicate(Matcher::vector_element_basic_type(n->in(1))));
  match(Set dst (PopCountVI src));
  match(Set dst (PopCountVL src));
  format %{ "vector_popcount_integral $dst, $src" %}
  ins_encode %{
    int opcode = this->ideal_Opcode();
    int vlen_enc = vector_length_encoding(this, $src);
    BasicType bt = Matcher::vector_element_basic_type(this, $src);
    __ vector_popcount_integral_evex(bt, $dst$$XMMRegister, $src$$XMMRegister, k0, true, vlen_enc);
  %}
  ins_pipe( pipe_slow );
%}

instruct vpopcount_integral_reg_evex_masked(vec dst, vec src, kReg mask) %{
  predicate(is_vector_popcount_predicate(Matcher::vector_element_basic_type(n->in(1))));
  match(Set dst (PopCountVI src mask));
  match(Set dst (PopCountVL src mask));
  format %{ "vector_popcount_integral_masked $dst, $src, $mask" %}
  ins_encode %{
    int vlen_enc = vector_length_encoding(this, $src);
    BasicType bt = Matcher::vector_element_basic_type(this, $src);
    __ evmovdquq($dst$$XMMRegister, $src$$XMMRegister, vlen_enc);
    __ vector_popcount_integral_evex(bt, $dst$$XMMRegister, $src$$XMMRegister, $mask$$KRegister, true, vlen_enc);
  %}
  ins_pipe( pipe_slow );
%}

instruct vpopcount_avx_reg(vec dst, vec src, vec xtmp1, vec xtmp2, rRegP rtmp) %{
  predicate(!is_vector_popcount_predicate(Matcher::vector_element_basic_type(n->in(1))));
  match(Set dst (PopCountVI src));
  match(Set dst (PopCountVL src));
  effect(TEMP dst, TEMP xtmp1, TEMP xtmp2, TEMP rtmp);
  format %{ "vector_popcount_integral $dst, $src\t! using $xtmp1, $xtmp2, and $rtmp as TEMP" %}
  ins_encode %{
    int opcode = this->ideal_Opcode();
    int vlen_enc = vector_length_encoding(this, $src);
    BasicType bt = Matcher::vector_element_basic_type(this, $src);
    __ vector_popcount_integral(bt, $dst$$XMMRegister, $src$$XMMRegister, $xtmp1$$XMMRegister,
                                $xtmp2$$XMMRegister, $rtmp$$Register, vlen_enc);
  %}
  ins_pipe( pipe_slow );
%}

// --------------------------------- Vector Trailing Zeros Count --------------------------------------

instruct vcount_trailing_zeros_reg_evex(vec dst, vec src, vec xtmp, rRegP rtmp) %{
  predicate(is_clz_non_subword_predicate_evex(Matcher::vector_element_basic_type(n->in(1)),
                                              Matcher::vector_length_in_bytes(n->in(1))));
  match(Set dst (CountTrailingZerosV src));
  effect(TEMP dst, TEMP xtmp, TEMP rtmp);
  ins_cost(400);
  format %{ "vector_count_trailing_zeros $dst, $src!\t using $xtmp and $rtmp as TEMP" %}
  ins_encode %{
    int vlen_enc = vector_length_encoding(this, $src);
    BasicType bt = Matcher::vector_element_basic_type(this, $src);
    __ vector_count_trailing_zeros_evex(bt, $dst$$XMMRegister, $src$$XMMRegister, xnoreg,
                                        xnoreg, xnoreg, $xtmp$$XMMRegister, k0, $rtmp$$Register, vlen_enc);
  %}
  ins_pipe( pipe_slow );
%}

instruct vcount_trailing_zeros_short_reg_evex(vec dst, vec src, vec xtmp1, vec xtmp2, vec xtmp3, rRegP rtmp) %{
  predicate(Matcher::vector_element_basic_type(n->in(1)) == T_SHORT &&
            VM_Version::supports_avx512cd() &&
            (VM_Version::supports_avx512vl() || Matcher::vector_length_in_bytes(n) == 64));
  match(Set dst (CountTrailingZerosV src));
  effect(TEMP dst, TEMP xtmp1, TEMP xtmp2, TEMP xtmp3, TEMP rtmp);
  ins_cost(400);
  format %{ "vector_count_trailing_zeros $dst, $src!\t using $xtmp1, $xtmp2, $xtmp3 and $rtmp as TEMP" %}
  ins_encode %{
    int vlen_enc = vector_length_encoding(this, $src);
    BasicType bt = Matcher::vector_element_basic_type(this, $src);
    __ vector_count_trailing_zeros_evex(bt, $dst$$XMMRegister, $src$$XMMRegister, $xtmp1$$XMMRegister,
                                        $xtmp2$$XMMRegister, xnoreg, $xtmp3$$XMMRegister, k0, $rtmp$$Register, vlen_enc);
  %}
  ins_pipe( pipe_slow );
%}

instruct vcount_trailing_zeros_byte_reg_evex(vec dst, vec src, vec xtmp1, vec xtmp2, vec xtmp3, vec xtmp4, kReg ktmp, rRegP rtmp) %{
  predicate(Matcher::vector_element_basic_type(n->in(1)) == T_BYTE && VM_Version::supports_avx512vlbw());
  match(Set dst (CountTrailingZerosV src));
  effect(TEMP dst, TEMP xtmp1, TEMP xtmp2, TEMP xtmp3, TEMP xtmp4, TEMP ktmp, TEMP rtmp);
  ins_cost(400);
  format %{ "vector_count_trailing_zeros $dst, $src!\t using $xtmp1, $xtmp2, $xtmp3, $xtmp4, $ktmp and $rtmp as TEMP" %}
  ins_encode %{
    int vlen_enc = vector_length_encoding(this, $src);
    BasicType bt = Matcher::vector_element_basic_type(this, $src);
    __ vector_count_trailing_zeros_evex(bt, $dst$$XMMRegister, $src$$XMMRegister, $xtmp1$$XMMRegister,
                                        $xtmp2$$XMMRegister, $xtmp3$$XMMRegister, $xtmp4$$XMMRegister,
                                        $ktmp$$KRegister, $rtmp$$Register, vlen_enc);
  %}
  ins_pipe( pipe_slow );
%}

instruct vcount_trailing_zeros_reg_avx(vec dst, vec src, vec xtmp1, vec xtmp2, vec xtmp3, rRegP rtmp) %{
  predicate(!VM_Version::supports_avx512vl() && Matcher::vector_length_in_bytes(n->in(1)) < 64);
  match(Set dst (CountTrailingZerosV src));
  effect(TEMP dst, TEMP xtmp1, TEMP xtmp2, TEMP xtmp3, TEMP rtmp);
  format %{ "vector_count_trailing_zeros $dst, $src\t! using $xtmp1, $xtmp2, $xtmp3, and $rtmp as TEMP" %}
  ins_encode %{
    int vlen_enc = vector_length_encoding(this, $src);
    BasicType bt = Matcher::vector_element_basic_type(this, $src);
    __ vector_count_trailing_zeros_avx(bt, $dst$$XMMRegister, $src$$XMMRegister, $xtmp1$$XMMRegister,
                                       $xtmp2$$XMMRegister, $xtmp3$$XMMRegister, $rtmp$$Register, vlen_enc);
  %}
  ins_pipe( pipe_slow );
%}


// --------------------------------- Bitwise Ternary Logic ----------------------------------

instruct vpternlog(vec dst, vec src2, vec src3, immU8 func) %{
  match(Set dst (MacroLogicV (Binary dst src2) (Binary src3 func)));
  effect(TEMP dst);
  format %{ "vpternlogd $dst,$src2,$src3,$func\t! vector ternary logic" %}
  ins_encode %{
    int vector_len = vector_length_encoding(this);
    __ vpternlogd($dst$$XMMRegister, $func$$constant, $src2$$XMMRegister, $src3$$XMMRegister, vector_len);
  %}
  ins_pipe( pipe_slow );
%}

instruct vpternlog_mem(vec dst, vec src2, memory src3, immU8 func) %{
  predicate(Matcher::vector_length_in_bytes(n->in(1)->in(1)) > 8);
  match(Set dst (MacroLogicV (Binary dst src2) (Binary (LoadVector src3) func)));
  effect(TEMP dst);
  format %{ "vpternlogd $dst,$src2,$src3,$func\t! vector ternary logic" %}
  ins_encode %{
    int vector_len = vector_length_encoding(this);
    __ vpternlogd($dst$$XMMRegister, $func$$constant, $src2$$XMMRegister, $src3$$Address, vector_len);
  %}
  ins_pipe( pipe_slow );
%}

// --------------------------------- Rotation Operations ----------------------------------
instruct vprotate_immI8(vec dst, vec src, immI8 shift) %{
  match(Set dst (RotateLeftV src shift));
  match(Set dst (RotateRightV src shift));
  format %{ "vprotate_imm8 $dst,$src,$shift\t! vector rotate" %}
  ins_encode %{
    int opcode      = this->ideal_Opcode();
    int vector_len  = vector_length_encoding(this);
    BasicType etype = this->bottom_type()->is_vect()->element_basic_type();
    __ vprotate_imm(opcode, etype, $dst$$XMMRegister, $src$$XMMRegister, $shift$$constant, vector_len);
  %}
  ins_pipe( pipe_slow );
%}

instruct vprorate(vec dst, vec src, vec shift) %{
  match(Set dst (RotateLeftV src shift));
  match(Set dst (RotateRightV src shift));
  format %{ "vprotate $dst,$src,$shift\t! vector rotate" %}
  ins_encode %{
    int opcode      = this->ideal_Opcode();
    int vector_len  = vector_length_encoding(this);
    BasicType etype = this->bottom_type()->is_vect()->element_basic_type();
    __ vprotate_var(opcode, etype, $dst$$XMMRegister, $src$$XMMRegister, $shift$$XMMRegister, vector_len);
  %}
  ins_pipe( pipe_slow );
%}

// ---------------------------------- Masked Operations ------------------------------------
instruct vmasked_load_avx_non_subword(vec dst, memory mem, vec mask) %{
  predicate(!n->in(3)->bottom_type()->isa_vectmask());
  match(Set dst (LoadVectorMasked mem mask));
  format %{ "vector_masked_load $dst, $mem, $mask \t! vector masked copy" %}
  ins_encode %{
    BasicType elmType = this->bottom_type()->is_vect()->element_basic_type();
    int vlen_enc = vector_length_encoding(this);
    __ vmovmask(elmType, $dst$$XMMRegister, $mem$$Address, $mask$$XMMRegister, vlen_enc);
  %}
  ins_pipe( pipe_slow );
%}


instruct vmasked_load_evex(vec dst, memory mem, kReg mask) %{
  predicate(n->in(3)->bottom_type()->isa_vectmask());
  match(Set dst (LoadVectorMasked mem mask));
  format %{ "vector_masked_load $dst, $mem, $mask \t! vector masked copy" %}
  ins_encode %{
    BasicType elmType =  this->bottom_type()->is_vect()->element_basic_type();
    int vector_len = vector_length_encoding(this);
    __ evmovdqu(elmType, $mask$$KRegister, $dst$$XMMRegister, $mem$$Address, false, vector_len);
  %}
  ins_pipe( pipe_slow );
%}

instruct vmasked_store_avx_non_subword(memory mem, vec src, vec mask) %{
  predicate(!n->in(3)->in(2)->bottom_type()->isa_vectmask());
  match(Set mem (StoreVectorMasked mem (Binary src mask)));
  format %{ "vector_masked_store $mem, $src, $mask \t! vector masked store" %}
  ins_encode %{
    const MachNode* src_node = static_cast<const MachNode*>(this->in(this->operand_index($src)));
    int vlen_enc = vector_length_encoding(src_node);
    BasicType elmType =  src_node->bottom_type()->is_vect()->element_basic_type();
    __ vmovmask(elmType, $mem$$Address, $src$$XMMRegister, $mask$$XMMRegister, vlen_enc);
  %}
  ins_pipe( pipe_slow );
%}

instruct vmasked_store_evex(memory mem, vec src, kReg mask) %{
  predicate(n->in(3)->in(2)->bottom_type()->isa_vectmask());
  match(Set mem (StoreVectorMasked mem (Binary src mask)));
  format %{ "vector_masked_store $mem, $src, $mask \t! vector masked store" %}
  ins_encode %{
    const MachNode* src_node = static_cast<const MachNode*>(this->in(this->operand_index($src)));
    BasicType elmType =  src_node->bottom_type()->is_vect()->element_basic_type();
    int vlen_enc = vector_length_encoding(src_node);
    __ evmovdqu(elmType, $mask$$KRegister, $mem$$Address, $src$$XMMRegister, true, vlen_enc);
  %}
  ins_pipe( pipe_slow );
%}

#ifdef _LP64
instruct verify_vector_alignment(rRegP addr, immL32 mask, rFlagsReg cr) %{
  match(Set addr (VerifyVectorAlignment addr mask));
  effect(KILL cr);
  format %{ "verify_vector_alignment $addr $mask \t! verify alignment" %}
  ins_encode %{
    Label Lskip;
    // check if masked bits of addr are zero
    __ testq($addr$$Register, $mask$$constant);
    __ jccb(Assembler::equal, Lskip);
    __ stop("verify_vector_alignment found a misaligned vector memory access");
    __ bind(Lskip);
  %}
  ins_pipe(pipe_slow);
%}

instruct vmask_cmp_node(rRegI dst, vec src1, vec src2, kReg mask, kReg ktmp1, kReg ktmp2, rFlagsReg cr) %{
  match(Set dst (VectorCmpMasked src1 (Binary src2 mask)));
  effect(TEMP_DEF dst, TEMP ktmp1, TEMP ktmp2, KILL cr);
  format %{ "vector_mask_cmp $src1, $src2, $mask \t! vector mask comparison" %}
  ins_encode %{
    assert(vector_length_encoding(this, $src1) == vector_length_encoding(this, $src2), "mismatch");
    assert(Matcher::vector_element_basic_type(this, $src1) == Matcher::vector_element_basic_type(this, $src2), "mismatch");

    Label DONE;
    int vlen_enc = vector_length_encoding(this, $src1);
    BasicType elem_bt = Matcher::vector_element_basic_type(this, $src1);

    __ knotql($ktmp2$$KRegister, $mask$$KRegister);
    __ mov64($dst$$Register, -1L);
    __ evpcmp(elem_bt, $ktmp1$$KRegister, $mask$$KRegister, $src1$$XMMRegister, $src2$$XMMRegister, Assembler::eq, vlen_enc);
    __ kortestql($ktmp2$$KRegister, $ktmp1$$KRegister);
    __ jccb(Assembler::carrySet, DONE);
    __ kmovql($dst$$Register, $ktmp1$$KRegister);
    __ notq($dst$$Register);
    __ tzcntq($dst$$Register, $dst$$Register);
    __ bind(DONE);
  %}
  ins_pipe( pipe_slow );
%}


instruct vmask_gen(kReg dst, rRegL len, rRegL temp, rFlagsReg cr) %{
  match(Set dst (VectorMaskGen len));
  effect(TEMP temp, KILL cr);
  format %{ "vector_mask_gen32 $dst, $len \t! vector mask generator" %}
  ins_encode %{
    __ genmask($dst$$KRegister, $len$$Register, $temp$$Register);
  %}
  ins_pipe( pipe_slow );
%}

instruct vmask_gen_imm(kReg dst, immL len, rRegL temp) %{
  match(Set dst (VectorMaskGen len));
  format %{ "vector_mask_gen $len \t! vector mask generator" %}
  effect(TEMP temp);
  ins_encode %{
    __ mov64($temp$$Register, (0xFFFFFFFFFFFFFFFFUL >> (64 -$len$$constant)));
    __ kmovql($dst$$KRegister, $temp$$Register);
  %}
  ins_pipe( pipe_slow );
%}

instruct vmask_tolong_evex(rRegL dst, kReg mask, rFlagsReg cr) %{
  predicate(n->in(1)->bottom_type()->isa_vectmask());
  match(Set dst (VectorMaskToLong mask));
  effect(TEMP dst, KILL cr);
  format %{ "vector_tolong_evex $dst, $mask \t! vector mask tolong" %}
  ins_encode %{
    int opcode = this->ideal_Opcode();
    BasicType mbt = Matcher::vector_element_basic_type(this, $mask);
    int mask_len = Matcher::vector_length(this, $mask);
    int mask_size = mask_len * type2aelembytes(mbt);
    int vlen_enc = vector_length_encoding(this, $mask);
    __ vector_mask_operation(opcode, $dst$$Register, $mask$$KRegister,
                             $dst$$Register, mask_len, mask_size, vlen_enc);
  %}
  ins_pipe( pipe_slow );
%}

instruct vmask_tolong_bool(rRegL dst, vec mask, vec xtmp, rFlagsReg cr) %{
  predicate(n->in(1)->bottom_type()->isa_vectmask() == nullptr);
  match(Set dst (VectorMaskToLong mask));
  format %{ "vector_tolong_bool $dst, $mask \t! using $xtmp as TEMP" %}
  effect(TEMP_DEF dst, TEMP xtmp, KILL cr);
  ins_encode %{
    int opcode = this->ideal_Opcode();
    BasicType mbt = Matcher::vector_element_basic_type(this, $mask);
    int mask_len = Matcher::vector_length(this, $mask);
    int vlen_enc = vector_length_encoding(this, $mask);
    __ vector_mask_operation(opcode, $dst$$Register, $mask$$XMMRegister, $xtmp$$XMMRegister,
                             $dst$$Register, mask_len, mbt, vlen_enc);
  %}
  ins_pipe( pipe_slow );
%}

instruct vmask_tolong_avx(rRegL dst, vec mask, immI size, vec xtmp, rFlagsReg cr) %{
  predicate(n->in(1)->in(1)->bottom_type()->isa_vectmask() == nullptr);
  match(Set dst (VectorMaskToLong (VectorStoreMask mask size)));
  format %{ "vector_tolong_avx $dst, $mask \t! using $xtmp as TEMP" %}
  effect(TEMP_DEF dst, TEMP xtmp, KILL cr);
  ins_encode %{
    int opcode = this->ideal_Opcode();
    BasicType mbt = Matcher::vector_element_basic_type(this, $mask);
    int mask_len = Matcher::vector_length(this, $mask);
    int vlen_enc = vector_length_encoding(this, $mask);
    __ vector_mask_operation(opcode, $dst$$Register, $mask$$XMMRegister, $xtmp$$XMMRegister,
                             $dst$$Register, mask_len, mbt, vlen_enc);
  %}
  ins_pipe( pipe_slow );
%}

instruct vmask_truecount_evex(rRegI dst, kReg mask, rRegL tmp, rFlagsReg cr) %{
  predicate(n->in(1)->bottom_type()->isa_vectmask());
  match(Set dst (VectorMaskTrueCount mask));
  effect(TEMP_DEF dst, TEMP tmp, KILL cr);
  format %{ "vector_truecount_evex $dst, $mask \t! using $tmp as TEMP" %}
  ins_encode %{
    int opcode = this->ideal_Opcode();
    BasicType mbt = Matcher::vector_element_basic_type(this, $mask);
    int mask_len = Matcher::vector_length(this, $mask);
    int mask_size = mask_len * type2aelembytes(mbt);
    int vlen_enc = vector_length_encoding(this, $mask);
    __ vector_mask_operation(opcode, $dst$$Register, $mask$$KRegister,
                             $tmp$$Register, mask_len, mask_size, vlen_enc);
  %}
  ins_pipe( pipe_slow );
%}

instruct vmask_truecount_bool(rRegI dst, vec mask, rRegL tmp, vec xtmp, rFlagsReg cr) %{
  predicate(n->in(1)->bottom_type()->isa_vectmask() == nullptr);
  match(Set dst (VectorMaskTrueCount mask));
  effect(TEMP_DEF dst, TEMP tmp, TEMP xtmp, KILL cr);
  format %{ "vector_truecount_bool $dst, $mask \t! using $tmp, $xtmp as TEMP" %}
  ins_encode %{
    int opcode = this->ideal_Opcode();
    BasicType mbt = Matcher::vector_element_basic_type(this, $mask);
    int mask_len = Matcher::vector_length(this, $mask);
    int vlen_enc = vector_length_encoding(this, $mask);
    __ vector_mask_operation(opcode, $dst$$Register, $mask$$XMMRegister, $xtmp$$XMMRegister,
                             $tmp$$Register, mask_len, mbt, vlen_enc);
  %}
  ins_pipe( pipe_slow );
%}

instruct vmask_truecount_avx(rRegI dst, vec mask, immI size, rRegL tmp, vec xtmp, rFlagsReg cr) %{
  predicate(n->in(1)->in(1)->bottom_type()->isa_vectmask() == nullptr);
  match(Set dst (VectorMaskTrueCount (VectorStoreMask mask size)));
  effect(TEMP_DEF dst, TEMP tmp, TEMP xtmp, KILL cr);
  format %{ "vector_truecount_avx $dst, $mask \t! using $tmp, $xtmp as TEMP" %}
  ins_encode %{
    int opcode = this->ideal_Opcode();
    BasicType mbt = Matcher::vector_element_basic_type(this, $mask);
    int mask_len = Matcher::vector_length(this, $mask);
    int vlen_enc = vector_length_encoding(this, $mask);
    __ vector_mask_operation(opcode, $dst$$Register, $mask$$XMMRegister, $xtmp$$XMMRegister,
                             $tmp$$Register, mask_len, mbt, vlen_enc);
  %}
  ins_pipe( pipe_slow );
%}

instruct vmask_first_or_last_true_evex(rRegI dst, kReg mask, rRegL tmp, rFlagsReg cr) %{
  predicate(n->in(1)->bottom_type()->isa_vectmask());
  match(Set dst (VectorMaskFirstTrue mask));
  match(Set dst (VectorMaskLastTrue mask));
  effect(TEMP_DEF dst, TEMP tmp, KILL cr);
  format %{ "vector_mask_first_or_last_true_evex $dst, $mask \t! using $tmp as TEMP" %}
  ins_encode %{
    int opcode = this->ideal_Opcode();
    BasicType mbt = Matcher::vector_element_basic_type(this, $mask);
    int mask_len = Matcher::vector_length(this, $mask);
    int mask_size = mask_len * type2aelembytes(mbt);
    int vlen_enc = vector_length_encoding(this, $mask);
    __ vector_mask_operation(opcode, $dst$$Register, $mask$$KRegister,
                             $tmp$$Register, mask_len, mask_size, vlen_enc);
  %}
  ins_pipe( pipe_slow );
%}

instruct vmask_first_or_last_true_bool(rRegI dst, vec mask, rRegL tmp, vec xtmp, rFlagsReg cr) %{
  predicate(n->in(1)->bottom_type()->isa_vectmask() == nullptr);
  match(Set dst (VectorMaskFirstTrue mask));
  match(Set dst (VectorMaskLastTrue mask));
  effect(TEMP_DEF dst, TEMP tmp, TEMP xtmp, KILL cr);
  format %{ "vector_mask_first_or_last_true_bool $dst, $mask \t! using $tmp, $xtmp as TEMP" %}
  ins_encode %{
    int opcode = this->ideal_Opcode();
    BasicType mbt = Matcher::vector_element_basic_type(this, $mask);
    int mask_len = Matcher::vector_length(this, $mask);
    int vlen_enc = vector_length_encoding(this, $mask);
    __ vector_mask_operation(opcode, $dst$$Register, $mask$$XMMRegister, $xtmp$$XMMRegister,
                             $tmp$$Register, mask_len, mbt, vlen_enc);
  %}
  ins_pipe( pipe_slow );
%}

instruct vmask_first_or_last_true_avx(rRegI dst, vec mask, immI size, rRegL tmp, vec xtmp, rFlagsReg cr) %{
  predicate(n->in(1)->in(1)->bottom_type()->isa_vectmask() == nullptr);
  match(Set dst (VectorMaskFirstTrue (VectorStoreMask mask size)));
  match(Set dst (VectorMaskLastTrue (VectorStoreMask mask size)));
  effect(TEMP_DEF dst, TEMP tmp, TEMP xtmp, KILL cr);
  format %{ "vector_mask_first_or_last_true_avx $dst, $mask \t! using $tmp, $xtmp as TEMP" %}
  ins_encode %{
    int opcode = this->ideal_Opcode();
    BasicType mbt = Matcher::vector_element_basic_type(this, $mask);
    int mask_len = Matcher::vector_length(this, $mask);
    int vlen_enc = vector_length_encoding(this, $mask);
    __ vector_mask_operation(opcode, $dst$$Register, $mask$$XMMRegister, $xtmp$$XMMRegister,
                             $tmp$$Register, mask_len, mbt, vlen_enc);
  %}
  ins_pipe( pipe_slow );
%}

// --------------------------------- Compress/Expand Operations ---------------------------
#ifdef _LP64
instruct vcompress_reg_avx(vec dst, vec src, vec mask, rRegI rtmp, rRegL rscratch, vec perm, vec xtmp, rFlagsReg cr) %{
  predicate(!VM_Version::supports_avx512vl() && Matcher::vector_length_in_bytes(n) <= 32);
  match(Set dst (CompressV src mask));
  match(Set dst (ExpandV src mask));
  effect(TEMP_DEF dst, TEMP perm, TEMP xtmp, TEMP rtmp, TEMP rscratch, KILL cr);
  format %{ "vector_compress $dst, $src, $mask \t!using $xtmp, $rtmp, $rscratch and $perm as TEMP" %}
  ins_encode %{
    int opcode = this->ideal_Opcode();
    int vlen_enc = vector_length_encoding(this);
    BasicType bt  = Matcher::vector_element_basic_type(this);
    __ vector_compress_expand_avx2(opcode, $dst$$XMMRegister, $src$$XMMRegister, $mask$$XMMRegister, $rtmp$$Register,
                                   $rscratch$$Register, $perm$$XMMRegister, $xtmp$$XMMRegister, bt, vlen_enc);
  %}
  ins_pipe( pipe_slow );
%}
#endif

instruct vcompress_expand_reg_evex(vec dst, vec src, kReg mask) %{
  predicate(VM_Version::supports_avx512vl() || Matcher::vector_length_in_bytes(n) == 64);
  match(Set dst (CompressV src mask));
  match(Set dst (ExpandV src mask));
  format %{ "vector_compress_expand $dst, $src, $mask" %}
  ins_encode %{
    int opcode = this->ideal_Opcode();
    int vector_len = vector_length_encoding(this);
    BasicType bt  = Matcher::vector_element_basic_type(this);
    __ vector_compress_expand(opcode, $dst$$XMMRegister, $src$$XMMRegister, $mask$$KRegister, false, bt, vector_len);
  %}
  ins_pipe( pipe_slow );
%}

instruct vcompress_mask_reg_evex(kReg dst, kReg mask, rRegL rtmp1, rRegL rtmp2, rFlagsReg cr) %{
  match(Set dst (CompressM mask));
  effect(TEMP rtmp1, TEMP rtmp2, KILL cr);
  format %{ "mask_compress_evex $dst, $mask\t! using $rtmp1 and $rtmp2 as TEMP" %}
  ins_encode %{
    assert(this->in(1)->bottom_type()->isa_vectmask(), "");
    int mask_len = Matcher::vector_length(this);
    __ vector_mask_compress($dst$$KRegister, $mask$$KRegister, $rtmp1$$Register, $rtmp2$$Register, mask_len);
  %}
  ins_pipe( pipe_slow );
%}

#endif // _LP64

// -------------------------------- Bit and Byte Reversal Vector Operations ------------------------

instruct vreverse_reg(vec dst, vec src, vec xtmp1, vec xtmp2, rRegI rtmp) %{
  predicate(!VM_Version::supports_gfni());
  match(Set dst (ReverseV src));
  effect(TEMP dst, TEMP xtmp1, TEMP xtmp2, TEMP rtmp);
  format %{ "vector_reverse_bit_evex $dst, $src!\t using $xtmp1, $xtmp2 and $rtmp as TEMP" %}
  ins_encode %{
    int vec_enc = vector_length_encoding(this);
    BasicType bt = Matcher::vector_element_basic_type(this);
    __ vector_reverse_bit(bt, $dst$$XMMRegister, $src$$XMMRegister, $xtmp1$$XMMRegister,
                          $xtmp2$$XMMRegister, $rtmp$$Register, vec_enc);
  %}
  ins_pipe( pipe_slow );
%}

instruct vreverse_reg_gfni(vec dst, vec src, vec xtmp) %{
  predicate(VM_Version::supports_gfni());
  match(Set dst (ReverseV src));
  effect(TEMP dst, TEMP xtmp);
  format %{ "vector_reverse_bit_gfni $dst, $src!\t using $xtmp as TEMP" %}
  ins_encode %{
    int vec_enc = vector_length_encoding(this);
    BasicType bt  = Matcher::vector_element_basic_type(this);
    InternalAddress addr = $constantaddress(T_LONG, vreplicate_imm(T_LONG, 0x8040201008040201L, 1));
    __ vector_reverse_bit_gfni(bt, $dst$$XMMRegister, $src$$XMMRegister, addr, vec_enc,
                               $xtmp$$XMMRegister);
  %}
  ins_pipe( pipe_slow );
%}

instruct vreverse_byte_reg(vec dst, vec src) %{
  predicate(VM_Version::supports_avx512bw() || Matcher::vector_length_in_bytes(n) < 64);
  match(Set dst (ReverseBytesV src));
  effect(TEMP dst);
  format %{ "vector_reverse_byte $dst, $src" %}
  ins_encode %{
    int vec_enc = vector_length_encoding(this);
    BasicType bt = Matcher::vector_element_basic_type(this);
    __ vector_reverse_byte(bt, $dst$$XMMRegister, $src$$XMMRegister, vec_enc);
  %}
  ins_pipe( pipe_slow );
%}

instruct vreverse_byte64_reg(vec dst, vec src, vec xtmp1, vec xtmp2, rRegI rtmp) %{
  predicate(!VM_Version::supports_avx512bw() && Matcher::vector_length_in_bytes(n) == 64);
  match(Set dst (ReverseBytesV src));
  effect(TEMP dst, TEMP xtmp1, TEMP xtmp2, TEMP rtmp);
  format %{ "vector_reverse_byte $dst, $src!\t using $xtmp1, $xtmp2 and $rtmp as TEMP" %}
  ins_encode %{
    int vec_enc = vector_length_encoding(this);
    BasicType bt = Matcher::vector_element_basic_type(this);
    __ vector_reverse_byte64(bt, $dst$$XMMRegister, $src$$XMMRegister, $xtmp1$$XMMRegister,
                             $xtmp2$$XMMRegister, $rtmp$$Register, vec_enc);
  %}
  ins_pipe( pipe_slow );
%}

// ---------------------------------- Vector Count Leading Zeros -----------------------------------

instruct vcount_leading_zeros_IL_reg_evex(vec dst, vec src) %{
  predicate(is_clz_non_subword_predicate_evex(Matcher::vector_element_basic_type(n->in(1)),
                                              Matcher::vector_length_in_bytes(n->in(1))));
  match(Set dst (CountLeadingZerosV src));
  format %{ "vector_count_leading_zeros $dst, $src" %}
  ins_encode %{
     int vlen_enc = vector_length_encoding(this, $src);
     BasicType bt = Matcher::vector_element_basic_type(this, $src);
     __ vector_count_leading_zeros_evex(bt, $dst$$XMMRegister, $src$$XMMRegister, xnoreg,
                                        xnoreg, xnoreg, k0, noreg, true, vlen_enc);
  %}
  ins_pipe( pipe_slow );
%}

instruct vcount_leading_zeros_IL_reg_evex_masked(vec dst, vec src, kReg mask) %{
  predicate(is_clz_non_subword_predicate_evex(Matcher::vector_element_basic_type(n->in(1)),
                                              Matcher::vector_length_in_bytes(n->in(1))));
  match(Set dst (CountLeadingZerosV src mask));
  format %{ "vector_count_leading_zeros $dst, $src, $mask" %}
  ins_encode %{
    int vlen_enc = vector_length_encoding(this, $src);
    BasicType bt = Matcher::vector_element_basic_type(this, $src);
    __ evmovdquq($dst$$XMMRegister, $src$$XMMRegister, vlen_enc);
    __ vector_count_leading_zeros_evex(bt, $dst$$XMMRegister, $src$$XMMRegister, xnoreg, xnoreg,
                                       xnoreg, $mask$$KRegister, noreg, true, vlen_enc);
  %}
  ins_pipe( pipe_slow );
%}

instruct vcount_leading_zeros_short_reg_evex(vec dst, vec src, vec xtmp1, vec xtmp2) %{
  predicate(Matcher::vector_element_basic_type(n->in(1)) == T_SHORT &&
            VM_Version::supports_avx512cd() &&
            (VM_Version::supports_avx512vl() || Matcher::vector_length_in_bytes(n) == 64));
  match(Set dst (CountLeadingZerosV src));
  effect(TEMP dst, TEMP xtmp1, TEMP xtmp2);
  format %{ "vector_count_leading_zeros $dst, $src!\t using $xtmp1 and $xtmp2 as TEMP" %}
  ins_encode %{
    int vlen_enc = vector_length_encoding(this, $src);
    BasicType bt = Matcher::vector_element_basic_type(this, $src);
    __ vector_count_leading_zeros_evex(bt, $dst$$XMMRegister, $src$$XMMRegister, $xtmp1$$XMMRegister,
                                       $xtmp2$$XMMRegister, xnoreg, k0, noreg, true, vlen_enc);
  %}
  ins_pipe( pipe_slow );
%}

instruct vcount_leading_zeros_byte_reg_evex(vec dst, vec src, vec xtmp1, vec xtmp2, vec xtmp3, kReg ktmp, rRegP rtmp) %{
  predicate(Matcher::vector_element_basic_type(n->in(1)) == T_BYTE && VM_Version::supports_avx512vlbw());
  match(Set dst (CountLeadingZerosV src));
  effect(TEMP dst, TEMP xtmp1, TEMP xtmp2, TEMP xtmp3, TEMP ktmp, TEMP rtmp);
  format %{ "vector_count_leading_zeros $dst, $src!\t using $xtmp1, $xtmp2, $xtmp3, $ktmp and $rtmp as TEMP" %}
  ins_encode %{
    int vlen_enc = vector_length_encoding(this, $src);
    BasicType bt = Matcher::vector_element_basic_type(this, $src);
    __ vector_count_leading_zeros_evex(bt, $dst$$XMMRegister, $src$$XMMRegister, $xtmp1$$XMMRegister,
                                       $xtmp2$$XMMRegister, $xtmp3$$XMMRegister, $ktmp$$KRegister,
                                       $rtmp$$Register, true, vlen_enc);
  %}
  ins_pipe( pipe_slow );
%}

instruct vcount_leading_zeros_int_reg_avx(vec dst, vec src, vec xtmp1, vec xtmp2, vec xtmp3) %{
  predicate(Matcher::vector_element_basic_type(n->in(1)) == T_INT &&
            !VM_Version::supports_avx512vl() && Matcher::vector_length_in_bytes(n->in(1)) < 64);
  match(Set dst (CountLeadingZerosV src));
  effect(TEMP dst, TEMP xtmp1, TEMP xtmp2, TEMP xtmp3);
  format %{ "vector_count_leading_zeros $dst, $src\t! using $xtmp1, $xtmp2 and $xtmp3 as TEMP" %}
  ins_encode %{
    int vlen_enc = vector_length_encoding(this, $src);
    BasicType bt = Matcher::vector_element_basic_type(this, $src);
    __ vector_count_leading_zeros_avx(bt, $dst$$XMMRegister, $src$$XMMRegister, $xtmp1$$XMMRegister,
                                      $xtmp2$$XMMRegister, $xtmp3$$XMMRegister, noreg, vlen_enc);
  %}
  ins_pipe( pipe_slow );
%}

instruct vcount_leading_zeros_reg_avx(vec dst, vec src, vec xtmp1, vec xtmp2, vec xtmp3, rRegP rtmp) %{
  predicate(Matcher::vector_element_basic_type(n->in(1)) != T_INT &&
            !VM_Version::supports_avx512vl() && Matcher::vector_length_in_bytes(n->in(1)) < 64);
  match(Set dst (CountLeadingZerosV src));
  effect(TEMP dst, TEMP xtmp1, TEMP xtmp2, TEMP xtmp3, TEMP rtmp);
  format %{ "vector_count_leading_zeros $dst, $src\t! using $xtmp1, $xtmp2, $xtmp3, and $rtmp as TEMP" %}
  ins_encode %{
    int vlen_enc = vector_length_encoding(this, $src);
    BasicType bt = Matcher::vector_element_basic_type(this, $src);
    __ vector_count_leading_zeros_avx(bt, $dst$$XMMRegister, $src$$XMMRegister, $xtmp1$$XMMRegister,
                                      $xtmp2$$XMMRegister, $xtmp3$$XMMRegister, $rtmp$$Register, vlen_enc);
  %}
  ins_pipe( pipe_slow );
%}

// ---------------------------------- Vector Masked Operations ------------------------------------

instruct vadd_reg_masked(vec dst, vec src2, kReg mask) %{
  match(Set dst (AddVB (Binary dst src2) mask));
  match(Set dst (AddVS (Binary dst src2) mask));
  match(Set dst (AddVI (Binary dst src2) mask));
  match(Set dst (AddVL (Binary dst src2) mask));
  match(Set dst (AddVF (Binary dst src2) mask));
  match(Set dst (AddVD (Binary dst src2) mask));
  format %{ "vpadd_masked $dst, $dst, $src2, $mask\t! add masked operation" %}
  ins_encode %{
    int vlen_enc = vector_length_encoding(this);
    BasicType bt = Matcher::vector_element_basic_type(this);
    int opc = this->ideal_Opcode();
    __ evmasked_op(opc, bt, $mask$$KRegister, $dst$$XMMRegister,
                   $dst$$XMMRegister, $src2$$XMMRegister, true, vlen_enc);
  %}
  ins_pipe( pipe_slow );
%}

instruct vadd_mem_masked(vec dst, memory src2, kReg mask) %{
  match(Set dst (AddVB (Binary dst (LoadVector src2)) mask));
  match(Set dst (AddVS (Binary dst (LoadVector src2)) mask));
  match(Set dst (AddVI (Binary dst (LoadVector src2)) mask));
  match(Set dst (AddVL (Binary dst (LoadVector src2)) mask));
  match(Set dst (AddVF (Binary dst (LoadVector src2)) mask));
  match(Set dst (AddVD (Binary dst (LoadVector src2)) mask));
  format %{ "vpadd_masked $dst, $dst, $src2, $mask\t! add masked operation" %}
  ins_encode %{
    int vlen_enc = vector_length_encoding(this);
    BasicType bt = Matcher::vector_element_basic_type(this);
    int opc = this->ideal_Opcode();
    __ evmasked_op(opc, bt, $mask$$KRegister, $dst$$XMMRegister,
                   $dst$$XMMRegister, $src2$$Address, true, vlen_enc);
  %}
  ins_pipe( pipe_slow );
%}

instruct vxor_reg_masked(vec dst, vec src2, kReg mask) %{
  match(Set dst (XorV (Binary dst src2) mask));
  format %{ "vxor_masked $dst, $dst, $src2, $mask\t! xor masked operation" %}
  ins_encode %{
    int vlen_enc = vector_length_encoding(this);
    BasicType bt = Matcher::vector_element_basic_type(this);
    int opc = this->ideal_Opcode();
    __ evmasked_op(opc, bt, $mask$$KRegister, $dst$$XMMRegister,
                   $dst$$XMMRegister, $src2$$XMMRegister, true, vlen_enc);
  %}
  ins_pipe( pipe_slow );
%}

instruct vxor_mem_masked(vec dst, memory src2, kReg mask) %{
  match(Set dst (XorV (Binary dst (LoadVector src2)) mask));
  format %{ "vxor_masked $dst, $dst, $src2, $mask\t! xor masked operation" %}
  ins_encode %{
    int vlen_enc = vector_length_encoding(this);
    BasicType bt = Matcher::vector_element_basic_type(this);
    int opc = this->ideal_Opcode();
    __ evmasked_op(opc, bt, $mask$$KRegister, $dst$$XMMRegister,
                   $dst$$XMMRegister, $src2$$Address, true, vlen_enc);
  %}
  ins_pipe( pipe_slow );
%}

instruct vor_reg_masked(vec dst, vec src2, kReg mask) %{
  match(Set dst (OrV (Binary dst src2) mask));
  format %{ "vor_masked $dst, $dst, $src2, $mask\t! or masked operation" %}
  ins_encode %{
    int vlen_enc = vector_length_encoding(this);
    BasicType bt = Matcher::vector_element_basic_type(this);
    int opc = this->ideal_Opcode();
    __ evmasked_op(opc, bt, $mask$$KRegister, $dst$$XMMRegister,
                   $dst$$XMMRegister, $src2$$XMMRegister, true, vlen_enc);
  %}
  ins_pipe( pipe_slow );
%}

instruct vor_mem_masked(vec dst, memory src2, kReg mask) %{
  match(Set dst (OrV (Binary dst (LoadVector src2)) mask));
  format %{ "vor_masked $dst, $dst, $src2, $mask\t! or masked operation" %}
  ins_encode %{
    int vlen_enc = vector_length_encoding(this);
    BasicType bt = Matcher::vector_element_basic_type(this);
    int opc = this->ideal_Opcode();
    __ evmasked_op(opc, bt, $mask$$KRegister, $dst$$XMMRegister,
                   $dst$$XMMRegister, $src2$$Address, true, vlen_enc);
  %}
  ins_pipe( pipe_slow );
%}

instruct vand_reg_masked(vec dst, vec src2, kReg mask) %{
  match(Set dst (AndV (Binary dst src2) mask));
  format %{ "vand_masked $dst, $dst, $src2, $mask\t! and masked operation" %}
  ins_encode %{
    int vlen_enc = vector_length_encoding(this);
    BasicType bt = Matcher::vector_element_basic_type(this);
    int opc = this->ideal_Opcode();
    __ evmasked_op(opc, bt, $mask$$KRegister, $dst$$XMMRegister,
                   $dst$$XMMRegister, $src2$$XMMRegister, true, vlen_enc);
  %}
  ins_pipe( pipe_slow );
%}

instruct vand_mem_masked(vec dst, memory src2, kReg mask) %{
  match(Set dst (AndV (Binary dst (LoadVector src2)) mask));
  format %{ "vand_masked $dst, $dst, $src2, $mask\t! and masked operation" %}
  ins_encode %{
    int vlen_enc = vector_length_encoding(this);
    BasicType bt = Matcher::vector_element_basic_type(this);
    int opc = this->ideal_Opcode();
    __ evmasked_op(opc, bt, $mask$$KRegister, $dst$$XMMRegister,
                   $dst$$XMMRegister, $src2$$Address, true, vlen_enc);
  %}
  ins_pipe( pipe_slow );
%}

instruct vsub_reg_masked(vec dst, vec src2, kReg mask) %{
  match(Set dst (SubVB (Binary dst src2) mask));
  match(Set dst (SubVS (Binary dst src2) mask));
  match(Set dst (SubVI (Binary dst src2) mask));
  match(Set dst (SubVL (Binary dst src2) mask));
  match(Set dst (SubVF (Binary dst src2) mask));
  match(Set dst (SubVD (Binary dst src2) mask));
  format %{ "vpsub_masked $dst, $dst, $src2, $mask\t! sub masked operation" %}
  ins_encode %{
    int vlen_enc = vector_length_encoding(this);
    BasicType bt = Matcher::vector_element_basic_type(this);
    int opc = this->ideal_Opcode();
    __ evmasked_op(opc, bt, $mask$$KRegister, $dst$$XMMRegister,
                   $dst$$XMMRegister, $src2$$XMMRegister, true, vlen_enc);
  %}
  ins_pipe( pipe_slow );
%}

instruct vsub_mem_masked(vec dst, memory src2, kReg mask) %{
  match(Set dst (SubVB (Binary dst (LoadVector src2)) mask));
  match(Set dst (SubVS (Binary dst (LoadVector src2)) mask));
  match(Set dst (SubVI (Binary dst (LoadVector src2)) mask));
  match(Set dst (SubVL (Binary dst (LoadVector src2)) mask));
  match(Set dst (SubVF (Binary dst (LoadVector src2)) mask));
  match(Set dst (SubVD (Binary dst (LoadVector src2)) mask));
  format %{ "vpsub_masked $dst, $dst, $src2, $mask\t! sub masked operation" %}
  ins_encode %{
    int vlen_enc = vector_length_encoding(this);
    BasicType bt = Matcher::vector_element_basic_type(this);
    int opc = this->ideal_Opcode();
    __ evmasked_op(opc, bt, $mask$$KRegister, $dst$$XMMRegister,
                   $dst$$XMMRegister, $src2$$Address, true, vlen_enc);
  %}
  ins_pipe( pipe_slow );
%}

instruct vmul_reg_masked(vec dst, vec src2, kReg mask) %{
  match(Set dst (MulVS (Binary dst src2) mask));
  match(Set dst (MulVI (Binary dst src2) mask));
  match(Set dst (MulVL (Binary dst src2) mask));
  match(Set dst (MulVF (Binary dst src2) mask));
  match(Set dst (MulVD (Binary dst src2) mask));
  format %{ "vpmul_masked $dst, $dst, $src2, $mask\t! mul masked operation" %}
  ins_encode %{
    int vlen_enc = vector_length_encoding(this);
    BasicType bt = Matcher::vector_element_basic_type(this);
    int opc = this->ideal_Opcode();
    __ evmasked_op(opc, bt, $mask$$KRegister, $dst$$XMMRegister,
                   $dst$$XMMRegister, $src2$$XMMRegister, true, vlen_enc);
  %}
  ins_pipe( pipe_slow );
%}

instruct vmul_mem_masked(vec dst, memory src2, kReg mask) %{
  match(Set dst (MulVS (Binary dst (LoadVector src2)) mask));
  match(Set dst (MulVI (Binary dst (LoadVector src2)) mask));
  match(Set dst (MulVL (Binary dst (LoadVector src2)) mask));
  match(Set dst (MulVF (Binary dst (LoadVector src2)) mask));
  match(Set dst (MulVD (Binary dst (LoadVector src2)) mask));
  format %{ "vpmul_masked $dst, $dst, $src2, $mask\t! mul masked operation" %}
  ins_encode %{
    int vlen_enc = vector_length_encoding(this);
    BasicType bt = Matcher::vector_element_basic_type(this);
    int opc = this->ideal_Opcode();
    __ evmasked_op(opc, bt, $mask$$KRegister, $dst$$XMMRegister,
                   $dst$$XMMRegister, $src2$$Address, true, vlen_enc);
  %}
  ins_pipe( pipe_slow );
%}

instruct vsqrt_reg_masked(vec dst, kReg mask) %{
  match(Set dst (SqrtVF dst mask));
  match(Set dst (SqrtVD dst mask));
  format %{ "vpsqrt_masked $dst, $mask\t! sqrt masked operation" %}
  ins_encode %{
    int vlen_enc = vector_length_encoding(this);
    BasicType bt = Matcher::vector_element_basic_type(this);
    int opc = this->ideal_Opcode();
    __ evmasked_op(opc, bt, $mask$$KRegister, $dst$$XMMRegister,
                   $dst$$XMMRegister, $dst$$XMMRegister, true, vlen_enc);
  %}
  ins_pipe( pipe_slow );
%}

instruct vdiv_reg_masked(vec dst, vec src2, kReg mask) %{
  match(Set dst (DivVF (Binary dst src2) mask));
  match(Set dst (DivVD (Binary dst src2) mask));
  format %{ "vpdiv_masked $dst, $dst, $src2, $mask\t! div masked operation" %}
  ins_encode %{
    int vlen_enc = vector_length_encoding(this);
    BasicType bt = Matcher::vector_element_basic_type(this);
    int opc = this->ideal_Opcode();
    __ evmasked_op(opc, bt, $mask$$KRegister, $dst$$XMMRegister,
                   $dst$$XMMRegister, $src2$$XMMRegister, true, vlen_enc);
  %}
  ins_pipe( pipe_slow );
%}

instruct vdiv_mem_masked(vec dst, memory src2, kReg mask) %{
  match(Set dst (DivVF (Binary dst (LoadVector src2)) mask));
  match(Set dst (DivVD (Binary dst (LoadVector src2)) mask));
  format %{ "vpdiv_masked $dst, $dst, $src2, $mask\t! div masked operation" %}
  ins_encode %{
    int vlen_enc = vector_length_encoding(this);
    BasicType bt = Matcher::vector_element_basic_type(this);
    int opc = this->ideal_Opcode();
    __ evmasked_op(opc, bt, $mask$$KRegister, $dst$$XMMRegister,
                   $dst$$XMMRegister, $src2$$Address, true, vlen_enc);
  %}
  ins_pipe( pipe_slow );
%}


instruct vrol_imm_masked(vec dst, immI8 shift, kReg mask) %{
  match(Set dst (RotateLeftV (Binary dst shift) mask));
  match(Set dst (RotateRightV (Binary dst shift) mask));
  format %{ "vprotate_imm_masked $dst, $dst, $shift, $mask\t! rotate masked operation" %}
  ins_encode %{
    int vlen_enc = vector_length_encoding(this);
    BasicType bt = Matcher::vector_element_basic_type(this);
    int opc = this->ideal_Opcode();
    __ evmasked_op(opc, bt, $mask$$KRegister, $dst$$XMMRegister,
                   $dst$$XMMRegister, $shift$$constant, true, vlen_enc);
  %}
  ins_pipe( pipe_slow );
%}

instruct vrol_reg_masked(vec dst, vec src2, kReg mask) %{
  match(Set dst (RotateLeftV (Binary dst src2) mask));
  match(Set dst (RotateRightV (Binary dst src2) mask));
  format %{ "vrotate_masked $dst, $dst, $src2, $mask\t! rotate masked operation" %}
  ins_encode %{
    int vlen_enc = vector_length_encoding(this);
    BasicType bt = Matcher::vector_element_basic_type(this);
    int opc = this->ideal_Opcode();
    __ evmasked_op(opc, bt, $mask$$KRegister, $dst$$XMMRegister,
                   $dst$$XMMRegister, $src2$$XMMRegister, true, vlen_enc);
  %}
  ins_pipe( pipe_slow );
%}

instruct vlshift_imm_masked(vec dst, immI8 shift, kReg mask) %{
  match(Set dst (LShiftVS (Binary dst (LShiftCntV shift)) mask));
  match(Set dst (LShiftVI (Binary dst (LShiftCntV shift)) mask));
  match(Set dst (LShiftVL (Binary dst (LShiftCntV shift)) mask));
  format %{ "vplshift_imm_masked $dst, $dst, $shift, $mask\t! lshift masked operation" %}
  ins_encode %{
    int vlen_enc = vector_length_encoding(this);
    BasicType bt = Matcher::vector_element_basic_type(this);
    int opc = this->ideal_Opcode();
    __ evmasked_op(opc, bt, $mask$$KRegister, $dst$$XMMRegister,
                   $dst$$XMMRegister, $shift$$constant, true, vlen_enc);
  %}
  ins_pipe( pipe_slow );
%}

instruct vlshift_reg_masked(vec dst, vec src2, kReg mask) %{
  predicate(!n->as_ShiftV()->is_var_shift());
  match(Set dst (LShiftVS (Binary dst src2) mask));
  match(Set dst (LShiftVI (Binary dst src2) mask));
  match(Set dst (LShiftVL (Binary dst src2) mask));
  format %{ "vplshift_masked $dst, $dst, $src2, $mask\t! lshift masked operation" %}
  ins_encode %{
    int vlen_enc = vector_length_encoding(this);
    BasicType bt = Matcher::vector_element_basic_type(this);
    int opc = this->ideal_Opcode();
    __ evmasked_op(opc, bt, $mask$$KRegister, $dst$$XMMRegister,
                   $dst$$XMMRegister, $src2$$XMMRegister, true, vlen_enc, false);
  %}
  ins_pipe( pipe_slow );
%}

instruct vlshiftv_reg_masked(vec dst, vec src2, kReg mask) %{
  predicate(n->as_ShiftV()->is_var_shift());
  match(Set dst (LShiftVS (Binary dst src2) mask));
  match(Set dst (LShiftVI (Binary dst src2) mask));
  match(Set dst (LShiftVL (Binary dst src2) mask));
  format %{ "vplshiftv_masked $dst, $dst, $src2, $mask\t! lshift masked operation" %}
  ins_encode %{
    int vlen_enc = vector_length_encoding(this);
    BasicType bt = Matcher::vector_element_basic_type(this);
    int opc = this->ideal_Opcode();
    __ evmasked_op(opc, bt, $mask$$KRegister, $dst$$XMMRegister,
                   $dst$$XMMRegister, $src2$$XMMRegister, true, vlen_enc, true);
  %}
  ins_pipe( pipe_slow );
%}

instruct vrshift_imm_masked(vec dst, immI8 shift, kReg mask) %{
  match(Set dst (RShiftVS (Binary dst (RShiftCntV shift)) mask));
  match(Set dst (RShiftVI (Binary dst (RShiftCntV shift)) mask));
  match(Set dst (RShiftVL (Binary dst (RShiftCntV shift)) mask));
  format %{ "vprshift_imm_masked $dst, $dst, $shift, $mask\t! rshift masked operation" %}
  ins_encode %{
    int vlen_enc = vector_length_encoding(this);
    BasicType bt = Matcher::vector_element_basic_type(this);
    int opc = this->ideal_Opcode();
    __ evmasked_op(opc, bt, $mask$$KRegister, $dst$$XMMRegister,
                   $dst$$XMMRegister, $shift$$constant, true, vlen_enc);
  %}
  ins_pipe( pipe_slow );
%}

instruct vrshift_reg_masked(vec dst, vec src2, kReg mask) %{
  predicate(!n->as_ShiftV()->is_var_shift());
  match(Set dst (RShiftVS (Binary dst src2) mask));
  match(Set dst (RShiftVI (Binary dst src2) mask));
  match(Set dst (RShiftVL (Binary dst src2) mask));
  format %{ "vprshift_masked $dst, $dst, $src2, $mask\t! rshift masked operation" %}
  ins_encode %{
    int vlen_enc = vector_length_encoding(this);
    BasicType bt = Matcher::vector_element_basic_type(this);
    int opc = this->ideal_Opcode();
    __ evmasked_op(opc, bt, $mask$$KRegister, $dst$$XMMRegister,
                   $dst$$XMMRegister, $src2$$XMMRegister, true, vlen_enc, false);
  %}
  ins_pipe( pipe_slow );
%}

instruct vrshiftv_reg_masked(vec dst, vec src2, kReg mask) %{
  predicate(n->as_ShiftV()->is_var_shift());
  match(Set dst (RShiftVS (Binary dst src2) mask));
  match(Set dst (RShiftVI (Binary dst src2) mask));
  match(Set dst (RShiftVL (Binary dst src2) mask));
  format %{ "vprshiftv_masked $dst, $dst, $src2, $mask\t! rshift masked operation" %}
  ins_encode %{
    int vlen_enc = vector_length_encoding(this);
    BasicType bt = Matcher::vector_element_basic_type(this);
    int opc = this->ideal_Opcode();
    __ evmasked_op(opc, bt, $mask$$KRegister, $dst$$XMMRegister,
                   $dst$$XMMRegister, $src2$$XMMRegister, true, vlen_enc, true);
  %}
  ins_pipe( pipe_slow );
%}

instruct vurshift_imm_masked(vec dst, immI8 shift, kReg mask) %{
  match(Set dst (URShiftVS (Binary dst (RShiftCntV shift)) mask));
  match(Set dst (URShiftVI (Binary dst (RShiftCntV shift)) mask));
  match(Set dst (URShiftVL (Binary dst (RShiftCntV shift)) mask));
  format %{ "vpurshift_imm_masked $dst, $dst, $shift, $mask\t! urshift masked operation" %}
  ins_encode %{
    int vlen_enc = vector_length_encoding(this);
    BasicType bt = Matcher::vector_element_basic_type(this);
    int opc = this->ideal_Opcode();
    __ evmasked_op(opc, bt, $mask$$KRegister, $dst$$XMMRegister,
                   $dst$$XMMRegister, $shift$$constant, true, vlen_enc);
  %}
  ins_pipe( pipe_slow );
%}

instruct vurshift_reg_masked(vec dst, vec src2, kReg mask) %{
  predicate(!n->as_ShiftV()->is_var_shift());
  match(Set dst (URShiftVS (Binary dst src2) mask));
  match(Set dst (URShiftVI (Binary dst src2) mask));
  match(Set dst (URShiftVL (Binary dst src2) mask));
  format %{ "vpurshift_masked $dst, $dst, $src2, $mask\t! urshift masked operation" %}
  ins_encode %{
    int vlen_enc = vector_length_encoding(this);
    BasicType bt = Matcher::vector_element_basic_type(this);
    int opc = this->ideal_Opcode();
    __ evmasked_op(opc, bt, $mask$$KRegister, $dst$$XMMRegister,
                   $dst$$XMMRegister, $src2$$XMMRegister, true, vlen_enc, false);
  %}
  ins_pipe( pipe_slow );
%}

instruct vurshiftv_reg_masked(vec dst, vec src2, kReg mask) %{
  predicate(n->as_ShiftV()->is_var_shift());
  match(Set dst (URShiftVS (Binary dst src2) mask));
  match(Set dst (URShiftVI (Binary dst src2) mask));
  match(Set dst (URShiftVL (Binary dst src2) mask));
  format %{ "vpurshiftv_masked $dst, $dst, $src2, $mask\t! urshift masked operation" %}
  ins_encode %{
    int vlen_enc = vector_length_encoding(this);
    BasicType bt = Matcher::vector_element_basic_type(this);
    int opc = this->ideal_Opcode();
    __ evmasked_op(opc, bt, $mask$$KRegister, $dst$$XMMRegister,
                   $dst$$XMMRegister, $src2$$XMMRegister, true, vlen_enc, true);
  %}
  ins_pipe( pipe_slow );
%}

instruct vmaxv_reg_masked(vec dst, vec src2, kReg mask) %{
  match(Set dst (MaxV (Binary dst src2) mask));
  format %{ "vpmax_masked $dst, $dst, $src2, $mask\t! max masked operation" %}
  ins_encode %{
    int vlen_enc = vector_length_encoding(this);
    BasicType bt = Matcher::vector_element_basic_type(this);
    int opc = this->ideal_Opcode();
    __ evmasked_op(opc, bt, $mask$$KRegister, $dst$$XMMRegister,
                   $dst$$XMMRegister, $src2$$XMMRegister, true, vlen_enc);
  %}
  ins_pipe( pipe_slow );
%}

instruct vmaxv_mem_masked(vec dst, memory src2, kReg mask) %{
  match(Set dst (MaxV (Binary dst (LoadVector src2)) mask));
  format %{ "vpmax_masked $dst, $dst, $src2, $mask\t! max masked operation" %}
  ins_encode %{
    int vlen_enc = vector_length_encoding(this);
    BasicType bt = Matcher::vector_element_basic_type(this);
    int opc = this->ideal_Opcode();
    __ evmasked_op(opc, bt, $mask$$KRegister, $dst$$XMMRegister,
                   $dst$$XMMRegister, $src2$$Address, true, vlen_enc);
  %}
  ins_pipe( pipe_slow );
%}

instruct vminv_reg_masked(vec dst, vec src2, kReg mask) %{
  match(Set dst (MinV (Binary dst src2) mask));
  format %{ "vpmin_masked $dst, $dst, $src2, $mask\t! min masked operation" %}
  ins_encode %{
    int vlen_enc = vector_length_encoding(this);
    BasicType bt = Matcher::vector_element_basic_type(this);
    int opc = this->ideal_Opcode();
    __ evmasked_op(opc, bt, $mask$$KRegister, $dst$$XMMRegister,
                   $dst$$XMMRegister, $src2$$XMMRegister, true, vlen_enc);
  %}
  ins_pipe( pipe_slow );
%}

instruct vminv_mem_masked(vec dst, memory src2, kReg mask) %{
  match(Set dst (MinV (Binary dst (LoadVector src2)) mask));
  format %{ "vpmin_masked $dst, $dst, $src2, $mask\t! min masked operation" %}
  ins_encode %{
    int vlen_enc = vector_length_encoding(this);
    BasicType bt = Matcher::vector_element_basic_type(this);
    int opc = this->ideal_Opcode();
    __ evmasked_op(opc, bt, $mask$$KRegister, $dst$$XMMRegister,
                   $dst$$XMMRegister, $src2$$Address, true, vlen_enc);
  %}
  ins_pipe( pipe_slow );
%}

instruct vrearrangev_reg_masked(vec dst, vec src2, kReg mask) %{
  match(Set dst (VectorRearrange (Binary dst src2) mask));
  format %{ "vprearrange_masked $dst, $dst, $src2, $mask\t! rearrange masked operation" %}
  ins_encode %{
    int vlen_enc = vector_length_encoding(this);
    BasicType bt = Matcher::vector_element_basic_type(this);
    int opc = this->ideal_Opcode();
    __ evmasked_op(opc, bt, $mask$$KRegister, $dst$$XMMRegister,
                   $dst$$XMMRegister, $src2$$XMMRegister, false, vlen_enc);
  %}
  ins_pipe( pipe_slow );
%}

instruct vabs_masked(vec dst, kReg mask) %{
  match(Set dst (AbsVB dst mask));
  match(Set dst (AbsVS dst mask));
  match(Set dst (AbsVI dst mask));
  match(Set dst (AbsVL dst mask));
  format %{ "vabs_masked $dst, $mask \t! vabs masked operation" %}
  ins_encode %{
    int vlen_enc = vector_length_encoding(this);
    BasicType bt = Matcher::vector_element_basic_type(this);
    int opc = this->ideal_Opcode();
    __ evmasked_op(opc, bt, $mask$$KRegister, $dst$$XMMRegister,
                   $dst$$XMMRegister, $dst$$XMMRegister, true, vlen_enc);
  %}
  ins_pipe( pipe_slow );
%}

instruct vfma_reg_masked(vec dst, vec src2, vec src3, kReg mask) %{
  match(Set dst (FmaVF (Binary dst src2) (Binary src3 mask)));
  match(Set dst (FmaVD (Binary dst src2) (Binary src3 mask)));
  format %{ "vfma_masked $dst, $src2, $src3, $mask \t! vfma masked operation" %}
  ins_encode %{
    assert(UseFMA, "Needs FMA instructions support.");
    int vlen_enc = vector_length_encoding(this);
    BasicType bt = Matcher::vector_element_basic_type(this);
    int opc = this->ideal_Opcode();
    __ evmasked_op(opc, bt, $mask$$KRegister, $dst$$XMMRegister,
                   $src2$$XMMRegister, $src3$$XMMRegister, true, vlen_enc);
  %}
  ins_pipe( pipe_slow );
%}

instruct vfma_mem_masked(vec dst, vec src2, memory src3, kReg mask) %{
  match(Set dst (FmaVF (Binary dst src2) (Binary (LoadVector src3) mask)));
  match(Set dst (FmaVD (Binary dst src2) (Binary (LoadVector src3) mask)));
  format %{ "vfma_masked $dst, $src2, $src3, $mask \t! vfma masked operation" %}
  ins_encode %{
    assert(UseFMA, "Needs FMA instructions support.");
    int vlen_enc = vector_length_encoding(this);
    BasicType bt = Matcher::vector_element_basic_type(this);
    int opc = this->ideal_Opcode();
    __ evmasked_op(opc, bt, $mask$$KRegister, $dst$$XMMRegister,
                   $src2$$XMMRegister, $src3$$Address, true, vlen_enc);
  %}
  ins_pipe( pipe_slow );
%}

instruct evcmp_masked(kReg dst, vec src1, vec src2, immI8 cond, kReg mask) %{
  match(Set dst (VectorMaskCmp (Binary src1 src2) (Binary cond mask)));
  format %{ "vcmp_masked $dst, $src1, $src2, $cond, $mask" %}
  ins_encode %{
    assert(bottom_type()->isa_vectmask(), "TypeVectMask expected");
    int vlen_enc = vector_length_encoding(this, $src1);
    BasicType src1_elem_bt = Matcher::vector_element_basic_type(this, $src1);

    // Comparison i
    switch (src1_elem_bt) {
      case T_BYTE: {
        bool is_unsigned = Matcher::is_unsigned_booltest_pred($cond$$constant);
        Assembler::ComparisonPredicate cmp = booltest_pred_to_comparison_pred($cond$$constant);
        __ evpcmpb($dst$$KRegister, $mask$$KRegister, $src1$$XMMRegister, $src2$$XMMRegister, cmp, !is_unsigned, vlen_enc);
        break;
      }
      case T_SHORT: {
        bool is_unsigned = Matcher::is_unsigned_booltest_pred($cond$$constant);
        Assembler::ComparisonPredicate cmp = booltest_pred_to_comparison_pred($cond$$constant);
        __ evpcmpw($dst$$KRegister, $mask$$KRegister, $src1$$XMMRegister, $src2$$XMMRegister, cmp, !is_unsigned, vlen_enc);
        break;
      }
      case T_INT: {
        bool is_unsigned = Matcher::is_unsigned_booltest_pred($cond$$constant);
        Assembler::ComparisonPredicate cmp = booltest_pred_to_comparison_pred($cond$$constant);
        __ evpcmpd($dst$$KRegister, $mask$$KRegister, $src1$$XMMRegister, $src2$$XMMRegister, cmp, !is_unsigned, vlen_enc);
        break;
      }
      case T_LONG: {
        bool is_unsigned = Matcher::is_unsigned_booltest_pred($cond$$constant);
        Assembler::ComparisonPredicate cmp = booltest_pred_to_comparison_pred($cond$$constant);
        __ evpcmpq($dst$$KRegister, $mask$$KRegister, $src1$$XMMRegister, $src2$$XMMRegister, cmp, !is_unsigned, vlen_enc);
        break;
      }
      case T_FLOAT: {
        Assembler::ComparisonPredicateFP cmp = booltest_pred_to_comparison_pred_fp($cond$$constant);
        __ evcmpps($dst$$KRegister, $mask$$KRegister, $src1$$XMMRegister, $src2$$XMMRegister, cmp, vlen_enc);
        break;
      }
      case T_DOUBLE: {
        Assembler::ComparisonPredicateFP cmp = booltest_pred_to_comparison_pred_fp($cond$$constant);
        __ evcmppd($dst$$KRegister, $mask$$KRegister, $src1$$XMMRegister, $src2$$XMMRegister, cmp, vlen_enc);
        break;
      }
      default: assert(false, "%s", type2name(src1_elem_bt)); break;
    }
  %}
  ins_pipe( pipe_slow );
%}

instruct mask_all_evexI_LE32(kReg dst, rRegI src) %{
  predicate(Matcher::vector_length(n) <= 32);
  match(Set dst (MaskAll src));
  format %{ "mask_all_evexI_LE32 $dst, $src \t" %}
  ins_encode %{
    int mask_len = Matcher::vector_length(this);
    __ vector_maskall_operation($dst$$KRegister, $src$$Register, mask_len);
  %}
  ins_pipe( pipe_slow );
%}

#ifdef _LP64
instruct mask_not_immLT8(kReg dst, kReg src, rRegI rtmp, kReg ktmp, immI_M1 cnt) %{
  predicate(Matcher::vector_length(n) < 8 && VM_Version::supports_avx512dq());
  match(Set dst (XorVMask src (MaskAll cnt)));
  effect(TEMP_DEF dst, TEMP rtmp, TEMP ktmp);
  format %{ "mask_not_LT8 $dst, $src, $cnt \t!using $ktmp and $rtmp as TEMP" %}
  ins_encode %{
    uint masklen = Matcher::vector_length(this);
    __ knot(masklen, $dst$$KRegister, $src$$KRegister, $ktmp$$KRegister, $rtmp$$Register);
  %}
  ins_pipe( pipe_slow );
%}

instruct mask_not_imm(kReg dst, kReg src, immI_M1 cnt) %{
  predicate((Matcher::vector_length(n) == 8 && VM_Version::supports_avx512dq()) ||
            (Matcher::vector_length(n) == 16) ||
            (Matcher::vector_length(n) > 16 && VM_Version::supports_avx512bw()));
  match(Set dst (XorVMask src (MaskAll cnt)));
  format %{ "mask_not $dst, $src, $cnt \t! mask not operation" %}
  ins_encode %{
    uint masklen = Matcher::vector_length(this);
    __ knot(masklen, $dst$$KRegister, $src$$KRegister);
  %}
  ins_pipe( pipe_slow );
%}

instruct long_to_maskLE8_avx(vec dst, rRegL src, rRegL rtmp1, rRegL rtmp2, vec xtmp) %{
  predicate(n->bottom_type()->isa_vectmask() == nullptr && Matcher::vector_length(n) <= 8);
  match(Set dst (VectorLongToMask src));
  effect(TEMP dst, TEMP rtmp1, TEMP rtmp2, TEMP xtmp);
  format %{ "long_to_mask_avx $dst, $src\t! using $rtmp1, $rtmp2, $xtmp as TEMP" %}
  ins_encode %{
    int mask_len = Matcher::vector_length(this);
    int vec_enc  = vector_length_encoding(mask_len);
    __ vector_long_to_maskvec($dst$$XMMRegister, $src$$Register, $rtmp1$$Register,
                              $rtmp2$$Register, xnoreg, mask_len, vec_enc);
  %}
  ins_pipe( pipe_slow );
%}


instruct long_to_maskGT8_avx(vec dst, rRegL src, rRegL rtmp1, rRegL rtmp2, vec xtmp1, rFlagsReg cr) %{
  predicate(n->bottom_type()->isa_vectmask() == nullptr && Matcher::vector_length(n) > 8);
  match(Set dst (VectorLongToMask src));
  effect(TEMP dst, TEMP rtmp1, TEMP rtmp2, TEMP xtmp1, KILL cr);
  format %{ "long_to_mask_avx $dst, $src\t! using $rtmp1, $rtmp2, $xtmp1, as TEMP" %}
  ins_encode %{
    int mask_len = Matcher::vector_length(this);
    assert(mask_len <= 32, "invalid mask length");
    int vec_enc  = vector_length_encoding(mask_len);
    __ vector_long_to_maskvec($dst$$XMMRegister, $src$$Register, $rtmp1$$Register,
                              $rtmp2$$Register, $xtmp1$$XMMRegister, mask_len, vec_enc);
  %}
  ins_pipe( pipe_slow );
%}

instruct long_to_mask_evex(kReg dst, rRegL src) %{
  predicate(n->bottom_type()->isa_vectmask());
  match(Set dst (VectorLongToMask src));
  format %{ "long_to_mask_evex $dst, $src\t!" %}
  ins_encode %{
    __ kmov($dst$$KRegister, $src$$Register);
  %}
  ins_pipe( pipe_slow );
%}
#endif

instruct mask_opers_evex(kReg dst, kReg src1, kReg src2, kReg kscratch) %{
  match(Set dst (AndVMask src1 src2));
  match(Set dst (OrVMask src1 src2));
  match(Set dst (XorVMask src1 src2));
  effect(TEMP kscratch);
  format %{ "mask_opers_evex $dst, $src1, $src2\t! using $kscratch as TEMP" %}
  ins_encode %{
    const MachNode* mask1 = static_cast<const MachNode*>(this->in(this->operand_index($src1)));
    const MachNode* mask2 = static_cast<const MachNode*>(this->in(this->operand_index($src2)));
    assert(Type::equals(mask1->bottom_type(), mask2->bottom_type()), "Mask types must be equal");
    uint masklen = Matcher::vector_length(this);
    masklen = (masklen < 16 && !VM_Version::supports_avx512dq()) ? 16 : masklen;
    __ masked_op(this->ideal_Opcode(), masklen, $dst$$KRegister, $src1$$KRegister, $src2$$KRegister);
  %}
  ins_pipe( pipe_slow );
%}

instruct vternlog_reg_masked(vec dst, vec src2, vec src3, immU8 func, kReg mask) %{
  match(Set dst (MacroLogicV dst (Binary src2 (Binary src3 (Binary func mask)))));
  format %{ "vternlog_masked $dst,$src2,$src3,$func,$mask\t! vternlog masked operation" %}
  ins_encode %{
    int vlen_enc = vector_length_encoding(this);
    BasicType bt = Matcher::vector_element_basic_type(this);
    __ evpternlog($dst$$XMMRegister, $func$$constant, $mask$$KRegister,
                  $src2$$XMMRegister, $src3$$XMMRegister, true, bt, vlen_enc);
  %}
  ins_pipe( pipe_slow );
%}

instruct vternlogd_mem_masked(vec dst, vec src2, memory src3, immU8 func, kReg mask) %{
  match(Set dst (MacroLogicV dst (Binary src2 (Binary src3 (Binary func mask)))));
  format %{ "vternlog_masked $dst,$src2,$src3,$func,$mask\t! vternlog masked operation" %}
  ins_encode %{
    int vlen_enc = vector_length_encoding(this);
    BasicType bt = Matcher::vector_element_basic_type(this);
    __ evpternlog($dst$$XMMRegister, $func$$constant, $mask$$KRegister,
                  $src2$$XMMRegister, $src3$$Address, true, bt, vlen_enc);
  %}
  ins_pipe( pipe_slow );
%}

instruct castMM(kReg dst)
%{
  match(Set dst (CastVV dst));

  size(0);
  format %{ "# castVV of $dst" %}
  ins_encode(/* empty encoding */);
  ins_cost(0);
  ins_pipe(empty);
%}

instruct castVV(vec dst)
%{
  match(Set dst (CastVV dst));

  size(0);
  format %{ "# castVV of $dst" %}
  ins_encode(/* empty encoding */);
  ins_cost(0);
  ins_pipe(empty);
%}

instruct castVVLeg(legVec dst)
%{
  match(Set dst (CastVV dst));

  size(0);
  format %{ "# castVV of $dst" %}
  ins_encode(/* empty encoding */);
  ins_cost(0);
  ins_pipe(empty);
%}

instruct FloatClassCheck_reg_reg_vfpclass(rRegI dst, regF src, kReg ktmp, rFlagsReg cr)
%{
  match(Set dst (IsInfiniteF src));
  effect(TEMP ktmp, KILL cr);
  format %{ "float_class_check $dst, $src" %}
  ins_encode %{
    __ vfpclassss($ktmp$$KRegister, $src$$XMMRegister, 0x18);
    __ kmovbl($dst$$Register, $ktmp$$KRegister);
  %}
  ins_pipe(pipe_slow);
%}

instruct DoubleClassCheck_reg_reg_vfpclass(rRegI dst, regD src, kReg ktmp, rFlagsReg cr)
%{
  match(Set dst (IsInfiniteD src));
  effect(TEMP ktmp, KILL cr);
  format %{ "double_class_check $dst, $src" %}
  ins_encode %{
    __ vfpclasssd($ktmp$$KRegister, $src$$XMMRegister, 0x18);
    __ kmovbl($dst$$Register, $ktmp$$KRegister);
  %}
  ins_pipe(pipe_slow);
%}

<<<<<<< HEAD
instruct reinterpretS2H(regF dst, rRegI src)
%{
  match(Set dst (ReinterpretS2HF src));
  format %{ "vmovw $dst, $src" %}
  ins_encode %{
    __ vmovw($dst$$XMMRegister, $src$$Register);
  %}
  ins_pipe(pipe_slow);
%}

instruct convF2HFAndS2HF(regF dst, regF src)
%{
  match(Set dst (ReinterpretS2HF (ConvF2HF src)));
  format %{ "convF2HFAndS2HF $dst, $src" %}
  ins_encode %{
    __ vcvtps2ph($dst$$XMMRegister, $src$$XMMRegister, 0x04, Assembler::AVX_128bit);
  %}
  ins_pipe(pipe_slow);
%}

instruct reinterpretH2S(rRegI dst, regF src)
%{
  match(Set dst (ReinterpretHF2S src));
  format %{ "vmovw $dst, $src" %}
  ins_encode %{
    __ vmovw($dst$$Register, $src$$XMMRegister);
  %}
  ins_pipe(pipe_slow);
%}

instruct scalar_sqrt_fp16(regF dst, regF src)
%{
  match(Set dst (SqrtHF src));
  format %{ "esqrtsh $dst, $src" %}
  ins_encode %{
    int opcode = this->ideal_Opcode();
    __ esqrtsh($dst$$XMMRegister, $src$$XMMRegister);
  %}
  ins_pipe(pipe_slow);
%}

instruct scalar_binOps_fp16(regF dst, regF src1, regF src2)
%{
  match(Set dst (AddHF src1 src2));
  match(Set dst (DivHF src1 src2));
  match(Set dst (MaxHF src1 src2));
  match(Set dst (MinHF src1 src2));
  match(Set dst (MulHF src1 src2));
  match(Set dst (SubHF src1 src2));
  format %{ "efp16sh $dst, $src1, $src2" %}
  ins_encode %{
    int opcode = this->ideal_Opcode();
    __ efp16sh(opcode, $dst$$XMMRegister, $src1$$XMMRegister, $src2$$XMMRegister);
  %}
  ins_pipe(pipe_slow);
%}

instruct scalar_fma_fp16(regF dst, regF src1, regF src2)
%{
  match(Set dst (FmaHF  src2 (Binary dst src1)));
  effect(DEF dst);
  format %{ "evfmash $dst, $src1, $src2\t# $dst = $dst * $src1 + $src2 fma packedH" %}
  ins_cost(150);
  ins_encode %{
    __ efmadd132sh($dst$$XMMRegister, $src2$$XMMRegister, $src1$$XMMRegister);
  %}
  ins_pipe( pipe_slow );
%}

instruct vector_sqrt_fp16_reg(vec dst, vec src)
%{
  match(Set dst (SqrtVHF src));
  format %{ "evsqrtph_reg $dst, $src" %}
  ins_cost(150);
  ins_encode %{
    int vlen_enc = vector_length_encoding(this);
    int opcode = this->ideal_Opcode();
    __ evsqrtph($dst$$XMMRegister, $src$$XMMRegister, vlen_enc);
  %}
  ins_pipe(pipe_slow);
%}

instruct vector_sqrt_fp16_mem(vec dst, memory src)
%{
  match(Set dst (SqrtVHF (VectorReinterpret (LoadVector src))));
  format %{ "evsqrtph_mem $dst, $src" %}
  ins_cost(150);
  ins_encode %{
    int vlen_enc = vector_length_encoding(this);
    int opcode = this->ideal_Opcode();
    __ evsqrtph($dst$$XMMRegister, $src$$Address, vlen_enc);
  %}
  ins_pipe(pipe_slow);
%}

instruct vector_binOps_fp16_reg(vec dst, vec src1, vec src2)
%{
  match(Set dst (AddVHF src1 src2));
  match(Set dst (DivVHF src1 src2));
  match(Set dst (MaxVHF src1 src2));
  match(Set dst (MinVHF src1 src2));
  match(Set dst (MulVHF src1 src2));
  match(Set dst (SubVHF src1 src2));
  format %{ "evbinopfp16_reg $dst, $src1, $src2" %}
  ins_cost(450);
  ins_encode %{
    int vlen_enc = vector_length_encoding(this);
    int opcode = this->ideal_Opcode();
    __ evfp16ph(opcode, $dst$$XMMRegister, $src1$$XMMRegister, $src2$$XMMRegister, vlen_enc);
  %}
  ins_pipe(pipe_slow);
%}

instruct vector_binOps_fp16_mem(vec dst, vec src1, memory src2)
%{
  match(Set dst (AddVHF src1 (VectorReinterpret (LoadVector src2))));
  match(Set dst (DivVHF src1 (VectorReinterpret (LoadVector src2))));
  match(Set dst (MaxVHF src1 (VectorReinterpret (LoadVector src2))));
  match(Set dst (MinVHF src1 (VectorReinterpret (LoadVector src2))));
  match(Set dst (MulVHF src1 (VectorReinterpret (LoadVector src2))));
  match(Set dst (SubVHF src1 (VectorReinterpret (LoadVector src2))));
  format %{ "evbinopfp16_mem $dst, $src1, $src2" %}
  ins_cost(150);
  ins_encode %{
    int vlen_enc = vector_length_encoding(this);
    int opcode = this->ideal_Opcode();
    __ evfp16ph(opcode, $dst$$XMMRegister, $src1$$XMMRegister, $src2$$Address, vlen_enc);
  %}
  ins_pipe(pipe_slow);
%}


instruct vector_fma_fp16_reg(vec dst, vec src1, vec src2)
%{
  match(Set dst (FmaVHF src2 (Binary dst src1)));
  effect(DEF dst);
  format %{ "evfmaph_reg $dst, $src1, $src2\t# $dst = $dst * $src1 + $src2 fma packedH" %}
  ins_cost(450);
  ins_encode %{
    int vlen_enc = vector_length_encoding(this);
    __ evfmadd132ph($dst$$XMMRegister, $src2$$XMMRegister, $src1$$XMMRegister, vlen_enc);
  %}
  ins_pipe( pipe_slow );
%}

instruct vector_fmah_fp16_mem(vec dst, memory src1, vec src2)
%{
  match(Set dst (FmaVHF src2 (Binary dst (VectorReinterpret (LoadVector src1)))));
  effect(DEF dst);
  format %{ "evfmaph_mem $dst, $src1, $src2\t# $dst = $dst * $src1 + $src2 fma packedH" %}
  ins_cost(150);
  ins_encode %{
    int vlen_enc = vector_length_encoding(this);
    __ evfmadd132ph($dst$$XMMRegister, $src2$$XMMRegister, $src1$$Address, vlen_enc);
  %}
  ins_pipe( pipe_slow );
=======

instruct vector_selectfrom_twovectors_reg_evex(vec index, vec src1, vec src2)
%{
  match(Set index (SelectFromTwoVector (Binary index src1) src2));
  format %{ "select_from_two_vector $index, $src1, $src2 \t!" %}
  ins_encode %{
    int vlen_enc = vector_length_encoding(this);
    BasicType bt = Matcher::vector_element_basic_type(this);
    __ select_from_two_vectors_evex(bt, $index$$XMMRegister, $src1$$XMMRegister, $src2$$XMMRegister, vlen_enc);
  %}
  ins_pipe(pipe_slow);
>>>>>>> a9eb50a2
%}<|MERGE_RESOLUTION|>--- conflicted
+++ resolved
@@ -10510,7 +10510,6 @@
   ins_pipe(pipe_slow);
 %}
 
-<<<<<<< HEAD
 instruct reinterpretS2H(regF dst, rRegI src)
 %{
   match(Set dst (ReinterpretS2HF src));
@@ -10667,7 +10666,7 @@
     __ evfmadd132ph($dst$$XMMRegister, $src2$$XMMRegister, $src1$$Address, vlen_enc);
   %}
   ins_pipe( pipe_slow );
-=======
+%}
 
 instruct vector_selectfrom_twovectors_reg_evex(vec index, vec src1, vec src2)
 %{
@@ -10679,5 +10678,4 @@
     __ select_from_two_vectors_evex(bt, $index$$XMMRegister, $src1$$XMMRegister, $src2$$XMMRegister, vlen_enc);
   %}
   ins_pipe(pipe_slow);
->>>>>>> a9eb50a2
 %}