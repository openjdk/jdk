--- conflicted
+++ resolved
@@ -796,11 +796,7 @@
   // caller, but with an uncorrected stack, causing delayed havoc.
 
   if (VerifyAdapterCalls &&
-<<<<<<< HEAD
-      (Interpreter::code() != NULL || StubRoutines::final_stubs_code() != NULL)) {
-=======
-      (Interpreter::code() != nullptr || StubRoutines::code1() != nullptr)) {
->>>>>>> c4338620
+      (Interpreter::code() != nullptr || StubRoutines::final_stubs_code() != nullptr)) {
     // So, let's test for cascading c2i/i2c adapters right now.
     //  assert(Interpreter::contains($return_addr) ||
     //         StubRoutines::contains($return_addr),
@@ -809,31 +805,19 @@
     // Pick up the return address
     __ movptr(rax, Address(rsp, 0));
     Label L_ok;
-<<<<<<< HEAD
-    if (Interpreter::code() != NULL) {
-=======
-    if (Interpreter::code() != nullptr)
->>>>>>> c4338620
+    if (Interpreter::code() != nullptr) {
       range_check(masm, rax, r11,
                   Interpreter::code()->code_start(),
                   Interpreter::code()->code_end(),
                   L_ok);
-<<<<<<< HEAD
-    }
-    if (StubRoutines::initial_stubs_code() != NULL) {
-=======
-    if (StubRoutines::code1() != nullptr)
->>>>>>> c4338620
+    }
+    if (StubRoutines::initial_stubs_code() != nullptr) {
       range_check(masm, rax, r11,
                   StubRoutines::initial_stubs_code()->code_begin(),
                   StubRoutines::initial_stubs_code()->code_end(),
                   L_ok);
-<<<<<<< HEAD
-    }
-    if (StubRoutines::final_stubs_code() != NULL) {
-=======
-    if (StubRoutines::code2() != nullptr)
->>>>>>> c4338620
+    }
+    if (StubRoutines::final_stubs_code() != nullptr) {
       range_check(masm, rax, r11,
                   StubRoutines::final_stubs_code()->code_begin(),
                   StubRoutines::final_stubs_code()->code_end(),
