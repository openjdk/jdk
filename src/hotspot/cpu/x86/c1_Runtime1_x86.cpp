--- conflicted
+++ resolved
@@ -120,17 +120,10 @@
   }
   // get oop results if there are any and reset the values in the thread
   if (oop_result1->is_valid()) {
-<<<<<<< HEAD
-    get_vm_result_oop(oop_result1, thread);
+    get_vm_result_oop(oop_result1);
   }
   if (metadata_result->is_valid()) {
-    get_vm_result_metadata(metadata_result, thread);
-=======
-    get_vm_result(oop_result1);
-  }
-  if (metadata_result->is_valid()) {
-    get_vm_result_2(metadata_result);
->>>>>>> 0da480a9
+    get_vm_result_metadata(metadata_result);
   }
 
   assert(call_offset >= 0, "Should be set");
