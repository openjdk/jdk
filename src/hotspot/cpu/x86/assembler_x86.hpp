--- conflicted
+++ resolved
@@ -3213,13 +3213,11 @@
   void evcmpps(KRegister kdst, KRegister mask, XMMRegister nds, XMMRegister src,
                ComparisonPredicateFP comparison, int vector_len);
 
-<<<<<<< HEAD
   void evcmpph(KRegister kdst, KRegister mask, XMMRegister nds, XMMRegister src,
                ComparisonPredicateFP comparison, int vector_len);
-=======
+
   void evcmpsh(KRegister kdst, KRegister mask, XMMRegister nds, XMMRegister src,
                ComparisonPredicateFP comparison);
->>>>>>> d894b781
 
   // Vector integer compares
   void vpcmpgtd(XMMRegister dst, XMMRegister nds, XMMRegister src, int vector_len);
