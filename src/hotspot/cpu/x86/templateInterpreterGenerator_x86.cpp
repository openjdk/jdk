--- conflicted
+++ resolved
@@ -1547,11 +1547,7 @@
   // remove the activation (without doing throws on illegalMonitorExceptions)
   __ remove_activation(vtos, rdx, false, true, false);
   // restore exception
-<<<<<<< HEAD
-  __ get_vm_result_oop(rax, thread);
-=======
-  __ get_vm_result(rax);
->>>>>>> 0da480a9
+  __ get_vm_result_oop(rax);
 
   // In between activations - previous activation type unknown yet
   // compute continuation point - the continuation point expects the
